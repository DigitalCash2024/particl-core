package=zeromq
$(package)_version=4.3.1
$(package)_download_path=https://github.com/zeromq/libzmq/releases/download/v$($(package)_version)/
$(package)_file_name=$(package)-$($(package)_version).tar.gz
$(package)_sha256_hash=bcbabe1e2c7d0eec4ed612e10b94b112dd5f06fcefa994a0c79a45d835cd21eb
$(package)_patches=remove_libstd_link.patch fix_dash_compat.patch

define $(package)_set_vars
  $(package)_config_opts=--without-docs --disable-shared --enable-curve --enable-curve-keygen --disable-perf
  $(package)_config_opts += --without-libsodium --without-libgssapi_krb5 --without-pgm --without-norm --without-vmci
  $(package)_config_opts += --disable-libunwind --disable-radix-tree --without-gcov --disable-dependency-tracking
  $(package)_config_opts += --disable-Werror --disable-drafts --enable-option-checking
  $(package)_config_opts_linux=--with-pic
  $(package)_config_opts_android=--with-pic
  $(package)_cxxflags=-std=c++17
endef

define $(package)_preprocess_cmds
  patch -p1 < $($(package)_patch_dir)/remove_libstd_link.patch && \
<<<<<<< HEAD
  cp -f $(BASEDIR)/config.guess $(BASEDIR)/config.sub config && \
  sed -i 's/getrandom(buf/breakgetrandom(buf/g' acinclude.m4 && \
  ./autogen.sh;
=======
  patch -p1 < $($(package)_patch_dir)/fix_dash_compat.patch && \
  cp -f $(BASEDIR)/config.guess $(BASEDIR)/config.sub config
>>>>>>> eff97097
endef

define $(package)_config_cmds
  ./autogen.sh && \
  $($(package)_autoconf)
endef

define $(package)_build_cmds
  $(MAKE) src/libzmq.la
endef

define $(package)_stage_cmds
  $(MAKE) DESTDIR=$($(package)_staging_dir) install-libLTLIBRARIES install-includeHEADERS install-pkgconfigDATA
endef

define $(package)_postprocess_cmds
  rm -rf bin share lib/*.la
endef<|MERGE_RESOLUTION|>--- conflicted
+++ resolved
@@ -17,14 +17,9 @@
 
 define $(package)_preprocess_cmds
   patch -p1 < $($(package)_patch_dir)/remove_libstd_link.patch && \
-<<<<<<< HEAD
+  patch -p1 < $($(package)_patch_dir)/fix_dash_compat.patch && \
   cp -f $(BASEDIR)/config.guess $(BASEDIR)/config.sub config && \
-  sed -i 's/getrandom(buf/breakgetrandom(buf/g' acinclude.m4 && \
-  ./autogen.sh;
-=======
-  patch -p1 < $($(package)_patch_dir)/fix_dash_compat.patch && \
-  cp -f $(BASEDIR)/config.guess $(BASEDIR)/config.sub config
->>>>>>> eff97097
+  sed -i 's/getrandom(buf/breakgetrandom(buf/g' acinclude.m4
 endef
 
 define $(package)_config_cmds
