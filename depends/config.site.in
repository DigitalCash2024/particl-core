# shellcheck shell=sh disable=SC2034 # Many variables set will be used in
                                     # ./configure but shellcheck doesn't know
                                     # that, hence: disable=SC2034

true  # Dummy command because shellcheck treats all directives before first
      # command as file-wide, and we only want to disable for one line.
      #
      # See: https://github.com/koalaman/shellcheck/wiki/Directive

# shellcheck disable=SC2154
depends_prefix="$(cd "$(dirname "$ac_site_file")/.." && pwd)"

cross_compiling=maybe
host_alias="@HOST@"
ac_tool_prefix="${host_alias}-"

if test -z "$with_boost"; then
  with_boost="$depends_prefix"
fi
if test -z "$with_qt_plugindir"; then
  with_qt_plugindir="${depends_prefix}/plugins"
fi
if test -z "$with_qt_translationdir"; then
  with_qt_translationdir="${depends_prefix}/translations"
fi
if test -z "$with_qt_bindir" && test -z "@no_qt@"; then
  with_qt_bindir="${depends_prefix}/native/bin"
fi
if test -z "$with_mpgen" && test -n "@multiprocess@"; then
  with_mpgen="${depends_prefix}/native"
fi

if test -z "$with_qrencode" && test -n "@no_qr@"; then
  with_qrencode=no
fi

if test -z "$enable_wallet" && test -n "@no_wallet@"; then
  enable_wallet=no
fi

<<<<<<< HEAD
if test -n "$enable_usbdevice" && test -n "@enable_usbdevice@"; then
  enable_usbdevice=no
=======
if test -z "$with_bdb" && test -n "@no_bdb@"; then
  with_bdb=no
fi

if test -z "$with_sqlite" && test -n "@no_sqlite@"; then
  with_sqlite=no
>>>>>>> fa3bbcf8
fi

if test -z "$enable_multiprocess" && test -n "@multiprocess@"; then
  enable_multiprocess=yes
fi

if test -z "$with_miniupnpc" && test -n "@no_upnp@"; then
  with_miniupnpc=no
fi

if test -z "$with_natpmp" && test -n "@no_natpmp@"; then
  with_natpmp=no
fi

if test -z "$with_gui" && test -n "@no_qt@"; then
  with_gui=no
fi

if test -z $with_protoc_bindir && test -z "@no_qt@"; then
  with_protoc_bindir=$depends_prefix/native/bin
fi

if test -n "@debug@" && test -z "@no_qt@" && test "x$with_gui" != xno; then
  with_gui=qt5_debug
fi

if test -z "$enable_zmq" && test -n "@no_zmq@"; then
  enable_zmq=no
fi

if test "x@host_os@" = xdarwin; then
  BREW=no
  PORT=no
fi

PATH="${depends_prefix}/native/bin:${PATH}"
PKG_CONFIG="$(which pkg-config) --static"

# These two need to remain exported because pkg-config does not see them
# otherwise. That means they must be unexported at the end of configure.ac to
# avoid ruining the cache. Sigh.
export PKG_CONFIG_PATH="${depends_prefix}/share/pkgconfig:${depends_prefix}/lib/pkgconfig"
if test -z "@allow_host_packages@"; then
  export PKG_CONFIG_LIBDIR="${depends_prefix}/lib/pkgconfig"
fi

CPPFLAGS="-I${depends_prefix}/include/ ${CPPFLAGS}"
LDFLAGS="-L${depends_prefix}/lib ${LDFLAGS}"

if test -n "@CC@" -a -z "${CC}"; then
  CC="@CC@"
fi
if test -n "@CXX@" -a -z "${CXX}"; then
  CXX="@CXX@"
fi
PYTHONPATH="${depends_prefix}/native/lib/python3/dist-packages${PYTHONPATH:+${PATH_SEPARATOR}}${PYTHONPATH}"

if test -n "@AR@"; then
  AR="@AR@"
  ac_cv_path_ac_pt_AR="${AR}"
fi

if test -n "@RANLIB@"; then
  RANLIB="@RANLIB@"
  ac_cv_path_ac_pt_RANLIB="${RANLIB}"
fi

if test -n "@NM@"; then
  NM="@NM@"
  ac_cv_path_ac_pt_NM="${NM}"
fi

if test -n "@debug@"; then
  enable_reduce_exports=no
fi

if test -n "@CFLAGS@"; then
  CFLAGS="@CFLAGS@ ${CFLAGS}"
fi
if test -n "@CXXFLAGS@"; then
  CXXFLAGS="@CXXFLAGS@ ${CXXFLAGS}"
fi
if test -n "@CPPFLAGS@"; then
  CPPFLAGS="@CPPFLAGS@ ${CPPFLAGS}"
fi
if test -n "@LDFLAGS@"; then
  LDFLAGS="@LDFLAGS@ ${LDFLAGS}"
fi<|MERGE_RESOLUTION|>--- conflicted
+++ resolved
@@ -38,17 +38,16 @@
   enable_wallet=no
 fi
 
-<<<<<<< HEAD
 if test -n "$enable_usbdevice" && test -n "@enable_usbdevice@"; then
   enable_usbdevice=no
-=======
+fi
+
 if test -z "$with_bdb" && test -n "@no_bdb@"; then
   with_bdb=no
 fi
 
 if test -z "$with_sqlite" && test -n "@no_sqlite@"; then
   with_sqlite=no
->>>>>>> fa3bbcf8
 fi
 
 if test -z "$enable_multiprocess" && test -n "@multiprocess@"; then
