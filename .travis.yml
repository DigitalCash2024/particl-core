# The test build matrix (stage: test) is constructed to test a wide range of
# configurations, rather than a single pass/fail. This helps to catch build
# failures and logic errors that present on platforms other than the ones the
# author has tested.
#
# Some builders use the dependency-generator in `./depends`, rather than using
# apt-get to install build dependencies. This guarantees that the tester is
# using the same versions as Gitian, so the build results are nearly identical
# to what would be found in a final release.
#
# In order to avoid rebuilding all dependencies for each build, the binaries
# are cached and re-used when possible. Changes in the dependency-generator
# will trigger cache-invalidation and rebuilds as necessary.
#
# These caches can be manually removed if necessary. This is one of the very
# few manual operations that is possible with Travis, and it can be done by a
# Bitcoin Core GitHub member via the Travis web interface [0].
#
# Travis CI uploads the cache after the script phase of the build [1].
# However, the build is terminated without saving the cache if it takes over
# 50 minutes [2]. Thus, if we spent too much time in early build stages, fail
# with an error and save the cache.
#
# [0] https://travis-ci.org/bitcoin/bitcoin/caches
# [1] https://docs.travis-ci.com/user/caching/#build-phases
# [2] https://docs.travis-ci.com/user/customizing-the-build#build-timeouts

dist: xenial
os: linux
language: minimal
cache:
  ccache: true
  directories:
    - $TRAVIS_BUILD_DIR/depends/built
    - $TRAVIS_BUILD_DIR/depends/sdk-sources
    - $TRAVIS_BUILD_DIR/ci/scratch/.ccache
stages:
  - lint
  - test
  - extended-lint
env:
  global:
    - CI_RETRY_EXE="travis_retry"
    - CACHE_ERR_MSG="Error! Initial build successful, but not enough time remains to run later build stages and tests. Please manually re-run this job by using the travis restart button or asking a bitcoin maintainer to restart. The next run should not time out because the build cache has been saved."
before_install:
  - set -o errexit; source ./ci/test/00_setup_env.sh
  - set -o errexit; source ./ci/test/03_before_install.sh
install:
  - set -o errexit; source ./ci/test/04_install.sh
before_script:
  - set -o errexit; source ./ci/test/05_before_script.sh
script:
  - export CONTINUE=1
  - if [ $SECONDS -gt 1200 ]; then export CONTINUE=0; fi  # Likely the depends build took very long
  - if [ $TRAVIS_REPO_SLUG = "bitcoin/bitcoin" ]; then export CONTINUE=1; fi  # Whitelisted repo (90 minutes build time)
  - if [ $CONTINUE = "1" ]; then set -o errexit; source ./ci/test/06_script_a.sh; else set +o errexit; echo "$CACHE_ERR_MSG"; false; fi
  - if [ $SECONDS -gt 2000 ]; then export CONTINUE=0; fi  # Likely the build took very long; The tests take about 1000s, so we should abort if we have less than 50*60-1000=2000s left
  - if [ $TRAVIS_REPO_SLUG = "bitcoin/bitcoin" ]; then export CONTINUE=1; fi  # Whitelisted repo (90 minutes build time)
  - if [ $CONTINUE = "1" ]; then set -o errexit; source ./ci/test/06_script_b.sh; else set +o errexit; echo "$CACHE_ERR_MSG"; false; fi
after_script:
  - echo $TRAVIS_COMMIT_RANGE
after_success:
  - echo "Uploading"
  - DOCKER_EXEC make install
  - COMMIT=$(echo $TRAVIS_COMMIT | head -c 7)
  - DOCKER_EXEC tar -cjf $OUTDIR/particl_$COMMIT.tar.bz2 -C $OUTDIR/bin/ .
  - (travis_retry DOCKER_EXEC curl -s --max-time 60 --upload $OUTDIR/particl_$COMMIT.tar.bz2 https://transfer.sh/particl_$COMMIT.tar.bz2 && echo) || true
jobs:
  include:

    - stage: lint
      name: 'lint'
      env:
      cache: false
      language: python
      python: '3.5' # Oldest supported version according to doc/dependencies.md
      install:
        - set -o errexit; source ./ci/lint/04_install.sh
      before_script:
        - set -o errexit; source ./ci/lint/05_before_script.sh
      script:
        - set -o errexit; source ./ci/lint/06_script.sh
      after_success:
        - echo "End"

    - stage: extended-lint
      name: 'extended lint [runtime >= 60 seconds]'
      env:
      cache: false
      language: python
      python: '3.5'
      install:
        - set -o errexit; source ./ci/extended_lint/04_install.sh
      before_script:
        - set -o errexit; source ./ci/lint/05_before_script.sh
      script:
        - set -o errexit; source ./ci/extended_lint/06_script.sh
<<<<<<< HEAD
      after_success:
        - echo "End"
=======

    - stage: extended-lint
      name: 'lint macOS 10.12 (compat)'
      os: osx
      # Use the earliest macOS that can build our lint dependencies:
      # Xcode 8.3.3, macOS 10.12, JDK 1.8.0_112-b16
      # https://docs.travis-ci.com/user/reference/osx/#OS-X-Version
      osx_image: xcode8.3
      # TODO: if you're updating osx_image, try using "rvm:" to supply the
      # version of ruby required by homebrew. Despite this "rvm:" declaration,
      # brew update installs ruby 2.3.7 as its first action.
      language: ruby
      rvm:
        - 2.3.7
      env:
      cache: false
      install:
        - set -o errexit; source ./ci/lint/04_install.sh
      before_script:
        - set -o errexit; source ./ci/lint/05_before_script.sh
      script:
        - set -o errexit; source ./ci/lint/06_script.sh

>>>>>>> 2a016408
    - stage: test
      name: 'ARM  [GOAL: install]  [unit tests, no functional tests]'
      env: >-
        FILE_ENV="./ci/test/00_setup_env_arm.sh"

    - stage: test
      name: 'Win64  [GOAL: deploy]  [unit tests, no gui, no functional tests]'
      env: >-
        FILE_ENV="./ci/test/00_setup_env_win64.sh"

    - stage: test
      name: '32-bit + dash  [GOAL: install]  [GUI: BIP70 enabled]'
      env: >-
        FILE_ENV="./ci/test/00_setup_env_i686.sh"

    - stage: test
      name: 'x86_64 Linux  [GOAL: install]  [bionic]  [uses qt5 dev package instead of depends Qt to speed up build and avoid timeout] [unsigned char]'
      env: >-
        FILE_ENV="./ci/test/00_setup_env_amd64_qt5.sh"

    #- stage: test
    #  name: 'x86_64 Linux  [GOAL: install]  [trusty]  [no functional tests, no depends, only system libs]'
    #  env: >-
    #    FILE_ENV="./ci/test/00_setup_env_amd64_trusty.sh"

    - stage: test
      name: 'x86_64 Linux  [GOAL: install]  [xenial]  [no depends, only system libs, sanitizers: thread (TSan), no wallet]'
      env: >-
        FILE_ENV="./ci/test/00_setup_env_amd64_tsan.sh"
        TEST_RUNNER_EXTRA="--exclude feature_block"  # Not enough memory on travis machines

    - stage: test
      name: 'x86_64 Linux  [GOAL: install]  [bionic]  [no depends, only system libs, sanitizers: address/leak (ASan + LSan) + undefined (UBSan) + integer]'
      env: >-
        FILE_ENV="./ci/test/00_setup_env_amd64_asan.sh"
      after_success:
        - echo "Skipped upload"

    #- stage: test
    #  name: 'x86_64 Linux  [GOAL: install]  [bionic]  [no depends, only system libs, sanitizers: fuzzer,address,undefined]'
    #  env: >-
    #    FILE_ENV="./ci/test/00_setup_env_amd64_fuzz.sh"

    - stage: test
      name: 'x86_64 Linux  [GOAL: install]  [bionic]  [no wallet]'
      env: >-
        FILE_ENV="./ci/test/00_setup_env_amd64_nowallet.sh"
      after_success:
        - echo "Skipped upload"

    - stage: test
      name: 'macOS 10.10  [GOAL: deploy] [no functional tests]'
      env: >-
        FILE_ENV="./ci/test/00_setup_env_mac.sh"<|MERGE_RESOLUTION|>--- conflicted
+++ resolved
@@ -95,10 +95,8 @@
         - set -o errexit; source ./ci/lint/05_before_script.sh
       script:
         - set -o errexit; source ./ci/extended_lint/06_script.sh
-<<<<<<< HEAD
       after_success:
         - echo "End"
-=======
 
     - stage: extended-lint
       name: 'lint macOS 10.12 (compat)'
@@ -121,8 +119,9 @@
         - set -o errexit; source ./ci/lint/05_before_script.sh
       script:
         - set -o errexit; source ./ci/lint/06_script.sh
+      after_success:
+        - echo "End"
 
->>>>>>> 2a016408
     - stage: test
       name: 'ARM  [GOAL: install]  [unit tests, no functional tests]'
       env: >-
