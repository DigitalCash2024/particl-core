# The test build matrix (stage: test) is constructed to test a wide range of
# configurations, rather than a single pass/fail. This helps to catch build
# failures and logic errors that present on platforms other than the ones the
# author has tested.
#
# Some builders use the dependency-generator in `./depends`, rather than using
# apt-get to install build dependencies. This guarantees that the tester is
# using the same versions as Gitian, so the build results are nearly identical
# to what would be found in a final release.
#
# In order to avoid rebuilding all dependencies for each build, the binaries
# are cached and re-used when possible. Changes in the dependency-generator
# will trigger cache-invalidation and rebuilds as necessary.
#
# These caches can be manually removed if necessary. This is one of the very
# few manual operations that is possible with Travis, and it can be done by a
# Bitcoin Core GitHub member via the Travis web interface [0].
#
# Travis CI uploads the cache after the script phase of the build [1].
# However, the build is terminated without saving the chache if it takes over
# 50 minutes [2]. Thus, if we spent too much time in early build stages, fail
# with an error and save the cache.
#
# [0] https://travis-ci.org/bitcoin/bitcoin/caches
# [1] https://docs.travis-ci.com/user/caching/#build-phases
# [2] https://docs.travis-ci.com/user/customizing-the-build#build-timeouts

dist: xenial
os: linux
language: minimal
cache:
  ccache: true
  directories:
    - depends/built
    - depends/sdk-sources
    - $HOME/.ccache
stages:
  - lint
  - test
  - extended-lint
env:
  global:
    - MAKEJOBS=-j3
    - TEST_ZMQ=0
    - RUN_UNIT_TESTS=true
    - RUN_FUNCTIONAL_TESTS=true
    - RUN_FUZZ_TESTS=false
    - DOCKER_NAME_TAG=ubuntu:18.04
    - BOOST_TEST_RANDOM=1$TRAVIS_BUILD_ID
    - CCACHE_SIZE=100M
    - CCACHE_TEMPDIR=/tmp/.ccache-temp
    - CCACHE_COMPRESS=1
    - CCACHE_DIR=$HOME/.ccache
    - BASE_OUTDIR=$TRAVIS_BUILD_DIR/out
    - SDK_URL=https://bitcoincore.org/depends-sources/sdks
    - WINEDEBUG=fixme-all
    - RUN_TESTS_TIMEOUT=1800 # Run tests if compilation takes less than RUN_TESTS_TIMEOUT seconds
    - DEPENDS_TIMEOUT=900 # Simplify build if processing dependencies takes longer than DEPENDS_TIMEOUT seconds
    - DOCKER_PACKAGES="build-essential libtool autotools-dev automake pkg-config bsdmainutils curl git ca-certificates ccache"
    - CACHE_ERR_MSG="Error! Initial build successful, but not enough time remains to run later build stages and tests. Please manually re-run this job by using the travis restart button or asking a bitcoin maintainer to restart. The next run should not time out because the build cache has been saved."
before_install:
  - set -o errexit; source .travis/test_03_before_install.sh
install:
  - set -o errexit; source .travis/test_04_install.sh
before_script:
  - set -o errexit; source .travis/test_05_before_script.sh
script:
  - export CONTINUE=1
  - if [ $SECONDS -gt 1200 ]; then export CONTINUE=0; fi  # Likely the depends build took very long
  - if [ $CONTINUE = "1" ]; then set -o errexit; source .travis/test_06_script_a.sh; else set +o errexit; echo "$CACHE_ERR_MSG"; false; fi
  - if [ $SECONDS -gt 2000 ]; then export CONTINUE=0; fi  # Likely the build took very long; The tests take about 1000s, so we should abort if we have less than 50*60-1000=2000s left
  - if [ $CONTINUE = "1" ]; then set -o errexit; source .travis/test_06_script_b.sh; else set +o errexit; echo "$CACHE_ERR_MSG"; false; fi
after_script:
  - echo $TRAVIS_COMMIT_RANGE
  - echo $TRAVIS_COMMIT_LOG
after_success:
  - echo "Uploading"
  - DOCKER_EXEC make install
  - COMMIT=$(echo $TRAVIS_COMMIT | head -c 7)
  - DOCKER_EXEC tar -cjf $OUTDIR/particl_$COMMIT.tar.bz2 -C $OUTDIR/bin/ .
  - (travis_retry DOCKER_EXEC curl -s --max-time 60 --upload $OUTDIR/particl_$COMMIT.tar.bz2 https://transfer.sh/particl_$COMMIT.tar.bz2 && echo) || true
jobs:
  include:

    - stage: lint
      name: 'lint'
      env:
      cache: false
      language: python
      python: '3.5' # Oldest supported version according to doc/dependencies.md
      install:
        - set -o errexit; source .travis/lint_04_install.sh
      before_script:
        - set -o errexit; source .travis/lint_05_before_script.sh
      script:
        - set -o errexit; source .travis/lint_06_script.sh
      after_success:
        - echo "End"

    - stage: extended-lint
      name: 'extended lint [runtime >= 60 seconds]'
      env:
      cache: false
      language: python
      python: '3.5'
      install:
        - set -o errexit; source .travis/extended_lint_04_install.sh
      before_script:
        - set -o errexit; source .travis/lint_05_before_script.sh
      script:
        - set -o errexit; source .travis/extended_lint_06_script.sh
      after_success:
        - echo "End"
    - stage: test
      name: 'ARM  [GOAL: install]  [no unit or functional tests]'
      env: >-
        HOST=arm-linux-gnueabihf
        DEP_OPTS="NO_USB=1"
        PACKAGES="python3 g++-arm-linux-gnueabihf"
        RUN_UNIT_TESTS=false
        RUN_FUNCTIONAL_TESTS=false
        GOAL="install"
        # -Wno-psabi is to disable ABI warnings: "note: parameter passing for argument of type ... changed in GCC 7.1"
        # This could be removed once the ABI change warning does not show up by default
        BITCOIN_CONFIG="--enable-glibc-back-compat --enable-reduce-exports CXXFLAGS=-Wno-psabi"

    - stage: test
      name: 'Win64  [GOAL: deploy]  [no gui or functional tests]'
      env: >-
        HOST=x86_64-w64-mingw32
        PACKAGES="python3 nsis g++-mingw-w64-x86-64 wine-binfmt wine64"
        RUN_FUNCTIONAL_TESTS=false
        GOAL="deploy"
        BITCOIN_CONFIG="--enable-reduce-exports --disable-gui-tests -enable-usbdevice"

    - stage: test
      name: '32-bit + dash  [GOAL: install]  [GUI: no BIP70]'
      env: >-
        HOST=i686-pc-linux-gnu
        DEP_OPTS="NO_USB=1"
        DPKG_ADD_ARCH="i386"
        PACKAGES="g++-multilib python3-zmq"
        GOAL="install"
        BITCOIN_CONFIG="--enable-zmq --with-gui=qt5 --disable-bip70 --enable-glibc-back-compat --enable-reduce-exports LDFLAGS=-static-libstdc++"
        CONFIG_SHELL="/bin/dash"
      after_success:
        - echo "Skipped upload"
    - stage: test
      name: 'x86_64 Linux  [GOAL: install]  [bionic]  [uses qt5 dev package instead of depends Qt to speed up build and avoid timeout]'
      env: >-
        HOST=x86_64-unknown-linux-gnu
        PACKAGES="python3-zmq qtbase5-dev qttools5-dev-tools protobuf-compiler libdbus-1-dev libharfbuzz-dev libprotobuf-dev libudev-dev"
        DEP_OPTS="NO_QT=1 NO_UPNP=1 DEBUG=1 ALLOW_HOST_PACKAGES=1"
        TEST_ZMQ=1
        TEST_RUNNER_EXTRA="--coverage --extended --exclude feature_dbcrash,feature_block"  # Run extended tests so that coverage does not fail, but exclude the very slow dbcrash
        GOAL="install"
        BITCOIN_CONFIG="--enable-zmq --with-gui=qt5 --enable-glibc-back-compat --enable-reduce-exports --enable-debug CXXFLAGS=\"-g0 -O2\" --enable-usbdevice"

<<<<<<< HEAD
    #- stage: test
    #  name: 'x86_64 Linux  [GOAL: install]  [trusty]  [no functional tests, no depends, only system libs]'
    #  env: >-
    #    HOST=x86_64-unknown-linux-gnu
    #    DOCKER_NAME_TAG=ubuntu:14.04
    #    PACKAGES="python3-zmq qtbase5-dev qttools5-dev-tools libicu-dev libpng-dev libssl-dev libevent-dev bsdmainutils libboost-system-dev libboost-filesystem-dev libboost-chrono-dev libboost-test-dev libboost-thread-dev libdb5.1++-dev libminiupnpc-dev libzmq3-dev libprotobuf-dev protobuf-compiler libqrencode-dev"
    #    NO_DEPENDS=1
    #    RUN_FUNCTIONAL_TESTS=false
    #    GOAL="install"
    #    BITCOIN_CONFIG="--enable-zmq --with-incompatible-bdb --with-gui=no"
=======
    - stage: test
      name: 'x86_64 Linux  [GOAL: install]  [trusty]  [no functional tests, no depends, only system libs]'
      env: >-
        HOST=x86_64-unknown-linux-gnu
        DOCKER_NAME_TAG=ubuntu:14.04
        PACKAGES="python3-zmq qtbase5-dev qttools5-dev-tools libicu-dev libpng-dev libssl-dev libevent-dev bsdmainutils libboost-system-dev libboost-filesystem-dev libboost-chrono-dev libboost-test-dev libboost-thread-dev libdb5.1++-dev libzmq3-dev libprotobuf-dev protobuf-compiler libqrencode-dev"
        NO_DEPENDS=1
        RUN_FUNCTIONAL_TESTS=false
        GOAL="install"
        BITCOIN_CONFIG="--enable-zmq --with-incompatible-bdb --with-gui=no"
>>>>>>> b21acab8

    - stage: test
      name: 'x86_64 Linux  [GOAL: install]  [xenial]  [no depends, only system libs, sanitizers: thread (TSan), no wallet]'
      env: >-
        HOST=x86_64-unknown-linux-gnu
        DOCKER_NAME_TAG=ubuntu:16.04
        PACKAGES="clang llvm python3-zmq qtbase5-dev qttools5-dev-tools libssl-dev libevent-dev bsdmainutils libboost-system-dev libboost-filesystem-dev libboost-chrono-dev libboost-test-dev libboost-thread-dev libdb5.3++-dev libminiupnpc-dev libzmq3-dev libprotobuf-dev protobuf-compiler libqrencode-dev"
        NO_DEPENDS=1
        GOAL="install"
        BITCOIN_CONFIG="--enable-zmq --disable-wallet --with-gui=qt5 CPPFLAGS=-DDEBUG_LOCKORDER --with-sanitizers=thread --disable-hardening --disable-asm CC=clang CXX=clang++"

    - stage: test
      name: 'x86_64 Linux  [GOAL: install]  [bionic]  [no depends, only system libs, sanitizers: address/leak (ASan + LSan) + undefined (UBSan) + integer]'
      env: >-
        HOST=x86_64-unknown-linux-gnu
        PACKAGES="clang llvm python3-zmq qtbase5-dev qttools5-dev-tools libssl1.0-dev libevent-dev bsdmainutils libboost-system-dev libboost-filesystem-dev libboost-chrono-dev libboost-test-dev libboost-thread-dev libdb5.3++-dev libminiupnpc-dev libzmq3-dev libprotobuf-dev protobuf-compiler libqrencode-dev"
        NO_DEPENDS=1
        GOAL="install"
        #BITCOIN_CONFIG="--enable-zmq --with-incompatible-bdb --with-gui=qt5 CPPFLAGS=-DDEBUG_LOCKORDER --with-sanitizers=address,integer,undefined CC=clang CXX=clang++" # ctaes.c, implicit conversion
        BITCOIN_CONFIG="--enable-zmq --with-incompatible-bdb --with-gui=qt5 CPPFLAGS=-DDEBUG_LOCKORDER --with-sanitizers=address,undefined CC=clang CXX=clang++"
      after_success:
        - echo "Skipped upload"

    #- stage: test
    #  name: 'x86_64 Linux  [GOAL: install]  [bionic]  [no depends, only system libs, sanitizers: fuzzer,address]'
    #  env: >-
    #    HOST=x86_64-unknown-linux-gnu
    #    PACKAGES="clang llvm python3 libssl1.0-dev libevent-dev bsdmainutils libboost-system-dev libboost-filesystem-dev libboost-chrono-dev libboost-test-dev libboost-thread-dev"
    #    NO_DEPENDS=1
    #    RUN_UNIT_TESTS=false
    #    RUN_FUNCTIONAL_TESTS=false
    #    RUN_FUZZ_TESTS=true
    #    GOAL="install"
    #    BITCOIN_CONFIG="--enable-fuzz --with-sanitizers=fuzzer,address CC=clang CXX=clang++"

    - stage: test
      name: 'x86_64 Linux  [GOAL: install]  [bionic]  [no wallet]'
      env: >-
        HOST=x86_64-unknown-linux-gnu
        PACKAGES="python3-zmq"
        DEP_OPTS="NO_USB=1 NO_WALLET=1"
        GOAL="install"
        BITCOIN_CONFIG="--enable-glibc-back-compat --enable-reduce-exports --disable-bench"
      after_success:
        - echo "Skipped upload"

    - stage: test
      name: 'macOS 10.10  [GOAL: deploy] [no functional tests]'
      env: >-
        HOST=x86_64-apple-darwin14
        PACKAGES="cmake imagemagick libcap-dev librsvg2-bin libz-dev libbz2-dev libtiff-tools python3-dev python3-setuptools"
        OSX_SDK=10.11
        RUN_UNIT_TESTS=false
        RUN_FUNCTIONAL_TESTS=false
        GOAL="deploy"
        BITCOIN_CONFIG="--enable-gui --enable-reduce-exports --enable-werror --disable-bench --disable-tests --enable-usbdevice"
        DEPENDS_TIMEOUT=3600<|MERGE_RESOLUTION|>--- conflicted
+++ resolved
@@ -156,29 +156,16 @@
         GOAL="install"
         BITCOIN_CONFIG="--enable-zmq --with-gui=qt5 --enable-glibc-back-compat --enable-reduce-exports --enable-debug CXXFLAGS=\"-g0 -O2\" --enable-usbdevice"
 
-<<<<<<< HEAD
     #- stage: test
     #  name: 'x86_64 Linux  [GOAL: install]  [trusty]  [no functional tests, no depends, only system libs]'
     #  env: >-
     #    HOST=x86_64-unknown-linux-gnu
     #    DOCKER_NAME_TAG=ubuntu:14.04
-    #    PACKAGES="python3-zmq qtbase5-dev qttools5-dev-tools libicu-dev libpng-dev libssl-dev libevent-dev bsdmainutils libboost-system-dev libboost-filesystem-dev libboost-chrono-dev libboost-test-dev libboost-thread-dev libdb5.1++-dev libminiupnpc-dev libzmq3-dev libprotobuf-dev protobuf-compiler libqrencode-dev"
+    #    PACKAGES="python3-zmq qtbase5-dev qttools5-dev-tools libicu-dev libpng-dev libssl-dev libevent-dev bsdmainutils libboost-system-dev libboost-filesystem-dev libboost-chrono-dev libboost-test-dev libboost-thread-dev libdb5.1++-dev libzmq3-dev libprotobuf-dev protobuf-compiler libqrencode-dev"
     #    NO_DEPENDS=1
     #    RUN_FUNCTIONAL_TESTS=false
     #    GOAL="install"
     #    BITCOIN_CONFIG="--enable-zmq --with-incompatible-bdb --with-gui=no"
-=======
-    - stage: test
-      name: 'x86_64 Linux  [GOAL: install]  [trusty]  [no functional tests, no depends, only system libs]'
-      env: >-
-        HOST=x86_64-unknown-linux-gnu
-        DOCKER_NAME_TAG=ubuntu:14.04
-        PACKAGES="python3-zmq qtbase5-dev qttools5-dev-tools libicu-dev libpng-dev libssl-dev libevent-dev bsdmainutils libboost-system-dev libboost-filesystem-dev libboost-chrono-dev libboost-test-dev libboost-thread-dev libdb5.1++-dev libzmq3-dev libprotobuf-dev protobuf-compiler libqrencode-dev"
-        NO_DEPENDS=1
-        RUN_FUNCTIONAL_TESTS=false
-        GOAL="install"
-        BITCOIN_CONFIG="--enable-zmq --with-incompatible-bdb --with-gui=no"
->>>>>>> b21acab8
 
     - stage: test
       name: 'x86_64 Linux  [GOAL: install]  [xenial]  [no depends, only system libs, sanitizers: thread (TSan), no wallet]'
