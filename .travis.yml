# Travis caches can be manually removed if necessary. This is one of the very
# few manual operations that is possible with Travis, and it can be done by a
# Bitcoin Core GitHub member via the Travis web interface [0].
#
# Travis CI uploads the cache after the script phase of the build [1].
# However, the build is terminated without saving the cache if it takes over
# 50 minutes [2]. Thus, if we spent too much time in early build stages, fail
# with an error and save the cache.
#
# [0] https://travis-ci.org/bitcoin/bitcoin/caches
# [1] https://docs.travis-ci.com/user/caching/#build-phases
# [2] https://docs.travis-ci.com/user/customizing-the-build#build-timeouts

version: ~> 1.0

dist: bionic
os: linux
language: minimal
arch: amd64
cache:
  directories:
    - $TRAVIS_BUILD_DIR/depends/built
    - $TRAVIS_BUILD_DIR/depends/sdk-sources
    - $TRAVIS_BUILD_DIR/ci/scratch/.ccache
    - $TRAVIS_BUILD_DIR/releases/$HOST
stages:
  - lint
  - test
env:
  global:
    - CI_RETRY_EXE="travis_retry"
    - CACHE_ERR_MSG="Error! Initial build successful, but not enough time remains to run later build stages and tests. See https://docs.travis-ci.com/user/customizing-the-build#build-timeouts . Please manually re-run this job by using the travis restart button. The next run should not time out because the build cache has been saved."
before_install:
  - set -o errexit; source ./ci/test/00_setup_env.sh
  - set -o errexit; source ./ci/test/03_before_install.sh
install:
  - set -o errexit; source ./ci/test/04_install.sh
before_script:
  # Temporary workaround for https://github.com/bitcoin/bitcoin/issues/16368
  - for i in {1..4}; do echo "$(sleep 500)" ; done &
  - set -o errexit; source ./ci/test/05_before_script.sh &> "/dev/null"
script:
  - export CONTINUE=1
  - if [ $SECONDS -gt 1200 ]; then export CONTINUE=0; fi  # Likely the depends build took very long
  - if [ $TRAVIS_REPO_SLUG = "bitcoin/bitcoin" ]; then export CONTINUE=1; fi  # continue on repos with extended build time (90 minutes)
  - if [ $CONTINUE = "1" ]; then set -o errexit; source ./ci/test/06_script_a.sh; else set +o errexit; echo "$CACHE_ERR_MSG"; false; fi
  - if [[ $SECONDS -gt 50*60-$EXPECTED_TESTS_DURATION_IN_SECONDS ]]; then export CONTINUE=0; fi
  - if [ $TRAVIS_REPO_SLUG = "bitcoin/bitcoin" ]; then export CONTINUE=1; fi  # continue on repos with extended build time (90 minutes)
  - if [ $CONTINUE = "1" ]; then set -o errexit; source ./ci/test/06_script_b.sh; else set +o errexit; echo "$CACHE_ERR_MSG"; false; fi
after_script:
  - echo $TRAVIS_COMMIT_RANGE
after_success:
  - echo "Uploading"
  - DOCKER_EXEC make install
  - COMMIT=$(echo $TRAVIS_COMMIT | head -c 7)
  - DOCKER_EXEC tar -cjf $OUTDIR/particl_$COMMIT.tar.bz2 -C $OUTDIR/bin/ .
  - (travis_retry DOCKER_EXEC curl -s --max-time 60 --upload $OUTDIR/particl_$COMMIT.tar.bz2 https://transfer.sh/particl_$COMMIT.tar.bz2 && echo) || true
jobs:
  include:

    - stage: lint
      name: 'lint'
      env:
      cache: pip
      language: python
      python: '3.5' # Oldest supported version according to doc/dependencies.md
      install:
        - set -o errexit; source ./ci/lint/04_install.sh
      before_script:
        - set -o errexit; source ./ci/lint/05_before_script.sh
      script:
        - set -o errexit; source ./ci/lint/06_script.sh
      after_success:
        - echo "End"

    - stage: test
      name: 'ARM  [GOAL: install]  [buster]  [unit tests, functional tests]'
      arch: arm64  # Can disable QEMU_USER_CMD and run the tests natively without qemu
      env: >-
        FILE_ENV="./ci/test/00_setup_env_arm.sh"
        QEMU_USER_CMD=""

<<<<<<< HEAD
# s390 build was disabled temporarily because of disk space issues on the Travis VM
#
#    - stage: test
#      name: 'S390x  [GOAL: install]  [buster]  [unit tests, functional tests]'
#      arch: s390x  # Can disable QEMU_USER_CMD and run the tests natively without qemu
#      env: >-
#        FILE_ENV="./ci/test/00_setup_env_s390x.sh"
#        QEMU_USER_CMD=""
#      after_success:
#        - echo "Skipped upload"
=======
    - stage: test
      name: 'S390x  [GOAL: install]  [buster]  [unit tests, functional tests]'
      arch: s390x  # Can disable QEMU_USER_CMD and run the tests natively without qemu
      env: >-
        FILE_ENV="./ci/test/00_setup_env_s390x.sh"
        QEMU_USER_CMD=""
>>>>>>> be3af4f3

    - stage: test
      name: 'Win64  [GOAL: deploy]  [unit tests, no gui, no boost::process, no functional tests]'
      env: >-
        FILE_ENV="./ci/test/00_setup_env_win64.sh"

    - stage: test
      name: '32-bit + dash  [GOAL: install]  [CentOS 7]  [gui]'
      env: >-
        FILE_ENV="./ci/test/00_setup_env_i686_centos.sh"

    - stage: test
      name: 'x86_64 Linux  [GOAL: install]  [bionic]  [C++17, previous releases, uses qt5 dev package and some depends packages] [unsigned char]'
      env: >-
        FILE_ENV="./ci/test/00_setup_env_native_qt5.sh"

    - stage: test
      name: 'x86_64 Linux  [GOAL: install]  [focal]  [depends, sanitizers: memory (MSan)]'
      env: >-
        FILE_ENV="./ci/test/00_setup_env_native_msan.sh"

    #- stage: test
    #  name: 'x86_64 Linux  [GOAL: install]  [focal]  [no depends, only system libs, sanitizers: fuzzer,address,undefined]'
    #  env: >-
    #    FILE_ENV="./ci/test/00_setup_env_native_fuzz.sh"

    - stage: test
      name: 'x86_64 Linux [GOAL: install]  [focal]  [multiprocess]'
      env: >-
        FILE_ENV="./ci/test/00_setup_env_native_multiprocess.sh"

    - stage: test
      name: 'x86_64 Linux  [GOAL: install]  [xenial]  [no wallet]'
      env: >-
        FILE_ENV="./ci/test/00_setup_env_native_nowallet.sh"
      after_success:
        - echo "Skipped upload"

    - stage: test
      name: 'macOS 10.11  [GOAL: deploy] [no functional tests]'
      env: >-
        FILE_ENV="./ci/test/00_setup_env_mac.sh"

    - stage: test
      name: 'macOS 10.14 native [GOAL: install] [GUI] [no depends]'
      os: osx
      # Use the most recent version:
      # Xcode 11.3.1, macOS 10.14, SDK 10.15
      # https://docs.travis-ci.com/user/reference/osx/#macos-version
      osx_image: xcode11.3
      addons:
        homebrew:
          packages:
          - berkeley-db4
          - miniupnpc
          - qrencode
          - ccache
          - zeromq
      env: >-
        DANGER_RUN_CI_ON_HOST=true
        CI_USE_APT_INSTALL=no
        FILE_ENV="./ci/test/00_setup_env_mac_host.sh"
      after_success:
        - echo "Skipped upload"<|MERGE_RESOLUTION|>--- conflicted
+++ resolved
@@ -80,25 +80,14 @@
         FILE_ENV="./ci/test/00_setup_env_arm.sh"
         QEMU_USER_CMD=""
 
-<<<<<<< HEAD
-# s390 build was disabled temporarily because of disk space issues on the Travis VM
-#
-#    - stage: test
-#      name: 'S390x  [GOAL: install]  [buster]  [unit tests, functional tests]'
-#      arch: s390x  # Can disable QEMU_USER_CMD and run the tests natively without qemu
-#      env: >-
-#        FILE_ENV="./ci/test/00_setup_env_s390x.sh"
-#        QEMU_USER_CMD=""
-#      after_success:
-#        - echo "Skipped upload"
-=======
     - stage: test
       name: 'S390x  [GOAL: install]  [buster]  [unit tests, functional tests]'
       arch: s390x  # Can disable QEMU_USER_CMD and run the tests natively without qemu
       env: >-
         FILE_ENV="./ci/test/00_setup_env_s390x.sh"
         QEMU_USER_CMD=""
->>>>>>> be3af4f3
+      after_success:
+        - echo "Skipped upload"
 
     - stage: test
       name: 'Win64  [GOAL: deploy]  [unit tests, no gui, no boost::process, no functional tests]'
