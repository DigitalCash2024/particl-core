# The test build matrix (stage: test) is constructed to test a wide range of
# configurations, rather than a single pass/fail. This helps to catch build
# failures and logic errors that present on platforms other than the ones the
# author has tested.
#
# Some builders use the dependency-generator in `./depends`, rather than using
# apt-get to install build dependencies. This guarantees that the tester is
# using the same versions as Gitian, so the build results are nearly identical
# to what would be found in a final release.
#
# In order to avoid rebuilding all dependencies for each build, the binaries
# are cached and re-used when possible. Changes in the dependency-generator
# will trigger cache-invalidation and rebuilds as necessary.
#
# These caches can be manually removed if necessary. This is one of the very
# few manual operations that is possible with Travis, and it can be done by a
# Bitcoin Core GitHub member via the Travis web interface [0].
#
# Travis CI uploads the cache after the script phase of the build [1].
# However, the build is terminated without saving the cache if it takes over
# 50 minutes [2]. Thus, if we spent too much time in early build stages, fail
# with an error and save the cache.
#
# [0] https://travis-ci.org/bitcoin/bitcoin/caches
# [1] https://docs.travis-ci.com/user/caching/#build-phases
# [2] https://docs.travis-ci.com/user/customizing-the-build#build-timeouts

version: ~> 1.0

dist: xenial
os: linux
language: minimal
arch: amd64
cache:
  ccache: true
  directories:
    - $TRAVIS_BUILD_DIR/depends/built
    - $TRAVIS_BUILD_DIR/depends/sdk-sources
    - $TRAVIS_BUILD_DIR/ci/scratch/.ccache
    - $TRAVIS_BUILD_DIR/releases/$HOST
before_cache:
  - if [ "${TRAVIS_OS_NAME}" = "osx" ]; then brew cleanup; fi
stages:
  - lint
  - test
env:
  global:
    - CI_RETRY_EXE="travis_retry"
    - CI_WAIT="while sleep 500; do echo .; done"
    - CACHE_ERR_MSG="Error! Initial build successful, but not enough time remains to run later build stages and tests. See https://docs.travis-ci.com/user/customizing-the-build#build-timeouts . Please manually re-run this job by using the travis restart button. The next run should not time out because the build cache has been saved."
before_install:
  - set -o errexit; source ./ci/test/00_setup_env.sh
  - set -o errexit; source ./ci/test/03_before_install.sh
install:
  - set -o errexit; source ./ci/test/04_install.sh
before_script:
  - set -o errexit; source ./ci/test/05_before_script.sh
script:
  - export CONTINUE=1
  - if [ $SECONDS -gt 1200 ]; then export CONTINUE=0; fi  # Likely the depends build took very long
  - if [ $TRAVIS_REPO_SLUG = "bitcoin/bitcoin" ]; then export CONTINUE=1; fi  # Whitelisted repo (90 minutes build time)
  - if [ $CONTINUE = "1" ]; then set -o errexit; source ./ci/test/06_script_a.sh; else set +o errexit; echo "$CACHE_ERR_MSG"; false; fi
  - if [ $SECONDS -gt 2000 ]; then export CONTINUE=0; fi  # Likely the build took very long; The tests take about 1000s, so we should abort if we have less than 50*60-1000=2000s left
  - if [ $TRAVIS_REPO_SLUG = "bitcoin/bitcoin" ]; then export CONTINUE=1; fi  # Whitelisted repo (90 minutes build time)
  - if [ $CONTINUE = "1" ]; then set -o errexit; source ./ci/test/06_script_b.sh; else set +o errexit; echo "$CACHE_ERR_MSG"; false; fi
after_script:
  - echo $TRAVIS_COMMIT_RANGE
after_success:
  - echo "Uploading"
  - DOCKER_EXEC make install
  - COMMIT=$(echo $TRAVIS_COMMIT | head -c 7)
  - DOCKER_EXEC tar -cjf $OUTDIR/particl_$COMMIT.tar.bz2 -C $OUTDIR/bin/ .
  - (travis_retry DOCKER_EXEC curl -s --max-time 60 --upload $OUTDIR/particl_$COMMIT.tar.bz2 https://transfer.sh/particl_$COMMIT.tar.bz2 && echo) || true
jobs:
  include:

    - stage: lint
      name: 'lint'
      env:
      cache: pip
      language: python
      python: '3.5' # Oldest supported version according to doc/dependencies.md
      install:
        - set -o errexit; source ./ci/lint/04_install.sh
      before_script:
        - set -o errexit; source ./ci/lint/05_before_script.sh
      script:
        - set -o errexit; source ./ci/lint/06_script.sh
      after_success:
        - echo "End"

    - stage: test
      name: 'ARM  [GOAL: install]  [buster]  [unit tests, functional tests]'
      arch: arm64  # Can disable QEMU_USER_CMD and run the tests natively without qemu
      env: >-
        FILE_ENV="./ci/test/00_setup_env_arm.sh"
        QEMU_USER_CMD=""

# s390 build was disabled temporarily because of disk space issues on the Travis VM
#
#    - stage: test
#      name: 'S390x  [GOAL: install]  [buster]  [unit tests, functional tests]'
#      arch: s390x  # Can disable QEMU_USER_CMD and run the tests natively without qemu
#      env: >-
#        FILE_ENV="./ci/test/00_setup_env_s390x.sh"
#        QEMU_USER_CMD=""
#      after_success:
#        - echo "Skipped upload"

    - stage: test
      name: 'Win64  [GOAL: deploy]  [unit tests, no gui, no functional tests]'
      env: >-
        FILE_ENV="./ci/test/00_setup_env_win64.sh"

    - stage: test
      name: '32-bit + dash  [GOAL: install]  [CentOS 7]  [gui]'
      env: >-
        FILE_ENV="./ci/test/00_setup_env_i686_centos.sh"

    - stage: test
      name: 'x86_64 Linux  [GOAL: install]  [bionic]  [C++17, previous releases, uses qt5 dev package and some depends packages] [unsigned char]'
      env: >-
        FILE_ENV="./ci/test/00_setup_env_native_qt5.sh"

    - stage: test
      name: 'x86_64 Linux  [GOAL: install]  [xenial]  [no depends, only system libs, sanitizers: thread (TSan), no wallet]'
      env: >-
        FILE_ENV="./ci/test/00_setup_env_native_tsan.sh"
        TEST_RUNNER_EXTRA="--exclude feature_block"  # Not enough memory on travis machines

    - stage: test
      name: 'x86_64 Linux  [GOAL: install]  [bionic]  [no depends, only system libs, sanitizers: address/leak (ASan + LSan) + undefined (UBSan) + integer]'
      env: >-
        FILE_ENV="./ci/test/00_setup_env_native_asan.sh"
      after_success:
        - echo "Skipped upload"

    - stage: test
<<<<<<< HEAD
      name: 'x86_64 Linux  [GOAL: install]  [bionic]  [no depends, only system libs, valgrind]'
      env: >-
        FILE_ENV="./ci/test/00_setup_env_native_valgrind.sh"
      after_success:
        - echo "Skipped upload"

    #- stage: test
    #  name: 'x86_64 Linux  [GOAL: install]  [focal]  [no depends, only system libs, sanitizers: fuzzer,address,undefined]'
    #  env: >-
    #    FILE_ENV="./ci/test/00_setup_env_native_fuzz.sh"
=======
      name: 'x86_64 Linux  [GOAL: install]  [focal]  [no depends, only system libs, sanitizers: fuzzer,address,undefined]'
      env: >-
        FILE_ENV="./ci/test/00_setup_env_native_fuzz.sh"
>>>>>>> f5475329

    - stage: test
      name: 'x86_64 Linux  [GOAL: install]  [bionic]  [no wallet]'
      env: >-
        FILE_ENV="./ci/test/00_setup_env_native_nowallet.sh"
      after_success:
        - echo "Skipped upload"

    - stage: test
      name: 'macOS 10.11  [GOAL: deploy] [no functional tests]'
      env: >-
        FILE_ENV="./ci/test/00_setup_env_mac.sh"

    - stage: test
      name: 'macOS 10.14 native [GOAL: install] [GUI] [no depends]'
      os: osx
      # Use the most recent version:
      # Xcode 11.3.1, macOS 10.14, SDK 10.15
      # https://docs.travis-ci.com/user/reference/osx/#macos-version
      osx_image: xcode11.3
      cache:
        directories:
          - $TRAVIS_BUILD_DIR/ci/scratch/.ccache
          - $TRAVIS_BUILD_DIR/releases/$HOST
          - $HOME/Library/Caches/Homebrew
          - /usr/local/Homebrew
      addons:
        homebrew:
          packages:
          - libtool
          - berkeley-db4
          - boost
          - miniupnpc
          - qt
          - qrencode
          - python3
          - ccache
          - zeromq
      env: >-
        DANGER_RUN_CI_ON_HOST=true
        CI_USE_APT_INSTALL=no
        FILE_ENV="./ci/test/00_setup_env_mac_host.sh"
      after_success:
        - echo "Skipped upload"<|MERGE_RESOLUTION|>--- conflicted
+++ resolved
@@ -135,23 +135,10 @@
       after_success:
         - echo "Skipped upload"
 
-    - stage: test
-<<<<<<< HEAD
-      name: 'x86_64 Linux  [GOAL: install]  [bionic]  [no depends, only system libs, valgrind]'
-      env: >-
-        FILE_ENV="./ci/test/00_setup_env_native_valgrind.sh"
-      after_success:
-        - echo "Skipped upload"
-
     #- stage: test
     #  name: 'x86_64 Linux  [GOAL: install]  [focal]  [no depends, only system libs, sanitizers: fuzzer,address,undefined]'
     #  env: >-
     #    FILE_ENV="./ci/test/00_setup_env_native_fuzz.sh"
-=======
-      name: 'x86_64 Linux  [GOAL: install]  [focal]  [no depends, only system libs, sanitizers: fuzzer,address,undefined]'
-      env: >-
-        FILE_ENV="./ci/test/00_setup_env_native_fuzz.sh"
->>>>>>> f5475329
 
     - stage: test
       name: 'x86_64 Linux  [GOAL: install]  [bionic]  [no wallet]'
