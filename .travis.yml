--- conflicted
+++ resolved
@@ -60,13 +60,9 @@
         - set -o errexit; source .travis/lint_05_before_script.sh
       script:
         - set -o errexit; source .travis/lint_06_script.sh
-<<<<<<< HEAD
       after_success:
         - echo "End"
-# ARM
-=======
 
->>>>>>> 1d73636f
     - stage: test
       name: 'ARM  [GOAL: install]  [no unit or functional tests]'
       env: >-
@@ -87,26 +83,16 @@
         DPKG_ADD_ARCH="i386"
         PACKAGES="python3 nsis g++-mingw-w64-i686 wine-binfmt wine32"
         GOAL="deploy"
-<<<<<<< HEAD
         BITCOIN_CONFIG="--enable-reduce-exports --disable-gui-tests --enable-usbdevice"
-# Win64
-=======
-        BITCOIN_CONFIG="--enable-reduce-exports --disable-gui-tests"
 
->>>>>>> 1d73636f
     - stage: test
       name: 'Win64  [GOAL: deploy]  [no gui tests]'
       env: >-
         HOST=x86_64-w64-mingw32
         PACKAGES="python3 nsis g++-mingw-w64-x86-64 wine-binfmt wine64"
         GOAL="deploy"
-<<<<<<< HEAD
         BITCOIN_CONFIG="--enable-reduce-exports --disable-gui-tests -enable-usbdevice"
-# 32-bit + dash
-=======
-        BITCOIN_CONFIG="--enable-reduce-exports --disable-gui-tests"
 
->>>>>>> 1d73636f
     - stage: test
       name: '32-bit + dash  [GOAL: install]'
       env: >-
@@ -116,13 +102,8 @@
         GOAL="install"
         BITCOIN_CONFIG="--enable-zmq --enable-glibc-back-compat --enable-reduce-exports LDFLAGS=-static-libstdc++ --enable-usbdevice "
         CONFIG_SHELL="/bin/dash"
-<<<<<<< HEAD
       after_success:
         - echo "Skipped upload"
-# x86_64 Linux (uses qt5 dev package instead of depends Qt to speed up build and avoid timeout)
-=======
-
->>>>>>> 1d73636f
     - stage: test
       name: 'x86_64 Linux  [GOAL: install]  [bionic]  [uses qt5 dev package instead of depends Qt to speed up build and avoid timeout]'
       env: >-
@@ -131,13 +112,8 @@
         DEP_OPTS="NO_QT=1 NO_UPNP=1 DEBUG=1 ALLOW_HOST_PACKAGES=1"
         TEST_ZMQ=1
         GOAL="install"
-<<<<<<< HEAD
         BITCOIN_CONFIG="--enable-zmq --with-gui=qt5 --enable-glibc-back-compat --enable-reduce-exports --enable-debug CXXFLAGS=\"-g0 -O2\" --enable-usbdevice"
-# x86_64 Linux (xenial, no depends, only system libs, sanitizers: thread (TSAN))
-=======
-        BITCOIN_CONFIG="--enable-zmq --with-gui=qt5 --enable-glibc-back-compat --enable-reduce-exports --enable-debug CXXFLAGS=\"-g0 -O2\""
 
->>>>>>> 1d73636f
     - stage: test
       name: 'x86_64 Linux  [GOAL: install]  [xenial]  [no depends, only system libs, sanitizers: thread (TSan), no wallet]'
       env: >-
@@ -157,13 +133,9 @@
         FUNCTIONAL_TESTS_CONFIG="--exclude wallet_multiwallet.py" # Temporarily suppress ASan heap-use-after-free (see issue #14163)
         GOAL="install"
         BITCOIN_CONFIG="--enable-zmq --with-incompatible-bdb --with-gui=qt5 CPPFLAGS=-DDEBUG_LOCKORDER --with-sanitizers=address,integer,undefined CC=clang CXX=clang++"
-<<<<<<< HEAD
       after_success:
         - echo "Skipped upload"
-# x86_64 Linux, No wallet
-=======
 
->>>>>>> 1d73636f
     - stage: test
       name: 'x86_64 Linux  [GOAL: install]  [bionic]  [no wallet]'
       env: >-
@@ -171,15 +143,10 @@
         PACKAGES="python3-zmq"
         DEP_OPTS="NO_USB=1 NO_WALLET=1"
         GOAL="install"
-<<<<<<< HEAD
         BITCOIN_CONFIG="--enable-glibc-back-compat --enable-reduce-exports --disable-bench"
       after_success:
         - echo "Skipped upload"
-# Cross-Mac
-=======
-        BITCOIN_CONFIG="--enable-glibc-back-compat --enable-reduce-exports"
 
->>>>>>> 1d73636f
     - stage: test
       name: 'macOS 10.10  [GOAL: deploy]'
       env: >-
