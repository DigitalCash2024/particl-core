--- conflicted
+++ resolved
@@ -119,17 +119,10 @@
       env: >-
         FILE_ENV="./ci/test/00_setup_env_native_centos.sh"
 
-<<<<<<< HEAD
-    #- stage: test
-    #  name: 'x86_64 Linux  [GOAL: install]  [trusty]  [no functional tests, no depends, only system libs]'
-    #  env: >-
-    #    FILE_ENV="./ci/test/00_setup_env_native_trusty.sh"
-=======
     - stage: test
       name: 'x86_64 Linux  [GOAL: install]  [bionic]  [uses qt5 dev package instead of depends Qt to speed up build and avoid timeout] [unsigned char]'
       env: >-
         FILE_ENV="./ci/test/00_setup_env_native_qt5.sh"
->>>>>>> fc0da027
 
     - stage: test
       name: 'x86_64 Linux  [GOAL: install]  [xenial]  [no depends, only system libs, sanitizers: thread (TSan), no wallet]'
