--- conflicted
+++ resolved
@@ -127,17 +127,10 @@
       env: >-
         FILE_ENV="./ci/test/00_setup_env_native_qt5.sh"
 
-<<<<<<< HEAD
     #- stage: test
     #  name: 'x86_64 Linux  [GOAL: install]  [trusty]  [no functional tests, no depends, only system libs]'
     #  env: >-
-    #    FILE_ENV="./ci/test/00_setup_env_amd64_trusty.sh"
-=======
-    - stage: test
-      name: 'x86_64 Linux  [GOAL: install]  [trusty]  [no functional tests, no depends, only system libs]'
-      env: >-
-        FILE_ENV="./ci/test/00_setup_env_native_trusty.sh"
->>>>>>> a7aec7ad
+    #    FILE_ENV="./ci/test/00_setup_env_native_trusty.sh"
 
     - stage: test
       name: 'x86_64 Linux  [GOAL: install]  [xenial]  [no depends, only system libs, sanitizers: thread (TSan), no wallet]'
@@ -148,34 +141,21 @@
     - stage: test
       name: 'x86_64 Linux  [GOAL: install]  [bionic]  [no depends, only system libs, sanitizers: address/leak (ASan + LSan) + undefined (UBSan) + integer]'
       env: >-
-<<<<<<< HEAD
-        FILE_ENV="./ci/test/00_setup_env_amd64_asan.sh"
+        FILE_ENV="./ci/test/00_setup_env_native_asan.sh"
       after_success:
         - echo "Skipped upload"
 
     #- stage: test
     #  name: 'x86_64 Linux  [GOAL: install]  [bionic]  [no depends, only system libs, sanitizers: fuzzer,address,undefined]'
     #  env: >-
-    #    FILE_ENV="./ci/test/00_setup_env_amd64_fuzz.sh"
-=======
-        FILE_ENV="./ci/test/00_setup_env_native_asan.sh"
-
-    - stage: test
-      name: 'x86_64 Linux  [GOAL: install]  [bionic]  [no depends, only system libs, sanitizers: fuzzer,address,undefined]'
-      env: >-
-        FILE_ENV="./ci/test/00_setup_env_native_fuzz.sh"
->>>>>>> a7aec7ad
+    #    FILE_ENV="./ci/test/00_setup_env_native_fuzz.sh"
 
     - stage: test
       name: 'x86_64 Linux  [GOAL: install]  [bionic]  [no wallet]'
       env: >-
-<<<<<<< HEAD
-        FILE_ENV="./ci/test/00_setup_env_amd64_nowallet.sh"
+        FILE_ENV="./ci/test/00_setup_env_native_nowallet.sh"
       after_success:
         - echo "Skipped upload"
-=======
-        FILE_ENV="./ci/test/00_setup_env_native_nowallet.sh"
->>>>>>> a7aec7ad
 
     - stage: test
       name: 'macOS 10.10  [GOAL: deploy] [no functional tests]'
