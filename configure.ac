AC_PREREQ([2.69])
define(_CLIENT_VERSION_MAJOR, 25)
define(_CLIENT_VERSION_MINOR, 99)
define(_CLIENT_VERSION_PARTICL, 1)
define(_CLIENT_VERSION_BUILD, 0)
define(_CLIENT_VERSION_RC, 0)
define(_CLIENT_VERSION_IS_RELEASE, false)
define(_COPYRIGHT_YEAR, 2023)
define(_COPYRIGHT_YEAR_BTC, 2023)
define(_COPYRIGHT_HOLDERS,[The %s developers])
define(_COPYRIGHT_HOLDERS_SUBSTITUTION,[[Particl Core]])
AC_INIT([Particl Core],m4_join([.], _CLIENT_VERSION_MAJOR, _CLIENT_VERSION_MINOR, _CLIENT_VERSION_PARTICL, _CLIENT_VERSION_BUILD)m4_if(_CLIENT_VERSION_RC, [0], [], [rc]_CLIENT_VERSION_RC),[https://github.com/particl/particl-core/issues],[particl],[https://particl.io/])
AC_CONFIG_SRCDIR([src/validation.cpp])
AC_CONFIG_HEADERS([src/config/bitcoin-config.h])
AC_CONFIG_AUX_DIR([build-aux])
AC_CONFIG_MACRO_DIR([build-aux/m4])

m4_ifndef([PKG_PROG_PKG_CONFIG], [m4_fatal([PKG_PROG_PKG_CONFIG macro not found. Please install pkg-config and re-run autogen.sh])])
PKG_PROG_PKG_CONFIG
if test "$PKG_CONFIG" = ""; then
  AC_MSG_ERROR([pkg-config not found])
fi

# When compiling with depends, the `PKG_CONFIG_PATH` and `PKG_CONFIG_LIBDIR` variables,
# being set in a `config.site` file, are not exported to let the `--config-cache` option
# work properly.
if test -n "$PKG_CONFIG_PATH"; then
  PKG_CONFIG="env PKG_CONFIG_PATH=$PKG_CONFIG_PATH $PKG_CONFIG"
fi
if test -n "$PKG_CONFIG_LIBDIR"; then
  PKG_CONFIG="env PKG_CONFIG_LIBDIR=$PKG_CONFIG_LIBDIR $PKG_CONFIG"
fi

BITCOIN_DAEMON_NAME=particld
BITCOIN_GUI_NAME=particl-qt
BITCOIN_TEST_NAME=test_particl
BITCOIN_CLI_NAME=particl-cli
BITCOIN_TX_NAME=particl-tx
BITCOIN_UTIL_NAME=particl-util
BITCOIN_CHAINSTATE_NAME=particl-chainstate
BITCOIN_WALLET_TOOL_NAME=particl-wallet
dnl Multi Process
BITCOIN_MP_NODE_NAME=particl-node
BITCOIN_MP_GUI_NAME=particl-gui

dnl Unless the user specified ARFLAGS, force it to be cr
dnl This is also the default as-of libtool 2.4.7
AC_ARG_VAR([ARFLAGS], [Flags for the archiver, defaults to <cr> if not set])
if test "${ARFLAGS+set}" != "set"; then
  ARFLAGS="cr"
fi

AC_CANONICAL_HOST

AH_TOP([#ifndef BITCOIN_CONFIG_H])
AH_TOP([#define BITCOIN_CONFIG_H])
AH_BOTTOM([#endif //BITCOIN_CONFIG_H])

dnl Automake init set-up and checks
AM_INIT_AUTOMAKE([1.13 no-define subdir-objects foreign])

AM_MAINTAINER_MODE([enable])

dnl make the compilation flags quiet unless V=1 is used
AM_SILENT_RULES([yes])

dnl Compiler checks (here before libtool).
if test "${CXXFLAGS+set}" = "set"; then
  CXXFLAGS_overridden=yes
else
  CXXFLAGS_overridden=no
fi
AC_PROG_CXX
AC_PROG_CC

dnl libtool overrides
case $host in
  *mingw*)
     dnl By default, libtool for mingw refuses to link static libs into a dll for
     dnl fear of mixing pic/non-pic objects, and import/export complications. Since
     dnl we have those under control, re-enable that functionality.
     lt_cv_deplibs_check_method="pass_all"

     dnl Remove unwanted -DDLL_EXPORT from these variables.
     dnl We do not use this macro, but system headers may export unwanted symbols
     dnl if it's set.
     lt_cv_prog_compiler_pic="-DPIC"
     lt_cv_prog_compiler_pic_CXX="-DPIC"
  ;;
  *darwin*)
     dnl Because it prints a verbose warning, lld fails the following check
     dnl for "-Wl,-single_module" from libtool.m4:
     dnl   # If there is a non-empty error log, and "single_module"
     dnl   # appears in it, assume the flag caused a linker warning
     dnl "-single_module" works fine on ld64 and lld, so just bypass the test.
     dnl Failure to set this to "yes" causes libtool to use a very broken
     dnl link-line for shared libs.
     lt_cv_apple_cc_single_mod="yes"
  ;;
esac

AC_ARG_WITH([seccomp],
  [AS_HELP_STRING([--with-seccomp],
  [enable experimental syscall sandbox feature (-sandbox), default is yes if seccomp-bpf is detected under Linux x86_64])],
  [seccomp_found=$withval],
  [seccomp_found=auto])

AC_ARG_ENABLE([c++20],
  [AS_HELP_STRING([--enable-c++20],
  [enable compilation in c++20 mode (disabled by default)])],
  [use_cxx20=$enableval],
  [use_cxx20=no])

dnl Require C++17 compiler (no GNU extensions)
if test "$use_cxx20" = "no"; then
AX_CXX_COMPILE_STDCXX([17], [noext], [mandatory])
else
AX_CXX_COMPILE_STDCXX([20], [noext], [mandatory])
fi

dnl Unless the user specified OBJCXX, force it to be the same as CXX. This ensures
dnl that we get the same -std flags for both.
m4_ifdef([AC_PROG_OBJCXX],[
if test "${OBJCXX+set}" = ""; then
  OBJCXX="${CXX}"
fi
AC_PROG_OBJCXX
])

dnl OpenBSD ships with 2.4.2
LT_PREREQ([2.4.2])
dnl Libtool init checks.
LT_INIT([pic-only win32-dll])

dnl Check/return PATH for base programs.
AC_PATH_TOOL([AR], [ar])
AC_PATH_TOOL([GCOV], [gcov])
AC_PATH_TOOL([LLVM_COV], [llvm-cov])
AC_PATH_PROG([LCOV], [lcov])
dnl Python 3.8 is specified in .python-version and should be used if available, see doc/dependencies.md
AC_PATH_PROGS([PYTHON], [python3.8 python3.9 python3.10 python3.11 python3.12 python3 python])
AC_PATH_PROG([GENHTML], [genhtml])
AC_PATH_PROG([GIT], [git])
AC_PATH_PROG([CCACHE], [ccache])
AC_PATH_PROG([XGETTEXT], [xgettext])
AC_PATH_PROG([HEXDUMP], [hexdump])
AC_PATH_TOOL([OBJCOPY], [objcopy])
AC_PATH_PROG([DOXYGEN], [doxygen])
AM_CONDITIONAL([HAVE_DOXYGEN], [test -n "$DOXYGEN"])

AC_ARG_VAR([PYTHONPATH], [Augments the default search path for python module files])

AC_ARG_ENABLE([wallet],
  [AS_HELP_STRING([--disable-wallet],
  [disable wallet (enabled by default)])],
  [enable_wallet=$enableval],
  [enable_wallet=auto])

AC_ARG_WITH([sqlite],
  [AS_HELP_STRING([--with-sqlite=yes|no|auto],
  [enable sqlite wallet support (default: auto, i.e., enabled if wallet is enabled and sqlite is found)])],
  [use_sqlite=$withval],
  [use_sqlite=auto])

AC_ARG_WITH([bdb],
  [AS_HELP_STRING([--without-bdb],
  [disable bdb wallet support (default is enabled if wallet is enabled)])],
  [use_bdb=$withval],
  [use_bdb=auto])

AC_ARG_ENABLE([usdt],
  [AS_HELP_STRING([--enable-usdt],
  [enable tracepoints for Userspace, Statically Defined Tracing (default is yes if sys/sdt.h is found)])],
  [use_usdt=$enableval],
  [use_usdt=yes])

AC_ARG_ENABLE([usbdevice],
  [AS_HELP_STRING([--enable-usbdevice],
  [enable usbdevice (disabled by default)])],
  [enable_usbdevice=$enableval],
  [enable_usbdevice=no])

AC_ARG_WITH([miniupnpc],
  [AS_HELP_STRING([--with-miniupnpc],
  [enable UPNP (default is yes if libminiupnpc is found)])],
  [use_upnp=$withval],
  [use_upnp=auto])

AC_ARG_WITH([natpmp],
            [AS_HELP_STRING([--with-natpmp],
                            [enable NAT-PMP (default is yes if libnatpmp is found)])],
            [use_natpmp=$withval],
            [use_natpmp=auto])

AC_ARG_ENABLE(tests,
    AS_HELP_STRING([--disable-tests],[do not compile tests (default is to compile)]),
    [use_tests=$enableval],
    [use_tests=yes])

AC_ARG_ENABLE(gui-tests,
    AS_HELP_STRING([--disable-gui-tests],[do not compile GUI tests (default is to compile if GUI and tests enabled)]),
    [use_gui_tests=$enableval],
    [use_gui_tests=$use_tests])

AC_ARG_ENABLE(bench,
    AS_HELP_STRING([--disable-bench],[do not compile benchmarks (default is to compile)]),
    [use_bench=$enableval],
    [use_bench=yes])

AC_ARG_ENABLE([extended-functional-tests],
    AS_HELP_STRING([--enable-extended-functional-tests],[enable expensive functional tests when using lcov (default no)]),
    [use_extended_functional_tests=$enableval],
    [use_extended_functional_tests=no])

AC_ARG_ENABLE([fuzz],
    AS_HELP_STRING([--enable-fuzz],
    [build for fuzzing (default no). enabling this will disable all other targets and override --{enable,disable}-fuzz-binary]),
    [enable_fuzz=$enableval],
    [enable_fuzz=no])

AC_ARG_ENABLE([fuzz-binary],
    AS_HELP_STRING([--enable-fuzz-binary],
    [enable building of fuzz binary (default yes).]),
    [enable_fuzz_binary=$enableval],
    [enable_fuzz_binary=yes])

AC_ARG_WITH([qrencode],
  [AS_HELP_STRING([--with-qrencode],
  [enable QR code support (default is yes if qt is enabled and libqrencode is found)])],
  [use_qr=$withval],
  [use_qr=auto])

AC_ARG_ENABLE([hardening],
  [AS_HELP_STRING([--disable-hardening],
  [do not attempt to harden the resulting executables (default is to harden when possible)])],
  [use_hardening=$enableval],
  [use_hardening=auto])

AC_ARG_ENABLE([reduce-exports],
  [AS_HELP_STRING([--enable-reduce-exports],
  [attempt to reduce exported symbols in the resulting executables (default is no)])],
  [use_reduce_exports=$enableval],
  [use_reduce_exports=no])

AC_ARG_ENABLE([ccache],
  [AS_HELP_STRING([--disable-ccache],
  [do not use ccache for building (default is to use if found)])],
  [use_ccache=$enableval],
  [use_ccache=auto])

dnl Suppress warnings from external headers (e.g. Boost, Qt).
dnl May be useful if warnings from external headers clutter the build output
dnl too much, so that it becomes difficult to spot Bitcoin Core warnings
dnl or if they cause a build failure with --enable-werror.
AC_ARG_ENABLE([suppress-external-warnings],
  [AS_HELP_STRING([--enable-suppress-external-warnings],
                  [Suppress warnings from external headers (default is no)])],
  [suppress_external_warnings=$enableval],
  [suppress_external_warnings=no])

AC_ARG_ENABLE([lcov],
  [AS_HELP_STRING([--enable-lcov],
  [enable lcov testing (default is no)])],
  [use_lcov=$enableval],
  [use_lcov=no])

AC_ARG_ENABLE([lcov-branch-coverage],
  [AS_HELP_STRING([--enable-lcov-branch-coverage],
  [enable lcov testing branch coverage (default is no)])],
  [use_lcov_branch=yes],
  [use_lcov_branch=no])

AC_ARG_ENABLE([threadlocal],
  [AS_HELP_STRING([--enable-threadlocal],
  [enable features that depend on the c++ thread_local keyword (currently just thread names in debug logs). (default is to enable if there is platform support)])],
  [use_thread_local=$enableval],
  [use_thread_local=auto])

AC_ARG_ENABLE([asm],
  [AS_HELP_STRING([--disable-asm],
  [disable assembly routines (enabled by default)])],
  [use_asm=$enableval],
  [use_asm=yes])

if test "$use_asm" = "yes"; then
  AC_DEFINE([USE_ASM], [1], [Define this symbol to build in assembly routines])
fi

AC_ARG_ENABLE([zmq],
  [AS_HELP_STRING([--disable-zmq],
  [disable ZMQ notifications])],
  [use_zmq=$enableval],
  [use_zmq=yes])

AC_ARG_WITH([libmultiprocess],
  [AS_HELP_STRING([--with-libmultiprocess=yes|no|auto],
  [Build with libmultiprocess library. (default: auto, i.e. detect with pkg-config)])],
  [with_libmultiprocess=$withval],
  [with_libmultiprocess=auto])

AC_ARG_WITH([mpgen],
  [AS_HELP_STRING([--with-mpgen=yes|no|auto|PREFIX],
  [Build with libmultiprocess codegen tool. Useful to specify different libmultiprocess host system library and build system codegen tool prefixes when cross-compiling (default is host system libmultiprocess prefix)])],
  [with_mpgen=$withval],
  [with_mpgen=auto])

AC_ARG_ENABLE([multiprocess],
  [AS_HELP_STRING([--enable-multiprocess],
  [build multiprocess particl-node, particl-wallet, and particl-gui executables in addition to monolithic particld and particl-qt executables. Requires libmultiprocess library. Experimental (default is no)])],
  [enable_multiprocess=$enableval],
  [enable_multiprocess=no])

AC_ARG_ENABLE(man,
    [AS_HELP_STRING([--disable-man],
                    [do not install man pages (default is to install)])],,
    enable_man=yes)
AM_CONDITIONAL([ENABLE_MAN], [test "$enable_man" != "no"])

dnl Enable debug
AC_ARG_ENABLE([debug],
    [AS_HELP_STRING([--enable-debug],
                    [use compiler flags and macros suited for debugging (default is no)])],
    [enable_debug=$enableval],
    [enable_debug=no])

dnl Enable different -fsanitize options
AC_ARG_WITH([sanitizers],
    [AS_HELP_STRING([--with-sanitizers],
                    [comma separated list of extra sanitizers to build with (default is none enabled)])],
    [use_sanitizers=$withval])

dnl Enable gprof profiling
AC_ARG_ENABLE([gprof],
    [AS_HELP_STRING([--enable-gprof],
                    [use gprof profiling compiler flags (default is no)])],
    [enable_gprof=$enableval],
    [enable_gprof=no])

dnl Turn warnings into errors
AC_ARG_ENABLE([werror],
    [AS_HELP_STRING([--enable-werror],
                    [Treat compiler warnings as errors (default is no)])],
    [enable_werror=$enableval],
    [enable_werror=no])

AC_ARG_ENABLE([external-signer],
    [AS_HELP_STRING([--enable-external-signer],[compile external signer support (default is auto, requires Boost::Process)])],
    [use_external_signer=$enableval],
    [use_external_signer=auto])

AC_ARG_ENABLE([lto],
    [AS_HELP_STRING([--enable-lto],[build using LTO (default is no)])],
    [enable_lto=$enableval],
    [enable_lto=no])

AC_LANG_PUSH([C++])

dnl Check for a flag to turn compiler warnings into errors. This is helpful for checks which may
dnl appear to succeed because by default they merely emit warnings when they fail.
dnl
dnl Note that this is not necessarily a check to see if -Werror is supported, but rather to see if
dnl a compile with -Werror can succeed. This is important because the compiler may already be
dnl warning about something unrelated, for example about some path issue. If that is the case,
dnl -Werror cannot be used because all of those warnings would be turned into errors.
AX_CHECK_COMPILE_FLAG([-Werror], [CXXFLAG_WERROR="-Werror"], [CXXFLAG_WERROR=""])

dnl Check for a flag to turn linker warnings into errors. When flags are passed to linkers via the
dnl compiler driver using a -Wl,-foo flag, linker warnings may be swallowed rather than bubbling up.
dnl See note above, the same applies here as well.
dnl
dnl LDFLAG_WERROR Should only be used when testing -Wl,*
case $host in
 *darwin*)
    AX_CHECK_LINK_FLAG([-Wl,-fatal_warnings], [LDFLAG_WERROR="-Wl,-fatal_warnings"], [LDFLAG_WERROR=""])
    ;;
  *)
    AX_CHECK_LINK_FLAG([-Wl,--fatal-warnings], [LDFLAG_WERROR="-Wl,--fatal-warnings"], [LDFLAG_WERROR=""])
    ;;
esac

if test "$enable_debug" = "yes"; then
  dnl If debugging is enabled, and the user hasn't overridden CXXFLAGS, clear
  dnl them, to prevent autoconfs "-g -O2" being added. Otherwise we'd end up
  dnl with "-O0 -g3 -g -O2".
  if test "$CXXFLAGS_overridden" = "no"; then
  CXXFLAGS=""
  fi

  dnl Disable all optimizations
  AX_CHECK_COMPILE_FLAG([-O0], [DEBUG_CXXFLAGS="$DEBUG_CXXFLAGS -O0"], [], [$CXXFLAG_WERROR])

  dnl Prefer -g3, fall back to -g if that is unavailable.
  AX_CHECK_COMPILE_FLAG(
    [-g3],
    [DEBUG_CXXFLAGS="$DEBUG_CXXFLAGS -g3"],
    [AX_CHECK_COMPILE_FLAG([-g], [DEBUG_CXXFLAGS="$DEBUG_CXXFLAGS -g"], [], [$CXXFLAG_WERROR])],
    [$CXXFLAG_WERROR])

  AX_CHECK_PREPROC_FLAG([-DDEBUG], [DEBUG_CPPFLAGS="$DEBUG_CPPFLAGS -DDEBUG"], [], [$CXXFLAG_WERROR])
  AX_CHECK_PREPROC_FLAG([-DDEBUG_LOCKORDER], [DEBUG_CPPFLAGS="$DEBUG_CPPFLAGS -DDEBUG_LOCKORDER"], [], [$CXXFLAG_WERROR])
  AX_CHECK_PREPROC_FLAG([-DDEBUG_LOCKCONTENTION], [DEBUG_CPPFLAGS="$DEBUG_CPPFLAGS -DDEBUG_LOCKCONTENTION"], [], [$CXXFLAG_WERROR])
  AX_CHECK_PREPROC_FLAG([-DRPC_DOC_CHECK], [DEBUG_CPPFLAGS="$DEBUG_CPPFLAGS -DRPC_DOC_CHECK"], [], [$CXXFLAG_WERROR])
  AX_CHECK_PREPROC_FLAG([-DABORT_ON_FAILED_ASSUME], [DEBUG_CPPFLAGS="$DEBUG_CPPFLAGS -DABORT_ON_FAILED_ASSUME"], [], [$CXXFLAG_WERROR])
  AX_CHECK_COMPILE_FLAG([-ftrapv], [DEBUG_CXXFLAGS="$DEBUG_CXXFLAGS -ftrapv"], [], [$CXXFLAG_WERROR])
fi

if test "$enable_lto" = "yes"; then
  AX_CHECK_COMPILE_FLAG([-flto], [LTO_CXXFLAGS="$LTO_CXXFLAGS -flto"], [AC_MSG_ERROR([compile failed with -flto])], [$CXXFLAG_WERROR])
  AX_CHECK_LINK_FLAG([-flto], [LTO_LDFLAGS="$LTO_LDFLAGS -flto"], [AC_MSG_ERROR([link failed with -flto])], [$CXXFLAG_WERROR])
fi

if test "$use_sanitizers" != ""; then
  dnl First check if the compiler accepts flags. If an incompatible pair like
  dnl -fsanitize=address,thread is used here, this check will fail. This will also
  dnl fail if a bad argument is passed, e.g. -fsanitize=undfeined
  AX_CHECK_COMPILE_FLAG(
    [-fsanitize=$use_sanitizers],
    [SANITIZER_CXXFLAGS="-fsanitize=$use_sanitizers"],
    [AC_MSG_ERROR([compiler did not accept requested flags])])

  dnl Some compilers (e.g. GCC) require additional libraries like libasan,
  dnl libtsan, libubsan, etc. Make sure linking still works with the sanitize
  dnl flag. This is a separate check so we can give a better error message when
  dnl the sanitize flags are supported by the compiler but the actual sanitizer
  dnl libs are missing.
  AX_CHECK_LINK_FLAG(
    [-fsanitize=$use_sanitizers],
    [SANITIZER_LDFLAGS="-fsanitize=$use_sanitizers"],
    [AC_MSG_ERROR([linker did not accept requested flags, you are missing required libraries])],
    [],
    [AC_LANG_PROGRAM([[
    #include <cstdint>
    #include <cstddef>
    extern "C" int LLVMFuzzerTestOneInput(const uint8_t *data, size_t size) { return 0; }
    __attribute__((weak)) // allow for libFuzzer linking
    ]],[[]])])
fi

ERROR_CXXFLAGS=
if test "$enable_werror" = "yes"; then
  if test "$CXXFLAG_WERROR" = ""; then
    AC_MSG_ERROR([enable-werror set but -Werror is not usable])
  fi
  ERROR_CXXFLAGS=$CXXFLAG_WERROR

  dnl -Wreturn-type is broken in GCC for MinGW-w64.
  dnl https://sourceforge.net/p/mingw-w64/bugs/306/
  AX_CHECK_COMPILE_FLAG([-Werror=return-type], [], [ERROR_CXXFLAGS="$ERROR_CXXFLAGS -Wno-error=return-type"], [$CXXFLAG_WERROR],
                        [AC_LANG_SOURCE([[#include <cassert>
                                          int f(){ assert(false); }]])])
fi

if test "$CXXFLAGS_overridden" = "no"; then
  AX_CHECK_COMPILE_FLAG([-Wall], [WARN_CXXFLAGS="$WARN_CXXFLAGS -Wall"], [], [$CXXFLAG_WERROR])
  AX_CHECK_COMPILE_FLAG([-Wextra], [WARN_CXXFLAGS="$WARN_CXXFLAGS -Wextra"], [], [$CXXFLAG_WERROR])
  AX_CHECK_COMPILE_FLAG([-Wgnu], [WARN_CXXFLAGS="$WARN_CXXFLAGS -Wgnu"], [], [$CXXFLAG_WERROR])
  dnl some compilers will ignore -Wformat-security without -Wformat, so just combine the two here.
  AX_CHECK_COMPILE_FLAG([-Wformat -Wformat-security], [WARN_CXXFLAGS="$WARN_CXXFLAGS -Wformat -Wformat-security"], [], [$CXXFLAG_WERROR])
  AX_CHECK_COMPILE_FLAG([-Wvla], [WARN_CXXFLAGS="$WARN_CXXFLAGS -Wvla"], [], [$CXXFLAG_WERROR])
  AX_CHECK_COMPILE_FLAG([-Wshadow-field], [WARN_CXXFLAGS="$WARN_CXXFLAGS -Wshadow-field"], [], [$CXXFLAG_WERROR])
  AX_CHECK_COMPILE_FLAG([-Wthread-safety], [WARN_CXXFLAGS="$WARN_CXXFLAGS -Wthread-safety"], [], [$CXXFLAG_WERROR])
  AX_CHECK_COMPILE_FLAG([-Wloop-analysis], [WARN_CXXFLAGS="$WARN_CXXFLAGS -Wloop-analysis"], [], [$CXXFLAG_WERROR])
  AX_CHECK_COMPILE_FLAG([-Wredundant-decls], [WARN_CXXFLAGS="$WARN_CXXFLAGS -Wredundant-decls"], [], [$CXXFLAG_WERROR])
  AX_CHECK_COMPILE_FLAG([-Wunused-member-function], [WARN_CXXFLAGS="$WARN_CXXFLAGS -Wunused-member-function"], [], [$CXXFLAG_WERROR])
  AX_CHECK_COMPILE_FLAG([-Wdate-time], [WARN_CXXFLAGS="$WARN_CXXFLAGS -Wdate-time"], [], [$CXXFLAG_WERROR])
  AX_CHECK_COMPILE_FLAG([-Wconditional-uninitialized], [WARN_CXXFLAGS="$WARN_CXXFLAGS -Wconditional-uninitialized"], [], [$CXXFLAG_WERROR])
  AX_CHECK_COMPILE_FLAG([-Wduplicated-branches], [WARN_CXXFLAGS="$WARN_CXXFLAGS -Wduplicated-branches"], [], [$CXXFLAG_WERROR])
  AX_CHECK_COMPILE_FLAG([-Wduplicated-cond], [WARN_CXXFLAGS="$WARN_CXXFLAGS -Wduplicated-cond"], [], [$CXXFLAG_WERROR])
  AX_CHECK_COMPILE_FLAG([-Wlogical-op], [WARN_CXXFLAGS="$WARN_CXXFLAGS -Wlogical-op"], [], [$CXXFLAG_WERROR])
  AX_CHECK_COMPILE_FLAG([-Woverloaded-virtual], [WARN_CXXFLAGS="$WARN_CXXFLAGS -Woverloaded-virtual"], [], [$CXXFLAG_WERROR])
  dnl -Wsuggest-override is broken with GCC before 9.2
  dnl https://gcc.gnu.org/bugzilla/show_bug.cgi?id=78010
  AX_CHECK_COMPILE_FLAG([-Wsuggest-override], [WARN_CXXFLAGS="$WARN_CXXFLAGS -Wsuggest-override"], [], [$CXXFLAG_WERROR],
                        [AC_LANG_SOURCE([[struct A { virtual void f(); }; struct B : A { void f() final; };]])])
  AX_CHECK_COMPILE_FLAG([-Wunreachable-code-loop-increment], [WARN_CXXFLAGS="$WARN_CXXFLAGS -Wunreachable-code-loop-increment"], [], [$CXXFLAG_WERROR])
  AX_CHECK_COMPILE_FLAG([-Wimplicit-fallthrough], [WARN_CXXFLAGS="$WARN_CXXFLAGS -Wimplicit-fallthrough"], [], [$CXXFLAG_WERROR])

  if test "$suppress_external_warnings" != "no" ; then
    AX_CHECK_COMPILE_FLAG([-Wdocumentation], [WARN_CXXFLAGS="$WARN_CXXFLAGS -Wdocumentation"], [], [$CXXFLAG_WERROR])
  fi

  dnl Some compilers (gcc) ignore unknown -Wno-* options, but warn about all
  dnl unknown options if any other warning is produced. Test the -Wfoo case, and
  dnl set the -Wno-foo case if it works.
  AX_CHECK_COMPILE_FLAG([-Wunused-parameter], [NOWARN_CXXFLAGS="$NOWARN_CXXFLAGS -Wno-unused-parameter"], [], [$CXXFLAG_WERROR])
  AX_CHECK_COMPILE_FLAG([-Wself-assign], [NOWARN_CXXFLAGS="$NOWARN_CXXFLAGS -Wno-self-assign"], [], [$CXXFLAG_WERROR])
  if test "$suppress_external_warnings" != "yes" ; then
    AX_CHECK_COMPILE_FLAG([-Wdeprecated-copy], [NOWARN_CXXFLAGS="$NOWARN_CXXFLAGS -Wno-deprecated-copy"], [], [$CXXFLAG_WERROR])
  fi
fi

dnl Don't allow extended (non-ASCII) symbols in identifiers. This is easier for code review.
AX_CHECK_COMPILE_FLAG([-fno-extended-identifiers], [CORE_CXXFLAGS="$CORE_CXXFLAGS -fno-extended-identifiers"], [], [$CXXFLAG_WERROR])

enable_arm_crc=no
enable_arm_shani=no
enable_sse42=no
enable_sse41=no
enable_avx2=no
enable_x86_shani=no

if test "$use_asm" = "yes"; then

dnl Check for optional instruction set support. Enabling these does _not_ imply that all code will
dnl be compiled with them, rather that specific objects/libs may use them after checking for runtime
dnl compatibility.

dnl x86
AX_CHECK_COMPILE_FLAG([-msse4.2], [SSE42_CXXFLAGS="-msse4.2"], [], [$CXXFLAG_WERROR])
AX_CHECK_COMPILE_FLAG([-msse4.1], [SSE41_CXXFLAGS="-msse4.1"], [], [$CXXFLAG_WERROR])
AX_CHECK_COMPILE_FLAG([-mavx -mavx2], [AVX2_CXXFLAGS="-mavx -mavx2"], [], [$CXXFLAG_WERROR])
AX_CHECK_COMPILE_FLAG([-msse4 -msha], [X86_SHANI_CXXFLAGS="-msse4 -msha"], [], [$CXXFLAG_WERROR])

enable_clmul=
AX_CHECK_COMPILE_FLAG([-mpclmul], [enable_clmul=yes], [], [$CXXFLAG_WERROR], [AC_LANG_PROGRAM([
  #include <stdint.h>
  #include <x86intrin.h>
], [
  __m128i a = _mm_cvtsi64_si128((uint64_t)7);
  __m128i b = _mm_clmulepi64_si128(a, a, 37);
  __m128i c = _mm_srli_epi64(b, 41);
  __m128i d = _mm_xor_si128(b, c);
  uint64_t e = _mm_cvtsi128_si64(d);
  return e == 0;
])])

if test "$enable_clmul" = "yes"; then
  CLMUL_CXXFLAGS="-mpclmul"
  AC_DEFINE([HAVE_CLMUL], [1], [Define this symbol if clmul instructions can be used])
fi

TEMP_CXXFLAGS="$CXXFLAGS"
CXXFLAGS="$SSE42_CXXFLAGS $CXXFLAGS"
AC_MSG_CHECKING([for SSE4.2 intrinsics])
AC_COMPILE_IFELSE([AC_LANG_PROGRAM([[
    #include <stdint.h>
    #if defined(_MSC_VER)
    #include <intrin.h>
    #elif defined(__GNUC__) && defined(__SSE4_2__)
    #include <nmmintrin.h>
    #endif
  ]],[[
    uint64_t l = 0;
    l = _mm_crc32_u8(l, 0);
    l = _mm_crc32_u32(l, 0);
    l = _mm_crc32_u64(l, 0);
    return l;
  ]])],
 [ AC_MSG_RESULT([yes]); enable_sse42=yes],
 [ AC_MSG_RESULT([no])]
)
CXXFLAGS="$TEMP_CXXFLAGS"

TEMP_CXXFLAGS="$CXXFLAGS"
CXXFLAGS="$SSE41_CXXFLAGS $CXXFLAGS"
AC_MSG_CHECKING([for SSE4.1 intrinsics])
AC_COMPILE_IFELSE([AC_LANG_PROGRAM([[
    #include <stdint.h>
    #include <immintrin.h>
  ]],[[
    __m128i l = _mm_set1_epi32(0);
    return _mm_extract_epi32(l, 3);
  ]])],
 [ AC_MSG_RESULT([yes]); enable_sse41=yes; AC_DEFINE([ENABLE_SSE41], [1], [Define this symbol to build code that uses SSE4.1 intrinsics]) ],
 [ AC_MSG_RESULT([no])]
)
CXXFLAGS="$TEMP_CXXFLAGS"

TEMP_CXXFLAGS="$CXXFLAGS"
CXXFLAGS="$AVX2_CXXFLAGS $CXXFLAGS"
AC_MSG_CHECKING([for AVX2 intrinsics])
AC_COMPILE_IFELSE([AC_LANG_PROGRAM([[
    #include <stdint.h>
    #include <immintrin.h>
  ]],[[
    __m256i l = _mm256_set1_epi32(0);
    return _mm256_extract_epi32(l, 7);
  ]])],
 [ AC_MSG_RESULT([yes]); enable_avx2=yes; AC_DEFINE([ENABLE_AVX2], [1], [Define this symbol to build code that uses AVX2 intrinsics]) ],
 [ AC_MSG_RESULT([no])]
)
CXXFLAGS="$TEMP_CXXFLAGS"

TEMP_CXXFLAGS="$CXXFLAGS"
CXXFLAGS="$X86_SHANI_CXXFLAGS $CXXFLAGS"
AC_MSG_CHECKING([for x86 SHA-NI intrinsics])
AC_COMPILE_IFELSE([AC_LANG_PROGRAM([[
    #include <stdint.h>
    #include <immintrin.h>
  ]],[[
    __m128i i = _mm_set1_epi32(0);
    __m128i j = _mm_set1_epi32(1);
    __m128i k = _mm_set1_epi32(2);
    return _mm_extract_epi32(_mm_sha256rnds2_epu32(i, i, k), 0);
  ]])],
 [ AC_MSG_RESULT([yes]); enable_x86_shani=yes; AC_DEFINE([ENABLE_X86_SHANI], [1], [Define this symbol to build code that uses x86 SHA-NI intrinsics]) ],
 [ AC_MSG_RESULT([no])]
)
CXXFLAGS="$TEMP_CXXFLAGS"

# ARM
AX_CHECK_COMPILE_FLAG([-march=armv8-a+crc], [ARM_CRC_CXXFLAGS="-march=armv8-a+crc"], [], [$CXXFLAG_WERROR])
AX_CHECK_COMPILE_FLAG([-march=armv8-a+crypto], [ARM_SHANI_CXXFLAGS="-march=armv8-a+crypto"], [], [$CXXFLAG_WERROR])

TEMP_CXXFLAGS="$CXXFLAGS"
CXXFLAGS="$ARM_CRC_CXXFLAGS $CXXFLAGS"
AC_MSG_CHECKING([for ARMv8 CRC32 intrinsics])
AC_COMPILE_IFELSE([AC_LANG_PROGRAM([[
    #include <arm_acle.h>
    #include <arm_neon.h>
  ]],[[
#ifdef __aarch64__
    __crc32cb(0, 0); __crc32ch(0, 0); __crc32cw(0, 0); __crc32cd(0, 0);
    vmull_p64(0, 0);
#else
#error "crc32c library does not support hardware acceleration on 32-bit ARM"
#endif
  ]])],
 [ AC_MSG_RESULT([yes]); enable_arm_crc=yes; ],
 [ AC_MSG_RESULT([no])]
)
CXXFLAGS="$TEMP_CXXFLAGS"

TEMP_CXXFLAGS="$CXXFLAGS"
CXXFLAGS="$ARM_SHANI_CXXFLAGS $CXXFLAGS"
AC_MSG_CHECKING([for ARMv8 SHA-NI intrinsics])
AC_COMPILE_IFELSE([AC_LANG_PROGRAM([[
    #include <arm_acle.h>
    #include <arm_neon.h>
  ]],[[
    uint32x4_t a, b, c;
    vsha256h2q_u32(a, b, c);
    vsha256hq_u32(a, b, c);
    vsha256su0q_u32(a, b);
    vsha256su1q_u32(a, b, c);
  ]])],
 [ AC_MSG_RESULT([yes]); enable_arm_shani=yes; AC_DEFINE([ENABLE_ARM_SHANI], [1], [Define this symbol to build code that uses ARMv8 SHA-NI intrinsics]) ],
 [ AC_MSG_RESULT([no])]
)
CXXFLAGS="$TEMP_CXXFLAGS"

fi

CORE_CPPFLAGS="$CORE_CPPFLAGS -DHAVE_BUILD_INFO"

AC_ARG_WITH([utils],
  [AS_HELP_STRING([--with-utils],
  [build particl-cli particl-tx particl-util particl-wallet (default=yes)])],
  [build_bitcoin_utils=$withval],
  [build_bitcoin_utils=yes])

AC_ARG_ENABLE([util-cli],
  [AS_HELP_STRING([--enable-util-cli],
  [build particl-cli])],
  [build_bitcoin_cli=$enableval],
  [build_bitcoin_cli=$build_bitcoin_utils])

AC_ARG_ENABLE([util-tx],
  [AS_HELP_STRING([--enable-util-tx],
  [build particl-tx])],
  [build_bitcoin_tx=$enableval],
  [build_bitcoin_tx=$build_bitcoin_utils])

AC_ARG_ENABLE([util-wallet],
  [AS_HELP_STRING([--enable-util-wallet],
  [build particl-wallet])],
  [build_bitcoin_wallet=$enableval],
  [build_bitcoin_wallet=$build_bitcoin_utils])

AC_ARG_ENABLE([util-util],
  [AS_HELP_STRING([--enable-util-util],
  [build particl-util])],
  [build_bitcoin_util=$enableval],
  [build_bitcoin_util=$build_bitcoin_utils])

AC_ARG_ENABLE([experimental-util-chainstate],
  [AS_HELP_STRING([--enable-experimental-util-chainstate],
  [build experimental bitcoin-chainstate executable (default=no)])],
  [build_bitcoin_chainstate=$enableval],
  [build_bitcoin_chainstate=no])

AC_ARG_WITH([libs],
  [AS_HELP_STRING([--with-libs],
  [build libraries (default=yes)])],
  [build_bitcoin_libs=$withval],
  [build_bitcoin_libs=yes])

AC_ARG_WITH([experimental-kernel-lib],
  [AS_HELP_STRING([--with-experimental-kernel-lib],
  [build experimental bitcoinkernel library (default is to build if we're building libraries and the experimental build-chainstate executable)])],
  [build_experimental_kernel_lib=$withval],
  [build_experimental_kernel_lib=auto])

AC_ARG_WITH([daemon],
  [AS_HELP_STRING([--with-daemon],
  [build particld daemon (default=yes)])],
  [build_bitcoind=$withval],
  [build_bitcoind=yes])

case $host in
  *mingw*)
     TARGET_OS=windows
     #AC_CHECK_LIB([kernel32], [GetModuleFileNameA],      [], [AC_MSG_ERROR([libkernel32 missing])])
     AC_CHECK_LIB([user32],   [main],                    [], [AC_MSG_ERROR([libuser32 missing])])
     AC_CHECK_LIB([gdi32],    [main],                    [], [AC_MSG_ERROR([libgdi32 missing])])
     AC_CHECK_LIB([comdlg32], [main],                    [], [AC_MSG_ERROR([libcomdlg32 missing])])
     AC_CHECK_LIB([winmm],    [main],                    [], [AC_MSG_ERROR([libwinmm missing])])
     #AC_CHECK_LIB([shell32],  [SHGetSpecialFolderPathW], [], [AC_MSG_ERROR([libshell32 missing])])
     AC_CHECK_LIB([shell32],  [main],                    [], [AC_MSG_ERROR([libshell32 missing])])
     AC_CHECK_LIB([comctl32], [main],                    [], [AC_MSG_ERROR([libcomctl32 missing])])
     #AC_CHECK_LIB([ole32],    [CoCreateInstance],        [], [AC_MSG_ERROR([libole32 missing])])
     AC_CHECK_LIB([ole32],    [main],                    [], [AC_MSG_ERROR([libole32 missing])])
     AC_CHECK_LIB([oleaut32], [main],                    [], [AC_MSG_ERROR([liboleaut32 missing])])
     AC_CHECK_LIB([uuid],     [main],                    [], [AC_MSG_ERROR([libuuid missing])])
     #AC_CHECK_LIB([advapi32], [CryptAcquireContextW],    [], [AC_MSG_ERROR([libadvapi32 missing])])
     AC_CHECK_LIB([advapi32], [main],                     [], [AC_MSG_ERROR([libadvapi32 missing])])
     #AC_CHECK_LIB([ws2_32],   [WSAStartup],              [], [AC_MSG_ERROR([libws2_32 missing])])
     AC_CHECK_LIB([ws2_32],   [main],                     [], [AC_MSG_ERROR([libws2_32 missing])])
     #AC_CHECK_LIB([shlwapi],  [PathRemoveFileSpecW],     [], [AC_MSG_ERROR([libshlwapi missing])])
     AC_CHECK_LIB([shlwapi],  [main],                     [], [AC_MSG_ERROR([libshlwapi missing])])
     #AC_CHECK_LIB([iphlpapi], [GetAdaptersAddresses],    [], [AC_MSG_ERROR([libiphlpapi missing])])
     AC_CHECK_LIB([iphlpapi], [main],                     [], [AC_MSG_ERROR([libiphlpapi missing])])

     dnl -static is interpreted by libtool, where it has a different meaning.
     dnl In libtool-speak, it's -all-static.
     AX_CHECK_LINK_FLAG([-static], [LIBTOOL_APP_LDFLAGS="$LIBTOOL_APP_LDFLAGS -all-static"])

     AC_PATH_PROG([MAKENSIS], [makensis], [none])
     if test "$MAKENSIS" = "none"; then
       AC_MSG_WARN([makensis not found. Cannot create installer.])
     fi

     AC_PATH_TOOL([WINDRES], [windres], [none])
     if test "$WINDRES" = "none"; then
       AC_MSG_ERROR([windres not found])
     fi

     CORE_CPPFLAGS="$CORE_CPPFLAGS -D_MT -DWIN32 -D_WINDOWS -D_WIN32_WINNT=0x0601 -D_WIN32_IE=0x0501 -DWIN32_LEAN_AND_MEAN"
     dnl Prevent the definition of min/max macros.
     dnl We always want to use the standard library.
     CORE_CPPFLAGS="$CORE_CPPFLAGS -DNOMINMAX"

     dnl libtool insists upon adding -nostdlib and a list of objects/libs to link against.
     dnl That breaks our ability to build dll's with static libgcc/libstdc++/libssp. Override
     dnl its command here, with the predeps/postdeps removed, and -static inserted. Postdeps are
     dnl also overridden to prevent their insertion later.
     dnl This should only affect dll's.
     archive_cmds_CXX="\$CC -shared \$libobjs \$deplibs \$compiler_flags -static -o \$output_objdir/\$soname \${wl}--enable-auto-image-base -Xlinker --out-implib -Xlinker \$lib"
     postdeps_CXX=

     dnl We require Windows 7 (NT 6.1) or later
     AX_CHECK_LINK_FLAG([-Wl,--major-subsystem-version -Wl,6 -Wl,--minor-subsystem-version -Wl,1], [CORE_LDFLAGS="$CORE_LDFLAGS -Wl,--major-subsystem-version -Wl,6 -Wl,--minor-subsystem-version -Wl,1"], [], [$LDFLAG_WERROR])
     ;;
  *darwin*)
     TARGET_OS=darwin
     if  test $cross_compiling != "yes"; then
       BUILD_OS=darwin
       AC_CHECK_PROG([BREW], [brew], [brew])
       if test "$BREW" = "brew"; then
         dnl These Homebrew packages may be keg-only, meaning that they won't be found
         dnl in expected paths because they may conflict with system files. Ask
         dnl Homebrew where each one is located, then adjust paths accordingly.
         dnl It's safe to add these paths even if the functionality is disabled by
         dnl the user (--without-wallet or --without-gui for example).

         dnl Homebrew may create symlinks in /usr/local/include for some packages.
         dnl Because MacOS's clang internally adds "-I /usr/local/include" to its search
         dnl paths, this will negate efforts to use -isystem for those packages, as they
         dnl will be found first in /usr/local. Use the internal "-internal-isystem"
         dnl option to system-ify all /usr/local/include paths without adding it to the list
         dnl of search paths in case it's not already there.
         if test "$suppress_external_warnings" != "no"; then
           AX_CHECK_PREPROC_FLAG([-Xclang -internal-isystem/usr/local/include], [CORE_CPPFLAGS="$CORE_CPPFLAGS -Xclang -internal-isystem/usr/local/include"], [], [$CXXFLAG_WERROR])
         fi

         if test "$use_bdb" != "no" && $BREW list --versions berkeley-db@4 >/dev/null && test "$BDB_CFLAGS" = "" && test "$BDB_LIBS" = ""; then
           bdb_prefix=$($BREW --prefix berkeley-db@4 2>/dev/null)
           dnl This must precede the call to BITCOIN_FIND_BDB48 below.
           BDB_CFLAGS="-I$bdb_prefix/include"
           BDB_LIBS="-L$bdb_prefix/lib -ldb_cxx-4.8"
         fi

         if $BREW list --versions qt@5 >/dev/null; then
           export PKG_CONFIG_PATH="$($BREW --prefix qt@5 2>/dev/null)/lib/pkgconfig:$PKG_CONFIG_PATH"
         fi

         case $host in
           *aarch64*)
             dnl The preferred Homebrew prefix for Apple Silicon is /opt/homebrew.
             dnl Therefore, as we do not use pkg-config to detect miniupnpc and libnatpmp
             dnl packages, we should set the CPPFLAGS and LDFLAGS variables for them
             dnl explicitly.
             if test "$use_upnp" != "no" && $BREW list --versions miniupnpc >/dev/null; then
               miniupnpc_prefix=$($BREW --prefix miniupnpc 2>/dev/null)
               if test "$suppress_external_warnings" != "no"; then
                 MINIUPNPC_CPPFLAGS="-isystem $miniupnpc_prefix/include"
               else
                 MINIUPNPC_CPPFLAGS="-I$miniupnpc_prefix/include"
               fi
               MINIUPNPC_LIBS="-L$miniupnpc_prefix/lib"
             fi
             if test "$use_natpmp" != "no" && $BREW list --versions libnatpmp >/dev/null; then
               libnatpmp_prefix=$($BREW --prefix libnatpmp 2>/dev/null)
               if test "$suppress_external_warnings" != "no"; then
                 NATPMP_CPPFLAGS="-isystem $libnatpmp_prefix/include"
               else
                 NATPMP_CPPFLAGS="-I$libnatpmp_prefix/include"
               fi
               NATPMP_LIBS="-L$libnatpmp_prefix/lib"
             fi
             ;;
         esac
       fi
     else
       case $build_os in
         *darwin*)
           BUILD_OS=darwin
           ;;
         *)
           AC_PATH_TOOL([DSYMUTIL], [dsymutil], [dsymutil])
           AC_PATH_TOOL([INSTALL_NAME_TOOL], [install_name_tool], [install_name_tool])
           AC_PATH_TOOL([OTOOL], [otool], [otool])
           AC_PATH_PROGS([XORRISOFS], [xorrisofs], [xorrisofs])

           dnl libtool will try to strip the static lib, which is a problem for
           dnl cross-builds because strip attempts to call a hard-coded ld,
           dnl which may not exist in the path. Stripping the .a is not
           dnl necessary, so just disable it.
           old_striplib=
           ;;
       esac
     fi

     AX_CHECK_LINK_FLAG([-Wl,-headerpad_max_install_names], [CORE_LDFLAGS="$CORE_LDFLAGS -Wl,-headerpad_max_install_names"], [], [$LDFLAG_WERROR])
     CORE_CPPFLAGS="$CORE_CPPFLAGS -DMAC_OSX -DOBJC_OLD_DISPATCH_PROTOTYPES=0"
     OBJCXXFLAGS="$CXXFLAGS"
     ;;
   *android*)
     dnl make sure android stays above linux for hosts like *linux-android*
     TARGET_OS=android
     case $host in
       *x86_64*)
          ANDROID_ARCH=x86_64
          ;;
        *aarch64*)
          ANDROID_ARCH=arm64-v8a
          ;;
        *armv7a*)
          ANDROID_ARCH=armeabi-v7a
          ;;
        *) AC_MSG_ERROR([Could not determine Android arch, or it is unsupported]) ;;
      esac
     ;;
   *linux*)
     TARGET_OS=linux
     ;;
esac

if test "$use_extended_functional_tests" != "no"; then
  AC_SUBST(EXTENDED_FUNCTIONAL_TESTS, --extended)
fi

if test "$use_lcov" = "yes"; then
  if test "$LCOV" = ""; then
    AC_MSG_ERROR([lcov testing requested but lcov not found])
  fi
  if test "$PYTHON" = ""; then
    AC_MSG_ERROR([lcov testing requested but python not found])
  fi
  if test "$GENHTML" = ""; then
    AC_MSG_ERROR([lcov testing requested but genhtml not found])
  fi

  AC_MSG_CHECKING([whether compiler is Clang])
  AC_PREPROC_IFELSE([AC_LANG_SOURCE([[
      #if defined(__clang__) && defined(__llvm__)
      // Compiler is Clang
      #else
      #  error Compiler is not Clang
      #endif
    ]])],[
      AC_MSG_RESULT([yes])
      if test "$LLVM_COV" = ""; then
        AC_MSG_ERROR([lcov testing requested but llvm-cov not found])
      fi
      COV_TOOL="$LLVM_COV gcov"
    ],[
      AC_MSG_RESULT([no])
      if test "$GCOV" = "x"; then
        AC_MSG_ERROR([lcov testing requested but gcov not found])
      fi
      COV_TOOL="$GCOV"
  ])
  AC_SUBST(COV_TOOL)
  AC_SUBST(COV_TOOL_WRAPPER, "cov_tool_wrapper.sh")
  LCOV="$LCOV --gcov-tool $(pwd)/$COV_TOOL_WRAPPER"

  AX_CHECK_LINK_FLAG([--coverage], [CORE_LDFLAGS="$CORE_LDFLAGS --coverage"],
    [AC_MSG_ERROR([lcov testing requested but --coverage linker flag does not work])])
  AX_CHECK_COMPILE_FLAG([--coverage],[CORE_CXXFLAGS="$CORE_CXXFLAGS --coverage"],
    [AC_MSG_ERROR([lcov testing requested but --coverage flag does not work])])
  dnl If coverage is enabled, and the user hasn't overridden CXXFLAGS, clear
  dnl them, to prevent autoconfs "-g -O2" being added. Otherwise we'd end up
  dnl with "--coverage -Og -O0 -g -O2".
  if test "$CXXFLAGS_overridden" = "no"; then
  CXXFLAGS=""
  fi
  CORE_CXXFLAGS="$CORE_CXXFLAGS -Og -O0"
fi

if test "$use_lcov_branch" != "no"; then
  AC_SUBST(LCOV_OPTS, "$LCOV_OPTS --rc lcov_branch_coverage=1")
fi

dnl Check for endianness
AC_C_BIGENDIAN

dnl Check for pthread compile/link requirements
AX_PTHREAD

dnl Check if -latomic is required for <std::atomic>
CHECK_ATOMIC

dnl The following macro will add the necessary defines to bitcoin-config.h, but
dnl they also need to be passed down to any subprojects. Pull the results out of
dnl the cache and add them to CPPFLAGS.
AC_SYS_LARGEFILE
dnl detect POSIX or GNU variant of strerror_r
AC_FUNC_STRERROR_R

if test "$ac_cv_sys_file_offset_bits" != "" &&
   test "$ac_cv_sys_file_offset_bits" != "no" &&
   test "$ac_cv_sys_file_offset_bits" != "unknown"; then
  CORE_CPPFLAGS="$CORE_CPPFLAGS -D_FILE_OFFSET_BITS=$ac_cv_sys_file_offset_bits"
fi

if test "$ac_cv_sys_large_files" != "" &&
   test "$ac_cv_sys_large_files" != "no" &&
   test "$ac_cv_sys_large_files" != "unknown"; then
  CORE_CPPFLAGS="$CORE_CPPFLAGS -D_LARGE_FILES=$ac_cv_sys_large_files"
fi

AC_SEARCH_LIBS([clock_gettime],[rt])

if test "$enable_gprof" = "yes"; then
    dnl -pg is incompatible with -pie. Since hardening and profiling together doesn't make sense,
    dnl we simply make them mutually exclusive here. Additionally, hardened toolchains may force
    dnl -pie by default, in which case it needs to be turned off with -no-pie.

    if test "$use_hardening" = "yes"; then
        AC_MSG_ERROR([gprof profiling is not compatible with hardening. Reconfigure with --disable-hardening or --disable-gprof])
    fi
    use_hardening=no
    AX_CHECK_COMPILE_FLAG([-pg],[GPROF_CXXFLAGS="-pg"],
        [AC_MSG_ERROR([gprof profiling requested but not available])], [$CXXFLAG_WERROR])

    AX_CHECK_LINK_FLAG([-no-pie], [GPROF_LDFLAGS="-no-pie"])
    AX_CHECK_LINK_FLAG([-pg], [GPROF_LDFLAGS="$GPROF_LDFLAGS -pg"],
        [AC_MSG_ERROR([gprof profiling requested but not available])], [$GPROF_LDFLAGS])
fi

if test "$TARGET_OS" != "windows"; then
  dnl All windows code is PIC, forcing it on just adds useless compile warnings
  AX_CHECK_COMPILE_FLAG([-fPIC], [PIC_FLAGS="-fPIC"])
fi

dnl Versions of gcc prior to 12.1 (commit
dnl https://github.com/gcc-mirror/gcc/commit/551aa75778a4c5165d9533cd447c8fc822f583e1)
dnl are subject to a bug, see the gccbug_90348 test case and
dnl https://gcc.gnu.org/bugzilla/show_bug.cgi?id=90348. To work around that, set
dnl -fstack-reuse=none for all gcc builds. (Only gcc understands this flag)
AX_CHECK_COMPILE_FLAG([-fstack-reuse=none], [HARDENED_CXXFLAGS="$HARDENED_CXXFLAGS -fstack-reuse=none"])
if test "$use_hardening" != "no"; then
  use_hardening=yes
  AX_CHECK_COMPILE_FLAG([-Wstack-protector], [HARDENED_CXXFLAGS="$HARDENED_CXXFLAGS -Wstack-protector"])
  AX_CHECK_COMPILE_FLAG([-fstack-protector-all], [HARDENED_CXXFLAGS="$HARDENED_CXXFLAGS -fstack-protector-all"])

  AX_CHECK_COMPILE_FLAG([-fcf-protection=full], [HARDENED_CXXFLAGS="$HARDENED_CXXFLAGS -fcf-protection=full"])

  case $host in
    *mingw*)
      dnl stack-clash-protection doesn't currently work, and likely should just be skipped for Windows.
      dnl See https://gcc.gnu.org/bugzilla/show_bug.cgi?id=90458 for more details.
      ;;
    *)
      AX_CHECK_COMPILE_FLAG([-fstack-clash-protection], [HARDENED_CXXFLAGS="$HARDENED_CXXFLAGS -fstack-clash-protection"], [], [$CXXFLAG_WERROR])
      ;;
  esac


  dnl When enable_debug is yes, all optimizations are disabled.
  dnl However, FORTIFY_SOURCE requires that there is some level of optimization, otherwise it does nothing and just creates a compiler warning.
  dnl Since FORTIFY_SOURCE is a no-op without optimizations, do not enable it when enable_debug is yes.
  if test "$enable_debug" != "yes"; then
    AX_CHECK_PREPROC_FLAG([-D_FORTIFY_SOURCE=3],[
      AX_CHECK_PREPROC_FLAG([-U_FORTIFY_SOURCE],[
        HARDENED_CPPFLAGS="$HARDENED_CPPFLAGS -U_FORTIFY_SOURCE"
      ])
      HARDENED_CPPFLAGS="$HARDENED_CPPFLAGS -D_FORTIFY_SOURCE=3"
    ])
  fi

  AX_CHECK_LINK_FLAG([-Wl,--enable-reloc-section], [HARDENED_LDFLAGS="$HARDENED_LDFLAGS -Wl,--enable-reloc-section"], [], [$LDFLAG_WERROR])
  AX_CHECK_LINK_FLAG([-Wl,--dynamicbase], [HARDENED_LDFLAGS="$HARDENED_LDFLAGS -Wl,--dynamicbase"], [], [$LDFLAG_WERROR])
  AX_CHECK_LINK_FLAG([-Wl,--nxcompat], [HARDENED_LDFLAGS="$HARDENED_LDFLAGS -Wl,--nxcompat"], [], [$LDFLAG_WERROR])
  AX_CHECK_LINK_FLAG([-Wl,--high-entropy-va], [HARDENED_LDFLAGS="$HARDENED_LDFLAGS -Wl,--high-entropy-va"], [], [$LDFLAG_WERROR])
  AX_CHECK_LINK_FLAG([-Wl,-z,relro], [HARDENED_LDFLAGS="$HARDENED_LDFLAGS -Wl,-z,relro"], [], [$LDFLAG_WERROR])
  AX_CHECK_LINK_FLAG([-Wl,-z,now], [HARDENED_LDFLAGS="$HARDENED_LDFLAGS -Wl,-z,now"], [], [$LDFLAG_WERROR])
  AX_CHECK_LINK_FLAG([-Wl,-z,separate-code], [HARDENED_LDFLAGS="$HARDENED_LDFLAGS -Wl,-z,separate-code"], [], [$LDFLAG_WERROR])
  AX_CHECK_LINK_FLAG([-fPIE -pie], [PIE_FLAGS="-fPIE"; HARDENED_LDFLAGS="$HARDENED_LDFLAGS -pie"], [], [$CXXFLAG_WERROR])

  case $host in
    *mingw*)
       AC_CHECK_LIB([ssp], [main], [], [AC_MSG_ERROR([libssp missing])])
    ;;
  esac
fi

dnl These flags are specific to ld64, and may cause issues with other linkers.
dnl For example: GNU ld will interpret -dead_strip as -de and then try and use
dnl "ad_strip" as the symbol for the entry point.
if test "$TARGET_OS" = "darwin"; then
  AX_CHECK_LINK_FLAG([-Wl,-dead_strip], [CORE_LDFLAGS="$CORE_LDFLAGS -Wl,-dead_strip"], [], [$LDFLAG_WERROR])
  AX_CHECK_LINK_FLAG([-Wl,-dead_strip_dylibs], [CORE_LDFLAGS="$CORE_LDFLAGS -Wl,-dead_strip_dylibs"], [], [$LDFLAG_WERROR])
  AX_CHECK_LINK_FLAG([-Wl,-bind_at_load], [HARDENED_LDFLAGS="$HARDENED_LDFLAGS -Wl,-bind_at_load"], [], [$LDFLAG_WERROR])
fi

AC_CHECK_HEADERS([endian.h sys/endian.h byteswap.h sys/select.h sys/prctl.h sys/sysctl.h vm/vm_param.h sys/vmmeter.h sys/resources.h])

AC_CHECK_DECLS([getifaddrs, freeifaddrs],[CHECK_SOCKET],,
    [#include <sys/types.h>
    #include <ifaddrs.h>]
)

dnl These are used for daemonization in bitcoind
AC_CHECK_DECLS([fork])
AC_CHECK_DECLS([setsid])

AC_CHECK_DECLS([pipe2])

AC_CHECK_FUNCS([timingsafe_bcmp])

AC_CHECK_DECLS([le16toh, le32toh, le64toh, htole16, htole32, htole64, be16toh, be32toh, be64toh, htobe16, htobe32, htobe64],,,
    [#if HAVE_ENDIAN_H
                 #include <endian.h>
                 #elif HAVE_SYS_ENDIAN_H
                 #include <sys/endian.h>
                 #endif])

AC_CHECK_DECLS([bswap_16, bswap_32, bswap_64],,,
    [#if HAVE_BYTESWAP_H
                 #include <byteswap.h>
                 #endif])

AC_MSG_CHECKING([for __builtin_clzl])
AC_COMPILE_IFELSE([AC_LANG_PROGRAM([[ ]], [[
 (void) __builtin_clzl(0);
  ]])],
 [ AC_MSG_RESULT([yes]); have_clzl=yes; AC_DEFINE([HAVE_BUILTIN_CLZL], [1], [Define this symbol if you have __builtin_clzl])],
 [ AC_MSG_RESULT([no]); have_clzl=no;]
)

AC_MSG_CHECKING([for __builtin_clzll])
AC_COMPILE_IFELSE([AC_LANG_PROGRAM([[ ]], [[
  (void) __builtin_clzll(0);
  ]])],
 [ AC_MSG_RESULT([yes]); have_clzll=yes; AC_DEFINE([HAVE_BUILTIN_CLZLL], [1], [Define this symbol if you have __builtin_clzll])],
 [ AC_MSG_RESULT([no]); have_clzll=no;]
)

dnl Check for malloc_info (for memory statistics information in getmemoryinfo)
AC_MSG_CHECKING([for getmemoryinfo])
AC_COMPILE_IFELSE([AC_LANG_PROGRAM([[#include <malloc.h>]],
 [[ int f = malloc_info(0, NULL); ]])],
 [ AC_MSG_RESULT([yes]); AC_DEFINE([HAVE_MALLOC_INFO], [1], [Define this symbol if you have malloc_info]) ],
 [ AC_MSG_RESULT([no])]
)

dnl Check for mallopt(M_ARENA_MAX) (to set glibc arenas)
AC_MSG_CHECKING([for mallopt M_ARENA_MAX])
AC_COMPILE_IFELSE([AC_LANG_PROGRAM([[#include <malloc.h>]],
 [[ mallopt(M_ARENA_MAX, 1); ]])],
 [ AC_MSG_RESULT([yes]); AC_DEFINE([HAVE_MALLOPT_ARENA_MAX], [1], [Define this symbol if you have mallopt with M_ARENA_MAX]) ],
 [ AC_MSG_RESULT([no])]
)

dnl Check for posix_fallocate
AC_MSG_CHECKING([for posix_fallocate])
AC_COMPILE_IFELSE([AC_LANG_PROGRAM([[
                   // same as in src/util/fs_helpers.cpp
                   #ifdef __linux__
                   #ifdef _POSIX_C_SOURCE
                   #undef _POSIX_C_SOURCE
                   #endif
                   #define _POSIX_C_SOURCE 200112L
                   #endif // __linux__
                   #include <fcntl.h>]],
                   [[ int f = posix_fallocate(0, 0, 0); ]])],
 [ AC_MSG_RESULT([yes]); AC_DEFINE([HAVE_POSIX_FALLOCATE], [1], [Define this symbol if you have posix_fallocate]) ],
 [ AC_MSG_RESULT([no])]
)

AC_MSG_CHECKING([for default visibility attribute])
AC_COMPILE_IFELSE([AC_LANG_SOURCE([
  int foo(void) __attribute__((visibility("default")));
  int main(){}
  ])],
  [
    AC_DEFINE([HAVE_DEFAULT_VISIBILITY_ATTRIBUTE], [1], [Define if the visibility attribute is supported.])
    AC_MSG_RESULT([yes])
  ],
  [
    AC_MSG_RESULT([no])
    if test "$use_reduce_exports" = "yes"; then
      AC_MSG_ERROR([Cannot find a working visibility attribute. Use --disable-reduce-exports.])
    fi
  ]
)

AC_MSG_CHECKING([for dllexport attribute])
AC_COMPILE_IFELSE([AC_LANG_SOURCE([
  __declspec(dllexport) int foo(void);
  int main(){}
  ])],
  [
    AC_DEFINE([HAVE_DLLEXPORT_ATTRIBUTE], [1], [Define if the dllexport attribute is supported.])
    AC_MSG_RESULT([yes])
  ],
  [AC_MSG_RESULT([no])]
)

if test "$use_thread_local" = "yes" || test "$use_thread_local" = "auto"; then
  TEMP_LDFLAGS="$LDFLAGS"
  LDFLAGS="$TEMP_LDFLAGS $PTHREAD_CFLAGS"
  AC_MSG_CHECKING([for thread_local support])
  AC_LINK_IFELSE([AC_LANG_SOURCE([
    #include <thread>
    static thread_local int foo = 0;
    static void run_thread() { foo++;}
    int main(){
    for(int i = 0; i < 10; i++) { std::thread(run_thread).detach();}
    return foo;
    }
    ])],
    [
     case $host in
       *mingw*)
          dnl mingw32's implementation of thread_local has also been shown to behave
          dnl erroneously under concurrent usage; see:
          dnl https://gist.github.com/jamesob/fe9a872051a88b2025b1aa37bfa98605
          AC_MSG_RESULT([no])
          ;;
        *freebsd*)
          dnl FreeBSD's implementation of thread_local is also buggy (per
          dnl https://groups.google.com/d/msg/bsdmailinglist/22ncTZAbDp4/Dii_pII5AwAJ)
          AC_MSG_RESULT([no])
          ;;
        *)
          AC_DEFINE([HAVE_THREAD_LOCAL], [1], [Define if thread_local is supported.])
          AC_MSG_RESULT([yes])
          ;;
      esac
    ],
    [
      AC_MSG_RESULT([no])
    ]
  )
  LDFLAGS="$TEMP_LDFLAGS"
fi

dnl check for gmtime_r(), fallback to gmtime_s() if that is unavailable
dnl fail if neither are available.
AC_MSG_CHECKING([for gmtime_r])
AC_COMPILE_IFELSE([AC_LANG_PROGRAM([[#include <ctime>]],
  [[ gmtime_r((const time_t *) nullptr, (struct tm *) nullptr); ]])],
  [ AC_MSG_RESULT([yes]); AC_DEFINE([HAVE_GMTIME_R], [1], [Define this symbol if gmtime_r is available]) ],
  [ AC_MSG_RESULT([no]);
    AC_MSG_CHECKING([for gmtime_s]);
    AC_COMPILE_IFELSE([AC_LANG_PROGRAM([[#include <ctime>]],
       [[ gmtime_s((struct tm *) nullptr, (const time_t *) nullptr); ]])],
       [ AC_MSG_RESULT([yes])],
       [ AC_MSG_RESULT([no]); AC_MSG_ERROR([Both gmtime_r and gmtime_s are unavailable]) ]
    )
  ]
)

dnl Check for different ways of gathering OS randomness
AC_MSG_CHECKING([for Linux getrandom function])
AC_COMPILE_IFELSE([AC_LANG_PROGRAM([[
  #include <sys/random.h>]],
 [[ getrandom(nullptr, 32, 0); ]])],
 [ AC_MSG_RESULT([yes]); AC_DEFINE([HAVE_GETRANDOM], [1], [Define this symbol if the Linux getrandom function call is available]) ],
 [ AC_MSG_RESULT([no])]
)

AC_MSG_CHECKING([for getentropy via sys/random.h])
AC_COMPILE_IFELSE([AC_LANG_PROGRAM([[
 #include <sys/random.h>]],
 [[ getentropy(nullptr, 32) ]])],
 [ AC_MSG_RESULT([yes]); AC_DEFINE([HAVE_GETENTROPY_RAND], [1], [Define this symbol if the BSD getentropy system call is available with sys/random.h]) ],
 [ AC_MSG_RESULT([no])]
)

AC_MSG_CHECKING([for sysctl])
AC_COMPILE_IFELSE([AC_LANG_PROGRAM([[#include <sys/types.h>
  #include <sys/sysctl.h>]],
 [[ #ifdef __linux__
    #error "Don't use sysctl on Linux, it's deprecated even when it works"
    #endif
    sysctl(nullptr, 2, nullptr, nullptr, nullptr, 0); ]])],
 [ AC_MSG_RESULT([yes]); AC_DEFINE([HAVE_SYSCTL], [1], [Define this symbol if the BSD sysctl() is available]) ],
 [ AC_MSG_RESULT([no])]
)

AC_MSG_CHECKING([for sysctl KERN_ARND])
AC_COMPILE_IFELSE([AC_LANG_PROGRAM([[#include <sys/types.h>
  #include <sys/sysctl.h>]],
 [[ #ifdef __linux__
    #error "Don't use sysctl on Linux, it's deprecated even when it works"
    #endif
    static int name[2] = {CTL_KERN, KERN_ARND};
    sysctl(name, 2, nullptr, nullptr, nullptr, 0); ]])],
 [ AC_MSG_RESULT([yes]); AC_DEFINE([HAVE_SYSCTL_ARND], [1], [Define this symbol if the BSD sysctl(KERN_ARND) is available]) ],
 [ AC_MSG_RESULT([no])]
)

AC_MSG_CHECKING([for if type char equals int8_t])
AC_COMPILE_IFELSE([AC_LANG_PROGRAM([[#include <stdint.h>
  #include <type_traits>]],
 [[ static_assert(std::is_same<int8_t, char>::value, ""); ]])],
 [ AC_MSG_RESULT([yes]); AC_DEFINE([CHAR_EQUALS_INT8], [1], [Define this symbol if type char equals int8_t]) ],
 [ AC_MSG_RESULT([no])]
)

AC_MSG_CHECKING([for fdatasync])
AC_COMPILE_IFELSE([AC_LANG_PROGRAM([[#include <unistd.h>]],
 [[ fdatasync(0); ]])],
 [ AC_MSG_RESULT([yes]); HAVE_FDATASYNC=1 ],
 [ AC_MSG_RESULT([no]); HAVE_FDATASYNC=0 ]
)
AC_DEFINE_UNQUOTED([HAVE_FDATASYNC], [$HAVE_FDATASYNC], [Define to 1 if fdatasync is available.])

AC_MSG_CHECKING([for F_FULLFSYNC])
AC_COMPILE_IFELSE([AC_LANG_PROGRAM([[#include <fcntl.h>]],
 [[ fcntl(0, F_FULLFSYNC, 0); ]])],
 [ AC_MSG_RESULT([yes]); HAVE_FULLFSYNC=1 ],
 [ AC_MSG_RESULT([no]); HAVE_FULLFSYNC=0 ]
)

AC_MSG_CHECKING([for O_CLOEXEC])
AC_COMPILE_IFELSE([AC_LANG_PROGRAM([[#include <fcntl.h>]],
 [[ open("", O_CLOEXEC); ]])],
 [ AC_MSG_RESULT([yes]); HAVE_O_CLOEXEC=1 ],
 [ AC_MSG_RESULT([no]); HAVE_O_CLOEXEC=0 ]
)
AC_DEFINE_UNQUOTED([HAVE_O_CLOEXEC], [$HAVE_O_CLOEXEC], [Define to 1 if O_CLOEXEC flag is available.])

dnl crc32c platform checks
AC_MSG_CHECKING([for __builtin_prefetch])
AC_COMPILE_IFELSE([AC_LANG_PROGRAM([[ ]], [[
  char data = 0;
  const char* address = &data;
  __builtin_prefetch(address, 0, 0);
  ]])],
 [ AC_MSG_RESULT([yes]); HAVE_BUILTIN_PREFETCH=1 ],
 [ AC_MSG_RESULT([no]); HAVE_BUILTIN_PREFETCH=0 ]
)

AC_MSG_CHECKING([for _mm_prefetch])
AC_COMPILE_IFELSE([AC_LANG_PROGRAM([[#include <xmmintrin.h>]], [[
  char data = 0;
  const char* address = &data;
  _mm_prefetch(address, _MM_HINT_NTA);
  ]])],
 [ AC_MSG_RESULT([yes]); HAVE_MM_PREFETCH=1 ],
 [ AC_MSG_RESULT([no]); HAVE_MM_PREFETCH=0 ]
)

AC_MSG_CHECKING([for strong getauxval support in the system headers])
AC_COMPILE_IFELSE([AC_LANG_PROGRAM([[
    #include <sys/auxv.h>
  ]], [[
    getauxval(AT_HWCAP);
  ]])],
 [ AC_MSG_RESULT([yes]); HAVE_STRONG_GETAUXVAL=1; AC_DEFINE([HAVE_STRONG_GETAUXVAL], [1], [Define this symbol to build code that uses getauxval)]) ],
 [ AC_MSG_RESULT([no]); HAVE_STRONG_GETAUXVAL=0 ]
)

have_any_system=no
AC_MSG_CHECKING([for std::system])
AC_LINK_IFELSE(
    [ AC_LANG_PROGRAM(
        [[ #include <cstdlib> ]],
        [[ int nErr = std::system(""); ]]
    )],
    [ AC_MSG_RESULT([yes]); have_any_system=yes],
    [ AC_MSG_RESULT([no]) ]
)

AC_MSG_CHECKING([for ::_wsystem])
AC_LINK_IFELSE(
    [ AC_LANG_PROGRAM(
        [[ #include <stdlib.h> ]],
        [[ int nErr = ::_wsystem(NULL); ]]
    )],
    [ AC_MSG_RESULT([yes]); have_any_system=yes],
    [ AC_MSG_RESULT([no]) ]
)

if test "$have_any_system" != "no"; then
  AC_DEFINE([HAVE_SYSTEM], [1], [Define to 1 if std::system or ::wsystem is available.])
fi

dnl SUPPRESSED_CPPFLAGS=SUPPRESS_WARNINGS([$SOME_CPPFLAGS])
dnl Replace -I with -isystem in $SOME_CPPFLAGS to suppress warnings from
dnl headers from its include directories and return the result.
dnl See -isystem documentation:
dnl https://gcc.gnu.org/onlinedocs/gcc/Directory-Options.html
dnl https://clang.llvm.org/docs/ClangCommandLineReference.html#cmdoption-clang-isystem-directory
dnl Do not change "-I/usr/include" to "-isystem /usr/include" because that
dnl is not necessary (/usr/include is already a system directory) and because
dnl it would break GCC's #include_next.
AC_DEFUN([SUPPRESS_WARNINGS],
         [[$(echo $1 |${SED} -E -e 's/(^| )-I/\1-isystem /g' -e 's;-isystem /usr/include/*( |$);-I/usr/include\1;g')]])

dnl enable-fuzz should disable all other targets
if test "$enable_fuzz" = "yes"; then
  AC_MSG_WARN([enable-fuzz will disable all other targets and force --enable-fuzz-binary=yes])
  build_bitcoin_utils=no
  build_bitcoin_cli=no
  build_bitcoin_tx=no
  build_bitcoin_util=no
  build_bitcoin_chainstate=no
  build_bitcoin_wallet=no
  build_bitcoind=no
  build_bitcoin_libs=no
  bitcoin_enable_qt=no
  bitcoin_enable_qt_test=no
  bitcoin_enable_qt_dbus=no
  use_bench=no
  use_tests=no
  use_external_signer=no
  use_upnp=no
  use_natpmp=no
  use_zmq=no
  enable_fuzz_binary=yes

  AX_CHECK_PREPROC_FLAG([-DABORT_ON_FAILED_ASSUME], [DEBUG_CPPFLAGS="$DEBUG_CPPFLAGS -DABORT_ON_FAILED_ASSUME"], [], [$CXXFLAG_WERROR])
else
  BITCOIN_QT_INIT

  dnl sets $bitcoin_enable_qt, $bitcoin_enable_qt_test, $bitcoin_enable_qt_dbus
  BITCOIN_QT_CONFIGURE([5.11.3])

  dnl Keep a copy of the original $QT_INCLUDES and use it when invoking qt's moc
  QT_INCLUDES_UNSUPPRESSED=$QT_INCLUDES
  if test "$suppress_external_warnings" != "no" ; then
    QT_INCLUDES=SUPPRESS_WARNINGS($QT_INCLUDES)
    QT_DBUS_INCLUDES=SUPPRESS_WARNINGS($QT_DBUS_INCLUDES)
    QT_TEST_INCLUDES=SUPPRESS_WARNINGS($QT_TEST_INCLUDES)
  fi
fi

if test "$enable_fuzz_binary" = "yes"; then
  AC_MSG_CHECKING([whether main function is needed for fuzz binary])
  AX_CHECK_LINK_FLAG(
    [],
    [AC_MSG_RESULT([no])],
    [AC_MSG_RESULT([yes]); CORE_CPPFLAGS="$CORE_CPPFLAGS -DPROVIDE_FUZZ_MAIN_FUNCTION"],
    [$SANITIZER_LDFLAGS],
    [AC_LANG_PROGRAM([[
      #include <cstdint>
      #include <cstddef>
      extern "C" int LLVMFuzzerTestOneInput(const uint8_t* data, size_t size) { return 0; }
      /* comment to remove the main function ...
     ]],[[
      */ int not_main() {
     ]])])

  CHECK_RUNTIME_LIB
fi

if test "$enable_wallet" != "no"; then
    dnl Check for libdb_cxx only if wallet enabled
    if test "$use_bdb" != "no"; then
      BITCOIN_FIND_BDB48
      if test "$suppress_external_warnings" != "no" ; then
        BDB_CPPFLAGS=SUPPRESS_WARNINGS($BDB_CPPFLAGS)
      fi
    fi

    dnl Check for sqlite3
    if test "$use_sqlite" != "no"; then
      PKG_CHECK_MODULES([SQLITE], [sqlite3 >= 3.7.17], [have_sqlite=yes], [have_sqlite=no])
    fi
    AC_MSG_CHECKING([whether to build wallet with support for sqlite])
    if test "$use_sqlite" = "no"; then
      use_sqlite=no
    elif test "$have_sqlite" = "no"; then
      if test "$use_sqlite" = "yes"; then
        AC_MSG_ERROR([sqlite support requested but cannot be built. Use --without-sqlite])
      fi
      use_sqlite=no
    else
      if test "$use_sqlite" != "no"; then
        AC_DEFINE([USE_SQLITE],[1],[Define if sqlite support should be compiled in])
        use_sqlite=yes
      fi
    fi
    AC_MSG_RESULT([$use_sqlite])

    dnl Disable wallet if both --without-bdb and --without-sqlite
    if test "$use_bdb$use_sqlite" = "nono"; then
        if test "$enable_wallet" = "yes"; then
            AC_MSG_ERROR([wallet functionality requested but no BDB or SQLite support available.])
        fi
        enable_wallet=no
    fi
fi

if test "$use_usdt" != "no"; then
  AC_MSG_CHECKING([whether Userspace, Statically Defined Tracing tracepoints are supported])
  AC_COMPILE_IFELSE([
    AC_LANG_PROGRAM(
      [#include <sys/sdt.h>],
      [DTRACE_PROBE(context, event);
       int a, b, c, d, e, f, g;
       DTRACE_PROBE7(context, event, a, b, c, d, e, f, g);]
    )],
    [AC_MSG_RESULT([yes]); AC_DEFINE([ENABLE_TRACING], [1], [Define to 1 to enable tracepoints for Userspace, Statically Defined Tracing])],
    [AC_MSG_RESULT([no]); use_usdt=no;]
  )
fi
AM_CONDITIONAL([ENABLE_USDT_TRACEPOINTS], [test "$use_usdt" = "yes"])

if test "$build_bitcoind$bitcoin_enable_qt$use_bench$use_tests" = "nononono"; then
  use_upnp=no
  use_natpmp=no
  use_zmq=no
fi

dnl Check for libminiupnpc (optional)
if test "$use_upnp" != "no"; then
  TEMP_CPPFLAGS="$CPPFLAGS"
  CPPFLAGS="$CPPFLAGS $MINIUPNPC_CPPFLAGS"
  AC_CHECK_HEADERS(
    [miniupnpc/miniupnpc.h miniupnpc/upnpcommands.h miniupnpc/upnperrors.h],
    [AC_CHECK_LIB([miniupnpc], [upnpDiscover], [MINIUPNPC_LIBS="$MINIUPNPC_LIBS -lminiupnpc"], [have_miniupnpc=no], [$MINIUPNPC_LIBS])],
    [have_miniupnpc=no]
  )

  dnl The minimum supported miniUPnPc API version is set to 17. This excludes
  dnl versions with known vulnerabilities.
  if test "$have_miniupnpc" != "no"; then
    AC_MSG_CHECKING([whether miniUPnPc API version is supported])
    AC_PREPROC_IFELSE([AC_LANG_PROGRAM([[
        @%:@include <miniupnpc/miniupnpc.h>
      ]], [[
        #if MINIUPNPC_API_VERSION >= 17
        // Everything is okay
        #else
        #  error miniUPnPc API version is too old
        #endif
      ]])],[
        AC_MSG_RESULT([yes])
      ],[
      AC_MSG_RESULT([no])
      AC_MSG_WARN([miniUPnPc API version < 17 is unsupported, disabling UPnP support.])
      have_miniupnpc=no
    ])
  fi
  CPPFLAGS="$TEMP_CPPFLAGS"
fi

dnl Check for libnatpmp (optional).
if test "$use_natpmp" != "no"; then
  TEMP_CPPFLAGS="$CPPFLAGS"
  CPPFLAGS="$CPPFLAGS $NATPMP_CPPFLAGS"
  AC_CHECK_HEADERS([natpmp.h],
                   [AC_CHECK_LIB([natpmp], [initnatpmp], [NATPMP_LIBS="$NATPMP_LIBS -lnatpmp"], [have_natpmp=no], [$NATPMP_LIBS])],
                   [have_natpmp=no])
  CPPFLAGS="$TEMP_CPPFLAGS"
fi

if test "$build_bitcoin_wallet$build_bitcoin_cli$build_bitcoin_tx$build_bitcoin_util$build_bitcoind$bitcoin_enable_qt$use_tests$use_bench$enable_fuzz_binary" = "nonononononononono"; then
  use_boost=no
else
  use_boost=yes
fi

if test "$use_boost" = "yes"; then

  dnl Check for Boost headers
  AX_BOOST_BASE([1.64.0],[],[AC_MSG_ERROR([Boost is not available!])])
  if test "$want_boost" = "no"; then
    AC_MSG_ERROR([only libbitcoinconsensus can be built without Boost])
  fi

  dnl we don't use multi_index serialization
  BOOST_CPPFLAGS="$BOOST_CPPFLAGS -DBOOST_MULTI_INDEX_DISABLE_SERIALIZATION"

  dnl Prevent use of std::unary_function, which was removed in C++17,
  dnl and will generate warnings with newer compilers for Boost
  dnl older than 1.80.
  dnl See: https://github.com/boostorg/config/pull/430.
  AX_CHECK_PREPROC_FLAG([-DBOOST_NO_CXX98_FUNCTION_BASE], [BOOST_CPPFLAGS="$BOOST_CPPFLAGS -DBOOST_NO_CXX98_FUNCTION_BASE"], [], [$CXXFLAG_WERROR],
                        [AC_LANG_PROGRAM([[#include <boost/config.hpp>]])])

  if test "$enable_debug" = "yes" || test "$enable_fuzz" = "yes"; then
    BOOST_CPPFLAGS="$BOOST_CPPFLAGS -DBOOST_MULTI_INDEX_ENABLE_SAFE_MODE"
  fi

  if test "$suppress_external_warnings" != "no"; then
    BOOST_CPPFLAGS=SUPPRESS_WARNINGS($BOOST_CPPFLAGS)
  fi
fi

if test "$use_external_signer" != "no"; then
  AC_MSG_CHECKING([whether Boost.Process can be used])
  TEMP_CXXFLAGS="$CXXFLAGS"
  dnl Boost 1.78 requires the following workaround.
  dnl See: https://github.com/boostorg/process/issues/235
  CXXFLAGS="$CXXFLAGS -Wno-error=narrowing"
  TEMP_CPPFLAGS="$CPPFLAGS"
  CPPFLAGS="$CPPFLAGS $BOOST_CPPFLAGS"
  TEMP_LDFLAGS="$LDFLAGS"
  dnl Boost 1.73 and older require the following workaround.
  LDFLAGS="$LDFLAGS $PTHREAD_CFLAGS"
  AC_LINK_IFELSE([AC_LANG_PROGRAM([[
    #define BOOST_PROCESS_USE_STD_FS
    #include <boost/process.hpp>
  ]],[[
    namespace bp = boost::process;
    bp::opstream stdin_stream;
    bp::ipstream stdout_stream;
    bp::child c("dummy", bp::std_out > stdout_stream, bp::std_err > stdout_stream, bp::std_in < stdin_stream);
    stdin_stream << std::string{"test"} << std::endl;
    if (c.running()) c.terminate();
    c.wait();
    c.exit_code();
  ]])],
    [have_boost_process="yes"],
    [have_boost_process="no"])
  LDFLAGS="$TEMP_LDFLAGS"
  CPPFLAGS="$TEMP_CPPFLAGS"
  CXXFLAGS="$TEMP_CXXFLAGS"
  AC_MSG_RESULT([$have_boost_process])
  if test "$have_boost_process" = "yes"; then
    use_external_signer="yes"
    AC_DEFINE([ENABLE_EXTERNAL_SIGNER], [1], [Define if external signer support is enabled])
    AC_DEFINE([BOOST_PROCESS_USE_STD_FS], [1], [Defined to avoid Boost::Process trying to use Boost Filesystem])
  else
    if test "$use_external_signer" = "yes"; then
      AC_MSG_ERROR([External signing is not supported for this Boost version])
    fi
    use_external_signer="no";
  fi
fi
AM_CONDITIONAL([ENABLE_EXTERNAL_SIGNER], [test "$use_external_signer" = "yes"])

dnl Do not compile with syscall sandbox support when compiling under the sanitizers.
dnl The sanitizers introduce use of syscalls that are not typically used in bitcoind
dnl (such as execve when the sanitizers execute llvm-symbolizer).
if test "$use_sanitizers" != ""; then
  AC_MSG_WARN([Specifying --with-sanitizers forces --without-seccomp since the sanitizers introduce use of syscalls not allowed by the particld syscall sandbox (-sandbox=<mode>).])
  seccomp_found=no
fi
if test "$seccomp_found" != "no"; then
  AC_MSG_CHECKING([for seccomp-bpf (Linux x86-64)])
  AC_PREPROC_IFELSE([AC_LANG_PROGRAM([[
      @%:@include <linux/seccomp.h>
    ]], [[
      #if !defined(__x86_64__)
      #  error Syscall sandbox is an experimental feature currently available only under Linux x86-64.
      #endif
    ]])],[
      AC_MSG_RESULT([yes])
      seccomp_found="yes"
      AC_DEFINE([USE_SYSCALL_SANDBOX], [1], [Define this symbol to build with syscall sandbox support.])
    ],[
      AC_MSG_RESULT([no])
      seccomp_found="no"
  ])
fi
dnl Currently only enable -sandbox=<mode> feature if seccomp is found.
dnl In the future, sandboxing could be also be supported with other
dnl sandboxing mechanisms besides seccomp.
use_syscall_sandbox=$seccomp_found
AM_CONDITIONAL([ENABLE_SYSCALL_SANDBOX], [test "$use_syscall_sandbox" != "no"])

dnl Check for reduced exports
if test "$use_reduce_exports" = "yes"; then
  AX_CHECK_COMPILE_FLAG([-fvisibility=hidden], [CORE_CXXFLAGS="$CORE_CXXFLAGS -fvisibility=hidden"],
  [AC_MSG_ERROR([Cannot set hidden symbol visibility. Use --disable-reduce-exports.])], [$CXXFLAG_WERROR])
  AX_CHECK_LINK_FLAG([-Wl,--exclude-libs,ALL], [RELDFLAGS="-Wl,--exclude-libs,ALL"], [], [$LDFLAG_WERROR])
fi

if test "$use_tests" = "yes"; then

  if test "$HEXDUMP" = ""; then
    AC_MSG_ERROR([hexdump is required for tests])
  fi
fi


case $host in
  *linux*)
    LIBHIDAPINAME=hidapi-libusb
    HIDAPILIBS=-l$LIBHIDAPINAME
    ;;
  *mingw*)
    LIBHIDAPINAME=hidapi
    HIDAPILIBS="-l$LIBHIDAPINAME -lsetupapi"
    ;;
  *)
    LIBHIDAPINAME=hidapi
    HIDAPILIBS=-l$LIBHIDAPINAME
    ;;
esac

dnl libevent check

use_libevent=no
if test "$build_bitcoin_cli$build_bitcoind$bitcoin_enable_qt$enable_fuzz_binary$use_tests$use_bench" != "nononononono"; then
  PKG_CHECK_MODULES([EVENT], [libevent >= 2.1.8], [use_libevent=yes], [AC_MSG_ERROR([libevent version 2.1.8 or greater not found.])])
  if test "$TARGET_OS" != "windows"; then
    PKG_CHECK_MODULES([EVENT_PTHREADS], [libevent_pthreads >= 2.1.8], [], [AC_MSG_ERROR([libevent_pthreads version 2.1.8 or greater not found.])])
  fi

  if test "$suppress_external_warnings" != "no"; then
    EVENT_CFLAGS=SUPPRESS_WARNINGS($EVENT_CFLAGS)
  fi
fi

if test x$use_libevent = xyes; then
  TEMP_CXXFLAGS="$CXXFLAGS"
  CXXFLAGS="$CXXFLAGS $EVENT_CFLAGS"
  AC_MSG_CHECKING([if evhttp_connection_get_peer expects const char**])
  AC_COMPILE_IFELSE([AC_LANG_PROGRAM([[
      #include <cstdint>
      #include <event2/http.h>
    ]], [[
      evhttp_connection *conn = (evhttp_connection *)1;
      const char *host;
      uint16_t port;

      evhttp_connection_get_peer(conn, &host, &port);
    ]])],
    [ AC_MSG_RESULT([yes]); AC_DEFINE([HAVE_EVHTTP_CONNECTION_GET_PEER_CONST_CHAR], [1], [Define this symbol if evhttp_connection_get_peer expects const char**]) ],
    [ AC_MSG_RESULT([no]) ]
  )
  CXXFLAGS="$TEMP_CXXFLAGS"
fi

dnl QR Code encoding library check

if test "$use_qr" != "no"; then
  BITCOIN_QT_CHECK([PKG_CHECK_MODULES([QR], [libqrencode], [have_qrencode=yes], [have_qrencode=no])])
fi

dnl USB Device check

if test "$enable_usbdevice" = "yes"; then
  if test "$bitcoin_enable_qt" != "yes"; then
      PKG_CHECK_MODULES([PROTOBUF], [protobuf],[have_protobuf=yes],
      [AC_MSG_WARN(protobuf not found.)
       enable_usbdevice=no])
  fi

  PKG_CHECK_MODULES([USB], [libusb-1.0 >= 1.0.9],
    [AC_DEFINE([ENABLE_USBDEVICE],[1],[Define to 1 to enable USBDEVICE functions])],
    [AC_DEFINE([ENABLE_USBDEVICE],[0],[Define to 1 to enable USBDEVICE functions])
     AC_MSG_WARN([libusb-1.0 version 1.0.9 or greater not found, disabling])
     enable_usbdevice=no])

  PKG_CHECK_MODULES([HIDAPI],[$LIBHIDAPINAME >= 0],
    [AC_DEFINE([ENABLE_USBDEVICE],[1],[Define to 1 to enable USBDEVICE functions])],
    [AC_DEFINE([ENABLE_USBDEVICE],[0],[Define to 1 to enable USBDEVICE functions])
     AC_MSG_WARN([$LIBHIDAPINAME version 0 or greater not found, disabling])
     enable_usbdevice=no])
else
    AC_DEFINE_UNQUOTED([ENABLE_USBDEVICE],[0],[Define to 1 to enable USBDEVICE functions])
fi


if test "$enable_usbdevice" != "no"; then
  BITCOIN_QT_CHECK(AC_CHECK_LIB([protobuf] ,[main],[PROTOBUF_LIBS=-lprotobuf], [have_protobuf=no]))
fi

dnl ZMQ check

if test "$use_zmq" = "yes"; then
  PKG_CHECK_MODULES([ZMQ], [libzmq >= 4],
    AC_DEFINE([ENABLE_ZMQ], [1], [Define this symbol to enable ZMQ functions]),
    [AC_MSG_WARN([libzmq version 4.x or greater not found, disabling])
    use_zmq=no])
fi

if test "$use_zmq" = "yes"; then
  dnl Assume libzmq was built for static linking
  case $host in
    *mingw*)
      ZMQ_CFLAGS="$ZMQ_CFLAGS -DZMQ_STATIC"
    ;;
  esac
fi

<<<<<<< HEAD
if test "$have_protobuf" != "no" &&
   test "$enable_usbdevice" != "no"; then
  BITCOIN_QT_PATH_PROGS([PROTOC], [protoc],$protoc_bin_path)
fi

if test "$enable_usbdevice" = "yes"; then
  if test "$bitcoin_enable_qt" != "yes"; then
    if test "$protoc_bin_path" != ""; then
      AC_PATH_PROGS([PROTOC],[protoc],,$protoc_bin_path)
    else
      AC_PATH_PROGS([PROTOC],[protoc])
    fi
  fi
fi

=======
AM_CONDITIONAL([ENABLE_ZMQ], [test "$use_zmq" = "yes"])
>>>>>>> 9d098af5

dnl libmultiprocess library check

libmultiprocess_found=no
if test "$with_libmultiprocess" = "yes" || test "$with_libmultiprocess" = "auto"; then
  PKG_CHECK_MODULES([LIBMULTIPROCESS], [libmultiprocess], [
     libmultiprocess_found=yes;
     libmultiprocess_prefix=`$PKG_CONFIG --variable=prefix libmultiprocess`;
  ], [true])
elif test "$with_libmultiprocess" != "no"; then
  AC_MSG_ERROR([--with-libmultiprocess=$with_libmultiprocess value is not yes, auto, or no])
fi

dnl Enable multiprocess check

if test "$enable_multiprocess" = "yes"; then
  if test "$libmultiprocess_found" != "yes"; then
    AC_MSG_ERROR([--enable-multiprocess=yes option specified but libmultiprocess library was not found. May need to install libmultiprocess library, or specify install path with PKG_CONFIG_PATH environment variable. Running 'pkg-config --debug libmultiprocess' may be helpful for debugging.])
  fi
  build_multiprocess=yes
elif test "$enable_multiprocess" = "auto"; then
  build_multiprocess=$libmultiprocess_found
else
  build_multiprocess=no
fi

AM_CONDITIONAL([BUILD_MULTIPROCESS], [test "$build_multiprocess" = "yes"])
AM_CONDITIONAL([BUILD_BITCOIN_NODE], [test "$build_multiprocess" = "yes"])
AM_CONDITIONAL([BUILD_BITCOIN_GUI], [test "$build_multiprocess" = "yes"])

dnl codegen tools check

if test "$build_multiprocess" != "no"; then
  if test "$with_mpgen" = "yes" || test "$with_mpgen" = "auto"; then
    MPGEN_PREFIX="$libmultiprocess_prefix"
  elif test "$with_mpgen" != "no"; then
    MPGEN_PREFIX="$with_mpgen";
  fi
  AC_SUBST(MPGEN_PREFIX)
fi

AC_MSG_CHECKING([whether to build particld])
AM_CONDITIONAL([BUILD_BITCOIND], [test $build_bitcoind = "yes"])
AC_MSG_RESULT($build_bitcoind)

AC_MSG_CHECKING([whether to build particl-cli])
AM_CONDITIONAL([BUILD_BITCOIN_CLI], [test $build_bitcoin_cli = "yes"])
AC_MSG_RESULT($build_bitcoin_cli)

AC_MSG_CHECKING([whether to build particl-tx])
AM_CONDITIONAL([BUILD_BITCOIN_TX], [test $build_bitcoin_tx = "yes"])
AC_MSG_RESULT($build_bitcoin_tx)

AC_MSG_CHECKING([whether to build particl-wallet])
AM_CONDITIONAL([BUILD_BITCOIN_WALLET], [test $build_bitcoin_wallet = "yes"])
AC_MSG_RESULT($build_bitcoin_wallet)

AC_MSG_CHECKING([whether to build particl-util])
AM_CONDITIONAL([BUILD_BITCOIN_UTIL], [test $build_bitcoin_util = "yes"])
AC_MSG_RESULT($build_bitcoin_util)

AC_MSG_CHECKING([whether to build experimental bitcoin-chainstate])
if test "$build_bitcoin_chainstate" = "yes"; then
  if test "$build_experimental_kernel_lib" = "no"; then
    AC_MSG_ERROR([experimental bitcoin-chainstate cannot be built without the experimental bitcoinkernel library. Use --with-experimental-kernel-lib]);
  fi
fi
AM_CONDITIONAL([BUILD_BITCOIN_CHAINSTATE], [test $build_bitcoin_chainstate = "yes"])
AC_MSG_RESULT($build_bitcoin_chainstate)

AC_MSG_CHECKING([whether to build libraries])
AM_CONDITIONAL([BUILD_BITCOIN_LIBS], [test $build_bitcoin_libs = "yes"])

if test "$build_bitcoin_libs" = "yes"; then
  AC_DEFINE([HAVE_CONSENSUS_LIB], [1], [Define this symbol if the consensus lib has been built])
  AC_CONFIG_FILES([libparticlconsensus.pc:libparticlconsensus.pc.in])
fi

AM_CONDITIONAL([BUILD_BITCOIN_KERNEL_LIB], [test "$build_experimental_kernel_lib" != "no" && ( test "$build_experimental_kernel_lib" = "yes" || test "$build_bitcoin_chainstate" = "yes" )])

AC_MSG_RESULT($build_bitcoin_libs)

AC_LANG_POP

if test "$use_ccache" != "no"; then
  AC_MSG_CHECKING([if ccache should be used])
  if test "$CCACHE" = ""; then
    if test "$use_ccache" = "yes"; then
      AC_MSG_ERROR([ccache not found.]);
    else
      use_ccache=no
    fi
  else
    use_ccache=yes
    CC="$ac_cv_path_CCACHE $CC"
    CXX="$ac_cv_path_CCACHE $CXX"
  fi
  AC_MSG_RESULT($use_ccache)
  if test "$use_ccache" = "yes"; then
    AX_CHECK_COMPILE_FLAG([-fdebug-prefix-map=A=B], [DEBUG_CXXFLAGS="$DEBUG_CXXFLAGS -fdebug-prefix-map=\$(abs_top_srcdir)=."], [], [$CXXFLAG_WERROR])
    AX_CHECK_PREPROC_FLAG([-fmacro-prefix-map=A=B], [DEBUG_CPPFLAGS="$DEBUG_CPPFLAGS -fmacro-prefix-map=\$(abs_top_srcdir)=."], [], [$CXXFLAG_WERROR])
  fi
fi

dnl enable wallet
AC_MSG_CHECKING([if wallet should be enabled])
if test "$enable_wallet" != "no"; then
  AC_MSG_RESULT([yes])
  AC_DEFINE_UNQUOTED([ENABLE_WALLET],[1],[Define to 1 to enable wallet functions])
  enable_wallet=yes

else
  AC_MSG_RESULT([no])
fi

if test "$enable_usbdevice" = "yes"; then
  if test "$enable_wallet" != "yes"; then
    AC_MSG_ERROR("enable_usbdevice must be used with enable_wallet.")
  fi
fi

dnl enable usbdevice
AC_MSG_CHECKING([if usbdevice should be enabled])
if test $enable_usbdevice != "no"; then
  AC_MSG_RESULT(yes)
  AC_DEFINE_UNQUOTED([ENABLE_USBDEVICE],[1],[Define to 1 to enable usbdevice functions])
else
  AC_MSG_RESULT(no)
fi

dnl enable upnp support
AC_MSG_CHECKING([whether to build with support for UPnP])
if test "$have_miniupnpc" = "no"; then
  if test "$use_upnp" = "yes"; then
     AC_MSG_ERROR([UPnP requested but cannot be built. Use --without-miniupnpc])
  fi
  AC_MSG_RESULT([no])
  use_upnp=no
else
  if test "$use_upnp" != "no"; then
    AC_MSG_RESULT([yes])
    use_upnp=yes
    AC_DEFINE([USE_UPNP], [1], [Define to 1 if UPnP support should be compiled in.])
    if test "$TARGET_OS" = "windows"; then
      MINIUPNPC_CPPFLAGS="$MINIUPNPC_CPPFLAGS -DMINIUPNP_STATICLIB"
    fi
  else
    AC_MSG_RESULT([no])
  fi
fi

dnl Enable NAT-PMP support.
AC_MSG_CHECKING([whether to build with support for NAT-PMP])
if test "$have_natpmp" = "no"; then
  if test "$use_natpmp" = "yes"; then
     AC_MSG_ERROR([NAT-PMP requested but cannot be built. Use --without-natpmp])
  fi
  AC_MSG_RESULT([no])
  use_natpmp=no
else
  if test "$use_natpmp" != "no"; then
    AC_MSG_RESULT([yes])
    use_natpmp=yes
    AC_DEFINE([USE_NATPMP], [1], [Define to 1 if UPnP support should be compiled in.])
    if test "$TARGET_OS" = "windows"; then
      NATPMP_CPPFLAGS="$NATPMP_CPPFLAGS -DSTATICLIB -DNATPMP_STATICLIB"
    fi
  else
    AC_MSG_RESULT([no])
  fi
fi

dnl these are only used when qt is enabled
BUILD_TEST_QT=""
if test "$bitcoin_enable_qt" != "no"; then
  dnl enable dbus support
  AC_MSG_CHECKING([whether to build GUI with support for D-Bus])
  if test "$bitcoin_enable_qt_dbus" != "no"; then
    AC_DEFINE([USE_DBUS], [1], [Define if dbus support should be compiled in])
  fi
  AC_MSG_RESULT([$bitcoin_enable_qt_dbus])

  dnl enable qr support
  AC_MSG_CHECKING([whether to build GUI with support for QR codes])
  if test "$have_qrencode" = "no"; then
    if test "$use_qr" = "yes"; then
      AC_MSG_ERROR([QR support requested but cannot be built. Use --without-qrencode])
    fi
    use_qr=no
  else
    if test "$use_qr" != "no"; then
      AC_DEFINE([USE_QRCODE], [1], [Define if QR support should be compiled in])
      use_qr=yes
    fi
  fi
  AC_MSG_RESULT([$use_qr])

  if test "$XGETTEXT" = ""; then
    AC_MSG_WARN([xgettext is required to update qt translations])
  fi

  AC_MSG_CHECKING([whether to build test_bitcoin-qt])
  if test "$use_gui_tests$bitcoin_enable_qt_test" = "yesyes"; then
    AC_MSG_RESULT([yes])
    BUILD_TEST_QT="yes"
  else
    AC_MSG_RESULT([no])
  fi
fi

AC_MSG_CHECKING([whether to build test_bitcoin])
if test "$use_tests" = "yes"; then
  if test "$enable_fuzz" = "yes"; then
    AC_MSG_RESULT([no, because fuzzing is enabled])
  else
    AC_MSG_RESULT([yes])
  fi
  BUILD_TEST="yes"
else
  AC_MSG_RESULT([no])
  BUILD_TEST=""
fi

AC_MSG_CHECKING([whether to reduce exports])
if test "$use_reduce_exports" = "yes"; then
  AC_MSG_RESULT([yes])
else
  AC_MSG_RESULT([no])
fi

if test "$build_bitcoin_wallet$build_bitcoin_cli$build_bitcoin_tx$build_bitcoin_util$build_bitcoin_libs$build_bitcoind$bitcoin_enable_qt$enable_fuzz_binary$use_bench$use_tests" = "nononononononononono"; then
  AC_MSG_ERROR([No targets! Please specify at least one of: --with-utils --with-libs --with-daemon --with-gui --enable-fuzz(-binary) --enable-bench or --enable-tests])
fi

AM_CONDITIONAL([TARGET_DARWIN], [test "$TARGET_OS" = "darwin"])
AM_CONDITIONAL([BUILD_DARWIN], [test "$BUILD_OS" = "darwin"])
AM_CONDITIONAL([TARGET_LINUX], [test "$TARGET_OS" = "linux"])
AM_CONDITIONAL([TARGET_WINDOWS], [test "$TARGET_OS" = "windows"])
AM_CONDITIONAL([ENABLE_WALLET], [test "$enable_wallet" = "yes"])
AM_CONDITIONAL([USE_SQLITE], [test "$use_sqlite" = "yes"])
AM_CONDITIONAL([USE_BDB], [test "$use_bdb" = "yes"])
AM_CONDITIONAL([ENABLE_TESTS], [test "$BUILD_TEST" = "yes"])
AM_CONDITIONAL([ENABLE_FUZZ], [test "$enable_fuzz" = "yes"])
AM_CONDITIONAL([ENABLE_FUZZ_BINARY], [test "$enable_fuzz_binary" = "yes"])
AM_CONDITIONAL([ENABLE_QT], [test "$bitcoin_enable_qt" = "yes"])
AM_CONDITIONAL([ENABLE_QT_TESTS], [test "$BUILD_TEST_QT" = "yes"])
AM_CONDITIONAL([ENABLE_BENCH], [test "$use_bench" = "yes"])
AM_CONDITIONAL([USE_QRCODE], [test "$use_qr" = "yes"])
AM_CONDITIONAL([USE_LCOV], [test "$use_lcov" = "yes"])
AM_CONDITIONAL([USE_LIBEVENT], [test "$use_libevent" = "yes"])
AM_CONDITIONAL([HARDEN], [test "$use_hardening" = "yes"])
AM_CONDITIONAL([ENABLE_SSE42], [test "$enable_sse42" = "yes"])
AM_CONDITIONAL([ENABLE_SSE41], [test "$enable_sse41" = "yes"])
AM_CONDITIONAL([ENABLE_AVX2], [test "$enable_avx2" = "yes"])
AM_CONDITIONAL([ENABLE_X86_SHANI], [test "$enable_x86_shani" = "yes"])
AM_CONDITIONAL([ENABLE_ARM_CRC], [test "$enable_arm_crc" = "yes"])
AM_CONDITIONAL([ENABLE_ARM_SHANI], [test "$enable_arm_shani" = "yes"])
AM_CONDITIONAL([USE_ASM], [test "$use_asm" = "yes"])
AM_CONDITIONAL([WORDS_BIGENDIAN], [test "$ac_cv_c_bigendian" = "yes"])
AM_CONDITIONAL([USE_NATPMP], [test "$use_natpmp" = "yes"])
AM_CONDITIONAL([USE_UPNP], [test "$use_upnp" = "yes"])
AM_CONDITIONAL([ENABLE_USBDEVICE], [test "$enable_usbdevice" = "yes"])

dnl for minisketch
AM_CONDITIONAL([ENABLE_CLMUL], [test "$enable_clmul" = "yes"])
AM_CONDITIONAL([HAVE_CLZ], [test "$have_clzl$have_clzll" = "yesyes"])

AC_DEFINE([CLIENT_VERSION_MAJOR], [_CLIENT_VERSION_MAJOR], [Major version])
AC_DEFINE([CLIENT_VERSION_MINOR], [_CLIENT_VERSION_MINOR], [Minor version])
AC_DEFINE([CLIENT_VERSION_PARTICL], [_CLIENT_VERSION_PARTICL], [Particl version])
AC_DEFINE([CLIENT_VERSION_BUILD], [_CLIENT_VERSION_BUILD], [Version Build])
AC_DEFINE([CLIENT_VERSION_IS_RELEASE], [_CLIENT_VERSION_IS_RELEASE], [Version is release])
AC_DEFINE([COPYRIGHT_YEAR], [_COPYRIGHT_YEAR], [Copyright year])
AC_DEFINE([COPYRIGHT_YEAR_BTC], [_COPYRIGHT_YEAR_BTC], [Copyright year BTC])
AC_DEFINE([COPYRIGHT_HOLDERS], ["_COPYRIGHT_HOLDERS"], [Copyright holder(s) before %s replacement])
AC_DEFINE([COPYRIGHT_HOLDERS_SUBSTITUTION], ["_COPYRIGHT_HOLDERS_SUBSTITUTION"], [Replacement for %s in copyright holders string])
define(_COPYRIGHT_HOLDERS_FINAL, [patsubst(_COPYRIGHT_HOLDERS, [%s], [_COPYRIGHT_HOLDERS_SUBSTITUTION])])
AC_DEFINE([COPYRIGHT_HOLDERS_FINAL], ["_COPYRIGHT_HOLDERS_FINAL"], [Copyright holder(s)])
AC_SUBST(CLIENT_VERSION_MAJOR, _CLIENT_VERSION_MAJOR)
AC_SUBST(CLIENT_VERSION_MINOR, _CLIENT_VERSION_MINOR)
AC_SUBST(CLIENT_VERSION_PARTICL, _CLIENT_VERSION_PARTICL)
AC_SUBST(CLIENT_VERSION_BUILD, _CLIENT_VERSION_BUILD)
AC_SUBST(CLIENT_VERSION_IS_RELEASE, _CLIENT_VERSION_IS_RELEASE)
AC_SUBST(COPYRIGHT_YEAR, _COPYRIGHT_YEAR)
AC_SUBST(COPYRIGHT_YEAR_BTC, _COPYRIGHT_YEAR_BTC)
AC_SUBST(COPYRIGHT_HOLDERS, "_COPYRIGHT_HOLDERS")
AC_SUBST(COPYRIGHT_HOLDERS_SUBSTITUTION, "_COPYRIGHT_HOLDERS_SUBSTITUTION")
AC_SUBST(COPYRIGHT_HOLDERS_FINAL, "_COPYRIGHT_HOLDERS_FINAL")
AC_SUBST(BITCOIN_DAEMON_NAME)
AC_SUBST(BITCOIN_GUI_NAME)
AC_SUBST(BITCOIN_TEST_NAME)
AC_SUBST(BITCOIN_CLI_NAME)
AC_SUBST(BITCOIN_TX_NAME)
AC_SUBST(BITCOIN_UTIL_NAME)
AC_SUBST(BITCOIN_CHAINSTATE_NAME)
AC_SUBST(BITCOIN_WALLET_TOOL_NAME)
AC_SUBST(BITCOIN_MP_NODE_NAME)
AC_SUBST(BITCOIN_MP_GUI_NAME)

AC_SUBST(RELDFLAGS)
AC_SUBST(CORE_LDFLAGS)
AC_SUBST(CORE_CPPFLAGS)
AC_SUBST(CORE_CXXFLAGS)
AC_SUBST(DEBUG_CPPFLAGS)
AC_SUBST(WARN_CXXFLAGS)
AC_SUBST(NOWARN_CXXFLAGS)
AC_SUBST(DEBUG_CXXFLAGS)
AC_SUBST(ERROR_CXXFLAGS)
AC_SUBST(GPROF_CXXFLAGS)
AC_SUBST(GPROF_LDFLAGS)
AC_SUBST(HARDENED_CXXFLAGS)
AC_SUBST(HARDENED_CPPFLAGS)
AC_SUBST(HARDENED_LDFLAGS)
AC_SUBST(LTO_CXXFLAGS)
AC_SUBST(LTO_LDFLAGS)
AC_SUBST(PIC_FLAGS)
AC_SUBST(PIE_FLAGS)
AC_SUBST(SANITIZER_CXXFLAGS)
AC_SUBST(SANITIZER_LDFLAGS)
AC_SUBST(SSE42_CXXFLAGS)
AC_SUBST(SSE41_CXXFLAGS)
AC_SUBST(CLMUL_CXXFLAGS)
AC_SUBST(AVX2_CXXFLAGS)
AC_SUBST(X86_SHANI_CXXFLAGS)
AC_SUBST(ARM_CRC_CXXFLAGS)
AC_SUBST(ARM_SHANI_CXXFLAGS)
AC_SUBST(LIBTOOL_APP_LDFLAGS)
AC_SUBST(USE_SQLITE)
AC_SUBST(USE_BDB)
AC_SUBST(ENABLE_EXTERNAL_SIGNER)
AC_SUBST(USE_UPNP)
AC_SUBST(USE_QRCODE)
AC_SUBST(TESTDEFS)
AC_SUBST(MINIUPNPC_CPPFLAGS)
AC_SUBST(MINIUPNPC_LIBS)
AC_SUBST(NATPMP_CPPFLAGS)
AC_SUBST(NATPMP_LIBS)
AC_SUBST(USB_LIBS)
AC_SUBST(HIDAPI_LIBS)
AC_SUBST(PROTOBUF_LIBS)
AC_SUBST(HAVE_GMTIME_R)
AC_SUBST(HAVE_FDATASYNC)
AC_SUBST(HAVE_FULLFSYNC)
AC_SUBST(HAVE_O_CLOEXEC)
AC_SUBST(HAVE_BUILTIN_PREFETCH)
AC_SUBST(HAVE_MM_PREFETCH)
AC_SUBST(HAVE_STRONG_GETAUXVAL)
AC_SUBST(ANDROID_ARCH)
AC_SUBST(HAVE_EVHTTP_CONNECTION_GET_PEER_CONST_CHAR)
AC_CONFIG_FILES([Makefile src/Makefile doc/man/Makefile share/setup.nsi share/qt/Info.plist test/config.ini])
AC_CONFIG_FILES([contrib/devtools/split-debug.sh],[chmod +x contrib/devtools/split-debug.sh])
AM_COND_IF([HAVE_DOXYGEN], [AC_CONFIG_FILES([doc/Doxyfile])])
AC_CONFIG_LINKS([contrib/devtools/iwyu/bitcoin.core.imp:contrib/devtools/iwyu/bitcoin.core.imp])
AC_CONFIG_LINKS([contrib/filter-lcov.py:contrib/filter-lcov.py])
AC_CONFIG_LINKS([contrib/macdeploy/background.tiff:contrib/macdeploy/background.tiff])
AC_CONFIG_LINKS([src/.bear-tidy-config:src/.bear-tidy-config])
AC_CONFIG_LINKS([src/.clang-tidy:src/.clang-tidy])
AC_CONFIG_LINKS([test/functional/test_runner.py:test/functional/test_runner.py])
AC_CONFIG_LINKS([test/fuzz/test_runner.py:test/fuzz/test_runner.py])
AC_CONFIG_LINKS([test/util/test_runner.py:test/util/test_runner.py])
AC_CONFIG_LINKS([test/util/rpcauth-test.py:test/util/rpcauth-test.py])
AC_CONFIG_LINKS([src/qt/Makefile:src/qt/Makefile])
AC_CONFIG_LINKS([src/qt/test/Makefile:src/qt/test/Makefile])
AC_CONFIG_LINKS([src/test/Makefile:src/test/Makefile])

dnl boost's m4 checks do something really nasty: they export these vars. As a
dnl result, they leak into secp256k1's configure and crazy things happen.
dnl Until this is fixed upstream and we've synced, we'll just un-export them.
CPPFLAGS_TEMP="$CPPFLAGS"
unset CPPFLAGS
CPPFLAGS="$CPPFLAGS_TEMP"

ac_configure_args="${ac_configure_args} --disable-shared --with-pic --enable-benchmark=no --enable-module-recovery --enable-module-schnorrsig --enable-experimental --enable-module-ecdh --enable-module-commitment --enable-module-rangeproof --enable-module-bulletproof --enable-module-generator --enable-module-mlsag"
AC_CONFIG_SUBDIRS([src/secp256k1])

AC_OUTPUT

dnl Replace the BUILDDIR path with the correct Windows path if compiling on Native Windows
case ${OS} in
   *Windows*)
     sed  's/BUILDDIR="\/\([[a-z]]\)/BUILDDIR="\1:/'  test/config.ini > test/config-2.ini
     mv test/config-2.ini test/config.ini
   ;;
esac

echo
echo "Options used to compile and link:"
echo "  external signer = $use_external_signer"
echo "  multiprocess    = $build_multiprocess"
echo "  with experimental syscall sandbox support = $use_syscall_sandbox"
echo "  with libs       = $build_bitcoin_libs"
echo "  with wallet     = $enable_wallet"
if test "$enable_wallet" != "no"; then
    echo "    with sqlite   = $use_sqlite"
    echo "    with bdb      = $use_bdb"
fi
echo "  with usbdevice  = $enable_usbdevice"
echo "  with gui / qt   = $bitcoin_enable_qt"
if test $bitcoin_enable_qt != "no"; then
    echo "    with qr       = $use_qr"
fi
echo "  with zmq        = $use_zmq"
if test $enable_fuzz = "no"; then
    echo "  with test       = $use_tests"
else
    echo "  with test       = not building test_bitcoin because fuzzing is enabled"
fi
echo "  with fuzz binary = $enable_fuzz_binary"
echo "  with bench      = $use_bench"
echo "  with upnp       = $use_upnp"
echo "  with natpmp     = $use_natpmp"
echo "  use asm         = $use_asm"
echo "  USDT tracing    = $use_usdt"
echo "  sanitizers      = $use_sanitizers"
echo "  debug enabled   = $enable_debug"
echo "  gprof enabled   = $enable_gprof"
echo "  werror          = $enable_werror"
echo "  LTO             = $enable_lto"
echo
echo "  target os       = $host_os"
echo "  build os        = $build_os"
echo
echo "  CC              = $CC"
echo "  CFLAGS          = $PTHREAD_CFLAGS $CFLAGS"
echo "  CPPFLAGS        = $DEBUG_CPPFLAGS $HARDENED_CPPFLAGS $CORE_CPPFLAGS $CPPFLAGS"
echo "  CXX             = $CXX"
echo "  CXXFLAGS        = $LTO_CXXFLAGS $DEBUG_CXXFLAGS $HARDENED_CXXFLAGS $WARN_CXXFLAGS $NOWARN_CXXFLAGS $ERROR_CXXFLAGS $GPROF_CXXFLAGS $CORE_CXXFLAGS $CXXFLAGS"
echo "  LDFLAGS         = $LTO_LDFLAGS $PTHREAD_LIBS $HARDENED_LDFLAGS $GPROF_LDFLAGS $CORE_LDFLAGS $LDFLAGS"
echo "  AR              = $AR"
echo "  ARFLAGS         = $ARFLAGS"
echo<|MERGE_RESOLUTION|>--- conflicted
+++ resolved
@@ -1705,7 +1705,8 @@
   esac
 fi
 
-<<<<<<< HEAD
+AM_CONDITIONAL([ENABLE_ZMQ], [test "$use_zmq" = "yes"])
+
 if test "$have_protobuf" != "no" &&
    test "$enable_usbdevice" != "no"; then
   BITCOIN_QT_PATH_PROGS([PROTOC], [protoc],$protoc_bin_path)
@@ -1720,10 +1721,6 @@
     fi
   fi
 fi
-
-=======
-AM_CONDITIONAL([ENABLE_ZMQ], [test "$use_zmq" = "yes"])
->>>>>>> 9d098af5
 
 dnl libmultiprocess library check
 
