*.tar.gz

*.exe
src/particl
src/particld
src/particl-cli
src/particl-tx
src/particl-wallet
src/test/test_particl
src/test/test_particl_fuzzy
src/qt/test/test_particl-qt

# autoreconf
src/Makefile.in
Makefile.in
aclocal.m4
autom4te.cache/
build-aux/config.guess
build-aux/config.sub
build-aux/depcomp
build-aux/install-sh
build-aux/ltmain.sh
build-aux/m4/libtool.m4
build-aux/m4/lt~obsolete.m4
build-aux/m4/ltoptions.m4
build-aux/m4/ltsugar.m4
build-aux/m4/ltversion.m4
build-aux/missing
build-aux/compile
build-aux/test-driver
config.log
config.status
configure
libtool
src/config/bitcoin-config.h
src/config/bitcoin-config.h.in
src/config/stamp-h1
share/setup.nsi
share/qt/Info.plist

src/univalue/gen

src/qt/*.moc
src/qt/moc_*.cpp
src/qt/forms/ui_*.h

src/qt/test/moc*.cpp

src/qt/bitcoin-qt.config
src/qt/bitcoin-qt.creator
src/qt/bitcoin-qt.creator.user
src/qt/bitcoin-qt.files
src/qt/bitcoin-qt.includes

src/qt/particl-qt.config
src/qt/particl-qt.creator
src/qt/particl-qt.creator.user
src/qt/particl-qt.files
src/qt/particl-qt.includes

.deps
.dirstamp
.libs
.*.swp
*.*~*
*.bak
*.rej
*.orig
*.pyc
*.o
*.o-*
*.patch
*.a
*.pb.cc
*.pb.h
*.dat

*.log
*.trs
*.dmg

*.json.h
*.raw.h

#libtool object files
*.lo
*.la

# Compilation and Qt preprocessor part
*.qm
Makefile
particl-qt
Particl-Qt.app
background.tiff*

# Unit-tests
Makefile.test
particl-qt_test

# Resources cpp
qrc_*.cpp

# Mac specific
.DS_Store
build

#lcov
*.gcno
*.gcda
/*.info
test_particl.coverage/
total.coverage/
coverage_percent.txt

#build tests
linux-coverage-build
linux-build
win32-build
test/config.ini
test/cache/*

!src/leveldb*/Makefile

/doc/doxygen/

libparticlconsensus.pc
contrib/devtools/split-debug.sh

# Output from running db4 installation
db4/

<<<<<<< HEAD
.project
.vscode
=======
# clang-check
*.plist
>>>>>>> 59832391
<|MERGE_RESOLUTION|>--- conflicted
+++ resolved
@@ -129,10 +129,7 @@
 # Output from running db4 installation
 db4/
 
-<<<<<<< HEAD
 .project
 .vscode
-=======
 # clang-check
-*.plist
->>>>>>> 59832391
+*.plist