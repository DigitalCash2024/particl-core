--- conflicted
+++ resolved
@@ -23,16 +23,6 @@
 fi
 export COMMIT_RANGE
 
-<<<<<<< HEAD
-# This only checks that the trees are pure subtrees, it is not doing a full
-# check with -r to not have to fetch all the remotes.
-#test/lint/git-subtree-check.sh src/crypto/ctaes
-#test/lint/git-subtree-check.sh src/secp256k1
-test/lint/git-subtree-check.sh src/minisketch
-test/lint/git-subtree-check.sh src/leveldb
-test/lint/git-subtree-check.sh src/crc32c
-=======
->>>>>>> b5a27133
 RUST_BACKTRACE=1 "${LINT_RUNNER_PATH}/test_runner"
 
 if [ "$CIRRUS_REPO_FULL_NAME" = "particl/particl-core" ] && [ "$CIRRUS_PR" = "" ] ; then
