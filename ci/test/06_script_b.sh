#!/usr/bin/env bash
#
# Copyright (c) 2018-present The Bitcoin Core developers
# Distributed under the MIT software license, see the accompanying
# file COPYING or http://www.opensource.org/licenses/mit-license.php.

export LC_ALL=C.UTF-8

set -ex

export ASAN_OPTIONS="detect_stack_use_after_return=1:check_initialization_order=1:strict_init_order=1"
export LSAN_OPTIONS="suppressions=${BASE_ROOT_DIR}/test/sanitizer_suppressions/lsan"
export TSAN_OPTIONS="suppressions=${BASE_ROOT_DIR}/test/sanitizer_suppressions/tsan:halt_on_error=1:log_path=${BASE_SCRATCH_DIR}/sanitizer-output/tsan"
export UBSAN_OPTIONS="suppressions=${BASE_ROOT_DIR}/test/sanitizer_suppressions/ubsan:print_stacktrace=1:halt_on_error=1:report_error_type=1"

if [ "$CI_OS_NAME" == "macos" ]; then
  top -l 1 -s 0 | awk ' /PhysMem/ {print}'
  echo "Number of CPUs: $(sysctl -n hw.logicalcpu)"
else
  free -m -h
  echo "Number of CPUs (nproc): $(nproc)"
  echo "System info: $(uname --kernel-name --kernel-release)"
  lscpu
fi
echo "Free disk space:"
df -h

# What host to compile for. See also ./depends/README.md
# Tests that need cross-compilation export the appropriate HOST.
# Tests that run natively guess the host
export HOST=${HOST:-$("$BASE_ROOT_DIR/depends/config.guess")}

(
  # compact->outputs[i].file_size is uninitialized memory, so reading it is UB.
  # The statistic bytes_written is only used for logging, which is disabled in
  # CI, so as a temporary minimal fix to work around UB and CI failures, leave
  # bytes_written unmodified.
  # See https://github.com/bitcoin/bitcoin/pull/28359#issuecomment-1698694748
  echo 'diff --git a/src/leveldb/db/db_impl.cc b/src/leveldb/db/db_impl.cc
index 65e31724bc..f61b471953 100644
--- a/src/leveldb/db/db_impl.cc
+++ b/src/leveldb/db/db_impl.cc
@@ -1028,9 +1028,6 @@ Status DBImpl::DoCompactionWork(CompactionState* compact) {
       stats.bytes_read += compact->compaction->input(which, i)->file_size;
     }
   }
-  for (size_t i = 0; i < compact->outputs.size(); i++) {
-    stats.bytes_written += compact->outputs[i].file_size;
-  }

   mutex_.Lock();
   stats_[compact->compaction->level() + 1].Add(stats);' | patch -p1
  git diff
)

if [ "$RUN_FUZZ_TESTS" = "true" ]; then
  export DIR_FUZZ_IN=${DIR_QA_ASSETS}/fuzz_seed_corpus/
  if [ ! -d "$DIR_FUZZ_IN" ]; then
<<<<<<< HEAD
    git clone --depth=1 https://github.com/tecnovert/particl-qa-assets "${DIR_QA_ASSETS}"
=======
    ${CI_RETRY_EXE} git clone --depth=1 https://github.com/bitcoin-core/qa-assets "${DIR_QA_ASSETS}"
>>>>>>> c1106cfe
  fi
  (
    cd "${DIR_QA_ASSETS}"
    echo "Using qa-assets repo from commit ..."
    git log -1
  )
elif [ "$RUN_UNIT_TESTS" = "true" ] || [ "$RUN_UNIT_TESTS_SEQUENTIAL" = "true" ]; then
  export DIR_UNIT_TEST_DATA=${DIR_QA_ASSETS}/unit_test_data/
  if [ ! -d "$DIR_UNIT_TEST_DATA" ]; then
    mkdir -p "$DIR_UNIT_TEST_DATA"
    ${CI_RETRY_EXE} curl --location --fail https://github.com/tecnovert/particl-qa-assets/raw/main/unit_test_data/script_assets_test.json -o "${DIR_UNIT_TEST_DATA}/script_assets_test.json"
  fi
fi

mkdir -p "${BASE_SCRATCH_DIR}/sanitizer-output/"

if [ "$USE_BUSY_BOX" = "true" ]; then
  echo "Setup to use BusyBox utils"
  # tar excluded for now because it requires passing in the exact archive type in ./depends (fixed in later BusyBox version)
  # ar excluded for now because it does not recognize the -q option in ./depends (unknown if fixed)
  for util in $(busybox --list | grep -v "^ar$" | grep -v "^tar$" ); do ln -s "$(command -v busybox)" "${BINS_SCRATCH_DIR}/$util"; done
  # Print BusyBox version
  patch --help
fi

# Make sure default datadir does not exist and is never read by creating a dummy file
if [ "$CI_OS_NAME" == "macos" ]; then
  echo > "${HOME}/Library/Application Support/Particl"
else
  echo > "${HOME}/.particl"
fi

if [ -z "$NO_DEPENDS" ]; then
  if [[ $CI_IMAGE_NAME_TAG == *centos* ]]; then
    SHELL_OPTS="CONFIG_SHELL=/bin/dash"
  else
    SHELL_OPTS="CONFIG_SHELL="
  fi
  bash -c "$SHELL_OPTS make $MAKEJOBS -C depends HOST=$HOST $DEP_OPTS LOG=1"
fi
if [ "$DOWNLOAD_PREVIOUS_RELEASES" = "true" ]; then
  test/get_previous_releases.py -b -t "$PREVIOUS_RELEASES_DIR"
fi

BITCOIN_CONFIG_ALL="--disable-dependency-tracking"
if [ -z "$NO_DEPENDS" ]; then
  BITCOIN_CONFIG_ALL="${BITCOIN_CONFIG_ALL} CONFIG_SITE=$DEPENDS_DIR/$HOST/share/config.site"
fi
if [ -z "$NO_WERROR" ]; then
  BITCOIN_CONFIG_ALL="${BITCOIN_CONFIG_ALL} --enable-werror"
fi

ccache --zero-stats
PRINT_CCACHE_STATISTICS="ccache --version | head -n 1 && ccache --show-stats"

if [ -n "$ANDROID_TOOLS_URL" ]; then
  make distclean || true
  ./autogen.sh
  bash -c "./configure $BITCOIN_CONFIG_ALL $BITCOIN_CONFIG" || ( (cat config.log) && false)
  make "${MAKEJOBS}" && cd src/qt && ANDROID_HOME=${ANDROID_HOME} ANDROID_NDK_HOME=${ANDROID_NDK_HOME} make apk
  bash -c "${PRINT_CCACHE_STATISTICS}"
  exit 0
fi

BITCOIN_CONFIG_ALL="${BITCOIN_CONFIG_ALL} --enable-external-signer --prefix=$BASE_OUTDIR"

if [ -n "$CONFIG_SHELL" ]; then
  "$CONFIG_SHELL" -c "./autogen.sh"
else
  ./autogen.sh
fi

mkdir -p "${BASE_BUILD_DIR}"
cd "${BASE_BUILD_DIR}"

bash -c "${BASE_ROOT_DIR}/configure --cache-file=config.cache $BITCOIN_CONFIG_ALL $BITCOIN_CONFIG" || ( (cat config.log) && false)

make distdir VERSION="$HOST"

cd "${BASE_BUILD_DIR}/bitcoin-$HOST"

bash -c "./configure --cache-file=../config.cache $BITCOIN_CONFIG_ALL $BITCOIN_CONFIG" || ( (cat config.log) && false)

if [[ "${RUN_TIDY}" == "true" ]]; then
  MAYBE_BEAR="bear --config src/.bear-tidy-config"
  MAYBE_TOKEN="--"
fi

bash -c "${MAYBE_BEAR} ${MAYBE_TOKEN} make $MAKEJOBS $GOAL" || ( echo "Build failure. Verbose build follows." && make "$GOAL" V=1 ; false )

bash -c "${PRINT_CCACHE_STATISTICS}"
du -sh "${DEPENDS_DIR}"/*/
du -sh "${PREVIOUS_RELEASES_DIR}"

if [[ $HOST = *-mingw32 ]]; then
  # Generate all binaries, so that they can be wrapped
  make "$MAKEJOBS" -C src/secp256k1 VERBOSE=1
  make "$MAKEJOBS" -C src minisketch/test.exe VERBOSE=1
  "${BASE_ROOT_DIR}/ci/test/wrap-wine.sh"
fi

if [ -n "$USE_VALGRIND" ]; then
  "${BASE_ROOT_DIR}/ci/test/wrap-valgrind.sh"
fi

if [ "$RUN_UNIT_TESTS" = "true" ]; then
  bash -c "${TEST_RUNNER_ENV} DIR_UNIT_TEST_DATA=${DIR_UNIT_TEST_DATA} LD_LIBRARY_PATH=${DEPENDS_DIR}/${HOST}/lib make $MAKEJOBS check VERBOSE=1"
fi

if [ "$RUN_UNIT_TESTS_SEQUENTIAL" = "true" ]; then
  bash -c "${TEST_RUNNER_ENV} DIR_UNIT_TEST_DATA=${DIR_UNIT_TEST_DATA} LD_LIBRARY_PATH=${DEPENDS_DIR}/${HOST}/lib ${BASE_OUTDIR}/bin/test_particl --catch_system_errors=no -l test_suite"
fi

if [ "$RUN_FUNCTIONAL_TESTS" = "true" ]; then
  bash -c "LD_LIBRARY_PATH=${DEPENDS_DIR}/${HOST}/lib ${TEST_RUNNER_ENV} test/functional/test_runner.py --ci $MAKEJOBS --tmpdirprefix ${BASE_SCRATCH_DIR}/test_runner/ --ansi --combinedlogslen=99999999 --timeout-factor=${TEST_RUNNER_TIMEOUT_FACTOR} ${TEST_RUNNER_EXTRA} --quiet --failfast --particl --insight ${TEST_RUNNER_BITCOIN}"
fi

if [ "${RUN_TIDY}" = "true" ]; then
  cmake -B /tidy-build -DLLVM_DIR=/usr/lib/llvm-"${TIDY_LLVM_V}"/cmake -DCMAKE_BUILD_TYPE=Release -S "${BASE_ROOT_DIR}"/contrib/devtools/bitcoin-tidy
  cmake --build /tidy-build "$MAKEJOBS"
  cmake --build /tidy-build --target bitcoin-tidy-tests "$MAKEJOBS"

  set -eo pipefail
  cd "${BASE_BUILD_DIR}/particl-$HOST/src/"
  ( run-clang-tidy-"${TIDY_LLVM_V}" -quiet -load="/tidy-build/libbitcoin-tidy.so" "${MAKEJOBS}" ) | grep -C5 "error"
  # Filter out files by regex here, because regex may not be
  # accepted in src/.bear-tidy-config
  # Filter out:
  # * qt qrc and moc generated files
  jq 'map(select(.file | test("src/qt/qrc_.*\\.cpp$|/moc_.*\\.cpp$") | not))' ../compile_commands.json > tmp.json
  mv tmp.json ../compile_commands.json
  cd "${BASE_BUILD_DIR}/particl-$HOST/"
  python3 "/include-what-you-use/iwyu_tool.py" \
           -p . "${MAKEJOBS}" \
           -- -Xiwyu --cxx17ns -Xiwyu --mapping_file="${BASE_BUILD_DIR}/bitcoin-$HOST/contrib/devtools/iwyu/bitcoin.core.imp" \
           -Xiwyu --max_line_length=160 \
           2>&1 | tee /tmp/iwyu_ci.out
  cd "${BASE_ROOT_DIR}/src"
  python3 "/include-what-you-use/fix_includes.py" --nosafe_headers < /tmp/iwyu_ci.out
  git --no-pager diff
fi

if [ "$RUN_FUZZ_TESTS" = "true" ]; then
  #bash -c "LD_LIBRARY_PATH=${DEPENDS_DIR}/${HOST}/lib test/fuzz/test_runner.py ${FUZZ_TESTS_CONFIG} $MAKEJOBS -l DEBUG ${DIR_FUZZ_IN} --empty_min_time=60"
  echo "TODO: Convert fuzz tests"
fi<|MERGE_RESOLUTION|>--- conflicted
+++ resolved
@@ -56,11 +56,7 @@
 if [ "$RUN_FUZZ_TESTS" = "true" ]; then
   export DIR_FUZZ_IN=${DIR_QA_ASSETS}/fuzz_seed_corpus/
   if [ ! -d "$DIR_FUZZ_IN" ]; then
-<<<<<<< HEAD
-    git clone --depth=1 https://github.com/tecnovert/particl-qa-assets "${DIR_QA_ASSETS}"
-=======
-    ${CI_RETRY_EXE} git clone --depth=1 https://github.com/bitcoin-core/qa-assets "${DIR_QA_ASSETS}"
->>>>>>> c1106cfe
+    ${CI_RETRY_EXE} git clone --depth=1 https://github.com/tecnovert/particl-qa-assets "${DIR_QA_ASSETS}"
   fi
   (
     cd "${DIR_QA_ASSETS}"
