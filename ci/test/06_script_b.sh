--- conflicted
+++ resolved
@@ -31,80 +31,18 @@
 fi
 
 if [ "$RUN_UNIT_TESTS_SEQUENTIAL" = "true" ]; then
-<<<<<<< HEAD
-  CI_EXEC "${TEST_RUNNER_ENV}" DIR_UNIT_TEST_DATA="${DIR_UNIT_TEST_DATA}" LD_LIBRARY_PATH="${DEPENDS_DIR}/${HOST}/lib" "${BASE_OUTDIR}/bin/test_particl" --catch_system_errors=no -l test_suite
+  bash -c "${TEST_RUNNER_ENV} DIR_UNIT_TEST_DATA=${DIR_UNIT_TEST_DATA} LD_LIBRARY_PATH=${DEPENDS_DIR}/${HOST}/lib ${BASE_OUTDIR}/bin/test_particl --catch_system_errors=no -l test_suite"
 fi
 
 if [ "$RUN_FUNCTIONAL_TESTS" = "true" ]; then
-  CI_EXEC LD_LIBRARY_PATH="${DEPENDS_DIR}/${HOST}/lib" "${TEST_RUNNER_ENV}" test/functional/test_runner.py --ci "$MAKEJOBS" --tmpdirprefix "${BASE_SCRATCH_DIR}/test_runner/" --ansi --combinedlogslen=99999999 --timeout-factor="${TEST_RUNNER_TIMEOUT_FACTOR}" "${TEST_RUNNER_EXTRA}" --quiet --failfast --particl --insight "${TEST_RUNNER_BITCOIN}"
-=======
-  bash -c "${TEST_RUNNER_ENV} DIR_UNIT_TEST_DATA=${DIR_UNIT_TEST_DATA} LD_LIBRARY_PATH=${DEPENDS_DIR}/${HOST}/lib ${BASE_OUTDIR}/bin/test_bitcoin --catch_system_errors=no -l test_suite"
-fi
-
-if [ "$RUN_FUNCTIONAL_TESTS" = "true" ]; then
-  bash -c "LD_LIBRARY_PATH=${DEPENDS_DIR}/${HOST}/lib ${TEST_RUNNER_ENV} test/functional/test_runner.py --ci $MAKEJOBS --tmpdirprefix ${BASE_SCRATCH_DIR}/test_runner/ --ansi --combinedlogslen=99999999 --timeout-factor=${TEST_RUNNER_TIMEOUT_FACTOR} ${TEST_RUNNER_EXTRA} --quiet --failfast"
->>>>>>> 29c36f07
+  bash -c "LD_LIBRARY_PATH=${DEPENDS_DIR}/${HOST}/lib ${TEST_RUNNER_ENV} test/functional/test_runner.py --ci $MAKEJOBS --tmpdirprefix ${BASE_SCRATCH_DIR}/test_runner/ --ansi --combinedlogslen=99999999 --timeout-factor=${TEST_RUNNER_TIMEOUT_FACTOR} ${TEST_RUNNER_EXTRA} --quiet --failfast --particl --insight ${TEST_RUNNER_BITCOIN}"
 fi
 
 if [ "${RUN_TIDY}" = "true" ]; then
   set -eo pipefail
-<<<<<<< HEAD
-  export P_CI_DIR="${BASE_BUILD_DIR}/particl-$HOST/src/"
-  ( CI_EXEC run-clang-tidy-16 -quiet "${MAKEJOBS}" ) | grep -C5 "error"
-  export P_CI_DIR="${BASE_BUILD_DIR}/particl-$HOST/"
-  CI_EXEC "python3 ${DIR_IWYU}/include-what-you-use/iwyu_tool.py"\
-          " src/common/args.cpp"\
-          " src/common/config.cpp"\
-          " src/common/init.cpp"\
-          " src/common/url.cpp"\
-          " src/compat"\
-          " src/dbwrapper.cpp"\
-          " src/init"\
-          " src/kernel"\
-          " src/node/chainstate.cpp"\
-          " src/node/chainstatemanager_args.cpp"\
-          " src/node/mempool_args.cpp"\
-          " src/node/minisketchwrapper.cpp"\
-          " src/node/utxo_snapshot.cpp"\
-          " src/node/validation_cache_args.cpp"\
-          " src/policy/feerate.cpp"\
-          " src/policy/packages.cpp"\
-          " src/policy/settings.cpp"\
-          " src/primitives/transaction.cpp"\
-          " src/random.cpp"\
-          " src/rpc/fees.cpp"\
-          " src/rpc/signmessage.cpp"\
-          " src/test/fuzz/string.cpp"\
-          " src/test/fuzz/txorphan.cpp"\
-          " src/test/fuzz/util/"\
-          " src/test/util/coins.cpp"\
-          " src/uint256.cpp"\
-          " src/util/bip32.cpp"\
-          " src/util/bytevectorhash.cpp"\
-          " src/util/check.cpp"\
-          " src/util/error.cpp"\
-          " src/util/exception.cpp"\
-          " src/util/getuniquepath.cpp"\
-          " src/util/hasher.cpp"\
-          " src/util/message.cpp"\
-          " src/util/moneystr.cpp"\
-          " src/util/serfloat.cpp"\
-          " src/util/spanparsing.cpp"\
-          " src/util/strencodings.cpp"\
-          " src/util/string.cpp"\
-          " src/util/syserror.cpp"\
-          " src/util/threadinterrupt.cpp"\
-          " src/zmq"\
-          " -p . ${MAKEJOBS}"\
-          " -- -Xiwyu --cxx17ns -Xiwyu --mapping_file=${BASE_BUILD_DIR}/particl-$HOST/contrib/devtools/iwyu/bitcoin.core.imp"\
-          " |& tee /tmp/iwyu_ci.out"
-  export P_CI_DIR="${BASE_ROOT_DIR}/src"
-  CI_EXEC "python3 ${DIR_IWYU}/include-what-you-use/fix_includes.py --nosafe_headers < /tmp/iwyu_ci.out"
-  CI_EXEC "git --no-pager diff"
-=======
-  cd "${BASE_BUILD_DIR}/bitcoin-$HOST/src/"
+  cd "${BASE_BUILD_DIR}/particl-$HOST/src/"
   ( run-clang-tidy-16 -quiet "${MAKEJOBS}" ) | grep -C5 "error"
-  cd "${BASE_BUILD_DIR}/bitcoin-$HOST/"
+  cd "${BASE_BUILD_DIR}/particl-$HOST/"
   python3 "${DIR_IWYU}/include-what-you-use/iwyu_tool.py" \
            src/common/args.cpp \
            src/common/config.cpp \
@@ -155,7 +93,6 @@
   cd "${BASE_ROOT_DIR}/src"
   python3 "${DIR_IWYU}/include-what-you-use/fix_includes.py" --nosafe_headers < /tmp/iwyu_ci.out
   git --no-pager diff
->>>>>>> 29c36f07
 fi
 
 if [ "$RUN_SECURITY_TESTS" = "true" ]; then
@@ -163,15 +100,6 @@
 fi
 
 if [ "$RUN_FUZZ_TESTS" = "true" ]; then
-<<<<<<< HEAD
-  #CI_EXEC LD_LIBRARY_PATH="${DEPENDS_DIR}/${HOST}/lib" test/fuzz/test_runner.py "${FUZZ_TESTS_CONFIG}" "$MAKEJOBS" -l DEBUG "${DIR_FUZZ_IN}"
+  #bash -c "LD_LIBRARY_PATH=${DEPENDS_DIR}/${HOST}/lib test/fuzz/test_runner.py ${FUZZ_TESTS_CONFIG} $MAKEJOBS -l DEBUG ${DIR_FUZZ_IN}"
   echo "TODO: Convert fuzz tests"
-fi
-
-if [ -z "$DANGER_RUN_CI_ON_HOST" ]; then
-  echo "Stop and remove CI container by ID"
-  docker container kill "${CI_CONTAINER_ID}"
-=======
-  bash -c "LD_LIBRARY_PATH=${DEPENDS_DIR}/${HOST}/lib test/fuzz/test_runner.py ${FUZZ_TESTS_CONFIG} $MAKEJOBS -l DEBUG ${DIR_FUZZ_IN}"
->>>>>>> 29c36f07
 fi