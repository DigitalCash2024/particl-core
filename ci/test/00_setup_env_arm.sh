#!/usr/bin/env bash
#
# Copyright (c) 2019-2021 The Bitcoin Core developers
# Distributed under the MIT software license, see the accompanying
# file COPYING or http://www.opensource.org/licenses/mit-license.php.

export LC_ALL=C.UTF-8

export HOST=arm-linux-gnueabihf
<<<<<<< HEAD
export DEP_OPTS="NO_USB=1 NO_QT=1" # Times out with qt
# The host arch is unknown, so we run the tests through qemu.
# If the host is arm and wants to run the tests natively, it can set QEMU_USER_CMD to the empty string.
if [ -z ${QEMU_USER_CMD+x} ]; then export QEMU_USER_CMD="${QEMU_USER_CMD:-"qemu-arm -L /usr/arm-linux-gnueabihf/"}"; fi
=======
>>>>>>> ef3f9f38
export DPKG_ADD_ARCH="armhf"
export PACKAGES="python3-zmq g++-arm-linux-gnueabihf busybox libc6:armhf libstdc++6:armhf libfontconfig1:armhf libxcb1:armhf"
export CONTAINER_NAME=ci_arm_linux
export CI_IMAGE_NAME_TAG="docker.io/arm64v8/debian:bookworm"
export USE_BUSY_BOX=true
export RUN_UNIT_TESTS=true
export RUN_FUNCTIONAL_TESTS=false
export GOAL="install"
# -Wno-psabi is to disable ABI warnings: "note: parameter passing for argument of type ... changed in GCC 7.1"
# This could be removed once the ABI change warning does not show up by default
export BITCOIN_CONFIG="--enable-reduce-exports CXXFLAGS=-Wno-psabi"<|MERGE_RESOLUTION|>--- conflicted
+++ resolved
@@ -7,13 +7,7 @@
 export LC_ALL=C.UTF-8
 
 export HOST=arm-linux-gnueabihf
-<<<<<<< HEAD
 export DEP_OPTS="NO_USB=1 NO_QT=1" # Times out with qt
-# The host arch is unknown, so we run the tests through qemu.
-# If the host is arm and wants to run the tests natively, it can set QEMU_USER_CMD to the empty string.
-if [ -z ${QEMU_USER_CMD+x} ]; then export QEMU_USER_CMD="${QEMU_USER_CMD:-"qemu-arm -L /usr/arm-linux-gnueabihf/"}"; fi
-=======
->>>>>>> ef3f9f38
 export DPKG_ADD_ARCH="armhf"
 export PACKAGES="python3-zmq g++-arm-linux-gnueabihf busybox libc6:armhf libstdc++6:armhf libfontconfig1:armhf libxcb1:armhf"
 export CONTAINER_NAME=ci_arm_linux
