--- conflicted
+++ resolved
@@ -181,17 +181,12 @@
   cmake --build /tidy-build --target bitcoin-tidy-tests "$MAKEJOBS"
 
   set -eo pipefail
-<<<<<<< HEAD
   cd "${BASE_BUILD_DIR}/particl-$HOST/src/"
-  ( run-clang-tidy-"${TIDY_LLVM_V}" -quiet -load="/tidy-build/libbitcoin-tidy.so" "${MAKEJOBS}" ) | grep -C5 "error"
-=======
-  cd "${BASE_BUILD_DIR}/bitcoin-$HOST/src/"
   if ! ( run-clang-tidy-"${TIDY_LLVM_V}" -quiet -load="/tidy-build/libbitcoin-tidy.so" "${MAKEJOBS}" | tee tmp.tidy-out.txt ); then
     grep -C5 "error: " tmp.tidy-out.txt
     echo "^^^ ⚠️ Failure generated from clang-tidy"
     false
   fi
->>>>>>> b50554ba
   # Filter out files by regex here, because regex may not be
   # accepted in src/.bear-tidy-config
   # Filter out:
