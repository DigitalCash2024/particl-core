#!/usr/bin/env bash
#
# Copyright (c) 2019-2020 The Bitcoin Core developers
# Distributed under the MIT software license, see the accompanying
# file COPYING or http://www.opensource.org/licenses/mit-license.php.

export LC_ALL=C.UTF-8

export CONTAINER_NAME=ci_native_nowallet
<<<<<<< HEAD
export DOCKER_NAME_TAG=ubuntu:16.04  # Use xenial to have one config run the tests in python3.5, see doc/dependencies.md
export PACKAGES="python3-zmq clang-3.8 llvm-3.8"  # Use clang-3.8 to test C++11 compatibility, see doc/dependencies.md
export DEP_OPTS="NO_WALLET=1 NO_USB=1"
=======
export DOCKER_NAME_TAG=ubuntu:18.04  # Use bionic to have one config run the tests in python3.6, see doc/dependencies.md
export PACKAGES="python3-zmq clang-5.0 llvm-5.0"  # Use clang-5 to test C++17 compatibility, see doc/dependencies.md
export DEP_OPTS="NO_WALLET=1"
>>>>>>> e9a1c9fb
export GOAL="install"
export BITCOIN_CONFIG="--enable-glibc-back-compat --enable-reduce-exports CC=clang-5.0 CXX=clang++-5.0 --with-boost-process"<|MERGE_RESOLUTION|>--- conflicted
+++ resolved
@@ -7,14 +7,8 @@
 export LC_ALL=C.UTF-8
 
 export CONTAINER_NAME=ci_native_nowallet
-<<<<<<< HEAD
-export DOCKER_NAME_TAG=ubuntu:16.04  # Use xenial to have one config run the tests in python3.5, see doc/dependencies.md
-export PACKAGES="python3-zmq clang-3.8 llvm-3.8"  # Use clang-3.8 to test C++11 compatibility, see doc/dependencies.md
-export DEP_OPTS="NO_WALLET=1 NO_USB=1"
-=======
 export DOCKER_NAME_TAG=ubuntu:18.04  # Use bionic to have one config run the tests in python3.6, see doc/dependencies.md
 export PACKAGES="python3-zmq clang-5.0 llvm-5.0"  # Use clang-5 to test C++17 compatibility, see doc/dependencies.md
-export DEP_OPTS="NO_WALLET=1"
->>>>>>> e9a1c9fb
+export DEP_OPTS="NO_WALLET=1 NO_USB=1"
 export GOAL="install"
 export BITCOIN_CONFIG="--enable-glibc-back-compat --enable-reduce-exports CC=clang-5.0 CXX=clang++-5.0 --with-boost-process"