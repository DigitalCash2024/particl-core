--- conflicted
+++ resolved
@@ -8,11 +8,7 @@
 
 # Make sure default datadir does not exist and is never read by creating a dummy file
 if [ "$CI_OS_NAME" == "macos" ]; then
-<<<<<<< HEAD
-  echo > $HOME/Library/Application\ Support/Particl
-=======
-  echo > "${HOME}/Library/Application Support/Bitcoin"
->>>>>>> 7f0f8533
+  echo > "${HOME}/Library/Application Support/Particl"
 else
   DOCKER_EXEC echo \> \$HOME/.particl
 fi
