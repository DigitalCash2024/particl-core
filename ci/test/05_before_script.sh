--- conflicted
+++ resolved
@@ -6,16 +6,12 @@
 
 export LC_ALL=C.UTF-8
 
-<<<<<<< HEAD
-DOCKER_EXEC echo \> \$HOME/.particl  # Make sure default datadir does not exist and is never read by creating a dummy file
-=======
 # Make sure default datadir does not exist and is never read by creating a dummy file
 if [ "$TRAVIS_OS_NAME" == "osx" ]; then
-  echo > $HOME/Library/Application\ Support/Bitcoin
+  echo > $HOME/Library/Application\ Support/Particl
 else
-  DOCKER_EXEC echo \> \$HOME/.bitcoin
+  DOCKER_EXEC echo \> \$HOME/.particl
 fi
->>>>>>> 4daadce3
 
 if [ "$TRAVIS_OS_NAME" != "osx" ]; then
 
