#!/usr/bin/env python3
# Copyright (c) 2017-2022 The Bitcoin Core developers
# Distributed under the MIT software license, see the accompanying
# file COPYING or http://www.opensource.org/licenses/mit-license.php.
"""Test various command line arguments and configuration file parameters."""

import os
from pathlib import Path
import re
import sys
import tempfile
import time

from test_framework.test_framework import BitcoinTestFramework
from test_framework.test_node import ErrorMatch
from test_framework import util


class ConfArgsTest(BitcoinTestFramework):
    def add_options(self, parser):
        self.add_wallet_options(parser)

    def set_test_params(self):
        self.setup_clean_chain = True
        self.num_nodes = 1
        self.supports_cli = False
        self.wallet_names = []
        self.disable_autoconnect = False

    def test_config_file_parser(self):
        self.log.info('Test config file parser')
        self.stop_node(0)

        # Check that startup fails if conf= is set in bitcoin.conf or in an included conf file
        bad_conf_file_path = self.nodes[0].datadir_path / "bitcoin_bad.conf"
        util.write_config(bad_conf_file_path, n=0, chain='', extra_config=f'conf=some.conf\n')
        conf_in_config_file_err = 'Error: Error reading configuration file: conf cannot be set in the configuration file; use includeconf= if you want to include additional config files'
        self.nodes[0].assert_start_raises_init_error(
            extra_args=[f'-conf={bad_conf_file_path}'],
            expected_msg=conf_in_config_file_err,
        )
<<<<<<< HEAD
        inc_conf_file_path = os.path.join(self.nodes[0].datadir, 'include.conf')
        with open(os.path.join(self.nodes[0].datadir, 'particl.conf'), 'a', encoding='utf-8') as conf:
=======
        inc_conf_file_path = self.nodes[0].datadir_path / 'include.conf'
        with open(self.nodes[0].datadir_path / 'bitcoin.conf', 'a', encoding='utf-8') as conf:
>>>>>>> 06d469c2
            conf.write(f'includeconf={inc_conf_file_path}\n')
        with open(inc_conf_file_path, 'w', encoding='utf-8') as conf:
            conf.write('conf=some.conf\n')
        self.nodes[0].assert_start_raises_init_error(
            expected_msg=conf_in_config_file_err,
        )

        self.nodes[0].assert_start_raises_init_error(
            expected_msg='Error: Error parsing command line arguments: Invalid parameter -dash_cli=1',
            extra_args=['-dash_cli=1'],
        )
        with open(inc_conf_file_path, 'w', encoding='utf-8') as conf:
            conf.write('dash_conf=1\n')

        with self.nodes[0].assert_debug_log(expected_msgs=['Ignoring unknown configuration value dash_conf']):
            self.start_node(0)
        self.stop_node(0)

        with open(inc_conf_file_path, 'w', encoding='utf-8') as conf:
            conf.write('reindex=1\n')

        with self.nodes[0].assert_debug_log(expected_msgs=['Warning: reindex=1 is set in the configuration file, which will significantly slow down startup. Consider removing or commenting out this option for better performance, unless there is currently a condition which makes rebuilding the indexes necessary']):
            self.start_node(0)
        self.stop_node(0)

        with open(inc_conf_file_path, 'w', encoding='utf-8') as conf:
            conf.write('-dash=1\n')
        self.nodes[0].assert_start_raises_init_error(expected_msg='Error: Error reading configuration file: parse error on line 1: -dash=1, options in configuration file must be specified without leading -')

        if self.is_wallet_compiled():
            with open(inc_conf_file_path, 'w', encoding='utf8') as conf:
                conf.write("wallet=foo\n")
            self.nodes[0].assert_start_raises_init_error(expected_msg=f'Error: Config setting for -wallet only applied on {self.chain} network when in [{self.chain}] section.')

        main_conf_file_path = self.nodes[0].datadir_path / "bitcoin_main.conf"
        util.write_config(main_conf_file_path, n=0, chain='', extra_config=f'includeconf={inc_conf_file_path}\n')
        with open(inc_conf_file_path, 'w', encoding='utf-8') as conf:
            conf.write('acceptnonstdtxn=1\n')
        self.nodes[0].assert_start_raises_init_error(extra_args=[f"-conf={main_conf_file_path}", "-allowignoredconf"], expected_msg='Error: acceptnonstdtxn is not currently supported for main chain')

        with open(inc_conf_file_path, 'w', encoding='utf-8') as conf:
            conf.write('nono\n')
        self.nodes[0].assert_start_raises_init_error(expected_msg='Error: Error reading configuration file: parse error on line 1: nono, if you intended to specify a negated option, use nono=1 instead')

        with open(inc_conf_file_path, 'w', encoding='utf-8') as conf:
            conf.write('server=1\nrpcuser=someuser\nrpcpassword=some#pass')
        self.nodes[0].assert_start_raises_init_error(expected_msg='Error: Error reading configuration file: parse error on line 3, using # in rpcpassword can be ambiguous and should be avoided')

        with open(inc_conf_file_path, 'w', encoding='utf-8') as conf:
            conf.write('server=1\nrpcuser=someuser\nmain.rpcpassword=some#pass')
        self.nodes[0].assert_start_raises_init_error(expected_msg='Error: Error reading configuration file: parse error on line 3, using # in rpcpassword can be ambiguous and should be avoided')

        with open(inc_conf_file_path, 'w', encoding='utf-8') as conf:
            conf.write('server=1\nrpcuser=someuser\n[main]\nrpcpassword=some#pass')
        self.nodes[0].assert_start_raises_init_error(expected_msg='Error: Error reading configuration file: parse error on line 4, using # in rpcpassword can be ambiguous and should be avoided')

<<<<<<< HEAD
        inc_conf_file2_path = os.path.join(self.nodes[0].datadir, 'include2.conf')
        with open(os.path.join(self.nodes[0].datadir, 'particl.conf'), 'a', encoding='utf-8') as conf:
=======
        inc_conf_file2_path = self.nodes[0].datadir_path / 'include2.conf'
        with open(self.nodes[0].datadir_path / 'bitcoin.conf', 'a', encoding='utf-8') as conf:
>>>>>>> 06d469c2
            conf.write(f'includeconf={inc_conf_file2_path}\n')

        with open(inc_conf_file_path, 'w', encoding='utf-8') as conf:
            conf.write('testnot.datadir=1\n')
        with open(inc_conf_file2_path, 'w', encoding='utf-8') as conf:
            conf.write('[testnet]\n')
        self.restart_node(0)
        self.nodes[0].stop_node(expected_stderr=f'Warning: {inc_conf_file_path}:1 Section [testnot] is not recognized.{os.linesep}{inc_conf_file2_path}:1 Section [testnet] is not recognized.')

        with open(inc_conf_file_path, 'w', encoding='utf-8') as conf:
            conf.write('')  # clear
        with open(inc_conf_file2_path, 'w', encoding='utf-8') as conf:
            conf.write('')  # clear

    def test_config_file_log(self):
        # Disable this test for windows currently because trying to override
        # the default datadir through the environment does not seem to work.
        if sys.platform == "win32":
            return

        self.log.info('Test that correct configuration path is changed when configuration file changes the datadir')

        # Create a temporary directory that will be treated as the default data
        # directory by bitcoind.
        env, default_datadir = util.get_temp_default_datadir(Path(self.options.tmpdir, "test_config_file_log"))
        default_datadir.mkdir(parents=True)

        # Write a bitcoin.conf file in the default data directory containing a
        # datadir= line pointing at the node datadir.
        node = self.nodes[0]
<<<<<<< HEAD
        conf_text = pathlib.Path(node.bitcoinconf).read_text()
        conf_path = default_datadir / "particl.conf"
        conf_path.write_text(f"datadir={node.datadir}\n{conf_text}")
=======
        conf_text = node.bitcoinconf.read_text()
        conf_path = default_datadir / "bitcoin.conf"
        conf_path.write_text(f"datadir={node.datadir_path}\n{conf_text}")
>>>>>>> 06d469c2

        # Drop the node -datadir= argument during this test, because if it is
        # specified it would take precedence over the datadir setting in the
        # config file.
        node_args = node.args
        node.args = [arg for arg in node.args if not arg.startswith("-datadir=")]

        # Check that correct configuration file path is actually logged
        # (conf_path, not node.bitcoinconf)
        with self.nodes[0].assert_debug_log(expected_msgs=[f"Config file: {conf_path}"]):
            self.start_node(0, ["-allowignoredconf",], env=env)
            self.stop_node(0)

        # Restore node arguments after the test
        node.args = node_args

    def test_invalid_command_line_options(self):
        self.nodes[0].assert_start_raises_init_error(
            expected_msg='Error: Error parsing command line arguments: Can not set -proxy with no value. Please specify value with -proxy=value.',
            extra_args=['-proxy'],
        )

    def test_log_buffer(self):
        self.stop_node(0)
        with self.nodes[0].assert_debug_log(expected_msgs=['Warning: parsed potentially confusing double-negative -connect=0\n']):
            self.start_node(0, extra_args=['-noconnect=0'])

    def test_args_log(self):
        self.stop_node(0)
        self.log.info('Test config args logging')
        with self.nodes[0].assert_debug_log(
                expected_msgs=[
                    'Command-line arg: addnode="some.node"',
                    'Command-line arg: rpcauth=****',
                    'Command-line arg: rpcpassword=****',
                    'Command-line arg: rpcuser=****',
                    'Command-line arg: torpassword=****',
                    f'Config file arg: {self.chain}="1"',
                    f'Config file arg: [{self.chain}] server="1"',
                ],
                unexpected_msgs=[
                    'alice:f7efda5c189b999524f151318c0c86$d5b51b3beffbc0',
                    'secret-rpcuser',
                    'secret-torpassword',
                    'Command-line arg: rpcbind=****',
                    'Command-line arg: rpcallowip=****',
                ]):
            self.start_node(0, extra_args=[
                '-addnode=some.node',
                '-rpcauth=alice:f7efda5c189b999524f151318c0c86$d5b51b3beffbc0',
                '-rpcbind=127.1.1.1',
                '-rpcbind=127.0.0.1',
                "-rpcallowip=127.0.0.1",
                '-rpcpassword=',
                '-rpcuser=secret-rpcuser',
                '-torpassword=secret-torpassword',
            ])

    def test_networkactive(self):
        self.log.info('Test -networkactive option')
        self.stop_node(0)
        with self.nodes[0].assert_debug_log(expected_msgs=['SetNetworkActive: true\n']):
            self.start_node(0)

        self.stop_node(0)
        with self.nodes[0].assert_debug_log(expected_msgs=['SetNetworkActive: true\n']):
            self.start_node(0, extra_args=['-networkactive'])

        self.stop_node(0)
        with self.nodes[0].assert_debug_log(expected_msgs=['SetNetworkActive: true\n']):
            self.start_node(0, extra_args=['-networkactive=1'])

        self.stop_node(0)
        with self.nodes[0].assert_debug_log(expected_msgs=['SetNetworkActive: false\n']):
            self.start_node(0, extra_args=['-networkactive=0'])

        self.stop_node(0)
        with self.nodes[0].assert_debug_log(expected_msgs=['SetNetworkActive: false\n']):
            self.start_node(0, extra_args=['-nonetworkactive'])

        self.stop_node(0)
        with self.nodes[0].assert_debug_log(expected_msgs=['SetNetworkActive: false\n']):
            self.start_node(0, extra_args=['-nonetworkactive=1'])

    def test_seed_peers(self):
        self.log.info('Test seed peers')
        default_data_dir = self.nodes[0].datadir_path
        peer_dat = default_data_dir / 'peers.dat'
        # Only regtest has no fixed seeds. To avoid connections to random
        # nodes, regtest is the only network where it is safe to enable
        # -fixedseeds in tests
        util.assert_equal(self.nodes[0].getblockchaininfo()['chain'],'regtest')
        self.stop_node(0)

        # No peers.dat exists and -dnsseed=1
        # We expect the node will use DNS Seeds, but Regtest mode does not have
        # any valid DNS seeds. So after 60 seconds, the node should fallback to
        # fixed seeds
        assert not peer_dat.exists()
        start = int(time.time())
        with self.nodes[0].assert_debug_log(
                expected_msgs=[
                    "Loaded 0 addresses from peers.dat",
                    "0 addresses found from DNS seeds",
                    "opencon thread start",  # Ensure ThreadOpenConnections::start time is properly set
                ],
                timeout=10,
        ):
            self.start_node(0, extra_args=['-dnsseed=1', '-fixedseeds=1', f'-mocktime={start}'])
        with self.nodes[0].assert_debug_log(expected_msgs=[
                "Adding fixed seeds as 60 seconds have passed and addrman is empty",
        ]):
            self.nodes[0].setmocktime(start + 65)
        self.stop_node(0)

        # No peers.dat exists and -dnsseed=0
        # We expect the node will fallback immediately to fixed seeds
        assert not peer_dat.exists()
        with self.nodes[0].assert_debug_log(expected_msgs=[
                "Loaded 0 addresses from peers.dat",
                "DNS seeding disabled",
                "Adding fixed seeds as -dnsseed=0 (or IPv4/IPv6 connections are disabled via -onlynet) and neither -addnode nor -seednode are provided\n",
        ]):
            self.start_node(0, extra_args=['-dnsseed=0', '-fixedseeds=1'])
        self.stop_node(0)
        self.nodes[0].assert_start_raises_init_error(['-dnsseed=1', '-onlynet=i2p', '-i2psam=127.0.0.1:7656'], "Error: Incompatible options: -dnsseed=1 was explicitly specified, but -onlynet forbids connections to IPv4/IPv6")

        # No peers.dat exists and dns seeds are disabled.
        # We expect the node will not add fixed seeds when explicitly disabled.
        assert not peer_dat.exists()
        with self.nodes[0].assert_debug_log(expected_msgs=[
                "Loaded 0 addresses from peers.dat",
                "DNS seeding disabled",
                "Fixed seeds are disabled",
        ]):
            self.start_node(0, extra_args=['-dnsseed=0', '-fixedseeds=0'])
        self.stop_node(0)

        # No peers.dat exists and -dnsseed=0, but a -addnode is provided
        # We expect the node will allow 60 seconds prior to using fixed seeds
        assert not peer_dat.exists()
        start = int(time.time())
        with self.nodes[0].assert_debug_log(
                expected_msgs=[
                    "Loaded 0 addresses from peers.dat",
                    "DNS seeding disabled",
                    "opencon thread start",  # Ensure ThreadOpenConnections::start time is properly set
                ],
                timeout=10,
        ):
            self.start_node(0, extra_args=['-dnsseed=0', '-fixedseeds=1', '-addnode=fakenodeaddr', f'-mocktime={start}'])
        with self.nodes[0].assert_debug_log(expected_msgs=[
                "Adding fixed seeds as 60 seconds have passed and addrman is empty",
        ]):
            self.nodes[0].setmocktime(start + 65)

    def test_connect_with_seednode(self):
        self.log.info('Test -connect with -seednode')
        seednode_ignored = ['-seednode is ignored when -connect is used\n']
        dnsseed_ignored = ['-dnsseed is ignored when -connect is used and -proxy is specified\n']
        addcon_thread_started = ['addcon thread start\n']
        self.stop_node(0)

        # When -connect is supplied, expanding addrman via getaddr calls to ADDR_FETCH(-seednode)
        # nodes is irrelevant and -seednode is ignored.
        with self.nodes[0].assert_debug_log(expected_msgs=seednode_ignored):
            self.start_node(0, extra_args=['-connect=fakeaddress1', '-seednode=fakeaddress2'])

        # With -proxy, an ADDR_FETCH connection is made to a peer that the dns seed resolves to.
        # ADDR_FETCH connections are not used when -connect is used.
        with self.nodes[0].assert_debug_log(expected_msgs=dnsseed_ignored):
            self.restart_node(0, extra_args=['-connect=fakeaddress1', '-dnsseed=1', '-proxy=1.2.3.4'])

        # If the user did not disable -dnsseed, but it was soft-disabled because they provided -connect,
        # they shouldn't see a warning about -dnsseed being ignored.
        with self.nodes[0].assert_debug_log(expected_msgs=addcon_thread_started,
                unexpected_msgs=dnsseed_ignored):
            self.restart_node(0, extra_args=['-connect=fakeaddress1', '-proxy=1.2.3.4'])

        # We have to supply expected_msgs as it's a required argument
        # The expected_msg must be something we are confident will be logged after the unexpected_msg
        # These cases test for -connect being supplied but only to disable it
        for connect_arg in ['-connect=0', '-noconnect']:
            with self.nodes[0].assert_debug_log(expected_msgs=addcon_thread_started,
                    unexpected_msgs=seednode_ignored):
                self.restart_node(0, extra_args=[connect_arg, '-seednode=fakeaddress2'])

    def test_ignored_conf(self):
        self.log.info('Test error is triggered when the datadir in use contains a particl.conf file that would be ignored '
                      'because a conflicting -conf file argument is passed.')
        node = self.nodes[0]
        with tempfile.NamedTemporaryFile(dir=self.options.tmpdir, mode="wt", delete=False) as temp_conf:
            temp_conf.write(f"datadir={node.datadir_path}\n")
        node.assert_start_raises_init_error([f"-conf={temp_conf.name}"], re.escape(
<<<<<<< HEAD
            f'Error: Data directory "{node.datadir}" contains a "particl.conf" file which is ignored, because a '
=======
            f'Error: Data directory "{node.datadir_path}" contains a "bitcoin.conf" file which is ignored, because a '
>>>>>>> 06d469c2
            f'different configuration file "{temp_conf.name}" from command line argument "-conf={temp_conf.name}" '
            f'is being used instead.') + r"[\s\S]*", match=ErrorMatch.FULL_REGEX)

        # Test that passing a redundant -conf command line argument pointing to
        # the same bitcoin.conf that would be loaded anyway does not trigger an
        # error.
<<<<<<< HEAD
        self.start_node(0, [f'-conf={node.datadir}/particl.conf'])
=======
        self.start_node(0, [f'-conf={node.datadir_path}/bitcoin.conf'])
>>>>>>> 06d469c2
        self.stop_node(0)

    def test_ignored_default_conf(self):
        # Disable this test for windows currently because trying to override
        # the default datadir through the environment does not seem to work.
        if sys.platform == "win32":
            return

        self.log.info('Test error is triggered when particl.conf in the default data directory sets another datadir '
                      'and it contains a different particl.conf file that would be ignored')

        # Create a temporary directory that will be treated as the default data
        # directory by bitcoind.
        env, default_datadir = util.get_temp_default_datadir(Path(self.options.tmpdir, "home"))
        default_datadir.mkdir(parents=True)

        # Write a bitcoin.conf file in the default data directory containing a
        # datadir= line pointing at the node datadir. This will trigger a
        # startup error because the node datadir contains a different
        # bitcoin.conf that would be ignored.
        node = self.nodes[0]
<<<<<<< HEAD
        (default_datadir / "particl.conf").write_text(f"datadir={node.datadir}\n")
=======
        (default_datadir / "bitcoin.conf").write_text(f"datadir={node.datadir_path}\n")
>>>>>>> 06d469c2

        # Drop the node -datadir= argument during this test, because if it is
        # specified it would take precedence over the datadir setting in the
        # config file.
        node_args = node.args
        node.args = [arg for arg in node.args if not arg.startswith("-datadir=")]
        node.assert_start_raises_init_error([], re.escape(
<<<<<<< HEAD
            f'Error: Data directory "{node.datadir}" contains a "particl.conf" file which is ignored, because a '
            f'different configuration file "{default_datadir}/particl.conf" from data directory "{default_datadir}" '
=======
            f'Error: Data directory "{node.datadir_path}" contains a "bitcoin.conf" file which is ignored, because a '
            f'different configuration file "{default_datadir}/bitcoin.conf" from data directory "{default_datadir}" '
>>>>>>> 06d469c2
            f'is being used instead.') + r"[\s\S]*", env=env, match=ErrorMatch.FULL_REGEX)
        node.args = node_args

    def test_acceptstalefeeestimates_arg_support(self):
        self.log.info("Test -acceptstalefeeestimates option support")
        conf_file = self.nodes[0].datadir_path / "particl.conf"
        for chain, chain_name in {("main", ""), ("test", "testnet"), ("signet", "signet")}:
            util.write_config(conf_file, n=0, chain=chain_name, extra_config='acceptstalefeeestimates=1\n')
            self.nodes[0].assert_start_raises_init_error(expected_msg=f'Error: acceptstalefeeestimates is not supported on {chain} chain.')
        util.write_config(conf_file, n=0, chain="regtest")  # Reset to regtest

    def run_test(self):
        self.test_log_buffer()
        self.test_args_log()
        self.test_seed_peers()
        self.test_networkactive()
        self.test_connect_with_seednode()

        self.test_config_file_parser()
        self.test_config_file_log()
        self.test_invalid_command_line_options()
        self.test_ignored_conf()
        self.test_ignored_default_conf()
        self.test_acceptstalefeeestimates_arg_support()

        # Remove the -datadir argument so it doesn't override the config file
        self.nodes[0].args = [arg for arg in self.nodes[0].args if not arg.startswith("-datadir")]

        default_data_dir = self.nodes[0].datadir_path
        new_data_dir = default_data_dir / 'newdatadir'
        new_data_dir_2 = default_data_dir / 'newdatadir2'

        # Check that using -datadir argument on non-existent directory fails
        self.nodes[0].datadir_path = new_data_dir
        self.nodes[0].assert_start_raises_init_error([f'-datadir={new_data_dir}'], f'Error: Specified data directory "{new_data_dir}" does not exist.')

        # Check that using non-existent datadir in conf file fails
<<<<<<< HEAD
        conf_file = os.path.join(default_data_dir, "particl.conf")
=======
        conf_file = default_data_dir / "bitcoin.conf"
>>>>>>> 06d469c2

        # datadir needs to be set before [chain] section
        with open(conf_file, encoding='utf8') as f:
            conf_file_contents = f.read()
        with open(conf_file, 'w', encoding='utf8') as f:
            f.write(f"datadir={new_data_dir}\n")
            f.write(conf_file_contents)

        self.nodes[0].assert_start_raises_init_error([f'-conf={conf_file}'], f'Error: Error reading configuration file: specified data directory "{new_data_dir}" does not exist.')

        # Check that an explicitly specified config file that cannot be opened fails
        none_existent_conf_file = default_data_dir / "none_existent_bitcoin.conf"
        self.nodes[0].assert_start_raises_init_error(['-conf=' + f'{none_existent_conf_file}'], 'Error: Error reading configuration file: specified config file "' + f'{none_existent_conf_file}' + '" could not be opened.')

        # Create the directory and ensure the config file now works
        new_data_dir.mkdir()
        self.start_node(0, [f'-conf={conf_file}'])
        self.stop_node(0)
        assert (new_data_dir / self.chain / 'blocks').exists()

        # Ensure command line argument overrides datadir in conf
        new_data_dir_2.mkdir()
        self.nodes[0].datadir_path = new_data_dir_2
        self.start_node(0, [f'-datadir={new_data_dir_2}', f'-conf={conf_file}'])
        assert (new_data_dir_2 / self.chain / 'blocks').exists()


if __name__ == '__main__':
    ConfArgsTest().main()<|MERGE_RESOLUTION|>--- conflicted
+++ resolved
@@ -39,13 +39,8 @@
             extra_args=[f'-conf={bad_conf_file_path}'],
             expected_msg=conf_in_config_file_err,
         )
-<<<<<<< HEAD
-        inc_conf_file_path = os.path.join(self.nodes[0].datadir, 'include.conf')
-        with open(os.path.join(self.nodes[0].datadir, 'particl.conf'), 'a', encoding='utf-8') as conf:
-=======
         inc_conf_file_path = self.nodes[0].datadir_path / 'include.conf'
-        with open(self.nodes[0].datadir_path / 'bitcoin.conf', 'a', encoding='utf-8') as conf:
->>>>>>> 06d469c2
+        with open(self.nodes[0].datadir_path / 'particl.conf', 'a', encoding='utf-8') as conf:
             conf.write(f'includeconf={inc_conf_file_path}\n')
         with open(inc_conf_file_path, 'w', encoding='utf-8') as conf:
             conf.write('conf=some.conf\n')
@@ -102,13 +97,8 @@
             conf.write('server=1\nrpcuser=someuser\n[main]\nrpcpassword=some#pass')
         self.nodes[0].assert_start_raises_init_error(expected_msg='Error: Error reading configuration file: parse error on line 4, using # in rpcpassword can be ambiguous and should be avoided')
 
-<<<<<<< HEAD
-        inc_conf_file2_path = os.path.join(self.nodes[0].datadir, 'include2.conf')
-        with open(os.path.join(self.nodes[0].datadir, 'particl.conf'), 'a', encoding='utf-8') as conf:
-=======
         inc_conf_file2_path = self.nodes[0].datadir_path / 'include2.conf'
-        with open(self.nodes[0].datadir_path / 'bitcoin.conf', 'a', encoding='utf-8') as conf:
->>>>>>> 06d469c2
+        with open(self.nodes[0].datadir_path / 'particl.conf', 'a', encoding='utf-8') as conf:
             conf.write(f'includeconf={inc_conf_file2_path}\n')
 
         with open(inc_conf_file_path, 'w', encoding='utf-8') as conf:
@@ -139,15 +129,9 @@
         # Write a bitcoin.conf file in the default data directory containing a
         # datadir= line pointing at the node datadir.
         node = self.nodes[0]
-<<<<<<< HEAD
-        conf_text = pathlib.Path(node.bitcoinconf).read_text()
+        conf_text = node.bitcoinconf.read_text()
         conf_path = default_datadir / "particl.conf"
-        conf_path.write_text(f"datadir={node.datadir}\n{conf_text}")
-=======
-        conf_text = node.bitcoinconf.read_text()
-        conf_path = default_datadir / "bitcoin.conf"
         conf_path.write_text(f"datadir={node.datadir_path}\n{conf_text}")
->>>>>>> 06d469c2
 
         # Drop the node -datadir= argument during this test, because if it is
         # specified it would take precedence over the datadir setting in the
@@ -342,22 +326,14 @@
         with tempfile.NamedTemporaryFile(dir=self.options.tmpdir, mode="wt", delete=False) as temp_conf:
             temp_conf.write(f"datadir={node.datadir_path}\n")
         node.assert_start_raises_init_error([f"-conf={temp_conf.name}"], re.escape(
-<<<<<<< HEAD
-            f'Error: Data directory "{node.datadir}" contains a "particl.conf" file which is ignored, because a '
-=======
-            f'Error: Data directory "{node.datadir_path}" contains a "bitcoin.conf" file which is ignored, because a '
->>>>>>> 06d469c2
+            f'Error: Data directory "{node.datadir_path}" contains a "particl.conf" file which is ignored, because a '
             f'different configuration file "{temp_conf.name}" from command line argument "-conf={temp_conf.name}" '
             f'is being used instead.') + r"[\s\S]*", match=ErrorMatch.FULL_REGEX)
 
         # Test that passing a redundant -conf command line argument pointing to
         # the same bitcoin.conf that would be loaded anyway does not trigger an
         # error.
-<<<<<<< HEAD
-        self.start_node(0, [f'-conf={node.datadir}/particl.conf'])
-=======
-        self.start_node(0, [f'-conf={node.datadir_path}/bitcoin.conf'])
->>>>>>> 06d469c2
+        self.start_node(0, [f'-conf={node.datadir_path}/particl.conf'])
         self.stop_node(0)
 
     def test_ignored_default_conf(self):
@@ -379,11 +355,7 @@
         # startup error because the node datadir contains a different
         # bitcoin.conf that would be ignored.
         node = self.nodes[0]
-<<<<<<< HEAD
-        (default_datadir / "particl.conf").write_text(f"datadir={node.datadir}\n")
-=======
-        (default_datadir / "bitcoin.conf").write_text(f"datadir={node.datadir_path}\n")
->>>>>>> 06d469c2
+        (default_datadir / "particl.conf").write_text(f"datadir={node.datadir_path}\n")
 
         # Drop the node -datadir= argument during this test, because if it is
         # specified it would take precedence over the datadir setting in the
@@ -391,13 +363,8 @@
         node_args = node.args
         node.args = [arg for arg in node.args if not arg.startswith("-datadir=")]
         node.assert_start_raises_init_error([], re.escape(
-<<<<<<< HEAD
-            f'Error: Data directory "{node.datadir}" contains a "particl.conf" file which is ignored, because a '
+            f'Error: Data directory "{node.datadir_path}" contains a "particl.conf" file which is ignored, because a '
             f'different configuration file "{default_datadir}/particl.conf" from data directory "{default_datadir}" '
-=======
-            f'Error: Data directory "{node.datadir_path}" contains a "bitcoin.conf" file which is ignored, because a '
-            f'different configuration file "{default_datadir}/bitcoin.conf" from data directory "{default_datadir}" '
->>>>>>> 06d469c2
             f'is being used instead.') + r"[\s\S]*", env=env, match=ErrorMatch.FULL_REGEX)
         node.args = node_args
 
@@ -435,11 +402,7 @@
         self.nodes[0].assert_start_raises_init_error([f'-datadir={new_data_dir}'], f'Error: Specified data directory "{new_data_dir}" does not exist.')
 
         # Check that using non-existent datadir in conf file fails
-<<<<<<< HEAD
-        conf_file = os.path.join(default_data_dir, "particl.conf")
-=======
-        conf_file = default_data_dir / "bitcoin.conf"
->>>>>>> 06d469c2
+        conf_file = default_data_dir / "particl.conf"
 
         # datadir needs to be set before [chain] section
         with open(conf_file, encoding='utf8') as f:
