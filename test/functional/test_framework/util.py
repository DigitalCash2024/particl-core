--- conflicted
+++ resolved
@@ -287,11 +287,6 @@
     datadir = get_datadir_path(dirname, n)
     if not os.path.isdir(datadir):
         os.makedirs(datadir)
-<<<<<<< HEAD
-    with open(os.path.join(datadir, "particl.conf"), 'w', encoding='utf8') as f:
-        f.write("{}=1\n".format(chain))
-        f.write("[{}]\n".format(chain))
-=======
     # Translate chain name to config name
     if chain == 'testnet3':
         chain_name_conf_arg = 'testnet'
@@ -299,10 +294,9 @@
     else:
         chain_name_conf_arg = chain
         chain_name_conf_section = chain
-    with open(os.path.join(datadir, "bitcoin.conf"), 'w', encoding='utf8') as f:
+    with open(os.path.join(datadir, "particl.conf"), 'w', encoding='utf8') as f:
         f.write("{}=1\n".format(chain_name_conf_arg))
         f.write("[{}]\n".format(chain_name_conf_section))
->>>>>>> 884f7cc8
         f.write("port=" + str(p2p_port(n)) + "\n")
         f.write("rpcport=" + str(rpc_port(n)) + "\n")
         f.write("server=1\n")
