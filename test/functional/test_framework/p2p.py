--- conflicted
+++ resolved
@@ -149,16 +149,6 @@
     b"wtxidrelay": msg_wtxidrelay,
 }
 
-<<<<<<< HEAD
-MAGIC_BYTES = {
-    "mainnet": b"\xfb\xf2\xef\xb4",   # mainnet
-    "testnet3": b"\x08\x11\x05\x0b",  # testnet3
-    "regtest": b"\x09\x12\x06\x0c",   # regtest
-    "signet": b"\x0a\x03\xcf\x40",    # signet
-}
-
-=======
->>>>>>> 411ba32a
 
 class P2PConnection(asyncio.Protocol):
     """A low-level connection object to a node's P2P interface.
