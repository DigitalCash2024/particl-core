#!/usr/bin/env python3
# Copyright (c) 2014-2022 The Bitcoin Core developers
# Distributed under the MIT software license, see the accompanying
# file COPYING or http://www.opensource.org/licenses/mit-license.php.
"""Base class for RPC testing."""

import configparser
from enum import Enum
import argparse
import logging
import os
import platform
import pdb
import random
import re
import shutil
import subprocess
import sys
import tempfile
import time

from typing import List
from .address import create_deterministic_address_bcrt1_p2tr_op_true
from .authproxy import JSONRPCException
from . import coverage
from .p2p import NetworkThread
from .test_node import TestNode
from .util import (
    MAX_NODES,
    PortSeed,
    assert_equal,
    check_json_precision,
    get_datadir_path,
    initialize_datadir,
    p2p_port,
    wait_until_helper,
)


class TestStatus(Enum):
    PASSED = 1
    FAILED = 2
    SKIPPED = 3

TEST_EXIT_PASSED = 0
TEST_EXIT_FAILED = 1
TEST_EXIT_SKIPPED = 77

TMPDIR_PREFIX = "bitcoin_func_test_"


class SkipTest(Exception):
    """This exception is raised to skip a test"""

    def __init__(self, message):
        self.message = message


class BitcoinTestMetaClass(type):
    """Metaclass for BitcoinTestFramework.

    Ensures that any attempt to register a subclass of `BitcoinTestFramework`
    adheres to a standard whereby the subclass overrides `set_test_params` and
    `run_test` but DOES NOT override either `__init__` or `main`. If any of
    those standards are violated, a ``TypeError`` is raised."""

    def __new__(cls, clsname, bases, dct):
        if not clsname == 'BitcoinTestFramework':
            if not ('run_test' in dct and 'set_test_params' in dct):
                raise TypeError("BitcoinTestFramework subclasses must override "
                                "'run_test' and 'set_test_params'")
            if '__init__' in dct or 'main' in dct:
                raise TypeError("BitcoinTestFramework subclasses may not override "
                                "'__init__' or 'main'")

        return super().__new__(cls, clsname, bases, dct)


class BitcoinTestFramework(metaclass=BitcoinTestMetaClass):
    particl_mode = False
    """Base class for a bitcoin test script.

    Individual bitcoin test scripts should subclass this class and override the set_test_params() and run_test() methods.

    Individual tests can also override the following methods to customize the test setup:

    - add_options()
    - setup_chain()
    - setup_network()
    - setup_nodes()

    The __init__() and main() methods should not be overridden.

    This class also contains various public and private helper methods."""

    def __init__(self) -> None:
        """Sets test framework defaults. Do not override this method. Instead, override the set_test_params() method"""
        self.chain: str = 'regtest'
        self.setup_clean_chain: bool = False
        self.nodes: List[TestNode] = []
        self.extra_args = None
        self.network_thread = None
        self.rpc_timeout = 60  # Wait for up to 60 seconds for the RPC server to respond
        self.supports_cli = True
        self.bind_to_localhost_only = True
        self.parse_args()
        self.default_wallet_name = "default_wallet" if self.options.descriptors else ""
        self.wallet_data_filename = "wallet.dat"
        # Optional list of wallet names that can be set in set_test_params to
        # create and import keys to. If unset, default is len(nodes) *
        # [default_wallet_name]. If wallet names are None, wallet creation is
        # skipped. If list is truncated, wallet creation is skipped and keys
        # are not imported.
        self.wallet_names = None
        # By default the wallet is not required. Set to true by skip_if_no_wallet().
        # When False, we ignore wallet_names regardless of what it is.
        self._requires_wallet = False
        # Disable ThreadOpenConnections by default, so that adding entries to
        # addrman will not result in automatic connections to them.
        self.disable_autoconnect = True
        self.set_test_params()
        assert self.wallet_names is None or len(self.wallet_names) <= self.num_nodes
        self.rpc_timeout = int(self.rpc_timeout * self.options.timeout_factor) # optionally, increase timeout by a factor

    def main(self):
        """Main function. This should not be overridden by the subclass test scripts."""

        assert hasattr(self, "num_nodes"), "Test must set self.num_nodes in set_test_params()"

        try:
            self.setup()
            self.run_test()
        except JSONRPCException:
            self.log.exception("JSONRPC error")
            self.success = TestStatus.FAILED
        except SkipTest as e:
            self.log.warning("Test Skipped: %s" % e.message)
            self.success = TestStatus.SKIPPED
        except AssertionError:
            self.log.exception("Assertion failed")
            self.success = TestStatus.FAILED
        except KeyError:
            self.log.exception("Key error")
            self.success = TestStatus.FAILED
        except subprocess.CalledProcessError as e:
            self.log.exception("Called Process failed with '{}'".format(e.output))
            self.success = TestStatus.FAILED
        except Exception:
            self.log.exception("Unexpected exception caught during testing")
            self.success = TestStatus.FAILED
        except KeyboardInterrupt:
            self.log.warning("Exiting after keyboard interrupt")
            self.success = TestStatus.FAILED
        finally:
            exit_code = self.shutdown()
            sys.exit(exit_code)

    def parse_args(self):
        previous_releases_path = os.getenv("PREVIOUS_RELEASES_DIR") or os.getcwd() + "/releases"
        parser = argparse.ArgumentParser(usage="%(prog)s [options]")
        parser.add_argument("--nocleanup", dest="nocleanup", default=False, action="store_true",
                            help="Leave bitcoinds and test.* datadir on exit or error")
        parser.add_argument("--noshutdown", dest="noshutdown", default=False, action="store_true",
                            help="Don't stop bitcoinds after the test execution")
        parser.add_argument("--cachedir", dest="cachedir", default=os.path.abspath(os.path.dirname(os.path.realpath(__file__)) + "/../../cache"),
                            help="Directory for caching pregenerated datadirs (default: %(default)s)")
        parser.add_argument("--tmpdir", dest="tmpdir", help="Root directory for datadirs")
        parser.add_argument("-l", "--loglevel", dest="loglevel", default="INFO",
                            help="log events at this level and higher to the console. Can be set to DEBUG, INFO, WARNING, ERROR or CRITICAL. Passing --loglevel DEBUG will output all logs to console. Note that logs at all levels are always written to the test_framework.log file in the temporary test directory.")
        parser.add_argument("--tracerpc", dest="trace_rpc", default=False, action="store_true",
                            help="Print out all RPC calls as they are made")
        parser.add_argument("--portseed", dest="port_seed", default=os.getpid(), type=int,
                            help="The seed to use for assigning port numbers (default: current process id)")
        parser.add_argument("--previous-releases", dest="prev_releases", action="store_true",
                            default=os.path.isdir(previous_releases_path) and bool(os.listdir(previous_releases_path)),
                            help="Force test of previous releases (default: %(default)s)")
        parser.add_argument("--coveragedir", dest="coveragedir",
                            help="Write tested RPC commands into this directory")
        parser.add_argument("--configfile", dest="configfile",
                            default=os.path.abspath(os.path.dirname(os.path.realpath(__file__)) + "/../../config.ini"),
                            help="Location of the test framework config file (default: %(default)s)")
        parser.add_argument("--pdbonfailure", dest="pdbonfailure", default=False, action="store_true",
                            help="Attach a python debugger if test fails")
        parser.add_argument("--usecli", dest="usecli", default=False, action="store_true",
                            help="use bitcoin-cli instead of RPC for all commands")
        parser.add_argument("--perf", dest="perf", default=False, action="store_true",
                            help="profile running nodes with perf for the duration of the test")
        parser.add_argument("--valgrind", dest="valgrind", default=False, action="store_true",
                            help="run nodes under the valgrind memory error detector: expect at least a ~10x slowdown. valgrind 3.14 or later required.")
        parser.add_argument("--randomseed", type=int,
                            help="set a random seed for deterministically reproducing a previous test run")
        parser.add_argument("--timeout-factor", dest="timeout_factor", type=float, help="adjust test timeouts by a factor. Setting it to 0 disables all timeouts")
        parser.add_argument("--v2transport", dest="v2transport", default=False, action="store_true",
                            help="use BIP324 v2 connections between all nodes by default")

        self.add_options(parser)
        # Running TestShell in a Jupyter notebook causes an additional -f argument
        # To keep TestShell from failing with an "unrecognized argument" error, we add a dummy "-f" argument
        # source: https://stackoverflow.com/questions/48796169/how-to-fix-ipykernel-launcher-py-error-unrecognized-arguments-in-jupyter/56349168#56349168
        parser.add_argument("-f", "--fff", help="a dummy argument to fool ipython", default="1")
        self.options = parser.parse_args()
        if self.options.timeout_factor == 0:
            self.options.timeout_factor = 99999
        self.options.timeout_factor = self.options.timeout_factor or (4 if self.options.valgrind else 1)
        self.options.previous_releases_path = previous_releases_path

        config = configparser.ConfigParser()
        config.read_file(open(self.options.configfile))
        self.config = config

        if "descriptors" not in self.options:
            # Wallet is not required by the test at all and the value of self.options.descriptors won't matter.
            # It still needs to exist and be None in order for tests to work however.
            # So set it to None to force -disablewallet, because the wallet is not needed.
            self.options.descriptors = None
        elif self.options.descriptors is None:
            # Some wallet is either required or optionally used by the test.
            # Prefer SQLite unless it isn't available
            if self.is_sqlite_compiled() and not self.particl_mode:
                self.options.descriptors = True
            elif self.is_bdb_compiled():
                self.options.descriptors = False
            else:
                # If neither are compiled, tests requiring a wallet will be skipped and the value of self.options.descriptors won't matter
                # It still needs to exist and be None in order for tests to work however.
                # So set it to None, which will also set -disablewallet.
                self.options.descriptors = None

        PortSeed.n = self.options.port_seed

    def set_binary_paths(self):
        """Update self.options with the paths of all binaries from environment variables or their default values"""

        binaries = {
            "particld": ("bitcoind", "BITCOIND"),
            "particl-cli": ("bitcoincli", "BITCOINCLI"),
            "particl-util": ("bitcoinutil", "BITCOINUTIL"),
            "particl-wallet": ("bitcoinwallet", "BITCOINWALLET"),
        }
        for binary, [attribute_name, env_variable_name] in binaries.items():
            default_filename = os.path.join(
                self.config["environment"]["BUILDDIR"],
                "src",
                binary + self.config["environment"]["EXEEXT"],
            )
            setattr(self.options, attribute_name, os.getenv(env_variable_name, default=default_filename))

    def setup(self):
        """Call this method to start up the test framework object with options set."""

        check_json_precision()

        self.options.cachedir = os.path.abspath(self.options.cachedir)

        config = self.config

        self.set_binary_paths()

        os.environ['PATH'] = os.pathsep.join([
            os.path.join(config['environment']['BUILDDIR'], 'src'),
            os.path.join(config['environment']['BUILDDIR'], 'src', 'qt'), os.environ['PATH']
        ])

        # Set up temp directory and start logging
        if self.options.tmpdir:
            self.options.tmpdir = os.path.abspath(self.options.tmpdir)
            os.makedirs(self.options.tmpdir, exist_ok=False)
        else:
            self.options.tmpdir = tempfile.mkdtemp(prefix=TMPDIR_PREFIX)
        self._start_logging()

        # Seed the PRNG. Note that test runs are reproducible if and only if
        # a single thread accesses the PRNG. For more information, see
        # https://docs.python.org/3/library/random.html#notes-on-reproducibility.
        # The network thread shouldn't access random. If we need to change the
        # network thread to access randomness, it should instantiate its own
        # random.Random object.
        seed = self.options.randomseed

        if seed is None:
            seed = random.randrange(sys.maxsize)
        else:
            self.log.info("User supplied random seed {}".format(seed))

        random.seed(seed)
        self.log.info("PRNG seed is: {}".format(seed))

        self.log.debug('Setting up network thread')
        self.network_thread = NetworkThread()
        self.network_thread.start()

        if self.options.usecli:
            if not self.supports_cli:
                raise SkipTest("--usecli specified but test does not support using CLI")
            self.skip_if_no_cli()
        self.skip_test_if_missing_module()
        self.setup_chain()
        self.setup_network()

        self.success = TestStatus.PASSED

    def shutdown(self):
        """Call this method to shut down the test framework object."""

        if self.success == TestStatus.FAILED and self.options.pdbonfailure:
            print("Testcase failed. Attaching python debugger. Enter ? for help")
            pdb.set_trace()

        self.log.debug('Closing down network thread')
        self.network_thread.close()
        if not self.options.noshutdown:
            self.log.info("Stopping nodes")
            if self.nodes:
                self.stop_nodes()
        else:
            for node in self.nodes:
                node.cleanup_on_exit = False
            self.log.info("Note: bitcoinds were not stopped and may still be running")

        should_clean_up = (
            not self.options.nocleanup and
            not self.options.noshutdown and
            self.success != TestStatus.FAILED and
            not self.options.perf
        )
        if should_clean_up:
            self.log.info("Cleaning up {} on exit".format(self.options.tmpdir))
            cleanup_tree_on_exit = True
        elif self.options.perf:
            self.log.warning("Not cleaning up dir {} due to perf data".format(self.options.tmpdir))
            cleanup_tree_on_exit = False
        else:
            self.log.warning("Not cleaning up dir {}".format(self.options.tmpdir))
            cleanup_tree_on_exit = False

        if self.success == TestStatus.PASSED:
            self.log.info("Tests successful")
            exit_code = TEST_EXIT_PASSED
        elif self.success == TestStatus.SKIPPED:
            self.log.info("Test skipped")
            exit_code = TEST_EXIT_SKIPPED
        else:
            self.log.error("Test failed. Test logging available at %s/test_framework.log", self.options.tmpdir)
            self.log.error("")
            self.log.error("Hint: Call {} '{}' to consolidate all logs".format(os.path.normpath(os.path.dirname(os.path.realpath(__file__)) + "/../combine_logs.py"), self.options.tmpdir))
            self.log.error("")
            self.log.error("If this failure happened unexpectedly or intermittently, please file a bug and provide a link or upload of the combined log.")
            self.log.error(self.config['environment']['PACKAGE_BUGREPORT'])
            self.log.error("")
            exit_code = TEST_EXIT_FAILED
        # Logging.shutdown will not remove stream- and filehandlers, so we must
        # do it explicitly. Handlers are removed so the next test run can apply
        # different log handler settings.
        # See: https://docs.python.org/3/library/logging.html#logging.shutdown
        for h in list(self.log.handlers):
            h.flush()
            h.close()
            self.log.removeHandler(h)
        rpc_logger = logging.getLogger("BitcoinRPC")
        for h in list(rpc_logger.handlers):
            h.flush()
            rpc_logger.removeHandler(h)
        if cleanup_tree_on_exit:
            shutil.rmtree(self.options.tmpdir)

        self.nodes.clear()
        return exit_code

    # Methods to override in subclass test scripts.
    def set_test_params(self):
        """Tests must override this method to change default values for number of nodes, topology, etc"""
        raise NotImplementedError

    def add_options(self, parser):
        """Override this method to add command-line options to the test"""
        pass

    def skip_test_if_missing_module(self):
        """Override this method to skip a test if a module is not compiled"""
        pass

    def setup_chain(self):
        """Override this method to customize blockchain setup"""
        self.log.info("Initializing test directory " + self.options.tmpdir)
        if self.setup_clean_chain:
            self._initialize_chain_clean()
        else:
            self._initialize_chain()

    def setup_network(self):
        """Override this method to customize test network topology"""
        self.setup_nodes()

        # Connect the nodes as a "chain".  This allows us
        # to split the network between nodes 1 and 2 to get
        # two halves that can work on competing chains.
        #
        # Topology looks like this:
        # node0 <-- node1 <-- node2 <-- node3
        #
        # If all nodes are in IBD (clean chain from genesis), node0 is assumed to be the source of blocks (miner). To
        # ensure block propagation, all nodes will establish outgoing connections toward node0.
        # See fPreferredDownload in net_processing.
        #
        # If further outbound connections are needed, they can be added at the beginning of the test with e.g.
        # self.connect_nodes(1, 2)
        for i in range(self.num_nodes - 1):
            self.connect_nodes(i + 1, i)
        self.sync_all()

    def setup_nodes(self):
        """Override this method to customize test node setup"""
        self.add_nodes(self.num_nodes, self.extra_args)
        self.start_nodes()
        if self._requires_wallet:
            self.import_deterministic_coinbase_privkeys()
        if not self.setup_clean_chain:
            for n in self.nodes:
                assert_equal(n.getblockchaininfo()["blocks"], 199)
            # To ensure that all nodes are out of IBD, the most recent block
            # must have a timestamp not too old (see IsInitialBlockDownload()).
            self.log.debug('Generate a block with current time')
            block_hash = self.generate(self.nodes[0], 1, sync_fun=self.no_op)[0]
            block = self.nodes[0].getblock(blockhash=block_hash, verbosity=0)
            for n in self.nodes:
                n.submitblock(block)
                chain_info = n.getblockchaininfo()
                assert_equal(chain_info["blocks"], 200)
                assert_equal(chain_info["initialblockdownload"], False)

    def import_deterministic_coinbase_privkeys(self):
        for i in range(self.num_nodes):
            self.init_wallet(node=i)

    def init_wallet(self, *, node):
        wallet_name = self.default_wallet_name if self.wallet_names is None else self.wallet_names[node] if node < len(self.wallet_names) else False
        if wallet_name is not False:
            n = self.nodes[node]
            if wallet_name is not None:
                n.createwallet(wallet_name=wallet_name, descriptors=self.options.descriptors, load_on_startup=True)
            n.importprivkey(privkey=n.get_deterministic_priv_key().key, label='coinbase', rescan=True)

    def run_test(self):
        """Tests must override this method to define test logic"""
        raise NotImplementedError

    # Public helper methods. These can be accessed by the subclass test scripts.

    def add_wallet_options(self, parser, *, descriptors=True, legacy=True):
        kwargs = {}
        if descriptors + legacy == 1:
            # If only one type can be chosen, set it as default
            kwargs["default"] = descriptors
        group = parser.add_mutually_exclusive_group(
            # If only one type is allowed, require it to be set in test_runner.py
            required=os.getenv("REQUIRE_WALLET_TYPE_SET") == "1" and "default" in kwargs)
        if descriptors:
            group.add_argument("--descriptors", action='store_const', const=True, **kwargs,
                               help="Run test using a descriptor wallet", dest='descriptors')
        if legacy:
            group.add_argument("--legacy-wallet", action='store_const', const=False, **kwargs,
                               help="Run test using legacy wallets", dest='descriptors')

    def add_nodes(self, num_nodes: int, extra_args=None, *, rpchost=None, binary=None, binary_cli=None, versions=None):
        """Instantiate TestNode objects.

        Should only be called once after the nodes have been specified in
        set_test_params()."""
        def get_bin_from_version(version, bin_name, bin_default):
            if not version:
                return bin_default
            old_naming = False if str(version).startswith('22') else True
            if not old_naming:
                # Starting at client version 220000 the first two digits represent
                # the major version, e.g. v22.0 instead of v0.22.0.
                version *= 100
            return os.path.join(
                self.options.previous_releases_path,
                re.sub(
                    r'\.0$' if old_naming else r'(\.0){1,2}$',
                    '', # Remove trailing dot for point releases, after 22.0 also remove double trailing dot.
                    'v{}.{}.{}.{}'.format(
                        (version % 100000000) // 1000000,
                        (version % 1000000) // 10000,
                        (version % 10000) // 100,
                        (version % 100) // 1,
                    ),
                ),
                'bin',
                bin_name,
            )

        if self.bind_to_localhost_only:
            extra_confs = [["bind=127.0.0.1"]] * num_nodes
        else:
            extra_confs = [[]] * num_nodes
        if extra_args is None:
            extra_args = [[]] * num_nodes
        if versions is None:
            versions = [None] * num_nodes
        if binary is None:
            binary = [get_bin_from_version(v, 'particld', self.options.bitcoind) for v in versions]
        if binary_cli is None:
            binary_cli = [get_bin_from_version(v, 'particl-cli', self.options.bitcoincli) for v in versions]
        assert_equal(len(extra_confs), num_nodes)
        assert_equal(len(extra_args), num_nodes)
        assert_equal(len(versions), num_nodes)
        assert_equal(len(binary), num_nodes)
        assert_equal(len(binary_cli), num_nodes)
        for i in range(num_nodes):
            args = list(extra_args[i])
            if self.options.v2transport and ("-v2transport=0" not in args):
                args.append("-v2transport=1")
            test_node_i = TestNode(
                i,
                get_datadir_path(self.options.tmpdir, i),
                chain=self.chain,
                rpchost=rpchost,
                timewait=self.rpc_timeout,
                timeout_factor=self.options.timeout_factor,
                bitcoind=binary[i],
                bitcoin_cli=binary_cli[i],
                version=versions[i],
                coverage_dir=self.options.coveragedir,
                cwd=self.options.tmpdir,
                extra_conf=extra_confs[i],
                extra_args=args,
                use_cli=self.options.usecli,
                start_perf=self.options.perf,
                use_valgrind=self.options.valgrind,
                descriptors=self.options.descriptors,
            )
            self.nodes.append(test_node_i)
            if not test_node_i.version_is_at_least(170000):
                # adjust conf for pre 17
                test_node_i.replace_in_config([('[regtest]', '')])

    def start_node(self, i, *args, **kwargs):
        """Start a bitcoind"""

        node = self.nodes[i]

        node.start(*args, **kwargs)
        node.wait_for_rpc_connection()

        if self.options.coveragedir is not None:
            coverage.write_all_rpc_commands(self.options.coveragedir, node.rpc)

    def start_nodes(self, extra_args=None, *args, **kwargs):
        """Start multiple bitcoinds"""

        if extra_args is None:
            extra_args = [None] * self.num_nodes
        assert_equal(len(extra_args), self.num_nodes)
        try:
            for i, node in enumerate(self.nodes):
                node.start(extra_args[i], *args, **kwargs)
            for node in self.nodes:
                node.wait_for_rpc_connection()
        except Exception:
            # If one node failed to start, stop the others
            self.stop_nodes()
            raise

        if self.options.coveragedir is not None:
            for node in self.nodes:
                coverage.write_all_rpc_commands(self.options.coveragedir, node.rpc)

    def stop_node(self, i, expected_stderr='', wait=0):
        """Stop a bitcoind test node"""
        self.nodes[i].stop_node(expected_stderr, wait=wait)

    def stop_nodes(self, wait=0):
        """Stop multiple bitcoind test nodes"""
        for node in self.nodes:
            # Issue RPC to stop nodes
            node.stop_node(wait=wait, wait_until_stopped=False)

        for node in self.nodes:
            # Wait for nodes to stop
            node.wait_until_stopped()

    def restart_node(self, i, extra_args=None):
        """Stop and start a test node"""
        self.stop_node(i)
        self.start_node(i, extra_args)

    def wait_for_node_exit(self, i, timeout):
        self.nodes[i].process.wait(timeout)

    def connect_nodes(self, a, b, *, peer_advertises_v2=None, wait_for_connect: bool = True):
        """
        Kwargs:
            wait_for_connect: if True, block until the nodes are verified as connected. You might
                want to disable this when using -stopatheight with one of the connected nodes,
                since there will be a race between the actual connection and performing
                the assertions before one node shuts down.
        """
        from_connection = self.nodes[a]
        to_connection = self.nodes[b]
        from_num_peers = 1 + len(from_connection.getpeerinfo())
        to_num_peers = 1 + len(to_connection.getpeerinfo())
        ip_port = "127.0.0.1:" + str(p2p_port(b))

        if peer_advertises_v2 is None:
            peer_advertises_v2 = self.options.v2transport

        if peer_advertises_v2:
            from_connection.addnode(node=ip_port, command="onetry", v2transport=True)
        else:
            # skip the optional third argument (default false) for
            # compatibility with older clients
            from_connection.addnode(ip_port, "onetry")

        if not wait_for_connect:
            return

        # poll until version handshake complete to avoid race conditions
        # with transaction relaying
        # See comments in net_processing:
        # * Must have a version message before anything else
        # * Must have a verack message before anything else
        self.wait_until(lambda: sum(peer['version'] != 0 for peer in from_connection.getpeerinfo()) == from_num_peers)
        self.wait_until(lambda: sum(peer['version'] != 0 for peer in to_connection.getpeerinfo()) == to_num_peers)
        self.wait_until(lambda: sum(peer['bytesrecv_per_msg'].pop('verack', 0) >= 21 for peer in from_connection.getpeerinfo()) == from_num_peers)
        self.wait_until(lambda: sum(peer['bytesrecv_per_msg'].pop('verack', 0) >= 21 for peer in to_connection.getpeerinfo()) == to_num_peers)
        # The message bytes are counted before processing the message, so make
        # sure it was fully processed by waiting for a ping.
        self.wait_until(lambda: sum(peer["bytesrecv_per_msg"].pop("pong", 0) >= 29 for peer in from_connection.getpeerinfo()) == from_num_peers)
        self.wait_until(lambda: sum(peer["bytesrecv_per_msg"].pop("pong", 0) >= 29 for peer in to_connection.getpeerinfo()) == to_num_peers)

    def disconnect_nodes(self, a, b):
        def disconnect_nodes_helper(node_a, node_b):
            def get_peer_ids(from_connection, node_num):
                result = []
                for peer in from_connection.getpeerinfo():
                    if "testnode{}".format(node_num) in peer['subver']:
                        result.append(peer['id'])
                return result

            peer_ids = get_peer_ids(node_a, node_b.index)
            if not peer_ids:
                self.log.warning("disconnect_nodes: {} and {} were not connected".format(
                    node_a.index,
                    node_b.index,
                ))
                return
            for peer_id in peer_ids:
                try:
                    node_a.disconnectnode(nodeid=peer_id)
                except JSONRPCException as e:
                    # If this node is disconnected between calculating the peer id
                    # and issuing the disconnect, don't worry about it.
                    # This avoids a race condition if we're mass-disconnecting peers.
                    if e.error['code'] != -29:  # RPC_CLIENT_NODE_NOT_CONNECTED
                        raise

            # wait to disconnect
            self.wait_until(lambda: not get_peer_ids(node_a, node_b.index), timeout=5)
            self.wait_until(lambda: not get_peer_ids(node_b, node_a.index), timeout=5)

        disconnect_nodes_helper(self.nodes[a], self.nodes[b])

    def split_network(self):
        """
        Split the network of four nodes into nodes 0/1 and 2/3.
        """
        self.disconnect_nodes(1, 2)
        self.sync_all(self.nodes[:2])
        self.sync_all(self.nodes[2:])

    def join_network(self):
        """
        Join the (previously split) network halves together.
        """
        self.connect_nodes(1, 2)
        self.sync_all()

    def no_op(self):
        pass

    def generate(self, generator, *args, sync_fun=None, **kwargs):
        blocks = generator.generate(*args, invalid_call=False, **kwargs)
        sync_fun() if sync_fun else self.sync_all()
        return blocks

    def generateblock(self, generator, *args, sync_fun=None, **kwargs):
        blocks = generator.generateblock(*args, invalid_call=False, **kwargs)
        sync_fun() if sync_fun else self.sync_all()
        return blocks

    def generatetoaddress(self, generator, *args, sync_fun=None, **kwargs):
        blocks = generator.generatetoaddress(*args, invalid_call=False, **kwargs)
        sync_fun() if sync_fun else self.sync_all()
        return blocks

    def generatetodescriptor(self, generator, *args, sync_fun=None, **kwargs):
        blocks = generator.generatetodescriptor(*args, invalid_call=False, **kwargs)
        sync_fun() if sync_fun else self.sync_all()
        return blocks

    def sync_blocks(self, nodes=None, wait=1, timeout=60):
        """
        Wait until everybody has the same tip.
        sync_blocks needs to be called with an rpc_connections set that has least
        one node already synced to the latest, stable tip, otherwise there's a
        chance it might return before all nodes are stably synced.
        """
        rpc_connections = nodes or self.nodes
        timeout = int(timeout * self.options.timeout_factor)
        stop_time = time.time() + timeout
        while time.time() <= stop_time:
            best_hash = [x.getbestblockhash() for x in rpc_connections]
            if best_hash.count(best_hash[0]) == len(rpc_connections):
                return
            # Check that each peer has at least one connection
            assert (all([len(x.getpeerinfo()) for x in rpc_connections]))
            time.sleep(wait)
        raise AssertionError("Block sync timed out after {}s:{}".format(
            timeout,
            "".join("\n  {!r}".format(b) for b in best_hash),
        ))

    def sync_mempools(self, nodes=None, wait=1, timeout=60, flush_scheduler=True):
        """
        Wait until everybody has the same transactions in their memory
        pools
        """
        rpc_connections = nodes or self.nodes
        timeout = int(timeout * self.options.timeout_factor)
        stop_time = time.time() + timeout
        while time.time() <= stop_time:
            pool = [set(r.getrawmempool()) for r in rpc_connections]
            if pool.count(pool[0]) == len(rpc_connections):
                if flush_scheduler:
                    for r in rpc_connections:
                        r.syncwithvalidationinterfacequeue()
                return
            # Check that each peer has at least one connection
            assert (all([len(x.getpeerinfo()) for x in rpc_connections]))
            time.sleep(wait)
        raise AssertionError("Mempool sync timed out after {}s:{}".format(
            timeout,
            "".join("\n  {!r}".format(m) for m in pool),
        ))

    def sync_all(self, nodes=None):
        self.sync_blocks(nodes)
        self.sync_mempools(nodes)

    def wait_until(self, test_function, timeout=60):
        return wait_until_helper(test_function, timeout=timeout, timeout_factor=self.options.timeout_factor)

    # Private helper methods. These should not be accessed by the subclass test scripts.

    def _start_logging(self):
        # Add logger and logging handlers
        self.log = logging.getLogger('TestFramework')
        self.log.setLevel(logging.DEBUG)
        # Create file handler to log all messages
        fh = logging.FileHandler(self.options.tmpdir + '/test_framework.log', encoding='utf-8')
        fh.setLevel(logging.DEBUG)
        # Create console handler to log messages to stderr. By default this logs only error messages, but can be configured with --loglevel.
        ch = logging.StreamHandler(sys.stdout)
        # User can provide log level as a number or string (eg DEBUG). loglevel was caught as a string, so try to convert it to an int
        ll = int(self.options.loglevel) if self.options.loglevel.isdigit() else self.options.loglevel.upper()
        ch.setLevel(ll)
        # Format logs the same as bitcoind's debug.log with microprecision (so log files can be concatenated and sorted)
        formatter = logging.Formatter(fmt='%(asctime)s.%(msecs)03d000Z %(name)s (%(levelname)s): %(message)s', datefmt='%Y-%m-%dT%H:%M:%S')
        formatter.converter = time.gmtime
        fh.setFormatter(formatter)
        ch.setFormatter(formatter)
        # add the handlers to the logger
        self.log.addHandler(fh)
        self.log.addHandler(ch)

        if self.options.trace_rpc:
            rpc_logger = logging.getLogger("BitcoinRPC")
            rpc_logger.setLevel(logging.DEBUG)
            rpc_handler = logging.StreamHandler(sys.stdout)
            rpc_handler.setLevel(logging.DEBUG)
            rpc_logger.addHandler(rpc_handler)

    def _initialize_chain(self):
        """Initialize a pre-mined blockchain for use by the test.

        Create a cache of a 199-block-long chain
        Afterward, create num_nodes copies from the cache."""

        CACHE_NODE_ID = 0  # Use node 0 to create the cache for all other nodes
        cache_node_dir = get_datadir_path(self.options.cachedir, CACHE_NODE_ID)
        assert self.num_nodes <= MAX_NODES

        if not os.path.isdir(cache_node_dir):
            self.log.debug("Creating cache directory {}".format(cache_node_dir))

            initialize_datadir(self.options.cachedir, CACHE_NODE_ID, self.chain, self.disable_autoconnect)
            self.nodes.append(
                TestNode(
                    CACHE_NODE_ID,
                    cache_node_dir,
                    chain=self.chain,
                    extra_conf=["bind=127.0.0.1"],
                    extra_args=['-disablewallet'],
                    rpchost=None,
                    timewait=self.rpc_timeout,
                    timeout_factor=self.options.timeout_factor,
                    bitcoind=self.options.bitcoind,
                    bitcoin_cli=self.options.bitcoincli,
                    coverage_dir=None,
                    cwd=self.options.tmpdir,
                    descriptors=self.options.descriptors,
                ))
            self.start_node(CACHE_NODE_ID)
            cache_node = self.nodes[CACHE_NODE_ID]

            # Wait for RPC connections to be ready
            cache_node.wait_for_rpc_connection()

            # Set a time in the past, so that blocks don't end up in the future
            cache_node.setmocktime(cache_node.getblockheader(cache_node.getbestblockhash())['time'])

            # Create a 199-block-long chain; each of the 3 first nodes
            # gets 25 mature blocks and 25 immature.
            # The 4th address gets 25 mature and only 24 immature blocks so that the very last
            # block in the cache does not age too much (have an old tip age).
            # This is needed so that we are out of IBD when the test starts,
            # see the tip age check in IsInitialBlockDownload().
            gen_addresses = [k.address for k in TestNode.PRIV_KEYS][:3] + [create_deterministic_address_bcrt1_p2tr_op_true()[0]]
            assert_equal(len(gen_addresses), 4)
            for i in range(8):
                self.generatetoaddress(
                    cache_node,
                    nblocks=25 if i != 7 else 24,
                    address=gen_addresses[i % len(gen_addresses)],
                )

            assert_equal(cache_node.getblockchaininfo()["blocks"], 199)

            # Shut it down, and clean up cache directories:
            self.stop_nodes()
            self.nodes = []

            def cache_path(*paths):
                return os.path.join(cache_node_dir, self.chain, *paths)

            os.rmdir(cache_path('wallets'))  # Remove empty wallets dir
            for entry in os.listdir(cache_path()):
                if entry not in ['chainstate', 'blocks', 'indexes']:  # Only indexes, chainstate and blocks folders
                    os.remove(cache_path(entry))

        for i in range(self.num_nodes):
            self.log.debug("Copy cache directory {} to node {}".format(cache_node_dir, i))
            to_dir = get_datadir_path(self.options.tmpdir, i)
            shutil.copytree(cache_node_dir, to_dir)
            initialize_datadir(self.options.tmpdir, i, self.chain, self.disable_autoconnect)  # Overwrite port/rpcport in bitcoin.conf

    def _initialize_chain_clean(self):
        """Initialize empty blockchain for use by the test.

        Create an empty blockchain and num_nodes wallets.
        Useful if a test case wants complete control over initialization."""
        for i in range(self.num_nodes):
            initialize_datadir(self.options.tmpdir, i, self.chain, self.disable_autoconnect)

    def skip_if_no_py3_zmq(self):
        """Attempt to import the zmq package and skip the test if the import fails."""
        try:
            import zmq  # noqa
        except ImportError:
            raise SkipTest("python3-zmq module not available.")

    def skip_if_no_py_sqlite3(self):
        """Attempt to import the sqlite3 package and skip the test if the import fails."""
        try:
            import sqlite3  # noqa
        except ImportError:
            raise SkipTest("sqlite3 module not available.")

    def skip_if_no_python_bcc(self):
        """Attempt to import the bcc package and skip the tests if the import fails."""
        try:
            import bcc  # type: ignore[import] # noqa: F401
        except ImportError:
            raise SkipTest("bcc python module not available")

    def skip_if_no_bitcoind_tracepoints(self):
        """Skip the running test if bitcoind has not been compiled with USDT tracepoint support."""
        if not self.is_usdt_compiled():
            raise SkipTest("bitcoind has not been built with USDT tracepoints enabled.")

    def skip_if_no_bpf_permissions(self):
        """Skip the running test if we don't have permissions to do BPF syscalls and load BPF maps."""
        # check for 'root' permissions
        if os.geteuid() != 0:
            raise SkipTest("no permissions to use BPF (please review the tests carefully before running them with higher privileges)")

    def skip_if_platform_not_linux(self):
        """Skip the running test if we are not on a Linux platform"""
        if platform.system() != "Linux":
            raise SkipTest("not on a Linux system")

    def skip_if_platform_not_posix(self):
        """Skip the running test if we are not on a POSIX platform"""
        if os.name != 'posix':
            raise SkipTest("not on a POSIX system")

    def skip_if_no_bitcoind_zmq(self):
        """Skip the running test if bitcoind has not been compiled with zmq support."""
        if not self.is_zmq_compiled():
            raise SkipTest("bitcoind has not been built with zmq enabled.")

    def skip_if_no_wallet(self):
        """Skip the running test if wallet has not been compiled."""
        self._requires_wallet = True
        if not self.is_wallet_compiled():
            raise SkipTest("wallet has not been compiled.")
        if self.options.descriptors:
            self.skip_if_no_sqlite()
        else:
            self.skip_if_no_bdb()

    def skip_if_no_sqlite(self):
        """Skip the running test if sqlite has not been compiled."""
        if not self.is_sqlite_compiled():
            raise SkipTest("sqlite has not been compiled.")

    def skip_if_no_bdb(self):
        """Skip the running test if BDB has not been compiled."""
        if not self.is_bdb_compiled():
            raise SkipTest("BDB has not been compiled.")

    def skip_if_no_wallet_tool(self):
        """Skip the running test if bitcoin-wallet has not been compiled."""
        if not self.is_wallet_tool_compiled():
            raise SkipTest("bitcoin-wallet has not been compiled")

    def skip_if_no_bitcoin_util(self):
        """Skip the running test if bitcoin-util has not been compiled."""
        if not self.is_bitcoin_util_compiled():
            raise SkipTest("bitcoin-util has not been compiled")

    def skip_if_no_cli(self):
        """Skip the running test if bitcoin-cli has not been compiled."""
        if not self.is_cli_compiled():
            raise SkipTest("bitcoin-cli has not been compiled.")

    def skip_if_no_previous_releases(self):
        """Skip the running test if previous releases are not available."""
        if not self.has_previous_releases():
            raise SkipTest("previous releases not available or disabled")

    def has_previous_releases(self):
        """Checks whether previous releases are present and enabled."""
        if not os.path.isdir(self.options.previous_releases_path):
            if self.options.prev_releases:
                raise AssertionError("Force test of previous releases but releases missing: {}".format(
                    self.options.previous_releases_path))
        return self.options.prev_releases

    def skip_if_no_external_signer(self):
        """Skip the running test if external signer support has not been compiled."""
        if not self.is_external_signer_compiled():
            raise SkipTest("external signer support has not been compiled.")

    def is_cli_compiled(self):
        """Checks whether bitcoin-cli was compiled."""
        return self.config["components"].getboolean("ENABLE_CLI")

    def is_external_signer_compiled(self):
        """Checks whether external signer support was compiled."""
        return self.config["components"].getboolean("ENABLE_EXTERNAL_SIGNER")

    def is_wallet_compiled(self):
        """Checks whether the wallet module was compiled."""
        return self.config["components"].getboolean("ENABLE_WALLET")

    def is_specified_wallet_compiled(self):
        """Checks whether wallet support for the specified type
           (legacy or descriptor wallet) was compiled."""
        if self.options.descriptors:
            return self.is_sqlite_compiled()
        else:
            return self.is_bdb_compiled()

    def is_wallet_tool_compiled(self):
        """Checks whether bitcoin-wallet was compiled."""
        return self.config["components"].getboolean("ENABLE_WALLET_TOOL")

    def is_bitcoin_util_compiled(self):
        """Checks whether bitcoin-util was compiled."""
        return self.config["components"].getboolean("ENABLE_BITCOIN_UTIL")

    def is_zmq_compiled(self):
        """Checks whether the zmq module was compiled."""
        return self.config["components"].getboolean("ENABLE_ZMQ")

    def is_usdt_compiled(self):
        """Checks whether the USDT tracepoints were compiled."""
        return self.config["components"].getboolean("ENABLE_USDT_TRACEPOINTS")

    def is_sqlite_compiled(self):
        """Checks whether the wallet module was compiled with Sqlite support."""
        return self.config["components"].getboolean("USE_SQLITE")

    def is_bdb_compiled(self):
        """Checks whether the wallet module was compiled with BDB support."""
        return self.config["components"].getboolean("USE_BDB")

<<<<<<< HEAD
    def is_usbdevice_compiled(self):
        """Checks whether the usbdevice module was compiled."""
        return self.config["components"].getboolean("ENABLE_USBDEVICE")
=======
    def has_blockfile(self, node, filenum: str):
        blocksdir = os.path.join(node.datadir, self.chain, 'blocks', '')
        return os.path.isfile(os.path.join(blocksdir, f"blk{filenum}.dat"))
>>>>>>> 0e3de3b8
<|MERGE_RESOLUTION|>--- conflicted
+++ resolved
@@ -1007,12 +1007,10 @@
         """Checks whether the wallet module was compiled with BDB support."""
         return self.config["components"].getboolean("USE_BDB")
 
-<<<<<<< HEAD
-    def is_usbdevice_compiled(self):
-        """Checks whether the usbdevice module was compiled."""
-        return self.config["components"].getboolean("ENABLE_USBDEVICE")
-=======
     def has_blockfile(self, node, filenum: str):
         blocksdir = os.path.join(node.datadir, self.chain, 'blocks', '')
         return os.path.isfile(os.path.join(blocksdir, f"blk{filenum}.dat"))
->>>>>>> 0e3de3b8
+
+    def is_usbdevice_compiled(self):
+        """Checks whether the usbdevice module was compiled."""
+        return self.config["components"].getboolean("ENABLE_USBDEVICE")