#!/usr/bin/env python3
# Copyright (c) 2014-2022 The Bitcoin Core developers
# Distributed under the MIT software license, see the accompanying
# file COPYING or http://www.opensource.org/licenses/mit-license.php.
"""Base class for RPC testing."""

import configparser
from enum import Enum
import argparse
import logging
import os
import platform
import pdb
import random
import re
import shutil
import subprocess
import sys
import tempfile
import time

from typing import List
from .address import create_deterministic_address_bcrt1_p2tr_op_true
from .authproxy import JSONRPCException
from . import coverage
from .p2p import NetworkThread
from .test_node import TestNode
from .util import (
    MAX_NODES,
    PortSeed,
    assert_equal,
    check_json_precision,
    get_datadir_path,
    initialize_datadir,
    p2p_port,
    wait_until_helper,
)


class TestStatus(Enum):
    PASSED = 1
    FAILED = 2
    SKIPPED = 3

TEST_EXIT_PASSED = 0
TEST_EXIT_FAILED = 1
TEST_EXIT_SKIPPED = 77

TMPDIR_PREFIX = "bitcoin_func_test_"


class SkipTest(Exception):
    """This exception is raised to skip a test"""

    def __init__(self, message):
        self.message = message


class BitcoinTestMetaClass(type):
    """Metaclass for BitcoinTestFramework.

    Ensures that any attempt to register a subclass of `BitcoinTestFramework`
    adheres to a standard whereby the subclass overrides `set_test_params` and
    `run_test` but DOES NOT override either `__init__` or `main`. If any of
    those standards are violated, a ``TypeError`` is raised."""

    def __new__(cls, clsname, bases, dct):
        if not clsname == 'BitcoinTestFramework':
            if not ('run_test' in dct and 'set_test_params' in dct):
                raise TypeError("BitcoinTestFramework subclasses must override "
                                "'run_test' and 'set_test_params'")
            if '__init__' in dct or 'main' in dct:
                raise TypeError("BitcoinTestFramework subclasses may not override "
                                "'__init__' or 'main'")

        return super().__new__(cls, clsname, bases, dct)


class BitcoinTestFramework(metaclass=BitcoinTestMetaClass):
    particl_mode = False
    """Base class for a bitcoin test script.

    Individual bitcoin test scripts should subclass this class and override the set_test_params() and run_test() methods.

    Individual tests can also override the following methods to customize the test setup:

    - add_options()
    - setup_chain()
    - setup_network()
    - setup_nodes()

    The __init__() and main() methods should not be overridden.

    This class also contains various public and private helper methods."""

    def __init__(self):
        """Sets test framework defaults. Do not override this method. Instead, override the set_test_params() method"""
        self.chain: str = 'regtest'
        self.setup_clean_chain: bool = False
        self.nodes: List[TestNode] = []
        self.extra_args = None
        self.network_thread = None
        self.rpc_timeout = 60  # Wait for up to 60 seconds for the RPC server to respond
        self.supports_cli = True
        self.bind_to_localhost_only = True
        self.parse_args()
        self.default_wallet_name = "default_wallet" if self.options.descriptors else ""
        self.wallet_data_filename = "wallet.dat"
        # Optional list of wallet names that can be set in set_test_params to
        # create and import keys to. If unset, default is len(nodes) *
        # [default_wallet_name]. If wallet names are None, wallet creation is
        # skipped. If list is truncated, wallet creation is skipped and keys
        # are not imported.
        self.wallet_names = None
        # By default the wallet is not required. Set to true by skip_if_no_wallet().
        # When False, we ignore wallet_names regardless of what it is.
        self._requires_wallet = False
        # Disable ThreadOpenConnections by default, so that adding entries to
        # addrman will not result in automatic connections to them.
        self.disable_autoconnect = True
        self.set_test_params()
        assert self.wallet_names is None or len(self.wallet_names) <= self.num_nodes
        self.rpc_timeout = int(self.rpc_timeout * self.options.timeout_factor) # optionally, increase timeout by a factor

    def main(self):
        """Main function. This should not be overridden by the subclass test scripts."""

        assert hasattr(self, "num_nodes"), "Test must set self.num_nodes in set_test_params()"

        try:
            self.setup()
            self.run_test()
        except JSONRPCException:
            self.log.exception("JSONRPC error")
            self.success = TestStatus.FAILED
        except SkipTest as e:
            self.log.warning("Test Skipped: %s" % e.message)
            self.success = TestStatus.SKIPPED
        except AssertionError:
            self.log.exception("Assertion failed")
            self.success = TestStatus.FAILED
        except KeyError:
            self.log.exception("Key error")
            self.success = TestStatus.FAILED
        except subprocess.CalledProcessError as e:
            self.log.exception("Called Process failed with '{}'".format(e.output))
            self.success = TestStatus.FAILED
        except Exception:
            self.log.exception("Unexpected exception caught during testing")
            self.success = TestStatus.FAILED
        except KeyboardInterrupt:
            self.log.warning("Exiting after keyboard interrupt")
            self.success = TestStatus.FAILED
        finally:
            exit_code = self.shutdown()
            sys.exit(exit_code)

    def parse_args(self):
        previous_releases_path = os.getenv("PREVIOUS_RELEASES_DIR") or os.getcwd() + "/releases"
        parser = argparse.ArgumentParser(usage="%(prog)s [options]")
        parser.add_argument("--nocleanup", dest="nocleanup", default=False, action="store_true",
                            help="Leave bitcoinds and test.* datadir on exit or error")
        parser.add_argument("--noshutdown", dest="noshutdown", default=False, action="store_true",
                            help="Don't stop bitcoinds after the test execution")
        parser.add_argument("--cachedir", dest="cachedir", default=os.path.abspath(os.path.dirname(os.path.realpath(__file__)) + "/../../cache"),
                            help="Directory for caching pregenerated datadirs (default: %(default)s)")
        parser.add_argument("--tmpdir", dest="tmpdir", help="Root directory for datadirs")
        parser.add_argument("-l", "--loglevel", dest="loglevel", default="INFO",
                            help="log events at this level and higher to the console. Can be set to DEBUG, INFO, WARNING, ERROR or CRITICAL. Passing --loglevel DEBUG will output all logs to console. Note that logs at all levels are always written to the test_framework.log file in the temporary test directory.")
        parser.add_argument("--tracerpc", dest="trace_rpc", default=False, action="store_true",
                            help="Print out all RPC calls as they are made")
        parser.add_argument("--portseed", dest="port_seed", default=os.getpid(), type=int,
                            help="The seed to use for assigning port numbers (default: current process id)")
        parser.add_argument("--previous-releases", dest="prev_releases", action="store_true",
                            default=os.path.isdir(previous_releases_path) and bool(os.listdir(previous_releases_path)),
                            help="Force test of previous releases (default: %(default)s)")
        parser.add_argument("--coveragedir", dest="coveragedir",
                            help="Write tested RPC commands into this directory")
        parser.add_argument("--configfile", dest="configfile",
                            default=os.path.abspath(os.path.dirname(os.path.realpath(__file__)) + "/../../config.ini"),
                            help="Location of the test framework config file (default: %(default)s)")
        parser.add_argument("--pdbonfailure", dest="pdbonfailure", default=False, action="store_true",
                            help="Attach a python debugger if test fails")
        parser.add_argument("--usecli", dest="usecli", default=False, action="store_true",
                            help="use bitcoin-cli instead of RPC for all commands")
        parser.add_argument("--perf", dest="perf", default=False, action="store_true",
                            help="profile running nodes with perf for the duration of the test")
        parser.add_argument("--valgrind", dest="valgrind", default=False, action="store_true",
                            help="run nodes under the valgrind memory error detector: expect at least a ~10x slowdown. valgrind 3.14 or later required.")
        parser.add_argument("--randomseed", type=int,
                            help="set a random seed for deterministically reproducing a previous test run")
        parser.add_argument("--timeout-factor", dest="timeout_factor", type=float, help="adjust test timeouts by a factor. Setting it to 0 disables all timeouts")

        self.add_options(parser)
        # Running TestShell in a Jupyter notebook causes an additional -f argument
        # To keep TestShell from failing with an "unrecognized argument" error, we add a dummy "-f" argument
        # source: https://stackoverflow.com/questions/48796169/how-to-fix-ipykernel-launcher-py-error-unrecognized-arguments-in-jupyter/56349168#56349168
        parser.add_argument("-f", "--fff", help="a dummy argument to fool ipython", default="1")
        self.options = parser.parse_args()
        if self.options.timeout_factor == 0:
            self.options.timeout_factor = 99999
        self.options.timeout_factor = self.options.timeout_factor or (4 if self.options.valgrind else 1)
        self.options.previous_releases_path = previous_releases_path

        config = configparser.ConfigParser()
        config.read_file(open(self.options.configfile))
        self.config = config

        if "descriptors" not in self.options:
            # Wallet is not required by the test at all and the value of self.options.descriptors won't matter.
            # It still needs to exist and be None in order for tests to work however.
            # So set it to None to force -disablewallet, because the wallet is not needed.
            self.options.descriptors = None
        elif self.options.descriptors is None:
            # Some wallet is either required or optionally used by the test.
            # Prefer SQLite unless it isn't available
            if self.is_sqlite_compiled() and not self.particl_mode:
                self.options.descriptors = True
            elif self.is_bdb_compiled():
                self.options.descriptors = False
            else:
                # If neither are compiled, tests requiring a wallet will be skipped and the value of self.options.descriptors won't matter
                # It still needs to exist and be None in order for tests to work however.
                # So set it to None, which will also set -disablewallet.
                self.options.descriptors = None

        PortSeed.n = self.options.port_seed

    def set_binary_paths(self):
        """Update self.options with the paths of all binaries from environment variables or their default values"""

        binaries = {
            "particld": ("bitcoind", "BITCOIND"),
            "particl-cli": ("bitcoincli", "BITCOINCLI"),
            "particl-util": ("bitcoinutil", "BITCOINUTIL"),
            "particl-wallet": ("bitcoinwallet", "BITCOINWALLET"),
        }
        for binary, [attribute_name, env_variable_name] in binaries.items():
            default_filename = os.path.join(
                self.config["environment"]["BUILDDIR"],
                "src",
                binary + self.config["environment"]["EXEEXT"],
            )
            setattr(self.options, attribute_name, os.getenv(env_variable_name, default=default_filename))

    def setup(self):
        """Call this method to start up the test framework object with options set."""

        check_json_precision()

        self.options.cachedir = os.path.abspath(self.options.cachedir)

        config = self.config

        self.set_binary_paths()

        os.environ['PATH'] = os.pathsep.join([
            os.path.join(config['environment']['BUILDDIR'], 'src'),
            os.path.join(config['environment']['BUILDDIR'], 'src', 'qt'), os.environ['PATH']
        ])

        # Set up temp directory and start logging
        if self.options.tmpdir:
            self.options.tmpdir = os.path.abspath(self.options.tmpdir)
            os.makedirs(self.options.tmpdir, exist_ok=False)
        else:
            self.options.tmpdir = tempfile.mkdtemp(prefix=TMPDIR_PREFIX)
        self._start_logging()

        # Seed the PRNG. Note that test runs are reproducible if and only if
        # a single thread accesses the PRNG. For more information, see
        # https://docs.python.org/3/library/random.html#notes-on-reproducibility.
        # The network thread shouldn't access random. If we need to change the
        # network thread to access randomness, it should instantiate its own
        # random.Random object.
        seed = self.options.randomseed

        if seed is None:
            seed = random.randrange(sys.maxsize)
        else:
            self.log.info("User supplied random seed {}".format(seed))

        random.seed(seed)
        self.log.info("PRNG seed is: {}".format(seed))

        self.log.debug('Setting up network thread')
        self.network_thread = NetworkThread()
        self.network_thread.start()

        if self.options.usecli:
            if not self.supports_cli:
                raise SkipTest("--usecli specified but test does not support using CLI")
            self.skip_if_no_cli()
        self.skip_test_if_missing_module()
        self.setup_chain()
        self.setup_network()

        self.success = TestStatus.PASSED

    def shutdown(self):
        """Call this method to shut down the test framework object."""

        if self.success == TestStatus.FAILED and self.options.pdbonfailure:
            print("Testcase failed. Attaching python debugger. Enter ? for help")
            pdb.set_trace()

        self.log.debug('Closing down network thread')
        self.network_thread.close()
        if not self.options.noshutdown:
            self.log.info("Stopping nodes")
            if self.nodes:
                self.stop_nodes()
        else:
            for node in self.nodes:
                node.cleanup_on_exit = False
            self.log.info("Note: bitcoinds were not stopped and may still be running")

        should_clean_up = (
            not self.options.nocleanup and
            not self.options.noshutdown and
            self.success != TestStatus.FAILED and
            not self.options.perf
        )
        if should_clean_up:
            self.log.info("Cleaning up {} on exit".format(self.options.tmpdir))
            cleanup_tree_on_exit = True
        elif self.options.perf:
            self.log.warning("Not cleaning up dir {} due to perf data".format(self.options.tmpdir))
            cleanup_tree_on_exit = False
        else:
            self.log.warning("Not cleaning up dir {}".format(self.options.tmpdir))
            cleanup_tree_on_exit = False

        if self.success == TestStatus.PASSED:
            self.log.info("Tests successful")
            exit_code = TEST_EXIT_PASSED
        elif self.success == TestStatus.SKIPPED:
            self.log.info("Test skipped")
            exit_code = TEST_EXIT_SKIPPED
        else:
            self.log.error("Test failed. Test logging available at %s/test_framework.log", self.options.tmpdir)
            self.log.error("")
            self.log.error("Hint: Call {} '{}' to consolidate all logs".format(os.path.normpath(os.path.dirname(os.path.realpath(__file__)) + "/../combine_logs.py"), self.options.tmpdir))
            self.log.error("")
            self.log.error("If this failure happened unexpectedly or intermittently, please file a bug and provide a link or upload of the combined log.")
            self.log.error(self.config['environment']['PACKAGE_BUGREPORT'])
            self.log.error("")
            exit_code = TEST_EXIT_FAILED
        # Logging.shutdown will not remove stream- and filehandlers, so we must
        # do it explicitly. Handlers are removed so the next test run can apply
        # different log handler settings.
        # See: https://docs.python.org/3/library/logging.html#logging.shutdown
        for h in list(self.log.handlers):
            h.flush()
            h.close()
            self.log.removeHandler(h)
        rpc_logger = logging.getLogger("BitcoinRPC")
        for h in list(rpc_logger.handlers):
            h.flush()
            rpc_logger.removeHandler(h)
        if cleanup_tree_on_exit:
            shutil.rmtree(self.options.tmpdir)

        self.nodes.clear()
        return exit_code

    # Methods to override in subclass test scripts.
    def set_test_params(self):
        """Tests must override this method to change default values for number of nodes, topology, etc"""
        raise NotImplementedError

    def add_options(self, parser):
        """Override this method to add command-line options to the test"""
        pass

    def skip_test_if_missing_module(self):
        """Override this method to skip a test if a module is not compiled"""
        pass

    def setup_chain(self):
        """Override this method to customize blockchain setup"""
        self.log.info("Initializing test directory " + self.options.tmpdir)
        if self.setup_clean_chain:
            self._initialize_chain_clean()
        else:
            self._initialize_chain()

    def setup_network(self):
        """Override this method to customize test network topology"""
        self.setup_nodes()

        # Connect the nodes as a "chain".  This allows us
        # to split the network between nodes 1 and 2 to get
        # two halves that can work on competing chains.
        #
        # Topology looks like this:
        # node0 <-- node1 <-- node2 <-- node3
        #
        # If all nodes are in IBD (clean chain from genesis), node0 is assumed to be the source of blocks (miner). To
        # ensure block propagation, all nodes will establish outgoing connections toward node0.
        # See fPreferredDownload in net_processing.
        #
        # If further outbound connections are needed, they can be added at the beginning of the test with e.g.
        # self.connect_nodes(1, 2)
        for i in range(self.num_nodes - 1):
            self.connect_nodes(i + 1, i)
        self.sync_all()

    def setup_nodes(self):
        """Override this method to customize test node setup"""
        self.add_nodes(self.num_nodes, self.extra_args)
        self.start_nodes()
        if self._requires_wallet:
            self.import_deterministic_coinbase_privkeys()
        if not self.setup_clean_chain:
            for n in self.nodes:
                assert_equal(n.getblockchaininfo()["blocks"], 199)
            # To ensure that all nodes are out of IBD, the most recent block
            # must have a timestamp not too old (see IsInitialBlockDownload()).
            self.log.debug('Generate a block with current time')
            block_hash = self.generate(self.nodes[0], 1, sync_fun=self.no_op)[0]
            block = self.nodes[0].getblock(blockhash=block_hash, verbosity=0)
            for n in self.nodes:
                n.submitblock(block)
                chain_info = n.getblockchaininfo()
                assert_equal(chain_info["blocks"], 200)
                assert_equal(chain_info["initialblockdownload"], False)

    def import_deterministic_coinbase_privkeys(self):
        for i in range(self.num_nodes):
            self.init_wallet(node=i)

    def init_wallet(self, *, node):
        wallet_name = self.default_wallet_name if self.wallet_names is None else self.wallet_names[node] if node < len(self.wallet_names) else False
        if wallet_name is not False:
            n = self.nodes[node]
            if wallet_name is not None:
                n.createwallet(wallet_name=wallet_name, descriptors=self.options.descriptors, load_on_startup=True)
            n.importprivkey(privkey=n.get_deterministic_priv_key().key, label='coinbase', rescan=True)

    def run_test(self):
        """Tests must override this method to define test logic"""
        raise NotImplementedError

    # Public helper methods. These can be accessed by the subclass test scripts.

    def add_wallet_options(self, parser, *, descriptors=True, legacy=True):
        kwargs = {}
        if descriptors + legacy == 1:
            # If only one type can be chosen, set it as default
            kwargs["default"] = descriptors
        group = parser.add_mutually_exclusive_group(
            # If only one type is allowed, require it to be set in test_runner.py
            required=os.getenv("REQUIRE_WALLET_TYPE_SET") == "1" and "default" in kwargs)
        if descriptors:
            group.add_argument("--descriptors", action='store_const', const=True, **kwargs,
                               help="Run test using a descriptor wallet", dest='descriptors')
        if legacy:
            group.add_argument("--legacy-wallet", action='store_const', const=False, **kwargs,
                               help="Run test using legacy wallets", dest='descriptors')

    def add_nodes(self, num_nodes: int, extra_args=None, *, rpchost=None, binary=None, binary_cli=None, versions=None):
        """Instantiate TestNode objects.

        Should only be called once after the nodes have been specified in
        set_test_params()."""
        def get_bin_from_version(version, bin_name, bin_default):
            if not version:
                return bin_default
            old_naming = False if str(version).startswith('22') else True
            if not old_naming:
                # Starting at client version 220000 the first two digits represent
                # the major version, e.g. v22.0 instead of v0.22.0.
                version *= 100
            return os.path.join(
                self.options.previous_releases_path,
                re.sub(
                    r'\.0$' if old_naming else r'(\.0){1,2}$',
                    '', # Remove trailing dot for point releases, after 22.0 also remove double trailing dot.
                    'v{}.{}.{}.{}'.format(
                        (version % 100000000) // 1000000,
                        (version % 1000000) // 10000,
                        (version % 10000) // 100,
                        (version % 100) // 1,
                    ),
                ),
                'bin',
                bin_name,
            )

        if self.bind_to_localhost_only:
            extra_confs = [["bind=127.0.0.1"]] * num_nodes
        else:
            extra_confs = [[]] * num_nodes
        if extra_args is None:
            extra_args = [[]] * num_nodes
        if versions is None:
            versions = [None] * num_nodes
        if binary is None:
            binary = [get_bin_from_version(v, 'particld', self.options.bitcoind) for v in versions]
        if binary_cli is None:
            binary_cli = [get_bin_from_version(v, 'particl-cli', self.options.bitcoincli) for v in versions]
        assert_equal(len(extra_confs), num_nodes)
        assert_equal(len(extra_args), num_nodes)
        assert_equal(len(versions), num_nodes)
        assert_equal(len(binary), num_nodes)
        assert_equal(len(binary_cli), num_nodes)
        for i in range(num_nodes):
            test_node_i = TestNode(
                i,
                get_datadir_path(self.options.tmpdir, i),
                chain=self.chain,
                rpchost=rpchost,
                timewait=self.rpc_timeout,
                timeout_factor=self.options.timeout_factor,
                bitcoind=binary[i],
                bitcoin_cli=binary_cli[i],
                version=versions[i],
                coverage_dir=self.options.coveragedir,
                cwd=self.options.tmpdir,
                extra_conf=extra_confs[i],
                extra_args=extra_args[i],
                use_cli=self.options.usecli,
                start_perf=self.options.perf,
                use_valgrind=self.options.valgrind,
                descriptors=self.options.descriptors,
            )
            self.nodes.append(test_node_i)
            if not test_node_i.version_is_at_least(170000):
                # adjust conf for pre 17
                test_node_i.replace_in_config([('[regtest]', '')])

    def start_node(self, i, *args, **kwargs):
        """Start a bitcoind"""

        node = self.nodes[i]

        node.start(*args, **kwargs)
        node.wait_for_rpc_connection()

        if self.options.coveragedir is not None:
            coverage.write_all_rpc_commands(self.options.coveragedir, node.rpc)

    def start_nodes(self, extra_args=None, *args, **kwargs):
        """Start multiple bitcoinds"""

        if extra_args is None:
            extra_args = [None] * self.num_nodes
        assert_equal(len(extra_args), self.num_nodes)
        try:
            for i, node in enumerate(self.nodes):
                node.start(extra_args[i], *args, **kwargs)
            for node in self.nodes:
                node.wait_for_rpc_connection()
        except Exception:
            # If one node failed to start, stop the others
            self.stop_nodes()
            raise

        if self.options.coveragedir is not None:
            for node in self.nodes:
                coverage.write_all_rpc_commands(self.options.coveragedir, node.rpc)

    def stop_node(self, i, expected_stderr='', wait=0):
        """Stop a bitcoind test node"""
        self.nodes[i].stop_node(expected_stderr, wait=wait)

    def stop_nodes(self, wait=0):
        """Stop multiple bitcoind test nodes"""
        for node in self.nodes:
            # Issue RPC to stop nodes
            node.stop_node(wait=wait, wait_until_stopped=False)

        for node in self.nodes:
            # Wait for nodes to stop
            node.wait_until_stopped()

    def restart_node(self, i, extra_args=None):
        """Stop and start a test node"""
        self.stop_node(i)
        self.start_node(i, extra_args)

    def wait_for_node_exit(self, i, timeout):
        self.nodes[i].process.wait(timeout)

    def connect_nodes(self, a, b):
        from_connection = self.nodes[a]
        to_connection = self.nodes[b]
        from_num_peers = 1 + len(from_connection.getpeerinfo())
        to_num_peers = 1 + len(to_connection.getpeerinfo())
        ip_port = "127.0.0.1:" + str(p2p_port(b))
        from_connection.addnode(ip_port, "onetry")
        # poll until version handshake complete to avoid race conditions
        # with transaction relaying
        # See comments in net_processing:
        # * Must have a version message before anything else
        # * Must have a verack message before anything else
        self.wait_until(lambda: sum(peer['version'] != 0 for peer in from_connection.getpeerinfo()) == from_num_peers)
        self.wait_until(lambda: sum(peer['version'] != 0 for peer in to_connection.getpeerinfo()) == to_num_peers)
        self.wait_until(lambda: sum(peer['bytesrecv_per_msg'].pop('verack', 0) == 24 for peer in from_connection.getpeerinfo()) == from_num_peers)
        self.wait_until(lambda: sum(peer['bytesrecv_per_msg'].pop('verack', 0) == 24 for peer in to_connection.getpeerinfo()) == to_num_peers)
        # The message bytes are counted before processing the message, so make
        # sure it was fully processed by waiting for a ping.
        self.wait_until(lambda: sum(peer["bytesrecv_per_msg"].pop("pong", 0) >= 32 for peer in from_connection.getpeerinfo()) == from_num_peers)
        self.wait_until(lambda: sum(peer["bytesrecv_per_msg"].pop("pong", 0) >= 32 for peer in to_connection.getpeerinfo()) == to_num_peers)

    def disconnect_nodes(self, a, b):
        def disconnect_nodes_helper(node_a, node_b):
            def get_peer_ids(from_connection, node_num):
                result = []
                for peer in from_connection.getpeerinfo():
                    if "testnode{}".format(node_num) in peer['subver']:
                        result.append(peer['id'])
                return result

            peer_ids = get_peer_ids(node_a, node_b.index)
            if not peer_ids:
                self.log.warning("disconnect_nodes: {} and {} were not connected".format(
                    node_a.index,
                    node_b.index,
                ))
                return
            for peer_id in peer_ids:
                try:
                    node_a.disconnectnode(nodeid=peer_id)
                except JSONRPCException as e:
                    # If this node is disconnected between calculating the peer id
                    # and issuing the disconnect, don't worry about it.
                    # This avoids a race condition if we're mass-disconnecting peers.
                    if e.error['code'] != -29:  # RPC_CLIENT_NODE_NOT_CONNECTED
                        raise

            # wait to disconnect
            self.wait_until(lambda: not get_peer_ids(node_a, node_b.index), timeout=5)
            self.wait_until(lambda: not get_peer_ids(node_b, node_a.index), timeout=5)

        disconnect_nodes_helper(self.nodes[a], self.nodes[b])

    def split_network(self):
        """
        Split the network of four nodes into nodes 0/1 and 2/3.
        """
        self.disconnect_nodes(1, 2)
        self.sync_all(self.nodes[:2])
        self.sync_all(self.nodes[2:])

    def join_network(self):
        """
        Join the (previously split) network halves together.
        """
        self.connect_nodes(1, 2)
        self.sync_all()

    def no_op(self):
        pass

    def generate(self, generator, *args, sync_fun=None, **kwargs):
        blocks = generator.generate(*args, invalid_call=False, **kwargs)
        sync_fun() if sync_fun else self.sync_all()
        return blocks

    def generateblock(self, generator, *args, sync_fun=None, **kwargs):
        blocks = generator.generateblock(*args, invalid_call=False, **kwargs)
        sync_fun() if sync_fun else self.sync_all()
        return blocks

    def generatetoaddress(self, generator, *args, sync_fun=None, **kwargs):
        blocks = generator.generatetoaddress(*args, invalid_call=False, **kwargs)
        sync_fun() if sync_fun else self.sync_all()
        return blocks

    def generatetodescriptor(self, generator, *args, sync_fun=None, **kwargs):
        blocks = generator.generatetodescriptor(*args, invalid_call=False, **kwargs)
        sync_fun() if sync_fun else self.sync_all()
        return blocks

    def sync_blocks(self, nodes=None, wait=1, timeout=60):
        """
        Wait until everybody has the same tip.
        sync_blocks needs to be called with an rpc_connections set that has least
        one node already synced to the latest, stable tip, otherwise there's a
        chance it might return before all nodes are stably synced.
        """
        rpc_connections = nodes or self.nodes
        timeout = int(timeout * self.options.timeout_factor)
        stop_time = time.time() + timeout
        while time.time() <= stop_time:
            best_hash = [x.getbestblockhash() for x in rpc_connections]
            if best_hash.count(best_hash[0]) == len(rpc_connections):
                return
            # Check that each peer has at least one connection
            assert (all([len(x.getpeerinfo()) for x in rpc_connections]))
            time.sleep(wait)
        raise AssertionError("Block sync timed out after {}s:{}".format(
            timeout,
            "".join("\n  {!r}".format(b) for b in best_hash),
        ))

    def sync_mempools(self, nodes=None, wait=1, timeout=60, flush_scheduler=True):
        """
        Wait until everybody has the same transactions in their memory
        pools
        """
        rpc_connections = nodes or self.nodes
        timeout = int(timeout * self.options.timeout_factor)
        stop_time = time.time() + timeout
        while time.time() <= stop_time:
            pool = [set(r.getrawmempool()) for r in rpc_connections]
            if pool.count(pool[0]) == len(rpc_connections):
                if flush_scheduler:
                    for r in rpc_connections:
                        r.syncwithvalidationinterfacequeue()
                return
            # Check that each peer has at least one connection
            assert (all([len(x.getpeerinfo()) for x in rpc_connections]))
            time.sleep(wait)
        raise AssertionError("Mempool sync timed out after {}s:{}".format(
            timeout,
            "".join("\n  {!r}".format(m) for m in pool),
        ))

    def sync_all(self, nodes=None):
        self.sync_blocks(nodes)
        self.sync_mempools(nodes)

    def wait_until(self, test_function, timeout=60):
        return wait_until_helper(test_function, timeout=timeout, timeout_factor=self.options.timeout_factor)

    # Private helper methods. These should not be accessed by the subclass test scripts.

    def _start_logging(self):
        # Add logger and logging handlers
        self.log = logging.getLogger('TestFramework')
        self.log.setLevel(logging.DEBUG)
        # Create file handler to log all messages
        fh = logging.FileHandler(self.options.tmpdir + '/test_framework.log', encoding='utf-8')
        fh.setLevel(logging.DEBUG)
        # Create console handler to log messages to stderr. By default this logs only error messages, but can be configured with --loglevel.
        ch = logging.StreamHandler(sys.stdout)
        # User can provide log level as a number or string (eg DEBUG). loglevel was caught as a string, so try to convert it to an int
        ll = int(self.options.loglevel) if self.options.loglevel.isdigit() else self.options.loglevel.upper()
        ch.setLevel(ll)
        # Format logs the same as bitcoind's debug.log with microprecision (so log files can be concatenated and sorted)
        formatter = logging.Formatter(fmt='%(asctime)s.%(msecs)03d000Z %(name)s (%(levelname)s): %(message)s', datefmt='%Y-%m-%dT%H:%M:%S')
        formatter.converter = time.gmtime
        fh.setFormatter(formatter)
        ch.setFormatter(formatter)
        # add the handlers to the logger
        self.log.addHandler(fh)
        self.log.addHandler(ch)

        if self.options.trace_rpc:
            rpc_logger = logging.getLogger("BitcoinRPC")
            rpc_logger.setLevel(logging.DEBUG)
            rpc_handler = logging.StreamHandler(sys.stdout)
            rpc_handler.setLevel(logging.DEBUG)
            rpc_logger.addHandler(rpc_handler)

    def _initialize_chain(self):
        """Initialize a pre-mined blockchain for use by the test.

        Create a cache of a 199-block-long chain
        Afterward, create num_nodes copies from the cache."""

        CACHE_NODE_ID = 0  # Use node 0 to create the cache for all other nodes
        cache_node_dir = get_datadir_path(self.options.cachedir, CACHE_NODE_ID)
        assert self.num_nodes <= MAX_NODES

        if not os.path.isdir(cache_node_dir):
            self.log.debug("Creating cache directory {}".format(cache_node_dir))

            initialize_datadir(self.options.cachedir, CACHE_NODE_ID, self.chain, self.disable_autoconnect)
            self.nodes.append(
                TestNode(
                    CACHE_NODE_ID,
                    cache_node_dir,
                    chain=self.chain,
                    extra_conf=["bind=127.0.0.1"],
                    extra_args=['-disablewallet'],
                    rpchost=None,
                    timewait=self.rpc_timeout,
                    timeout_factor=self.options.timeout_factor,
                    bitcoind=self.options.bitcoind,
                    bitcoin_cli=self.options.bitcoincli,
                    coverage_dir=None,
                    cwd=self.options.tmpdir,
                    descriptors=self.options.descriptors,
                ))
            self.start_node(CACHE_NODE_ID)
            cache_node = self.nodes[CACHE_NODE_ID]

            # Wait for RPC connections to be ready
            cache_node.wait_for_rpc_connection()

            # Set a time in the past, so that blocks don't end up in the future
            cache_node.setmocktime(cache_node.getblockheader(cache_node.getbestblockhash())['time'])

            # Create a 199-block-long chain; each of the 3 first nodes
            # gets 25 mature blocks and 25 immature.
            # The 4th address gets 25 mature and only 24 immature blocks so that the very last
            # block in the cache does not age too much (have an old tip age).
            # This is needed so that we are out of IBD when the test starts,
            # see the tip age check in IsInitialBlockDownload().
            gen_addresses = [k.address for k in TestNode.PRIV_KEYS][:3] + [create_deterministic_address_bcrt1_p2tr_op_true()[0]]
            assert_equal(len(gen_addresses), 4)
            for i in range(8):
                self.generatetoaddress(
                    cache_node,
                    nblocks=25 if i != 7 else 24,
                    address=gen_addresses[i % len(gen_addresses)],
                )

            assert_equal(cache_node.getblockchaininfo()["blocks"], 199)

            # Shut it down, and clean up cache directories:
            self.stop_nodes()
            self.nodes = []

            def cache_path(*paths):
                return os.path.join(cache_node_dir, self.chain, *paths)

            os.rmdir(cache_path('wallets'))  # Remove empty wallets dir
            for entry in os.listdir(cache_path()):
                if entry not in ['chainstate', 'blocks', 'indexes']:  # Only indexes, chainstate and blocks folders
                    os.remove(cache_path(entry))

        for i in range(self.num_nodes):
            self.log.debug("Copy cache directory {} to node {}".format(cache_node_dir, i))
            to_dir = get_datadir_path(self.options.tmpdir, i)
            shutil.copytree(cache_node_dir, to_dir)
            initialize_datadir(self.options.tmpdir, i, self.chain, self.disable_autoconnect)  # Overwrite port/rpcport in bitcoin.conf

    def _initialize_chain_clean(self):
        """Initialize empty blockchain for use by the test.

        Create an empty blockchain and num_nodes wallets.
        Useful if a test case wants complete control over initialization."""
        for i in range(self.num_nodes):
            initialize_datadir(self.options.tmpdir, i, self.chain, self.disable_autoconnect)

    def skip_if_no_py3_zmq(self):
        """Attempt to import the zmq package and skip the test if the import fails."""
        try:
            import zmq  # noqa
        except ImportError:
            raise SkipTest("python3-zmq module not available.")

    def skip_if_no_py_sqlite3(self):
        """Attempt to import the sqlite3 package and skip the test if the import fails."""
        try:
            import sqlite3  # noqa
        except ImportError:
            raise SkipTest("sqlite3 module not available.")

    def skip_if_no_python_bcc(self):
        """Attempt to import the bcc package and skip the tests if the import fails."""
        try:
            import bcc  # type: ignore[import] # noqa: F401
        except ImportError:
            raise SkipTest("bcc python module not available")

    def skip_if_no_bitcoind_tracepoints(self):
        """Skip the running test if bitcoind has not been compiled with USDT tracepoint support."""
        if not self.is_usdt_compiled():
            raise SkipTest("bitcoind has not been built with USDT tracepoints enabled.")

    def skip_if_no_bpf_permissions(self):
        """Skip the running test if we don't have permissions to do BPF syscalls and load BPF maps."""
        # check for 'root' permissions
        if os.geteuid() != 0:
            raise SkipTest("no permissions to use BPF (please review the tests carefully before running them with higher privileges)")

    def skip_if_platform_not_linux(self):
        """Skip the running test if we are not on a Linux platform"""
        if platform.system() != "Linux":
            raise SkipTest("not on a Linux system")

    def skip_if_platform_not_posix(self):
        """Skip the running test if we are not on a POSIX platform"""
        if os.name != 'posix':
            raise SkipTest("not on a POSIX system")

    def skip_if_no_bitcoind_zmq(self):
        """Skip the running test if bitcoind has not been compiled with zmq support."""
        if not self.is_zmq_compiled():
            raise SkipTest("bitcoind has not been built with zmq enabled.")

    def skip_if_no_wallet(self):
        """Skip the running test if wallet has not been compiled."""
        self._requires_wallet = True
        if not self.is_wallet_compiled():
            raise SkipTest("wallet has not been compiled.")
        if self.options.descriptors:
            self.skip_if_no_sqlite()
        else:
            self.skip_if_no_bdb()

    def skip_if_no_sqlite(self):
        """Skip the running test if sqlite has not been compiled."""
        if not self.is_sqlite_compiled():
            raise SkipTest("sqlite has not been compiled.")

    def skip_if_no_bdb(self):
        """Skip the running test if BDB has not been compiled."""
        if not self.is_bdb_compiled():
            raise SkipTest("BDB has not been compiled.")

    def skip_if_no_wallet_tool(self):
        """Skip the running test if bitcoin-wallet has not been compiled."""
        if not self.is_wallet_tool_compiled():
            raise SkipTest("bitcoin-wallet has not been compiled")

    def skip_if_no_bitcoin_util(self):
        """Skip the running test if bitcoin-util has not been compiled."""
        if not self.is_bitcoin_util_compiled():
            raise SkipTest("bitcoin-util has not been compiled")

    def skip_if_no_cli(self):
        """Skip the running test if bitcoin-cli has not been compiled."""
        if not self.is_cli_compiled():
            raise SkipTest("bitcoin-cli has not been compiled.")

    def skip_if_no_previous_releases(self):
        """Skip the running test if previous releases are not available."""
        if not self.has_previous_releases():
            raise SkipTest("previous releases not available or disabled")

    def has_previous_releases(self):
        """Checks whether previous releases are present and enabled."""
        if not os.path.isdir(self.options.previous_releases_path):
            if self.options.prev_releases:
                raise AssertionError("Force test of previous releases but releases missing: {}".format(
                    self.options.previous_releases_path))
        return self.options.prev_releases

    def skip_if_no_external_signer(self):
        """Skip the running test if external signer support has not been compiled."""
        if not self.is_external_signer_compiled():
            raise SkipTest("external signer support has not been compiled.")

    def is_cli_compiled(self):
        """Checks whether bitcoin-cli was compiled."""
        return self.config["components"].getboolean("ENABLE_CLI")

    def is_external_signer_compiled(self):
        """Checks whether external signer support was compiled."""
        return self.config["components"].getboolean("ENABLE_EXTERNAL_SIGNER")

    def is_wallet_compiled(self):
        """Checks whether the wallet module was compiled."""
        return self.config["components"].getboolean("ENABLE_WALLET")

    def is_specified_wallet_compiled(self):
        """Checks whether wallet support for the specified type
           (legacy or descriptor wallet) was compiled."""
        if self.options.descriptors:
            return self.is_sqlite_compiled()
        else:
            return self.is_bdb_compiled()

    def is_wallet_tool_compiled(self):
        """Checks whether bitcoin-wallet was compiled."""
        return self.config["components"].getboolean("ENABLE_WALLET_TOOL")

    def is_bitcoin_util_compiled(self):
        """Checks whether bitcoin-util was compiled."""
        return self.config["components"].getboolean("ENABLE_BITCOIN_UTIL")

    def is_zmq_compiled(self):
        """Checks whether the zmq module was compiled."""
        return self.config["components"].getboolean("ENABLE_ZMQ")

    def is_usdt_compiled(self):
        """Checks whether the USDT tracepoints were compiled."""
        return self.config["components"].getboolean("ENABLE_USDT_TRACEPOINTS")

    def is_sqlite_compiled(self):
        """Checks whether the wallet module was compiled with Sqlite support."""
        return self.config["components"].getboolean("USE_SQLITE")

    def is_bdb_compiled(self):
        """Checks whether the wallet module was compiled with BDB support."""
<<<<<<< HEAD
        return self.config["components"].getboolean("USE_BDB")

    def is_syscall_sandbox_compiled(self):
        """Checks whether the syscall sandbox was compiled."""
        return self.config["components"].getboolean("ENABLE_SYSCALL_SANDBOX")

    def is_usbdevice_compiled(self):
        """Checks whether the usbdevice module was compiled."""
        return self.config["components"].getboolean("ENABLE_USBDEVICE")
=======
        return self.config["components"].getboolean("USE_BDB")
>>>>>>> 54ba330f
<|MERGE_RESOLUTION|>--- conflicted
+++ resolved
@@ -980,16 +980,8 @@
 
     def is_bdb_compiled(self):
         """Checks whether the wallet module was compiled with BDB support."""
-<<<<<<< HEAD
         return self.config["components"].getboolean("USE_BDB")
-
-    def is_syscall_sandbox_compiled(self):
-        """Checks whether the syscall sandbox was compiled."""
-        return self.config["components"].getboolean("ENABLE_SYSCALL_SANDBOX")
 
     def is_usbdevice_compiled(self):
         """Checks whether the usbdevice module was compiled."""
-        return self.config["components"].getboolean("ENABLE_USBDEVICE")
-=======
-        return self.config["components"].getboolean("USE_BDB")
->>>>>>> 54ba330f
+        return self.config["components"].getboolean("ENABLE_USBDEVICE")