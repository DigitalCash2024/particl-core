#!/usr/bin/env python3
# Copyright (c) 2014-2020 The Bitcoin Core developers
# Distributed under the MIT software license, see the accompanying
# file COPYING or http://www.opensource.org/licenses/mit-license.php.
"""Base class for RPC testing."""

import configparser
from enum import Enum
import argparse
import logging
import os
import pdb
import random
import re
import shutil
import subprocess
import sys
import tempfile
import time

from typing import List
from .address import ADDRESS_BCRT1_P2WSH_OP_TRUE
from .authproxy import JSONRPCException
from . import coverage
from .p2p import NetworkThread
from .test_node import TestNode
from .util import (
    MAX_NODES,
    PortSeed,
    assert_equal,
    check_json_precision,
    get_datadir_path,
    initialize_datadir,
    p2p_port,
    wait_until_helper,
)


class TestStatus(Enum):
    PASSED = 1
    FAILED = 2
    SKIPPED = 3

TEST_EXIT_PASSED = 0
TEST_EXIT_FAILED = 1
TEST_EXIT_SKIPPED = 77

TMPDIR_PREFIX = "bitcoin_func_test_"


class SkipTest(Exception):
    """This exception is raised to skip a test"""

    def __init__(self, message):
        self.message = message


class BitcoinTestMetaClass(type):
    """Metaclass for BitcoinTestFramework.

    Ensures that any attempt to register a subclass of `BitcoinTestFramework`
    adheres to a standard whereby the subclass overrides `set_test_params` and
    `run_test` but DOES NOT override either `__init__` or `main`. If any of
    those standards are violated, a ``TypeError`` is raised."""

    def __new__(cls, clsname, bases, dct):
        if not clsname == 'BitcoinTestFramework':
            if not ('run_test' in dct and 'set_test_params' in dct):
                raise TypeError("BitcoinTestFramework subclasses must override "
                                "'run_test' and 'set_test_params'")
            if '__init__' in dct or 'main' in dct:
                raise TypeError("BitcoinTestFramework subclasses may not override "
                                "'__init__' or 'main'")

        return super().__new__(cls, clsname, bases, dct)


class BitcoinTestFramework(metaclass=BitcoinTestMetaClass):
    """Base class for a bitcoin test script.

    Individual bitcoin test scripts should subclass this class and override the set_test_params() and run_test() methods.

    Individual tests can also override the following methods to customize the test setup:

    - add_options()
    - setup_chain()
    - setup_network()
    - setup_nodes()

    The __init__() and main() methods should not be overridden.

    This class also contains various public and private helper methods."""

    def __init__(self):
        """Sets test framework defaults. Do not override this method. Instead, override the set_test_params() method"""
        self.chain: str = 'regtest'
        self.setup_clean_chain: bool = False
        self.nodes: List[TestNode] = []
        self.network_thread = None
        self.rpc_timeout = 60  # Wait for up to 60 seconds for the RPC server to respond
        self.supports_cli = True
        self.bind_to_localhost_only = True
        self.parse_args()
        self.disable_syscall_sandbox = self.options.nosandbox
        self.default_wallet_name = "default_wallet" if self.options.descriptors else ""
        self.wallet_data_filename = "wallet.dat"
        # Optional list of wallet names that can be set in set_test_params to
        # create and import keys to. If unset, default is len(nodes) *
        # [default_wallet_name]. If wallet names are None, wallet creation is
        # skipped. If list is truncated, wallet creation is skipped and keys
        # are not imported.
        self.wallet_names = None
        # By default the wallet is not required. Set to true by skip_if_no_wallet().
        # When False, we ignore wallet_names regardless of what it is.
        self.requires_wallet = False
        # Disable ThreadOpenConnections by default, so that adding entries to
        # addrman will not result in automatic connections to them.
        self.disable_autoconnect = True
        self.set_test_params()
        assert self.wallet_names is None or len(self.wallet_names) <= self.num_nodes
        if self.options.timeout_factor == 0 :
            self.options.timeout_factor = 99999
        self.rpc_timeout = int(self.rpc_timeout * self.options.timeout_factor) # optionally, increase timeout by a factor

    def main(self):
        """Main function. This should not be overridden by the subclass test scripts."""

        assert hasattr(self, "num_nodes"), "Test must set self.num_nodes in set_test_params()"

        try:
            self.setup()
            self.run_test()
        except JSONRPCException:
            self.log.exception("JSONRPC error")
            self.success = TestStatus.FAILED
        except SkipTest as e:
            self.log.warning("Test Skipped: %s" % e.message)
            self.success = TestStatus.SKIPPED
        except AssertionError:
            self.log.exception("Assertion failed")
            self.success = TestStatus.FAILED
        except KeyError:
            self.log.exception("Key error")
            self.success = TestStatus.FAILED
        except subprocess.CalledProcessError as e:
            self.log.exception("Called Process failed with '{}'".format(e.output))
            self.success = TestStatus.FAILED
        except Exception:
            self.log.exception("Unexpected exception caught during testing")
            self.success = TestStatus.FAILED
        except KeyboardInterrupt:
            self.log.warning("Exiting after keyboard interrupt")
            self.success = TestStatus.FAILED
        finally:
            exit_code = self.shutdown()
            sys.exit(exit_code)

    def parse_args(self):
        previous_releases_path = os.getenv("PREVIOUS_RELEASES_DIR") or os.getcwd() + "/releases"
        parser = argparse.ArgumentParser(usage="%(prog)s [options]")
        parser.add_argument("--nocleanup", dest="nocleanup", default=False, action="store_true",
                            help="Leave bitcoinds and test.* datadir on exit or error")
        parser.add_argument("--nosandbox", dest="nosandbox", default=False, action="store_true",
                            help="Don't use the syscall sandbox")
        parser.add_argument("--noshutdown", dest="noshutdown", default=False, action="store_true",
                            help="Don't stop bitcoinds after the test execution")
        parser.add_argument("--cachedir", dest="cachedir", default=os.path.abspath(os.path.dirname(os.path.realpath(__file__)) + "/../../cache"),
                            help="Directory for caching pregenerated datadirs (default: %(default)s)")
        parser.add_argument("--tmpdir", dest="tmpdir", help="Root directory for datadirs")
        parser.add_argument("-l", "--loglevel", dest="loglevel", default="INFO",
                            help="log events at this level and higher to the console. Can be set to DEBUG, INFO, WARNING, ERROR or CRITICAL. Passing --loglevel DEBUG will output all logs to console. Note that logs at all levels are always written to the test_framework.log file in the temporary test directory.")
        parser.add_argument("--tracerpc", dest="trace_rpc", default=False, action="store_true",
                            help="Print out all RPC calls as they are made")
        parser.add_argument("--portseed", dest="port_seed", default=os.getpid(), type=int,
                            help="The seed to use for assigning port numbers (default: current process id)")
        parser.add_argument("--previous-releases", dest="prev_releases", action="store_true",
                            default=os.path.isdir(previous_releases_path) and bool(os.listdir(previous_releases_path)),
                            help="Force test of previous releases (default: %(default)s)")
        parser.add_argument("--coveragedir", dest="coveragedir",
                            help="Write tested RPC commands into this directory")
        parser.add_argument("--configfile", dest="configfile",
                            default=os.path.abspath(os.path.dirname(os.path.realpath(__file__)) + "/../../config.ini"),
                            help="Location of the test framework config file (default: %(default)s)")
        parser.add_argument("--pdbonfailure", dest="pdbonfailure", default=False, action="store_true",
                            help="Attach a python debugger if test fails")
        parser.add_argument("--usecli", dest="usecli", default=False, action="store_true",
                            help="use bitcoin-cli instead of RPC for all commands")
        parser.add_argument("--perf", dest="perf", default=False, action="store_true",
                            help="profile running nodes with perf for the duration of the test")
        parser.add_argument("--valgrind", dest="valgrind", default=False, action="store_true",
                            help="run nodes under the valgrind memory error detector: expect at least a ~10x slowdown, valgrind 3.14 or later required")
        parser.add_argument("--randomseed", type=int,
                            help="set a random seed for deterministically reproducing a previous test run")
        parser.add_argument('--timeout-factor', dest="timeout_factor", type=float, default=1.0, help='adjust test timeouts by a factor. Setting it to 0 disables all timeouts')

        group = parser.add_mutually_exclusive_group()
        group.add_argument("--descriptors", action='store_const', const=True,
                            help="Run test using a descriptor wallet", dest='descriptors')
        group.add_argument("--legacy-wallet", action='store_const', const=False,
                            help="Run test using legacy wallets", dest='descriptors')

        self.add_options(parser)
        # Running TestShell in a Jupyter notebook causes an additional -f argument
        # To keep TestShell from failing with an "unrecognized argument" error, we add a dummy "-f" argument
        # source: https://stackoverflow.com/questions/48796169/how-to-fix-ipykernel-launcher-py-error-unrecognized-arguments-in-jupyter/56349168#56349168
        parser.add_argument("-f", "--fff", help="a dummy argument to fool ipython", default="1")
        self.options = parser.parse_args()
        self.options.previous_releases_path = previous_releases_path

        config = configparser.ConfigParser()
        config.read_file(open(self.options.configfile))
        self.config = config

        if self.options.descriptors is None:
            # Prefer BDB unless it isn't available
            if self.is_bdb_compiled():
                self.options.descriptors = False
            elif self.is_sqlite_compiled():
                self.options.descriptors = True
            else:
                # If neither are compiled, tests requiring a wallet will be skipped and the value of self.options.descriptors won't matter
                # It still needs to exist and be None in order for tests to work however.
                self.options.descriptors = None

    def setup(self):
        """Call this method to start up the test framework object with options set."""

        PortSeed.n = self.options.port_seed

        check_json_precision()

        self.options.cachedir = os.path.abspath(self.options.cachedir)

        config = self.config

        fname_bitcoind = os.path.join(
            config["environment"]["BUILDDIR"],
            "src",
            "particld" + config["environment"]["EXEEXT"],
        )
        fname_bitcoincli = os.path.join(
            config["environment"]["BUILDDIR"],
            "src",
            "particl-cli" + config["environment"]["EXEEXT"],
        )
        self.options.bitcoind = os.getenv("BITCOIND", default=fname_bitcoind)
        self.options.bitcoincli = os.getenv("BITCOINCLI", default=fname_bitcoincli)

        os.environ['PATH'] = os.pathsep.join([
            os.path.join(config['environment']['BUILDDIR'], 'src'),
            os.path.join(config['environment']['BUILDDIR'], 'src', 'qt'), os.environ['PATH']
        ])

        # Set up temp directory and start logging
        if self.options.tmpdir:
            self.options.tmpdir = os.path.abspath(self.options.tmpdir)
            os.makedirs(self.options.tmpdir, exist_ok=False)
        else:
            self.options.tmpdir = tempfile.mkdtemp(prefix=TMPDIR_PREFIX)
        self._start_logging()

        # Seed the PRNG. Note that test runs are reproducible if and only if
        # a single thread accesses the PRNG. For more information, see
        # https://docs.python.org/3/library/random.html#notes-on-reproducibility.
        # The network thread shouldn't access random. If we need to change the
        # network thread to access randomness, it should instantiate its own
        # random.Random object.
        seed = self.options.randomseed

        if seed is None:
            seed = random.randrange(sys.maxsize)
        else:
            self.log.debug("User supplied random seed {}".format(seed))

        random.seed(seed)
        self.log.debug("PRNG seed is: {}".format(seed))

        self.log.debug('Setting up network thread')
        self.network_thread = NetworkThread()
        self.network_thread.start()

        if self.options.usecli:
            if not self.supports_cli:
                raise SkipTest("--usecli specified but test does not support using CLI")
            self.skip_if_no_cli()
        self.skip_test_if_missing_module()
        self.setup_chain()
        self.setup_network()

        self.success = TestStatus.PASSED

    def shutdown(self):
        """Call this method to shut down the test framework object."""

        if self.success == TestStatus.FAILED and self.options.pdbonfailure:
            print("Testcase failed. Attaching python debugger. Enter ? for help")
            pdb.set_trace()

        self.log.debug('Closing down network thread')
        self.network_thread.close()
        if not self.options.noshutdown:
            self.log.info("Stopping nodes")
            if self.nodes:
                self.stop_nodes()
        else:
            for node in self.nodes:
                node.cleanup_on_exit = False
            self.log.info("Note: bitcoinds were not stopped and may still be running")

        should_clean_up = (
            not self.options.nocleanup and
            not self.options.noshutdown and
            self.success != TestStatus.FAILED and
            not self.options.perf
        )
        if should_clean_up:
            self.log.info("Cleaning up {} on exit".format(self.options.tmpdir))
            cleanup_tree_on_exit = True
        elif self.options.perf:
            self.log.warning("Not cleaning up dir {} due to perf data".format(self.options.tmpdir))
            cleanup_tree_on_exit = False
        else:
            self.log.warning("Not cleaning up dir {}".format(self.options.tmpdir))
            cleanup_tree_on_exit = False

        if self.success == TestStatus.PASSED:
            self.log.info("Tests successful")
            exit_code = TEST_EXIT_PASSED
        elif self.success == TestStatus.SKIPPED:
            self.log.info("Test skipped")
            exit_code = TEST_EXIT_SKIPPED
        else:
            self.log.error("Test failed. Test logging available at %s/test_framework.log", self.options.tmpdir)
            self.log.error("")
            self.log.error("Hint: Call {} '{}' to consolidate all logs".format(os.path.normpath(os.path.dirname(os.path.realpath(__file__)) + "/../combine_logs.py"), self.options.tmpdir))
            self.log.error("")
            self.log.error("If this failure happened unexpectedly or intermittently, please file a bug and provide a link or upload of the combined log.")
            self.log.error(self.config['environment']['PACKAGE_BUGREPORT'])
            self.log.error("")
            exit_code = TEST_EXIT_FAILED
        # Logging.shutdown will not remove stream- and filehandlers, so we must
        # do it explicitly. Handlers are removed so the next test run can apply
        # different log handler settings.
        # See: https://docs.python.org/3/library/logging.html#logging.shutdown
        for h in list(self.log.handlers):
            h.flush()
            h.close()
            self.log.removeHandler(h)
        rpc_logger = logging.getLogger("BitcoinRPC")
        for h in list(rpc_logger.handlers):
            h.flush()
            rpc_logger.removeHandler(h)
        if cleanup_tree_on_exit:
            shutil.rmtree(self.options.tmpdir)

        self.nodes.clear()
        return exit_code

    # Methods to override in subclass test scripts.
    def set_test_params(self):
        """Tests must override this method to change default values for number of nodes, topology, etc"""
        raise NotImplementedError

    def add_options(self, parser):
        """Override this method to add command-line options to the test"""
        pass

    def skip_test_if_missing_module(self):
        """Override this method to skip a test if a module is not compiled"""
        pass

    def setup_chain(self):
        """Override this method to customize blockchain setup"""
        self.log.info("Initializing test directory " + self.options.tmpdir)
        if self.setup_clean_chain:
            self._initialize_chain_clean()
        else:
            self._initialize_chain()

    def setup_network(self):
        """Override this method to customize test network topology"""
        self.setup_nodes()

        # Connect the nodes as a "chain".  This allows us
        # to split the network between nodes 1 and 2 to get
        # two halves that can work on competing chains.
        #
        # Topology looks like this:
        # node0 <-- node1 <-- node2 <-- node3
        #
        # If all nodes are in IBD (clean chain from genesis), node0 is assumed to be the source of blocks (miner). To
        # ensure block propagation, all nodes will establish outgoing connections toward node0.
        # See fPreferredDownload in net_processing.
        #
        # If further outbound connections are needed, they can be added at the beginning of the test with e.g.
        # self.connect_nodes(1, 2)
        for i in range(self.num_nodes - 1):
            self.connect_nodes(i + 1, i)
        self.sync_all()

    def setup_nodes(self):
        """Override this method to customize test node setup"""
        extra_args = [[]] * self.num_nodes
        if hasattr(self, "extra_args"):
            extra_args = self.extra_args
        self.add_nodes(self.num_nodes, extra_args)
        self.start_nodes()
        if self.requires_wallet:
            self.import_deterministic_coinbase_privkeys()
        if not self.setup_clean_chain:
            for n in self.nodes:
                assert_equal(n.getblockchaininfo()["blocks"], 199)
            # To ensure that all nodes are out of IBD, the most recent block
            # must have a timestamp not too old (see IsInitialBlockDownload()).
            self.log.debug('Generate a block with current time')
            block_hash = self.generate(self.nodes[0], 1)[0]
            block = self.nodes[0].getblock(blockhash=block_hash, verbosity=0)
            for n in self.nodes:
                n.submitblock(block)
                chain_info = n.getblockchaininfo()
                assert_equal(chain_info["blocks"], 200)
                assert_equal(chain_info["initialblockdownload"], False)

    def import_deterministic_coinbase_privkeys(self):
        for i in range(self.num_nodes):
            self.init_wallet(i)

    def init_wallet(self, i):
        wallet_name = self.default_wallet_name if self.wallet_names is None else self.wallet_names[i] if i < len(self.wallet_names) else False
        if wallet_name is not False:
            n = self.nodes[i]
            if wallet_name is not None:
                n.createwallet(wallet_name=wallet_name, descriptors=self.options.descriptors, load_on_startup=True)
            n.importprivkey(privkey=n.get_deterministic_priv_key().key, label='coinbase')

    def run_test(self):
        """Tests must override this method to define test logic"""
        raise NotImplementedError

    # Public helper methods. These can be accessed by the subclass test scripts.

    def add_nodes(self, num_nodes: int, extra_args=None, *, rpchost=None, binary=None, binary_cli=None, versions=None):
        """Instantiate TestNode objects.

        Should only be called once after the nodes have been specified in
        set_test_params()."""
        def get_bin_from_version(version, bin_name, bin_default):
            if not version:
                return bin_default
            return os.path.join(
                self.options.previous_releases_path,
                re.sub(
                    r'\.0$',
                    '',  # remove trailing .0 for point releases
                    'v{}.{}.{}.{}'.format(
                        (version % 100000000) // 1000000,
                        (version % 1000000) // 10000,
                        (version % 10000) // 100,
                        (version % 100) // 1,
                    ),
                ),
                'bin',
                bin_name,
            )

        if self.bind_to_localhost_only:
            extra_confs = [["bind=127.0.0.1"]] * num_nodes
        else:
            extra_confs = [[]] * num_nodes
        if extra_args is None:
            extra_args = [[]] * num_nodes
        if versions is None:
            versions = [None] * num_nodes
        if self.is_syscall_sandbox_compiled() and not self.disable_syscall_sandbox:
            for i in range(len(extra_args)):
                if versions[i] is None or versions[i] >= 219900:
                    extra_args[i] = extra_args[i] + ["-sandbox=log-and-abort"]
        if binary is None:
            binary = [get_bin_from_version(v, 'bitcoind', self.options.bitcoind) for v in versions]
        if binary_cli is None:
            binary_cli = [get_bin_from_version(v, 'bitcoin-cli', self.options.bitcoincli) for v in versions]
        assert_equal(len(extra_confs), num_nodes)
        assert_equal(len(extra_args), num_nodes)
        assert_equal(len(versions), num_nodes)
        assert_equal(len(binary), num_nodes)
        assert_equal(len(binary_cli), num_nodes)
        for i in range(num_nodes):
            test_node_i = TestNode(
                i,
                get_datadir_path(self.options.tmpdir, i),
                chain=self.chain,
                rpchost=rpchost,
                timewait=self.rpc_timeout,
                timeout_factor=self.options.timeout_factor,
                bitcoind=binary[i],
                bitcoin_cli=binary_cli[i],
                version=versions[i],
                coverage_dir=self.options.coveragedir,
                cwd=self.options.tmpdir,
                extra_conf=extra_confs[i],
                extra_args=extra_args[i],
                use_cli=self.options.usecli,
                start_perf=self.options.perf,
                use_valgrind=self.options.valgrind,
                descriptors=self.options.descriptors,
            )
            self.nodes.append(test_node_i)
            if not test_node_i.version_is_at_least(170000):
                # adjust conf for pre 17
                conf_file = test_node_i.bitcoinconf
                with open(conf_file, 'r', encoding='utf8') as conf:
                    conf_data = conf.read()
                with open(conf_file, 'w', encoding='utf8') as conf:
                    conf.write(conf_data.replace('[regtest]', ''))

    def start_node(self, i, *args, **kwargs):
        """Start a bitcoind"""

        node = self.nodes[i]

        node.start(*args, **kwargs)
        node.wait_for_rpc_connection()

        if self.options.coveragedir is not None:
            coverage.write_all_rpc_commands(self.options.coveragedir, node.rpc)

    def start_nodes(self, extra_args=None, *args, **kwargs):
        """Start multiple bitcoinds"""

        if extra_args is None:
            extra_args = [None] * self.num_nodes
        assert_equal(len(extra_args), self.num_nodes)
        try:
            for i, node in enumerate(self.nodes):
                node.start(extra_args[i], *args, **kwargs)
            for node in self.nodes:
                node.wait_for_rpc_connection()
        except:
            # If one node failed to start, stop the others
            self.stop_nodes()
            raise

        if self.options.coveragedir is not None:
            for node in self.nodes:
                coverage.write_all_rpc_commands(self.options.coveragedir, node.rpc)

    def stop_node(self, i, expected_stderr='', wait=0):
        """Stop a bitcoind test node"""
        self.nodes[i].stop_node(expected_stderr, wait=wait)

    def stop_nodes(self, wait=0):
        """Stop multiple bitcoind test nodes"""
        for node in self.nodes:
            # Issue RPC to stop nodes
            node.stop_node(wait=wait, wait_until_stopped=False)

        for node in self.nodes:
            # Wait for nodes to stop
            node.wait_until_stopped()

    def restart_node(self, i, extra_args=None):
        """Stop and start a test node"""
        self.stop_node(i)
        self.start_node(i, extra_args)

    def wait_for_node_exit(self, i, timeout):
        self.nodes[i].process.wait(timeout)

    def connect_nodes(self, a, b):
        from_connection = self.nodes[a]
        to_connection = self.nodes[b]
        ip_port = "127.0.0.1:" + str(p2p_port(b))
        from_connection.addnode(ip_port, "onetry")
        # poll until version handshake complete to avoid race conditions
        # with transaction relaying
        # See comments in net_processing:
        # * Must have a version message before anything else
        # * Must have a verack message before anything else
        wait_until_helper(lambda: all(peer['version'] != 0 for peer in from_connection.getpeerinfo()))
        wait_until_helper(lambda: all(peer['version'] != 0 for peer in to_connection.getpeerinfo()))
        wait_until_helper(lambda: all(peer['bytesrecv_per_msg'].pop('verack', 0) == 24 for peer in from_connection.getpeerinfo()))
        wait_until_helper(lambda: all(peer['bytesrecv_per_msg'].pop('verack', 0) == 24 for peer in to_connection.getpeerinfo()))

    def disconnect_nodes(self, a, b):
        def disconnect_nodes_helper(from_connection, node_num):
            def get_peer_ids():
                result = []
                for peer in from_connection.getpeerinfo():
                    if "testnode{}".format(node_num) in peer['subver']:
                        result.append(peer['id'])
                return result

            peer_ids = get_peer_ids()
            if not peer_ids:
                self.log.warning("disconnect_nodes: {} and {} were not connected".format(
                    from_connection.index,
                    node_num,
                ))
                return
            for peer_id in peer_ids:
                try:
                    from_connection.disconnectnode(nodeid=peer_id)
                except JSONRPCException as e:
                    # If this node is disconnected between calculating the peer id
                    # and issuing the disconnect, don't worry about it.
                    # This avoids a race condition if we're mass-disconnecting peers.
                    if e.error['code'] != -29:  # RPC_CLIENT_NODE_NOT_CONNECTED
                        raise

            # wait to disconnect
            wait_until_helper(lambda: not get_peer_ids(), timeout=5)

        disconnect_nodes_helper(self.nodes[a], b)

    def split_network(self):
        """
        Split the network of four nodes into nodes 0/1 and 2/3.
        """
        self.disconnect_nodes(1, 2)
        self.sync_all(self.nodes[:2])
        self.sync_all(self.nodes[2:])

    def join_network(self):
        """
        Join the (previously split) network halves together.
        """
        self.connect_nodes(1, 2)
        self.sync_all()

    def generate(self, generator, *args, **kwargs):
        blocks = generator.generate(*args, **kwargs)
        return blocks

    def generateblock(self, generator, *args, **kwargs):
        blocks = generator.generateblock(*args, **kwargs)
        return blocks

    def generatetoaddress(self, generator, *args, **kwargs):
        blocks = generator.generatetoaddress(*args, **kwargs)
        return blocks

    def generatetodescriptor(self, generator, *args, **kwargs):
        blocks = generator.generatetodescriptor(*args, **kwargs)
        return blocks

    def sync_blocks(self, nodes=None, wait=1, timeout=60):
        """
        Wait until everybody has the same tip.
        sync_blocks needs to be called with an rpc_connections set that has least
        one node already synced to the latest, stable tip, otherwise there's a
        chance it might return before all nodes are stably synced.
        """
        rpc_connections = nodes or self.nodes
        timeout = int(timeout * self.options.timeout_factor)
        stop_time = time.time() + timeout
        while time.time() <= stop_time:
            best_hash = [x.getbestblockhash() for x in rpc_connections]
            if best_hash.count(best_hash[0]) == len(rpc_connections):
                return
            # Check that each peer has at least one connection
            assert (all([len(x.getpeerinfo()) for x in rpc_connections]))
            time.sleep(wait)
        raise AssertionError("Block sync timed out after {}s:{}".format(
            timeout,
            "".join("\n  {!r}".format(b) for b in best_hash),
        ))

    def sync_mempools(self, nodes=None, wait=1, timeout=60, flush_scheduler=True):
        """
        Wait until everybody has the same transactions in their memory
        pools
        """
        rpc_connections = nodes or self.nodes
        timeout = int(timeout * self.options.timeout_factor)
        stop_time = time.time() + timeout
        while time.time() <= stop_time:
            pool = [set(r.getrawmempool()) for r in rpc_connections]
            if pool.count(pool[0]) == len(rpc_connections):
                if flush_scheduler:
                    for r in rpc_connections:
                        r.syncwithvalidationinterfacequeue()
                return
            # Check that each peer has at least one connection
            assert (all([len(x.getpeerinfo()) for x in rpc_connections]))
            time.sleep(wait)
        raise AssertionError("Mempool sync timed out after {}s:{}".format(
            timeout,
            "".join("\n  {!r}".format(m) for m in pool),
        ))

    def sync_all(self, nodes=None):
        self.sync_blocks(nodes)
        self.sync_mempools(nodes)

    def wait_until(self, test_function, timeout=60):
        return wait_until_helper(test_function, timeout=timeout, timeout_factor=self.options.timeout_factor)

    # Private helper methods. These should not be accessed by the subclass test scripts.

    def _start_logging(self):
        # Add logger and logging handlers
        self.log = logging.getLogger('TestFramework')
        self.log.setLevel(logging.DEBUG)
        # Create file handler to log all messages
        fh = logging.FileHandler(self.options.tmpdir + '/test_framework.log', encoding='utf-8')
        fh.setLevel(logging.DEBUG)
        # Create console handler to log messages to stderr. By default this logs only error messages, but can be configured with --loglevel.
        ch = logging.StreamHandler(sys.stdout)
        # User can provide log level as a number or string (eg DEBUG). loglevel was caught as a string, so try to convert it to an int
        ll = int(self.options.loglevel) if self.options.loglevel.isdigit() else self.options.loglevel.upper()
        ch.setLevel(ll)
        # Format logs the same as bitcoind's debug.log with microprecision (so log files can be concatenated and sorted)
        formatter = logging.Formatter(fmt='%(asctime)s.%(msecs)03d000Z %(name)s (%(levelname)s): %(message)s', datefmt='%Y-%m-%dT%H:%M:%S')
        formatter.converter = time.gmtime
        fh.setFormatter(formatter)
        ch.setFormatter(formatter)
        # add the handlers to the logger
        self.log.addHandler(fh)
        self.log.addHandler(ch)

        if self.options.trace_rpc:
            rpc_logger = logging.getLogger("BitcoinRPC")
            rpc_logger.setLevel(logging.DEBUG)
            rpc_handler = logging.StreamHandler(sys.stdout)
            rpc_handler.setLevel(logging.DEBUG)
            rpc_logger.addHandler(rpc_handler)

    def _initialize_chain(self):
        """Initialize a pre-mined blockchain for use by the test.

        Create a cache of a 199-block-long chain
        Afterward, create num_nodes copies from the cache."""

        CACHE_NODE_ID = 0  # Use node 0 to create the cache for all other nodes
        cache_node_dir = get_datadir_path(self.options.cachedir, CACHE_NODE_ID)
        assert self.num_nodes <= MAX_NODES

        if not os.path.isdir(cache_node_dir):
            self.log.debug("Creating cache directory {}".format(cache_node_dir))

            initialize_datadir(self.options.cachedir, CACHE_NODE_ID, self.chain, self.disable_autoconnect)
            self.nodes.append(
                TestNode(
                    CACHE_NODE_ID,
                    cache_node_dir,
                    chain=self.chain,
                    extra_conf=["bind=127.0.0.1"],
                    extra_args=['-disablewallet'],
                    rpchost=None,
                    timewait=self.rpc_timeout,
                    timeout_factor=self.options.timeout_factor,
                    bitcoind=self.options.bitcoind,
                    bitcoin_cli=self.options.bitcoincli,
                    coverage_dir=None,
                    cwd=self.options.tmpdir,
                    descriptors=self.options.descriptors,
                ))
            self.start_node(CACHE_NODE_ID)
            cache_node = self.nodes[CACHE_NODE_ID]

            # Wait for RPC connections to be ready
            cache_node.wait_for_rpc_connection()

            # Set a time in the past, so that blocks don't end up in the future
            cache_node.setmocktime(cache_node.getblockheader(cache_node.getbestblockhash())['time'])

            # Create a 199-block-long chain; each of the 3 first nodes
            # gets 25 mature blocks and 25 immature.
            # The 4th address gets 25 mature and only 24 immature blocks so that the very last
            # block in the cache does not age too much (have an old tip age).
            # This is needed so that we are out of IBD when the test starts,
            # see the tip age check in IsInitialBlockDownload().
            gen_addresses = [k.address for k in TestNode.PRIV_KEYS][:3] + [ADDRESS_BCRT1_P2WSH_OP_TRUE]
            assert_equal(len(gen_addresses), 4)
            for i in range(8):
                self.generatetoaddress(
                    cache_node,
                    nblocks=25 if i != 7 else 24,
                    address=gen_addresses[i % len(gen_addresses)],
                )

            assert_equal(cache_node.getblockchaininfo()["blocks"], 199)

            # Shut it down, and clean up cache directories:
            self.stop_nodes()
            self.nodes = []

            def cache_path(*paths):
                return os.path.join(cache_node_dir, self.chain, *paths)

            os.rmdir(cache_path('wallets'))  # Remove empty wallets dir
            for entry in os.listdir(cache_path()):
                if entry not in ['chainstate', 'blocks', 'indexes']:  # Only indexes, chainstate and blocks folders
                    os.remove(cache_path(entry))

        for i in range(self.num_nodes):
            self.log.debug("Copy cache directory {} to node {}".format(cache_node_dir, i))
            to_dir = get_datadir_path(self.options.tmpdir, i)
            shutil.copytree(cache_node_dir, to_dir)
            initialize_datadir(self.options.tmpdir, i, self.chain, self.disable_autoconnect)  # Overwrite port/rpcport in bitcoin.conf

    def _initialize_chain_clean(self):
        """Initialize empty blockchain for use by the test.

        Create an empty blockchain and num_nodes wallets.
        Useful if a test case wants complete control over initialization."""
        for i in range(self.num_nodes):
            initialize_datadir(self.options.tmpdir, i, self.chain, self.disable_autoconnect)

    def skip_if_no_py3_zmq(self):
        """Attempt to import the zmq package and skip the test if the import fails."""
        try:
            import zmq  # noqa
        except ImportError:
            raise SkipTest("python3-zmq module not available.")

    def skip_if_no_bitcoind_zmq(self):
        """Skip the running test if bitcoind has not been compiled with zmq support."""
        if not self.is_zmq_compiled():
            raise SkipTest("bitcoind has not been built with zmq enabled.")

    def skip_if_no_wallet(self):
        """Skip the running test if wallet has not been compiled."""
        self.requires_wallet = True
        if not self.is_wallet_compiled():
            raise SkipTest("wallet has not been compiled.")
        if self.options.descriptors:
            self.skip_if_no_sqlite()
        else:
            self.skip_if_no_bdb()

    def skip_if_no_sqlite(self):
        """Skip the running test if sqlite has not been compiled."""
        if not self.is_sqlite_compiled():
            raise SkipTest("sqlite has not been compiled.")

    def skip_if_no_bdb(self):
        """Skip the running test if BDB has not been compiled."""
        if not self.is_bdb_compiled():
            raise SkipTest("BDB has not been compiled.")

    def skip_if_no_wallet_tool(self):
        """Skip the running test if bitcoin-wallet has not been compiled."""
        if not self.is_wallet_tool_compiled():
            raise SkipTest("bitcoin-wallet has not been compiled")

    def skip_if_no_cli(self):
        """Skip the running test if bitcoin-cli has not been compiled."""
        if not self.is_cli_compiled():
            raise SkipTest("bitcoin-cli has not been compiled.")

    def skip_if_no_previous_releases(self):
        """Skip the running test if previous releases are not available."""
        if not self.has_previous_releases():
            raise SkipTest("previous releases not available or disabled")

    def has_previous_releases(self):
        """Checks whether previous releases are present and enabled."""
        if not os.path.isdir(self.options.previous_releases_path):
            if self.options.prev_releases:
                raise AssertionError("Force test of previous releases but releases missing: {}".format(
                    self.options.previous_releases_path))
        return self.options.prev_releases

    def skip_if_no_external_signer(self):
        """Skip the running test if external signer support has not been compiled."""
        if not self.is_external_signer_compiled():
            raise SkipTest("external signer support has not been compiled.")

    def is_cli_compiled(self):
        """Checks whether bitcoin-cli was compiled."""
        return self.config["components"].getboolean("ENABLE_CLI")

    def is_external_signer_compiled(self):
        """Checks whether external signer support was compiled."""
        return self.config["components"].getboolean("ENABLE_EXTERNAL_SIGNER")

    def is_wallet_compiled(self):
        """Checks whether the wallet module was compiled."""
        return self.config["components"].getboolean("ENABLE_WALLET")

    def is_wallet_tool_compiled(self):
        """Checks whether bitcoin-wallet was compiled."""
        return self.config["components"].getboolean("ENABLE_WALLET_TOOL")

    def is_zmq_compiled(self):
        """Checks whether the zmq module was compiled."""
        return self.config["components"].getboolean("ENABLE_ZMQ")

    def is_sqlite_compiled(self):
        """Checks whether the wallet module was compiled with Sqlite support."""
        return self.config["components"].getboolean("USE_SQLITE")

    def is_bdb_compiled(self):
        """Checks whether the wallet module was compiled with BDB support."""
        return self.config["components"].getboolean("USE_BDB")

<<<<<<< HEAD
    def is_usbdevice_compiled(self):
        """Checks whether the usbdevice module was compiled."""
        return self.config["components"].getboolean("ENABLE_USBDEVICE")
=======
    def is_syscall_sandbox_compiled(self):
        """Checks whether the syscall sandbox was compiled."""
        return self.config["components"].getboolean("ENABLE_SYSCALL_SANDBOX")
>>>>>>> 113b863f
<|MERGE_RESOLUTION|>--- conflicted
+++ resolved
@@ -895,12 +895,10 @@
         """Checks whether the wallet module was compiled with BDB support."""
         return self.config["components"].getboolean("USE_BDB")
 
-<<<<<<< HEAD
-    def is_usbdevice_compiled(self):
-        """Checks whether the usbdevice module was compiled."""
-        return self.config["components"].getboolean("ENABLE_USBDEVICE")
-=======
     def is_syscall_sandbox_compiled(self):
         """Checks whether the syscall sandbox was compiled."""
         return self.config["components"].getboolean("ENABLE_SYSCALL_SANDBOX")
->>>>>>> 113b863f
+
+    def is_usbdevice_compiled(self):
+        """Checks whether the usbdevice module was compiled."""
+        return self.config["components"].getboolean("ENABLE_USBDEVICE")