#!/usr/bin/env python3
# Copyright (c) 2010 ArtForz -- public domain half-a-node
# Copyright (c) 2012 Jeff Garzik
# Copyright (c) 2010-2022 The Bitcoin Core developers
# Distributed under the MIT software license, see the accompanying
# file COPYING or http://www.opensource.org/licenses/mit-license.php.
"""Bitcoin test framework primitive and message structures

CBlock, CTransaction, CBlockHeader, CTxIn, CTxOut, etc....:
    data structures that should map to corresponding structures in
    bitcoin/primitives

msg_block, msg_tx, msg_headers, etc.:
    data structures that represent network messages

ser_*, deser_*: functions that handle serialization/deserialization.

Classes use __slots__ to ensure extraneous attributes aren't accidentally added
by tests, compromising their intended effect.
"""
from base64 import b32decode, b32encode
import copy
import hashlib
from io import BytesIO
import math
import random
import socket
import struct
import time
import unittest

from test_framework.crypto.siphash import siphash256
from test_framework.util import assert_equal

MAX_LOCATOR_SZ = 101
MAX_BLOCK_WEIGHT = 4000000
MAX_BLOOM_FILTER_SIZE = 36000
MAX_BLOOM_HASH_FUNCS = 50

COIN = 100000000  # 1 btc in satoshis
MAX_MONEY = 21000000 * COIN

MAX_BIP125_RBF_SEQUENCE = 0xfffffffd  # Sequence number that is rbf-opt-in (BIP 125) and csv-opt-out (BIP 68)
SEQUENCE_FINAL = 0xffffffff  # Sequence number that disables nLockTime if set for every input of a tx

MAX_PROTOCOL_MESSAGE_LENGTH = 4000000  # Maximum length of incoming protocol messages
MAX_HEADERS_RESULTS = 2000  # Number of headers sent in one getheaders result
MAX_INV_SIZE = 50000  # Maximum number of entries in an 'inv' protocol message

NODE_NETWORK = (1 << 0)
NODE_BLOOM = (1 << 2)
NODE_WITNESS = (1 << 3)
NODE_COMPACT_FILTERS = (1 << 6)
NODE_NETWORK_LIMITED = (1 << 10)
NODE_P2P_V2 = (1 << 11)

MSG_TX = 1
MSG_BLOCK = 2
MSG_FILTERED_BLOCK = 3
MSG_CMPCT_BLOCK = 4
MSG_WTX = 5
MSG_WITNESS_FLAG = 1 << 30
MSG_TYPE_MASK = 0xffffffff >> 2
MSG_WITNESS_TX = MSG_TX | MSG_WITNESS_FLAG

FILTER_TYPE_BASIC = 0

WITNESS_SCALE_FACTOR = 4

DEFAULT_ANCESTOR_LIMIT = 25    # default max number of in-mempool ancestors
DEFAULT_DESCENDANT_LIMIT = 25  # default max number of in-mempool descendants

# Default setting for -datacarriersize. 80 bytes of data, +1 for OP_RETURN, +2 for the pushdata opcodes.
MAX_OP_RETURN_RELAY = 83

DEFAULT_MEMPOOL_EXPIRY_HOURS = 336  # hours

<<<<<<< HEAD

PARTICL_BLOCK_VERSION = 0xa0
PARTICL_TX_VERSION = 0xa0
PARTICL_TX_ANON_MARKER = 0xffffffa0
OUTPUT_TYPE_STANDARD = 1
OUTPUT_TYPE_CT = 2
OUTPUT_TYPE_RINGCT = 3
OUTPUT_TYPE_DATA = 4

=======
MAGIC_BYTES = {
    "mainnet": b"\xf9\xbe\xb4\xd9",   # mainnet
    "testnet3": b"\x0b\x11\x09\x07",  # testnet3
    "regtest": b"\xfa\xbf\xb5\xda",   # regtest
    "signet": b"\x0a\x03\xcf\x40",    # signet
}
>>>>>>> 411ba32a

def sha256(s):
    return hashlib.sha256(s).digest()


def sha3(s):
    return hashlib.sha3_256(s).digest()


def hash256(s):
    return sha256(sha256(s))


def ser_compact_size(l):
    r = b""
    if l < 253:
        r = struct.pack("B", l)
    elif l < 0x10000:
        r = struct.pack("<BH", 253, l)
    elif l < 0x100000000:
        r = struct.pack("<BI", 254, l)
    else:
        r = struct.pack("<BQ", 255, l)
    return r


def deser_compact_size(f):
    nit = struct.unpack("<B", f.read(1))[0]
    if nit == 253:
        nit = struct.unpack("<H", f.read(2))[0]
    elif nit == 254:
        nit = struct.unpack("<I", f.read(4))[0]
    elif nit == 255:
        nit = struct.unpack("<Q", f.read(8))[0]
    return nit


def deser_string(f):
    nit = deser_compact_size(f)
    return f.read(nit)


def ser_string(s):
    return ser_compact_size(len(s)) + s


def deser_uint256(f):
    return int.from_bytes(f.read(32), 'little')


def ser_uint256(u):
    return u.to_bytes(32, 'little')


def uint256_from_str(s):
    return int.from_bytes(s[:32], 'little')


def uint256_from_compact(c):
    nbytes = (c >> 24) & 0xFF
    v = (c & 0xFFFFFF) << (8 * (nbytes - 3))
    return v


# deser_function_name: Allow for an alternate deserialization function on the
# entries in the vector.
def deser_vector(f, c, deser_function_name=None):
    nit = deser_compact_size(f)
    r = []
    for _ in range(nit):
        t = c()
        if deser_function_name:
            getattr(t, deser_function_name)(f)
        else:
            t.deserialize(f)
        r.append(t)
    return r


# ser_function_name: Allow for an alternate serialization function on the
# entries in the vector (we use this for serializing the vector of transactions
# for a witness block).
def ser_vector(l, ser_function_name=None):
    r = ser_compact_size(len(l))
    for i in l:
        if ser_function_name:
            r += getattr(i, ser_function_name)()
        else:
            r += i.serialize()
    return r


def deser_uint256_vector(f):
    nit = deser_compact_size(f)
    r = []
    for _ in range(nit):
        t = deser_uint256(f)
        r.append(t)
    return r


def ser_uint256_vector(l):
    r = ser_compact_size(len(l))
    for i in l:
        r += ser_uint256(i)
    return r


def deser_string_vector(f):
    nit = deser_compact_size(f)
    r = []
    for _ in range(nit):
        t = deser_string(f)
        r.append(t)
    return r


def ser_string_vector(l):
    r = ser_compact_size(len(l))
    for sv in l:
        r += ser_string(sv)
    return r


def from_hex(obj, hex_string):
    """Deserialize from a hex string representation (e.g. from RPC)

    Note that there is no complementary helper like e.g. `to_hex` for the
    inverse operation. To serialize a message object to a hex string, simply
    use obj.serialize().hex()"""
    obj.deserialize(BytesIO(bytes.fromhex(hex_string)))
    return obj


def tx_from_hex(hex_string):
    """Deserialize from hex string to a transaction object"""
    return from_hex(CTransaction(), hex_string)


# like from_hex, but without the hex part
def from_binary(cls, stream):
    """deserialize a binary stream (or bytes object) into an object"""
    # handle bytes object by turning it into a stream
    was_bytes = isinstance(stream, bytes)
    if was_bytes:
        stream = BytesIO(stream)
    obj = cls()
    obj.deserialize(stream)
    if was_bytes:
        assert len(stream.read()) == 0
    return obj


# Objects that map to bitcoind objects, which can be serialized/deserialized


class CAddress:
    __slots__ = ("net", "ip", "nServices", "port", "time")

    # see https://github.com/bitcoin/bips/blob/master/bip-0155.mediawiki
    NET_IPV4 = 1
    NET_IPV6 = 2
    NET_TORV3 = 4
    NET_I2P = 5
    NET_CJDNS = 6

    ADDRV2_NET_NAME = {
        NET_IPV4: "IPv4",
        NET_IPV6: "IPv6",
        NET_TORV3: "TorV3",
        NET_I2P: "I2P",
        NET_CJDNS: "CJDNS"
    }

    ADDRV2_ADDRESS_LENGTH = {
        NET_IPV4: 4,
        NET_IPV6: 16,
        NET_TORV3: 32,
        NET_I2P: 32,
        NET_CJDNS: 16
    }

    I2P_PAD = "===="

    def __init__(self):
        self.time = 0
        self.nServices = 1
        self.net = self.NET_IPV4
        self.ip = "0.0.0.0"
        self.port = 0

    def __eq__(self, other):
        return self.net == other.net and self.ip == other.ip and self.nServices == other.nServices and self.port == other.port and self.time == other.time

    def deserialize(self, f, *, with_time=True):
        """Deserialize from addrv1 format (pre-BIP155)"""
        if with_time:
            # VERSION messages serialize CAddress objects without time
            self.time = struct.unpack("<I", f.read(4))[0]
        self.nServices = struct.unpack("<Q", f.read(8))[0]
        # We only support IPv4 which means skip 12 bytes and read the next 4 as IPv4 address.
        f.read(12)
        self.net = self.NET_IPV4
        self.ip = socket.inet_ntoa(f.read(4))
        self.port = struct.unpack(">H", f.read(2))[0]

    def serialize(self, *, with_time=True):
        """Serialize in addrv1 format (pre-BIP155)"""
        assert self.net == self.NET_IPV4
        r = b""
        if with_time:
            # VERSION messages serialize CAddress objects without time
            r += struct.pack("<I", self.time)
        r += struct.pack("<Q", self.nServices)
        r += b"\x00" * 10 + b"\xff" * 2
        r += socket.inet_aton(self.ip)
        r += struct.pack(">H", self.port)
        return r

    def deserialize_v2(self, f):
        """Deserialize from addrv2 format (BIP155)"""
        self.time = struct.unpack("<I", f.read(4))[0]

        self.nServices = deser_compact_size(f)

        self.net = struct.unpack("B", f.read(1))[0]
        assert self.net in self.ADDRV2_NET_NAME

        address_length = deser_compact_size(f)
        assert address_length == self.ADDRV2_ADDRESS_LENGTH[self.net]

        addr_bytes = f.read(address_length)
        if self.net == self.NET_IPV4:
            self.ip = socket.inet_ntoa(addr_bytes)
        elif self.net == self.NET_IPV6:
            self.ip = socket.inet_ntop(socket.AF_INET6, addr_bytes)
        elif self.net == self.NET_TORV3:
            prefix = b".onion checksum"
            version = bytes([3])
            checksum = sha3(prefix + addr_bytes + version)[:2]
            self.ip = b32encode(addr_bytes + checksum + version).decode("ascii").lower() + ".onion"
        elif self.net == self.NET_I2P:
            self.ip = b32encode(addr_bytes)[0:-len(self.I2P_PAD)].decode("ascii").lower() + ".b32.i2p"
        elif self.net == self.NET_CJDNS:
            self.ip = socket.inet_ntop(socket.AF_INET6, addr_bytes)
        else:
            raise Exception(f"Address type not supported")

        self.port = struct.unpack(">H", f.read(2))[0]

    def serialize_v2(self):
        """Serialize in addrv2 format (BIP155)"""
        assert self.net in self.ADDRV2_NET_NAME
        r = b""
        r += struct.pack("<I", self.time)
        r += ser_compact_size(self.nServices)
        r += struct.pack("B", self.net)
        r += ser_compact_size(self.ADDRV2_ADDRESS_LENGTH[self.net])
        if self.net == self.NET_IPV4:
            r += socket.inet_aton(self.ip)
        elif self.net == self.NET_IPV6:
            r += socket.inet_pton(socket.AF_INET6, self.ip)
        elif self.net == self.NET_TORV3:
            sfx = ".onion"
            assert self.ip.endswith(sfx)
            r += b32decode(self.ip[0:-len(sfx)], True)[0:32]
        elif self.net == self.NET_I2P:
            sfx = ".b32.i2p"
            assert self.ip.endswith(sfx)
            r += b32decode(self.ip[0:-len(sfx)] + self.I2P_PAD, True)
        elif self.net == self.NET_CJDNS:
            r += socket.inet_pton(socket.AF_INET6, self.ip)
        else:
            raise Exception(f"Address type not supported")
        r += struct.pack(">H", self.port)
        return r

    def __repr__(self):
        return ("CAddress(nServices=%i net=%s addr=%s port=%i)"
                % (self.nServices, self.ADDRV2_NET_NAME[self.net], self.ip, self.port))


class CInv:
    __slots__ = ("hash", "type")

    typemap = {
        0: "Error",
        MSG_TX: "TX",
        MSG_BLOCK: "Block",
        MSG_TX | MSG_WITNESS_FLAG: "WitnessTx",
        MSG_BLOCK | MSG_WITNESS_FLAG: "WitnessBlock",
        MSG_FILTERED_BLOCK: "filtered Block",
        MSG_CMPCT_BLOCK: "CompactBlock",
        MSG_WTX: "WTX",
    }

    def __init__(self, t=0, h=0):
        self.type = t
        self.hash = h

    def deserialize(self, f):
        self.type = struct.unpack("<I", f.read(4))[0]
        self.hash = deser_uint256(f)

    def serialize(self):
        r = b""
        r += struct.pack("<I", self.type)
        r += ser_uint256(self.hash)
        return r

    def __repr__(self):
        return "CInv(type=%s hash=%064x)" \
            % (self.typemap[self.type], self.hash)

    def __eq__(self, other):
        return isinstance(other, CInv) and self.hash == other.hash and self.type == other.type


class CBlockLocator:
    __slots__ = ("nVersion", "vHave")

    def __init__(self):
        self.vHave = []

    def deserialize(self, f):
        struct.unpack("<i", f.read(4))[0]  # Ignore version field.
        self.vHave = deser_uint256_vector(f)

    def serialize(self):
        r = b""
        r += struct.pack("<i", 0)  # Bitcoin Core ignores version field. Set it to 0.
        r += ser_uint256_vector(self.vHave)
        return r

    def __repr__(self):
        return "CBlockLocator(vHave=%s)" % (repr(self.vHave))


class COutPoint:
    __slots__ = ("hash", "n")

    def __init__(self, hash=0, n=0):
        self.hash = hash
        self.n = n

    def deserialize(self, f):
        self.hash = deser_uint256(f)
        self.n = struct.unpack("<I", f.read(4))[0]

    def serialize(self):
        r = b""
        r += ser_uint256(self.hash)
        r += struct.pack("<I", self.n)
        return r

    def __repr__(self):
        return "COutPoint(hash=%064x n=%i)" % (self.hash, self.n)


class CTxIn:
    __slots__ = ("nSequence", "prevout", "scriptSig")

    def __init__(self, outpoint=None, scriptSig=b"", nSequence=0):
        if outpoint is None:
            self.prevout = COutPoint()
        else:
            self.prevout = outpoint
        self.scriptSig = scriptSig
        self.nSequence = nSequence

    def deserialize(self, f):
        self.prevout = COutPoint()
        self.prevout.deserialize(f)
        self.scriptSig = deser_string(f)
        self.nSequence = struct.unpack("<I", f.read(4))[0]

    def serialize(self):
        r = b""
        r += self.prevout.serialize()
        r += ser_string(self.scriptSig)
        r += struct.pack("<I", self.nSequence)
        return r

    def __repr__(self):
        return "CTxIn(prevout=%s scriptSig=%s nSequence=%i)" \
            % (repr(self.prevout), self.scriptSig.hex(),
               self.nSequence)


class CTxOut:
    __slots__ = ("nValue", "scriptPubKey")

    def __init__(self, nValue=0, scriptPubKey=b""):
        self.nValue = nValue
        self.scriptPubKey = scriptPubKey

    def deserialize(self, f):
        self.nValue = struct.unpack("<q", f.read(8))[0]
        self.scriptPubKey = deser_string(f)

    def serialize(self):
        r = b""
        r += struct.pack("<q", self.nValue)
        r += ser_string(self.scriptPubKey)
        return r

    def __repr__(self):
        return "CTxOut(nValue=%i.%08i scriptPubKey=%s)" \
            % (self.nValue // COIN, self.nValue % COIN,
               self.scriptPubKey.hex())


class CTxOutPart:
    __slots__ = ("nVersion", "nValue", "scriptPubKey", "commitment", "data", "rangeproof")

    def __init__(self, nValue=0, scriptPubKey=b""):
        self.nVersion = OUTPUT_TYPE_STANDARD
        self.nValue = nValue
        self.scriptPubKey = scriptPubKey

    def deserialize(self, f):
        if self.nVersion == OUTPUT_TYPE_STANDARD:
            self.nValue = struct.unpack("<q", f.read(8))[0]
            self.scriptPubKey = deser_string(f)
        elif self.nVersion == OUTPUT_TYPE_DATA:
            self.data = deser_string(f)
        elif self.nVersion == OUTPUT_TYPE_CT:
            self.commitment = f.read(33)
            self.data = deser_string(f)
            self.scriptPubKey = deser_string(f)
            self.rangeproof = deser_string(f)
        else:
            raise ValueError(f'Unknown output type {self.nVersion}')

    def serialize(self, with_witness=True):
        r = b""
        if self.nVersion == OUTPUT_TYPE_STANDARD:
            r += struct.pack("<q", self.nValue)
            r += ser_string(self.scriptPubKey)
        elif self.nVersion == OUTPUT_TYPE_DATA:
            r += ser_string(self.data)
        elif self.nVersion == OUTPUT_TYPE_CT:
            assert (len(self.commitment) == 33)
            r += self.commitment
            r += ser_string(self.data)
            r += ser_string(self.scriptPubKey)
            if with_witness:
                r += ser_string(self.rangeproof)
            else:
                r += ser_compact_size(0)  # rangeproof stub
        else:
            raise ValueError(f'Unknown output type {self.nVersion}')
        return r

    def __repr__(self):
        return "CTxOutPart(nValue=%i.%08i scriptPubKey=%s)" \
            % (self.nValue // COIN, self.nValue % COIN,
               self.scriptPubKey.hex())


class CScriptWitness:
    __slots__ = ("stack",)

    def __init__(self):
        # stack is a vector of strings
        self.stack = []

    def __repr__(self):
        return "CScriptWitness(%s)" % \
               (",".join([x.hex() for x in self.stack]))

    def is_null(self):
        if self.stack:
            return False
        return True


class CTxInWitness:
    __slots__ = ("scriptWitness",)

    def __init__(self):
        self.scriptWitness = CScriptWitness()

    def deserialize(self, f):
        self.scriptWitness.stack = deser_string_vector(f)

    def serialize(self):
        return ser_string_vector(self.scriptWitness.stack)

    def __repr__(self):
        return repr(self.scriptWitness)

    def is_null(self):
        return self.scriptWitness.is_null()


class CTxWitness:
    __slots__ = ("vtxinwit",)

    def __init__(self):
        self.vtxinwit = []

    def deserialize(self, f):
        for i in range(len(self.vtxinwit)):
            self.vtxinwit[i].deserialize(f)

    def serialize(self):
        r = b""
        # This is different than the usual vector serialization --
        # we omit the length of the vector, which is required to be
        # the same length as the transaction's vin vector.
        for x in self.vtxinwit:
            r += x.serialize()
        return r

    def __repr__(self):
        return "CTxWitness(%s)" % \
               (';'.join([repr(x) for x in self.vtxinwit]))

    def is_null(self):
        for x in self.vtxinwit:
            if not x.is_null():
                return False
        return True


class CTransaction:
    __slots__ = ("hash", "nLockTime", "nVersion", "sha256", "vin", "vout",
                 "wit")

    def __init__(self, tx=None):
        if tx is None:
            self.nVersion = 2
            self.vin = []
            self.vout = []
            self.wit = CTxWitness()
            self.nLockTime = 0
            self.sha256 = None
            self.hash = None
        else:
            self.nVersion = tx.nVersion
            self.vin = copy.deepcopy(tx.vin)
            self.vout = copy.deepcopy(tx.vout)
            self.nLockTime = tx.nLockTime
            self.sha256 = tx.sha256
            self.hash = tx.hash
            self.wit = copy.deepcopy(tx.wit)

    def deserialize(self, f):
        self.nVersion = int(struct.unpack("<B", f.read(1))[0])
        if self.nVersion == PARTICL_TX_VERSION:
            self.nVersion |= int(struct.unpack("<B", f.read(1))[0]) << 8

            self.nLockTime = struct.unpack("<I", f.read(4))[0]

            self.vin = deser_vector(f, CTxIn)

            num_outputs = deser_compact_size(f)
            self.vout.clear()
            for i in range(num_outputs):
                txo = CTxOutPart()
                txo.nVersion = int(struct.unpack("<B", f.read(1))[0])
                txo.deserialize(f)
                self.vout.append(txo)

            self.wit.vtxinwit = [CTxInWitness() for i in range(len(self.vin))]
            self.wit.deserialize(f)

            self.sha256 = None
            self.hash = None
            return

        self.nVersion |= int(struct.unpack("<B", f.read(1))[0]) << 8
        self.nVersion |= int(struct.unpack("<B", f.read(1))[0]) << 16
        self.nVersion |= int(struct.unpack("<B", f.read(1))[0]) << 24
        # self.nVersion = struct.unpack("<i", f.read(4))[0]
        self.vin = deser_vector(f, CTxIn)
        flags = 0
        if len(self.vin) == 0:
            flags = struct.unpack("<B", f.read(1))[0]
            # Not sure why flags can't be zero, but this
            # matches the implementation in bitcoind
            if (flags != 0):
                self.vin = deser_vector(f, CTxIn)
                self.vout = deser_vector(f, CTxOut)
        else:
            self.vout = deser_vector(f, CTxOut)
        if flags != 0:
            self.wit.vtxinwit = [CTxInWitness() for _ in range(len(self.vin))]
            self.wit.deserialize(f)
        else:
            self.wit = CTxWitness()
        self.nLockTime = struct.unpack("<I", f.read(4))[0]
        self.sha256 = None
        self.hash = None

    def serialize_without_witness(self, include_rangeproof=False):
        if self.nVersion & 0xff == PARTICL_TX_VERSION:
            r = struct.pack("<H", self.nVersion)
            r += struct.pack("<I", self.nLockTime)
            r += ser_vector(self.vin)
            r += ser_compact_size(len(self.vout))
            for txo in self.vout:
                r += bytes((txo.nVersion,))
                r += txo.serialize(with_witness=include_rangeproof)
            return r
        r = b""
        r += struct.pack("<i", self.nVersion)
        r += ser_vector(self.vin)
        r += ser_vector(self.vout)
        r += struct.pack("<I", self.nLockTime)
        return r

    # Only serialize with witness when explicitly called for
    def serialize_with_witness(self):
        if self.nVersion & 0xff == PARTICL_TX_VERSION:
            r = self.serialize_without_witness(include_rangeproof=True)
            while len(self.wit.vtxinwit) < len(self.vin):
                self.wit.vtxinwit.append(CTxInWitness())
            r += self.wit.serialize()
            return r
        flags = 0
        if not self.wit.is_null():
            flags |= 1
        r = b""
        r += struct.pack("<i", self.nVersion)
        if flags:
            dummy = []
            r += ser_vector(dummy)
            r += struct.pack("<B", flags)
        r += ser_vector(self.vin)
        r += ser_vector(self.vout)
        if flags & 1:
            if (len(self.wit.vtxinwit) != len(self.vin)):
                # vtxinwit must have the same length as vin
                self.wit.vtxinwit = self.wit.vtxinwit[:len(self.vin)]
                for _ in range(len(self.wit.vtxinwit), len(self.vin)):
                    self.wit.vtxinwit.append(CTxInWitness())
            r += self.wit.serialize()
        r += struct.pack("<I", self.nLockTime)
        return r

    # Regular serialization is with witness -- must explicitly
    # call serialize_without_witness to exclude witness data.
    def serialize(self):
        return self.serialize_with_witness()

    def getwtxid(self):
        return hash256(self.serialize())[::-1].hex()

    # Recalculate the txid (transaction hash without witness)
    def rehash(self):
        self.sha256 = None
        self.calc_sha256()
        return self.hash

    # We will only cache the serialization without witness in
    # self.sha256 and self.hash -- those are expected to be the txid.
    def calc_sha256(self, with_witness=False):
        if with_witness:
            # Don't cache the result, just return it
            return uint256_from_str(hash256(self.serialize_with_witness()))

        if self.sha256 is None:
            self.sha256 = uint256_from_str(hash256(self.serialize_without_witness()))
        self.hash = hash256(self.serialize_without_witness())[::-1].hex()

    def is_valid(self):
        self.calc_sha256()
        for tout in self.vout:
            if tout.nValue < 0 or tout.nValue > 21000000 * COIN:
                return False
        return True

    # Calculate the transaction weight using witness and non-witness
    # serialization size (does NOT use sigops).
    def get_weight(self):
        with_witness_size = len(self.serialize_with_witness())
        without_witness_size = len(self.serialize_without_witness())
        return (WITNESS_SCALE_FACTOR - 1) * without_witness_size + with_witness_size

    def get_vsize(self):
        return math.ceil(self.get_weight() / WITNESS_SCALE_FACTOR)

    def __repr__(self):
        return "CTransaction(nVersion=%i vin=%s vout=%s wit=%s nLockTime=%i)" \
            % (self.nVersion, repr(self.vin), repr(self.vout), repr(self.wit), self.nLockTime)


class CBlockHeader:
    __slots__ = ("hash", "hashMerkleRoot", "hashPrevBlock", "nBits", "nNonce",
                 "nTime", "nVersion", "sha256",
                 "is_part", "hashWitnessMerkleRoot")

    def __init__(self, header=None, is_part=False):
        self.is_part = is_part
        if header is None:
            self.set_null()
        else:
            self.is_part = header.is_part
            self.nVersion = header.nVersion
            self.hashPrevBlock = header.hashPrevBlock
            self.hashMerkleRoot = header.hashMerkleRoot
            if self.is_part:
                self.hashWitnessMerkleRoot = header.hashWitnessMerkleRoot
            self.nTime = header.nTime
            self.nBits = header.nBits
            self.nNonce = header.nNonce
            self.sha256 = header.sha256
            self.hash = header.hash
            self.calc_sha256()

    def set_null(self):
        self.nVersion = 4
        self.hashPrevBlock = 0
        self.hashMerkleRoot = 0
        if self.is_part:
            self.hashWitnessMerkleRoot = 0
        self.nTime = 0
        self.nBits = 0
        self.nNonce = 0
        self.sha256 = None
        self.hash = None

    def deserialize(self, f):
        self.nVersion = struct.unpack("<i", f.read(4))[0]
        self.hashPrevBlock = deser_uint256(f)
        self.hashMerkleRoot = deser_uint256(f)
        self.is_part = self.is_part or self.nVersion == PARTICL_BLOCK_VERSION
        if self.is_part:
            self.hashWitnessMerkleRoot = deser_uint256(f)
        self.nTime = struct.unpack("<I", f.read(4))[0]
        self.nBits = struct.unpack("<I", f.read(4))[0]
        self.nNonce = struct.unpack("<I", f.read(4))[0]
        self.sha256 = None
        self.hash = None

    def serialize(self):
        r = b""
        r += struct.pack("<i", self.nVersion)
        r += ser_uint256(self.hashPrevBlock)
        r += ser_uint256(self.hashMerkleRoot)
        if self.is_part:
            r += ser_uint256(self.hashWitnessMerkleRoot)
        r += struct.pack("<I", self.nTime)
        r += struct.pack("<I", self.nBits)
        r += struct.pack("<I", self.nNonce)
        return r

    def calc_sha256(self):
        if self.sha256 is None:
            r = b""
            r += struct.pack("<i", self.nVersion)
            r += ser_uint256(self.hashPrevBlock)
            r += ser_uint256(self.hashMerkleRoot)
            if self.is_part:
                r += ser_uint256(self.hashWitnessMerkleRoot)
            r += struct.pack("<I", self.nTime)
            r += struct.pack("<I", self.nBits)
            r += struct.pack("<I", self.nNonce)
            self.sha256 = uint256_from_str(hash256(r))
            self.hash = hash256(r)[::-1].hex()

    def rehash(self):
        self.sha256 = None
        self.calc_sha256()
        return self.sha256

    def __repr__(self):
        return "CBlockHeader(nVersion=%i hashPrevBlock=%064x hashMerkleRoot=%064x nTime=%s nBits=%08x nNonce=%08x)" \
            % (self.nVersion, self.hashPrevBlock, self.hashMerkleRoot,
               time.ctime(self.nTime), self.nBits, self.nNonce)

BLOCK_HEADER_SIZE = len(CBlockHeader().serialize())
assert_equal(BLOCK_HEADER_SIZE, 80)

class CBlock(CBlockHeader):
    __slots__ = ("vtx", "blocksig")

    def __init__(self, header=None):
        super().__init__(header)
        self.vtx = []
        self.blocksig = bytes()

    def deserialize(self, f):
        super().deserialize(f)
        self.vtx = deser_vector(f, CTransaction)

        if self.nVersion == PARTICL_BLOCK_VERSION:
            self.blocksig = deser_string(f)

    def serialize(self, with_witness=True, with_pos_sig=True):
        r = b""
        r += super().serialize()
        if with_witness:
            r += ser_vector(self.vtx, "serialize_with_witness")
        else:
            r += ser_vector(self.vtx, "serialize_without_witness")

        # Block with no txns is likely being sent as a header
        if len(self.vtx) > 0 and with_pos_sig and self.nVersion == PARTICL_BLOCK_VERSION:
            r += ser_string(self.blocksig)
        return r

    # Calculate the merkle root given a vector of transaction hashes
    @classmethod
    def get_merkle_root(cls, hashes):
        while len(hashes) > 1:
            newhashes = []
            for i in range(0, len(hashes), 2):
                i2 = min(i+1, len(hashes)-1)
                newhashes.append(hash256(hashes[i] + hashes[i2]))
            hashes = newhashes
        return uint256_from_str(hashes[0])

    def calc_merkle_root(self):
        hashes = []
        for tx in self.vtx:
            tx.calc_sha256()
            hashes.append(ser_uint256(tx.sha256))
        return self.get_merkle_root(hashes)

    def calc_witness_merkle_root(self):
        # For witness root purposes, the hash of the
        # coinbase, with witness, is defined to be 0...0
        hashes = [ser_uint256(0)]

        for tx in self.vtx[1:]:
            # Calculate the hashes with witness data
            hashes.append(ser_uint256(tx.calc_sha256(True)))

        return self.get_merkle_root(hashes)

    def is_valid(self):
        self.calc_sha256()
        target = uint256_from_compact(self.nBits)
        if self.sha256 > target:
            return False
        for tx in self.vtx:
            if not tx.is_valid():
                return False
        if self.calc_merkle_root() != self.hashMerkleRoot:
            return False
        return True

    def solve(self):
        self.rehash()
        target = uint256_from_compact(self.nBits)
        while self.sha256 > target:
            self.nNonce += 1
            self.rehash()

    # Calculate the block weight using witness and non-witness
    # serialization size (does NOT use sigops).
    def get_weight(self):
        with_witness_size = len(self.serialize(with_witness=True))
        without_witness_size = len(self.serialize(with_witness=False))
        return (WITNESS_SCALE_FACTOR - 1) * without_witness_size + with_witness_size

    def __repr__(self):
        return "CBlock(nVersion=%i hashPrevBlock=%064x hashMerkleRoot=%064x nTime=%s nBits=%08x nNonce=%08x vtx=%s)" \
            % (self.nVersion, self.hashPrevBlock, self.hashMerkleRoot,
               time.ctime(self.nTime), self.nBits, self.nNonce, repr(self.vtx))


class PrefilledTransaction:
    __slots__ = ("index", "tx")

    def __init__(self, index=0, tx = None):
        self.index = index
        self.tx = tx

    def deserialize(self, f):
        self.index = deser_compact_size(f)
        self.tx = CTransaction()
        self.tx.deserialize(f)

    def serialize(self, with_witness=True):
        r = b""
        r += ser_compact_size(self.index)
        if with_witness:
            r += self.tx.serialize_with_witness()
        else:
            r += self.tx.serialize_without_witness()
        return r

    def serialize_without_witness(self):
        return self.serialize(with_witness=False)

    def serialize_with_witness(self):
        return self.serialize(with_witness=True)

    def __repr__(self):
        return "PrefilledTransaction(index=%d, tx=%s)" % (self.index, repr(self.tx))


# This is what we send on the wire, in a cmpctblock message.
class P2PHeaderAndShortIDs:
    __slots__ = ("header", "nonce", "prefilled_txn", "prefilled_txn_length",
                 "shortids", "shortids_length")

    def __init__(self):
        self.header = CBlockHeader()
        self.nonce = 0
        self.shortids_length = 0
        self.shortids = []
        self.prefilled_txn_length = 0
        self.prefilled_txn = []

    def deserialize(self, f):
        self.header.deserialize(f)
        self.nonce = struct.unpack("<Q", f.read(8))[0]
        self.shortids_length = deser_compact_size(f)
        for _ in range(self.shortids_length):
            # shortids are defined to be 6 bytes in the spec, so append
            # two zero bytes and read it in as an 8-byte number
            self.shortids.append(struct.unpack("<Q", f.read(6) + b'\x00\x00')[0])
        self.prefilled_txn = deser_vector(f, PrefilledTransaction)
        self.prefilled_txn_length = len(self.prefilled_txn)

    # When using version 2 compact blocks, we must serialize with_witness.
    def serialize(self, with_witness=False):
        r = b""
        r += self.header.serialize()
        r += struct.pack("<Q", self.nonce)
        r += ser_compact_size(self.shortids_length)
        for x in self.shortids:
            # We only want the first 6 bytes
            r += struct.pack("<Q", x)[0:6]
        if with_witness:
            r += ser_vector(self.prefilled_txn, "serialize_with_witness")
        else:
            r += ser_vector(self.prefilled_txn, "serialize_without_witness")
        return r

    def __repr__(self):
        return "P2PHeaderAndShortIDs(header=%s, nonce=%d, shortids_length=%d, shortids=%s, prefilled_txn_length=%d, prefilledtxn=%s" % (repr(self.header), self.nonce, self.shortids_length, repr(self.shortids), self.prefilled_txn_length, repr(self.prefilled_txn))


# P2P version of the above that will use witness serialization (for compact
# block version 2)
class P2PHeaderAndShortWitnessIDs(P2PHeaderAndShortIDs):
    __slots__ = ()
    def serialize(self):
        return super().serialize(with_witness=True)

# Calculate the BIP 152-compact blocks shortid for a given transaction hash
def calculate_shortid(k0, k1, tx_hash):
    expected_shortid = siphash256(k0, k1, tx_hash)
    expected_shortid &= 0x0000ffffffffffff
    return expected_shortid


# This version gets rid of the array lengths, and reinterprets the differential
# encoding into indices that can be used for lookup.
class HeaderAndShortIDs:
    __slots__ = ("header", "nonce", "prefilled_txn", "shortids", "use_witness")

    def __init__(self, p2pheaders_and_shortids = None):
        self.header = CBlockHeader()
        self.nonce = 0
        self.shortids = []
        self.prefilled_txn = []
        self.use_witness = False

        if p2pheaders_and_shortids is not None:
            self.header = p2pheaders_and_shortids.header
            self.nonce = p2pheaders_and_shortids.nonce
            self.shortids = p2pheaders_and_shortids.shortids
            last_index = -1
            for x in p2pheaders_and_shortids.prefilled_txn:
                self.prefilled_txn.append(PrefilledTransaction(x.index + last_index + 1, x.tx))
                last_index = self.prefilled_txn[-1].index

    def to_p2p(self):
        if self.use_witness:
            ret = P2PHeaderAndShortWitnessIDs()
        else:
            ret = P2PHeaderAndShortIDs()
        ret.header = self.header
        ret.nonce = self.nonce
        ret.shortids_length = len(self.shortids)
        ret.shortids = self.shortids
        ret.prefilled_txn_length = len(self.prefilled_txn)
        ret.prefilled_txn = []
        last_index = -1
        for x in self.prefilled_txn:
            ret.prefilled_txn.append(PrefilledTransaction(x.index - last_index - 1, x.tx))
            last_index = x.index
        return ret

    def get_siphash_keys(self):
        header_nonce = self.header.serialize()
        header_nonce += struct.pack("<Q", self.nonce)
        hash_header_nonce_as_str = sha256(header_nonce)
        key0 = struct.unpack("<Q", hash_header_nonce_as_str[0:8])[0]
        key1 = struct.unpack("<Q", hash_header_nonce_as_str[8:16])[0]
        return [ key0, key1 ]

    # Version 2 compact blocks use wtxid in shortids (rather than txid)
    def initialize_from_block(self, block, nonce=0, prefill_list=None, use_witness=False):
        if prefill_list is None:
            prefill_list = [0]
        self.header = CBlockHeader(block)
        self.nonce = nonce
        self.prefilled_txn = [ PrefilledTransaction(i, block.vtx[i]) for i in prefill_list ]
        self.shortids = []
        self.use_witness = use_witness
        [k0, k1] = self.get_siphash_keys()
        for i in range(len(block.vtx)):
            if i not in prefill_list:
                tx_hash = block.vtx[i].sha256
                if use_witness:
                    tx_hash = block.vtx[i].calc_sha256(with_witness=True)
                self.shortids.append(calculate_shortid(k0, k1, tx_hash))

    def __repr__(self):
        return "HeaderAndShortIDs(header=%s, nonce=%d, shortids=%s, prefilledtxn=%s" % (repr(self.header), self.nonce, repr(self.shortids), repr(self.prefilled_txn))


class BlockTransactionsRequest:
    __slots__ = ("blockhash", "indexes")

    def __init__(self, blockhash=0, indexes = None):
        self.blockhash = blockhash
        self.indexes = indexes if indexes is not None else []

    def deserialize(self, f):
        self.blockhash = deser_uint256(f)
        indexes_length = deser_compact_size(f)
        for _ in range(indexes_length):
            self.indexes.append(deser_compact_size(f))

    def serialize(self):
        r = b""
        r += ser_uint256(self.blockhash)
        r += ser_compact_size(len(self.indexes))
        for x in self.indexes:
            r += ser_compact_size(x)
        return r

    # helper to set the differentially encoded indexes from absolute ones
    def from_absolute(self, absolute_indexes):
        self.indexes = []
        last_index = -1
        for x in absolute_indexes:
            self.indexes.append(x-last_index-1)
            last_index = x

    def to_absolute(self):
        absolute_indexes = []
        last_index = -1
        for x in self.indexes:
            absolute_indexes.append(x+last_index+1)
            last_index = absolute_indexes[-1]
        return absolute_indexes

    def __repr__(self):
        return "BlockTransactionsRequest(hash=%064x indexes=%s)" % (self.blockhash, repr(self.indexes))


class BlockTransactions:
    __slots__ = ("blockhash", "transactions")

    def __init__(self, blockhash=0, transactions = None):
        self.blockhash = blockhash
        self.transactions = transactions if transactions is not None else []

    def deserialize(self, f):
        self.blockhash = deser_uint256(f)
        self.transactions = deser_vector(f, CTransaction)

    def serialize(self, with_witness=True):
        r = b""
        r += ser_uint256(self.blockhash)
        if with_witness:
            r += ser_vector(self.transactions, "serialize_with_witness")
        else:
            r += ser_vector(self.transactions, "serialize_without_witness")
        return r

    def __repr__(self):
        return "BlockTransactions(hash=%064x transactions=%s)" % (self.blockhash, repr(self.transactions))


class CPartialMerkleTree:
    __slots__ = ("nTransactions", "vBits", "vHash")

    def __init__(self):
        self.nTransactions = 0
        self.vHash = []
        self.vBits = []

    def deserialize(self, f):
        self.nTransactions = struct.unpack("<i", f.read(4))[0]
        self.vHash = deser_uint256_vector(f)
        vBytes = deser_string(f)
        self.vBits = []
        for i in range(len(vBytes) * 8):
            self.vBits.append(vBytes[i//8] & (1 << (i % 8)) != 0)

    def serialize(self):
        r = b""
        r += struct.pack("<i", self.nTransactions)
        r += ser_uint256_vector(self.vHash)
        vBytesArray = bytearray([0x00] * ((len(self.vBits) + 7)//8))
        for i in range(len(self.vBits)):
            vBytesArray[i // 8] |= self.vBits[i] << (i % 8)
        r += ser_string(bytes(vBytesArray))
        return r

    def __repr__(self):
        return "CPartialMerkleTree(nTransactions=%d, vHash=%s, vBits=%s)" % (self.nTransactions, repr(self.vHash), repr(self.vBits))


class CMerkleBlock:
    __slots__ = ("header", "txn")

    def __init__(self):
        self.header = CBlockHeader()
        self.txn = CPartialMerkleTree()

    def deserialize(self, f):
        self.header.deserialize(f)
        self.txn.deserialize(f)

    def serialize(self):
        r = b""
        r += self.header.serialize()
        r += self.txn.serialize()
        return r

    def __repr__(self):
        return "CMerkleBlock(header=%s, txn=%s)" % (repr(self.header), repr(self.txn))


# Objects that correspond to messages on the wire
class msg_version:
    __slots__ = ("addrFrom", "addrTo", "nNonce", "relay", "nServices",
                 "nStartingHeight", "nTime", "nVersion", "strSubVer")
    msgtype = b"version"

    def __init__(self):
        self.nVersion = 0
        self.nServices = 0
        self.nTime = int(time.time())
        self.addrTo = CAddress()
        self.addrFrom = CAddress()
        self.nNonce = random.getrandbits(64)
        self.strSubVer = ''
        self.nStartingHeight = -1
        self.relay = 0

    def deserialize(self, f):
        self.nVersion = struct.unpack("<i", f.read(4))[0]
        self.nServices = struct.unpack("<Q", f.read(8))[0]
        self.nTime = struct.unpack("<q", f.read(8))[0]
        self.addrTo = CAddress()
        self.addrTo.deserialize(f, with_time=False)

        self.addrFrom = CAddress()
        self.addrFrom.deserialize(f, with_time=False)
        self.nNonce = struct.unpack("<Q", f.read(8))[0]
        self.strSubVer = deser_string(f).decode('utf-8')

        self.nStartingHeight = struct.unpack("<i", f.read(4))[0]

        # Relay field is optional for version 70001 onwards
        # But, unconditionally check it to match behaviour in bitcoind
        try:
            self.relay = struct.unpack("<b", f.read(1))[0]
        except struct.error:
            self.relay = 0

    def serialize(self):
        r = b""
        r += struct.pack("<i", self.nVersion)
        r += struct.pack("<Q", self.nServices)
        r += struct.pack("<q", self.nTime)
        r += self.addrTo.serialize(with_time=False)
        r += self.addrFrom.serialize(with_time=False)
        r += struct.pack("<Q", self.nNonce)
        if isinstance(self.strSubVer, bytes):
            r += ser_string(self.strSubVer)
        else:
            r += ser_string(self.strSubVer.encode('utf-8'))
        r += struct.pack("<i", self.nStartingHeight)
        r += struct.pack("<b", self.relay)
        return r

    def __repr__(self):
        return 'msg_version(nVersion=%i nServices=%i nTime=%s addrTo=%s addrFrom=%s nNonce=0x%016X strSubVer=%s nStartingHeight=%i relay=%i)' \
            % (self.nVersion, self.nServices, time.ctime(self.nTime),
               repr(self.addrTo), repr(self.addrFrom), self.nNonce,
               self.strSubVer, self.nStartingHeight, self.relay)


class msg_verack:
    __slots__ = ()
    msgtype = b"verack"

    def __init__(self):
        pass

    def deserialize(self, f):
        pass

    def serialize(self):
        return b""

    def __repr__(self):
        return "msg_verack()"


class msg_addr:
    __slots__ = ("addrs",)
    msgtype = b"addr"

    def __init__(self):
        self.addrs = []

    def deserialize(self, f):
        self.addrs = deser_vector(f, CAddress)

    def serialize(self):
        return ser_vector(self.addrs)

    def __repr__(self):
        return "msg_addr(addrs=%s)" % (repr(self.addrs))


class msg_addrv2:
    __slots__ = ("addrs",)
    msgtype = b"addrv2"

    def __init__(self):
        self.addrs = []

    def deserialize(self, f):
        self.addrs = deser_vector(f, CAddress, "deserialize_v2")

    def serialize(self):
        return ser_vector(self.addrs, "serialize_v2")

    def __repr__(self):
        return "msg_addrv2(addrs=%s)" % (repr(self.addrs))


class msg_sendaddrv2:
    __slots__ = ()
    msgtype = b"sendaddrv2"

    def __init__(self):
        pass

    def deserialize(self, f):
        pass

    def serialize(self):
        return b""

    def __repr__(self):
        return "msg_sendaddrv2()"


class msg_inv:
    __slots__ = ("inv",)
    msgtype = b"inv"

    def __init__(self, inv=None):
        if inv is None:
            self.inv = []
        else:
            self.inv = inv

    def deserialize(self, f):
        self.inv = deser_vector(f, CInv)

    def serialize(self):
        return ser_vector(self.inv)

    def __repr__(self):
        return "msg_inv(inv=%s)" % (repr(self.inv))


class msg_getdata:
    __slots__ = ("inv",)
    msgtype = b"getdata"

    def __init__(self, inv=None):
        self.inv = inv if inv is not None else []

    def deserialize(self, f):
        self.inv = deser_vector(f, CInv)

    def serialize(self):
        return ser_vector(self.inv)

    def __repr__(self):
        return "msg_getdata(inv=%s)" % (repr(self.inv))


class msg_getblocks:
    __slots__ = ("locator", "hashstop")
    msgtype = b"getblocks"

    def __init__(self):
        self.locator = CBlockLocator()
        self.hashstop = 0

    def deserialize(self, f):
        self.locator = CBlockLocator()
        self.locator.deserialize(f)
        self.hashstop = deser_uint256(f)

    def serialize(self):
        r = b""
        r += self.locator.serialize()
        r += ser_uint256(self.hashstop)
        return r

    def __repr__(self):
        return "msg_getblocks(locator=%s hashstop=%064x)" \
            % (repr(self.locator), self.hashstop)


class msg_tx:
    __slots__ = ("tx",)
    msgtype = b"tx"

    def __init__(self, tx=CTransaction()):
        self.tx = tx

    def deserialize(self, f):
        self.tx.deserialize(f)

    def serialize(self):
        return self.tx.serialize_with_witness()

    def __repr__(self):
        return "msg_tx(tx=%s)" % (repr(self.tx))

class msg_wtxidrelay:
    __slots__ = ()
    msgtype = b"wtxidrelay"

    def __init__(self):
        pass

    def deserialize(self, f):
        pass

    def serialize(self):
        return b""

    def __repr__(self):
        return "msg_wtxidrelay()"


class msg_no_witness_tx(msg_tx):
    __slots__ = ()

    def serialize(self):
        return self.tx.serialize_without_witness()


class msg_block:
    __slots__ = ("block",)
    msgtype = b"block"

    def __init__(self, block=None):
        if block is None:
            self.block = CBlock()
        else:
            self.block = block

    def deserialize(self, f):
        self.block.deserialize(f)

    def serialize(self):
        return self.block.serialize()

    def __repr__(self):
        return "msg_block(block=%s)" % (repr(self.block))


# for cases where a user needs tighter control over what is sent over the wire
# note that the user must supply the name of the msgtype, and the data
class msg_generic:
    __slots__ = ("data")

    def __init__(self, msgtype, data=None):
        self.msgtype = msgtype
        self.data = data

    def serialize(self):
        return self.data

    def __repr__(self):
        return "msg_generic()"


class msg_no_witness_block(msg_block):
    __slots__ = ()
    def serialize(self):
        return self.block.serialize(with_witness=False)


class msg_getaddr:
    __slots__ = ()
    msgtype = b"getaddr"

    def __init__(self):
        pass

    def deserialize(self, f):
        pass

    def serialize(self):
        return b""

    def __repr__(self):
        return "msg_getaddr()"


class msg_ping:
    __slots__ = ("nonce", "height")
    msgtype = b"ping"

    def __init__(self, nonce=0, height=0):
        self.nonce = nonce
        self.height = height

    def deserialize(self, f):
        self.nonce = struct.unpack("<Q", f.read(8))[0]
        self.height = struct.unpack("<i", f.read(4))[0]

    def serialize(self):
        r = b""
        r += struct.pack("<Q", self.nonce)
        r += struct.pack("<i", self.height)
        return r

    def __repr__(self):
        return "msg_ping(nonce=%08x)" % self.nonce


class msg_pong:
    __slots__ = ("nonce",)
    msgtype = b"pong"

    def __init__(self, nonce=0):
        self.nonce = nonce

    def deserialize(self, f):
        self.nonce = struct.unpack("<Q", f.read(8))[0]

    def serialize(self):
        r = b""
        r += struct.pack("<Q", self.nonce)
        return r

    def __repr__(self):
        return "msg_pong(nonce=%08x)" % self.nonce


class msg_mempool:
    __slots__ = ()
    msgtype = b"mempool"

    def __init__(self):
        pass

    def deserialize(self, f):
        pass

    def serialize(self):
        return b""

    def __repr__(self):
        return "msg_mempool()"


class msg_notfound:
    __slots__ = ("vec", )
    msgtype = b"notfound"

    def __init__(self, vec=None):
        self.vec = vec or []

    def deserialize(self, f):
        self.vec = deser_vector(f, CInv)

    def serialize(self):
        return ser_vector(self.vec)

    def __repr__(self):
        return "msg_notfound(vec=%s)" % (repr(self.vec))


class msg_sendheaders:
    __slots__ = ()
    msgtype = b"sendheaders"

    def __init__(self):
        pass

    def deserialize(self, f):
        pass

    def serialize(self):
        return b""

    def __repr__(self):
        return "msg_sendheaders()"


# getheaders message has
# number of entries
# vector of hashes
# hash_stop (hash of last desired block header, 0 to get as many as possible)
class msg_getheaders:
    __slots__ = ("hashstop", "locator",)
    msgtype = b"getheaders"

    def __init__(self):
        self.locator = CBlockLocator()
        self.hashstop = 0

    def deserialize(self, f):
        self.locator = CBlockLocator()
        self.locator.deserialize(f)
        self.hashstop = deser_uint256(f)

    def serialize(self):
        r = b""
        r += self.locator.serialize()
        r += ser_uint256(self.hashstop)
        return r

    def __repr__(self):
        return "msg_getheaders(locator=%s, stop=%064x)" \
            % (repr(self.locator), self.hashstop)


# headers message has
# <count> <vector of block headers>
class msg_headers:
    __slots__ = ("headers",)
    msgtype = b"headers"

    def __init__(self, headers=None):
        self.headers = headers if headers is not None else []

    def deserialize(self, f):
        # comment in bitcoind indicates these should be deserialized as blocks
        blocks = deser_vector(f, CBlock)
        for x in blocks:
            self.headers.append(CBlockHeader(x))

    def serialize(self):
        blocks = [CBlock(x) for x in self.headers]
        return ser_vector(blocks)

    def __repr__(self):
        return "msg_headers(headers=%s)" % repr(self.headers)


class msg_merkleblock:
    __slots__ = ("merkleblock",)
    msgtype = b"merkleblock"

    def __init__(self, merkleblock=None):
        if merkleblock is None:
            self.merkleblock = CMerkleBlock()
        else:
            self.merkleblock = merkleblock

    def deserialize(self, f):
        self.merkleblock.deserialize(f)

    def serialize(self):
        return self.merkleblock.serialize()

    def __repr__(self):
        return "msg_merkleblock(merkleblock=%s)" % (repr(self.merkleblock))


class msg_filterload:
    __slots__ = ("data", "nHashFuncs", "nTweak", "nFlags")
    msgtype = b"filterload"

    def __init__(self, data=b'00', nHashFuncs=0, nTweak=0, nFlags=0):
        self.data = data
        self.nHashFuncs = nHashFuncs
        self.nTweak = nTweak
        self.nFlags = nFlags

    def deserialize(self, f):
        self.data = deser_string(f)
        self.nHashFuncs = struct.unpack("<I", f.read(4))[0]
        self.nTweak = struct.unpack("<I", f.read(4))[0]
        self.nFlags = struct.unpack("<B", f.read(1))[0]

    def serialize(self):
        r = b""
        r += ser_string(self.data)
        r += struct.pack("<I", self.nHashFuncs)
        r += struct.pack("<I", self.nTweak)
        r += struct.pack("<B", self.nFlags)
        return r

    def __repr__(self):
        return "msg_filterload(data={}, nHashFuncs={}, nTweak={}, nFlags={})".format(
            self.data, self.nHashFuncs, self.nTweak, self.nFlags)


class msg_filteradd:
    __slots__ = ("data")
    msgtype = b"filteradd"

    def __init__(self, data):
        self.data = data

    def deserialize(self, f):
        self.data = deser_string(f)

    def serialize(self):
        r = b""
        r += ser_string(self.data)
        return r

    def __repr__(self):
        return "msg_filteradd(data={})".format(self.data)


class msg_filterclear:
    __slots__ = ()
    msgtype = b"filterclear"

    def __init__(self):
        pass

    def deserialize(self, f):
        pass

    def serialize(self):
        return b""

    def __repr__(self):
        return "msg_filterclear()"


class msg_feefilter:
    __slots__ = ("feerate",)
    msgtype = b"feefilter"

    def __init__(self, feerate=0):
        self.feerate = feerate

    def deserialize(self, f):
        self.feerate = struct.unpack("<Q", f.read(8))[0]

    def serialize(self):
        r = b""
        r += struct.pack("<Q", self.feerate)
        return r

    def __repr__(self):
        return "msg_feefilter(feerate=%08x)" % self.feerate


class msg_sendcmpct:
    __slots__ = ("announce", "version")
    msgtype = b"sendcmpct"

    def __init__(self, announce=False, version=1):
        self.announce = announce
        self.version = version

    def deserialize(self, f):
        self.announce = struct.unpack("<?", f.read(1))[0]
        self.version = struct.unpack("<Q", f.read(8))[0]

    def serialize(self):
        r = b""
        r += struct.pack("<?", self.announce)
        r += struct.pack("<Q", self.version)
        return r

    def __repr__(self):
        return "msg_sendcmpct(announce=%s, version=%lu)" % (self.announce, self.version)


class msg_cmpctblock:
    __slots__ = ("header_and_shortids",)
    msgtype = b"cmpctblock"

    def __init__(self, header_and_shortids = None):
        self.header_and_shortids = header_and_shortids

    def deserialize(self, f):
        self.header_and_shortids = P2PHeaderAndShortIDs()
        self.header_and_shortids.deserialize(f)

    def serialize(self):
        r = b""
        r += self.header_and_shortids.serialize()
        return r

    def __repr__(self):
        return "msg_cmpctblock(HeaderAndShortIDs=%s)" % repr(self.header_and_shortids)


class msg_getblocktxn:
    __slots__ = ("block_txn_request",)
    msgtype = b"getblocktxn"

    def __init__(self):
        self.block_txn_request = None

    def deserialize(self, f):
        self.block_txn_request = BlockTransactionsRequest()
        self.block_txn_request.deserialize(f)

    def serialize(self):
        r = b""
        r += self.block_txn_request.serialize()
        return r

    def __repr__(self):
        return "msg_getblocktxn(block_txn_request=%s)" % (repr(self.block_txn_request))


class msg_blocktxn:
    __slots__ = ("block_transactions",)
    msgtype = b"blocktxn"

    def __init__(self):
        self.block_transactions = BlockTransactions()

    def deserialize(self, f):
        self.block_transactions.deserialize(f)

    def serialize(self):
        r = b""
        r += self.block_transactions.serialize()
        return r

    def __repr__(self):
        return "msg_blocktxn(block_transactions=%s)" % (repr(self.block_transactions))


class msg_no_witness_blocktxn(msg_blocktxn):
    __slots__ = ()

    def serialize(self):
        return self.block_transactions.serialize(with_witness=False)


class msg_getcfilters:
    __slots__ = ("filter_type", "start_height", "stop_hash")
    msgtype =  b"getcfilters"

    def __init__(self, filter_type=None, start_height=None, stop_hash=None):
        self.filter_type = filter_type
        self.start_height = start_height
        self.stop_hash = stop_hash

    def deserialize(self, f):
        self.filter_type = struct.unpack("<B", f.read(1))[0]
        self.start_height = struct.unpack("<I", f.read(4))[0]
        self.stop_hash = deser_uint256(f)

    def serialize(self):
        r = b""
        r += struct.pack("<B", self.filter_type)
        r += struct.pack("<I", self.start_height)
        r += ser_uint256(self.stop_hash)
        return r

    def __repr__(self):
        return "msg_getcfilters(filter_type={:#x}, start_height={}, stop_hash={:x})".format(
            self.filter_type, self.start_height, self.stop_hash)

class msg_cfilter:
    __slots__ = ("filter_type", "block_hash", "filter_data")
    msgtype =  b"cfilter"

    def __init__(self, filter_type=None, block_hash=None, filter_data=None):
        self.filter_type = filter_type
        self.block_hash = block_hash
        self.filter_data = filter_data

    def deserialize(self, f):
        self.filter_type = struct.unpack("<B", f.read(1))[0]
        self.block_hash = deser_uint256(f)
        self.filter_data = deser_string(f)

    def serialize(self):
        r = b""
        r += struct.pack("<B", self.filter_type)
        r += ser_uint256(self.block_hash)
        r += ser_string(self.filter_data)
        return r

    def __repr__(self):
        return "msg_cfilter(filter_type={:#x}, block_hash={:x})".format(
            self.filter_type, self.block_hash)

class msg_getcfheaders:
    __slots__ = ("filter_type", "start_height", "stop_hash")
    msgtype =  b"getcfheaders"

    def __init__(self, filter_type=None, start_height=None, stop_hash=None):
        self.filter_type = filter_type
        self.start_height = start_height
        self.stop_hash = stop_hash

    def deserialize(self, f):
        self.filter_type = struct.unpack("<B", f.read(1))[0]
        self.start_height = struct.unpack("<I", f.read(4))[0]
        self.stop_hash = deser_uint256(f)

    def serialize(self):
        r = b""
        r += struct.pack("<B", self.filter_type)
        r += struct.pack("<I", self.start_height)
        r += ser_uint256(self.stop_hash)
        return r

    def __repr__(self):
        return "msg_getcfheaders(filter_type={:#x}, start_height={}, stop_hash={:x})".format(
            self.filter_type, self.start_height, self.stop_hash)

class msg_cfheaders:
    __slots__ = ("filter_type", "stop_hash", "prev_header", "hashes")
    msgtype =  b"cfheaders"

    def __init__(self, filter_type=None, stop_hash=None, prev_header=None, hashes=None):
        self.filter_type = filter_type
        self.stop_hash = stop_hash
        self.prev_header = prev_header
        self.hashes = hashes

    def deserialize(self, f):
        self.filter_type = struct.unpack("<B", f.read(1))[0]
        self.stop_hash = deser_uint256(f)
        self.prev_header = deser_uint256(f)
        self.hashes = deser_uint256_vector(f)

    def serialize(self):
        r = b""
        r += struct.pack("<B", self.filter_type)
        r += ser_uint256(self.stop_hash)
        r += ser_uint256(self.prev_header)
        r += ser_uint256_vector(self.hashes)
        return r

    def __repr__(self):
        return "msg_cfheaders(filter_type={:#x}, stop_hash={:x})".format(
            self.filter_type, self.stop_hash)

class msg_getcfcheckpt:
    __slots__ = ("filter_type", "stop_hash")
    msgtype =  b"getcfcheckpt"

    def __init__(self, filter_type=None, stop_hash=None):
        self.filter_type = filter_type
        self.stop_hash = stop_hash

    def deserialize(self, f):
        self.filter_type = struct.unpack("<B", f.read(1))[0]
        self.stop_hash = deser_uint256(f)

    def serialize(self):
        r = b""
        r += struct.pack("<B", self.filter_type)
        r += ser_uint256(self.stop_hash)
        return r

    def __repr__(self):
        return "msg_getcfcheckpt(filter_type={:#x}, stop_hash={:x})".format(
            self.filter_type, self.stop_hash)

class msg_cfcheckpt:
    __slots__ = ("filter_type", "stop_hash", "headers")
    msgtype =  b"cfcheckpt"

    def __init__(self, filter_type=None, stop_hash=None, headers=None):
        self.filter_type = filter_type
        self.stop_hash = stop_hash
        self.headers = headers

    def deserialize(self, f):
        self.filter_type = struct.unpack("<B", f.read(1))[0]
        self.stop_hash = deser_uint256(f)
        self.headers = deser_uint256_vector(f)

    def serialize(self):
        r = b""
        r += struct.pack("<B", self.filter_type)
        r += ser_uint256(self.stop_hash)
        r += ser_uint256_vector(self.headers)
        return r

    def __repr__(self):
        return "msg_cfcheckpt(filter_type={:#x}, stop_hash={:x})".format(
            self.filter_type, self.stop_hash)

class msg_sendtxrcncl:
    __slots__ = ("version", "salt")
    msgtype = b"sendtxrcncl"

    def __init__(self):
        self.version = 0
        self.salt = 0

    def deserialize(self, f):
        self.version = struct.unpack("<I", f.read(4))[0]
        self.salt = struct.unpack("<Q", f.read(8))[0]

    def serialize(self):
        r = b""
        r += struct.pack("<I", self.version)
        r += struct.pack("<Q", self.salt)
        return r

    def __repr__(self):
        return "msg_sendtxrcncl(version=%lu, salt=%lu)" %\
            (self.version, self.salt)

class TestFrameworkScript(unittest.TestCase):
    def test_addrv2_encode_decode(self):
        def check_addrv2(ip, net):
            addr = CAddress()
            addr.net, addr.ip = net, ip
            ser = addr.serialize_v2()
            actual = CAddress()
            actual.deserialize_v2(BytesIO(ser))
            self.assertEqual(actual, addr)

        check_addrv2("1.65.195.98", CAddress.NET_IPV4)
        check_addrv2("2001:41f0::62:6974:636f:696e", CAddress.NET_IPV6)
        check_addrv2("2bqghnldu6mcug4pikzprwhtjjnsyederctvci6klcwzepnjd46ikjyd.onion", CAddress.NET_TORV3)
        check_addrv2("255fhcp6ajvftnyo7bwz3an3t4a4brhopm3bamyh2iu5r3gnr2rq.b32.i2p", CAddress.NET_I2P)
        check_addrv2("fc32:17ea:e415:c3bf:9808:149d:b5a2:c9aa", CAddress.NET_CJDNS)<|MERGE_RESOLUTION|>--- conflicted
+++ resolved
@@ -75,7 +75,12 @@
 
 DEFAULT_MEMPOOL_EXPIRY_HOURS = 336  # hours
 
-<<<<<<< HEAD
+MAGIC_BYTES = {
+    "mainnet": b"\xfb\xf2\xef\xb4",   # mainnet
+    "testnet3": b"\x08\x11\x05\x0b",  # testnet3
+    "regtest": b"\x09\x12\x06\x0c",   # regtest
+    "signet": b"\x0a\x03\xcf\x40",    # signet
+}
 
 PARTICL_BLOCK_VERSION = 0xa0
 PARTICL_TX_VERSION = 0xa0
@@ -85,14 +90,6 @@
 OUTPUT_TYPE_RINGCT = 3
 OUTPUT_TYPE_DATA = 4
 
-=======
-MAGIC_BYTES = {
-    "mainnet": b"\xf9\xbe\xb4\xd9",   # mainnet
-    "testnet3": b"\x0b\x11\x09\x07",  # testnet3
-    "regtest": b"\xfa\xbf\xb5\xda",   # regtest
-    "signet": b"\x0a\x03\xcf\x40",    # signet
-}
->>>>>>> 411ba32a
 
 def sha256(s):
     return hashlib.sha256(s).digest()
