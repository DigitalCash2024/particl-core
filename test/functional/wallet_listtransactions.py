--- conflicted
+++ resolved
@@ -205,17 +205,11 @@
             assert_equal(n.gettransaction(txid_4)["bip125_replaceable"], "unknown")
 
         self.log.info("Test mined transactions are no longer bip125-replaceable")
-<<<<<<< HEAD
-        self.nodes[0].generate(1)
+        self.generate(self.nodes[0], 1)
         assert(txid_3b not in self.nodes[0].getrawmempool())
         assert_equal(self.nodes[0].gettransaction(txid_3b)["bip125_replaceable"], "no")
         assert_equal(self.nodes[0].gettransaction(txid_4)["bip125_replaceable"], "unknown")
-=======
-        self.generate(self.nodes[0], 1)
-        assert txid_3b not in self.nodes[0].getrawmempool()
-        assert_equal(self.nodes[0].gettransaction(txid_3b)["bip125-replaceable"], "no")
-        assert_equal(self.nodes[0].gettransaction(txid_4)["bip125-replaceable"], "unknown")
->>>>>>> 7ecb309c
+
 
 if __name__ == '__main__':
     ListTransactionsTest().main()