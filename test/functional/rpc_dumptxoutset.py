--- conflicted
+++ resolved
@@ -46,11 +46,7 @@
                 digest, 'b1bacb602eacf5fbc9a7c2ef6eeb0d229c04e98bdf0c2ea5929012cd0eae3830')
 
         assert_equal(
-<<<<<<< HEAD
-            out['txoutset_hash'], '540aec4c4eaf943c452543b055636b5fc6ab9cd6682187f427837d2b95c9f154')
-=======
-            out['txoutset_hash'], '1f7e3befd45dc13ae198dfbb22869a9c5c4196f8e9ef9735831af1288033f890')
->>>>>>> e0680bbc
+            out['txoutset_hash'], '02588f3e85a36e70bfbb680c0a7b3fef05bc55ad33aa7d74be551460d07df03a')
         assert_equal(out['nchaintx'], 101)
 
         # Specifying a path to an existing file will fail.
