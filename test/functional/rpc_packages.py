--- conflicted
+++ resolved
@@ -394,11 +394,7 @@
         peer = node.add_p2p_connection(P2PTxInvStore())
         txs = self.wallet.create_self_transfer_chain(chain_length=2)
         bad_child = tx_from_hex(txs[1]["hex"])
-<<<<<<< HEAD
-        bad_child.nVersion = 99
-=======
         bad_child.version = 0xffffffff
->>>>>>> ff21eb2d
         hex_partial_acceptance = [txs[0]["hex"], bad_child.serialize().hex()]
         res = node.submitpackage(hex_partial_acceptance)
         assert_equal(res["package_msg"], "transaction failed")
