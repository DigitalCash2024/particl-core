--- conflicted
+++ resolved
@@ -56,12 +56,8 @@
                         continue
 
                     data = COutPoint(int(tx.rehash(), 16), n).serialize()
-<<<<<<< HEAD
-                    data += struct.pack("<i", height * 2 + coinbase)
-                    data += struct.pack("<B", 1)
-=======
                     data += (height * 2 + coinbase).to_bytes(4, "little")
->>>>>>> baed5ede
+                    data += (1).to_bytes(1, "little")
                     data += tx_out.serialize()
 
                     muhash.insert(data)
