#!/usr/bin/env python3
# Copyright (c) 2020-2021 The Bitcoin Core developers
# Distributed under the MIT software license, see the accompanying
# file COPYING or http://www.opensource.org/licenses/mit-license.php.
"""Test UTXO set hash value calculation in gettxoutsetinfo."""

import struct

from test_framework.messages import (
    CBlock,
    COutPoint,
    from_hex,
)
from test_framework.muhash import MuHash3072
from test_framework.test_framework import BitcoinTestFramework
from test_framework.util import assert_equal
from test_framework.wallet import MiniWallet

class UTXOSetHashTest(BitcoinTestFramework):
    def set_test_params(self):
        self.num_nodes = 1
        self.setup_clean_chain = True

    def test_muhash_implementation(self):
        self.log.info("Test MuHash implementation consistency")

        node = self.nodes[0]
        wallet = MiniWallet(node)
        mocktime = node.getblockheader(node.getblockhash(0))['time'] + 1
        node.setmocktime(mocktime)

        # Generate 100 blocks and remove the first since we plan to spend its
        # coinbase
        block_hashes = self.generate(wallet, 1) + self.generate(node, 99)
        blocks = list(map(lambda block: from_hex(CBlock(), node.getblock(block, False)), block_hashes))
        blocks.pop(0)

        # Create a spending transaction and mine a block which includes it
        txid = wallet.send_self_transfer(from_node=node)['txid']
        tx_block = self.generateblock(node, output=wallet.get_address(), transactions=[txid])
        blocks.append(from_hex(CBlock(), node.getblock(tx_block['hash'], False)))

        # Serialize the outputs that should be in the UTXO set and add them to
        # a MuHash object
        muhash = MuHash3072()

        for height, block in enumerate(blocks):
            # The Genesis block coinbase is not part of the UTXO set and we
            # spent the first mined block
            height += 2

            for tx in block.vtx:
                for n, tx_out in enumerate(tx.vout):
                    coinbase = 1 if not tx.vin[0].prevout.hash else 0

                    # Skip witness commitment
                    if (coinbase and n > 0):
                        continue

                    data = COutPoint(int(tx.rehash(), 16), n).serialize()
                    data += struct.pack("<i", height * 2 + coinbase)
                    data += struct.pack("<B", 1)
                    data += tx_out.serialize()

                    muhash.insert(data)

        finalized = muhash.digest()
        node_muhash = node.gettxoutsetinfo("muhash")['muhash']

        assert_equal(finalized[::-1].hex(), node_muhash)

        self.log.info("Test deterministic UTXO set hash results")
<<<<<<< HEAD
        assert_equal(node.gettxoutsetinfo()['hash_serialized_2'], "bf5c4295031ac70c0cbc118e8076a4c341b7f8fc724e6f4483383fe238db97e3")
        assert_equal(node.gettxoutsetinfo("muhash")['muhash'], "024976de8c1a977de4717a9dcb6a66f533e3de4ead82acdc03222c8f23b52ed9")
=======
        assert_equal(node.gettxoutsetinfo()['hash_serialized_2'], "f9aa4fb5ffd10489b9a6994e70ccf1de8a8bfa2d5f201d9857332e9954b0855d")
        assert_equal(node.gettxoutsetinfo("muhash")['muhash'], "d1725b2fe3ef43e55aa4907480aea98d406fc9e0bf8f60169e2305f1fbf5961b")
>>>>>>> e0680bbc

    def run_test(self):
        self.test_muhash_implementation()


if __name__ == '__main__':
    UTXOSetHashTest().main()<|MERGE_RESOLUTION|>--- conflicted
+++ resolved
@@ -70,13 +70,8 @@
         assert_equal(finalized[::-1].hex(), node_muhash)
 
         self.log.info("Test deterministic UTXO set hash results")
-<<<<<<< HEAD
-        assert_equal(node.gettxoutsetinfo()['hash_serialized_2'], "bf5c4295031ac70c0cbc118e8076a4c341b7f8fc724e6f4483383fe238db97e3")
-        assert_equal(node.gettxoutsetinfo("muhash")['muhash'], "024976de8c1a977de4717a9dcb6a66f533e3de4ead82acdc03222c8f23b52ed9")
-=======
-        assert_equal(node.gettxoutsetinfo()['hash_serialized_2'], "f9aa4fb5ffd10489b9a6994e70ccf1de8a8bfa2d5f201d9857332e9954b0855d")
-        assert_equal(node.gettxoutsetinfo("muhash")['muhash'], "d1725b2fe3ef43e55aa4907480aea98d406fc9e0bf8f60169e2305f1fbf5961b")
->>>>>>> e0680bbc
+        assert_equal(node.gettxoutsetinfo()['hash_serialized_2'], "03c08c2ccf839131faadd74f006be402610be834ee3afdd4b3f0085468375b98")
+        assert_equal(node.gettxoutsetinfo("muhash")['muhash'], "1aba2b30aa75800da057b5c74854287b077fca07b89c5f3da1c02e17113c43f8")
 
     def run_test(self):
         self.test_muhash_implementation()
