#!/usr/bin/env python3
# Copyright (c) 2020-2022 The Bitcoin Core developers
# Distributed under the MIT software license, see the accompanying
# file COPYING or http://www.opensource.org/licenses/mit-license.php.
"""Test UTXO set hash value calculation in gettxoutsetinfo."""

import struct

from test_framework.messages import (
    CBlock,
    COutPoint,
    from_hex,
)
from test_framework.muhash import MuHash3072
from test_framework.test_framework import BitcoinTestFramework
from test_framework.util import assert_equal
from test_framework.wallet import MiniWallet

class UTXOSetHashTest(BitcoinTestFramework):
    def set_test_params(self):
        self.num_nodes = 1
        self.setup_clean_chain = True

    def test_muhash_implementation(self):
        self.log.info("Test MuHash implementation consistency")

        node = self.nodes[0]
        wallet = MiniWallet(node)
        mocktime = node.getblockheader(node.getblockhash(0))['time'] + 1
        node.setmocktime(mocktime)

        # Generate 100 blocks and remove the first since we plan to spend its
        # coinbase
        block_hashes = self.generate(wallet, 1) + self.generate(node, 99)
        blocks = list(map(lambda block: from_hex(CBlock(), node.getblock(block, False)), block_hashes))
        blocks.pop(0)

        # Create a spending transaction and mine a block which includes it
        txid = wallet.send_self_transfer(from_node=node)['txid']
        tx_block = self.generateblock(node, output=wallet.get_address(), transactions=[txid])
        blocks.append(from_hex(CBlock(), node.getblock(tx_block['hash'], False)))

        # Serialize the outputs that should be in the UTXO set and add them to
        # a MuHash object
        muhash = MuHash3072()

        for height, block in enumerate(blocks):
            # The Genesis block coinbase is not part of the UTXO set and we
            # spent the first mined block
            height += 2

            for tx in block.vtx:
                for n, tx_out in enumerate(tx.vout):
                    coinbase = 1 if not tx.vin[0].prevout.hash else 0

                    # Skip witness commitment
                    if (coinbase and n > 0):
                        continue

                    data = COutPoint(int(tx.rehash(), 16), n).serialize()
                    data += struct.pack("<i", height * 2 + coinbase)
                    data += struct.pack("<B", 1)
                    data += tx_out.serialize()

                    muhash.insert(data)

        finalized = muhash.digest()
        node_muhash = node.gettxoutsetinfo("muhash")['muhash']

        assert_equal(finalized[::-1].hex(), node_muhash)

        self.log.info("Test deterministic UTXO set hash results")
<<<<<<< HEAD
        assert_equal(node.gettxoutsetinfo()['hash_serialized_2'], "03c08c2ccf839131faadd74f006be402610be834ee3afdd4b3f0085468375b98")
        assert_equal(node.gettxoutsetinfo("muhash")['muhash'], "1aba2b30aa75800da057b5c74854287b077fca07b89c5f3da1c02e17113c43f8")
=======
        assert_equal(node.gettxoutsetinfo()['hash_serialized_3'], "d1c7fec1c0623f6793839878cbe2a531eb968b50b27edd6e2a57077a5aed6094")
        assert_equal(node.gettxoutsetinfo("muhash")['muhash'], "d1725b2fe3ef43e55aa4907480aea98d406fc9e0bf8f60169e2305f1fbf5961b")
>>>>>>> 004367db

    def run_test(self):
        self.test_muhash_implementation()


if __name__ == '__main__':
    UTXOSetHashTest().main()<|MERGE_RESOLUTION|>--- conflicted
+++ resolved
@@ -70,13 +70,8 @@
         assert_equal(finalized[::-1].hex(), node_muhash)
 
         self.log.info("Test deterministic UTXO set hash results")
-<<<<<<< HEAD
-        assert_equal(node.gettxoutsetinfo()['hash_serialized_2'], "03c08c2ccf839131faadd74f006be402610be834ee3afdd4b3f0085468375b98")
+        assert_equal(node.gettxoutsetinfo()['hash_serialized_3'], "a441f8141f7931c7b0205275961e44f211c8af5b5202f693c9df382a84c7c22c")
         assert_equal(node.gettxoutsetinfo("muhash")['muhash'], "1aba2b30aa75800da057b5c74854287b077fca07b89c5f3da1c02e17113c43f8")
-=======
-        assert_equal(node.gettxoutsetinfo()['hash_serialized_3'], "d1c7fec1c0623f6793839878cbe2a531eb968b50b27edd6e2a57077a5aed6094")
-        assert_equal(node.gettxoutsetinfo("muhash")['muhash'], "d1725b2fe3ef43e55aa4907480aea98d406fc9e0bf8f60169e2305f1fbf5961b")
->>>>>>> 004367db
 
     def run_test(self):
         self.test_muhash_implementation()
