--- conflicted
+++ resolved
@@ -29,12 +29,8 @@
         # Avoid sending verack in response to version.
         # When calling add_p2p_connection, wait_for_verack=False must be set (see
         # comment in add_p2p_connection).
-<<<<<<< HEAD
+        self.send_version()
         if message.nVersion >= 90034 and self.wtxidrelay:  # BTC: 70016
-=======
-        self.send_version()
-        if message.nVersion >= 70016 and self.wtxidrelay:
->>>>>>> 5b8990a1
             self.send_message(msg_wtxidrelay())
 
 class SendTxrcnclReceiver(P2PInterface):
