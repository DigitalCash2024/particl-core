#!/usr/bin/env python3
# Copyright (c) 2017-2022 The Bitcoin Core developers
# Distributed under the MIT software license, see the accompanying
# file COPYING or http://www.opensource.org/licenses/mit-license.php.
"""Test HD Wallet keypool restore function.

Two nodes. Node1 is under test. Node0 is providing transactions and generating blocks.

- Start node1, shutdown and backup wallet.
- Generate 110 keys (enough to drain the keypool). Store key 90 (in the initial keypool) and key 110 (beyond the initial keypool). Send funds to key 90 and key 110.
- Stop node1, clear the datadir, move wallet file back into the datadir and restart node1.
- connect node1 to node0. Verify that they sync and node1 receives its funds."""
import os
import shutil

from test_framework.blocktools import COINBASE_MATURITY
from test_framework.test_framework import BitcoinTestFramework
from test_framework.util import (
    assert_equal,
)


class KeypoolRestoreTest(BitcoinTestFramework):
    def add_options(self, parser):
        self.add_wallet_options(parser)

    def set_test_params(self):
        self.setup_clean_chain = True
        self.num_nodes = 4
        self.extra_args = [[], ['-keypool=100'], ['-keypool=100'], ['-keypool=100']]

    def skip_test_if_missing_module(self):
        self.skip_if_no_wallet()

    def run_test(self):
        wallet_path = os.path.join(self.nodes[1].datadir, self.chain, "wallets", self.default_wallet_name, self.wallet_data_filename)
        wallet_backup_path = os.path.join(self.nodes[1].datadir, "wallet.bak")
        self.generate(self.nodes[0], COINBASE_MATURITY + 1)

        self.log.info("Make backup of wallet")
        self.stop_node(1)
        shutil.copyfile(wallet_path, wallet_backup_path)
        self.start_node(1, self.extra_args[1])
        self.connect_nodes(0, 1)
        self.connect_nodes(0, 2)
        self.connect_nodes(0, 3)

        for i, output_type in enumerate(["legacy", "p2sh-segwit", "bech32"]):

            self.log.info("Generate keys for wallet with address type: {}".format(output_type))
            idx = i+1
            for _ in range(90):
                #addr_oldpool = self.nodes[idx].getnewaddress(address_type=output_type)
                addr_oldpool = self.nodes[idx].getnewaddress('', output_type)
            for _ in range(20):
                #addr_extpool = self.nodes[idx].getnewaddress(address_type=output_type)
                addr_extpool = self.nodes[idx].getnewaddress('', output_type)

            # Make sure we're creating the outputs we expect
            address_details = self.nodes[idx].validateaddress(addr_extpool)
            if i == 0:
                assert not address_details["isscript"] and not address_details["iswitness"]
            elif i == 1:
                assert address_details["isscript"] and not address_details["iswitness"]
            else:
                assert not address_details["isscript"] and address_details["iswitness"]


            self.log.info("Send funds to wallet")
            self.nodes[0].sendtoaddress(addr_oldpool, 10)
            self.generate(self.nodes[0], 1)
            self.nodes[0].sendtoaddress(addr_extpool, 5)
            self.generate(self.nodes[0], 1)

            self.log.info("Restart node with wallet backup")
            self.stop_node(idx)
            shutil.copyfile(wallet_backup_path, wallet_path)
            self.start_node(idx, self.extra_args[idx])
            self.connect_nodes(0, idx)
            self.sync_all()

            self.log.info("Verify keypool is restored and balance is correct")
            assert_equal(self.nodes[idx].getbalance(), 15)
            assert_equal(self.nodes[idx].listtransactions()[0]['category'], "receive")
            # Check that we have marked all keys up to the used keypool key as used
            if self.options.descriptors:
                if output_type == 'legacy':
<<<<<<< HEAD
                    assert_equal(self.nodes[idx].getaddressinfo(self.nodes[idx].getnewaddress('', output_type))['hdkeypath'], "m/44'/1'/0'/0/110")
                elif output_type == 'p2sh-segwit':
                    assert_equal(self.nodes[idx].getaddressinfo(self.nodes[idx].getnewaddress('', output_type))['hdkeypath'], "m/49'/1'/0'/0/110")
                elif output_type == 'bech32':
                    assert_equal(self.nodes[idx].getaddressinfo(self.nodes[idx].getnewaddress('', output_type))['hdkeypath'], "m/84'/1'/0'/0/110")
=======
                    assert_equal(self.nodes[idx].getaddressinfo(self.nodes[idx].getnewaddress(address_type=output_type))['hdkeypath'], "m/44h/1h/0h/0/110")
                elif output_type == 'p2sh-segwit':
                    assert_equal(self.nodes[idx].getaddressinfo(self.nodes[idx].getnewaddress(address_type=output_type))['hdkeypath'], "m/49h/1h/0h/0/110")
                elif output_type == 'bech32':
                    assert_equal(self.nodes[idx].getaddressinfo(self.nodes[idx].getnewaddress(address_type=output_type))['hdkeypath'], "m/84h/1h/0h/0/110")
>>>>>>> 29c36f07
            else:
                assert_equal(self.nodes[idx].getaddressinfo(self.nodes[idx].getnewaddress('', output_type))['hdkeypath'], "m/0'/0'/110'")


if __name__ == '__main__':
    KeypoolRestoreTest().main()<|MERGE_RESOLUTION|>--- conflicted
+++ resolved
@@ -85,19 +85,11 @@
             # Check that we have marked all keys up to the used keypool key as used
             if self.options.descriptors:
                 if output_type == 'legacy':
-<<<<<<< HEAD
-                    assert_equal(self.nodes[idx].getaddressinfo(self.nodes[idx].getnewaddress('', output_type))['hdkeypath'], "m/44'/1'/0'/0/110")
+                    assert_equal(self.nodes[idx].getaddressinfo(self.nodes[idx].getnewaddress('', output_type))['hdkeypath'], "m/44h/1h/0h/0/110")
                 elif output_type == 'p2sh-segwit':
-                    assert_equal(self.nodes[idx].getaddressinfo(self.nodes[idx].getnewaddress('', output_type))['hdkeypath'], "m/49'/1'/0'/0/110")
+                    assert_equal(self.nodes[idx].getaddressinfo(self.nodes[idx].getnewaddress('', output_type))['hdkeypath'], "m/49h/1h/0h/0/110")
                 elif output_type == 'bech32':
-                    assert_equal(self.nodes[idx].getaddressinfo(self.nodes[idx].getnewaddress('', output_type))['hdkeypath'], "m/84'/1'/0'/0/110")
-=======
-                    assert_equal(self.nodes[idx].getaddressinfo(self.nodes[idx].getnewaddress(address_type=output_type))['hdkeypath'], "m/44h/1h/0h/0/110")
-                elif output_type == 'p2sh-segwit':
-                    assert_equal(self.nodes[idx].getaddressinfo(self.nodes[idx].getnewaddress(address_type=output_type))['hdkeypath'], "m/49h/1h/0h/0/110")
-                elif output_type == 'bech32':
-                    assert_equal(self.nodes[idx].getaddressinfo(self.nodes[idx].getnewaddress(address_type=output_type))['hdkeypath'], "m/84h/1h/0h/0/110")
->>>>>>> 29c36f07
+                    assert_equal(self.nodes[idx].getaddressinfo(self.nodes[idx].getnewaddress('', output_type))['hdkeypath'], "m/84h/1h/0h/0/110")
             else:
                 assert_equal(self.nodes[idx].getaddressinfo(self.nodes[idx].getnewaddress('', output_type))['hdkeypath'], "m/0'/0'/110'")
 
