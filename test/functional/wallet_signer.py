#!/usr/bin/env python3
# Copyright (c) 2017-2021 The Bitcoin Core developers
# Distributed under the MIT software license, see the accompanying
# file COPYING or http://www.opensource.org/licenses/mit-license.php.
"""Test external signer.

Verify that a bitcoind node can use an external signer command
See also rpc_signer.py for tests without wallet context.
"""
import os
import platform

from test_framework.test_framework import BitcoinTestFramework
from test_framework.util import (
    assert_equal,
    assert_greater_than,
    assert_raises_rpc_error,
)


class WalletSignerTest(BitcoinTestFramework):
    def add_options(self, parser):
        self.add_wallet_options(parser, legacy=False)

    def mock_signer_path(self):
        path = os.path.join(os.path.dirname(os.path.realpath(__file__)), 'mocks', 'signer.py')
        if platform.system() == "Windows":
            return "py " + path
        else:
            return path

    def mock_invalid_signer_path(self):
        path = os.path.join(os.path.dirname(os.path.realpath(__file__)), 'mocks', 'invalid_signer.py')
        if platform.system() == "Windows":
            return "py " + path
        else:
            return path

    def mock_multi_signers_path(self):
        path = os.path.join(os.path.dirname(os.path.realpath(__file__)), 'mocks', 'multi_signers.py')
        if platform.system() == "Windows":
            return "py " + path
        else:
            return path

    def set_test_params(self):
        self.num_nodes = 2
        # The experimental syscall sandbox feature (-sandbox) is not compatible with -signer (which
        # invokes execve).
        self.disable_syscall_sandbox = True

        self.extra_args = [
            [],
            [f"-signer={self.mock_signer_path()}", '-keypool=10'],
        ]

    def skip_test_if_missing_module(self):
        self.skip_if_no_external_signer()
        self.skip_if_no_wallet()

    def set_mock_result(self, node, res):
        with open(os.path.join(node.cwd, "mock_result"), "w", encoding="utf8") as f:
            f.write(res)

    def clear_mock_result(self, node):
        os.remove(os.path.join(node.cwd, "mock_result"))

    def run_test(self):
        self.test_valid_signer()
        self.restart_node(1, [f"-signer={self.mock_invalid_signer_path()}", "-keypool=10"])
        self.test_invalid_signer()
        self.restart_node(1, [f"-signer={self.mock_multi_signers_path()}", "-keypool=10"])
        self.test_multiple_signers()

    def test_valid_signer(self):
        self.log.debug(f"-signer={self.mock_signer_path()}")

        # Create new wallets for an external signer.
        # disable_private_keys and descriptors must be true:
        assert_raises_rpc_error(-4, "Private keys must be disabled when using an external signer", self.nodes[1].createwallet, wallet_name='not_hww', disable_private_keys=False, descriptors=True, external_signer=True)
        if self.is_bdb_compiled():
            assert_raises_rpc_error(-4, "Descriptor support must be enabled when using an external signer", self.nodes[1].createwallet, wallet_name='not_hww', disable_private_keys=True, descriptors=False, external_signer=True)
        else:
            assert_raises_rpc_error(-4, "Compiled without bdb support (required for legacy wallets)", self.nodes[1].createwallet, wallet_name='not_hww', disable_private_keys=True, descriptors=False, external_signer=True)

        self.nodes[1].createwallet(wallet_name='hww', disable_private_keys=True, descriptors=True, external_signer=True)
        hww = self.nodes[1].get_wallet_rpc('hww')
        assert_equal(hww.getwalletinfo()["external_signer"], True)

        # Flag can't be set afterwards (could be added later for non-blank descriptor based watch-only wallets)
        self.nodes[1].createwallet(wallet_name='not_hww', disable_private_keys=True, descriptors=True, external_signer=False)
        not_hww = self.nodes[1].get_wallet_rpc('not_hww')
        assert_equal(not_hww.getwalletinfo()["external_signer"], False)
        assert_raises_rpc_error(-8, "Wallet flag is immutable: external_signer", not_hww.setwalletflag, "external_signer", True)

        # assert_raises_rpc_error(-4, "Multiple signers found, please specify which to use", wallet_name='not_hww', disable_private_keys=True, descriptors=True, external_signer=True)

        # TODO: Handle error thrown by script
        # self.set_mock_result(self.nodes[1], "2")
        # assert_raises_rpc_error(-1, 'Unable to parse JSON',
        #     self.nodes[1].createwallet, wallet_name='not_hww2', disable_private_keys=True, descriptors=True, external_signer=False
        # )
        # self.clear_mock_result(self.nodes[1])

        assert_equal(hww.getwalletinfo()["keypoolsize"], 40)

        address1 = hww.getnewaddress("", "bech32")
        assert_equal(address1, "bcrt1qm90ugl4d48jv8n6e5t9ln6t9zlpm5th68x4f8g")
        address_info = hww.getaddressinfo(address1)
        assert_equal(address_info['solvable'], True)
        assert_equal(address_info['ismine'], True)
        assert_equal(address_info['hdkeypath'], "m/84'/1'/0'/0/0")

        address2 = hww.getnewaddress("", "p2sh-segwit")
        assert_equal(address2, "2N2gQKzjUe47gM8p1JZxaAkTcoHPXV6YyVp")
        address_info = hww.getaddressinfo(address2)
        assert_equal(address_info['solvable'], True)
        assert_equal(address_info['ismine'], True)
        assert_equal(address_info['hdkeypath'], "m/49'/1'/0'/0/0")

        address3 = hww.getnewaddress("", "legacy")
        assert_equal(address3, "n1LKejAadN6hg2FrBXoU1KrwX4uK16mco9")
        address_info = hww.getaddressinfo(address3)
        assert_equal(address_info['solvable'], True)
        assert_equal(address_info['ismine'], True)
        assert_equal(address_info['hdkeypath'], "m/44'/1'/0'/0/0")

        address4 = hww.getnewaddress('', "bech32m")
        assert_equal(address4, "bcrt1phw4cgpt6cd30kz9k4wkpwm872cdvhss29jga2xpmftelhqll62ms4e9sqj")
        address_info = hww.getaddressinfo(address4)
        assert_equal(address_info['solvable'], True)
        assert_equal(address_info['ismine'], True)
        assert_equal(address_info['hdkeypath'], "m/86'/1'/0'/0/0")

        self.log.info('Test walletdisplayaddress')
        result = hww.walletdisplayaddress(address1)
        assert_equal(result, {"address": address1})

        # Handle error thrown by script
        self.set_mock_result(self.nodes[1], "2")
        assert_raises_rpc_error(-1, 'RunCommandParseJSON error',
            hww.walletdisplayaddress, address1
        )
        self.clear_mock_result(self.nodes[1])

        self.log.info('Prepare mock PSBT')
        self.nodes[0].sendtoaddress(address4, 1)
        self.generate(self.nodes[0], 1)

        # Load private key into wallet to generate a signed PSBT for the mock
        self.nodes[1].createwallet(wallet_name="mock", disable_private_keys=False, blank=True, descriptors=True)
        mock_wallet = self.nodes[1].get_wallet_rpc("mock")
        assert mock_wallet.getwalletinfo()['private_keys_enabled']

        result = mock_wallet.importdescriptors([{
            "desc": "tr([00000001/86'/1'/0']tprv8ZgxMBicQKsPd7Uf69XL1XwhmjHopUGep8GuEiJDZmbQz6o58LninorQAfcKZWARbtRtfnLcJ5MQ2AtHcQJCCRUcMRvmDUjyEmNUWwx8UbK/0/*)#0jtt2jc9",
            "timestamp": 0,
            "range": [0,1],
            "internal": False,
            "active": True
        },
        {
            "desc": "tr([00000001/86'/1'/0']tprv8ZgxMBicQKsPd7Uf69XL1XwhmjHopUGep8GuEiJDZmbQz6o58LninorQAfcKZWARbtRtfnLcJ5MQ2AtHcQJCCRUcMRvmDUjyEmNUWwx8UbK/1/*)#7xw2h8ga",
            "timestamp": 0,
            "range": [0, 0],
            "internal": True,
            "active": True
        }])
        assert_equal(result[0], {'success': True})
        assert_equal(result[1], {'success': True})
        assert_equal(mock_wallet.getwalletinfo()["txcount"], 1)
<<<<<<< HEAD
        dest = self.nodes[0].getnewaddress("", 'bech32')
        mock_psbt = mock_wallet.walletcreatefundedpsbt([], {dest:0.5}, 0, {}, True)['psbt']
=======
        dest = self.nodes[0].getnewaddress(address_type='bech32')
        mock_psbt = mock_wallet.walletcreatefundedpsbt([], {dest:0.5}, 0, {'replaceable': True}, True)['psbt']
>>>>>>> f3bc1a72
        mock_psbt_signed = mock_wallet.walletprocesspsbt(psbt=mock_psbt, sign=True, sighashtype="ALL", bip32derivs=True)
        mock_psbt_final = mock_wallet.finalizepsbt(mock_psbt_signed["psbt"])
        mock_tx = mock_psbt_final["hex"]
        assert(mock_wallet.testmempoolaccept([mock_tx])[0]["allowed"])

        # # Create a new wallet and populate with specific public keys, in order
        # # to work with the mock signed PSBT.
        # self.nodes[1].createwallet(wallet_name="hww4", disable_private_keys=True, descriptors=True, external_signer=True)
        # hww4 = self.nodes[1].get_wallet_rpc("hww4")
        #
        # descriptors = [{
        #     "desc": "wpkh([00000001/84'/1'/0']tpubD6NzVbkrYhZ4WaWSyoBvQwbpLkojyoTZPRsgXELWz3Popb3qkjcJyJUGLnL4qHHoQvao8ESaAstxYSnhyswJ76uZPStJRJCTKvosUCJZL5B/0/*)#x30uthjs",
        #     "timestamp": "now",
        #     "range": [0, 1],
        #     "internal": False,
        #     "watchonly": True,
        #     "active": True
        # },
        # {
        #     "desc": "wpkh([00000001/84'/1'/0']tpubD6NzVbkrYhZ4WaWSyoBvQwbpLkojyoTZPRsgXELWz3Popb3qkjcJyJUGLnL4qHHoQvao8ESaAstxYSnhyswJ76uZPStJRJCTKvosUCJZL5B/1/*)#h92akzzg",
        #     "timestamp": "now",
        #     "range": [0, 0],
        #     "internal": True,
        #     "watchonly": True,
        #     "active": True
        # }]

        # result = hww4.importdescriptors(descriptors)
        # assert_equal(result[0], {'success': True})
        # assert_equal(result[1], {'success': True})
        assert_equal(hww.getwalletinfo()["txcount"], 1)

        assert(hww.testmempoolaccept([mock_tx])[0]["allowed"])

        with open(os.path.join(self.nodes[1].cwd, "mock_psbt"), "w", encoding="utf8") as f:
            f.write(mock_psbt_signed["psbt"])

        self.log.info('Test send using hww1')

        # Don't broadcast transaction yet so the RPC returns the raw hex
        res = hww.send(outputs={dest:0.5},options={"add_to_wallet": False})
        assert(res["complete"])
        assert_equal(res["hex"], mock_tx)

        self.log.info('Test sendall using hww1')

        res = hww.sendall(recipients=[{dest:0.5}, hww.getrawchangeaddress()],options={"add_to_wallet": False})
        assert(res["complete"])
        assert_equal(res["hex"], mock_tx)
        # Broadcast transaction so we can bump the fee
        hww.sendrawtransaction(res["hex"])

        self.log.info('Prepare fee bumped mock PSBT')

        # Now that the transaction is broadcast, bump fee in mock wallet:
        orig_tx_id = res["txid"]
        mock_psbt_bumped = mock_wallet.psbtbumpfee(orig_tx_id)["psbt"]
        mock_psbt_bumped_signed = mock_wallet.walletprocesspsbt(psbt=mock_psbt_bumped, sign=True, sighashtype="ALL", bip32derivs=True)

        with open(os.path.join(self.nodes[1].cwd, "mock_psbt"), "w", encoding="utf8") as f:
            f.write(mock_psbt_bumped_signed["psbt"])

        self.log.info('Test bumpfee using hww1')

        # Bump fee
        res = hww.bumpfee(orig_tx_id)
        assert_greater_than(res["fee"], res["origfee"])
        assert_equal(res["errors"], [])

        # # Handle error thrown by script
        # self.set_mock_result(self.nodes[4], "2")
        # assert_raises_rpc_error(-1, 'Unable to parse JSON',
        #     hww4.signerprocesspsbt, psbt_orig, "00000001"
        # )
        # self.clear_mock_result(self.nodes[4])

    def test_invalid_signer(self):
        self.log.debug(f"-signer={self.mock_invalid_signer_path()}")
        self.log.info('Test invalid external signer')
        assert_raises_rpc_error(-1, "Invalid descriptor", self.nodes[1].createwallet, wallet_name='hww_invalid', disable_private_keys=True, descriptors=True, external_signer=True)

    def test_multiple_signers(self):
        self.log.debug(f"-signer={self.mock_multi_signers_path()}")
        self.log.info('Test multiple external signers')

        assert_raises_rpc_error(-1, "GetExternalSigner: More than one external signer found", self.nodes[1].createwallet, wallet_name='multi_hww', disable_private_keys=True, descriptors=True, external_signer=True)

if __name__ == '__main__':
    WalletSignerTest().main()<|MERGE_RESOLUTION|>--- conflicted
+++ resolved
@@ -169,13 +169,8 @@
         assert_equal(result[0], {'success': True})
         assert_equal(result[1], {'success': True})
         assert_equal(mock_wallet.getwalletinfo()["txcount"], 1)
-<<<<<<< HEAD
         dest = self.nodes[0].getnewaddress("", 'bech32')
-        mock_psbt = mock_wallet.walletcreatefundedpsbt([], {dest:0.5}, 0, {}, True)['psbt']
-=======
-        dest = self.nodes[0].getnewaddress(address_type='bech32')
         mock_psbt = mock_wallet.walletcreatefundedpsbt([], {dest:0.5}, 0, {'replaceable': True}, True)['psbt']
->>>>>>> f3bc1a72
         mock_psbt_signed = mock_wallet.walletprocesspsbt(psbt=mock_psbt, sign=True, sighashtype="ALL", bip32derivs=True)
         mock_psbt_final = mock_wallet.finalizepsbt(mock_psbt_signed["psbt"])
         mock_tx = mock_psbt_final["hex"]
