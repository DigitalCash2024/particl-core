#!/usr/bin/env python3
# Copyright (c) 2018-2022 The Bitcoin Core developers
# Distributed under the MIT software license, see the accompanying
# file COPYING or http://www.opensource.org/licenses/mit-license.php.
"""Test bitcoin-wallet."""

import os
import stat
import subprocess
import textwrap

from collections import OrderedDict

from test_framework.test_framework import BitcoinTestFramework
from test_framework.util import (
    assert_equal,
    sha256sum_file,
)


class ToolWalletTest(BitcoinTestFramework):
    def add_options(self, parser):
        self.add_wallet_options(parser)

    def set_test_params(self):
        self.num_nodes = 1
        self.setup_clean_chain = True
        self.rpc_timeout = 120

    def skip_test_if_missing_module(self):
        self.skip_if_no_wallet()
        self.skip_if_no_wallet_tool()

    def bitcoin_wallet_process(self, *args):
<<<<<<< HEAD
        default_args = ['-datadir={}'.format(self.nodes[0].datadir), '-chain=%s' % self.chain, '-btcmode']
=======
        default_args = ['-datadir={}'.format(self.nodes[0].datadir_path), '-chain=%s' % self.chain]
>>>>>>> 06d469c2
        if not self.options.descriptors and 'create' in args:
            default_args.append('-legacy')

        return subprocess.Popen([self.options.bitcoinwallet] + default_args + list(args), stdin=subprocess.PIPE, stdout=subprocess.PIPE, stderr=subprocess.PIPE, text=True)

    def assert_raises_tool_error(self, error, *args):
        p = self.bitcoin_wallet_process(*args)
        stdout, stderr = p.communicate()
        assert_equal(p.poll(), 1)
        assert_equal(stdout, '')
        assert_equal(stderr.strip(), error)

    def assert_tool_output(self, output, *args):
        p = self.bitcoin_wallet_process(*args)
        stdout, stderr = p.communicate()
        assert_equal(stderr, '')
        assert_equal(stdout, output)
        assert_equal(p.poll(), 0)

    def wallet_shasum(self):
        return sha256sum_file(self.wallet_path).hex()

    def wallet_timestamp(self):
        return os.path.getmtime(self.wallet_path)

    def wallet_permissions(self):
        return oct(os.lstat(self.wallet_path).st_mode)[-3:]

    def log_wallet_timestamp_comparison(self, old, new):
        result = 'unchanged' if new == old else 'increased!'
        self.log.debug('Wallet file timestamp {}'.format(result))

    def get_expected_info_output(self, name="", transactions=0, keypool=2, address=0, imported_privs=0):
        wallet_name = self.default_wallet_name if name == "" else name
        if self.options.descriptors:
            output_types = 4  # p2pkh, p2sh, segwit, bech32m
            return textwrap.dedent('''\
                Wallet info
                ===========
                Name: %s
                Format: sqlite
                Descriptors: yes
                Encrypted: no
                HD (hd seed available): yes
                Keypool Size: %d
                Transactions: %d
                Address Book: %d
            ''' % (wallet_name, keypool * output_types, transactions, imported_privs * 3 + address))
        else:
            output_types = 3  # p2pkh, p2sh, segwit. Legacy wallets do not support bech32m.
            return textwrap.dedent('''\
                Wallet info
                ===========
                Name: %s
                Format: bdb
                Descriptors: no
                Encrypted: no
                HD (hd seed available): yes
                Keypool Size: %d
                Transactions: %d
                Address Book: %d
            ''' % (wallet_name, keypool, transactions, (address + imported_privs) * output_types))

    def read_dump(self, filename):
        dump = OrderedDict()
        with open(filename, "r", encoding="utf8") as f:
            for row in f:
                row = row.strip()
                key, value = row.split(',')
                dump[key] = value
        return dump

    def assert_is_sqlite(self, filename):
        with open(filename, 'rb') as f:
            file_magic = f.read(16)
            assert file_magic == b'SQLite format 3\x00'

    def assert_is_bdb(self, filename):
        with open(filename, 'rb') as f:
            f.seek(12, 0)
            file_magic = f.read(4)
            assert file_magic == b'\x00\x05\x31\x62' or file_magic == b'\x62\x31\x05\x00'

    def write_dump(self, dump, filename, magic=None, skip_checksum=False):
        if magic is None:
            magic = "BITCOIN_CORE_WALLET_DUMP"
        with open(filename, "w", encoding="utf8") as f:
            row = ",".join([magic, dump[magic]]) + "\n"
            f.write(row)
            for k, v in dump.items():
                if k == magic or k == "checksum":
                    continue
                row = ",".join([k, v]) + "\n"
                f.write(row)
            if not skip_checksum:
                row = ",".join(["checksum", dump["checksum"]]) + "\n"
                f.write(row)

    def assert_dump(self, expected, received):
        e = expected.copy()
        r = received.copy()

        # BDB will add a "version" record that is not present in sqlite
        # In that case, we should ignore this record in both
        # But because this also effects the checksum, we also need to drop that.
        v_key = "0776657273696f6e" # Version key
        if v_key in e and v_key not in r:
            del e[v_key]
            del e["checksum"]
            del r["checksum"]
        if v_key not in e and v_key in r:
            del r[v_key]
            del e["checksum"]
            del r["checksum"]

        assert_equal(len(e), len(r))
        for k, v in e.items():
            assert_equal(v, r[k])

    def do_tool_createfromdump(self, wallet_name, dumpfile, file_format=None):
        dumppath = self.nodes[0].datadir_path / dumpfile
        rt_dumppath = self.nodes[0].datadir_path / "rt-{}.dump".format(wallet_name)

        dump_data = self.read_dump(dumppath)

        args = ["-wallet={}".format(wallet_name),
                "-dumpfile={}".format(dumppath)]
        if file_format is not None:
            args.append("-format={}".format(file_format))
        args.append("createfromdump")

        load_output = ""
        if file_format is not None and file_format != dump_data["format"]:
            load_output += "Warning: Dumpfile wallet format \"{}\" does not match command line specified format \"{}\".\n".format(dump_data["format"], file_format)
        self.assert_tool_output(load_output, *args)
        assert (self.nodes[0].wallets_path / wallet_name).is_dir()

        self.assert_tool_output("The dumpfile may contain private keys. To ensure the safety of your Particl, do not share the dumpfile.\n", '-wallet={}'.format(wallet_name), '-dumpfile={}'.format(rt_dumppath), 'dump')

        rt_dump_data = self.read_dump(rt_dumppath)
        wallet_dat = self.nodes[0].wallets_path / wallet_name / "wallet.dat"
        if rt_dump_data["format"] == "bdb":
            self.assert_is_bdb(wallet_dat)
        else:
            self.assert_is_sqlite(wallet_dat)

    def test_invalid_tool_commands_and_args(self):
        self.log.info('Testing that various invalid commands raise with specific error messages')
        self.assert_raises_tool_error("Error parsing command line arguments: Invalid command 'foo'", 'foo')
        # `bitcoin-wallet help` raises an error. Use `bitcoin-wallet -help`.
        self.assert_raises_tool_error("Error parsing command line arguments: Invalid command 'help'", 'help')
        self.assert_raises_tool_error('Error: Additional arguments provided (create). Methods do not take arguments. Please refer to `-help`.', 'info', 'create')
        self.assert_raises_tool_error('Error parsing command line arguments: Invalid parameter -foo', '-foo')
        self.assert_raises_tool_error('No method provided. Run `particl-wallet -help` for valid methods.')
        self.assert_raises_tool_error('Wallet name must be provided when creating a new wallet.', 'create')
        locked_dir = self.nodes[0].wallets_path
        error = 'Error initializing wallet database environment "{}"!'.format(locked_dir)
        if self.options.descriptors:
            error = f"SQLiteDatabase: Unable to obtain an exclusive lock on the database, is it being used by another instance of {self.config['environment']['PACKAGE_NAME']}?"
        self.assert_raises_tool_error(
            error,
            '-wallet=' + self.default_wallet_name,
            'info',
        )
        path = self.nodes[0].wallets_path / "nonexistent.dat"
        self.assert_raises_tool_error("Failed to load database path '{}'. Path does not exist.".format(path), '-wallet=nonexistent.dat', 'info')

    def test_tool_wallet_info(self):
        # Stop the node to close the wallet to call the info command.
        self.stop_node(0)
        self.log.info('Calling wallet tool info, testing output')
        #
        # TODO: Wallet tool info should work with wallet file permissions set to
        # read-only without raising:
        # "Error loading wallet.dat. Is wallet being used by another process?"
        # The following lines should be uncommented and the tests still succeed:
        #
        # self.log.debug('Setting wallet file permissions to 400 (read-only)')
        # os.chmod(self.wallet_path, stat.S_IRUSR)
        # assert self.wallet_permissions() in ['400', '666'] # Sanity check. 666 because Appveyor.
        # shasum_before = self.wallet_shasum()
        timestamp_before = self.wallet_timestamp()
        self.log.debug('Wallet file timestamp before calling info: {}'.format(timestamp_before))
        out = self.get_expected_info_output(imported_privs=1)
        self.assert_tool_output(out, '-wallet=' + self.default_wallet_name, 'info')
        timestamp_after = self.wallet_timestamp()
        self.log.debug('Wallet file timestamp after calling info: {}'.format(timestamp_after))
        self.log_wallet_timestamp_comparison(timestamp_before, timestamp_after)
        self.log.debug('Setting wallet file permissions back to 600 (read/write)')
        os.chmod(self.wallet_path, stat.S_IRUSR | stat.S_IWUSR)
        assert self.wallet_permissions() in ['600', '666']  # Sanity check. 666 because Appveyor.
        #
        # TODO: Wallet tool info should not write to the wallet file.
        # The following lines should be uncommented and the tests still succeed:
        #
        # assert_equal(timestamp_before, timestamp_after)
        # shasum_after = self.wallet_shasum()
        # assert_equal(shasum_before, shasum_after)
        # self.log.debug('Wallet file shasum unchanged\n')

    def test_tool_wallet_info_after_transaction(self):
        """
        Mutate the wallet with a transaction to verify that the info command
        output changes accordingly.
        """
        self.start_node(0)
        self.log.info('Generating transaction to mutate wallet')
        self.generate(self.nodes[0], 1)
        self.stop_node(0)

        self.log.info('Calling wallet tool info after generating a transaction, testing output')
        shasum_before = self.wallet_shasum()
        timestamp_before = self.wallet_timestamp()
        self.log.debug('Wallet file timestamp before calling info: {}'.format(timestamp_before))
        out = self.get_expected_info_output(transactions=1, imported_privs=1)
        self.assert_tool_output(out, '-wallet=' + self.default_wallet_name, 'info')
        shasum_after = self.wallet_shasum()
        timestamp_after = self.wallet_timestamp()
        self.log.debug('Wallet file timestamp after calling info: {}'.format(timestamp_after))
        self.log_wallet_timestamp_comparison(timestamp_before, timestamp_after)
        #
        # TODO: Wallet tool info should not write to the wallet file.
        # This assertion should be uncommented and succeed:
        # assert_equal(timestamp_before, timestamp_after)
        assert_equal(shasum_before, shasum_after)
        self.log.debug('Wallet file shasum unchanged\n')

    def test_tool_wallet_create_on_existing_wallet(self):
        self.log.info('Calling wallet tool create on an existing wallet, testing output')
        shasum_before = self.wallet_shasum()
        timestamp_before = self.wallet_timestamp()
        self.log.debug('Wallet file timestamp before calling create: {}'.format(timestamp_before))
        out = "Topping up keypool...\n" + self.get_expected_info_output(name="foo", keypool=2000)
        self.assert_tool_output(out, '-wallet=foo', 'create')
        shasum_after = self.wallet_shasum()
        timestamp_after = self.wallet_timestamp()
        self.log.debug('Wallet file timestamp after calling create: {}'.format(timestamp_after))
        self.log_wallet_timestamp_comparison(timestamp_before, timestamp_after)
        assert_equal(timestamp_before, timestamp_after)
        assert_equal(shasum_before, shasum_after)
        self.log.debug('Wallet file shasum unchanged\n')

    def test_getwalletinfo_on_different_wallet(self):
        self.log.info('Starting node with arg -wallet=foo')
        self.start_node(0, ['-nowallet', '-wallet=foo'])

        self.log.info('Calling getwalletinfo on a different wallet ("foo"), testing output')
        shasum_before = self.wallet_shasum()
        timestamp_before = self.wallet_timestamp()
        self.log.debug('Wallet file timestamp before calling getwalletinfo: {}'.format(timestamp_before))
        out = self.nodes[0].getwalletinfo()
        self.stop_node(0)

        shasum_after = self.wallet_shasum()
        timestamp_after = self.wallet_timestamp()
        self.log.debug('Wallet file timestamp after calling getwalletinfo: {}'.format(timestamp_after))

        assert_equal(0, out['txcount'])
        if not self.options.descriptors:
            assert_equal(1000, out['keypoolsize'])
            assert_equal(1000, out['keypoolsize_hd_internal'])
            assert_equal(True, 'hdseedid' in out)
        else:
            assert_equal(4000, out['keypoolsize'])
            assert_equal(4000, out['keypoolsize_hd_internal'])

        self.log_wallet_timestamp_comparison(timestamp_before, timestamp_after)
        assert_equal(timestamp_before, timestamp_after)
        assert_equal(shasum_after, shasum_before)
        self.log.debug('Wallet file shasum unchanged\n')

    def test_salvage(self):
        # TODO: Check salvage actually salvages and doesn't break things. https://github.com/bitcoin/bitcoin/issues/7463
        self.log.info('Check salvage')
        self.start_node(0)
        self.nodes[0].createwallet("salvage")
        self.stop_node(0)

        self.assert_tool_output('', '-wallet=salvage', 'salvage')

    def test_dump_createfromdump(self):
        self.start_node(0)
        self.nodes[0].createwallet("todump")
        file_format = self.nodes[0].get_wallet_rpc("todump").getwalletinfo()["format"]
        self.nodes[0].createwallet("todump2")
        self.stop_node(0)

        self.log.info('Checking dump arguments')
        self.assert_raises_tool_error('No dump file provided. To use dump, -dumpfile=<filename> must be provided.', '-wallet=todump', 'dump')

        self.log.info('Checking basic dump')
<<<<<<< HEAD
        wallet_dump = os.path.join(self.nodes[0].datadir, "wallet.dump")
        self.assert_tool_output('The dumpfile may contain private keys. To ensure the safety of your Particl, do not share the dumpfile.\n', '-wallet=todump', '-dumpfile={}'.format(wallet_dump), 'dump')
=======
        wallet_dump = self.nodes[0].datadir_path / "wallet.dump"
        self.assert_tool_output('The dumpfile may contain private keys. To ensure the safety of your Bitcoin, do not share the dumpfile.\n', '-wallet=todump', '-dumpfile={}'.format(wallet_dump), 'dump')
>>>>>>> 06d469c2

        dump_data = self.read_dump(wallet_dump)
        orig_dump = dump_data.copy()
        # Check the dump magic
        assert_equal(dump_data['BITCOIN_CORE_WALLET_DUMP'], '1')
        # Check the file format
        assert_equal(dump_data["format"], file_format)

        self.log.info('Checking that a dumpfile cannot be overwritten')
        self.assert_raises_tool_error('File {} already exists. If you are sure this is what you want, move it out of the way first.'.format(wallet_dump),  '-wallet=todump2', '-dumpfile={}'.format(wallet_dump), 'dump')

        self.log.info('Checking createfromdump arguments')
        self.assert_raises_tool_error('No dump file provided. To use createfromdump, -dumpfile=<filename> must be provided.', '-wallet=todump', 'createfromdump')
        non_exist_dump = self.nodes[0].datadir_path / "wallet.nodump"
        self.assert_raises_tool_error('Unknown wallet file format "notaformat" provided. Please provide one of "bdb" or "sqlite".', '-wallet=todump', '-format=notaformat', '-dumpfile={}'.format(wallet_dump), 'createfromdump')
        self.assert_raises_tool_error('Dump file {} does not exist.'.format(non_exist_dump), '-wallet=todump', '-dumpfile={}'.format(non_exist_dump), 'createfromdump')
        wallet_path = self.nodes[0].wallets_path / "todump2"
        self.assert_raises_tool_error('Failed to create database path \'{}\'. Database already exists.'.format(wallet_path), '-wallet=todump2', '-dumpfile={}'.format(wallet_dump), 'createfromdump')
        self.assert_raises_tool_error("The -descriptors option can only be used with the 'create' command.", '-descriptors', '-wallet=todump2', '-dumpfile={}'.format(wallet_dump), 'createfromdump')

        self.log.info('Checking createfromdump')
        self.do_tool_createfromdump("load", "wallet.dump")
        if self.is_bdb_compiled():
            self.do_tool_createfromdump("load-bdb", "wallet.dump", "bdb")
        if self.is_sqlite_compiled():
            self.do_tool_createfromdump("load-sqlite", "wallet.dump", "sqlite")

        self.log.info('Checking createfromdump handling of magic and versions')
        bad_ver_wallet_dump = self.nodes[0].datadir_path / "wallet-bad_ver1.dump"
        dump_data["BITCOIN_CORE_WALLET_DUMP"] = "0"
        self.write_dump(dump_data, bad_ver_wallet_dump)
        self.assert_raises_tool_error('Error: Dumpfile version is not supported. This version of particl-wallet only supports version 1 dumpfiles. Got dumpfile with version 0', '-wallet=badload', '-dumpfile={}'.format(bad_ver_wallet_dump), 'createfromdump')
        assert not (self.nodes[0].wallets_path / "badload").is_dir()
        bad_ver_wallet_dump = self.nodes[0].datadir_path / "wallet-bad_ver2.dump"
        dump_data["BITCOIN_CORE_WALLET_DUMP"] = "2"
        self.write_dump(dump_data, bad_ver_wallet_dump)
        self.assert_raises_tool_error('Error: Dumpfile version is not supported. This version of particl-wallet only supports version 1 dumpfiles. Got dumpfile with version 2', '-wallet=badload', '-dumpfile={}'.format(bad_ver_wallet_dump), 'createfromdump')
        assert not (self.nodes[0].wallets_path / "badload").is_dir()
        bad_magic_wallet_dump = self.nodes[0].datadir_path / "wallet-bad_magic.dump"
        del dump_data["BITCOIN_CORE_WALLET_DUMP"]
        dump_data["not_the_right_magic"] = "1"
        self.write_dump(dump_data, bad_magic_wallet_dump, "not_the_right_magic")
        self.assert_raises_tool_error('Error: Dumpfile identifier record is incorrect. Got "not_the_right_magic", expected "BITCOIN_CORE_WALLET_DUMP".', '-wallet=badload', '-dumpfile={}'.format(bad_magic_wallet_dump), 'createfromdump')
        assert not (self.nodes[0].wallets_path / "badload").is_dir()

        self.log.info('Checking createfromdump handling of checksums')
        bad_sum_wallet_dump = self.nodes[0].datadir_path / "wallet-bad_sum1.dump"
        dump_data = orig_dump.copy()
        checksum = dump_data["checksum"]
        dump_data["checksum"] = "1" * 64
        self.write_dump(dump_data, bad_sum_wallet_dump)
        self.assert_raises_tool_error('Error: Dumpfile checksum does not match. Computed {}, expected {}'.format(checksum, "1" * 64), '-wallet=bad', '-dumpfile={}'.format(bad_sum_wallet_dump), 'createfromdump')
        assert not (self.nodes[0].wallets_path / "badload").is_dir()
        bad_sum_wallet_dump = self.nodes[0].datadir_path / "wallet-bad_sum2.dump"
        del dump_data["checksum"]
        self.write_dump(dump_data, bad_sum_wallet_dump, skip_checksum=True)
        self.assert_raises_tool_error('Error: Missing checksum', '-wallet=badload', '-dumpfile={}'.format(bad_sum_wallet_dump), 'createfromdump')
        assert not (self.nodes[0].wallets_path / "badload").is_dir()
        bad_sum_wallet_dump = self.nodes[0].datadir_path / "wallet-bad_sum3.dump"
        dump_data["checksum"] = "2" * 10
        self.write_dump(dump_data, bad_sum_wallet_dump)
        self.assert_raises_tool_error('Error: Checksum is not the correct size', '-wallet=badload', '-dumpfile={}'.format(bad_sum_wallet_dump), 'createfromdump')
        assert not (self.nodes[0].wallets_path / "badload").is_dir()
        dump_data["checksum"] = "3" * 66
        self.write_dump(dump_data, bad_sum_wallet_dump)
        self.assert_raises_tool_error('Error: Checksum is not the correct size', '-wallet=badload', '-dumpfile={}'.format(bad_sum_wallet_dump), 'createfromdump')
        assert not (self.nodes[0].wallets_path / "badload").is_dir()

    def test_chainless_conflicts(self):
        self.log.info("Test wallet tool when wallet contains conflicting transactions")
        self.restart_node(0)
        self.generate(self.nodes[0], 101)

        def_wallet = self.nodes[0].get_wallet_rpc(self.default_wallet_name)

        self.nodes[0].createwallet("conflicts")
        wallet = self.nodes[0].get_wallet_rpc("conflicts")
        def_wallet.sendtoaddress(wallet.getnewaddress(), 10)
        self.generate(self.nodes[0], 1)

        # parent tx
        parent_txid = wallet.sendtoaddress(wallet.getnewaddress(), 9)
        parent_txid_bytes = bytes.fromhex(parent_txid)[::-1]
        conflict_utxo = wallet.gettransaction(txid=parent_txid, verbose=True)["decoded"]["vin"][0]

        # The specific assertion in MarkConflicted being tested requires that the parent tx is already loaded
        # by the time the child tx is loaded. Since transactions end up being loaded in txid order due to how both
        # and sqlite store things, we can just grind the child tx until it has a txid that is greater than the parent's.
        locktime = 500000000 # Use locktime as nonce, starting at unix timestamp minimum
        addr = wallet.getnewaddress()
        while True:
            child_send_res = wallet.send(outputs=[{addr: 8}], add_to_wallet=False, locktime=locktime)
            child_txid = child_send_res["txid"]
            child_txid_bytes = bytes.fromhex(child_txid)[::-1]
            if (child_txid_bytes > parent_txid_bytes):
                wallet.sendrawtransaction(child_send_res["hex"])
                break
            locktime += 1

        # conflict with parent
        conflict_unsigned = self.nodes[0].createrawtransaction(inputs=[conflict_utxo], outputs=[{wallet.getnewaddress(): 9.9999}])
        conflict_signed = wallet.signrawtransactionwithwallet(conflict_unsigned)["hex"]
        conflict_txid = self.nodes[0].sendrawtransaction(conflict_signed)
        self.generate(self.nodes[0], 1)
        assert_equal(wallet.gettransaction(txid=parent_txid)["confirmations"], -1)
        assert_equal(wallet.gettransaction(txid=child_txid)["confirmations"], -1)
        assert_equal(wallet.gettransaction(txid=conflict_txid)["confirmations"], 1)

        self.stop_node(0)

        # Wallet tool should successfully give info for this wallet
        expected_output = textwrap.dedent(f'''\
            Wallet info
            ===========
            Name: conflicts
            Format: {"sqlite" if self.options.descriptors else "bdb"}
            Descriptors: {"yes" if self.options.descriptors else "no"}
            Encrypted: no
            HD (hd seed available): yes
            Keypool Size: {"8" if self.options.descriptors else "1"}
            Transactions: 4
            Address Book: 4
        ''')
        self.assert_tool_output(expected_output, "-wallet=conflicts", "info")

    def run_test(self):
        self.wallet_path = self.nodes[0].wallets_path / self.default_wallet_name / self.wallet_data_filename
        self.test_invalid_tool_commands_and_args()
        # Warning: The following tests are order-dependent.
        self.test_tool_wallet_info()
        self.test_tool_wallet_info_after_transaction()
        self.test_tool_wallet_create_on_existing_wallet()
        self.test_getwalletinfo_on_different_wallet()
        if not self.options.descriptors:
            # Salvage is a legacy wallet only thing
            self.test_salvage()
        self.test_dump_createfromdump()
        self.test_chainless_conflicts()

if __name__ == '__main__':
    ToolWalletTest().main()<|MERGE_RESOLUTION|>--- conflicted
+++ resolved
@@ -32,11 +32,7 @@
         self.skip_if_no_wallet_tool()
 
     def bitcoin_wallet_process(self, *args):
-<<<<<<< HEAD
-        default_args = ['-datadir={}'.format(self.nodes[0].datadir), '-chain=%s' % self.chain, '-btcmode']
-=======
-        default_args = ['-datadir={}'.format(self.nodes[0].datadir_path), '-chain=%s' % self.chain]
->>>>>>> 06d469c2
+        default_args = ['-datadir={}'.format(self.nodes[0].datadir_path), '-chain=%s' % self.chain, '-btcmode']
         if not self.options.descriptors and 'create' in args:
             default_args.append('-legacy')
 
@@ -328,13 +324,8 @@
         self.assert_raises_tool_error('No dump file provided. To use dump, -dumpfile=<filename> must be provided.', '-wallet=todump', 'dump')
 
         self.log.info('Checking basic dump')
-<<<<<<< HEAD
-        wallet_dump = os.path.join(self.nodes[0].datadir, "wallet.dump")
+        wallet_dump = self.nodes[0].datadir_path / "wallet.dump"
         self.assert_tool_output('The dumpfile may contain private keys. To ensure the safety of your Particl, do not share the dumpfile.\n', '-wallet=todump', '-dumpfile={}'.format(wallet_dump), 'dump')
-=======
-        wallet_dump = self.nodes[0].datadir_path / "wallet.dump"
-        self.assert_tool_output('The dumpfile may contain private keys. To ensure the safety of your Bitcoin, do not share the dumpfile.\n', '-wallet=todump', '-dumpfile={}'.format(wallet_dump), 'dump')
->>>>>>> 06d469c2
 
         dump_data = self.read_dump(wallet_dump)
         orig_dump = dump_data.copy()
