#!/usr/bin/env python3
# Copyright (c) 2018-2022 The Bitcoin Core developers
# Distributed under the MIT software license, see the accompanying
# file COPYING or http://www.opensource.org/licenses/mit-license.php.
"""Test bitcoin-wallet."""

import hashlib
import os
import stat
import subprocess
import textwrap

from collections import OrderedDict

from test_framework.test_framework import BitcoinTestFramework
from test_framework.util import assert_equal

BUFFER_SIZE = 16 * 1024


class ToolWalletTest(BitcoinTestFramework):
    def add_options(self, parser):
        self.add_wallet_options(parser)

    def set_test_params(self):
        self.num_nodes = 1
        self.setup_clean_chain = True
        self.rpc_timeout = 120

    def skip_test_if_missing_module(self):
        self.skip_if_no_wallet()
        self.skip_if_no_wallet_tool()

    def bitcoin_wallet_process(self, *args):
<<<<<<< HEAD
        binary = self.config["environment"]["BUILDDIR"] + '/src/particl-wallet' + self.config["environment"]["EXEEXT"]
        default_args = ['-datadir={}'.format(self.nodes[0].datadir), '-chain=%s' % self.chain, '-btcmode']
=======
        default_args = ['-datadir={}'.format(self.nodes[0].datadir), '-chain=%s' % self.chain]
>>>>>>> ccd4db7d
        if not self.options.descriptors and 'create' in args:
            default_args.append('-legacy')

        return subprocess.Popen([self.options.bitcoinwallet] + default_args + list(args), stdin=subprocess.PIPE, stdout=subprocess.PIPE, stderr=subprocess.PIPE, text=True)

    def assert_raises_tool_error(self, error, *args):
        p = self.bitcoin_wallet_process(*args)
        stdout, stderr = p.communicate()
        assert_equal(p.poll(), 1)
        assert_equal(stdout, '')
        assert_equal(stderr.strip(), error)

    def assert_tool_output(self, output, *args):
        p = self.bitcoin_wallet_process(*args)
        stdout, stderr = p.communicate()
        assert_equal(stderr, '')
        assert_equal(stdout, output)
        assert_equal(p.poll(), 0)

    def wallet_shasum(self):
        h = hashlib.sha1()
        mv = memoryview(bytearray(BUFFER_SIZE))
        with open(self.wallet_path, 'rb', buffering=0) as f:
            for n in iter(lambda: f.readinto(mv), 0):
                h.update(mv[:n])
        return h.hexdigest()

    def wallet_timestamp(self):
        return os.path.getmtime(self.wallet_path)

    def wallet_permissions(self):
        return oct(os.lstat(self.wallet_path).st_mode)[-3:]

    def log_wallet_timestamp_comparison(self, old, new):
        result = 'unchanged' if new == old else 'increased!'
        self.log.debug('Wallet file timestamp {}'.format(result))

    def get_expected_info_output(self, name="", transactions=0, keypool=2, address=0, imported_privs=0):
        wallet_name = self.default_wallet_name if name == "" else name
        if self.options.descriptors:
            output_types = 4  # p2pkh, p2sh, segwit, bech32m
            return textwrap.dedent('''\
                Wallet info
                ===========
                Name: %s
                Format: sqlite
                Descriptors: yes
                Encrypted: no
                HD (hd seed available): yes
                Keypool Size: %d
                Transactions: %d
                Address Book: %d
            ''' % (wallet_name, keypool * output_types, transactions, imported_privs * 3 + address))
        else:
            output_types = 3  # p2pkh, p2sh, segwit. Legacy wallets do not support bech32m.
            return textwrap.dedent('''\
                Wallet info
                ===========
                Name: %s
                Format: bdb
                Descriptors: no
                Encrypted: no
                HD (hd seed available): yes
                Keypool Size: %d
                Transactions: %d
                Address Book: %d
            ''' % (wallet_name, keypool, transactions, (address + imported_privs) * output_types))

    def read_dump(self, filename):
        dump = OrderedDict()
        with open(filename, "r", encoding="utf8") as f:
            for row in f:
                row = row.strip()
                key, value = row.split(',')
                dump[key] = value
        return dump

    def assert_is_sqlite(self, filename):
        with open(filename, 'rb') as f:
            file_magic = f.read(16)
            assert file_magic == b'SQLite format 3\x00'

    def assert_is_bdb(self, filename):
        with open(filename, 'rb') as f:
            f.seek(12, 0)
            file_magic = f.read(4)
            assert file_magic == b'\x00\x05\x31\x62' or file_magic == b'\x62\x31\x05\x00'

    def write_dump(self, dump, filename, magic=None, skip_checksum=False):
        if magic is None:
            magic = "BITCOIN_CORE_WALLET_DUMP"
        with open(filename, "w", encoding="utf8") as f:
            row = ",".join([magic, dump[magic]]) + "\n"
            f.write(row)
            for k, v in dump.items():
                if k == magic or k == "checksum":
                    continue
                row = ",".join([k, v]) + "\n"
                f.write(row)
            if not skip_checksum:
                row = ",".join(["checksum", dump["checksum"]]) + "\n"
                f.write(row)

    def assert_dump(self, expected, received):
        e = expected.copy()
        r = received.copy()

        # BDB will add a "version" record that is not present in sqlite
        # In that case, we should ignore this record in both
        # But because this also effects the checksum, we also need to drop that.
        v_key = "0776657273696f6e" # Version key
        if v_key in e and v_key not in r:
            del e[v_key]
            del e["checksum"]
            del r["checksum"]
        if v_key not in e and v_key in r:
            del r[v_key]
            del e["checksum"]
            del r["checksum"]

        assert_equal(len(e), len(r))
        for k, v in e.items():
            assert_equal(v, r[k])

    def do_tool_createfromdump(self, wallet_name, dumpfile, file_format=None):
        dumppath = os.path.join(self.nodes[0].datadir, dumpfile)
        rt_dumppath = os.path.join(self.nodes[0].datadir, "rt-{}.dump".format(wallet_name))

        dump_data = self.read_dump(dumppath)

        args = ["-wallet={}".format(wallet_name),
                "-dumpfile={}".format(dumppath)]
        if file_format is not None:
            args.append("-format={}".format(file_format))
        args.append("createfromdump")

        load_output = ""
        if file_format is not None and file_format != dump_data["format"]:
            load_output += "Warning: Dumpfile wallet format \"{}\" does not match command line specified format \"{}\".\n".format(dump_data["format"], file_format)
        self.assert_tool_output(load_output, *args)
        assert os.path.isdir(os.path.join(self.nodes[0].datadir, "regtest/wallets", wallet_name))

        self.assert_tool_output("The dumpfile may contain private keys. To ensure the safety of your Particl, do not share the dumpfile.\n", '-wallet={}'.format(wallet_name), '-dumpfile={}'.format(rt_dumppath), 'dump')

        rt_dump_data = self.read_dump(rt_dumppath)
        wallet_dat = os.path.join(self.nodes[0].datadir, "regtest/wallets/", wallet_name, "wallet.dat")
        if rt_dump_data["format"] == "bdb":
            self.assert_is_bdb(wallet_dat)
        else:
            self.assert_is_sqlite(wallet_dat)

    def test_invalid_tool_commands_and_args(self):
        self.log.info('Testing that various invalid commands raise with specific error messages')
        self.assert_raises_tool_error("Error parsing command line arguments: Invalid command 'foo'", 'foo')
        # `bitcoin-wallet help` raises an error. Use `bitcoin-wallet -help`.
        self.assert_raises_tool_error("Error parsing command line arguments: Invalid command 'help'", 'help')
        self.assert_raises_tool_error('Error: Additional arguments provided (create). Methods do not take arguments. Please refer to `-help`.', 'info', 'create')
        self.assert_raises_tool_error('Error parsing command line arguments: Invalid parameter -foo', '-foo')
        self.assert_raises_tool_error('No method provided. Run `particl-wallet -help` for valid methods.')
        self.assert_raises_tool_error('Wallet name must be provided when creating a new wallet.', 'create')
        locked_dir = os.path.join(self.options.tmpdir, "node0", "regtest", "wallets")
        error = 'Error initializing wallet database environment "{}"!'.format(locked_dir)
        if self.options.descriptors:
            error = f"SQLiteDatabase: Unable to obtain an exclusive lock on the database, is it being used by another instance of {self.config['environment']['PACKAGE_NAME']}?"
        self.assert_raises_tool_error(
            error,
            '-wallet=' + self.default_wallet_name,
            'info',
        )
        path = os.path.join(self.options.tmpdir, "node0", "regtest", "wallets", "nonexistent.dat")
        self.assert_raises_tool_error("Failed to load database path '{}'. Path does not exist.".format(path), '-wallet=nonexistent.dat', 'info')

    def test_tool_wallet_info(self):
        # Stop the node to close the wallet to call the info command.
        self.stop_node(0)
        self.log.info('Calling wallet tool info, testing output')
        #
        # TODO: Wallet tool info should work with wallet file permissions set to
        # read-only without raising:
        # "Error loading wallet.dat. Is wallet being used by another process?"
        # The following lines should be uncommented and the tests still succeed:
        #
        # self.log.debug('Setting wallet file permissions to 400 (read-only)')
        # os.chmod(self.wallet_path, stat.S_IRUSR)
        # assert self.wallet_permissions() in ['400', '666'] # Sanity check. 666 because Appveyor.
        # shasum_before = self.wallet_shasum()
        timestamp_before = self.wallet_timestamp()
        self.log.debug('Wallet file timestamp before calling info: {}'.format(timestamp_before))
        out = self.get_expected_info_output(imported_privs=1)
        self.assert_tool_output(out, '-wallet=' + self.default_wallet_name, 'info')
        timestamp_after = self.wallet_timestamp()
        self.log.debug('Wallet file timestamp after calling info: {}'.format(timestamp_after))
        self.log_wallet_timestamp_comparison(timestamp_before, timestamp_after)
        self.log.debug('Setting wallet file permissions back to 600 (read/write)')
        os.chmod(self.wallet_path, stat.S_IRUSR | stat.S_IWUSR)
        assert self.wallet_permissions() in ['600', '666']  # Sanity check. 666 because Appveyor.
        #
        # TODO: Wallet tool info should not write to the wallet file.
        # The following lines should be uncommented and the tests still succeed:
        #
        # assert_equal(timestamp_before, timestamp_after)
        # shasum_after = self.wallet_shasum()
        # assert_equal(shasum_before, shasum_after)
        # self.log.debug('Wallet file shasum unchanged\n')

    def test_tool_wallet_info_after_transaction(self):
        """
        Mutate the wallet with a transaction to verify that the info command
        output changes accordingly.
        """
        self.start_node(0)
        self.log.info('Generating transaction to mutate wallet')
        self.generate(self.nodes[0], 1)
        self.stop_node(0)

        self.log.info('Calling wallet tool info after generating a transaction, testing output')
        shasum_before = self.wallet_shasum()
        timestamp_before = self.wallet_timestamp()
        self.log.debug('Wallet file timestamp before calling info: {}'.format(timestamp_before))
        out = self.get_expected_info_output(transactions=1, imported_privs=1)
        self.assert_tool_output(out, '-wallet=' + self.default_wallet_name, 'info')
        shasum_after = self.wallet_shasum()
        timestamp_after = self.wallet_timestamp()
        self.log.debug('Wallet file timestamp after calling info: {}'.format(timestamp_after))
        self.log_wallet_timestamp_comparison(timestamp_before, timestamp_after)
        #
        # TODO: Wallet tool info should not write to the wallet file.
        # This assertion should be uncommented and succeed:
        # assert_equal(timestamp_before, timestamp_after)
        assert_equal(shasum_before, shasum_after)
        self.log.debug('Wallet file shasum unchanged\n')

    def test_tool_wallet_create_on_existing_wallet(self):
        self.log.info('Calling wallet tool create on an existing wallet, testing output')
        shasum_before = self.wallet_shasum()
        timestamp_before = self.wallet_timestamp()
        self.log.debug('Wallet file timestamp before calling create: {}'.format(timestamp_before))
        out = "Topping up keypool...\n" + self.get_expected_info_output(name="foo", keypool=2000)
        self.assert_tool_output(out, '-wallet=foo', 'create')
        shasum_after = self.wallet_shasum()
        timestamp_after = self.wallet_timestamp()
        self.log.debug('Wallet file timestamp after calling create: {}'.format(timestamp_after))
        self.log_wallet_timestamp_comparison(timestamp_before, timestamp_after)
        assert_equal(timestamp_before, timestamp_after)
        assert_equal(shasum_before, shasum_after)
        self.log.debug('Wallet file shasum unchanged\n')

    def test_getwalletinfo_on_different_wallet(self):
        self.log.info('Starting node with arg -wallet=foo')
        self.start_node(0, ['-nowallet', '-wallet=foo'])

        self.log.info('Calling getwalletinfo on a different wallet ("foo"), testing output')
        shasum_before = self.wallet_shasum()
        timestamp_before = self.wallet_timestamp()
        self.log.debug('Wallet file timestamp before calling getwalletinfo: {}'.format(timestamp_before))
        out = self.nodes[0].getwalletinfo()
        self.stop_node(0)

        shasum_after = self.wallet_shasum()
        timestamp_after = self.wallet_timestamp()
        self.log.debug('Wallet file timestamp after calling getwalletinfo: {}'.format(timestamp_after))

        assert_equal(0, out['txcount'])
        if not self.options.descriptors:
            assert_equal(1000, out['keypoolsize'])
            assert_equal(1000, out['keypoolsize_hd_internal'])
            assert_equal(True, 'hdseedid' in out)
        else:
            assert_equal(4000, out['keypoolsize'])
            assert_equal(4000, out['keypoolsize_hd_internal'])

        self.log_wallet_timestamp_comparison(timestamp_before, timestamp_after)
        assert_equal(timestamp_before, timestamp_after)
        assert_equal(shasum_after, shasum_before)
        self.log.debug('Wallet file shasum unchanged\n')

    def test_salvage(self):
        # TODO: Check salvage actually salvages and doesn't break things. https://github.com/bitcoin/bitcoin/issues/7463
        self.log.info('Check salvage')
        self.start_node(0)
        self.nodes[0].createwallet("salvage")
        self.stop_node(0)

        self.assert_tool_output('', '-wallet=salvage', 'salvage')

    def test_dump_createfromdump(self):
        self.start_node(0)
        self.nodes[0].createwallet("todump")
        file_format = self.nodes[0].get_wallet_rpc("todump").getwalletinfo()["format"]
        self.nodes[0].createwallet("todump2")
        self.stop_node(0)

        self.log.info('Checking dump arguments')
        self.assert_raises_tool_error('No dump file provided. To use dump, -dumpfile=<filename> must be provided.', '-wallet=todump', 'dump')

        self.log.info('Checking basic dump')
        wallet_dump = os.path.join(self.nodes[0].datadir, "wallet.dump")
        self.assert_tool_output('The dumpfile may contain private keys. To ensure the safety of your Particl, do not share the dumpfile.\n', '-wallet=todump', '-dumpfile={}'.format(wallet_dump), 'dump')

        dump_data = self.read_dump(wallet_dump)
        orig_dump = dump_data.copy()
        # Check the dump magic
        assert_equal(dump_data['BITCOIN_CORE_WALLET_DUMP'], '1')
        # Check the file format
        assert_equal(dump_data["format"], file_format)

        self.log.info('Checking that a dumpfile cannot be overwritten')
        self.assert_raises_tool_error('File {} already exists. If you are sure this is what you want, move it out of the way first.'.format(wallet_dump),  '-wallet=todump2', '-dumpfile={}'.format(wallet_dump), 'dump')

        self.log.info('Checking createfromdump arguments')
        self.assert_raises_tool_error('No dump file provided. To use createfromdump, -dumpfile=<filename> must be provided.', '-wallet=todump', 'createfromdump')
        non_exist_dump = os.path.join(self.nodes[0].datadir, "wallet.nodump")
        self.assert_raises_tool_error('Unknown wallet file format "notaformat" provided. Please provide one of "bdb" or "sqlite".', '-wallet=todump', '-format=notaformat', '-dumpfile={}'.format(wallet_dump), 'createfromdump')
        self.assert_raises_tool_error('Dump file {} does not exist.'.format(non_exist_dump), '-wallet=todump', '-dumpfile={}'.format(non_exist_dump), 'createfromdump')
        wallet_path = os.path.join(self.nodes[0].datadir, 'regtest', 'wallets', 'todump2')
        self.assert_raises_tool_error('Failed to create database path \'{}\'. Database already exists.'.format(wallet_path), '-wallet=todump2', '-dumpfile={}'.format(wallet_dump), 'createfromdump')
        self.assert_raises_tool_error("The -descriptors option can only be used with the 'create' command.", '-descriptors', '-wallet=todump2', '-dumpfile={}'.format(wallet_dump), 'createfromdump')

        self.log.info('Checking createfromdump')
        self.do_tool_createfromdump("load", "wallet.dump")
        if self.is_bdb_compiled():
            self.do_tool_createfromdump("load-bdb", "wallet.dump", "bdb")
        if self.is_sqlite_compiled():
            self.do_tool_createfromdump("load-sqlite", "wallet.dump", "sqlite")

        self.log.info('Checking createfromdump handling of magic and versions')
        bad_ver_wallet_dump = os.path.join(self.nodes[0].datadir, "wallet-bad_ver1.dump")
        dump_data["BITCOIN_CORE_WALLET_DUMP"] = "0"
        self.write_dump(dump_data, bad_ver_wallet_dump)
        self.assert_raises_tool_error('Error: Dumpfile version is not supported. This version of particl-wallet only supports version 1 dumpfiles. Got dumpfile with version 0', '-wallet=badload', '-dumpfile={}'.format(bad_ver_wallet_dump), 'createfromdump')
        assert not os.path.isdir(os.path.join(self.nodes[0].datadir, "regtest/wallets", "badload"))
        bad_ver_wallet_dump = os.path.join(self.nodes[0].datadir, "wallet-bad_ver2.dump")
        dump_data["BITCOIN_CORE_WALLET_DUMP"] = "2"
        self.write_dump(dump_data, bad_ver_wallet_dump)
        self.assert_raises_tool_error('Error: Dumpfile version is not supported. This version of particl-wallet only supports version 1 dumpfiles. Got dumpfile with version 2', '-wallet=badload', '-dumpfile={}'.format(bad_ver_wallet_dump), 'createfromdump')
        assert not os.path.isdir(os.path.join(self.nodes[0].datadir, "regtest/wallets", "badload"))
        bad_magic_wallet_dump = os.path.join(self.nodes[0].datadir, "wallet-bad_magic.dump")
        del dump_data["BITCOIN_CORE_WALLET_DUMP"]
        dump_data["not_the_right_magic"] = "1"
        self.write_dump(dump_data, bad_magic_wallet_dump, "not_the_right_magic")
        self.assert_raises_tool_error('Error: Dumpfile identifier record is incorrect. Got "not_the_right_magic", expected "BITCOIN_CORE_WALLET_DUMP".', '-wallet=badload', '-dumpfile={}'.format(bad_magic_wallet_dump), 'createfromdump')
        assert not os.path.isdir(os.path.join(self.nodes[0].datadir, "regtest/wallets", "badload"))

        self.log.info('Checking createfromdump handling of checksums')
        bad_sum_wallet_dump = os.path.join(self.nodes[0].datadir, "wallet-bad_sum1.dump")
        dump_data = orig_dump.copy()
        checksum = dump_data["checksum"]
        dump_data["checksum"] = "1" * 64
        self.write_dump(dump_data, bad_sum_wallet_dump)
        self.assert_raises_tool_error('Error: Dumpfile checksum does not match. Computed {}, expected {}'.format(checksum, "1" * 64), '-wallet=bad', '-dumpfile={}'.format(bad_sum_wallet_dump), 'createfromdump')
        assert not os.path.isdir(os.path.join(self.nodes[0].datadir, "regtest/wallets", "badload"))
        bad_sum_wallet_dump = os.path.join(self.nodes[0].datadir, "wallet-bad_sum2.dump")
        del dump_data["checksum"]
        self.write_dump(dump_data, bad_sum_wallet_dump, skip_checksum=True)
        self.assert_raises_tool_error('Error: Missing checksum', '-wallet=badload', '-dumpfile={}'.format(bad_sum_wallet_dump), 'createfromdump')
        assert not os.path.isdir(os.path.join(self.nodes[0].datadir, "regtest/wallets", "badload"))
        bad_sum_wallet_dump = os.path.join(self.nodes[0].datadir, "wallet-bad_sum3.dump")
        dump_data["checksum"] = "2" * 10
        self.write_dump(dump_data, bad_sum_wallet_dump)
        self.assert_raises_tool_error('Error: Checksum is not the correct size', '-wallet=badload', '-dumpfile={}'.format(bad_sum_wallet_dump), 'createfromdump')
        assert not os.path.isdir(os.path.join(self.nodes[0].datadir, "regtest/wallets", "badload"))
        dump_data["checksum"] = "3" * 66
        self.write_dump(dump_data, bad_sum_wallet_dump)
        self.assert_raises_tool_error('Error: Checksum is not the correct size', '-wallet=badload', '-dumpfile={}'.format(bad_sum_wallet_dump), 'createfromdump')
        assert not os.path.isdir(os.path.join(self.nodes[0].datadir, "regtest/wallets", "badload"))


    def run_test(self):
        self.wallet_path = os.path.join(self.nodes[0].datadir, self.chain, 'wallets', self.default_wallet_name, self.wallet_data_filename)
        self.test_invalid_tool_commands_and_args()
        # Warning: The following tests are order-dependent.
        self.test_tool_wallet_info()
        self.test_tool_wallet_info_after_transaction()
        self.test_tool_wallet_create_on_existing_wallet()
        self.test_getwalletinfo_on_different_wallet()
        if not self.options.descriptors:
            # Salvage is a legacy wallet only thing
            self.test_salvage()
        self.test_dump_createfromdump()

if __name__ == '__main__':
    ToolWalletTest().main()<|MERGE_RESOLUTION|>--- conflicted
+++ resolved
@@ -32,12 +32,7 @@
         self.skip_if_no_wallet_tool()
 
     def bitcoin_wallet_process(self, *args):
-<<<<<<< HEAD
-        binary = self.config["environment"]["BUILDDIR"] + '/src/particl-wallet' + self.config["environment"]["EXEEXT"]
         default_args = ['-datadir={}'.format(self.nodes[0].datadir), '-chain=%s' % self.chain, '-btcmode']
-=======
-        default_args = ['-datadir={}'.format(self.nodes[0].datadir), '-chain=%s' % self.chain]
->>>>>>> ccd4db7d
         if not self.options.descriptors and 'create' in args:
             default_args.append('-legacy')
 
