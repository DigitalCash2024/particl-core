#!/usr/bin/env python3
# Copyright (c) 2018-2020 The Bitcoin Core developers
# Distributed under the MIT software license, see the accompanying
# file COPYING or http://www.opensource.org/licenses/mit-license.php.
"""Test bitcoin-wallet."""

import hashlib
import os
import stat
import subprocess
import textwrap

from collections import OrderedDict

from test_framework.test_framework import BitcoinTestFramework
from test_framework.util import assert_equal

BUFFER_SIZE = 16 * 1024


class ToolWalletTest(BitcoinTestFramework):
    def set_test_params(self):
        self.num_nodes = 1
        self.setup_clean_chain = True
        self.rpc_timeout = 120

    def skip_test_if_missing_module(self):
        self.skip_if_no_wallet()
        self.skip_if_no_wallet_tool()

    def bitcoin_wallet_process(self, *args):
<<<<<<< HEAD
        binary = self.config["environment"]["BUILDDIR"] + '/src/particl-wallet' + self.config["environment"]["EXEEXT"]
        default_args = ['-datadir={}'.format(self.nodes[0].datadir), '-chain=%s' % self.chain, '-btcmode']
        if self.options.descriptors and 'create' in args:
            default_args.append('-descriptors')
=======
        binary = self.config["environment"]["BUILDDIR"] + '/src/bitcoin-wallet' + self.config["environment"]["EXEEXT"]
        default_args = ['-datadir={}'.format(self.nodes[0].datadir), '-chain=%s' % self.chain]
        if not self.options.descriptors and 'create' in args:
            default_args.append('-legacy')
>>>>>>> e77d9679

        return subprocess.Popen([binary] + default_args + list(args), stdin=subprocess.PIPE, stdout=subprocess.PIPE, stderr=subprocess.PIPE, universal_newlines=True)

    def assert_raises_tool_error(self, error, *args):
        p = self.bitcoin_wallet_process(*args)
        stdout, stderr = p.communicate()
        assert_equal(p.poll(), 1)
        assert_equal(stdout, '')
        assert_equal(stderr.strip(), error)

    def assert_tool_output(self, output, *args):
        p = self.bitcoin_wallet_process(*args)
        stdout, stderr = p.communicate()
        assert_equal(stderr, '')
        assert_equal(stdout, output)
        assert_equal(p.poll(), 0)

    def wallet_shasum(self):
        h = hashlib.sha1()
        mv = memoryview(bytearray(BUFFER_SIZE))
        with open(self.wallet_path, 'rb', buffering=0) as f:
            for n in iter(lambda: f.readinto(mv), 0):
                h.update(mv[:n])
        return h.hexdigest()

    def wallet_timestamp(self):
        return os.path.getmtime(self.wallet_path)

    def wallet_permissions(self):
        return oct(os.lstat(self.wallet_path).st_mode)[-3:]

    def log_wallet_timestamp_comparison(self, old, new):
        result = 'unchanged' if new == old else 'increased!'
        self.log.debug('Wallet file timestamp {}'.format(result))

    def get_expected_info_output(self, name="", transactions=0, keypool=2, address=0):
        wallet_name = self.default_wallet_name if name == "" else name
        output_types = 3  # p2pkh, p2sh, segwit
        if self.options.descriptors:
            return textwrap.dedent('''\
                Wallet info
                ===========
                Name: %s
                Format: sqlite
                Descriptors: yes
                Encrypted: no
                HD (hd seed available): yes
                Keypool Size: %d
                Transactions: %d
                Address Book: %d
            ''' % (wallet_name, keypool * output_types, transactions, address))
        else:
            return textwrap.dedent('''\
                Wallet info
                ===========
                Name: %s
                Format: bdb
                Descriptors: no
                Encrypted: no
                HD (hd seed available): yes
                Keypool Size: %d
                Transactions: %d
                Address Book: %d
            ''' % (wallet_name, keypool, transactions, address * output_types))

    def read_dump(self, filename):
        dump = OrderedDict()
        with open(filename, "r", encoding="utf8") as f:
            for row in f:
                row = row.strip()
                key, value = row.split(',')
                dump[key] = value
        return dump

    def assert_is_sqlite(self, filename):
        with open(filename, 'rb') as f:
            file_magic = f.read(16)
            assert file_magic == b'SQLite format 3\x00'

    def assert_is_bdb(self, filename):
        with open(filename, 'rb') as f:
            f.seek(12, 0)
            file_magic = f.read(4)
            assert file_magic == b'\x00\x05\x31\x62' or file_magic == b'\x62\x31\x05\x00'

    def write_dump(self, dump, filename, magic=None, skip_checksum=False):
        if magic is None:
            magic = "BITCOIN_CORE_WALLET_DUMP"
        with open(filename, "w", encoding="utf8") as f:
            row = ",".join([magic, dump[magic]]) + "\n"
            f.write(row)
            for k, v in dump.items():
                if k == magic or k == "checksum":
                    continue
                row = ",".join([k, v]) + "\n"
                f.write(row)
            if not skip_checksum:
                row = ",".join(["checksum", dump["checksum"]]) + "\n"
                f.write(row)

    def assert_dump(self, expected, received):
        e = expected.copy()
        r = received.copy()

        # BDB will add a "version" record that is not present in sqlite
        # In that case, we should ignore this record in both
        # But because this also effects the checksum, we also need to drop that.
        v_key = "0776657273696f6e" # Version key
        if v_key in e and v_key not in r:
            del e[v_key]
            del e["checksum"]
            del r["checksum"]
        if v_key not in e and v_key in r:
            del r[v_key]
            del e["checksum"]
            del r["checksum"]

        assert_equal(len(e), len(r))
        for k, v in e.items():
            assert_equal(v, r[k])

    def do_tool_createfromdump(self, wallet_name, dumpfile, file_format=None):
        dumppath = os.path.join(self.nodes[0].datadir, dumpfile)
        rt_dumppath = os.path.join(self.nodes[0].datadir, "rt-{}.dump".format(wallet_name))

        dump_data = self.read_dump(dumppath)

        args = ["-wallet={}".format(wallet_name),
                "-dumpfile={}".format(dumppath)]
        if file_format is not None:
            args.append("-format={}".format(file_format))
        args.append("createfromdump")

        load_output = ""
        if file_format is not None and file_format != dump_data["format"]:
            load_output += "Warning: Dumpfile wallet format \"{}\" does not match command line specified format \"{}\".\n".format(dump_data["format"], file_format)
        self.assert_tool_output(load_output, *args)
        assert os.path.isdir(os.path.join(self.nodes[0].datadir, "regtest/wallets", wallet_name))

        self.assert_tool_output("The dumpfile may contain private keys. To ensure the safety of your Particl, do not share the dumpfile.\n", '-wallet={}'.format(wallet_name), '-dumpfile={}'.format(rt_dumppath), 'dump')

        rt_dump_data = self.read_dump(rt_dumppath)
        wallet_dat = os.path.join(self.nodes[0].datadir, "regtest/wallets/", wallet_name, "wallet.dat")
        if rt_dump_data["format"] == "bdb":
            self.assert_is_bdb(wallet_dat)
        else:
            self.assert_is_sqlite(wallet_dat)

    def test_invalid_tool_commands_and_args(self):
        self.log.info('Testing that various invalid commands raise with specific error messages')
        self.assert_raises_tool_error("Error parsing command line arguments: Invalid command 'foo'", 'foo')
        # `bitcoin-wallet help` raises an error. Use `bitcoin-wallet -help`.
        self.assert_raises_tool_error("Error parsing command line arguments: Invalid command 'help'", 'help')
        self.assert_raises_tool_error('Error: Additional arguments provided (create). Methods do not take arguments. Please refer to `-help`.', 'info', 'create')
        self.assert_raises_tool_error('Error parsing command line arguments: Invalid parameter -foo', '-foo')
        self.assert_raises_tool_error('No method provided. Run `particl-wallet -help` for valid methods.')
        self.assert_raises_tool_error('Wallet name must be provided when creating a new wallet.', 'create')
        locked_dir = os.path.join(self.options.tmpdir, "node0", "regtest", "wallets")
        error = 'Error initializing wallet database environment "{}"!'.format(locked_dir)
        if self.options.descriptors:
<<<<<<< HEAD
            error = "SQLiteDatabase: Unable to obtain an exclusive lock on the database, is it being used by another particld?"
=======
            error = f"SQLiteDatabase: Unable to obtain an exclusive lock on the database, is it being used by another instance of {self.config['environment']['PACKAGE_NAME']}?"
>>>>>>> e77d9679
        self.assert_raises_tool_error(
            error,
            '-wallet=' + self.default_wallet_name,
            'info',
        )
        path = os.path.join(self.options.tmpdir, "node0", "regtest", "wallets", "nonexistent.dat")
        self.assert_raises_tool_error("Failed to load database path '{}'. Path does not exist.".format(path), '-wallet=nonexistent.dat', 'info')

    def test_tool_wallet_info(self):
        # Stop the node to close the wallet to call the info command.
        self.stop_node(0)
        self.log.info('Calling wallet tool info, testing output')
        #
        # TODO: Wallet tool info should work with wallet file permissions set to
        # read-only without raising:
        # "Error loading wallet.dat. Is wallet being used by another process?"
        # The following lines should be uncommented and the tests still succeed:
        #
        # self.log.debug('Setting wallet file permissions to 400 (read-only)')
        # os.chmod(self.wallet_path, stat.S_IRUSR)
        # assert self.wallet_permissions() in ['400', '666'] # Sanity check. 666 because Appveyor.
        # shasum_before = self.wallet_shasum()
        timestamp_before = self.wallet_timestamp()
        self.log.debug('Wallet file timestamp before calling info: {}'.format(timestamp_before))
        out = self.get_expected_info_output(address=1)
        self.assert_tool_output(out, '-wallet=' + self.default_wallet_name, 'info')
        timestamp_after = self.wallet_timestamp()
        self.log.debug('Wallet file timestamp after calling info: {}'.format(timestamp_after))
        self.log_wallet_timestamp_comparison(timestamp_before, timestamp_after)
        self.log.debug('Setting wallet file permissions back to 600 (read/write)')
        os.chmod(self.wallet_path, stat.S_IRUSR | stat.S_IWUSR)
        assert self.wallet_permissions() in ['600', '666']  # Sanity check. 666 because Appveyor.
        #
        # TODO: Wallet tool info should not write to the wallet file.
        # The following lines should be uncommented and the tests still succeed:
        #
        # assert_equal(timestamp_before, timestamp_after)
        # shasum_after = self.wallet_shasum()
        # assert_equal(shasum_before, shasum_after)
        # self.log.debug('Wallet file shasum unchanged\n')

    def test_tool_wallet_info_after_transaction(self):
        """
        Mutate the wallet with a transaction to verify that the info command
        output changes accordingly.
        """
        self.start_node(0)
        self.log.info('Generating transaction to mutate wallet')
        self.generate(self.nodes[0], 1)
        self.stop_node(0)

        self.log.info('Calling wallet tool info after generating a transaction, testing output')
        shasum_before = self.wallet_shasum()
        timestamp_before = self.wallet_timestamp()
        self.log.debug('Wallet file timestamp before calling info: {}'.format(timestamp_before))
        out = self.get_expected_info_output(transactions=1, address=1)
        self.assert_tool_output(out, '-wallet=' + self.default_wallet_name, 'info')
        shasum_after = self.wallet_shasum()
        timestamp_after = self.wallet_timestamp()
        self.log.debug('Wallet file timestamp after calling info: {}'.format(timestamp_after))
        self.log_wallet_timestamp_comparison(timestamp_before, timestamp_after)
        #
        # TODO: Wallet tool info should not write to the wallet file.
        # This assertion should be uncommented and succeed:
        # assert_equal(timestamp_before, timestamp_after)
        assert_equal(shasum_before, shasum_after)
        self.log.debug('Wallet file shasum unchanged\n')

    def test_tool_wallet_create_on_existing_wallet(self):
        self.log.info('Calling wallet tool create on an existing wallet, testing output')
        shasum_before = self.wallet_shasum()
        timestamp_before = self.wallet_timestamp()
        self.log.debug('Wallet file timestamp before calling create: {}'.format(timestamp_before))
        out = "Topping up keypool...\n" + self.get_expected_info_output(name="foo", keypool=2000)
        self.assert_tool_output(out, '-wallet=foo', 'create')
        shasum_after = self.wallet_shasum()
        timestamp_after = self.wallet_timestamp()
        self.log.debug('Wallet file timestamp after calling create: {}'.format(timestamp_after))
        self.log_wallet_timestamp_comparison(timestamp_before, timestamp_after)
        assert_equal(timestamp_before, timestamp_after)
        assert_equal(shasum_before, shasum_after)
        self.log.debug('Wallet file shasum unchanged\n')

    def test_getwalletinfo_on_different_wallet(self):
        self.log.info('Starting node with arg -wallet=foo')
        self.start_node(0, ['-nowallet', '-wallet=foo'])

        self.log.info('Calling getwalletinfo on a different wallet ("foo"), testing output')
        shasum_before = self.wallet_shasum()
        timestamp_before = self.wallet_timestamp()
        self.log.debug('Wallet file timestamp before calling getwalletinfo: {}'.format(timestamp_before))
        out = self.nodes[0].getwalletinfo()
        self.stop_node(0)

        shasum_after = self.wallet_shasum()
        timestamp_after = self.wallet_timestamp()
        self.log.debug('Wallet file timestamp after calling getwalletinfo: {}'.format(timestamp_after))

        assert_equal(0, out['txcount'])
        if not self.options.descriptors:
            assert_equal(1000, out['keypoolsize'])
            assert_equal(1000, out['keypoolsize_hd_internal'])
            assert_equal(True, 'hdseedid' in out)
        else:
            assert_equal(3000, out['keypoolsize'])
            assert_equal(3000, out['keypoolsize_hd_internal'])

        self.log_wallet_timestamp_comparison(timestamp_before, timestamp_after)
        assert_equal(timestamp_before, timestamp_after)
        assert_equal(shasum_after, shasum_before)
        self.log.debug('Wallet file shasum unchanged\n')

    def test_salvage(self):
        # TODO: Check salvage actually salvages and doesn't break things. https://github.com/bitcoin/bitcoin/issues/7463
        self.log.info('Check salvage')
        self.start_node(0)
        self.nodes[0].createwallet("salvage")
        self.stop_node(0)

        self.assert_tool_output('', '-wallet=salvage', 'salvage')

    def test_dump_createfromdump(self):
        self.start_node(0)
        self.nodes[0].createwallet("todump")
        file_format = self.nodes[0].get_wallet_rpc("todump").getwalletinfo()["format"]
        self.nodes[0].createwallet("todump2")
        self.stop_node(0)

        self.log.info('Checking dump arguments')
        self.assert_raises_tool_error('No dump file provided. To use dump, -dumpfile=<filename> must be provided.', '-wallet=todump', 'dump')

        self.log.info('Checking basic dump')
        wallet_dump = os.path.join(self.nodes[0].datadir, "wallet.dump")
        self.assert_tool_output('The dumpfile may contain private keys. To ensure the safety of your Particl, do not share the dumpfile.\n', '-wallet=todump', '-dumpfile={}'.format(wallet_dump), 'dump')

        dump_data = self.read_dump(wallet_dump)
        orig_dump = dump_data.copy()
        # Check the dump magic
        assert_equal(dump_data['BITCOIN_CORE_WALLET_DUMP'], '1')
        # Check the file format
        assert_equal(dump_data["format"], file_format)

        self.log.info('Checking that a dumpfile cannot be overwritten')
        self.assert_raises_tool_error('File {} already exists. If you are sure this is what you want, move it out of the way first.'.format(wallet_dump),  '-wallet=todump2', '-dumpfile={}'.format(wallet_dump), 'dump')

        self.log.info('Checking createfromdump arguments')
        self.assert_raises_tool_error('No dump file provided. To use createfromdump, -dumpfile=<filename> must be provided.', '-wallet=todump', 'createfromdump')
        non_exist_dump = os.path.join(self.nodes[0].datadir, "wallet.nodump")
        self.assert_raises_tool_error('Unknown wallet file format "notaformat" provided. Please provide one of "bdb" or "sqlite".', '-wallet=todump', '-format=notaformat', '-dumpfile={}'.format(wallet_dump), 'createfromdump')
        self.assert_raises_tool_error('Dump file {} does not exist.'.format(non_exist_dump), '-wallet=todump', '-dumpfile={}'.format(non_exist_dump), 'createfromdump')
        wallet_path = os.path.join(self.nodes[0].datadir, 'regtest', 'wallets', 'todump2')
        self.assert_raises_tool_error('Failed to create database path \'{}\'. Database already exists.'.format(wallet_path), '-wallet=todump2', '-dumpfile={}'.format(wallet_dump), 'createfromdump')
        self.assert_raises_tool_error("The -descriptors option can only be used with the 'create' command.", '-descriptors', '-wallet=todump2', '-dumpfile={}'.format(wallet_dump), 'createfromdump')

        self.log.info('Checking createfromdump')
        self.do_tool_createfromdump("load", "wallet.dump")
        if self.is_bdb_compiled():
            self.do_tool_createfromdump("load-bdb", "wallet.dump", "bdb")
        if self.is_sqlite_compiled():
            self.do_tool_createfromdump("load-sqlite", "wallet.dump", "sqlite")

        self.log.info('Checking createfromdump handling of magic and versions')
        bad_ver_wallet_dump = os.path.join(self.nodes[0].datadir, "wallet-bad_ver1.dump")
        dump_data["BITCOIN_CORE_WALLET_DUMP"] = "0"
        self.write_dump(dump_data, bad_ver_wallet_dump)
        self.assert_raises_tool_error('Error: Dumpfile version is not supported. This version of particl-wallet only supports version 1 dumpfiles. Got dumpfile with version 0', '-wallet=badload', '-dumpfile={}'.format(bad_ver_wallet_dump), 'createfromdump')
        assert not os.path.isdir(os.path.join(self.nodes[0].datadir, "regtest/wallets", "badload"))
        bad_ver_wallet_dump = os.path.join(self.nodes[0].datadir, "wallet-bad_ver2.dump")
        dump_data["BITCOIN_CORE_WALLET_DUMP"] = "2"
        self.write_dump(dump_data, bad_ver_wallet_dump)
        self.assert_raises_tool_error('Error: Dumpfile version is not supported. This version of particl-wallet only supports version 1 dumpfiles. Got dumpfile with version 2', '-wallet=badload', '-dumpfile={}'.format(bad_ver_wallet_dump), 'createfromdump')
        assert not os.path.isdir(os.path.join(self.nodes[0].datadir, "regtest/wallets", "badload"))
        bad_magic_wallet_dump = os.path.join(self.nodes[0].datadir, "wallet-bad_magic.dump")
        del dump_data["BITCOIN_CORE_WALLET_DUMP"]
        dump_data["not_the_right_magic"] = "1"
        self.write_dump(dump_data, bad_magic_wallet_dump, "not_the_right_magic")
        self.assert_raises_tool_error('Error: Dumpfile identifier record is incorrect. Got "not_the_right_magic", expected "BITCOIN_CORE_WALLET_DUMP".', '-wallet=badload', '-dumpfile={}'.format(bad_magic_wallet_dump), 'createfromdump')
        assert not os.path.isdir(os.path.join(self.nodes[0].datadir, "regtest/wallets", "badload"))

        self.log.info('Checking createfromdump handling of checksums')
        bad_sum_wallet_dump = os.path.join(self.nodes[0].datadir, "wallet-bad_sum1.dump")
        dump_data = orig_dump.copy()
        checksum = dump_data["checksum"]
        dump_data["checksum"] = "1" * 64
        self.write_dump(dump_data, bad_sum_wallet_dump)
        self.assert_raises_tool_error('Error: Dumpfile checksum does not match. Computed {}, expected {}'.format(checksum, "1" * 64), '-wallet=bad', '-dumpfile={}'.format(bad_sum_wallet_dump), 'createfromdump')
        assert not os.path.isdir(os.path.join(self.nodes[0].datadir, "regtest/wallets", "badload"))
        bad_sum_wallet_dump = os.path.join(self.nodes[0].datadir, "wallet-bad_sum2.dump")
        del dump_data["checksum"]
        self.write_dump(dump_data, bad_sum_wallet_dump, skip_checksum=True)
        self.assert_raises_tool_error('Error: Missing checksum', '-wallet=badload', '-dumpfile={}'.format(bad_sum_wallet_dump), 'createfromdump')
        assert not os.path.isdir(os.path.join(self.nodes[0].datadir, "regtest/wallets", "badload"))
        bad_sum_wallet_dump = os.path.join(self.nodes[0].datadir, "wallet-bad_sum3.dump")
        dump_data["checksum"] = "2" * 10
        self.write_dump(dump_data, bad_sum_wallet_dump)
        self.assert_raises_tool_error('Error: Dumpfile checksum does not match. Computed {}, expected {}{}'.format(checksum, "2" * 10, "0" * 54), '-wallet=badload', '-dumpfile={}'.format(bad_sum_wallet_dump), 'createfromdump')
        assert not os.path.isdir(os.path.join(self.nodes[0].datadir, "regtest/wallets", "badload"))


    def run_test(self):
        self.wallet_path = os.path.join(self.nodes[0].datadir, self.chain, 'wallets', self.default_wallet_name, self.wallet_data_filename)
        self.test_invalid_tool_commands_and_args()
        # Warning: The following tests are order-dependent.
        self.test_tool_wallet_info()
        self.test_tool_wallet_info_after_transaction()
        self.test_tool_wallet_create_on_existing_wallet()
        self.test_getwalletinfo_on_different_wallet()
        if not self.options.descriptors:
            # Salvage is a legacy wallet only thing
            self.test_salvage()
        self.test_dump_createfromdump()

if __name__ == '__main__':
    ToolWalletTest().main()<|MERGE_RESOLUTION|>--- conflicted
+++ resolved
@@ -29,17 +29,10 @@
         self.skip_if_no_wallet_tool()
 
     def bitcoin_wallet_process(self, *args):
-<<<<<<< HEAD
         binary = self.config["environment"]["BUILDDIR"] + '/src/particl-wallet' + self.config["environment"]["EXEEXT"]
         default_args = ['-datadir={}'.format(self.nodes[0].datadir), '-chain=%s' % self.chain, '-btcmode']
         if self.options.descriptors and 'create' in args:
-            default_args.append('-descriptors')
-=======
-        binary = self.config["environment"]["BUILDDIR"] + '/src/bitcoin-wallet' + self.config["environment"]["EXEEXT"]
-        default_args = ['-datadir={}'.format(self.nodes[0].datadir), '-chain=%s' % self.chain]
-        if not self.options.descriptors and 'create' in args:
             default_args.append('-legacy')
->>>>>>> e77d9679
 
         return subprocess.Popen([binary] + default_args + list(args), stdin=subprocess.PIPE, stdout=subprocess.PIPE, stderr=subprocess.PIPE, universal_newlines=True)
 
@@ -200,11 +193,7 @@
         locked_dir = os.path.join(self.options.tmpdir, "node0", "regtest", "wallets")
         error = 'Error initializing wallet database environment "{}"!'.format(locked_dir)
         if self.options.descriptors:
-<<<<<<< HEAD
-            error = "SQLiteDatabase: Unable to obtain an exclusive lock on the database, is it being used by another particld?"
-=======
             error = f"SQLiteDatabase: Unable to obtain an exclusive lock on the database, is it being used by another instance of {self.config['environment']['PACKAGE_NAME']}?"
->>>>>>> e77d9679
         self.assert_raises_tool_error(
             error,
             '-wallet=' + self.default_wallet_name,
