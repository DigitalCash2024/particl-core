--- conflicted
+++ resolved
@@ -49,11 +49,7 @@
         assert_equal(privkey, self.nodes[0].dumpprivkey(address))
 
         # Check that the timeout is right
-<<<<<<< HEAD
-        time.sleep(2.5)
-=======
         time.sleep(3)
->>>>>>> 59ce537a
         assert_raises_rpc_error(-13, "Please enter the wallet passphrase with walletpassphrase first", self.nodes[0].dumpprivkey, address)
 
         # Test wrong passphrase
