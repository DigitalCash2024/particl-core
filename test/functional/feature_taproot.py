#!/usr/bin/env python3
# Copyright (c) 2019-2022 The Bitcoin Core developers
# Distributed under the MIT software license, see the accompanying
# file COPYING or http://www.opensource.org/licenses/mit-license.php.
# Test Taproot softfork (BIPs 340-342)

from test_framework.blocktools import (
    COINBASE_MATURITY,
    create_coinbase,
    create_block,
    add_witness_commitment,
    MAX_BLOCK_SIGOPS_WEIGHT,
)
from test_framework.messages import (
    COutPoint,
    CTransaction,
    CTxIn,
    CTxInWitness,
    CTxOut,
    SEQUENCE_FINAL,
    tx_from_hex,
    WITNESS_SCALE_FACTOR,
)
from test_framework.script import (
    ANNEX_TAG,
    BIP341_sha_amounts,
    BIP341_sha_outputs,
    BIP341_sha_prevouts,
    BIP341_sha_scriptpubkeys,
    BIP341_sha_sequences,
    CScript,
    CScriptNum,
    CScriptOp,
    hash256,
    LEAF_VERSION_TAPSCRIPT,
    LegacySignatureMsg,
    LOCKTIME_THRESHOLD,
    MAX_SCRIPT_ELEMENT_SIZE,
    OP_0,
    OP_1,
    OP_2,
    OP_3,
    OP_4,
    OP_5,
    OP_6,
    OP_7,
    OP_8,
    OP_9,
    OP_10,
    OP_11,
    OP_12,
    OP_16,
    OP_2DROP,
    OP_2DUP,
    OP_CHECKMULTISIG,
    OP_CHECKMULTISIGVERIFY,
    OP_CHECKSIG,
    OP_CHECKSIGADD,
    OP_CHECKSIGVERIFY,
    OP_CODESEPARATOR,
    OP_DROP,
    OP_DUP,
    OP_ELSE,
    OP_ENDIF,
    OP_EQUAL,
    OP_EQUALVERIFY,
    OP_IF,
    OP_NOP,
    OP_NOT,
    OP_NOTIF,
    OP_PUSHDATA1,
    OP_RETURN,
    OP_SWAP,
    OP_VERIFY,
    SIGHASH_DEFAULT,
    SIGHASH_ALL,
    SIGHASH_NONE,
    SIGHASH_SINGLE,
    SIGHASH_ANYONECANPAY,
    SegwitV0SignatureMsg,
    TaggedHash,
    TaprootSignatureMsg,
    is_op_success,
    taproot_construct,
)
from test_framework.script_util import (
    key_to_p2pk_script,
    key_to_p2pkh_script,
    key_to_p2wpkh_script,
    keyhash_to_p2pkh_script,
    script_to_p2sh_script,
    script_to_p2wsh_script,
)
from test_framework.test_framework import BitcoinTestFramework
from test_framework.util import (
    assert_raises_rpc_error,
    assert_equal,
)
from test_framework.wallet_util import generate_keypair
from test_framework.key import (
    generate_privkey,
    compute_xonly_pubkey,
    sign_schnorr,
    tweak_add_privkey,
    ECKey,
)
from test_framework.crypto import secp256k1
from test_framework.address import (
    hash160,
    program_to_witness,
)
from collections import OrderedDict, namedtuple
import json
import hashlib
import os
import random

# Whether or not to output generated test vectors, in JSON format.
GEN_TEST_VECTORS = False

# === Framework for building spending transactions. ===
#
# The computation is represented as a "context" dict, whose entries store potentially-unevaluated expressions that
# refer to lower-level ones. By overwriting these expression, many aspects - both high and low level - of the signing
# process can be overridden.
#
# Specifically, a context object is a dict that maps names to compositions of:
# - values
# - lists of values
# - callables which, when fed the context object as argument, produce any of these
#
# The DEFAULT_CONTEXT object specifies a standard signing process, with many overridable knobs.
#
# The get(ctx, name) function can evaluate a name, and cache its result in the context.
# getter(name) can be used to construct a callable that evaluates name. For example:
#
#   ctx1 = {**DEFAULT_CONTEXT, inputs=[getter("sign"), b'\x01']}
#
# creates a context where the script inputs are a signature plus the bytes 0x01.
#
# override(expr, name1=expr1, name2=expr2, ...) can be used to cause an expression to be evaluated in a selectively
# modified context. For example:
#
#   ctx2 = {**DEFAULT_CONTEXT, sighash=override(default_sighash, hashtype=SIGHASH_DEFAULT)}
#
# creates a context ctx2 where the sighash is modified to use hashtype=SIGHASH_DEFAULT. This differs from
#
#   ctx3 = {**DEFAULT_CONTEXT, hashtype=SIGHASH_DEFAULT}
#
# in that ctx3 will globally use hashtype=SIGHASH_DEFAULT (including in the hashtype byte appended to the signature)
# while ctx2 only uses the modified hashtype inside the sighash calculation.

def deep_eval(ctx, expr):
    """Recursively replace any callables c in expr (including inside lists) with c(ctx)."""
    while callable(expr):
        expr = expr(ctx)
    if isinstance(expr, list):
        expr = [deep_eval(ctx, x) for x in expr]
    return expr

# Data type to represent fully-evaluated expressions in a context dict (so we can avoid reevaluating them).
Final = namedtuple("Final", "value")

def get(ctx, name):
    """Evaluate name in context ctx."""
    assert name in ctx, "Missing '%s' in context" % name
    expr = ctx[name]
    if not isinstance(expr, Final):
        # Evaluate and cache the result.
        expr = Final(deep_eval(ctx, expr))
        ctx[name] = expr
    return expr.value

def getter(name):
    """Return a callable that evaluates name in its passed context."""
    return lambda ctx: get(ctx, name)

def override(expr, **kwargs):
    """Return a callable that evaluates expr in a modified context."""
    return lambda ctx: deep_eval({**ctx, **kwargs}, expr)

# === Implementations for the various default expressions in DEFAULT_CONTEXT ===

def default_hashtype(ctx):
    """Default expression for "hashtype": SIGHASH_DEFAULT for taproot, SIGHASH_ALL otherwise."""
    mode = get(ctx, "mode")
    if mode == "taproot":
        return SIGHASH_DEFAULT
    else:
        return SIGHASH_ALL

def default_tapleaf(ctx):
    """Default expression for "tapleaf": looking up leaf in tap[2]."""
    return get(ctx, "tap").leaves[get(ctx, "leaf")]

def default_script_taproot(ctx):
    """Default expression for "script_taproot": tapleaf.script."""
    return get(ctx, "tapleaf").script

def default_leafversion(ctx):
    """Default expression for "leafversion": tapleaf.version"""
    return get(ctx, "tapleaf").version

def default_negflag(ctx):
    """Default expression for "negflag": tap.negflag."""
    return get(ctx, "tap").negflag

def default_pubkey_internal(ctx):
    """Default expression for "pubkey_internal": tap.internal_pubkey."""
    return get(ctx, "tap").internal_pubkey

def default_merklebranch(ctx):
    """Default expression for "merklebranch": tapleaf.merklebranch."""
    return get(ctx, "tapleaf").merklebranch

def default_controlblock(ctx):
    """Default expression for "controlblock": combine leafversion, negflag, pubkey_internal, merklebranch."""
    return bytes([get(ctx, "leafversion") + get(ctx, "negflag")]) + get(ctx, "pubkey_internal") + get(ctx, "merklebranch")

def default_sigmsg(ctx):
    """Default expression for "sigmsg": depending on mode, compute BIP341, BIP143, or legacy sigmsg."""
    tx = get(ctx, "tx")
    idx = get(ctx, "idx")
    hashtype = get(ctx, "hashtype_actual")
    mode = get(ctx, "mode")
    if mode == "taproot":
        # BIP341 signature hash
        utxos = get(ctx, "utxos")
        annex = get(ctx, "annex")
        if get(ctx, "leaf") is not None:
            codeseppos = get(ctx, "codeseppos")
            leaf_ver = get(ctx, "leafversion")
            script = get(ctx, "script_taproot")
            return TaprootSignatureMsg(tx, utxos, hashtype, idx, scriptpath=True, script=script, leaf_ver=leaf_ver, codeseparator_pos=codeseppos, annex=annex)
        else:
            return TaprootSignatureMsg(tx, utxos, hashtype, idx, scriptpath=False, annex=annex)
    elif mode == "witv0":
        # BIP143 signature hash
        scriptcode = get(ctx, "scriptcode")
        utxos = get(ctx, "utxos")
        return SegwitV0SignatureMsg(scriptcode, tx, idx, hashtype, utxos[idx].nValue)
    else:
        # Pre-segwit signature hash
        scriptcode = get(ctx, "scriptcode")
        return LegacySignatureMsg(scriptcode, tx, idx, hashtype)[0]

def default_sighash(ctx):
    """Default expression for "sighash": depending on mode, compute tagged hash or dsha256 of sigmsg."""
    msg = get(ctx, "sigmsg")
    mode = get(ctx, "mode")
    if mode == "taproot":
        return TaggedHash("TapSighash", msg)
    else:
        if msg is None:
            return (1).to_bytes(32, 'little')
        else:
            return hash256(msg)

def default_tweak(ctx):
    """Default expression for "tweak": None if a leaf is specified, tap[0] otherwise."""
    if get(ctx, "leaf") is None:
        return get(ctx, "tap").tweak
    return None

def default_key_tweaked(ctx):
    """Default expression for "key_tweaked": key if tweak is None, tweaked with it otherwise."""
    key = get(ctx, "key")
    tweak = get(ctx, "tweak")
    if tweak is None:
        return key
    else:
        return tweak_add_privkey(key, tweak)

def default_signature(ctx):
    """Default expression for "signature": BIP340 signature or ECDSA signature depending on mode."""
    sighash = get(ctx, "sighash")
    deterministic = get(ctx, "deterministic")
    if get(ctx, "mode") == "taproot":
        key = get(ctx, "key_tweaked")
        flip_r = get(ctx, "flag_flip_r")
        flip_p = get(ctx, "flag_flip_p")
        aux = bytes([0] * 32)
        if not deterministic:
            aux = random.getrandbits(256).to_bytes(32, 'big')
        return sign_schnorr(key, sighash, flip_r=flip_r, flip_p=flip_p, aux=aux)
    else:
        key = get(ctx, "key")
        return key.sign_ecdsa(sighash, rfc6979=deterministic)

def default_hashtype_actual(ctx):
    """Default expression for "hashtype_actual": hashtype, unless mismatching SIGHASH_SINGLE in taproot."""
    hashtype = get(ctx, "hashtype")
    mode = get(ctx, "mode")
    if mode != "taproot":
        return hashtype
    idx = get(ctx, "idx")
    tx = get(ctx, "tx")
    if hashtype & 3 == SIGHASH_SINGLE and idx >= len(tx.vout):
        return (hashtype & ~3) | SIGHASH_NONE
    return hashtype

def default_bytes_hashtype(ctx):
    """Default expression for "bytes_hashtype": bytes([hashtype_actual]) if not 0, b"" otherwise."""
    return bytes([x for x in [get(ctx, "hashtype_actual")] if x != 0])

def default_sign(ctx):
    """Default expression for "sign": concatenation of signature and bytes_hashtype."""
    return get(ctx, "signature") + get(ctx, "bytes_hashtype")

def default_inputs_keypath(ctx):
    """Default expression for "inputs_keypath": a signature."""
    return [get(ctx, "sign")]

def default_witness_taproot(ctx):
    """Default expression for "witness_taproot", consisting of inputs, script, control block, and annex as needed."""
    annex = get(ctx, "annex")
    suffix_annex = []
    if annex is not None:
        suffix_annex = [annex]
    if get(ctx, "leaf") is None:
        return get(ctx, "inputs_keypath") + suffix_annex
    else:
        return get(ctx, "inputs") + [bytes(get(ctx, "script_taproot")), get(ctx, "controlblock")] + suffix_annex

def default_witness_witv0(ctx):
    """Default expression for "witness_witv0", consisting of inputs and witness script, as needed."""
    script = get(ctx, "script_witv0")
    inputs = get(ctx, "inputs")
    if script is None:
        return inputs
    else:
        return inputs + [script]

def default_witness(ctx):
    """Default expression for "witness", delegating to "witness_taproot" or "witness_witv0" as needed."""
    mode = get(ctx, "mode")
    if mode == "taproot":
        return get(ctx, "witness_taproot")
    elif mode == "witv0":
        return get(ctx, "witness_witv0")
    else:
        return []

def default_scriptsig(ctx):
    """Default expression for "scriptsig", consisting of inputs and redeemscript, as needed."""
    scriptsig = []
    mode = get(ctx, "mode")
    if mode == "legacy":
        scriptsig = get(ctx, "inputs")
    redeemscript = get(ctx, "script_p2sh")
    if redeemscript is not None:
        scriptsig += [bytes(redeemscript)]
    return scriptsig

# The default context object.
DEFAULT_CONTEXT = {
    # == The main expressions to evaluate. Only override these for unusual or invalid spends. ==
    # The overall witness stack, as a list of bytes objects.
    "witness": default_witness,
    # The overall scriptsig, as a list of CScript objects (to be concatenated) and bytes objects (to be pushed)
    "scriptsig": default_scriptsig,

    # == Expressions you'll generally only override for intentionally invalid spends. ==
    # The witness stack for spending a taproot output.
    "witness_taproot": default_witness_taproot,
    # The witness stack for spending a P2WPKH/P2WSH output.
    "witness_witv0": default_witness_witv0,
    # The script inputs for a taproot key path spend.
    "inputs_keypath": default_inputs_keypath,
    # The actual hashtype to use (usually equal to hashtype, but in taproot SIGHASH_SINGLE is not always allowed).
    "hashtype_actual": default_hashtype_actual,
    # The bytes object for a full signature (including hashtype byte, if needed).
    "bytes_hashtype": default_bytes_hashtype,
    # A full script signature (bytes including hashtype, if needed)
    "sign": default_sign,
    # An ECDSA or Schnorr signature (excluding hashtype byte).
    "signature": default_signature,
    # The 32-byte tweaked key (equal to key for script path spends, or key+tweak for key path spends).
    "key_tweaked": default_key_tweaked,
    # The tweak to use (None for script path spends, the actual tweak for key path spends).
    "tweak": default_tweak,
    # The sigmsg value (preimage of sighash)
    "sigmsg": default_sigmsg,
    # The sighash value (32 bytes)
    "sighash": default_sighash,
    # The information about the chosen script path spend (TaprootLeafInfo object).
    "tapleaf": default_tapleaf,
    # The script to push, and include in the sighash, for a taproot script path spend.
    "script_taproot": default_script_taproot,
    # The internal pubkey for a taproot script path spend (32 bytes).
    "pubkey_internal": default_pubkey_internal,
    # The negation flag of the internal pubkey for a taproot script path spend.
    "negflag": default_negflag,
    # The leaf version to include in the sighash (this does not affect the one in the control block).
    "leafversion": default_leafversion,
    # The Merkle path to include in the control block for a script path spend.
    "merklebranch": default_merklebranch,
    # The control block to push for a taproot script path spend.
    "controlblock": default_controlblock,
    # Whether to produce signatures with invalid P sign (Schnorr signatures only).
    "flag_flip_p": False,
    # Whether to produce signatures with invalid R sign (Schnorr signatures only).
    "flag_flip_r": False,

    # == Parameters that can be changed without invalidating, but do have a default: ==
    # The hashtype (as an integer).
    "hashtype": default_hashtype,
    # The annex (only when mode=="taproot").
    "annex": None,
    # The codeseparator position (only when mode=="taproot").
    "codeseppos": -1,
    # The redeemscript to add to the scriptSig (if P2SH; None implies not P2SH).
    "script_p2sh": None,
    # The script to add to the witness in (if P2WSH; None implies P2WPKH)
    "script_witv0": None,
    # The leaf to use in taproot spends (if script path spend; None implies key path spend).
    "leaf": None,
    # The input arguments to provide to the executed script
    "inputs": [],
    # Use deterministic signing nonces
    "deterministic": False,

    # == Parameters to be set before evaluation: ==
    # - mode: what spending style to use ("taproot", "witv0", or "legacy").
    # - key: the (untweaked) private key to sign with (ECKey object for ECDSA, 32 bytes for Schnorr).
    # - tap: the TaprootInfo object (see taproot_construct; needed in mode=="taproot").
    # - tx: the transaction to sign.
    # - utxos: the UTXOs being spent (needed in mode=="witv0" and mode=="taproot").
    # - idx: the input position being signed.
    # - scriptcode: the scriptcode to include in legacy and witv0 sighashes.
}

def flatten(lst):
    ret = []
    for elem in lst:
        if isinstance(elem, list):
            ret += flatten(elem)
        else:
            ret.append(elem)
    return ret


def spend(tx, idx, utxos, **kwargs):
    """Sign transaction input idx of tx, provided utxos is the list of outputs being spent.

    Additional arguments may be provided that override any aspect of the signing process.
    See DEFAULT_CONTEXT above for what can be overridden, and what must be provided.
    """

    ctx = {**DEFAULT_CONTEXT, "tx":tx, "idx":idx, "utxos":utxos, **kwargs}

    def to_script(elem):
        """If fed a CScript, return it; if fed bytes, return a CScript that pushes it."""
        if isinstance(elem, CScript):
            return elem
        else:
            return CScript([elem])

    scriptsig_list = flatten(get(ctx, "scriptsig"))
    scriptsig = CScript(b"".join(bytes(to_script(elem)) for elem in scriptsig_list))
    witness_stack = flatten(get(ctx, "witness"))
    return (scriptsig, witness_stack)


# === Spender objects ===
#
# Each spender is a tuple of:
# - A scriptPubKey which is to be spent from (CScript)
# - A comment describing the test (string)
# - Whether the spending (on itself) is expected to be standard (bool)
# - A tx-signing lambda returning (scriptsig, witness_stack), taking as inputs:
#   - A transaction to sign (CTransaction)
#   - An input position (int)
#   - The spent UTXOs by this transaction (list of CTxOut)
#   - Whether to produce a valid spend (bool)
# - A string with an expected error message for failure case if known
# - The (pre-taproot) sigops weight consumed by a successful spend
# - Whether this spend cannot fail
# - Whether this test demands being placed in a txin with no corresponding txout (for testing SIGHASH_SINGLE behavior)

Spender = namedtuple("Spender", "script,comment,is_standard,sat_function,err_msg,sigops_weight,no_fail,need_vin_vout_mismatch")


def make_spender(comment, *, tap=None, witv0=False, script=None, pkh=None, p2sh=False, spk_mutate_pre_p2sh=None, failure=None, standard=True, err_msg=None, sigops_weight=0, need_vin_vout_mismatch=False, **kwargs):
    """Helper for constructing Spender objects using the context signing framework.

    * tap: a TaprootInfo object (see taproot_construct), for Taproot spends (cannot be combined with pkh, witv0, or script)
    * witv0: boolean indicating the use of witness v0 spending (needs one of script or pkh)
    * script: the actual script executed (for bare/P2WSH/P2SH spending)
    * pkh: the public key for P2PKH or P2WPKH spending
    * p2sh: whether the output is P2SH wrapper (this is supported even for Taproot, where it makes the output unencumbered)
    * spk_mutate_pre_psh: a callable to be applied to the script (before potentially P2SH-wrapping it)
    * failure: a dict of entries to override in the context when intentionally failing to spend (if None, no_fail will be set)
    * standard: whether the (valid version of) spending is expected to be standard
    * err_msg: a string with an expected error message for failure (or None, if not cared about)
    * sigops_weight: the pre-taproot sigops weight consumed by a successful spend
    * need_vin_vout_mismatch: whether this test requires being tested in a transaction input that has no corresponding
                              transaction output.
    """

    conf = dict()

    # Compute scriptPubKey and set useful defaults based on the inputs.
    if witv0:
        assert tap is None
        conf["mode"] = "witv0"
        if pkh is not None:
            # P2WPKH
            assert script is None
            pubkeyhash = hash160(pkh)
            spk = key_to_p2wpkh_script(pkh)
            conf["scriptcode"] = keyhash_to_p2pkh_script(pubkeyhash)
            conf["script_witv0"] = None
            conf["inputs"] = [getter("sign"), pkh]
        elif script is not None:
            # P2WSH
            spk = script_to_p2wsh_script(script)
            conf["scriptcode"] = script
            conf["script_witv0"] = script
        else:
            assert False
    elif tap is None:
        conf["mode"] = "legacy"
        if pkh is not None:
            # P2PKH
            assert script is None
            pubkeyhash = hash160(pkh)
            spk = keyhash_to_p2pkh_script(pubkeyhash)
            conf["scriptcode"] = spk
            conf["inputs"] = [getter("sign"), pkh]
        elif script is not None:
            # bare
            spk = script
            conf["scriptcode"] = script
        else:
            assert False
    else:
        assert script is None
        conf["mode"] = "taproot"
        conf["tap"] = tap
        spk = tap.scriptPubKey

    if spk_mutate_pre_p2sh is not None:
        spk = spk_mutate_pre_p2sh(spk)

    if p2sh:
        # P2SH wrapper can be combined with anything else
        conf["script_p2sh"] = spk
        spk = script_to_p2sh_script(spk)

    conf = {**conf, **kwargs}

    def sat_fn(tx, idx, utxos, valid):
        if valid:
            return spend(tx, idx, utxos, **conf)
        else:
            assert failure is not None
            return spend(tx, idx, utxos, **{**conf, **failure})

    return Spender(script=spk, comment=comment, is_standard=standard, sat_function=sat_fn, err_msg=err_msg, sigops_weight=sigops_weight, no_fail=failure is None, need_vin_vout_mismatch=need_vin_vout_mismatch)

def add_spender(spenders, *args, **kwargs):
    """Make a spender using make_spender, and add it to spenders."""
    spenders.append(make_spender(*args, **kwargs))

# === Helpers for the test ===

def random_checksig_style(pubkey):
    """Creates a random CHECKSIG* tapscript that would succeed with only the valid signature on witness stack."""
    opcode = random.choice([OP_CHECKSIG, OP_CHECKSIGVERIFY, OP_CHECKSIGADD])
    if opcode == OP_CHECKSIGVERIFY:
        ret = CScript([pubkey, opcode, OP_1])
    elif opcode == OP_CHECKSIGADD:
        num = random.choice([0, 0x7fffffff, -0x7fffffff])
        ret = CScript([num, pubkey, opcode, num + 1, OP_EQUAL])
    else:
        ret = CScript([pubkey, opcode])
    return bytes(ret)

def bitflipper(expr):
    """Return a callable that evaluates expr and returns it with a random bitflip."""
    def fn(ctx):
        sub = deep_eval(ctx, expr)
        assert isinstance(sub, bytes)
        return (int.from_bytes(sub, 'little') ^ (1 << random.randrange(len(sub) * 8))).to_bytes(len(sub), 'little')
    return fn

def zero_appender(expr):
    """Return a callable that evaluates expr and returns it with a zero added."""
    return lambda ctx: deep_eval(ctx, expr) + b"\x00"

def byte_popper(expr):
    """Return a callable that evaluates expr and returns it with its last byte removed."""
    return lambda ctx: deep_eval(ctx, expr)[:-1]

# Expected error strings

ERR_SIG_SIZE = {"err_msg": "Invalid Schnorr signature size"}
ERR_SIG_HASHTYPE = {"err_msg": "Invalid Schnorr signature hash type"}
ERR_SIG_SCHNORR = {"err_msg": "Invalid Schnorr signature"}
ERR_OP_RETURN = {"err_msg": "OP_RETURN was encountered"}
ERR_CONTROLBLOCK_SIZE = {"err_msg": "Invalid Taproot control block size"}
ERR_WITNESS_PROGRAM_MISMATCH = {"err_msg": "Witness program hash mismatch"}
ERR_PUSH_LIMIT = {"err_msg": "Push value size limit exceeded"}
ERR_DISABLED_OPCODE = {"err_msg": "Attempted to use a disabled opcode"}
ERR_TAPSCRIPT_CHECKMULTISIG = {"err_msg": "OP_CHECKMULTISIG(VERIFY) is not available in tapscript"}
ERR_MINIMALIF = {"err_msg": "OP_IF/NOTIF argument must be minimal in tapscript"}
ERR_UNKNOWN_PUBKEY = {"err_msg": "Public key is neither compressed or uncompressed"}
ERR_STACK_SIZE = {"err_msg": "Stack size limit exceeded"}
ERR_CLEANSTACK = {"err_msg": "Stack size must be exactly one after execution"}
ERR_STACK_EMPTY = {"err_msg": "Operation not valid with the current stack size"}
ERR_SIGOPS_RATIO = {"err_msg": "Too much signature validation relative to witness weight"}
ERR_UNDECODABLE = {"err_msg": "Opcode missing or not understood"}
ERR_NO_SUCCESS = {"err_msg": "Script evaluated without error but finished with a false/empty top stack element"}
ERR_EMPTY_WITNESS = {"err_msg": "Witness program was passed an empty witness"}
ERR_CHECKSIGVERIFY = {"err_msg": "Script failed an OP_CHECKSIGVERIFY operation"}

VALID_SIGHASHES_ECDSA = [
    SIGHASH_ALL,
    SIGHASH_NONE,
    SIGHASH_SINGLE,
    SIGHASH_ANYONECANPAY + SIGHASH_ALL,
    SIGHASH_ANYONECANPAY + SIGHASH_NONE,
    SIGHASH_ANYONECANPAY + SIGHASH_SINGLE
]

VALID_SIGHASHES_TAPROOT = [SIGHASH_DEFAULT] + VALID_SIGHASHES_ECDSA

VALID_SIGHASHES_TAPROOT_SINGLE = [
    SIGHASH_SINGLE,
    SIGHASH_ANYONECANPAY + SIGHASH_SINGLE
]

VALID_SIGHASHES_TAPROOT_NO_SINGLE = [h for h in VALID_SIGHASHES_TAPROOT if h not in VALID_SIGHASHES_TAPROOT_SINGLE]

SIGHASH_BITFLIP = {"failure": {"sighash": bitflipper(default_sighash)}}
SIG_POP_BYTE = {"failure": {"sign": byte_popper(default_sign)}}
SINGLE_SIG = {"inputs": [getter("sign")]}
SIG_ADD_ZERO = {"failure": {"sign": zero_appender(default_sign)}}

DUST_LIMIT = 600
MIN_FEE = 50000

# === Actual test cases ===


def spenders_taproot_active():
    """Return a list of Spenders for testing post-Taproot activation behavior."""

    secs = [generate_privkey() for _ in range(8)]
    pubs = [compute_xonly_pubkey(sec)[0] for sec in secs]

    spenders = []

    # == Tests for BIP340 signature validation. ==
    # These are primarily tested through the test vectors implemented in libsecp256k1, and in src/tests/key_tests.cpp.
    # Some things are tested programmatically as well here.

    tap = taproot_construct(pubs[0])
    # Test with key with bit flipped.
    add_spender(spenders, "sig/key", tap=tap, key=secs[0], failure={"key_tweaked": bitflipper(default_key_tweaked)}, **ERR_SIG_SCHNORR)
    # Test with sighash with bit flipped.
    add_spender(spenders, "sig/sighash", tap=tap, key=secs[0], failure={"sighash": bitflipper(default_sighash)}, **ERR_SIG_SCHNORR)
    # Test with invalid R sign.
    add_spender(spenders, "sig/flip_r", tap=tap, key=secs[0], failure={"flag_flip_r": True}, **ERR_SIG_SCHNORR)
    # Test with invalid P sign.
    add_spender(spenders, "sig/flip_p", tap=tap, key=secs[0], failure={"flag_flip_p": True}, **ERR_SIG_SCHNORR)
    # Test with signature with bit flipped.
    add_spender(spenders, "sig/bitflip", tap=tap, key=secs[0], failure={"signature": bitflipper(default_signature)}, **ERR_SIG_SCHNORR)

    # == Test involving an internal public key not on the curve ==

    # X-only public keys are 32 bytes, but not every 32-byte array is a valid public key; only
    # around 50% of them are. This does not affect users using correct software; these "keys" have
    # no corresponding private key, and thus will never appear as output of key
    # generation/derivation/tweaking.
    #
    # Using an invalid public key as P2TR output key makes the UTXO unspendable. Revealing an
    # invalid public key as internal key in a P2TR script path spend also makes the spend invalid.
    # These conditions are explicitly spelled out in BIP341.
    #
    # It is however hard to create test vectors for this, because it involves "guessing" how a
    # hypothetical incorrect implementation deals with an obviously-invalid condition, and making
    # sure that guessed behavior (accepting it in certain condition) doesn't occur.
    #
    # The test case added here tries to detect a very specific bug a verifier could have: if they
    # don't verify whether or not a revealed internal public key in a script path spend is valid,
    # and (correctly) implement output_key == tweak(internal_key, tweakval) but (incorrectly) treat
    # tweak(invalid_key, tweakval) as equal the public key corresponding to private key tweakval.
    # This may seem like a far-fetched edge condition to test for, but in fact, the BIP341 wallet
    # pseudocode did exactly that (but obviously only triggerable by someone invoking the tweaking
    # function with an invalid public key, which shouldn't happen).

    # Generate an invalid public key
    while True:
        invalid_pub = random.randbytes(32)
        if not secp256k1.GE.is_valid_x(int.from_bytes(invalid_pub, 'big')):
            break

    # Implement a test case that detects validation logic which maps invalid public keys to the
    # point at infinity in the tweaking logic.
    tap = taproot_construct(invalid_pub, [("true", CScript([OP_1]))], treat_internal_as_infinity=True)
    add_spender(spenders, "output/invalid_x", tap=tap, key_tweaked=tap.tweak, failure={"leaf": "true", "inputs": []}, **ERR_WITNESS_PROGRAM_MISMATCH)

    # Do the same thing without invalid point, to make sure there is no mistake in the test logic.
    tap = taproot_construct(pubs[0], [("true", CScript([OP_1]))])
    add_spender(spenders, "output/invalid_x_mock", tap=tap, key=secs[0], leaf="true", inputs=[])

    # == Tests for signature hashing ==

    # Run all tests once with no annex, and once with a valid random annex.
    for annex in [None, lambda _: bytes([ANNEX_TAG]) + random.randbytes(random.randrange(0, 250))]:
        # Non-empty annex is non-standard
        no_annex = annex is None

        # Sighash mutation tests (test all sighash combinations)
        for hashtype in VALID_SIGHASHES_TAPROOT:
            common = {"annex": annex, "hashtype": hashtype, "standard": no_annex}

            # Pure pubkey
            tap = taproot_construct(pubs[0])
            add_spender(spenders, "sighash/purepk", tap=tap, key=secs[0], **common, **SIGHASH_BITFLIP, **ERR_SIG_SCHNORR)

            # Pubkey/P2PK script combination
            scripts = [("s0", CScript(random_checksig_style(pubs[1])))]
            tap = taproot_construct(pubs[0], scripts)
            add_spender(spenders, "sighash/keypath_hashtype_%x" % hashtype, tap=tap, key=secs[0], **common, **SIGHASH_BITFLIP, **ERR_SIG_SCHNORR)
            add_spender(spenders, "sighash/scriptpath_hashtype_%x" % hashtype, tap=tap, leaf="s0", key=secs[1], **common, **SINGLE_SIG, **SIGHASH_BITFLIP, **ERR_SIG_SCHNORR)

            # Test SIGHASH_SINGLE behavior in combination with mismatching outputs
            if hashtype in VALID_SIGHASHES_TAPROOT_SINGLE:
                add_spender(spenders, "sighash/keypath_hashtype_mis_%x" % hashtype, tap=tap, key=secs[0], annex=annex, standard=no_annex, hashtype_actual=random.choice(VALID_SIGHASHES_TAPROOT_NO_SINGLE), failure={"hashtype_actual": hashtype}, **ERR_SIG_HASHTYPE, need_vin_vout_mismatch=True)
                add_spender(spenders, "sighash/scriptpath_hashtype_mis_%x" % hashtype, tap=tap, leaf="s0", key=secs[1], annex=annex, standard=no_annex, hashtype_actual=random.choice(VALID_SIGHASHES_TAPROOT_NO_SINGLE), **SINGLE_SIG, failure={"hashtype_actual": hashtype}, **ERR_SIG_HASHTYPE, need_vin_vout_mismatch=True)

        # Test OP_CODESEPARATOR impact on sighashing.
        hashtype = lambda _: random.choice(VALID_SIGHASHES_TAPROOT)
        common = {"annex": annex, "hashtype": hashtype, "standard": no_annex}
        scripts = [
            ("pk_codesep", CScript(random_checksig_style(pubs[1]) + bytes([OP_CODESEPARATOR]))),  # codesep after checksig
            ("codesep_pk", CScript(bytes([OP_CODESEPARATOR]) + random_checksig_style(pubs[1]))),  # codesep before checksig
            ("branched_codesep", CScript([random.randbytes(random.randrange(2, 511)), OP_DROP, OP_IF, OP_CODESEPARATOR, pubs[0], OP_ELSE, OP_CODESEPARATOR, pubs[1], OP_ENDIF, OP_CHECKSIG])),  # branch dependent codesep
            # Note that the first data push in the "branched_codesep" script has the purpose of
            # randomizing the sighash, both by varying script size and content. In order to
            # avoid MINIMALDATA script verification errors caused by not-minimal-encoded data
            # pushes (e.g. `OP_PUSH1 1` instead of `OP_1`), we set a minimum data size of 2 bytes.
        ]
        random.shuffle(scripts)
        tap = taproot_construct(pubs[0], scripts)
        add_spender(spenders, "sighash/pk_codesep", tap=tap, leaf="pk_codesep", key=secs[1], **common, **SINGLE_SIG, **SIGHASH_BITFLIP, **ERR_SIG_SCHNORR)
        add_spender(spenders, "sighash/codesep_pk", tap=tap, leaf="codesep_pk", key=secs[1], codeseppos=0, **common, **SINGLE_SIG, **SIGHASH_BITFLIP, **ERR_SIG_SCHNORR)
        add_spender(spenders, "sighash/branched_codesep/left", tap=tap, leaf="branched_codesep", key=secs[0], codeseppos=3, **common, inputs=[getter("sign"), b'\x01'], **SIGHASH_BITFLIP, **ERR_SIG_SCHNORR)
        add_spender(spenders, "sighash/branched_codesep/right", tap=tap, leaf="branched_codesep", key=secs[1], codeseppos=6, **common, inputs=[getter("sign"), b''], **SIGHASH_BITFLIP, **ERR_SIG_SCHNORR)

    # Reusing the scripts above, test that various features affect the sighash.
    add_spender(spenders, "sighash/annex", tap=tap, leaf="pk_codesep", key=secs[1], hashtype=hashtype, standard=False, **SINGLE_SIG, annex=bytes([ANNEX_TAG]), failure={"sighash": override(default_sighash, annex=None)}, **ERR_SIG_SCHNORR)
    add_spender(spenders, "sighash/script", tap=tap, leaf="pk_codesep", key=secs[1], **common, **SINGLE_SIG, failure={"sighash": override(default_sighash, script_taproot=tap.leaves["codesep_pk"].script)}, **ERR_SIG_SCHNORR)
    add_spender(spenders, "sighash/leafver", tap=tap, leaf="pk_codesep", key=secs[1], **common, **SINGLE_SIG, failure={"sighash": override(default_sighash, leafversion=random.choice([x & 0xFE for x in range(0x100) if x & 0xFE != LEAF_VERSION_TAPSCRIPT]))}, **ERR_SIG_SCHNORR)
    add_spender(spenders, "sighash/scriptpath", tap=tap, leaf="pk_codesep", key=secs[1], **common, **SINGLE_SIG, failure={"sighash": override(default_sighash, leaf=None)}, **ERR_SIG_SCHNORR)
    add_spender(spenders, "sighash/keypath", tap=tap, key=secs[0], **common, failure={"sighash": override(default_sighash, leaf="pk_codesep")}, **ERR_SIG_SCHNORR)

    # Test that invalid hashtypes don't work, both in key path and script path spends
    hashtype = lambda _: random.choice(VALID_SIGHASHES_TAPROOT)
    for invalid_hashtype in [x for x in range(0x100) if x not in VALID_SIGHASHES_TAPROOT]:
        add_spender(spenders, "sighash/keypath_unk_hashtype_%x" % invalid_hashtype, tap=tap, key=secs[0], hashtype=hashtype, failure={"hashtype": invalid_hashtype}, **ERR_SIG_HASHTYPE)
        add_spender(spenders, "sighash/scriptpath_unk_hashtype_%x" % invalid_hashtype, tap=tap, leaf="pk_codesep", key=secs[1], **SINGLE_SIG, hashtype=hashtype, failure={"hashtype": invalid_hashtype}, **ERR_SIG_HASHTYPE)

    # Test that hashtype 0 cannot have a hashtype byte, and 1 must have one.
    add_spender(spenders, "sighash/hashtype0_byte_keypath", tap=tap, key=secs[0], hashtype=SIGHASH_DEFAULT, failure={"bytes_hashtype": bytes([SIGHASH_DEFAULT])}, **ERR_SIG_HASHTYPE)
    add_spender(spenders, "sighash/hashtype0_byte_scriptpath", tap=tap, leaf="pk_codesep", key=secs[1], **SINGLE_SIG, hashtype=SIGHASH_DEFAULT, failure={"bytes_hashtype": bytes([SIGHASH_DEFAULT])}, **ERR_SIG_HASHTYPE)
    add_spender(spenders, "sighash/hashtype1_byte_keypath", tap=tap, key=secs[0], hashtype=SIGHASH_ALL, failure={"bytes_hashtype": b''}, **ERR_SIG_SCHNORR)
    add_spender(spenders, "sighash/hashtype1_byte_scriptpath", tap=tap, leaf="pk_codesep", key=secs[1], **SINGLE_SIG, hashtype=SIGHASH_ALL, failure={"bytes_hashtype": b''}, **ERR_SIG_SCHNORR)
    # Test that hashtype 0 and hashtype 1 cannot be transmuted into each other.
    add_spender(spenders, "sighash/hashtype0to1_keypath", tap=tap, key=secs[0], hashtype=SIGHASH_DEFAULT, failure={"bytes_hashtype": bytes([SIGHASH_ALL])}, **ERR_SIG_SCHNORR)
    add_spender(spenders, "sighash/hashtype0to1_scriptpath", tap=tap, leaf="pk_codesep", key=secs[1], **SINGLE_SIG, hashtype=SIGHASH_DEFAULT, failure={"bytes_hashtype": bytes([SIGHASH_ALL])}, **ERR_SIG_SCHNORR)
    add_spender(spenders, "sighash/hashtype1to0_keypath", tap=tap, key=secs[0], hashtype=SIGHASH_ALL, failure={"bytes_hashtype": b''}, **ERR_SIG_SCHNORR)
    add_spender(spenders, "sighash/hashtype1to0_scriptpath", tap=tap, leaf="pk_codesep", key=secs[1], **SINGLE_SIG, hashtype=SIGHASH_ALL, failure={"bytes_hashtype": b''}, **ERR_SIG_SCHNORR)

    # Test aspects of signatures with unusual lengths
    for hashtype in [SIGHASH_DEFAULT, random.choice(VALID_SIGHASHES_TAPROOT)]:
        scripts = [
            ("csv", CScript([pubs[2], OP_CHECKSIGVERIFY, OP_1])),
            ("cs_pos", CScript([pubs[2], OP_CHECKSIG])),
            ("csa_pos", CScript([OP_0, pubs[2], OP_CHECKSIGADD, OP_1, OP_EQUAL])),
            ("cs_neg", CScript([pubs[2], OP_CHECKSIG, OP_NOT])),
            ("csa_neg", CScript([OP_2, pubs[2], OP_CHECKSIGADD, OP_2, OP_EQUAL]))
        ]
        random.shuffle(scripts)
        tap = taproot_construct(pubs[3], scripts)
        # Empty signatures
        add_spender(spenders, "siglen/empty_keypath", tap=tap, key=secs[3], hashtype=hashtype, failure={"sign": b""}, **ERR_SIG_SIZE)
        add_spender(spenders, "siglen/empty_csv", tap=tap, key=secs[2], leaf="csv", hashtype=hashtype, **SINGLE_SIG, failure={"sign": b""}, **ERR_CHECKSIGVERIFY)
        add_spender(spenders, "siglen/empty_cs", tap=tap, key=secs[2], leaf="cs_pos", hashtype=hashtype, **SINGLE_SIG, failure={"sign": b""}, **ERR_NO_SUCCESS)
        add_spender(spenders, "siglen/empty_csa", tap=tap, key=secs[2], leaf="csa_pos", hashtype=hashtype, **SINGLE_SIG, failure={"sign": b""}, **ERR_NO_SUCCESS)
        add_spender(spenders, "siglen/empty_cs_neg", tap=tap, key=secs[2], leaf="cs_neg", hashtype=hashtype, **SINGLE_SIG, sign=b"", failure={"sign": lambda _: random.randbytes(random.randrange(1, 63))}, **ERR_SIG_SIZE)
        add_spender(spenders, "siglen/empty_csa_neg", tap=tap, key=secs[2], leaf="csa_neg", hashtype=hashtype, **SINGLE_SIG, sign=b"", failure={"sign": lambda _: random.randbytes(random.randrange(66, 100))}, **ERR_SIG_SIZE)
        # Appending a zero byte to signatures invalidates them
        add_spender(spenders, "siglen/padzero_keypath", tap=tap, key=secs[3], hashtype=hashtype, **SIG_ADD_ZERO, **(ERR_SIG_HASHTYPE if hashtype == SIGHASH_DEFAULT else ERR_SIG_SIZE))
        add_spender(spenders, "siglen/padzero_csv", tap=tap, key=secs[2], leaf="csv", hashtype=hashtype, **SINGLE_SIG, **SIG_ADD_ZERO, **(ERR_SIG_HASHTYPE if hashtype == SIGHASH_DEFAULT else ERR_SIG_SIZE))
        add_spender(spenders, "siglen/padzero_cs", tap=tap, key=secs[2], leaf="cs_pos", hashtype=hashtype, **SINGLE_SIG, **SIG_ADD_ZERO, **(ERR_SIG_HASHTYPE if hashtype == SIGHASH_DEFAULT else ERR_SIG_SIZE))
        add_spender(spenders, "siglen/padzero_csa", tap=tap, key=secs[2], leaf="csa_pos", hashtype=hashtype, **SINGLE_SIG, **SIG_ADD_ZERO, **(ERR_SIG_HASHTYPE if hashtype == SIGHASH_DEFAULT else ERR_SIG_SIZE))
        add_spender(spenders, "siglen/padzero_cs_neg", tap=tap, key=secs[2], leaf="cs_neg", hashtype=hashtype, **SINGLE_SIG, sign=b"", **SIG_ADD_ZERO, **(ERR_SIG_HASHTYPE if hashtype == SIGHASH_DEFAULT else ERR_SIG_SIZE))
        add_spender(spenders, "siglen/padzero_csa_neg", tap=tap, key=secs[2], leaf="csa_neg", hashtype=hashtype, **SINGLE_SIG, sign=b"", **SIG_ADD_ZERO, **(ERR_SIG_HASHTYPE if hashtype == SIGHASH_DEFAULT else ERR_SIG_SIZE))
        # Removing the last byte from signatures invalidates them
        add_spender(spenders, "siglen/popbyte_keypath", tap=tap, key=secs[3], hashtype=hashtype, **SIG_POP_BYTE, **(ERR_SIG_SIZE if hashtype == SIGHASH_DEFAULT else ERR_SIG_SCHNORR))
        add_spender(spenders, "siglen/popbyte_csv", tap=tap, key=secs[2], leaf="csv", hashtype=hashtype, **SINGLE_SIG, **SIG_POP_BYTE, **(ERR_SIG_SIZE if hashtype == SIGHASH_DEFAULT else ERR_SIG_SCHNORR))
        add_spender(spenders, "siglen/popbyte_cs", tap=tap, key=secs[2], leaf="cs_pos", hashtype=hashtype, **SINGLE_SIG, **SIG_POP_BYTE, **(ERR_SIG_SIZE if hashtype == SIGHASH_DEFAULT else ERR_SIG_SCHNORR))
        add_spender(spenders, "siglen/popbyte_csa", tap=tap, key=secs[2], leaf="csa_pos", hashtype=hashtype, **SINGLE_SIG, **SIG_POP_BYTE, **(ERR_SIG_SIZE if hashtype == SIGHASH_DEFAULT else ERR_SIG_SCHNORR))
        add_spender(spenders, "siglen/popbyte_cs_neg", tap=tap, key=secs[2], leaf="cs_neg", hashtype=hashtype, **SINGLE_SIG, sign=b"", **SIG_POP_BYTE, **(ERR_SIG_SIZE if hashtype == SIGHASH_DEFAULT else ERR_SIG_SCHNORR))
        add_spender(spenders, "siglen/popbyte_csa_neg", tap=tap, key=secs[2], leaf="csa_neg", hashtype=hashtype, **SINGLE_SIG, sign=b"", **SIG_POP_BYTE, **(ERR_SIG_SIZE if hashtype == SIGHASH_DEFAULT else ERR_SIG_SCHNORR))
        # Verify that an invalid signature is not allowed, not even when the CHECKSIG* is expected to fail.
        add_spender(spenders, "siglen/invalid_cs_neg", tap=tap, key=secs[2], leaf="cs_neg", hashtype=hashtype, **SINGLE_SIG, sign=b"", failure={"sign": default_sign, "sighash": bitflipper(default_sighash)}, **ERR_SIG_SCHNORR)
        add_spender(spenders, "siglen/invalid_csa_neg", tap=tap, key=secs[2], leaf="csa_neg", hashtype=hashtype, **SINGLE_SIG, sign=b"", failure={"sign": default_sign, "sighash": bitflipper(default_sighash)}, **ERR_SIG_SCHNORR)

    # == Test that BIP341 spending only applies to witness version 1, program length 32, no P2SH ==

    for p2sh in [False, True]:
        for witver in range(1, 17):
            for witlen in [20, 31, 32, 33]:
                def mutate(spk):
                    prog = spk[2:]
                    assert len(prog) == 32
                    if witlen < 32:
                        prog = prog[0:witlen]
                    elif witlen > 32:
                        prog += bytes([0 for _ in range(witlen - 32)])
                    return CScript([CScriptOp.encode_op_n(witver), prog])
                scripts = [("s0", CScript([pubs[0], OP_CHECKSIG])), ("dummy", CScript([OP_RETURN]))]
                tap = taproot_construct(pubs[1], scripts)
                if not p2sh and witver == 1 and witlen == 32:
                    add_spender(spenders, "applic/keypath", p2sh=p2sh, spk_mutate_pre_p2sh=mutate, tap=tap, key=secs[1], **SIGHASH_BITFLIP, **ERR_SIG_SCHNORR)
                    add_spender(spenders, "applic/scriptpath", p2sh=p2sh, leaf="s0", spk_mutate_pre_p2sh=mutate, tap=tap, key=secs[0], **SINGLE_SIG, failure={"leaf": "dummy"}, **ERR_OP_RETURN)
                else:
                    add_spender(spenders, "applic/keypath", p2sh=p2sh, spk_mutate_pre_p2sh=mutate, tap=tap, key=secs[1], standard=False)
                    add_spender(spenders, "applic/scriptpath", p2sh=p2sh, leaf="s0", spk_mutate_pre_p2sh=mutate, tap=tap, key=secs[0], **SINGLE_SIG, standard=False)

    # == Test various aspects of BIP341 spending paths ==

    # A set of functions that compute the hashing partner in a Merkle tree, designed to exercise
    # edge cases. This relies on the taproot_construct feature that a lambda can be passed in
    # instead of a subtree, to compute the partner to be hashed with.
    PARTNER_MERKLE_FN = [
        # Combine with itself
        lambda h: h,
        # Combine with hash 0
        lambda h: bytes([0 for _ in range(32)]),
        # Combine with hash 2^256-1
        lambda h: bytes([0xff for _ in range(32)]),
        # Combine with itself-1 (BE)
        lambda h: (int.from_bytes(h, 'big') - 1).to_bytes(32, 'big'),
        # Combine with itself+1 (BE)
        lambda h: (int.from_bytes(h, 'big') + 1).to_bytes(32, 'big'),
        # Combine with itself-1 (LE)
        lambda h: (int.from_bytes(h, 'little') - 1).to_bytes(32, 'big'),
        # Combine with itself+1 (LE)
        lambda h: (int.from_bytes(h, 'little') + 1).to_bytes(32, 'little'),
        # Combine with random bitflipped version of self.
        lambda h: (int.from_bytes(h, 'little') ^ (1 << random.randrange(256))).to_bytes(32, 'little')
    ]
    # Start with a tree of that has depth 1 for "128deep" and depth 2 for "129deep".
    scripts = [("128deep", CScript([pubs[0], OP_CHECKSIG])), [("129deep", CScript([pubs[0], OP_CHECKSIG])), random.choice(PARTNER_MERKLE_FN)]]
    # Add 127 nodes on top of that tree, so that "128deep" and "129deep" end up at their designated depths.
    for _ in range(127):
        scripts = [scripts, random.choice(PARTNER_MERKLE_FN)]
    tap = taproot_construct(pubs[0], scripts)
    # Test that spends with a depth of 128 work, but 129 doesn't (even with a tree with weird Merkle branches in it).
    add_spender(spenders, "spendpath/merklelimit", tap=tap, leaf="128deep", **SINGLE_SIG, key=secs[0], failure={"leaf": "129deep"}, **ERR_CONTROLBLOCK_SIZE)
    # Test that flipping the negation bit invalidates spends.
    add_spender(spenders, "spendpath/negflag", tap=tap, leaf="128deep", **SINGLE_SIG, key=secs[0], failure={"negflag": lambda ctx: 1 - default_negflag(ctx)}, **ERR_WITNESS_PROGRAM_MISMATCH)
    # Test that bitflips in the Merkle branch invalidate it.
    add_spender(spenders, "spendpath/bitflipmerkle", tap=tap, leaf="128deep", **SINGLE_SIG, key=secs[0], failure={"merklebranch": bitflipper(default_merklebranch)}, **ERR_WITNESS_PROGRAM_MISMATCH)
    # Test that bitflips in the internal pubkey invalidate it.
    add_spender(spenders, "spendpath/bitflippubkey", tap=tap, leaf="128deep", **SINGLE_SIG, key=secs[0], failure={"pubkey_internal": bitflipper(default_pubkey_internal)}, **ERR_WITNESS_PROGRAM_MISMATCH)
    # Test that empty witnesses are invalid.
    add_spender(spenders, "spendpath/emptywit", tap=tap, leaf="128deep", **SINGLE_SIG, key=secs[0], failure={"witness": []}, **ERR_EMPTY_WITNESS)
    # Test that adding garbage to the control block invalidates it.
    add_spender(spenders, "spendpath/padlongcontrol", tap=tap, leaf="128deep", **SINGLE_SIG, key=secs[0], failure={"controlblock": lambda ctx: default_controlblock(ctx) + random.randbytes(random.randrange(1, 32))}, **ERR_CONTROLBLOCK_SIZE)
    # Test that truncating the control block invalidates it.
    add_spender(spenders, "spendpath/trunclongcontrol", tap=tap, leaf="128deep", **SINGLE_SIG, key=secs[0], failure={"controlblock": lambda ctx: default_merklebranch(ctx)[0:random.randrange(1, 32)]}, **ERR_CONTROLBLOCK_SIZE)

    scripts = [("s", CScript([pubs[0], OP_CHECKSIG]))]
    tap = taproot_construct(pubs[1], scripts)
    # Test that adding garbage to the control block invalidates it.
    add_spender(spenders, "spendpath/padshortcontrol", tap=tap, leaf="s", **SINGLE_SIG, key=secs[0], failure={"controlblock": lambda ctx: default_controlblock(ctx) + random.randbytes(random.randrange(1, 32))}, **ERR_CONTROLBLOCK_SIZE)
    # Test that truncating the control block invalidates it.
    add_spender(spenders, "spendpath/truncshortcontrol", tap=tap, leaf="s", **SINGLE_SIG, key=secs[0], failure={"controlblock": lambda ctx: default_merklebranch(ctx)[0:random.randrange(1, 32)]}, **ERR_CONTROLBLOCK_SIZE)
    # Test that truncating the control block to 1 byte ("-1 Merkle length") invalidates it
    add_spender(spenders, "spendpath/trunc1shortcontrol", tap=tap, leaf="s", **SINGLE_SIG, key=secs[0], failure={"controlblock": lambda ctx: default_merklebranch(ctx)[0:1]}, **ERR_CONTROLBLOCK_SIZE)

    # == Test BIP342 edge cases ==

    csa_low_val = random.randrange(0, 17) # Within range for OP_n
    csa_low_result = csa_low_val + 1

    csa_high_val = random.randrange(17, 100) if random.getrandbits(1) else random.randrange(-100, -1) # Outside OP_n range
    csa_high_result = csa_high_val + 1

    OVERSIZE_NUMBER = 2**31
    assert_equal(len(CScriptNum.encode(CScriptNum(OVERSIZE_NUMBER))), 6)
    assert_equal(len(CScriptNum.encode(CScriptNum(OVERSIZE_NUMBER-1))), 5)

    big_choices = []
    big_scriptops = []
    for i in range(1000):
        r = random.randrange(len(pubs))
        big_choices.append(r)
        big_scriptops += [pubs[r], OP_CHECKSIGVERIFY]


    def big_spend_inputs(ctx):
        """Helper function to construct the script input for t33/t34 below."""
        # Instead of signing 999 times, precompute signatures for every (key, hashtype) combination
        sigs = {}
        for ht in VALID_SIGHASHES_TAPROOT:
            for k in range(len(pubs)):
                sigs[(k, ht)] = override(default_sign, hashtype=ht, key=secs[k])(ctx)
        num = get(ctx, "num")
        return [sigs[(big_choices[i], random.choice(VALID_SIGHASHES_TAPROOT))] for i in range(num - 1, -1, -1)]

    # Various BIP342 features
    scripts = [
        # 0) drop stack element and OP_CHECKSIG
        ("t0", CScript([OP_DROP, pubs[1], OP_CHECKSIG])),
        # 1) normal OP_CHECKSIG
        ("t1", CScript([pubs[1], OP_CHECKSIG])),
        # 2) normal OP_CHECKSIGVERIFY
        ("t2", CScript([pubs[1], OP_CHECKSIGVERIFY, OP_1])),
        # 3) Hypothetical OP_CHECKMULTISIG script that takes a single sig as input
        ("t3", CScript([OP_0, OP_SWAP, OP_1, pubs[1], OP_1, OP_CHECKMULTISIG])),
        # 4) Hypothetical OP_CHECKMULTISIGVERIFY script that takes a single sig as input
        ("t4", CScript([OP_0, OP_SWAP, OP_1, pubs[1], OP_1, OP_CHECKMULTISIGVERIFY, OP_1])),
        # 5) OP_IF script that needs a true input
        ("t5", CScript([OP_IF, pubs[1], OP_CHECKSIG, OP_ELSE, OP_RETURN, OP_ENDIF])),
        # 6) OP_NOTIF script that needs a true input
        ("t6", CScript([OP_NOTIF, OP_RETURN, OP_ELSE, pubs[1], OP_CHECKSIG, OP_ENDIF])),
        # 7) OP_CHECKSIG with an empty key
        ("t7", CScript([OP_0, OP_CHECKSIG])),
        # 8) OP_CHECKSIGVERIFY with an empty key
        ("t8", CScript([OP_0, OP_CHECKSIGVERIFY, OP_1])),
        # 9) normal OP_CHECKSIGADD that also ensures return value is correct
        ("t9", CScript([csa_low_val, pubs[1], OP_CHECKSIGADD, csa_low_result, OP_EQUAL])),
        # 10) OP_CHECKSIGADD with empty key
        ("t10", CScript([csa_low_val, OP_0, OP_CHECKSIGADD, csa_low_result, OP_EQUAL])),
        # 11) OP_CHECKSIGADD with missing counter stack element
        ("t11", CScript([pubs[1], OP_CHECKSIGADD, OP_1, OP_EQUAL])),
        # 12) OP_CHECKSIG that needs invalid signature
        ("t12", CScript([pubs[1], OP_CHECKSIGVERIFY, pubs[0], OP_CHECKSIG, OP_NOT])),
        # 13) OP_CHECKSIG with empty key that needs invalid signature
        ("t13", CScript([pubs[1], OP_CHECKSIGVERIFY, OP_0, OP_CHECKSIG, OP_NOT])),
        # 14) OP_CHECKSIGADD that needs invalid signature
        ("t14", CScript([pubs[1], OP_CHECKSIGVERIFY, OP_0, pubs[0], OP_CHECKSIGADD, OP_NOT])),
        # 15) OP_CHECKSIGADD with empty key that needs invalid signature
        ("t15", CScript([pubs[1], OP_CHECKSIGVERIFY, OP_0, OP_0, OP_CHECKSIGADD, OP_NOT])),
        # 16) OP_CHECKSIG with unknown pubkey type
        ("t16", CScript([OP_1, OP_CHECKSIG])),
        # 17) OP_CHECKSIGADD with unknown pubkey type
        ("t17", CScript([OP_0, OP_1, OP_CHECKSIGADD])),
        # 18) OP_CHECKSIGVERIFY with unknown pubkey type
        ("t18", CScript([OP_1, OP_CHECKSIGVERIFY, OP_1])),
        # 19) script longer than 10000 bytes and over 201 non-push opcodes
        ("t19", CScript([OP_0, OP_0, OP_2DROP] * 10001 + [pubs[1], OP_CHECKSIG])),
        # 20) OP_CHECKSIGVERIFY with empty key
        ("t20", CScript([pubs[1], OP_CHECKSIGVERIFY, OP_0, OP_0, OP_CHECKSIGVERIFY, OP_1])),
        # 21) Script that grows the stack to 1000 elements
        ("t21", CScript([pubs[1], OP_CHECKSIGVERIFY, OP_1] + [OP_DUP] * 999 + [OP_DROP] * 999)),
        # 22) Script that grows the stack to 1001 elements
        ("t22", CScript([pubs[1], OP_CHECKSIGVERIFY, OP_1] + [OP_DUP] * 1000 + [OP_DROP] * 1000)),
        # 23) Script that expects an input stack of 1000 elements
        ("t23", CScript([OP_DROP] * 999 + [pubs[1], OP_CHECKSIG])),
        # 24) Script that expects an input stack of 1001 elements
        ("t24", CScript([OP_DROP] * 1000 + [pubs[1], OP_CHECKSIG])),
        # 25) Script that pushes a MAX_SCRIPT_ELEMENT_SIZE-bytes element
        ("t25", CScript([random.randbytes(MAX_SCRIPT_ELEMENT_SIZE), OP_DROP, pubs[1], OP_CHECKSIG])),
        # 26) Script that pushes a (MAX_SCRIPT_ELEMENT_SIZE+1)-bytes element
        ("t26", CScript([random.randbytes(MAX_SCRIPT_ELEMENT_SIZE+1), OP_DROP, pubs[1], OP_CHECKSIG])),
        # 27) CHECKSIGADD that must fail because numeric argument number is >4 bytes
        ("t27", CScript([CScriptNum(OVERSIZE_NUMBER), pubs[1], OP_CHECKSIGADD])),
        # 28) Pushes random CScriptNum value, checks OP_CHECKSIGADD result
        ("t28", CScript([csa_high_val, pubs[1], OP_CHECKSIGADD, csa_high_result, OP_EQUAL])),
        # 29) CHECKSIGADD that succeeds with proper sig because numeric argument number is <=4 bytes
        ("t29", CScript([CScriptNum(OVERSIZE_NUMBER-1), pubs[1], OP_CHECKSIGADD])),
        # 30) Variant of t1 with "normal" 33-byte pubkey
        ("t30", CScript([b'\x03' + pubs[1], OP_CHECKSIG])),
        # 31) Variant of t2 with "normal" 33-byte pubkey
        ("t31", CScript([b'\x02' + pubs[1], OP_CHECKSIGVERIFY, OP_1])),
        # 32) Variant of t28 with "normal" 33-byte pubkey
        ("t32", CScript([csa_high_val, b'\x03' + pubs[1], OP_CHECKSIGADD, csa_high_result, OP_EQUAL])),
        # 33) 999-of-999 multisig
        ("t33", CScript(big_scriptops[:1998] + [OP_1])),
        # 34) 1000-of-1000 multisig
        ("t34", CScript(big_scriptops[:2000] + [OP_1])),
        # 35) Variant of t9 that uses a non-minimally encoded input arg
        ("t35", CScript([bytes([csa_low_val]), pubs[1], OP_CHECKSIGADD, csa_low_result, OP_EQUAL])),
        # 36) Empty script
        ("t36", CScript([])),
    ]
    # Add many dummies to test huge trees
    for j in range(100000):
        scripts.append((None, CScript([OP_RETURN, random.randrange(100000)])))
    random.shuffle(scripts)
    tap = taproot_construct(pubs[0], scripts)
    common = {
        "hashtype": hashtype,
        "key": secs[1],
        "tap": tap,
    }
    # Test that MAX_SCRIPT_ELEMENT_SIZE byte stack element inputs are valid, but not one more (and 80 bytes is standard but 81 is not).
    add_spender(spenders, "tapscript/inputmaxlimit", leaf="t0", **common, standard=False, inputs=[getter("sign"), random.randbytes(MAX_SCRIPT_ELEMENT_SIZE)], failure={"inputs": [getter("sign"), random.randbytes(MAX_SCRIPT_ELEMENT_SIZE+1)]}, **ERR_PUSH_LIMIT)
    add_spender(spenders, "tapscript/input80limit", leaf="t0", **common, inputs=[getter("sign"), random.randbytes(80)])
    add_spender(spenders, "tapscript/input81limit", leaf="t0", **common, standard=False, inputs=[getter("sign"), random.randbytes(81)])
    # Test that OP_CHECKMULTISIG and OP_CHECKMULTISIGVERIFY cause failure, but OP_CHECKSIG and OP_CHECKSIGVERIFY work.
    add_spender(spenders, "tapscript/disabled_checkmultisig", leaf="t1", **common, **SINGLE_SIG, failure={"leaf": "t3"}, **ERR_TAPSCRIPT_CHECKMULTISIG)
    add_spender(spenders, "tapscript/disabled_checkmultisigverify", leaf="t2", **common, **SINGLE_SIG, failure={"leaf": "t4"}, **ERR_TAPSCRIPT_CHECKMULTISIG)
    # Test that OP_IF and OP_NOTIF do not accept non-0x01 as truth value (the MINIMALIF rule is consensus in Tapscript)
    add_spender(spenders, "tapscript/minimalif", leaf="t5", **common, inputs=[getter("sign"), b'\x01'], failure={"inputs": [getter("sign"), b'\x02']}, **ERR_MINIMALIF)
    add_spender(spenders, "tapscript/minimalnotif", leaf="t6", **common, inputs=[getter("sign"), b'\x01'], failure={"inputs": [getter("sign"), b'\x03']}, **ERR_MINIMALIF)
    add_spender(spenders, "tapscript/minimalif", leaf="t5", **common, inputs=[getter("sign"), b'\x01'], failure={"inputs": [getter("sign"), b'\x0001']}, **ERR_MINIMALIF)
    add_spender(spenders, "tapscript/minimalnotif", leaf="t6", **common, inputs=[getter("sign"), b'\x01'], failure={"inputs": [getter("sign"), b'\x0100']}, **ERR_MINIMALIF)
    # Test that 1-byte public keys (which are unknown) are acceptable but nonstandard with unrelated signatures, but 0-byte public keys are not valid.
    add_spender(spenders, "tapscript/unkpk/checksig", leaf="t16", standard=False, **common, **SINGLE_SIG, failure={"leaf": "t7"}, **ERR_UNKNOWN_PUBKEY)
    add_spender(spenders, "tapscript/unkpk/checksigadd", leaf="t17", standard=False, **common, **SINGLE_SIG, failure={"leaf": "t10"}, **ERR_UNKNOWN_PUBKEY)
    add_spender(spenders, "tapscript/unkpk/checksigverify", leaf="t18", standard=False, **common, **SINGLE_SIG, failure={"leaf": "t8"}, **ERR_UNKNOWN_PUBKEY)
    # Test that 33-byte public keys (which are unknown) are acceptable but nonstandard with valid signatures, but normal pubkeys are not valid in that case.
    add_spender(spenders, "tapscript/oldpk/checksig", leaf="t30", standard=False, **common, **SINGLE_SIG, sighash=bitflipper(default_sighash), failure={"leaf": "t1"}, **ERR_SIG_SCHNORR)
    add_spender(spenders, "tapscript/oldpk/checksigadd", leaf="t31", standard=False, **common, **SINGLE_SIG, sighash=bitflipper(default_sighash), failure={"leaf": "t2"}, **ERR_SIG_SCHNORR)
    add_spender(spenders, "tapscript/oldpk/checksigverify", leaf="t32", standard=False, **common, **SINGLE_SIG, sighash=bitflipper(default_sighash), failure={"leaf": "t28"}, **ERR_SIG_SCHNORR)
    # Test that 0-byte public keys are not acceptable.
    add_spender(spenders, "tapscript/emptypk/checksig", leaf="t1", **SINGLE_SIG, **common, failure={"leaf": "t7"}, **ERR_UNKNOWN_PUBKEY)
    add_spender(spenders, "tapscript/emptypk/checksigverify", leaf="t2", **SINGLE_SIG, **common, failure={"leaf": "t8"}, **ERR_UNKNOWN_PUBKEY)
    add_spender(spenders, "tapscript/emptypk/checksigadd", leaf="t9", **SINGLE_SIG, **common, failure={"leaf": "t10"}, **ERR_UNKNOWN_PUBKEY)
    add_spender(spenders, "tapscript/emptypk/checksigadd", leaf="t35", standard=False, **SINGLE_SIG, **common, failure={"leaf": "t10"}, **ERR_UNKNOWN_PUBKEY)
    # Test that OP_CHECKSIGADD results are as expected
    add_spender(spenders, "tapscript/checksigaddresults", leaf="t28", **SINGLE_SIG, **common, failure={"leaf": "t27"}, err_msg="unknown error")
    add_spender(spenders, "tapscript/checksigaddoversize", leaf="t29", **SINGLE_SIG, **common, failure={"leaf": "t27"}, err_msg="unknown error")
    # Test that OP_CHECKSIGADD requires 3 stack elements.
    add_spender(spenders, "tapscript/checksigadd3args", leaf="t9", **SINGLE_SIG, **common, failure={"leaf": "t11"}, **ERR_STACK_EMPTY)
    # Test that empty signatures do not cause script failure in OP_CHECKSIG and OP_CHECKSIGADD (but do fail with empty pubkey, and do fail OP_CHECKSIGVERIFY)
    add_spender(spenders, "tapscript/emptysigs/checksig", leaf="t12", **common, inputs=[b'', getter("sign")], failure={"leaf": "t13"}, **ERR_UNKNOWN_PUBKEY)
    add_spender(spenders, "tapscript/emptysigs/nochecksigverify", leaf="t12", **common, inputs=[b'', getter("sign")], failure={"leaf": "t20"}, **ERR_UNKNOWN_PUBKEY)
    add_spender(spenders, "tapscript/emptysigs/checksigadd", leaf="t14", **common, inputs=[b'', getter("sign")], failure={"leaf": "t15"}, **ERR_UNKNOWN_PUBKEY)
    # Test that scripts over 10000 bytes (and over 201 non-push ops) are acceptable.
    add_spender(spenders, "tapscript/no10000limit", leaf="t19", **SINGLE_SIG, **common)
    # Test that a stack size of 1000 elements is permitted, but 1001 isn't.
    add_spender(spenders, "tapscript/1000stack", leaf="t21", **SINGLE_SIG, **common, failure={"leaf": "t22"}, **ERR_STACK_SIZE)
    # Test that an input stack size of 1000 elements is permitted, but 1001 isn't.
    add_spender(spenders, "tapscript/1000inputs", leaf="t23", **common, inputs=[getter("sign")] + [b'' for _ in range(999)], failure={"leaf": "t24", "inputs": [getter("sign")] + [b'' for _ in range(1000)]}, **ERR_STACK_SIZE)
    # Test that pushing a MAX_SCRIPT_ELEMENT_SIZE byte stack element is valid, but one longer is not.
    add_spender(spenders, "tapscript/pushmaxlimit", leaf="t25", **common, **SINGLE_SIG, failure={"leaf": "t26"}, **ERR_PUSH_LIMIT)
    # Test that 999-of-999 multisig works (but 1000-of-1000 triggers stack size limits)
    add_spender(spenders, "tapscript/bigmulti", leaf="t33", **common, inputs=big_spend_inputs, num=999, failure={"leaf": "t34", "num": 1000}, **ERR_STACK_SIZE)
    # Test that the CLEANSTACK rule is consensus critical in tapscript
    add_spender(spenders, "tapscript/cleanstack", leaf="t36", tap=tap, inputs=[b'\x01'], failure={"inputs": [b'\x01', b'\x01']}, **ERR_CLEANSTACK)

    # == Test for sigops ratio limit ==

    # Given a number n, and a public key pk, functions that produce a (CScript, sigops). Each script takes as
    # input a valid signature with the passed pk followed by a dummy push of bytes that are to be dropped, and
    # will execute sigops signature checks.
    SIGOPS_RATIO_SCRIPTS = [
        # n OP_CHECKSIGVERIFYs and 1 OP_CHECKSIG.
        lambda n, pk: (CScript([OP_DROP, pk] + [OP_2DUP, OP_CHECKSIGVERIFY] * n + [OP_CHECKSIG]), n + 1),
        # n OP_CHECKSIGVERIFYs and 1 OP_CHECKSIGADD, but also one unexecuted OP_CHECKSIGVERIFY.
        lambda n, pk: (CScript([OP_DROP, pk, OP_0, OP_IF, OP_2DUP, OP_CHECKSIGVERIFY, OP_ENDIF] + [OP_2DUP, OP_CHECKSIGVERIFY] * n + [OP_2, OP_SWAP, OP_CHECKSIGADD, OP_3, OP_EQUAL]), n + 1),
        # n OP_CHECKSIGVERIFYs and 1 OP_CHECKSIGADD, but also one unexecuted OP_CHECKSIG.
        lambda n, pk: (CScript([random.randbytes(220), OP_2DROP, pk, OP_1, OP_NOTIF, OP_2DUP, OP_CHECKSIG, OP_VERIFY, OP_ENDIF] + [OP_2DUP, OP_CHECKSIGVERIFY] * n + [OP_4, OP_SWAP, OP_CHECKSIGADD, OP_5, OP_EQUAL]), n + 1),
        # n OP_CHECKSIGVERIFYs and 1 OP_CHECKSIGADD, but also one unexecuted OP_CHECKSIGADD.
        lambda n, pk: (CScript([OP_DROP, pk, OP_1, OP_IF, OP_ELSE, OP_2DUP, OP_6, OP_SWAP, OP_CHECKSIGADD, OP_7, OP_EQUALVERIFY, OP_ENDIF] + [OP_2DUP, OP_CHECKSIGVERIFY] * n + [OP_8, OP_SWAP, OP_CHECKSIGADD, OP_9, OP_EQUAL]), n + 1),
        # n+1 OP_CHECKSIGs, but also one OP_CHECKSIG with an empty signature.
        lambda n, pk: (CScript([OP_DROP, OP_0, pk, OP_CHECKSIG, OP_NOT, OP_VERIFY, pk] + [OP_2DUP, OP_CHECKSIG, OP_VERIFY] * n + [OP_CHECKSIG]), n + 1),
        # n OP_CHECKSIGADDs and 1 OP_CHECKSIG, but also an OP_CHECKSIGADD with an empty signature.
        lambda n, pk: (CScript([OP_DROP, OP_0, OP_10, pk, OP_CHECKSIGADD, OP_10, OP_EQUALVERIFY, pk] + [OP_2DUP, OP_16, OP_SWAP, OP_CHECKSIGADD, b'\x11', OP_EQUALVERIFY] * n + [OP_CHECKSIG]), n + 1),
    ]
    for annex in [None, bytes([ANNEX_TAG]) + random.randbytes(random.randrange(1000))]:
        for hashtype in [SIGHASH_DEFAULT, SIGHASH_ALL]:
            for pubkey in [pubs[1], random.randbytes(random.choice([x for x in range(2, 81) if x != 32]))]:
                for fn_num, fn in enumerate(SIGOPS_RATIO_SCRIPTS):
                    merkledepth = random.randrange(129)


                    def predict_sigops_ratio(n, dummy_size):
                        """Predict whether spending fn(n, pubkey) with dummy_size will pass the ratio test."""
                        script, sigops = fn(n, pubkey)
                        # Predict the size of the witness for a given choice of n
                        stacklen_size = 1
                        sig_size = 64 + (hashtype != SIGHASH_DEFAULT)
                        siglen_size = 1
                        dummylen_size = 1 + 2 * (dummy_size >= 253)
                        script_size = len(script)
                        scriptlen_size = 1 + 2 * (script_size >= 253)
                        control_size = 33 + 32 * merkledepth
                        controllen_size = 1 + 2 * (control_size >= 253)
                        annex_size = 0 if annex is None else len(annex)
                        annexlen_size = 0 if annex is None else 1 + 2 * (annex_size >= 253)
                        witsize = stacklen_size + sig_size + siglen_size + dummy_size + dummylen_size + script_size + scriptlen_size + control_size + controllen_size + annex_size + annexlen_size
                        # sigops ratio test
                        return witsize + 50 >= 50 * sigops
                    # Make sure n is high enough that with empty dummy, the script is not valid
                    n = 0
                    while predict_sigops_ratio(n, 0):
                        n += 1
                    # But allow picking a bit higher still
                    n += random.randrange(5)
                    # Now pick dummy size *just* large enough that the overall construction passes
                    dummylen = 0
                    while not predict_sigops_ratio(n, dummylen):
                        dummylen += 1
                    scripts = [("s", fn(n, pubkey)[0])]
                    for _ in range(merkledepth):
                        scripts = [scripts, random.choice(PARTNER_MERKLE_FN)]
                    tap = taproot_construct(pubs[0], scripts)
                    standard = annex is None and dummylen <= 80 and len(pubkey) == 32
                    add_spender(spenders, "tapscript/sigopsratio_%i" % fn_num, tap=tap, leaf="s", annex=annex, hashtype=hashtype, key=secs[1], inputs=[getter("sign"), random.randbytes(dummylen)], standard=standard, failure={"inputs": [getter("sign"), random.randbytes(dummylen - 1)]}, **ERR_SIGOPS_RATIO)

    # Future leaf versions
    for leafver in range(0, 0x100, 2):
        if leafver == LEAF_VERSION_TAPSCRIPT or leafver == ANNEX_TAG:
            # Skip the defined LEAF_VERSION_TAPSCRIPT, and the ANNEX_TAG which is not usable as leaf version
            continue
        scripts = [
            ("bare_c0", CScript([OP_NOP])),
            ("bare_unkver", CScript([OP_NOP]), leafver),
            ("return_c0", CScript([OP_RETURN])),
            ("return_unkver", CScript([OP_RETURN]), leafver),
            ("undecodable_c0", CScript([OP_PUSHDATA1])),
            ("undecodable_unkver", CScript([OP_PUSHDATA1]), leafver),
            ("bigpush_c0", CScript([random.randbytes(MAX_SCRIPT_ELEMENT_SIZE+1), OP_DROP])),
            ("bigpush_unkver", CScript([random.randbytes(MAX_SCRIPT_ELEMENT_SIZE+1), OP_DROP]), leafver),
            ("1001push_c0", CScript([OP_0] * 1001)),
            ("1001push_unkver", CScript([OP_0] * 1001), leafver),
        ]
        random.shuffle(scripts)
        tap = taproot_construct(pubs[0], scripts)
        add_spender(spenders, "unkver/bare", standard=False, tap=tap, leaf="bare_unkver", failure={"leaf": "bare_c0"}, **ERR_CLEANSTACK)
        add_spender(spenders, "unkver/return", standard=False, tap=tap, leaf="return_unkver", failure={"leaf": "return_c0"}, **ERR_OP_RETURN)
        add_spender(spenders, "unkver/undecodable", standard=False, tap=tap, leaf="undecodable_unkver", failure={"leaf": "undecodable_c0"}, **ERR_UNDECODABLE)
        add_spender(spenders, "unkver/bigpush", standard=False, tap=tap, leaf="bigpush_unkver", failure={"leaf": "bigpush_c0"}, **ERR_PUSH_LIMIT)
        add_spender(spenders, "unkver/1001push", standard=False, tap=tap, leaf="1001push_unkver", failure={"leaf": "1001push_c0"}, **ERR_STACK_SIZE)
        add_spender(spenders, "unkver/1001inputs", standard=False, tap=tap, leaf="bare_unkver", inputs=[b'']*1001, failure={"leaf": "bare_c0"}, **ERR_STACK_SIZE)

    # OP_SUCCESSx tests.
    hashtype = lambda _: random.choice(VALID_SIGHASHES_TAPROOT)
    for opval in range(76, 0x100):
        opcode = CScriptOp(opval)
        if not is_op_success(opcode):
            continue
        scripts = [
            ("bare_success", CScript([opcode])),
            ("bare_nop", CScript([OP_NOP])),
            ("unexecif_success", CScript([OP_0, OP_IF, opcode, OP_ENDIF])),
            ("unexecif_nop", CScript([OP_0, OP_IF, OP_NOP, OP_ENDIF])),
            ("return_success", CScript([OP_RETURN, opcode])),
            ("return_nop", CScript([OP_RETURN, OP_NOP])),
            ("undecodable_success", CScript([opcode, OP_PUSHDATA1])),
            ("undecodable_nop", CScript([OP_NOP, OP_PUSHDATA1])),
            ("undecodable_bypassed_success", CScript([OP_PUSHDATA1, OP_2, opcode])),
            ("bigpush_success", CScript([random.randbytes(MAX_SCRIPT_ELEMENT_SIZE+1), OP_DROP, opcode])),
            ("bigpush_nop", CScript([random.randbytes(MAX_SCRIPT_ELEMENT_SIZE+1), OP_DROP, OP_NOP])),
            ("1001push_success", CScript([OP_0] * 1001 + [opcode])),
            ("1001push_nop", CScript([OP_0] * 1001 + [OP_NOP])),
        ]
        random.shuffle(scripts)
        tap = taproot_construct(pubs[0], scripts)
        add_spender(spenders, "opsuccess/bare", standard=False, tap=tap, leaf="bare_success", failure={"leaf": "bare_nop"}, **ERR_CLEANSTACK)
        add_spender(spenders, "opsuccess/unexecif", standard=False, tap=tap, leaf="unexecif_success", failure={"leaf": "unexecif_nop"}, **ERR_CLEANSTACK)
        add_spender(spenders, "opsuccess/return", standard=False, tap=tap, leaf="return_success", failure={"leaf": "return_nop"}, **ERR_OP_RETURN)
        add_spender(spenders, "opsuccess/undecodable", standard=False, tap=tap, leaf="undecodable_success", failure={"leaf": "undecodable_nop"}, **ERR_UNDECODABLE)
        add_spender(spenders, "opsuccess/undecodable_bypass", standard=False, tap=tap, leaf="undecodable_success", failure={"leaf": "undecodable_bypassed_success"}, **ERR_UNDECODABLE)
        add_spender(spenders, "opsuccess/bigpush", standard=False, tap=tap, leaf="bigpush_success", failure={"leaf": "bigpush_nop"}, **ERR_PUSH_LIMIT)
        add_spender(spenders, "opsuccess/1001push", standard=False, tap=tap, leaf="1001push_success", failure={"leaf": "1001push_nop"}, **ERR_STACK_SIZE)
        add_spender(spenders, "opsuccess/1001inputs", standard=False, tap=tap, leaf="bare_success", inputs=[b'']*1001, failure={"leaf": "bare_nop"}, **ERR_STACK_SIZE)

    # Non-OP_SUCCESSx (verify that those aren't accidentally treated as OP_SUCCESSx)
    for opval in range(0, 0x100):
        opcode = CScriptOp(opval)
        if is_op_success(opcode):
            continue
        scripts = [
            ("normal", CScript([OP_RETURN, opcode] + [OP_NOP] * 75)),
            ("op_success", CScript([OP_RETURN, CScriptOp(0x50)]))
        ]
        tap = taproot_construct(pubs[0], scripts)
        add_spender(spenders, "alwaysvalid/notsuccessx", tap=tap, leaf="op_success", inputs=[], standard=False, failure={"leaf": "normal"}) # err_msg differs based on opcode

    # == Test case for https://github.com/bitcoin/bitcoin/issues/24765 ==

    zero_fn = lambda h: bytes([0 for _ in range(32)])
    tap = taproot_construct(pubs[0], [("leaf", CScript([pubs[1], OP_CHECKSIG, pubs[1], OP_CHECKSIGADD, OP_2, OP_EQUAL])), zero_fn])
    add_spender(spenders, "case24765", tap=tap, leaf="leaf", inputs=[getter("sign"), getter("sign")], key=secs[1], no_fail=True)

    # == Legacy tests ==

    # Also add a few legacy spends into the mix, so that transactions which combine taproot and pre-taproot spends get tested too.
    for compressed in [False, True]:
        eckey1, pubkey1 = generate_keypair(compressed=compressed)
        eckey2, _ = generate_keypair(compressed=compressed)
        for p2sh in [False, True]:
            for witv0 in [False, True]:
                for hashtype in VALID_SIGHASHES_ECDSA + [random.randrange(0x04, 0x80), random.randrange(0x84, 0x100)]:
                    standard = (hashtype in VALID_SIGHASHES_ECDSA) and (compressed or not witv0)
                    add_spender(spenders, "legacy/pk-wrongkey", hashtype=hashtype, p2sh=p2sh, witv0=witv0, standard=standard, script=key_to_p2pk_script(pubkey1), **SINGLE_SIG, key=eckey1, failure={"key": eckey2}, sigops_weight=4-3*witv0, **ERR_NO_SUCCESS)
                    add_spender(spenders, "legacy/pkh-sighashflip", hashtype=hashtype, p2sh=p2sh, witv0=witv0, standard=standard, pkh=pubkey1, key=eckey1, **SIGHASH_BITFLIP, sigops_weight=4-3*witv0, **ERR_NO_SUCCESS)

    # Verify that OP_CHECKSIGADD wasn't accidentally added to pre-taproot validation logic.
    for p2sh in [False, True]:
        for witv0 in [False, True]:
            for hashtype in VALID_SIGHASHES_ECDSA + [random.randrange(0x04, 0x80), random.randrange(0x84, 0x100)]:
                standard = hashtype in VALID_SIGHASHES_ECDSA and (p2sh or witv0)
                add_spender(spenders, "compat/nocsa", hashtype=hashtype, p2sh=p2sh, witv0=witv0, standard=standard, script=CScript([OP_IF, OP_11, pubkey1, OP_CHECKSIGADD, OP_12, OP_EQUAL, OP_ELSE, pubkey1, OP_CHECKSIG, OP_ENDIF]), key=eckey1, sigops_weight=4-3*witv0, inputs=[getter("sign"), b''], failure={"inputs": [getter("sign"), b'\x01']}, **ERR_UNDECODABLE)

    return spenders


def spenders_taproot_nonstandard():
    """Spenders for testing that post-activation Taproot rules may be nonstandard."""

    spenders = []

    sec = generate_privkey()
    pub, _ = compute_xonly_pubkey(sec)
    scripts = [
        ("future_leaf", CScript([pub, OP_CHECKSIG]), 0xc2),
        ("op_success", CScript([pub, OP_CHECKSIG, OP_0, OP_IF, CScriptOp(0x50), OP_ENDIF])),
    ]
    tap = taproot_construct(pub, scripts)

    # Test that features like annex, leaf versions, or OP_SUCCESS are valid but non-standard
    add_spender(spenders, "inactive/scriptpath_valid_unkleaf", key=sec, tap=tap, leaf="future_leaf", standard=False, inputs=[getter("sign")])
    add_spender(spenders, "inactive/scriptpath_invalid_unkleaf", key=sec, tap=tap, leaf="future_leaf", standard=False, inputs=[getter("sign")], sighash=bitflipper(default_sighash))
    add_spender(spenders, "inactive/scriptpath_valid_opsuccess", key=sec, tap=tap, leaf="op_success", standard=False, inputs=[getter("sign")])
    add_spender(spenders, "inactive/scriptpath_valid_opsuccess", key=sec, tap=tap, leaf="op_success", standard=False, inputs=[getter("sign")], sighash=bitflipper(default_sighash))

    return spenders

# Consensus validation flags to use in dumps for tests with "legacy/" or "inactive/" prefix.
LEGACY_FLAGS = "P2SH,DERSIG,CHECKLOCKTIMEVERIFY,CHECKSEQUENCEVERIFY,WITNESS,NULLDUMMY"
# Consensus validation flags to use in dumps for all other tests.
TAPROOT_FLAGS = "P2SH,DERSIG,CHECKLOCKTIMEVERIFY,CHECKSEQUENCEVERIFY,WITNESS,NULLDUMMY,TAPROOT"

def dump_json_test(tx, input_utxos, idx, success, failure):
    spender = input_utxos[idx].spender
    # Determine flags to dump
    flags = LEGACY_FLAGS if spender.comment.startswith("legacy/") or spender.comment.startswith("inactive/") else TAPROOT_FLAGS

    fields = [
        ("tx", tx.serialize().hex()),
        ("prevouts", [x.output.serialize().hex() for x in input_utxos]),
        ("index", idx),
        ("flags", flags),
        ("comment", spender.comment)
    ]

    # The "final" field indicates that a spend should be always valid, even with more validation flags enabled
    # than the listed ones. Use standardness as a proxy for this (which gives a conservative underestimate).
    if spender.is_standard:
        fields.append(("final", True))

    def dump_witness(wit):
        return OrderedDict([("scriptSig", wit[0].hex()), ("witness", [x.hex() for x in wit[1]])])
    if success is not None:
        fields.append(("success", dump_witness(success)))
    if failure is not None:
        fields.append(("failure", dump_witness(failure)))

    # Write the dump to $TEST_DUMP_DIR/x/xyz... where x,y,z,... are the SHA1 sum of the dump (which makes the
    # file naming scheme compatible with fuzzing infrastructure).
    dump = json.dumps(OrderedDict(fields)) + ",\n"
    sha1 = hashlib.sha1(dump.encode("utf-8")).hexdigest()
    dirname = os.environ.get("TEST_DUMP_DIR", ".") + ("/%s" % sha1[0])
    os.makedirs(dirname, exist_ok=True)
    with open(dirname + ("/%s" % sha1), 'w', encoding="utf8") as f:
        f.write(dump)

# Data type to keep track of UTXOs, where they were created, and how to spend them.
UTXOData = namedtuple('UTXOData', 'outpoint,output,spender')


class TaprootTest(BitcoinTestFramework):
    def add_options(self, parser):
        self.add_wallet_options(parser)
        parser.add_argument("--dumptests", dest="dump_tests", default=False, action="store_true",
                            help="Dump generated test cases to directory set by TEST_DUMP_DIR environment variable")

    def skip_test_if_missing_module(self):
        self.skip_if_no_wallet()

    def set_test_params(self):
        self.num_nodes = 1
        self.setup_clean_chain = True
        self.extra_args = [["-par=1"]]

    def block_submit(self, node, txs, msg, err_msg, cb_pubkey=None, fees=0, sigops_weight=0, witness=False, accept=False):

        # Deplete block of any non-tapscript sigops using a single additional 0-value coinbase output.
        # It is not impossible to fit enough tapscript sigops to hit the old 80k limit without
        # busting txin-level limits. We simply have to account for the p2pk outputs in all
        # transactions.
        extra_output_script = CScript(bytes([OP_CHECKSIG]*((MAX_BLOCK_SIGOPS_WEIGHT - sigops_weight) // WITNESS_SCALE_FACTOR)))

        coinbase_tx = create_coinbase(self.lastblockheight + 1, pubkey=cb_pubkey, extra_output_script=extra_output_script, fees=fees)
        block = create_block(self.tip, coinbase_tx, self.lastblocktime + 1, txlist=txs)
        witness and add_witness_commitment(block)
        block.solve()
        block_response = node.submitblock(block.serialize().hex())
        if err_msg is not None:
            assert block_response is not None and err_msg in block_response, "Missing error message '%s' from block response '%s': %s" % (err_msg, "(None)" if block_response is None else block_response, msg)
        if accept:
            assert node.getbestblockhash() == block.hash, "Failed to accept: %s (response: %s)" % (msg, block_response)
            self.tip = block.sha256
            self.lastblockhash = block.hash
            self.lastblocktime += 1
            self.lastblockheight += 1
        else:
            assert node.getbestblockhash() == self.lastblockhash, "Failed to reject: " + msg

    def init_blockinfo(self, node):
        # Initialize variables used by block_submit().
        self.lastblockhash = node.getbestblockhash()
        self.tip = int(self.lastblockhash, 16)
        block = node.getblock(self.lastblockhash)
        self.lastblockheight = block['height']
        self.lastblocktime = block['time']

    def test_spenders(self, node, spenders, input_counts):
        """Run randomized tests with a number of "spenders".

        Steps:
            1) Generate an appropriate UTXO for each spender to test spend conditions
            2) Generate 100 random addresses of all wallet types: pkh/sh_wpkh/wpkh
            3) Select random number of inputs from (1)
            4) Select random number of addresses from (2) as outputs

        Each spender embodies a test; in a large randomized test, it is verified
        that toggling the valid argument to each lambda toggles the validity of
        the transaction. This is accomplished by constructing transactions consisting
        of all valid inputs, except one invalid one.
        """

        # Construct a bunch of sPKs that send coins back to the host wallet
        self.log.info("- Constructing addresses for returning coins")
        host_spks = []
        host_pubkeys = []
        for i in range(16):
            addr = node.getnewaddress(address_type=random.choice(["legacy", "p2sh-segwit", "bech32"]))
            info = node.getaddressinfo(addr)
            spk = bytes.fromhex(info['scriptPubKey'])
            host_spks.append(spk)
            host_pubkeys.append(bytes.fromhex(info['pubkey']))

        self.init_blockinfo(node)

        # Create transactions spending up to 50 of the wallet's inputs, with one output for each spender, and
        # one change output at the end. The transaction is constructed on the Python side to enable
        # having multiple outputs to the same address and outputs with no assigned address. The wallet
        # is then asked to sign it through signrawtransactionwithwallet, and then added to a block on the
        # Python side (to bypass standardness rules).
        self.log.info("- Creating test UTXOs...")
        random.shuffle(spenders)
        normal_utxos = []
        mismatching_utxos = [] # UTXOs with input that requires mismatching output position
        done = 0
        while done < len(spenders):
            # Compute how many UTXOs to create with this transaction
            count_this_tx = min(len(spenders) - done, (len(spenders) + 4) // 5, 10000)

            fund_tx = CTransaction()
            # Add the 50 highest-value inputs
            unspents = node.listunspent()
            random.shuffle(unspents)
            unspents.sort(key=lambda x: int(x["amount"] * 100000000), reverse=True)
            if len(unspents) > 50:
                unspents = unspents[:50]
            random.shuffle(unspents)
            balance = 0
            for unspent in unspents:
                balance += int(unspent["amount"] * 100000000)
                txid = int(unspent["txid"], 16)
                fund_tx.vin.append(CTxIn(COutPoint(txid, int(unspent["vout"])), CScript()))
            # Add outputs
            cur_progress = done / len(spenders)
            next_progress = (done + count_this_tx) / len(spenders)
            change_goal = (1.0 - 0.6 * next_progress) / (1.0 - 0.6 * cur_progress) * balance
            self.log.debug("Create %i UTXOs in a transaction spending %i inputs worth %.8f (sending ~%.8f to change)" % (count_this_tx, len(unspents), balance * 0.00000001, change_goal * 0.00000001))
            for i in range(count_this_tx):
                avg = (balance - change_goal) / (count_this_tx - i)
                amount = int(random.randrange(int(avg*0.85 + 0.5), int(avg*1.15 + 0.5)) + 0.5)
                balance -= amount
                fund_tx.vout.append(CTxOut(amount, spenders[done + i].script))
            # Add change
            fund_tx.vout.append(CTxOut(balance - 10000, random.choice(host_spks)))
            # Ask the wallet to sign
            fund_tx = tx_from_hex(node.signrawtransactionwithwallet(fund_tx.serialize().hex())["hex"])
            # Construct UTXOData entries
            fund_tx.rehash()
            for i in range(count_this_tx):
                utxodata = UTXOData(outpoint=COutPoint(fund_tx.sha256, i), output=fund_tx.vout[i], spender=spenders[done])
                if utxodata.spender.need_vin_vout_mismatch:
                    mismatching_utxos.append(utxodata)
                else:
                    normal_utxos.append(utxodata)
                done += 1
            # Mine into a block
            self.block_submit(node, [fund_tx], "Funding tx", None, random.choice(host_pubkeys), 10000, MAX_BLOCK_SIGOPS_WEIGHT, True, True)

        # Consume groups of choice(input_coins) from utxos in a tx, testing the spenders.
        self.log.info("- Running %i spending tests" % done)
        random.shuffle(normal_utxos)
        random.shuffle(mismatching_utxos)
        assert done == len(normal_utxos) + len(mismatching_utxos)

        left = done
        while left:
            # Construct CTransaction with random version, nLocktime
            tx = CTransaction()
<<<<<<< HEAD
            #tx.nVersion = random.choice([1, 2, random.randint(-0x80000000, 0x7fffffff)])
            tx.nVersion = random.choice([1, 2, random.randint(0x00, 0x9f)])  # Particl: avoid versions that would be seen as Particl txns
            min_sequence = (tx.nVersion != 1 and tx.nVersion != 0) * 0x80000000  # The minimum sequence number to disable relative locktime
=======
            tx.version = random.choice([1, 2, random.getrandbits(32)])
            min_sequence = (tx.version != 1 and tx.version != 0) * 0x80000000  # The minimum sequence number to disable relative locktime
>>>>>>> ff21eb2d
            if random.choice([True, False]):
                tx.nLockTime = random.randrange(LOCKTIME_THRESHOLD, self.lastblocktime - 7200)  # all absolute locktimes in the past
            else:
                tx.nLockTime = random.randrange(self.lastblockheight + 1)  # all block heights in the past

            # Decide how many UTXOs to test with.
            acceptable = [n for n in input_counts if n <= left and (left - n > max(input_counts) or (left - n) in [0] + input_counts)]
            num_inputs = random.choice(acceptable)

            # If we have UTXOs that require mismatching inputs/outputs left, include exactly one of those
            # unless there is only one normal UTXO left (as tests with mismatching UTXOs require at least one
            # normal UTXO to go in the first position), and we don't want to run out of normal UTXOs.
            input_utxos = []
            while len(mismatching_utxos) and (len(input_utxos) == 0 or len(normal_utxos) == 1):
                input_utxos.append(mismatching_utxos.pop())
                left -= 1

            # Top up until we hit num_inputs (but include at least one normal UTXO always).
            for _ in range(max(1, num_inputs - len(input_utxos))):
                input_utxos.append(normal_utxos.pop())
                left -= 1

            # The first input cannot require a mismatching output (as there is at least one output).
            while True:
                random.shuffle(input_utxos)
                if not input_utxos[0].spender.need_vin_vout_mismatch:
                    break
            first_mismatch_input = None
            for i in range(len(input_utxos)):
                if input_utxos[i].spender.need_vin_vout_mismatch:
                    first_mismatch_input = i
            assert first_mismatch_input is None or first_mismatch_input > 0

            # Decide fee, and add CTxIns to tx.
            amount = sum(utxo.output.nValue for utxo in input_utxos)
            fee = min(random.randrange(MIN_FEE * 2, MIN_FEE * 4), amount - DUST_LIMIT)  # 10000-20000 sat fee
            in_value = amount - fee
            tx.vin = [CTxIn(outpoint=utxo.outpoint, nSequence=random.randint(min_sequence, 0xffffffff)) for utxo in input_utxos]
            tx.wit.vtxinwit = [CTxInWitness() for _ in range(len(input_utxos))]
            sigops_weight = sum(utxo.spender.sigops_weight for utxo in input_utxos)
            self.log.debug("Test: %s" % (", ".join(utxo.spender.comment for utxo in input_utxos)))

            # Add 1 to 4 random outputs (but constrained by inputs that require mismatching outputs)
            num_outputs = random.choice(range(1, 1 + min(4, 4 if first_mismatch_input is None else first_mismatch_input)))
            assert in_value >= 0 and fee - num_outputs * DUST_LIMIT >= MIN_FEE
            for i in range(num_outputs):
                tx.vout.append(CTxOut())
                if in_value <= DUST_LIMIT:
                    tx.vout[-1].nValue = DUST_LIMIT
                elif i < num_outputs - 1:
                    tx.vout[-1].nValue = in_value
                else:
                    tx.vout[-1].nValue = random.randint(DUST_LIMIT, in_value)
                in_value -= tx.vout[-1].nValue
                tx.vout[-1].scriptPubKey = random.choice(host_spks)
                sigops_weight += CScript(tx.vout[-1].scriptPubKey).GetSigOpCount(False) * WITNESS_SCALE_FACTOR
            fee += in_value
            assert fee >= 0

            # Select coinbase pubkey
            cb_pubkey = random.choice(host_pubkeys)
            sigops_weight += 1 * WITNESS_SCALE_FACTOR

            # Precompute one satisfying and one failing scriptSig/witness for each input.
            input_data = []
            for i in range(len(input_utxos)):
                fn = input_utxos[i].spender.sat_function
                fail = None
                success = fn(tx, i, [utxo.output for utxo in input_utxos], True)
                if not input_utxos[i].spender.no_fail:
                    fail = fn(tx, i, [utxo.output for utxo in input_utxos], False)
                input_data.append((fail, success))
                if self.options.dump_tests:
                    dump_json_test(tx, input_utxos, i, success, fail)

            # Sign each input incorrectly once on each complete signing pass, except the very last.
            for fail_input in list(range(len(input_utxos))) + [None]:
                # Skip trying to fail at spending something that can't be made to fail.
                if fail_input is not None and input_utxos[fail_input].spender.no_fail:
                    continue
                # Expected message with each input failure, may be None(which is ignored)
                expected_fail_msg = None if fail_input is None else input_utxos[fail_input].spender.err_msg
                # Fill inputs/witnesses
                for i in range(len(input_utxos)):
                    tx.vin[i].scriptSig = input_data[i][i != fail_input][0]
                    tx.wit.vtxinwit[i].scriptWitness.stack = input_data[i][i != fail_input][1]
                # Submit to mempool to check standardness
                is_standard_tx = (
                    fail_input is None  # Must be valid to be standard
                    and (all(utxo.spender.is_standard for utxo in input_utxos))  # All inputs must be standard
                    and tx.version >= 1  # The tx version must be standard
                    and tx.version <= 2)
                tx.rehash()
                msg = ','.join(utxo.spender.comment + ("*" if n == fail_input else "") for n, utxo in enumerate(input_utxos))
                if is_standard_tx:
                    node.sendrawtransaction(tx.serialize().hex(), 0)
                    assert node.getmempoolentry(tx.hash) is not None, "Failed to accept into mempool: " + msg
                else:
                    assert_raises_rpc_error(-26, None, node.sendrawtransaction, tx.serialize().hex(), 0)
                # Submit in a block
                self.block_submit(node, [tx], msg, witness=True, accept=fail_input is None, cb_pubkey=cb_pubkey, fees=fee, sigops_weight=sigops_weight, err_msg=expected_fail_msg)

            if (len(spenders) - left) // 200 > (len(spenders) - left - len(input_utxos)) // 200:
                self.log.info("  - %i tests done" % (len(spenders) - left))

        assert left == 0
        assert len(normal_utxos) == 0
        assert len(mismatching_utxos) == 0
        self.log.info("  - Done")

    def gen_test_vectors(self):
        """Run a scenario that corresponds (and optionally produces) to BIP341 test vectors."""

        self.log.info("Unit test scenario...")

        # Deterministically mine coins to OP_TRUE in block 1
        assert_equal(self.nodes[0].getblockcount(), 0)
        coinbase = CTransaction()
        coinbase.version = 1
        coinbase.vin = [CTxIn(COutPoint(0, 0xffffffff), CScript([OP_1, OP_1]), SEQUENCE_FINAL)]
        coinbase.vout = [CTxOut(5000000000, CScript([OP_1]))]
        coinbase.nLockTime = 0
        coinbase.rehash()
        assert coinbase.hash == "f60c73405d499a956d3162e3483c395526ef78286458a4cb17b125aa92e49b20"
        # Mine it
        block = create_block(hashprev=int(self.nodes[0].getbestblockhash(), 16), coinbase=coinbase)
        block.rehash()
        block.solve()
        self.nodes[0].submitblock(block.serialize().hex())
        assert_equal(self.nodes[0].getblockcount(), 1)
        self.generate(self.nodes[0], COINBASE_MATURITY)

        SEED = 317
        VALID_LEAF_VERS = list(range(0xc0, 0x100, 2)) + [0x66, 0x7e, 0x80, 0x84, 0x96, 0x98, 0xba, 0xbc, 0xbe]
        # Generate private keys
        prvs = [hashlib.sha256(SEED.to_bytes(2, 'big') + bytes([i])).digest() for i in range(100)]
        # Generate corresponding public x-only pubkeys
        pubs = [compute_xonly_pubkey(prv)[0] for prv in prvs]
        # Generate taproot objects
        inner_keys = [pubs[i] for i in range(7)]

        script_lists = [
            None,
            [("0", CScript([pubs[50], OP_CHECKSIG]), LEAF_VERSION_TAPSCRIPT)],
            [("0", CScript([pubs[51], OP_CHECKSIG]), LEAF_VERSION_TAPSCRIPT)],
            [("0", CScript([pubs[52], OP_CHECKSIG]), LEAF_VERSION_TAPSCRIPT), ("1", CScript([b"BIP341"]), VALID_LEAF_VERS[pubs[99][0] % 41])],
            [("0", CScript([pubs[53], OP_CHECKSIG]), LEAF_VERSION_TAPSCRIPT), ("1", CScript([b"Taproot"]), VALID_LEAF_VERS[pubs[99][1] % 41])],
            [("0", CScript([pubs[54], OP_CHECKSIG]), LEAF_VERSION_TAPSCRIPT),
                [("1", CScript([pubs[55], OP_CHECKSIG]), LEAF_VERSION_TAPSCRIPT), ("2", CScript([pubs[56], OP_CHECKSIG]), LEAF_VERSION_TAPSCRIPT)]
            ],
            [("0", CScript([pubs[57], OP_CHECKSIG]), LEAF_VERSION_TAPSCRIPT),
                [("1", CScript([pubs[58], OP_CHECKSIG]), LEAF_VERSION_TAPSCRIPT), ("2", CScript([pubs[59], OP_CHECKSIG]), LEAF_VERSION_TAPSCRIPT)]
            ],
        ]
        taps = [taproot_construct(inner_keys[i], script_lists[i]) for i in range(len(inner_keys))]

        # Require negated taps[0]
        assert taps[0].negflag
        # Require one negated and one non-negated in taps 1 and 2.
        assert taps[1].negflag != taps[2].negflag
        # Require one negated and one non-negated in taps 3 and 4.
        assert taps[3].negflag != taps[4].negflag
        # Require one negated and one non-negated in taps 5 and 6.
        assert taps[5].negflag != taps[6].negflag

        cblks = [{leaf: get({**DEFAULT_CONTEXT, 'tap': taps[i], 'leaf': leaf}, 'controlblock') for leaf in taps[i].leaves} for i in range(7)]
        # Require one swapped and one unswapped in taps 3 and 4.
        assert (cblks[3]['0'][33:65] < cblks[3]['1'][33:65]) != (cblks[4]['0'][33:65] < cblks[4]['1'][33:65])
        # Require one swapped and one unswapped in taps 5 and 6, both at the top and child level.
        assert (cblks[5]['0'][33:65] < cblks[5]['1'][65:]) != (cblks[6]['0'][33:65] < cblks[6]['1'][65:])
        assert (cblks[5]['1'][33:65] < cblks[5]['2'][33:65]) != (cblks[6]['1'][33:65] < cblks[6]['2'][33:65])
        # Require within taps 5 (and thus also 6) that one level is swapped and the other is not.
        assert (cblks[5]['0'][33:65] < cblks[5]['1'][65:]) != (cblks[5]['1'][33:65] < cblks[5]['2'][33:65])

        # Compute a deterministic set of scriptPubKeys
        tap_spks = []
        old_spks = []
        spend_info = {}
        # First, taproot scriptPubKeys, for the tap objects constructed above
        for i, tap in enumerate(taps):
            tap_spks.append(tap.scriptPubKey)
            d = {'key': prvs[i], 'tap': tap, 'mode': 'taproot'}
            spend_info[tap.scriptPubKey] = d
        # Then, a number of deterministically generated (keys 0x1,0x2,0x3) with 2x P2PKH, 1x P2WPKH spks.
        for i in range(1, 4):
            prv = ECKey()
            prv.set(i.to_bytes(32, 'big'), True)
            pub = prv.get_pubkey().get_bytes()
            d = {"key": prv}
            d["scriptcode"] = key_to_p2pkh_script(pub)
            d["inputs"] = [getter("sign"), pub]
            if i < 3:
                # P2PKH
                d['spk'] = key_to_p2pkh_script(pub)
                d['mode'] = 'legacy'
            else:
                # P2WPKH
                d['spk'] = key_to_p2wpkh_script(pub)
                d['mode'] = 'witv0'
            old_spks.append(d['spk'])
            spend_info[d['spk']] = d

        # Construct a deterministic chain of transactions creating UTXOs to the test's spk's (so that they
        # come from distinct txids).
        txn = []
        lasttxid = coinbase.sha256
        amount = 5000000000
        for i, spk in enumerate(old_spks + tap_spks):
            val = 42000000 * (i + 7)
            tx = CTransaction()
            tx.version = 1
            tx.vin = [CTxIn(COutPoint(lasttxid, i & 1), CScript([]), SEQUENCE_FINAL)]
            tx.vout = [CTxOut(val, spk), CTxOut(amount - val, CScript([OP_1]))]
            if i & 1:
                tx.vout = list(reversed(tx.vout))
            tx.nLockTime = 0
            tx.rehash()
            amount -= val
            lasttxid = tx.sha256
            txn.append(tx)
            spend_info[spk]['prevout'] = COutPoint(tx.sha256, i & 1)
            spend_info[spk]['utxo'] = CTxOut(val, spk)
        # Mine those transactions
        self.init_blockinfo(self.nodes[0])
        self.block_submit(self.nodes[0], txn, "Crediting txn", None, sigops_weight=10, accept=True)

        # scriptPubKey computation
        tests = {"version": 1}
        spk_tests = tests.setdefault("scriptPubKey", [])
        for i, tap in enumerate(taps):
            test_case = {}
            given = test_case.setdefault("given", {})
            given['internalPubkey'] = tap.internal_pubkey.hex()

            def pr(node):
                if node is None:
                    return None
                elif isinstance(node, tuple):
                    return {"id": int(node[0]), "script": node[1].hex(), "leafVersion": node[2]}
                elif len(node) == 1:
                    return pr(node[0])
                elif len(node) == 2:
                    return [pr(node[0]), pr(node[1])]
                else:
                    assert False

            given['scriptTree'] = pr(script_lists[i])
            intermediary = test_case.setdefault("intermediary", {})
            if len(tap.leaves):
                leafhashes = intermediary.setdefault('leafHashes', [None] * len(tap.leaves))
                for leaf in tap.leaves:
                    leafhashes[int(leaf)] = tap.leaves[leaf].leaf_hash.hex()
            intermediary['merkleRoot'] = tap.merkle_root.hex() if tap.merkle_root else None
            intermediary['tweak'] = tap.tweak.hex()
            intermediary['tweakedPubkey'] = tap.output_pubkey.hex()
            expected = test_case.setdefault("expected", {})
            expected['scriptPubKey'] = tap.scriptPubKey.hex()
            expected['bip350Address'] = program_to_witness(1, bytes(tap.output_pubkey), True)
            if len(tap.leaves):
                control_blocks = expected.setdefault("scriptPathControlBlocks", [None] * len(tap.leaves))
                for leaf in tap.leaves:
                    ctx = {**DEFAULT_CONTEXT, 'tap': tap, 'leaf': leaf}
                    control_blocks[int(leaf)] = get(ctx, "controlblock").hex()
            spk_tests.append(test_case)

        # Construct a deterministic transaction spending all outputs created above.
        tx = CTransaction()
        tx.version = 2
        tx.vin = []
        inputs = []
        input_spks = [tap_spks[0], tap_spks[1], old_spks[0], tap_spks[2], tap_spks[5], old_spks[2], tap_spks[6], tap_spks[3], tap_spks[4]]
        sequences = [0, SEQUENCE_FINAL, SEQUENCE_FINAL, 0xfffffffe, 0xfffffffe, 0, 0, SEQUENCE_FINAL, SEQUENCE_FINAL]
        hashtypes = [SIGHASH_SINGLE, SIGHASH_SINGLE|SIGHASH_ANYONECANPAY, SIGHASH_ALL, SIGHASH_ALL, SIGHASH_DEFAULT, SIGHASH_ALL, SIGHASH_NONE, SIGHASH_NONE|SIGHASH_ANYONECANPAY, SIGHASH_ALL|SIGHASH_ANYONECANPAY]
        for i, spk in enumerate(input_spks):
            tx.vin.append(CTxIn(spend_info[spk]['prevout'], CScript(), sequences[i]))
            inputs.append(spend_info[spk]['utxo'])
        tx.vout.append(CTxOut(1000000000, old_spks[1]))
        tx.vout.append(CTxOut(3410000000, pubs[98]))
        tx.nLockTime = 500000000
        precomputed = {
            "hashAmounts": BIP341_sha_amounts(inputs),
            "hashPrevouts": BIP341_sha_prevouts(tx),
            "hashScriptPubkeys": BIP341_sha_scriptpubkeys(inputs),
            "hashSequences": BIP341_sha_sequences(tx),
            "hashOutputs": BIP341_sha_outputs(tx)
        }
        keypath_tests = tests.setdefault("keyPathSpending", [])
        tx_test = {}
        global_given = tx_test.setdefault("given", {})
        global_given['rawUnsignedTx'] = tx.serialize().hex()
        utxos_spent = global_given.setdefault("utxosSpent", [])
        for i in range(len(input_spks)):
            utxos_spent.append({"scriptPubKey": inputs[i].scriptPubKey.hex(), "amountSats": inputs[i].nValue})
        global_intermediary = tx_test.setdefault("intermediary", {})
        for key in sorted(precomputed.keys()):
            global_intermediary[key] = precomputed[key].hex()
        test_list = tx_test.setdefault('inputSpending', [])
        for i in range(len(input_spks)):
            ctx = {
                **DEFAULT_CONTEXT,
                **spend_info[input_spks[i]],
                'tx': tx,
                'utxos': inputs,
                'idx': i,
                'hashtype': hashtypes[i],
                'deterministic': True
            }
            if ctx['mode'] == 'taproot':
                test_case = {}
                given = test_case.setdefault("given", {})
                given['txinIndex'] = i
                given['internalPrivkey'] = get(ctx, 'key').hex()
                if get(ctx, "tap").merkle_root != bytes():
                    given['merkleRoot'] = get(ctx, "tap").merkle_root.hex()
                else:
                    given['merkleRoot'] = None
                given['hashType'] = get(ctx, "hashtype")
                intermediary = test_case.setdefault("intermediary", {})
                intermediary['internalPubkey'] = get(ctx, "tap").internal_pubkey.hex()
                intermediary['tweak'] = get(ctx, "tap").tweak.hex()
                intermediary['tweakedPrivkey'] = get(ctx, "key_tweaked").hex()
                sigmsg = get(ctx, "sigmsg")
                intermediary['sigMsg'] = sigmsg.hex()
                intermediary['precomputedUsed'] = [key for key in sorted(precomputed.keys()) if sigmsg.count(precomputed[key])]
                intermediary['sigHash'] = get(ctx, "sighash").hex()
                expected = test_case.setdefault("expected", {})
                expected['witness'] = [get(ctx, "sign").hex()]
                test_list.append(test_case)
            tx.wit.vtxinwit.append(CTxInWitness())
            tx.vin[i].scriptSig = CScript(flatten(get(ctx, "scriptsig")))
            tx.wit.vtxinwit[i].scriptWitness.stack = flatten(get(ctx, "witness"))
        aux = tx_test.setdefault("auxiliary", {})
        aux['fullySignedTx'] = tx.serialize().hex()
        keypath_tests.append(tx_test)
        assert_equal(hashlib.sha256(tx.serialize()).hexdigest(), "24bab662cb55a7f3bae29b559f651674c62bcc1cd442d44715c0133939107b38")
        # Mine the spending transaction
        self.block_submit(self.nodes[0], [tx], "Spending txn", None, sigops_weight=10000, accept=True, witness=True)

        if GEN_TEST_VECTORS:
            print(json.dumps(tests, indent=4, sort_keys=False))

    def run_test(self):
        self.gen_test_vectors()

        self.log.info("Post-activation tests...")
        self.test_spenders(self.nodes[0], spenders_taproot_active(), input_counts=[1, 2, 2, 2, 2, 3])
        # Run each test twice; once in isolation, and once combined with others. Testing in isolation
        # means that the standardness is verified in every test (as combined transactions are only standard
        # when all their inputs are standard).
        self.test_spenders(self.nodes[0], spenders_taproot_nonstandard(), input_counts=[1])
        self.test_spenders(self.nodes[0], spenders_taproot_nonstandard(), input_counts=[2, 3])


if __name__ == '__main__':
    TaprootTest().main()<|MERGE_RESOLUTION|>--- conflicted
+++ resolved
@@ -1410,14 +1410,9 @@
         while left:
             # Construct CTransaction with random version, nLocktime
             tx = CTransaction()
-<<<<<<< HEAD
-            #tx.nVersion = random.choice([1, 2, random.randint(-0x80000000, 0x7fffffff)])
-            tx.nVersion = random.choice([1, 2, random.randint(0x00, 0x9f)])  # Particl: avoid versions that would be seen as Particl txns
-            min_sequence = (tx.nVersion != 1 and tx.nVersion != 0) * 0x80000000  # The minimum sequence number to disable relative locktime
-=======
-            tx.version = random.choice([1, 2, random.getrandbits(32)])
+            # tx.version = random.choice([1, 2, random.getrandbits(32)])
+            tx.version = random.choice([1, 2, random.randint(0x00, 0x9f)])  # Particl: avoid versions that would be seen as Particl txns
             min_sequence = (tx.version != 1 and tx.version != 0) * 0x80000000  # The minimum sequence number to disable relative locktime
->>>>>>> ff21eb2d
             if random.choice([True, False]):
                 tx.nLockTime = random.randrange(LOCKTIME_THRESHOLD, self.lastblocktime - 7200)  # all absolute locktimes in the past
             else:
