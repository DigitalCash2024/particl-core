#!/usr/bin/env python3
# Copyright (c) 2020 The Bitcoin Core developers
# Distributed under the MIT software license, see the accompanying
# file COPYING or http://www.opensource.org/licenses/mit-license.php.
"""
Test addr relay
"""

from test_framework.messages import (
    CAddress,
    NODE_NETWORK,
    NODE_WITNESS,
    msg_addr,
    msg_getaddr
)
from test_framework.p2p import P2PInterface
from test_framework.test_framework import BitcoinTestFramework
from test_framework.util import (
    assert_equal,
)
import time


class AddrReceiver(P2PInterface):
    num_ipv4_received = 0

    def on_addr(self, message):
        for addr in message.addrs:
            assert_equal(addr.nServices, 9)
            if not 8333 <= addr.port < 8343:
                raise AssertionError("Invalid addr.port of {} (8333-8342 expected)".format(addr.port))
            assert addr.ip.startswith('123.123.123.')
            self.num_ipv4_received += 1


class GetAddrStore(P2PInterface):
    getaddr_received = False
    num_ipv4_received = 0

    def on_getaddr(self, message):
        self.getaddr_received = True

    def on_addr(self, message):
        for addr in message.addrs:
            self.num_ipv4_received += 1

    def addr_received(self):
        return self.num_ipv4_received != 0


class AddrTest(BitcoinTestFramework):
    counter = 0
    mocktime = int(time.time())

    def set_test_params(self):
        self.num_nodes = 1

    def run_test(self):
        self.oversized_addr_test()
        self.relay_tests()
        self.getaddr_tests()
        self.blocksonly_mode_tests()

    def setup_addr_msg(self, num):
        addrs = []
        for i in range(num):
            addr = CAddress()
            addr.time = self.mocktime + i
            addr.nServices = NODE_NETWORK | NODE_WITNESS
            addr.ip = f"123.123.123.{self.counter % 256}"
            addr.port = 8333 + i
            addrs.append(addr)
            self.counter += 1

        msg = msg_addr()
        msg.addrs = addrs
        return msg

    def send_addr_msg(self, source, msg, receivers):
        source.send_and_ping(msg)
        # pop m_next_addr_send timer
        self.mocktime += 5 * 60
        self.nodes[0].setmocktime(self.mocktime)
        for peer in receivers:
<<<<<<< HEAD
            peer.sync_with_ping()
=======
            peer.sync_send_with_ping()
>>>>>>> 13f24d13

    def oversized_addr_test(self):
        self.log.info('Send an addr message that is too large')
        addr_source = self.nodes[0].add_p2p_connection(P2PInterface())

        msg = self.setup_addr_msg(1010)
        with self.nodes[0].assert_debug_log(['addr message size = 1010']):
            addr_source.send_and_ping(msg)

        self.nodes[0].disconnect_p2ps()

    def relay_tests(self):
        self.log.info('Test address relay')
        self.log.info('Check that addr message content is relayed and added to addrman')
        addr_source = self.nodes[0].add_p2p_connection(P2PInterface())
        num_receivers = 7
        receivers = []
        for _ in range(num_receivers):
            receivers.append(self.nodes[0].add_p2p_connection(AddrReceiver()))

        # Keep this with length <= 10. Addresses from larger messages are not
        # relayed.
        num_ipv4_addrs = 10
        msg = self.setup_addr_msg(num_ipv4_addrs)
        with self.nodes[0].assert_debug_log(
            [
                'Added {} addresses from 127.0.0.1: 0 tried'.format(num_ipv4_addrs),
                'received: addr (301 bytes) peer=1',
            ]
        ):
            self.send_addr_msg(addr_source, msg, receivers)

        total_ipv4_received = sum(r.num_ipv4_received for r in receivers)

        # Every IPv4 address must be relayed to two peers, other than the
        # originating node (addr_source).
        ipv4_branching_factor = 2
        assert_equal(total_ipv4_received, num_ipv4_addrs * ipv4_branching_factor)

        self.nodes[0].disconnect_p2ps()

        self.log.info('Check relay of addresses received from outbound peers')
        inbound_peer = self.nodes[0].add_p2p_connection(AddrReceiver())
        full_outbound_peer = self.nodes[0].add_outbound_p2p_connection(GetAddrStore(), p2p_idx=0, connection_type="outbound-full-relay")
        msg = self.setup_addr_msg(2)
        self.send_addr_msg(full_outbound_peer, msg, [inbound_peer])
        self.log.info('Check that the first addr message received from an outbound peer is not relayed')
        # Currently, there is a flag that prevents the first addr message received
        # from a new outbound peer to be relayed to others. Originally meant to prevent
        # large GETADDR responses from being relayed, it now typically affects the self-announcement
        # of the outbound peer which is often sent before the GETADDR response.
        assert_equal(inbound_peer.num_ipv4_received, 0)

        self.log.info('Check that subsequent addr messages sent from an outbound peer are relayed')
        msg2 = self.setup_addr_msg(2)
        self.send_addr_msg(full_outbound_peer, msg2, [inbound_peer])
        assert_equal(inbound_peer.num_ipv4_received, 2)

        self.log.info('Check address relay to outbound peers')
        block_relay_peer = self.nodes[0].add_outbound_p2p_connection(GetAddrStore(), p2p_idx=1, connection_type="block-relay-only")
        msg3 = self.setup_addr_msg(2)
        self.send_addr_msg(inbound_peer, msg3, [full_outbound_peer, block_relay_peer])

        self.log.info('Check that addresses are relayed to full outbound peers')
        assert_equal(full_outbound_peer.num_ipv4_received, 2)
        self.log.info('Check that addresses are not relayed to block-relay-only outbound peers')
        assert_equal(block_relay_peer.num_ipv4_received, 0)

        self.nodes[0].disconnect_p2ps()

    def getaddr_tests(self):
        self.log.info('Test getaddr behavior')
        self.log.info('Check that we send a getaddr message upon connecting to an outbound-full-relay peer')
        full_outbound_peer = self.nodes[0].add_outbound_p2p_connection(GetAddrStore(), p2p_idx=0, connection_type="outbound-full-relay")
        full_outbound_peer.sync_with_ping()
        assert full_outbound_peer.getaddr_received

        self.log.info('Check that we do not send a getaddr message upon connecting to a block-relay-only peer')
        block_relay_peer = self.nodes[0].add_outbound_p2p_connection(GetAddrStore(), p2p_idx=1, connection_type="block-relay-only")
        block_relay_peer.sync_with_ping()
        assert_equal(block_relay_peer.getaddr_received, False)

        self.log.info('Check that we answer getaddr messages only from inbound peers')
        inbound_peer = self.nodes[0].add_p2p_connection(GetAddrStore())
        inbound_peer.sync_with_ping()

        # Add some addresses to addrman
        for i in range(1000):
            first_octet = i >> 8
            second_octet = i % 256
            a = f"{first_octet}.{second_octet}.1.1"
            self.nodes[0].addpeeraddress(a, 8333)

        full_outbound_peer.send_and_ping(msg_getaddr())
        block_relay_peer.send_and_ping(msg_getaddr())
        inbound_peer.send_and_ping(msg_getaddr())

        self.mocktime += 5 * 60
        self.nodes[0].setmocktime(self.mocktime)
        inbound_peer.wait_until(inbound_peer.addr_received)

        assert_equal(full_outbound_peer.num_ipv4_received, 0)
        assert_equal(block_relay_peer.num_ipv4_received, 0)
        assert inbound_peer.num_ipv4_received > 100

        self.nodes[0].disconnect_p2ps()

    def blocksonly_mode_tests(self):
        self.log.info('Test addr relay in -blocksonly mode')
        self.restart_node(0, ["-blocksonly"])
        self.mocktime = int(time.time())

        self.log.info('Check that we send getaddr messages')
        full_outbound_peer = self.nodes[0].add_outbound_p2p_connection(GetAddrStore(), p2p_idx=0, connection_type="outbound-full-relay")
        full_outbound_peer.sync_with_ping()
        assert full_outbound_peer.getaddr_received

        self.log.info('Check that we relay address messages')
        addr_source = self.nodes[0].add_p2p_connection(P2PInterface())
        msg = self.setup_addr_msg(2)
<<<<<<< HEAD
        addr_source.send_and_ping(msg)
        self.mocktime += 5 * 60
        self.nodes[0].setmocktime(self.mocktime)
        full_outbound_peer.sync_with_ping()
=======
        self.send_addr_msg(addr_source, msg, [full_outbound_peer])
>>>>>>> 13f24d13
        assert_equal(full_outbound_peer.num_ipv4_received, 2)

        self.nodes[0].disconnect_p2ps()


if __name__ == '__main__':
    AddrTest().main()<|MERGE_RESOLUTION|>--- conflicted
+++ resolved
@@ -82,11 +82,7 @@
         self.mocktime += 5 * 60
         self.nodes[0].setmocktime(self.mocktime)
         for peer in receivers:
-<<<<<<< HEAD
-            peer.sync_with_ping()
-=======
             peer.sync_send_with_ping()
->>>>>>> 13f24d13
 
     def oversized_addr_test(self):
         self.log.info('Send an addr message that is too large')
@@ -207,14 +203,7 @@
         self.log.info('Check that we relay address messages')
         addr_source = self.nodes[0].add_p2p_connection(P2PInterface())
         msg = self.setup_addr_msg(2)
-<<<<<<< HEAD
-        addr_source.send_and_ping(msg)
-        self.mocktime += 5 * 60
-        self.nodes[0].setmocktime(self.mocktime)
-        full_outbound_peer.sync_with_ping()
-=======
         self.send_addr_msg(addr_source, msg, [full_outbound_peer])
->>>>>>> 13f24d13
         assert_equal(full_outbound_peer.num_ipv4_received, 2)
 
         self.nodes[0].disconnect_p2ps()
