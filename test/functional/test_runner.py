--- conflicted
+++ resolved
@@ -327,10 +327,6 @@
     'feature_presegwit_node_upgrade.py',
     'feature_settings.py',
     'rpc_getdescriptorinfo.py',
-<<<<<<< HEAD
-    'rpc_mempool_entry_fee_fields_deprecation.py',
-=======
->>>>>>> 5f65afff
     'rpc_mempool_info.py',
     'rpc_help.py',
     'feature_dirsymlinks.py',
