--- conflicted
+++ resolved
@@ -101,13 +101,8 @@
 cause the test to fail. It is recommended that you run the tests on a system
 where no other particld processes are running.
 
-<<<<<<< HEAD
-On linux, the test_framework will warn if there is another
+On linux, the test framework will warn if there is another
 particld process running when the tests are started.
-=======
-On linux, the test framework will warn if there is another
-bitcoind process running when the tests are started.
->>>>>>> 4daadce3
 
 If there are zombie particld processes after test failure, you can kill them
 by running the following commands. **Note that these commands will kill all
@@ -135,13 +130,8 @@
 sure particld processes are stopped as above):
 
 ```bash
-<<<<<<< HEAD
-rm -rf cache
+rm -rf test/cache
 killall particld
-=======
-rm -rf test/cache
-killall bitcoind
->>>>>>> 4daadce3
 ```
 
 ##### Test logging
