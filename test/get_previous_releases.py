--- conflicted
+++ resolved
@@ -173,14 +173,9 @@
     # Extract tarball
     ret = subprocess.run(['tar', '-zxf', tarball, '-C', tag,
                           '--strip-components=1',
-<<<<<<< HEAD
                           'particl-{tag}'.format(tag=tag[1:])]).returncode
-    if ret:
-=======
-                          'bitcoin-{tag}'.format(tag=tag[1:])]).returncode
     if ret != 0:
         print(f"Failed to extract the {tag} tarball")
->>>>>>> f3bc1a72
         return ret
 
     Path(tarball).unlink()
