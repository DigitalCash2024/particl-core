--- conflicted
+++ resolved
@@ -8,12 +8,8 @@
 # Guard against accidental introduction of new Boost dependencies.
 # Check includes: Check for duplicate includes. Enforce bracket syntax includes.
 
-<<<<<<< HEAD
+export LC_ALL=C
 IGNORE_REGEXP="/(leveldb|secp256k1|univalue|unilib)/"
-=======
-export LC_ALL=C
-IGNORE_REGEXP="/(leveldb|secp256k1|univalue)/"
->>>>>>> 08824068
 
 filter_suffix() {
     git ls-files | grep -E "^src/.*\.${1}"'$' | grep -Ev "${IGNORE_REGEXP}"
