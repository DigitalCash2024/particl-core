--- conflicted
+++ resolved
@@ -12,11 +12,7 @@
 EXIT_CODE=0
 OUTPUT=$(git ls-files --full-name -- "*.[cC][pP][pP]" "*.[hH]" "*.[pP][yY]" "*.[sS][hH]" | \
     grep -vE '^[a-z0-9_./-]+$' | \
-<<<<<<< HEAD
-    grep -vE '^src/(secp256k1|univalue|usbdevice/ledger)/')
-=======
-    grep -vE '^src/(secp256k1/|univalue/|test/fuzz/FuzzedDataProvider.h)')
->>>>>>> 556820ee
+    grep -vE '^src/(secp256k1/|univalue/|test/fuzz/FuzzedDataProvider.h|usbdevice/ledger/)')
 
 if [[ ${OUTPUT} != "" ]]; then
     echo "Use only lowercase alphanumerics (a-z0-9), underscores (_), hyphens (-) and dots (.)"
