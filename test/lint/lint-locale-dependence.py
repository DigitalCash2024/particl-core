#!/usr/bin/env python3
# Copyright (c) 2018-2022 The Bitcoin Core developers
# Distributed under the MIT software license, see the accompanying
# file COPYING or http://www.opensource.org/licenses/mit-license.php.
#
# Be aware that bitcoind and bitcoin-qt differ in terms of localization: Qt
# opts in to POSIX localization by running setlocale(LC_ALL, "") on startup,
# whereas no such call is made in bitcoind.
#
# Qt runs setlocale(LC_ALL, "") on initialization. This installs the locale
# specified by the user's LC_ALL (or LC_*) environment variable as the new
# C locale.
#
# In contrast, bitcoind does not opt in to localization -- no call to
# setlocale(LC_ALL, "") is made and the environment variables LC_* are
# thus ignored.
#
# This results in situations where bitcoind is guaranteed to be running
# with the classic locale ("C") whereas the locale of bitcoin-qt will vary
# depending on the user's environment variables.
#
# An example: Assuming the environment variable LC_ALL=de_DE then the
# call std::to_string(1.23) will return "1.230000" in bitcoind but
# "1,230000" in bitcoin-qt.
#
# From the Qt documentation:
# "On Unix/Linux Qt is configured to use the system locale settings by default.
#  This can cause a conflict when using POSIX functions, for instance, when
#  converting between data types such as floats and strings, since the notation
#  may differ between locales. To get around this problem, call the POSIX function
#  setlocale(LC_NUMERIC,"C") right after initializing QApplication, QGuiApplication
#  or QCoreApplication to reset the locale that is used for number formatting to
#  "C"-locale."
#
# See https://doc.qt.io/qt-5/qcoreapplication.html#locale-settings and
# https://stackoverflow.com/a/34878283 for more details.
#
# TODO: Reduce KNOWN_VIOLATIONS by replacing uses of locale dependent snprintf with strprintf.

import re
import sys

from subprocess import check_output, CalledProcessError


KNOWN_VIOLATIONS = [
    "src/dbwrapper.cpp:.*vsnprintf",
    "src/test/dbwrapper_tests.cpp:.*snprintf",
    "src/test/fuzz/locale.cpp:.*setlocale",
    "src/test/fuzz/string.cpp:.*strtol",
    "src/test/fuzz/string.cpp:.*strtoul",
    "src/test/util_tests.cpp:.*strtoll",
<<<<<<< HEAD
    "src/util/time.cpp:.*sscanf",
    "src/util/time.cpp:.*mktime",
    "src/util/time.cpp:.*strftime",
    "src/util/strencodings.cpp:.*strtoll",
    "src/util/system.cpp:.*fprintf",
    "src/smsg/smessage.h:.*fprintf",
    "src/smsg/smessage.cpp:.*fprintf",
    "src/smsg/smessage.cpp:.*sscanf",
    "src/util.cpp:.*sscanf",
    "src/wallet/rpchdwallet.cpp:.*sscanf",
    "src/util.cpp:.*strftime",
    "src/rpc/util.cpp:.*strftime",
    "src/key/stealth.cpp:.*strtol",
    "src/test/sighash_tests.cpp:.*strtoul",
    "src/rpc/rpcutil.cpp:.*trim",
    "src/util.cpp:.*mktime",
    "src/wallet/rpchdwallet.cpp:.*mktime",
    "src/usbdevice/usbwrapper.cpp:.*snprintf",
    "src/usbdevice/usbdevice.cpp:.*wcstombs",
=======
    "src/wallet/bdb.cpp:.*DbEnv::strerror",  # False positive
    "src/util/syserror.cpp:.*strerror",      # Outside this function use `SysErrorString`
>>>>>>> 46045083
]

REGEXP_EXTERNAL_DEPENDENCIES_EXCLUSIONS = [
    "src/crypto/ctaes/",
    "src/leveldb/",
    "src/secp256k1/",
    "src/minisketch/",
    "src/tinyformat.h",
    "src/univalue/"
]

LOCALE_DEPENDENT_FUNCTIONS = [
    "alphasort",    # LC_COLLATE (via strcoll)
    "asctime",      # LC_TIME (directly)
    "asprintf",     # (via vasprintf)
    "atof",         # LC_NUMERIC (via strtod)
    "atoi",         # LC_NUMERIC (via strtol)
    "atol",         # LC_NUMERIC (via strtol)
    "atoll",        # (via strtoll)
    "atoq",
    "btowc",        # LC_CTYPE (directly)
    "ctime",        # (via asctime or localtime)
    "dprintf",      # (via vdprintf)
    "fgetwc",
    "fgetws",
    "fold_case",    # boost::locale::fold_case
    "fprintf",      # (via vfprintf)
    "fputwc",
    "fputws",
    "fscanf",       # (via __vfscanf)
    "fwprintf",     # (via __vfwprintf)
    "getdate",      # via __getdate_r => isspace // __localtime_r
    "getwc",
    "getwchar",
    "is_digit",     # boost::algorithm::is_digit
    "is_space",     # boost::algorithm::is_space
    "isalnum",      # LC_CTYPE
    "isalpha",      # LC_CTYPE
    "isblank",      # LC_CTYPE
    "iscntrl",      # LC_CTYPE
    "isctype",      # LC_CTYPE
    "isdigit",      # LC_CTYPE
    "isgraph",      # LC_CTYPE
    "islower",      # LC_CTYPE
    "isprint",      # LC_CTYPE
    "ispunct",      # LC_CTYPE
    "isspace",      # LC_CTYPE
    "isupper",      # LC_CTYPE
    "iswalnum",     # LC_CTYPE
    "iswalpha",     # LC_CTYPE
    "iswblank",     # LC_CTYPE
    "iswcntrl",     # LC_CTYPE
    "iswctype",     # LC_CTYPE
    "iswdigit",     # LC_CTYPE
    "iswgraph",     # LC_CTYPE
    "iswlower",     # LC_CTYPE
    "iswprint",     # LC_CTYPE
    "iswpunct",     # LC_CTYPE
    "iswspace",     # LC_CTYPE
    "iswupper",     # LC_CTYPE
    "iswxdigit",    # LC_CTYPE
    "isxdigit",     # LC_CTYPE
    "localeconv",   # LC_NUMERIC + LC_MONETARY
    "mblen",        # LC_CTYPE
    "mbrlen",
    "mbrtowc",
    "mbsinit",
    "mbsnrtowcs",
    "mbsrtowcs",
    "mbstowcs",     # LC_CTYPE
    "mbtowc",       # LC_CTYPE
    "mktime",
    "normalize",    # boost::locale::normalize
    "printf",       # LC_NUMERIC
    "putwc",
    "putwchar",
    "scanf",        # LC_NUMERIC
    "setlocale",
    "snprintf",
    "sprintf",
    "sscanf",
    "std::locale::global",
    "std::to_string",
    "stod",
    "stof",
    "stoi",
    "stol",
    "stold",
    "stoll",
    "stoul",
    "stoull",
    "strcasecmp",
    "strcasestr",
    "strcoll",      # LC_COLLATE
    "strerror",
    "strfmon",
    "strftime",     # LC_TIME
    "strncasecmp",
    "strptime",
    "strtod",       # LC_NUMERIC
    "strtof",
    "strtoimax",
    "strtol",       # LC_NUMERIC
    "strtold",
    "strtoll",
    "strtoq",
    "strtoul",      # LC_NUMERIC
    "strtoull",
    "strtoumax",
    "strtouq",
    "strxfrm",      # LC_COLLATE
    "swprintf",
    "to_lower",     # boost::locale::to_lower
    "to_title",     # boost::locale::to_title
    "to_upper",     # boost::locale::to_upper
    "tolower",      # LC_CTYPE
    "toupper",      # LC_CTYPE
    "towctrans",
    "towlower",     # LC_CTYPE
    "towupper",     # LC_CTYPE
    "trim",         # boost::algorithm::trim
    "trim_left",    # boost::algorithm::trim_left
    "trim_right",   # boost::algorithm::trim_right
    "ungetwc",
    "vasprintf",
    "vdprintf",
    "versionsort",
    "vfprintf",
    "vfscanf",
    "vfwprintf",
    "vprintf",
    "vscanf",
    "vsnprintf",
    "vsprintf",
    "vsscanf",
    "vswprintf",
    "vwprintf",
    "wcrtomb",
    "wcscasecmp",
    "wcscoll",      # LC_COLLATE
    "wcsftime",     # LC_TIME
    "wcsncasecmp",
    "wcsnrtombs",
    "wcsrtombs",
    "wcstod",       # LC_NUMERIC
    "wcstof",
    "wcstoimax",
    "wcstol",       # LC_NUMERIC
    "wcstold",
    "wcstoll",
    "wcstombs",     # LC_CTYPE
    "wcstoul",      # LC_NUMERIC
    "wcstoull",
    "wcstoumax",
    "wcswidth",
    "wcsxfrm",      # LC_COLLATE
    "wctob",
    "wctomb",       # LC_CTYPE
    "wctrans",
    "wctype",
    "wcwidth",
    "wprintf"
]


def find_locale_dependent_function_uses():
    regexp_locale_dependent_functions = "|".join(LOCALE_DEPENDENT_FUNCTIONS)
    exclude_args = [":(exclude)" + excl for excl in REGEXP_EXTERNAL_DEPENDENCIES_EXCLUSIONS]
    git_grep_command = ["git", "grep", "-E", "[^a-zA-Z0-9_\\`'\"<>](" +  regexp_locale_dependent_functions + ")(_r|_s)?[^a-zA-Z0-9_\\`'\"<>]", "--", "*.cpp", "*.h"] + exclude_args
    git_grep_output = list()

    try:
        git_grep_output = check_output(git_grep_command, universal_newlines=True, encoding="utf8").splitlines()
    except CalledProcessError as e:
        if e.returncode > 1:
            raise e

    return git_grep_output


def main():
    exit_code = 0

    regexp_ignore_known_violations = "|".join(KNOWN_VIOLATIONS)
    git_grep_output = find_locale_dependent_function_uses()

    for locale_dependent_function in LOCALE_DEPENDENT_FUNCTIONS:
        matches =  [line for line in git_grep_output
                    if re.search("[^a-zA-Z0-9_\\`'\"<>]" + locale_dependent_function + "(_r|_s)?[^a-zA-Z0-9_\\`'\"<>]", line)
                    and not re.search("\\.(c|cpp|h):\\s*(//|\\*|/\\*|\").*" + locale_dependent_function, line)
                    and not re.search(regexp_ignore_known_violations, line)]
        if matches:
            print(f"The locale dependent function {locale_dependent_function}(...) appears to be used:")
            for match in matches:
                print(match)
            print("")
            exit_code = 1

    if exit_code == 1:
        print("Unnecessary locale depedence can cause bugs that are very tricky to isolate and fix. Please avoid using locale dependent functions if possible.\n")
        print(f"Advice not applicable in this specific case? Add an exception by updating the ignore list in {sys.argv[0]}")

    sys.exit(exit_code)


if __name__ == "__main__":
    main()<|MERGE_RESOLUTION|>--- conflicted
+++ resolved
@@ -50,7 +50,9 @@
     "src/test/fuzz/string.cpp:.*strtol",
     "src/test/fuzz/string.cpp:.*strtoul",
     "src/test/util_tests.cpp:.*strtoll",
-<<<<<<< HEAD
+    "src/wallet/bdb.cpp:.*DbEnv::strerror",  # False positive
+    "src/util/syserror.cpp:.*strerror",      # Outside this function use `SysErrorString`
+    # Particl
     "src/util/time.cpp:.*sscanf",
     "src/util/time.cpp:.*mktime",
     "src/util/time.cpp:.*strftime",
@@ -70,10 +72,7 @@
     "src/wallet/rpchdwallet.cpp:.*mktime",
     "src/usbdevice/usbwrapper.cpp:.*snprintf",
     "src/usbdevice/usbdevice.cpp:.*wcstombs",
-=======
-    "src/wallet/bdb.cpp:.*DbEnv::strerror",  # False positive
-    "src/util/syserror.cpp:.*strerror",      # Outside this function use `SysErrorString`
->>>>>>> 46045083
+    "src/wallet/hdwalletdb.h:.*DbEnv::strerror",  # False positive
 ]
 
 REGEXP_EXTERNAL_DEPENDENCIES_EXCLUSIONS = [
