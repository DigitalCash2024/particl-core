// Copyright (c) The Bitcoin Core developers
// Distributed under the MIT software license, see the accompanying
// file COPYING or https://opensource.org/license/mit/.

use std::env;
use std::fs;
use std::path::{Path, PathBuf};
use std::process::Command;
use std::process::ExitCode;

type LintError = String;
type LintResult = Result<(), LintError>;
type LintFn = fn() -> LintResult;

/// Return the git command
fn git() -> Command {
    Command::new("git")
}

/// Return stdout
fn check_output(cmd: &mut std::process::Command) -> Result<String, LintError> {
    let out = cmd.output().expect("command error");
    if !out.status.success() {
        return Err(String::from_utf8_lossy(&out.stderr).to_string());
    }
    Ok(String::from_utf8(out.stdout)
        .map_err(|e| format!("{e}"))?
        .trim()
        .to_string())
}

/// Return the git root as utf8, or panic
fn get_git_root() -> PathBuf {
    PathBuf::from(check_output(git().args(["rev-parse", "--show-toplevel"])).unwrap())
}

/// Return all subtree paths
fn get_subtrees() -> Vec<&'static str> {
    vec![
        "src/crc32c",
        "src/crypto/ctaes",
        "src/leveldb",
        "src/minisketch",
        "src/secp256k1",
    ]
}

/// Return the pathspecs to exclude all subtrees
fn get_pathspecs_exclude_subtrees() -> Vec<String> {
    get_subtrees()
        .iter()
        .map(|s| format!(":(exclude){}", s))
        .collect()
}

fn lint_subtree() -> LintResult {
    // This only checks that the trees are pure subtrees, it is not doing a full
    // check with -r to not have to fetch all the remotes.
    let mut good = true;
<<<<<<< HEAD
    for subtree in [
        "src/crypto/ctaes",
        //"src/secp256k1",
        "src/minisketch",
        "src/leveldb",
        "src/crc32c",
    ] {
=======
    for subtree in get_subtrees() {
>>>>>>> ba907f96
        good &= Command::new("test/lint/git-subtree-check.sh")
            .arg(subtree)
            .status()
            .expect("command_error")
            .success();
    }
    if good {
        Ok(())
    } else {
        Err("".to_string())
    }
}

fn lint_std_filesystem() -> LintResult {
    let found = git()
        .args([
            "grep",
            "std::filesystem",
            "--",
            "./src/",
            ":(exclude)src/util/fs.h",
        ])
        .status()
        .expect("command error")
        .success();
    if found {
        Err(r#"
^^^
Direct use of std::filesystem may be dangerous and buggy. Please include <util/fs.h> and use the
fs:: namespace, which has unsafe filesystem functions marked as deleted.
            "#
        .to_string())
    } else {
        Ok(())
    }
}

fn lint_includes_build_config() -> LintResult {
    let config_path = "./src/config/bitcoin-config.h.in";
    let include_directive = "#include <config/bitcoin-config.h>";
    if !Path::new(config_path).is_file() {
        assert!(Command::new("./autogen.sh")
            .status()
            .expect("command error")
            .success());
    }
    let defines_regex = format!(
        r"^\s*(?!//).*({})",
        check_output(Command::new("grep").args(["undef ", "--", config_path]))
            .expect("grep failed")
            .lines()
            .map(|line| {
                line.split("undef ")
                    .nth(1)
                    .unwrap_or_else(|| panic!("Could not extract name in line: {line}"))
            })
            .collect::<Vec<_>>()
            .join("|")
    );
    let print_affected_files = |mode: bool| {
        // * mode==true: Print files which use the define, but lack the include
        // * mode==false: Print files which lack the define, but use the include
        let defines_files = check_output(
            git()
                .args([
                    "grep",
                    "--perl-regexp",
                    if mode {
                        "--files-with-matches"
                    } else {
                        "--files-without-match"
                    },
                    &defines_regex,
                    "--",
                    "*.cpp",
                    "*.h",
                ])
                .args(get_pathspecs_exclude_subtrees())
                .args([
                    // These are exceptions which don't use bitcoin-config.h, rather the Makefile.am adds
                    // these cppflags manually.
                    ":(exclude)src/crypto/sha256_arm_shani.cpp",
                    ":(exclude)src/crypto/sha256_avx2.cpp",
                    ":(exclude)src/crypto/sha256_sse41.cpp",
                    ":(exclude)src/crypto/sha256_x86_shani.cpp",
                ]),
        )
        .expect("grep failed");
        git()
            .args([
                "grep",
                if mode {
                    "--files-without-match"
                } else {
                    "--files-with-matches"
                },
                include_directive,
                "--",
            ])
            .args(defines_files.lines())
            .status()
            .expect("command error")
            .success()
    };
    let missing = print_affected_files(true);
    if missing {
        return Err(format!(
            r#"
^^^
One or more files use a symbol declared in the bitcoin-config.h header. However, they are not
including the header. This is problematic, because the header may or may not be indirectly
included. If the indirect include were to be intentionally or accidentally removed, the build could
still succeed, but silently be buggy. For example, a slower fallback algorithm could be picked,
even though bitcoin-config.h indicates that a faster feature is available and should be used.

If you are unsure which symbol is used, you can find it with this command:
git grep --perl-regexp '{}' -- file_name
            "#,
            defines_regex
        ));
    }
    let redundant = print_affected_files(false);
    if redundant {
        return Err(r#"
^^^
None of the files use a symbol declared in the bitcoin-config.h header. However, they are including
the header. Consider removing the unused include.
            "#
        .to_string());
    }
    Ok(())
}

fn lint_doc() -> LintResult {
    if Command::new("test/lint/check-doc.py")
        .status()
        .expect("command error")
        .success()
    {
        Ok(())
    } else {
        Err("".to_string())
    }
}

fn lint_all() -> LintResult {
    let mut good = true;
    let lint_dir = get_git_root().join("test/lint");
    for entry in fs::read_dir(lint_dir).unwrap() {
        let entry = entry.unwrap();
        let entry_fn = entry.file_name().into_string().unwrap();
        if entry_fn.starts_with("lint-")
            && entry_fn.ends_with(".py")
            && !Command::new("python3")
                .arg(entry.path())
                .status()
                .expect("command error")
                .success()
        {
            good = false;
            println!("^---- failure generated from {}", entry_fn);
        }
    }
    if good {
        Ok(())
    } else {
        Err("".to_string())
    }
}

fn main() -> ExitCode {
    let test_list: Vec<(&str, LintFn)> = vec![
        ("subtree check", lint_subtree),
        ("std::filesystem check", lint_std_filesystem),
        ("build config includes check", lint_includes_build_config),
        ("-help=1 documentation check", lint_doc),
        ("lint-*.py scripts", lint_all),
    ];

    let git_root = get_git_root();

    let mut test_failed = false;
    for (lint_name, lint_fn) in test_list {
        // chdir to root before each lint test
        env::set_current_dir(&git_root).unwrap();
        if let Err(err) = lint_fn() {
            println!("{err}\n^---- ⚠️ Failure generated from {lint_name}!");
            test_failed = true;
        }
    }
    if test_failed {
        ExitCode::FAILURE
    } else {
        ExitCode::SUCCESS
    }
}<|MERGE_RESOLUTION|>--- conflicted
+++ resolved
@@ -41,7 +41,7 @@
         "src/crypto/ctaes",
         "src/leveldb",
         "src/minisketch",
-        "src/secp256k1",
+        //"src/secp256k1",
     ]
 }
 
@@ -57,17 +57,7 @@
     // This only checks that the trees are pure subtrees, it is not doing a full
     // check with -r to not have to fetch all the remotes.
     let mut good = true;
-<<<<<<< HEAD
-    for subtree in [
-        "src/crypto/ctaes",
-        //"src/secp256k1",
-        "src/minisketch",
-        "src/leveldb",
-        "src/crc32c",
-    ] {
-=======
     for subtree in get_subtrees() {
->>>>>>> ba907f96
         good &= Command::new("test/lint/git-subtree-check.sh")
             .arg(subtree)
             .status()
