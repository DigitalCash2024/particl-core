--- conflicted
+++ resolved
@@ -14,16 +14,9 @@
     SC2086 # Double quote to prevent globbing and word splitting.
     SC2162 # read without -r will mangle backslashes.
     SC2164 # pushd/popd.
-)
-<<<<<<< HEAD
-disabled_gitian=(
-    SC2094 # Make sure not to read and write the same file in the same pipeline.
-    SC2129 # Consider using { cmd1; cmd2; } >> file instead of individual redirects.
     SC1090 # Can't follow non-constant source.
     SC1091 # Not following
 )
-=======
->>>>>>> 5fabde6f
 
 EXIT_CODE=0
 
