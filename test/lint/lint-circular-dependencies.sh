#!/usr/bin/env bash
#
# Copyright (c) 2018-2020 The Bitcoin Core developers
# Distributed under the MIT software license, see the accompanying
# file COPYING or http://www.opensource.org/licenses/mit-license.php.
#
# Check for circular dependencies

export LC_ALL=C

EXPECTED_CIRCULAR_DEPENDENCIES=(
    "chainparamsbase -> util/system -> chainparamsbase"
    "index/txindex -> validation -> index/txindex"
    "policy/fees -> txmempool -> policy/fees"
    "qt/addresstablemodel -> qt/walletmodel -> qt/addresstablemodel"
    "qt/bitcoingui -> qt/walletframe -> qt/bitcoingui"
    "qt/recentrequeststablemodel -> qt/walletmodel -> qt/recentrequeststablemodel"
    "qt/sendcoinsdialog -> qt/walletmodel -> qt/sendcoinsdialog"
    "qt/transactiontablemodel -> qt/walletmodel -> qt/transactiontablemodel"
    "txmempool -> validation -> txmempool"
    "wallet/fees -> wallet/wallet -> wallet/fees"
    "wallet/wallet -> wallet/walletdb -> wallet/wallet"
<<<<<<< HEAD
    "policy/fees -> txmempool -> validation -> policy/fees"
    "anon -> txmempool -> anon"
    "anon -> validation -> anon"
    "consensus/tx_verify -> validation -> consensus/tx_verify"
    "insight/insight -> txdb -> insight/insight"
    "insight/insight -> txmempool -> insight/insight"
    "insight/insight -> validation -> insight/insight"
    "key/extkey -> key_io -> key/extkey"
    "key/stealth -> key_io -> key/stealth"
    "pos/kernel -> validation -> pos/kernel"
    "pos/miner -> wallet/hdwallet -> pos/miner"
    "smsg/db -> smsg/smessage -> smsg/db"
    "smsg/smessage -> validation -> smsg/smessage"
    "txdb -> validation -> txdb"
    "usbdevice/debugdevice -> usbdevice/usbdevice -> usbdevice/debugdevice"
    "usbdevice/ledgerdevice -> usbdevice/usbdevice -> usbdevice/ledgerdevice"
    "usbdevice/trezordevice -> usbdevice/usbdevice -> usbdevice/trezordevice"
    "usbdevice/usbdevice -> wallet/hdwallet -> usbdevice/usbdevice"
    "wallet/hdwallet -> wallet/hdwalletdb -> wallet/hdwallet"
    "wallet/hdwallet -> wallet/wallet -> wallet/hdwallet"
    "key/extkey -> key_io -> script/standard -> key/extkey"
    "key/stealth -> key_io -> script/standard -> key/stealth"
    "anon -> validation -> policy/fees -> anon"
    "smsg/smessage -> wallet/hdwallet -> smsg/smessage"
    "net_processing -> smsg/smessage -> wallet/hdwallet -> rpc/util -> node/transaction -> net_processing"
    "net_processing -> smsg/smessage -> node/context -> net_processing"
    "net_processing -> smsg/smessage -> net_processing"
=======
>>>>>>> 9c3765ad
)

EXIT_CODE=0

CIRCULAR_DEPENDENCIES=()

IFS=$'\n'
for CIRC in $(cd src && ../contrib/devtools/circular-dependencies.py {*,*/*,*/*/*}.{h,cpp} | sed -e 's/^Circular dependency: //'); do
    CIRCULAR_DEPENDENCIES+=( "$CIRC" )
    IS_EXPECTED_CIRC=0
    for EXPECTED_CIRC in "${EXPECTED_CIRCULAR_DEPENDENCIES[@]}"; do
        if [[ "${CIRC}" == "${EXPECTED_CIRC}" ]]; then
            IS_EXPECTED_CIRC=1
            break
        fi
    done
    if [[ ${IS_EXPECTED_CIRC} == 0 ]]; then
        echo "A new circular dependency in the form of \"${CIRC}\" appears to have been introduced."
        echo
        EXIT_CODE=1
    fi
done

for EXPECTED_CIRC in "${EXPECTED_CIRCULAR_DEPENDENCIES[@]}"; do
    IS_PRESENT_EXPECTED_CIRC=0
    for CIRC in "${CIRCULAR_DEPENDENCIES[@]}"; do
        if [[ "${CIRC}" == "${EXPECTED_CIRC}" ]]; then
            IS_PRESENT_EXPECTED_CIRC=1
            break
        fi
    done
    if [[ ${IS_PRESENT_EXPECTED_CIRC} == 0 ]]; then
        echo "Good job! The circular dependency \"${EXPECTED_CIRC}\" is no longer present."
        echo "Please remove it from EXPECTED_CIRCULAR_DEPENDENCIES in $0"
        echo "to make sure this circular dependency is not accidentally reintroduced."
        echo
        EXIT_CODE=1
    fi
done

exit ${EXIT_CODE}<|MERGE_RESOLUTION|>--- conflicted
+++ resolved
@@ -20,8 +20,7 @@
     "txmempool -> validation -> txmempool"
     "wallet/fees -> wallet/wallet -> wallet/fees"
     "wallet/wallet -> wallet/walletdb -> wallet/wallet"
-<<<<<<< HEAD
-    "policy/fees -> txmempool -> validation -> policy/fees"
+
     "anon -> txmempool -> anon"
     "anon -> validation -> anon"
     "consensus/tx_verify -> validation -> consensus/tx_verify"
@@ -43,13 +42,10 @@
     "wallet/hdwallet -> wallet/wallet -> wallet/hdwallet"
     "key/extkey -> key_io -> script/standard -> key/extkey"
     "key/stealth -> key_io -> script/standard -> key/stealth"
-    "anon -> validation -> policy/fees -> anon"
     "smsg/smessage -> wallet/hdwallet -> smsg/smessage"
     "net_processing -> smsg/smessage -> wallet/hdwallet -> rpc/util -> node/transaction -> net_processing"
     "net_processing -> smsg/smessage -> node/context -> net_processing"
     "net_processing -> smsg/smessage -> net_processing"
-=======
->>>>>>> 9c3765ad
 )
 
 EXIT_CODE=0
