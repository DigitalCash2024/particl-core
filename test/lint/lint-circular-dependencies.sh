--- conflicted
+++ resolved
@@ -24,12 +24,6 @@
     "wallet/fees -> wallet/wallet -> wallet/fees"
     "wallet/wallet -> wallet/walletdb -> wallet/wallet"
     "node/coinstats -> validation -> node/coinstats"
-<<<<<<< HEAD
-
-    # Temporary circular dependencies that allow wallet.h/wallet.cpp to be
-    # split up in a MOVEONLY commit. These are removed in #21206.
-    "wallet/receive -> wallet/wallet -> wallet/receive"
-    "wallet/spend -> wallet/wallet -> wallet/spend"
 
 # Particl
     "anon -> txmempool -> anon"
@@ -51,6 +45,8 @@
     "usbdevice/usbdevice -> wallet/hdwallet -> usbdevice/usbdevice"
     "wallet/hdwallet -> wallet/hdwalletdb -> wallet/hdwallet"
     "wallet/hdwallet -> wallet/wallet -> wallet/hdwallet"
+    "wallet/hdwallet -> wallet/receive -> wallet/hdwallet"
+    "wallet/hdwallet -> wallet/spend -> wallet/hdwallet"
     "key/extkey -> key_io -> script/standard -> key/extkey"
     "key/stealth -> key_io -> script/standard -> key/stealth"
     "smsg/smessage -> wallet/hdwallet -> smsg/smessage"
@@ -58,8 +54,6 @@
     "net_processing -> smsg/smessage -> node/context -> net_processing"
     "net_processing -> smsg/smessage -> net_processing"
     "net_processing -> validation -> net_processing"
-=======
->>>>>>> 5fabde6f
 )
 
 EXIT_CODE=0
