#!/usr/bin/env python3
# Copyright (c) 2015-2018 The Bitcoin Core developers
# Distributed under the MIT software license, see the accompanying
# file COPYING or http://www.opensource.org/licenses/mit-license.php.

'''
This checks if all command line args are documented.
Return value is 0 to indicate no error.

Author: @MarcoFalke
'''

from subprocess import check_output
import re
import sys

FOLDER_GREP = 'src'
FOLDER_TEST = 'src/test/'
REGEX_ARG = '(?:ForceSet|SoftSet|Get|Is)(?:Bool)?Args?(?:Set)?\("(-[^"]+)"'
REGEX_DOC = 'AddArg\("(-[^"=]+?)(?:=|")'
CMD_ROOT_DIR = '`git rev-parse --show-toplevel`/{}'.format(FOLDER_GREP)
CMD_GREP_ARGS = r"git grep --perl-regexp '{}' -- {} ':(exclude){}'".format(REGEX_ARG, CMD_ROOT_DIR, FOLDER_TEST)
CMD_GREP_DOCS = r"git grep --perl-regexp '{}' {}".format(REGEX_DOC, CMD_ROOT_DIR)
# list unsupported, deprecated and duplicate args as they need no documentation
<<<<<<< HEAD
SET_DOC_OPTIONAL = set(['-h', '-help', '-dbcrashratio', '-forcecompactdb', '-usehd', '-btcmode'])
=======
SET_DOC_OPTIONAL = set(['-h', '-help', '-dbcrashratio', '-forcecompactdb'])
>>>>>>> 9b8bb5f1


def main():
    used = check_output(CMD_GREP_ARGS, shell=True, universal_newlines=True, encoding='utf8')
    docd = check_output(CMD_GREP_DOCS, shell=True, universal_newlines=True, encoding='utf8')

    args_used = set(re.findall(re.compile(REGEX_ARG), used))
    args_docd = set(re.findall(re.compile(REGEX_DOC), docd)).union(SET_DOC_OPTIONAL)
    args_need_doc = args_used.difference(args_docd)
    args_unknown = args_docd.difference(args_used)

    print("Args used        : {}".format(len(args_used)))
    print("Args documented  : {}".format(len(args_docd)))
    print("Args undocumented: {}".format(len(args_need_doc)))
    print(args_need_doc)
    print("Args unknown     : {}".format(len(args_unknown)))
    print(args_unknown)

    sys.exit(len(args_need_doc))


if __name__ == "__main__":
    main()<|MERGE_RESOLUTION|>--- conflicted
+++ resolved
@@ -22,11 +22,7 @@
 CMD_GREP_ARGS = r"git grep --perl-regexp '{}' -- {} ':(exclude){}'".format(REGEX_ARG, CMD_ROOT_DIR, FOLDER_TEST)
 CMD_GREP_DOCS = r"git grep --perl-regexp '{}' {}".format(REGEX_DOC, CMD_ROOT_DIR)
 # list unsupported, deprecated and duplicate args as they need no documentation
-<<<<<<< HEAD
-SET_DOC_OPTIONAL = set(['-h', '-help', '-dbcrashratio', '-forcecompactdb', '-usehd', '-btcmode'])
-=======
-SET_DOC_OPTIONAL = set(['-h', '-help', '-dbcrashratio', '-forcecompactdb'])
->>>>>>> 9b8bb5f1
+SET_DOC_OPTIONAL = set(['-h', '-help', '-dbcrashratio', '-forcecompactdb', '-btcmode'])
 
 
 def main():
