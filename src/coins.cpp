// Copyright (c) 2012-2022 The Bitcoin Core developers
// Distributed under the MIT software license, see the accompanying
// file COPYING or http://www.opensource.org/licenses/mit-license.php.

#include <coins.h>

#include <consensus/consensus.h>
#include <logging.h>
#include <random.h>
#include <util/trace.h>

bool CCoinsView::GetCoin(const COutPoint &outpoint, Coin &coin) const { return false; }

uint256 CCoinsView::GetBestBlock() const { return uint256(); }
std::vector<uint256> CCoinsView::GetHeadBlocks() const { return std::vector<uint256>(); }
bool CCoinsView::BatchWrite(CCoinsMap &mapCoins, const uint256 &hashBlock, bool erase) { return false; }
std::unique_ptr<CCoinsViewCursor> CCoinsView::Cursor() const { return nullptr; }

bool CCoinsView::HaveCoin(const COutPoint &outpoint) const
{
    Coin coin;
    return GetCoin(outpoint, coin);
}

CCoinsViewBacked::CCoinsViewBacked(CCoinsView *viewIn) : base(viewIn) { }
bool CCoinsViewBacked::GetCoin(const COutPoint &outpoint, Coin &coin) const { return base->GetCoin(outpoint, coin); }
bool CCoinsViewBacked::HaveCoin(const COutPoint &outpoint) const { return base->HaveCoin(outpoint); }
uint256 CCoinsViewBacked::GetBestBlock() const { return base->GetBestBlock(); }
std::vector<uint256> CCoinsViewBacked::GetHeadBlocks() const { return base->GetHeadBlocks(); }
void CCoinsViewBacked::SetBackend(CCoinsView &viewIn) { base = &viewIn; }
bool CCoinsViewBacked::BatchWrite(CCoinsMap &mapCoins, const uint256 &hashBlock, bool erase) { return base->BatchWrite(mapCoins, hashBlock, erase); }
std::unique_ptr<CCoinsViewCursor> CCoinsViewBacked::Cursor() const { return base->Cursor(); }
size_t CCoinsViewBacked::EstimateSize() const { return base->EstimateSize(); }

CCoinsViewCache::CCoinsViewCache(CCoinsView* baseIn, bool deterministic) :
    CCoinsViewBacked(baseIn), m_deterministic(deterministic),
    cacheCoins(0, SaltedOutpointHasher(/*deterministic=*/deterministic), CCoinsMap::key_equal{}, &m_cache_coins_memory_resource)
{}

size_t CCoinsViewCache::DynamicMemoryUsage() const {
    return memusage::DynamicUsage(cacheCoins) + cachedCoinsUsage;
}

CCoinsMap::iterator CCoinsViewCache::FetchCoin(const COutPoint &outpoint) const {
    CCoinsMap::iterator it = cacheCoins.find(outpoint);
    if (it != cacheCoins.end())
        return it;
    Coin tmp;
    if (!base->GetCoin(outpoint, tmp))
        return cacheCoins.end();
    CCoinsMap::iterator ret = cacheCoins.emplace(std::piecewise_construct, std::forward_as_tuple(outpoint), std::forward_as_tuple(std::move(tmp))).first;
    if (ret->second.coin.IsSpent()) {
        // The parent only has an empty entry for this outpoint; we can consider our
        // version as fresh.
        ret->second.flags = CCoinsCacheEntry::FRESH;
    }
    cachedCoinsUsage += ret->second.coin.DynamicMemoryUsage();
    return ret;
}

bool CCoinsViewCache::GetCoin(const COutPoint &outpoint, Coin &coin) const {
    CCoinsMap::const_iterator it = FetchCoin(outpoint);
    if (it != cacheCoins.end()) {
        coin = it->second.coin;
        return !coin.IsSpent();
    }
    return false;
}

void CCoinsViewCache::AddCoin(const COutPoint &outpoint, Coin&& coin, bool possible_overwrite) {
    assert(!coin.IsSpent());
    if (coin.out.scriptPubKey.IsUnspendable()) return;
    CCoinsMap::iterator it;
    bool inserted;
    std::tie(it, inserted) = cacheCoins.emplace(std::piecewise_construct, std::forward_as_tuple(outpoint), std::tuple<>());
    bool fresh = false;
    if (!inserted) {
        cachedCoinsUsage -= it->second.coin.DynamicMemoryUsage();
    }
    if (!possible_overwrite) {
        if (!it->second.coin.IsSpent()) {
            throw std::logic_error("Attempted to overwrite an unspent coin (when possible_overwrite is false)");
        }
        // If the coin exists in this cache as a spent coin and is DIRTY, then
        // its spentness hasn't been flushed to the parent cache. We're
        // re-adding the coin to this cache now but we can't mark it as FRESH.
        // If we mark it FRESH and then spend it before the cache is flushed
        // we would remove it from this cache and would never flush spentness
        // to the parent cache.
        //
        // Re-adding a spent coin can happen in the case of a re-org (the coin
        // is 'spent' when the block adding it is disconnected and then
        // re-added when it is also added in a newly connected block).
        //
        // If the coin doesn't exist in the current cache, or is spent but not
        // DIRTY, then it can be marked FRESH.
        fresh = !(it->second.flags & CCoinsCacheEntry::DIRTY);
    }
    it->second.coin = std::move(coin);
    it->second.flags |= CCoinsCacheEntry::DIRTY | (fresh ? CCoinsCacheEntry::FRESH : 0);
    cachedCoinsUsage += it->second.coin.DynamicMemoryUsage();
    TRACE5(utxocache, add,
           outpoint.hash.data(),
           (uint32_t)outpoint.n,
           (uint32_t)it->second.coin.nHeight,
           (int64_t)it->second.coin.out.nValue,
           (bool)it->second.coin.IsCoinBase());
}

void CCoinsViewCache::EmplaceCoinInternalDANGER(COutPoint&& outpoint, Coin&& coin) {
    cachedCoinsUsage += coin.DynamicMemoryUsage();
    cacheCoins.emplace(
        std::piecewise_construct,
        std::forward_as_tuple(std::move(outpoint)),
        std::forward_as_tuple(std::move(coin), CCoinsCacheEntry::DIRTY));
}

void AddCoins(CCoinsViewCache& cache, const CTransaction &tx, int nHeight, bool check_for_overwrite) {
<<<<<<< HEAD
    bool fCoinbase = tx.IsCoinBase() || tx.IsCoinStake();
    const uint256& txid = tx.GetHash();

    if (tx.IsParticlVersion()) {
        for (size_t i = 0; i < tx.vpout.size(); ++i) {
            const CTxOutBase *out = tx.vpout[i].get();
            Coin coin;
            if (out->IsType(OUTPUT_STANDARD)) {
                CTxOut txout(out->GetValue(), *out->GetPScriptPubKey());
                coin = Coin(txout, nHeight, fCoinbase);
            } else
            if (out->IsType(OUTPUT_CT)) {
                CAmount nV = 0;
                CTxOut txout(nV, *out->GetPScriptPubKey());
                coin = Coin(txout, nHeight, fCoinbase);
                coin.nType = OUTPUT_CT;
                coin.commitment = ((CTxOutCT*)out)->commitment;
            } else {
                continue; // Data or anon
            }

            bool overwrite = check_for_overwrite ? cache.HaveCoin(COutPoint(txid, i)) : fCoinbase;
            cache.AddCoin(COutPoint(txid, i), std::move(coin), overwrite);
        }
        return;
    }

=======
    bool fCoinbase = tx.IsCoinBase();
    const Txid& txid = tx.GetHash();
>>>>>>> b5a27133
    for (size_t i = 0; i < tx.vout.size(); ++i) {
        bool overwrite = check_for_overwrite ? cache.HaveCoin(COutPoint(txid, i)) : fCoinbase;
        // Coinbase transactions can always be overwritten, in order to correctly
        // deal with the pre-BIP30 occurrences of duplicate coinbase transactions.
        cache.AddCoin(COutPoint(txid, i), Coin(tx.vout[i], nHeight, fCoinbase), overwrite);
    }
}

bool CCoinsViewCache::SpendCoin(const COutPoint &outpoint, Coin* moveout) {
    CCoinsMap::iterator it = FetchCoin(outpoint);
    if (it == cacheCoins.end()) return false;
    cachedCoinsUsage -= it->second.coin.DynamicMemoryUsage();
    TRACE5(utxocache, spent,
           outpoint.hash.data(),
           (uint32_t)outpoint.n,
           (uint32_t)it->second.coin.nHeight,
           (int64_t)it->second.coin.out.nValue,
           (bool)it->second.coin.IsCoinBase());
    if (moveout) {
        *moveout = std::move(it->second.coin);
    }
    if (it->second.flags & CCoinsCacheEntry::FRESH) {
        cacheCoins.erase(it);
    } else {
        it->second.flags |= CCoinsCacheEntry::DIRTY;
        it->second.coin.Clear();
    }
    return true;
}

static const Coin coinEmpty;

const Coin& CCoinsViewCache::AccessCoin(const COutPoint &outpoint) const {
    CCoinsMap::const_iterator it = FetchCoin(outpoint);
    if (it == cacheCoins.end()) {
        return coinEmpty;
    } else {
        return it->second.coin;
    }
}

bool CCoinsViewCache::HaveCoin(const COutPoint &outpoint) const {
    CCoinsMap::const_iterator it = FetchCoin(outpoint);
    return (it != cacheCoins.end() && !it->second.coin.IsSpent());
}

bool CCoinsViewCache::HaveCoinInCache(const COutPoint &outpoint) const {
    CCoinsMap::const_iterator it = cacheCoins.find(outpoint);
    return (it != cacheCoins.end() && !it->second.coin.IsSpent());
}

uint256 CCoinsViewCache::GetBestBlock() const {
    if (hashBlock.IsNull())
        hashBlock = base->GetBestBlock();
    return hashBlock;
}

void CCoinsViewCache::SetBestBlock(const uint256 &hashBlockIn, int height) {
    hashBlock = hashBlockIn;
    nBlockHeight = height;
}

bool CCoinsViewCache::BatchWrite(CCoinsMap &mapCoins, const uint256 &hashBlockIn, bool erase) {
    for (CCoinsMap::iterator it = mapCoins.begin();
            it != mapCoins.end();
            it = erase ? mapCoins.erase(it) : std::next(it)) {
        // Ignore non-dirty entries (optimization).
        if (!(it->second.flags & CCoinsCacheEntry::DIRTY)) {
            continue;
        }
        CCoinsMap::iterator itUs = cacheCoins.find(it->first);
        if (itUs == cacheCoins.end()) {
            // The parent cache does not have an entry, while the child cache does.
            // We can ignore it if it's both spent and FRESH in the child
            if (!(it->second.flags & CCoinsCacheEntry::FRESH && it->second.coin.IsSpent())) {
                // Create the coin in the parent cache, move the data up
                // and mark it as dirty.
                CCoinsCacheEntry& entry = cacheCoins[it->first];
                if (erase) {
                    // The `move` call here is purely an optimization; we rely on the
                    // `mapCoins.erase` call in the `for` expression to actually remove
                    // the entry from the child map.
                    entry.coin = std::move(it->second.coin);
                } else {
                    entry.coin = it->second.coin;
                }
                cachedCoinsUsage += entry.coin.DynamicMemoryUsage();
                entry.flags = CCoinsCacheEntry::DIRTY;
                // We can mark it FRESH in the parent if it was FRESH in the child
                // Otherwise it might have just been flushed from the parent's cache
                // and already exist in the grandparent
                if (it->second.flags & CCoinsCacheEntry::FRESH) {
                    entry.flags |= CCoinsCacheEntry::FRESH;
                }
            }
        } else {
            // Found the entry in the parent cache
            if ((it->second.flags & CCoinsCacheEntry::FRESH) && !itUs->second.coin.IsSpent()) {
                // The coin was marked FRESH in the child cache, but the coin
                // exists in the parent cache. If this ever happens, it means
                // the FRESH flag was misapplied and there is a logic error in
                // the calling code.
                throw std::logic_error("FRESH flag misapplied to coin that exists in parent cache");
            }

            if ((itUs->second.flags & CCoinsCacheEntry::FRESH) && it->second.coin.IsSpent()) {
                // The grandparent cache does not have an entry, and the coin
                // has been spent. We can just delete it from the parent cache.
                cachedCoinsUsage -= itUs->second.coin.DynamicMemoryUsage();
                cacheCoins.erase(itUs);
            } else {
                // A normal modification.
                cachedCoinsUsage -= itUs->second.coin.DynamicMemoryUsage();
                if (erase) {
                    // The `move` call here is purely an optimization; we rely on the
                    // `mapCoins.erase` call in the `for` expression to actually remove
                    // the entry from the child map.
                    itUs->second.coin = std::move(it->second.coin);
                } else {
                    itUs->second.coin = it->second.coin;
                }
                cachedCoinsUsage += itUs->second.coin.DynamicMemoryUsage();
                itUs->second.flags |= CCoinsCacheEntry::DIRTY;
                // NOTE: It isn't safe to mark the coin as FRESH in the parent
                // cache. If it already existed and was spent in the parent
                // cache then marking it FRESH would prevent that spentness
                // from being flushed to the grandparent.
            }
        }
    }
    hashBlock = hashBlockIn;
    return true;
}

bool CCoinsViewCache::Flush() {
    bool fOk = base->BatchWrite(cacheCoins, hashBlock, /*erase=*/true);
    if (fOk) {
        if (!cacheCoins.empty()) {
            /* BatchWrite must erase all cacheCoins elements when erase=true. */
            throw std::logic_error("Not all cached coins were erased");
        }
        ReallocateCache();
    }
    cachedCoinsUsage = 0;
    return fOk;
}

bool CCoinsViewCache::Sync()
{
    bool fOk = base->BatchWrite(cacheCoins, hashBlock, /*erase=*/false);
    // Instead of clearing `cacheCoins` as we would in Flush(), just clear the
    // FRESH/DIRTY flags of any coin that isn't spent.
    for (auto it = cacheCoins.begin(); it != cacheCoins.end(); ) {
        if (it->second.coin.IsSpent()) {
            cachedCoinsUsage -= it->second.coin.DynamicMemoryUsage();
            it = cacheCoins.erase(it);
        } else {
            it->second.flags = 0;
            ++it;
        }
    }
    return fOk;
}

void CCoinsViewCache::Uncache(const COutPoint& hash)
{
    CCoinsMap::iterator it = cacheCoins.find(hash);
    if (it != cacheCoins.end() && it->second.flags == 0) {
        cachedCoinsUsage -= it->second.coin.DynamicMemoryUsage();
        TRACE5(utxocache, uncache,
               hash.hash.data(),
               (uint32_t)hash.n,
               (uint32_t)it->second.coin.nHeight,
               (int64_t)it->second.coin.out.nValue,
               (bool)it->second.coin.IsCoinBase());
        cacheCoins.erase(it);
    }
}

unsigned int CCoinsViewCache::GetCacheSize() const {
    return cacheCoins.size();
}

bool CCoinsViewCache::HaveInputs(const CTransaction& tx) const
{
    if (!tx.IsCoinBase()) {
        for (unsigned int i = 0; i < tx.vin.size(); i++) {
            if (tx.vin[i].IsAnonInput()) {
                continue;
            }
            if (!HaveCoin(tx.vin[i].prevout)) {
                return false;
            }
        }
    }
    return true;
}

void CCoinsViewCache::ReallocateCache()
{
    // Cache should be empty when we're calling this.
    assert(cacheCoins.size() == 0);
    cacheCoins.~CCoinsMap();
    m_cache_coins_memory_resource.~CCoinsMapMemoryResource();
    ::new (&m_cache_coins_memory_resource) CCoinsMapMemoryResource{};
    ::new (&cacheCoins) CCoinsMap{0, SaltedOutpointHasher{/*deterministic=*/m_deterministic}, CCoinsMap::key_equal{}, &m_cache_coins_memory_resource};
}

void CCoinsViewCache::SanityCheck() const
{
    size_t recomputed_usage = 0;
    for (const auto& [_, entry] : cacheCoins) {
        unsigned attr = 0;
        if (entry.flags & CCoinsCacheEntry::DIRTY) attr |= 1;
        if (entry.flags & CCoinsCacheEntry::FRESH) attr |= 2;
        if (entry.coin.IsSpent()) attr |= 4;
        // Only 5 combinations are possible.
        assert(attr != 2 && attr != 4 && attr != 7);

        // Recompute cachedCoinsUsage.
        recomputed_usage += entry.coin.DynamicMemoryUsage();
    }
    assert(recomputed_usage == cachedCoinsUsage);
}

static const size_t MIN_TRANSACTION_OUTPUT_WEIGHT = WITNESS_SCALE_FACTOR * ::GetSerializeSize(CTxOut());
static const size_t MAX_OUTPUTS_PER_BLOCK = MAX_BLOCK_WEIGHT / MIN_TRANSACTION_OUTPUT_WEIGHT;

const Coin& AccessByTxid(const CCoinsViewCache& view, const Txid& txid)
{
    COutPoint iter(txid, 0);
    while (iter.n < MAX_OUTPUTS_PER_BLOCK) {
        const Coin& alternate = view.AccessCoin(iter);
        if (!alternate.IsSpent()) return alternate;
        ++iter.n;
    }
    return coinEmpty;
}

template <typename Func>
static bool ExecuteBackedWrapper(Func func, const std::vector<std::function<void()>>& err_callbacks)
{
    try {
        return func();
    } catch(const std::runtime_error& e) {
        for (const auto& f : err_callbacks) {
            f();
        }
        LogPrintf("Error reading from database: %s\n", e.what());
        // Starting the shutdown sequence and returning false to the caller would be
        // interpreted as 'entry not found' (as opposed to unable to read data), and
        // could lead to invalid interpretation. Just exit immediately, as we can't
        // continue anyway, and all writes should be atomic.
        std::abort();
    }
}

bool CCoinsViewErrorCatcher::GetCoin(const COutPoint &outpoint, Coin &coin) const {
    return ExecuteBackedWrapper([&]() { return CCoinsViewBacked::GetCoin(outpoint, coin); }, m_err_callbacks);
}

bool CCoinsViewErrorCatcher::HaveCoin(const COutPoint &outpoint) const {
    return ExecuteBackedWrapper([&]() { return CCoinsViewBacked::HaveCoin(outpoint); }, m_err_callbacks);
}<|MERGE_RESOLUTION|>--- conflicted
+++ resolved
@@ -116,9 +116,8 @@
 }
 
 void AddCoins(CCoinsViewCache& cache, const CTransaction &tx, int nHeight, bool check_for_overwrite) {
-<<<<<<< HEAD
     bool fCoinbase = tx.IsCoinBase() || tx.IsCoinStake();
-    const uint256& txid = tx.GetHash();
+    const Txid& txid = tx.GetHash();
 
     if (tx.IsParticlVersion()) {
         for (size_t i = 0; i < tx.vpout.size(); ++i) {
@@ -144,10 +143,6 @@
         return;
     }
 
-=======
-    bool fCoinbase = tx.IsCoinBase();
-    const Txid& txid = tx.GetHash();
->>>>>>> b5a27133
     for (size_t i = 0; i < tx.vout.size(); ++i) {
         bool overwrite = check_for_overwrite ? cache.HaveCoin(COutPoint(txid, i)) : fCoinbase;
         // Coinbase transactions can always be overwritten, in order to correctly
