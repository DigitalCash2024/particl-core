--- conflicted
+++ resolved
@@ -100,11 +100,7 @@
     nFees = 0;
 }
 
-<<<<<<< HEAD
-std::unique_ptr<CBlockTemplate> BlockAssembler::CreateNewBlock(CChainState& chainstate, const CScript& scriptPubKeyIn, bool fTestBlockValidity)
-=======
-std::unique_ptr<CBlockTemplate> BlockAssembler::CreateNewBlock(const CScript& scriptPubKeyIn)
->>>>>>> e5b49a01
+std::unique_ptr<CBlockTemplate> BlockAssembler::CreateNewBlock(const CScript& scriptPubKeyIn, bool fTestBlockValidity)
 {
     int64_t nTimeStart = GetTimeMicros();
 
@@ -191,14 +187,8 @@
     pblocktemplate->vTxSigOpsCost[0] = WITNESS_SCALE_FACTOR * GetLegacySigOpCount(*pblock->vtx[0]);
 
     BlockValidationState state;
-<<<<<<< HEAD
-    assert(std::addressof(::ChainstateActive()) == std::addressof(chainstate));
-    if (fTestBlockValidity
-        && !TestBlockValidity(state, chainparams, chainstate, *pblock, pindexPrev, false, false)) {
-=======
     assert(std::addressof(::ChainstateActive()) == std::addressof(m_chainstate));
-    if (!TestBlockValidity(state, chainparams, m_chainstate, *pblock, pindexPrev, false, false)) {
->>>>>>> e5b49a01
+    if (fTestBlockValidity && !TestBlockValidity(state, chainparams, m_chainstate, *pblock, pindexPrev, false, false)) {
         throw std::runtime_error(strprintf("%s: TestBlockValidity failed: %s", __func__, state.ToString()));
     }
     int64_t nTime2 = GetTimeMicros();
