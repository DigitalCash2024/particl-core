--- conflicted
+++ resolved
@@ -173,16 +173,10 @@
     pblock->nBits          = GetNextWorkRequired(pindexPrev, pblock, chainparams.GetConsensus());
     pblock->nNonce         = 0;
     pblocktemplate->vTxSigOpsCost[0] = WITNESS_SCALE_FACTOR * GetLegacySigOpCount(*pblock->vtx[0]);
-<<<<<<< HEAD
-    CValidationState state;
-
+
+    BlockValidationState state;
     if (fTestBlockValidity
         && !TestBlockValidity(state, chainparams, *pblock, pindexPrev, false, false)) {
-=======
-
-    BlockValidationState state;
-    if (!TestBlockValidity(state, chainparams, *pblock, pindexPrev, false, false)) {
->>>>>>> 08e29473
         throw std::runtime_error(strprintf("%s: TestBlockValidity failed: %s", __func__, FormatStateMessage(state)));
     }
     int64_t nTime2 = GetTimeMicros();
