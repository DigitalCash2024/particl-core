// Copyright (c) 2009-2010 Satoshi Nakamoto
// Copyright (c) 2009-2022 The Bitcoin Core developers
// Distributed under the MIT software license, see the accompanying
// file COPYING or http://www.opensource.org/licenses/mit-license.php.

#ifndef BITCOIN_TXMEMPOOL_H
#define BITCOIN_TXMEMPOOL_H

#include <coins.h>
#include <consensus/amount.h>
#include <indirectmap.h>
#include <kernel/cs_main.h>
#include <kernel/mempool_entry.h>          // IWYU pragma: export
#include <kernel/mempool_limits.h>         // IWYU pragma: export
#include <kernel/mempool_options.h>        // IWYU pragma: export
#include <kernel/mempool_removal_reason.h> // IWYU pragma: export
#include <policy/feerate.h>
#include <policy/packages.h>
#include <primitives/transaction.h>
#include <sync.h>
#include <util/epochguard.h>
#include <util/hasher.h>
#include <util/result.h>

#include <boost/multi_index/hashed_index.hpp>
#include <boost/multi_index/identity.hpp>
#include <boost/multi_index/indexed_by.hpp>
#include <boost/multi_index/ordered_index.hpp>
#include <boost/multi_index/sequenced_index.hpp>
#include <boost/multi_index/tag.hpp>
#include <boost/multi_index_container.hpp>

#include <atomic>
#include <map>
#include <optional>
#include <set>
#include <string>
#include <string_view>
#include <utility>
#include <vector>

// Particl
#include <insight/addressindex.h>
#include <insight/spentindex.h>


class CBlockIndex;
class CChain;
class ValidationSignals;

enum eMemPoolFlags
{
    MPE_CT                 = (1 << 1),
    MPE_RINGCT             = (1 << 2),
};


/** Fake height value used in Coin to signify they are only in the memory pool (since 0.8) */
static const uint32_t MEMPOOL_HEIGHT = 0x7FFFFFFF;

/**
 * Test whether the LockPoints height and time are still valid on the current chain
 */
bool TestLockPointValidity(CChain& active_chain, const LockPoints& lp) EXCLUSIVE_LOCKS_REQUIRED(cs_main);

// extracts a transaction hash from CTxMemPoolEntry or CTransactionRef
struct mempoolentry_txid
{
    typedef uint256 result_type;
    result_type operator() (const CTxMemPoolEntry &entry) const
    {
        return entry.GetTx().GetHash();
    }

    result_type operator() (const CTransactionRef& tx) const
    {
        return tx->GetHash();
    }
};

// extracts a transaction witness-hash from CTxMemPoolEntry or CTransactionRef
struct mempoolentry_wtxid
{
    typedef uint256 result_type;
    result_type operator() (const CTxMemPoolEntry &entry) const
    {
        return entry.GetTx().GetWitnessHash();
    }

    result_type operator() (const CTransactionRef& tx) const
    {
        return tx->GetWitnessHash();
    }
};


/** \class CompareTxMemPoolEntryByDescendantScore
 *
 *  Sort an entry by max(score/size of entry's tx, score/size with all descendants).
 */
class CompareTxMemPoolEntryByDescendantScore
{
public:
    bool operator()(const CTxMemPoolEntry& a, const CTxMemPoolEntry& b) const
    {
        double a_mod_fee, a_size, b_mod_fee, b_size;

        GetModFeeAndSize(a, a_mod_fee, a_size);
        GetModFeeAndSize(b, b_mod_fee, b_size);

        // Avoid division by rewriting (a/b > c/d) as (a*d > c*b).
        double f1 = a_mod_fee * b_size;
        double f2 = a_size * b_mod_fee;

        if (f1 == f2) {
            return a.GetTime() >= b.GetTime();
        }
        return f1 < f2;
    }

    // Return the fee/size we're using for sorting this entry.
    void GetModFeeAndSize(const CTxMemPoolEntry &a, double &mod_fee, double &size) const
    {
        // Compare feerate with descendants to feerate of the transaction, and
        // return the fee/size for the max.
        double f1 = (double)a.GetModifiedFee() * a.GetSizeWithDescendants();
        double f2 = (double)a.GetModFeesWithDescendants() * a.GetTxSize();

        if (f2 > f1) {
            mod_fee = a.GetModFeesWithDescendants();
            size = a.GetSizeWithDescendants();
        } else {
            mod_fee = a.GetModifiedFee();
            size = a.GetTxSize();
        }
    }
};

/** \class CompareTxMemPoolEntryByScore
 *
 *  Sort by feerate of entry (fee/size) in descending order
 *  This is only used for transaction relay, so we use GetFee()
 *  instead of GetModifiedFee() to avoid leaking prioritization
 *  information via the sort order.
 */
class CompareTxMemPoolEntryByScore
{
public:
    bool operator()(const CTxMemPoolEntry& a, const CTxMemPoolEntry& b) const
    {
        double f1 = (double)a.GetFee() * b.GetTxSize();
        double f2 = (double)b.GetFee() * a.GetTxSize();
        if (f1 == f2) {
            return b.GetTx().GetHash() < a.GetTx().GetHash();
        }
        return f1 > f2;
    }
};

class CompareTxMemPoolEntryByEntryTime
{
public:
    bool operator()(const CTxMemPoolEntry& a, const CTxMemPoolEntry& b) const
    {
        return a.GetTime() < b.GetTime();
    }
};

/** \class CompareTxMemPoolEntryByAncestorScore
 *
 *  Sort an entry by min(score/size of entry's tx, score/size with all ancestors).
 */
class CompareTxMemPoolEntryByAncestorFee
{
public:
    template<typename T>
    bool operator()(const T& a, const T& b) const
    {
        double a_mod_fee, a_size, b_mod_fee, b_size;

        GetModFeeAndSize(a, a_mod_fee, a_size);
        GetModFeeAndSize(b, b_mod_fee, b_size);

        // Avoid division by rewriting (a/b > c/d) as (a*d > c*b).
        double f1 = a_mod_fee * b_size;
        double f2 = a_size * b_mod_fee;

        if (f1 == f2) {
            return a.GetTx().GetHash() < b.GetTx().GetHash();
        }
        return f1 > f2;
    }

    // Return the fee/size we're using for sorting this entry.
    template <typename T>
    void GetModFeeAndSize(const T &a, double &mod_fee, double &size) const
    {
        // Compare feerate with ancestors to feerate of the transaction, and
        // return the fee/size for the min.
        double f1 = (double)a.GetModifiedFee() * a.GetSizeWithAncestors();
        double f2 = (double)a.GetModFeesWithAncestors() * a.GetTxSize();

        if (f1 > f2) {
            mod_fee = a.GetModFeesWithAncestors();
            size = a.GetSizeWithAncestors();
        } else {
            mod_fee = a.GetModifiedFee();
            size = a.GetTxSize();
        }
    }
};

// Multi_index tag names
struct descendant_score {};
struct entry_time {};
struct ancestor_score {};
struct index_by_wtxid {};

/**
 * Information about a mempool transaction.
 */
struct TxMempoolInfo
{
    /** The transaction itself */
    CTransactionRef tx;

    /** Time the transaction entered the mempool. */
    std::chrono::seconds m_time;

    /** Fee of the transaction. */
    CAmount fee;

    /** Virtual size of the transaction. */
    int32_t vsize;

    /** The fee delta. */
    int64_t nFeeDelta;
};

/**
 * CTxMemPool stores valid-according-to-the-current-best-chain transactions
 * that may be included in the next block.
 *
 * Transactions are added when they are seen on the network (or created by the
 * local node), but not all transactions seen are added to the pool. For
 * example, the following new transactions will not be added to the mempool:
 * - a transaction which doesn't meet the minimum fee requirements.
 * - a new transaction that double-spends an input of a transaction already in
 * the pool where the new transaction does not meet the Replace-By-Fee
 * requirements as defined in doc/policy/mempool-replacements.md.
 * - a non-standard transaction.
 *
 * CTxMemPool::mapTx, and CTxMemPoolEntry bookkeeping:
 *
 * mapTx is a boost::multi_index that sorts the mempool on 5 criteria:
 * - transaction hash (txid)
 * - witness-transaction hash (wtxid)
 * - descendant feerate [we use max(feerate of tx, feerate of tx with all descendants)]
 * - time in mempool
 * - ancestor feerate [we use min(feerate of tx, feerate of tx with all unconfirmed ancestors)]
 *
 * Note: the term "descendant" refers to in-mempool transactions that depend on
 * this one, while "ancestor" refers to in-mempool transactions that a given
 * transaction depends on.
 *
 * In order for the feerate sort to remain correct, we must update transactions
 * in the mempool when new descendants arrive.  To facilitate this, we track
 * the set of in-mempool direct parents and direct children in mapLinks.  Within
 * each CTxMemPoolEntry, we track the size and fees of all descendants.
 *
 * Usually when a new transaction is added to the mempool, it has no in-mempool
 * children (because any such children would be an orphan).  So in
 * addUnchecked(), we:
 * - update a new entry's setMemPoolParents to include all in-mempool parents
 * - update the new entry's direct parents to include the new tx as a child
 * - update all ancestors of the transaction to include the new tx's size/fee
 *
 * When a transaction is removed from the mempool, we must:
 * - update all in-mempool parents to not track the tx in setMemPoolChildren
 * - update all ancestors to not include the tx's size/fees in descendant state
 * - update all in-mempool children to not include it as a parent
 *
 * These happen in UpdateForRemoveFromMempool().  (Note that when removing a
 * transaction along with its descendants, we must calculate that set of
 * transactions to be removed before doing the removal, or else the mempool can
 * be in an inconsistent state where it's impossible to walk the ancestors of
 * a transaction.)
 *
 * In the event of a reorg, the assumption that a newly added tx has no
 * in-mempool children is false.  In particular, the mempool is in an
 * inconsistent state while new transactions are being added, because there may
 * be descendant transactions of a tx coming from a disconnected block that are
 * unreachable from just looking at transactions in the mempool (the linking
 * transactions may also be in the disconnected block, waiting to be added).
 * Because of this, there's not much benefit in trying to search for in-mempool
 * children in addUnchecked().  Instead, in the special case of transactions
 * being added from a disconnected block, we require the caller to clean up the
 * state, to account for in-mempool, out-of-block descendants for all the
 * in-block transactions by calling UpdateTransactionsFromBlock().  Note that
 * until this is called, the mempool state is not consistent, and in particular
 * mapLinks may not be correct (and therefore functions like
 * CalculateMemPoolAncestors() and CalculateDescendants() that rely
 * on them to walk the mempool are not generally safe to use).
 *
 * Computational limits:
 *
 * Updating all in-mempool ancestors of a newly added transaction can be slow,
 * if no bound exists on how many in-mempool ancestors there may be.
 * CalculateMemPoolAncestors() takes configurable limits that are designed to
 * prevent these calculations from being too CPU intensive.
 *
 */
class CTxMemPool
{
protected:
    const int m_check_ratio; //!< Value n means that 1 times in n we check.
    std::atomic<unsigned int> nTransactionsUpdated{0}; //!< Used by getblocktemplate to trigger CreateNewBlock() invocation

    uint64_t totalTxSize GUARDED_BY(cs){0};      //!< sum of all mempool tx's virtual sizes. Differs from serialized tx size since witness data is discounted. Defined in BIP 141.
    CAmount m_total_fee GUARDED_BY(cs){0};       //!< sum of all mempool tx's fees (NOT modified fee)
    uint64_t cachedInnerUsage GUARDED_BY(cs){0}; //!< sum of dynamic memory usage of all the map elements (NOT the maps themselves)

    mutable int64_t lastRollingFeeUpdate GUARDED_BY(cs){GetTime()};
    mutable bool blockSinceLastRollingFeeBump GUARDED_BY(cs){false};
    mutable double rollingMinimumFeeRate GUARDED_BY(cs){0}; //!< minimum fee to get into the pool, decreases exponentially
    mutable Epoch m_epoch GUARDED_BY(cs){};

    // In-memory counter for external mempool tracking purposes.
    // This number is incremented once every time a transaction
    // is added or removed from the mempool for any reason.
    mutable uint64_t m_sequence_number GUARDED_BY(cs){1};

    void trackPackageRemoved(const CFeeRate& rate) EXCLUSIVE_LOCKS_REQUIRED(cs);

    bool m_load_tried GUARDED_BY(cs){false};

    CFeeRate GetMinFee(size_t sizelimit) const;

public:

    static const int ROLLING_FEE_HALFLIFE = 60 * 60 * 12; // public only for testing

    typedef boost::multi_index_container<
        CTxMemPoolEntry,
        boost::multi_index::indexed_by<
            // sorted by txid
            boost::multi_index::hashed_unique<mempoolentry_txid, SaltedTxidHasher>,
            // sorted by wtxid
            boost::multi_index::hashed_unique<
                boost::multi_index::tag<index_by_wtxid>,
                mempoolentry_wtxid,
                SaltedTxidHasher
            >,
            // sorted by fee rate
            boost::multi_index::ordered_non_unique<
                boost::multi_index::tag<descendant_score>,
                boost::multi_index::identity<CTxMemPoolEntry>,
                CompareTxMemPoolEntryByDescendantScore
            >,
            // sorted by entry time
            boost::multi_index::ordered_non_unique<
                boost::multi_index::tag<entry_time>,
                boost::multi_index::identity<CTxMemPoolEntry>,
                CompareTxMemPoolEntryByEntryTime
            >,
            // sorted by fee rate with ancestors
            boost::multi_index::ordered_non_unique<
                boost::multi_index::tag<ancestor_score>,
                boost::multi_index::identity<CTxMemPoolEntry>,
                CompareTxMemPoolEntryByAncestorFee
            >
        >
    > indexed_transaction_set;

    /**
     * This mutex needs to be locked when accessing `mapTx` or other members
     * that are guarded by it.
     *
     * @par Consistency guarantees
     *
     * By design, it is guaranteed that:
     *
     * 1. Locking both `cs_main` and `mempool.cs` will give a view of mempool
     *    that is consistent with current chain tip (`ActiveChain()` and
     *    `CoinsTip()`) and is fully populated. Fully populated means that if the
     *    current active chain is missing transactions that were present in a
     *    previously active chain, all the missing transactions will have been
     *    re-added to the mempool and should be present if they meet size and
     *    consistency constraints.
     *
     * 2. Locking `mempool.cs` without `cs_main` will give a view of a mempool
     *    consistent with some chain that was active since `cs_main` was last
     *    locked, and that is fully populated as described above. It is ok for
     *    code that only needs to query or remove transactions from the mempool
     *    to lock just `mempool.cs` without `cs_main`.
     *
     * To provide these guarantees, it is necessary to lock both `cs_main` and
     * `mempool.cs` whenever adding transactions to the mempool and whenever
     * changing the chain tip. It's necessary to keep both mutexes locked until
     * the mempool is consistent with the new chain tip and fully populated.
     */
    mutable RecursiveMutex cs;
    indexed_transaction_set mapTx GUARDED_BY(cs);

    using txiter = indexed_transaction_set::nth_index<0>::type::const_iterator;
    std::vector<CTransactionRef> txns_randomized GUARDED_BY(cs); //!< All transactions in mapTx, in random order

    typedef std::set<txiter, CompareIteratorByHash> setEntries;

    using Limits = kernel::MemPoolLimits;

    uint64_t CalculateDescendantMaximum(txiter entry) const EXCLUSIVE_LOCKS_REQUIRED(cs);
private:
    typedef std::map<txiter, setEntries, CompareIteratorByHash> cacheMap;

    typedef std::map<CMempoolAddressDeltaKey, CMempoolAddressDelta, CMempoolAddressDeltaKeyCompare> addressDeltaMap;
    addressDeltaMap mapAddress;

    typedef std::map<uint256, std::vector<CMempoolAddressDeltaKey> > addressDeltaMapInserted;
    addressDeltaMapInserted mapAddressInserted;

    typedef std::map<CSpentIndexKey, CSpentIndexValue, CSpentIndexKeyCompare> mapSpentIndex;
    mapSpentIndex mapSpent;

    typedef std::map<uint256, std::vector<CSpentIndexKey> > mapSpentIndexInserted;
    mapSpentIndexInserted mapSpentInserted;

    void UpdateParent(txiter entry, txiter parent, bool add) EXCLUSIVE_LOCKS_REQUIRED(cs);
    void UpdateChild(txiter entry, txiter child, bool add) EXCLUSIVE_LOCKS_REQUIRED(cs);

public:
    std::vector<indexed_transaction_set::const_iterator> GetSortedDepthAndScore() const EXCLUSIVE_LOCKS_REQUIRED(cs);

    /**
     * Track locally submitted transactions to periodically retry initial broadcast.
     */
    std::set<uint256> m_unbroadcast_txids GUARDED_BY(cs);


    /**
     * Helper function to calculate all in-mempool ancestors of staged_ancestors and apply ancestor
     * and descendant limits (including staged_ancestors themselves, entry_size and entry_count).
     *
     * @param[in]   entry_size          Virtual size to include in the limits.
     * @param[in]   entry_count         How many entries to include in the limits.
     * @param[in]   staged_ancestors    Should contain entries in the mempool.
     * @param[in]   limits              Maximum number and size of ancestors and descendants
     *
     * @return all in-mempool ancestors, or an error if any ancestor or descendant limits were hit
     */
    util::Result<setEntries> CalculateAncestorsAndCheckLimits(int64_t entry_size,
                                                              size_t entry_count,
                                                              CTxMemPoolEntry::Parents &staged_ancestors,
                                                              const Limits& limits
                                                              ) const EXCLUSIVE_LOCKS_REQUIRED(cs);

public:
    indirectmap<COutPoint, const CTransaction*> mapNextTx GUARDED_BY(cs);
    std::map<uint256, CAmount> mapDeltas GUARDED_BY(cs);

    using Options = kernel::MemPoolOptions;

    const int64_t m_max_size_bytes;
    const std::chrono::seconds m_expiry;
    const CFeeRate m_incremental_relay_feerate;
    const CFeeRate m_min_relay_feerate;
    const CFeeRate m_dust_relay_feerate;
    const bool m_permit_bare_multisig;
    const std::optional<unsigned> m_max_datacarrier_bytes;
    const bool m_require_standard;
    const bool m_full_rbf;
    const bool m_persist_v1_dat;

    const Limits m_limits;

<<<<<<< HEAD
    // Particl
    std::map<CCmpPubKey, uint256> mapKeyImages;
    std::set<uint256> setBlindedFlags GUARDED_BY(cs);
=======
    ValidationSignals* const m_signals;
>>>>>>> 4cc99df4

    /** Create a new CTxMemPool.
     * Sanity checks will be off by default for performance, because otherwise
     * accepting transactions becomes O(N^2) where N is the number of transactions
     * in the pool.
     */
    explicit CTxMemPool(const Options& opts);

    /**
     * If sanity-checking is turned on, check makes sure the pool is
     * consistent (does not contain two transactions that spend the same inputs,
     * all inputs are in the mapNextTx array). If sanity-checking is turned off,
     * check does nothing.
     */
    void check(const CCoinsViewCache& active_coins_tip, int64_t spendheight) const EXCLUSIVE_LOCKS_REQUIRED(::cs_main);

    // addUnchecked must updated state for all ancestors of a given transaction,
    // to track size/count of descendant transactions.  First version of
    // addUnchecked can be used to have it call CalculateMemPoolAncestors(), and
    // then invoke the second version.
    // Note that addUnchecked is ONLY called from ATMP outside of tests
    // and any other callers may break wallet's in-mempool tracking (due to
    // lack of CValidationInterface::TransactionAddedToMempool callbacks).
    void addUnchecked(const CTxMemPoolEntry& entry) EXCLUSIVE_LOCKS_REQUIRED(cs, cs_main);
    void addUnchecked(const CTxMemPoolEntry& entry, setEntries& setAncestors) EXCLUSIVE_LOCKS_REQUIRED(cs, cs_main);

    void addAddressIndex(const CTxMemPoolEntry &entry, const CCoinsViewCache &view);
    bool getAddressIndex(std::vector<std::pair<uint256, int> > &addresses,
                         std::vector<std::pair<CMempoolAddressDeltaKey, CMempoolAddressDelta> > &results) const;
    bool removeAddressIndex(const uint256 txhash);

    void addSpentIndex(const CTxMemPoolEntry &entry, const CCoinsViewCache &view);
    bool getSpentIndex(const CSpentIndexKey &key, CSpentIndexValue &value) const;
    bool removeSpentIndex(const uint256 &txid);

    void addBlindedFlags(const CCoinsViewCache &view);
    bool haveBlindedFlag(const uint256 &txid);
    bool eraseBlindedFlag(const uint256 &txid);

    void removeRecursive(const CTransaction& tx, MemPoolRemovalReason reason) EXCLUSIVE_LOCKS_REQUIRED(cs);
    /** After reorg, filter the entries that would no longer be valid in the next block, and update
     * the entries' cached LockPoints if needed.  The mempool does not have any knowledge of
     * consensus rules. It just applies the callable function and removes the ones for which it
     * returns true.
     * @param[in]   filter_final_and_mature   Predicate that checks the relevant validation rules
     *                                        and updates an entry's LockPoints.
     * */
    void removeForReorg(CChain& chain, std::function<bool(txiter)> filter_final_and_mature) EXCLUSIVE_LOCKS_REQUIRED(cs, cs_main);
    void removeConflicts(const CTransaction& tx) EXCLUSIVE_LOCKS_REQUIRED(cs);
    void removeForBlock(const std::vector<CTransactionRef>& vtx, unsigned int nBlockHeight) EXCLUSIVE_LOCKS_REQUIRED(cs);

    bool CompareDepthAndScore(const uint256& hasha, const uint256& hashb, bool wtxid=false);
    bool isSpent(const COutPoint& outpoint) const;
    unsigned int GetTransactionsUpdated() const;
    void AddTransactionsUpdated(unsigned int n);
    /**
     * Check that none of this transactions inputs are in the mempool, and thus
     * the tx is not dependent on other mempool transactions to be included in a block.
     */
    bool HasNoInputsOf(const CTransaction& tx) const EXCLUSIVE_LOCKS_REQUIRED(cs);

    /** Affect CreateNewBlock prioritisation of transactions */
    void PrioritiseTransaction(const uint256& hash, const CAmount& nFeeDelta);
    void ApplyDelta(const uint256& hash, CAmount &nFeeDelta) const EXCLUSIVE_LOCKS_REQUIRED(cs);
    void ClearPrioritisation(const uint256& hash) EXCLUSIVE_LOCKS_REQUIRED(cs);

    bool HaveKeyImage(const CCmpPubKey &ki, uint256 &hash) const; // Particl

    struct delta_info {
        /** Whether this transaction is in the mempool. */
        const bool in_mempool;
        /** The fee delta added using PrioritiseTransaction(). */
        const CAmount delta;
        /** The modified fee (base fee + delta) of this entry. Only present if in_mempool=true. */
        std::optional<CAmount> modified_fee;
        /** The prioritised transaction's txid. */
        const uint256 txid;
    };
    /** Return a vector of all entries in mapDeltas with their corresponding delta_info. */
    std::vector<delta_info> GetPrioritisedTransactions() const EXCLUSIVE_LOCKS_REQUIRED(!cs);

    /** Get the transaction in the pool that spends the same prevout */
    const CTransaction* GetConflictTx(const COutPoint& prevout) const EXCLUSIVE_LOCKS_REQUIRED(cs);

    /** Returns an iterator to the given hash, if found */
    std::optional<txiter> GetIter(const uint256& txid) const EXCLUSIVE_LOCKS_REQUIRED(cs);

    /** Translate a set of hashes into a set of pool iterators to avoid repeated lookups.
     * Does not require that all of the hashes correspond to actual transactions in the mempool,
     * only returns the ones that exist. */
    setEntries GetIterSet(const std::set<Txid>& hashes) const EXCLUSIVE_LOCKS_REQUIRED(cs);

    /** Translate a list of hashes into a list of mempool iterators to avoid repeated lookups.
     * The nth element in txids becomes the nth element in the returned vector. If any of the txids
     * don't actually exist in the mempool, returns an empty vector. */
    std::vector<txiter> GetIterVec(const std::vector<uint256>& txids) const EXCLUSIVE_LOCKS_REQUIRED(cs);

    /** Remove a set of transactions from the mempool.
     *  If a transaction is in this set, then all in-mempool descendants must
     *  also be in the set, unless this transaction is being removed for being
     *  in a block.
     *  Set updateDescendants to true when removing a tx that was in a block, so
     *  that any in-mempool descendants have their ancestor state updated.
     */
    void RemoveStaged(setEntries& stage, bool updateDescendants, MemPoolRemovalReason reason) EXCLUSIVE_LOCKS_REQUIRED(cs);

    /** UpdateTransactionsFromBlock is called when adding transactions from a
     * disconnected block back to the mempool, new mempool entries may have
     * children in the mempool (which is generally not the case when otherwise
     * adding transactions).
     *  @post updated descendant state for descendants of each transaction in
     *        vHashesToUpdate (excluding any child transactions present in
     *        vHashesToUpdate, which are already accounted for). Updated state
     *        includes add fee/size information for such descendants to the
     *        parent and updated ancestor state to include the parent.
     *
     * @param[in] vHashesToUpdate          The set of txids from the
     *     disconnected block that have been accepted back into the mempool.
     */
    void UpdateTransactionsFromBlock(const std::vector<uint256>& vHashesToUpdate) EXCLUSIVE_LOCKS_REQUIRED(cs, cs_main) LOCKS_EXCLUDED(m_epoch);

    /**
     * Try to calculate all in-mempool ancestors of entry.
     * (these are all calculated including the tx itself)
     *
     * @param[in]   entry               CTxMemPoolEntry of which all in-mempool ancestors are calculated
     * @param[in]   limits              Maximum number and size of ancestors and descendants
     * @param[in]   fSearchForParents   Whether to search a tx's vin for in-mempool parents, or look
     *                                  up parents from mapLinks. Must be true for entries not in
     *                                  the mempool
     *
     * @return all in-mempool ancestors, or an error if any ancestor or descendant limits were hit
     */
    util::Result<setEntries> CalculateMemPoolAncestors(const CTxMemPoolEntry& entry,
                                   const Limits& limits,
                                   bool fSearchForParents = true) const EXCLUSIVE_LOCKS_REQUIRED(cs);

    /**
     * Same as CalculateMemPoolAncestors, but always returns a (non-optional) setEntries.
     * Should only be used when it is assumed CalculateMemPoolAncestors would not fail. If
     * CalculateMemPoolAncestors does unexpectedly fail, an empty setEntries is returned and the
     * error is logged to BCLog::MEMPOOL with level BCLog::Level::Error. In debug builds, failure
     * of CalculateMemPoolAncestors will lead to shutdown due to assertion failure.
     *
     * @param[in]   calling_fn_name     Name of calling function so we can properly log the call site
     *
     * @return a setEntries corresponding to the result of CalculateMemPoolAncestors or an empty
     *         setEntries if it failed
     *
     * @see CTXMemPool::CalculateMemPoolAncestors()
     */
    setEntries AssumeCalculateMemPoolAncestors(
        std::string_view calling_fn_name,
        const CTxMemPoolEntry &entry,
        const Limits& limits,
        bool fSearchForParents = true) const EXCLUSIVE_LOCKS_REQUIRED(cs);

    /** Collect the entire cluster of connected transactions for each transaction in txids.
     * All txids must correspond to transaction entries in the mempool, otherwise this returns an
     * empty vector. This call will also exit early and return an empty vector if it collects 500 or
     * more transactions as a DoS protection. */
    std::vector<txiter> GatherClusters(const std::vector<uint256>& txids) const EXCLUSIVE_LOCKS_REQUIRED(cs);

    /** Calculate all in-mempool ancestors of a set of transactions not already in the mempool and
     * check ancestor and descendant limits. Heuristics are used to estimate the ancestor and
     * descendant count of all entries if the package were to be added to the mempool.  The limits
     * are applied to the union of all package transactions. For example, if the package has 3
     * transactions and limits.ancestor_count = 25, the union of all 3 sets of ancestors (including the
     * transactions themselves) must be <= 22.
     * @param[in]       package                 Transaction package being evaluated for acceptance
     *                                          to mempool. The transactions need not be direct
     *                                          ancestors/descendants of each other.
     * @param[in]       total_vsize             Sum of virtual sizes for all transactions in package.
     * @returns {} or the error reason if a limit is hit.
     */
    util::Result<void> CheckPackageLimits(const Package& package,
                                          int64_t total_vsize) const EXCLUSIVE_LOCKS_REQUIRED(cs);

    /** Populate setDescendants with all in-mempool descendants of hash.
     *  Assumes that setDescendants includes all in-mempool descendants of anything
     *  already in it.  */
    void CalculateDescendants(txiter it, setEntries& setDescendants) const EXCLUSIVE_LOCKS_REQUIRED(cs);

    /** The minimum fee to get into the mempool, which may itself not be enough
     *  for larger-sized transactions.
     *  The m_incremental_relay_feerate policy variable is used to bound the time it
     *  takes the fee rate to go back down all the way to 0. When the feerate
     *  would otherwise be half of this, it is set to 0 instead.
     */
    CFeeRate GetMinFee() const {
        return GetMinFee(m_max_size_bytes);
    }

    /** Remove transactions from the mempool until its dynamic size is <= sizelimit.
      *  pvNoSpendsRemaining, if set, will be populated with the list of outpoints
      *  which are not in mempool which no longer have any spends in this mempool.
      */
    void TrimToSize(size_t sizelimit, std::vector<COutPoint>* pvNoSpendsRemaining = nullptr) EXCLUSIVE_LOCKS_REQUIRED(cs);

    /** Expire all transaction (and their dependencies) in the mempool older than time. Return the number of removed transactions. */
    int Expire(std::chrono::seconds time) EXCLUSIVE_LOCKS_REQUIRED(cs);

    /**
     * Calculate the ancestor and descendant count for the given transaction.
     * The counts include the transaction itself.
     * When ancestors is non-zero (ie, the transaction itself is in the mempool),
     * ancestorsize and ancestorfees will also be set to the appropriate values.
     */
    void GetTransactionAncestry(const uint256& txid, size_t& ancestors, size_t& descendants, size_t* ancestorsize = nullptr, CAmount* ancestorfees = nullptr) const;

    /**
     * @returns true if an initial attempt to load the persisted mempool was made, regardless of
     *          whether the attempt was successful or not
     */
    bool GetLoadTried() const;

    /**
     * Set whether or not an initial attempt to load the persisted mempool was made (regardless
     * of whether the attempt was successful or not)
     */
    void SetLoadTried(bool load_tried);

    unsigned long size() const
    {
        LOCK(cs);
        return mapTx.size();
    }

    uint64_t GetTotalTxSize() const EXCLUSIVE_LOCKS_REQUIRED(cs)
    {
        AssertLockHeld(cs);
        return totalTxSize;
    }

    CAmount GetTotalFee() const EXCLUSIVE_LOCKS_REQUIRED(cs)
    {
        AssertLockHeld(cs);
        return m_total_fee;
    }

    bool exists(const GenTxid& gtxid) const
    {
        LOCK(cs);
        if (gtxid.IsWtxid()) {
            return (mapTx.get<index_by_wtxid>().count(gtxid.GetHash()) != 0);
        }
        return (mapTx.count(gtxid.GetHash()) != 0);
    }

    const CTxMemPoolEntry* GetEntry(const Txid& txid) const LIFETIMEBOUND EXCLUSIVE_LOCKS_REQUIRED(cs);

    CTransactionRef get(const uint256& hash) const;
    txiter get_iter_from_wtxid(const uint256& wtxid) const EXCLUSIVE_LOCKS_REQUIRED(cs)
    {
        AssertLockHeld(cs);
        return mapTx.project<0>(mapTx.get<index_by_wtxid>().find(wtxid));
    }
    TxMempoolInfo info(const GenTxid& gtxid) const;

    /** Returns info for a transaction if its entry_sequence < last_sequence */
    TxMempoolInfo info_for_relay(const GenTxid& gtxid, uint64_t last_sequence) const;

    std::vector<CTxMemPoolEntryRef> entryAll() const EXCLUSIVE_LOCKS_REQUIRED(cs);
    std::vector<TxMempoolInfo> infoAll() const;

    size_t DynamicMemoryUsage() const;

    /** Adds a transaction to the unbroadcast set */
    void AddUnbroadcastTx(const uint256& txid)
    {
        LOCK(cs);
        // Sanity check the transaction is in the mempool & insert into
        // unbroadcast set.
        if (exists(GenTxid::Txid(txid))) m_unbroadcast_txids.insert(txid);
    };

    /** Removes a transaction from the unbroadcast set */
    void RemoveUnbroadcastTx(const uint256& txid, const bool unchecked = false);

    /** Returns transactions in unbroadcast set */
    std::set<uint256> GetUnbroadcastTxs() const
    {
        LOCK(cs);
        return m_unbroadcast_txids;
    }

    /** Returns whether a txid is in the unbroadcast set */
    bool IsUnbroadcastTx(const uint256& txid) const EXCLUSIVE_LOCKS_REQUIRED(cs)
    {
        AssertLockHeld(cs);
        return m_unbroadcast_txids.count(txid) != 0;
    }

    /** Guards this internal counter for external reporting */
    uint64_t GetAndIncrementSequence() const EXCLUSIVE_LOCKS_REQUIRED(cs) {
        return m_sequence_number++;
    }

    uint64_t GetSequence() const EXCLUSIVE_LOCKS_REQUIRED(cs) {
        return m_sequence_number;
    }

private:
    /** UpdateForDescendants is used by UpdateTransactionsFromBlock to update
     *  the descendants for a single transaction that has been added to the
     *  mempool but may have child transactions in the mempool, eg during a
     *  chain reorg.
     *
     * @pre CTxMemPoolEntry::m_children is correct for the given tx and all
     *      descendants.
     * @pre cachedDescendants is an accurate cache where each entry has all
     *      descendants of the corresponding key, including those that should
     *      be removed for violation of ancestor limits.
     * @post if updateIt has any non-excluded descendants, cachedDescendants has
     *       a new cache line for updateIt.
     * @post descendants_to_remove has a new entry for any descendant which exceeded
     *       ancestor limits relative to updateIt.
     *
     * @param[in] updateIt the entry to update for its descendants
     * @param[in,out] cachedDescendants a cache where each line corresponds to all
     *     descendants. It will be updated with the descendants of the transaction
     *     being updated, so that future invocations don't need to walk the same
     *     transaction again, if encountered in another transaction chain.
     * @param[in] setExclude the set of descendant transactions in the mempool
     *     that must not be accounted for (because any descendants in setExclude
     *     were added to the mempool after the transaction being updated and hence
     *     their state is already reflected in the parent state).
     * @param[out] descendants_to_remove Populated with the txids of entries that
     *     exceed ancestor limits. It's the responsibility of the caller to
     *     removeRecursive them.
     */
    void UpdateForDescendants(txiter updateIt, cacheMap& cachedDescendants,
                              const std::set<uint256>& setExclude, std::set<uint256>& descendants_to_remove) EXCLUSIVE_LOCKS_REQUIRED(cs);
    /** Update ancestors of hash to add/remove it as a descendant transaction. */
    void UpdateAncestorsOf(bool add, txiter hash, setEntries &setAncestors) EXCLUSIVE_LOCKS_REQUIRED(cs);
    /** Set ancestor state for an entry */
    void UpdateEntryForAncestors(txiter it, const setEntries &setAncestors) EXCLUSIVE_LOCKS_REQUIRED(cs);
    /** For each transaction being removed, update ancestors and any direct children.
      * If updateDescendants is true, then also update in-mempool descendants'
      * ancestor state. */
    void UpdateForRemoveFromMempool(const setEntries &entriesToRemove, bool updateDescendants) EXCLUSIVE_LOCKS_REQUIRED(cs);
    /** Sever link between specified transaction and direct children. */
    void UpdateChildrenForRemoval(txiter entry) EXCLUSIVE_LOCKS_REQUIRED(cs);

    /** Before calling removeUnchecked for a given transaction,
     *  UpdateForRemoveFromMempool must be called on the entire (dependent) set
     *  of transactions being removed at the same time.  We use each
     *  CTxMemPoolEntry's setMemPoolParents in order to walk ancestors of a
     *  given transaction that is removed, so we can't remove intermediate
     *  transactions in a chain before we've updated all the state for the
     *  removal.
     */
    void removeUnchecked(txiter entry, MemPoolRemovalReason reason) EXCLUSIVE_LOCKS_REQUIRED(cs);
public:
    /** visited marks a CTxMemPoolEntry as having been traversed
     * during the lifetime of the most recently created Epoch::Guard
     * and returns false if we are the first visitor, true otherwise.
     *
     * An Epoch::Guard must be held when visited is called or an assert will be
     * triggered.
     *
     */
    bool visited(const txiter it) const EXCLUSIVE_LOCKS_REQUIRED(cs, m_epoch)
    {
        return m_epoch.visited(it->m_epoch_marker);
    }

    bool visited(std::optional<txiter> it) const EXCLUSIVE_LOCKS_REQUIRED(cs, m_epoch)
    {
        assert(m_epoch.guarded()); // verify guard even when it==nullopt
        return !it || visited(*it);
    }
};

/**
 * CCoinsView that brings transactions from a mempool into view.
 * It does not check for spendings by memory pool transactions.
 * Instead, it provides access to all Coins which are either unspent in the
 * base CCoinsView, are outputs from any mempool transaction, or are
 * tracked temporarily to allow transaction dependencies in package validation.
 * This allows transaction replacement to work as expected, as you want to
 * have all inputs "available" to check signatures, and any cycles in the
 * dependency graph are checked directly in AcceptToMemoryPool.
 * It also allows you to sign a double-spend directly in
 * signrawtransactionwithkey and signrawtransactionwithwallet,
 * as long as the conflicting transaction is not yet confirmed.
 */
class CCoinsViewMemPool : public CCoinsViewBacked
{
    /**
    * Coins made available by transactions being validated. Tracking these allows for package
    * validation, since we can access transaction outputs without submitting them to mempool.
    */
    std::unordered_map<COutPoint, Coin, SaltedOutpointHasher> m_temp_added;

    /**
     * Set of all coins that have been fetched from mempool or created using PackageAddTransaction
     * (not base). Used to track the origin of a coin, see GetNonBaseCoins().
     */
    mutable std::unordered_set<COutPoint, SaltedOutpointHasher> m_non_base_coins;
protected:
    const CTxMemPool& mempool;

public:
    CCoinsViewMemPool(CCoinsView* baseIn, const CTxMemPool& mempoolIn);
    /** GetCoin, returning whether it exists and is not spent. Also updates m_non_base_coins if the
     * coin is not fetched from base. */
    bool GetCoin(const COutPoint &outpoint, Coin &coin) const override;
    /** Add the coins created by this transaction. These coins are only temporarily stored in
     * m_temp_added and cannot be flushed to the back end. Only used for package validation. */
    void PackageAddTransaction(const CTransactionRef& tx);
    /** Get all coins in m_non_base_coins. */
    std::unordered_set<COutPoint, SaltedOutpointHasher> GetNonBaseCoins() const { return m_non_base_coins; }
    /** Clear m_temp_added and m_non_base_coins. */
    void Reset();
};
#endif // BITCOIN_TXMEMPOOL_H<|MERGE_RESOLUTION|>--- conflicted
+++ resolved
@@ -473,13 +473,11 @@
 
     const Limits m_limits;
 
-<<<<<<< HEAD
+    ValidationSignals* const m_signals;
+
     // Particl
     std::map<CCmpPubKey, uint256> mapKeyImages;
     std::set<uint256> setBlindedFlags GUARDED_BY(cs);
-=======
-    ValidationSignals* const m_signals;
->>>>>>> 4cc99df4
 
     /** Create a new CTxMemPool.
      * Sanity checks will be off by default for performance, because otherwise
