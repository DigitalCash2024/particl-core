// Copyright (c) 2009-2010 Satoshi Nakamoto
// Copyright (c) 2009-2022 The Bitcoin Core developers
// Distributed under the MIT software license, see the accompanying
// file COPYING or http://www.opensource.org/licenses/mit-license.php.

#ifndef BITCOIN_TXMEMPOOL_H
#define BITCOIN_TXMEMPOOL_H

#include <atomic>
#include <map>
#include <optional>
#include <set>
#include <string>
#include <string_view>
#include <utility>
#include <vector>

#include <kernel/mempool_limits.h>
#include <kernel/mempool_options.h>

#include <coins.h>
#include <consensus/amount.h>
#include <indirectmap.h>
#include <kernel/cs_main.h>
#include <kernel/mempool_entry.h>
#include <policy/feerate.h>
#include <policy/packages.h>
#include <primitives/transaction.h>
#include <random.h>
#include <sync.h>
#include <util/epochguard.h>
#include <util/hasher.h>
#include <util/result.h>

#include <boost/multi_index/hashed_index.hpp>
#include <boost/multi_index/ordered_index.hpp>
#include <boost/multi_index/sequenced_index.hpp>
#include <boost/multi_index_container.hpp>

// Particl
#include <insight/addressindex.h>
#include <insight/spentindex.h>


class CBlockIndex;
class CChain;
class Chainstate;

enum eMemPoolFlags
{
    MPE_CT                 = (1 << 1),
    MPE_RINGCT             = (1 << 2),
};


/** Fake height value used in Coin to signify they are only in the memory pool (since 0.8) */
static const uint32_t MEMPOOL_HEIGHT = 0x7FFFFFFF;

/**
 * Test whether the LockPoints height and time are still valid on the current chain
 */
bool TestLockPointValidity(CChain& active_chain, const LockPoints& lp) EXCLUSIVE_LOCKS_REQUIRED(cs_main);

// extracts a transaction hash from CTxMemPoolEntry or CTransactionRef
struct mempoolentry_txid
{
    typedef uint256 result_type;
    result_type operator() (const CTxMemPoolEntry &entry) const
    {
        return entry.GetTx().GetHash();
    }

    result_type operator() (const CTransactionRef& tx) const
    {
        return tx->GetHash();
    }
};

// extracts a transaction witness-hash from CTxMemPoolEntry or CTransactionRef
struct mempoolentry_wtxid
{
    typedef uint256 result_type;
    result_type operator() (const CTxMemPoolEntry &entry) const
    {
        return entry.GetTx().GetWitnessHash();
    }

    result_type operator() (const CTransactionRef& tx) const
    {
        return tx->GetWitnessHash();
    }
};


/** \class CompareTxMemPoolEntryByDescendantScore
 *
 *  Sort an entry by max(score/size of entry's tx, score/size with all descendants).
 */
class CompareTxMemPoolEntryByDescendantScore
{
public:
    bool operator()(const CTxMemPoolEntry& a, const CTxMemPoolEntry& b) const
    {
        double a_mod_fee, a_size, b_mod_fee, b_size;

        GetModFeeAndSize(a, a_mod_fee, a_size);
        GetModFeeAndSize(b, b_mod_fee, b_size);

        // Avoid division by rewriting (a/b > c/d) as (a*d > c*b).
        double f1 = a_mod_fee * b_size;
        double f2 = a_size * b_mod_fee;

        if (f1 == f2) {
            return a.GetTime() >= b.GetTime();
        }
        return f1 < f2;
    }

    // Return the fee/size we're using for sorting this entry.
    void GetModFeeAndSize(const CTxMemPoolEntry &a, double &mod_fee, double &size) const
    {
        // Compare feerate with descendants to feerate of the transaction, and
        // return the fee/size for the max.
        double f1 = (double)a.GetModifiedFee() * a.GetSizeWithDescendants();
        double f2 = (double)a.GetModFeesWithDescendants() * a.GetTxSize();

        if (f2 > f1) {
            mod_fee = a.GetModFeesWithDescendants();
            size = a.GetSizeWithDescendants();
        } else {
            mod_fee = a.GetModifiedFee();
            size = a.GetTxSize();
        }
    }
};

/** \class CompareTxMemPoolEntryByScore
 *
 *  Sort by feerate of entry (fee/size) in descending order
 *  This is only used for transaction relay, so we use GetFee()
 *  instead of GetModifiedFee() to avoid leaking prioritization
 *  information via the sort order.
 */
class CompareTxMemPoolEntryByScore
{
public:
    bool operator()(const CTxMemPoolEntry& a, const CTxMemPoolEntry& b) const
    {
        double f1 = (double)a.GetFee() * b.GetTxSize();
        double f2 = (double)b.GetFee() * a.GetTxSize();
        if (f1 == f2) {
            return b.GetTx().GetHash() < a.GetTx().GetHash();
        }
        return f1 > f2;
    }
};

class CompareTxMemPoolEntryByEntryTime
{
public:
    bool operator()(const CTxMemPoolEntry& a, const CTxMemPoolEntry& b) const
    {
        return a.GetTime() < b.GetTime();
    }
};

/** \class CompareTxMemPoolEntryByAncestorScore
 *
 *  Sort an entry by min(score/size of entry's tx, score/size with all ancestors).
 */
class CompareTxMemPoolEntryByAncestorFee
{
public:
    template<typename T>
    bool operator()(const T& a, const T& b) const
    {
        double a_mod_fee, a_size, b_mod_fee, b_size;

        GetModFeeAndSize(a, a_mod_fee, a_size);
        GetModFeeAndSize(b, b_mod_fee, b_size);

        // Avoid division by rewriting (a/b > c/d) as (a*d > c*b).
        double f1 = a_mod_fee * b_size;
        double f2 = a_size * b_mod_fee;

        if (f1 == f2) {
            return a.GetTx().GetHash() < b.GetTx().GetHash();
        }
        return f1 > f2;
    }

    // Return the fee/size we're using for sorting this entry.
    template <typename T>
    void GetModFeeAndSize(const T &a, double &mod_fee, double &size) const
    {
        // Compare feerate with ancestors to feerate of the transaction, and
        // return the fee/size for the min.
        double f1 = (double)a.GetModifiedFee() * a.GetSizeWithAncestors();
        double f2 = (double)a.GetModFeesWithAncestors() * a.GetTxSize();

        if (f1 > f2) {
            mod_fee = a.GetModFeesWithAncestors();
            size = a.GetSizeWithAncestors();
        } else {
            mod_fee = a.GetModifiedFee();
            size = a.GetTxSize();
        }
    }
};

// Multi_index tag names
struct descendant_score {};
struct entry_time {};
struct ancestor_score {};
struct index_by_wtxid {};

class CBlockPolicyEstimator;

/**
 * Information about a mempool transaction.
 */
struct TxMempoolInfo
{
    /** The transaction itself */
    CTransactionRef tx;

    /** Time the transaction entered the mempool. */
    std::chrono::seconds m_time;

    /** Fee of the transaction. */
    CAmount fee;

    /** Virtual size of the transaction. */
    size_t vsize;

    /** The fee delta. */
    int64_t nFeeDelta;
};

/** Reason why a transaction was removed from the mempool,
 * this is passed to the notification signal.
 */
enum class MemPoolRemovalReason {
    EXPIRY,      //!< Expired from mempool
    SIZELIMIT,   //!< Removed in size limiting
    REORG,       //!< Removed for reorganization
    BLOCK,       //!< Removed for block
    CONFLICT,    //!< Removed for conflict with in-block transaction
    REPLACED,    //!< Removed for replacement
};

std::string RemovalReasonToString(const MemPoolRemovalReason& r) noexcept;

/**
 * CTxMemPool stores valid-according-to-the-current-best-chain transactions
 * that may be included in the next block.
 *
 * Transactions are added when they are seen on the network (or created by the
 * local node), but not all transactions seen are added to the pool. For
 * example, the following new transactions will not be added to the mempool:
 * - a transaction which doesn't meet the minimum fee requirements.
 * - a new transaction that double-spends an input of a transaction already in
 * the pool where the new transaction does not meet the Replace-By-Fee
 * requirements as defined in doc/policy/mempool-replacements.md.
 * - a non-standard transaction.
 *
 * CTxMemPool::mapTx, and CTxMemPoolEntry bookkeeping:
 *
 * mapTx is a boost::multi_index that sorts the mempool on 5 criteria:
 * - transaction hash (txid)
 * - witness-transaction hash (wtxid)
 * - descendant feerate [we use max(feerate of tx, feerate of tx with all descendants)]
 * - time in mempool
 * - ancestor feerate [we use min(feerate of tx, feerate of tx with all unconfirmed ancestors)]
 *
 * Note: the term "descendant" refers to in-mempool transactions that depend on
 * this one, while "ancestor" refers to in-mempool transactions that a given
 * transaction depends on.
 *
 * In order for the feerate sort to remain correct, we must update transactions
 * in the mempool when new descendants arrive.  To facilitate this, we track
 * the set of in-mempool direct parents and direct children in mapLinks.  Within
 * each CTxMemPoolEntry, we track the size and fees of all descendants.
 *
 * Usually when a new transaction is added to the mempool, it has no in-mempool
 * children (because any such children would be an orphan).  So in
 * addUnchecked(), we:
 * - update a new entry's setMemPoolParents to include all in-mempool parents
 * - update the new entry's direct parents to include the new tx as a child
 * - update all ancestors of the transaction to include the new tx's size/fee
 *
 * When a transaction is removed from the mempool, we must:
 * - update all in-mempool parents to not track the tx in setMemPoolChildren
 * - update all ancestors to not include the tx's size/fees in descendant state
 * - update all in-mempool children to not include it as a parent
 *
 * These happen in UpdateForRemoveFromMempool().  (Note that when removing a
 * transaction along with its descendants, we must calculate that set of
 * transactions to be removed before doing the removal, or else the mempool can
 * be in an inconsistent state where it's impossible to walk the ancestors of
 * a transaction.)
 *
 * In the event of a reorg, the assumption that a newly added tx has no
 * in-mempool children is false.  In particular, the mempool is in an
 * inconsistent state while new transactions are being added, because there may
 * be descendant transactions of a tx coming from a disconnected block that are
 * unreachable from just looking at transactions in the mempool (the linking
 * transactions may also be in the disconnected block, waiting to be added).
 * Because of this, there's not much benefit in trying to search for in-mempool
 * children in addUnchecked().  Instead, in the special case of transactions
 * being added from a disconnected block, we require the caller to clean up the
 * state, to account for in-mempool, out-of-block descendants for all the
 * in-block transactions by calling UpdateTransactionsFromBlock().  Note that
 * until this is called, the mempool state is not consistent, and in particular
 * mapLinks may not be correct (and therefore functions like
 * CalculateMemPoolAncestors() and CalculateDescendants() that rely
 * on them to walk the mempool are not generally safe to use).
 *
 * Computational limits:
 *
 * Updating all in-mempool ancestors of a newly added transaction can be slow,
 * if no bound exists on how many in-mempool ancestors there may be.
 * CalculateMemPoolAncestors() takes configurable limits that are designed to
 * prevent these calculations from being too CPU intensive.
 *
 */
class CTxMemPool
{
protected:
    const int m_check_ratio; //!< Value n means that 1 times in n we check.
    std::atomic<unsigned int> nTransactionsUpdated{0}; //!< Used by getblocktemplate to trigger CreateNewBlock() invocation
    CBlockPolicyEstimator* const minerPolicyEstimator;

    uint64_t totalTxSize GUARDED_BY(cs){0};      //!< sum of all mempool tx's virtual sizes. Differs from serialized tx size since witness data is discounted. Defined in BIP 141.
    CAmount m_total_fee GUARDED_BY(cs){0};       //!< sum of all mempool tx's fees (NOT modified fee)
    uint64_t cachedInnerUsage GUARDED_BY(cs){0}; //!< sum of dynamic memory usage of all the map elements (NOT the maps themselves)

    mutable int64_t lastRollingFeeUpdate GUARDED_BY(cs){GetTime()};
    mutable bool blockSinceLastRollingFeeBump GUARDED_BY(cs){false};
    mutable double rollingMinimumFeeRate GUARDED_BY(cs){0}; //!< minimum fee to get into the pool, decreases exponentially
    mutable Epoch m_epoch GUARDED_BY(cs){};

    // In-memory counter for external mempool tracking purposes.
    // This number is incremented once every time a transaction
    // is added or removed from the mempool for any reason.
    mutable uint64_t m_sequence_number GUARDED_BY(cs){1};

    void trackPackageRemoved(const CFeeRate& rate) EXCLUSIVE_LOCKS_REQUIRED(cs);

    bool m_load_tried GUARDED_BY(cs){false};

    CFeeRate GetMinFee(size_t sizelimit) const;

public:

    static const int ROLLING_FEE_HALFLIFE = 60 * 60 * 12; // public only for testing

    typedef boost::multi_index_container<
        CTxMemPoolEntry,
        boost::multi_index::indexed_by<
            // sorted by txid
            boost::multi_index::hashed_unique<mempoolentry_txid, SaltedTxidHasher>,
            // sorted by wtxid
            boost::multi_index::hashed_unique<
                boost::multi_index::tag<index_by_wtxid>,
                mempoolentry_wtxid,
                SaltedTxidHasher
            >,
            // sorted by fee rate
            boost::multi_index::ordered_non_unique<
                boost::multi_index::tag<descendant_score>,
                boost::multi_index::identity<CTxMemPoolEntry>,
                CompareTxMemPoolEntryByDescendantScore
            >,
            // sorted by entry time
            boost::multi_index::ordered_non_unique<
                boost::multi_index::tag<entry_time>,
                boost::multi_index::identity<CTxMemPoolEntry>,
                CompareTxMemPoolEntryByEntryTime
            >,
            // sorted by fee rate with ancestors
            boost::multi_index::ordered_non_unique<
                boost::multi_index::tag<ancestor_score>,
                boost::multi_index::identity<CTxMemPoolEntry>,
                CompareTxMemPoolEntryByAncestorFee
            >
        >
    > indexed_transaction_set;

    /**
     * This mutex needs to be locked when accessing `mapTx` or other members
     * that are guarded by it.
     *
     * @par Consistency guarantees
     *
     * By design, it is guaranteed that:
     *
     * 1. Locking both `cs_main` and `mempool.cs` will give a view of mempool
     *    that is consistent with current chain tip (`ActiveChain()` and
     *    `CoinsTip()`) and is fully populated. Fully populated means that if the
     *    current active chain is missing transactions that were present in a
     *    previously active chain, all the missing transactions will have been
     *    re-added to the mempool and should be present if they meet size and
     *    consistency constraints.
     *
     * 2. Locking `mempool.cs` without `cs_main` will give a view of a mempool
     *    consistent with some chain that was active since `cs_main` was last
     *    locked, and that is fully populated as described above. It is ok for
     *    code that only needs to query or remove transactions from the mempool
     *    to lock just `mempool.cs` without `cs_main`.
     *
     * To provide these guarantees, it is necessary to lock both `cs_main` and
     * `mempool.cs` whenever adding transactions to the mempool and whenever
     * changing the chain tip. It's necessary to keep both mutexes locked until
     * the mempool is consistent with the new chain tip and fully populated.
     */
    mutable RecursiveMutex cs;
    indexed_transaction_set mapTx GUARDED_BY(cs);

    using txiter = indexed_transaction_set::nth_index<0>::type::const_iterator;
    std::vector<std::pair<uint256, txiter>> vTxHashes GUARDED_BY(cs); //!< All tx witness hashes/entries in mapTx, in random order

    typedef std::set<txiter, CompareIteratorByHash> setEntries;

    using Limits = kernel::MemPoolLimits;

    uint64_t CalculateDescendantMaximum(txiter entry) const EXCLUSIVE_LOCKS_REQUIRED(cs);
private:
    typedef std::map<txiter, setEntries, CompareIteratorByHash> cacheMap;

    typedef std::map<CMempoolAddressDeltaKey, CMempoolAddressDelta, CMempoolAddressDeltaKeyCompare> addressDeltaMap;
    addressDeltaMap mapAddress;

    typedef std::map<uint256, std::vector<CMempoolAddressDeltaKey> > addressDeltaMapInserted;
    addressDeltaMapInserted mapAddressInserted;

    typedef std::map<CSpentIndexKey, CSpentIndexValue, CSpentIndexKeyCompare> mapSpentIndex;
    mapSpentIndex mapSpent;

    typedef std::map<uint256, std::vector<CSpentIndexKey> > mapSpentIndexInserted;
    mapSpentIndexInserted mapSpentInserted;

    void UpdateParent(txiter entry, txiter parent, bool add) EXCLUSIVE_LOCKS_REQUIRED(cs);
    void UpdateChild(txiter entry, txiter child, bool add) EXCLUSIVE_LOCKS_REQUIRED(cs);

public:
    std::vector<indexed_transaction_set::const_iterator> GetSortedDepthAndScore() const EXCLUSIVE_LOCKS_REQUIRED(cs);

    /**
     * Track locally submitted transactions to periodically retry initial broadcast.
     */
    std::set<uint256> m_unbroadcast_txids GUARDED_BY(cs);


    /**
     * Helper function to calculate all in-mempool ancestors of staged_ancestors and apply ancestor
     * and descendant limits (including staged_ancestors themselves, entry_size and entry_count).
     *
     * @param[in]   entry_size          Virtual size to include in the limits.
     * @param[in]   entry_count         How many entries to include in the limits.
     * @param[in]   staged_ancestors    Should contain entries in the mempool.
     * @param[in]   limits              Maximum number and size of ancestors and descendants
     *
     * @return all in-mempool ancestors, or an error if any ancestor or descendant limits were hit
     */
    util::Result<setEntries> CalculateAncestorsAndCheckLimits(size_t entry_size,
                                                              size_t entry_count,
                                                              CTxMemPoolEntry::Parents &staged_ancestors,
                                                              const Limits& limits
                                                              ) const EXCLUSIVE_LOCKS_REQUIRED(cs);

public:
    indirectmap<COutPoint, const CTransaction*> mapNextTx GUARDED_BY(cs);
    std::map<uint256, CAmount> mapDeltas GUARDED_BY(cs);

    using Options = kernel::MemPoolOptions;

    const int64_t m_max_size_bytes;
    const std::chrono::seconds m_expiry;
    const CFeeRate m_incremental_relay_feerate;
    const CFeeRate m_min_relay_feerate;
    const CFeeRate m_dust_relay_feerate;
    const bool m_permit_bare_multisig;
    const std::optional<unsigned> m_max_datacarrier_bytes;
    const bool m_require_standard;
    const bool m_full_rbf;

    const Limits m_limits;

    std::map<CCmpPubKey, uint256> mapKeyImages;  // Particl

    /** Create a new CTxMemPool.
     * Sanity checks will be off by default for performance, because otherwise
     * accepting transactions becomes O(N^2) where N is the number of transactions
     * in the pool.
     */
    explicit CTxMemPool(const Options& opts);

    /**
     * If sanity-checking is turned on, check makes sure the pool is
     * consistent (does not contain two transactions that spend the same inputs,
     * all inputs are in the mapNextTx array). If sanity-checking is turned off,
     * check does nothing.
     */
    void check(const CCoinsViewCache& active_coins_tip, int64_t spendheight) const EXCLUSIVE_LOCKS_REQUIRED(::cs_main);

    // addUnchecked must updated state for all ancestors of a given transaction,
    // to track size/count of descendant transactions.  First version of
    // addUnchecked can be used to have it call CalculateMemPoolAncestors(), and
    // then invoke the second version.
    // Note that addUnchecked is ONLY called from ATMP outside of tests
    // and any other callers may break wallet's in-mempool tracking (due to
    // lack of CValidationInterface::TransactionAddedToMempool callbacks).
    void addUnchecked(const CTxMemPoolEntry& entry, bool validFeeEstimate = true) EXCLUSIVE_LOCKS_REQUIRED(cs, cs_main);
    void addUnchecked(const CTxMemPoolEntry& entry, setEntries& setAncestors, bool validFeeEstimate = true) EXCLUSIVE_LOCKS_REQUIRED(cs, cs_main);

    void addAddressIndex(const CTxMemPoolEntry &entry, const CCoinsViewCache &view);
    bool getAddressIndex(std::vector<std::pair<uint256, int> > &addresses,
                         std::vector<std::pair<CMempoolAddressDeltaKey, CMempoolAddressDelta> > &results) const;
    bool removeAddressIndex(const uint256 txhash);

    void addSpentIndex(const CTxMemPoolEntry &entry, const CCoinsViewCache &view);
    bool getSpentIndex(const CSpentIndexKey &key, CSpentIndexValue &value) const;
    bool removeSpentIndex(const uint256 &txhash);

    void removeRecursive(const CTransaction& tx, MemPoolRemovalReason reason) EXCLUSIVE_LOCKS_REQUIRED(cs);
    /** After reorg, filter the entries that would no longer be valid in the next block, and update
     * the entries' cached LockPoints if needed.  The mempool does not have any knowledge of
     * consensus rules. It just appplies the callable function and removes the ones for which it
     * returns true.
     * @param[in]   filter_final_and_mature   Predicate that checks the relevant validation rules
     *                                        and updates an entry's LockPoints.
     * */
    void removeForReorg(CChain& chain, std::function<bool(txiter)> filter_final_and_mature) EXCLUSIVE_LOCKS_REQUIRED(cs, cs_main);
    void removeConflicts(const CTransaction& tx) EXCLUSIVE_LOCKS_REQUIRED(cs);
    void removeForBlock(const std::vector<CTransactionRef>& vtx, unsigned int nBlockHeight) EXCLUSIVE_LOCKS_REQUIRED(cs);

    bool CompareDepthAndScore(const uint256& hasha, const uint256& hashb, bool wtxid=false);
    void queryHashes(std::vector<uint256>& vtxid) const;
    bool isSpent(const COutPoint& outpoint) const;
    unsigned int GetTransactionsUpdated() const;
    void AddTransactionsUpdated(unsigned int n);
    /**
     * Check that none of this transactions inputs are in the mempool, and thus
     * the tx is not dependent on other mempool transactions to be included in a block.
     */
    bool HasNoInputsOf(const CTransaction& tx) const EXCLUSIVE_LOCKS_REQUIRED(cs);

    /** Affect CreateNewBlock prioritisation of transactions */
    void PrioritiseTransaction(const uint256& hash, const CAmount& nFeeDelta);
    void ApplyDelta(const uint256& hash, CAmount &nFeeDelta) const EXCLUSIVE_LOCKS_REQUIRED(cs);
    void ClearPrioritisation(const uint256& hash) EXCLUSIVE_LOCKS_REQUIRED(cs);

<<<<<<< HEAD
    bool HaveKeyImage(const CCmpPubKey &ki, uint256 &hash) const;

public:
=======
    struct delta_info {
        /** Whether this transaction is in the mempool. */
        const bool in_mempool;
        /** The fee delta added using PrioritiseTransaction(). */
        const CAmount delta;
        /** The modified fee (base fee + delta) of this entry. Only present if in_mempool=true. */
        std::optional<CAmount> modified_fee;
        /** The prioritised transaction's txid. */
        const uint256 txid;
    };
    /** Return a vector of all entries in mapDeltas with their corresponding delta_info. */
    std::vector<delta_info> GetPrioritisedTransactions() const EXCLUSIVE_LOCKS_REQUIRED(!cs);

>>>>>>> 20263014
    /** Get the transaction in the pool that spends the same prevout */
    const CTransaction* GetConflictTx(const COutPoint& prevout) const EXCLUSIVE_LOCKS_REQUIRED(cs);

    /** Returns an iterator to the given hash, if found */
    std::optional<txiter> GetIter(const uint256& txid) const EXCLUSIVE_LOCKS_REQUIRED(cs);

    /** Translate a set of hashes into a set of pool iterators to avoid repeated lookups.
     * Does not require that all of the hashes correspond to actual transactions in the mempool,
     * only returns the ones that exist. */
    setEntries GetIterSet(const std::set<uint256>& hashes) const EXCLUSIVE_LOCKS_REQUIRED(cs);

    /** Translate a list of hashes into a list of mempool iterators to avoid repeated lookups.
     * The nth element in txids becomes the nth element in the returned vector. If any of the txids
     * don't actually exist in the mempool, returns an empty vector. */
    std::vector<txiter> GetIterVec(const std::vector<uint256>& txids) const EXCLUSIVE_LOCKS_REQUIRED(cs);

    /** Remove a set of transactions from the mempool.
     *  If a transaction is in this set, then all in-mempool descendants must
     *  also be in the set, unless this transaction is being removed for being
     *  in a block.
     *  Set updateDescendants to true when removing a tx that was in a block, so
     *  that any in-mempool descendants have their ancestor state updated.
     */
    void RemoveStaged(setEntries& stage, bool updateDescendants, MemPoolRemovalReason reason) EXCLUSIVE_LOCKS_REQUIRED(cs);

    /** UpdateTransactionsFromBlock is called when adding transactions from a
     * disconnected block back to the mempool, new mempool entries may have
     * children in the mempool (which is generally not the case when otherwise
     * adding transactions).
     *  @post updated descendant state for descendants of each transaction in
     *        vHashesToUpdate (excluding any child transactions present in
     *        vHashesToUpdate, which are already accounted for). Updated state
     *        includes add fee/size information for such descendants to the
     *        parent and updated ancestor state to include the parent.
     *
     * @param[in] vHashesToUpdate          The set of txids from the
     *     disconnected block that have been accepted back into the mempool.
     */
    void UpdateTransactionsFromBlock(const std::vector<uint256>& vHashesToUpdate) EXCLUSIVE_LOCKS_REQUIRED(cs, cs_main) LOCKS_EXCLUDED(m_epoch);

    /**
     * Try to calculate all in-mempool ancestors of entry.
     * (these are all calculated including the tx itself)
     *
     * @param[in]   entry               CTxMemPoolEntry of which all in-mempool ancestors are calculated
     * @param[in]   limits              Maximum number and size of ancestors and descendants
     * @param[in]   fSearchForParents   Whether to search a tx's vin for in-mempool parents, or look
     *                                  up parents from mapLinks. Must be true for entries not in
     *                                  the mempool
     *
     * @return all in-mempool ancestors, or an error if any ancestor or descendant limits were hit
     */
    util::Result<setEntries> CalculateMemPoolAncestors(const CTxMemPoolEntry& entry,
                                   const Limits& limits,
                                   bool fSearchForParents = true) const EXCLUSIVE_LOCKS_REQUIRED(cs);

    /**
     * Same as CalculateMemPoolAncestors, but always returns a (non-optional) setEntries.
     * Should only be used when it is assumed CalculateMemPoolAncestors would not fail. If
     * CalculateMemPoolAncestors does unexpectedly fail, an empty setEntries is returned and the
     * error is logged to BCLog::MEMPOOL with level BCLog::Level::Error. In debug builds, failure
     * of CalculateMemPoolAncestors will lead to shutdown due to assertion failure.
     *
     * @param[in]   calling_fn_name     Name of calling function so we can properly log the call site
     *
     * @return a setEntries corresponding to the result of CalculateMemPoolAncestors or an empty
     *         setEntries if it failed
     *
     * @see CTXMemPool::CalculateMemPoolAncestors()
     */
    setEntries AssumeCalculateMemPoolAncestors(
        std::string_view calling_fn_name,
        const CTxMemPoolEntry &entry,
        const Limits& limits,
        bool fSearchForParents = true) const EXCLUSIVE_LOCKS_REQUIRED(cs);

    /** Collect the entire cluster of connected transactions for each transaction in txids.
     * All txids must correspond to transaction entries in the mempool, otherwise this returns an
     * empty vector. This call will also exit early and return an empty vector if it collects 500 or
     * more transactions as a DoS protection. */
    std::vector<txiter> GatherClusters(const std::vector<uint256>& txids) const EXCLUSIVE_LOCKS_REQUIRED(cs);

    /** Calculate all in-mempool ancestors of a set of transactions not already in the mempool and
     * check ancestor and descendant limits. Heuristics are used to estimate the ancestor and
     * descendant count of all entries if the package were to be added to the mempool.  The limits
     * are applied to the union of all package transactions. For example, if the package has 3
     * transactions and limits.ancestor_count = 25, the union of all 3 sets of ancestors (including the
     * transactions themselves) must be <= 22.
     * @param[in]       package                 Transaction package being evaluated for acceptance
     *                                          to mempool. The transactions need not be direct
     *                                          ancestors/descendants of each other.
     * @param[in]       limits                  Maximum number and size of ancestors and descendants
     * @param[out]      errString               Populated with error reason if a limit is hit.
     */
    bool CheckPackageLimits(const Package& package,
                            const Limits& limits,
                            std::string &errString) const EXCLUSIVE_LOCKS_REQUIRED(cs);

    /** Populate setDescendants with all in-mempool descendants of hash.
     *  Assumes that setDescendants includes all in-mempool descendants of anything
     *  already in it.  */
    void CalculateDescendants(txiter it, setEntries& setDescendants) const EXCLUSIVE_LOCKS_REQUIRED(cs);

    /** The minimum fee to get into the mempool, which may itself not be enough
     *  for larger-sized transactions.
     *  The m_incremental_relay_feerate policy variable is used to bound the time it
     *  takes the fee rate to go back down all the way to 0. When the feerate
     *  would otherwise be half of this, it is set to 0 instead.
     */
    CFeeRate GetMinFee() const {
        return GetMinFee(m_max_size_bytes);
    }

    /** Remove transactions from the mempool until its dynamic size is <= sizelimit.
      *  pvNoSpendsRemaining, if set, will be populated with the list of outpoints
      *  which are not in mempool which no longer have any spends in this mempool.
      */
    void TrimToSize(size_t sizelimit, std::vector<COutPoint>* pvNoSpendsRemaining = nullptr) EXCLUSIVE_LOCKS_REQUIRED(cs);

    /** Expire all transaction (and their dependencies) in the mempool older than time. Return the number of removed transactions. */
    int Expire(std::chrono::seconds time) EXCLUSIVE_LOCKS_REQUIRED(cs);

    /**
     * Calculate the ancestor and descendant count for the given transaction.
     * The counts include the transaction itself.
     * When ancestors is non-zero (ie, the transaction itself is in the mempool),
     * ancestorsize and ancestorfees will also be set to the appropriate values.
     */
    void GetTransactionAncestry(const uint256& txid, size_t& ancestors, size_t& descendants, size_t* ancestorsize = nullptr, CAmount* ancestorfees = nullptr) const;

    /**
     * @returns true if we've made an attempt to load the mempool regardless of
     *          whether the attempt was successful or not
     */
    bool GetLoadTried() const;

    /**
     * Set whether or not we've made an attempt to load the mempool (regardless
     * of whether the attempt was successful or not)
     */
    void SetLoadTried(bool load_tried);

    unsigned long size() const
    {
        LOCK(cs);
        return mapTx.size();
    }

    uint64_t GetTotalTxSize() const EXCLUSIVE_LOCKS_REQUIRED(cs)
    {
        AssertLockHeld(cs);
        return totalTxSize;
    }

    CAmount GetTotalFee() const EXCLUSIVE_LOCKS_REQUIRED(cs)
    {
        AssertLockHeld(cs);
        return m_total_fee;
    }

    bool exists(const GenTxid& gtxid) const
    {
        LOCK(cs);
        if (gtxid.IsWtxid()) {
            return (mapTx.get<index_by_wtxid>().count(gtxid.GetHash()) != 0);
        }
        return (mapTx.count(gtxid.GetHash()) != 0);
    }

    CTransactionRef get(const uint256& hash) const;
    txiter get_iter_from_wtxid(const uint256& wtxid) const EXCLUSIVE_LOCKS_REQUIRED(cs)
    {
        AssertLockHeld(cs);
        return mapTx.project<0>(mapTx.get<index_by_wtxid>().find(wtxid));
    }
    TxMempoolInfo info(const GenTxid& gtxid) const;
    std::vector<TxMempoolInfo> infoAll() const;

    size_t DynamicMemoryUsage() const;

    /** Adds a transaction to the unbroadcast set */
    void AddUnbroadcastTx(const uint256& txid)
    {
        LOCK(cs);
        // Sanity check the transaction is in the mempool & insert into
        // unbroadcast set.
        if (exists(GenTxid::Txid(txid))) m_unbroadcast_txids.insert(txid);
    };

    /** Removes a transaction from the unbroadcast set */
    void RemoveUnbroadcastTx(const uint256& txid, const bool unchecked = false);

    /** Returns transactions in unbroadcast set */
    std::set<uint256> GetUnbroadcastTxs() const
    {
        LOCK(cs);
        return m_unbroadcast_txids;
    }

    /** Returns whether a txid is in the unbroadcast set */
    bool IsUnbroadcastTx(const uint256& txid) const EXCLUSIVE_LOCKS_REQUIRED(cs)
    {
        AssertLockHeld(cs);
        return m_unbroadcast_txids.count(txid) != 0;
    }

    /** Guards this internal counter for external reporting */
    uint64_t GetAndIncrementSequence() const EXCLUSIVE_LOCKS_REQUIRED(cs) {
        return m_sequence_number++;
    }

    uint64_t GetSequence() const EXCLUSIVE_LOCKS_REQUIRED(cs) {
        return m_sequence_number;
    }

private:
    /** UpdateForDescendants is used by UpdateTransactionsFromBlock to update
     *  the descendants for a single transaction that has been added to the
     *  mempool but may have child transactions in the mempool, eg during a
     *  chain reorg.
     *
     * @pre CTxMemPoolEntry::m_children is correct for the given tx and all
     *      descendants.
     * @pre cachedDescendants is an accurate cache where each entry has all
     *      descendants of the corresponding key, including those that should
     *      be removed for violation of ancestor limits.
     * @post if updateIt has any non-excluded descendants, cachedDescendants has
     *       a new cache line for updateIt.
     * @post descendants_to_remove has a new entry for any descendant which exceeded
     *       ancestor limits relative to updateIt.
     *
     * @param[in] updateIt the entry to update for its descendants
     * @param[in,out] cachedDescendants a cache where each line corresponds to all
     *     descendants. It will be updated with the descendants of the transaction
     *     being updated, so that future invocations don't need to walk the same
     *     transaction again, if encountered in another transaction chain.
     * @param[in] setExclude the set of descendant transactions in the mempool
     *     that must not be accounted for (because any descendants in setExclude
     *     were added to the mempool after the transaction being updated and hence
     *     their state is already reflected in the parent state).
     * @param[out] descendants_to_remove Populated with the txids of entries that
     *     exceed ancestor limits. It's the responsibility of the caller to
     *     removeRecursive them.
     */
    void UpdateForDescendants(txiter updateIt, cacheMap& cachedDescendants,
                              const std::set<uint256>& setExclude, std::set<uint256>& descendants_to_remove) EXCLUSIVE_LOCKS_REQUIRED(cs);
    /** Update ancestors of hash to add/remove it as a descendant transaction. */
    void UpdateAncestorsOf(bool add, txiter hash, setEntries &setAncestors) EXCLUSIVE_LOCKS_REQUIRED(cs);
    /** Set ancestor state for an entry */
    void UpdateEntryForAncestors(txiter it, const setEntries &setAncestors) EXCLUSIVE_LOCKS_REQUIRED(cs);
    /** For each transaction being removed, update ancestors and any direct children.
      * If updateDescendants is true, then also update in-mempool descendants'
      * ancestor state. */
    void UpdateForRemoveFromMempool(const setEntries &entriesToRemove, bool updateDescendants) EXCLUSIVE_LOCKS_REQUIRED(cs);
    /** Sever link between specified transaction and direct children. */
    void UpdateChildrenForRemoval(txiter entry) EXCLUSIVE_LOCKS_REQUIRED(cs);

    /** Before calling removeUnchecked for a given transaction,
     *  UpdateForRemoveFromMempool must be called on the entire (dependent) set
     *  of transactions being removed at the same time.  We use each
     *  CTxMemPoolEntry's setMemPoolParents in order to walk ancestors of a
     *  given transaction that is removed, so we can't remove intermediate
     *  transactions in a chain before we've updated all the state for the
     *  removal.
     */
    void removeUnchecked(txiter entry, MemPoolRemovalReason reason) EXCLUSIVE_LOCKS_REQUIRED(cs);
public:
    /** visited marks a CTxMemPoolEntry as having been traversed
     * during the lifetime of the most recently created Epoch::Guard
     * and returns false if we are the first visitor, true otherwise.
     *
     * An Epoch::Guard must be held when visited is called or an assert will be
     * triggered.
     *
     */
    bool visited(const txiter it) const EXCLUSIVE_LOCKS_REQUIRED(cs, m_epoch)
    {
        return m_epoch.visited(it->m_epoch_marker);
    }

    bool visited(std::optional<txiter> it) const EXCLUSIVE_LOCKS_REQUIRED(cs, m_epoch)
    {
        assert(m_epoch.guarded()); // verify guard even when it==nullopt
        return !it || visited(*it);
    }
};

/**
 * CCoinsView that brings transactions from a mempool into view.
 * It does not check for spendings by memory pool transactions.
 * Instead, it provides access to all Coins which are either unspent in the
 * base CCoinsView, are outputs from any mempool transaction, or are
 * tracked temporarily to allow transaction dependencies in package validation.
 * This allows transaction replacement to work as expected, as you want to
 * have all inputs "available" to check signatures, and any cycles in the
 * dependency graph are checked directly in AcceptToMemoryPool.
 * It also allows you to sign a double-spend directly in
 * signrawtransactionwithkey and signrawtransactionwithwallet,
 * as long as the conflicting transaction is not yet confirmed.
 */
class CCoinsViewMemPool : public CCoinsViewBacked
{
    /**
    * Coins made available by transactions being validated. Tracking these allows for package
    * validation, since we can access transaction outputs without submitting them to mempool.
    */
    std::unordered_map<COutPoint, Coin, SaltedOutpointHasher> m_temp_added;
protected:
    const CTxMemPool& mempool;

public:
    CCoinsViewMemPool(CCoinsView* baseIn, const CTxMemPool& mempoolIn);
    bool GetCoin(const COutPoint &outpoint, Coin &coin) const override;
    /** Add the coins created by this transaction. These coins are only temporarily stored in
     * m_temp_added and cannot be flushed to the back end. Only used for package validation. */
    void PackageAddTransaction(const CTransactionRef& tx);
};

/**
 * DisconnectedBlockTransactions

 * During the reorg, it's desirable to re-add previously confirmed transactions
 * to the mempool, so that anything not re-confirmed in the new chain is
 * available to be mined. However, it's more efficient to wait until the reorg
 * is complete and process all still-unconfirmed transactions at that time,
 * since we expect most confirmed transactions to (typically) still be
 * confirmed in the new chain, and re-accepting to the memory pool is expensive
 * (and therefore better to not do in the middle of reorg-processing).
 * Instead, store the disconnected transactions (in order!) as we go, remove any
 * that are included in blocks in the new chain, and then process the remaining
 * still-unconfirmed transactions at the end.
 */

// multi_index tag names
struct txid_index {};
struct insertion_order {};

struct DisconnectedBlockTransactions {
    typedef boost::multi_index_container<
        CTransactionRef,
        boost::multi_index::indexed_by<
            // sorted by txid
            boost::multi_index::hashed_unique<
                boost::multi_index::tag<txid_index>,
                mempoolentry_txid,
                SaltedTxidHasher
            >,
            // sorted by order in the blockchain
            boost::multi_index::sequenced<
                boost::multi_index::tag<insertion_order>
            >
        >
    > indexed_disconnected_transactions;

    // It's almost certainly a logic bug if we don't clear out queuedTx before
    // destruction, as we add to it while disconnecting blocks, and then we
    // need to re-process remaining transactions to ensure mempool consistency.
    // For now, assert() that we've emptied out this object on destruction.
    // This assert() can always be removed if the reorg-processing code were
    // to be refactored such that this assumption is no longer true (for
    // instance if there was some other way we cleaned up the mempool after a
    // reorg, besides draining this object).
    ~DisconnectedBlockTransactions() { assert(queuedTx.empty()); }

    indexed_disconnected_transactions queuedTx;
    uint64_t cachedInnerUsage = 0;

    // Estimate the overhead of queuedTx to be 6 pointers + an allocation, as
    // no exact formula for boost::multi_index_contained is implemented.
    size_t DynamicMemoryUsage() const {
        return memusage::MallocUsage(sizeof(CTransactionRef) + 6 * sizeof(void*)) * queuedTx.size() + cachedInnerUsage;
    }

    void addTransaction(const CTransactionRef& tx)
    {
        queuedTx.insert(tx);
        cachedInnerUsage += RecursiveDynamicUsage(tx);
    }

    // Remove entries based on txid_index, and update memory usage.
    void removeForBlock(const std::vector<CTransactionRef>& vtx)
    {
        // Short-circuit in the common case of a block being added to the tip
        if (queuedTx.empty()) {
            return;
        }
        for (auto const &tx : vtx) {
            auto it = queuedTx.find(tx->GetHash());
            if (it != queuedTx.end()) {
                cachedInnerUsage -= RecursiveDynamicUsage(*it);
                queuedTx.erase(it);
            }
        }
    }

    // Remove an entry by insertion_order index, and update memory usage.
    void removeEntry(indexed_disconnected_transactions::index<insertion_order>::type::iterator entry)
    {
        cachedInnerUsage -= RecursiveDynamicUsage(*entry);
        queuedTx.get<insertion_order>().erase(entry);
    }

    void clear()
    {
        cachedInnerUsage = 0;
        queuedTx.clear();
    }
};

#endif // BITCOIN_TXMEMPOOL_H<|MERGE_RESOLUTION|>--- conflicted
+++ resolved
@@ -551,11 +551,8 @@
     void ApplyDelta(const uint256& hash, CAmount &nFeeDelta) const EXCLUSIVE_LOCKS_REQUIRED(cs);
     void ClearPrioritisation(const uint256& hash) EXCLUSIVE_LOCKS_REQUIRED(cs);
 
-<<<<<<< HEAD
-    bool HaveKeyImage(const CCmpPubKey &ki, uint256 &hash) const;
-
-public:
-=======
+    bool HaveKeyImage(const CCmpPubKey &ki, uint256 &hash) const; // Particl
+
     struct delta_info {
         /** Whether this transaction is in the mempool. */
         const bool in_mempool;
@@ -569,7 +566,6 @@
     /** Return a vector of all entries in mapDeltas with their corresponding delta_info. */
     std::vector<delta_info> GetPrioritisedTransactions() const EXCLUSIVE_LOCKS_REQUIRED(!cs);
 
->>>>>>> 20263014
     /** Get the transaction in the pool that spends the same prevout */
     const CTransaction* GetConflictTx(const COutPoint& prevout) const EXCLUSIVE_LOCKS_REQUIRED(cs);
 
