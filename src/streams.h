// Copyright (c) 2009-2010 Satoshi Nakamoto
// Copyright (c) 2009-2022 The Bitcoin Core developers
// Distributed under the MIT software license, see the accompanying
// file COPYING or http://www.opensource.org/licenses/mit-license.php.

#ifndef BITCOIN_STREAMS_H
#define BITCOIN_STREAMS_H

#include <serialize.h>
#include <span.h>
#include <support/allocators/zeroafterfree.h>
#include <util/overflow.h>

#include <algorithm>
#include <assert.h>
#include <cstddef>
#include <cstdio>
#include <ios>
#include <limits>
#include <optional>
#include <stdint.h>
#include <string.h>
#include <string>
#include <utility>
#include <vector>

namespace util {
inline void Xor(Span<std::byte> write, Span<const std::byte> key, size_t key_offset = 0)
{
    if (key.size() == 0) {
        return;
    }
    key_offset %= key.size();

    for (size_t i = 0, j = key_offset; i != write.size(); i++) {
        write[i] ^= key[j++];

        // This potentially acts on very many bytes of data, so it's
        // important that we calculate `j`, i.e. the `key` index in this
        // way instead of doing a %, which would effectively be a division
        // for each byte Xor'd -- much slower than need be.
        if (j == key.size())
            j = 0;
    }
}
} // namespace util

/* Minimal stream for overwriting and/or appending to an existing byte vector
 *
 * The referenced vector will grow as necessary
 */
class VectorWriter
{
public:
/*
 * @param[in]  vchDataIn  Referenced byte vector to overwrite/append
 * @param[in]  nPosIn Starting position. Vector index where writes should start. The vector will initially
 *                    grow as necessary to max(nPosIn, vec.size()). So to append, use vec.size().
*/
    VectorWriter(std::vector<unsigned char>& vchDataIn, size_t nPosIn) : vchData{vchDataIn}, nPos{nPosIn}
    {
        if(nPos > vchData.size())
            vchData.resize(nPos);
    }
/*
 * (other params same as above)
 * @param[in]  args  A list of items to serialize starting at nPosIn.
*/
    template <typename... Args>
    VectorWriter(std::vector<unsigned char>& vchDataIn, size_t nPosIn, Args&&... args) : VectorWriter{vchDataIn, nPosIn}
    {
        ::SerializeMany(*this, std::forward<Args>(args)...);
    }
    void write(Span<const std::byte> src)
    {
        assert(nPos <= vchData.size());
        size_t nOverwrite = std::min(src.size(), vchData.size() - nPos);
        if (nOverwrite) {
            memcpy(vchData.data() + nPos, src.data(), nOverwrite);
        }
        if (nOverwrite < src.size()) {
            vchData.insert(vchData.end(), UCharCast(src.data()) + nOverwrite, UCharCast(src.end()));
        }
        nPos += src.size();
    }
    template <typename T>
    VectorWriter& operator<<(const T& obj)
    {
        ::Serialize(*this, obj);
        return (*this);
    }

private:
    std::vector<unsigned char>& vchData;
    size_t nPos;
};

/** Minimal stream for reading from an existing byte array by Span.
 */
class SpanReader
{
private:
    Span<const unsigned char> m_data;

public:
    /**
     * @param[in]  data Referenced byte vector to overwrite/append
     */
    explicit SpanReader(Span<const unsigned char> data) : m_data{data} {}

    template<typename T>
    SpanReader& operator>>(T&& obj)
    {
        ::Unserialize(*this, obj);
        return (*this);
    }

    size_t size() const { return m_data.size(); }
    bool empty() const { return m_data.empty(); }

    void read(Span<std::byte> dst)
    {
        if (dst.size() == 0) {
            return;
        }

        // Read from the beginning of the buffer
        if (dst.size() > m_data.size()) {
            throw std::ios_base::failure("SpanReader::read(): end of data");
        }
        memcpy(dst.data(), m_data.data(), dst.size());
        m_data = m_data.subspan(dst.size());
    }

    void ignore(size_t n)
    {
        m_data = m_data.subspan(n);
    }
};

/** Double ended buffer combining vector and stream-like interfaces.
 *
 * >> and << read and write unformatted data using the above serialization templates.
 * Fills with data in linear time; some stringstream implementations take N^2 time.
 */
class DataStream
{
protected:
    using vector_type = SerializeData;
    vector_type vch;
    vector_type::size_type m_read_pos{0};

public:
    typedef vector_type::allocator_type   allocator_type;
    typedef vector_type::size_type        size_type;
    typedef vector_type::difference_type  difference_type;
    typedef vector_type::reference        reference;
    typedef vector_type::const_reference  const_reference;
    typedef vector_type::value_type       value_type;
    typedef vector_type::iterator         iterator;
    typedef vector_type::const_iterator   const_iterator;
    typedef vector_type::reverse_iterator reverse_iterator;

    explicit DataStream() {}
    explicit DataStream(Span<const uint8_t> sp) : DataStream{AsBytes(sp)} {}
    explicit DataStream(Span<const value_type> sp) : vch(sp.data(), sp.data() + sp.size()) {}

    void Init(const char* pbegin, const char* pend)
    {
        Span sp = AsBytes(Span{pbegin, pend});
        vch = vector_type(sp.data(), sp.data() + sp.size());
    }

    std::string str() const
    {
        return std::string{UCharCast(data()), UCharCast(data() + size())};
    }


    //
    // Vector subset
    //
    const_iterator begin() const                     { return vch.begin() + m_read_pos; }
    iterator begin()                                 { return vch.begin() + m_read_pos; }
    const_iterator end() const                       { return vch.end(); }
    iterator end()                                   { return vch.end(); }
    size_type size() const                           { return vch.size() - m_read_pos; }
    bool empty() const                               { return vch.size() == m_read_pos; }
    void resize(size_type n, value_type c = value_type{}) { vch.resize(n + m_read_pos, c); }
    void reserve(size_type n)                        { vch.reserve(n + m_read_pos); }
    const_reference operator[](size_type pos) const  { return vch[pos + m_read_pos]; }
    reference operator[](size_type pos)              { return vch[pos + m_read_pos]; }
    void clear()                                     { vch.clear(); m_read_pos = 0; }
    value_type* data()                               { return vch.data() + m_read_pos; }
    const value_type* data() const                   { return vch.data() + m_read_pos; }

    inline void Compact()
    {
        vch.erase(vch.begin(), vch.begin() + m_read_pos);
        m_read_pos = 0;
    }

    bool Rewind(std::optional<size_type> n = std::nullopt)
    {
        // Total rewind if no size is passed
        if (!n) {
            m_read_pos = 0;
            return true;
        }
        // Rewind by n characters if the buffer hasn't been compacted yet
        if (*n > m_read_pos)
            return false;
        m_read_pos -= *n;
        return true;
    }


    //
    // Stream subset
    //
    bool eof() const             { return size() == 0; }
    int in_avail() const         { return size(); }

    void read(Span<value_type> dst)
    {
        if (dst.size() == 0) return;

        // Read from the beginning of the buffer
        auto next_read_pos{CheckedAdd(m_read_pos, dst.size())};
        if (!next_read_pos.has_value() || next_read_pos.value() > vch.size()) {
            throw std::ios_base::failure("DataStream::read(): end of data");
        }
        memcpy(dst.data(), &vch[m_read_pos], dst.size());
        if (next_read_pos.value() == vch.size()) {
            m_read_pos = 0;
            vch.clear();
            return;
        }
        m_read_pos = next_read_pos.value();
    }

    void ignore(size_t num_ignore)
    {
        // Ignore from the beginning of the buffer
        auto next_read_pos{CheckedAdd(m_read_pos, num_ignore)};
        if (!next_read_pos.has_value() || next_read_pos.value() > vch.size()) {
            throw std::ios_base::failure("DataStream::ignore(): end of data");
        }
        if (next_read_pos.value() == vch.size()) {
            m_read_pos = 0;
            vch.clear();
            return;
        }
        m_read_pos = next_read_pos.value();
    }

    void write(Span<const value_type> src)
    {
        // Write to the end of the buffer
        vch.insert(vch.end(), src.begin(), src.end());
    }

    template<typename T>
    DataStream& operator<<(const T& obj)
    {
        ::Serialize(*this, obj);
        return (*this);
    }

    template<typename T>
    DataStream& operator>>(T&& obj)
    {
        ::Unserialize(*this, obj);
        return (*this);
    }

    /**
     * XOR the contents of this stream with a certain key.
     *
     * @param[in] key    The key used to XOR the data in this stream.
     */
    void Xor(const std::vector<unsigned char>& key)
    {
        util::Xor(MakeWritableByteSpan(*this), MakeByteSpan(key));
    }
};

<<<<<<< HEAD
class CDataStream : public DataStream
{
private:
    int nType;
    int nVersion;

public:
    explicit CDataStream(int nTypeIn, int nVersionIn)
        : nType{nTypeIn},
          nVersion{nVersionIn} {}

    explicit CDataStream(Span<const uint8_t> sp, int type, int version) : CDataStream{AsBytes(sp), type, version} {}
    explicit CDataStream(Span<const value_type> sp, int nTypeIn, int nVersionIn)
        : DataStream{sp},
          nType{nTypeIn},
          nVersion{nVersionIn} {}

    void Init(const char* pbegin, const char* pend, int nTypeIn, int nVersionIn)
    {
        nType = nTypeIn;
        nVersion = nVersionIn;
        Span sp = AsBytes(Span{pbegin, pend});
        vch = vector_type(sp.data(), sp.data() + sp.size());
    }

    int GetType() const          { return nType; }
    void SetVersion(int n)       { nVersion = n; }
    int GetVersion() const       { return nVersion; }

    template <typename T>
    CDataStream& operator<<(const T& obj)
    {
        ::Serialize(*this, obj);
        return *this;
    }

    template <typename T>
    CDataStream& operator>>(T&& obj)
    {
        ::Unserialize(*this, obj);
        return *this;
    }
};

=======
>>>>>>> 18bed148
template <typename IStream>
class BitStreamReader
{
private:
    IStream& m_istream;

    /// Buffered byte read in from the input stream. A new byte is read into the
    /// buffer when m_offset reaches 8.
    uint8_t m_buffer{0};

    /// Number of high order bits in m_buffer already returned by previous
    /// Read() calls. The next bit to be returned is at this offset from the
    /// most significant bit position.
    int m_offset{8};

public:
    explicit BitStreamReader(IStream& istream) : m_istream(istream) {}

    /** Read the specified number of bits from the stream. The data is returned
     * in the nbits least significant bits of a 64-bit uint.
     */
    uint64_t Read(int nbits) {
        if (nbits < 0 || nbits > 64) {
            throw std::out_of_range("nbits must be between 0 and 64");
        }

        uint64_t data = 0;
        while (nbits > 0) {
            if (m_offset == 8) {
                m_istream >> m_buffer;
                m_offset = 0;
            }

            int bits = std::min(8 - m_offset, nbits);
            data <<= bits;
            data |= static_cast<uint8_t>(m_buffer << m_offset) >> (8 - bits);
            m_offset += bits;
            nbits -= bits;
        }
        return data;
    }
};

template <typename OStream>
class BitStreamWriter
{
private:
    OStream& m_ostream;

    /// Buffered byte waiting to be written to the output stream. The byte is
    /// written buffer when m_offset reaches 8 or Flush() is called.
    uint8_t m_buffer{0};

    /// Number of high order bits in m_buffer already written by previous
    /// Write() calls and not yet flushed to the stream. The next bit to be
    /// written to is at this offset from the most significant bit position.
    int m_offset{0};

public:
    explicit BitStreamWriter(OStream& ostream) : m_ostream(ostream) {}

    ~BitStreamWriter()
    {
        Flush();
    }

    /** Write the nbits least significant bits of a 64-bit int to the output
     * stream. Data is buffered until it completes an octet.
     */
    void Write(uint64_t data, int nbits) {
        if (nbits < 0 || nbits > 64) {
            throw std::out_of_range("nbits must be between 0 and 64");
        }

        while (nbits > 0) {
            int bits = std::min(8 - m_offset, nbits);
            m_buffer |= (data << (64 - nbits)) >> (64 - 8 + m_offset);
            m_offset += bits;
            nbits -= bits;

            if (m_offset == 8) {
                Flush();
            }
        }
    }

    /** Flush any unwritten bits to the output stream, padding with 0's to the
     * next byte boundary.
     */
    void Flush() {
        if (m_offset == 0) {
            return;
        }

        m_ostream << m_buffer;
        m_buffer = 0;
        m_offset = 0;
    }
};

/** Non-refcounted RAII wrapper for FILE*
 *
 * Will automatically close the file when it goes out of scope if not null.
 * If you're returning the file pointer, return file.release().
 * If you need to close the file early, use file.fclose() instead of fclose(file).
 */
class AutoFile
{
protected:
    std::FILE* m_file;
    std::vector<std::byte> m_xor;

public:
    explicit AutoFile(std::FILE* file, std::vector<std::byte> data_xor={}) : m_file{file}, m_xor{std::move(data_xor)} {}

    ~AutoFile() { fclose(); }

    // Disallow copies
    AutoFile(const AutoFile&) = delete;
    AutoFile& operator=(const AutoFile&) = delete;

    bool feof() const { return std::feof(m_file); }

    int fclose()
    {
        if (auto rel{release()}) return std::fclose(rel);
        return 0;
    }

    /** Get wrapped FILE* with transfer of ownership.
     * @note This will invalidate the AutoFile object, and makes it the responsibility of the caller
     * of this function to clean up the returned FILE*.
     */
    std::FILE* release()
    {
        std::FILE* ret{m_file};
        m_file = nullptr;
        return ret;
    }

    /** Get wrapped FILE* without transfer of ownership.
     * @note Ownership of the FILE* will remain with this class. Use this only if the scope of the
     * AutoFile outlives use of the passed pointer.
     */
    std::FILE* Get() const { return m_file; }

    /** Return true if the wrapped FILE* is nullptr, false otherwise.
     */
    bool IsNull() const { return m_file == nullptr; }

    /** Continue with a different XOR key */
    void SetXor(std::vector<std::byte> data_xor) { m_xor = data_xor; }

    /** Implementation detail, only used internally. */
    std::size_t detail_fread(Span<std::byte> dst);

    //
    // Stream subset
    //
    void read(Span<std::byte> dst);
    void ignore(size_t nSize);
    void write(Span<const std::byte> src);

    template <typename T>
    AutoFile& operator<<(const T& obj)
    {
        ::Serialize(*this, obj);
        return *this;
    }

    template <typename T>
    AutoFile& operator>>(T&& obj)
    {
        ::Unserialize(*this, obj);
        return *this;
    }
};

/** Wrapper around an AutoFile& that implements a ring buffer to
 *  deserialize from. It guarantees the ability to rewind a given number of bytes.
 *
 *  Will automatically close the file when it goes out of scope if not null.
 *  If you need to close the file early, use file.fclose() instead of fclose(file).
 */
class BufferedFile
{
private:
    AutoFile& m_src;
    uint64_t nSrcPos{0};  //!< how many bytes have been read from source
    uint64_t m_read_pos{0}; //!< how many bytes have been read from this
    uint64_t nReadLimit;  //!< up to which position we're allowed to read
    uint64_t nRewind;     //!< how many bytes we guarantee to rewind
    std::vector<std::byte> vchBuf; //!< the buffer

    //! read data from the source to fill the buffer
    bool Fill() {
        unsigned int pos = nSrcPos % vchBuf.size();
        unsigned int readNow = vchBuf.size() - pos;
        unsigned int nAvail = vchBuf.size() - (nSrcPos - m_read_pos) - nRewind;
        if (nAvail < readNow)
            readNow = nAvail;
        if (readNow == 0)
            return false;
        size_t nBytes{m_src.detail_fread(Span{vchBuf}.subspan(pos, readNow))};
        if (nBytes == 0) {
            throw std::ios_base::failure{m_src.feof() ? "BufferedFile::Fill: end of file" : "BufferedFile::Fill: fread failed"};
        }
        nSrcPos += nBytes;
        return true;
    }

    //! Advance the stream's read pointer (m_read_pos) by up to 'length' bytes,
    //! filling the buffer from the file so that at least one byte is available.
    //! Return a pointer to the available buffer data and the number of bytes
    //! (which may be less than the requested length) that may be accessed
    //! beginning at that pointer.
    std::pair<std::byte*, size_t> AdvanceStream(size_t length)
    {
        assert(m_read_pos <= nSrcPos);
        if (m_read_pos + length > nReadLimit) {
            throw std::ios_base::failure("Attempt to position past buffer limit");
        }
        // If there are no bytes available, read from the file.
        if (m_read_pos == nSrcPos && length > 0) Fill();

        size_t buffer_offset{static_cast<size_t>(m_read_pos % vchBuf.size())};
        size_t buffer_available{static_cast<size_t>(vchBuf.size() - buffer_offset)};
        size_t bytes_until_source_pos{static_cast<size_t>(nSrcPos - m_read_pos)};
        size_t advance{std::min({length, buffer_available, bytes_until_source_pos})};
        m_read_pos += advance;
        return std::make_pair(&vchBuf[buffer_offset], advance);
    }

public:
    BufferedFile(AutoFile& file, uint64_t nBufSize, uint64_t nRewindIn)
        : m_src{file}, nReadLimit{std::numeric_limits<uint64_t>::max()}, nRewind{nRewindIn}, vchBuf(nBufSize, std::byte{0})
    {
        if (nRewindIn >= nBufSize)
            throw std::ios_base::failure("Rewind limit must be less than buffer size");
    }

    //! check whether we're at the end of the source file
    bool eof() const {
        return m_read_pos == nSrcPos && m_src.feof();
    }

    //! read a number of bytes
    void read(Span<std::byte> dst)
    {
        while (dst.size() > 0) {
            auto [buffer_pointer, length]{AdvanceStream(dst.size())};
            memcpy(dst.data(), buffer_pointer, length);
            dst = dst.subspan(length);
        }
    }

    //! Move the read position ahead in the stream to the given position.
    //! Use SetPos() to back up in the stream, not SkipTo().
    void SkipTo(const uint64_t file_pos)
    {
        assert(file_pos >= m_read_pos);
        while (m_read_pos < file_pos) AdvanceStream(file_pos - m_read_pos);
    }

    //! return the current reading position
    uint64_t GetPos() const {
        return m_read_pos;
    }

    //! rewind to a given reading position
    bool SetPos(uint64_t nPos) {
        size_t bufsize = vchBuf.size();
        if (nPos + bufsize < nSrcPos) {
            // rewinding too far, rewind as far as possible
            m_read_pos = nSrcPos - bufsize;
            return false;
        }
        if (nPos > nSrcPos) {
            // can't go this far forward, go as far as possible
            m_read_pos = nSrcPos;
            return false;
        }
        m_read_pos = nPos;
        return true;
    }

    //! prevent reading beyond a certain position
    //! no argument removes the limit
    bool SetLimit(uint64_t nPos = std::numeric_limits<uint64_t>::max()) {
        if (nPos < m_read_pos)
            return false;
        nReadLimit = nPos;
        return true;
    }

    template<typename T>
    BufferedFile& operator>>(T&& obj) {
        ::Unserialize(*this, obj);
        return (*this);
    }

    //! search for a given byte in the stream, and remain positioned on it
    void FindByte(std::byte byte)
    {
        // For best performance, avoid mod operation within the loop.
        size_t buf_offset{size_t(m_read_pos % uint64_t(vchBuf.size()))};
        while (true) {
            if (m_read_pos == nSrcPos) {
                // No more bytes available; read from the file into the buffer,
                // setting nSrcPos to one beyond the end of the new data.
                // Throws exception if end-of-file reached.
                Fill();
            }
            const size_t len{std::min<size_t>(vchBuf.size() - buf_offset, nSrcPos - m_read_pos)};
            const auto it_start{vchBuf.begin() + buf_offset};
            const auto it_find{std::find(it_start, it_start + len, byte)};
            const size_t inc{size_t(std::distance(it_start, it_find))};
            m_read_pos += inc;
            if (inc < len) break;
            buf_offset += inc;
            if (buf_offset >= vchBuf.size()) buf_offset = 0;
        }
    }
};

#endif // BITCOIN_STREAMS_H<|MERGE_RESOLUTION|>--- conflicted
+++ resolved
@@ -285,53 +285,6 @@
     }
 };
 
-<<<<<<< HEAD
-class CDataStream : public DataStream
-{
-private:
-    int nType;
-    int nVersion;
-
-public:
-    explicit CDataStream(int nTypeIn, int nVersionIn)
-        : nType{nTypeIn},
-          nVersion{nVersionIn} {}
-
-    explicit CDataStream(Span<const uint8_t> sp, int type, int version) : CDataStream{AsBytes(sp), type, version} {}
-    explicit CDataStream(Span<const value_type> sp, int nTypeIn, int nVersionIn)
-        : DataStream{sp},
-          nType{nTypeIn},
-          nVersion{nVersionIn} {}
-
-    void Init(const char* pbegin, const char* pend, int nTypeIn, int nVersionIn)
-    {
-        nType = nTypeIn;
-        nVersion = nVersionIn;
-        Span sp = AsBytes(Span{pbegin, pend});
-        vch = vector_type(sp.data(), sp.data() + sp.size());
-    }
-
-    int GetType() const          { return nType; }
-    void SetVersion(int n)       { nVersion = n; }
-    int GetVersion() const       { return nVersion; }
-
-    template <typename T>
-    CDataStream& operator<<(const T& obj)
-    {
-        ::Serialize(*this, obj);
-        return *this;
-    }
-
-    template <typename T>
-    CDataStream& operator>>(T&& obj)
-    {
-        ::Unserialize(*this, obj);
-        return *this;
-    }
-};
-
-=======
->>>>>>> 18bed148
 template <typename IStream>
 class BitStreamReader
 {
