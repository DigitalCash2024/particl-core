// Copyright (c) 2009-2010 Satoshi Nakamoto
// Copyright (c) 2009-2021 The Bitcoin Core developers
// Distributed under the MIT software license, see the accompanying
// file COPYING or http://www.opensource.org/licenses/mit-license.php.

#include <fs.h>
#include <logging.h>
#include <util/string.h>
#include <util/threadnames.h>
#include <util/time.h>

#include <algorithm>
#include <array>
#include <mutex>
#include <optional>

const char * const DEFAULT_DEBUGLOGFILE = "debug.log";
constexpr auto MAX_USER_SETABLE_SEVERITY_LEVEL{BCLog::Level::Info};

BCLog::Logger& LogInstance()
{
/**
 * NOTE: the logger instances is leaked on exit. This is ugly, but will be
 * cleaned up by the OS/libc. Defining a logger as a global object doesn't work
 * since the order of destruction of static/global objects is undefined.
 * Consider if the logger gets destroyed, and then some later destructor calls
 * LogPrintf, maybe indirectly, and you get a core dump at shutdown trying to
 * access the logger. When the shutdown sequence is fully audited and tested,
 * explicit destruction of these objects can be implemented by changing this
 * from a raw pointer to a std::unique_ptr.
 * Since the ~Logger() destructor is never called, the Logger class and all
 * its subclasses must have implicitly-defined destructors.
 *
 * This method of initialization was originally introduced in
 * ee3374234c60aba2cc4c5cd5cac1c0aefc2d817c.
 */
    static BCLog::Logger* g_logger{new BCLog::Logger()};
    return *g_logger;
}

bool fLogIPs = DEFAULT_LOGIPS;

static int FileWriteStr(const std::string &str, FILE *fp)
{
    return fwrite(str.data(), 1, str.size(), fp);
}

bool BCLog::Logger::StartLogging()
{
    StdLockGuard scoped_lock(m_cs);

    assert(m_buffering);
    assert(m_fileout == nullptr);

    if (m_print_to_file) {
        assert(!m_file_path.empty());
        m_fileout = fsbridge::fopen(m_file_path, "a");
        if (!m_fileout) {
            return false;
        }

        setbuf(m_fileout, nullptr); // unbuffered

        // Add newlines to the logfile to distinguish this execution from the
        // last one.
        FileWriteStr("\n\n\n\n\n", m_fileout);
    }

    // dump buffered messages from before we opened the log
    m_buffering = false;
    while (!m_msgs_before_open.empty()) {
        const std::string& s = m_msgs_before_open.front();

        if (m_print_to_file) FileWriteStr(s, m_fileout);
        if (m_print_to_console) fwrite(s.data(), 1, s.size(), stdout);
        for (const auto& cb : m_print_callbacks) {
            cb(s);
        }

        m_msgs_before_open.pop_front();
    }
    if (m_print_to_console) fflush(stdout);

    return true;
}

void BCLog::Logger::DisconnectTestLogger()
{
    StdLockGuard scoped_lock(m_cs);
    m_buffering = true;
    if (m_fileout != nullptr) fclose(m_fileout);
    m_fileout = nullptr;
    m_print_callbacks.clear();
}

void BCLog::Logger::EnableCategory(BCLog::LogFlags flag)
{
    m_categories |= flag;
}

bool BCLog::Logger::EnableCategory(const std::string& str)
{
    BCLog::LogFlags flag;
    if (!GetLogCategory(flag, str)) return false;
    EnableCategory(flag);
    return true;
}

void BCLog::Logger::DisableCategory(BCLog::LogFlags flag)
{
    m_categories &= ~flag;
}

bool BCLog::Logger::DisableCategory(const std::string& str)
{
    BCLog::LogFlags flag;
    if (!GetLogCategory(flag, str)) return false;
    DisableCategory(flag);
    return true;
}

bool BCLog::Logger::WillLogCategory(BCLog::LogFlags category) const
{
    return (m_categories.load(std::memory_order_relaxed) & category) != 0;
}

bool BCLog::Logger::WillLogCategoryLevel(BCLog::LogFlags category, BCLog::Level level) const
{
    // Log messages at Warning and Error level unconditionally, so that
    // important troubleshooting information doesn't get lost.
    if (level >= BCLog::Level::Warning) return true;

    if (!WillLogCategory(category)) return false;

    StdLockGuard scoped_lock(m_cs);
    const auto it{m_category_log_levels.find(category)};
    return level >= (it == m_category_log_levels.end() ? LogLevel() : it->second);
}

bool BCLog::Logger::DefaultShrinkDebugFile() const
{
    return m_categories == BCLog::NONE;
}

struct CLogCategoryDesc {
    BCLog::LogFlags flag;
    std::string category;
};

const CLogCategoryDesc LogCategories[] =
{
    {BCLog::NONE, "0"},
    {BCLog::NONE, ""},
    {BCLog::NET, "net"},
    {BCLog::TOR, "tor"},
    {BCLog::MEMPOOL, "mempool"},
    {BCLog::HTTP, "http"},
    {BCLog::BENCH, "bench"},
    {BCLog::ZMQ, "zmq"},
    {BCLog::WALLETDB, "walletdb"},
    {BCLog::RPC, "rpc"},
    {BCLog::ESTIMATEFEE, "estimatefee"},
    {BCLog::ADDRMAN, "addrman"},
    {BCLog::SELECTCOINS, "selectcoins"},
    {BCLog::REINDEX, "reindex"},
    {BCLog::CMPCTBLOCK, "cmpctblock"},
    {BCLog::RAND, "rand"},
    {BCLog::PRUNE, "prune"},
    {BCLog::PROXY, "proxy"},
    {BCLog::MEMPOOLREJ, "mempoolrej"},
    {BCLog::LIBEVENT, "libevent"},
    {BCLog::COINDB, "coindb"},
    {BCLog::QT, "qt"},
    {BCLog::LEVELDB, "leveldb"},
    {BCLog::VALIDATION, "validation"},
    {BCLog::I2P, "i2p"},
    {BCLog::IPC, "ipc"},
#ifdef DEBUG_LOCKCONTENTION
    {BCLog::LOCK, "lock"},
#endif
    {BCLog::UTIL, "util"},
    {BCLog::BLOCKSTORE, "blockstorage"},

    {BCLog::TXRECONCILIATION, "txreconciliation"},
<<<<<<< HEAD

    {BCLog::SMSG, "smsg"},
    {BCLog::POS, "pos"},
    {BCLog::HDWALLET, "hdwallet"},

=======
    {BCLog::SCAN, "scan"},
>>>>>>> 1bad29fe
    {BCLog::ALL, "1"},
    {BCLog::ALL, "all"},
};

bool GetLogCategory(BCLog::LogFlags& flag, const std::string& str)
{
    if (str.empty()) {
        flag = BCLog::ALL;
        return true;
    }
    for (const CLogCategoryDesc& category_desc : LogCategories) {
        if (category_desc.category == str) {
            flag = category_desc.flag;
            return true;
        }
    }
    return false;
}

std::string BCLog::Logger::LogLevelToStr(BCLog::Level level) const
{
    switch (level) {
    case BCLog::Level::Trace:
        return "trace";
    case BCLog::Level::Debug:
        return "debug";
    case BCLog::Level::Info:
        return "info";
    case BCLog::Level::Warning:
        return "warning";
    case BCLog::Level::Error:
        return "error";
    case BCLog::Level::None:
        return "";
    }
    assert(false);
}

std::string LogCategoryToStr(BCLog::LogFlags category)
{
    // Each log category string representation should sync with LogCategories
    switch (category) {
    case BCLog::LogFlags::NONE:
        return "";
    case BCLog::LogFlags::NET:
        return "net";
    case BCLog::LogFlags::TOR:
        return "tor";
    case BCLog::LogFlags::MEMPOOL:
        return "mempool";
    case BCLog::LogFlags::HTTP:
        return "http";
    case BCLog::LogFlags::BENCH:
        return "bench";
    case BCLog::LogFlags::ZMQ:
        return "zmq";
    case BCLog::LogFlags::WALLETDB:
        return "walletdb";
    case BCLog::LogFlags::RPC:
        return "rpc";
    case BCLog::LogFlags::ESTIMATEFEE:
        return "estimatefee";
    case BCLog::LogFlags::ADDRMAN:
        return "addrman";
    case BCLog::LogFlags::SELECTCOINS:
        return "selectcoins";
    case BCLog::LogFlags::REINDEX:
        return "reindex";
    case BCLog::LogFlags::CMPCTBLOCK:
        return "cmpctblock";
    case BCLog::LogFlags::RAND:
        return "rand";
    case BCLog::LogFlags::PRUNE:
        return "prune";
    case BCLog::LogFlags::PROXY:
        return "proxy";
    case BCLog::LogFlags::MEMPOOLREJ:
        return "mempoolrej";
    case BCLog::LogFlags::LIBEVENT:
        return "libevent";
    case BCLog::LogFlags::COINDB:
        return "coindb";
    case BCLog::LogFlags::QT:
        return "qt";
    case BCLog::LogFlags::LEVELDB:
        return "leveldb";
    case BCLog::LogFlags::VALIDATION:
        return "validation";
    case BCLog::LogFlags::I2P:
        return "i2p";
    case BCLog::LogFlags::IPC:
        return "ipc";
#ifdef DEBUG_LOCKCONTENTION
    case BCLog::LogFlags::LOCK:
        return "lock";
#endif
    case BCLog::LogFlags::UTIL:
        return "util";
    case BCLog::LogFlags::BLOCKSTORE:
        return "blockstorage";
    case BCLog::LogFlags::TXRECONCILIATION:
        return "txreconciliation";
    case BCLog::LogFlags::SCAN:
        return "scan";
    case BCLog::LogFlags::ALL:
        return "all";

    // Particld
    case BCLog::SMSG:
        return "smsg";
    case BCLog::POS:
        return "pos";
    case BCLog::HDWALLET:
        return "hdwallet";
    }
    assert(false);
}

static std::optional<BCLog::Level> GetLogLevel(const std::string& level_str)
{
    if (level_str == "trace") {
        return BCLog::Level::Trace;
    } else if (level_str == "debug") {
        return BCLog::Level::Debug;
    } else if (level_str == "info") {
        return BCLog::Level::Info;
    } else if (level_str == "warning") {
        return BCLog::Level::Warning;
    } else if (level_str == "error") {
        return BCLog::Level::Error;
    } else if (level_str == "none") {
        return BCLog::Level::None;
    } else {
        return std::nullopt;
    }
}

std::vector<LogCategory> BCLog::Logger::LogCategoriesList() const
{
    // Sort log categories by alphabetical order.
    std::array<CLogCategoryDesc, std::size(LogCategories)> categories;
    std::copy(std::begin(LogCategories), std::end(LogCategories), categories.begin());
    std::sort(categories.begin(), categories.end(), [](auto a, auto b) { return a.category < b.category; });

    std::vector<LogCategory> ret;
    for (const CLogCategoryDesc& category_desc : categories) {
        if (category_desc.flag == BCLog::NONE || category_desc.flag == BCLog::ALL) continue;
        LogCategory catActive;
        catActive.category = category_desc.category;
        catActive.active = WillLogCategory(category_desc.flag);
        ret.push_back(catActive);
    }
    return ret;
}

/** Log severity levels that can be selected by the user. */
static constexpr std::array<BCLog::Level, 3> LogLevelsList()
{
    return {BCLog::Level::Info, BCLog::Level::Debug, BCLog::Level::Trace};
}

std::string BCLog::Logger::LogLevelsString() const
{
    const auto& levels = LogLevelsList();
    return Join(std::vector<BCLog::Level>{levels.begin(), levels.end()}, ", ", [this](BCLog::Level level) { return LogLevelToStr(level); });
}

std::string BCLog::Logger::LogTimestampStr(const std::string& str)
{
    std::string strStamped;

    if (!m_log_timestamps)
        return str;

    if (m_started_new_line) {
        int64_t nTimeMicros = GetTimeMicros();
        strStamped = FormatISO8601DateTime(nTimeMicros/1000000);
        if (m_log_time_micros) {
            strStamped.pop_back();
            strStamped += strprintf(".%06dZ", nTimeMicros%1000000);
        }
        std::chrono::seconds mocktime = GetMockTime();
        if (mocktime > 0s) {
            strStamped += " (mocktime: " + FormatISO8601DateTime(count_seconds(mocktime)) + ")";
        }
        strStamped += ' ' + str;
    } else
        strStamped = str;

    return strStamped;
}

namespace BCLog {
    /** Belts and suspenders: make sure outgoing log messages don't contain
     * potentially suspicious characters, such as terminal control codes.
     *
     * This escapes control characters except newline ('\n') in C syntax.
     * It escapes instead of removes them to still allow for troubleshooting
     * issues where they accidentally end up in strings.
     */
    std::string LogEscapeMessage(const std::string& str) {
        std::string ret;
        for (char ch_in : str) {
            uint8_t ch = (uint8_t)ch_in;
            if ((ch >= 32 || ch == '\n') && ch != '\x7f') {
                ret += ch_in;
            } else {
                ret += strprintf("\\x%02x", ch);
            }
        }
        return ret;
    }
} // namespace BCLog

void BCLog::Logger::LogPrintStr(const std::string& str, const std::string& logging_function, const std::string& source_file, int source_line, BCLog::LogFlags category, BCLog::Level level)
{
    StdLockGuard scoped_lock(m_cs);
    std::string str_prefixed = LogEscapeMessage(str);

    if ((category != LogFlags::NONE || level != Level::None) && m_started_new_line) {
        std::string s{"["};

        if (category != LogFlags::NONE) {
            s += LogCategoryToStr(category);
        }

        if (category != LogFlags::NONE && level != Level::None) {
            // Only add separator if both flag and level are not NONE
            s += ":";
        }

        if (level != Level::None) {
            s += LogLevelToStr(level);
        }

        s += "] ";
        str_prefixed.insert(0, s);
    }

    if (m_log_sourcelocations && m_started_new_line) {
        str_prefixed.insert(0, "[" + RemovePrefix(source_file, "./") + ":" + ToString(source_line) + "] [" + logging_function + "] ");
    }

    if (m_log_threadnames && m_started_new_line) {
        const auto& threadname = util::ThreadGetInternalName();
        str_prefixed.insert(0, "[" + (threadname.empty() ? "unknown" : threadname) + "] ");
    }

    str_prefixed = LogTimestampStr(str_prefixed);

    m_started_new_line = !str.empty() && str[str.size()-1] == '\n';

    if (m_buffering) {
        // buffer if we haven't started logging yet
        m_msgs_before_open.push_back(str_prefixed);
        return;
    }

    if (m_print_to_console) {
        // print to console
        fwrite(str_prefixed.data(), 1, str_prefixed.size(), stdout);
        fflush(stdout);
    }
    for (const auto& cb : m_print_callbacks) {
        cb(str_prefixed);
    }
    if (m_print_to_file) {
        assert(m_fileout != nullptr);

        // reopen the log file, if requested
        if (m_reopen_file) {
            m_reopen_file = false;
            FILE* new_fileout = fsbridge::fopen(m_file_path, "a");
            if (new_fileout) {
                setbuf(new_fileout, nullptr); // unbuffered
                fclose(m_fileout);
                m_fileout = new_fileout;
            }
        }
        FileWriteStr(str_prefixed, m_fileout);
    }
}

void BCLog::Logger::ShrinkDebugFile()
{
    // Amount of debug.log to save at end when shrinking (must fit in memory)
    constexpr size_t RECENT_DEBUG_HISTORY_SIZE = 10 * 1000000;

    assert(!m_file_path.empty());

    // Scroll debug.log if it's getting too big
    FILE* file = fsbridge::fopen(m_file_path, "r");

    // Special files (e.g. device nodes) may not have a size.
    size_t log_size = 0;
    try {
        log_size = fs::file_size(m_file_path);
    } catch (const fs::filesystem_error&) {}

    // If debug.log file is more than 10% bigger the RECENT_DEBUG_HISTORY_SIZE
    // trim it down by saving only the last RECENT_DEBUG_HISTORY_SIZE bytes
    if (file && log_size > 11 * (RECENT_DEBUG_HISTORY_SIZE / 10))
    {
        // Restart the file with some of the end
        std::vector<char> vch(RECENT_DEBUG_HISTORY_SIZE, 0);
        if (fseek(file, -((long)vch.size()), SEEK_END)) {
            LogPrintf("Failed to shrink debug log file: fseek(...) failed\n");
            fclose(file);
            return;
        }
        int nBytes = fread(vch.data(), 1, vch.size(), file);
        fclose(file);

        file = fsbridge::fopen(m_file_path, "w");
        if (file)
        {
            fwrite(vch.data(), 1, nBytes, file);
            fclose(file);
        }
    }
    else if (file != nullptr)
        fclose(file);
}

bool BCLog::Logger::SetLogLevel(const std::string& level_str)
{
    const auto level = GetLogLevel(level_str);
    if (!level.has_value() || level.value() > MAX_USER_SETABLE_SEVERITY_LEVEL) return false;
    m_log_level = level.value();
    return true;
}

bool BCLog::Logger::SetCategoryLogLevel(const std::string& category_str, const std::string& level_str)
{
    BCLog::LogFlags flag;
    if (!GetLogCategory(flag, category_str)) return false;

    const auto level = GetLogLevel(level_str);
    if (!level.has_value() || level.value() > MAX_USER_SETABLE_SEVERITY_LEVEL) return false;

    StdLockGuard scoped_lock(m_cs);
    m_category_log_levels[flag] = level.value();
    return true;
}<|MERGE_RESOLUTION|>--- conflicted
+++ resolved
@@ -182,15 +182,12 @@
     {BCLog::BLOCKSTORE, "blockstorage"},
 
     {BCLog::TXRECONCILIATION, "txreconciliation"},
-<<<<<<< HEAD
+    {BCLog::SCAN, "scan"},
 
     {BCLog::SMSG, "smsg"},
     {BCLog::POS, "pos"},
     {BCLog::HDWALLET, "hdwallet"},
 
-=======
-    {BCLog::SCAN, "scan"},
->>>>>>> 1bad29fe
     {BCLog::ALL, "1"},
     {BCLog::ALL, "all"},
 };
