--- conflicted
+++ resolved
@@ -171,24 +171,16 @@
 #ifdef DEBUG_LOCKCONTENTION
     {"lock", BCLog::LOCK},
 #endif
-<<<<<<< HEAD
-    {BCLog::UTIL, "util"},
-    {BCLog::BLOCKSTORAGE, "blockstorage"},
-    {BCLog::TXRECONCILIATION, "txreconciliation"},
-    {BCLog::SCAN, "scan"},
-    {BCLog::TXPACKAGES, "txpackages"},
-
-    {BCLog::SMSG, "smsg"},
-    {BCLog::POS, "pos"},
-    {BCLog::HDWALLET, "hdwallet"},
-
-    {BCLog::ALL, "1"},
-    {BCLog::ALL, "all"},
-=======
     {"blockstorage", BCLog::BLOCKSTORAGE},
     {"txreconciliation", BCLog::TXRECONCILIATION},
     {"scan", BCLog::SCAN},
     {"txpackages", BCLog::TXPACKAGES},
+
+    // Particl
+    {"smsg", BCLog::SMSG},
+    {"pos", BCLog::POS},
+    {"hdwallet", BCLog::HDWALLET},
+
     {"1", BCLog::ALL},
     {"all", BCLog::ALL},
 };
@@ -206,7 +198,6 @@
         }
         return out;
     }(LOG_CATEGORIES_BY_STR)
->>>>>>> 3b12fc7b
 };
 
 bool GetLogCategory(BCLog::LogFlags& flag, const std::string& str)
@@ -242,90 +233,9 @@
 
 std::string LogCategoryToStr(BCLog::LogFlags category)
 {
-<<<<<<< HEAD
-    // Each log category string representation should sync with LogCategories
-    switch (category) {
-    case BCLog::LogFlags::NONE:
-        return "";
-    case BCLog::LogFlags::NET:
-        return "net";
-    case BCLog::LogFlags::TOR:
-        return "tor";
-    case BCLog::LogFlags::MEMPOOL:
-        return "mempool";
-    case BCLog::LogFlags::HTTP:
-        return "http";
-    case BCLog::LogFlags::BENCH:
-        return "bench";
-    case BCLog::LogFlags::ZMQ:
-        return "zmq";
-    case BCLog::LogFlags::WALLETDB:
-        return "walletdb";
-    case BCLog::LogFlags::RPC:
-        return "rpc";
-    case BCLog::LogFlags::ESTIMATEFEE:
-        return "estimatefee";
-    case BCLog::LogFlags::ADDRMAN:
-        return "addrman";
-    case BCLog::LogFlags::SELECTCOINS:
-        return "selectcoins";
-    case BCLog::LogFlags::REINDEX:
-        return "reindex";
-    case BCLog::LogFlags::CMPCTBLOCK:
-        return "cmpctblock";
-    case BCLog::LogFlags::RAND:
-        return "rand";
-    case BCLog::LogFlags::PRUNE:
-        return "prune";
-    case BCLog::LogFlags::PROXY:
-        return "proxy";
-    case BCLog::LogFlags::MEMPOOLREJ:
-        return "mempoolrej";
-    case BCLog::LogFlags::LIBEVENT:
-        return "libevent";
-    case BCLog::LogFlags::COINDB:
-        return "coindb";
-    case BCLog::LogFlags::QT:
-        return "qt";
-    case BCLog::LogFlags::LEVELDB:
-        return "leveldb";
-    case BCLog::LogFlags::VALIDATION:
-        return "validation";
-    case BCLog::LogFlags::I2P:
-        return "i2p";
-    case BCLog::LogFlags::IPC:
-        return "ipc";
-#ifdef DEBUG_LOCKCONTENTION
-    case BCLog::LogFlags::LOCK:
-        return "lock";
-#endif
-    case BCLog::LogFlags::UTIL:
-        return "util";
-    case BCLog::LogFlags::BLOCKSTORAGE:
-        return "blockstorage";
-    case BCLog::LogFlags::TXRECONCILIATION:
-        return "txreconciliation";
-    case BCLog::LogFlags::SCAN:
-        return "scan";
-    case BCLog::LogFlags::TXPACKAGES:
-        return "txpackages";
-    case BCLog::LogFlags::ALL:
-        return "all";
-
-    // Particld
-    case BCLog::SMSG:
-        return "smsg";
-    case BCLog::POS:
-        return "pos";
-    case BCLog::HDWALLET:
-        return "hdwallet";
-    }
-    assert(false);
-=======
     auto it = LOG_CATEGORIES_BY_FLAG.find(category);
     assert(it != LOG_CATEGORIES_BY_FLAG.end());
     return it->second;
->>>>>>> 3b12fc7b
 }
 
 static std::optional<BCLog::Level> GetLogLevel(const std::string& level_str)
