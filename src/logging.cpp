--- conflicted
+++ resolved
@@ -182,15 +182,12 @@
     {BCLog::BLOCKSTORAGE, "blockstorage"},
     {BCLog::TXRECONCILIATION, "txreconciliation"},
     {BCLog::SCAN, "scan"},
-<<<<<<< HEAD
+    {BCLog::TXPACKAGES, "txpackages"},
 
     {BCLog::SMSG, "smsg"},
     {BCLog::POS, "pos"},
     {BCLog::HDWALLET, "hdwallet"},
 
-=======
-    {BCLog::TXPACKAGES, "txpackages"},
->>>>>>> 6f03c45f
     {BCLog::ALL, "1"},
     {BCLog::ALL, "all"},
 };
