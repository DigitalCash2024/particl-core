// Copyright (c) 2023 The Bitcoin Core developers
// Distributed under the MIT software license, see the accompanying
// file COPYING or https://www.opensource.org/licenses/mit-license.php.

#ifndef BITCOIN_ADDRESSTYPE_H
#define BITCOIN_ADDRESSTYPE_H

#include <attributes.h>
#include <pubkey.h>
#include <script/script.h>
#include <uint256.h>
#include <util/hash_type.h>

#include <algorithm>
#include <variant>
#include <vector>

<<<<<<< HEAD
// Particl
#include <key/extkey.h>
#include <key/stealth.h>


class CNoDestination {
=======
class CNoDestination
{
>>>>>>> e789b30b
private:
    CScript m_script;

public:
    CNoDestination() = default;
    explicit CNoDestination(const CScript& script) : m_script(script) {}

    const CScript& GetScript() const LIFETIMEBOUND { return m_script; }

    friend bool operator==(const CNoDestination& a, const CNoDestination& b) { return a.GetScript() == b.GetScript(); }
    friend bool operator<(const CNoDestination& a, const CNoDestination& b) { return a.GetScript() < b.GetScript(); }
};

struct PubKeyDestination {
private:
    CPubKey m_pubkey;

public:
    explicit PubKeyDestination(const CPubKey& pubkey) : m_pubkey(pubkey) {}

    const CPubKey& GetPubKey() const LIFETIMEBOUND { return m_pubkey; }

    friend bool operator==(const PubKeyDestination& a, const PubKeyDestination& b) { return a.GetPubKey() == b.GetPubKey(); }
    friend bool operator<(const PubKeyDestination& a, const PubKeyDestination& b) { return a.GetPubKey() < b.GetPubKey(); }
};

struct PKHash : public BaseHash<uint160>
{
    PKHash() : BaseHash() {}
    explicit PKHash(const uint160& hash) : BaseHash(hash) {}
    explicit PKHash(const CPubKey& pubkey);
    explicit PKHash(const CKeyID& pubkey_id);
};
CKeyID ToKeyID(const PKHash& key_hash);

struct WitnessV0KeyHash;

struct ScriptHash : public BaseHash<uint160>
{
    ScriptHash() : BaseHash() {}
    // These don't do what you'd expect.
    // Use ScriptHash(GetScriptForDestination(...)) instead.
    explicit ScriptHash(const WitnessV0KeyHash& hash) = delete;
    explicit ScriptHash(const PKHash& hash) = delete;

    explicit ScriptHash(const uint160& hash) : BaseHash(hash) {}
    explicit ScriptHash(const CScript& script);
    explicit ScriptHash(const CScriptID& script);
};
CScriptID ToScriptID(const ScriptHash& script_hash);

struct WitnessV0ScriptHash : public BaseHash<uint256>
{
    WitnessV0ScriptHash() : BaseHash() {}
    explicit WitnessV0ScriptHash(const uint256& hash) : BaseHash(hash) {}
    explicit WitnessV0ScriptHash(const CScript& script);
};

struct WitnessV0KeyHash : public BaseHash<uint160>
{
    WitnessV0KeyHash() : BaseHash() {}
    explicit WitnessV0KeyHash(const uint160& hash) : BaseHash(hash) {}
    explicit WitnessV0KeyHash(const CPubKey& pubkey);
    explicit WitnessV0KeyHash(const PKHash& pubkey_hash);
};
CKeyID ToKeyID(const WitnessV0KeyHash& key_hash);

struct WitnessV1Taproot : public XOnlyPubKey
{
    WitnessV1Taproot() : XOnlyPubKey() {}
    explicit WitnessV1Taproot(const XOnlyPubKey& xpk) : XOnlyPubKey(xpk) {}
};

//! CTxDestination subtype to encode any future Witness version
struct WitnessUnknown
{
private:
    unsigned int m_version;
    std::vector<unsigned char> m_program;

public:
    WitnessUnknown(unsigned int version, const std::vector<unsigned char>& program) : m_version(version), m_program(program) {}
    WitnessUnknown(int version, const std::vector<unsigned char>& program) : m_version(static_cast<unsigned int>(version)), m_program(program) {}

    unsigned int GetWitnessVersion() const { return m_version; }
    const std::vector<unsigned char>& GetWitnessProgram() const LIFETIMEBOUND { return m_program; }

    friend bool operator==(const WitnessUnknown& w1, const WitnessUnknown& w2) {
        if (w1.GetWitnessVersion() != w2.GetWitnessVersion()) return false;
        return w1.GetWitnessProgram() == w2.GetWitnessProgram();
    }

    friend bool operator<(const WitnessUnknown& w1, const WitnessUnknown& w2) {
        if (w1.GetWitnessVersion() < w2.GetWitnessVersion()) return true;
        if (w1.GetWitnessVersion() > w2.GetWitnessVersion()) return false;
        return w1.GetWitnessProgram() < w2.GetWitnessProgram();
    }
};

/**
 * A txout script categorized into standard templates.
 *  * CNoDestination: Optionally a script, no corresponding address.
 *  * PubKeyDestination: TxoutType::PUBKEY (P2PK), no corresponding address
 *  * PKHash: TxoutType::PUBKEYHASH destination (P2PKH address)
 *  * ScriptHash: TxoutType::SCRIPTHASH destination (P2SH address)
 *  * WitnessV0ScriptHash: TxoutType::WITNESS_V0_SCRIPTHASH destination (P2WSH address)
 *  * WitnessV0KeyHash: TxoutType::WITNESS_V0_KEYHASH destination (P2WPKH address)
 *  * WitnessV1Taproot: TxoutType::WITNESS_V1_TAPROOT destination (P2TR address)
 *  * WitnessUnknown: TxoutType::WITNESS_UNKNOWN destination (P2W??? address)
 *  A CTxDestination is the internal data type encoded in a bitcoin address
 */
using CTxDestination = std::variant<CNoDestination, PubKeyDestination, PKHash, ScriptHash, WitnessV0ScriptHash, WitnessV0KeyHash, WitnessV1Taproot, WitnessUnknown,
    CStealthAddress, CExtPubKey, CKeyID256, CScriptID256>;

enum DI {
    _CNoDestination = 0,
    _PubKeyDestination,
    _PKHash,
    _ScriptHash,
    _WitnessV0ScriptHash,
    _WitnessV0KeyHash,
    _WitnessV1Taproot,
    _WitnessUnknown,
    _CStealthAddress,
    _CExtPubKey,
    _CKeyID256,
    _CScriptID256
};

/** Check whether a CTxDestination corresponds to one with an address. */
bool IsValidDestination(const CTxDestination& dest);

/**
 * Parse a scriptPubKey for the destination.
 *
 * For standard scripts that have addresses (and P2PK as an exception), a corresponding CTxDestination
 * is assigned to addressRet.
 * For all other scripts. addressRet is assigned as a CNoDestination containing the scriptPubKey.
 *
 * Returns true for standard destinations with addresses - P2PKH, P2SH, P2WPKH, P2WSH, P2TR and P2W??? scripts.
 * Returns false for non-standard destinations and those without addresses - P2PK, bare multisig, null data, and nonstandard scripts.
 */
bool ExtractDestination(const CScript& scriptPubKey, CTxDestination& addressRet);

/**
 * Generate a Bitcoin scriptPubKey for the given CTxDestination. Returns a P2PKH
 * script for a CKeyID destination, a P2SH script for a CScriptID, and an empty
 * script for CNoDestination.
 */
CScript GetScriptForDestination(const CTxDestination& dest);

#endif // BITCOIN_ADDRESSTYPE_H<|MERGE_RESOLUTION|>--- conflicted
+++ resolved
@@ -15,17 +15,13 @@
 #include <variant>
 #include <vector>
 
-<<<<<<< HEAD
 // Particl
 #include <key/extkey.h>
 #include <key/stealth.h>
 
 
-class CNoDestination {
-=======
 class CNoDestination
 {
->>>>>>> e789b30b
 private:
     CScript m_script;
 
