--- conflicted
+++ resolved
@@ -33,9 +33,12 @@
   bench/lockedpool.cpp \
   bench/poly1305.cpp \
   bench/prevector.cpp \
-<<<<<<< HEAD
   bench/blind.cpp \
-  bench/mlsag.cpp
+  bench/mlsag.cpp \
+  test/setup_common.h \
+  test/setup_common.cpp \
+  test/util.h \
+  test/util.cpp
 
 nodist_bench_bench_particl_SOURCES = $(GENERATED_BENCH_FILES)
 
@@ -44,29 +47,11 @@
 bench_bench_particl_LDADD = \
   $(LIBPARTICL_SERVER) \
   $(LIBPARTICL_WALLET) \
+  $(LIBPARTICL_SERVER) \
   $(LIBPARTICL_COMMON) \
   $(LIBPARTICL_UTIL) \
   $(LIBPARTICL_CONSENSUS) \
   $(LIBPARTICL_CRYPTO) \
-=======
-  test/setup_common.h \
-  test/setup_common.cpp \
-  test/util.h \
-  test/util.cpp
-
-nodist_bench_bench_bitcoin_SOURCES = $(GENERATED_BENCH_FILES)
-
-bench_bench_bitcoin_CPPFLAGS = $(AM_CPPFLAGS) $(BITCOIN_INCLUDES) $(EVENT_CLFAGS) $(EVENT_PTHREADS_CFLAGS) -I$(builddir)/bench/
-bench_bench_bitcoin_CXXFLAGS = $(AM_CXXFLAGS) $(PIE_FLAGS)
-bench_bench_bitcoin_LDADD = \
-  $(LIBBITCOIN_SERVER) \
-  $(LIBBITCOIN_WALLET) \
-  $(LIBBITCOIN_SERVER) \
-  $(LIBBITCOIN_COMMON) \
-  $(LIBBITCOIN_UTIL) \
-  $(LIBBITCOIN_CONSENSUS) \
-  $(LIBBITCOIN_CRYPTO) \
->>>>>>> 59832391
   $(LIBLEVELDB) \
   $(LIBLEVELDB_SSE42) \
   $(LIBMEMENV) \
