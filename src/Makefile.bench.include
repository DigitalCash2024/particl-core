# Copyright (c) 2015-2016 The Bitcoin Core developers
# Distributed under the MIT software license, see the accompanying
# file COPYING or http://www.opensource.org/licenses/mit-license.php.

bin_PROGRAMS += bench/bench_particl
BENCH_SRCDIR = bench
BENCH_BINARY = bench/bench_particl$(EXEEXT)

RAW_BENCH_FILES = \
  bench/data/block413567.raw
GENERATED_BENCH_FILES = $(RAW_BENCH_FILES:.raw=.raw.h)

bench_bench_particl_SOURCES = \
  $(RAW_BENCH_FILES) \
  bench/addrman.cpp \
  bench/base58.cpp \
  bench/bech32.cpp \
  bench/bench.cpp \
  bench/bench.h \
  bench/bench_bitcoin.cpp \
  bench/block_assemble.cpp \
  bench/ccoins_caching.cpp \
  bench/chacha20.cpp \
  bench/chacha_poly_aead.cpp \
  bench/checkblock.cpp \
  bench/checkqueue.cpp \
  bench/crypto_hash.cpp \
  bench/data.cpp \
  bench/data.h \
  bench/duplicate_inputs.cpp \
  bench/examples.cpp \
  bench/gcs_filter.cpp \
  bench/hashpadding.cpp \
  bench/lockedpool.cpp \
  bench/logging.cpp \
  bench/mempool_eviction.cpp \
  bench/mempool_stress.cpp \
  bench/merkle_root.cpp \
  bench/nanobench.cpp \
  bench/nanobench.h \
  bench/peer_eviction.cpp \
  bench/poly1305.cpp \
  bench/prevector.cpp \
  bench/rollingbloom.cpp \
  bench/rpc_blockchain.cpp \
  bench/rpc_mempool.cpp \
  bench/util_time.cpp \
<<<<<<< HEAD
  bench/verify_script.cpp \
  bench/base58.cpp \
  bench/bech32.cpp \
  bench/lockedpool.cpp \
  bench/poly1305.cpp \
  bench/prevector.cpp \
  bench/blind.cpp \
  bench/mlsag.cpp

nodist_bench_bench_particl_SOURCES = $(GENERATED_BENCH_FILES)

bench_bench_particl_CPPFLAGS = $(AM_CPPFLAGS) $(BITCOIN_INCLUDES) $(EVENT_CLFAGS) $(EVENT_PTHREADS_CFLAGS) -I$(builddir)/bench/
bench_bench_particl_CXXFLAGS = $(AM_CXXFLAGS) $(PIE_FLAGS)
bench_bench_particl_LDADD = \
  $(LIBPARTICL_NODE) \
  $(LIBPARTICL_WALLET) \
  $(LIBPARTICL_COMMON) \
  $(LIBPARTICL_UTIL) \
  $(LIBPARTICL_CONSENSUS) \
  $(LIBPARTICL_CRYPTO) \
=======
  bench/verify_script.cpp

nodist_bench_bench_bitcoin_SOURCES = $(GENERATED_BENCH_FILES)

bench_bench_bitcoin_CPPFLAGS = $(AM_CPPFLAGS) $(BITCOIN_INCLUDES) $(EVENT_CFLAGS) $(EVENT_PTHREADS_CFLAGS) -I$(builddir)/bench/
bench_bench_bitcoin_CXXFLAGS = $(AM_CXXFLAGS) $(PIE_FLAGS)
bench_bench_bitcoin_LDADD = \
  $(LIBBITCOIN_NODE) \
  $(LIBBITCOIN_WALLET) \
  $(LIBBITCOIN_COMMON) \
  $(LIBBITCOIN_UTIL) \
  $(LIBBITCOIN_CONSENSUS) \
  $(LIBBITCOIN_CRYPTO) \
>>>>>>> d6cb4e8f
  $(LIBTEST_UTIL) \
  $(LIBLEVELDB) \
  $(LIBLEVELDB_SSE42) \
  $(LIBMEMENV) \
  $(LIBSECP256K1) \
  $(LIBUNIVALUE) \
  $(EVENT_PTHREADS_LIBS) \
  $(EVENT_LIBS) \
  $(LIBPARTICL_SMSG) \
  $(LIBPARTICL_MNEMONIC)

if ENABLE_ZMQ
bench_bench_particl_LDADD += $(LIBPARTICL_ZMQ) $(ZMQ_LIBS)
endif

#Needed from init.cpp
if ENABLE_USBDEVICE
bench_bench_particl_LDADD += $(LIBPARTICL_USBDEVICE) $(USB_LIBS) $(HIDAPI_LIBS) $(PROTOBUF_LIBS)
endif

if ENABLE_WALLET
bench_bench_particl_SOURCES += bench/coin_selection.cpp
bench_bench_particl_SOURCES += bench/wallet_balance.cpp
bench_bench_particl_SOURCES += bench/particl_add_tx.cpp
endif

bench_bench_particl_LDADD += $(BDB_LIBS) $(EVENT_PTHREADS_LIBS) $(EVENT_LIBS) $(MINIUPNPC_LIBS) $(NATPMP_LIBS) $(SQLITE_LIBS)
bench_bench_particl_LDFLAGS = $(RELDFLAGS) $(AM_LDFLAGS) $(LIBTOOL_APP_LDFLAGS) $(PTHREAD_FLAGS)

CLEAN_BITCOIN_BENCH = bench/*.gcda bench/*.gcno $(GENERATED_BENCH_FILES)

CLEANFILES += $(CLEAN_BITCOIN_BENCH)

bench/data.cpp: bench/data/block413567.raw.h

bitcoin_bench: $(BENCH_BINARY)

bench: $(BENCH_BINARY) FORCE
	$(BENCH_BINARY)

bitcoin_bench_clean : FORCE
	rm -f $(CLEAN_BITCOIN_BENCH) $(bench_bench_particl_OBJECTS) $(BENCH_BINARY)

%.raw.h: %.raw
	@$(MKDIR_P) $(@D)
	@{ \
	 echo "static unsigned const char $(*F)_raw[] = {" && \
	 $(HEXDUMP) -v -e '8/1 "0x%02x, "' -e '"\n"' $< | $(SED) -e 's/0x  ,//g' && \
	 echo "};"; \
	} > "$@.new" && mv -f "$@.new" "$@"
	@echo "Generated $@"<|MERGE_RESOLUTION|>--- conflicted
+++ resolved
@@ -45,13 +45,7 @@
   bench/rpc_blockchain.cpp \
   bench/rpc_mempool.cpp \
   bench/util_time.cpp \
-<<<<<<< HEAD
   bench/verify_script.cpp \
-  bench/base58.cpp \
-  bench/bech32.cpp \
-  bench/lockedpool.cpp \
-  bench/poly1305.cpp \
-  bench/prevector.cpp \
   bench/blind.cpp \
   bench/mlsag.cpp
 
@@ -66,21 +60,6 @@
   $(LIBPARTICL_UTIL) \
   $(LIBPARTICL_CONSENSUS) \
   $(LIBPARTICL_CRYPTO) \
-=======
-  bench/verify_script.cpp
-
-nodist_bench_bench_bitcoin_SOURCES = $(GENERATED_BENCH_FILES)
-
-bench_bench_bitcoin_CPPFLAGS = $(AM_CPPFLAGS) $(BITCOIN_INCLUDES) $(EVENT_CFLAGS) $(EVENT_PTHREADS_CFLAGS) -I$(builddir)/bench/
-bench_bench_bitcoin_CXXFLAGS = $(AM_CXXFLAGS) $(PIE_FLAGS)
-bench_bench_bitcoin_LDADD = \
-  $(LIBBITCOIN_NODE) \
-  $(LIBBITCOIN_WALLET) \
-  $(LIBBITCOIN_COMMON) \
-  $(LIBBITCOIN_UTIL) \
-  $(LIBBITCOIN_CONSENSUS) \
-  $(LIBBITCOIN_CRYPTO) \
->>>>>>> d6cb4e8f
   $(LIBTEST_UTIL) \
   $(LIBLEVELDB) \
   $(LIBLEVELDB_SSE42) \
