// Copyright (c) 2009-2010 Satoshi Nakamoto
// Copyright (c) 2009-2021 The Bitcoin Core developers
// Distributed under the MIT software license, see the accompanying
// file COPYING or http://www.opensource.org/licenses/mit-license.php.

#if defined(HAVE_CONFIG_H)
#include <config/bitcoin-config.h>
#endif

#include <chainparams.h>
#include <clientversion.h>
#include <compat.h>
#include <init.h>
#include <interfaces/chain.h>
#include <interfaces/init.h>
#include <node/context.h>
#include <node/ui_interface.h>
#include <noui.h>
#include <shutdown.h>
#include <util/check.h>
#include <util/strencodings.h>
#include <util/syscall_sandbox.h>
#include <util/system.h>
#include <util/threadnames.h>
#include <util/tokenpipe.h>
#include <util/translation.h>
#include <util/url.h>

#include <any>
#include <functional>
#include <optional>

using node::NodeContext;

const std::function<std::string(const char*)> G_TRANSLATION_FUN = nullptr;
UrlDecodeFn* const URL_DECODE = urlDecode;

#if ENABLE_ZMQ
extern int GetNewZMQKeypair(char *server_public_key, char *server_secret_key);
#endif

#if HAVE_DECL_FORK

/** Custom implementation of daemon(). This implements the same order of operations as glibc.
 * Opens a pipe to the child process to be able to wait for an event to occur.
 *
 * @returns 0 if successful, and in child process.
 *          >0 if successful, and in parent process.
 *          -1 in case of error (in parent process).
 *
 *          In case of success, endpoint will be one end of a pipe from the child to parent process,
 *          which can be used with TokenWrite (in the child) or TokenRead (in the parent).
 */
int fork_daemon(bool nochdir, bool noclose, TokenPipeEnd& endpoint)
{
    // communication pipe with child process
    std::optional<TokenPipe> umbilical = TokenPipe::Make();
    if (!umbilical) {
        return -1; // pipe or pipe2 failed.
    }

    int pid = fork();
    if (pid < 0) {
        return -1; // fork failed.
    }
    if (pid != 0) {
        // Parent process gets read end, closes write end.
        endpoint = umbilical->TakeReadEnd();
        umbilical->TakeWriteEnd().Close();

        int status = endpoint.TokenRead();
        if (status != 0) { // Something went wrong while setting up child process.
            endpoint.Close();
            return -1;
        }

        return pid;
    }
    // Child process gets write end, closes read end.
    endpoint = umbilical->TakeWriteEnd();
    umbilical->TakeReadEnd().Close();

#if HAVE_DECL_SETSID
    if (setsid() < 0) {
        exit(1); // setsid failed.
    }
#endif

    if (!nochdir) {
        if (chdir("/") != 0) {
            exit(1); // chdir failed.
        }
    }
    if (!noclose) {
        // Open /dev/null, and clone it into STDIN, STDOUT and STDERR to detach
        // from terminal.
        int fd = open("/dev/null", O_RDWR);
        if (fd >= 0) {
            bool err = dup2(fd, STDIN_FILENO) < 0 || dup2(fd, STDOUT_FILENO) < 0 || dup2(fd, STDERR_FILENO) < 0;
            // Don't close if fd<=2 to try to handle the case where the program was invoked without any file descriptors open.
            if (fd > 2) close(fd);
            if (err) {
                exit(1); // dup2 failed.
            }
        } else {
            exit(1); // open /dev/null failed.
        }
    }
    endpoint.TokenWrite(0); // Success
    return 0;
}

#endif

static bool AppInit(NodeContext& node, int argc, char* argv[])
{
    bool fRet = false;

    util::ThreadSetInternalName("init");

    // If Qt is used, parameters/bitcoin.conf are parsed in qt/bitcoin.cpp's main()
    ArgsManager& args = *Assert(node.args);
    SetupServerArgs(args);
    std::string error;
    if (!args.ParseParameters(argc, argv, error)) {
        return InitError(Untranslated(strprintf("Error parsing command line arguments: %s\n", error)));
    }

    // Process help and version before taking care about datadir
    if (HelpRequested(args) || args.IsArgSet("-version")) {
        std::string strUsage = PACKAGE_NAME " version " + FormatFullVersion() + "\n";

<<<<<<< HEAD
        if (!args.IsArgSet("-version")) {
            strUsage += FormatParagraph(LicenseInfo()) + "\n"
                "\nUsage:  particld [options]                     Start " PACKAGE_NAME "\n"
=======
        if (args.IsArgSet("-version")) {
            strUsage += FormatParagraph(LicenseInfo());
        } else {
            strUsage += "\nUsage:  bitcoind [options]                     Start " PACKAGE_NAME "\n"
>>>>>>> b6a2670e
                "\n";
            strUsage += args.GetHelpMessage();
        }

        tfm::format(std::cout, "%s", strUsage);
        return true;
    }

#if ENABLE_ZMQ
    if (gArgs.IsArgSet("-newserverkeypairzmq")) {
        std::string sOut;
        char server_public_key[41], server_secret_key[41];
        if (0 != GetNewZMQKeypair(server_public_key, server_secret_key)) {
            tfm::format(std::cerr, "zmq_curve_keypair failed.\n");
            return true;
        }
        sOut = "Server Public key:      " + std::string(server_public_key) + "\n"
             + "Server Secret key:      " + std::string(server_secret_key) + "\n"
             + "Server Secret key b64:  " + EncodeBase64(MakeUCharSpan(server_secret_key)) + "\n";

        tfm::format(std::cout, "%s", sOut.c_str());
        return true;
    }
#endif

#if HAVE_DECL_FORK
    // Communication with parent after daemonizing. This is used for signalling in the following ways:
    // - a boolean token is sent when the initialization process (all the Init* functions) have finished to indicate
    // that the parent process can quit, and whether it was successful/unsuccessful.
    // - an unexpected shutdown of the child process creates an unexpected end of stream at the parent
    // end, which is interpreted as failure to start.
    TokenPipeEnd daemon_ep;
#endif
    std::any context{&node};
    try
    {
        if (!CheckDataDirOption()) {
            return InitError(Untranslated(strprintf("Specified data directory \"%s\" does not exist.\n", args.GetArg("-datadir", ""))));
        }
        if (!args.ReadConfigFiles(error, true)) {
            return InitError(Untranslated(strprintf("Error reading configuration file: %s\n", error)));
        }
        // Check for chain settings (Params() calls are only valid after this clause)
        try {
            SelectParams(args.GetChainName());
        } catch (const std::exception& e) {
            return InitError(Untranslated(strprintf("%s\n", e.what())));
        }

        // Error out when loose non-argument tokens are encountered on command line
        for (int i = 1; i < argc; i++) {
            if (!IsSwitchChar(argv[i][0])) {
                return InitError(Untranslated(strprintf("Command line contains unexpected token '%s', see particld -h for a list of options.\n", argv[i])));
            }
        }

        if (!args.InitSettings(error)) {
            InitError(Untranslated(error));
            return false;
        }

        // -server defaults to true for bitcoind but not for the GUI so do this here
        args.SoftSetBoolArg("-server", true);
        // Set this early so that parameter interactions go to console
        InitLogging(args);
        InitParameterInteraction(args);
        if (!AppInitBasicSetup(args)) {
            // InitError will have been called with detailed error, which ends up on console
            return false;
        }
        if (!AppInitParameterInteraction(args)) {
            // InitError will have been called with detailed error, which ends up on console
            return false;
        }
        if (!AppInitSanityChecks())
        {
            // InitError will have been called with detailed error, which ends up on console
            return false;
        }
        if (args.GetBoolArg("-daemon", DEFAULT_DAEMON) || args.GetBoolArg("-daemonwait", DEFAULT_DAEMONWAIT)) {
#if HAVE_DECL_FORK
            tfm::format(std::cout, PACKAGE_NAME " starting\n");

            // Daemonize
            switch (fork_daemon(1, 0, daemon_ep)) { // don't chdir (1), do close FDs (0)
            case 0: // Child: continue.
                // If -daemonwait is not enabled, immediately send a success token the parent.
                if (!args.GetBoolArg("-daemonwait", DEFAULT_DAEMONWAIT)) {
                    daemon_ep.TokenWrite(1);
                    daemon_ep.Close();
                }
                break;
            case -1: // Error happened.
                return InitError(Untranslated(strprintf("fork_daemon() failed: %s\n", strerror(errno))));
            default: { // Parent: wait and exit.
                int token = daemon_ep.TokenRead();
                if (token) { // Success
                    exit(EXIT_SUCCESS);
                } else { // fRet = false or token read error (premature exit).
                    tfm::format(std::cerr, "Error during initializaton - check debug.log for details\n");
                    exit(EXIT_FAILURE);
                }
            }
            }
#else
            return InitError(Untranslated("-daemon is not supported on this operating system\n"));
#endif // HAVE_DECL_FORK
        }
        // Lock data directory after daemonization
        if (!AppInitLockDataDirectory())
        {
            // If locking the data directory failed, exit immediately
            return false;
        }

#ifdef WIN32
        if (CreateMessageWindow() != 0) {
            return false;
        }
#endif

        fRet = AppInitInterfaces(node) && AppInitMain(node);
    }
    catch (const std::exception& e) {
        PrintExceptionContinue(&e, "AppInit()");
    } catch (...) {
        PrintExceptionContinue(nullptr, "AppInit()");
    }

#if HAVE_DECL_FORK
    if (daemon_ep.IsOpen()) {
        // Signal initialization status to parent, then close pipe.
        daemon_ep.TokenWrite(fRet);
        daemon_ep.Close();
    }
#endif
    SetSyscallSandboxPolicy(SyscallSandboxPolicy::SHUTOFF);
    if (fRet) {
        WaitForShutdown();
    }
    Interrupt(node);
    Shutdown(node);

    return fRet;
}

int main(int argc, char* argv[])
{
#ifdef WIN32
    util::WinCmdLineArgs winArgs;
    std::tie(argc, argv) = winArgs.get();
#endif

    NodeContext node;
    int exit_status;
    std::unique_ptr<interfaces::Init> init = interfaces::MakeNodeInit(node, argc, argv, exit_status);
    if (!init) {
        return exit_status;
    }

    SetupEnvironment();

    // Connect bitcoind signal handlers
    noui_connect();

    return (AppInit(node, argc, argv) ? EXIT_SUCCESS : EXIT_FAILURE);
}<|MERGE_RESOLUTION|>--- conflicted
+++ resolved
@@ -130,16 +130,10 @@
     if (HelpRequested(args) || args.IsArgSet("-version")) {
         std::string strUsage = PACKAGE_NAME " version " + FormatFullVersion() + "\n";
 
-<<<<<<< HEAD
-        if (!args.IsArgSet("-version")) {
-            strUsage += FormatParagraph(LicenseInfo()) + "\n"
-                "\nUsage:  particld [options]                     Start " PACKAGE_NAME "\n"
-=======
         if (args.IsArgSet("-version")) {
             strUsage += FormatParagraph(LicenseInfo());
         } else {
-            strUsage += "\nUsage:  bitcoind [options]                     Start " PACKAGE_NAME "\n"
->>>>>>> b6a2670e
+            strUsage += "\nUsage:  particld [options]                     Start " PACKAGE_NAME "\n"
                 "\n";
             strUsage += args.GetHelpMessage();
         }
