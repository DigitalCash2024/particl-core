--- conflicted
+++ resolved
@@ -67,17 +67,9 @@
 
         if (args.IsArgSet("-version")) {
             strUsage += FormatParagraph(LicenseInfo()) + "\n";
-<<<<<<< HEAD
-        }
-        else
-        {
+        } else {
             strUsage += "\nUsage:  particld [options]                     Start " PACKAGE_NAME "\n";
-            strUsage += "\n" + gArgs.GetHelpMessage();
-=======
-        } else {
-            strUsage += "\nUsage:  bitcoind [options]                     Start " PACKAGE_NAME "\n";
             strUsage += "\n" + args.GetHelpMessage();
->>>>>>> be3af4f3
         }
 
         tfm::format(std::cout, "%s", strUsage);
@@ -94,7 +86,7 @@
         }
         sOut = "Server Public key:      " + std::string(server_public_key) + "\n"
              + "Server Secret key:      " + std::string(server_secret_key) + "\n"
-             + "Server Secret key b64:  " + EncodeBase64((uint8_t*)server_secret_key, 40) + "\n";
+             + "Server Secret key b64:  " + EncodeBase64(MakeUCharSpan(server_secret_key)) + "\n";
 
         tfm::format(std::cout, "%s", sOut.c_str());
         return true;
@@ -172,7 +164,6 @@
             // If locking the data directory failed, exit immediately
             return false;
         }
-<<<<<<< HEAD
 
 #ifdef WIN32
         if (CreateMessageWindow() != 0) {
@@ -180,10 +171,7 @@
         }
 #endif
 
-        fRet = AppInitMain(context, node);
-=======
         fRet = AppInitInterfaces(node) && AppInitMain(context, node);
->>>>>>> be3af4f3
     }
     catch (const std::exception& e) {
         PrintExceptionContinue(&e, "AppInit()");
