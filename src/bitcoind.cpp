// Copyright (c) 2009-2010 Satoshi Nakamoto
// Copyright (c) 2009-2020 The Bitcoin Core developers
// Distributed under the MIT software license, see the accompanying
// file COPYING or http://www.opensource.org/licenses/mit-license.php.

#if defined(HAVE_CONFIG_H)
#include <config/bitcoin-config.h>
#endif

#include <chainparams.h>
#include <clientversion.h>
#include <compat.h>
#include <init.h>
#include <interfaces/chain.h>
#include <node/context.h>
#include <node/ui_interface.h>
#include <noui.h>
#include <shutdown.h>
#include <util/check.h>
#include <util/strencodings.h>
#include <util/system.h>
#include <util/threadnames.h>
#include <util/tokenpipe.h>
#include <util/translation.h>
#include <util/url.h>

#include <any>
#include <functional>
#include <optional>

const std::function<std::string(const char*)> G_TRANSLATION_FUN = nullptr;
UrlDecodeFn* const URL_DECODE = urlDecode;

#if ENABLE_ZMQ
extern int GetNewZMQKeypair(char *server_public_key, char *server_secret_key);
#endif

#if HAVE_DECL_FORK

/** Custom implementation of daemon(). This implements the same order of operations as glibc.
 * Opens a pipe to the child process to be able to wait for an event to occur.
 *
 * @returns 0 if successful, and in child process.
 *          >0 if successful, and in parent process.
 *          -1 in case of error (in parent process).
 *
 *          In case of success, endpoint will be one end of a pipe from the child to parent process,
 *          which can be used with TokenWrite (in the child) or TokenRead (in the parent).
 */
int fork_daemon(bool nochdir, bool noclose, TokenPipeEnd& endpoint)
{
    // communication pipe with child process
    std::optional<TokenPipe> umbilical = TokenPipe::Make();
    if (!umbilical) {
        return -1; // pipe or pipe2 failed.
    }

    int pid = fork();
    if (pid < 0) {
        return -1; // fork failed.
    }
    if (pid != 0) {
        // Parent process gets read end, closes write end.
        endpoint = umbilical->TakeReadEnd();
        umbilical->TakeWriteEnd().Close();

        int status = endpoint.TokenRead();
        if (status != 0) { // Something went wrong while setting up child process.
            endpoint.Close();
            return -1;
        }

        return pid;
    }
    // Child process gets write end, closes read end.
    endpoint = umbilical->TakeWriteEnd();
    umbilical->TakeReadEnd().Close();

#if HAVE_DECL_SETSID
    if (setsid() < 0) {
        exit(1); // setsid failed.
    }
#endif

    if (!nochdir) {
        if (chdir("/") != 0) {
            exit(1); // chdir failed.
        }
    }
    if (!noclose) {
        // Open /dev/null, and clone it into STDIN, STDOUT and STDERR to detach
        // from terminal.
        int fd = open("/dev/null", O_RDWR);
        if (fd >= 0) {
            bool err = dup2(fd, STDIN_FILENO) < 0 || dup2(fd, STDOUT_FILENO) < 0 || dup2(fd, STDERR_FILENO) < 0;
            // Don't close if fd<=2 to try to handle the case where the program was invoked without any file descriptors open.
            if (fd > 2) close(fd);
            if (err) {
                exit(1); // dup2 failed.
            }
        } else {
            exit(1); // open /dev/null failed.
        }
    }
    endpoint.TokenWrite(0); // Success
    return 0;
}

#endif

static bool AppInit(int argc, char* argv[])
{
    NodeContext node;

    bool fRet = false;

    util::ThreadSetInternalName("init");

    // If Qt is used, parameters/bitcoin.conf are parsed in qt/bitcoin.cpp's main()
    SetupServerArgs(node);
    ArgsManager& args = *Assert(node.args);
    std::string error;
    if (!args.ParseParameters(argc, argv, error)) {
        return InitError(Untranslated(strprintf("Error parsing command line arguments: %s\n", error)));
    }

    // Process help and version before taking care about datadir
    if (HelpRequested(args) || args.IsArgSet("-version")) {
        std::string strUsage = PACKAGE_NAME " version " + FormatFullVersion() + "\n";

        if (!args.IsArgSet("-version")) {
            strUsage += FormatParagraph(LicenseInfo()) + "\n"
                "\nUsage:  particld [options]                     Start " PACKAGE_NAME "\n"
                "\n";
            strUsage += args.GetHelpMessage();
        }

        tfm::format(std::cout, "%s", strUsage);
        return true;
    }

#if ENABLE_ZMQ
    if (gArgs.IsArgSet("-newserverkeypairzmq")) {
        std::string sOut;
        char server_public_key[41], server_secret_key[41];
        if (0 != GetNewZMQKeypair(server_public_key, server_secret_key)) {
            tfm::format(std::cerr, "zmq_curve_keypair failed.\n");
            return true;
        }
        sOut = "Server Public key:      " + std::string(server_public_key) + "\n"
             + "Server Secret key:      " + std::string(server_secret_key) + "\n"
             + "Server Secret key b64:  " + EncodeBase64(MakeUCharSpan(server_secret_key)) + "\n";

        tfm::format(std::cout, "%s", sOut.c_str());
        return true;
    }
#endif

#if HAVE_DECL_FORK
    // Communication with parent after daemonizing. This is used for signalling in the following ways:
    // - a boolean token is sent when the initialization process (all the Init* functions) have finished to indicate
    // that the parent process can quit, and whether it was successful/unsuccessful.
    // - an unexpected shutdown of the child process creates an unexpected end of stream at the parent
    // end, which is interpreted as failure to start.
    TokenPipeEnd daemon_ep;
#endif
    std::any context{&node};
    try
    {
        if (!CheckDataDirOption()) {
            return InitError(Untranslated(strprintf("Specified data directory \"%s\" does not exist.\n", args.GetArg("-datadir", ""))));
        }
        if (!args.ReadConfigFiles(error, true)) {
            return InitError(Untranslated(strprintf("Error reading configuration file: %s\n", error)));
        }
        // Check for chain settings (Params() calls are only valid after this clause)
        try {
            SelectParams(args.GetChainName());
        } catch (const std::exception& e) {
            return InitError(Untranslated(strprintf("%s\n", e.what())));
        }

        // Error out when loose non-argument tokens are encountered on command line
        for (int i = 1; i < argc; i++) {
            if (!IsSwitchChar(argv[i][0])) {
                return InitError(Untranslated(strprintf("Command line contains unexpected token '%s', see particld -h for a list of options.\n", argv[i])));
            }
        }

        if (!args.InitSettings(error)) {
            InitError(Untranslated(error));
            return false;
        }

        // -server defaults to true for bitcoind but not for the GUI so do this here
        args.SoftSetBoolArg("-server", true);
        // Set this early so that parameter interactions go to console
        InitLogging(args);
        InitParameterInteraction(args);
        if (!AppInitBasicSetup(args)) {
            // InitError will have been called with detailed error, which ends up on console
            return false;
        }
        if (!AppInitParameterInteraction(args)) {
            // InitError will have been called with detailed error, which ends up on console
            return false;
        }
        if (!AppInitSanityChecks())
        {
            // InitError will have been called with detailed error, which ends up on console
            return false;
        }
        if (args.GetBoolArg("-daemon", DEFAULT_DAEMON) || args.GetBoolArg("-daemonwait", DEFAULT_DAEMONWAIT)) {
#if HAVE_DECL_FORK
            tfm::format(std::cout, PACKAGE_NAME " starting\n");

            // Daemonize
            switch (fork_daemon(1, 0, daemon_ep)) { // don't chdir (1), do close FDs (0)
            case 0: // Child: continue.
                // If -daemonwait is not enabled, immediately send a success token the parent.
                if (!args.GetBoolArg("-daemonwait", DEFAULT_DAEMONWAIT)) {
                    daemon_ep.TokenWrite(1);
                    daemon_ep.Close();
                }
                break;
            case -1: // Error happened.
                return InitError(Untranslated(strprintf("fork_daemon() failed: %s\n", strerror(errno))));
            default: { // Parent: wait and exit.
                int token = daemon_ep.TokenRead();
                if (token) { // Success
                    exit(EXIT_SUCCESS);
                } else { // fRet = false or token read error (premature exit).
                    tfm::format(std::cerr, "Error during initializaton - check debug.log for details\n");
                    exit(EXIT_FAILURE);
                }
            }
            }
#else
            return InitError(Untranslated("-daemon is not supported on this operating system\n"));
#endif // HAVE_DECL_FORK
        }
        // Lock data directory after daemonization
        if (!AppInitLockDataDirectory())
        {
            // If locking the data directory failed, exit immediately
            return false;
        }
<<<<<<< HEAD

#ifdef WIN32
        if (CreateMessageWindow() != 0) {
            return false;
        }
#endif

        fRet = AppInitInterfaces(node) && AppInitMain(context, node);
=======
        fRet = AppInitInterfaces(node) && AppInitMain(node);
>>>>>>> fadbd998
    }
    catch (const std::exception& e) {
        PrintExceptionContinue(&e, "AppInit()");
    } catch (...) {
        PrintExceptionContinue(nullptr, "AppInit()");
    }

#if HAVE_DECL_FORK
    if (daemon_ep.IsOpen()) {
        // Signal initialization status to parent, then close pipe.
        daemon_ep.TokenWrite(fRet);
        daemon_ep.Close();
    }
#endif
    if (fRet) {
        WaitForShutdown();
    }
    Interrupt(node);
    Shutdown(node);

    return fRet;
}

int main(int argc, char* argv[])
{
#ifdef WIN32
    util::WinCmdLineArgs winArgs;
    std::tie(argc, argv) = winArgs.get();
#endif
    SetupEnvironment();

    // Connect bitcoind signal handlers
    noui_connect();

    return (AppInit(argc, argv) ? EXIT_SUCCESS : EXIT_FAILURE);
}<|MERGE_RESOLUTION|>--- conflicted
+++ resolved
@@ -245,7 +245,6 @@
             // If locking the data directory failed, exit immediately
             return false;
         }
-<<<<<<< HEAD
 
 #ifdef WIN32
         if (CreateMessageWindow() != 0) {
@@ -253,10 +252,7 @@
         }
 #endif
 
-        fRet = AppInitInterfaces(node) && AppInitMain(context, node);
-=======
         fRet = AppInitInterfaces(node) && AppInitMain(node);
->>>>>>> fadbd998
     }
     catch (const std::exception& e) {
         PrintExceptionContinue(&e, "AppInit()");
