// Copyright (c) 2016-2021 The Bitcoin Core developers
// Distributed under the MIT software license, see the accompanying
// file COPYING or http://www.opensource.org/licenses/mit-license.php.

#if defined(HAVE_CONFIG_H)
#include <config/bitcoin-config.h>
#endif

#include <chainparams.h>
#include <chainparamsbase.h>
#include <clientversion.h>
#include <interfaces/init.h>
#include <key.h>
#include <logging.h>
#include <pubkey.h>
#include <tinyformat.h>
#include <util/system.h>
#include <util/translation.h>
#include <util/url.h>
#include <wallet/wallettool.h>

#include <exception>
#include <functional>
#include <string>
#include <tuple>

// Particl includes
#include <key/mnemonic.h>

const std::function<std::string(const char*)> G_TRANSLATION_FUN = nullptr;
UrlDecodeFn* const URL_DECODE = nullptr;

static void SetupWalletToolArgs(ArgsManager& argsman)
{
    SetupHelpOptions(argsman);
    SetupChainParamsBaseOptions(argsman);

    argsman.AddArg("-version", "Print version and exit", ArgsManager::ALLOW_ANY, OptionsCategory::OPTIONS);
    argsman.AddArg("-datadir=<dir>", "Specify data directory", ArgsManager::ALLOW_ANY, OptionsCategory::OPTIONS);
    argsman.AddArg("-wallet=<wallet-name>", "Specify wallet name", ArgsManager::ALLOW_ANY | ArgsManager::NETWORK_ONLY, OptionsCategory::OPTIONS);
    argsman.AddArg("-dumpfile=<file name>", "When used with 'dump', writes out the records to this file. When used with 'createfromdump', loads the records into a new wallet.", ArgsManager::ALLOW_ANY | ArgsManager::DISALLOW_NEGATION, OptionsCategory::OPTIONS);
    argsman.AddArg("-debug=<category>", "Output debugging information (default: 0).", ArgsManager::ALLOW_ANY, OptionsCategory::DEBUG_TEST);
    argsman.AddArg("-descriptors", "Create descriptors wallet. Only for 'create'", ArgsManager::ALLOW_ANY, OptionsCategory::OPTIONS);
    argsman.AddArg("-legacy", "Create legacy wallet. Only for 'create'", ArgsManager::ALLOW_ANY, OptionsCategory::OPTIONS);
    argsman.AddArg("-format=<format>", "The format of the wallet file to create. Either \"bdb\" or \"sqlite\". Only used with 'createfromdump'", ArgsManager::ALLOW_ANY, OptionsCategory::OPTIONS);
    argsman.AddArg("-printtoconsole", "Send trace/debug info to console (default: 1 when no -debug is true, 0 otherwise).", ArgsManager::ALLOW_ANY, OptionsCategory::DEBUG_TEST);

    argsman.AddCommand("info", "Get wallet info");
    argsman.AddCommand("create", "Create new wallet file");
    argsman.AddCommand("salvage", "Attempt to recover private keys from a corrupt wallet. Warning: 'salvage' is experimental.");
    argsman.AddCommand("dump", "Print out all of the wallet key-value records");
    argsman.AddCommand("createfromdump", "Create new wallet file from dumped records");

    // Particl
    argsman.AddCommand("generatemnemonic", "Generate a new mnemonic: <language> <bytes_entropy>");
    argsman.AddArg("-btcmode", "", ArgsManager::ALLOW_ANY, OptionsCategory::HIDDEN);
}

static bool WalletAppInit(ArgsManager& args, int argc, char* argv[])
{
    SetupWalletToolArgs(args);
    std::string error_message;
    if (!args.ParseParameters(argc, argv, error_message)) {
        tfm::format(std::cerr, "Error parsing command line arguments: %s\n", error_message);
        return false;
    }
    if (argc < 2 || HelpRequested(args) || args.IsArgSet("-version")) {
<<<<<<< HEAD
        std::string strUsage = strprintf("%s particl-wallet version", PACKAGE_NAME) + " " + FormatFullVersion() + "\n";
        if (!args.IsArgSet("-version")) {
            strUsage += "\n"
                        "particl-wallet is an offline tool for creating and interacting with " PACKAGE_NAME " wallet files.\n"
                        "By default particl-wallet will act on wallets in the default mainnet wallet directory in the datadir.\n"
                        "To change the target wallet, use the -datadir, -wallet and -testnet/-regtest arguments.\n\n"
=======
        std::string strUsage = strprintf("%s bitcoin-wallet version", PACKAGE_NAME) + " " + FormatFullVersion() + "\n";

        if (args.IsArgSet("-version")) {
            strUsage += FormatParagraph(LicenseInfo());
        } else {
            strUsage += "\n"
                        "bitcoin-wallet is an offline tool for creating and interacting with " PACKAGE_NAME " wallet files.\n"
                        "By default bitcoin-wallet will act on wallets in the default mainnet wallet directory in the datadir.\n"
                        "To change the target wallet, use the -datadir, -wallet and -regtest/-signet/-testnet arguments.\n\n"
>>>>>>> b6a2670e
                        "Usage:\n"
                        "  particl-wallet [options] <command>\n";
            strUsage += "\n" + args.GetHelpMessage();
        }
        tfm::format(std::cout, "%s", strUsage);
        return false;
    }

    fParticlMode = !gArgs.GetBoolArg("-btcmode", false); // qa tests

    // check for printtoconsole, allow -debug
    LogInstance().m_print_to_console = args.GetBoolArg("-printtoconsole", args.GetBoolArg("-debug", false));

    if (!CheckDataDirOption()) {
        tfm::format(std::cerr, "Error: Specified data directory \"%s\" does not exist.\n", args.GetArg("-datadir", ""));
        return false;
    }
    // Check for chain settings (Params() calls are only valid after this clause)
    SelectParams(args.GetChainName());
    if (!fParticlMode) {
        WITNESS_SCALE_FACTOR = WITNESS_SCALE_FACTOR_BTC;
        if (args.GetChainName() == CBaseChainParams::REGTEST) {
            ResetParams(CBaseChainParams::REGTEST, fParticlMode);
        }
    }

    return true;
}

int main(int argc, char* argv[])
{
    ArgsManager& args = gArgs;
#ifdef WIN32
    util::WinCmdLineArgs winArgs;
    std::tie(argc, argv) = winArgs.get();
#endif

    int exit_status;
    std::unique_ptr<interfaces::Init> init = interfaces::MakeWalletInit(argc, argv, exit_status);
    if (!init) {
        return exit_status;
    }

    SetupEnvironment();
    RandomInit();


    bool show_help = false;
    for (int i = 1; i < argc; ++i) {
        if (IsSwitchChar(argv[i][0])) {
            char *p = argv[i];
            while (*p == '-') p++;
            if (strcmp(p, "?") == 0 || strcmp(p, "h") == 0 || strcmp(p, "help") == 0) {
                show_help = true;
            }
            continue;
        }
        if (strcmp(argv[i], "generatemnemonic") == 0) {
            if (show_help) {
                std::string usage = "generatemnemonic <language> <bytes_entropy>\n"
                    "\nArguments:\n"
                    "1. language        (string, optional, default=english) Which wordlist to use (" + mnemonic::ListEnabledLanguages(", ") + ").\n"
                    "2. bytes_entropy   (numeric, optional, default=32) Affects length of mnemonic, [16, 64].\n";
                tfm::format(std::cout, "%s\n", usage);
                return EXIT_SUCCESS;
            }

            int nLanguage = mnemonic::WLL_ENGLISH;
            int nBytesEntropy = 32;

            if (argc > i + 1) {
                nLanguage = mnemonic::GetLanguageOffset(argv[i+1]);
            }
            if (argc > i + 2) {
                if (!ParseInt32(argv[i+2], &nBytesEntropy)) {
                    tfm::format(std::cerr, "Error: Invalid num bytes entropy.\n");
                    return EXIT_FAILURE;
                }
                if (nBytesEntropy < 16 || nBytesEntropy > 64) {
                    tfm::format(std::cerr, "Error: Num bytes entropy out of range [16,64].\n");
                    return EXIT_FAILURE;
                }
            }
            std::string sMnemonic, sError;
            std::vector<uint8_t> vEntropy(nBytesEntropy);

            GetStrongRandBytes2(&vEntropy[0], nBytesEntropy);
            if (0 != mnemonic::Encode(nLanguage, vEntropy, sMnemonic, sError)) {
                tfm::format(std::cerr, "Error: MnemonicEncode failed %s.\n", sError);
                return EXIT_FAILURE;
            }

            tfm::format(std::cout, "%s\n", sMnemonic);
            return EXIT_SUCCESS;
        }
    }


    try {
        if (!WalletAppInit(args, argc, argv)) return EXIT_FAILURE;
    } catch (const std::exception& e) {
        PrintExceptionContinue(&e, "WalletAppInit()");
        return EXIT_FAILURE;
    } catch (...) {
        PrintExceptionContinue(nullptr, "WalletAppInit()");
        return EXIT_FAILURE;
    }

    const auto command = args.GetCommand();
    if (!command) {
        tfm::format(std::cerr, "No method provided. Run `particl-wallet -help` for valid methods.\n");
        return EXIT_FAILURE;
    }
    if (command->args.size() != 0) {
        tfm::format(std::cerr, "Error: Additional arguments provided (%s). Methods do not take arguments. Please refer to `-help`.\n", Join(command->args, ", "));
        return EXIT_FAILURE;
    }

    ECCVerifyHandle globalVerifyHandle;
    ECC_Start();
    if (!wallet::WalletTool::ExecuteWalletToolFunc(args, command->command)) {
        return EXIT_FAILURE;
    }
    ECC_Stop();
    return EXIT_SUCCESS;
}<|MERGE_RESOLUTION|>--- conflicted
+++ resolved
@@ -65,24 +65,15 @@
         return false;
     }
     if (argc < 2 || HelpRequested(args) || args.IsArgSet("-version")) {
-<<<<<<< HEAD
         std::string strUsage = strprintf("%s particl-wallet version", PACKAGE_NAME) + " " + FormatFullVersion() + "\n";
-        if (!args.IsArgSet("-version")) {
-            strUsage += "\n"
-                        "particl-wallet is an offline tool for creating and interacting with " PACKAGE_NAME " wallet files.\n"
-                        "By default particl-wallet will act on wallets in the default mainnet wallet directory in the datadir.\n"
-                        "To change the target wallet, use the -datadir, -wallet and -testnet/-regtest arguments.\n\n"
-=======
-        std::string strUsage = strprintf("%s bitcoin-wallet version", PACKAGE_NAME) + " " + FormatFullVersion() + "\n";
 
         if (args.IsArgSet("-version")) {
             strUsage += FormatParagraph(LicenseInfo());
         } else {
             strUsage += "\n"
-                        "bitcoin-wallet is an offline tool for creating and interacting with " PACKAGE_NAME " wallet files.\n"
-                        "By default bitcoin-wallet will act on wallets in the default mainnet wallet directory in the datadir.\n"
+                        "particl-wallet is an offline tool for creating and interacting with " PACKAGE_NAME " wallet files.\n"
+                        "By default particl-wallet will act on wallets in the default mainnet wallet directory in the datadir.\n"
                         "To change the target wallet, use the -datadir, -wallet and -regtest/-signet/-testnet arguments.\n\n"
->>>>>>> b6a2670e
                         "Usage:\n"
                         "  particl-wallet [options] <command>\n";
             strUsage += "\n" + args.GetHelpMessage();
