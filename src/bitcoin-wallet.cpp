// Copyright (c) 2016-2020 The Bitcoin Core developers
// Distributed under the MIT software license, see the accompanying
// file COPYING or http://www.opensource.org/licenses/mit-license.php.

#if defined(HAVE_CONFIG_H)
#include <config/bitcoin-config.h>
#endif

#include <chainparams.h>
#include <chainparamsbase.h>
#include <clientversion.h>
#include <interfaces/init.h>
#include <key.h>
#include <logging.h>
#include <pubkey.h>
#include <tinyformat.h>
#include <util/system.h>
#include <util/translation.h>
#include <util/url.h>
#include <wallet/wallettool.h>

<<<<<<< HEAD
#include <key/mnemonic.h>

=======
#include <exception>
>>>>>>> 83f8e6e7
#include <functional>
#include <string>
#include <tuple>

const std::function<std::string(const char*)> G_TRANSLATION_FUN = nullptr;
UrlDecodeFn* const URL_DECODE = nullptr;

static void SetupWalletToolArgs(ArgsManager& argsman)
{
    SetupHelpOptions(argsman);
    SetupChainParamsBaseOptions(argsman);

    argsman.AddArg("-version", "Print version and exit", ArgsManager::ALLOW_ANY, OptionsCategory::OPTIONS);
    argsman.AddArg("-datadir=<dir>", "Specify data directory", ArgsManager::ALLOW_ANY, OptionsCategory::OPTIONS);
    argsman.AddArg("-wallet=<wallet-name>", "Specify wallet name", ArgsManager::ALLOW_ANY | ArgsManager::NETWORK_ONLY, OptionsCategory::OPTIONS);
    argsman.AddArg("-dumpfile=<file name>", "When used with 'dump', writes out the records to this file. When used with 'createfromdump', loads the records into a new wallet.", ArgsManager::ALLOW_ANY | ArgsManager::DISALLOW_NEGATION, OptionsCategory::OPTIONS);
    argsman.AddArg("-debug=<category>", "Output debugging information (default: 0).", ArgsManager::ALLOW_ANY, OptionsCategory::DEBUG_TEST);
    argsman.AddArg("-descriptors", "Create descriptors wallet. Only for 'create'", ArgsManager::ALLOW_ANY, OptionsCategory::OPTIONS);
    argsman.AddArg("-legacy", "Create legacy wallet. Only for 'create'", ArgsManager::ALLOW_ANY, OptionsCategory::OPTIONS);
    argsman.AddArg("-format=<format>", "The format of the wallet file to create. Either \"bdb\" or \"sqlite\". Only used with 'createfromdump'", ArgsManager::ALLOW_ANY, OptionsCategory::OPTIONS);
    argsman.AddArg("-printtoconsole", "Send trace/debug info to console (default: 1 when no -debug is true, 0 otherwise).", ArgsManager::ALLOW_ANY, OptionsCategory::DEBUG_TEST);

    argsman.AddCommand("info", "Get wallet info");
    argsman.AddCommand("create", "Create new wallet file");
    argsman.AddCommand("salvage", "Attempt to recover private keys from a corrupt wallet. Warning: 'salvage' is experimental.");
    argsman.AddCommand("dump", "Print out all of the wallet key-value records");
    argsman.AddCommand("createfromdump", "Create new wallet file from dumped records");

    // Particl
    argsman.AddCommand("generatemnemonic", "Generate a new mnemonic: <language> <bytes_entropy>");
    argsman.AddArg("-btcmode", "", ArgsManager::ALLOW_ANY, OptionsCategory::HIDDEN);
}

static bool WalletAppInit(ArgsManager& args, int argc, char* argv[])
{
    SetupWalletToolArgs(args);
    std::string error_message;
    if (!args.ParseParameters(argc, argv, error_message)) {
        tfm::format(std::cerr, "Error parsing command line arguments: %s\n", error_message);
        return false;
    }
    if (argc < 2 || HelpRequested(args) || args.IsArgSet("-version")) {
        std::string strUsage = strprintf("%s particl-wallet version", PACKAGE_NAME) + " " + FormatFullVersion() + "\n";
        if (!args.IsArgSet("-version")) {
            strUsage += "\n"
                        "particl-wallet is an offline tool for creating and interacting with " PACKAGE_NAME " wallet files.\n"
                        "By default particl-wallet will act on wallets in the default mainnet wallet directory in the datadir.\n"
                        "To change the target wallet, use the -datadir, -wallet and -testnet/-regtest arguments.\n\n"
                        "Usage:\n"
                        "  particl-wallet [options] <command>\n";
            strUsage += "\n" + args.GetHelpMessage();
        }
        tfm::format(std::cout, "%s", strUsage);
        return false;
    }

    fParticlMode = !gArgs.GetBoolArg("-btcmode", false); // qa tests

    // check for printtoconsole, allow -debug
    LogInstance().m_print_to_console = args.GetBoolArg("-printtoconsole", args.GetBoolArg("-debug", false));

    if (!CheckDataDirOption()) {
        tfm::format(std::cerr, "Error: Specified data directory \"%s\" does not exist.\n", args.GetArg("-datadir", ""));
        return false;
    }
    // Check for chain settings (Params() calls are only valid after this clause)
    SelectParams(args.GetChainName());
    if (!fParticlMode) {
        WITNESS_SCALE_FACTOR = WITNESS_SCALE_FACTOR_BTC;
        if (args.GetChainName() == CBaseChainParams::REGTEST) {
            ResetParams(CBaseChainParams::REGTEST, fParticlMode);
        }
    }

    return true;
}

int main(int argc, char* argv[])
{
    ArgsManager& args = gArgs;
#ifdef WIN32
    util::WinCmdLineArgs winArgs;
    std::tie(argc, argv) = winArgs.get();
#endif

    int exit_status;
    std::unique_ptr<interfaces::Init> init = interfaces::MakeWalletInit(argc, argv, exit_status);
    if (!init) {
        return exit_status;
    }

    SetupEnvironment();
    RandomInit();


    bool show_help = false;
    for (int i = 1; i < argc; ++i) {
        if (IsSwitchChar(argv[i][0])) {
            char *p = argv[i];
            while (*p == '-') p++;
            if (strcmp(p, "?") == 0 || strcmp(p, "h") == 0 || strcmp(p, "help") == 0) {
                show_help = true;
            }
            continue;
        }
        if (strcmp(argv[i], "generatemnemonic") == 0) {
            if (show_help) {
                std::string usage = "generatemnemonic <language> <bytes_entropy>\n"
                    "\nArguments:\n"
                    "1. language        (string, optional, default=english) Which wordlist to use (" + mnemonic::ListEnabledLanguages(", ") + ").\n"
                    "2. bytes_entropy   (numeric, optional, default=32) Affects length of mnemonic, [16, 64].\n";
                tfm::format(std::cout, "%s\n", usage);
                return EXIT_SUCCESS;
            }

            int nLanguage = mnemonic::WLL_ENGLISH;
            int nBytesEntropy = 32;

            if (argc > i + 1) {
                nLanguage = mnemonic::GetLanguageOffset(argv[i+1]);
            }
            if (argc > i + 2) {
                if (!ParseInt32(argv[i+2], &nBytesEntropy)) {
                    tfm::format(std::cerr, "Error: Invalid num bytes entropy.\n");
                    return EXIT_FAILURE;
                }
                if (nBytesEntropy < 16 || nBytesEntropy > 64) {
                    tfm::format(std::cerr, "Error: Num bytes entropy out of range [16,64].\n");
                    return EXIT_FAILURE;
                }
            }
            std::string sMnemonic, sError;
            std::vector<uint8_t> vEntropy(nBytesEntropy);

            GetStrongRandBytes2(&vEntropy[0], nBytesEntropy);
            if (0 != mnemonic::Encode(nLanguage, vEntropy, sMnemonic, sError)) {
                tfm::format(std::cerr, "Error: MnemonicEncode failed %s.\n", sError);
                return EXIT_FAILURE;
            }

            tfm::format(std::cout, "%s\n", sMnemonic);
            return EXIT_SUCCESS;
        }
    }


    try {
        if (!WalletAppInit(args, argc, argv)) return EXIT_FAILURE;
    } catch (const std::exception& e) {
        PrintExceptionContinue(&e, "WalletAppInit()");
        return EXIT_FAILURE;
    } catch (...) {
        PrintExceptionContinue(nullptr, "WalletAppInit()");
        return EXIT_FAILURE;
    }

    const auto command = args.GetCommand();
    if (!command) {
        tfm::format(std::cerr, "No method provided. Run `particl-wallet -help` for valid methods.\n");
        return EXIT_FAILURE;
    }
    if (command->args.size() != 0) {
        tfm::format(std::cerr, "Error: Additional arguments provided (%s). Methods do not take arguments. Please refer to `-help`.\n", Join(command->args, ", "));
        return EXIT_FAILURE;
    }

    ECCVerifyHandle globalVerifyHandle;
    ECC_Start();
    if (!WalletTool::ExecuteWalletToolFunc(args, command->command)) {
        return EXIT_FAILURE;
    }
    ECC_Stop();
    return EXIT_SUCCESS;
}<|MERGE_RESOLUTION|>--- conflicted
+++ resolved
@@ -19,15 +19,13 @@
 #include <util/url.h>
 #include <wallet/wallettool.h>
 
-<<<<<<< HEAD
-#include <key/mnemonic.h>
-
-=======
 #include <exception>
->>>>>>> 83f8e6e7
 #include <functional>
 #include <string>
 #include <tuple>
+
+// Particl includes
+#include <key/mnemonic.h>
 
 const std::function<std::string(const char*)> G_TRANSLATION_FUN = nullptr;
 UrlDecodeFn* const URL_DECODE = nullptr;
