--- conflicted
+++ resolved
@@ -25,12 +25,10 @@
 #include <string>
 #include <tuple>
 
-<<<<<<< HEAD
 // Particl includes
 #include <key/mnemonic.h>
-=======
+
 using util::Join;
->>>>>>> ff21eb2d
 
 const std::function<std::string(const char*)> G_TRANSLATION_FUN = nullptr;
 
