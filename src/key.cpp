--- conflicted
+++ resolved
@@ -190,7 +190,6 @@
     return result;
 }
 
-<<<<<<< HEAD
 uint256 CKey::ECDH(const CPubKey& pubkey) const {
     assert(fValid);
     uint256 result;
@@ -208,8 +207,6 @@
     return result;
 }
 
-bool CKey::Sign(const uint256 &hash, std::vector<unsigned char>& vchSig, uint32_t test_case) const {
-=======
 // Check that the sig has a low R value and will be less than 71 bytes
 bool SigHasLowR(const secp256k1_ecdsa_signature* sig)
 {
@@ -224,7 +221,6 @@
 }
 
 bool CKey::Sign(const uint256 &hash, std::vector<unsigned char>& vchSig, bool grind, uint32_t test_case) const {
->>>>>>> ddc3ec92
     if (!fValid)
         return false;
     vchSig.resize(CPubKey::SIGNATURE_SIZE);
