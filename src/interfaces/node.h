--- conflicted
+++ resolved
@@ -256,13 +256,11 @@
         std::function<void(bool initial_download, int height, int64_t block_time, double verification_progress)>;
     virtual std::unique_ptr<Handler> handleNotifyHeaderTip(NotifyHeaderTipFn fn) = 0;
 
-<<<<<<< HEAD
+    //! Return pointer to internal chain interface, useful for testing.
+    virtual NodeContext* context() { return nullptr; }
+
     using WaitingForDeviceFn = std::function<void(bool waiting_for_device)>;
     virtual std::unique_ptr<Handler> handleNotifyWaitingForDevice(WaitingForDeviceFn fn) = 0;
-=======
-    //! Return pointer to internal chain interface, useful for testing.
-    virtual NodeContext* context() { return nullptr; }
->>>>>>> 08e29473
 };
 
 //! Return implementation of Node interface.
