// Copyright (c) 2018-2020 The Bitcoin Core developers
// Distributed under the MIT software license, see the accompanying
// file COPYING or http://www.opensource.org/licenses/mit-license.php.

#include <interfaces/node.h>

#include <addrdb.h>
#include <banman.h>
#include <chain.h>
#include <chainparams.h>
#include <init.h>
#include <interfaces/chain.h>
#include <interfaces/handler.h>
#include <interfaces/wallet.h>
#include <net.h>
#include <net_processing.h>
#include <netaddress.h>
#include <netbase.h>
#include <node/context.h>
#include <policy/feerate.h>
#include <policy/fees.h>
#include <policy/settings.h>
#include <primitives/block.h>
#include <rpc/server.h>
#include <shutdown.h>
#include <support/allocators/secure.h>
#include <sync.h>
#include <txmempool.h>
#include <ui_interface.h>
#include <util/ref.h>
#include <util/system.h>
#include <util/translation.h>
#include <validation.h>
#include <warnings.h>

#if defined(HAVE_CONFIG_H)
#include <config/bitcoin-config.h>
#endif

#include <univalue.h>

#include <boost/signals2/signal.hpp>

class CWallet;
fs::path GetWalletDir();
std::vector<fs::path> ListWalletDir();
std::vector<std::shared_ptr<CWallet>> GetWallets();
std::shared_ptr<CWallet> LoadWallet(interfaces::Chain& chain, const std::string& name, bilingual_str& error, std::vector<bilingual_str>& warnings);
WalletCreationStatus CreateWallet(interfaces::Chain& chain, const SecureString& passphrase, uint64_t wallet_creation_flags, const std::string& name, bilingual_str& error, std::vector<bilingual_str>& warnings, std::shared_ptr<CWallet>& result);
std::unique_ptr<interfaces::Handler> HandleLoadWallet(interfaces::Node::LoadWalletFn load_wallet);

namespace interfaces {

namespace {

class NodeImpl : public Node
{
public:
    void initError(const std::string& message) override { InitError(Untranslated(message)); }
    bool parseParameters(int argc, const char* const argv[], std::string& error) override
    {
        return gArgs.ParseParameters(argc, argv, error);
    }
    bool readConfigFiles(std::string& error) override { return gArgs.ReadConfigFiles(error, true); }
    void forceSetArg(const std::string& arg, const std::string& value) override { gArgs.ForceSetArg(arg, value); }
    bool softSetArg(const std::string& arg, const std::string& value) override { return gArgs.SoftSetArg(arg, value); }
    bool softSetBoolArg(const std::string& arg, bool value) override { return gArgs.SoftSetBoolArg(arg, value); }
    void selectParams(const std::string& network) override { SelectParams(network); }
    uint64_t getAssumedBlockchainSize() override { return Params().AssumedBlockchainSize(); }
    uint64_t getAssumedChainStateSize() override { return Params().AssumedChainStateSize(); }
    std::string getNetwork() override { return Params().NetworkIDString(); }
    void initLogging() override { InitLogging(); }
    void initParameterInteraction() override { InitParameterInteraction(); }
    std::string getWarnings() override { return GetWarnings(true); }
    uint32_t getLogCategories() override { return LogInstance().GetCategoryMask(); }
    bool baseInitialize() override
    {
        return AppInitBasicSetup() && AppInitParameterInteraction() && AppInitSanityChecks() &&
               AppInitLockDataDirectory();
    }
    bool appInitMain() override
    {
        m_context.chain = MakeChain(m_context);
        return AppInitMain(m_context_ref, m_context);
    }
    void appShutdown() override
    {
        Interrupt(m_context);
        Shutdown(m_context);
    }
    void startShutdown() override { StartShutdown(); }
    bool shutdownRequested() override { return ShutdownRequested(); }
    void mapPort(bool use_upnp) override
    {
        if (use_upnp) {
            StartMapPort();
        } else {
            InterruptMapPort();
            StopMapPort();
        }
    }
    void setupServerArgs() override { return SetupServerArgs(m_context); }
    bool getProxy(Network net, proxyType& proxy_info) override { return GetProxy(net, proxy_info); }
    size_t getNodeCount(CConnman::NumConnections flags) override
    {
        return m_context.connman ? m_context.connman->GetNodeCount(flags) : 0;
    }
    bool getNodesStats(NodesStats& stats) override
    {
        stats.clear();

        if (m_context.connman) {
            std::vector<CNodeStats> stats_temp;
            m_context.connman->GetNodeStats(stats_temp);

            stats.reserve(stats_temp.size());
            for (auto& node_stats_temp : stats_temp) {
                stats.emplace_back(std::move(node_stats_temp), false, CNodeStateStats());
            }

            // Try to retrieve the CNodeStateStats for each node.
            TRY_LOCK(::cs_main, lockMain);
            if (lockMain) {
                for (auto& node_stats : stats) {
                    std::get<1>(node_stats) =
                        GetNodeStateStats(std::get<0>(node_stats).nodeid, std::get<2>(node_stats));
                }
            }
            return true;
        }
        return false;
    }
    bool getBanned(banmap_t& banmap) override
    {
        if (m_context.banman) {
            m_context.banman->GetBanned(banmap);
            return true;
        }
        return false;
    }
    bool ban(const CNetAddr& net_addr, BanReason reason, int64_t ban_time_offset) override
    {
        if (m_context.banman) {
            m_context.banman->Ban(net_addr, reason, ban_time_offset);
            return true;
        }
        return false;
    }
    bool unban(const CSubNet& ip) override
    {
        if (m_context.banman) {
            m_context.banman->Unban(ip);
            return true;
        }
        return false;
    }
    bool disconnectByAddress(const CNetAddr& net_addr) override
    {
        if (m_context.connman) {
            return m_context.connman->DisconnectNode(net_addr);
        }
        return false;
    }
    bool disconnectById(NodeId id) override
    {
        if (m_context.connman) {
            return m_context.connman->DisconnectNode(id);
        }
        return false;
    }
    int64_t getTotalBytesRecv() override { return m_context.connman ? m_context.connman->GetTotalBytesRecv() : 0; }
    int64_t getTotalBytesSent() override { return m_context.connman ? m_context.connman->GetTotalBytesSent() : 0; }
    size_t getMempoolSize() override { return m_context.mempool ? m_context.mempool->size() : 0; }
    size_t getMempoolDynamicUsage() override { return m_context.mempool ? m_context.mempool->DynamicMemoryUsage() : 0; }
    bool getHeaderTip(int& height, int64_t& block_time) override
    {
        LOCK(::cs_main);
        if (::pindexBestHeader) {
            height = ::pindexBestHeader->nHeight;
            block_time = ::pindexBestHeader->GetBlockTime();
            return true;
        }
        return false;
    }
    int getNumBlocks() override
    {
        LOCK(::cs_main);
        return ::ChainActive().Height();
    }
    int64_t getLastBlockTime() override
    {
        LOCK(::cs_main);
        if (::ChainActive().Tip()) {
            return ::ChainActive().Tip()->GetBlockTime();
        }
        return Params().GenesisBlock().GetBlockTime(); // Genesis block's time of current network
    }
    double getVerificationProgress() override
    {
        const CBlockIndex* tip;
        {
            LOCK(::cs_main);
            tip = ::ChainActive().Tip();
        }
        return GuessVerificationProgress(Params().TxData(), tip);
    }
    bool isInitialBlockDownload() override { return ::ChainstateActive().IsInitialBlockDownload(); }
    bool getReindex() override { return ::fReindex; }
    bool getImporting() override { return ::fImporting; }
    void setNetworkActive(bool active) override
    {
        if (m_context.connman) {
            m_context.connman->SetNetworkActive(active);
        }
    }
    bool getNetworkActive() override { return m_context.connman && m_context.connman->GetNetworkActive(); }
    CFeeRate estimateSmartFee(int num_blocks, bool conservative, int* returned_target = nullptr) override
    {
        FeeCalculation fee_calc;
        CFeeRate result = ::feeEstimator.estimateSmartFee(num_blocks, &fee_calc, conservative);
        if (returned_target) {
            *returned_target = fee_calc.returnedTarget;
        }
        return result;
    }
    CFeeRate getDustRelayFee() override { return ::dustRelayFee; }
    UniValue executeRpc(const std::string& command, const UniValue& params, const std::string& uri) override
    {
        JSONRPCRequest req(m_context_ref);
        req.params = params;
        req.strMethod = command;
        req.URI = uri;
        return ::tableRPC.execute(req);
    }
    std::vector<std::string> listRpcCommands() override { return ::tableRPC.listCommands(); }
    void rpcSetTimerInterfaceIfUnset(RPCTimerInterface* iface) override { RPCSetTimerInterfaceIfUnset(iface); }
    void rpcUnsetTimerInterface(RPCTimerInterface* iface) override { RPCUnsetTimerInterface(iface); }
    bool getUnspentOutput(const COutPoint& output, Coin& coin) override
    {
        LOCK(::cs_main);
        return ::ChainstateActive().CoinsTip().GetCoin(output, coin);
    }
    std::string getWalletDir() override
    {
        return GetWalletDir().string();
    }
    std::vector<std::string> listWalletDir() override
    {
        std::vector<std::string> paths;
        for (auto& path : ListWalletDir()) {
            paths.push_back(path.string());
        }
        return paths;
    }
    std::vector<std::unique_ptr<Wallet>> getWallets() override
    {
        std::vector<std::unique_ptr<Wallet>> wallets;
        for (auto& client : m_context.chain_clients) {
            auto client_wallets = client->getWallets();
            std::move(client_wallets.begin(), client_wallets.end(), std::back_inserter(wallets));
        }
        return wallets;
    }
    std::unique_ptr<Wallet> loadWallet(const std::string& name, bilingual_str& error, std::vector<bilingual_str>& warnings) override
    {
        return MakeWallet(LoadWallet(*m_context.chain, name, error, warnings));
    }
    std::unique_ptr<Wallet> createWallet(const SecureString& passphrase, uint64_t wallet_creation_flags, const std::string& name, bilingual_str& error, std::vector<bilingual_str>& warnings, WalletCreationStatus& status) override
    {
        std::shared_ptr<CWallet> wallet;
        status = CreateWallet(*m_context.chain, passphrase, wallet_creation_flags, name, error, warnings, wallet);
        return MakeWallet(wallet);
    }
    std::unique_ptr<Handler> handleInitMessage(InitMessageFn fn) override
    {
        return MakeHandler(::uiInterface.InitMessage_connect(fn));
    }
    std::unique_ptr<Handler> handleMessageBox(MessageBoxFn fn) override
    {
        return MakeHandler(::uiInterface.ThreadSafeMessageBox_connect(fn));
    }
    std::unique_ptr<Handler> handleQuestion(QuestionFn fn) override
    {
        return MakeHandler(::uiInterface.ThreadSafeQuestion_connect(fn));
    }
    std::unique_ptr<Handler> handleShowProgress(ShowProgressFn fn) override
    {
        return MakeHandler(::uiInterface.ShowProgress_connect(fn));
    }
    std::unique_ptr<Handler> handleLoadWallet(LoadWalletFn fn) override
    {
        return HandleLoadWallet(std::move(fn));
    }
    std::unique_ptr<Handler> handleNotifyNumConnectionsChanged(NotifyNumConnectionsChangedFn fn) override
    {
        return MakeHandler(::uiInterface.NotifyNumConnectionsChanged_connect(fn));
    }
    std::unique_ptr<Handler> handleNotifyNetworkActiveChanged(NotifyNetworkActiveChangedFn fn) override
    {
        return MakeHandler(::uiInterface.NotifyNetworkActiveChanged_connect(fn));
    }
    std::unique_ptr<Handler> handleNotifyAlertChanged(NotifyAlertChangedFn fn) override
    {
        return MakeHandler(::uiInterface.NotifyAlertChanged_connect(fn));
    }
    std::unique_ptr<Handler> handleBannedListChanged(BannedListChangedFn fn) override
    {
        return MakeHandler(::uiInterface.BannedListChanged_connect(fn));
    }
    std::unique_ptr<Handler> handleNotifyBlockTip(NotifyBlockTipFn fn) override
    {
        return MakeHandler(::uiInterface.NotifyBlockTip_connect([fn](SynchronizationState sync_state, const CBlockIndex* block) {
            fn(sync_state, block->nHeight, block->GetBlockTime(),
                GuessVerificationProgress(Params().TxData(), block));
        }));
    }
    std::unique_ptr<Handler> handleNotifyHeaderTip(NotifyHeaderTipFn fn) override
    {
        return MakeHandler(
            ::uiInterface.NotifyHeaderTip_connect([fn](SynchronizationState sync_state, const CBlockIndex* block) {
                fn(sync_state, block->nHeight, block->GetBlockTime(),
                    /* verification progress is unused when a header was received */ 0);
            }));
    }

    NodeContext* context() override { return &m_context; }
    NodeContext m_context;
<<<<<<< HEAD

    std::unique_ptr<Handler> handleNotifyWaitingForDevice(WaitingForDeviceFn fn) override
    {
        return MakeHandler(::uiInterface.NotifyWaitingForDevice_connect(fn));
    }
=======
    util::Ref m_context_ref{m_context};
>>>>>>> 24f70290
};

} // namespace

std::unique_ptr<Node> MakeNode() { return MakeUnique<NodeImpl>(); }

} // namespace interfaces<|MERGE_RESOLUTION|>--- conflicted
+++ resolved
@@ -325,15 +325,12 @@
 
     NodeContext* context() override { return &m_context; }
     NodeContext m_context;
-<<<<<<< HEAD
+    util::Ref m_context_ref{m_context};
 
     std::unique_ptr<Handler> handleNotifyWaitingForDevice(WaitingForDeviceFn fn) override
     {
         return MakeHandler(::uiInterface.NotifyWaitingForDevice_connect(fn));
     }
-=======
-    util::Ref m_context_ref{m_context};
->>>>>>> 24f70290
 };
 
 } // namespace
