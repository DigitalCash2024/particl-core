// Copyright (c) 2018 The Bitcoin Core developers
// Distributed under the MIT software license, see the accompanying
// file COPYING or http://www.opensource.org/licenses/mit-license.php.

#include <interfaces/wallet.h>

#include <amount.h>
#include <chain.h>
#include <consensus/validation.h>
#include <interfaces/handler.h>
#include <net.h>
#include <policy/feerate.h>
#include <policy/fees.h>
#include <policy/policy.h>
#include <primitives/transaction.h>
#include <script/ismine.h>
#include <script/standard.h>
#include <support/allocators/secure.h>
#include <sync.h>
#include <timedata.h>
#include <ui_interface.h>
#include <uint256.h>
#include <validation.h>
#include <wallet/feebumper.h>
#include <wallet/fees.h>
#include <wallet/wallet.h>
#include <wallet/hdwallet.h>

extern void LockWallet(CWallet* pWallet);

namespace interfaces {
namespace {

class PendingWalletTxImpl : public PendingWalletTx
{
public:
    explicit PendingWalletTxImpl(CWallet& wallet) : m_wallet(wallet), m_key(&wallet) {}

    const CTransaction& get() override { return *m_tx; }

    int64_t getVirtualSize() override { return GetVirtualTransactionSize(*m_tx); }

    bool commit(WalletValueMap value_map,
        WalletOrderForm order_form,
        std::string from_account,
        std::string& reject_reason) override
    {
        LOCK2(cs_main, m_wallet.cs_wallet);
        CValidationState state;
        if (!m_wallet.CommitTransaction(m_tx, std::move(value_map), std::move(order_form), std::move(from_account), m_key, g_connman.get(), state)) {
            reject_reason = state.GetRejectReason();
            return false;
        }
        return true;
    }

    CTransactionRef m_tx;
    CWallet& m_wallet;
    CReserveKey m_key;
};

//! Construct wallet tx struct.
static WalletTx MakeWalletTx(CWallet& wallet, const CWalletTx& wtx) EXCLUSIVE_LOCKS_REQUIRED(cs_main)
{
    WalletTx result;
    result.tx = wtx.tx;
    result.txin_is_mine.reserve(wtx.tx->vin.size());
    for (const auto& txin : wtx.tx->vin) {
        result.txin_is_mine.emplace_back(wallet.IsMine(txin));
    }
    if (wtx.tx->IsParticlVersion())
    {
        size_t nv = wtx.tx->GetNumVOuts();
        result.txout_is_mine.reserve(nv);
        result.txout_address.reserve(nv);
        result.txout_address_is_mine.reserve(nv);

        for (const auto& txout : wtx.tx->vpout) {
            // Mark data outputs as owned so txn will show as payment to self
            result.txout_is_mine.emplace_back(
                txout->IsStandardOutput() ? wallet.IsMine(txout.get()) : ISMINE_SPENDABLE);
            result.txout_address.emplace_back();

            if (txout->IsStandardOutput())
            result.txout_address_is_mine.emplace_back(ExtractDestination(*txout->GetPScriptPubKey(), result.txout_address.back()) ?
                                                          IsMine(wallet, result.txout_address.back()) :
                                                          ISMINE_NO);
            else
            result.txout_address_is_mine.emplace_back(ISMINE_NO);
        }
    } else
    {
    result.txout_is_mine.reserve(wtx.tx->vout.size());
    result.txout_address.reserve(wtx.tx->vout.size());
    result.txout_address_is_mine.reserve(wtx.tx->vout.size());
    for (const auto& txout : wtx.tx->vout) {
        result.txout_is_mine.emplace_back(wallet.IsMine(txout));
        result.txout_address.emplace_back();
        result.txout_address_is_mine.emplace_back(ExtractDestination(txout.scriptPubKey, result.txout_address.back()) ?
                                                      IsMine(wallet, result.txout_address.back()) :
                                                      ISMINE_NO);
    }
    }

    result.credit = wtx.GetCredit(ISMINE_ALL);
    result.debit = wtx.GetDebit(ISMINE_ALL);
    result.change = wtx.GetChange();
    result.time = wtx.GetTxTime();
    result.value_map = wtx.mapValue;
    result.is_coinbase = wtx.IsCoinBase();
    result.is_coinstake = wtx.IsCoinStake();
    return result;
}

//! Construct wallet tx struct.
WalletTx MakeWalletTx(CHDWallet& wallet, MapRecords_t::const_iterator irtx)
{
    WalletTx result;
    result.is_record = true;
    result.irtx = irtx;
    result.time = irtx->second.GetTxTime();
    result.partWallet = &wallet;

    result.is_coinbase = false;
    result.is_coinstake = false;

    return result;
}

//! Construct wallet tx status struct.
static WalletTxStatus MakeWalletTxStatus(const CWalletTx& wtx) EXCLUSIVE_LOCKS_REQUIRED(cs_main)
{
    WalletTxStatus result;
    auto mi = ::mapBlockIndex.find(wtx.hashBlock);
    CBlockIndex* block = mi != ::mapBlockIndex.end() ? mi->second : nullptr;
    result.block_height = (block ? block->nHeight : std::numeric_limits<int>::max());
    result.blocks_to_maturity = wtx.GetBlocksToMaturity();
    result.depth_in_main_chain = wtx.GetDepthInMainChain();
    result.time_received = wtx.nTimeReceived;
    result.lock_time = wtx.tx->nLockTime;
    result.is_final = CheckFinalTx(*wtx.tx);
    result.is_trusted = wtx.IsTrusted();
    result.is_abandoned = wtx.isAbandoned();
    result.is_coinbase = wtx.IsCoinBase();
    result.is_in_main_chain = wtx.IsInMainChain();
    return result;
}

WalletTxStatus MakeWalletTxStatus(CHDWallet &wallet, const uint256 &hash, const CTransactionRecord &rtx)
{
    WalletTxStatus result;
    auto mi = ::mapBlockIndex.find(rtx.blockHash);

    CBlockIndex* block = mi != ::mapBlockIndex.end() ? mi->second : nullptr;
    result.block_height = (block ? block->nHeight : std::numeric_limits<int>::max()),

    result.blocks_to_maturity = 0;
    result.depth_in_main_chain = wallet.GetDepthInMainChain(rtx.blockHash, rtx.nIndex);
    result.time_received = rtx.nTimeReceived;
    result.lock_time = 0; // TODO
    result.is_final = true; // TODO
    result.is_trusted = wallet.IsTrusted(hash, rtx.blockHash);
    result.is_abandoned = rtx.IsAbandoned();
    result.is_coinbase = false;
    result.is_in_main_chain = result.depth_in_main_chain > 0;
    return result;
}

//! Construct wallet TxOut struct.
static WalletTxOut MakeWalletTxOut(CWallet& wallet, const CWalletTx& wtx, int n, int depth) EXCLUSIVE_LOCKS_REQUIRED(cs_main)
{
    WalletTxOut result;
    result.txout.nValue = wtx.tx->vpout[n]->GetValue();
    result.txout.scriptPubKey = *wtx.tx->vpout[n]->GetPScriptPubKey();
    result.time = wtx.GetTxTime();
    result.depth_in_main_chain = depth;
    result.is_spent = wallet.IsSpent(wtx.GetHash(), n);
    return result;
}

WalletTxOut MakeWalletTxOut(CHDWallet& wallet, const COutputR& r, int n, int depth) EXCLUSIVE_LOCKS_REQUIRED(cs_main)
{
    WalletTxOut result;
    const COutputRecord *oR = r.rtx->second.GetOutput(r.i);
    if (!oR)
        return result;
    result.txout.nValue = oR->nValue;
    result.txout.scriptPubKey = oR->scriptPubKey;
    result.time = r.rtx->second.GetTxTime();
    result.depth_in_main_chain = depth;
    result.is_spent = wallet.IsSpent(r.rtx->first, r.i);
    return result;
}

class WalletImpl : public Wallet
{
public:
<<<<<<< HEAD
    WalletImpl(const std::shared_ptr<CWallet>& wallet) : m_shared_wallet(wallet), m_wallet(*wallet.get())
    {
        if (::IsParticlWallet(&m_wallet))
            m_wallet_part = GetParticlWallet(&m_wallet);
    }
=======
    explicit WalletImpl(const std::shared_ptr<CWallet>& wallet) : m_shared_wallet(wallet), m_wallet(*wallet.get()) {}
>>>>>>> 0df9b0ae

    bool encryptWallet(const SecureString& wallet_passphrase) override
    {
        return m_wallet.EncryptWallet(wallet_passphrase);
    }
    bool isCrypted() override { return m_wallet.IsCrypted(); }
    bool lock() override { return m_wallet.Lock(); }
    bool unlock(const SecureString& wallet_passphrase, bool for_staking_only) override
    {
        if (!m_wallet.Unlock(wallet_passphrase))
            return false;
        if (m_wallet_part)
            m_wallet_part->fUnlockForStakingOnly = for_staking_only;
        return true;
    }
    bool isLocked() override { return m_wallet.IsLocked(); }
    bool changeWalletPassphrase(const SecureString& old_wallet_passphrase,
        const SecureString& new_wallet_passphrase) override
    {
        return m_wallet.ChangeWalletPassphrase(old_wallet_passphrase, new_wallet_passphrase);
    }
    void abortRescan() override { m_wallet.AbortRescan(); }
    bool backupWallet(const std::string& filename) override { return m_wallet.BackupWallet(filename); }
    std::string getWalletName() override { return m_wallet.GetName(); }
    bool getKeyFromPool(bool internal, CPubKey& pub_key) override
    {
        return m_wallet.GetKeyFromPool(pub_key, internal);
    }
    bool getPubKey(const CKeyID& address, CPubKey& pub_key) override { return m_wallet.GetPubKey(address, pub_key); }
    bool getPrivKey(const CKeyID& address, CKey& key) override { return m_wallet.GetKey(address, key); }
    bool isSpendable(const CTxDestination& dest) override { return IsMine(m_wallet, dest) & ISMINE_SPENDABLE; }
    bool haveWatchOnly() override { return m_wallet.HaveWatchOnly(); };
    bool setAddressBook(const CTxDestination& dest, const std::string& name, const std::string& purpose) override
    {
        return m_wallet.SetAddressBook(dest, name, purpose);
    }
    bool delAddressBook(const CTxDestination& dest) override
    {
        return m_wallet.DelAddressBook(dest);
    }
    bool getAddress(const CTxDestination& dest,
        std::string* name,
        isminetype* is_mine,
        std::string* purpose) override
    {
        LOCK(m_wallet.cs_wallet);
        auto it = m_wallet.mapAddressBook.find(dest);
        if (it == m_wallet.mapAddressBook.end()) {
            return false;
        }
        if (name) {
            *name = it->second.name;
        }
        if (is_mine) {
            *is_mine = IsMine(m_wallet, dest);
        }
        if (purpose) {
            *purpose = it->second.purpose;
        }
        return true;
    }
    std::vector<WalletAddress> getAddresses() override
    {
        LOCK(m_wallet.cs_wallet);
        std::vector<WalletAddress> result;
        for (const auto& item : m_wallet.mapAddressBook) {
            result.emplace_back(item.first, IsMine(m_wallet, item.first), item.second.name, item.second.purpose, item.second.fBech32);
        }
        return result;
    }
    void learnRelatedScripts(const CPubKey& key, OutputType type) override { m_wallet.LearnRelatedScripts(key, type); }
    bool addDestData(const CTxDestination& dest, const std::string& key, const std::string& value) override
    {
        LOCK(m_wallet.cs_wallet);
        return m_wallet.AddDestData(dest, key, value);
    }
    bool eraseDestData(const CTxDestination& dest, const std::string& key) override
    {
        LOCK(m_wallet.cs_wallet);
        return m_wallet.EraseDestData(dest, key);
    }
    std::vector<std::string> getDestValues(const std::string& prefix) override
    {
        return m_wallet.GetDestValues(prefix);
    }
    void lockCoin(const COutPoint& output) override
    {
        LOCK2(cs_main, m_wallet.cs_wallet);
        return m_wallet.LockCoin(output);
    }
    void unlockCoin(const COutPoint& output) override
    {
        LOCK2(cs_main, m_wallet.cs_wallet);
        return m_wallet.UnlockCoin(output);
    }
    bool isLockedCoin(const COutPoint& output) override
    {
        LOCK2(cs_main, m_wallet.cs_wallet);
        return m_wallet.IsLockedCoin(output.hash, output.n);
    }
    void listLockedCoins(std::vector<COutPoint>& outputs) override
    {
        LOCK2(cs_main, m_wallet.cs_wallet);
        return m_wallet.ListLockedCoins(outputs);
    }
    std::unique_ptr<PendingWalletTx> createTransaction(const std::vector<CRecipient>& recipients,
        const CCoinControl& coin_control,
        bool sign,
        int& change_pos,
        CAmount& fee,
        std::string& fail_reason) override
    {
        LOCK2(cs_main, m_wallet.cs_wallet);
        auto pending = MakeUnique<PendingWalletTxImpl>(m_wallet);
        if (!m_wallet.CreateTransaction(recipients, pending->m_tx, pending->m_key, fee, change_pos,
                fail_reason, coin_control, sign)) {
            return {};
        }
        return std::move(pending);
    }
    bool transactionCanBeAbandoned(const uint256& txid) override { return m_wallet.TransactionCanBeAbandoned(txid); }
    bool abandonTransaction(const uint256& txid) override
    {
        LOCK2(cs_main, m_wallet.cs_wallet);
        return m_wallet.AbandonTransaction(txid);
    }
    bool transactionCanBeBumped(const uint256& txid) override
    {
        return feebumper::TransactionCanBeBumped(&m_wallet, txid);
    }
    bool createBumpTransaction(const uint256& txid,
        const CCoinControl& coin_control,
        CAmount total_fee,
        std::vector<std::string>& errors,
        CAmount& old_fee,
        CAmount& new_fee,
        CMutableTransaction& mtx) override
    {
        return feebumper::CreateTransaction(&m_wallet, txid, coin_control, total_fee, errors, old_fee, new_fee, mtx) ==
               feebumper::Result::OK;
    }
    bool signBumpTransaction(CMutableTransaction& mtx) override { return feebumper::SignTransaction(&m_wallet, mtx); }
    bool commitBumpTransaction(const uint256& txid,
        CMutableTransaction&& mtx,
        std::vector<std::string>& errors,
        uint256& bumped_txid) override
    {
        return feebumper::CommitTransaction(&m_wallet, txid, std::move(mtx), errors, bumped_txid) ==
               feebumper::Result::OK;
    }
    CTransactionRef getTx(const uint256& txid) override
    {
        LOCK2(::cs_main, m_wallet.cs_wallet);
        auto mi = m_wallet.mapWallet.find(txid);
        if (mi != m_wallet.mapWallet.end()) {
            return mi->second.tx;
        }
        return {};
    }
    WalletTx getWalletTx(const uint256& txid) override
    {
        LOCK2(::cs_main, m_wallet.cs_wallet);
        auto mi = m_wallet.mapWallet.find(txid);
        if (mi != m_wallet.mapWallet.end()) {
            return MakeWalletTx(m_wallet, mi->second);
        }

        if (m_wallet_part)
        {
            const auto mi = m_wallet_part->mapRecords.find(txid);
            if (mi != m_wallet_part->mapRecords.end()) {
                return MakeWalletTx(*m_wallet_part, mi);
            }
        }

        return {};
    }
    std::vector<WalletTx> getWalletTxs() override
    {
        LOCK2(::cs_main, m_wallet.cs_wallet);
        std::vector<WalletTx> result;
        result.reserve(m_wallet.mapWallet.size());
        for (const auto& entry : m_wallet.mapWallet) {
            result.emplace_back(MakeWalletTx(m_wallet, entry.second));
        }
        if (m_wallet_part)
        {
            for (auto mi = m_wallet_part->mapRecords.begin(); mi != m_wallet_part->mapRecords.end(); mi++) {
                result.emplace_back(MakeWalletTx(*m_wallet_part, mi));
            }
        }

        return result;
    }
    bool tryGetTxStatus(const uint256& txid,
        interfaces::WalletTxStatus& tx_status,
        int& num_blocks,
        int64_t& adjusted_time) override
    {
        TRY_LOCK(::cs_main, locked_chain);
        if (!locked_chain) {
            return false;
        }
        TRY_LOCK(m_wallet.cs_wallet, locked_wallet);
        if (!locked_wallet) {
            return false;
        }
        auto mi = m_wallet.mapWallet.find(txid);
        if (mi == m_wallet.mapWallet.end()) {

            if (m_wallet_part)
            {
                auto mi = m_wallet_part->mapRecords.find(txid);
                if (mi != m_wallet_part->mapRecords.end())
                {
                    num_blocks = ::chainActive.Height();
                    adjusted_time = GetAdjustedTime();
                    tx_status = MakeWalletTxStatus(*m_wallet_part, mi->first, mi->second);
                    return true;
                }
            }
            return false;
        }
        num_blocks = ::chainActive.Height();
        adjusted_time = GetAdjustedTime();
        tx_status = MakeWalletTxStatus(mi->second);
        return true;
    }
    WalletTx getWalletTxDetails(const uint256& txid,
        WalletTxStatus& tx_status,
        WalletOrderForm& order_form,
        bool& in_mempool,
        int& num_blocks,
        int64_t& adjusted_time) override
    {
        LOCK2(::cs_main, m_wallet.cs_wallet);
        auto mi = m_wallet.mapWallet.find(txid);
        if (mi != m_wallet.mapWallet.end()) {
            num_blocks = ::chainActive.Height();
            adjusted_time = GetAdjustedTime();
            in_mempool = mi->second.InMempool();
            order_form = mi->second.vOrderForm;
            tx_status = MakeWalletTxStatus(mi->second);
            return MakeWalletTx(m_wallet, mi->second);
        }
        if (m_wallet_part)
        {
            auto mi = m_wallet_part->mapRecords.find(txid);
            if (mi != m_wallet_part->mapRecords.end())
            {
                num_blocks = ::chainActive.Height();
                adjusted_time = GetAdjustedTime();
                in_mempool = m_wallet_part->InMempool(mi->first);
                order_form = {};
                tx_status = MakeWalletTxStatus(*m_wallet_part, mi->first, mi->second);
                return MakeWalletTx(*m_wallet_part, mi);
            }
        }
        return {};
    }
    WalletBalances getBalances() override
    {
        WalletBalances result;
        if (m_wallet_part)
        {
            CHDWalletBalances bal;
            if (!m_wallet_part->GetBalances(bal))
                return result;

            result.balance = bal.nPart;
            result.balanceStaked = bal.nPartStaked;
            result.balanceBlind = bal.nBlind;
            result.balanceAnon = bal.nAnon;
            result.unconfirmed_balance = bal.nPartUnconf + bal.nBlindUnconf + bal.nAnonUnconf;
            result.immature_balance = bal.nPartImmature;
            result.have_watch_only = bal.nPartWatchOnly || bal.nPartWatchOnlyUnconf || bal.nPartWatchOnlyStaked;
            if (result.have_watch_only) {
                result.watch_only_balance = bal.nPartWatchOnly;
                result.unconfirmed_watch_only_balance = bal.nPartWatchOnlyUnconf;
                //result.immature_watch_only_balance = m_wallet.GetImmatureWatchOnlyBalance();
                result.balanceWatchStaked = bal.nPartWatchOnlyStaked;
            }

            return result;
        };


        result.balance = m_wallet.GetBalance();
        result.unconfirmed_balance = m_wallet.GetUnconfirmedBalance();
        result.immature_balance = m_wallet.GetImmatureBalance();
        result.have_watch_only = m_wallet.HaveWatchOnly();
        if (result.have_watch_only) {
            result.watch_only_balance = m_wallet.GetBalance(ISMINE_WATCH_ONLY);
            result.unconfirmed_watch_only_balance = m_wallet.GetUnconfirmedWatchOnlyBalance();
            result.immature_watch_only_balance = m_wallet.GetImmatureWatchOnlyBalance();
        }
        return result;
    }
    bool tryGetBalances(WalletBalances& balances, bool skip_height_check, int cached_blocks, int& num_blocks) override
    {
        TRY_LOCK(cs_main, locked_chain);
        if (!locked_chain) {
            return false;
        }

        num_blocks = ::chainActive.Height();
        if (!skip_height_check && num_blocks == cached_blocks) {
            return false;
        }

        TRY_LOCK(m_wallet.cs_wallet, locked_wallet);
        if (!locked_wallet) {
            return false;
        }
        balances = getBalances();

        return true;
    }
    CAmount getBalance() override { return m_wallet.GetBalance(); }
    CAmount getAvailableBalance(const CCoinControl& coin_control) override
    {
        return m_wallet.GetAvailableBalance(&coin_control);
    }
    isminetype txinIsMine(const CTxIn& txin) override
    {
        LOCK2(::cs_main, m_wallet.cs_wallet);
        return m_wallet.IsMine(txin);
    }
    isminetype txoutIsMine(const CTxOut& txout) override
    {
        LOCK2(::cs_main, m_wallet.cs_wallet);
        return m_wallet.IsMine(txout);
    }
    CAmount getDebit(const CTxIn& txin, isminefilter filter) override
    {
        LOCK2(::cs_main, m_wallet.cs_wallet);
        return m_wallet.GetDebit(txin, filter);
    }
    CAmount getCredit(const CTxOut& txout, isminefilter filter) override
    {
        LOCK2(::cs_main, m_wallet.cs_wallet);
        return m_wallet.GetCredit(txout, filter);
    }
    CoinsList listCoins(OutputTypes nType) override
    {
        LOCK2(::cs_main, m_wallet.cs_wallet);

        CoinsList result;
        if (m_wallet_part
            && nType != OUTPUT_STANDARD)
        {
            for (const auto& entry : m_wallet_part->ListCoins(nType)) {
                auto& group = result[entry.first];
                for (const auto& coin : entry.second) {
                    group.emplace_back(
                        COutPoint(coin.rtx->first, coin.i), MakeWalletTxOut(*m_wallet_part, coin, coin.i, coin.nDepth));
                }
            }
            return result;
        }



        for (const auto& entry : m_wallet.ListCoins()) {
            auto& group = result[entry.first];
            for (const auto& coin : entry.second) {
                group.emplace_back(
                    COutPoint(coin.tx->GetHash(), coin.i), MakeWalletTxOut(m_wallet, *coin.tx, coin.i, coin.nDepth));
            }
        }
        return result;
    }
    std::vector<WalletTxOut> getCoins(const std::vector<COutPoint>& outputs) override
    {
        LOCK2(::cs_main, m_wallet.cs_wallet);
        std::vector<WalletTxOut> result;
        result.reserve(outputs.size());
        for (const auto& output : outputs) {
            result.emplace_back();
            auto it = m_wallet.mapWallet.find(output.hash);
            if (it != m_wallet.mapWallet.end()) {
                int depth = it->second.GetDepthInMainChain();
                if (depth >= 0) {
                    result.back() = MakeWalletTxOut(m_wallet, it->second, output.n, depth);
                }
            }
        }
        return result;
    }
    CAmount getRequiredFee(unsigned int tx_bytes) override { return GetRequiredFee(m_wallet, tx_bytes); }
    CAmount getMinimumFee(unsigned int tx_bytes,
        const CCoinControl& coin_control,
        int* returned_target,
        FeeReason* reason) override
    {
        FeeCalculation fee_calc;
        CAmount result;
        result = GetMinimumFee(m_wallet, tx_bytes, coin_control, ::mempool, ::feeEstimator, &fee_calc);
        if (returned_target) *returned_target = fee_calc.returnedTarget;
        if (reason) *reason = fee_calc.reason;
        return result;
    }
    unsigned int getConfirmTarget() override { return m_wallet.m_confirm_target; }
    bool hdEnabled() override { return m_wallet.IsHDEnabled(); }
    bool IsWalletFlagSet(uint64_t flag) override { return m_wallet.IsWalletFlagSet(flag); }
    OutputType getDefaultAddressType() override { return m_wallet.m_default_address_type; }
    OutputType getDefaultChangeType() override { return m_wallet.m_default_change_type; }
    std::unique_ptr<Handler> handleUnload(UnloadFn fn) override
    {
        return MakeHandler(m_wallet.NotifyUnload.connect(fn));
    }
    std::unique_ptr<Handler> handleShowProgress(ShowProgressFn fn) override
    {
        return MakeHandler(m_wallet.ShowProgress.connect(fn));
    }
    std::unique_ptr<Handler> handleStatusChanged(StatusChangedFn fn) override
    {
        return MakeHandler(m_wallet.NotifyStatusChanged.connect([fn](CCryptoKeyStore*) { fn(); }));
    }
    std::unique_ptr<Handler> handleAddressBookChanged(AddressBookChangedFn fn) override
    {
        return MakeHandler(m_wallet.NotifyAddressBookChanged.connect(
            [fn](CWallet*, const CTxDestination& address, const std::string& label, bool is_mine,
                const std::string& purpose, ChangeType status) { fn(address, label, is_mine, purpose, status); }));
    }
    std::unique_ptr<Handler> handleTransactionChanged(TransactionChangedFn fn) override
    {
        return MakeHandler(m_wallet.NotifyTransactionChanged.connect(
            [fn](CWallet*, const uint256& txid, ChangeType status) { fn(txid, status); }));
    }
    std::unique_ptr<Handler> handleWatchOnlyChanged(WatchOnlyChangedFn fn) override
    {
        return MakeHandler(m_wallet.NotifyWatchonlyChanged.connect(fn));
    }

    std::unique_ptr<Handler> handleReservedBalanceChanged(ReservedBalanceChangedFn fn) override
    {
        return MakeHandler(m_wallet_part->NotifyReservedBalanceChanged.connect(fn));
    }

    std::shared_ptr<CWallet> m_shared_wallet;
    CWallet& m_wallet;



    bool IsParticlWallet() override
    {
        return m_wallet_part;
    }

    CAmount getReserveBalance() override
    {
        if (!m_wallet_part)
            return 0;
        return m_wallet_part->nReserveBalance;
    }

    bool ownDestination(const CTxDestination &dest) override
    {
        if (!m_wallet_part)
            return false;
        return m_wallet_part->HaveAddress(dest);
    }

    bool isUnlockForStakingOnlySet() override
    {
        if (!m_wallet_part)
            return false;
        return m_wallet_part->fUnlockForStakingOnly;
    }

    CAmount getAvailableAnonBalance(const CCoinControl& coin_control) override
    {
        if (!m_wallet_part)
            return 0;
        return m_wallet_part->GetAvailableAnonBalance(&coin_control);
    }

    CAmount getAvailableBlindBalance(const CCoinControl& coin_control) override
    {
        if (!m_wallet_part)
            return 0;
        return m_wallet_part->GetAvailableBlindBalance(&coin_control);
    }

    CHDWallet *getParticlWallet() override
    {
        return m_wallet_part;
    }

    bool setReserveBalance(CAmount nValue) override
    {
        if (!m_wallet_part)
            return false;
        return m_wallet_part->SetReserveBalance(nValue);
    }

    void lockWallet() override
    {
        if (!m_wallet_part)
            return;
        ::LockWallet(m_wallet_part);
    }

    bool setUnlockedForStaking() override
    {
        if (!m_wallet_part)
            return false;
        if (m_wallet_part->IsLocked())
            return false;
        m_wallet_part->fUnlockForStakingOnly = true;
        return true;
    };

    bool isDefaultAccountSet() override
    {
        if (!m_wallet_part)
            return false;
        return (!m_wallet_part->idDefaultAccount.IsNull());
    }

    CAmount getCredit(const CTxOutBase *txout, isminefilter filter) override
    {
        if (!m_wallet_part)
            return 0;
        return m_wallet_part->GetCredit(txout, filter);
    }

    isminetype txoutIsMine(const CTxOutBase *txout) override
    {
        if (!m_wallet_part)
            return ISMINE_NO;
        return m_wallet_part->IsMine(txout);
    }

    CHDWallet *m_wallet_part = nullptr;
};

} // namespace

std::unique_ptr<Wallet> MakeWallet(const std::shared_ptr<CWallet>& wallet) { return MakeUnique<WalletImpl>(wallet); }

} // namespace interfaces<|MERGE_RESOLUTION|>--- conflicted
+++ resolved
@@ -195,15 +195,11 @@
 class WalletImpl : public Wallet
 {
 public:
-<<<<<<< HEAD
-    WalletImpl(const std::shared_ptr<CWallet>& wallet) : m_shared_wallet(wallet), m_wallet(*wallet.get())
+    explicit WalletImpl(const std::shared_ptr<CWallet>& wallet) : m_shared_wallet(wallet), m_wallet(*wallet.get())
     {
         if (::IsParticlWallet(&m_wallet))
             m_wallet_part = GetParticlWallet(&m_wallet);
     }
-=======
-    explicit WalletImpl(const std::shared_ptr<CWallet>& wallet) : m_shared_wallet(wallet), m_wallet(*wallet.get()) {}
->>>>>>> 0df9b0ae
 
     bool encryptWallet(const SecureString& wallet_passphrase) override
     {
