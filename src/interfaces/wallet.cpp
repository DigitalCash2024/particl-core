--- conflicted
+++ resolved
@@ -233,19 +233,15 @@
     {
         return m_wallet->SignMessage(message, pkhash, str_sig);
     }
-<<<<<<< HEAD
     SigningResult signMessage(const std::string& message, const CKeyID256& pkhash, std::string& str_sig) override
     {
         return m_wallet->SignMessage(message, pkhash, str_sig);
     }
-    bool isSpendable(const CTxDestination& dest) override { return m_wallet->IsMine(dest) & ISMINE_SPENDABLE; }
-=======
     bool isSpendable(const CTxDestination& dest) override
     {
         LOCK(m_wallet->cs_wallet);
         return m_wallet->IsMine(dest) & ISMINE_SPENDABLE;
     }
->>>>>>> be3af4f3
     bool haveWatchOnly() override
     {
         auto spk_man = m_wallet->GetLegacyScriptPubKeyMan();
@@ -648,16 +644,12 @@
     CAmount getDefaultMaxTxFee() override { return m_wallet->m_default_max_tx_fee; }
     void remove() override
     {
-<<<<<<< HEAD
-        RemoveWallet(m_wallet);
+        RemoveWallet(m_wallet, false /* load_on_start */);
         if (m_wallet_part) {
             smsgModule.WalletUnloaded(m_wallet_part);
             m_wallet_part = nullptr;
             RestartStakingThreads();
         }
-=======
-        RemoveWallet(m_wallet, false /* load_on_start */);
->>>>>>> be3af4f3
     }
     bool isLegacy() override { return m_wallet->IsLegacy(); }
     std::unique_ptr<Handler> handleUnload(UnloadFn fn) override
