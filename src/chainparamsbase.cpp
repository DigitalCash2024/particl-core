--- conflicted
+++ resolved
@@ -38,31 +38,17 @@
  */
 std::unique_ptr<CBaseChainParams> CreateBaseChainParams(const ChainType chain)
 {
-<<<<<<< HEAD
-    if (chain == CBaseChainParams::MAIN) {
-        return std::make_unique<CBaseChainParams>("", 51735, 51734);
-    } else if (chain == CBaseChainParams::TESTNET) {
-        return std::make_unique<CBaseChainParams>("testnet", 51935, 51934);
-    } else if (chain == CBaseChainParams::SIGNET) {
-        return std::make_unique<CBaseChainParams>("signet", 31932, 31934);
-    } else if (chain == CBaseChainParams::REGTEST) {
-        return std::make_unique<CBaseChainParams>("regtest", 51936, 51931);
-    } else {
-        throw std::runtime_error(strprintf("%s: Unknown chain %s.", __func__, chain));
-    }
-=======
     switch (chain) {
     case ChainType::MAIN:
-        return std::make_unique<CBaseChainParams>("", 8332, 8334);
+        return std::make_unique<CBaseChainParams>("",  51735, 51734);
     case ChainType::TESTNET:
-        return std::make_unique<CBaseChainParams>("testnet3", 18332, 18334);
+        return std::make_unique<CBaseChainParams>("testnet", 51935, 51934);
     case ChainType::SIGNET:
-        return std::make_unique<CBaseChainParams>("signet", 38332, 38334);
+        return std::make_unique<CBaseChainParams>("signet", 31932, 31934);
     case ChainType::REGTEST:
-        return std::make_unique<CBaseChainParams>("regtest", 18443, 18445);
+        return std::make_unique<CBaseChainParams>("regtest", 51936, 51931);
     }
     assert(false);
->>>>>>> 29c36f07
 }
 
 void SelectBaseParams(const ChainType chain)
