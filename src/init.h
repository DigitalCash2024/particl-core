--- conflicted
+++ resolved
@@ -21,17 +21,13 @@
 class thread_group;
 } // namespace boost
 
-<<<<<<< HEAD
 #ifdef WIN32
 int CreateMessageWindow();
 int CloseMessageWindow();
 #endif
 
-void StartShutdown();
-bool ShutdownRequested();
 bool ShutdownRequestedMainThread();
-=======
->>>>>>> b77c38e0
+
 /** Interrupt threads */
 void Interrupt();
 void Shutdown();
