// Copyright (c) 2009-2010 Satoshi Nakamoto
// Copyright (c) 2009-2022 The Bitcoin Core developers
// Distributed under the MIT software license, see the accompanying
// file COPYING or http://www.opensource.org/licenses/mit-license.php.

#include <protocol.h>

#include <common/system.h>

#include <atomic>

static std::atomic<bool> g_initial_block_download_completed(false);

namespace NetMsgType {
const char* VERSION = "version";
const char* VERACK = "verack";
const char* ADDR = "addr";
const char* ADDRV2 = "addrv2";
const char* SENDADDRV2 = "sendaddrv2";
const char* INV = "inv";
const char* GETDATA = "getdata";
const char* MERKLEBLOCK = "merkleblock";
const char* GETBLOCKS = "getblocks";
const char* GETHEADERS = "getheaders";
const char* TX = "tx";
const char* HEADERS = "headers";
const char* BLOCK = "block";
const char* GETADDR = "getaddr";
const char* MEMPOOL = "mempool";
const char* PING = "ping";
const char* PONG = "pong";
const char* NOTFOUND = "notfound";
const char* FILTERLOAD = "filterload";
const char* FILTERADD = "filteradd";
const char* FILTERCLEAR = "filterclear";
const char* SENDHEADERS = "sendheaders";
const char* FEEFILTER = "feefilter";
const char* SENDCMPCT = "sendcmpct";
const char* CMPCTBLOCK = "cmpctblock";
const char* GETBLOCKTXN = "getblocktxn";
const char* BLOCKTXN = "blocktxn";
const char* GETCFILTERS = "getcfilters";
const char* CFILTER = "cfilter";
const char* GETCFHEADERS = "getcfheaders";
const char* CFHEADERS = "cfheaders";
const char* GETCFCHECKPT = "getcfcheckpt";
const char* CFCHECKPT = "cfcheckpt";
const char* WTXIDRELAY = "wtxidrelay";
const char* SENDTXRCNCL = "sendtxrcncl";
} // namespace NetMsgType

/** All known message types. Keep this in the same order as the list of
 * messages above and in protocol.h.
 */
const static std::vector<std::string> g_all_net_message_types{
    NetMsgType::VERSION,
    NetMsgType::VERACK,
    NetMsgType::ADDR,
    NetMsgType::ADDRV2,
    NetMsgType::SENDADDRV2,
    NetMsgType::INV,
    NetMsgType::GETDATA,
    NetMsgType::MERKLEBLOCK,
    NetMsgType::GETBLOCKS,
    NetMsgType::GETHEADERS,
    NetMsgType::TX,
    NetMsgType::HEADERS,
    NetMsgType::BLOCK,
    NetMsgType::GETADDR,
    NetMsgType::MEMPOOL,
    NetMsgType::PING,
    NetMsgType::PONG,
    NetMsgType::NOTFOUND,
    NetMsgType::FILTERLOAD,
    NetMsgType::FILTERADD,
    NetMsgType::FILTERCLEAR,
    NetMsgType::SENDHEADERS,
    NetMsgType::FEEFILTER,
    NetMsgType::SENDCMPCT,
    NetMsgType::CMPCTBLOCK,
    NetMsgType::GETBLOCKTXN,
    NetMsgType::BLOCKTXN,
    NetMsgType::GETCFILTERS,
    NetMsgType::CFILTER,
    NetMsgType::GETCFHEADERS,
    NetMsgType::CFHEADERS,
    NetMsgType::GETCFCHECKPT,
    NetMsgType::CFCHECKPT,
    NetMsgType::WTXIDRELAY,
    NetMsgType::SENDTXRCNCL,
};

CMessageHeader::CMessageHeader(const MessageStartChars& pchMessageStartIn, const char* pszCommand, unsigned int nMessageSizeIn)
{
    pchMessageStart = pchMessageStartIn;

    // Copy the command name
    size_t i = 0;
    for (; i < COMMAND_SIZE && pszCommand[i] != 0; ++i) pchCommand[i] = pszCommand[i];
    assert(pszCommand[i] == 0); // Assert that the command name passed in is not longer than COMMAND_SIZE

    nMessageSize = nMessageSizeIn;
}

std::string CMessageHeader::GetCommand() const
{
    return std::string(pchCommand, pchCommand + strnlen(pchCommand, COMMAND_SIZE));
}

bool CMessageHeader::IsCommandValid() const
{
    // Check the command string for errors
    for (const char* p1 = pchCommand; p1 < pchCommand + COMMAND_SIZE; ++p1) {
        if (*p1 == 0) {
            // Must be all zeros after the first zero
            for (; p1 < pchCommand + COMMAND_SIZE; ++p1) {
                if (*p1 != 0) {
                    return false;
                }
            }
        } else if (*p1 < ' ' || *p1 > 0x7E) {
            return false;
        }
    }

    return true;
}


ServiceFlags GetDesirableServiceFlags(ServiceFlags services) {
    if ((services & NODE_NETWORK_LIMITED) && g_initial_block_download_completed) {
        return ServiceFlags(NODE_NETWORK_LIMITED | NODE_WITNESS);
    }
    return ServiceFlags(NODE_NETWORK | NODE_WITNESS);
}

void SetServiceFlagsIBDCache(bool state) {
    g_initial_block_download_completed = state;
}

CInv::CInv()
{
    type = 0;
    hash.SetNull();
}

CInv::CInv(uint32_t typeIn, const uint256& hashIn) : type(typeIn), hash(hashIn) {}

bool operator<(const CInv& a, const CInv& b)
{
    return (a.type < b.type || (a.type == b.type && a.hash < b.hash));
}

std::string CInv::GetCommand() const
{
    std::string cmd;
    if (type & MSG_WITNESS_FLAG)
        cmd.append("witness-");
    int masked = type & MSG_TYPE_MASK;
    switch (masked)
    {
    case MSG_TX:             return cmd.append(NetMsgType::TX);
    // WTX is not a message type, just an inv type
    case MSG_WTX:            return cmd.append("wtx");
    case MSG_BLOCK:          return cmd.append(NetMsgType::BLOCK);
    case MSG_FILTERED_BLOCK: return cmd.append(NetMsgType::MERKLEBLOCK);
    case MSG_CMPCT_BLOCK:    return cmd.append(NetMsgType::CMPCTBLOCK);
    default:
        throw std::out_of_range(strprintf("CInv::GetCommand(): type=%d unknown type", type));
    }
}

std::string CInv::ToString() const
{
    try {
        return strprintf("%s %s", GetCommand(), hash.ToString());
    } catch(const std::out_of_range &) {
        return strprintf("0x%08x %s", type, hash.ToString());
    }
}

const std::vector<std::string> &getAllNetMessageTypes()
{
    return g_all_net_message_types;
}

/**
 * Convert a service flag (NODE_*) to a human readable string.
 * It supports unknown service flags which will be returned as "UNKNOWN[...]".
 * @param[in] bit the service flag is calculated as (1 << bit)
 */
static std::string serviceFlagToStr(size_t bit)
{
    const uint64_t service_flag = 1ULL << bit;
    switch ((ServiceFlags)service_flag) {
    case NODE_NONE: abort();  // impossible
    case NODE_NETWORK:         return "NETWORK";
    case NODE_BLOOM:           return "BLOOM";
    case NODE_WITNESS:         return "WITNESS";
    case NODE_COMPACT_FILTERS: return "COMPACT_FILTERS";
    case NODE_NETWORK_LIMITED: return "NETWORK_LIMITED";
<<<<<<< HEAD
    case NODE_SMSG:            return "SMSG";
=======
    case NODE_P2P_V2:          return "P2P_V2";
>>>>>>> 0e3de3b8
    // Not using default, so we get warned when a case is missing
    }

    return strprintf("UNKNOWN[2^%u]", bit);
}

std::vector<std::string> serviceFlagsToStr(uint64_t flags)
{
    std::vector<std::string> str_flags;

    for (size_t i = 0; i < sizeof(flags) * 8; ++i) {
        if (flags & (1ULL << i)) {
            str_flags.emplace_back(serviceFlagToStr(i));
        }
    }

    return str_flags;
}

GenTxid ToGenTxid(const CInv& inv)
{
    assert(inv.IsGenTxMsg());
    return inv.IsMsgWtx() ? GenTxid::Wtxid(inv.hash) : GenTxid::Txid(inv.hash);
}<|MERGE_RESOLUTION|>--- conflicted
+++ resolved
@@ -199,11 +199,8 @@
     case NODE_WITNESS:         return "WITNESS";
     case NODE_COMPACT_FILTERS: return "COMPACT_FILTERS";
     case NODE_NETWORK_LIMITED: return "NETWORK_LIMITED";
-<<<<<<< HEAD
+    case NODE_P2P_V2:          return "P2P_V2";
     case NODE_SMSG:            return "SMSG";
-=======
-    case NODE_P2P_V2:          return "P2P_V2";
->>>>>>> 0e3de3b8
     // Not using default, so we get warned when a case is missing
     }
 
