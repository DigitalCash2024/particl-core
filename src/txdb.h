// Copyright (c) 2009-2010 Satoshi Nakamoto
// Copyright (c) 2009-2022 The Bitcoin Core developers
// Distributed under the MIT software license, see the accompanying
// file COPYING or http://www.opensource.org/licenses/mit-license.php.

#ifndef BITCOIN_TXDB_H
#define BITCOIN_TXDB_H

#include <coins.h>
#include <dbwrapper.h>
#include <kernel/cs_main.h>
#include <sync.h>
#include <util/fs.h>

#include <cstddef>
#include <cstdint>
#include <memory>
#include <optional>
#include <vector>

<<<<<<< HEAD

// Particl
#include <insight/addressindex.h>
#include <insight/spentindex.h>
#include <insight/timestampindex.h>
#include <insight/balanceindex.h>
#include <rctindex.h>
#include <primitives/block.h>

class CBlockFileInfo;
class CBlockIndex;
=======
>>>>>>> 8e0d9796
class COutPoint;
class uint256;

const char DB_RCTOUTPUT = 'A';
const char DB_RCTOUTPUT_LINK = 'L';
const char DB_RCTKEYIMAGE = 'K';
const char DB_SPENTCACHE = 'S';
const char DB_HAS_BLINDED_TXIN = 'q';


//! -dbcache default (MiB)
static const int64_t nDefaultDbCache = 450;
//! -dbbatchsize default (bytes)
static const int64_t nDefaultDbBatchSize = 16 << 20;
//! max. -dbcache (MiB)
static const int64_t nMaxDbCache = sizeof(void*) > 4 ? 16384 : 1024;
//! min. -dbcache (MiB)
static const int64_t nMinDbCache = 4;
//! Max memory allocated to block tree DB specific cache, if no -txindex (MiB)
static const int64_t nMaxBlockDBCache = 2;
//! Max memory allocated to block tree DB specific cache, if -txindex (MiB)
// Unlike for the UTXO database, for the txindex scenario the leveldb cache make
// a meaningful difference: https://github.com/bitcoin/bitcoin/pull/8273#issuecomment-229601991
static const int64_t nMaxTxIndexCache = 1024;
//! Max memory allocated to all block filter index caches combined in MiB.
static const int64_t max_filter_index_cache = 1024;
//! Max memory allocated to coin DB specific cache (MiB)
static const int64_t nMaxCoinsDBCache = 8;

//! User-controlled performance and debug options.
struct CoinsViewOptions {
    //! Maximum database write batch size in bytes.
    size_t batch_write_bytes = nDefaultDbBatchSize;
    //! If non-zero, randomly exit when the database is flushed with (1/ratio)
    //! probability.
    int simulate_crash_ratio = 0;
};

/** CCoinsView backed by the coin database (chainstate/) */
class CCoinsViewDB final : public CCoinsView
{
protected:
    DBParams m_db_params;
    CoinsViewOptions m_options;
    std::unique_ptr<CDBWrapper> m_db;
public:
    explicit CCoinsViewDB(DBParams db_params, CoinsViewOptions options);

    bool GetCoin(const COutPoint &outpoint, Coin &coin) const override;
    bool HaveCoin(const COutPoint &outpoint) const override;
    uint256 GetBestBlock() const override;
    std::vector<uint256> GetHeadBlocks() const override;
    bool BatchWrite(CCoinsMap &mapCoins, const uint256 &hashBlock, bool erase = true) override;
    std::unique_ptr<CCoinsViewCursor> Cursor() const override;

    //! Whether an unsupported database format is used.
    bool NeedsUpgrade();
    size_t EstimateSize() const override;

    //! Dynamically alter the underlying leveldb cache size.
    void ResizeCache(size_t new_cache_size) EXCLUSIVE_LOCKS_REQUIRED(cs_main);

    //! @returns filesystem path to on-disk storage or std::nullopt if in memory.
    std::optional<fs::path> StoragePath() { return m_db->StoragePath(); }
};

<<<<<<< HEAD
/** Access to the block database (blocks/index/) */
class CBlockTreeDB : public CDBWrapper
{
public:
    using CDBWrapper::CDBWrapper;
    bool WriteBatchSync(const std::vector<std::pair<int, const CBlockFileInfo*> >& fileInfo, int nLastFile, const std::vector<const CBlockIndex*>& blockinfo);
    bool ReadBlockFileInfo(int nFile, CBlockFileInfo &info);
    bool ReadLastBlockFile(int &nFile);
    bool WriteReindexing(bool fReindexing);
    void ReadReindexing(bool &fReindexing);

    bool ReadSpentIndex(const CSpentIndexKey &key, CSpentIndexValue &value);
    bool UpdateSpentIndex(const std::vector<std::pair<CSpentIndexKey, CSpentIndexValue> >&vect);
    bool UpdateAddressUnspentIndex(const std::vector<std::pair<CAddressUnspentKey, CAddressUnspentValue > >&vect);
    bool ReadAddressUnspentIndex(uint256 addressHash, int type,
                                 std::vector<std::pair<CAddressUnspentKey, CAddressUnspentValue> > &vect);
    bool WriteAddressIndex(const std::vector<std::pair<CAddressIndexKey, CAmount> > &vect);
    bool EraseAddressIndex(const std::vector<std::pair<CAddressIndexKey, CAmount> > &vect);
    bool ReadAddressIndex(uint256 addressHash, int type,
                          std::vector<std::pair<CAddressIndexKey, CAmount> > &addressIndex,
                          int start = 0, int end = 0);
    bool WriteTimestampIndex(const CTimestampIndexKey &timestampIndex);
    bool ReadTimestampIndex(const unsigned int &high, const unsigned int &low, std::vector<std::pair<uint256, unsigned int> > &vect) EXCLUSIVE_LOCKS_REQUIRED(cs_main);
    bool WriteTimestampBlockIndex(const CTimestampBlockIndexKey &blockhashIndex, const CTimestampBlockIndexValue &logicalts);
    bool ReadTimestampBlockIndex(const uint256 &hash, unsigned int &logicalTS);

    bool WriteBlockBalancesIndex(const uint256 &key, const BlockBalances &value);
    bool ReadBlockBalancesIndex(const uint256 &key, BlockBalances &value);

    bool WriteFlag(const std::string &name, bool fValue);
    bool ReadFlag(const std::string &name, bool &fValue);
    bool LoadBlockIndexGuts(const Consensus::Params& consensusParams, std::function<CBlockIndex*(const uint256&)> insertBlockIndex, const util::SignalInterrupt& interrupt)
        EXCLUSIVE_LOCKS_REQUIRED(::cs_main);
    size_t CountBlockIndex();


    bool ReadRCTOutput(int64_t i, CAnonOutput &ao);
    bool WriteRCTOutput(int64_t i, const CAnonOutput &ao);
    bool EraseRCTOutput(int64_t i);

    bool ReadRCTOutputLink(const CCmpPubKey &pk, int64_t &i);
    bool WriteRCTOutputLink(const CCmpPubKey &pk, int64_t i);
    bool EraseRCTOutputLink(const CCmpPubKey &pk);

    bool ReadRCTKeyImage(const CCmpPubKey &ki, CAnonKeyImageInfo &data);
    bool EraseRCTKeyImage(const CCmpPubKey &ki);
    bool EraseRCTKeyImagesAfterHeight(int height);

    bool ReadSpentCache(const COutPoint &outpoint, SpentCoin &coin);
    bool EraseSpentCache(const COutPoint &outpoint);

    bool HaveBlindedFlag(const uint256 &txid) const;
    bool WriteBlindedFlag(const uint256 &txid);
    bool EraseBlindedFlag(const uint256 &txid);
};

[[nodiscard]] util::Result<void> CheckLegacyTxindex(CBlockTreeDB& block_tree_db);

=======
>>>>>>> 8e0d9796
#endif // BITCOIN_TXDB_H<|MERGE_RESOLUTION|>--- conflicted
+++ resolved
@@ -18,29 +18,8 @@
 #include <optional>
 #include <vector>
 
-<<<<<<< HEAD
-
-// Particl
-#include <insight/addressindex.h>
-#include <insight/spentindex.h>
-#include <insight/timestampindex.h>
-#include <insight/balanceindex.h>
-#include <rctindex.h>
-#include <primitives/block.h>
-
-class CBlockFileInfo;
-class CBlockIndex;
-=======
->>>>>>> 8e0d9796
 class COutPoint;
 class uint256;
-
-const char DB_RCTOUTPUT = 'A';
-const char DB_RCTOUTPUT_LINK = 'L';
-const char DB_RCTKEYIMAGE = 'K';
-const char DB_SPENTCACHE = 'S';
-const char DB_HAS_BLINDED_TXIN = 'q';
-
 
 //! -dbcache default (MiB)
 static const int64_t nDefaultDbCache = 450;
@@ -98,65 +77,4 @@
     std::optional<fs::path> StoragePath() { return m_db->StoragePath(); }
 };
 
-<<<<<<< HEAD
-/** Access to the block database (blocks/index/) */
-class CBlockTreeDB : public CDBWrapper
-{
-public:
-    using CDBWrapper::CDBWrapper;
-    bool WriteBatchSync(const std::vector<std::pair<int, const CBlockFileInfo*> >& fileInfo, int nLastFile, const std::vector<const CBlockIndex*>& blockinfo);
-    bool ReadBlockFileInfo(int nFile, CBlockFileInfo &info);
-    bool ReadLastBlockFile(int &nFile);
-    bool WriteReindexing(bool fReindexing);
-    void ReadReindexing(bool &fReindexing);
-
-    bool ReadSpentIndex(const CSpentIndexKey &key, CSpentIndexValue &value);
-    bool UpdateSpentIndex(const std::vector<std::pair<CSpentIndexKey, CSpentIndexValue> >&vect);
-    bool UpdateAddressUnspentIndex(const std::vector<std::pair<CAddressUnspentKey, CAddressUnspentValue > >&vect);
-    bool ReadAddressUnspentIndex(uint256 addressHash, int type,
-                                 std::vector<std::pair<CAddressUnspentKey, CAddressUnspentValue> > &vect);
-    bool WriteAddressIndex(const std::vector<std::pair<CAddressIndexKey, CAmount> > &vect);
-    bool EraseAddressIndex(const std::vector<std::pair<CAddressIndexKey, CAmount> > &vect);
-    bool ReadAddressIndex(uint256 addressHash, int type,
-                          std::vector<std::pair<CAddressIndexKey, CAmount> > &addressIndex,
-                          int start = 0, int end = 0);
-    bool WriteTimestampIndex(const CTimestampIndexKey &timestampIndex);
-    bool ReadTimestampIndex(const unsigned int &high, const unsigned int &low, std::vector<std::pair<uint256, unsigned int> > &vect) EXCLUSIVE_LOCKS_REQUIRED(cs_main);
-    bool WriteTimestampBlockIndex(const CTimestampBlockIndexKey &blockhashIndex, const CTimestampBlockIndexValue &logicalts);
-    bool ReadTimestampBlockIndex(const uint256 &hash, unsigned int &logicalTS);
-
-    bool WriteBlockBalancesIndex(const uint256 &key, const BlockBalances &value);
-    bool ReadBlockBalancesIndex(const uint256 &key, BlockBalances &value);
-
-    bool WriteFlag(const std::string &name, bool fValue);
-    bool ReadFlag(const std::string &name, bool &fValue);
-    bool LoadBlockIndexGuts(const Consensus::Params& consensusParams, std::function<CBlockIndex*(const uint256&)> insertBlockIndex, const util::SignalInterrupt& interrupt)
-        EXCLUSIVE_LOCKS_REQUIRED(::cs_main);
-    size_t CountBlockIndex();
-
-
-    bool ReadRCTOutput(int64_t i, CAnonOutput &ao);
-    bool WriteRCTOutput(int64_t i, const CAnonOutput &ao);
-    bool EraseRCTOutput(int64_t i);
-
-    bool ReadRCTOutputLink(const CCmpPubKey &pk, int64_t &i);
-    bool WriteRCTOutputLink(const CCmpPubKey &pk, int64_t i);
-    bool EraseRCTOutputLink(const CCmpPubKey &pk);
-
-    bool ReadRCTKeyImage(const CCmpPubKey &ki, CAnonKeyImageInfo &data);
-    bool EraseRCTKeyImage(const CCmpPubKey &ki);
-    bool EraseRCTKeyImagesAfterHeight(int height);
-
-    bool ReadSpentCache(const COutPoint &outpoint, SpentCoin &coin);
-    bool EraseSpentCache(const COutPoint &outpoint);
-
-    bool HaveBlindedFlag(const uint256 &txid) const;
-    bool WriteBlindedFlag(const uint256 &txid);
-    bool EraseBlindedFlag(const uint256 &txid);
-};
-
-[[nodiscard]] util::Result<void> CheckLegacyTxindex(CBlockTreeDB& block_tree_db);
-
-=======
->>>>>>> 8e0d9796
 #endif // BITCOIN_TXDB_H