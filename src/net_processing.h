--- conflicted
+++ resolved
@@ -47,20 +47,17 @@
     bool m_addr_relay_enabled{false};
     ServiceFlags their_services;
     int64_t presync_height{-1};
-<<<<<<< HEAD
+    std::chrono::seconds time_offset{0};
 
     // Particl
     int m_chain_height = -1;
     int nDuplicateCount = 0;
     int nLooseHeadersCount = 0;
-=======
-    std::chrono::seconds time_offset{0};
 };
 
 struct PeerManagerInfo {
     std::chrono::seconds median_outbound_time_offset{0s};
     bool ignores_incoming_txs{false};
->>>>>>> 99d7538c
 };
 
 class PeerManager : public CValidationInterface, public NetEventsInterface
@@ -169,6 +166,7 @@
     virtual bool AddNodeHeader(NodeId node_id, const uint256 &hash) EXCLUSIVE_LOCKS_REQUIRED(cs_main) = 0;
     virtual void RemoveNodeHeader(const uint256 &hash) EXCLUSIVE_LOCKS_REQUIRED(cs_main) = 0;
     virtual void RemoveNonReceivedHeaderFromNodes(node::BlockMap::iterator mi) EXCLUSIVE_LOCKS_REQUIRED(cs_main) = 0;
+    virtual int64_t GetAdjustedTimeInt() = 0;
 
 };
 
