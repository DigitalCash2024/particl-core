// Copyright (c) 2009-2010 Satoshi Nakamoto
// Copyright (c) 2009-2022 The Bitcoin Core developers
// Distributed under the MIT software license, see the accompanying
// file COPYING or http://www.opensource.org/licenses/mit-license.php.

#ifndef BITCOIN_NET_PROCESSING_H
#define BITCOIN_NET_PROCESSING_H

#include <net.h>
#include <validationinterface.h>
#include <node/blockstorage.h>

class AddrMan;
class CChainParams;
class CTxMemPool;
class ChainstateManager;
class Peer;

/** Whether transaction reconciliation protocol should be enabled by default. */
static constexpr bool DEFAULT_TXRECONCILIATION_ENABLE{false};
/** Default for -maxorphantx, maximum number of orphan transactions kept in memory */
static const uint32_t DEFAULT_MAX_ORPHAN_TRANSACTIONS{100};
/** Default number of non-mempool transactions to keep around for block reconstruction. Includes
    orphan, replaced, and rejected transactions. */
static const uint32_t DEFAULT_BLOCK_RECONSTRUCTION_EXTRA_TXN{100};
static const bool DEFAULT_PEERBLOOMFILTERS = false;
static const bool DEFAULT_PEERBLOCKFILTERS = false;
/** Threshold for marking a node to be discouraged, e.g. disconnected and added to the discouragement filter. */
static const int DISCOURAGEMENT_THRESHOLD{100};
/** Maximum number of outstanding CMPCTBLOCK requests for the same block. */
static const unsigned int MAX_CMPCTBLOCKS_INFLIGHT_PER_BLOCK = 3;

struct CNodeStateStats {
    int m_misbehavior_score = 0;
    int nSyncHeight = -1;
    int nCommonHeight = -1;

    int m_starting_height = -1;
    std::chrono::microseconds m_ping_wait;
    std::vector<int> vHeightInFlight;
    bool m_relay_txs;
    CAmount m_fee_filter_received;
    uint64_t m_addr_processed = 0;
    uint64_t m_addr_rate_limited = 0;
    bool m_addr_relay_enabled{false};
    ServiceFlags their_services;
    int64_t presync_height{-1};

    // Particl
    int m_chain_height = -1;
    int nDuplicateCount = 0;
    int nLooseHeadersCount = 0;
};

class PeerManager : public CValidationInterface, public NetEventsInterface
{
public:
    struct Options {
        //! Whether this node is running in -blocksonly mode
        bool ignore_incoming_txs{DEFAULT_BLOCKSONLY};
        //! Whether transaction reconciliation protocol is enabled
        bool reconcile_txs{DEFAULT_TXRECONCILIATION_ENABLE};
        //! Maximum number of orphan transactions kept in memory
        uint32_t max_orphan_txs{DEFAULT_MAX_ORPHAN_TRANSACTIONS};
        //! Number of non-mempool transactions to keep around for block reconstruction. Includes
        //! orphan, replaced, and rejected transactions.
        uint32_t max_extra_txs{DEFAULT_BLOCK_RECONSTRUCTION_EXTRA_TXN};
        //! Whether all P2P messages are captured to disk
        bool capture_messages{false};
<<<<<<< HEAD
        size_t banscore{DISCOURAGEMENT_THRESHOLD};
        bool automaticbans{particl::DEFAULT_AUTOMATIC_BANS};
=======
        //! Whether or not the internal RNG behaves deterministically (this is
        //! a test-only option).
        bool deterministic_rng{false};
>>>>>>> db283a6b
    };

    static std::unique_ptr<PeerManager> make(CConnman& connman, AddrMan& addrman,
                                             BanMan* banman, ChainstateManager& chainman,
                                             CTxMemPool& pool, Options opts);
    virtual ~PeerManager() { }

    /**
     * Attempt to manually fetch block from a given peer. We must already have the header.
     *
     * @param[in]  peer_id      The peer id
     * @param[in]  block_index  The blockindex
     * @returns std::nullopt if a request was successfully made, otherwise an error message
     */
    virtual std::optional<std::string> FetchBlock(NodeId peer_id, const CBlockIndex& block_index) = 0;

    /** Begin running background tasks, should only be called once */
    virtual void StartScheduledTasks(CScheduler& scheduler) = 0;

    /** Get statistics from node state */
    virtual bool GetNodeStateStats(NodeId nodeid, CNodeStateStats& stats) const = 0;

    /** Whether this node ignores txs received over p2p. */
    virtual bool IgnoresIncomingTxs() = 0;

    /** Relay transaction to all peers. */
    virtual void RelayTransaction(const uint256& txid, const uint256& wtxid) = 0;

    /** Send ping message to all peers */
    virtual void SendPings() = 0;

    /** Set the best height */
    virtual void SetBestHeight(int height) = 0;

    /* Public for unit testing. */
    virtual void UnitTestMisbehaving(NodeId peer_id, int howmuch) = 0;

    /* Particl: Keep old functionality */
    virtual void MisbehavingById(const NodeId pnode, const int howmuch, const std::string& message) = 0;

    /**
     * Evict extra outbound peers. If we think our tip may be stale, connect to an extra outbound.
     * Public for unit testing.
     */
    virtual void CheckForStaleTipAndEvictPeers() = 0;

    /** Process a single message from a peer. Public for fuzz testing */
    virtual void ProcessMessage(CNode& pfrom, const std::string& msg_type, CDataStream& vRecv,
                                const std::chrono::microseconds time_received, const std::atomic<bool>& interruptMsgProc) EXCLUSIVE_LOCKS_REQUIRED(g_msgproc_mutex) = 0;

    /** This function is used for testing the stale tip eviction logic, see denialofservice_tests.cpp */
    virtual void UpdateLastBlockAnnounceTime(NodeId node, int64_t time_in_seconds) = 0;

    /** Particl */
    virtual NodeId GetBlockSource(const uint256 &hash) = 0;
    virtual void IncPersistentMisbehaviour(NodeId node_id, int howmuch) EXCLUSIVE_LOCKS_REQUIRED(cs_main) = 0;
    virtual bool IncPersistentDiscouraged(NodeId node_id) EXCLUSIVE_LOCKS_REQUIRED(cs_main) = 0;
    virtual void MisbehavingByAddr(CNetAddr addr, int misbehavior_cfwd, int howmuch, const std::string& message="") = 0;
    virtual bool IncDuplicateHeaders(NodeId node_id) EXCLUSIVE_LOCKS_REQUIRED(cs_main) = 0;
    virtual bool AddNodeHeader(NodeId node_id, const uint256 &hash) EXCLUSIVE_LOCKS_REQUIRED(cs_main) = 0;
    virtual void RemoveNodeHeader(const uint256 &hash) EXCLUSIVE_LOCKS_REQUIRED(cs_main) = 0;
    virtual void RemoveNonReceivedHeaderFromNodes(node::BlockMap::iterator mi) EXCLUSIVE_LOCKS_REQUIRED(cs_main) = 0;
};

NodeId GetBlockSource(const uint256 &hash) EXCLUSIVE_LOCKS_REQUIRED(cs_main);

int GetNumDOSStates() EXCLUSIVE_LOCKS_REQUIRED(cs_main);
void ClearDOSStates() EXCLUSIVE_LOCKS_REQUIRED(cs_main);

#endif // BITCOIN_NET_PROCESSING_H<|MERGE_RESOLUTION|>--- conflicted
+++ resolved
@@ -67,14 +67,12 @@
         uint32_t max_extra_txs{DEFAULT_BLOCK_RECONSTRUCTION_EXTRA_TXN};
         //! Whether all P2P messages are captured to disk
         bool capture_messages{false};
-<<<<<<< HEAD
-        size_t banscore{DISCOURAGEMENT_THRESHOLD};
-        bool automaticbans{particl::DEFAULT_AUTOMATIC_BANS};
-=======
         //! Whether or not the internal RNG behaves deterministically (this is
         //! a test-only option).
         bool deterministic_rng{false};
->>>>>>> db283a6b
+        //! Particl - Keep banscore
+        size_t banscore{DISCOURAGEMENT_THRESHOLD};
+        bool automaticbans{particl::DEFAULT_AUTOMATIC_BANS};
     };
 
     static std::unique_ptr<PeerManager> make(CConnman& connman, AddrMan& addrman,
