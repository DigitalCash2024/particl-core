// Copyright (c) 2009-2010 Satoshi Nakamoto
// Copyright (c) 2009-2020 The Bitcoin Core developers
// Distributed under the MIT software license, see the accompanying
// file COPYING or http://www.opensource.org/licenses/mit-license.php.

#ifndef BITCOIN_NET_PROCESSING_H
#define BITCOIN_NET_PROCESSING_H

#include <net.h>
#include <sync.h>
#include <validationinterface.h>

class CChainParams;
class CTxMemPool;
class ChainstateManager;

extern RecursiveMutex cs_main;
extern RecursiveMutex g_cs_orphans;

/** Default for -maxorphantx, maximum number of orphan transactions kept in memory */
static const unsigned int DEFAULT_MAX_ORPHAN_TRANSACTIONS = 100;
/** Default number of orphan+recently-replaced txn to keep around for block reconstruction */
static const unsigned int DEFAULT_BLOCK_RECONSTRUCTION_EXTRA_TXN = 100;
static const bool DEFAULT_PEERBLOOMFILTERS = false;
static const bool DEFAULT_PEERBLOCKFILTERS = false;
/** Threshold for marking a node to be discouraged, e.g. disconnected and added to the discouragement filter. */
static const int DISCOURAGEMENT_THRESHOLD{100};

struct CNodeStateStats {
    int m_misbehavior_score = 0;
    int nSyncHeight = -1;
    int nCommonHeight = -1;

    int m_starting_height = -1;
<<<<<<< HEAD
    int m_chain_height = -1;
=======
    int64_t m_ping_wait_usec;
>>>>>>> 45dcf226
    std::vector<int> vHeightInFlight;
    int nDuplicateCount = 0;
    int nLooseHeadersCount = 0;
};

class PeerManager : public CValidationInterface, public NetEventsInterface
{
public:
    static std::unique_ptr<PeerManager> make(const CChainParams& chainparams, CConnman& connman, BanMan* banman,
                                             CScheduler& scheduler, ChainstateManager& chainman, CTxMemPool& pool,
                                             bool ignore_incoming_txs);
    virtual ~PeerManager() { }

    /** Get statistics from node state */
    virtual bool GetNodeStateStats(NodeId nodeid, CNodeStateStats& stats) = 0;

    /** Whether this node ignores txs received over p2p. */
    virtual bool IgnoresIncomingTxs() = 0;

    /** Send ping message to all peers */
    virtual void SendPings() = 0;

    /** Set the best height */
    virtual void SetBestHeight(int height) = 0;

    /**
     * Increment peer's misbehavior score. If the new value >= DISCOURAGEMENT_THRESHOLD, mark the node
     * to be discouraged, meaning the peer might be disconnected and added to the discouragement filter.
     * Public for unit testing.
     */
    virtual void Misbehaving(const NodeId pnode, const int howmuch, const std::string& message) = 0;

    /**
     * Evict extra outbound peers. If we think our tip may be stale, connect to an extra outbound.
     * Public for unit testing.
     */
    virtual void CheckForStaleTipAndEvictPeers() = 0;

    /** Process a single message from a peer. Public for fuzz testing */
    virtual void ProcessMessage(CNode& pfrom, const std::string& msg_type, CDataStream& vRecv,
                                const std::chrono::microseconds time_received, const std::atomic<bool>& interruptMsgProc) = 0;

    /** Particl */
    virtual void IncPersistentMisbehaviour(NodeId node_id, const CService &node_address, int howmuch) = 0;
    virtual void DecMisbehaving(NodeId nodeid, int howmuch) = 0;
    virtual void MisbehavingByAddr(CNetAddr addr, int misbehavior_cfwd, int howmuch, const std::string& message="") = 0;
    virtual bool IncDuplicateHeaders(NodeId node_id, const CService &node_address) = 0;
};

extern PeerManager *g_peerman;

/** Decrease a node's misbehavior score. */
void DecMisbehaving(NodeId nodeid, int howmuch);

NodeId GetBlockSource(uint256 hash) EXCLUSIVE_LOCKS_REQUIRED(cs_main);

void IncPersistentMisbehaviour(NodeId node_id, int howmuch) EXCLUSIVE_LOCKS_REQUIRED(cs_main);
int GetNumDOSStates() EXCLUSIVE_LOCKS_REQUIRED(cs_main);
void ClearDOSStates() EXCLUSIVE_LOCKS_REQUIRED(cs_main);

/** Relay transaction to every node */
void RelayTransaction(const uint256& txid, const uint256& wtxid, const CConnman& connman) EXCLUSIVE_LOCKS_REQUIRED(cs_main);

#endif // BITCOIN_NET_PROCESSING_H<|MERGE_RESOLUTION|>--- conflicted
+++ resolved
@@ -32,12 +32,11 @@
     int nCommonHeight = -1;
 
     int m_starting_height = -1;
-<<<<<<< HEAD
+    int64_t m_ping_wait_usec;
+    std::vector<int> vHeightInFlight;
+
+    // Particl
     int m_chain_height = -1;
-=======
-    int64_t m_ping_wait_usec;
->>>>>>> 45dcf226
-    std::vector<int> vHeightInFlight;
     int nDuplicateCount = 0;
     int nLooseHeadersCount = 0;
 };
@@ -84,6 +83,7 @@
     virtual void DecMisbehaving(NodeId nodeid, int howmuch) = 0;
     virtual void MisbehavingByAddr(CNetAddr addr, int misbehavior_cfwd, int howmuch, const std::string& message="") = 0;
     virtual bool IncDuplicateHeaders(NodeId node_id, const CService &node_address) = 0;
+    virtual NodeId GetBlockSource(const uint256 &hash) = 0;
 };
 
 extern PeerManager *g_peerman;
@@ -91,7 +91,7 @@
 /** Decrease a node's misbehavior score. */
 void DecMisbehaving(NodeId nodeid, int howmuch);
 
-NodeId GetBlockSource(uint256 hash) EXCLUSIVE_LOCKS_REQUIRED(cs_main);
+NodeId GetBlockSource(const uint256 &hash) EXCLUSIVE_LOCKS_REQUIRED(cs_main);
 
 void IncPersistentMisbehaviour(NodeId node_id, int howmuch) EXCLUSIVE_LOCKS_REQUIRED(cs_main);
 int GetNumDOSStates() EXCLUSIVE_LOCKS_REQUIRED(cs_main);
