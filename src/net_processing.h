--- conflicted
+++ resolved
@@ -89,7 +89,6 @@
     virtual NodeId GetBlockSource(const uint256 &hash) = 0;
 };
 
-<<<<<<< HEAD
 extern PeerManager *g_peerman;
 
 /** Decrease a node's misbehavior score. */
@@ -101,9 +100,4 @@
 int GetNumDOSStates() EXCLUSIVE_LOCKS_REQUIRED(cs_main);
 void ClearDOSStates() EXCLUSIVE_LOCKS_REQUIRED(cs_main);
 
-/** Relay transaction to every node */
-void RelayTransaction(const uint256& txid, const uint256& wtxid, const CConnman& connman) EXCLUSIVE_LOCKS_REQUIRED(cs_main);
-
-=======
->>>>>>> 63952f73
 #endif // BITCOIN_NET_PROCESSING_H