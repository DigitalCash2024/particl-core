--- conflicted
+++ resolved
@@ -38,15 +38,12 @@
     uint64_t m_addr_processed = 0;
     uint64_t m_addr_rate_limited = 0;
     bool m_addr_relay_enabled{false};
-<<<<<<< HEAD
+    ServiceFlags their_services;
 
     // Particl
     int m_chain_height = -1;
     int nDuplicateCount = 0;
     int nLooseHeadersCount = 0;
-=======
-    ServiceFlags their_services;
->>>>>>> 895937ed
 };
 
 class PeerManager : public CValidationInterface, public NetEventsInterface
