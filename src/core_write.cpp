// Copyright (c) 2009-2022 The Bitcoin Core developers
// Distributed under the MIT software license, see the accompanying
// file COPYING or http://www.opensource.org/licenses/mit-license.php.

#include <core_io.h>

#include <common/system.h>
#include <consensus/amount.h>
#include <consensus/consensus.h>
#include <consensus/validation.h>
#include <key_io.h>
#include <script/descriptor.h>
#include <script/script.h>
#include <script/solver.h>
#include <serialize.h>
#include <streams.h>
#include <undo.h>
#include <univalue.h>
#include <util/check.h>
#include <util/strencodings.h>

#include <map>
#include <string>
#include <vector>

// Particl
#include <insight/spentindex.h>
#include <blind.h>

UniValue ValueFromAmount(const CAmount amount)
{
    static_assert(COIN > 1);
    int64_t quotient = amount / COIN;
    int64_t remainder = amount % COIN;
    if (amount < 0) {
        quotient = -quotient;
        remainder = -remainder;
    }
    return UniValue(UniValue::VNUM,
            strprintf("%s%d.%08d", amount < 0 ? "-" : "", quotient, remainder));
}

std::string FormatScript(const CScript& script)
{
    std::string ret;
    CScript::const_iterator it = script.begin();
    opcodetype op;
    while (it != script.end()) {
        CScript::const_iterator it2 = it;
        std::vector<unsigned char> vch;
        if (script.GetOp(it, op, vch)) {
            if (op == OP_0) {
                ret += "0 ";
                continue;
            } else if ((op >= OP_1 && op <= OP_16) || op == OP_1NEGATE) {
                ret += strprintf("%i ", op - OP_1NEGATE - 1);
                continue;
            } else if (op >= OP_NOP && op <= OP_NOP10) {
                std::string str(GetOpName(op));
                if (str.substr(0, 3) == std::string("OP_")) {
                    ret += str.substr(3, std::string::npos) + " ";
                    continue;
                }
            }
            if (vch.size() > 0) {
                ret += strprintf("0x%x 0x%x ", HexStr(std::vector<uint8_t>(it2, it - vch.size())),
                                               HexStr(std::vector<uint8_t>(it - vch.size(), it)));
            } else {
                ret += strprintf("0x%x ", HexStr(std::vector<uint8_t>(it2, it)));
            }
            continue;
        }
        ret += strprintf("0x%x ", HexStr(std::vector<uint8_t>(it2, script.end())));
        break;
    }
    return ret.substr(0, ret.empty() ? ret.npos : ret.size() - 1);
}

const std::map<unsigned char, std::string> mapSigHashTypes = {
    {static_cast<unsigned char>(SIGHASH_ALL), std::string("ALL")},
    {static_cast<unsigned char>(SIGHASH_ALL|SIGHASH_ANYONECANPAY), std::string("ALL|ANYONECANPAY")},
    {static_cast<unsigned char>(SIGHASH_NONE), std::string("NONE")},
    {static_cast<unsigned char>(SIGHASH_NONE|SIGHASH_ANYONECANPAY), std::string("NONE|ANYONECANPAY")},
    {static_cast<unsigned char>(SIGHASH_SINGLE), std::string("SINGLE")},
    {static_cast<unsigned char>(SIGHASH_SINGLE|SIGHASH_ANYONECANPAY), std::string("SINGLE|ANYONECANPAY")},
};

std::string SighashToStr(unsigned char sighash_type)
{
    const auto& it = mapSigHashTypes.find(sighash_type);
    if (it == mapSigHashTypes.end()) return "";
    return it->second;
}

/**
 * Create the assembly string representation of a CScript object.
 * @param[in] script    CScript object to convert into the asm string representation.
 * @param[in] fAttemptSighashDecode    Whether to attempt to decode sighash types on data within the script that matches the format
 *                                     of a signature. Only pass true for scripts you believe could contain signatures. For example,
 *                                     pass false, or omit the this argument (defaults to false), for scriptPubKeys.
 */
std::string ScriptToAsmStr(const CScript& script, const bool fAttemptSighashDecode)
{
    std::string str;
    opcodetype opcode;
    std::vector<unsigned char> vch;
    CScript::const_iterator pc = script.begin();
    while (pc < script.end()) {
        if (!str.empty()) {
            str += " ";
        }
        if (!script.GetOp(pc, opcode, vch)) {
            str += "[error]";
            return str;
        }
        if (0 <= opcode && opcode <= OP_PUSHDATA4) {
            if (vch.size() <= static_cast<std::vector<unsigned char>::size_type>(4)) {
                str += strprintf("%d", CScriptNum(vch, false).getint());
            } else {
                // the IsUnspendable check makes sure not to try to decode OP_RETURN data that may match the format of a signature
                if (fAttemptSighashDecode && !script.IsUnspendable()) {
                    std::string strSigHashDecode;
                    // goal: only attempt to decode a defined sighash type from data that looks like a signature within a scriptSig.
                    // this won't decode correctly formatted public keys in Pubkey or Multisig scripts due to
                    // the restrictions on the pubkey formats (see IsCompressedOrUncompressedPubKey) being incongruous with the
                    // checks in CheckSignatureEncoding.
                    if (CheckSignatureEncoding(vch, SCRIPT_VERIFY_STRICTENC, nullptr)) {
                        const unsigned char chSigHashType = vch.back();
                        const auto it = mapSigHashTypes.find(chSigHashType);
                        if (it != mapSigHashTypes.end()) {
                            strSigHashDecode = "[" + it->second + "]";
                            vch.pop_back(); // remove the sighash type byte. it will be replaced by the decode.
                        }
                    }
                    str += HexStr(vch) + strSigHashDecode;
                } else {
                    str += HexStr(vch);
                }
            }
        } else {
            str += GetOpName(opcode);
        }
    }
    return str;
}

std::string EncodeHexTx(const CTransaction& tx, const bool without_witness)
{
    DataStream ssTx;
    if (without_witness) {
        ssTx << TX_NO_WITNESS(tx);
    } else {
        ssTx << TX_WITH_WITNESS(tx);
    }
    return HexStr(ssTx);
}

void ScriptToUniv(const CScript& script, UniValue& out, bool include_hex, bool include_address, const SigningProvider* provider)
{
    CTxDestination address;

    out.pushKV("asm", ScriptToAsmStr(script));
    if (include_address) {
        out.pushKV("desc", InferDescriptor(script, provider ? *provider : DUMMY_SIGNING_PROVIDER)->ToString());
    }
    if (include_hex) {
        out.pushKV("hex", HexStr(script));
    }

    std::vector<std::vector<unsigned char>> solns;
    const TxoutType type{Solver(script, solns)};

    if (include_address && ExtractDestination(script, address) && type != TxoutType::PUBKEY) {
        out.pushKV("address", EncodeDestination(address));
    }
    if (include_address && HasIsCoinstakeOp(script)) {
        CScript scriptCS;
        if (GetCoinstakeScriptPath(script, scriptCS) &&
            ExtractDestination(scriptCS, address)) {
            out.pushKV("stakeaddress", EncodeDestination(address));
        }
    }
    out.pushKV("type", GetTxnOutputType(type));
}

<<<<<<< HEAD
void AddRangeproof(const std::vector<uint8_t> &vRangeproof, UniValue &entry)
{
    entry.pushKV("rangeproof", HexStr(vRangeproof));

    if (vRangeproof.size() > 0) {
        int exponent, mantissa;
        CAmount min_value, max_value;
        if (0 == GetRangeProofInfo(vRangeproof, exponent, mantissa, min_value, max_value)) {
            entry.pushKV("rp_exponent", exponent);
            entry.pushKV("rp_mantissa", mantissa);
            entry.pushKV("rp_min_value", ValueFromAmount(min_value));
            entry.pushKV("rp_max_value", ValueFromAmount(max_value));
        }
    }
}

void OutputToJSON(uint256 &txid, int i,
    const CTxOutBase *baseOut, UniValue &entry)
{
    switch (baseOut->GetType()) {
        case OUTPUT_STANDARD:
            {
            entry.pushKV("type", "standard");
            CTxOutStandard *s = (CTxOutStandard*) baseOut;
            entry.pushKV("value", ValueFromAmount(s->nValue));
            entry.pushKV("valueSat", s->nValue);
            UniValue o(UniValue::VOBJ);
            ScriptToUniv(s->scriptPubKey, o, true, true);
            entry.pushKV("scriptPubKey", o);
            }
            break;
        case OUTPUT_DATA:
            {
            CTxOutData *s = (CTxOutData*) baseOut;
            entry.pushKV("type", "data");
            entry.pushKV("data_hex", HexStr(s->vData));
            CAmount nValue;
            if (s->GetCTFee(nValue)) {
                entry.pushKV("ct_fee", ValueFromAmount(nValue));
            }
            if (s->GetTreasuryFundCfwd(nValue)) {
                entry.pushKV("treasury_fund_cfwd", ValueFromAmount(nValue));
            }
            if (s->GetSmsgFeeRate(nValue)) {
                entry.pushKV("smsgfeerate", ValueFromAmount(nValue));
            }
            uint32_t difficulty;
            if (s->GetSmsgDifficulty(difficulty)) {
                entry.pushKV("smsgdifficulty", strprintf("%08x", difficulty));
            }
            if (s->vData.size() >= 9 && s->vData[4] == DO_VOTE) {
                uint32_t voteToken;
                memcpy(&voteToken, &s->vData[5], 4);
                voteToken = le32toh(voteToken);
                int issue = (int) (voteToken & 0xFFFF);
                int option = (int) (voteToken >> 16) & 0xFFFF;
                entry.pushKV("vote", strprintf("%d, %d", issue, option));
            }
            }
            break;
        case OUTPUT_CT:
            {
            CTxOutCT *s = (CTxOutCT*) baseOut;
            entry.pushKV("type", "blind");
            entry.pushKV("valueCommitment", HexStr(Span<const unsigned char>(s->commitment.data, 33)));
            UniValue o(UniValue::VOBJ);
            ScriptToUniv(s->scriptPubKey, o, true, true);
            entry.pushKV("scriptPubKey", o);
            entry.pushKV("data_hex", HexStr(s->vData));

            AddRangeproof(s->vRangeproof, entry);
            }
            break;
        case OUTPUT_RINGCT:
            {
            CTxOutRingCT *s = (CTxOutRingCT*) baseOut;
            entry.pushKV("type", "anon");
            entry.pushKV("pubkey", HexStr(s->pk));
            entry.pushKV("valueCommitment", HexStr(Span<const unsigned char>(s->commitment.data, 33)));
            entry.pushKV("data_hex", HexStr(s->vData));

            AddRangeproof(s->vRangeproof, entry);
            }
            break;
        default:
            entry.pushKV("type", "unknown");
            break;
    }
}

void TxToUniv(const CTransaction& tx, const uint256& block_hash, UniValue& entry, bool include_hex, int serialize_flags, const CTxUndo* txundo, TxVerbosity verbosity)
=======
void TxToUniv(const CTransaction& tx, const uint256& block_hash, UniValue& entry, bool include_hex, bool without_witness, const CTxUndo* txundo, TxVerbosity verbosity)
>>>>>>> d7523490
{
    CHECK_NONFATAL(verbosity >= TxVerbosity::SHOW_DETAILS);

    uint256 txid = tx.GetHash();
    entry.pushKV("txid", txid.GetHex());
    entry.pushKV("hash", tx.GetWitnessHash().GetHex());
    // Transaction version is actually unsigned in consensus checks, just signed in memory,
    // so cast to unsigned before giving it to the user.
    entry.pushKV("version", static_cast<int64_t>(static_cast<uint32_t>(tx.nVersion)));
    entry.pushKV("size", tx.GetTotalSize());
    entry.pushKV("vsize", (GetTransactionWeight(tx) + WITNESS_SCALE_FACTOR - 1) / WITNESS_SCALE_FACTOR);
    entry.pushKV("weight", GetTransactionWeight(tx));
    entry.pushKV("locktime", (int64_t)tx.nLockTime);

    UniValue vin{UniValue::VARR};

    // If available, use Undo data to calculate the fee. Note that txundo == nullptr
    // for coinbase transactions and for transactions where undo data is unavailable.
    const bool have_undo = txundo != nullptr;
    CAmount amt_total_in = 0;
    CAmount amt_total_out = 0;

    for (unsigned int i = 0; i < tx.vin.size(); i++) {
        const CTxIn& txin = tx.vin[i];
        UniValue in(UniValue::VOBJ);
        if (tx.IsCoinBase()) {
            in.pushKV("coinbase", HexStr(txin.scriptSig));
        }
        if (txin.IsAnonInput()) {
            in.pushKV("type", "anon");
            uint32_t nSigInputs, nSigRingSize;
            txin.GetAnonInfo(nSigInputs, nSigRingSize);
            in.pushKV("num_inputs", (int)nSigInputs);
            in.pushKV("ring_size", (int)nSigRingSize);

            if (verbosity == TxVerbosity::SHOW_DETAILS_AND_PREVOUT &&
                tx.HasWitness() &&
                !txin.scriptWitness.IsNull() &&
                txin.scriptWitness.stack.size() > 0) {
                const std::vector<uint8_t> &vMI = txin.scriptWitness.stack[0];

                UniValue ring_member_rows(UniValue::VOBJ);
                size_t ofs = 0, nb = 0;
                for (size_t k = 0; k < nSigInputs; ++k) {
                    std::string row_out;
                    for (size_t i = 0; i < nSigRingSize; ++i) {
                        int64_t anon_index;
                        if (0 != part::GetVarInt(vMI, ofs, (uint64_t&)anon_index, nb)) {
                            // throw JSONRPCError(RPC_MISC_ERROR, "Decode anon index failed.");
                            break;
                        }
                        ofs += nb;
                        row_out += row_out.size() == 0 ? strprintf("%lu", anon_index) : strprintf(", %lu", anon_index); // linter fails ? "%lu" : ", %lu"
                    }
                    ring_member_rows.pushKV(strprintf("%d", k), row_out);
                }
                in.pushKV("ring_member_rows", ring_member_rows);
            }
        } else {
            in.pushKV("txid", txin.prevout.hash.GetHex());
            in.pushKV("vout", (int64_t)txin.prevout.n);
            UniValue o(UniValue::VOBJ);
            o.pushKV("asm", ScriptToAsmStr(txin.scriptSig, true));
            o.pushKV("hex", HexStr(txin.scriptSig));
            in.pushKV("scriptSig", o);
        }
        if (!txin.scriptData.IsNull()) {
            UniValue scriptdata(UniValue::VARR);
            for (unsigned int j = 0; j < txin.scriptData.stack.size(); j++) {
                std::vector<unsigned char> item = txin.scriptData.stack[j];
                scriptdata.push_back(HexStr(item));
            }
            in.pushKV("scriptdata", scriptdata);
        }
        if (!tx.vin[i].scriptWitness.IsNull()) {
            UniValue txinwitness(UniValue::VARR);
            for (const auto& item : tx.vin[i].scriptWitness.stack) {
                txinwitness.push_back(HexStr(item));
            }
            in.pushKV("txinwitness", txinwitness);
        }
        if (have_undo && !txin.IsAnonInput()) {
            const Coin& prev_coin = txundo->vprevout[i];
            const CTxOut& prev_txout = prev_coin.out;

            amt_total_in += prev_txout.nValue;

            if (verbosity == TxVerbosity::SHOW_DETAILS_AND_PREVOUT) {
                UniValue o_script_pub_key(UniValue::VOBJ);
                ScriptToUniv(prev_txout.scriptPubKey, /*out=*/o_script_pub_key, /*include_hex=*/true, /*include_address=*/true);

                UniValue p(UniValue::VOBJ);
                p.pushKV("generated", bool(prev_coin.fCoinBase));
                p.pushKV("height", uint64_t(prev_coin.nHeight));
                p.pushKV("value", ValueFromAmount(prev_txout.nValue));
                p.pushKV("scriptPubKey", o_script_pub_key);
                in.pushKV("prevout", p);
                in.pushKV("type", prev_coin.nType == OUTPUT_CT ? "blind" : "plain");
            }
        }
        in.pushKV("sequence", (int64_t)txin.nSequence);
        vin.push_back(in);
    }
    entry.pushKV("vin", vin);

    UniValue vout(UniValue::VARR);
    for (unsigned int i = 0; i < tx.vpout.size(); i++) {
        UniValue out(UniValue::VOBJ);
        out.pushKV("n", (int64_t)i);
        OutputToJSON(txid, i, tx.vpout[i].get(), out);
        vout.push_back(out);
    }

    if (!tx.IsParticlVersion())
    for (unsigned int i = 0; i < tx.vout.size(); i++) {
        const CTxOut& txout = tx.vout[i];

        UniValue out(UniValue::VOBJ);

        out.pushKV("value", ValueFromAmount(txout.nValue));
        out.pushKV("n", (int64_t)i);

        UniValue o(UniValue::VOBJ);
        ScriptToUniv(txout.scriptPubKey, /*out=*/o, /*include_hex=*/true, /*include_address=*/true);
        out.pushKV("scriptPubKey", o);
        vout.push_back(out);

        if (have_undo) {
            amt_total_out += txout.nValue;
        }
    }

    entry.pushKV("vout", vout);

    if (have_undo) {
        const CAmount fee = amt_total_in - amt_total_out;
        CHECK_NONFATAL(MoneyRange(fee));
        entry.pushKV("fee", ValueFromAmount(fee));
    }

    if (!block_hash.IsNull()) {
        entry.pushKV("blockhash", block_hash.GetHex());
    }

    if (include_hex) {
        entry.pushKV("hex", EncodeHexTx(tx, without_witness)); // The hex-encoded transaction. Used the name "hex" to be consistent with the verbose output of "getrawtransaction".
    }
}
<|MERGE_RESOLUTION|>--- conflicted
+++ resolved
@@ -183,7 +183,6 @@
     out.pushKV("type", GetTxnOutputType(type));
 }
 
-<<<<<<< HEAD
 void AddRangeproof(const std::vector<uint8_t> &vRangeproof, UniValue &entry)
 {
     entry.pushKV("rangeproof", HexStr(vRangeproof));
@@ -274,10 +273,7 @@
     }
 }
 
-void TxToUniv(const CTransaction& tx, const uint256& block_hash, UniValue& entry, bool include_hex, int serialize_flags, const CTxUndo* txundo, TxVerbosity verbosity)
-=======
 void TxToUniv(const CTransaction& tx, const uint256& block_hash, UniValue& entry, bool include_hex, bool without_witness, const CTxUndo* txundo, TxVerbosity verbosity)
->>>>>>> d7523490
 {
     CHECK_NONFATAL(verbosity >= TxVerbosity::SHOW_DETAILS);
 
