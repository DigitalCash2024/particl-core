// Copyright (c) 2016-2020 The Bitcoin Core developers
// Distributed under the MIT software license, see the accompanying
// file COPYING or http://www.opensource.org/licenses/mit-license.php.

#include <bench/bench.h>
#include <bench/data.h>

#include <rpc/blockchain.h>
#include <streams.h>
#include <validation.h>

#include <univalue.h>

static void BlockToJsonVerbose(benchmark::Bench& bench)
{
    CDataStream stream(benchmark::data::block413567, SER_NETWORK, PROTOCOL_VERSION);
    char a = '\0';
    stream.write(&a, 1); // Prevent compaction

    CBlock block;
    stream >> block;

    CBlockIndex blockindex;
    const uint256 blockHash = block.GetHash();
    blockindex.phashBlock = &blockHash;
    blockindex.nBits = 403014710;

<<<<<<< HEAD
    while (state.KeepRunning()) {
        (void)blockToJSON(block, &blockindex, &blockindex, /*verbose*/ true, false);
    }
=======
    bench.run([&] {
        (void)blockToJSON(block, &blockindex, &blockindex, /*verbose*/ true);
    });
>>>>>>> be3af4f3
}

BENCHMARK(BlockToJsonVerbose);<|MERGE_RESOLUTION|>--- conflicted
+++ resolved
@@ -25,15 +25,9 @@
     blockindex.phashBlock = &blockHash;
     blockindex.nBits = 403014710;
 
-<<<<<<< HEAD
-    while (state.KeepRunning()) {
+    bench.run([&] {
         (void)blockToJSON(block, &blockindex, &blockindex, /*verbose*/ true, false);
-    }
-=======
-    bench.run([&] {
-        (void)blockToJSON(block, &blockindex, &blockindex, /*verbose*/ true);
     });
->>>>>>> be3af4f3
 }
 
 BENCHMARK(BlockToJsonVerbose);