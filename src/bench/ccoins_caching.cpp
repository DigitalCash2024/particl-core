--- conflicted
+++ resolved
@@ -21,12 +21,8 @@
 // (https://github.com/bitcoin/bitcoin/issues/7883#issuecomment-224807484)
 static void CCoinsCaching(benchmark::Bench& bench)
 {
-<<<<<<< HEAD
     fParticlMode = false;
-    ECC_Start();
-=======
     ECC_Context ecc_context{};
->>>>>>> 2cedb42a
 
     FillableSigningProvider keystore;
     CCoinsView coinsDummy;
