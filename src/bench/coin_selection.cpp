--- conflicted
+++ resolved
@@ -73,11 +73,7 @@
     CMutableTransaction tx;
     tx.vout.resize(nInput + 1);
     tx.vout[nInput].nValue = nValue;
-<<<<<<< HEAD
-    std::unique_ptr<CWalletTx> wtx = MakeUnique<CWalletTx>(&testWallet, MakeTransactionRef(std::move(tx)));
-=======
     std::unique_ptr<CWalletTx> wtx = std::make_unique<CWalletTx>(&testWallet, MakeTransactionRef(std::move(tx)));
->>>>>>> e0bc27a1
     set.emplace_back();
     set.back().Insert(COutput(wtx.get(), nInput, 0, true, true, true).GetInputCoin(), 0, true, 0, 0, false);
     wtxn.emplace_back(std::move(wtx));
