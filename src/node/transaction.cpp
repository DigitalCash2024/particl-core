--- conflicted
+++ resolved
@@ -40,26 +40,8 @@
     uint256 wtxid = tx->GetWitnessHash();
     bool callback_set = false;
 
-<<<<<<< HEAD
-    { // cs_main scope
-    assert(node.chainman);
-    LOCK(cs_main);
-    // If the transaction is already confirmed in the chain, don't do anything
-    // and return early.
-    CCoinsViewCache &view = node.chainman->ActiveChainstate().CoinsTip();
-    for (size_t o = 0; o < tx->GetNumVOuts(); o++) {
-        const Coin& existingCoin = view.AccessCoin(COutPoint(hashTx, o));
-        // IsSpent doesn't mean the coin is spent, it means the output doesn't exist.
-        // So if the output does exist, then this transaction exists in the chain.
-        if (!existingCoin.IsSpent()) return TransactionError::ALREADY_IN_CHAIN;
-    }
-    if (!node.mempool->exists(hashTx)) {
-        // Transaction is not already in the mempool.
-        if (max_tx_fee > 0) {
-            // First, call ATMP with test_accept and check the fee. If ATMP
-            // fails here, return error immediately.
-=======
     {
+        assert(node.chainman);
         LOCK(cs_main);
 
         // If the transaction is already confirmed in the chain, don't do anything
@@ -95,7 +77,6 @@
                 }
             }
             // Try to submit the transaction to the mempool.
->>>>>>> 42af9596
             const MempoolAcceptResult result = AcceptToMemoryPool(node.chainman->ActiveChainstate(), *node.mempool, tx, false /* bypass_limits */,
                                                                   false /* test_accept */);
             if (result.m_result_type != MempoolAcceptResult::ResultType::VALID) {
