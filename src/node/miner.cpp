--- conflicted
+++ resolved
@@ -61,20 +61,6 @@
 
 static BlockAssembler::Options ClampOptions(BlockAssembler::Options options)
 {
-<<<<<<< HEAD
-    blockMinFeeRate = CFeeRate(DEFAULT_BLOCK_MIN_TX_FEE);
-    nBlockMaxWeight = DEFAULT_BLOCK_MAX_WEIGHT;
-    test_block_validity = true;
-    particl_mode = false;
-}
-
-BlockAssembler::BlockAssembler(Chainstate& chainstate, const CTxMemPool* mempool, const Options& options)
-    : test_block_validity{options.test_block_validity},
-      chainparams{chainstate.m_chainman.GetParams()},
-      m_mempool(mempool),
-      m_chainstate(chainstate),
-      particl_mode{options.particl_mode}
-=======
     // Limit weight to between 4K and DEFAULT_BLOCK_MAX_WEIGHT for sanity:
     options.nBlockMaxWeight = std::clamp<size_t>(options.nBlockMaxWeight, 4000, DEFAULT_BLOCK_MAX_WEIGHT);
     return options;
@@ -85,7 +71,6 @@
       m_mempool{mempool},
       m_chainstate{chainstate},
       m_options{ClampOptions(options)}
->>>>>>> 832fa2d2
 {
 }
 
@@ -168,7 +153,7 @@
 
     // Create coinbase transaction.
     CMutableTransaction coinbaseTx;
-    if (particl_mode) {
+    if (m_options.particl_mode) {
         pblock->nVersion = PARTICL_BLOCK_VERSION;
         pblock->vtx[0] = MakeTransactionRef(std::move(coinbaseTx));
     } else {
