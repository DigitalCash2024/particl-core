--- conflicted
+++ resolved
@@ -151,7 +151,6 @@
 
     // Create coinbase transaction.
     CMutableTransaction coinbaseTx;
-<<<<<<< HEAD
     if (!fTestBlockValidity) {
         pblock->nVersion = PARTICL_BLOCK_VERSION;
         pblock->vtx[0] = MakeTransactionRef(std::move(coinbaseTx));
@@ -163,18 +162,8 @@
         coinbaseTx.vout[0].nValue = nFees + GetBlockSubsidy(nHeight, chainparams.GetConsensus());
         coinbaseTx.vin[0].scriptSig = CScript() << nHeight << OP_0;
         pblock->vtx[0] = MakeTransactionRef(std::move(coinbaseTx));
-        pblocktemplate->vchCoinbaseCommitment = GenerateCoinbaseCommitment(*pblock, pindexPrev, chainparams.GetConsensus());
-    }
-=======
-    coinbaseTx.vin.resize(1);
-    coinbaseTx.vin[0].prevout.SetNull();
-    coinbaseTx.vout.resize(1);
-    coinbaseTx.vout[0].scriptPubKey = scriptPubKeyIn;
-    coinbaseTx.vout[0].nValue = nFees + GetBlockSubsidy(nHeight, chainparams.GetConsensus());
-    coinbaseTx.vin[0].scriptSig = CScript() << nHeight << OP_0;
-    pblock->vtx[0] = MakeTransactionRef(std::move(coinbaseTx));
-    pblocktemplate->vchCoinbaseCommitment = m_chainstate.m_chainman.GenerateCoinbaseCommitment(*pblock, pindexPrev);
->>>>>>> b74a6dde
+        pblocktemplate->vchCoinbaseCommitment = m_chainstate.m_chainman.GenerateCoinbaseCommitment(*pblock, pindexPrev);
+    }
     pblocktemplate->vTxFees[0] = -nFees;
 
     //LogPrintf("CreateNewBlock(): block weight: %u txs: %u fees: %ld sigops %d\n", GetBlockWeight(*pblock), nBlockTx, nFees, nBlockSigOpsCost);
