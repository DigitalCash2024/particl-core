--- conflicted
+++ resolved
@@ -26,17 +26,6 @@
 
 struct CCoinsStats
 {
-<<<<<<< HEAD
-    int nHeight;
-    uint256 hashBlock;
-    uint64_t nTransactions;
-    uint64_t nTransactionOutputs;
-    uint64_t nBogoSize;
-    uint256 hashSerialized;
-    uint64_t nDiskSize;
-    CAmount nTotalAmount;
-    uint64_t nBlindTransactionOutputs;
-=======
     CoinStatsHashType m_hash_type;
     int nHeight{0};
     uint256 hashBlock{};
@@ -46,14 +35,11 @@
     uint256 hashSerialized{};
     uint64_t nDiskSize{0};
     CAmount nTotalAmount{0};
->>>>>>> 13f24d13
+    uint64_t nBlindTransactionOutputs{0};
 
     //! The number of coins contained.
     uint64_t coins_count{0};
 
-<<<<<<< HEAD
-    CCoinsStats() : nHeight(0), nTransactions(0), nTransactionOutputs(0), nBogoSize(0), nDiskSize(0), nTotalAmount(0), nBlindTransactionOutputs(0) {}
-=======
     //! Signals if the coinstatsindex should be used (when available).
     bool index_requested{true};
     //! Signals if the coinstatsindex was used to retrieve the statistics.
@@ -71,7 +57,6 @@
     CAmount unspendables_unclaimed_rewards{0};
 
     CCoinsStats(CoinStatsHashType hash_type) : m_hash_type(hash_type) {}
->>>>>>> 13f24d13
 };
 
 //! Calculate statistics about the unspent transaction output set
