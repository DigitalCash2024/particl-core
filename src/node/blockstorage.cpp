// Copyright (c) 2011-2022 The Bitcoin Core developers
// Distributed under the MIT software license, see the accompanying
// file COPYING or http://www.opensource.org/licenses/mit-license.php.

#include <node/blockstorage.h>

#include <chain.h>
#include <clientversion.h>
#include <consensus/validation.h>
#include <flatfile.h>
#include <hash.h>
#include <kernel/chainparams.h>
#include <logging.h>
#include <pow.h>
#include <reverse_iterator.h>
#include <shutdown.h>
#include <signet.h>
#include <streams.h>
#include <undo.h>
#include <util/fs.h>
#include <util/syscall_sandbox.h>
#include <util/system.h>
#include <validation.h>

#include <map>
#include <unordered_map>

extern bool fAddressIndex;
extern bool fSpentIndex;
extern bool fTimestampIndex;
extern bool fBalancesIndex;

namespace node {
std::atomic_bool fReindex(false);
std::atomic_bool g_indexes_ready_to_sync{false};

bool CBlockIndexWorkComparator::operator()(const CBlockIndex* pa, const CBlockIndex* pb) const
{
    // First sort by most total work, ...
    if (pa->nChainWork > pb->nChainWork) return false;
    if (pa->nChainWork < pb->nChainWork) return true;

    // ... then by earliest time received, ...
    if (pa->nSequenceId < pb->nSequenceId) return false;
    if (pa->nSequenceId > pb->nSequenceId) return true;

    // Use pointer address as tie breaker (should only happen with blocks
    // loaded from disk, as those all have id 0).
    if (pa < pb) return false;
    if (pa > pb) return true;

    // Identical blocks.
    return false;
}

bool CBlockIndexHeightOnlyComparator::operator()(const CBlockIndex* pa, const CBlockIndex* pb) const
{
    return pa->nHeight < pb->nHeight;
}

std::vector<CBlockIndex*> BlockManager::GetAllBlockIndices()
{
    AssertLockHeld(cs_main);
    std::vector<CBlockIndex*> rv;
    rv.reserve(m_block_index.size());
    for (auto& [_, block_index] : m_block_index) {
        rv.push_back(&block_index);
    }
    return rv;
}

CBlockIndex* BlockManager::LookupBlockIndex(const uint256& hash)
{
    AssertLockHeld(cs_main);
    BlockMap::iterator it = m_block_index.find(hash);
    return it == m_block_index.end() ? nullptr : &it->second;
}

const CBlockIndex* BlockManager::LookupBlockIndex(const uint256& hash) const
{
    AssertLockHeld(cs_main);
    BlockMap::const_iterator it = m_block_index.find(hash);
    return it == m_block_index.end() ? nullptr : &it->second;
}

CBlockIndex* BlockManager::AddToBlockIndex(const CBlockHeader& block, CBlockIndex*& best_header)
{
    AssertLockHeld(cs_main);

    auto [mi, inserted] = m_block_index.try_emplace(block.GetHash(), block);
    if (!inserted) {
        return &mi->second;
    }
    CBlockIndex* pindexNew = &(*mi).second;

    // We assign the sequence id to blocks only when the full data is available,
    // to avoid miners withholding blocks but broadcasting headers, to get a
    // competitive advantage.
    pindexNew->nSequenceId = 0;

    pindexNew->phashBlock = &((*mi).first);
    BlockMap::iterator miPrev = m_block_index.find(block.hashPrevBlock);
    if (miPrev != m_block_index.end()) {
        pindexNew->pprev = &(*miPrev).second;
        pindexNew->nHeight = pindexNew->pprev->nHeight + 1;
        pindexNew->BuildSkip();
    }
    pindexNew->nTimeMax = (pindexNew->pprev ? std::max(pindexNew->pprev->nTimeMax, pindexNew->nTime) : pindexNew->nTime);
    pindexNew->nChainWork = (pindexNew->pprev ? pindexNew->pprev->nChainWork : 0) + GetBlockProof(*pindexNew);
    pindexNew->RaiseValidity(BLOCK_VALID_TREE);
    if (best_header == nullptr || best_header->nChainWork < pindexNew->nChainWork) {
        best_header = pindexNew;
    }

    m_dirty_blockindex.insert(pindexNew);

    return pindexNew;
}

void BlockManager::PruneOneBlockFile(const int fileNumber)
{
    AssertLockHeld(cs_main);
    LOCK(cs_LastBlockFile);

    for (auto& entry : m_block_index) {
        CBlockIndex* pindex = &entry.second;
        if (pindex->nFile == fileNumber) {
            pindex->nStatus &= ~BLOCK_HAVE_DATA;
            pindex->nStatus &= ~BLOCK_HAVE_UNDO;
            pindex->nFile = 0;
            pindex->nDataPos = 0;
            pindex->nUndoPos = 0;
            m_dirty_blockindex.insert(pindex);

            // Prune from m_blocks_unlinked -- any block we prune would have
            // to be downloaded again in order to consider its chain, at which
            // point it would be considered as a candidate for
            // m_blocks_unlinked or setBlockIndexCandidates.
            auto range = m_blocks_unlinked.equal_range(pindex->pprev);
            while (range.first != range.second) {
                std::multimap<CBlockIndex*, CBlockIndex*>::iterator _it = range.first;
                range.first++;
                if (_it->second == pindex) {
                    m_blocks_unlinked.erase(_it);
                }
            }
        }
    }

    m_blockfile_info[fileNumber].SetNull();
    m_dirty_fileinfo.insert(fileNumber);
}

void BlockManager::FindFilesToPruneManual(std::set<int>& setFilesToPrune, int nManualPruneHeight, int chain_tip_height)
{
    assert(IsPruneMode() && nManualPruneHeight > 0);

    LOCK2(cs_main, cs_LastBlockFile);
    if (chain_tip_height < 0) {
        return;
    }

    // last block to prune is the lesser of (user-specified height, MIN_BLOCKS_TO_KEEP from the tip)
    unsigned int nLastBlockWeCanPrune = std::min((unsigned)nManualPruneHeight, chain_tip_height - MIN_BLOCKS_TO_KEEP);
    int count = 0;
    for (int fileNumber = 0; fileNumber < m_last_blockfile; fileNumber++) {
        if (m_blockfile_info[fileNumber].nSize == 0 || m_blockfile_info[fileNumber].nHeightLast > nLastBlockWeCanPrune) {
            continue;
        }
        PruneOneBlockFile(fileNumber);
        setFilesToPrune.insert(fileNumber);
        count++;
    }
    LogPrintf("Prune (Manual): prune_height=%d removed %d blk/rev pairs\n", nLastBlockWeCanPrune, count);
}

void BlockManager::FindFilesToPrune(std::set<int>& setFilesToPrune, uint64_t nPruneAfterHeight, int chain_tip_height, int prune_height, bool is_ibd)
{
    LOCK2(cs_main, cs_LastBlockFile);
    if (chain_tip_height < 0 || GetPruneTarget() == 0) {
        return;
    }
    if ((uint64_t)chain_tip_height <= nPruneAfterHeight) {
        return;
    }

    unsigned int nLastBlockWeCanPrune{(unsigned)std::min(prune_height, chain_tip_height - static_cast<int>(MIN_BLOCKS_TO_KEEP))};
    uint64_t nCurrentUsage = CalculateCurrentUsage();
    // We don't check to prune until after we've allocated new space for files
    // So we should leave a buffer under our target to account for another allocation
    // before the next pruning.
    uint64_t nBuffer = BLOCKFILE_CHUNK_SIZE + UNDOFILE_CHUNK_SIZE;
    uint64_t nBytesToPrune;
    int count = 0;

    if (nCurrentUsage + nBuffer >= GetPruneTarget()) {
        // On a prune event, the chainstate DB is flushed.
        // To avoid excessive prune events negating the benefit of high dbcache
        // values, we should not prune too rapidly.
        // So when pruning in IBD, increase the buffer a bit to avoid a re-prune too soon.
        if (is_ibd) {
            // Since this is only relevant during IBD, we use a fixed 10%
            nBuffer += GetPruneTarget() / 10;
        }

        for (int fileNumber = 0; fileNumber < m_last_blockfile; fileNumber++) {
            nBytesToPrune = m_blockfile_info[fileNumber].nSize + m_blockfile_info[fileNumber].nUndoSize;

            if (m_blockfile_info[fileNumber].nSize == 0) {
                continue;
            }

            if (nCurrentUsage + nBuffer < GetPruneTarget()) { // are we below our target?
                break;
            }

            // don't prune files that could have a block within MIN_BLOCKS_TO_KEEP of the main chain's tip but keep scanning
            if (m_blockfile_info[fileNumber].nHeightLast > nLastBlockWeCanPrune) {
                continue;
            }

            PruneOneBlockFile(fileNumber);
            // Queue up the files for removal
            setFilesToPrune.insert(fileNumber);
            nCurrentUsage -= nBytesToPrune;
            count++;
        }
    }

    LogPrint(BCLog::PRUNE, "target=%dMiB actual=%dMiB diff=%dMiB max_prune_height=%d removed %d blk/rev pairs\n",
             GetPruneTarget() / 1024 / 1024, nCurrentUsage / 1024 / 1024,
             (int64_t(GetPruneTarget()) - int64_t(nCurrentUsage)) / 1024 / 1024,
             nLastBlockWeCanPrune, count);
}

void BlockManager::UpdatePruneLock(const std::string& name, const PruneLockInfo& lock_info) {
    AssertLockHeld(::cs_main);
    m_prune_locks[name] = lock_info;
}

CBlockIndex* BlockManager::InsertBlockIndex(const uint256& hash)
{
    AssertLockHeld(cs_main);

    if (hash.IsNull()) {
        return nullptr;
    }

    const auto [mi, inserted]{m_block_index.try_emplace(hash)};
    CBlockIndex* pindex = &(*mi).second;
    if (inserted) {
        pindex->phashBlock = &((*mi).first);
    }
    return pindex;
}

bool BlockManager::LoadBlockIndex()
{
    if (!m_block_tree_db->LoadBlockIndexGuts(GetConsensus(), [this](const uint256& hash) EXCLUSIVE_LOCKS_REQUIRED(cs_main) { return this->InsertBlockIndex(hash); })) {
        return false;
    }

    // Calculate nChainWork
    std::vector<CBlockIndex*> vSortedByHeight{GetAllBlockIndices()};
    std::sort(vSortedByHeight.begin(), vSortedByHeight.end(),
              CBlockIndexHeightOnlyComparator());

    for (CBlockIndex* pindex : vSortedByHeight) {
        if (ShutdownRequested()) return false;
        pindex->nChainWork = (pindex->pprev ? pindex->pprev->nChainWork : 0) + GetBlockProof(*pindex);
        pindex->nTimeMax = (pindex->pprev ? std::max(pindex->pprev->nTimeMax, pindex->nTime) : pindex->nTime);

        // We can link the chain of blocks for which we've received transactions at some point, or
        // blocks that are assumed-valid on the basis of snapshot load (see
        // PopulateAndValidateSnapshot()).
        // Pruned nodes may have deleted the block.
        if (pindex->nTx > 0) {
            if (pindex->pprev) {
                if (pindex->pprev->nChainTx > 0) {
                    pindex->nChainTx = pindex->pprev->nChainTx + pindex->nTx;
                } else {
                    pindex->nChainTx = 0;
                    m_blocks_unlinked.insert(std::make_pair(pindex->pprev, pindex));
                }
            } else {
                pindex->nChainTx = pindex->nTx;
            }
        }
        if (!(pindex->nStatus & BLOCK_FAILED_MASK) && pindex->pprev && (pindex->pprev->nStatus & BLOCK_FAILED_MASK)) {
            pindex->nStatus |= BLOCK_FAILED_CHILD;
            m_dirty_blockindex.insert(pindex);
        }
        if (pindex->pprev) {
            pindex->BuildSkip();
        }
    }

    return true;
}

bool BlockManager::WriteBlockIndexDB()
{
    AssertLockHeld(::cs_main);
    std::vector<std::pair<int, const CBlockFileInfo*>> vFiles;
    vFiles.reserve(m_dirty_fileinfo.size());
    for (std::set<int>::iterator it = m_dirty_fileinfo.begin(); it != m_dirty_fileinfo.end();) {
        vFiles.push_back(std::make_pair(*it, &m_blockfile_info[*it]));
        m_dirty_fileinfo.erase(it++);
    }
    std::vector<const CBlockIndex*> vBlocks;
    vBlocks.reserve(m_dirty_blockindex.size());
    for (std::set<CBlockIndex*>::iterator it = m_dirty_blockindex.begin(); it != m_dirty_blockindex.end();) {
        if ((*it)->nFlags & BLOCK_ACCEPTED) {
            vBlocks.push_back(*it);
        }
        m_dirty_blockindex.erase(it++);
    }
    if (!m_block_tree_db->WriteBatchSync(vFiles, m_last_blockfile, vBlocks)) {
        return false;
    }
    return true;
}

bool BlockManager::LoadBlockIndexDB()
{
    if (!LoadBlockIndex()) {
        return false;
    }

    // Load block file info
    m_block_tree_db->ReadLastBlockFile(m_last_blockfile);
    m_blockfile_info.resize(m_last_blockfile + 1);
    LogPrintf("%s: last block file = %i\n", __func__, m_last_blockfile);
    for (int nFile = 0; nFile <= m_last_blockfile; nFile++) {
        m_block_tree_db->ReadBlockFileInfo(nFile, m_blockfile_info[nFile]);
    }
    LogPrintf("%s: last block file info: %s\n", __func__, m_blockfile_info[m_last_blockfile].ToString());
    for (int nFile = m_last_blockfile + 1; true; nFile++) {
        CBlockFileInfo info;
        if (m_block_tree_db->ReadBlockFileInfo(nFile, info)) {
            m_blockfile_info.push_back(info);
        } else {
            break;
        }
    }

    // Check presence of blk files
    LogPrintf("Checking all blk files are present...\n");
    std::set<int> setBlkDataFiles;
    for (const auto& [_, block_index] : m_block_index) {
        if (block_index.nStatus & BLOCK_HAVE_DATA) {
            setBlkDataFiles.insert(block_index.nFile);
        }
    }
    for (std::set<int>::iterator it = setBlkDataFiles.begin(); it != setBlkDataFiles.end(); it++) {
        FlatFilePos pos(*it, 0);
        if (AutoFile{OpenBlockFile(pos, true)}.IsNull()) {
            return false;
        }
    }

    // Check whether we have ever pruned block & undo files
    m_block_tree_db->ReadFlag("prunedblockfiles", m_have_pruned);
    if (m_have_pruned) {
        LogPrintf("LoadBlockIndexDB(): Block files have previously been pruned\n");
    }

    // Check whether we need to continue reindexing
    bool fReindexing = false;
    m_block_tree_db->ReadReindexing(fReindexing);
    if (fReindexing) fReindex = true;

    // Check whether we have indices
    m_block_tree_db->ReadFlag("addressindex", fAddressIndex);
    LogPrintf("%s: address index %s\n", __func__, fAddressIndex ? "enabled" : "disabled");
    m_block_tree_db->ReadFlag("timestampindex", fTimestampIndex);
    LogPrintf("%s: timestamp index %s\n", __func__, fTimestampIndex ? "enabled" : "disabled");
    m_block_tree_db->ReadFlag("spentindex", fSpentIndex);
    LogPrintf("%s: spent index %s\n", __func__, fSpentIndex ? "enabled" : "disabled");
    m_block_tree_db->ReadFlag("balancesindex", fBalancesIndex);
    LogPrintf("%s: balances index %s\n", __func__, fBalancesIndex ? "enabled" : "disabled");

    return true;
}

void BlockManager::ScanAndUnlinkAlreadyPrunedFiles()
{
    AssertLockHeld(::cs_main);
    if (!m_have_pruned) {
        return;
    }

    std::set<int> block_files_to_prune;
    for (int file_number = 0; file_number < m_last_blockfile; file_number++) {
        if (m_blockfile_info[file_number].nSize == 0) {
            block_files_to_prune.insert(file_number);
        }
    }

    UnlinkPrunedFiles(block_files_to_prune);
}

const CBlockIndex* BlockManager::GetLastCheckpoint(const CCheckpointData& data)
{
    const MapCheckpoints& checkpoints = data.mapCheckpoints;

    for (const MapCheckpoints::value_type& i : reverse_iterate(checkpoints)) {
        const uint256& hash = i.second;
        const CBlockIndex* pindex = LookupBlockIndex(hash);
        if (pindex) {
            return pindex;
        }
    }
    return nullptr;
}

bool BlockManager::IsBlockPruned(const CBlockIndex* pblockindex)
{
    AssertLockHeld(::cs_main);
    return (m_have_pruned && !(pblockindex->nStatus & BLOCK_HAVE_DATA) && pblockindex->nTx > 0);
}

const CBlockIndex* BlockManager::GetFirstStoredBlock(const CBlockIndex& start_block)
{
    AssertLockHeld(::cs_main);
    const CBlockIndex* last_block = &start_block;
    while (last_block->pprev && (last_block->pprev->nStatus & BLOCK_HAVE_DATA)) {
        last_block = last_block->pprev;
    }
    return last_block;
}

// If we're using -prune with -reindex, then delete block files that will be ignored by the
// reindex.  Since reindexing works by starting at block file 0 and looping until a blockfile
// is missing, do the same here to delete any later block files after a gap.  Also delete all
// rev files since they'll be rewritten by the reindex anyway.  This ensures that m_blockfile_info
// is in sync with what's actually on disk by the time we start downloading, so that pruning
// works correctly.
void BlockManager::CleanupBlockRevFiles() const
{
    std::map<std::string, fs::path> mapBlockFiles;

    // Glob all blk?????.dat and rev?????.dat files from the blocks directory.
    // Remove the rev files immediately and insert the blk file paths into an
    // ordered map keyed by block file index.
    LogPrintf("Removing unusable blk?????.dat and rev?????.dat files for -reindex with -prune\n");
    for (fs::directory_iterator it(m_opts.blocks_dir); it != fs::directory_iterator(); it++) {
        const std::string path = fs::PathToString(it->path().filename());
        if (fs::is_regular_file(*it) &&
            path.length() == 12 &&
            path.substr(8,4) == ".dat")
        {
            if (path.substr(0, 3) == "blk") {
                mapBlockFiles[path.substr(3, 5)] = it->path();
            } else if (path.substr(0, 3) == "rev") {
                remove(it->path());
            }
        }
    }

    // Remove all block files that aren't part of a contiguous set starting at
    // zero by walking the ordered map (keys are block file indices) by
    // keeping a separate counter.  Once we hit a gap (or if 0 doesn't exist)
    // start removing block files.
    int nContigCounter = 0;
    for (const std::pair<const std::string, fs::path>& item : mapBlockFiles) {
        if (LocaleIndependentAtoi<int>(item.first) == nContigCounter) {
            nContigCounter++;
            continue;
        }
        remove(item.second);
    }
}

CBlockFileInfo* BlockManager::GetBlockFileInfo(size_t n)
{
    LOCK(cs_LastBlockFile);

    return &m_blockfile_info.at(n);
}

bool BlockManager::UndoWriteToDisk(const CBlockUndo& blockundo, FlatFilePos& pos, const uint256& hashBlock, const CMessageHeader::MessageStartChars& messageStart) const
{
    // Open history file to append
    AutoFile fileout{OpenUndoFile(pos)};
    if (fileout.IsNull()) {
        return error("%s: OpenUndoFile failed", __func__);
    }

    // Write index header
    unsigned int nSize = GetSerializeSize(blockundo, CLIENT_VERSION);
    fileout << messageStart << nSize;

    // Write undo data
    long fileOutPos = ftell(fileout.Get());
    if (fileOutPos < 0) {
        return error("%s: ftell failed", __func__);
    }
    pos.nPos = (unsigned int)fileOutPos;
    fileout << blockundo;

    // calculate & write checksum
    HashWriter hasher{};
    hasher << hashBlock;
    hasher << blockundo;
    fileout << hasher.GetHash();

    return true;
}

bool BlockManager::UndoReadFromDisk(CBlockUndo& blockundo, const CBlockIndex& index) const
{
    const FlatFilePos pos{WITH_LOCK(::cs_main, return index.GetUndoPos())};

    if (pos.IsNull()) {
        return error("%s: no undo data available", __func__);
    }

    // Open history file to read
    AutoFile filein{OpenUndoFile(pos, true)};
    if (filein.IsNull()) {
        return error("%s: OpenUndoFile failed", __func__);
    }

    // Read block
    uint256 hashChecksum, null_hash;;
    HashVerifier verifier{filein}; // Use HashVerifier as reserializing may lose data, c.f. commit d342424301013ec47dc146a4beb49d5c9319d80a
    try {
        verifier << (index.pprev ? index.pprev->GetBlockHash() : null_hash);
        verifier >> blockundo;
        filein >> hashChecksum;
    } catch (const std::exception& e) {
        return error("%s: Deserialize or I/O error - %s", __func__, e.what());
    }

    // Verify checksum
    if (hashChecksum != verifier.GetHash()) {
        return error("%s: Checksum mismatch", __func__);
    }

    return true;
}

void BlockManager::FlushUndoFile(int block_file, bool finalize)
{
    FlatFilePos undo_pos_old(block_file, m_blockfile_info[block_file].nUndoSize);
    if (!UndoFileSeq().Flush(undo_pos_old, finalize)) {
        AbortNode("Flushing undo file to disk failed. This is likely the result of an I/O error.");
    }
}

void BlockManager::FlushBlockFile(bool fFinalize, bool finalize_undo)
{
    LOCK(cs_LastBlockFile);

    if (m_blockfile_info.size() < 1) {
        // Return if we haven't loaded any blockfiles yet. This happens during
        // chainstate init, when we call ChainstateManager::MaybeRebalanceCaches() (which
        // then calls FlushStateToDisk()), resulting in a call to this function before we
        // have populated `m_blockfile_info` via LoadBlockIndexDB().
        return;
    }
    assert(static_cast<int>(m_blockfile_info.size()) > m_last_blockfile);

    FlatFilePos block_pos_old(m_last_blockfile, m_blockfile_info[m_last_blockfile].nSize);
    if (!BlockFileSeq().Flush(block_pos_old, fFinalize)) {
        AbortNode("Flushing block file to disk failed. This is likely the result of an I/O error.");
    }
    // we do not always flush the undo file, as the chain tip may be lagging behind the incoming blocks,
    // e.g. during IBD or a sync after a node going offline
    if (!fFinalize || finalize_undo) FlushUndoFile(m_last_blockfile, finalize_undo);
}

uint64_t BlockManager::CalculateCurrentUsage()
{
    LOCK(cs_LastBlockFile);

    uint64_t retval = 0;
    for (const CBlockFileInfo& file : m_blockfile_info) {
        retval += file.nSize + file.nUndoSize;
    }
    return retval;
}

void BlockManager::UnlinkPrunedFiles(const std::set<int>& setFilesToPrune) const
{
    std::error_code ec;
    for (std::set<int>::iterator it = setFilesToPrune.begin(); it != setFilesToPrune.end(); ++it) {
        FlatFilePos pos(*it, 0);
        const bool removed_blockfile{fs::remove(BlockFileSeq().FileName(pos), ec)};
        const bool removed_undofile{fs::remove(UndoFileSeq().FileName(pos), ec)};
        if (removed_blockfile || removed_undofile) {
            LogPrint(BCLog::BLOCKSTORE, "Prune: %s deleted blk/rev (%05u)\n", __func__, *it);
        }
    }
}

FlatFileSeq BlockManager::BlockFileSeq() const
{
    return FlatFileSeq(m_opts.blocks_dir, "blk", m_opts.fast_prune ? 0x4000 /* 16kb */ : BLOCKFILE_CHUNK_SIZE);
}

FlatFileSeq BlockManager::UndoFileSeq() const
{
    return FlatFileSeq(m_opts.blocks_dir, "rev", UNDOFILE_CHUNK_SIZE);
}

FILE* BlockManager::OpenBlockFile(const FlatFilePos& pos, bool fReadOnly) const
{
    return BlockFileSeq().Open(pos, fReadOnly);
}

/** Open an undo file (rev?????.dat) */
FILE* BlockManager::OpenUndoFile(const FlatFilePos& pos, bool fReadOnly) const
{
    return UndoFileSeq().Open(pos, fReadOnly);
}

fs::path BlockManager::GetBlockPosFilename(const FlatFilePos& pos) const
{
    return BlockFileSeq().FileName(pos);
}

bool BlockManager::FindBlockPos(FlatFilePos& pos, unsigned int nAddSize, unsigned int nHeight, CChain& active_chain, uint64_t nTime, bool fKnown)
{
    LOCK(cs_LastBlockFile);

    unsigned int nFile = fKnown ? pos.nFile : m_last_blockfile;
    if (m_blockfile_info.size() <= nFile) {
        m_blockfile_info.resize(nFile + 1);
    }

    bool finalize_undo = false;
    if (!fKnown) {
        unsigned int max_blockfile_size{MAX_BLOCKFILE_SIZE};
        // Use smaller blockfiles in test-only -fastprune mode - but avoid
        // the possibility of having a block not fit into the block file.
        if (m_opts.fast_prune) {
            max_blockfile_size = 0x10000; // 64kiB
            if (nAddSize >= max_blockfile_size) {
                // dynamically adjust the blockfile size to be larger than the added size
                max_blockfile_size = nAddSize + 1;
            }
        }
        assert(nAddSize < max_blockfile_size);
        while (m_blockfile_info[nFile].nSize + nAddSize >= max_blockfile_size) {
            // when the undo file is keeping up with the block file, we want to flush it explicitly
            // when it is lagging behind (more blocks arrive than are being connected), we let the
            // undo block write case handle it
            finalize_undo = (m_blockfile_info[nFile].nHeightLast == (unsigned int)active_chain.Tip()->nHeight);
            nFile++;
            if (m_blockfile_info.size() <= nFile) {
                m_blockfile_info.resize(nFile + 1);
            }
        }
        pos.nFile = nFile;
        pos.nPos = m_blockfile_info[nFile].nSize;
    }

    if ((int)nFile != m_last_blockfile) {
        if (!fKnown) {
            LogPrint(BCLog::BLOCKSTORE, "Leaving block file %i: %s\n", m_last_blockfile, m_blockfile_info[m_last_blockfile].ToString());
        }
        FlushBlockFile(!fKnown, finalize_undo);
        m_last_blockfile = nFile;
    }

    m_blockfile_info[nFile].AddBlock(nHeight, nTime);
    if (fKnown) {
        m_blockfile_info[nFile].nSize = std::max(pos.nPos + nAddSize, m_blockfile_info[nFile].nSize);
    } else {
        m_blockfile_info[nFile].nSize += nAddSize;
    }

    if (!fKnown) {
        bool out_of_space;
        size_t bytes_allocated = BlockFileSeq().Allocate(pos, nAddSize, out_of_space);
        if (out_of_space) {
            return AbortNode("Disk space is too low!", _("Disk space is too low!"));
        }
        if (bytes_allocated != 0 && IsPruneMode()) {
            m_check_for_pruning = true;
        }
    }

    m_dirty_fileinfo.insert(nFile);
    return true;
}

bool BlockManager::FindUndoPos(BlockValidationState& state, int nFile, FlatFilePos& pos, unsigned int nAddSize)
{
    pos.nFile = nFile;

    LOCK(cs_LastBlockFile);

    pos.nPos = m_blockfile_info[nFile].nUndoSize;
    m_blockfile_info[nFile].nUndoSize += nAddSize;
    m_dirty_fileinfo.insert(nFile);

    bool out_of_space;
    size_t bytes_allocated = UndoFileSeq().Allocate(pos, nAddSize, out_of_space);
    if (out_of_space) {
        return AbortNode(state, "Disk space is too low!", _("Disk space is too low!"));
    }
    if (bytes_allocated != 0 && IsPruneMode()) {
        m_check_for_pruning = true;
    }

    return true;
}

bool BlockManager::WriteBlockToDisk(const CBlock& block, FlatFilePos& pos, const CMessageHeader::MessageStartChars& messageStart) const
{
    // Open history file to append
    CAutoFile fileout(OpenBlockFile(pos), SER_DISK, CLIENT_VERSION);
    if (fileout.IsNull()) {
        return error("WriteBlockToDisk: OpenBlockFile failed");
    }

    // Write index header
    unsigned int nSize = GetSerializeSize(block, fileout.GetVersion());
    fileout << messageStart << nSize;

    // Write block
    long fileOutPos = ftell(fileout.Get());
    if (fileOutPos < 0) {
        return error("WriteBlockToDisk: ftell failed");
    }
    pos.nPos = (unsigned int)fileOutPos;
    fileout << block;

    return true;
}

bool BlockManager::WriteUndoDataForBlock(const CBlockUndo& blockundo, BlockValidationState& state, CBlockIndex& block)
{
    AssertLockHeld(::cs_main);
    // Write undo information to disk
    if (block.GetUndoPos().IsNull()) {
        FlatFilePos _pos;
        if (!FindUndoPos(state, block.nFile, _pos, ::GetSerializeSize(blockundo, CLIENT_VERSION) + 40)) {
            return error("ConnectBlock(): FindUndoPos failed");
        }
        uint256 prev_hash; // Particl genesis block txns are valid
        if (block.pprev) {
            prev_hash = block.pprev->GetBlockHash();
        }
        if (!UndoWriteToDisk(blockundo, _pos, prev_hash, GetParams().MessageStart())) {
            return AbortNode(state, "Failed to write undo data");
        }
        // rev files are written in block height order, whereas blk files are written as blocks come in (often out of order)
        // we want to flush the rev (undo) file once we've written the last block, which is indicated by the last height
        // in the block file info as below; note that this does not catch the case where the undo writes are keeping up
        // with the block writes (usually when a synced up node is getting newly mined blocks) -- this case is caught in
        // the FindBlockPos function
        if (_pos.nFile < m_last_blockfile && static_cast<uint32_t>(block.nHeight) == m_blockfile_info[_pos.nFile].nHeightLast) {
            FlushUndoFile(_pos.nFile, true);
        }

        // update nUndoPos in block index
        block.nUndoPos = _pos.nPos;
        block.nStatus |= BLOCK_HAVE_UNDO;
        m_dirty_blockindex.insert(&block);
    }

    return true;
}

bool BlockManager::ReadBlockFromDisk(CBlock& block, const FlatFilePos& pos) const
{
    block.SetNull();

    // Open history file to read
    CAutoFile filein(OpenBlockFile(pos, true), SER_DISK, CLIENT_VERSION);
    if (filein.IsNull()) {
        return error("ReadBlockFromDisk: OpenBlockFile failed for %s", pos.ToString());
    }

    // Read block
    try {
        filein >> block;
    } catch (const std::exception& e) {
        return error("%s: Deserialize or I/O error - %s at %s", __func__, e.what(), pos.ToString());
    }

    // Check the header
    if (fParticlMode) {
        // Only run CheckProofOfWork for genesis blocks
        if (block.hashPrevBlock.IsNull() &&
            !CheckProofOfWork(block.GetHash(), block.nBits, GetConsensus(), 0, GetConsensus().nLastImportHeight)) {
            return error("ReadBlockFromDisk: Errors in block header at %s", pos.ToString());
        }
    } else {
        if (!CheckProofOfWork(block.GetHash(), block.nBits, GetConsensus())) {
            return error("ReadBlockFromDisk: Errors in block header at %s", pos.ToString());
        }
    }

    // Signet only: check block solution
    if (GetConsensus().signet_blocks && !CheckSignetBlockSolution(block, GetConsensus())) {
        return error("ReadBlockFromDisk: Errors in block solution at %s", pos.ToString());
    }

    return true;
}

bool BlockManager::ReadBlockFromDisk(CBlock& block, const CBlockIndex& index) const
{
    const FlatFilePos block_pos{WITH_LOCK(cs_main, return index.GetBlockPos())};

    if (!ReadBlockFromDisk(block, block_pos)) {
        return false;
    }
    if (block.GetHash() != index.GetBlockHash()) {
        return error("ReadBlockFromDisk(CBlock&, CBlockIndex*): GetHash() doesn't match index for %s at %s",
                     index.ToString(), block_pos.ToString());
    }
    return true;
}

bool ReadTransactionFromDiskBlock(const CBlockIndex* pindex, int nIndex, CTransactionRef &txOut, const BlockManager& blockman)
{
    const FlatFilePos block_pos{WITH_LOCK(cs_main, return pindex->GetBlockPos())};

    // Open history file to read
    CAutoFile filein(blockman.OpenBlockFile(block_pos, true), SER_DISK, CLIENT_VERSION);
    if (filein.IsNull())
        return error("%s: OpenBlockFile failed for %s", __func__, block_pos.ToString());

    CBlockHeader blockHeader;
    try {
        filein >> blockHeader;

        int nTxns = ReadCompactSize(filein);

        if (nTxns <= nIndex || nIndex < 0)
            return error("%s: Block %s, txn %d not in available range %d.", __func__, block_pos.ToString(), nIndex, nTxns);

        for (int k = 0; k <= nIndex; ++k)
            filein >> txOut;
    } catch (const std::exception& e)
    {
        return error("%s: Deserialize or I/O error - %s at %s", __func__, e.what(), block_pos.ToString());
    }

    if (blockHeader.GetHash() != pindex->GetBlockHash())
        return error("%s: Hash doesn't match index for %s at %s",
                __func__, pindex->ToString(), block_pos.ToString());
    return true;
}

bool BlockManager::ReadRawBlockFromDisk(std::vector<uint8_t>& block, const FlatFilePos& pos, const CMessageHeader::MessageStartChars& message_start) const
{
    FlatFilePos hpos = pos;
    hpos.nPos -= 8; // Seek back 8 bytes for meta header
    AutoFile filein{OpenBlockFile(hpos, true)};
    if (filein.IsNull()) {
        return error("%s: OpenBlockFile failed for %s", __func__, pos.ToString());
    }

    try {
        CMessageHeader::MessageStartChars blk_start;
        unsigned int blk_size;

        filein >> blk_start >> blk_size;

        if (memcmp(blk_start, message_start, CMessageHeader::MESSAGE_START_SIZE)) {
            return error("%s: Block magic mismatch for %s: %s versus expected %s", __func__, pos.ToString(),
                         HexStr(blk_start),
                         HexStr(message_start));
        }

        if (blk_size > MAX_SIZE) {
            return error("%s: Block data is larger than maximum deserialization size for %s: %s versus %s", __func__, pos.ToString(),
                         blk_size, MAX_SIZE);
        }

        block.resize(blk_size); // Zeroing of memory is intentional here
        filein.read(MakeWritableByteSpan(block));
    } catch (const std::exception& e) {
        return error("%s: Read from block file failed: %s for %s", __func__, e.what(), pos.ToString());
    }

    return true;
}

FlatFilePos BlockManager::SaveBlockToDisk(const CBlock& block, int nHeight, CChain& active_chain, const FlatFilePos* dbp)
{
    unsigned int nBlockSize = ::GetSerializeSize(block, CLIENT_VERSION);
    FlatFilePos blockPos;
    const auto position_known {dbp != nullptr};
    if (position_known) {
        blockPos = *dbp;
    } else {
        // when known, blockPos.nPos points at the offset of the block data in the blk file. that already accounts for
        // the serialization header present in the file (the 4 magic message start bytes + the 4 length bytes = 8 bytes = BLOCK_SERIALIZATION_HEADER_SIZE).
        // we add BLOCK_SERIALIZATION_HEADER_SIZE only for new blocks since they will have the serialization header added when written to disk.
        nBlockSize += static_cast<unsigned int>(BLOCK_SERIALIZATION_HEADER_SIZE);
    }
    if (!FindBlockPos(blockPos, nBlockSize, nHeight, active_chain, block.GetBlockTime(), position_known)) {
        error("%s: FindBlockPos failed", __func__);
        return FlatFilePos();
    }
    if (!position_known) {
        if (!WriteBlockToDisk(block, blockPos, GetParams().MessageStart())) {
            AbortNode("Failed to write block");
            return FlatFilePos();
        }
    }
    return blockPos;
}

class ImportingNow
{
    std::atomic<bool>& m_importing;

public:
    ImportingNow(std::atomic<bool>& importing) : m_importing{importing}
    {
        assert(m_importing == false);
        m_importing = true;
    }
    ~ImportingNow()
    {
        assert(m_importing == true);
        m_importing = false;
    }
};

void ThreadImport(ChainstateManager& chainman, std::vector<fs::path> vImportFiles, const fs::path& mempool_path)
{
    SetSyscallSandboxPolicy(SyscallSandboxPolicy::INITIALIZATION_LOAD_BLOCKS);
    ScheduleBatchPriority();

    particl::fBusyImporting = true;
    {
        ImportingNow imp{chainman.m_blockman.m_importing};

        // -reindex
        if (fReindex) {
            int nFile = 0;
            // Map of disk positions for blocks with unknown parent (only used for reindex);
            // parent hash -> child disk position, multiple children can have the same parent.
            std::multimap<uint256, FlatFilePos> blocks_with_unknown_parent;
            while (true) {
                FlatFilePos pos(nFile, 0);
                if (!fs::exists(chainman.m_blockman.GetBlockPosFilename(pos))) {
                    break; // No block files left to reindex
                }
                FILE* file = chainman.m_blockman.OpenBlockFile(pos, true);
                if (!file) {
                    break; // This error is logged in OpenBlockFile
                }
                LogPrintf("Reindexing block file blk%05u.dat...\n", (unsigned int)nFile);
                chainman.ActiveChainstate().LoadExternalBlockFile(file, &pos, &blocks_with_unknown_parent, &chainman);
                if (ShutdownRequested()) {
                    LogPrintf("Shutdown requested. Exit %s\n", __func__);
                    return;
                }
                nFile++;
            }
            WITH_LOCK(::cs_main, chainman.m_blockman.m_block_tree_db->WriteReindexing(false));
            fReindex = false;
            LogPrintf("Reindexing finished\n");
            // To avoid ending up in a situation without genesis block, re-try initializing (no-op if reindexing worked):
            chainman.ActiveChainstate().LoadGenesisBlock();
        }

        // -loadblock=
        for (const fs::path& path : vImportFiles) {
            FILE* file = fsbridge::fopen(path, "rb");
            if (file) {
                LogPrintf("Importing blocks file %s...\n", fs::PathToString(path));
                chainman.ActiveChainstate().LoadExternalBlockFile(file, nullptr, nullptr, &chainman);
                if (ShutdownRequested()) {
                    LogPrintf("Shutdown requested. Exit %s\n", __func__);
                    return;
                }
            } else {
                LogPrintf("Warning: Could not open blocks file %s\n", fs::PathToString(path));
            }
        }

        // scan for better chains in the block chain database, that are not yet connected in the active best chain

        // We can't hold cs_main during ActivateBestChain even though we're accessing
        // the chainman unique_ptrs since ABC requires us not to be holding cs_main, so retrieve
        // the relevant pointers before the ABC call.
        for (Chainstate* chainstate : WITH_LOCK(::cs_main, return chainman.GetAll())) {
            BlockValidationState state;
            state.m_chainman = &chainman;
            if (!chainstate->ActivateBestChain(state, nullptr)) {
                LogPrintf("Failed to connect best block (%s)\n", state.ToString());
                // Particl - Don't exit.  May be missing PoS info for valid blocks.
                //StartShutdown();
                //return;
            }
        }

        if (chainman.m_blockman.StopAfterBlockImport()) {
            LogPrintf("Stopping after block import\n");
            StartShutdown();
            return;
        }
    } // End scope of ImportingNow
    chainman.ActiveChainstate().LoadMempool(mempool_path);
<<<<<<< HEAD
    particl::fBusyImporting = false;
=======
    g_indexes_ready_to_sync = true;
>>>>>>> 4e8a7654
}
} // namespace node<|MERGE_RESOLUTION|>--- conflicted
+++ resolved
@@ -1004,10 +1004,7 @@
         }
     } // End scope of ImportingNow
     chainman.ActiveChainstate().LoadMempool(mempool_path);
-<<<<<<< HEAD
     particl::fBusyImporting = false;
-=======
     g_indexes_ready_to_sync = true;
->>>>>>> 4e8a7654
 }
 } // namespace node