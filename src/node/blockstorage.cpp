--- conflicted
+++ resolved
@@ -968,11 +968,7 @@
                     break; // This error is logged in OpenBlockFile
                 }
                 LogPrintf("Reindexing block file blk%05u.dat...\n", (unsigned int)nFile);
-<<<<<<< HEAD
-                chainman.ActiveChainstate().LoadExternalBlockFile(file, &pos, &blocks_with_unknown_parent, &chainman);
-=======
                 chainman.LoadExternalBlockFile(file, &pos, &blocks_with_unknown_parent);
->>>>>>> 2fa60f0b
                 if (chainman.m_interrupt) {
                     LogPrintf("Interrupt requested. Exit %s\n", __func__);
                     return;
@@ -991,11 +987,7 @@
             FILE* file = fsbridge::fopen(path, "rb");
             if (file) {
                 LogPrintf("Importing blocks file %s...\n", fs::PathToString(path));
-<<<<<<< HEAD
-                chainman.ActiveChainstate().LoadExternalBlockFile(file, nullptr, nullptr, &chainman);
-=======
                 chainman.LoadExternalBlockFile(file);
->>>>>>> 2fa60f0b
                 if (chainman.m_interrupt) {
                     LogPrintf("Interrupt requested. Exit %s\n", __func__);
                     return;
