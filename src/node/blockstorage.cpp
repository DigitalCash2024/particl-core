--- conflicted
+++ resolved
@@ -512,13 +512,8 @@
     }
 
     // Read block
-<<<<<<< HEAD
     uint256 hashChecksum, null_hash;;
-    CHashVerifier<CAutoFile> verifier(&filein); // We need a CHashVerifier as reserializing may lose data
-=======
-    uint256 hashChecksum;
     HashVerifier verifier{filein}; // Use HashVerifier as reserializing may lose data, c.f. commit d342424301013ec47dc146a4beb49d5c9319d80a
->>>>>>> ceb74b84
     try {
         verifier << (pindex->pprev ? pindex->pprev->GetBlockHash() : null_hash);
         verifier >> blockundo;
