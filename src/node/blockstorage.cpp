--- conflicted
+++ resolved
@@ -27,22 +27,50 @@
 #include <map>
 #include <unordered_map>
 
-<<<<<<< HEAD
 extern bool fAddressIndex;
 extern bool fSpentIndex;
 extern bool fTimestampIndex;
 extern bool fBalancesIndex;
-=======
+
+
+#include <validation.h>
+#include <insight/insight.h>
+#include <chainparams.h>
+#include <coins.h>
+
+#include <stdint.h>
+
 namespace kernel {
 static constexpr uint8_t DB_BLOCK_FILES{'f'};
 static constexpr uint8_t DB_BLOCK_INDEX{'b'};
 static constexpr uint8_t DB_FLAG{'F'};
 static constexpr uint8_t DB_REINDEX_FLAG{'R'};
 static constexpr uint8_t DB_LAST_BLOCK{'l'};
+
+static constexpr uint8_t DB_ADDRESSINDEX{'a'};
+static constexpr uint8_t DB_ADDRESSUNSPENTINDEX{'u'};
+static constexpr uint8_t DB_TIMESTAMPINDEX{'s'};
+static constexpr uint8_t DB_BLOCKHASHINDEX{'z'};
+static constexpr uint8_t DB_SPENTINDEX{'p'};
+static constexpr uint8_t DB_BALANCESINDEX{'i'};
+
 // Keys used in previous version that might still be found in the DB:
 // BlockTreeDB::DB_TXINDEX_BLOCK{'T'};
 // BlockTreeDB::DB_TXINDEX{'t'}
 // BlockTreeDB::ReadFlag("txindex")
+
+/* txindex
+static constexpr uint8_t DB_BEST_BLOCK{'B'};
+static constexpr uint8_t DB_HEAD_BLOCKS{'H'};
+*/
+
+/* blockstorage.h
+static constexpr uint8_t DB_RCTOUTPUT = 'A';
+static constexpr uint8_t DB_RCTOUTPUT_LINK = 'L';
+static constexpr uint8_t DB_RCTKEYIMAGE = 'K';
+static constexpr uint8_t DB_SPENTCACHE = 'S';
+static constexpr uint8_t DB_HAS_BLINDED_TXIN = 'q';
+*/
 
 bool BlockTreeDB::ReadBlockFileInfo(int nFile, CBlockFileInfo& info)
 {
@@ -124,6 +152,25 @@
                 pindexNew->nStatus        = diskindex.nStatus;
                 pindexNew->nTx            = diskindex.nTx;
 
+                pindexNew->hashWitnessMerkleRoot    = diskindex.hashWitnessMerkleRoot;
+                pindexNew->nFlags                   = diskindex.nFlags & (uint32_t)~BLOCK_DELAYED;
+                pindexNew->bnStakeModifier          = diskindex.bnStakeModifier;
+                pindexNew->prevoutStake             = diskindex.prevoutStake;
+                //pindexNew->hashProof                = diskindex.hashProof;
+
+                pindexNew->nMoneySupply             = diskindex.nMoneySupply;
+                pindexNew->nAnonOutputs             = diskindex.nAnonOutputs;
+
+                if (pindexNew->nHeight == 0
+                    && pindexNew->GetBlockHash() != Params().GetConsensus().hashGenesisBlock)
+                    return error("LoadBlockIndex(): Genesis block hash incorrect: %s", pindexNew->ToString());
+
+                if (fParticlMode) {
+                    // only CheckProofOfWork for genesis blocks
+                    if (diskindex.hashPrev.IsNull() && !CheckProofOfWork(pindexNew->GetBlockHash(),
+                        pindexNew->nBits, Params().GetConsensus(), 0, Params().GetLastImportHeight()))
+                        return error("%s: CheckProofOfWork failed: %s", __func__, pindexNew->ToString());
+                } else
                 if (!CheckProofOfWork(pindexNew->GetBlockHash(), pindexNew->nBits, consensusParams)) {
                     return error("%s: CheckProofOfWork failed: %s", __func__, pindexNew->ToString());
                 }
@@ -139,8 +186,331 @@
 
     return true;
 }
+
+// Particl / Insight / Indices
+bool BlockTreeDB::ReadSpentIndex(const CSpentIndexKey &key, CSpentIndexValue &value) {
+    return Read(std::make_pair(DB_SPENTINDEX, key), value);
+}
+
+bool BlockTreeDB::UpdateSpentIndex(const std::vector<std::pair<CSpentIndexKey, CSpentIndexValue> >&vect) {
+    CDBBatch batch(*this);
+    for (std::vector<std::pair<CSpentIndexKey,CSpentIndexValue> >::const_iterator it=vect.begin(); it!=vect.end(); it++) {
+        if (it->second.IsNull()) {
+            batch.Erase(std::make_pair(DB_SPENTINDEX, it->first));
+        } else {
+            batch.Write(std::make_pair(DB_SPENTINDEX, it->first), it->second);
+        }
+    }
+    return WriteBatch(batch);
+}
+
+bool BlockTreeDB::UpdateAddressUnspentIndex(const std::vector<std::pair<CAddressUnspentKey, CAddressUnspentValue > >&vect) {
+    CDBBatch batch(*this);
+    for (std::vector<std::pair<CAddressUnspentKey, CAddressUnspentValue> >::const_iterator it=vect.begin(); it!=vect.end(); it++) {
+        if (it->second.IsNull()) {
+            batch.Erase(std::make_pair(DB_ADDRESSUNSPENTINDEX, it->first));
+        } else {
+            batch.Write(std::make_pair(DB_ADDRESSUNSPENTINDEX, it->first), it->second);
+        }
+    }
+    return WriteBatch(batch);
+}
+
+bool BlockTreeDB::ReadAddressUnspentIndex(uint256 addressHash, int type,
+                                           std::vector<std::pair<CAddressUnspentKey, CAddressUnspentValue> > &unspentOutputs) {
+    const std::unique_ptr<CDBIterator> pcursor(NewIterator());
+
+    pcursor->Seek(std::make_pair(DB_ADDRESSUNSPENTINDEX, CAddressIndexIteratorKey(type, addressHash)));
+
+    while (pcursor->Valid()) {
+        std::pair<uint8_t, CAddressUnspentKey> key;
+        if (pcursor->GetKey(key) && key.first == DB_ADDRESSUNSPENTINDEX && key.second.hashBytes == addressHash) {
+            CAddressUnspentValue nValue;
+            if (pcursor->GetValue(nValue)) {
+                unspentOutputs.push_back(std::make_pair(key.second, nValue));
+                pcursor->Next();
+            } else {
+                return error("failed to get address unspent value");
+            }
+        } else {
+            break;
+        }
+    }
+
+    return true;
+}
+
+bool BlockTreeDB::WriteAddressIndex(const std::vector<std::pair<CAddressIndexKey, CAmount > >&vect) {
+    CDBBatch batch(*this);
+    for (std::vector<std::pair<CAddressIndexKey, CAmount> >::const_iterator it=vect.begin(); it!=vect.end(); it++)
+        batch.Write(std::make_pair(DB_ADDRESSINDEX, it->first), it->second);
+    return WriteBatch(batch);
+}
+
+bool BlockTreeDB::EraseAddressIndex(const std::vector<std::pair<CAddressIndexKey, CAmount > >&vect) {
+    CDBBatch batch(*this);
+    for (std::vector<std::pair<CAddressIndexKey, CAmount> >::const_iterator it=vect.begin(); it!=vect.end(); it++)
+        batch.Erase(std::make_pair(DB_ADDRESSINDEX, it->first));
+    return WriteBatch(batch);
+}
+
+bool BlockTreeDB::ReadAddressIndex(uint256 addressHash, int type,
+                                    std::vector<std::pair<CAddressIndexKey, CAmount> > &addressIndex,
+                                    int start, int end) {
+    const std::unique_ptr<CDBIterator> pcursor(NewIterator());
+
+    if (start > 0 && end > 0) {
+        pcursor->Seek(std::make_pair(DB_ADDRESSINDEX, CAddressIndexIteratorHeightKey(type, addressHash, start)));
+    } else {
+        pcursor->Seek(std::make_pair(DB_ADDRESSINDEX, CAddressIndexIteratorKey(type, addressHash)));
+    }
+
+    while (pcursor->Valid()) {
+        std::pair<uint8_t, CAddressIndexKey> key;
+        if (pcursor->GetKey(key) && key.first == DB_ADDRESSINDEX && key.second.hashBytes == addressHash) {
+            if (end > 0 && key.second.blockHeight > end) {
+                break;
+            }
+            CAmount nValue;
+            if (pcursor->GetValue(nValue)) {
+                addressIndex.push_back(std::make_pair(key.second, nValue));
+                pcursor->Next();
+            } else {
+                return error("failed to get address index value");
+            }
+        } else {
+            break;
+        }
+    }
+
+    return true;
+}
+
+bool BlockTreeDB::WriteTimestampIndex(const CTimestampIndexKey &timestampIndex)
+{
+    CDBBatch batch(*this);
+    batch.Write(std::make_pair(DB_TIMESTAMPINDEX, timestampIndex), 0);
+    return WriteBatch(batch);
+}
+
+bool BlockTreeDB::ReadTimestampIndex(const unsigned int &high, const unsigned int &low, std::vector<std::pair<uint256, unsigned int> > &hashes)
+{
+    const std::unique_ptr<CDBIterator> pcursor(NewIterator());
+
+    pcursor->Seek(std::make_pair(DB_TIMESTAMPINDEX, CTimestampIndexIteratorKey(low)));
+
+    while (pcursor->Valid()) {
+        std::pair<uint8_t, CTimestampIndexKey> key;
+        if (pcursor->GetKey(key) && key.first == DB_TIMESTAMPINDEX && key.second.timestamp < high) {
+            hashes.push_back(std::make_pair(key.second.blockHash, key.second.timestamp));
+            pcursor->Next();
+        } else {
+            break;
+        }
+    }
+
+    return true;
+}
+
+bool BlockTreeDB::WriteTimestampBlockIndex(const CTimestampBlockIndexKey &blockhashIndex, const CTimestampBlockIndexValue &logicalts) {
+    CDBBatch batch(*this);
+    batch.Write(std::make_pair(DB_BLOCKHASHINDEX, blockhashIndex), logicalts);
+    return WriteBatch(batch);
+}
+
+bool BlockTreeDB::ReadTimestampBlockIndex(const uint256 &hash, unsigned int &ltimestamp) {
+
+    CTimestampBlockIndexValue lts;
+    if (!Read(std::make_pair(DB_BLOCKHASHINDEX, hash), lts)) {
+        return false;
+    }
+
+    ltimestamp = lts.ltimestamp;
+    return true;
+}
+
+bool BlockTreeDB::WriteBlockBalancesIndex(const uint256 &key, const BlockBalances &value)
+{
+    CDBBatch batch(*this);
+    batch.Write(std::make_pair(DB_BALANCESINDEX, key), value);
+    return WriteBatch(batch);
+}
+
+bool BlockTreeDB::ReadBlockBalancesIndex(const uint256 &key, BlockBalances &value)
+{
+    return Read(std::make_pair(DB_BALANCESINDEX, key), value);
+}
+
+// Particl
+size_t BlockTreeDB::CountBlockIndex()
+{
+    std::unique_ptr<CDBIterator> pcursor(NewIterator());
+
+    pcursor->Seek(std::make_pair(DB_BLOCK_INDEX, uint256()));
+
+    size_t num_blocks = 0;
+    // Load m_block_index
+    while (pcursor->Valid()) {
+        std::pair<uint8_t, uint256> key;
+        if (pcursor->GetKey(key) && key.first == DB_BLOCK_INDEX) {
+            num_blocks += 1;
+            pcursor->Next();
+        } else {
+            break;
+        }
+    }
+
+    return num_blocks;
+}
+
+bool BlockTreeDB::ReadRCTOutput(int64_t i, CAnonOutput &ao)
+{
+    std::pair<uint8_t, int64_t> key = std::make_pair(DB_RCTOUTPUT, i);
+    return Read(key, ao);
+}
+
+bool BlockTreeDB::WriteRCTOutput(int64_t i, const CAnonOutput &ao)
+{
+    std::pair<uint8_t, int64_t> key = std::make_pair(DB_RCTOUTPUT, i);
+    CDBBatch batch(*this);
+    batch.Write(key, ao);
+    return WriteBatch(batch);
+}
+
+bool BlockTreeDB::EraseRCTOutput(int64_t i)
+{
+    std::pair<uint8_t, int64_t> key = std::make_pair(DB_RCTOUTPUT, i);
+    CDBBatch batch(*this);
+    batch.Erase(key);
+    return WriteBatch(batch);
+}
+
+
+bool BlockTreeDB::ReadRCTOutputLink(const CCmpPubKey &pk, int64_t &i)
+{
+    std::pair<uint8_t, CCmpPubKey> key = std::make_pair(DB_RCTOUTPUT_LINK, pk);
+    return Read(key, i);
+}
+
+bool BlockTreeDB::WriteRCTOutputLink(const CCmpPubKey &pk, int64_t i)
+{
+    std::pair<uint8_t, CCmpPubKey> key = std::make_pair(DB_RCTOUTPUT_LINK, pk);
+    CDBBatch batch(*this);
+    batch.Write(key, i);
+    return WriteBatch(batch);
+}
+
+bool BlockTreeDB::EraseRCTOutputLink(const CCmpPubKey &pk)
+{
+    std::pair<uint8_t, CCmpPubKey> key = std::make_pair(DB_RCTOUTPUT_LINK, pk);
+    CDBBatch batch(*this);
+    batch.Erase(key);
+    return WriteBatch(batch);
+}
+
+bool BlockTreeDB::ReadRCTKeyImage(const CCmpPubKey &ki, CAnonKeyImageInfo &data)
+{
+    std::pair<uint8_t, CCmpPubKey> key = std::make_pair(DB_RCTKEYIMAGE, ki);
+    // Versions before 0.19.2.15 store only the txid
+    CDataStream ssValue(SER_DISK, CLIENT_VERSION);
+    if (!ReadStream(key, ssValue)) {
+        return false;
+    }
+    try {
+        if (ssValue.size() < 36) {
+            ssValue >> data.txid;
+            data.height = -1; // unset
+        } else {
+            ssValue >> data;
+        }
+    } catch (const std::exception&) {
+        return false;
+    }
+    return true;
+}
+
+bool BlockTreeDB::EraseRCTKeyImage(const CCmpPubKey &ki)
+{
+    std::pair<uint8_t, CCmpPubKey> key = std::make_pair(DB_RCTKEYIMAGE, ki);
+    CDBBatch batch(*this);
+    batch.Erase(key);
+    return WriteBatch(batch);
+}
+
+bool BlockTreeDB::EraseRCTKeyImagesAfterHeight(int height)
+{
+    std::pair<uint8_t, CCmpPubKey> key = std::make_pair(DB_RCTKEYIMAGE, CCmpPubKey());
+
+    CDBBatch batch(*this);
+    size_t total = 0, removing = 0;
+    std::unique_ptr<CDBIterator> pcursor(NewIterator());
+    pcursor->Seek(key);
+
+    while (pcursor->Valid()) {
+        std::pair<uint8_t, CCmpPubKey> key;
+        if (pcursor->GetKey(key) && key.first == DB_RCTKEYIMAGE) {
+            CAnonKeyImageInfo ki_data;
+            total++;
+            if (pcursor->GetValueSize() >= 36) {
+                if (pcursor->GetValue(ki_data)) {
+                    if (height < ki_data.height) {
+                        removing++;
+                        std::pair<uint8_t, CCmpPubKey> erase_key = std::make_pair(DB_RCTKEYIMAGE, key.second);
+                        batch.Erase(erase_key);
+                    }
+                } else {
+                    return error("%s: failed to read value", __func__);
+                }
+            }
+            pcursor->Next();
+        } else {
+            break;
+        }
+    }
+
+    LogPrintf("Removing %d key images after height %d, total %d.\n", removing, height, total);
+    if (removing < 1) {
+        return true;
+    }
+    return WriteBatch(batch);
+}
+
+bool BlockTreeDB::ReadSpentCache(const COutPoint &outpoint, SpentCoin &coin)
+{
+    std::pair<uint8_t, COutPoint> key = std::make_pair(DB_SPENTCACHE, outpoint);
+    return Read(key, coin);
+}
+
+bool BlockTreeDB::EraseSpentCache(const COutPoint &outpoint)
+{
+    std::pair<uint8_t, COutPoint> key = std::make_pair(DB_SPENTCACHE, outpoint);
+    CDBBatch batch(*this);
+    batch.Erase(key);
+    return WriteBatch(batch);
+}
+
+bool BlockTreeDB::HaveBlindedFlag(const uint256 &txid) const {
+    std::pair<uint8_t, uint256> key = std::make_pair(DB_HAS_BLINDED_TXIN, txid);
+    return Exists(key);
+}
+
+bool BlockTreeDB::WriteBlindedFlag(const uint256 &txid)
+{
+    std::pair<uint8_t, uint256> key = std::make_pair(DB_HAS_BLINDED_TXIN, txid);
+    CDBBatch batch(*this);
+    batch.Write(key, 1);
+    return WriteBatch(batch);
+}
+
+bool BlockTreeDB::EraseBlindedFlag(const uint256 &txid)
+{
+    std::pair<uint8_t, uint256> key = std::make_pair(DB_HAS_BLINDED_TXIN, txid);
+    CDBBatch batch(*this);
+    batch.Erase(key);
+    return WriteBatch(batch);
+}
+
 } // namespace kernel
->>>>>>> 8e0d9796
 
 namespace node {
 std::atomic_bool fReindex(false);
