--- conflicted
+++ resolved
@@ -1411,17 +1411,12 @@
             LogError("ConnectBlock(): FindUndoPos failed\n");
             return false;
         }
-<<<<<<< HEAD
         uint256 prev_hash; // Particl genesis block txns are valid
         if (block.pprev) {
             prev_hash = block.pprev->GetBlockHash();
         }
         if (!UndoWriteToDisk(blockundo, _pos, prev_hash)) {
-            return FatalError(m_opts.notifications, state, "Failed to write undo data");
-=======
-        if (!UndoWriteToDisk(blockundo, _pos, block.pprev->GetBlockHash())) {
             return FatalError(m_opts.notifications, state, _("Failed to write undo data."));
->>>>>>> c1223188
         }
         // rev files are written in block height order, whereas blk files are written as blocks come in (often out of order)
         // we want to flush the rev (undo) file once we've written the last block, which is indicated by the last height
@@ -1694,15 +1689,10 @@
             BlockValidationState state;
             state.m_chainman = &chainman;
             if (!chainstate->ActivateBestChain(state, nullptr)) {
-<<<<<<< HEAD
                 LogPrintf("Failed to connect best block (%s)\n", state.ToString());
                 // Particl - Don't exit.  May be missing PoS info for valid blocks.
-                //chainman.GetNotifications().fatalError(strprintf("Failed to connect best block (%s)", state.ToString()));
+                //chainman.GetNotifications().fatalError(strprintf(_("Failed to connect best block (%s)."), state.ToString()));
                 //return;
-=======
-                chainman.GetNotifications().fatalError(strprintf(_("Failed to connect best block (%s)."), state.ToString()));
-                return;
->>>>>>> c1223188
             }
         }
     } // End scope of ImportingNow
