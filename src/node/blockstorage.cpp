// Copyright (c) 2011-2022 The Bitcoin Core developers
// Distributed under the MIT software license, see the accompanying
// file COPYING or http://www.opensource.org/licenses/mit-license.php.

#include <node/blockstorage.h>

#include <arith_uint256.h>
#include <chain.h>
#include <consensus/params.h>
#include <consensus/validation.h>
#include <dbwrapper.h>
#include <flatfile.h>
#include <hash.h>
#include <kernel/blockmanager_opts.h>
#include <kernel/chainparams.h>
#include <kernel/messagestartchars.h>
#include <kernel/notifications_interface.h>
#include <logging.h>
#include <pow.h>
#include <primitives/block.h>
#include <primitives/transaction.h>
#include <reverse_iterator.h>
#include <serialize.h>
#include <signet.h>
#include <span.h>
#include <streams.h>
#include <sync.h>
#include <tinyformat.h>
#include <uint256.h>
#include <undo.h>
#include <util/batchpriority.h>
#include <util/check.h>
#include <util/fs.h>
#include <util/signalinterrupt.h>
#include <util/strencodings.h>
#include <util/translation.h>
#include <validation.h>

#include <map>
#include <unordered_map>

extern bool fAddressIndex;
extern bool fSpentIndex;
extern bool fTimestampIndex;
extern bool fBalancesIndex;


#include <insight/insight.h>
#include <chainparams.h>
#include <coins.h>

#include <stdint.h>

namespace kernel {
static constexpr uint8_t DB_BLOCK_FILES{'f'};
static constexpr uint8_t DB_BLOCK_INDEX{'b'};
static constexpr uint8_t DB_FLAG{'F'};
static constexpr uint8_t DB_REINDEX_FLAG{'R'};
static constexpr uint8_t DB_LAST_BLOCK{'l'};

static constexpr uint8_t DB_ADDRESSINDEX{'a'};
static constexpr uint8_t DB_ADDRESSUNSPENTINDEX{'u'};
static constexpr uint8_t DB_TIMESTAMPINDEX{'s'};
static constexpr uint8_t DB_BLOCKHASHINDEX{'z'};
static constexpr uint8_t DB_SPENTINDEX{'p'};
static constexpr uint8_t DB_BALANCESINDEX{'i'};

// Keys used in previous version that might still be found in the DB:
// BlockTreeDB::DB_TXINDEX_BLOCK{'T'};
// BlockTreeDB::DB_TXINDEX{'t'}
// BlockTreeDB::ReadFlag("txindex")

/* txindex
static constexpr uint8_t DB_BEST_BLOCK{'B'};
static constexpr uint8_t DB_HEAD_BLOCKS{'H'};
*/

/* blockstorage.h
static constexpr uint8_t DB_RCTOUTPUT = 'A';
static constexpr uint8_t DB_RCTOUTPUT_LINK = 'L';
static constexpr uint8_t DB_RCTKEYIMAGE = 'K';
static constexpr uint8_t DB_SPENTCACHE = 'S';
static constexpr uint8_t DB_HAS_BLINDED_TXIN = 'q';
*/

bool BlockTreeDB::ReadBlockFileInfo(int nFile, CBlockFileInfo& info)
{
    return Read(std::make_pair(DB_BLOCK_FILES, nFile), info);
}

bool BlockTreeDB::WriteReindexing(bool fReindexing)
{
    if (fReindexing) {
        return Write(DB_REINDEX_FLAG, uint8_t{'1'});
    } else {
        return Erase(DB_REINDEX_FLAG);
    }
}

void BlockTreeDB::ReadReindexing(bool& fReindexing)
{
    fReindexing = Exists(DB_REINDEX_FLAG);
}

bool BlockTreeDB::ReadLastBlockFile(int& nFile)
{
    return Read(DB_LAST_BLOCK, nFile);
}

bool BlockTreeDB::WriteBatchSync(const std::vector<std::pair<int, const CBlockFileInfo*>>& fileInfo, int nLastFile, const std::vector<const CBlockIndex*>& blockinfo)
{
    CDBBatch batch(*this);
    for (const auto& [file, info] : fileInfo) {
        batch.Write(std::make_pair(DB_BLOCK_FILES, file), *info);
    }
    batch.Write(DB_LAST_BLOCK, nLastFile);
    for (const CBlockIndex* bi : blockinfo) {
        batch.Write(std::make_pair(DB_BLOCK_INDEX, bi->GetBlockHash()), CDiskBlockIndex{bi});
    }
    return WriteBatch(batch, true);
}

bool BlockTreeDB::WriteFlag(const std::string& name, bool fValue)
{
    return Write(std::make_pair(DB_FLAG, name), fValue ? uint8_t{'1'} : uint8_t{'0'});
}

bool BlockTreeDB::ReadFlag(const std::string& name, bool& fValue)
{
    uint8_t ch;
    if (!Read(std::make_pair(DB_FLAG, name), ch)) {
        return false;
    }
    fValue = ch == uint8_t{'1'};
    return true;
}

bool BlockTreeDB::LoadBlockIndexGuts(const Consensus::Params& consensusParams, std::function<CBlockIndex*(const uint256&)> insertBlockIndex, const util::SignalInterrupt& interrupt)
{
    AssertLockHeld(::cs_main);
    std::unique_ptr<CDBIterator> pcursor(NewIterator());
    pcursor->Seek(std::make_pair(DB_BLOCK_INDEX, uint256()));

    // Load m_block_index
    while (pcursor->Valid()) {
        if (interrupt) return false;
        std::pair<uint8_t, uint256> key;
        if (pcursor->GetKey(key) && key.first == DB_BLOCK_INDEX) {
            CDiskBlockIndex diskindex;
            if (pcursor->GetValue(diskindex)) {
                // Construct block index object
                CBlockIndex* pindexNew = insertBlockIndex(diskindex.ConstructBlockHash());
                pindexNew->pprev          = insertBlockIndex(diskindex.hashPrev);
                pindexNew->nHeight        = diskindex.nHeight;
                pindexNew->nFile          = diskindex.nFile;
                pindexNew->nDataPos       = diskindex.nDataPos;
                pindexNew->nUndoPos       = diskindex.nUndoPos;
                pindexNew->nVersion       = diskindex.nVersion;
                pindexNew->hashMerkleRoot = diskindex.hashMerkleRoot;
                pindexNew->nTime          = diskindex.nTime;
                pindexNew->nBits          = diskindex.nBits;
                pindexNew->nNonce         = diskindex.nNonce;
                pindexNew->nStatus        = diskindex.nStatus;
                pindexNew->nTx            = diskindex.nTx;

                pindexNew->hashWitnessMerkleRoot    = diskindex.hashWitnessMerkleRoot;
                pindexNew->nFlags                   = diskindex.nFlags & (uint32_t)~BLOCK_DELAYED;
                pindexNew->bnStakeModifier          = diskindex.bnStakeModifier;
                pindexNew->prevoutStake             = diskindex.prevoutStake;
                //pindexNew->hashProof                = diskindex.hashProof;

                pindexNew->nMoneySupply             = diskindex.nMoneySupply;
                pindexNew->nAnonOutputs             = diskindex.nAnonOutputs;

                if (pindexNew->nHeight == 0
                    && pindexNew->GetBlockHash() != Params().GetConsensus().hashGenesisBlock)
                    return error("LoadBlockIndex(): Genesis block hash incorrect: %s", pindexNew->ToString());

                if (fParticlMode) {
                    // only CheckProofOfWork for genesis blocks
                    if (diskindex.hashPrev.IsNull() && !CheckProofOfWork(pindexNew->GetBlockHash(),
                        pindexNew->nBits, Params().GetConsensus(), 0, Params().GetLastImportHeight()))
                        return error("%s: CheckProofOfWork failed: %s", __func__, pindexNew->ToString());
                } else
                if (!CheckProofOfWork(pindexNew->GetBlockHash(), pindexNew->nBits, consensusParams)) {
                    LogError("%s: CheckProofOfWork failed: %s\n", __func__, pindexNew->ToString());
                    return false;
                }

                pcursor->Next();
            } else {
                LogError("%s: failed to read value\n", __func__);
                return false;
            }
        } else {
            break;
        }
    }

    return true;
}

// Particl / Insight / Indices
bool BlockTreeDB::ReadSpentIndex(const CSpentIndexKey &key, CSpentIndexValue &value) {
    return Read(std::make_pair(DB_SPENTINDEX, key), value);
}

bool BlockTreeDB::UpdateSpentIndex(const std::vector<std::pair<CSpentIndexKey, CSpentIndexValue> >&vect) {
    CDBBatch batch(*this);
    for (std::vector<std::pair<CSpentIndexKey,CSpentIndexValue> >::const_iterator it=vect.begin(); it!=vect.end(); it++) {
        if (it->second.IsNull()) {
            batch.Erase(std::make_pair(DB_SPENTINDEX, it->first));
        } else {
            batch.Write(std::make_pair(DB_SPENTINDEX, it->first), it->second);
        }
    }
    return WriteBatch(batch);
}

bool BlockTreeDB::UpdateAddressUnspentIndex(const std::vector<std::pair<CAddressUnspentKey, CAddressUnspentValue > >&vect) {
    CDBBatch batch(*this);
    for (std::vector<std::pair<CAddressUnspentKey, CAddressUnspentValue> >::const_iterator it=vect.begin(); it!=vect.end(); it++) {
        if (it->second.IsNull()) {
            batch.Erase(std::make_pair(DB_ADDRESSUNSPENTINDEX, it->first));
        } else {
            batch.Write(std::make_pair(DB_ADDRESSUNSPENTINDEX, it->first), it->second);
        }
    }
    return WriteBatch(batch);
}

bool BlockTreeDB::ReadAddressUnspentIndex(uint256 addressHash, int type,
                                           std::vector<std::pair<CAddressUnspentKey, CAddressUnspentValue> > &unspentOutputs) {
    const std::unique_ptr<CDBIterator> pcursor(NewIterator());

    pcursor->Seek(std::make_pair(DB_ADDRESSUNSPENTINDEX, CAddressIndexIteratorKey(type, addressHash)));

    while (pcursor->Valid()) {
        std::pair<uint8_t, CAddressUnspentKey> key;
        if (pcursor->GetKey(key) && key.first == DB_ADDRESSUNSPENTINDEX && key.second.hashBytes == addressHash) {
            CAddressUnspentValue nValue;
            if (pcursor->GetValue(nValue)) {
                unspentOutputs.push_back(std::make_pair(key.second, nValue));
                pcursor->Next();
            } else {
                return error("failed to get address unspent value");
            }
        } else {
            break;
        }
    }

    return true;
}

bool BlockTreeDB::WriteAddressIndex(const std::vector<std::pair<CAddressIndexKey, CAmount > >&vect) {
    CDBBatch batch(*this);
    for (std::vector<std::pair<CAddressIndexKey, CAmount> >::const_iterator it=vect.begin(); it!=vect.end(); it++)
        batch.Write(std::make_pair(DB_ADDRESSINDEX, it->first), it->second);
    return WriteBatch(batch);
}

bool BlockTreeDB::EraseAddressIndex(const std::vector<std::pair<CAddressIndexKey, CAmount > >&vect) {
    CDBBatch batch(*this);
    for (std::vector<std::pair<CAddressIndexKey, CAmount> >::const_iterator it=vect.begin(); it!=vect.end(); it++)
        batch.Erase(std::make_pair(DB_ADDRESSINDEX, it->first));
    return WriteBatch(batch);
}

bool BlockTreeDB::ReadAddressIndex(uint256 addressHash, int type,
                                    std::vector<std::pair<CAddressIndexKey, CAmount> > &addressIndex,
                                    int start, int end) {
    const std::unique_ptr<CDBIterator> pcursor(NewIterator());

    if (start > 0 && end > 0) {
        pcursor->Seek(std::make_pair(DB_ADDRESSINDEX, CAddressIndexIteratorHeightKey(type, addressHash, start)));
    } else {
        pcursor->Seek(std::make_pair(DB_ADDRESSINDEX, CAddressIndexIteratorKey(type, addressHash)));
    }

    while (pcursor->Valid()) {
        std::pair<uint8_t, CAddressIndexKey> key;
        if (pcursor->GetKey(key) && key.first == DB_ADDRESSINDEX && key.second.hashBytes == addressHash) {
            if (end > 0 && key.second.blockHeight > end) {
                break;
            }
            CAmount nValue;
            if (pcursor->GetValue(nValue)) {
                addressIndex.push_back(std::make_pair(key.second, nValue));
                pcursor->Next();
            } else {
                return error("failed to get address index value");
            }
        } else {
            break;
        }
    }

    return true;
}

bool BlockTreeDB::WriteTimestampIndex(const CTimestampIndexKey &timestampIndex)
{
    CDBBatch batch(*this);
    batch.Write(std::make_pair(DB_TIMESTAMPINDEX, timestampIndex), 0);
    return WriteBatch(batch);
}

bool BlockTreeDB::ReadTimestampIndex(const unsigned int &high, const unsigned int &low, std::vector<std::pair<uint256, unsigned int> > &hashes)
{
    const std::unique_ptr<CDBIterator> pcursor(NewIterator());

    pcursor->Seek(std::make_pair(DB_TIMESTAMPINDEX, CTimestampIndexIteratorKey(low)));

    while (pcursor->Valid()) {
        std::pair<uint8_t, CTimestampIndexKey> key;
        if (pcursor->GetKey(key) && key.first == DB_TIMESTAMPINDEX && key.second.timestamp < high) {
            hashes.push_back(std::make_pair(key.second.blockHash, key.second.timestamp));
            pcursor->Next();
        } else {
            break;
        }
    }

    return true;
}

bool BlockTreeDB::WriteTimestampBlockIndex(const CTimestampBlockIndexKey &blockhashIndex, const CTimestampBlockIndexValue &logicalts) {
    CDBBatch batch(*this);
    batch.Write(std::make_pair(DB_BLOCKHASHINDEX, blockhashIndex), logicalts);
    return WriteBatch(batch);
}

bool BlockTreeDB::ReadTimestampBlockIndex(const uint256 &hash, unsigned int &ltimestamp) {

    CTimestampBlockIndexValue lts;
    if (!Read(std::make_pair(DB_BLOCKHASHINDEX, hash), lts)) {
        return false;
    }

    ltimestamp = lts.ltimestamp;
    return true;
}

bool BlockTreeDB::WriteBlockBalancesIndex(const uint256 &key, const BlockBalances &value)
{
    CDBBatch batch(*this);
    batch.Write(std::make_pair(DB_BALANCESINDEX, key), value);
    return WriteBatch(batch);
}

bool BlockTreeDB::ReadBlockBalancesIndex(const uint256 &key, BlockBalances &value)
{
    return Read(std::make_pair(DB_BALANCESINDEX, key), value);
}

// Particl
size_t BlockTreeDB::CountBlockIndex()
{
    std::unique_ptr<CDBIterator> pcursor(NewIterator());

    pcursor->Seek(std::make_pair(DB_BLOCK_INDEX, uint256()));

    size_t num_blocks = 0;
    // Load m_block_index
    while (pcursor->Valid()) {
        std::pair<uint8_t, uint256> key;
        if (pcursor->GetKey(key) && key.first == DB_BLOCK_INDEX) {
            num_blocks += 1;
            pcursor->Next();
        } else {
            break;
        }
    }

    return num_blocks;
}

bool BlockTreeDB::ReadRCTOutput(int64_t i, CAnonOutput &ao)
{
    if (i < 0) {
        return false;
    }
    std::pair<uint8_t, int64_t> key = std::make_pair(DB_RCTOUTPUT, i);
    return Read(key, ao);
}

bool BlockTreeDB::WriteRCTOutput(int64_t i, const CAnonOutput &ao)
{
    if (i < 0) {
        return false;
    }
    std::pair<uint8_t, int64_t> key = std::make_pair(DB_RCTOUTPUT, i);
    CDBBatch batch(*this);
    batch.Write(key, ao);
    return WriteBatch(batch);
}

bool BlockTreeDB::EraseRCTOutput(int64_t i)
{
    if (i < 0) {
        return false;
    }
    std::pair<uint8_t, int64_t> key = std::make_pair(DB_RCTOUTPUT, i);
    CDBBatch batch(*this);
    batch.Erase(key);
    return WriteBatch(batch);
}


bool BlockTreeDB::ReadRCTOutputLink(const CCmpPubKey &pk, int64_t &i)
{
    std::pair<uint8_t, CCmpPubKey> key = std::make_pair(DB_RCTOUTPUT_LINK, pk);
    return Read(key, i);
}

bool BlockTreeDB::WriteRCTOutputLink(const CCmpPubKey &pk, int64_t i)
{
    std::pair<uint8_t, CCmpPubKey> key = std::make_pair(DB_RCTOUTPUT_LINK, pk);
    CDBBatch batch(*this);
    batch.Write(key, i);
    return WriteBatch(batch);
}

bool BlockTreeDB::EraseRCTOutputLink(const CCmpPubKey &pk)
{
    std::pair<uint8_t, CCmpPubKey> key = std::make_pair(DB_RCTOUTPUT_LINK, pk);
    CDBBatch batch(*this);
    batch.Erase(key);
    return WriteBatch(batch);
}

bool BlockTreeDB::ReadRCTKeyImage(const CCmpPubKey &ki, CAnonKeyImageInfo &data)
{
    std::pair<uint8_t, CCmpPubKey> key = std::make_pair(DB_RCTKEYIMAGE, ki);
    // Versions before 0.19.2.15 store only the txid
    DataStream ssValue{};
    if (!ReadStream(key, ssValue)) {
        return false;
    }
    try {
        if (ssValue.size() < 36) {
            ssValue >> data.txid;
            data.height = -1; // unset
        } else {
            ssValue >> data;
        }
    } catch (const std::exception&) {
        return false;
    }
    return true;
}

bool BlockTreeDB::EraseRCTKeyImage(const CCmpPubKey &ki)
{
    std::pair<uint8_t, CCmpPubKey> key = std::make_pair(DB_RCTKEYIMAGE, ki);
    CDBBatch batch(*this);
    batch.Erase(key);
    return WriteBatch(batch);
}

bool BlockTreeDB::EraseRCTKeyImagesAfterHeight(int height)
{
    std::pair<uint8_t, CCmpPubKey> key = std::make_pair(DB_RCTKEYIMAGE, CCmpPubKey());

    CDBBatch batch(*this);
    size_t total = 0, removing = 0;
    std::unique_ptr<CDBIterator> pcursor(NewIterator());
    pcursor->Seek(key);

    while (pcursor->Valid()) {
        std::pair<uint8_t, CCmpPubKey> key;
        if (pcursor->GetKey(key) && key.first == DB_RCTKEYIMAGE) {
            CAnonKeyImageInfo ki_data;
            total++;
            if (pcursor->GetValueSize() >= 36) {
                if (pcursor->GetValue(ki_data)) {
                    if (height < ki_data.height) {
                        removing++;
                        std::pair<uint8_t, CCmpPubKey> erase_key = std::make_pair(DB_RCTKEYIMAGE, key.second);
                        batch.Erase(erase_key);
                    }
                } else {
                    return error("%s: failed to read value", __func__);
                }
            }
            pcursor->Next();
        } else {
            break;
        }
    }

    LogPrintf("Removing %d key images after height %d, total %d.\n", removing, height, total);
    if (removing < 1) {
        return true;
    }
    return WriteBatch(batch);
}

bool BlockTreeDB::ReadSpentCache(const COutPoint &outpoint, SpentCoin &coin)
{
    std::pair<uint8_t, COutPoint> key = std::make_pair(DB_SPENTCACHE, outpoint);
    return Read(key, coin);
}

bool BlockTreeDB::EraseSpentCache(const COutPoint &outpoint)
{
    std::pair<uint8_t, COutPoint> key = std::make_pair(DB_SPENTCACHE, outpoint);
    CDBBatch batch(*this);
    batch.Erase(key);
    return WriteBatch(batch);
}

bool BlockTreeDB::HaveBlindedFlag(const uint256 &txid) const {
    std::pair<uint8_t, uint256> key = std::make_pair(DB_HAS_BLINDED_TXIN, txid);
    return Exists(key);
}

bool BlockTreeDB::WriteBlindedFlag(const uint256 &txid)
{
    std::pair<uint8_t, uint256> key = std::make_pair(DB_HAS_BLINDED_TXIN, txid);
    CDBBatch batch(*this);
    batch.Write(key, 1);
    return WriteBatch(batch);
}

bool BlockTreeDB::EraseBlindedFlag(const uint256 &txid)
{
    std::pair<uint8_t, uint256> key = std::make_pair(DB_HAS_BLINDED_TXIN, txid);
    CDBBatch batch(*this);
    batch.Erase(key);
    return WriteBatch(batch);
}

} // namespace kernel

namespace node {
std::atomic_bool fReindex(false);

bool CBlockIndexWorkComparator::operator()(const CBlockIndex* pa, const CBlockIndex* pb) const
{
    // First sort by most total work, ...
    if (pa->nChainWork > pb->nChainWork) return false;
    if (pa->nChainWork < pb->nChainWork) return true;

    // ... then by earliest time received, ...
    if (pa->nSequenceId < pb->nSequenceId) return false;
    if (pa->nSequenceId > pb->nSequenceId) return true;

    // Use pointer address as tie breaker (should only happen with blocks
    // loaded from disk, as those all have id 0).
    if (pa < pb) return false;
    if (pa > pb) return true;

    // Identical blocks.
    return false;
}

bool CBlockIndexHeightOnlyComparator::operator()(const CBlockIndex* pa, const CBlockIndex* pb) const
{
    return pa->nHeight < pb->nHeight;
}

std::vector<CBlockIndex*> BlockManager::GetAllBlockIndices()
{
    AssertLockHeld(cs_main);
    std::vector<CBlockIndex*> rv;
    rv.reserve(m_block_index.size());
    for (auto& [_, block_index] : m_block_index) {
        rv.push_back(&block_index);
    }
    return rv;
}

CBlockIndex* BlockManager::LookupBlockIndex(const uint256& hash)
{
    AssertLockHeld(cs_main);
    BlockMap::iterator it = m_block_index.find(hash);
    return it == m_block_index.end() ? nullptr : &it->second;
}

const CBlockIndex* BlockManager::LookupBlockIndex(const uint256& hash) const
{
    AssertLockHeld(cs_main);
    BlockMap::const_iterator it = m_block_index.find(hash);
    return it == m_block_index.end() ? nullptr : &it->second;
}

CBlockIndex* BlockManager::AddToBlockIndex(const CBlockHeader& block, CBlockIndex*& best_header)
{
    AssertLockHeld(cs_main);

    auto [mi, inserted] = m_block_index.try_emplace(block.GetHash(), block);
    if (!inserted) {
        return &mi->second;
    }
    CBlockIndex* pindexNew = &(*mi).second;

    // We assign the sequence id to blocks only when the full data is available,
    // to avoid miners withholding blocks but broadcasting headers, to get a
    // competitive advantage.
    pindexNew->nSequenceId = 0;

    pindexNew->phashBlock = &((*mi).first);
    BlockMap::iterator miPrev = m_block_index.find(block.hashPrevBlock);
    if (miPrev != m_block_index.end()) {
        pindexNew->pprev = &(*miPrev).second;
        pindexNew->nHeight = pindexNew->pprev->nHeight + 1;
        pindexNew->BuildSkip();
    }
    pindexNew->nTimeMax = (pindexNew->pprev ? std::max(pindexNew->pprev->nTimeMax, pindexNew->nTime) : pindexNew->nTime);
    pindexNew->nChainWork = (pindexNew->pprev ? pindexNew->pprev->nChainWork : 0) + GetBlockProof(*pindexNew);
    pindexNew->RaiseValidity(BLOCK_VALID_TREE);
    if (best_header == nullptr || best_header->nChainWork < pindexNew->nChainWork) {
        best_header = pindexNew;
    }

    m_dirty_blockindex.insert(pindexNew);

    return pindexNew;
}

void BlockManager::PruneOneBlockFile(const int fileNumber)
{
    AssertLockHeld(cs_main);
    LOCK(cs_LastBlockFile);

    for (auto& entry : m_block_index) {
        CBlockIndex* pindex = &entry.second;
        if (pindex->nFile == fileNumber) {
            pindex->nStatus &= ~BLOCK_HAVE_DATA;
            pindex->nStatus &= ~BLOCK_HAVE_UNDO;
            pindex->nFile = 0;
            pindex->nDataPos = 0;
            pindex->nUndoPos = 0;
            m_dirty_blockindex.insert(pindex);

            // Prune from m_blocks_unlinked -- any block we prune would have
            // to be downloaded again in order to consider its chain, at which
            // point it would be considered as a candidate for
            // m_blocks_unlinked or setBlockIndexCandidates.
            auto range = m_blocks_unlinked.equal_range(pindex->pprev);
            while (range.first != range.second) {
                std::multimap<CBlockIndex*, CBlockIndex*>::iterator _it = range.first;
                range.first++;
                if (_it->second == pindex) {
                    m_blocks_unlinked.erase(_it);
                }
            }
        }
    }

    m_blockfile_info.at(fileNumber) = CBlockFileInfo{};
    m_dirty_fileinfo.insert(fileNumber);
}

void BlockManager::FindFilesToPruneManual(
    std::set<int>& setFilesToPrune,
    int nManualPruneHeight,
    const Chainstate& chain,
    ChainstateManager& chainman)
{
    assert(IsPruneMode() && nManualPruneHeight > 0);

    LOCK2(cs_main, cs_LastBlockFile);
    if (chain.m_chain.Height() < 0) {
        return;
    }

    const auto [min_block_to_prune, last_block_can_prune] = chainman.GetPruneRange(chain, nManualPruneHeight);

    int count = 0;
    for (int fileNumber = 0; fileNumber < this->MaxBlockfileNum(); fileNumber++) {
        const auto& fileinfo = m_blockfile_info[fileNumber];
        if (fileinfo.nSize == 0 || fileinfo.nHeightLast > (unsigned)last_block_can_prune || fileinfo.nHeightFirst < (unsigned)min_block_to_prune) {
            continue;
        }

        PruneOneBlockFile(fileNumber);
        setFilesToPrune.insert(fileNumber);
        count++;
    }
    LogPrintf("[%s] Prune (Manual): prune_height=%d removed %d blk/rev pairs\n",
        chain.GetRole(), last_block_can_prune, count);
}

void BlockManager::FindFilesToPrune(
    std::set<int>& setFilesToPrune,
    int last_prune,
    const Chainstate& chain,
    ChainstateManager& chainman)
{
    LOCK2(cs_main, cs_LastBlockFile);
    // Distribute our -prune budget over all chainstates.
    const auto target = std::max(
        MIN_DISK_SPACE_FOR_BLOCK_FILES, GetPruneTarget() / chainman.GetAll().size());
    const uint64_t target_sync_height = chainman.m_best_header->nHeight;

    if (chain.m_chain.Height() < 0 || target == 0) {
        return;
    }
    if (static_cast<uint64_t>(chain.m_chain.Height()) <= chainman.GetParams().PruneAfterHeight()) {
        return;
    }

    const auto [min_block_to_prune, last_block_can_prune] = chainman.GetPruneRange(chain, last_prune);

    uint64_t nCurrentUsage = CalculateCurrentUsage();
    // We don't check to prune until after we've allocated new space for files
    // So we should leave a buffer under our target to account for another allocation
    // before the next pruning.
    uint64_t nBuffer = BLOCKFILE_CHUNK_SIZE + UNDOFILE_CHUNK_SIZE;
    uint64_t nBytesToPrune;
    int count = 0;

    if (nCurrentUsage + nBuffer >= target) {
        // On a prune event, the chainstate DB is flushed.
        // To avoid excessive prune events negating the benefit of high dbcache
        // values, we should not prune too rapidly.
        // So when pruning in IBD, increase the buffer to avoid a re-prune too soon.
        const auto chain_tip_height = chain.m_chain.Height();
        if (chainman.IsInitialBlockDownload() && target_sync_height > (uint64_t)chain_tip_height) {
            // Since this is only relevant during IBD, we assume blocks are at least 1 MB on average
            static constexpr uint64_t average_block_size = 1000000;  /* 1 MB */
            const uint64_t remaining_blocks = target_sync_height - chain_tip_height;
            nBuffer += average_block_size * remaining_blocks;
        }

        for (int fileNumber = 0; fileNumber < this->MaxBlockfileNum(); fileNumber++) {
            const auto& fileinfo = m_blockfile_info[fileNumber];
            nBytesToPrune = fileinfo.nSize + fileinfo.nUndoSize;

            if (fileinfo.nSize == 0) {
                continue;
            }

            if (nCurrentUsage + nBuffer < target) { // are we below our target?
                break;
            }

            // don't prune files that could have a block that's not within the allowable
            // prune range for the chain being pruned.
            if (fileinfo.nHeightLast > (unsigned)last_block_can_prune || fileinfo.nHeightFirst < (unsigned)min_block_to_prune) {
                continue;
            }

            PruneOneBlockFile(fileNumber);
            // Queue up the files for removal
            setFilesToPrune.insert(fileNumber);
            nCurrentUsage -= nBytesToPrune;
            count++;
        }
    }

    LogPrint(BCLog::PRUNE, "[%s] target=%dMiB actual=%dMiB diff=%dMiB min_height=%d max_prune_height=%d removed %d blk/rev pairs\n",
             chain.GetRole(), target / 1024 / 1024, nCurrentUsage / 1024 / 1024,
             (int64_t(target) - int64_t(nCurrentUsage)) / 1024 / 1024,
             min_block_to_prune, last_block_can_prune, count);
}

void BlockManager::UpdatePruneLock(const std::string& name, const PruneLockInfo& lock_info) {
    AssertLockHeld(::cs_main);
    m_prune_locks[name] = lock_info;
}

CBlockIndex* BlockManager::InsertBlockIndex(const uint256& hash)
{
    AssertLockHeld(cs_main);

    if (hash.IsNull()) {
        return nullptr;
    }

    const auto [mi, inserted]{m_block_index.try_emplace(hash)};
    CBlockIndex* pindex = &(*mi).second;
    if (inserted) {
        pindex->phashBlock = &((*mi).first);
    }
    return pindex;
}

bool BlockManager::LoadBlockIndex(const std::optional<uint256>& snapshot_blockhash)
{
    if (!m_block_tree_db->LoadBlockIndexGuts(
            GetConsensus(), [this](const uint256& hash) EXCLUSIVE_LOCKS_REQUIRED(cs_main) { return this->InsertBlockIndex(hash); }, m_interrupt)) {
        return false;
    }

    if (snapshot_blockhash) {
        const std::optional<AssumeutxoData> maybe_au_data = GetParams().AssumeutxoForBlockhash(*snapshot_blockhash);
        if (!maybe_au_data) {
            m_opts.notifications.fatalError(strprintf("Assumeutxo data not found for the given blockhash '%s'.", snapshot_blockhash->ToString()));
            return false;
        }
        const AssumeutxoData& au_data = *Assert(maybe_au_data);
        m_snapshot_height = au_data.height;
        CBlockIndex* base{LookupBlockIndex(*snapshot_blockhash)};

        // Since nChainTx (responsible for estimated progress) isn't persisted
        // to disk, we must bootstrap the value for assumedvalid chainstates
        // from the hardcoded assumeutxo chainparams.
        base->nChainTx = au_data.nChainTx;
        LogPrintf("[snapshot] set nChainTx=%d for %s\n", au_data.nChainTx, snapshot_blockhash->ToString());
    } else {
        // If this isn't called with a snapshot blockhash, make sure the cached snapshot height
        // is null. This is relevant during snapshot completion, when the blockman may be loaded
        // with a height that then needs to be cleared after the snapshot is fully validated.
        m_snapshot_height.reset();
    }

    Assert(m_snapshot_height.has_value() == snapshot_blockhash.has_value());

    // Calculate nChainWork
    std::vector<CBlockIndex*> vSortedByHeight{GetAllBlockIndices()};
    std::sort(vSortedByHeight.begin(), vSortedByHeight.end(),
              CBlockIndexHeightOnlyComparator());

    CBlockIndex* previous_index{nullptr};
    for (CBlockIndex* pindex : vSortedByHeight) {
        if (m_interrupt) return false;
        if (previous_index && pindex->nHeight > previous_index->nHeight + 1) {
            LogError("%s: block index is non-contiguous, index of height %d missing\n", __func__, previous_index->nHeight + 1);
            return false;
        }
        previous_index = pindex;
        pindex->nChainWork = (pindex->pprev ? pindex->pprev->nChainWork : 0) + GetBlockProof(*pindex);
        pindex->nTimeMax = (pindex->pprev ? std::max(pindex->pprev->nTimeMax, pindex->nTime) : pindex->nTime);

        // We can link the chain of blocks for which we've received transactions at some point, or
        // blocks that are assumed-valid on the basis of snapshot load (see
        // PopulateAndValidateSnapshot()).
        // Pruned nodes may have deleted the block.
        if (pindex->nTx > 0) {
            if (pindex->pprev) {
                if (m_snapshot_height && pindex->nHeight == *m_snapshot_height &&
                        pindex->GetBlockHash() == *snapshot_blockhash) {
                    // Should have been set above; don't disturb it with code below.
                    Assert(pindex->nChainTx > 0);
                } else if (pindex->pprev->nChainTx > 0) {
                    pindex->nChainTx = pindex->pprev->nChainTx + pindex->nTx;
                } else {
                    pindex->nChainTx = 0;
                    m_blocks_unlinked.insert(std::make_pair(pindex->pprev, pindex));
                }
            } else {
                pindex->nChainTx = pindex->nTx;
            }
        }
        if (!(pindex->nStatus & BLOCK_FAILED_MASK) && pindex->pprev && (pindex->pprev->nStatus & BLOCK_FAILED_MASK)) {
            pindex->nStatus |= BLOCK_FAILED_CHILD;
            m_dirty_blockindex.insert(pindex);
        }
        if (pindex->pprev) {
            pindex->BuildSkip();
        }
    }

    return true;
}

bool BlockManager::WriteBlockIndexDB()
{
    AssertLockHeld(::cs_main);
    std::vector<std::pair<int, const CBlockFileInfo*>> vFiles;
    vFiles.reserve(m_dirty_fileinfo.size());
    for (std::set<int>::iterator it = m_dirty_fileinfo.begin(); it != m_dirty_fileinfo.end();) {
        vFiles.emplace_back(*it, &m_blockfile_info[*it]);
        m_dirty_fileinfo.erase(it++);
    }
    std::vector<const CBlockIndex*> vBlocks;
    vBlocks.reserve(m_dirty_blockindex.size());
    for (std::set<CBlockIndex*>::iterator it = m_dirty_blockindex.begin(); it != m_dirty_blockindex.end();) {
        if ((*it)->nFlags & BLOCK_ACCEPTED) {
            vBlocks.push_back(*it);
        }
        m_dirty_blockindex.erase(it++);
    }
    int max_blockfile = WITH_LOCK(cs_LastBlockFile, return this->MaxBlockfileNum());
    if (!m_block_tree_db->WriteBatchSync(vFiles, max_blockfile, vBlocks)) {
        return false;
    }
    return true;
}

bool BlockManager::LoadBlockIndexDB(const std::optional<uint256>& snapshot_blockhash)
{
    if (!LoadBlockIndex(snapshot_blockhash)) {
        return false;
    }
    int max_blockfile_num{0};

    // Load block file info
    m_block_tree_db->ReadLastBlockFile(max_blockfile_num);
    m_blockfile_info.resize(max_blockfile_num + 1);
    LogPrintf("%s: last block file = %i\n", __func__, max_blockfile_num);
    for (int nFile = 0; nFile <= max_blockfile_num; nFile++) {
        m_block_tree_db->ReadBlockFileInfo(nFile, m_blockfile_info[nFile]);
    }
    LogPrintf("%s: last block file info: %s\n", __func__, m_blockfile_info[max_blockfile_num].ToString());
    for (int nFile = max_blockfile_num + 1; true; nFile++) {
        CBlockFileInfo info;
        if (m_block_tree_db->ReadBlockFileInfo(nFile, info)) {
            m_blockfile_info.push_back(info);
        } else {
            break;
        }
    }

    // Check presence of blk files
    LogPrintf("Checking all blk files are present...\n");
    std::set<int> setBlkDataFiles;
    for (const auto& [_, block_index] : m_block_index) {
        if (block_index.nStatus & BLOCK_HAVE_DATA) {
            setBlkDataFiles.insert(block_index.nFile);
        }
    }
    for (std::set<int>::iterator it = setBlkDataFiles.begin(); it != setBlkDataFiles.end(); it++) {
        FlatFilePos pos(*it, 0);
        if (OpenBlockFile(pos, true).IsNull()) {
            return false;
        }
    }

    {
        // Initialize the blockfile cursors.
        LOCK(cs_LastBlockFile);
        for (size_t i = 0; i < m_blockfile_info.size(); ++i) {
            const auto last_height_in_file = m_blockfile_info[i].nHeightLast;
            m_blockfile_cursors[BlockfileTypeForHeight(last_height_in_file)] = {static_cast<int>(i), 0};
        }
    }

    // Check whether we have ever pruned block & undo files
    m_block_tree_db->ReadFlag("prunedblockfiles", m_have_pruned);
    if (m_have_pruned) {
        LogPrintf("LoadBlockIndexDB(): Block files have previously been pruned\n");
    }

    // Check whether we need to continue reindexing
    bool fReindexing = false;
    m_block_tree_db->ReadReindexing(fReindexing);
    if (fReindexing) fReindex = true;

    // Check whether we have indices
    m_block_tree_db->ReadFlag("addressindex", fAddressIndex);
    LogPrintf("%s: address index %s\n", __func__, fAddressIndex ? "enabled" : "disabled");
    m_block_tree_db->ReadFlag("timestampindex", fTimestampIndex);
    LogPrintf("%s: timestamp index %s\n", __func__, fTimestampIndex ? "enabled" : "disabled");
    m_block_tree_db->ReadFlag("spentindex", fSpentIndex);
    LogPrintf("%s: spent index %s\n", __func__, fSpentIndex ? "enabled" : "disabled");
    m_block_tree_db->ReadFlag("balancesindex", fBalancesIndex);
    LogPrintf("%s: balances index %s\n", __func__, fBalancesIndex ? "enabled" : "disabled");

    return true;
}

void BlockManager::ScanAndUnlinkAlreadyPrunedFiles()
{
    AssertLockHeld(::cs_main);
    int max_blockfile = WITH_LOCK(cs_LastBlockFile, return this->MaxBlockfileNum());
    if (!m_have_pruned) {
        return;
    }

    std::set<int> block_files_to_prune;
    for (int file_number = 0; file_number < max_blockfile; file_number++) {
        if (m_blockfile_info[file_number].nSize == 0) {
            block_files_to_prune.insert(file_number);
        }
    }

    UnlinkPrunedFiles(block_files_to_prune);
}

const CBlockIndex* BlockManager::GetLastCheckpoint(const CCheckpointData& data)
{
    const MapCheckpoints& checkpoints = data.mapCheckpoints;

    for (const MapCheckpoints::value_type& i : reverse_iterate(checkpoints)) {
        const uint256& hash = i.second;
        const CBlockIndex* pindex = LookupBlockIndex(hash);
        if (pindex) {
            return pindex;
        }
    }
    return nullptr;
}

bool BlockManager::IsBlockPruned(const CBlockIndex& block)
{
    AssertLockHeld(::cs_main);
    return m_have_pruned && !(block.nStatus & BLOCK_HAVE_DATA) && (block.nTx > 0);
}

const CBlockIndex* BlockManager::GetFirstStoredBlock(const CBlockIndex& upper_block, const CBlockIndex* lower_block)
{
    AssertLockHeld(::cs_main);
    const CBlockIndex* last_block = &upper_block;
    assert(last_block->nStatus & BLOCK_HAVE_DATA); // 'upper_block' must have data
    while (last_block->pprev && (last_block->pprev->nStatus & BLOCK_HAVE_DATA)) {
        if (lower_block) {
            // Return if we reached the lower_block
            if (last_block == lower_block) return lower_block;
            // if range was surpassed, means that 'lower_block' is not part of the 'upper_block' chain
            // and so far this is not allowed.
            assert(last_block->nHeight >= lower_block->nHeight);
        }
        last_block = last_block->pprev;
    }
    assert(last_block != nullptr);
    return last_block;
}

bool BlockManager::CheckBlockDataAvailability(const CBlockIndex& upper_block, const CBlockIndex& lower_block)
{
    if (!(upper_block.nStatus & BLOCK_HAVE_DATA)) return false;
    return GetFirstStoredBlock(upper_block, &lower_block) == &lower_block;
}

// If we're using -prune with -reindex, then delete block files that will be ignored by the
// reindex.  Since reindexing works by starting at block file 0 and looping until a blockfile
// is missing, do the same here to delete any later block files after a gap.  Also delete all
// rev files since they'll be rewritten by the reindex anyway.  This ensures that m_blockfile_info
// is in sync with what's actually on disk by the time we start downloading, so that pruning
// works correctly.
void BlockManager::CleanupBlockRevFiles() const
{
    std::map<std::string, fs::path> mapBlockFiles;

    // Glob all blk?????.dat and rev?????.dat files from the blocks directory.
    // Remove the rev files immediately and insert the blk file paths into an
    // ordered map keyed by block file index.
    LogPrintf("Removing unusable blk?????.dat and rev?????.dat files for -reindex with -prune\n");
    for (fs::directory_iterator it(m_opts.blocks_dir); it != fs::directory_iterator(); it++) {
        const std::string path = fs::PathToString(it->path().filename());
        if (fs::is_regular_file(*it) &&
            path.length() == 12 &&
            path.substr(8,4) == ".dat")
        {
            if (path.substr(0, 3) == "blk") {
                mapBlockFiles[path.substr(3, 5)] = it->path();
            } else if (path.substr(0, 3) == "rev") {
                remove(it->path());
            }
        }
    }

    // Remove all block files that aren't part of a contiguous set starting at
    // zero by walking the ordered map (keys are block file indices) by
    // keeping a separate counter.  Once we hit a gap (or if 0 doesn't exist)
    // start removing block files.
    int nContigCounter = 0;
    for (const std::pair<const std::string, fs::path>& item : mapBlockFiles) {
        if (LocaleIndependentAtoi<int>(item.first) == nContigCounter) {
            nContigCounter++;
            continue;
        }
        remove(item.second);
    }
}

CBlockFileInfo* BlockManager::GetBlockFileInfo(size_t n)
{
    LOCK(cs_LastBlockFile);

    return &m_blockfile_info.at(n);
}

bool BlockManager::UndoWriteToDisk(const CBlockUndo& blockundo, FlatFilePos& pos, const uint256& hashBlock) const
{
    // Open history file to append
    AutoFile fileout{OpenUndoFile(pos)};
    if (fileout.IsNull()) {
        LogError("%s: OpenUndoFile failed\n", __func__);
        return false;
    }

    // Write index header
    unsigned int nSize = GetSerializeSize(blockundo);
    fileout << GetParams().MessageStart() << nSize;

    // Write undo data
    long fileOutPos = ftell(fileout.Get());
    if (fileOutPos < 0) {
        LogError("%s: ftell failed\n", __func__);
        return false;
    }
    pos.nPos = (unsigned int)fileOutPos;
    fileout << blockundo;

    // calculate & write checksum
    HashWriter hasher{};
    hasher << hashBlock;
    hasher << blockundo;
    fileout << hasher.GetHash();

    return true;
}

bool BlockManager::UndoReadFromDisk(CBlockUndo& blockundo, const CBlockIndex& index) const
{
    const FlatFilePos pos{WITH_LOCK(::cs_main, return index.GetUndoPos())};

    if (pos.IsNull()) {
        LogError("%s: no undo data available\n", __func__);
        return false;
    }

    // Open history file to read
    AutoFile filein{OpenUndoFile(pos, true)};
    if (filein.IsNull()) {
        LogError("%s: OpenUndoFile failed\n", __func__);
        return false;
    }

    // Read block
    uint256 hashChecksum, null_hash;;
    HashVerifier verifier{filein}; // Use HashVerifier as reserializing may lose data, c.f. commit d342424301013ec47dc146a4beb49d5c9319d80a
    try {
        verifier << (index.pprev ? index.pprev->GetBlockHash() : null_hash);
        verifier >> blockundo;
        filein >> hashChecksum;
    } catch (const std::exception& e) {
        LogError("%s: Deserialize or I/O error - %s\n", __func__, e.what());
        return false;
    }

    // Verify checksum
    if (hashChecksum != verifier.GetHash()) {
        LogError("%s: Checksum mismatch\n", __func__);
        return false;
    }

    return true;
}

bool BlockManager::FlushUndoFile(int block_file, bool finalize)
{
    FlatFilePos undo_pos_old(block_file, m_blockfile_info[block_file].nUndoSize);
    if (!UndoFileSeq().Flush(undo_pos_old, finalize)) {
        m_opts.notifications.flushError("Flushing undo file to disk failed. This is likely the result of an I/O error.");
        return false;
    }
    return true;
}

bool BlockManager::FlushBlockFile(int blockfile_num, bool fFinalize, bool finalize_undo)
{
    bool success = true;
    LOCK(cs_LastBlockFile);

    if (m_blockfile_info.size() < 1) {
        // Return if we haven't loaded any blockfiles yet. This happens during
        // chainstate init, when we call ChainstateManager::MaybeRebalanceCaches() (which
        // then calls FlushStateToDisk()), resulting in a call to this function before we
        // have populated `m_blockfile_info` via LoadBlockIndexDB().
        return true;
    }
    assert(static_cast<int>(m_blockfile_info.size()) > blockfile_num);

    FlatFilePos block_pos_old(blockfile_num, m_blockfile_info[blockfile_num].nSize);
    if (!BlockFileSeq().Flush(block_pos_old, fFinalize)) {
        m_opts.notifications.flushError("Flushing block file to disk failed. This is likely the result of an I/O error.");
        success = false;
    }
    // we do not always flush the undo file, as the chain tip may be lagging behind the incoming blocks,
    // e.g. during IBD or a sync after a node going offline
    if (!fFinalize || finalize_undo) {
        if (!FlushUndoFile(blockfile_num, finalize_undo)) {
            success = false;
        }
    }
    return success;
}

BlockfileType BlockManager::BlockfileTypeForHeight(int height)
{
    if (!m_snapshot_height) {
        return BlockfileType::NORMAL;
    }
    return (height >= *m_snapshot_height) ? BlockfileType::ASSUMED : BlockfileType::NORMAL;
}

bool BlockManager::FlushChainstateBlockFile(int tip_height)
{
    LOCK(cs_LastBlockFile);
    auto& cursor = m_blockfile_cursors[BlockfileTypeForHeight(tip_height)];
    // If the cursor does not exist, it means an assumeutxo snapshot is loaded,
    // but no blocks past the snapshot height have been written yet, so there
    // is no data associated with the chainstate, and it is safe not to flush.
    if (cursor) {
        return FlushBlockFile(cursor->file_num, /*fFinalize=*/false, /*finalize_undo=*/false);
    }
    // No need to log warnings in this case.
    return true;
}

uint64_t BlockManager::CalculateCurrentUsage()
{
    LOCK(cs_LastBlockFile);

    uint64_t retval = 0;
    for (const CBlockFileInfo& file : m_blockfile_info) {
        retval += file.nSize + file.nUndoSize;
    }
    return retval;
}

void BlockManager::UnlinkPrunedFiles(const std::set<int>& setFilesToPrune) const
{
    std::error_code ec;
    for (std::set<int>::iterator it = setFilesToPrune.begin(); it != setFilesToPrune.end(); ++it) {
        FlatFilePos pos(*it, 0);
        const bool removed_blockfile{fs::remove(BlockFileSeq().FileName(pos), ec)};
        const bool removed_undofile{fs::remove(UndoFileSeq().FileName(pos), ec)};
        if (removed_blockfile || removed_undofile) {
            LogPrint(BCLog::BLOCKSTORAGE, "Prune: %s deleted blk/rev (%05u)\n", __func__, *it);
        }
    }
}

FlatFileSeq BlockManager::BlockFileSeq() const
{
    return FlatFileSeq(m_opts.blocks_dir, "blk", m_opts.fast_prune ? 0x4000 /* 16kb */ : BLOCKFILE_CHUNK_SIZE);
}

FlatFileSeq BlockManager::UndoFileSeq() const
{
    return FlatFileSeq(m_opts.blocks_dir, "rev", UNDOFILE_CHUNK_SIZE);
}

AutoFile BlockManager::OpenBlockFile(const FlatFilePos& pos, bool fReadOnly) const
{
    return AutoFile{BlockFileSeq().Open(pos, fReadOnly)};
}

/** Open an undo file (rev?????.dat) */
AutoFile BlockManager::OpenUndoFile(const FlatFilePos& pos, bool fReadOnly) const
{
    return AutoFile{UndoFileSeq().Open(pos, fReadOnly)};
}

fs::path BlockManager::GetBlockPosFilename(const FlatFilePos& pos) const
{
    return BlockFileSeq().FileName(pos);
}

bool BlockManager::FindBlockPos(FlatFilePos& pos, unsigned int nAddSize, unsigned int nHeight, uint64_t nTime, bool fKnown)
{
    LOCK(cs_LastBlockFile);

    const BlockfileType chain_type = BlockfileTypeForHeight(nHeight);

    if (!m_blockfile_cursors[chain_type]) {
        // If a snapshot is loaded during runtime, we may not have initialized this cursor yet.
        assert(chain_type == BlockfileType::ASSUMED);
        const auto new_cursor = BlockfileCursor{this->MaxBlockfileNum() + 1};
        m_blockfile_cursors[chain_type] = new_cursor;
        LogPrint(BCLog::BLOCKSTORAGE, "[%s] initializing blockfile cursor to %s\n", chain_type, new_cursor);
    }
    const int last_blockfile = m_blockfile_cursors[chain_type]->file_num;

    int nFile = fKnown ? pos.nFile : last_blockfile;
    if (static_cast<int>(m_blockfile_info.size()) <= nFile) {
        m_blockfile_info.resize(nFile + 1);
    }

    bool finalize_undo = false;
    if (!fKnown) {
        unsigned int max_blockfile_size{MAX_BLOCKFILE_SIZE};
        // Use smaller blockfiles in test-only -fastprune mode - but avoid
        // the possibility of having a block not fit into the block file.
        if (m_opts.fast_prune) {
            max_blockfile_size = 0x10000; // 64kiB
            if (nAddSize >= max_blockfile_size) {
                // dynamically adjust the blockfile size to be larger than the added size
                max_blockfile_size = nAddSize + 1;
            }
        }
        assert(nAddSize < max_blockfile_size);

        while (m_blockfile_info[nFile].nSize + nAddSize >= max_blockfile_size) {
            // when the undo file is keeping up with the block file, we want to flush it explicitly
            // when it is lagging behind (more blocks arrive than are being connected), we let the
            // undo block write case handle it
            finalize_undo = (static_cast<int>(m_blockfile_info[nFile].nHeightLast) ==
                    Assert(m_blockfile_cursors[chain_type])->undo_height);

            // Try the next unclaimed blockfile number
            nFile = this->MaxBlockfileNum() + 1;
            // Set to increment MaxBlockfileNum() for next iteration
            m_blockfile_cursors[chain_type] = BlockfileCursor{nFile};

            if (static_cast<int>(m_blockfile_info.size()) <= nFile) {
                m_blockfile_info.resize(nFile + 1);
            }
        }
        pos.nFile = nFile;
        pos.nPos = m_blockfile_info[nFile].nSize;
    }

    if (nFile != last_blockfile) {
        if (!fKnown) {
            LogPrint(BCLog::BLOCKSTORAGE, "Leaving block file %i: %s (onto %i) (height %i)\n",
                last_blockfile, m_blockfile_info[last_blockfile].ToString(), nFile, nHeight);
        }

        // Do not propagate the return code. The flush concerns a previous block
        // and undo file that has already been written to. If a flush fails
        // here, and we crash, there is no expected additional block data
        // inconsistency arising from the flush failure here. However, the undo
        // data may be inconsistent after a crash if the flush is called during
        // a reindex. A flush error might also leave some of the data files
        // untrimmed.
        if (!FlushBlockFile(last_blockfile, !fKnown, finalize_undo)) {
            LogPrintLevel(BCLog::BLOCKSTORAGE, BCLog::Level::Warning,
                          "Failed to flush previous block file %05i (finalize=%i, finalize_undo=%i) before opening new block file %05i\n",
                          last_blockfile, !fKnown, finalize_undo, nFile);
        }
        // No undo data yet in the new file, so reset our undo-height tracking.
        m_blockfile_cursors[chain_type] = BlockfileCursor{nFile};
    }

    m_blockfile_info[nFile].AddBlock(nHeight, nTime);
    if (fKnown) {
        m_blockfile_info[nFile].nSize = std::max(pos.nPos + nAddSize, m_blockfile_info[nFile].nSize);
    } else {
        m_blockfile_info[nFile].nSize += nAddSize;
    }

    if (!fKnown) {
        bool out_of_space;
        size_t bytes_allocated = BlockFileSeq().Allocate(pos, nAddSize, out_of_space);
        if (out_of_space) {
            m_opts.notifications.fatalError("Disk space is too low!", _("Disk space is too low!"));
            return false;
        }
        if (bytes_allocated != 0 && IsPruneMode()) {
            m_check_for_pruning = true;
        }
    }

    m_dirty_fileinfo.insert(nFile);
    return true;
}

bool BlockManager::FindUndoPos(BlockValidationState& state, int nFile, FlatFilePos& pos, unsigned int nAddSize)
{
    pos.nFile = nFile;

    LOCK(cs_LastBlockFile);

    pos.nPos = m_blockfile_info[nFile].nUndoSize;
    m_blockfile_info[nFile].nUndoSize += nAddSize;
    m_dirty_fileinfo.insert(nFile);

    bool out_of_space;
    size_t bytes_allocated = UndoFileSeq().Allocate(pos, nAddSize, out_of_space);
    if (out_of_space) {
        return FatalError(m_opts.notifications, state, "Disk space is too low!", _("Disk space is too low!"));
    }
    if (bytes_allocated != 0 && IsPruneMode()) {
        m_check_for_pruning = true;
    }

    return true;
}

bool BlockManager::WriteBlockToDisk(const CBlock& block, FlatFilePos& pos) const
{
    // Open history file to append
    AutoFile fileout{OpenBlockFile(pos)};
    if (fileout.IsNull()) {
        LogError("WriteBlockToDisk: OpenBlockFile failed\n");
        return false;
    }

    // Write index header
    unsigned int nSize = GetSerializeSize(TX_WITH_WITNESS(block));
    fileout << GetParams().MessageStart() << nSize;

    // Write block
    long fileOutPos = ftell(fileout.Get());
    if (fileOutPos < 0) {
        LogError("WriteBlockToDisk: ftell failed\n");
        return false;
    }
    pos.nPos = (unsigned int)fileOutPos;
    fileout << TX_WITH_WITNESS(block);

    return true;
}

bool BlockManager::WriteUndoDataForBlock(const CBlockUndo& blockundo, BlockValidationState& state, CBlockIndex& block)
{
    AssertLockHeld(::cs_main);
    const BlockfileType type = BlockfileTypeForHeight(block.nHeight);
    auto& cursor = *Assert(WITH_LOCK(cs_LastBlockFile, return m_blockfile_cursors[type]));

    // Write undo information to disk
    if (block.GetUndoPos().IsNull()) {
        FlatFilePos _pos;
        if (!FindUndoPos(state, block.nFile, _pos, ::GetSerializeSize(blockundo) + 40)) {
            LogError("ConnectBlock(): FindUndoPos failed\n");
            return false;
        }
        uint256 prev_hash; // Particl genesis block txns are valid
        if (block.pprev) {
            prev_hash = block.pprev->GetBlockHash();
        }
        if (!UndoWriteToDisk(blockundo, _pos, prev_hash)) {
            return FatalError(m_opts.notifications, state, "Failed to write undo data");
        }
        // rev files are written in block height order, whereas blk files are written as blocks come in (often out of order)
        // we want to flush the rev (undo) file once we've written the last block, which is indicated by the last height
        // in the block file info as below; note that this does not catch the case where the undo writes are keeping up
        // with the block writes (usually when a synced up node is getting newly mined blocks) -- this case is caught in
        // the FindBlockPos function
        if (_pos.nFile < cursor.file_num && static_cast<uint32_t>(block.nHeight) == m_blockfile_info[_pos.nFile].nHeightLast) {
            // Do not propagate the return code, a failed flush here should not
            // be an indication for a failed write. If it were propagated here,
            // the caller would assume the undo data not to be written, when in
            // fact it is. Note though, that a failed flush might leave the data
            // file untrimmed.
            if (!FlushUndoFile(_pos.nFile, true)) {
                LogPrintLevel(BCLog::BLOCKSTORAGE, BCLog::Level::Warning, "Failed to flush undo file %05i\n", _pos.nFile);
            }
        } else if (_pos.nFile == cursor.file_num && block.nHeight > cursor.undo_height) {
            cursor.undo_height = block.nHeight;
        }
        // update nUndoPos in block index
        block.nUndoPos = _pos.nPos;
        block.nStatus |= BLOCK_HAVE_UNDO;
        m_dirty_blockindex.insert(&block);
    }

    return true;
}

bool BlockManager::ReadBlockFromDisk(CBlock& block, const FlatFilePos& pos) const
{
    block.SetNull();

    // Open history file to read
    AutoFile filein{OpenBlockFile(pos, true)};
    if (filein.IsNull()) {
        LogError("ReadBlockFromDisk: OpenBlockFile failed for %s\n", pos.ToString());
        return false;
    }

    // Read block
    try {
        filein >> TX_WITH_WITNESS(block);
    } catch (const std::exception& e) {
        LogError("%s: Deserialize or I/O error - %s at %s\n", __func__, e.what(), pos.ToString());
        return false;
    }

    // Check the header
<<<<<<< HEAD
    if (fParticlMode) {
        // Only run CheckProofOfWork for genesis blocks
        if (block.hashPrevBlock.IsNull() &&
            !CheckProofOfWork(block.GetHash(), block.nBits, GetConsensus(), 0, GetConsensus().nLastImportHeight)) {
            return error("ReadBlockFromDisk: Errors in block header at %s", pos.ToString());
        }
    } else {
        if (!CheckProofOfWork(block.GetHash(), block.nBits, GetConsensus())) {
            return error("ReadBlockFromDisk: Errors in block header at %s", pos.ToString());
        }
=======
    if (!CheckProofOfWork(block.GetHash(), block.nBits, GetConsensus())) {
        LogError("ReadBlockFromDisk: Errors in block header at %s\n", pos.ToString());
        return false;
>>>>>>> a85e5a7c
    }

    // Signet only: check block solution
    if (GetConsensus().signet_blocks && !CheckSignetBlockSolution(block, GetConsensus())) {
        LogError("ReadBlockFromDisk: Errors in block solution at %s\n", pos.ToString());
        return false;
    }

    return true;
}

bool BlockManager::ReadBlockFromDisk(CBlock& block, const CBlockIndex& index) const
{
    const FlatFilePos block_pos{WITH_LOCK(cs_main, return index.GetBlockPos())};

    if (!ReadBlockFromDisk(block, block_pos)) {
        return false;
    }
    if (block.GetHash() != index.GetBlockHash()) {
        LogError("ReadBlockFromDisk(CBlock&, CBlockIndex*): GetHash() doesn't match index for %s at %s\n",
                     index.ToString(), block_pos.ToString());
        return false;
    }
    return true;
}

bool ReadTransactionFromDiskBlock(const CBlockIndex* pindex, int nIndex, CTransactionRef &txOut, const BlockManager& blockman)
{
    const FlatFilePos block_pos{WITH_LOCK(cs_main, return pindex->GetBlockPos())};

    // Open history file to read
    AutoFile filein{blockman.OpenBlockFile(block_pos, true)};
    if (filein.IsNull())
        return error("%s: OpenBlockFile failed for %s", __func__, block_pos.ToString());

    CBlockHeader blockHeader;
    try {
        filein >> blockHeader;

        int nTxns = ReadCompactSize(filein);

        if (nTxns <= nIndex || nIndex < 0)
            return error("%s: Block %s, txn %d not in available range %d.", __func__, block_pos.ToString(), nIndex, nTxns);

        for (int k = 0; k <= nIndex; ++k)
            filein >> TX_WITH_WITNESS(txOut);
    } catch (const std::exception& e)
    {
        return error("%s: Deserialize or I/O error - %s at %s", __func__, e.what(), block_pos.ToString());
    }

    if (blockHeader.GetHash() != pindex->GetBlockHash())
        return error("%s: Hash doesn't match index for %s at %s",
                __func__, pindex->ToString(), block_pos.ToString());
    return true;
}

bool BlockManager::ReadRawBlockFromDisk(std::vector<uint8_t>& block, const FlatFilePos& pos) const
{
    FlatFilePos hpos = pos;
    // If nPos is less than 8 the pos is null and we don't have the block data
    // Return early to prevent undefined behavior of unsigned int underflow
    if (hpos.nPos < 8) {
        LogError("%s: OpenBlockFile failed for %s\n", __func__, pos.ToString());
        return false;
    }
    hpos.nPos -= 8; // Seek back 8 bytes for meta header
    AutoFile filein{OpenBlockFile(hpos, true)};
    if (filein.IsNull()) {
        LogError("%s: OpenBlockFile failed for %s\n", __func__, pos.ToString());
        return false;
    }

    try {
        MessageStartChars blk_start;
        unsigned int blk_size;

        filein >> blk_start >> blk_size;

        if (blk_start != GetParams().MessageStart()) {
            LogError("%s: Block magic mismatch for %s: %s versus expected %s\n", __func__, pos.ToString(),
                         HexStr(blk_start),
                         HexStr(GetParams().MessageStart()));
            return false;
        }

        if (blk_size > MAX_SIZE) {
            LogError("%s: Block data is larger than maximum deserialization size for %s: %s versus %s\n", __func__, pos.ToString(),
                         blk_size, MAX_SIZE);
            return false;
        }

        block.resize(blk_size); // Zeroing of memory is intentional here
        filein.read(MakeWritableByteSpan(block));
    } catch (const std::exception& e) {
        LogError("%s: Read from block file failed: %s for %s\n", __func__, e.what(), pos.ToString());
        return false;
    }

    return true;
}

FlatFilePos BlockManager::SaveBlockToDisk(const CBlock& block, int nHeight, const FlatFilePos* dbp)
{
    unsigned int nBlockSize = ::GetSerializeSize(TX_WITH_WITNESS(block));
    FlatFilePos blockPos;
    const auto position_known {dbp != nullptr};
    if (position_known) {
        blockPos = *dbp;
    } else {
        // when known, blockPos.nPos points at the offset of the block data in the blk file. that already accounts for
        // the serialization header present in the file (the 4 magic message start bytes + the 4 length bytes = 8 bytes = BLOCK_SERIALIZATION_HEADER_SIZE).
        // we add BLOCK_SERIALIZATION_HEADER_SIZE only for new blocks since they will have the serialization header added when written to disk.
        nBlockSize += static_cast<unsigned int>(BLOCK_SERIALIZATION_HEADER_SIZE);
    }
    if (!FindBlockPos(blockPos, nBlockSize, nHeight, block.GetBlockTime(), position_known)) {
        LogError("%s: FindBlockPos failed\n", __func__);
        return FlatFilePos();
    }
    if (!position_known) {
        if (!WriteBlockToDisk(block, blockPos)) {
            m_opts.notifications.fatalError("Failed to write block");
            return FlatFilePos();
        }
    }
    return blockPos;
}

class ImportingNow
{
    std::atomic<bool>& m_importing;

public:
    ImportingNow(std::atomic<bool>& importing) : m_importing{importing}
    {
        assert(m_importing == false);
        m_importing = true;
    }
    ~ImportingNow()
    {
        assert(m_importing == true);
        m_importing = false;
    }
};

void ImportBlocks(ChainstateManager& chainman, std::vector<fs::path> vImportFiles)
{
    ScheduleBatchPriority();

    particl::fBusyImporting = true;
    {
        ImportingNow imp{chainman.m_blockman.m_importing};

        // -reindex
        if (fReindex) {
            int nFile = 0;
            // Map of disk positions for blocks with unknown parent (only used for reindex);
            // parent hash -> child disk position, multiple children can have the same parent.
            std::multimap<uint256, FlatFilePos> blocks_with_unknown_parent;
            while (true) {
                FlatFilePos pos(nFile, 0);
                if (!fs::exists(chainman.m_blockman.GetBlockPosFilename(pos))) {
                    break; // No block files left to reindex
                }
                AutoFile file{chainman.m_blockman.OpenBlockFile(pos, true)};
                if (file.IsNull()) {
                    break; // This error is logged in OpenBlockFile
                }
                LogPrintf("Reindexing block file blk%05u.dat...\n", (unsigned int)nFile);
                chainman.LoadExternalBlockFile(file, &pos, &blocks_with_unknown_parent);
                if (chainman.m_interrupt) {
                    LogPrintf("Interrupt requested. Exit %s\n", __func__);
                    return;
                }
                nFile++;
            }
            WITH_LOCK(::cs_main, chainman.m_blockman.m_block_tree_db->WriteReindexing(false));
            fReindex = false;
            LogPrintf("Reindexing finished\n");
            // To avoid ending up in a situation without genesis block, re-try initializing (no-op if reindexing worked):
            chainman.ActiveChainstate().LoadGenesisBlock();
        }

        // -loadblock=
        for (const fs::path& path : vImportFiles) {
            AutoFile file{fsbridge::fopen(path, "rb")};
            if (!file.IsNull()) {
                LogPrintf("Importing blocks file %s...\n", fs::PathToString(path));
                chainman.LoadExternalBlockFile(file);
                if (chainman.m_interrupt) {
                    LogPrintf("Interrupt requested. Exit %s\n", __func__);
                    return;
                }
            } else {
                LogPrintf("Warning: Could not open blocks file %s\n", fs::PathToString(path));
            }
        }

        // scan for better chains in the block chain database, that are not yet connected in the active best chain

        // We can't hold cs_main during ActivateBestChain even though we're accessing
        // the chainman unique_ptrs since ABC requires us not to be holding cs_main, so retrieve
        // the relevant pointers before the ABC call.
        for (Chainstate* chainstate : WITH_LOCK(::cs_main, return chainman.GetAll())) {
            BlockValidationState state;
            state.m_chainman = &chainman;
            if (!chainstate->ActivateBestChain(state, nullptr)) {
                LogPrintf("Failed to connect best block (%s)\n", state.ToString());
                // Particl - Don't exit.  May be missing PoS info for valid blocks.
                //chainman.GetNotifications().fatalError(strprintf("Failed to connect best block (%s)", state.ToString()));
                //return;
            }
        }
    } // End scope of ImportingNow
    particl::fBusyImporting = false;
}

std::ostream& operator<<(std::ostream& os, const BlockfileType& type) {
    switch(type) {
        case BlockfileType::NORMAL: os << "normal"; break;
        case BlockfileType::ASSUMED: os << "assumed"; break;
        default: os.setstate(std::ios_base::failbit);
    }
    return os;
}

std::ostream& operator<<(std::ostream& os, const BlockfileCursor& cursor) {
    os << strprintf("BlockfileCursor(file_num=%d, undo_height=%d)", cursor.file_num, cursor.undo_height);
    return os;
}
} // namespace node<|MERGE_RESOLUTION|>--- conflicted
+++ resolved
@@ -172,15 +172,19 @@
                 pindexNew->nMoneySupply             = diskindex.nMoneySupply;
                 pindexNew->nAnonOutputs             = diskindex.nAnonOutputs;
 
-                if (pindexNew->nHeight == 0
-                    && pindexNew->GetBlockHash() != Params().GetConsensus().hashGenesisBlock)
-                    return error("LoadBlockIndex(): Genesis block hash incorrect: %s", pindexNew->ToString());
+                if (pindexNew->nHeight == 0 &&
+                    pindexNew->GetBlockHash() != Params().GetConsensus().hashGenesisBlock) {
+                    LogError("LoadBlockIndex(): Genesis block hash incorrect: %s", pindexNew->ToString());
+                    return false;
+                }
 
                 if (fParticlMode) {
                     // only CheckProofOfWork for genesis blocks
                     if (diskindex.hashPrev.IsNull() && !CheckProofOfWork(pindexNew->GetBlockHash(),
-                        pindexNew->nBits, Params().GetConsensus(), 0, Params().GetLastImportHeight()))
-                        return error("%s: CheckProofOfWork failed: %s", __func__, pindexNew->ToString());
+                        pindexNew->nBits, Params().GetConsensus(), 0, Params().GetLastImportHeight())) {
+                        LogError("%s: CheckProofOfWork failed: %s", __func__, pindexNew->ToString());
+                        return false;
+                    }
                 } else
                 if (!CheckProofOfWork(pindexNew->GetBlockHash(), pindexNew->nBits, consensusParams)) {
                     LogError("%s: CheckProofOfWork failed: %s\n", __func__, pindexNew->ToString());
@@ -243,7 +247,8 @@
                 unspentOutputs.push_back(std::make_pair(key.second, nValue));
                 pcursor->Next();
             } else {
-                return error("failed to get address unspent value");
+                LogError("failed to get address unspent value");
+                return false;
             }
         } else {
             break;
@@ -289,7 +294,8 @@
                 addressIndex.push_back(std::make_pair(key.second, nValue));
                 pcursor->Next();
             } else {
-                return error("failed to get address index value");
+                LogError("failed to get address index value");
+                return false;
             }
         } else {
             break;
@@ -481,7 +487,8 @@
                         batch.Erase(erase_key);
                     }
                 } else {
-                    return error("%s: failed to read value", __func__);
+                    LogError("%s: failed to read value", __func__);
+                    return false;
                 }
             }
             pcursor->Next();
@@ -1457,22 +1464,17 @@
     }
 
     // Check the header
-<<<<<<< HEAD
-    if (fParticlMode) {
+    if (GetConsensus().m_particl_mode) {
         // Only run CheckProofOfWork for genesis blocks
         if (block.hashPrevBlock.IsNull() &&
             !CheckProofOfWork(block.GetHash(), block.nBits, GetConsensus(), 0, GetConsensus().nLastImportHeight)) {
-            return error("ReadBlockFromDisk: Errors in block header at %s", pos.ToString());
-        }
-    } else {
-        if (!CheckProofOfWork(block.GetHash(), block.nBits, GetConsensus())) {
-            return error("ReadBlockFromDisk: Errors in block header at %s", pos.ToString());
-        }
-=======
+            LogError("ReadBlockFromDisk: Errors in block header at %s\n", pos.ToString());
+            return false;
+        }
+    } else
     if (!CheckProofOfWork(block.GetHash(), block.nBits, GetConsensus())) {
         LogError("ReadBlockFromDisk: Errors in block header at %s\n", pos.ToString());
         return false;
->>>>>>> a85e5a7c
     }
 
     // Signet only: check block solution
@@ -1505,8 +1507,10 @@
 
     // Open history file to read
     AutoFile filein{blockman.OpenBlockFile(block_pos, true)};
-    if (filein.IsNull())
-        return error("%s: OpenBlockFile failed for %s", __func__, block_pos.ToString());
+    if (filein.IsNull()) {
+        LogError("%s: OpenBlockFile failed for %s", __func__, block_pos.ToString());
+        return false;
+    }
 
     CBlockHeader blockHeader;
     try {
@@ -1514,19 +1518,24 @@
 
         int nTxns = ReadCompactSize(filein);
 
-        if (nTxns <= nIndex || nIndex < 0)
-            return error("%s: Block %s, txn %d not in available range %d.", __func__, block_pos.ToString(), nIndex, nTxns);
-
-        for (int k = 0; k <= nIndex; ++k)
+        if (nTxns <= nIndex || nIndex < 0) {
+            LogError("%s: Block %s, txn %d not in available range %d.", __func__, block_pos.ToString(), nIndex, nTxns);
+            return false;
+        }
+
+        for (int k = 0; k <= nIndex; ++k) {
             filein >> TX_WITH_WITNESS(txOut);
-    } catch (const std::exception& e)
-    {
-        return error("%s: Deserialize or I/O error - %s at %s", __func__, e.what(), block_pos.ToString());
-    }
-
-    if (blockHeader.GetHash() != pindex->GetBlockHash())
-        return error("%s: Hash doesn't match index for %s at %s",
+        }
+    } catch (const std::exception& e) {
+        LogError("%s: Deserialize or I/O error - %s at %s", __func__, e.what(), block_pos.ToString());
+        return false;
+    }
+
+    if (blockHeader.GetHash() != pindex->GetBlockHash()) {
+        LogError("%s: Hash doesn't match index for %s at %s",
                 __func__, pindex->ToString(), block_pos.ToString());
+        return false;
+    }
     return true;
 }
 
