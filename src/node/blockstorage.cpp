// Copyright (c) 2011-2022 The Bitcoin Core developers
// Distributed under the MIT software license, see the accompanying
// file COPYING or http://www.opensource.org/licenses/mit-license.php.

#include <node/blockstorage.h>

#include <chain.h>
#include <clientversion.h>
#include <common/args.h>
#include <consensus/validation.h>
#include <flatfile.h>
#include <hash.h>
#include <kernel/chainparams.h>
#include <logging.h>
#include <pow.h>
#include <reverse_iterator.h>
#include <shutdown.h>
#include <signet.h>
#include <streams.h>
#include <undo.h>
#include <util/fs.h>
#include <util/syscall_sandbox.h>
#include <util/system.h>
#include <validation.h>

#include <map>
#include <unordered_map>

extern bool fAddressIndex;
extern bool fSpentIndex;
extern bool fTimestampIndex;
extern bool fBalancesIndex;

namespace node {
std::atomic_bool fReindex(false);

bool CBlockIndexWorkComparator::operator()(const CBlockIndex* pa, const CBlockIndex* pb) const
{
    // First sort by most total work, ...
    if (pa->nChainWork > pb->nChainWork) return false;
    if (pa->nChainWork < pb->nChainWork) return true;

    // ... then by earliest time received, ...
    if (pa->nSequenceId < pb->nSequenceId) return false;
    if (pa->nSequenceId > pb->nSequenceId) return true;

    // Use pointer address as tie breaker (should only happen with blocks
    // loaded from disk, as those all have id 0).
    if (pa < pb) return false;
    if (pa > pb) return true;

    // Identical blocks.
    return false;
}

bool CBlockIndexHeightOnlyComparator::operator()(const CBlockIndex* pa, const CBlockIndex* pb) const
{
    return pa->nHeight < pb->nHeight;
}

static FILE* OpenUndoFile(const FlatFilePos& pos, bool fReadOnly = false);
static FlatFileSeq BlockFileSeq();
static FlatFileSeq UndoFileSeq();

std::vector<CBlockIndex*> BlockManager::GetAllBlockIndices()
{
    AssertLockHeld(cs_main);
    std::vector<CBlockIndex*> rv;
    rv.reserve(m_block_index.size());
    for (auto& [_, block_index] : m_block_index) {
        rv.push_back(&block_index);
    }
    return rv;
}

CBlockIndex* BlockManager::LookupBlockIndex(const uint256& hash)
{
    AssertLockHeld(cs_main);
    BlockMap::iterator it = m_block_index.find(hash);
    return it == m_block_index.end() ? nullptr : &it->second;
}

const CBlockIndex* BlockManager::LookupBlockIndex(const uint256& hash) const
{
    AssertLockHeld(cs_main);
    BlockMap::const_iterator it = m_block_index.find(hash);
    return it == m_block_index.end() ? nullptr : &it->second;
}

CBlockIndex* BlockManager::AddToBlockIndex(const CBlockHeader& block, CBlockIndex*& best_header)
{
    AssertLockHeld(cs_main);

    auto [mi, inserted] = m_block_index.try_emplace(block.GetHash(), block);
    if (!inserted) {
        return &mi->second;
    }
    CBlockIndex* pindexNew = &(*mi).second;

    // We assign the sequence id to blocks only when the full data is available,
    // to avoid miners withholding blocks but broadcasting headers, to get a
    // competitive advantage.
    pindexNew->nSequenceId = 0;

    pindexNew->phashBlock = &((*mi).first);
    BlockMap::iterator miPrev = m_block_index.find(block.hashPrevBlock);
    if (miPrev != m_block_index.end()) {
        pindexNew->pprev = &(*miPrev).second;
        pindexNew->nHeight = pindexNew->pprev->nHeight + 1;
        pindexNew->BuildSkip();
    }
    pindexNew->nTimeMax = (pindexNew->pprev ? std::max(pindexNew->pprev->nTimeMax, pindexNew->nTime) : pindexNew->nTime);
    pindexNew->nChainWork = (pindexNew->pprev ? pindexNew->pprev->nChainWork : 0) + GetBlockProof(*pindexNew);
    pindexNew->RaiseValidity(BLOCK_VALID_TREE);
    if (best_header == nullptr || best_header->nChainWork < pindexNew->nChainWork) {
        best_header = pindexNew;
    }

    m_dirty_blockindex.insert(pindexNew);

    return pindexNew;
}

void BlockManager::PruneOneBlockFile(const int fileNumber)
{
    AssertLockHeld(cs_main);
    LOCK(cs_LastBlockFile);

    for (auto& entry : m_block_index) {
        CBlockIndex* pindex = &entry.second;
        if (pindex->nFile == fileNumber) {
            pindex->nStatus &= ~BLOCK_HAVE_DATA;
            pindex->nStatus &= ~BLOCK_HAVE_UNDO;
            pindex->nFile = 0;
            pindex->nDataPos = 0;
            pindex->nUndoPos = 0;
            m_dirty_blockindex.insert(pindex);

            // Prune from m_blocks_unlinked -- any block we prune would have
            // to be downloaded again in order to consider its chain, at which
            // point it would be considered as a candidate for
            // m_blocks_unlinked or setBlockIndexCandidates.
            auto range = m_blocks_unlinked.equal_range(pindex->pprev);
            while (range.first != range.second) {
                std::multimap<CBlockIndex*, CBlockIndex*>::iterator _it = range.first;
                range.first++;
                if (_it->second == pindex) {
                    m_blocks_unlinked.erase(_it);
                }
            }
        }
    }

    m_blockfile_info[fileNumber].SetNull();
    m_dirty_fileinfo.insert(fileNumber);
}

void BlockManager::FindFilesToPruneManual(std::set<int>& setFilesToPrune, int nManualPruneHeight, int chain_tip_height)
{
    assert(IsPruneMode() && nManualPruneHeight > 0);

    LOCK2(cs_main, cs_LastBlockFile);
    if (chain_tip_height < 0) {
        return;
    }

    // last block to prune is the lesser of (user-specified height, MIN_BLOCKS_TO_KEEP from the tip)
    unsigned int nLastBlockWeCanPrune = std::min((unsigned)nManualPruneHeight, chain_tip_height - MIN_BLOCKS_TO_KEEP);
    int count = 0;
    for (int fileNumber = 0; fileNumber < m_last_blockfile; fileNumber++) {
        if (m_blockfile_info[fileNumber].nSize == 0 || m_blockfile_info[fileNumber].nHeightLast > nLastBlockWeCanPrune) {
            continue;
        }
        PruneOneBlockFile(fileNumber);
        setFilesToPrune.insert(fileNumber);
        count++;
    }
    LogPrintf("Prune (Manual): prune_height=%d removed %d blk/rev pairs\n", nLastBlockWeCanPrune, count);
}

void BlockManager::FindFilesToPrune(std::set<int>& setFilesToPrune, uint64_t nPruneAfterHeight, int chain_tip_height, int prune_height, bool is_ibd)
{
    LOCK2(cs_main, cs_LastBlockFile);
    if (chain_tip_height < 0 || GetPruneTarget() == 0) {
        return;
    }
    if ((uint64_t)chain_tip_height <= nPruneAfterHeight) {
        return;
    }

    unsigned int nLastBlockWeCanPrune{(unsigned)std::min(prune_height, chain_tip_height - static_cast<int>(MIN_BLOCKS_TO_KEEP))};
    uint64_t nCurrentUsage = CalculateCurrentUsage();
    // We don't check to prune until after we've allocated new space for files
    // So we should leave a buffer under our target to account for another allocation
    // before the next pruning.
    uint64_t nBuffer = BLOCKFILE_CHUNK_SIZE + UNDOFILE_CHUNK_SIZE;
    uint64_t nBytesToPrune;
    int count = 0;

    if (nCurrentUsage + nBuffer >= GetPruneTarget()) {
        // On a prune event, the chainstate DB is flushed.
        // To avoid excessive prune events negating the benefit of high dbcache
        // values, we should not prune too rapidly.
        // So when pruning in IBD, increase the buffer a bit to avoid a re-prune too soon.
        if (is_ibd) {
            // Since this is only relevant during IBD, we use a fixed 10%
            nBuffer += GetPruneTarget() / 10;
        }

        for (int fileNumber = 0; fileNumber < m_last_blockfile; fileNumber++) {
            nBytesToPrune = m_blockfile_info[fileNumber].nSize + m_blockfile_info[fileNumber].nUndoSize;

            if (m_blockfile_info[fileNumber].nSize == 0) {
                continue;
            }

            if (nCurrentUsage + nBuffer < GetPruneTarget()) { // are we below our target?
                break;
            }

            // don't prune files that could have a block within MIN_BLOCKS_TO_KEEP of the main chain's tip but keep scanning
            if (m_blockfile_info[fileNumber].nHeightLast > nLastBlockWeCanPrune) {
                continue;
            }

            PruneOneBlockFile(fileNumber);
            // Queue up the files for removal
            setFilesToPrune.insert(fileNumber);
            nCurrentUsage -= nBytesToPrune;
            count++;
        }
    }

    LogPrint(BCLog::PRUNE, "target=%dMiB actual=%dMiB diff=%dMiB max_prune_height=%d removed %d blk/rev pairs\n",
             GetPruneTarget() / 1024 / 1024, nCurrentUsage / 1024 / 1024,
             (int64_t(GetPruneTarget()) - int64_t(nCurrentUsage)) / 1024 / 1024,
             nLastBlockWeCanPrune, count);
}

void BlockManager::UpdatePruneLock(const std::string& name, const PruneLockInfo& lock_info) {
    AssertLockHeld(::cs_main);
    m_prune_locks[name] = lock_info;
}

CBlockIndex* BlockManager::InsertBlockIndex(const uint256& hash)
{
    AssertLockHeld(cs_main);

    if (hash.IsNull()) {
        return nullptr;
    }

    const auto [mi, inserted]{m_block_index.try_emplace(hash)};
    CBlockIndex* pindex = &(*mi).second;
    if (inserted) {
        pindex->phashBlock = &((*mi).first);
    }
    return pindex;
}

bool BlockManager::LoadBlockIndex()
{
    if (!m_block_tree_db->LoadBlockIndexGuts(GetConsensus(), [this](const uint256& hash) EXCLUSIVE_LOCKS_REQUIRED(cs_main) { return this->InsertBlockIndex(hash); })) {
        return false;
    }

    // Calculate nChainWork
    std::vector<CBlockIndex*> vSortedByHeight{GetAllBlockIndices()};
    std::sort(vSortedByHeight.begin(), vSortedByHeight.end(),
              CBlockIndexHeightOnlyComparator());

    for (CBlockIndex* pindex : vSortedByHeight) {
        if (ShutdownRequested()) return false;
        pindex->nChainWork = (pindex->pprev ? pindex->pprev->nChainWork : 0) + GetBlockProof(*pindex);
        pindex->nTimeMax = (pindex->pprev ? std::max(pindex->pprev->nTimeMax, pindex->nTime) : pindex->nTime);

        // We can link the chain of blocks for which we've received transactions at some point, or
        // blocks that are assumed-valid on the basis of snapshot load (see
        // PopulateAndValidateSnapshot()).
        // Pruned nodes may have deleted the block.
        if (pindex->nTx > 0) {
            if (pindex->pprev) {
                if (pindex->pprev->nChainTx > 0) {
                    pindex->nChainTx = pindex->pprev->nChainTx + pindex->nTx;
                } else {
                    pindex->nChainTx = 0;
                    m_blocks_unlinked.insert(std::make_pair(pindex->pprev, pindex));
                }
            } else {
                pindex->nChainTx = pindex->nTx;
            }
        }
        if (!(pindex->nStatus & BLOCK_FAILED_MASK) && pindex->pprev && (pindex->pprev->nStatus & BLOCK_FAILED_MASK)) {
            pindex->nStatus |= BLOCK_FAILED_CHILD;
            m_dirty_blockindex.insert(pindex);
        }
        if (pindex->pprev) {
            pindex->BuildSkip();
        }
    }

    return true;
}

bool BlockManager::WriteBlockIndexDB()
{
    AssertLockHeld(::cs_main);
    std::vector<std::pair<int, const CBlockFileInfo*>> vFiles;
    vFiles.reserve(m_dirty_fileinfo.size());
    for (std::set<int>::iterator it = m_dirty_fileinfo.begin(); it != m_dirty_fileinfo.end();) {
        vFiles.push_back(std::make_pair(*it, &m_blockfile_info[*it]));
        m_dirty_fileinfo.erase(it++);
    }
    std::vector<const CBlockIndex*> vBlocks;
    vBlocks.reserve(m_dirty_blockindex.size());
    for (std::set<CBlockIndex*>::iterator it = m_dirty_blockindex.begin(); it != m_dirty_blockindex.end();) {
        if ((*it)->nFlags & BLOCK_ACCEPTED) {
            vBlocks.push_back(*it);
        }
        m_dirty_blockindex.erase(it++);
    }
    if (!m_block_tree_db->WriteBatchSync(vFiles, m_last_blockfile, vBlocks)) {
        return false;
    }
    return true;
}

bool BlockManager::LoadBlockIndexDB()
{
    if (!LoadBlockIndex()) {
        return false;
    }

    // Load block file info
    m_block_tree_db->ReadLastBlockFile(m_last_blockfile);
    m_blockfile_info.resize(m_last_blockfile + 1);
    LogPrintf("%s: last block file = %i\n", __func__, m_last_blockfile);
    for (int nFile = 0; nFile <= m_last_blockfile; nFile++) {
        m_block_tree_db->ReadBlockFileInfo(nFile, m_blockfile_info[nFile]);
    }
    LogPrintf("%s: last block file info: %s\n", __func__, m_blockfile_info[m_last_blockfile].ToString());
    for (int nFile = m_last_blockfile + 1; true; nFile++) {
        CBlockFileInfo info;
        if (m_block_tree_db->ReadBlockFileInfo(nFile, info)) {
            m_blockfile_info.push_back(info);
        } else {
            break;
        }
    }

    // Check presence of blk files
    LogPrintf("Checking all blk files are present...\n");
    std::set<int> setBlkDataFiles;
    for (const auto& [_, block_index] : m_block_index) {
        if (block_index.nStatus & BLOCK_HAVE_DATA) {
            setBlkDataFiles.insert(block_index.nFile);
        }
    }
    for (std::set<int>::iterator it = setBlkDataFiles.begin(); it != setBlkDataFiles.end(); it++) {
        FlatFilePos pos(*it, 0);
        if (AutoFile{OpenBlockFile(pos, true)}.IsNull()) {
            return false;
        }
    }

    // Check whether we have ever pruned block & undo files
    m_block_tree_db->ReadFlag("prunedblockfiles", m_have_pruned);
    if (m_have_pruned) {
        LogPrintf("LoadBlockIndexDB(): Block files have previously been pruned\n");
    }

    // Check whether we need to continue reindexing
    bool fReindexing = false;
    m_block_tree_db->ReadReindexing(fReindexing);
    if (fReindexing) fReindex = true;

    // Check whether we have indices
    m_block_tree_db->ReadFlag("addressindex", fAddressIndex);
    LogPrintf("%s: address index %s\n", __func__, fAddressIndex ? "enabled" : "disabled");
    m_block_tree_db->ReadFlag("timestampindex", fTimestampIndex);
    LogPrintf("%s: timestamp index %s\n", __func__, fTimestampIndex ? "enabled" : "disabled");
    m_block_tree_db->ReadFlag("spentindex", fSpentIndex);
    LogPrintf("%s: spent index %s\n", __func__, fSpentIndex ? "enabled" : "disabled");
    m_block_tree_db->ReadFlag("balancesindex", fBalancesIndex);
    LogPrintf("%s: balances index %s\n", __func__, fBalancesIndex ? "enabled" : "disabled");

    return true;
}

void BlockManager::ScanAndUnlinkAlreadyPrunedFiles()
{
    AssertLockHeld(::cs_main);
    if (!m_have_pruned) {
        return;
    }

    std::set<int> block_files_to_prune;
    for (int file_number = 0; file_number < m_last_blockfile; file_number++) {
        if (m_blockfile_info[file_number].nSize == 0) {
            block_files_to_prune.insert(file_number);
        }
    }

    UnlinkPrunedFiles(block_files_to_prune);
}

const CBlockIndex* BlockManager::GetLastCheckpoint(const CCheckpointData& data)
{
    const MapCheckpoints& checkpoints = data.mapCheckpoints;

    for (const MapCheckpoints::value_type& i : reverse_iterate(checkpoints)) {
        const uint256& hash = i.second;
        const CBlockIndex* pindex = LookupBlockIndex(hash);
        if (pindex) {
            return pindex;
        }
    }
    return nullptr;
}

bool BlockManager::IsBlockPruned(const CBlockIndex* pblockindex)
{
    AssertLockHeld(::cs_main);
    return (m_have_pruned && !(pblockindex->nStatus & BLOCK_HAVE_DATA) && pblockindex->nTx > 0);
}

const CBlockIndex* BlockManager::GetFirstStoredBlock(const CBlockIndex& start_block)
{
    AssertLockHeld(::cs_main);
    const CBlockIndex* last_block = &start_block;
    while (last_block->pprev && (last_block->pprev->nStatus & BLOCK_HAVE_DATA)) {
        last_block = last_block->pprev;
    }
    return last_block;
}

// If we're using -prune with -reindex, then delete block files that will be ignored by the
// reindex.  Since reindexing works by starting at block file 0 and looping until a blockfile
// is missing, do the same here to delete any later block files after a gap.  Also delete all
// rev files since they'll be rewritten by the reindex anyway.  This ensures that m_blockfile_info
// is in sync with what's actually on disk by the time we start downloading, so that pruning
// works correctly.
void CleanupBlockRevFiles()
{
    std::map<std::string, fs::path> mapBlockFiles;

    // Glob all blk?????.dat and rev?????.dat files from the blocks directory.
    // Remove the rev files immediately and insert the blk file paths into an
    // ordered map keyed by block file index.
    LogPrintf("Removing unusable blk?????.dat and rev?????.dat files for -reindex with -prune\n");
    const fs::path& blocksdir = gArgs.GetBlocksDirPath();
    for (fs::directory_iterator it(blocksdir); it != fs::directory_iterator(); it++) {
        const std::string path = fs::PathToString(it->path().filename());
        if (fs::is_regular_file(*it) &&
            path.length() == 12 &&
            path.substr(8,4) == ".dat")
        {
            if (path.substr(0, 3) == "blk") {
                mapBlockFiles[path.substr(3, 5)] = it->path();
            } else if (path.substr(0, 3) == "rev") {
                remove(it->path());
            }
        }
    }

    // Remove all block files that aren't part of a contiguous set starting at
    // zero by walking the ordered map (keys are block file indices) by
    // keeping a separate counter.  Once we hit a gap (or if 0 doesn't exist)
    // start removing block files.
    int nContigCounter = 0;
    for (const std::pair<const std::string, fs::path>& item : mapBlockFiles) {
        if (LocaleIndependentAtoi<int>(item.first) == nContigCounter) {
            nContigCounter++;
            continue;
        }
        remove(item.second);
    }
}

CBlockFileInfo* BlockManager::GetBlockFileInfo(size_t n)
{
    LOCK(cs_LastBlockFile);

    return &m_blockfile_info.at(n);
}

static bool UndoWriteToDisk(const CBlockUndo& blockundo, FlatFilePos& pos, const uint256& hashBlock, const CMessageHeader::MessageStartChars& messageStart)
{
    // Open history file to append
    AutoFile fileout{OpenUndoFile(pos)};
    if (fileout.IsNull()) {
        return error("%s: OpenUndoFile failed", __func__);
    }

    // Write index header
    unsigned int nSize = GetSerializeSize(blockundo, CLIENT_VERSION);
    fileout << messageStart << nSize;

    // Write undo data
    long fileOutPos = ftell(fileout.Get());
    if (fileOutPos < 0) {
        return error("%s: ftell failed", __func__);
    }
    pos.nPos = (unsigned int)fileOutPos;
    fileout << blockundo;

    // calculate & write checksum
    HashWriter hasher{};
    hasher << hashBlock;
    hasher << blockundo;
    fileout << hasher.GetHash();

    return true;
}

bool UndoReadFromDisk(CBlockUndo& blockundo, const CBlockIndex* pindex)
{
    const FlatFilePos pos{WITH_LOCK(::cs_main, return pindex->GetUndoPos())};

    if (pos.IsNull()) {
        return error("%s: no undo data available", __func__);
    }

    // Open history file to read
    AutoFile filein{OpenUndoFile(pos, true)};
    if (filein.IsNull()) {
        return error("%s: OpenUndoFile failed", __func__);
    }

    // Read block
    uint256 hashChecksum, null_hash;;
    HashVerifier verifier{filein}; // Use HashVerifier as reserializing may lose data, c.f. commit d342424301013ec47dc146a4beb49d5c9319d80a
    try {
        verifier << (pindex->pprev ? pindex->pprev->GetBlockHash() : null_hash);
        verifier >> blockundo;
        filein >> hashChecksum;
    } catch (const std::exception& e) {
        return error("%s: Deserialize or I/O error - %s", __func__, e.what());
    }

    // Verify checksum
    if (hashChecksum != verifier.GetHash()) {
        return error("%s: Checksum mismatch", __func__);
    }

    return true;
}

void BlockManager::FlushUndoFile(int block_file, bool finalize)
{
    FlatFilePos undo_pos_old(block_file, m_blockfile_info[block_file].nUndoSize);
    if (!UndoFileSeq().Flush(undo_pos_old, finalize)) {
        AbortNode("Flushing undo file to disk failed. This is likely the result of an I/O error.");
    }
}

void BlockManager::FlushBlockFile(bool fFinalize, bool finalize_undo)
{
    LOCK(cs_LastBlockFile);

    if (m_blockfile_info.size() < 1) {
        // Return if we haven't loaded any blockfiles yet. This happens during
        // chainstate init, when we call ChainstateManager::MaybeRebalanceCaches() (which
        // then calls FlushStateToDisk()), resulting in a call to this function before we
        // have populated `m_blockfile_info` via LoadBlockIndexDB().
        return;
    }
    assert(static_cast<int>(m_blockfile_info.size()) > m_last_blockfile);

    FlatFilePos block_pos_old(m_last_blockfile, m_blockfile_info[m_last_blockfile].nSize);
    if (!BlockFileSeq().Flush(block_pos_old, fFinalize)) {
        AbortNode("Flushing block file to disk failed. This is likely the result of an I/O error.");
    }
    // we do not always flush the undo file, as the chain tip may be lagging behind the incoming blocks,
    // e.g. during IBD or a sync after a node going offline
    if (!fFinalize || finalize_undo) FlushUndoFile(m_last_blockfile, finalize_undo);
}

uint64_t BlockManager::CalculateCurrentUsage()
{
    LOCK(cs_LastBlockFile);

    uint64_t retval = 0;
    for (const CBlockFileInfo& file : m_blockfile_info) {
        retval += file.nSize + file.nUndoSize;
    }
    return retval;
}

void UnlinkPrunedFiles(const std::set<int>& setFilesToPrune)
{
    std::error_code ec;
    for (std::set<int>::iterator it = setFilesToPrune.begin(); it != setFilesToPrune.end(); ++it) {
        FlatFilePos pos(*it, 0);
        const bool removed_blockfile{fs::remove(BlockFileSeq().FileName(pos), ec)};
        const bool removed_undofile{fs::remove(UndoFileSeq().FileName(pos), ec)};
        if (removed_blockfile || removed_undofile) {
            LogPrint(BCLog::BLOCKSTORE, "Prune: %s deleted blk/rev (%05u)\n", __func__, *it);
        }
    }
}

static FlatFileSeq BlockFileSeq()
{
    return FlatFileSeq(gArgs.GetBlocksDirPath(), "blk", gArgs.GetBoolArg("-fastprune", false) ? 0x4000 /* 16kb */ : BLOCKFILE_CHUNK_SIZE);
}

static FlatFileSeq UndoFileSeq()
{
    return FlatFileSeq(gArgs.GetBlocksDirPath(), "rev", UNDOFILE_CHUNK_SIZE);
}

FILE* OpenBlockFile(const FlatFilePos& pos, bool fReadOnly)
{
    return BlockFileSeq().Open(pos, fReadOnly);
}

/** Open an undo file (rev?????.dat) */
static FILE* OpenUndoFile(const FlatFilePos& pos, bool fReadOnly)
{
    return UndoFileSeq().Open(pos, fReadOnly);
}

fs::path GetBlockPosFilename(const FlatFilePos& pos)
{
    return BlockFileSeq().FileName(pos);
}

bool BlockManager::FindBlockPos(FlatFilePos& pos, unsigned int nAddSize, unsigned int nHeight, CChain& active_chain, uint64_t nTime, bool fKnown)
{
    LOCK(cs_LastBlockFile);

    unsigned int nFile = fKnown ? pos.nFile : m_last_blockfile;
    if (m_blockfile_info.size() <= nFile) {
        m_blockfile_info.resize(nFile + 1);
    }

    bool finalize_undo = false;
    if (!fKnown) {
        unsigned int max_blockfile_size{MAX_BLOCKFILE_SIZE};
        // Use smaller blockfiles in test-only -fastprune mode - but avoid
        // the possibility of having a block not fit into the block file.
        if (gArgs.GetBoolArg("-fastprune", false)) {
            max_blockfile_size = 0x10000; // 64kiB
            if (nAddSize >= max_blockfile_size) {
                // dynamically adjust the blockfile size to be larger than the added size
                max_blockfile_size = nAddSize + 1;
            }
        }
        assert(nAddSize < max_blockfile_size);
        while (m_blockfile_info[nFile].nSize + nAddSize >= max_blockfile_size) {
            // when the undo file is keeping up with the block file, we want to flush it explicitly
            // when it is lagging behind (more blocks arrive than are being connected), we let the
            // undo block write case handle it
            finalize_undo = (m_blockfile_info[nFile].nHeightLast == (unsigned int)active_chain.Tip()->nHeight);
            nFile++;
            if (m_blockfile_info.size() <= nFile) {
                m_blockfile_info.resize(nFile + 1);
            }
        }
        pos.nFile = nFile;
        pos.nPos = m_blockfile_info[nFile].nSize;
    }

    if ((int)nFile != m_last_blockfile) {
        if (!fKnown) {
            LogPrint(BCLog::BLOCKSTORE, "Leaving block file %i: %s\n", m_last_blockfile, m_blockfile_info[m_last_blockfile].ToString());
        }
        FlushBlockFile(!fKnown, finalize_undo);
        m_last_blockfile = nFile;
    }

    m_blockfile_info[nFile].AddBlock(nHeight, nTime);
    if (fKnown) {
        m_blockfile_info[nFile].nSize = std::max(pos.nPos + nAddSize, m_blockfile_info[nFile].nSize);
    } else {
        m_blockfile_info[nFile].nSize += nAddSize;
    }

    if (!fKnown) {
        bool out_of_space;
        size_t bytes_allocated = BlockFileSeq().Allocate(pos, nAddSize, out_of_space);
        if (out_of_space) {
            return AbortNode("Disk space is too low!", _("Disk space is too low!"));
        }
        if (bytes_allocated != 0 && IsPruneMode()) {
            m_check_for_pruning = true;
        }
    }

    m_dirty_fileinfo.insert(nFile);
    return true;
}

bool BlockManager::FindUndoPos(BlockValidationState& state, int nFile, FlatFilePos& pos, unsigned int nAddSize)
{
    pos.nFile = nFile;

    LOCK(cs_LastBlockFile);

    pos.nPos = m_blockfile_info[nFile].nUndoSize;
    m_blockfile_info[nFile].nUndoSize += nAddSize;
    m_dirty_fileinfo.insert(nFile);

    bool out_of_space;
    size_t bytes_allocated = UndoFileSeq().Allocate(pos, nAddSize, out_of_space);
    if (out_of_space) {
        return AbortNode(state, "Disk space is too low!", _("Disk space is too low!"));
    }
    if (bytes_allocated != 0 && IsPruneMode()) {
        m_check_for_pruning = true;
    }

    return true;
}

static bool WriteBlockToDisk(const CBlock& block, FlatFilePos& pos, const CMessageHeader::MessageStartChars& messageStart)
{
    // Open history file to append
    CAutoFile fileout(OpenBlockFile(pos), SER_DISK, CLIENT_VERSION);
    if (fileout.IsNull()) {
        return error("WriteBlockToDisk: OpenBlockFile failed");
    }

    // Write index header
    unsigned int nSize = GetSerializeSize(block, fileout.GetVersion());
    fileout << messageStart << nSize;

    // Write block
    long fileOutPos = ftell(fileout.Get());
    if (fileOutPos < 0) {
        return error("WriteBlockToDisk: ftell failed");
    }
    pos.nPos = (unsigned int)fileOutPos;
    fileout << block;

    return true;
}

bool BlockManager::WriteUndoDataForBlock(const CBlockUndo& blockundo, BlockValidationState& state, CBlockIndex& block)
{
    AssertLockHeld(::cs_main);
    // Write undo information to disk
    if (block.GetUndoPos().IsNull()) {
        FlatFilePos _pos;
        if (!FindUndoPos(state, block.nFile, _pos, ::GetSerializeSize(blockundo, CLIENT_VERSION) + 40)) {
            return error("ConnectBlock(): FindUndoPos failed");
        }
<<<<<<< HEAD
        uint256 prev_hash; // Particl genesis block txns are valid
        if (pindex->pprev) {
            prev_hash = pindex->pprev->GetBlockHash();
        }
        if (!UndoWriteToDisk(blockundo, _pos, prev_hash, chainparams.MessageStart())) {
=======
        if (!UndoWriteToDisk(blockundo, _pos, block.pprev->GetBlockHash(), GetParams().MessageStart())) {
>>>>>>> ccd4db7d
            return AbortNode(state, "Failed to write undo data");
        }
        // rev files are written in block height order, whereas blk files are written as blocks come in (often out of order)
        // we want to flush the rev (undo) file once we've written the last block, which is indicated by the last height
        // in the block file info as below; note that this does not catch the case where the undo writes are keeping up
        // with the block writes (usually when a synced up node is getting newly mined blocks) -- this case is caught in
        // the FindBlockPos function
        if (_pos.nFile < m_last_blockfile && static_cast<uint32_t>(block.nHeight) == m_blockfile_info[_pos.nFile].nHeightLast) {
            FlushUndoFile(_pos.nFile, true);
        }

        // update nUndoPos in block index
        block.nUndoPos = _pos.nPos;
        block.nStatus |= BLOCK_HAVE_UNDO;
        m_dirty_blockindex.insert(&block);
    }

    return true;
}

bool ReadBlockFromDisk(CBlock& block, const FlatFilePos& pos, const Consensus::Params& consensusParams)
{
    block.SetNull();

    // Open history file to read
    CAutoFile filein(OpenBlockFile(pos, true), SER_DISK, CLIENT_VERSION);
    if (filein.IsNull()) {
        return error("ReadBlockFromDisk: OpenBlockFile failed for %s", pos.ToString());
    }

    // Read block
    try {
        filein >> block;
    } catch (const std::exception& e) {
        return error("%s: Deserialize or I/O error - %s at %s", __func__, e.what(), pos.ToString());
    }

    // Check the header
    if (fParticlMode) {
        // Only run CheckProofOfWork for genesis blocks
        if (block.hashPrevBlock.IsNull() &&
            !CheckProofOfWork(block.GetHash(), block.nBits, consensusParams, 0, consensusParams.nLastImportHeight)) {
            return error("ReadBlockFromDisk: Errors in block header at %s", pos.ToString());
        }
    } else {
        if (!CheckProofOfWork(block.GetHash(), block.nBits, consensusParams))
            return error("ReadBlockFromDisk: Errors in block header at %s", pos.ToString());
    }

    // Signet only: check block solution
    if (consensusParams.signet_blocks && !CheckSignetBlockSolution(block, consensusParams)) {
        return error("ReadBlockFromDisk: Errors in block solution at %s", pos.ToString());
    }

    return true;
}

bool ReadBlockFromDisk(CBlock& block, const CBlockIndex* pindex, const Consensus::Params& consensusParams)
{
    const FlatFilePos block_pos{WITH_LOCK(cs_main, return pindex->GetBlockPos())};

    if (!ReadBlockFromDisk(block, block_pos, consensusParams)) {
        return false;
    }
    if (block.GetHash() != pindex->GetBlockHash()) {
        return error("ReadBlockFromDisk(CBlock&, CBlockIndex*): GetHash() doesn't match index for %s at %s",
                     pindex->ToString(), block_pos.ToString());
    }
    return true;
}

bool ReadTransactionFromDiskBlock(const CBlockIndex* pindex, int nIndex, CTransactionRef &txOut)
{
    const FlatFilePos block_pos{WITH_LOCK(cs_main, return pindex->GetBlockPos())};

    // Open history file to read
    CAutoFile filein(OpenBlockFile(block_pos, true), SER_DISK, CLIENT_VERSION);
    if (filein.IsNull())
        return error("%s: OpenBlockFile failed for %s", __func__, block_pos.ToString());

    CBlockHeader blockHeader;
    try {
        filein >> blockHeader;

        int nTxns = ReadCompactSize(filein);

        if (nTxns <= nIndex || nIndex < 0)
            return error("%s: Block %s, txn %d not in available range %d.", __func__, block_pos.ToString(), nIndex, nTxns);

        for (int k = 0; k <= nIndex; ++k)
            filein >> txOut;
    } catch (const std::exception& e)
    {
        return error("%s: Deserialize or I/O error - %s at %s", __func__, e.what(), block_pos.ToString());
    }

    if (blockHeader.GetHash() != pindex->GetBlockHash())
        return error("%s: Hash doesn't match index for %s at %s",
                __func__, pindex->ToString(), block_pos.ToString());
    return true;
}

bool ReadRawBlockFromDisk(std::vector<uint8_t>& block, const FlatFilePos& pos, const CMessageHeader::MessageStartChars& message_start)
{
    FlatFilePos hpos = pos;
    hpos.nPos -= 8; // Seek back 8 bytes for meta header
    AutoFile filein{OpenBlockFile(hpos, true)};
    if (filein.IsNull()) {
        return error("%s: OpenBlockFile failed for %s", __func__, pos.ToString());
    }

    try {
        CMessageHeader::MessageStartChars blk_start;
        unsigned int blk_size;

        filein >> blk_start >> blk_size;

        if (memcmp(blk_start, message_start, CMessageHeader::MESSAGE_START_SIZE)) {
            return error("%s: Block magic mismatch for %s: %s versus expected %s", __func__, pos.ToString(),
                         HexStr(blk_start),
                         HexStr(message_start));
        }

        if (blk_size > MAX_SIZE) {
            return error("%s: Block data is larger than maximum deserialization size for %s: %s versus %s", __func__, pos.ToString(),
                         blk_size, MAX_SIZE);
        }

        block.resize(blk_size); // Zeroing of memory is intentional here
        filein.read(MakeWritableByteSpan(block));
    } catch (const std::exception& e) {
        return error("%s: Read from block file failed: %s for %s", __func__, e.what(), pos.ToString());
    }

    return true;
}

FlatFilePos BlockManager::SaveBlockToDisk(const CBlock& block, int nHeight, CChain& active_chain, const FlatFilePos* dbp)
{
    unsigned int nBlockSize = ::GetSerializeSize(block, CLIENT_VERSION);
    FlatFilePos blockPos;
    const auto position_known {dbp != nullptr};
    if (position_known) {
        blockPos = *dbp;
    } else {
        // when known, blockPos.nPos points at the offset of the block data in the blk file. that already accounts for
        // the serialization header present in the file (the 4 magic message start bytes + the 4 length bytes = 8 bytes = BLOCK_SERIALIZATION_HEADER_SIZE).
        // we add BLOCK_SERIALIZATION_HEADER_SIZE only for new blocks since they will have the serialization header added when written to disk.
        nBlockSize += static_cast<unsigned int>(BLOCK_SERIALIZATION_HEADER_SIZE);
    }
    if (!FindBlockPos(blockPos, nBlockSize, nHeight, active_chain, block.GetBlockTime(), position_known)) {
        error("%s: FindBlockPos failed", __func__);
        return FlatFilePos();
    }
    if (!position_known) {
        if (!WriteBlockToDisk(block, blockPos, GetParams().MessageStart())) {
            AbortNode("Failed to write block");
            return FlatFilePos();
        }
    }
    return blockPos;
}

class ImportingNow
{
    std::atomic<bool>& m_importing;

public:
    ImportingNow(std::atomic<bool>& importing) : m_importing{importing}
    {
        assert(m_importing == false);
        m_importing = true;
    }
    ~ImportingNow()
    {
        assert(m_importing == true);
        m_importing = false;
    }
};

void ThreadImport(ChainstateManager& chainman, std::vector<fs::path> vImportFiles, const ArgsManager& args, const fs::path& mempool_path)
{
    SetSyscallSandboxPolicy(SyscallSandboxPolicy::INITIALIZATION_LOAD_BLOCKS);
    ScheduleBatchPriority();

    particl::fBusyImporting = true;
    {
        ImportingNow imp{chainman.m_blockman.m_importing};

        // -reindex
        if (fReindex) {
            int nFile = 0;
            // Map of disk positions for blocks with unknown parent (only used for reindex);
            // parent hash -> child disk position, multiple children can have the same parent.
            std::multimap<uint256, FlatFilePos> blocks_with_unknown_parent;
            while (true) {
                FlatFilePos pos(nFile, 0);
                if (!fs::exists(GetBlockPosFilename(pos))) {
                    break; // No block files left to reindex
                }
                FILE* file = OpenBlockFile(pos, true);
                if (!file) {
                    break; // This error is logged in OpenBlockFile
                }
                LogPrintf("Reindexing block file blk%05u.dat...\n", (unsigned int)nFile);
                chainman.ActiveChainstate().LoadExternalBlockFile(file, &pos, &blocks_with_unknown_parent, &chainman);
                if (ShutdownRequested()) {
                    LogPrintf("Shutdown requested. Exit %s\n", __func__);
                    return;
                }
                nFile++;
            }
            WITH_LOCK(::cs_main, chainman.m_blockman.m_block_tree_db->WriteReindexing(false));
            fReindex = false;
            LogPrintf("Reindexing finished\n");
            // To avoid ending up in a situation without genesis block, re-try initializing (no-op if reindexing worked):
            chainman.ActiveChainstate().LoadGenesisBlock();
        }

        // -loadblock=
        for (const fs::path& path : vImportFiles) {
            FILE* file = fsbridge::fopen(path, "rb");
            if (file) {
                LogPrintf("Importing blocks file %s...\n", fs::PathToString(path));
                chainman.ActiveChainstate().LoadExternalBlockFile(file, nullptr, nullptr, &chainman);
                if (ShutdownRequested()) {
                    LogPrintf("Shutdown requested. Exit %s\n", __func__);
                    return;
                }
            } else {
                LogPrintf("Warning: Could not open blocks file %s\n", fs::PathToString(path));
            }
        }

        // scan for better chains in the block chain database, that are not yet connected in the active best chain

        // We can't hold cs_main during ActivateBestChain even though we're accessing
        // the chainman unique_ptrs since ABC requires us not to be holding cs_main, so retrieve
        // the relevant pointers before the ABC call.
        for (Chainstate* chainstate : WITH_LOCK(::cs_main, return chainman.GetAll())) {
            BlockValidationState state;
            state.m_chainman = &chainman;
            if (!chainstate->ActivateBestChain(state, nullptr)) {
                LogPrintf("Failed to connect best block (%s)\n", state.ToString());
                // Particl - Don't exit.  May be missing PoS info for valid blocks.
                //StartShutdown();
                //return;
            }
        }

        if (args.GetBoolArg("-stopafterblockimport", DEFAULT_STOPAFTERBLOCKIMPORT)) {
            LogPrintf("Stopping after block import\n");
            StartShutdown();
            return;
        }
    } // End scope of ImportingNow
    chainman.ActiveChainstate().LoadMempool(mempool_path);
    particl::fBusyImporting = false;
}
} // namespace node<|MERGE_RESOLUTION|>--- conflicted
+++ resolved
@@ -746,15 +746,11 @@
         if (!FindUndoPos(state, block.nFile, _pos, ::GetSerializeSize(blockundo, CLIENT_VERSION) + 40)) {
             return error("ConnectBlock(): FindUndoPos failed");
         }
-<<<<<<< HEAD
         uint256 prev_hash; // Particl genesis block txns are valid
-        if (pindex->pprev) {
-            prev_hash = pindex->pprev->GetBlockHash();
-        }
-        if (!UndoWriteToDisk(blockundo, _pos, prev_hash, chainparams.MessageStart())) {
-=======
-        if (!UndoWriteToDisk(blockundo, _pos, block.pprev->GetBlockHash(), GetParams().MessageStart())) {
->>>>>>> ccd4db7d
+        if (block.pprev) {
+            prev_hash = block.pprev->GetBlockHash();
+        }
+        if (!UndoWriteToDisk(blockundo, _pos, prev_hash, GetParams().MessageStart())) {
             return AbortNode(state, "Failed to write undo data");
         }
         // rev files are written in block height order, whereas blk files are written as blocks come in (often out of order)
