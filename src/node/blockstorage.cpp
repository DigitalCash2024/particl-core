--- conflicted
+++ resolved
@@ -525,11 +525,7 @@
     uint256 hashChecksum, null_hash;;
     HashVerifier verifier{filein}; // Use HashVerifier as reserializing may lose data, c.f. commit d342424301013ec47dc146a4beb49d5c9319d80a
     try {
-<<<<<<< HEAD
-        verifier << (pindex->pprev ? pindex->pprev->GetBlockHash() : null_hash);
-=======
-        verifier << index.pprev->GetBlockHash();
->>>>>>> 29c36f07
+        verifier << (index.pprev ? index.pprev->GetBlockHash() : null_hash);
         verifier >> blockundo;
         filein >> hashChecksum;
     } catch (const std::exception& e) {
@@ -787,20 +783,16 @@
     }
 
     // Check the header
-<<<<<<< HEAD
     if (fParticlMode) {
         // Only run CheckProofOfWork for genesis blocks
         if (block.hashPrevBlock.IsNull() &&
-            !CheckProofOfWork(block.GetHash(), block.nBits, consensusParams, 0, consensusParams.nLastImportHeight)) {
+            !CheckProofOfWork(block.GetHash(), block.nBits, GetConsensus(), 0, GetConsensus().nLastImportHeight)) {
             return error("ReadBlockFromDisk: Errors in block header at %s", pos.ToString());
         }
     } else {
-        if (!CheckProofOfWork(block.GetHash(), block.nBits, consensusParams))
+        if (!CheckProofOfWork(block.GetHash(), block.nBits, GetConsensus())) {
             return error("ReadBlockFromDisk: Errors in block header at %s", pos.ToString());
-=======
-    if (!CheckProofOfWork(block.GetHash(), block.nBits, GetConsensus())) {
-        return error("ReadBlockFromDisk: Errors in block header at %s", pos.ToString());
->>>>>>> 29c36f07
+        }
     }
 
     // Signet only: check block solution
@@ -825,13 +817,12 @@
     return true;
 }
 
-<<<<<<< HEAD
-bool ReadTransactionFromDiskBlock(const CBlockIndex* pindex, int nIndex, CTransactionRef &txOut)
+bool ReadTransactionFromDiskBlock(const CBlockIndex* pindex, int nIndex, CTransactionRef &txOut, const BlockManager& blockman)
 {
     const FlatFilePos block_pos{WITH_LOCK(cs_main, return pindex->GetBlockPos())};
 
     // Open history file to read
-    CAutoFile filein(OpenBlockFile(block_pos, true), SER_DISK, CLIENT_VERSION);
+    CAutoFile filein(blockman.OpenBlockFile(block_pos, true), SER_DISK, CLIENT_VERSION);
     if (filein.IsNull())
         return error("%s: OpenBlockFile failed for %s", __func__, block_pos.ToString());
 
@@ -857,10 +848,7 @@
     return true;
 }
 
-bool ReadRawBlockFromDisk(std::vector<uint8_t>& block, const FlatFilePos& pos, const CMessageHeader::MessageStartChars& message_start)
-=======
 bool BlockManager::ReadRawBlockFromDisk(std::vector<uint8_t>& block, const FlatFilePos& pos, const CMessageHeader::MessageStartChars& message_start) const
->>>>>>> 29c36f07
 {
     FlatFilePos hpos = pos;
     hpos.nPos -= 8; // Seek back 8 bytes for meta header
