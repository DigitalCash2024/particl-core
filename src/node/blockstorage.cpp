// Copyright (c) 2011-2022 The Bitcoin Core developers
// Distributed under the MIT software license, see the accompanying
// file COPYING or http://www.opensource.org/licenses/mit-license.php.

#include <node/blockstorage.h>

#include <chain.h>
#include <clientversion.h>
#include <consensus/validation.h>
#include <flatfile.h>
#include <hash.h>
#include <kernel/chainparams.h>
#include <logging.h>
#include <pow.h>
#include <reverse_iterator.h>
#include <signet.h>
#include <streams.h>
#include <undo.h>
#include <util/batchpriority.h>
#include <util/fs.h>
#include <util/signalinterrupt.h>
#include <validation.h>

#include <map>
#include <unordered_map>

extern bool fAddressIndex;
extern bool fSpentIndex;
extern bool fTimestampIndex;
extern bool fBalancesIndex;

namespace node {
std::atomic_bool fReindex(false);

bool CBlockIndexWorkComparator::operator()(const CBlockIndex* pa, const CBlockIndex* pb) const
{
    // First sort by most total work, ...
    if (pa->nChainWork > pb->nChainWork) return false;
    if (pa->nChainWork < pb->nChainWork) return true;

    // ... then by earliest time received, ...
    if (pa->nSequenceId < pb->nSequenceId) return false;
    if (pa->nSequenceId > pb->nSequenceId) return true;

    // Use pointer address as tie breaker (should only happen with blocks
    // loaded from disk, as those all have id 0).
    if (pa < pb) return false;
    if (pa > pb) return true;

    // Identical blocks.
    return false;
}

bool CBlockIndexHeightOnlyComparator::operator()(const CBlockIndex* pa, const CBlockIndex* pb) const
{
    return pa->nHeight < pb->nHeight;
}

std::vector<CBlockIndex*> BlockManager::GetAllBlockIndices()
{
    AssertLockHeld(cs_main);
    std::vector<CBlockIndex*> rv;
    rv.reserve(m_block_index.size());
    for (auto& [_, block_index] : m_block_index) {
        rv.push_back(&block_index);
    }
    return rv;
}

CBlockIndex* BlockManager::LookupBlockIndex(const uint256& hash)
{
    AssertLockHeld(cs_main);
    BlockMap::iterator it = m_block_index.find(hash);
    return it == m_block_index.end() ? nullptr : &it->second;
}

const CBlockIndex* BlockManager::LookupBlockIndex(const uint256& hash) const
{
    AssertLockHeld(cs_main);
    BlockMap::const_iterator it = m_block_index.find(hash);
    return it == m_block_index.end() ? nullptr : &it->second;
}

CBlockIndex* BlockManager::AddToBlockIndex(const CBlockHeader& block, CBlockIndex*& best_header)
{
    AssertLockHeld(cs_main);

    auto [mi, inserted] = m_block_index.try_emplace(block.GetHash(), block);
    if (!inserted) {
        return &mi->second;
    }
    CBlockIndex* pindexNew = &(*mi).second;

    // We assign the sequence id to blocks only when the full data is available,
    // to avoid miners withholding blocks but broadcasting headers, to get a
    // competitive advantage.
    pindexNew->nSequenceId = 0;

    pindexNew->phashBlock = &((*mi).first);
    BlockMap::iterator miPrev = m_block_index.find(block.hashPrevBlock);
    if (miPrev != m_block_index.end()) {
        pindexNew->pprev = &(*miPrev).second;
        pindexNew->nHeight = pindexNew->pprev->nHeight + 1;
        pindexNew->BuildSkip();
    }
    pindexNew->nTimeMax = (pindexNew->pprev ? std::max(pindexNew->pprev->nTimeMax, pindexNew->nTime) : pindexNew->nTime);
    pindexNew->nChainWork = (pindexNew->pprev ? pindexNew->pprev->nChainWork : 0) + GetBlockProof(*pindexNew);
    pindexNew->RaiseValidity(BLOCK_VALID_TREE);
    if (best_header == nullptr || best_header->nChainWork < pindexNew->nChainWork) {
        best_header = pindexNew;
    }

    m_dirty_blockindex.insert(pindexNew);

    return pindexNew;
}

void BlockManager::PruneOneBlockFile(const int fileNumber)
{
    AssertLockHeld(cs_main);
    LOCK(cs_LastBlockFile);

    for (auto& entry : m_block_index) {
        CBlockIndex* pindex = &entry.second;
        if (pindex->nFile == fileNumber) {
            pindex->nStatus &= ~BLOCK_HAVE_DATA;
            pindex->nStatus &= ~BLOCK_HAVE_UNDO;
            pindex->nFile = 0;
            pindex->nDataPos = 0;
            pindex->nUndoPos = 0;
            m_dirty_blockindex.insert(pindex);

            // Prune from m_blocks_unlinked -- any block we prune would have
            // to be downloaded again in order to consider its chain, at which
            // point it would be considered as a candidate for
            // m_blocks_unlinked or setBlockIndexCandidates.
            auto range = m_blocks_unlinked.equal_range(pindex->pprev);
            while (range.first != range.second) {
                std::multimap<CBlockIndex*, CBlockIndex*>::iterator _it = range.first;
                range.first++;
                if (_it->second == pindex) {
                    m_blocks_unlinked.erase(_it);
                }
            }
        }
    }

    m_blockfile_info[fileNumber].SetNull();
    m_dirty_fileinfo.insert(fileNumber);
}

void BlockManager::FindFilesToPruneManual(std::set<int>& setFilesToPrune, int nManualPruneHeight, int chain_tip_height)
{
    assert(IsPruneMode() && nManualPruneHeight > 0);

    LOCK2(cs_main, cs_LastBlockFile);
    if (chain_tip_height < 0) {
        return;
    }

    // last block to prune is the lesser of (user-specified height, MIN_BLOCKS_TO_KEEP from the tip)
    unsigned int nLastBlockWeCanPrune = std::min((unsigned)nManualPruneHeight, chain_tip_height - MIN_BLOCKS_TO_KEEP);
    int count = 0;
    for (int fileNumber = 0; fileNumber < m_last_blockfile; fileNumber++) {
        if (m_blockfile_info[fileNumber].nSize == 0 || m_blockfile_info[fileNumber].nHeightLast > nLastBlockWeCanPrune) {
            continue;
        }
        PruneOneBlockFile(fileNumber);
        setFilesToPrune.insert(fileNumber);
        count++;
    }
    LogPrintf("Prune (Manual): prune_height=%d removed %d blk/rev pairs\n", nLastBlockWeCanPrune, count);
}

void BlockManager::FindFilesToPrune(std::set<int>& setFilesToPrune, uint64_t nPruneAfterHeight, int chain_tip_height, int prune_height, bool is_ibd)
{
    LOCK2(cs_main, cs_LastBlockFile);
    if (chain_tip_height < 0 || GetPruneTarget() == 0) {
        return;
    }
    if ((uint64_t)chain_tip_height <= nPruneAfterHeight) {
        return;
    }

    unsigned int nLastBlockWeCanPrune{(unsigned)std::min(prune_height, chain_tip_height - static_cast<int>(MIN_BLOCKS_TO_KEEP))};
    uint64_t nCurrentUsage = CalculateCurrentUsage();
    // We don't check to prune until after we've allocated new space for files
    // So we should leave a buffer under our target to account for another allocation
    // before the next pruning.
    uint64_t nBuffer = BLOCKFILE_CHUNK_SIZE + UNDOFILE_CHUNK_SIZE;
    uint64_t nBytesToPrune;
    int count = 0;

    if (nCurrentUsage + nBuffer >= GetPruneTarget()) {
        // On a prune event, the chainstate DB is flushed.
        // To avoid excessive prune events negating the benefit of high dbcache
        // values, we should not prune too rapidly.
        // So when pruning in IBD, increase the buffer a bit to avoid a re-prune too soon.
        if (is_ibd) {
            // Since this is only relevant during IBD, we use a fixed 10%
            nBuffer += GetPruneTarget() / 10;
        }

        for (int fileNumber = 0; fileNumber < m_last_blockfile; fileNumber++) {
            nBytesToPrune = m_blockfile_info[fileNumber].nSize + m_blockfile_info[fileNumber].nUndoSize;

            if (m_blockfile_info[fileNumber].nSize == 0) {
                continue;
            }

            if (nCurrentUsage + nBuffer < GetPruneTarget()) { // are we below our target?
                break;
            }

            // don't prune files that could have a block within MIN_BLOCKS_TO_KEEP of the main chain's tip but keep scanning
            if (m_blockfile_info[fileNumber].nHeightLast > nLastBlockWeCanPrune) {
                continue;
            }

            PruneOneBlockFile(fileNumber);
            // Queue up the files for removal
            setFilesToPrune.insert(fileNumber);
            nCurrentUsage -= nBytesToPrune;
            count++;
        }
    }

    LogPrint(BCLog::PRUNE, "target=%dMiB actual=%dMiB diff=%dMiB max_prune_height=%d removed %d blk/rev pairs\n",
             GetPruneTarget() / 1024 / 1024, nCurrentUsage / 1024 / 1024,
             (int64_t(GetPruneTarget()) - int64_t(nCurrentUsage)) / 1024 / 1024,
             nLastBlockWeCanPrune, count);
}

void BlockManager::UpdatePruneLock(const std::string& name, const PruneLockInfo& lock_info) {
    AssertLockHeld(::cs_main);
    m_prune_locks[name] = lock_info;
}

CBlockIndex* BlockManager::InsertBlockIndex(const uint256& hash)
{
    AssertLockHeld(cs_main);

    if (hash.IsNull()) {
        return nullptr;
    }

    const auto [mi, inserted]{m_block_index.try_emplace(hash)};
    CBlockIndex* pindex = &(*mi).second;
    if (inserted) {
        pindex->phashBlock = &((*mi).first);
    }
    return pindex;
}

bool BlockManager::LoadBlockIndex()
{
    if (!m_block_tree_db->LoadBlockIndexGuts(
            GetConsensus(), [this](const uint256& hash) EXCLUSIVE_LOCKS_REQUIRED(cs_main) { return this->InsertBlockIndex(hash); }, m_interrupt)) {
        return false;
    }

    // Calculate nChainWork
    std::vector<CBlockIndex*> vSortedByHeight{GetAllBlockIndices()};
    std::sort(vSortedByHeight.begin(), vSortedByHeight.end(),
              CBlockIndexHeightOnlyComparator());

    for (CBlockIndex* pindex : vSortedByHeight) {
        if (m_interrupt) return false;
        pindex->nChainWork = (pindex->pprev ? pindex->pprev->nChainWork : 0) + GetBlockProof(*pindex);
        pindex->nTimeMax = (pindex->pprev ? std::max(pindex->pprev->nTimeMax, pindex->nTime) : pindex->nTime);

        // We can link the chain of blocks for which we've received transactions at some point, or
        // blocks that are assumed-valid on the basis of snapshot load (see
        // PopulateAndValidateSnapshot()).
        // Pruned nodes may have deleted the block.
        if (pindex->nTx > 0) {
            if (pindex->pprev) {
                if (pindex->pprev->nChainTx > 0) {
                    pindex->nChainTx = pindex->pprev->nChainTx + pindex->nTx;
                } else {
                    pindex->nChainTx = 0;
                    m_blocks_unlinked.insert(std::make_pair(pindex->pprev, pindex));
                }
            } else {
                pindex->nChainTx = pindex->nTx;
            }
        }
        if (!(pindex->nStatus & BLOCK_FAILED_MASK) && pindex->pprev && (pindex->pprev->nStatus & BLOCK_FAILED_MASK)) {
            pindex->nStatus |= BLOCK_FAILED_CHILD;
            m_dirty_blockindex.insert(pindex);
        }
        if (pindex->pprev) {
            pindex->BuildSkip();
        }
    }

    return true;
}

bool BlockManager::WriteBlockIndexDB()
{
    AssertLockHeld(::cs_main);
    std::vector<std::pair<int, const CBlockFileInfo*>> vFiles;
    vFiles.reserve(m_dirty_fileinfo.size());
    for (std::set<int>::iterator it = m_dirty_fileinfo.begin(); it != m_dirty_fileinfo.end();) {
        vFiles.push_back(std::make_pair(*it, &m_blockfile_info[*it]));
        m_dirty_fileinfo.erase(it++);
    }
    std::vector<const CBlockIndex*> vBlocks;
    vBlocks.reserve(m_dirty_blockindex.size());
    for (std::set<CBlockIndex*>::iterator it = m_dirty_blockindex.begin(); it != m_dirty_blockindex.end();) {
        if ((*it)->nFlags & BLOCK_ACCEPTED) {
            vBlocks.push_back(*it);
        }
        m_dirty_blockindex.erase(it++);
    }
    if (!m_block_tree_db->WriteBatchSync(vFiles, m_last_blockfile, vBlocks)) {
        return false;
    }
    return true;
}

bool BlockManager::LoadBlockIndexDB()
{
    if (!LoadBlockIndex()) {
        return false;
    }

    // Load block file info
    m_block_tree_db->ReadLastBlockFile(m_last_blockfile);
    m_blockfile_info.resize(m_last_blockfile + 1);
    LogPrintf("%s: last block file = %i\n", __func__, m_last_blockfile);
    for (int nFile = 0; nFile <= m_last_blockfile; nFile++) {
        m_block_tree_db->ReadBlockFileInfo(nFile, m_blockfile_info[nFile]);
    }
    LogPrintf("%s: last block file info: %s\n", __func__, m_blockfile_info[m_last_blockfile].ToString());
    for (int nFile = m_last_blockfile + 1; true; nFile++) {
        CBlockFileInfo info;
        if (m_block_tree_db->ReadBlockFileInfo(nFile, info)) {
            m_blockfile_info.push_back(info);
        } else {
            break;
        }
    }

    // Check presence of blk files
    LogPrintf("Checking all blk files are present...\n");
    std::set<int> setBlkDataFiles;
    for (const auto& [_, block_index] : m_block_index) {
        if (block_index.nStatus & BLOCK_HAVE_DATA) {
            setBlkDataFiles.insert(block_index.nFile);
        }
    }
    for (std::set<int>::iterator it = setBlkDataFiles.begin(); it != setBlkDataFiles.end(); it++) {
        FlatFilePos pos(*it, 0);
        if (AutoFile{OpenBlockFile(pos, true)}.IsNull()) {
            return false;
        }
    }

    // Check whether we have ever pruned block & undo files
    m_block_tree_db->ReadFlag("prunedblockfiles", m_have_pruned);
    if (m_have_pruned) {
        LogPrintf("LoadBlockIndexDB(): Block files have previously been pruned\n");
    }

    // Check whether we need to continue reindexing
    bool fReindexing = false;
    m_block_tree_db->ReadReindexing(fReindexing);
    if (fReindexing) fReindex = true;

    // Check whether we have indices
    m_block_tree_db->ReadFlag("addressindex", fAddressIndex);
    LogPrintf("%s: address index %s\n", __func__, fAddressIndex ? "enabled" : "disabled");
    m_block_tree_db->ReadFlag("timestampindex", fTimestampIndex);
    LogPrintf("%s: timestamp index %s\n", __func__, fTimestampIndex ? "enabled" : "disabled");
    m_block_tree_db->ReadFlag("spentindex", fSpentIndex);
    LogPrintf("%s: spent index %s\n", __func__, fSpentIndex ? "enabled" : "disabled");
    m_block_tree_db->ReadFlag("balancesindex", fBalancesIndex);
    LogPrintf("%s: balances index %s\n", __func__, fBalancesIndex ? "enabled" : "disabled");

    return true;
}

void BlockManager::ScanAndUnlinkAlreadyPrunedFiles()
{
    AssertLockHeld(::cs_main);
    if (!m_have_pruned) {
        return;
    }

    std::set<int> block_files_to_prune;
    for (int file_number = 0; file_number < m_last_blockfile; file_number++) {
        if (m_blockfile_info[file_number].nSize == 0) {
            block_files_to_prune.insert(file_number);
        }
    }

    UnlinkPrunedFiles(block_files_to_prune);
}

const CBlockIndex* BlockManager::GetLastCheckpoint(const CCheckpointData& data)
{
    const MapCheckpoints& checkpoints = data.mapCheckpoints;

    for (const MapCheckpoints::value_type& i : reverse_iterate(checkpoints)) {
        const uint256& hash = i.second;
        const CBlockIndex* pindex = LookupBlockIndex(hash);
        if (pindex) {
            return pindex;
        }
    }
    return nullptr;
}

bool BlockManager::IsBlockPruned(const CBlockIndex* pblockindex)
{
    AssertLockHeld(::cs_main);
    return (m_have_pruned && !(pblockindex->nStatus & BLOCK_HAVE_DATA) && pblockindex->nTx > 0);
}

const CBlockIndex* BlockManager::GetFirstStoredBlock(const CBlockIndex& upper_block, const CBlockIndex* lower_block)
{
    AssertLockHeld(::cs_main);
    const CBlockIndex* last_block = &upper_block;
    assert(last_block->nStatus & BLOCK_HAVE_DATA); // 'upper_block' must have data
    while (last_block->pprev && (last_block->pprev->nStatus & BLOCK_HAVE_DATA)) {
        if (lower_block) {
            // Return if we reached the lower_block
            if (last_block == lower_block) return lower_block;
            // if range was surpassed, means that 'lower_block' is not part of the 'upper_block' chain
            // and so far this is not allowed.
            assert(last_block->nHeight >= lower_block->nHeight);
        }
        last_block = last_block->pprev;
    }
    assert(last_block != nullptr);
    return last_block;
}

bool BlockManager::CheckBlockDataAvailability(const CBlockIndex& upper_block, const CBlockIndex& lower_block)
{
    if (!(upper_block.nStatus & BLOCK_HAVE_DATA)) return false;
    return GetFirstStoredBlock(upper_block, &lower_block) == &lower_block;
}

// If we're using -prune with -reindex, then delete block files that will be ignored by the
// reindex.  Since reindexing works by starting at block file 0 and looping until a blockfile
// is missing, do the same here to delete any later block files after a gap.  Also delete all
// rev files since they'll be rewritten by the reindex anyway.  This ensures that m_blockfile_info
// is in sync with what's actually on disk by the time we start downloading, so that pruning
// works correctly.
void BlockManager::CleanupBlockRevFiles() const
{
    std::map<std::string, fs::path> mapBlockFiles;

    // Glob all blk?????.dat and rev?????.dat files from the blocks directory.
    // Remove the rev files immediately and insert the blk file paths into an
    // ordered map keyed by block file index.
    LogPrintf("Removing unusable blk?????.dat and rev?????.dat files for -reindex with -prune\n");
    for (fs::directory_iterator it(m_opts.blocks_dir); it != fs::directory_iterator(); it++) {
        const std::string path = fs::PathToString(it->path().filename());
        if (fs::is_regular_file(*it) &&
            path.length() == 12 &&
            path.substr(8,4) == ".dat")
        {
            if (path.substr(0, 3) == "blk") {
                mapBlockFiles[path.substr(3, 5)] = it->path();
            } else if (path.substr(0, 3) == "rev") {
                remove(it->path());
            }
        }
    }

    // Remove all block files that aren't part of a contiguous set starting at
    // zero by walking the ordered map (keys are block file indices) by
    // keeping a separate counter.  Once we hit a gap (or if 0 doesn't exist)
    // start removing block files.
    int nContigCounter = 0;
    for (const std::pair<const std::string, fs::path>& item : mapBlockFiles) {
        if (LocaleIndependentAtoi<int>(item.first) == nContigCounter) {
            nContigCounter++;
            continue;
        }
        remove(item.second);
    }
}

CBlockFileInfo* BlockManager::GetBlockFileInfo(size_t n)
{
    LOCK(cs_LastBlockFile);

    return &m_blockfile_info.at(n);
}

bool BlockManager::UndoWriteToDisk(const CBlockUndo& blockundo, FlatFilePos& pos, const uint256& hashBlock, const CMessageHeader::MessageStartChars& messageStart) const
{
    // Open history file to append
    AutoFile fileout{OpenUndoFile(pos)};
    if (fileout.IsNull()) {
        return error("%s: OpenUndoFile failed", __func__);
    }

    // Write index header
    unsigned int nSize = GetSerializeSize(blockundo, CLIENT_VERSION);
    fileout << messageStart << nSize;

    // Write undo data
    long fileOutPos = ftell(fileout.Get());
    if (fileOutPos < 0) {
        return error("%s: ftell failed", __func__);
    }
    pos.nPos = (unsigned int)fileOutPos;
    fileout << blockundo;

    // calculate & write checksum
    HashWriter hasher{};
    hasher << hashBlock;
    hasher << blockundo;
    fileout << hasher.GetHash();

    return true;
}

bool BlockManager::UndoReadFromDisk(CBlockUndo& blockundo, const CBlockIndex& index) const
{
    const FlatFilePos pos{WITH_LOCK(::cs_main, return index.GetUndoPos())};

    if (pos.IsNull()) {
        return error("%s: no undo data available", __func__);
    }

    // Open history file to read
    AutoFile filein{OpenUndoFile(pos, true)};
    if (filein.IsNull()) {
        return error("%s: OpenUndoFile failed", __func__);
    }

    // Read block
    uint256 hashChecksum, null_hash;;
    HashVerifier verifier{filein}; // Use HashVerifier as reserializing may lose data, c.f. commit d342424301013ec47dc146a4beb49d5c9319d80a
    try {
        verifier << (index.pprev ? index.pprev->GetBlockHash() : null_hash);
        verifier >> blockundo;
        filein >> hashChecksum;
    } catch (const std::exception& e) {
        return error("%s: Deserialize or I/O error - %s", __func__, e.what());
    }

    // Verify checksum
    if (hashChecksum != verifier.GetHash()) {
        return error("%s: Checksum mismatch", __func__);
    }

    return true;
}

void BlockManager::FlushUndoFile(int block_file, bool finalize)
{
    FlatFilePos undo_pos_old(block_file, m_blockfile_info[block_file].nUndoSize);
    if (!UndoFileSeq().Flush(undo_pos_old, finalize)) {
        m_opts.notifications.flushError("Flushing undo file to disk failed. This is likely the result of an I/O error.");
    }
}

void BlockManager::FlushBlockFile(bool fFinalize, bool finalize_undo)
{
    LOCK(cs_LastBlockFile);

    if (m_blockfile_info.size() < 1) {
        // Return if we haven't loaded any blockfiles yet. This happens during
        // chainstate init, when we call ChainstateManager::MaybeRebalanceCaches() (which
        // then calls FlushStateToDisk()), resulting in a call to this function before we
        // have populated `m_blockfile_info` via LoadBlockIndexDB().
        return;
    }
    assert(static_cast<int>(m_blockfile_info.size()) > m_last_blockfile);

    FlatFilePos block_pos_old(m_last_blockfile, m_blockfile_info[m_last_blockfile].nSize);
    if (!BlockFileSeq().Flush(block_pos_old, fFinalize)) {
        m_opts.notifications.flushError("Flushing block file to disk failed. This is likely the result of an I/O error.");
    }
    // we do not always flush the undo file, as the chain tip may be lagging behind the incoming blocks,
    // e.g. during IBD or a sync after a node going offline
    if (!fFinalize || finalize_undo) FlushUndoFile(m_last_blockfile, finalize_undo);
}

uint64_t BlockManager::CalculateCurrentUsage()
{
    LOCK(cs_LastBlockFile);

    uint64_t retval = 0;
    for (const CBlockFileInfo& file : m_blockfile_info) {
        retval += file.nSize + file.nUndoSize;
    }
    return retval;
}

void BlockManager::UnlinkPrunedFiles(const std::set<int>& setFilesToPrune) const
{
    std::error_code ec;
    for (std::set<int>::iterator it = setFilesToPrune.begin(); it != setFilesToPrune.end(); ++it) {
        FlatFilePos pos(*it, 0);
        const bool removed_blockfile{fs::remove(BlockFileSeq().FileName(pos), ec)};
        const bool removed_undofile{fs::remove(UndoFileSeq().FileName(pos), ec)};
        if (removed_blockfile || removed_undofile) {
            LogPrint(BCLog::BLOCKSTORAGE, "Prune: %s deleted blk/rev (%05u)\n", __func__, *it);
        }
    }
}

FlatFileSeq BlockManager::BlockFileSeq() const
{
    return FlatFileSeq(m_opts.blocks_dir, "blk", m_opts.fast_prune ? 0x4000 /* 16kb */ : BLOCKFILE_CHUNK_SIZE);
}

FlatFileSeq BlockManager::UndoFileSeq() const
{
    return FlatFileSeq(m_opts.blocks_dir, "rev", UNDOFILE_CHUNK_SIZE);
}

FILE* BlockManager::OpenBlockFile(const FlatFilePos& pos, bool fReadOnly) const
{
    return BlockFileSeq().Open(pos, fReadOnly);
}

/** Open an undo file (rev?????.dat) */
FILE* BlockManager::OpenUndoFile(const FlatFilePos& pos, bool fReadOnly) const
{
    return UndoFileSeq().Open(pos, fReadOnly);
}

fs::path BlockManager::GetBlockPosFilename(const FlatFilePos& pos) const
{
    return BlockFileSeq().FileName(pos);
}

bool BlockManager::FindBlockPos(FlatFilePos& pos, unsigned int nAddSize, unsigned int nHeight, CChain& active_chain, uint64_t nTime, bool fKnown)
{
    LOCK(cs_LastBlockFile);

    unsigned int nFile = fKnown ? pos.nFile : m_last_blockfile;
    if (m_blockfile_info.size() <= nFile) {
        m_blockfile_info.resize(nFile + 1);
    }

    bool finalize_undo = false;
    if (!fKnown) {
        unsigned int max_blockfile_size{MAX_BLOCKFILE_SIZE};
        // Use smaller blockfiles in test-only -fastprune mode - but avoid
        // the possibility of having a block not fit into the block file.
        if (m_opts.fast_prune) {
            max_blockfile_size = 0x10000; // 64kiB
            if (nAddSize >= max_blockfile_size) {
                // dynamically adjust the blockfile size to be larger than the added size
                max_blockfile_size = nAddSize + 1;
            }
        }
        assert(nAddSize < max_blockfile_size);
        while (m_blockfile_info[nFile].nSize + nAddSize >= max_blockfile_size) {
            // when the undo file is keeping up with the block file, we want to flush it explicitly
            // when it is lagging behind (more blocks arrive than are being connected), we let the
            // undo block write case handle it
            finalize_undo = (m_blockfile_info[nFile].nHeightLast == (unsigned int)active_chain.Tip()->nHeight);
            nFile++;
            if (m_blockfile_info.size() <= nFile) {
                m_blockfile_info.resize(nFile + 1);
            }
        }
        pos.nFile = nFile;
        pos.nPos = m_blockfile_info[nFile].nSize;
    }

    if ((int)nFile != m_last_blockfile) {
        if (!fKnown) {
            LogPrint(BCLog::BLOCKSTORAGE, "Leaving block file %i: %s\n", m_last_blockfile, m_blockfile_info[m_last_blockfile].ToString());
        }
        FlushBlockFile(!fKnown, finalize_undo);
        m_last_blockfile = nFile;
    }

    m_blockfile_info[nFile].AddBlock(nHeight, nTime);
    if (fKnown) {
        m_blockfile_info[nFile].nSize = std::max(pos.nPos + nAddSize, m_blockfile_info[nFile].nSize);
    } else {
        m_blockfile_info[nFile].nSize += nAddSize;
    }

    if (!fKnown) {
        bool out_of_space;
        size_t bytes_allocated = BlockFileSeq().Allocate(pos, nAddSize, out_of_space);
        if (out_of_space) {
            m_opts.notifications.fatalError("Disk space is too low!", _("Disk space is too low!"));
            return false;
        }
        if (bytes_allocated != 0 && IsPruneMode()) {
            m_check_for_pruning = true;
        }
    }

    m_dirty_fileinfo.insert(nFile);
    return true;
}

bool BlockManager::FindUndoPos(BlockValidationState& state, int nFile, FlatFilePos& pos, unsigned int nAddSize)
{
    pos.nFile = nFile;

    LOCK(cs_LastBlockFile);

    pos.nPos = m_blockfile_info[nFile].nUndoSize;
    m_blockfile_info[nFile].nUndoSize += nAddSize;
    m_dirty_fileinfo.insert(nFile);

    bool out_of_space;
    size_t bytes_allocated = UndoFileSeq().Allocate(pos, nAddSize, out_of_space);
    if (out_of_space) {
        return FatalError(m_opts.notifications, state, "Disk space is too low!", _("Disk space is too low!"));
    }
    if (bytes_allocated != 0 && IsPruneMode()) {
        m_check_for_pruning = true;
    }

    return true;
}

bool BlockManager::WriteBlockToDisk(const CBlock& block, FlatFilePos& pos, const CMessageHeader::MessageStartChars& messageStart) const
{
    // Open history file to append
    CAutoFile fileout(OpenBlockFile(pos), SER_DISK, CLIENT_VERSION);
    if (fileout.IsNull()) {
        return error("WriteBlockToDisk: OpenBlockFile failed");
    }

    // Write index header
    unsigned int nSize = GetSerializeSize(block, fileout.GetVersion());
    fileout << messageStart << nSize;

    // Write block
    long fileOutPos = ftell(fileout.Get());
    if (fileOutPos < 0) {
        return error("WriteBlockToDisk: ftell failed");
    }
    pos.nPos = (unsigned int)fileOutPos;
    fileout << block;

    return true;
}

bool BlockManager::WriteUndoDataForBlock(const CBlockUndo& blockundo, BlockValidationState& state, CBlockIndex& block)
{
    AssertLockHeld(::cs_main);
    // Write undo information to disk
    if (block.GetUndoPos().IsNull()) {
        FlatFilePos _pos;
        if (!FindUndoPos(state, block.nFile, _pos, ::GetSerializeSize(blockundo, CLIENT_VERSION) + 40)) {
            return error("ConnectBlock(): FindUndoPos failed");
        }
<<<<<<< HEAD
        uint256 prev_hash; // Particl genesis block txns are valid
        if (block.pprev) {
            prev_hash = block.pprev->GetBlockHash();
        }
        if (!UndoWriteToDisk(blockundo, _pos, prev_hash, GetParams().MessageStart())) {
            return AbortNode(state, "Failed to write undo data");
=======
        if (!UndoWriteToDisk(blockundo, _pos, block.pprev->GetBlockHash(), GetParams().MessageStart())) {
            return FatalError(m_opts.notifications, state, "Failed to write undo data");
>>>>>>> ef29d5d7
        }
        // rev files are written in block height order, whereas blk files are written as blocks come in (often out of order)
        // we want to flush the rev (undo) file once we've written the last block, which is indicated by the last height
        // in the block file info as below; note that this does not catch the case where the undo writes are keeping up
        // with the block writes (usually when a synced up node is getting newly mined blocks) -- this case is caught in
        // the FindBlockPos function
        if (_pos.nFile < m_last_blockfile && static_cast<uint32_t>(block.nHeight) == m_blockfile_info[_pos.nFile].nHeightLast) {
            FlushUndoFile(_pos.nFile, true);
        }

        // update nUndoPos in block index
        block.nUndoPos = _pos.nPos;
        block.nStatus |= BLOCK_HAVE_UNDO;
        m_dirty_blockindex.insert(&block);
    }

    return true;
}

bool BlockManager::ReadBlockFromDisk(CBlock& block, const FlatFilePos& pos) const
{
    block.SetNull();

    // Open history file to read
    CAutoFile filein(OpenBlockFile(pos, true), SER_DISK, CLIENT_VERSION);
    if (filein.IsNull()) {
        return error("ReadBlockFromDisk: OpenBlockFile failed for %s", pos.ToString());
    }

    // Read block
    try {
        filein >> block;
    } catch (const std::exception& e) {
        return error("%s: Deserialize or I/O error - %s at %s", __func__, e.what(), pos.ToString());
    }

    // Check the header
    if (fParticlMode) {
        // Only run CheckProofOfWork for genesis blocks
        if (block.hashPrevBlock.IsNull() &&
            !CheckProofOfWork(block.GetHash(), block.nBits, GetConsensus(), 0, GetConsensus().nLastImportHeight)) {
            return error("ReadBlockFromDisk: Errors in block header at %s", pos.ToString());
        }
    } else {
        if (!CheckProofOfWork(block.GetHash(), block.nBits, GetConsensus())) {
            return error("ReadBlockFromDisk: Errors in block header at %s", pos.ToString());
        }
    }

    // Signet only: check block solution
    if (GetConsensus().signet_blocks && !CheckSignetBlockSolution(block, GetConsensus())) {
        return error("ReadBlockFromDisk: Errors in block solution at %s", pos.ToString());
    }

    return true;
}

bool BlockManager::ReadBlockFromDisk(CBlock& block, const CBlockIndex& index) const
{
    const FlatFilePos block_pos{WITH_LOCK(cs_main, return index.GetBlockPos())};

    if (!ReadBlockFromDisk(block, block_pos)) {
        return false;
    }
    if (block.GetHash() != index.GetBlockHash()) {
        return error("ReadBlockFromDisk(CBlock&, CBlockIndex*): GetHash() doesn't match index for %s at %s",
                     index.ToString(), block_pos.ToString());
    }
    return true;
}

bool ReadTransactionFromDiskBlock(const CBlockIndex* pindex, int nIndex, CTransactionRef &txOut, const BlockManager& blockman)
{
    const FlatFilePos block_pos{WITH_LOCK(cs_main, return pindex->GetBlockPos())};

    // Open history file to read
    CAutoFile filein(blockman.OpenBlockFile(block_pos, true), SER_DISK, CLIENT_VERSION);
    if (filein.IsNull())
        return error("%s: OpenBlockFile failed for %s", __func__, block_pos.ToString());

    CBlockHeader blockHeader;
    try {
        filein >> blockHeader;

        int nTxns = ReadCompactSize(filein);

        if (nTxns <= nIndex || nIndex < 0)
            return error("%s: Block %s, txn %d not in available range %d.", __func__, block_pos.ToString(), nIndex, nTxns);

        for (int k = 0; k <= nIndex; ++k)
            filein >> txOut;
    } catch (const std::exception& e)
    {
        return error("%s: Deserialize or I/O error - %s at %s", __func__, e.what(), block_pos.ToString());
    }

    if (blockHeader.GetHash() != pindex->GetBlockHash())
        return error("%s: Hash doesn't match index for %s at %s",
                __func__, pindex->ToString(), block_pos.ToString());
    return true;
}

bool BlockManager::ReadRawBlockFromDisk(std::vector<uint8_t>& block, const FlatFilePos& pos, const CMessageHeader::MessageStartChars& message_start) const
{
    FlatFilePos hpos = pos;
    hpos.nPos -= 8; // Seek back 8 bytes for meta header
    AutoFile filein{OpenBlockFile(hpos, true)};
    if (filein.IsNull()) {
        return error("%s: OpenBlockFile failed for %s", __func__, pos.ToString());
    }

    try {
        CMessageHeader::MessageStartChars blk_start;
        unsigned int blk_size;

        filein >> blk_start >> blk_size;

        if (memcmp(blk_start, message_start, CMessageHeader::MESSAGE_START_SIZE)) {
            return error("%s: Block magic mismatch for %s: %s versus expected %s", __func__, pos.ToString(),
                         HexStr(blk_start),
                         HexStr(message_start));
        }

        if (blk_size > MAX_SIZE) {
            return error("%s: Block data is larger than maximum deserialization size for %s: %s versus %s", __func__, pos.ToString(),
                         blk_size, MAX_SIZE);
        }

        block.resize(blk_size); // Zeroing of memory is intentional here
        filein.read(MakeWritableByteSpan(block));
    } catch (const std::exception& e) {
        return error("%s: Read from block file failed: %s for %s", __func__, e.what(), pos.ToString());
    }

    return true;
}

FlatFilePos BlockManager::SaveBlockToDisk(const CBlock& block, int nHeight, CChain& active_chain, const FlatFilePos* dbp)
{
    unsigned int nBlockSize = ::GetSerializeSize(block, CLIENT_VERSION);
    FlatFilePos blockPos;
    const auto position_known {dbp != nullptr};
    if (position_known) {
        blockPos = *dbp;
    } else {
        // when known, blockPos.nPos points at the offset of the block data in the blk file. that already accounts for
        // the serialization header present in the file (the 4 magic message start bytes + the 4 length bytes = 8 bytes = BLOCK_SERIALIZATION_HEADER_SIZE).
        // we add BLOCK_SERIALIZATION_HEADER_SIZE only for new blocks since they will have the serialization header added when written to disk.
        nBlockSize += static_cast<unsigned int>(BLOCK_SERIALIZATION_HEADER_SIZE);
    }
    if (!FindBlockPos(blockPos, nBlockSize, nHeight, active_chain, block.GetBlockTime(), position_known)) {
        error("%s: FindBlockPos failed", __func__);
        return FlatFilePos();
    }
    if (!position_known) {
        if (!WriteBlockToDisk(block, blockPos, GetParams().MessageStart())) {
            m_opts.notifications.fatalError("Failed to write block");
            return FlatFilePos();
        }
    }
    return blockPos;
}

class ImportingNow
{
    std::atomic<bool>& m_importing;

public:
    ImportingNow(std::atomic<bool>& importing) : m_importing{importing}
    {
        assert(m_importing == false);
        m_importing = true;
    }
    ~ImportingNow()
    {
        assert(m_importing == true);
        m_importing = false;
    }
};

void ImportBlocks(ChainstateManager& chainman, std::vector<fs::path> vImportFiles)
{
    ScheduleBatchPriority();

    particl::fBusyImporting = true;
    {
        ImportingNow imp{chainman.m_blockman.m_importing};

        // -reindex
        if (fReindex) {
            int nFile = 0;
            // Map of disk positions for blocks with unknown parent (only used for reindex);
            // parent hash -> child disk position, multiple children can have the same parent.
            std::multimap<uint256, FlatFilePos> blocks_with_unknown_parent;
            while (true) {
                FlatFilePos pos(nFile, 0);
                if (!fs::exists(chainman.m_blockman.GetBlockPosFilename(pos))) {
                    break; // No block files left to reindex
                }
                FILE* file = chainman.m_blockman.OpenBlockFile(pos, true);
                if (!file) {
                    break; // This error is logged in OpenBlockFile
                }
                LogPrintf("Reindexing block file blk%05u.dat...\n", (unsigned int)nFile);
<<<<<<< HEAD
                chainman.ActiveChainstate().LoadExternalBlockFile(file, &pos, &blocks_with_unknown_parent, &chainman);
                if (ShutdownRequested()) {
                    LogPrintf("Shutdown requested. Exit %s\n", __func__);
=======
                chainman.ActiveChainstate().LoadExternalBlockFile(file, &pos, &blocks_with_unknown_parent);
                if (chainman.m_interrupt) {
                    LogPrintf("Interrupt requested. Exit %s\n", __func__);
>>>>>>> ef29d5d7
                    return;
                }
                nFile++;
            }
            WITH_LOCK(::cs_main, chainman.m_blockman.m_block_tree_db->WriteReindexing(false));
            fReindex = false;
            LogPrintf("Reindexing finished\n");
            // To avoid ending up in a situation without genesis block, re-try initializing (no-op if reindexing worked):
            chainman.ActiveChainstate().LoadGenesisBlock();
        }

        // -loadblock=
        for (const fs::path& path : vImportFiles) {
            FILE* file = fsbridge::fopen(path, "rb");
            if (file) {
                LogPrintf("Importing blocks file %s...\n", fs::PathToString(path));
<<<<<<< HEAD
                chainman.ActiveChainstate().LoadExternalBlockFile(file, nullptr, nullptr, &chainman);
                if (ShutdownRequested()) {
                    LogPrintf("Shutdown requested. Exit %s\n", __func__);
=======
                chainman.ActiveChainstate().LoadExternalBlockFile(file);
                if (chainman.m_interrupt) {
                    LogPrintf("Interrupt requested. Exit %s\n", __func__);
>>>>>>> ef29d5d7
                    return;
                }
            } else {
                LogPrintf("Warning: Could not open blocks file %s\n", fs::PathToString(path));
            }
        }

        // scan for better chains in the block chain database, that are not yet connected in the active best chain

        // We can't hold cs_main during ActivateBestChain even though we're accessing
        // the chainman unique_ptrs since ABC requires us not to be holding cs_main, so retrieve
        // the relevant pointers before the ABC call.
        for (Chainstate* chainstate : WITH_LOCK(::cs_main, return chainman.GetAll())) {
            BlockValidationState state;
            state.m_chainman = &chainman;
            if (!chainstate->ActivateBestChain(state, nullptr)) {
<<<<<<< HEAD
                LogPrintf("Failed to connect best block (%s)\n", state.ToString());
                // Particl - Don't exit.  May be missing PoS info for valid blocks.
                //AbortNode(strprintf("Failed to connect best block (%s)", state.ToString()));
                //return;
=======
                chainman.GetNotifications().fatalError(strprintf("Failed to connect best block (%s)", state.ToString()));
                return;
>>>>>>> ef29d5d7
            }
        }

        if (chainman.m_blockman.StopAfterBlockImport()) {
            LogPrintf("Stopping after block import\n");
            StartShutdown();
            return;
        }
    } // End scope of ImportingNow
<<<<<<< HEAD
    chainman.ActiveChainstate().LoadMempool(mempool_path);
    particl::fBusyImporting = false;
    g_indexes_ready_to_sync = true;
=======
>>>>>>> ef29d5d7
}
} // namespace node<|MERGE_RESOLUTION|>--- conflicted
+++ resolved
@@ -756,17 +756,12 @@
         if (!FindUndoPos(state, block.nFile, _pos, ::GetSerializeSize(blockundo, CLIENT_VERSION) + 40)) {
             return error("ConnectBlock(): FindUndoPos failed");
         }
-<<<<<<< HEAD
         uint256 prev_hash; // Particl genesis block txns are valid
         if (block.pprev) {
             prev_hash = block.pprev->GetBlockHash();
         }
         if (!UndoWriteToDisk(blockundo, _pos, prev_hash, GetParams().MessageStart())) {
-            return AbortNode(state, "Failed to write undo data");
-=======
-        if (!UndoWriteToDisk(blockundo, _pos, block.pprev->GetBlockHash(), GetParams().MessageStart())) {
             return FatalError(m_opts.notifications, state, "Failed to write undo data");
->>>>>>> ef29d5d7
         }
         // rev files are written in block height order, whereas blk files are written as blocks come in (often out of order)
         // we want to flush the rev (undo) file once we've written the last block, which is indicated by the last height
@@ -971,15 +966,9 @@
                     break; // This error is logged in OpenBlockFile
                 }
                 LogPrintf("Reindexing block file blk%05u.dat...\n", (unsigned int)nFile);
-<<<<<<< HEAD
                 chainman.ActiveChainstate().LoadExternalBlockFile(file, &pos, &blocks_with_unknown_parent, &chainman);
-                if (ShutdownRequested()) {
-                    LogPrintf("Shutdown requested. Exit %s\n", __func__);
-=======
-                chainman.ActiveChainstate().LoadExternalBlockFile(file, &pos, &blocks_with_unknown_parent);
                 if (chainman.m_interrupt) {
                     LogPrintf("Interrupt requested. Exit %s\n", __func__);
->>>>>>> ef29d5d7
                     return;
                 }
                 nFile++;
@@ -996,15 +985,9 @@
             FILE* file = fsbridge::fopen(path, "rb");
             if (file) {
                 LogPrintf("Importing blocks file %s...\n", fs::PathToString(path));
-<<<<<<< HEAD
                 chainman.ActiveChainstate().LoadExternalBlockFile(file, nullptr, nullptr, &chainman);
-                if (ShutdownRequested()) {
-                    LogPrintf("Shutdown requested. Exit %s\n", __func__);
-=======
-                chainman.ActiveChainstate().LoadExternalBlockFile(file);
                 if (chainman.m_interrupt) {
                     LogPrintf("Interrupt requested. Exit %s\n", __func__);
->>>>>>> ef29d5d7
                     return;
                 }
             } else {
@@ -1021,15 +1004,10 @@
             BlockValidationState state;
             state.m_chainman = &chainman;
             if (!chainstate->ActivateBestChain(state, nullptr)) {
-<<<<<<< HEAD
                 LogPrintf("Failed to connect best block (%s)\n", state.ToString());
                 // Particl - Don't exit.  May be missing PoS info for valid blocks.
-                //AbortNode(strprintf("Failed to connect best block (%s)", state.ToString()));
+                //chainman.GetNotifications().fatalError(strprintf("Failed to connect best block (%s)", state.ToString()));
                 //return;
-=======
-                chainman.GetNotifications().fatalError(strprintf("Failed to connect best block (%s)", state.ToString()));
-                return;
->>>>>>> ef29d5d7
             }
         }
 
@@ -1039,11 +1017,6 @@
             return;
         }
     } // End scope of ImportingNow
-<<<<<<< HEAD
-    chainman.ActiveChainstate().LoadMempool(mempool_path);
     particl::fBusyImporting = false;
-    g_indexes_ready_to_sync = true;
-=======
->>>>>>> ef29d5d7
 }
 } // namespace node