// Copyright (c) 2011-2022 The Bitcoin Core developers
// Distributed under the MIT software license, see the accompanying
// file COPYING or http://www.opensource.org/licenses/mit-license.php.

#include <node/blockstorage.h>

#include <chain.h>
#include <clientversion.h>
#include <consensus/validation.h>
#include <flatfile.h>
#include <hash.h>
#include <kernel/chainparams.h>
#include <logging.h>
#include <pow.h>
#include <reverse_iterator.h>
#include <shutdown.h>
#include <signet.h>
#include <streams.h>
#include <undo.h>
#include <util/batchpriority.h>
#include <util/fs.h>
#include <util/syscall_sandbox.h>
#include <validation.h>

#include <map>
#include <unordered_map>

extern bool fAddressIndex;
extern bool fSpentIndex;
extern bool fTimestampIndex;
extern bool fBalancesIndex;

namespace node {
std::atomic_bool fReindex(false);
std::atomic_bool g_indexes_ready_to_sync{false};

bool CBlockIndexWorkComparator::operator()(const CBlockIndex* pa, const CBlockIndex* pb) const
{
    // First sort by most total work, ...
    if (pa->nChainWork > pb->nChainWork) return false;
    if (pa->nChainWork < pb->nChainWork) return true;

    // ... then by earliest time received, ...
    if (pa->nSequenceId < pb->nSequenceId) return false;
    if (pa->nSequenceId > pb->nSequenceId) return true;

    // Use pointer address as tie breaker (should only happen with blocks
    // loaded from disk, as those all have id 0).
    if (pa < pb) return false;
    if (pa > pb) return true;

    // Identical blocks.
    return false;
}

bool CBlockIndexHeightOnlyComparator::operator()(const CBlockIndex* pa, const CBlockIndex* pb) const
{
    return pa->nHeight < pb->nHeight;
}

std::vector<CBlockIndex*> BlockManager::GetAllBlockIndices()
{
    AssertLockHeld(cs_main);
    std::vector<CBlockIndex*> rv;
    rv.reserve(m_block_index.size());
    for (auto& [_, block_index] : m_block_index) {
        rv.push_back(&block_index);
    }
    return rv;
}

CBlockIndex* BlockManager::LookupBlockIndex(const uint256& hash)
{
    AssertLockHeld(cs_main);
    BlockMap::iterator it = m_block_index.find(hash);
    return it == m_block_index.end() ? nullptr : &it->second;
}

const CBlockIndex* BlockManager::LookupBlockIndex(const uint256& hash) const
{
    AssertLockHeld(cs_main);
    BlockMap::const_iterator it = m_block_index.find(hash);
    return it == m_block_index.end() ? nullptr : &it->second;
}

CBlockIndex* BlockManager::AddToBlockIndex(const CBlockHeader& block, CBlockIndex*& best_header)
{
    AssertLockHeld(cs_main);

    auto [mi, inserted] = m_block_index.try_emplace(block.GetHash(), block);
    if (!inserted) {
        return &mi->second;
    }
    CBlockIndex* pindexNew = &(*mi).second;

    // We assign the sequence id to blocks only when the full data is available,
    // to avoid miners withholding blocks but broadcasting headers, to get a
    // competitive advantage.
    pindexNew->nSequenceId = 0;

    pindexNew->phashBlock = &((*mi).first);
    BlockMap::iterator miPrev = m_block_index.find(block.hashPrevBlock);
    if (miPrev != m_block_index.end()) {
        pindexNew->pprev = &(*miPrev).second;
        pindexNew->nHeight = pindexNew->pprev->nHeight + 1;
        pindexNew->BuildSkip();
    }
    pindexNew->nTimeMax = (pindexNew->pprev ? std::max(pindexNew->pprev->nTimeMax, pindexNew->nTime) : pindexNew->nTime);
    pindexNew->nChainWork = (pindexNew->pprev ? pindexNew->pprev->nChainWork : 0) + GetBlockProof(*pindexNew);
    pindexNew->RaiseValidity(BLOCK_VALID_TREE);
    if (best_header == nullptr || best_header->nChainWork < pindexNew->nChainWork) {
        best_header = pindexNew;
    }

    m_dirty_blockindex.insert(pindexNew);

    return pindexNew;
}

void BlockManager::PruneOneBlockFile(const int fileNumber)
{
    AssertLockHeld(cs_main);
    LOCK(cs_LastBlockFile);

    for (auto& entry : m_block_index) {
        CBlockIndex* pindex = &entry.second;
        if (pindex->nFile == fileNumber) {
            pindex->nStatus &= ~BLOCK_HAVE_DATA;
            pindex->nStatus &= ~BLOCK_HAVE_UNDO;
            pindex->nFile = 0;
            pindex->nDataPos = 0;
            pindex->nUndoPos = 0;
            m_dirty_blockindex.insert(pindex);

            // Prune from m_blocks_unlinked -- any block we prune would have
            // to be downloaded again in order to consider its chain, at which
            // point it would be considered as a candidate for
            // m_blocks_unlinked or setBlockIndexCandidates.
            auto range = m_blocks_unlinked.equal_range(pindex->pprev);
            while (range.first != range.second) {
                std::multimap<CBlockIndex*, CBlockIndex*>::iterator _it = range.first;
                range.first++;
                if (_it->second == pindex) {
                    m_blocks_unlinked.erase(_it);
                }
            }
        }
    }

    m_blockfile_info[fileNumber].SetNull();
    m_dirty_fileinfo.insert(fileNumber);
}

void BlockManager::FindFilesToPruneManual(std::set<int>& setFilesToPrune, int nManualPruneHeight, int chain_tip_height)
{
    assert(IsPruneMode() && nManualPruneHeight > 0);

    LOCK2(cs_main, cs_LastBlockFile);
    if (chain_tip_height < 0) {
        return;
    }

    // last block to prune is the lesser of (user-specified height, MIN_BLOCKS_TO_KEEP from the tip)
    unsigned int nLastBlockWeCanPrune = std::min((unsigned)nManualPruneHeight, chain_tip_height - MIN_BLOCKS_TO_KEEP);
    int count = 0;
    for (int fileNumber = 0; fileNumber < m_last_blockfile; fileNumber++) {
        if (m_blockfile_info[fileNumber].nSize == 0 || m_blockfile_info[fileNumber].nHeightLast > nLastBlockWeCanPrune) {
            continue;
        }
        PruneOneBlockFile(fileNumber);
        setFilesToPrune.insert(fileNumber);
        count++;
    }
    LogPrintf("Prune (Manual): prune_height=%d removed %d blk/rev pairs\n", nLastBlockWeCanPrune, count);
}

void BlockManager::FindFilesToPrune(std::set<int>& setFilesToPrune, uint64_t nPruneAfterHeight, int chain_tip_height, int prune_height, bool is_ibd)
{
    LOCK2(cs_main, cs_LastBlockFile);
    if (chain_tip_height < 0 || GetPruneTarget() == 0) {
        return;
    }
    if ((uint64_t)chain_tip_height <= nPruneAfterHeight) {
        return;
    }

    unsigned int nLastBlockWeCanPrune{(unsigned)std::min(prune_height, chain_tip_height - static_cast<int>(MIN_BLOCKS_TO_KEEP))};
    uint64_t nCurrentUsage = CalculateCurrentUsage();
    // We don't check to prune until after we've allocated new space for files
    // So we should leave a buffer under our target to account for another allocation
    // before the next pruning.
    uint64_t nBuffer = BLOCKFILE_CHUNK_SIZE + UNDOFILE_CHUNK_SIZE;
    uint64_t nBytesToPrune;
    int count = 0;

    if (nCurrentUsage + nBuffer >= GetPruneTarget()) {
        // On a prune event, the chainstate DB is flushed.
        // To avoid excessive prune events negating the benefit of high dbcache
        // values, we should not prune too rapidly.
        // So when pruning in IBD, increase the buffer a bit to avoid a re-prune too soon.
        if (is_ibd) {
            // Since this is only relevant during IBD, we use a fixed 10%
            nBuffer += GetPruneTarget() / 10;
        }

        for (int fileNumber = 0; fileNumber < m_last_blockfile; fileNumber++) {
            nBytesToPrune = m_blockfile_info[fileNumber].nSize + m_blockfile_info[fileNumber].nUndoSize;

            if (m_blockfile_info[fileNumber].nSize == 0) {
                continue;
            }

            if (nCurrentUsage + nBuffer < GetPruneTarget()) { // are we below our target?
                break;
            }

            // don't prune files that could have a block within MIN_BLOCKS_TO_KEEP of the main chain's tip but keep scanning
            if (m_blockfile_info[fileNumber].nHeightLast > nLastBlockWeCanPrune) {
                continue;
            }

            PruneOneBlockFile(fileNumber);
            // Queue up the files for removal
            setFilesToPrune.insert(fileNumber);
            nCurrentUsage -= nBytesToPrune;
            count++;
        }
    }

    LogPrint(BCLog::PRUNE, "target=%dMiB actual=%dMiB diff=%dMiB max_prune_height=%d removed %d blk/rev pairs\n",
             GetPruneTarget() / 1024 / 1024, nCurrentUsage / 1024 / 1024,
             (int64_t(GetPruneTarget()) - int64_t(nCurrentUsage)) / 1024 / 1024,
             nLastBlockWeCanPrune, count);
}

void BlockManager::UpdatePruneLock(const std::string& name, const PruneLockInfo& lock_info) {
    AssertLockHeld(::cs_main);
    m_prune_locks[name] = lock_info;
}

CBlockIndex* BlockManager::InsertBlockIndex(const uint256& hash)
{
    AssertLockHeld(cs_main);

    if (hash.IsNull()) {
        return nullptr;
    }

    const auto [mi, inserted]{m_block_index.try_emplace(hash)};
    CBlockIndex* pindex = &(*mi).second;
    if (inserted) {
        pindex->phashBlock = &((*mi).first);
    }
    return pindex;
}

bool BlockManager::LoadBlockIndex()
{
    if (!m_block_tree_db->LoadBlockIndexGuts(GetConsensus(), [this](const uint256& hash) EXCLUSIVE_LOCKS_REQUIRED(cs_main) { return this->InsertBlockIndex(hash); })) {
        return false;
    }

    // Calculate nChainWork
    std::vector<CBlockIndex*> vSortedByHeight{GetAllBlockIndices()};
    std::sort(vSortedByHeight.begin(), vSortedByHeight.end(),
              CBlockIndexHeightOnlyComparator());

    for (CBlockIndex* pindex : vSortedByHeight) {
        if (ShutdownRequested()) return false;
        pindex->nChainWork = (pindex->pprev ? pindex->pprev->nChainWork : 0) + GetBlockProof(*pindex);
        pindex->nTimeMax = (pindex->pprev ? std::max(pindex->pprev->nTimeMax, pindex->nTime) : pindex->nTime);

        // We can link the chain of blocks for which we've received transactions at some point, or
        // blocks that are assumed-valid on the basis of snapshot load (see
        // PopulateAndValidateSnapshot()).
        // Pruned nodes may have deleted the block.
        if (pindex->nTx > 0) {
            if (pindex->pprev) {
                if (pindex->pprev->nChainTx > 0) {
                    pindex->nChainTx = pindex->pprev->nChainTx + pindex->nTx;
                } else {
                    pindex->nChainTx = 0;
                    m_blocks_unlinked.insert(std::make_pair(pindex->pprev, pindex));
                }
            } else {
                pindex->nChainTx = pindex->nTx;
            }
        }
        if (!(pindex->nStatus & BLOCK_FAILED_MASK) && pindex->pprev && (pindex->pprev->nStatus & BLOCK_FAILED_MASK)) {
            pindex->nStatus |= BLOCK_FAILED_CHILD;
            m_dirty_blockindex.insert(pindex);
        }
        if (pindex->pprev) {
            pindex->BuildSkip();
        }
    }

    return true;
}

bool BlockManager::WriteBlockIndexDB()
{
    AssertLockHeld(::cs_main);
    std::vector<std::pair<int, const CBlockFileInfo*>> vFiles;
    vFiles.reserve(m_dirty_fileinfo.size());
    for (std::set<int>::iterator it = m_dirty_fileinfo.begin(); it != m_dirty_fileinfo.end();) {
        vFiles.push_back(std::make_pair(*it, &m_blockfile_info[*it]));
        m_dirty_fileinfo.erase(it++);
    }
    std::vector<const CBlockIndex*> vBlocks;
    vBlocks.reserve(m_dirty_blockindex.size());
    for (std::set<CBlockIndex*>::iterator it = m_dirty_blockindex.begin(); it != m_dirty_blockindex.end();) {
        if ((*it)->nFlags & BLOCK_ACCEPTED) {
            vBlocks.push_back(*it);
        }
        m_dirty_blockindex.erase(it++);
    }
    if (!m_block_tree_db->WriteBatchSync(vFiles, m_last_blockfile, vBlocks)) {
        return false;
    }
    return true;
}

bool BlockManager::LoadBlockIndexDB()
{
    if (!LoadBlockIndex()) {
        return false;
    }

    // Load block file info
    m_block_tree_db->ReadLastBlockFile(m_last_blockfile);
    m_blockfile_info.resize(m_last_blockfile + 1);
    LogPrintf("%s: last block file = %i\n", __func__, m_last_blockfile);
    for (int nFile = 0; nFile <= m_last_blockfile; nFile++) {
        m_block_tree_db->ReadBlockFileInfo(nFile, m_blockfile_info[nFile]);
    }
    LogPrintf("%s: last block file info: %s\n", __func__, m_blockfile_info[m_last_blockfile].ToString());
    for (int nFile = m_last_blockfile + 1; true; nFile++) {
        CBlockFileInfo info;
        if (m_block_tree_db->ReadBlockFileInfo(nFile, info)) {
            m_blockfile_info.push_back(info);
        } else {
            break;
        }
    }

    // Check presence of blk files
    LogPrintf("Checking all blk files are present...\n");
    std::set<int> setBlkDataFiles;
    for (const auto& [_, block_index] : m_block_index) {
        if (block_index.nStatus & BLOCK_HAVE_DATA) {
            setBlkDataFiles.insert(block_index.nFile);
        }
    }
    for (std::set<int>::iterator it = setBlkDataFiles.begin(); it != setBlkDataFiles.end(); it++) {
        FlatFilePos pos(*it, 0);
        if (AutoFile{OpenBlockFile(pos, true)}.IsNull()) {
            return false;
        }
    }

    // Check whether we have ever pruned block & undo files
    m_block_tree_db->ReadFlag("prunedblockfiles", m_have_pruned);
    if (m_have_pruned) {
        LogPrintf("LoadBlockIndexDB(): Block files have previously been pruned\n");
    }

    // Check whether we need to continue reindexing
    bool fReindexing = false;
    m_block_tree_db->ReadReindexing(fReindexing);
    if (fReindexing) fReindex = true;

    // Check whether we have indices
    m_block_tree_db->ReadFlag("addressindex", fAddressIndex);
    LogPrintf("%s: address index %s\n", __func__, fAddressIndex ? "enabled" : "disabled");
    m_block_tree_db->ReadFlag("timestampindex", fTimestampIndex);
    LogPrintf("%s: timestamp index %s\n", __func__, fTimestampIndex ? "enabled" : "disabled");
    m_block_tree_db->ReadFlag("spentindex", fSpentIndex);
    LogPrintf("%s: spent index %s\n", __func__, fSpentIndex ? "enabled" : "disabled");
    m_block_tree_db->ReadFlag("balancesindex", fBalancesIndex);
    LogPrintf("%s: balances index %s\n", __func__, fBalancesIndex ? "enabled" : "disabled");

    return true;
}

void BlockManager::ScanAndUnlinkAlreadyPrunedFiles()
{
    AssertLockHeld(::cs_main);
    if (!m_have_pruned) {
        return;
    }

    std::set<int> block_files_to_prune;
    for (int file_number = 0; file_number < m_last_blockfile; file_number++) {
        if (m_blockfile_info[file_number].nSize == 0) {
            block_files_to_prune.insert(file_number);
        }
    }

    UnlinkPrunedFiles(block_files_to_prune);
}

const CBlockIndex* BlockManager::GetLastCheckpoint(const CCheckpointData& data)
{
    const MapCheckpoints& checkpoints = data.mapCheckpoints;

    for (const MapCheckpoints::value_type& i : reverse_iterate(checkpoints)) {
        const uint256& hash = i.second;
        const CBlockIndex* pindex = LookupBlockIndex(hash);
        if (pindex) {
            return pindex;
        }
    }
    return nullptr;
}

bool BlockManager::IsBlockPruned(const CBlockIndex* pblockindex)
{
    AssertLockHeld(::cs_main);
    return (m_have_pruned && !(pblockindex->nStatus & BLOCK_HAVE_DATA) && pblockindex->nTx > 0);
}

const CBlockIndex* BlockManager::GetFirstStoredBlock(const CBlockIndex& start_block)
{
    AssertLockHeld(::cs_main);
    const CBlockIndex* last_block = &start_block;
    while (last_block->pprev && (last_block->pprev->nStatus & BLOCK_HAVE_DATA)) {
        last_block = last_block->pprev;
    }
    return last_block;
}

// If we're using -prune with -reindex, then delete block files that will be ignored by the
// reindex.  Since reindexing works by starting at block file 0 and looping until a blockfile
// is missing, do the same here to delete any later block files after a gap.  Also delete all
// rev files since they'll be rewritten by the reindex anyway.  This ensures that m_blockfile_info
// is in sync with what's actually on disk by the time we start downloading, so that pruning
// works correctly.
void BlockManager::CleanupBlockRevFiles() const
{
    std::map<std::string, fs::path> mapBlockFiles;

    // Glob all blk?????.dat and rev?????.dat files from the blocks directory.
    // Remove the rev files immediately and insert the blk file paths into an
    // ordered map keyed by block file index.
    LogPrintf("Removing unusable blk?????.dat and rev?????.dat files for -reindex with -prune\n");
    for (fs::directory_iterator it(m_opts.blocks_dir); it != fs::directory_iterator(); it++) {
        const std::string path = fs::PathToString(it->path().filename());
        if (fs::is_regular_file(*it) &&
            path.length() == 12 &&
            path.substr(8,4) == ".dat")
        {
            if (path.substr(0, 3) == "blk") {
                mapBlockFiles[path.substr(3, 5)] = it->path();
            } else if (path.substr(0, 3) == "rev") {
                remove(it->path());
            }
        }
    }

    // Remove all block files that aren't part of a contiguous set starting at
    // zero by walking the ordered map (keys are block file indices) by
    // keeping a separate counter.  Once we hit a gap (or if 0 doesn't exist)
    // start removing block files.
    int nContigCounter = 0;
    for (const std::pair<const std::string, fs::path>& item : mapBlockFiles) {
        if (LocaleIndependentAtoi<int>(item.first) == nContigCounter) {
            nContigCounter++;
            continue;
        }
        remove(item.second);
    }
}

CBlockFileInfo* BlockManager::GetBlockFileInfo(size_t n)
{
    LOCK(cs_LastBlockFile);

    return &m_blockfile_info.at(n);
}

bool BlockManager::UndoWriteToDisk(const CBlockUndo& blockundo, FlatFilePos& pos, const uint256& hashBlock, const CMessageHeader::MessageStartChars& messageStart) const
{
    // Open history file to append
    AutoFile fileout{OpenUndoFile(pos)};
    if (fileout.IsNull()) {
        return error("%s: OpenUndoFile failed", __func__);
    }

    // Write index header
    unsigned int nSize = GetSerializeSize(blockundo, CLIENT_VERSION);
    fileout << messageStart << nSize;

    // Write undo data
    long fileOutPos = ftell(fileout.Get());
    if (fileOutPos < 0) {
        return error("%s: ftell failed", __func__);
    }
    pos.nPos = (unsigned int)fileOutPos;
    fileout << blockundo;

    // calculate & write checksum
    HashWriter hasher{};
    hasher << hashBlock;
    hasher << blockundo;
    fileout << hasher.GetHash();

    return true;
}

bool BlockManager::UndoReadFromDisk(CBlockUndo& blockundo, const CBlockIndex& index) const
{
    const FlatFilePos pos{WITH_LOCK(::cs_main, return index.GetUndoPos())};

    if (pos.IsNull()) {
        return error("%s: no undo data available", __func__);
    }

    // Open history file to read
    AutoFile filein{OpenUndoFile(pos, true)};
    if (filein.IsNull()) {
        return error("%s: OpenUndoFile failed", __func__);
    }

    // Read block
    uint256 hashChecksum, null_hash;;
    HashVerifier verifier{filein}; // Use HashVerifier as reserializing may lose data, c.f. commit d342424301013ec47dc146a4beb49d5c9319d80a
    try {
        verifier << (index.pprev ? index.pprev->GetBlockHash() : null_hash);
        verifier >> blockundo;
        filein >> hashChecksum;
    } catch (const std::exception& e) {
        return error("%s: Deserialize or I/O error - %s", __func__, e.what());
    }

    // Verify checksum
    if (hashChecksum != verifier.GetHash()) {
        return error("%s: Checksum mismatch", __func__);
    }

    return true;
}

void BlockManager::FlushUndoFile(int block_file, bool finalize)
{
    FlatFilePos undo_pos_old(block_file, m_blockfile_info[block_file].nUndoSize);
    if (!UndoFileSeq().Flush(undo_pos_old, finalize)) {
        AbortNode("Flushing undo file to disk failed. This is likely the result of an I/O error.");
    }
}

void BlockManager::FlushBlockFile(bool fFinalize, bool finalize_undo)
{
    LOCK(cs_LastBlockFile);

    if (m_blockfile_info.size() < 1) {
        // Return if we haven't loaded any blockfiles yet. This happens during
        // chainstate init, when we call ChainstateManager::MaybeRebalanceCaches() (which
        // then calls FlushStateToDisk()), resulting in a call to this function before we
        // have populated `m_blockfile_info` via LoadBlockIndexDB().
        return;
    }
    assert(static_cast<int>(m_blockfile_info.size()) > m_last_blockfile);

    FlatFilePos block_pos_old(m_last_blockfile, m_blockfile_info[m_last_blockfile].nSize);
    if (!BlockFileSeq().Flush(block_pos_old, fFinalize)) {
        AbortNode("Flushing block file to disk failed. This is likely the result of an I/O error.");
    }
    // we do not always flush the undo file, as the chain tip may be lagging behind the incoming blocks,
    // e.g. during IBD or a sync after a node going offline
    if (!fFinalize || finalize_undo) FlushUndoFile(m_last_blockfile, finalize_undo);
}

uint64_t BlockManager::CalculateCurrentUsage()
{
    LOCK(cs_LastBlockFile);

    uint64_t retval = 0;
    for (const CBlockFileInfo& file : m_blockfile_info) {
        retval += file.nSize + file.nUndoSize;
    }
    return retval;
}

void BlockManager::UnlinkPrunedFiles(const std::set<int>& setFilesToPrune) const
{
    std::error_code ec;
    for (std::set<int>::iterator it = setFilesToPrune.begin(); it != setFilesToPrune.end(); ++it) {
        FlatFilePos pos(*it, 0);
        const bool removed_blockfile{fs::remove(BlockFileSeq().FileName(pos), ec)};
        const bool removed_undofile{fs::remove(UndoFileSeq().FileName(pos), ec)};
        if (removed_blockfile || removed_undofile) {
            LogPrint(BCLog::BLOCKSTORE, "Prune: %s deleted blk/rev (%05u)\n", __func__, *it);
        }
    }
}

FlatFileSeq BlockManager::BlockFileSeq() const
{
    return FlatFileSeq(m_opts.blocks_dir, "blk", m_opts.fast_prune ? 0x4000 /* 16kb */ : BLOCKFILE_CHUNK_SIZE);
}

FlatFileSeq BlockManager::UndoFileSeq() const
{
    return FlatFileSeq(m_opts.blocks_dir, "rev", UNDOFILE_CHUNK_SIZE);
}

FILE* BlockManager::OpenBlockFile(const FlatFilePos& pos, bool fReadOnly) const
{
    return BlockFileSeq().Open(pos, fReadOnly);
}

/** Open an undo file (rev?????.dat) */
FILE* BlockManager::OpenUndoFile(const FlatFilePos& pos, bool fReadOnly) const
{
    return UndoFileSeq().Open(pos, fReadOnly);
}

fs::path BlockManager::GetBlockPosFilename(const FlatFilePos& pos) const
{
    return BlockFileSeq().FileName(pos);
}

bool BlockManager::FindBlockPos(FlatFilePos& pos, unsigned int nAddSize, unsigned int nHeight, CChain& active_chain, uint64_t nTime, bool fKnown)
{
    LOCK(cs_LastBlockFile);

    unsigned int nFile = fKnown ? pos.nFile : m_last_blockfile;
    if (m_blockfile_info.size() <= nFile) {
        m_blockfile_info.resize(nFile + 1);
    }

    bool finalize_undo = false;
    if (!fKnown) {
        unsigned int max_blockfile_size{MAX_BLOCKFILE_SIZE};
        // Use smaller blockfiles in test-only -fastprune mode - but avoid
        // the possibility of having a block not fit into the block file.
        if (m_opts.fast_prune) {
            max_blockfile_size = 0x10000; // 64kiB
            if (nAddSize >= max_blockfile_size) {
                // dynamically adjust the blockfile size to be larger than the added size
                max_blockfile_size = nAddSize + 1;
            }
        }
        assert(nAddSize < max_blockfile_size);
        while (m_blockfile_info[nFile].nSize + nAddSize >= max_blockfile_size) {
            // when the undo file is keeping up with the block file, we want to flush it explicitly
            // when it is lagging behind (more blocks arrive than are being connected), we let the
            // undo block write case handle it
            finalize_undo = (m_blockfile_info[nFile].nHeightLast == (unsigned int)active_chain.Tip()->nHeight);
            nFile++;
            if (m_blockfile_info.size() <= nFile) {
                m_blockfile_info.resize(nFile + 1);
            }
        }
        pos.nFile = nFile;
        pos.nPos = m_blockfile_info[nFile].nSize;
    }

    if ((int)nFile != m_last_blockfile) {
        if (!fKnown) {
            LogPrint(BCLog::BLOCKSTORE, "Leaving block file %i: %s\n", m_last_blockfile, m_blockfile_info[m_last_blockfile].ToString());
        }
        FlushBlockFile(!fKnown, finalize_undo);
        m_last_blockfile = nFile;
    }

    m_blockfile_info[nFile].AddBlock(nHeight, nTime);
    if (fKnown) {
        m_blockfile_info[nFile].nSize = std::max(pos.nPos + nAddSize, m_blockfile_info[nFile].nSize);
    } else {
        m_blockfile_info[nFile].nSize += nAddSize;
    }

    if (!fKnown) {
        bool out_of_space;
        size_t bytes_allocated = BlockFileSeq().Allocate(pos, nAddSize, out_of_space);
        if (out_of_space) {
            return AbortNode("Disk space is too low!", _("Disk space is too low!"));
        }
        if (bytes_allocated != 0 && IsPruneMode()) {
            m_check_for_pruning = true;
        }
    }

    m_dirty_fileinfo.insert(nFile);
    return true;
}

bool BlockManager::FindUndoPos(BlockValidationState& state, int nFile, FlatFilePos& pos, unsigned int nAddSize)
{
    pos.nFile = nFile;

    LOCK(cs_LastBlockFile);

    pos.nPos = m_blockfile_info[nFile].nUndoSize;
    m_blockfile_info[nFile].nUndoSize += nAddSize;
    m_dirty_fileinfo.insert(nFile);

    bool out_of_space;
    size_t bytes_allocated = UndoFileSeq().Allocate(pos, nAddSize, out_of_space);
    if (out_of_space) {
        return AbortNode(state, "Disk space is too low!", _("Disk space is too low!"));
    }
    if (bytes_allocated != 0 && IsPruneMode()) {
        m_check_for_pruning = true;
    }

    return true;
}

bool BlockManager::WriteBlockToDisk(const CBlock& block, FlatFilePos& pos, const CMessageHeader::MessageStartChars& messageStart) const
{
    // Open history file to append
    CAutoFile fileout(OpenBlockFile(pos), SER_DISK, CLIENT_VERSION);
    if (fileout.IsNull()) {
        return error("WriteBlockToDisk: OpenBlockFile failed");
    }

    // Write index header
    unsigned int nSize = GetSerializeSize(block, fileout.GetVersion());
    fileout << messageStart << nSize;

    // Write block
    long fileOutPos = ftell(fileout.Get());
    if (fileOutPos < 0) {
        return error("WriteBlockToDisk: ftell failed");
    }
    pos.nPos = (unsigned int)fileOutPos;
    fileout << block;

    return true;
}

bool BlockManager::WriteUndoDataForBlock(const CBlockUndo& blockundo, BlockValidationState& state, CBlockIndex& block)
{
    AssertLockHeld(::cs_main);
    // Write undo information to disk
    if (block.GetUndoPos().IsNull()) {
        FlatFilePos _pos;
        if (!FindUndoPos(state, block.nFile, _pos, ::GetSerializeSize(blockundo, CLIENT_VERSION) + 40)) {
            return error("ConnectBlock(): FindUndoPos failed");
        }
        uint256 prev_hash; // Particl genesis block txns are valid
        if (block.pprev) {
            prev_hash = block.pprev->GetBlockHash();
        }
        if (!UndoWriteToDisk(blockundo, _pos, prev_hash, GetParams().MessageStart())) {
            return AbortNode(state, "Failed to write undo data");
        }
        // rev files are written in block height order, whereas blk files are written as blocks come in (often out of order)
        // we want to flush the rev (undo) file once we've written the last block, which is indicated by the last height
        // in the block file info as below; note that this does not catch the case where the undo writes are keeping up
        // with the block writes (usually when a synced up node is getting newly mined blocks) -- this case is caught in
        // the FindBlockPos function
        if (_pos.nFile < m_last_blockfile && static_cast<uint32_t>(block.nHeight) == m_blockfile_info[_pos.nFile].nHeightLast) {
            FlushUndoFile(_pos.nFile, true);
        }

        // update nUndoPos in block index
        block.nUndoPos = _pos.nPos;
        block.nStatus |= BLOCK_HAVE_UNDO;
        m_dirty_blockindex.insert(&block);
    }

    return true;
}

bool BlockManager::ReadBlockFromDisk(CBlock& block, const FlatFilePos& pos) const
{
    block.SetNull();

    // Open history file to read
    CAutoFile filein(OpenBlockFile(pos, true), SER_DISK, CLIENT_VERSION);
    if (filein.IsNull()) {
        return error("ReadBlockFromDisk: OpenBlockFile failed for %s", pos.ToString());
    }

    // Read block
    try {
        filein >> block;
    } catch (const std::exception& e) {
        return error("%s: Deserialize or I/O error - %s at %s", __func__, e.what(), pos.ToString());
    }

    // Check the header
    if (fParticlMode) {
        // Only run CheckProofOfWork for genesis blocks
        if (block.hashPrevBlock.IsNull() &&
            !CheckProofOfWork(block.GetHash(), block.nBits, GetConsensus(), 0, GetConsensus().nLastImportHeight)) {
            return error("ReadBlockFromDisk: Errors in block header at %s", pos.ToString());
        }
    } else {
        if (!CheckProofOfWork(block.GetHash(), block.nBits, GetConsensus())) {
            return error("ReadBlockFromDisk: Errors in block header at %s", pos.ToString());
        }
    }

    // Signet only: check block solution
    if (GetConsensus().signet_blocks && !CheckSignetBlockSolution(block, GetConsensus())) {
        return error("ReadBlockFromDisk: Errors in block solution at %s", pos.ToString());
    }

    return true;
}

bool BlockManager::ReadBlockFromDisk(CBlock& block, const CBlockIndex& index) const
{
    const FlatFilePos block_pos{WITH_LOCK(cs_main, return index.GetBlockPos())};

    if (!ReadBlockFromDisk(block, block_pos)) {
        return false;
    }
    if (block.GetHash() != index.GetBlockHash()) {
        return error("ReadBlockFromDisk(CBlock&, CBlockIndex*): GetHash() doesn't match index for %s at %s",
                     index.ToString(), block_pos.ToString());
    }
    return true;
}

bool ReadTransactionFromDiskBlock(const CBlockIndex* pindex, int nIndex, CTransactionRef &txOut, const BlockManager& blockman)
{
    const FlatFilePos block_pos{WITH_LOCK(cs_main, return pindex->GetBlockPos())};

    // Open history file to read
    CAutoFile filein(blockman.OpenBlockFile(block_pos, true), SER_DISK, CLIENT_VERSION);
    if (filein.IsNull())
        return error("%s: OpenBlockFile failed for %s", __func__, block_pos.ToString());

    CBlockHeader blockHeader;
    try {
        filein >> blockHeader;

        int nTxns = ReadCompactSize(filein);

        if (nTxns <= nIndex || nIndex < 0)
            return error("%s: Block %s, txn %d not in available range %d.", __func__, block_pos.ToString(), nIndex, nTxns);

        for (int k = 0; k <= nIndex; ++k)
            filein >> txOut;
    } catch (const std::exception& e)
    {
        return error("%s: Deserialize or I/O error - %s at %s", __func__, e.what(), block_pos.ToString());
    }

    if (blockHeader.GetHash() != pindex->GetBlockHash())
        return error("%s: Hash doesn't match index for %s at %s",
                __func__, pindex->ToString(), block_pos.ToString());
    return true;
}

bool BlockManager::ReadRawBlockFromDisk(std::vector<uint8_t>& block, const FlatFilePos& pos, const CMessageHeader::MessageStartChars& message_start) const
{
    FlatFilePos hpos = pos;
    hpos.nPos -= 8; // Seek back 8 bytes for meta header
    AutoFile filein{OpenBlockFile(hpos, true)};
    if (filein.IsNull()) {
        return error("%s: OpenBlockFile failed for %s", __func__, pos.ToString());
    }

    try {
        CMessageHeader::MessageStartChars blk_start;
        unsigned int blk_size;

        filein >> blk_start >> blk_size;

        if (memcmp(blk_start, message_start, CMessageHeader::MESSAGE_START_SIZE)) {
            return error("%s: Block magic mismatch for %s: %s versus expected %s", __func__, pos.ToString(),
                         HexStr(blk_start),
                         HexStr(message_start));
        }

        if (blk_size > MAX_SIZE) {
            return error("%s: Block data is larger than maximum deserialization size for %s: %s versus %s", __func__, pos.ToString(),
                         blk_size, MAX_SIZE);
        }

        block.resize(blk_size); // Zeroing of memory is intentional here
        filein.read(MakeWritableByteSpan(block));
    } catch (const std::exception& e) {
        return error("%s: Read from block file failed: %s for %s", __func__, e.what(), pos.ToString());
    }

    return true;
}

FlatFilePos BlockManager::SaveBlockToDisk(const CBlock& block, int nHeight, CChain& active_chain, const FlatFilePos* dbp)
{
    unsigned int nBlockSize = ::GetSerializeSize(block, CLIENT_VERSION);
    FlatFilePos blockPos;
    const auto position_known {dbp != nullptr};
    if (position_known) {
        blockPos = *dbp;
    } else {
        // when known, blockPos.nPos points at the offset of the block data in the blk file. that already accounts for
        // the serialization header present in the file (the 4 magic message start bytes + the 4 length bytes = 8 bytes = BLOCK_SERIALIZATION_HEADER_SIZE).
        // we add BLOCK_SERIALIZATION_HEADER_SIZE only for new blocks since they will have the serialization header added when written to disk.
        nBlockSize += static_cast<unsigned int>(BLOCK_SERIALIZATION_HEADER_SIZE);
    }
    if (!FindBlockPos(blockPos, nBlockSize, nHeight, active_chain, block.GetBlockTime(), position_known)) {
        error("%s: FindBlockPos failed", __func__);
        return FlatFilePos();
    }
    if (!position_known) {
        if (!WriteBlockToDisk(block, blockPos, GetParams().MessageStart())) {
            AbortNode("Failed to write block");
            return FlatFilePos();
        }
    }
    return blockPos;
}

class ImportingNow
{
    std::atomic<bool>& m_importing;

public:
    ImportingNow(std::atomic<bool>& importing) : m_importing{importing}
    {
        assert(m_importing == false);
        m_importing = true;
    }
    ~ImportingNow()
    {
        assert(m_importing == true);
        m_importing = false;
    }
};

void ThreadImport(ChainstateManager& chainman, std::vector<fs::path> vImportFiles, const fs::path& mempool_path)
{
    SetSyscallSandboxPolicy(SyscallSandboxPolicy::INITIALIZATION_LOAD_BLOCKS);
    ScheduleBatchPriority();

    particl::fBusyImporting = true;
    {
        ImportingNow imp{chainman.m_blockman.m_importing};

        // -reindex
        if (fReindex) {
            int nFile = 0;
            // Map of disk positions for blocks with unknown parent (only used for reindex);
            // parent hash -> child disk position, multiple children can have the same parent.
            std::multimap<uint256, FlatFilePos> blocks_with_unknown_parent;
            while (true) {
                FlatFilePos pos(nFile, 0);
                if (!fs::exists(chainman.m_blockman.GetBlockPosFilename(pos))) {
                    break; // No block files left to reindex
                }
                FILE* file = chainman.m_blockman.OpenBlockFile(pos, true);
                if (!file) {
                    break; // This error is logged in OpenBlockFile
                }
                LogPrintf("Reindexing block file blk%05u.dat...\n", (unsigned int)nFile);
                chainman.ActiveChainstate().LoadExternalBlockFile(file, &pos, &blocks_with_unknown_parent, &chainman);
                if (ShutdownRequested()) {
                    LogPrintf("Shutdown requested. Exit %s\n", __func__);
                    return;
                }
                nFile++;
            }
            WITH_LOCK(::cs_main, chainman.m_blockman.m_block_tree_db->WriteReindexing(false));
            fReindex = false;
            LogPrintf("Reindexing finished\n");
            // To avoid ending up in a situation without genesis block, re-try initializing (no-op if reindexing worked):
            chainman.ActiveChainstate().LoadGenesisBlock();
        }

        // -loadblock=
        for (const fs::path& path : vImportFiles) {
            FILE* file = fsbridge::fopen(path, "rb");
            if (file) {
                LogPrintf("Importing blocks file %s...\n", fs::PathToString(path));
                chainman.ActiveChainstate().LoadExternalBlockFile(file, nullptr, nullptr, &chainman);
                if (ShutdownRequested()) {
                    LogPrintf("Shutdown requested. Exit %s\n", __func__);
                    return;
                }
            } else {
                LogPrintf("Warning: Could not open blocks file %s\n", fs::PathToString(path));
            }
        }

        // scan for better chains in the block chain database, that are not yet connected in the active best chain

        // We can't hold cs_main during ActivateBestChain even though we're accessing
        // the chainman unique_ptrs since ABC requires us not to be holding cs_main, so retrieve
        // the relevant pointers before the ABC call.
        for (Chainstate* chainstate : WITH_LOCK(::cs_main, return chainman.GetAll())) {
            BlockValidationState state;
            state.m_chainman = &chainman;
            if (!chainstate->ActivateBestChain(state, nullptr)) {
<<<<<<< HEAD
                LogPrintf("Failed to connect best block (%s)\n", state.ToString());
                // Particl - Don't exit.  May be missing PoS info for valid blocks.
                //StartShutdown();
                //return;
=======
                AbortNode(strprintf("Failed to connect best block (%s)", state.ToString()));
                return;
>>>>>>> d80348cc
            }
        }

        if (chainman.m_blockman.StopAfterBlockImport()) {
            LogPrintf("Stopping after block import\n");
            StartShutdown();
            return;
        }
    } // End scope of ImportingNow
    chainman.ActiveChainstate().LoadMempool(mempool_path);
    particl::fBusyImporting = false;
    g_indexes_ready_to_sync = true;
}
} // namespace node<|MERGE_RESOLUTION|>--- conflicted
+++ resolved
@@ -990,15 +990,10 @@
             BlockValidationState state;
             state.m_chainman = &chainman;
             if (!chainstate->ActivateBestChain(state, nullptr)) {
-<<<<<<< HEAD
                 LogPrintf("Failed to connect best block (%s)\n", state.ToString());
                 // Particl - Don't exit.  May be missing PoS info for valid blocks.
-                //StartShutdown();
+                //AbortNode(strprintf("Failed to connect best block (%s)", state.ToString()));
                 //return;
-=======
-                AbortNode(strprintf("Failed to connect best block (%s)", state.ToString()));
-                return;
->>>>>>> d80348cc
             }
         }
 
