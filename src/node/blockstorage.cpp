// Copyright (c) 2011-2021 The Bitcoin Core developers
// Distributed under the MIT software license, see the accompanying
// file COPYING or http://www.opensource.org/licenses/mit-license.php.

#include <node/blockstorage.h>

#include <chain.h>
#include <chainparams.h>
#include <clientversion.h>
#include <consensus/validation.h>
#include <flatfile.h>
#include <fs.h>
#include <hash.h>
#include <pow.h>
#include <reverse_iterator.h>
#include <shutdown.h>
#include <signet.h>
#include <streams.h>
#include <undo.h>
#include <util/syscall_sandbox.h>
#include <util/system.h>
#include <validation.h>

#include <map>
#include <unordered_map>

extern bool fAddressIndex;
extern bool fSpentIndex;
extern bool fTimestampIndex;
extern bool fBalancesIndex;

namespace node {
std::atomic_bool fImporting(false);
std::atomic_bool fReindex(false);
bool fPruneMode = false;
uint64_t nPruneTarget = 0;

bool CBlockIndexWorkComparator::operator()(const CBlockIndex* pa, const CBlockIndex* pb) const
{
    // First sort by most total work, ...
    if (pa->nChainWork > pb->nChainWork) return false;
    if (pa->nChainWork < pb->nChainWork) return true;

    // ... then by earliest time received, ...
    if (pa->nSequenceId < pb->nSequenceId) return false;
    if (pa->nSequenceId > pb->nSequenceId) return true;

    // Use pointer address as tie breaker (should only happen with blocks
    // loaded from disk, as those all have id 0).
    if (pa < pb) return false;
    if (pa > pb) return true;

    // Identical blocks.
    return false;
}

bool CBlockIndexHeightOnlyComparator::operator()(const CBlockIndex* pa, const CBlockIndex* pb) const
{
    return pa->nHeight < pb->nHeight;
}

static FILE* OpenUndoFile(const FlatFilePos& pos, bool fReadOnly = false);
static FlatFileSeq BlockFileSeq();
static FlatFileSeq UndoFileSeq();

std::vector<CBlockIndex*> BlockManager::GetAllBlockIndices()
{
    AssertLockHeld(cs_main);
    std::vector<CBlockIndex*> rv;
    rv.reserve(m_block_index.size());
    for (auto& [_, block_index] : m_block_index) {
        rv.push_back(&block_index);
    }
    return rv;
}

CBlockIndex* BlockManager::LookupBlockIndex(const uint256& hash)
{
    AssertLockHeld(cs_main);
    BlockMap::iterator it = m_block_index.find(hash);
    return it == m_block_index.end() ? nullptr : &it->second;
}

const CBlockIndex* BlockManager::LookupBlockIndex(const uint256& hash) const
{
    AssertLockHeld(cs_main);
    BlockMap::const_iterator it = m_block_index.find(hash);
    return it == m_block_index.end() ? nullptr : &it->second;
}

CBlockIndex* BlockManager::AddToBlockIndex(const CBlockHeader& block, CBlockIndex*& best_header)
{
    AssertLockHeld(cs_main);

    auto [mi, inserted] = m_block_index.try_emplace(block.GetHash(), block);
    if (!inserted) {
        return &mi->second;
    }
    CBlockIndex* pindexNew = &(*mi).second;

    // We assign the sequence id to blocks only when the full data is available,
    // to avoid miners withholding blocks but broadcasting headers, to get a
    // competitive advantage.
    pindexNew->nSequenceId = 0;

    pindexNew->phashBlock = &((*mi).first);
    BlockMap::iterator miPrev = m_block_index.find(block.hashPrevBlock);
    if (miPrev != m_block_index.end()) {
        pindexNew->pprev = &(*miPrev).second;
        pindexNew->nHeight = pindexNew->pprev->nHeight + 1;
        pindexNew->BuildSkip();
    }
    pindexNew->nTimeMax = (pindexNew->pprev ? std::max(pindexNew->pprev->nTimeMax, pindexNew->nTime) : pindexNew->nTime);
    pindexNew->nChainWork = (pindexNew->pprev ? pindexNew->pprev->nChainWork : 0) + GetBlockProof(*pindexNew);
    pindexNew->RaiseValidity(BLOCK_VALID_TREE);
    if (best_header == nullptr || best_header->nChainWork < pindexNew->nChainWork) {
        best_header = pindexNew;
    }

    m_dirty_blockindex.insert(pindexNew);

    return pindexNew;
}

void BlockManager::PruneOneBlockFile(const int fileNumber)
{
    AssertLockHeld(cs_main);
    LOCK(cs_LastBlockFile);

    for (auto& entry : m_block_index) {
        CBlockIndex* pindex = &entry.second;
        if (pindex->nFile == fileNumber) {
            pindex->nStatus &= ~BLOCK_HAVE_DATA;
            pindex->nStatus &= ~BLOCK_HAVE_UNDO;
            pindex->nFile = 0;
            pindex->nDataPos = 0;
            pindex->nUndoPos = 0;
            m_dirty_blockindex.insert(pindex);

            // Prune from m_blocks_unlinked -- any block we prune would have
            // to be downloaded again in order to consider its chain, at which
            // point it would be considered as a candidate for
            // m_blocks_unlinked or setBlockIndexCandidates.
            auto range = m_blocks_unlinked.equal_range(pindex->pprev);
            while (range.first != range.second) {
                std::multimap<CBlockIndex*, CBlockIndex*>::iterator _it = range.first;
                range.first++;
                if (_it->second == pindex) {
                    m_blocks_unlinked.erase(_it);
                }
            }
        }
    }

    m_blockfile_info[fileNumber].SetNull();
    m_dirty_fileinfo.insert(fileNumber);
}

void BlockManager::FindFilesToPruneManual(std::set<int>& setFilesToPrune, int nManualPruneHeight, int chain_tip_height)
{
    assert(fPruneMode && nManualPruneHeight > 0);

    LOCK2(cs_main, cs_LastBlockFile);
    if (chain_tip_height < 0) {
        return;
    }

    // last block to prune is the lesser of (user-specified height, MIN_BLOCKS_TO_KEEP from the tip)
    unsigned int nLastBlockWeCanPrune = std::min((unsigned)nManualPruneHeight, chain_tip_height - MIN_BLOCKS_TO_KEEP);
    int count = 0;
    for (int fileNumber = 0; fileNumber < m_last_blockfile; fileNumber++) {
        if (m_blockfile_info[fileNumber].nSize == 0 || m_blockfile_info[fileNumber].nHeightLast > nLastBlockWeCanPrune) {
            continue;
        }
        PruneOneBlockFile(fileNumber);
        setFilesToPrune.insert(fileNumber);
        count++;
    }
    LogPrintf("Prune (Manual): prune_height=%d removed %d blk/rev pairs\n", nLastBlockWeCanPrune, count);
}

void BlockManager::FindFilesToPrune(std::set<int>& setFilesToPrune, uint64_t nPruneAfterHeight, int chain_tip_height, int prune_height, bool is_ibd)
{
    LOCK2(cs_main, cs_LastBlockFile);
    if (chain_tip_height < 0 || nPruneTarget == 0) {
        return;
    }
    if ((uint64_t)chain_tip_height <= nPruneAfterHeight) {
        return;
    }

    unsigned int nLastBlockWeCanPrune{(unsigned)std::min(prune_height, chain_tip_height - static_cast<int>(MIN_BLOCKS_TO_KEEP))};
    uint64_t nCurrentUsage = CalculateCurrentUsage();
    // We don't check to prune until after we've allocated new space for files
    // So we should leave a buffer under our target to account for another allocation
    // before the next pruning.
    uint64_t nBuffer = BLOCKFILE_CHUNK_SIZE + UNDOFILE_CHUNK_SIZE;
    uint64_t nBytesToPrune;
    int count = 0;

    if (nCurrentUsage + nBuffer >= nPruneTarget) {
        // On a prune event, the chainstate DB is flushed.
        // To avoid excessive prune events negating the benefit of high dbcache
        // values, we should not prune too rapidly.
        // So when pruning in IBD, increase the buffer a bit to avoid a re-prune too soon.
        if (is_ibd) {
            // Since this is only relevant during IBD, we use a fixed 10%
            nBuffer += nPruneTarget / 10;
        }

        for (int fileNumber = 0; fileNumber < m_last_blockfile; fileNumber++) {
            nBytesToPrune = m_blockfile_info[fileNumber].nSize + m_blockfile_info[fileNumber].nUndoSize;

            if (m_blockfile_info[fileNumber].nSize == 0) {
                continue;
            }

            if (nCurrentUsage + nBuffer < nPruneTarget) { // are we below our target?
                break;
            }

            // don't prune files that could have a block within MIN_BLOCKS_TO_KEEP of the main chain's tip but keep scanning
            if (m_blockfile_info[fileNumber].nHeightLast > nLastBlockWeCanPrune) {
                continue;
            }

            PruneOneBlockFile(fileNumber);
            // Queue up the files for removal
            setFilesToPrune.insert(fileNumber);
            nCurrentUsage -= nBytesToPrune;
            count++;
        }
    }

    LogPrint(BCLog::PRUNE, "target=%dMiB actual=%dMiB diff=%dMiB max_prune_height=%d removed %d blk/rev pairs\n",
           nPruneTarget/1024/1024, nCurrentUsage/1024/1024,
           ((int64_t)nPruneTarget - (int64_t)nCurrentUsage)/1024/1024,
           nLastBlockWeCanPrune, count);
}

void BlockManager::UpdatePruneLock(const std::string& name, const PruneLockInfo& lock_info) {
    AssertLockHeld(::cs_main);
    m_prune_locks[name] = lock_info;
}

CBlockIndex* BlockManager::InsertBlockIndex(const uint256& hash)
{
    AssertLockHeld(cs_main);

    if (hash.IsNull()) {
        return nullptr;
    }

    const auto [mi, inserted]{m_block_index.try_emplace(hash)};
    CBlockIndex* pindex = &(*mi).second;
    if (inserted) {
        pindex->phashBlock = &((*mi).first);
    }
    return pindex;
}

bool BlockManager::LoadBlockIndex(const Consensus::Params& consensus_params)
{
    if (!m_block_tree_db->LoadBlockIndexGuts(consensus_params, [this](const uint256& hash) EXCLUSIVE_LOCKS_REQUIRED(cs_main) { return this->InsertBlockIndex(hash); })) {
        return false;
    }

    // Calculate nChainWork
    std::vector<CBlockIndex*> vSortedByHeight{GetAllBlockIndices()};
    std::sort(vSortedByHeight.begin(), vSortedByHeight.end(),
              CBlockIndexHeightOnlyComparator());

    for (CBlockIndex* pindex : vSortedByHeight) {
        if (ShutdownRequested()) return false;
        pindex->nChainWork = (pindex->pprev ? pindex->pprev->nChainWork : 0) + GetBlockProof(*pindex);
        pindex->nTimeMax = (pindex->pprev ? std::max(pindex->pprev->nTimeMax, pindex->nTime) : pindex->nTime);

        // We can link the chain of blocks for which we've received transactions at some point, or
        // blocks that are assumed-valid on the basis of snapshot load (see
        // PopulateAndValidateSnapshot()).
        // Pruned nodes may have deleted the block.
        if (pindex->nTx > 0) {
            if (pindex->pprev) {
                if (pindex->pprev->nChainTx > 0) {
                    pindex->nChainTx = pindex->pprev->nChainTx + pindex->nTx;
                } else {
                    pindex->nChainTx = 0;
                    m_blocks_unlinked.insert(std::make_pair(pindex->pprev, pindex));
                }
            } else {
                pindex->nChainTx = pindex->nTx;
            }
        }
        if (!(pindex->nStatus & BLOCK_FAILED_MASK) && pindex->pprev && (pindex->pprev->nStatus & BLOCK_FAILED_MASK)) {
            pindex->nStatus |= BLOCK_FAILED_CHILD;
            m_dirty_blockindex.insert(pindex);
        }
        if (pindex->pprev) {
            pindex->BuildSkip();
        }
    }

    return true;
}

bool BlockManager::WriteBlockIndexDB()
{
    AssertLockHeld(::cs_main);
    std::vector<std::pair<int, const CBlockFileInfo*>> vFiles;
    vFiles.reserve(m_dirty_fileinfo.size());
    for (std::set<int>::iterator it = m_dirty_fileinfo.begin(); it != m_dirty_fileinfo.end();) {
        vFiles.push_back(std::make_pair(*it, &m_blockfile_info[*it]));
        m_dirty_fileinfo.erase(it++);
    }
    std::vector<const CBlockIndex*> vBlocks;
    vBlocks.reserve(m_dirty_blockindex.size());
    for (std::set<CBlockIndex*>::iterator it = m_dirty_blockindex.begin(); it != m_dirty_blockindex.end();) {
        if ((*it)->nFlags & BLOCK_ACCEPTED) {
            vBlocks.push_back(*it);
        }
        m_dirty_blockindex.erase(it++);
    }
    if (!m_block_tree_db->WriteBatchSync(vFiles, m_last_blockfile, vBlocks)) {
        return false;
    }
    return true;
}

bool BlockManager::LoadBlockIndexDB(const Consensus::Params& consensus_params)
{
    if (!LoadBlockIndex(consensus_params)) {
        return false;
    }

    // Load block file info
    m_block_tree_db->ReadLastBlockFile(m_last_blockfile);
    m_blockfile_info.resize(m_last_blockfile + 1);
    LogPrintf("%s: last block file = %i\n", __func__, m_last_blockfile);
    for (int nFile = 0; nFile <= m_last_blockfile; nFile++) {
        m_block_tree_db->ReadBlockFileInfo(nFile, m_blockfile_info[nFile]);
    }
    LogPrintf("%s: last block file info: %s\n", __func__, m_blockfile_info[m_last_blockfile].ToString());
    for (int nFile = m_last_blockfile + 1; true; nFile++) {
        CBlockFileInfo info;
        if (m_block_tree_db->ReadBlockFileInfo(nFile, info)) {
            m_blockfile_info.push_back(info);
        } else {
            break;
        }
    }

    // Check presence of blk files
    LogPrintf("Checking all blk files are present...\n");
    std::set<int> setBlkDataFiles;
    for (const auto& [_, block_index] : m_block_index) {
        if (block_index.nStatus & BLOCK_HAVE_DATA) {
            setBlkDataFiles.insert(block_index.nFile);
        }
    }
    for (std::set<int>::iterator it = setBlkDataFiles.begin(); it != setBlkDataFiles.end(); it++) {
        FlatFilePos pos(*it, 0);
        if (CAutoFile(OpenBlockFile(pos, true), SER_DISK, CLIENT_VERSION).IsNull()) {
            return false;
        }
    }

    // Check whether we have ever pruned block & undo files
    m_block_tree_db->ReadFlag("prunedblockfiles", m_have_pruned);
    if (m_have_pruned) {
        LogPrintf("LoadBlockIndexDB(): Block files have previously been pruned\n");
    }

    // Check whether we need to continue reindexing
    bool fReindexing = false;
    m_block_tree_db->ReadReindexing(fReindexing);
    if (fReindexing) fReindex = true;

    // Check whether we have indices
    m_block_tree_db->ReadFlag("addressindex", fAddressIndex);
    LogPrintf("%s: address index %s\n", __func__, fAddressIndex ? "enabled" : "disabled");
    m_block_tree_db->ReadFlag("timestampindex", fTimestampIndex);
    LogPrintf("%s: timestamp index %s\n", __func__, fTimestampIndex ? "enabled" : "disabled");
    m_block_tree_db->ReadFlag("spentindex", fSpentIndex);
    LogPrintf("%s: spent index %s\n", __func__, fSpentIndex ? "enabled" : "disabled");
    m_block_tree_db->ReadFlag("balancesindex", fBalancesIndex);
    LogPrintf("%s: balances index %s\n", __func__, fBalancesIndex ? "enabled" : "disabled");

    return true;
}

const CBlockIndex* BlockManager::GetLastCheckpoint(const CCheckpointData& data)
{
    const MapCheckpoints& checkpoints = data.mapCheckpoints;

    for (const MapCheckpoints::value_type& i : reverse_iterate(checkpoints)) {
        const uint256& hash = i.second;
        const CBlockIndex* pindex = LookupBlockIndex(hash);
        if (pindex) {
            return pindex;
        }
    }
    return nullptr;
}

bool BlockManager::IsBlockPruned(const CBlockIndex* pblockindex)
{
    AssertLockHeld(::cs_main);
    return (m_have_pruned && !(pblockindex->nStatus & BLOCK_HAVE_DATA) && pblockindex->nTx > 0);
}

const CBlockIndex* BlockManager::GetFirstStoredBlock(const CBlockIndex& start_block)
{
    AssertLockHeld(::cs_main);
    const CBlockIndex* last_block = &start_block;
    while (last_block->pprev && (last_block->pprev->nStatus & BLOCK_HAVE_DATA)) {
        last_block = last_block->pprev;
    }
    return last_block;
}

// If we're using -prune with -reindex, then delete block files that will be ignored by the
// reindex.  Since reindexing works by starting at block file 0 and looping until a blockfile
// is missing, do the same here to delete any later block files after a gap.  Also delete all
// rev files since they'll be rewritten by the reindex anyway.  This ensures that m_blockfile_info
// is in sync with what's actually on disk by the time we start downloading, so that pruning
// works correctly.
void CleanupBlockRevFiles()
{
    std::map<std::string, fs::path> mapBlockFiles;

    // Glob all blk?????.dat and rev?????.dat files from the blocks directory.
    // Remove the rev files immediately and insert the blk file paths into an
    // ordered map keyed by block file index.
    LogPrintf("Removing unusable blk?????.dat and rev?????.dat files for -reindex with -prune\n");
    fs::path blocksdir = gArgs.GetBlocksDirPath();
    for (fs::directory_iterator it(blocksdir); it != fs::directory_iterator(); it++) {
        const std::string path = fs::PathToString(it->path().filename());
        if (fs::is_regular_file(*it) &&
            path.length() == 12 &&
            path.substr(8,4) == ".dat")
        {
            if (path.substr(0, 3) == "blk") {
                mapBlockFiles[path.substr(3, 5)] = it->path();
            } else if (path.substr(0, 3) == "rev") {
                remove(it->path());
            }
        }
    }

    // Remove all block files that aren't part of a contiguous set starting at
    // zero by walking the ordered map (keys are block file indices) by
    // keeping a separate counter.  Once we hit a gap (or if 0 doesn't exist)
    // start removing block files.
    int nContigCounter = 0;
    for (const std::pair<const std::string, fs::path>& item : mapBlockFiles) {
        if (LocaleIndependentAtoi<int>(item.first) == nContigCounter) {
            nContigCounter++;
            continue;
        }
        remove(item.second);
    }
}

CBlockFileInfo* BlockManager::GetBlockFileInfo(size_t n)
{
    LOCK(cs_LastBlockFile);

    return &m_blockfile_info.at(n);
}

static bool UndoWriteToDisk(const CBlockUndo& blockundo, FlatFilePos& pos, const uint256& hashBlock, const CMessageHeader::MessageStartChars& messageStart)
{
    // Open history file to append
    CAutoFile fileout(OpenUndoFile(pos), SER_DISK, CLIENT_VERSION);
    if (fileout.IsNull()) {
        return error("%s: OpenUndoFile failed", __func__);
    }

    // Write index header
    unsigned int nSize = GetSerializeSize(blockundo, fileout.GetVersion());
    fileout << messageStart << nSize;

    // Write undo data
    long fileOutPos = ftell(fileout.Get());
    if (fileOutPos < 0) {
        return error("%s: ftell failed", __func__);
    }
    pos.nPos = (unsigned int)fileOutPos;
    fileout << blockundo;

    // calculate & write checksum
    HashWriter hasher{};
    hasher << hashBlock;
    hasher << blockundo;
    fileout << hasher.GetHash();

    return true;
}

bool UndoReadFromDisk(CBlockUndo& blockundo, const CBlockIndex* pindex)
{
    const FlatFilePos pos{WITH_LOCK(::cs_main, return pindex->GetUndoPos())};

    if (pos.IsNull()) {
        return error("%s: no undo data available", __func__);
    }

    // Open history file to read
    CAutoFile filein(OpenUndoFile(pos, true), SER_DISK, CLIENT_VERSION);
    if (filein.IsNull()) {
        return error("%s: OpenUndoFile failed", __func__);
    }

    // Read block
    uint256 hashChecksum, null_hash;;
    CHashVerifier<CAutoFile> verifier(&filein); // We need a CHashVerifier as reserializing may lose data
    try {
        verifier << (pindex->pprev ? pindex->pprev->GetBlockHash() : null_hash);
        verifier >> blockundo;
        filein >> hashChecksum;
    } catch (const std::exception& e) {
        return error("%s: Deserialize or I/O error - %s", __func__, e.what());
    }

    // Verify checksum
    if (hashChecksum != verifier.GetHash()) {
        return error("%s: Checksum mismatch", __func__);
    }

    return true;
}

void BlockManager::FlushUndoFile(int block_file, bool finalize)
{
    FlatFilePos undo_pos_old(block_file, m_blockfile_info[block_file].nUndoSize);
    if (!UndoFileSeq().Flush(undo_pos_old, finalize)) {
        AbortNode("Flushing undo file to disk failed. This is likely the result of an I/O error.");
    }
}

void BlockManager::FlushBlockFile(bool fFinalize, bool finalize_undo)
{
    LOCK(cs_LastBlockFile);
    FlatFilePos block_pos_old(m_last_blockfile, m_blockfile_info[m_last_blockfile].nSize);
    if (!BlockFileSeq().Flush(block_pos_old, fFinalize)) {
        AbortNode("Flushing block file to disk failed. This is likely the result of an I/O error.");
    }
    // we do not always flush the undo file, as the chain tip may be lagging behind the incoming blocks,
    // e.g. during IBD or a sync after a node going offline
    if (!fFinalize || finalize_undo) FlushUndoFile(m_last_blockfile, finalize_undo);
}

uint64_t BlockManager::CalculateCurrentUsage()
{
    LOCK(cs_LastBlockFile);

    uint64_t retval = 0;
    for (const CBlockFileInfo& file : m_blockfile_info) {
        retval += file.nSize + file.nUndoSize;
    }
    return retval;
}

void UnlinkPrunedFiles(const std::set<int>& setFilesToPrune)
{
    for (std::set<int>::iterator it = setFilesToPrune.begin(); it != setFilesToPrune.end(); ++it) {
        FlatFilePos pos(*it, 0);
        fs::remove(BlockFileSeq().FileName(pos));
        fs::remove(UndoFileSeq().FileName(pos));
        LogPrint(BCLog::BLOCKSTORE, "Prune: %s deleted blk/rev (%05u)\n", __func__, *it);
    }
}

static FlatFileSeq BlockFileSeq()
{
    return FlatFileSeq(gArgs.GetBlocksDirPath(), "blk", gArgs.GetBoolArg("-fastprune", false) ? 0x4000 /* 16kb */ : BLOCKFILE_CHUNK_SIZE);
}

static FlatFileSeq UndoFileSeq()
{
    return FlatFileSeq(gArgs.GetBlocksDirPath(), "rev", UNDOFILE_CHUNK_SIZE);
}

FILE* OpenBlockFile(const FlatFilePos& pos, bool fReadOnly)
{
    return BlockFileSeq().Open(pos, fReadOnly);
}

/** Open an undo file (rev?????.dat) */
static FILE* OpenUndoFile(const FlatFilePos& pos, bool fReadOnly)
{
    return UndoFileSeq().Open(pos, fReadOnly);
}

fs::path GetBlockPosFilename(const FlatFilePos& pos)
{
    return BlockFileSeq().FileName(pos);
}

bool BlockManager::FindBlockPos(FlatFilePos& pos, unsigned int nAddSize, unsigned int nHeight, CChain& active_chain, uint64_t nTime, bool fKnown)
{
    LOCK(cs_LastBlockFile);

    unsigned int nFile = fKnown ? pos.nFile : m_last_blockfile;
    if (m_blockfile_info.size() <= nFile) {
        m_blockfile_info.resize(nFile + 1);
    }

    bool finalize_undo = false;
    if (!fKnown) {
        while (m_blockfile_info[nFile].nSize + nAddSize >= (gArgs.GetBoolArg("-fastprune", false) ? 0x10000 /* 64kb */ : MAX_BLOCKFILE_SIZE)) {
            // when the undo file is keeping up with the block file, we want to flush it explicitly
            // when it is lagging behind (more blocks arrive than are being connected), we let the
            // undo block write case handle it
            finalize_undo = (m_blockfile_info[nFile].nHeightLast == (unsigned int)active_chain.Tip()->nHeight);
            nFile++;
            if (m_blockfile_info.size() <= nFile) {
                m_blockfile_info.resize(nFile + 1);
            }
        }
        pos.nFile = nFile;
        pos.nPos = m_blockfile_info[nFile].nSize;
    }

    if ((int)nFile != m_last_blockfile) {
        if (!fKnown) {
            LogPrint(BCLog::BLOCKSTORE, "Leaving block file %i: %s\n", m_last_blockfile, m_blockfile_info[m_last_blockfile].ToString());
        }
        FlushBlockFile(!fKnown, finalize_undo);
        m_last_blockfile = nFile;
    }

    m_blockfile_info[nFile].AddBlock(nHeight, nTime);
    if (fKnown) {
        m_blockfile_info[nFile].nSize = std::max(pos.nPos + nAddSize, m_blockfile_info[nFile].nSize);
    } else {
        m_blockfile_info[nFile].nSize += nAddSize;
    }

    if (!fKnown) {
        bool out_of_space;
        size_t bytes_allocated = BlockFileSeq().Allocate(pos, nAddSize, out_of_space);
        if (out_of_space) {
            return AbortNode("Disk space is too low!", _("Disk space is too low!"));
        }
        if (bytes_allocated != 0 && fPruneMode) {
            m_check_for_pruning = true;
        }
    }

    m_dirty_fileinfo.insert(nFile);
    return true;
}

bool BlockManager::FindUndoPos(BlockValidationState& state, int nFile, FlatFilePos& pos, unsigned int nAddSize)
{
    pos.nFile = nFile;

    LOCK(cs_LastBlockFile);

    pos.nPos = m_blockfile_info[nFile].nUndoSize;
    m_blockfile_info[nFile].nUndoSize += nAddSize;
    m_dirty_fileinfo.insert(nFile);

    bool out_of_space;
    size_t bytes_allocated = UndoFileSeq().Allocate(pos, nAddSize, out_of_space);
    if (out_of_space) {
        return AbortNode(state, "Disk space is too low!", _("Disk space is too low!"));
    }
    if (bytes_allocated != 0 && fPruneMode) {
        m_check_for_pruning = true;
    }

    return true;
}

static bool WriteBlockToDisk(const CBlock& block, FlatFilePos& pos, const CMessageHeader::MessageStartChars& messageStart)
{
    // Open history file to append
    CAutoFile fileout(OpenBlockFile(pos), SER_DISK, CLIENT_VERSION);
    if (fileout.IsNull()) {
        return error("WriteBlockToDisk: OpenBlockFile failed");
    }

    // Write index header
    unsigned int nSize = GetSerializeSize(block, fileout.GetVersion());
    fileout << messageStart << nSize;

    // Write block
    long fileOutPos = ftell(fileout.Get());
    if (fileOutPos < 0) {
        return error("WriteBlockToDisk: ftell failed");
    }
    pos.nPos = (unsigned int)fileOutPos;
    fileout << block;

    return true;
}

bool BlockManager::WriteUndoDataForBlock(const CBlockUndo& blockundo, BlockValidationState& state, CBlockIndex* pindex, const CChainParams& chainparams)
{
    AssertLockHeld(::cs_main);
    // Write undo information to disk
    if (pindex->GetUndoPos().IsNull()) {
        FlatFilePos _pos;
        if (!FindUndoPos(state, pindex->nFile, _pos, ::GetSerializeSize(blockundo, CLIENT_VERSION) + 40)) {
            return error("ConnectBlock(): FindUndoPos failed");
        }
        uint256 prev_hash; // Particl genesis block txns are valid
        if (pindex->pprev) {
            prev_hash = pindex->pprev->GetBlockHash();
        }
        if (!UndoWriteToDisk(blockundo, _pos, prev_hash, chainparams.MessageStart())) {
            return AbortNode(state, "Failed to write undo data");
        }
        // rev files are written in block height order, whereas blk files are written as blocks come in (often out of order)
        // we want to flush the rev (undo) file once we've written the last block, which is indicated by the last height
        // in the block file info as below; note that this does not catch the case where the undo writes are keeping up
        // with the block writes (usually when a synced up node is getting newly mined blocks) -- this case is caught in
        // the FindBlockPos function
        if (_pos.nFile < m_last_blockfile && static_cast<uint32_t>(pindex->nHeight) == m_blockfile_info[_pos.nFile].nHeightLast) {
            FlushUndoFile(_pos.nFile, true);
        }

        // update nUndoPos in block index
        pindex->nUndoPos = _pos.nPos;
        pindex->nStatus |= BLOCK_HAVE_UNDO;
        m_dirty_blockindex.insert(pindex);
    }

    return true;
}

bool ReadBlockFromDisk(CBlock& block, const FlatFilePos& pos, const Consensus::Params& consensusParams)
{
    block.SetNull();

    // Open history file to read
    CAutoFile filein(OpenBlockFile(pos, true), SER_DISK, CLIENT_VERSION);
    if (filein.IsNull()) {
        return error("ReadBlockFromDisk: OpenBlockFile failed for %s", pos.ToString());
    }

    // Read block
    try {
        filein >> block;
    } catch (const std::exception& e) {
        return error("%s: Deserialize or I/O error - %s at %s", __func__, e.what(), pos.ToString());
    }

    // Check the header
    if (fParticlMode) {
        // Only run CheckProofOfWork for genesis blocks
        if (block.hashPrevBlock.IsNull() &&
            !CheckProofOfWork(block.GetHash(), block.nBits, consensusParams, 0, Params().GetLastImportHeight())) {
            return error("ReadBlockFromDisk: Errors in block header at %s", pos.ToString());
        }
    } else {
        if (!CheckProofOfWork(block.GetHash(), block.nBits, consensusParams))
            return error("ReadBlockFromDisk: Errors in block header at %s", pos.ToString());
    }

    // Signet only: check block solution
    if (consensusParams.signet_blocks && !CheckSignetBlockSolution(block, consensusParams)) {
        return error("ReadBlockFromDisk: Errors in block solution at %s", pos.ToString());
    }

    return true;
}

bool ReadBlockFromDisk(CBlock& block, const CBlockIndex* pindex, const Consensus::Params& consensusParams)
{
    const FlatFilePos block_pos{WITH_LOCK(cs_main, return pindex->GetBlockPos())};

    if (!ReadBlockFromDisk(block, block_pos, consensusParams)) {
        return false;
    }
    if (block.GetHash() != pindex->GetBlockHash()) {
        return error("ReadBlockFromDisk(CBlock&, CBlockIndex*): GetHash() doesn't match index for %s at %s",
                     pindex->ToString(), block_pos.ToString());
    }
    return true;
}

bool ReadTransactionFromDiskBlock(const CBlockIndex* pindex, int nIndex, CTransactionRef &txOut)
{
    const FlatFilePos block_pos{WITH_LOCK(cs_main, return pindex->GetBlockPos())};

    // Open history file to read
    CAutoFile filein(OpenBlockFile(block_pos, true), SER_DISK, CLIENT_VERSION);
    if (filein.IsNull())
        return error("%s: OpenBlockFile failed for %s", __func__, block_pos.ToString());

    CBlockHeader blockHeader;
    try {
        filein >> blockHeader;

        int nTxns = ReadCompactSize(filein);

        if (nTxns <= nIndex || nIndex < 0)
            return error("%s: Block %s, txn %d not in available range %d.", __func__, block_pos.ToString(), nIndex, nTxns);

        for (int k = 0; k <= nIndex; ++k)
            filein >> txOut;
    } catch (const std::exception& e)
    {
        return error("%s: Deserialize or I/O error - %s at %s", __func__, e.what(), block_pos.ToString());
    }

    if (blockHeader.GetHash() != pindex->GetBlockHash())
        return error("%s: Hash doesn't match index for %s at %s",
                __func__, pindex->ToString(), block_pos.ToString());
    return true;
}

bool ReadRawBlockFromDisk(std::vector<uint8_t>& block, const FlatFilePos& pos, const CMessageHeader::MessageStartChars& message_start)
{
    FlatFilePos hpos = pos;
    hpos.nPos -= 8; // Seek back 8 bytes for meta header
    CAutoFile filein(OpenBlockFile(hpos, true), SER_DISK, CLIENT_VERSION);
    if (filein.IsNull()) {
        return error("%s: OpenBlockFile failed for %s", __func__, pos.ToString());
    }

    try {
        CMessageHeader::MessageStartChars blk_start;
        unsigned int blk_size;

        filein >> blk_start >> blk_size;

        if (memcmp(blk_start, message_start, CMessageHeader::MESSAGE_START_SIZE)) {
            return error("%s: Block magic mismatch for %s: %s versus expected %s", __func__, pos.ToString(),
                         HexStr(blk_start),
                         HexStr(message_start));
        }

        if (blk_size > MAX_SIZE) {
            return error("%s: Block data is larger than maximum deserialization size for %s: %s versus %s", __func__, pos.ToString(),
                         blk_size, MAX_SIZE);
        }

        block.resize(blk_size); // Zeroing of memory is intentional here
        filein.read(MakeWritableByteSpan(block));
    } catch (const std::exception& e) {
        return error("%s: Read from block file failed: %s for %s", __func__, e.what(), pos.ToString());
    }

    return true;
}

/** Store block on disk. If dbp is non-nullptr, the file is known to already reside on disk */
FlatFilePos BlockManager::SaveBlockToDisk(const CBlock& block, int nHeight, CChain& active_chain, const CChainParams& chainparams, const FlatFilePos* dbp)
{
    unsigned int nBlockSize = ::GetSerializeSize(block, CLIENT_VERSION);
    FlatFilePos blockPos;
    if (dbp != nullptr) {
        blockPos = *dbp;
    }
    if (!FindBlockPos(blockPos, nBlockSize + 8, nHeight, active_chain, block.GetBlockTime(), dbp != nullptr)) {
        error("%s: FindBlockPos failed", __func__);
        return FlatFilePos();
    }
    if (dbp == nullptr) {
        if (!WriteBlockToDisk(block, blockPos, chainparams.MessageStart())) {
            AbortNode("Failed to write block");
            return FlatFilePos();
        }
    }
    return blockPos;
}

struct CImportingNow {
    CImportingNow()
    {
        assert(fImporting == false);
        fImporting = true;
    }

    ~CImportingNow()
    {
        assert(fImporting == true);
        fImporting = false;
    }
};

void ThreadImport(ChainstateManager& chainman, std::vector<fs::path> vImportFiles, const ArgsManager& args, const fs::path& mempool_path)
{
    SetSyscallSandboxPolicy(SyscallSandboxPolicy::INITIALIZATION_LOAD_BLOCKS);
    ScheduleBatchPriority();

    particl::fBusyImporting = true;
    {
        CImportingNow imp;

        // -reindex
        if (fReindex) {
            int nFile = 0;
            // Map of disk positions for blocks with unknown parent (only used for reindex);
            // parent hash -> child disk position, multiple children can have the same parent.
            std::multimap<uint256, FlatFilePos> blocks_with_unknown_parent;
            while (true) {
                FlatFilePos pos(nFile, 0);
                if (!fs::exists(GetBlockPosFilename(pos))) {
                    break; // No block files left to reindex
                }
                FILE* file = OpenBlockFile(pos, true);
                if (!file) {
                    break; // This error is logged in OpenBlockFile
                }
                LogPrintf("Reindexing block file blk%05u.dat...\n", (unsigned int)nFile);
<<<<<<< HEAD
                chainman.ActiveChainstate().LoadExternalBlockFile(file, &pos, &chainman);
=======
                chainman.ActiveChainstate().LoadExternalBlockFile(file, &pos, &blocks_with_unknown_parent);
>>>>>>> 6745e369
                if (ShutdownRequested()) {
                    LogPrintf("Shutdown requested. Exit %s\n", __func__);
                    return;
                }
                nFile++;
            }
            WITH_LOCK(::cs_main, chainman.m_blockman.m_block_tree_db->WriteReindexing(false));
            fReindex = false;
            LogPrintf("Reindexing finished\n");
            // To avoid ending up in a situation without genesis block, re-try initializing (no-op if reindexing worked):
            chainman.ActiveChainstate().LoadGenesisBlock();
        }

        // -loadblock=
        for (const fs::path& path : vImportFiles) {
            FILE* file = fsbridge::fopen(path, "rb");
            if (file) {
                LogPrintf("Importing blocks file %s...\n", fs::PathToString(path));
                chainman.ActiveChainstate().LoadExternalBlockFile(file, nullptr, &chainman);
                if (ShutdownRequested()) {
                    LogPrintf("Shutdown requested. Exit %s\n", __func__);
                    return;
                }
            } else {
                LogPrintf("Warning: Could not open blocks file %s\n", fs::PathToString(path));
            }
        }

        // scan for better chains in the block chain database, that are not yet connected in the active best chain

        // We can't hold cs_main during ActivateBestChain even though we're accessing
        // the chainman unique_ptrs since ABC requires us not to be holding cs_main, so retrieve
        // the relevant pointers before the ABC call.
        for (CChainState* chainstate : WITH_LOCK(::cs_main, return chainman.GetAll())) {
            BlockValidationState state;
            state.m_chainman = &chainman;
            if (!chainstate->ActivateBestChain(state, nullptr)) {
                LogPrintf("Failed to connect best block (%s)\n", state.ToString());
                // Particl - Don't exit.  May be missing PoS info for valid blocks.
                //StartShutdown();
                //return;
            }
        }

        if (args.GetBoolArg("-stopafterblockimport", DEFAULT_STOPAFTERBLOCKIMPORT)) {
            LogPrintf("Stopping after block import\n");
            StartShutdown();
            return;
        }
    } // End scope of CImportingNow
    chainman.ActiveChainstate().LoadMempool(mempool_path);
    particl::fBusyImporting = false;
}
} // namespace node<|MERGE_RESOLUTION|>--- conflicted
+++ resolved
@@ -908,11 +908,7 @@
                     break; // This error is logged in OpenBlockFile
                 }
                 LogPrintf("Reindexing block file blk%05u.dat...\n", (unsigned int)nFile);
-<<<<<<< HEAD
-                chainman.ActiveChainstate().LoadExternalBlockFile(file, &pos, &chainman);
-=======
-                chainman.ActiveChainstate().LoadExternalBlockFile(file, &pos, &blocks_with_unknown_parent);
->>>>>>> 6745e369
+                chainman.ActiveChainstate().LoadExternalBlockFile(file, &pos, &blocks_with_unknown_parent, &chainman);
                 if (ShutdownRequested()) {
                     LogPrintf("Shutdown requested. Exit %s\n", __func__);
                     return;
@@ -931,7 +927,7 @@
             FILE* file = fsbridge::fopen(path, "rb");
             if (file) {
                 LogPrintf("Importing blocks file %s...\n", fs::PathToString(path));
-                chainman.ActiveChainstate().LoadExternalBlockFile(file, nullptr, &chainman);
+                chainman.ActiveChainstate().LoadExternalBlockFile(file, nullptr, nullptr, &chainman);
                 if (ShutdownRequested()) {
                     LogPrintf("Shutdown requested. Exit %s\n", __func__);
                     return;
