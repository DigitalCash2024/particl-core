--- conflicted
+++ resolved
@@ -15,26 +15,15 @@
 class CTxMemPool;
 
 namespace node {
-<<<<<<< HEAD
-enum class ChainstateLoadingError {
-    ERROR_LOADING_BLOCK_DB,
-    ERROR_BAD_GENESIS_BLOCK,
-    ERROR_PRUNED_NEEDS_REINDEX,
-    ERROR_LOAD_GENESIS_BLOCK_FAILED,
-    ERROR_CHAINSTATE_UPGRADE_FAILED,
-    ERROR_REPLAYBLOCKS_FAILED,
-    ERROR_LOADCHAINTIP_FAILED,
-    ERROR_GENERIC_BLOCKDB_OPEN_FAILED,
-    ERROR_BLOCKS_WITNESS_INSUFFICIENTLY_VALIDATED,
-    ERROR_ADDRESSINDEX_NEEDS_REINDEX,
-    ERROR_SPENTINDEX_NEEDS_REINDEX,
-    ERROR_TIMESTAMPINDEX_NEEDS_REINDEX,
-    ERROR_BALANCESINDEX_NEEDS_REINDEX,
-    ERROR_REBUILD_ROLLING_FAILED,
-    SHUTDOWN_PROBED,
-=======
 
 struct CacheSizes;
+
+struct ChainstateLoadArgs {
+    bool address_index{false};
+    bool spent_index{false};
+    bool timestamp_index{false};
+    bool balances_index{false};
+};
 
 struct ChainstateLoadOptions {
     CTxMemPool* mempool{nullptr};
@@ -47,7 +36,7 @@
     int64_t check_level{DEFAULT_CHECKLEVEL};
     std::function<bool()> check_interrupt;
     std::function<void()> coins_error_cb;
->>>>>>> 895937ed
+    ChainstateLoadArgs args;
 };
 
 //! Chainstate load status. Simple applications can just check for the success
@@ -75,6 +64,10 @@
 ChainstateLoadResult LoadChainstate(ChainstateManager& chainman, const CacheSizes& cache_sizes,
                                     const ChainstateLoadOptions& options);
 ChainstateLoadResult VerifyLoadedChainstate(ChainstateManager& chainman, const ChainstateLoadOptions& options);
+namespace particl {
+/** Returns true if the block index needs to be reindexed. */
+bool ShouldAutoReindex(ChainstateManager &chainman, const CacheSizes& cache_sizes, const ChainstateLoadOptions& options);
+} // namespace particl
 } // namespace node
 
 #endif // BITCOIN_NODE_CHAINSTATE_H