--- conflicted
+++ resolved
@@ -84,14 +84,10 @@
     friend Chainstate;
     friend ChainstateManager;
 
-<<<<<<< HEAD
 //private:
 public:
-=======
-private:
     const CChainParams& GetParams() const { return m_opts.chainparams; }
     const Consensus::Params& GetConsensus() const { return m_opts.chainparams.GetConsensus(); }
->>>>>>> ccd4db7d
     /**
      * Load the blocktree off disk and into memory. Populate certain metadata
      * per index entry (nStatus, nChainWork, nTimeMax, etc.) as well as peripheral
