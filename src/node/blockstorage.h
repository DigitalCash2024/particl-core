// Copyright (c) 2011-2022 The Bitcoin Core developers
// Distributed under the MIT software license, see the accompanying
// file COPYING or http://www.opensource.org/licenses/mit-license.php.

#ifndef BITCOIN_NODE_BLOCKSTORAGE_H
#define BITCOIN_NODE_BLOCKSTORAGE_H

#include <attributes.h>
#include <chain.h>
#include <dbwrapper.h>
#include <kernel/blockmanager_opts.h>
#include <kernel/chain.h>
#include <kernel/chainparams.h>
#include <kernel/cs_main.h>
#include <kernel/messagestartchars.h>
#include <sync.h>
#include <util/fs.h>
#include <util/hasher.h>

#include <atomic>
#include <cstdint>
#include <functional>
#include <limits>
#include <map>
#include <memory>
#include <set>
#include <string>
#include <unordered_map>
#include <utility>
#include <vector>

// Particl
#include <insight/addressindex.h>
#include <insight/spentindex.h>
#include <insight/timestampindex.h>
#include <insight/balanceindex.h>
#include <rctindex.h>
#include <primitives/block.h>

class SpentCoin;

namespace kernel {
constexpr uint8_t DB_RCTOUTPUT = 'A';
constexpr uint8_t DB_RCTOUTPUT_LINK = 'L';
constexpr uint8_t DB_RCTKEYIMAGE = 'K';
constexpr uint8_t DB_SPENTCACHE = 'S';
constexpr uint8_t DB_HAS_BLINDED_TXIN = 'q';
} // namespace kernel


class BlockValidationState;
class CAutoFile;
class CBlock;
class CBlockFileInfo;
class CBlockUndo;
class CChainParams;
class Chainstate;
class ChainstateManager;
struct CCheckpointData;
struct FlatFilePos;
namespace Consensus {
struct Params;
}
namespace util {
class SignalInterrupt;
} // namespace util

class CTransaction;
typedef std::shared_ptr<const CTransaction> CTransactionRef;

namespace kernel {
/** Access to the block database (blocks/index/) */
class BlockTreeDB : public CDBWrapper
{
public:
    using CDBWrapper::CDBWrapper;
    bool WriteBatchSync(const std::vector<std::pair<int, const CBlockFileInfo*>>& fileInfo, int nLastFile, const std::vector<const CBlockIndex*>& blockinfo);
    bool ReadBlockFileInfo(int nFile, CBlockFileInfo& info);
    bool ReadLastBlockFile(int& nFile);
    bool WriteReindexing(bool fReindexing);
    void ReadReindexing(bool& fReindexing);
    bool WriteFlag(const std::string& name, bool fValue);
    bool ReadFlag(const std::string& name, bool& fValue);
    bool LoadBlockIndexGuts(const Consensus::Params& consensusParams, std::function<CBlockIndex*(const uint256&)> insertBlockIndex, const util::SignalInterrupt& interrupt)
        EXCLUSIVE_LOCKS_REQUIRED(::cs_main);

    // Particl / Insight / Indices
    bool ReadSpentIndex(const CSpentIndexKey &key, CSpentIndexValue &value);
    bool UpdateSpentIndex(const std::vector<std::pair<CSpentIndexKey, CSpentIndexValue> >&vect);
    bool UpdateAddressUnspentIndex(const std::vector<std::pair<CAddressUnspentKey, CAddressUnspentValue > >&vect);
    bool ReadAddressUnspentIndex(uint256 addressHash, int type,
                                 std::vector<std::pair<CAddressUnspentKey, CAddressUnspentValue> > &vect);
    bool WriteAddressIndex(const std::vector<std::pair<CAddressIndexKey, CAmount> > &vect);
    bool EraseAddressIndex(const std::vector<std::pair<CAddressIndexKey, CAmount> > &vect);
    bool ReadAddressIndex(uint256 addressHash, int type,
                          std::vector<std::pair<CAddressIndexKey, CAmount> > &addressIndex,
                          int start = 0, int end = 0);
    bool WriteTimestampIndex(const CTimestampIndexKey &timestampIndex);
    bool ReadTimestampIndex(const unsigned int &high, const unsigned int &low, std::vector<std::pair<uint256, unsigned int> > &vect) EXCLUSIVE_LOCKS_REQUIRED(cs_main);
    bool WriteTimestampBlockIndex(const CTimestampBlockIndexKey &blockhashIndex, const CTimestampBlockIndexValue &logicalts);
    bool ReadTimestampBlockIndex(const uint256 &hash, unsigned int &logicalTS);

    bool WriteBlockBalancesIndex(const uint256 &key, const BlockBalances &value);
    bool ReadBlockBalancesIndex(const uint256 &key, BlockBalances &value);

    // Particl
    size_t CountBlockIndex();

    bool ReadRCTOutput(int64_t i, CAnonOutput &ao);
    bool WriteRCTOutput(int64_t i, const CAnonOutput &ao);
    bool EraseRCTOutput(int64_t i);

    bool ReadRCTOutputLink(const CCmpPubKey &pk, int64_t &i);
    bool WriteRCTOutputLink(const CCmpPubKey &pk, int64_t i);
    bool EraseRCTOutputLink(const CCmpPubKey &pk);

    bool ReadRCTKeyImage(const CCmpPubKey &ki, CAnonKeyImageInfo &data);
    bool EraseRCTKeyImage(const CCmpPubKey &ki);
    bool EraseRCTKeyImagesAfterHeight(int height);

    bool ReadSpentCache(const COutPoint &outpoint, SpentCoin &coin);
    bool EraseSpentCache(const COutPoint &outpoint);

    bool HaveBlindedFlag(const uint256 &txid) const;
    bool WriteBlindedFlag(const uint256 &txid);
    bool EraseBlindedFlag(const uint256 &txid);
};
} // namespace kernel

namespace node {
using kernel::BlockTreeDB;

/** The pre-allocation chunk size for blk?????.dat files (since 0.8) */
static const unsigned int BLOCKFILE_CHUNK_SIZE = 0x1000000; // 16 MiB
/** The pre-allocation chunk size for rev?????.dat files (since 0.8) */
static const unsigned int UNDOFILE_CHUNK_SIZE = 0x100000; // 1 MiB
/** The maximum size of a blk?????.dat file (since 0.8) */
static const unsigned int MAX_BLOCKFILE_SIZE = 0x8000000; // 128 MiB

/** Size of header written by WriteBlockToDisk before a serialized CBlock */
static constexpr size_t BLOCK_SERIALIZATION_HEADER_SIZE = std::tuple_size_v<MessageStartChars> + sizeof(unsigned int);

extern std::atomic_bool fReindex;

// Because validation code takes pointers to the map's CBlockIndex objects, if
// we ever switch to another associative container, we need to either use a
// container that has stable addressing (true of all std associative
// containers), or make the key a `std::unique_ptr<CBlockIndex>`
using BlockMap = std::unordered_map<uint256, CBlockIndex, BlockHasher>;

struct CBlockIndexWorkComparator {
    bool operator()(const CBlockIndex* pa, const CBlockIndex* pb) const;
};

struct CBlockIndexHeightOnlyComparator {
    /* Only compares the height of two block indices, doesn't try to tie-break */
    bool operator()(const CBlockIndex* pa, const CBlockIndex* pb) const;
};

struct PruneLockInfo {
    int height_first{std::numeric_limits<int>::max()}; //! Height of earliest block that should be kept and not pruned
};

enum BlockfileType {
    // Values used as array indexes - do not change carelessly.
    NORMAL = 0,
    ASSUMED = 1,
    NUM_TYPES = 2,
};

std::ostream& operator<<(std::ostream& os, const BlockfileType& type);

struct BlockfileCursor {
    // The latest blockfile number.
    int file_num{0};

    // Track the height of the highest block in file_num whose undo
    // data has been written. Block data is written to block files in download
    // order, but is written to undo files in validation order, which is
    // usually in order by height. To avoid wasting disk space, undo files will
    // be trimmed whenever the corresponding block file is finalized and
    // the height of the highest block written to the block file equals the
    // height of the highest block written to the undo file. This is a
    // heuristic and can sometimes preemptively trim undo files that will write
    // more data later, and sometimes fail to trim undo files that can't have
    // more data written later.
    int undo_height{0};
};

std::ostream& operator<<(std::ostream& os, const BlockfileCursor& cursor);


/**
 * Maintains a tree of blocks (stored in `m_block_index`) which is consulted
 * to determine where the most-work tip is.
 *
 * This data is used mostly in `Chainstate` - information about, e.g.,
 * candidate tips is not maintained here.
 */
class BlockManager
{
    friend Chainstate;
    friend ChainstateManager;

//private:
public:
    const CChainParams& GetParams() const { return m_opts.chainparams; }
    const Consensus::Params& GetConsensus() const { return m_opts.chainparams.GetConsensus(); }
    /**
     * Load the blocktree off disk and into memory. Populate certain metadata
     * per index entry (nStatus, nChainWork, nTimeMax, etc.) as well as peripheral
     * collections like m_dirty_blockindex.
     */
    bool LoadBlockIndex(const std::optional<uint256>& snapshot_blockhash)
        EXCLUSIVE_LOCKS_REQUIRED(cs_main);

    /** Return false if block file or undo file flushing fails. */
    [[nodiscard]] bool FlushBlockFile(int blockfile_num, bool fFinalize, bool finalize_undo);

    /** Return false if undo file flushing fails. */
    [[nodiscard]] bool FlushUndoFile(int block_file, bool finalize = false);

    [[nodiscard]] bool FindBlockPos(FlatFilePos& pos, unsigned int nAddSize, unsigned int nHeight, uint64_t nTime, bool fKnown);
    [[nodiscard]] bool FlushChainstateBlockFile(int tip_height);
    bool FindUndoPos(BlockValidationState& state, int nFile, FlatFilePos& pos, unsigned int nAddSize);

    FlatFileSeq BlockFileSeq() const;
    FlatFileSeq UndoFileSeq() const;

    CAutoFile OpenUndoFile(const FlatFilePos& pos, bool fReadOnly = false) const;

    bool WriteBlockToDisk(const CBlock& block, FlatFilePos& pos) const;
    bool UndoWriteToDisk(const CBlockUndo& blockundo, FlatFilePos& pos, const uint256& hashBlock) const;

    /* Calculate the block/rev files to delete based on height specified by user with RPC command pruneblockchain */
    void FindFilesToPruneManual(
        std::set<int>& setFilesToPrune,
        int nManualPruneHeight,
        const Chainstate& chain,
        ChainstateManager& chainman);

    /**
     * Prune block and undo files (blk???.dat and rev???.dat) so that the disk space used is less than a user-defined target.
     * The user sets the target (in MB) on the command line or in config file.  This will be run on startup and whenever new
     * space is allocated in a block or undo file, staying below the target. Changing back to unpruned requires a reindex
     * (which in this case means the blockchain must be re-downloaded.)
     *
     * Pruning functions are called from FlushStateToDisk when the m_check_for_pruning flag has been set.
     * Block and undo files are deleted in lock-step (when blk00003.dat is deleted, so is rev00003.dat.)
     * Pruning cannot take place until the longest chain is at least a certain length (CChainParams::nPruneAfterHeight).
     * Pruning will never delete a block within a defined distance (currently 288) from the active chain's tip.
     * The block index is updated by unsetting HAVE_DATA and HAVE_UNDO for any blocks that were stored in the deleted files.
     * A db flag records the fact that at least some block files have been pruned.
     *
     * @param[out]   setFilesToPrune   The set of file indices that can be unlinked will be returned
     * @param        last_prune        The last height we're able to prune, according to the prune locks
     */
    void FindFilesToPrune(
        std::set<int>& setFilesToPrune,
        int last_prune,
        const Chainstate& chain,
        ChainstateManager& chainman);

    RecursiveMutex cs_LastBlockFile;
    std::vector<CBlockFileInfo> m_blockfile_info;

    //! Since assumedvalid chainstates may be syncing a range of the chain that is very
    //! far away from the normal/background validation process, we should segment blockfiles
    //! for assumed chainstates. Otherwise, we might have wildly different height ranges
    //! mixed into the same block files, which would impair our ability to prune
    //! effectively.
    //!
    //! This data structure maintains separate blockfile number cursors for each
    //! BlockfileType. The ASSUMED state is initialized, when necessary, in FindBlockPos().
    //!
    //! The first element is the NORMAL cursor, second is ASSUMED.
    std::array<std::optional<BlockfileCursor>, BlockfileType::NUM_TYPES>
        m_blockfile_cursors GUARDED_BY(cs_LastBlockFile) = {
            BlockfileCursor{},
            std::nullopt,
    };
    int MaxBlockfileNum() const EXCLUSIVE_LOCKS_REQUIRED(cs_LastBlockFile)
    {
        static const BlockfileCursor empty_cursor;
        const auto& normal = m_blockfile_cursors[BlockfileType::NORMAL].value_or(empty_cursor);
        const auto& assumed = m_blockfile_cursors[BlockfileType::ASSUMED].value_or(empty_cursor);
        return std::max(normal.file_num, assumed.file_num);
    }

    /** Global flag to indicate we should check to see if there are
     *  block/undo files that should be deleted.  Set on startup
     *  or if we allocate more file space when we're in prune mode
     */
    bool m_check_for_pruning = false;

    const bool m_prune_mode;

    /** Dirty block index entries. */
    std::set<CBlockIndex*> m_dirty_blockindex;

    /** Dirty block file entries. */
    std::set<int> m_dirty_fileinfo;

    /**
     * Map from external index name to oldest block that must not be pruned.
     *
     * @note Internally, only blocks at height (height_first - PRUNE_LOCK_BUFFER - 1) and
     * below will be pruned, but callers should avoid assuming any particular buffer size.
     */
    std::unordered_map<std::string, PruneLockInfo> m_prune_locks GUARDED_BY(::cs_main);

<<<<<<< HEAD
    //const kernel::BlockManagerOpts m_opts;
    kernel::BlockManagerOpts m_opts;
=======
    BlockfileType BlockfileTypeForHeight(int height);

    const kernel::BlockManagerOpts m_opts;
>>>>>>> 0e3de3b8

public:
    using Options = kernel::BlockManagerOpts;

    explicit BlockManager(const util::SignalInterrupt& interrupt, Options opts)
        : m_prune_mode{opts.prune_target > 0},
          m_opts{std::move(opts)},
          m_interrupt{interrupt} {};

    const util::SignalInterrupt& m_interrupt;
    std::atomic<bool> m_importing{false};

    BlockMap m_block_index GUARDED_BY(cs_main);

    /**
     * The height of the base block of an assumeutxo snapshot, if one is in use.
     *
     * This controls how blockfiles are segmented by chainstate type to avoid
     * comingling different height regions of the chain when an assumedvalid chainstate
     * is in use. If heights are drastically different in the same blockfile, pruning
     * suffers.
     *
     * This is set during ActivateSnapshot() or upon LoadBlockIndex() if a snapshot
     * had been previously loaded. After the snapshot is validated, this is unset to
     * restore normal LoadBlockIndex behavior.
     */
    std::optional<int> m_snapshot_height;

    std::vector<CBlockIndex*> GetAllBlockIndices() EXCLUSIVE_LOCKS_REQUIRED(::cs_main);

    /**
     * All pairs A->B, where A (or one of its ancestors) misses transactions, but B has transactions.
     * Pruned nodes may have entries where B is missing data.
     */
    std::multimap<CBlockIndex*, CBlockIndex*> m_blocks_unlinked;

    std::unique_ptr<BlockTreeDB> m_block_tree_db GUARDED_BY(::cs_main);

    bool WriteBlockIndexDB() EXCLUSIVE_LOCKS_REQUIRED(::cs_main);
    bool LoadBlockIndexDB(const std::optional<uint256>& snapshot_blockhash)
        EXCLUSIVE_LOCKS_REQUIRED(::cs_main);

    /**
     * Remove any pruned block & undo files that are still on disk.
     * This could happen on some systems if the file was still being read while unlinked,
     * or if we crash before unlinking.
     */
    void ScanAndUnlinkAlreadyPrunedFiles() EXCLUSIVE_LOCKS_REQUIRED(::cs_main);

    CBlockIndex* AddToBlockIndex(const CBlockHeader& block, CBlockIndex*& best_header) EXCLUSIVE_LOCKS_REQUIRED(cs_main);
    /** Create a new block index entry for a given block hash */
    CBlockIndex* InsertBlockIndex(const uint256& hash) EXCLUSIVE_LOCKS_REQUIRED(cs_main);

    //! Mark one block file as pruned (modify associated database entries)
    void PruneOneBlockFile(const int fileNumber) EXCLUSIVE_LOCKS_REQUIRED(cs_main);

    CBlockIndex* LookupBlockIndex(const uint256& hash) EXCLUSIVE_LOCKS_REQUIRED(cs_main);
    const CBlockIndex* LookupBlockIndex(const uint256& hash) const EXCLUSIVE_LOCKS_REQUIRED(cs_main);

    /** Get block file info entry for one block file */
    CBlockFileInfo* GetBlockFileInfo(size_t n);

    bool WriteUndoDataForBlock(const CBlockUndo& blockundo, BlockValidationState& state, CBlockIndex& block)
        EXCLUSIVE_LOCKS_REQUIRED(::cs_main);

    /** Store block on disk. If dbp is not nullptr, then it provides the known position of the block within a block file on disk. */
    FlatFilePos SaveBlockToDisk(const CBlock& block, int nHeight, const FlatFilePos* dbp);

    /** Whether running in -prune mode. */
    [[nodiscard]] bool IsPruneMode() const { return m_prune_mode; }

    /** Attempt to stay below this number of bytes of block files. */
    [[nodiscard]] uint64_t GetPruneTarget() const { return m_opts.prune_target; }
    static constexpr auto PRUNE_TARGET_MANUAL{std::numeric_limits<uint64_t>::max()};

    [[nodiscard]] bool LoadingBlocks() const { return m_importing || fReindex; }

    /** Calculate the amount of disk space the block & undo files currently use */
    uint64_t CalculateCurrentUsage();

    //! Returns last CBlockIndex* that is a checkpoint
    const CBlockIndex* GetLastCheckpoint(const CCheckpointData& data) EXCLUSIVE_LOCKS_REQUIRED(cs_main);

    //! Check if all blocks in the [upper_block, lower_block] range have data available.
    //! The caller is responsible for ensuring that lower_block is an ancestor of upper_block
    //! (part of the same chain).
    bool CheckBlockDataAvailability(const CBlockIndex& upper_block LIFETIMEBOUND, const CBlockIndex& lower_block LIFETIMEBOUND) EXCLUSIVE_LOCKS_REQUIRED(::cs_main);

    //! Find the first stored ancestor of start_block immediately after the last
    //! pruned ancestor. Return value will never be null. Caller is responsible
    //! for ensuring that start_block has data is not pruned.
    const CBlockIndex* GetFirstStoredBlock(const CBlockIndex& start_block LIFETIMEBOUND, const CBlockIndex* lower_block=nullptr) EXCLUSIVE_LOCKS_REQUIRED(::cs_main);

    /** True if any block files have ever been pruned. */
    bool m_have_pruned = false;

    //! Check whether the block associated with this index entry is pruned or not.
    bool IsBlockPruned(const CBlockIndex* pblockindex) EXCLUSIVE_LOCKS_REQUIRED(::cs_main);

    //! Create or update a prune lock identified by its name
    void UpdatePruneLock(const std::string& name, const PruneLockInfo& lock_info) EXCLUSIVE_LOCKS_REQUIRED(::cs_main);

    /** Open a block file (blk?????.dat) */
    CAutoFile OpenBlockFile(const FlatFilePos& pos, bool fReadOnly = false) const;

    /** Translation to a filesystem path */
    fs::path GetBlockPosFilename(const FlatFilePos& pos) const;

    /**
     *  Actually unlink the specified files
     */
    void UnlinkPrunedFiles(const std::set<int>& setFilesToPrune) const;

    /** Functions for disk access for blocks */
    bool ReadBlockFromDisk(CBlock& block, const FlatFilePos& pos) const;
    bool ReadBlockFromDisk(CBlock& block, const CBlockIndex& index) const;
    bool ReadRawBlockFromDisk(std::vector<uint8_t>& block, const FlatFilePos& pos) const;

    bool UndoReadFromDisk(CBlockUndo& blockundo, const CBlockIndex& index) const;

    void CleanupBlockRevFiles() const;
};

void ImportBlocks(ChainstateManager& chainman, std::vector<fs::path> vImportFiles);

bool ReadTransactionFromDiskBlock(const CBlockIndex* pindex, int nIndex, CTransactionRef &txOut, const BlockManager& blockman);
} // namespace node

#endif // BITCOIN_NODE_BLOCKSTORAGE_H<|MERGE_RESOLUTION|>--- conflicted
+++ resolved
@@ -309,14 +309,10 @@
      */
     std::unordered_map<std::string, PruneLockInfo> m_prune_locks GUARDED_BY(::cs_main);
 
-<<<<<<< HEAD
+    BlockfileType BlockfileTypeForHeight(int height);
+
     //const kernel::BlockManagerOpts m_opts;
     kernel::BlockManagerOpts m_opts;
-=======
-    BlockfileType BlockfileTypeForHeight(int height);
-
-    const kernel::BlockManagerOpts m_opts;
->>>>>>> 0e3de3b8
 
 public:
     using Options = kernel::BlockManagerOpts;
