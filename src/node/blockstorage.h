--- conflicted
+++ resolved
@@ -243,18 +243,10 @@
      */
     void UnlinkPrunedFiles(const std::set<int>& setFilesToPrune) const;
 
-<<<<<<< HEAD
-/** Functions for disk access for blocks */
-bool ReadBlockFromDisk(CBlock& block, const FlatFilePos& pos, const Consensus::Params& consensusParams);
-bool ReadBlockFromDisk(CBlock& block, const CBlockIndex* pindex, const Consensus::Params& consensusParams);
-bool ReadTransactionFromDiskBlock(const CBlockIndex* pindex, int nIndex, CTransactionRef &txOut);
-bool ReadRawBlockFromDisk(std::vector<uint8_t>& block, const FlatFilePos& pos, const CMessageHeader::MessageStartChars& message_start);
-=======
     /** Functions for disk access for blocks */
     bool ReadBlockFromDisk(CBlock& block, const FlatFilePos& pos) const;
     bool ReadBlockFromDisk(CBlock& block, const CBlockIndex& index) const;
     bool ReadRawBlockFromDisk(std::vector<uint8_t>& block, const FlatFilePos& pos, const CMessageHeader::MessageStartChars& message_start) const;
->>>>>>> 29c36f07
 
     bool UndoReadFromDisk(CBlockUndo& blockundo, const CBlockIndex& index) const;
 
@@ -262,6 +254,8 @@
 };
 
 void ThreadImport(ChainstateManager& chainman, std::vector<fs::path> vImportFiles, const fs::path& mempool_path);
+
+bool ReadTransactionFromDiskBlock(const CBlockIndex* pindex, int nIndex, CTransactionRef &txOut, const BlockManager& blockman);
 } // namespace node
 
 #endif // BITCOIN_NODE_BLOCKSTORAGE_H