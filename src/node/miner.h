--- conflicted
+++ resolved
@@ -148,24 +148,14 @@
     const CTxMemPool* const m_mempool;
     Chainstate& m_chainstate;
 
-    // Whether to create Particl blocks
-    const bool particl_mode;
-
 public:
     struct Options {
-<<<<<<< HEAD
-        Options();
-        size_t nBlockMaxWeight;
-        CFeeRate blockMinFeeRate;
-        bool test_block_validity;
-        bool particl_mode;
-=======
         // Configuration parameters for the block size
         size_t nBlockMaxWeight{DEFAULT_BLOCK_MAX_WEIGHT};
         CFeeRate blockMinFeeRate{DEFAULT_BLOCK_MIN_TX_FEE};
         // Whether to call TestBlockValidity() at the end of CreateNewBlock().
         bool test_block_validity{true};
->>>>>>> 832fa2d2
+        bool particl_mode{false};
     };
 
     explicit BlockAssembler(Chainstate& chainstate, const CTxMemPool* mempool);
