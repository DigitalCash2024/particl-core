// Copyright (c) 2018-2022 The Bitcoin Core developers
// Distributed under the MIT software license, see the accompanying
// file COPYING or http://www.opensource.org/licenses/mit-license.php.

#include <addrdb.h>
#include <banman.h>
#include <blockfilter.h>
#include <chain.h>
#include <chainparams.h>
#include <common/args.h>
#include <deploymentstatus.h>
#include <external_signer.h>
#include <index/blockfilterindex.h>
#include <init.h>
#include <interfaces/chain.h>
#include <interfaces/handler.h>
#include <interfaces/node.h>
#include <interfaces/wallet.h>
#include <kernel/chain.h>
#include <kernel/mempool_entry.h>
#include <logging.h>
#include <mapport.h>
#include <net.h>
#include <net_processing.h>
#include <netaddress.h>
#include <netbase.h>
#include <node/blockstorage.h>
#include <node/coin.h>
#include <node/context.h>
#include <node/interface_ui.h>
#include <node/mini_miner.h>
#include <node/transaction.h>
#include <policy/feerate.h>
#include <policy/fees.h>
#include <policy/policy.h>
#include <policy/rbf.h>
#include <policy/settings.h>
#include <primitives/block.h>
#include <primitives/transaction.h>
#include <rpc/protocol.h>
#include <rpc/server.h>
#include <shutdown.h>
#include <support/allocators/secure.h>
#include <sync.h>
#include <txmempool.h>
#include <uint256.h>
#include <univalue.h>
#include <util/check.h>
#include <util/translation.h>
#include <validation.h>
#include <validationinterface.h>
#include <node/miner.h>
#include <warnings.h>

#if defined(HAVE_CONFIG_H)
#include <config/bitcoin-config.h>
#endif

#include <any>
#include <memory>
#include <optional>
#include <utility>

#include <boost/signals2/signal.hpp>

using interfaces::BlockTip;
using interfaces::Chain;
using interfaces::FoundBlock;
using interfaces::Handler;
using interfaces::MakeSignalHandler;
using interfaces::Node;
using interfaces::WalletLoader;

namespace node {
// All members of the classes in this namespace are intentionally public, as the
// classes themselves are private.
namespace {
#ifdef ENABLE_EXTERNAL_SIGNER
class ExternalSignerImpl : public interfaces::ExternalSigner
{
public:
    ExternalSignerImpl(::ExternalSigner signer) : m_signer(std::move(signer)) {}
    std::string getName() override { return m_signer.m_name; }
    ::ExternalSigner m_signer;
};
#endif

class NodeImpl : public Node
{
public:
    explicit NodeImpl(NodeContext& context) { setContext(&context); }
    void initLogging() override { InitLogging(args()); }
    void initParameterInteraction() override { InitParameterInteraction(args()); }
    bilingual_str getWarnings() override { return GetWarnings(true); }
    int getExitStatus() override { return Assert(m_context)->exit_status.load(); }
    uint32_t getLogCategories() override { return LogInstance().GetCategoryMask(); }
    bool baseInitialize() override
    {
        if (!AppInitBasicSetup(args(), Assert(context())->exit_status)) return false;
        if (!AppInitParameterInteraction(args())) return false;

        m_context->kernel = std::make_unique<kernel::Context>();
        if (!AppInitSanityChecks(*m_context->kernel)) return false;

        if (!AppInitLockDataDirectory()) return false;
        if (!AppInitInterfaces(*m_context)) return false;

        return true;
    }
    bool appInitMain(interfaces::BlockAndHeaderTipInfo* tip_info) override
    {
        if (AppInitMain(*m_context, tip_info)) return true;
        // Error during initialization, set exit status before continue
        m_context->exit_status.store(EXIT_FAILURE);
        return false;
    }
    void appShutdown() override
    {
        Interrupt(*m_context);
        Shutdown(*m_context);
    }
    void startShutdown() override
    {
        StartShutdown();
        // Stop RPC for clean shutdown if any of waitfor* commands is executed.
        if (args().GetBoolArg("-server", false)) {
            InterruptRPC();
            StopRPC();
        }
    }
    bool shutdownRequested() override { return ShutdownRequested(); }
    bool isSettingIgnored(const std::string& name) override
    {
        bool ignored = false;
        args().LockSettings([&](common::Settings& settings) {
            if (auto* options = common::FindKey(settings.command_line_options, name)) {
                ignored = !options->empty();
            }
        });
        return ignored;
    }
    common::SettingsValue getPersistentSetting(const std::string& name) override { return args().GetPersistentSetting(name); }
    void updateRwSetting(const std::string& name, const common::SettingsValue& value) override
    {
        args().LockSettings([&](common::Settings& settings) {
            if (value.isNull()) {
                settings.rw_settings.erase(name);
            } else {
                settings.rw_settings[name] = value;
            }
        });
        args().WriteSettingsFile();
    }
    void forceSetting(const std::string& name, const common::SettingsValue& value) override
    {
        args().LockSettings([&](common::Settings& settings) {
            if (value.isNull()) {
                settings.forced_settings.erase(name);
            } else {
                settings.forced_settings[name] = value;
            }
        });
    }
    void resetSettings() override
    {
        args().WriteSettingsFile(/*errors=*/nullptr, /*backup=*/true);
        args().LockSettings([&](common::Settings& settings) {
            settings.rw_settings.clear();
        });
        args().WriteSettingsFile();
    }
    void mapPort(bool use_upnp, bool use_natpmp) override { StartMapPort(use_upnp, use_natpmp); }
    bool getProxy(Network net, Proxy& proxy_info) override { return GetProxy(net, proxy_info); }
    size_t getNodeCount(ConnectionDirection flags) override
    {
        return m_context->connman ? m_context->connman->GetNodeCount(flags) : 0;
    }
    bool getNodesStats(NodesStats& stats) override
    {
        stats.clear();

        if (m_context->connman) {
            std::vector<CNodeStats> stats_temp;
            m_context->connman->GetNodeStats(stats_temp);

            stats.reserve(stats_temp.size());
            for (auto& node_stats_temp : stats_temp) {
                stats.emplace_back(std::move(node_stats_temp), false, CNodeStateStats());
            }

            // Try to retrieve the CNodeStateStats for each node.
            if (m_context->peerman) {
                TRY_LOCK(::cs_main, lockMain);
                if (lockMain) {
                    for (auto& node_stats : stats) {
                        std::get<1>(node_stats) =
                            m_context->peerman->GetNodeStateStats(std::get<0>(node_stats).nodeid, std::get<2>(node_stats));
                    }
                }
            }
            return true;
        }
        return false;
    }
    bool getBanned(banmap_t& banmap) override
    {
        if (m_context->banman) {
            m_context->banman->GetBanned(banmap);
            return true;
        }
        return false;
    }
    bool ban(const CNetAddr& net_addr, int64_t ban_time_offset) override
    {
        if (m_context->banman) {
            m_context->banman->Ban(net_addr, ban_time_offset);
            return true;
        }
        return false;
    }
    bool unban(const CSubNet& ip) override
    {
        if (m_context->banman) {
            m_context->banman->Unban(ip);
            return true;
        }
        return false;
    }
    bool disconnectByAddress(const CNetAddr& net_addr) override
    {
        if (m_context->connman) {
            return m_context->connman->DisconnectNode(net_addr);
        }
        return false;
    }
    bool disconnectById(NodeId id) override
    {
        if (m_context->connman) {
            return m_context->connman->DisconnectNode(id);
        }
        return false;
    }
    std::vector<std::unique_ptr<interfaces::ExternalSigner>> listExternalSigners() override
    {
#ifdef ENABLE_EXTERNAL_SIGNER
        std::vector<ExternalSigner> signers = {};
        const std::string command = args().GetArg("-signer", "");
        if (command == "") return {};
        ExternalSigner::Enumerate(command, signers, Params().GetChainTypeString());
        std::vector<std::unique_ptr<interfaces::ExternalSigner>> result;
        result.reserve(signers.size());
        for (auto& signer : signers) {
            result.emplace_back(std::make_unique<ExternalSignerImpl>(std::move(signer)));
        }
        return result;
#else
        // This result is indistinguishable from a successful call that returns
        // no signers. For the current GUI this doesn't matter, because the wallet
        // creation dialog disables the external signer checkbox in both
        // cases. The return type could be changed to std::optional<std::vector>
        // (or something that also includes error messages) if this distinction
        // becomes important.
        return {};
#endif // ENABLE_EXTERNAL_SIGNER
    }
    int64_t getTotalBytesRecv() override { return m_context->connman ? m_context->connman->GetTotalBytesRecv() : 0; }
    int64_t getTotalBytesSent() override { return m_context->connman ? m_context->connman->GetTotalBytesSent() : 0; }
    size_t getMempoolSize() override { return m_context->mempool ? m_context->mempool->size() : 0; }
    size_t getMempoolDynamicUsage() override { return m_context->mempool ? m_context->mempool->DynamicMemoryUsage() : 0; }
    bool getHeaderTip(int& height, int64_t& block_time) override
    {
        LOCK(::cs_main);
        auto best_header = chainman().m_best_header;
        if (best_header) {
            height = best_header->nHeight;
            block_time = best_header->GetBlockTime();
            return true;
        }
        return false;
    }
    int getNumBlocks() override
    {
        LOCK(::cs_main);
        return chainman().ActiveChain().Height();
    }
    uint256 getBestBlockHash() override
    {
        const CBlockIndex* tip = WITH_LOCK(::cs_main, return chainman().ActiveChain().Tip());
        return tip ? tip->GetBlockHash() : chainman().GetParams().GenesisBlock().GetHash();
    }
    int64_t getLastBlockTime() override
    {
        LOCK(::cs_main);
        if (chainman().ActiveChain().Tip()) {
            return chainman().ActiveChain().Tip()->GetBlockTime();
        }
        return chainman().GetParams().GenesisBlock().GetBlockTime(); // Genesis block's time of current network
    }
    double getVerificationProgress() override
    {
        return GuessVerificationProgress(chainman().GetParams().TxData(), WITH_LOCK(::cs_main, return chainman().ActiveChain().Tip()));
    }
    bool isInitialBlockDownload() override
    {
        return chainman().IsInitialBlockDownload();
    }
    bool isLoadingBlocks() override { return chainman().m_blockman.LoadingBlocks(); }
    void setNetworkActive(bool active) override
    {
        if (m_context->connman) {
            m_context->connman->SetNetworkActive(active);
        }
    }
    bool getNetworkActive() override { return m_context->connman && m_context->connman->GetNetworkActive(); }
    CFeeRate getDustRelayFee() override
    {
        if (!m_context->mempool) return CFeeRate{DUST_RELAY_TX_FEE};
        return m_context->mempool->m_dust_relay_feerate;
    }
    UniValue executeRpc(const std::string& command, const UniValue& params, const std::string& uri) override
    {
        JSONRPCRequest req;
        req.context = m_context;
        req.params = params;
        req.strMethod = command;
        req.URI = uri;
        return ::tableRPC.execute(req);
    }
    std::vector<std::string> listRpcCommands() override { return ::tableRPC.listCommands(); }
    void rpcSetTimerInterfaceIfUnset(RPCTimerInterface* iface) override { RPCSetTimerInterfaceIfUnset(iface); }
    void rpcUnsetTimerInterface(RPCTimerInterface* iface) override { RPCUnsetTimerInterface(iface); }
    bool getUnspentOutput(const COutPoint& output, Coin& coin) override
    {
        LOCK(::cs_main);
        return chainman().ActiveChainstate().CoinsTip().GetCoin(output, coin);
    }
    TransactionError broadcastTransaction(CTransactionRef tx, CAmount max_tx_fee, std::string& err_string) override
    {
        return BroadcastTransaction(*m_context, std::move(tx), err_string, max_tx_fee, /*relay=*/ true, /*wait_callback=*/ false);
    }
    WalletLoader& walletLoader() override
    {
        return *Assert(m_context->wallet_loader);
    }
    std::unique_ptr<Handler> handleInitMessage(InitMessageFn fn) override
    {
        return MakeSignalHandler(::uiInterface.InitMessage_connect(fn));
    }
    std::unique_ptr<Handler> handleMessageBox(MessageBoxFn fn) override
    {
        return MakeSignalHandler(::uiInterface.ThreadSafeMessageBox_connect(fn));
    }
    std::unique_ptr<Handler> handleQuestion(QuestionFn fn) override
    {
        return MakeSignalHandler(::uiInterface.ThreadSafeQuestion_connect(fn));
    }
    std::unique_ptr<Handler> handleShowProgress(ShowProgressFn fn) override
    {
        return MakeSignalHandler(::uiInterface.ShowProgress_connect(fn));
    }
    std::unique_ptr<Handler> handleInitWallet(InitWalletFn fn) override
    {
        return MakeSignalHandler(::uiInterface.InitWallet_connect(fn));
    }
    std::unique_ptr<Handler> handleNotifyNumConnectionsChanged(NotifyNumConnectionsChangedFn fn) override
    {
        return MakeSignalHandler(::uiInterface.NotifyNumConnectionsChanged_connect(fn));
    }
    std::unique_ptr<Handler> handleNotifyNetworkActiveChanged(NotifyNetworkActiveChangedFn fn) override
    {
        return MakeSignalHandler(::uiInterface.NotifyNetworkActiveChanged_connect(fn));
    }
    std::unique_ptr<Handler> handleNotifyAlertChanged(NotifyAlertChangedFn fn) override
    {
        return MakeSignalHandler(::uiInterface.NotifyAlertChanged_connect(fn));
    }
    std::unique_ptr<Handler> handleBannedListChanged(BannedListChangedFn fn) override
    {
        return MakeSignalHandler(::uiInterface.BannedListChanged_connect(fn));
    }
    std::unique_ptr<Handler> handleNotifyBlockTip(NotifyBlockTipFn fn) override
    {
        return MakeSignalHandler(::uiInterface.NotifyBlockTip_connect([fn](SynchronizationState sync_state, const CBlockIndex* block) {
            fn(sync_state, BlockTip{block->nHeight, block->GetBlockTime(), block->GetBlockHash()},
                GuessVerificationProgress(Params().TxData(), block));
        }));
    }
    std::unique_ptr<Handler> handleNotifyHeaderTip(NotifyHeaderTipFn fn) override
    {
        return MakeSignalHandler(
            ::uiInterface.NotifyHeaderTip_connect([fn](SynchronizationState sync_state, int64_t height, int64_t timestamp, bool presync) {
                fn(sync_state, BlockTip{(int)height, timestamp, uint256{}}, presync);
            }));
    }
    NodeContext* context() override { return m_context; }
    void setContext(NodeContext* context) override
    {
        m_context = context;
    }
    ArgsManager& args() { return *Assert(Assert(m_context)->args); }
    ChainstateManager& chainman() { return *Assert(m_context->chainman); }
    NodeContext* m_context{nullptr};

    // Particl
    std::unique_ptr<Handler> handleNotifyWaitingForDevice(WaitingForDeviceFn fn) override
    {
        return MakeSignalHandler(::uiInterface.NotifyWaitingForDevice_connect(fn));
    }
};

bool FillBlock(const CBlockIndex* index, const FoundBlock& block, UniqueLock<RecursiveMutex>& lock, const CChain& active, const BlockManager& blockman)
{
    if (!index) return false;
    if (block.m_hash) *block.m_hash = index->GetBlockHash();
    if (block.m_height) *block.m_height = index->nHeight;
    if (block.m_time) *block.m_time = index->GetBlockTime();
    if (block.m_max_time) *block.m_max_time = index->GetBlockTimeMax();
    if (block.m_mtp_time) *block.m_mtp_time = index->GetMedianTimePast();
    if (block.m_in_active_chain) *block.m_in_active_chain = active[index->nHeight] == index;
    if (block.m_locator) { *block.m_locator = GetLocator(index); }
    if (block.m_next_block) FillBlock(active[index->nHeight] == index ? active[index->nHeight + 1] : nullptr, *block.m_next_block, lock, active, blockman);
    if (block.m_data) {
        REVERSE_LOCK(lock);
        if (!blockman.ReadBlockFromDisk(*block.m_data, *index)) block.m_data->SetNull();
    }
    block.found = true;
    return true;
}

class NotificationsProxy : public CValidationInterface
{
public:
    explicit NotificationsProxy(std::shared_ptr<Chain::Notifications> notifications)
        : m_notifications(std::move(notifications)) {}
    virtual ~NotificationsProxy() = default;
    void TransactionAddedToMempool(const CTransactionRef& tx, uint64_t mempool_sequence) override
    {
        m_notifications->transactionAddedToMempool(tx);
    }
    void TransactionRemovedFromMempool(const CTransactionRef& tx, MemPoolRemovalReason reason, uint64_t mempool_sequence) override
    {
        m_notifications->transactionRemovedFromMempool(tx, reason);
    }
    void BlockConnected(ChainstateRole role, const std::shared_ptr<const CBlock>& block, const CBlockIndex* index) override
    {
        m_notifications->blockConnected(role, kernel::MakeBlockInfo(index, block.get()));
    }
    void BlockDisconnected(const std::shared_ptr<const CBlock>& block, const CBlockIndex* index) override
    {
        m_notifications->blockDisconnected(kernel::MakeBlockInfo(index, block.get()));
    }
    void UpdatedBlockTip(const CBlockIndex* index, const CBlockIndex* fork_index, bool is_ibd) override
    {
        m_notifications->updatedBlockTip();
    }
<<<<<<< HEAD
    void ChainStateFlushed(const CBlockLocator& locator) override { m_notifications->chainStateFlushed(locator); }
    void LeavingIBD() override { m_notifications->leavingIBD(); }
=======
    void ChainStateFlushed(ChainstateRole role, const CBlockLocator& locator) override {
        m_notifications->chainStateFlushed(role, locator);
    }
>>>>>>> 0e3de3b8
    std::shared_ptr<Chain::Notifications> m_notifications;
};

class NotificationsHandlerImpl : public Handler
{
public:
    explicit NotificationsHandlerImpl(std::shared_ptr<Chain::Notifications> notifications)
        : m_proxy(std::make_shared<NotificationsProxy>(std::move(notifications)))
    {
        RegisterSharedValidationInterface(m_proxy);
    }
    ~NotificationsHandlerImpl() override { disconnect(); }
    void disconnect() override
    {
        if (m_proxy) {
            UnregisterSharedValidationInterface(m_proxy);
            m_proxy.reset();
        }
    }
    std::shared_ptr<NotificationsProxy> m_proxy;
};

class RpcHandlerImpl : public Handler
{
public:
    explicit RpcHandlerImpl(const CRPCCommand& command) : m_command(command), m_wrapped_command(&command)
    {
        m_command.actor = [this](const JSONRPCRequest& request, UniValue& result, bool last_handler) {
            if (!m_wrapped_command) return false;
            try {
                return m_wrapped_command->actor(request, result, last_handler);
            } catch (const UniValue& e) {
                // If this is not the last handler and a wallet not found
                // exception was thrown, return false so the next handler can
                // try to handle the request. Otherwise, reraise the exception.
                if (!last_handler) {
                    const UniValue& code = e["code"];
                    if (code.isNum() && code.getInt<int>() == RPC_WALLET_NOT_FOUND) {
                        return false;
                    }
                }
                throw;
            }
        };
        ::tableRPC.appendCommand(m_command.name, &m_command);
    }

    void disconnect() final
    {
        if (m_wrapped_command) {
            m_wrapped_command = nullptr;
            ::tableRPC.removeCommand(m_command.name, &m_command);
        }
    }

    ~RpcHandlerImpl() override { disconnect(); }

    CRPCCommand m_command;
    const CRPCCommand* m_wrapped_command;
};

class ChainImpl : public Chain
{
public:
    explicit ChainImpl(NodeContext& node) : m_node(node) {}
    std::optional<int> getHeight() override
    {
        const int height{WITH_LOCK(::cs_main, return chainman().ActiveChain().Height())};
        return height >= 0 ? std::optional{height} : std::nullopt;
    }
    std::optional<int> getBlockHeight(const uint256& hash) override
    {
        LOCK(::cs_main);
        const CChain& active = Assert(m_node.chainman)->ActiveChain();
        CBlockIndex* block = Assert(m_node.chainman)->m_blockman.LookupBlockIndex(hash);
        if (block && active.Contains(block)) {
            return block->nHeight;
        }
        return std::nullopt;
    }
    uint256 getBlockHash(int height) override
    {
        LOCK(::cs_main);
        return Assert(chainman().ActiveChain()[height])->GetBlockHash();
    }
    bool haveBlockOnDisk(int height) override
    {
        LOCK(::cs_main);
        const CBlockIndex* block{chainman().ActiveChain()[height]};
        return block && ((block->nStatus & BLOCK_HAVE_DATA) != 0) && block->nTx > 0;
    }
    CBlockLocator getTipLocator() override
    {
        LOCK(::cs_main);
        return chainman().ActiveChain().GetLocator();
    }
    CBlockLocator getActiveChainLocator(const uint256& block_hash) override
    {
        LOCK(::cs_main);
        const CBlockIndex* index = chainman().m_blockman.LookupBlockIndex(block_hash);
        return GetLocator(index);
    }
    std::optional<int> findLocatorFork(const CBlockLocator& locator) override
    {
        LOCK(::cs_main);
        if (const CBlockIndex* fork = chainman().ActiveChainstate().FindForkInGlobalIndex(locator)) {
            return fork->nHeight;
        }
        return std::nullopt;
    }
    bool hasBlockFilterIndex(BlockFilterType filter_type) override
    {
        return GetBlockFilterIndex(filter_type) != nullptr;
    }
    std::optional<bool> blockFilterMatchesAny(BlockFilterType filter_type, const uint256& block_hash, const GCSFilter::ElementSet& filter_set) override
    {
        const BlockFilterIndex* block_filter_index{GetBlockFilterIndex(filter_type)};
        if (!block_filter_index) return std::nullopt;

        BlockFilter filter;
        const CBlockIndex* index{WITH_LOCK(::cs_main, return chainman().m_blockman.LookupBlockIndex(block_hash))};
        if (index == nullptr || !block_filter_index->LookupFilter(index, filter)) return std::nullopt;
        return filter.GetFilter().MatchAny(filter_set);
    }
    bool findBlock(const uint256& hash, const FoundBlock& block) override
    {
        WAIT_LOCK(cs_main, lock);
        return FillBlock(chainman().m_blockman.LookupBlockIndex(hash), block, lock, chainman().ActiveChain(), chainman().m_blockman);
    }
    bool findFirstBlockWithTimeAndHeight(int64_t min_time, int min_height, const FoundBlock& block) override
    {
        WAIT_LOCK(cs_main, lock);
        const CChain& active = chainman().ActiveChain();
        return FillBlock(active.FindEarliestAtLeast(min_time, min_height), block, lock, active, chainman().m_blockman);
    }
    bool findAncestorByHeight(const uint256& block_hash, int ancestor_height, const FoundBlock& ancestor_out) override
    {
        WAIT_LOCK(cs_main, lock);
        const CChain& active = chainman().ActiveChain();
        if (const CBlockIndex* block = chainman().m_blockman.LookupBlockIndex(block_hash)) {
            if (const CBlockIndex* ancestor = block->GetAncestor(ancestor_height)) {
                return FillBlock(ancestor, ancestor_out, lock, active, chainman().m_blockman);
            }
        }
        return FillBlock(nullptr, ancestor_out, lock, active, chainman().m_blockman);
    }
    bool findAncestorByHash(const uint256& block_hash, const uint256& ancestor_hash, const FoundBlock& ancestor_out) override
    {
        WAIT_LOCK(cs_main, lock);
        const CBlockIndex* block = chainman().m_blockman.LookupBlockIndex(block_hash);
        const CBlockIndex* ancestor = chainman().m_blockman.LookupBlockIndex(ancestor_hash);
        if (block && ancestor && block->GetAncestor(ancestor->nHeight) != ancestor) ancestor = nullptr;
        return FillBlock(ancestor, ancestor_out, lock, chainman().ActiveChain(), chainman().m_blockman);
    }
    bool findCommonAncestor(const uint256& block_hash1, const uint256& block_hash2, const FoundBlock& ancestor_out, const FoundBlock& block1_out, const FoundBlock& block2_out) override
    {
        WAIT_LOCK(cs_main, lock);
        const CChain& active = chainman().ActiveChain();
        const CBlockIndex* block1 = chainman().m_blockman.LookupBlockIndex(block_hash1);
        const CBlockIndex* block2 = chainman().m_blockman.LookupBlockIndex(block_hash2);
        const CBlockIndex* ancestor = block1 && block2 ? LastCommonAncestor(block1, block2) : nullptr;
        // Using & instead of && below to avoid short circuiting and leaving
        // output uninitialized. Cast bool to int to avoid -Wbitwise-instead-of-logical
        // compiler warnings.
        return int{FillBlock(ancestor, ancestor_out, lock, active, chainman().m_blockman)} &
               int{FillBlock(block1, block1_out, lock, active, chainman().m_blockman)} &
               int{FillBlock(block2, block2_out, lock, active, chainman().m_blockman)};
    }
    void findCoins(std::map<COutPoint, Coin>& coins) override { return FindCoins(m_node, coins); }
    double guessVerificationProgress(const uint256& block_hash) override
    {
        LOCK(::cs_main);
        return GuessVerificationProgress(chainman().GetParams().TxData(), chainman().m_blockman.LookupBlockIndex(block_hash));
    }
    bool hasBlocks(const uint256& block_hash, int min_height, std::optional<int> max_height) override
    {
        // hasBlocks returns true if all ancestors of block_hash in specified
        // range have block data (are not pruned), false if any ancestors in
        // specified range are missing data.
        //
        // For simplicity and robustness, min_height and max_height are only
        // used to limit the range, and passing min_height that's too low or
        // max_height that's too high will not crash or change the result.
        LOCK(::cs_main);
        if (const CBlockIndex* block = chainman().m_blockman.LookupBlockIndex(block_hash)) {
            if (max_height && block->nHeight >= *max_height) block = block->GetAncestor(*max_height);
            for (; block->nStatus & BLOCK_HAVE_DATA; block = block->pprev) {
                // Check pprev to not segfault if min_height is too low
                if (block->nHeight <= min_height || !block->pprev) return true;
            }
        }
        return false;
    }
    RBFTransactionState isRBFOptIn(const CTransaction& tx) override
    {
        if (!m_node.mempool) return IsRBFOptInEmptyMempool(tx);
        LOCK(m_node.mempool->cs);
        return IsRBFOptIn(tx, *m_node.mempool);
    }
    bool isMempoolMarkedBlindIn(const uint256& txid) override
    {
        if (!m_node.mempool) return false;
        LOCK(m_node.mempool->cs);
        return m_node.mempool->haveBlindedFlag(txid);
    }
    bool isInMempool(const uint256& txid) override
    {
        if (!m_node.mempool) return false;
        LOCK(m_node.mempool->cs);
        return m_node.mempool->exists(GenTxid::Txid(txid));
    }
    bool hasDescendantsInMempool(const uint256& txid) override
    {
        if (!m_node.mempool) return false;
        LOCK(m_node.mempool->cs);
        auto it = m_node.mempool->GetIter(txid);
        return it && (*it)->GetCountWithDescendants() > 1;
    }
    bool broadcastTransaction(const CTransactionRef& tx,
        const CAmount& max_tx_fee,
        bool relay,
        std::string& err_string) override
    {
        const TransactionError err = BroadcastTransaction(m_node, tx, err_string, max_tx_fee, relay, /*wait_callback=*/false);
        // Chain clients only care about failures to accept the tx to the mempool. Disregard non-mempool related failures.
        // Note: this will need to be updated if BroadcastTransactions() is updated to return other non-mempool failures
        // that Chain clients do not need to know about.
        return TransactionError::OK == err;
    }
    void getTransactionAncestry(const uint256& txid, size_t& ancestors, size_t& descendants, size_t* ancestorsize, CAmount* ancestorfees) override
    {
        ancestors = descendants = 0;
        if (!m_node.mempool) return;
        m_node.mempool->GetTransactionAncestry(txid, ancestors, descendants, ancestorsize, ancestorfees);
    }

    std::map<COutPoint, CAmount> CalculateIndividualBumpFees(const std::vector<COutPoint>& outpoints, const CFeeRate& target_feerate) override
    {
        if (!m_node.mempool) {
            std::map<COutPoint, CAmount> bump_fees;
            for (const auto& outpoint : outpoints) {
                bump_fees.emplace(std::make_pair(outpoint, 0));
            }
            return bump_fees;
        }
        return MiniMiner(*m_node.mempool, outpoints).CalculateBumpFees(target_feerate);
    }

    std::optional<CAmount> CalculateCombinedBumpFee(const std::vector<COutPoint>& outpoints, const CFeeRate& target_feerate) override
    {
        if (!m_node.mempool) {
            return 0;
        }
        return MiniMiner(*m_node.mempool, outpoints).CalculateTotalBumpFees(target_feerate);
    }
    void getPackageLimits(unsigned int& limit_ancestor_count, unsigned int& limit_descendant_count) override
    {
        const CTxMemPool::Limits default_limits{};

        const CTxMemPool::Limits& limits{m_node.mempool ? m_node.mempool->m_limits : default_limits};

        limit_ancestor_count = limits.ancestor_count;
        limit_descendant_count = limits.descendant_count;
    }
    bool checkChainLimits(const CTransactionRef& tx) override
    {
        if (!m_node.mempool) return true;
        LockPoints lp;
        CTxMemPoolEntry entry(tx, 0, 0, 0, 0, false, 0, lp);
        const CTxMemPool::Limits& limits{m_node.mempool->m_limits};
        LOCK(m_node.mempool->cs);
        return m_node.mempool->CalculateMemPoolAncestors(entry, limits).has_value();
    }
    CFeeRate estimateSmartFee(int num_blocks, bool conservative, FeeCalculation* calc) override
    {
        if (!m_node.fee_estimator) return {};
        return m_node.fee_estimator->estimateSmartFee(num_blocks, calc, conservative);
    }
    unsigned int estimateMaxBlocks() override
    {
        if (!m_node.fee_estimator) return 0;
        return m_node.fee_estimator->HighestTargetTracked(FeeEstimateHorizon::LONG_HALFLIFE);
    }
    CFeeRate mempoolMinFee() override
    {
        if (!m_node.mempool) return {};
        return m_node.mempool->GetMinFee();
    }
    CFeeRate relayMinFee() override
    {
        if (!m_node.mempool) return CFeeRate{DEFAULT_MIN_RELAY_TX_FEE};
        return m_node.mempool->m_min_relay_feerate;
    }
    CFeeRate relayIncrementalFee() override
    {
        if (!m_node.mempool) return CFeeRate{DEFAULT_INCREMENTAL_RELAY_FEE};
        return m_node.mempool->m_incremental_relay_feerate;
    }
    CFeeRate relayDustFee() override
    {
        if (!m_node.mempool) return CFeeRate{DUST_RELAY_TX_FEE};
        return m_node.mempool->m_dust_relay_feerate;
    }
    bool havePruned() override
    {
        LOCK(::cs_main);
        return chainman().m_blockman.m_have_pruned;
    }
    bool isReadyToBroadcast() override { return !chainman().m_blockman.LoadingBlocks() && !isInitialBlockDownload(); }
    bool isInitialBlockDownload() override
    {
        return chainman().IsInitialBlockDownload();
    }
    bool shutdownRequested() override { return ShutdownRequested(); }
    void initMessage(const std::string& message) override { ::uiInterface.InitMessage(message); }
    void initWarning(const bilingual_str& message) override { InitWarning(message); }
    void initError(const bilingual_str& message) override { InitError(message); }
    void showProgress(const std::string& title, int progress, bool resume_possible) override
    {
        ::uiInterface.ShowProgress(title, progress, resume_possible);
    }
    std::unique_ptr<Handler> handleNotifications(std::shared_ptr<Notifications> notifications) override
    {
        return std::make_unique<NotificationsHandlerImpl>(std::move(notifications));
    }
    void waitForNotificationsIfTipChanged(const uint256& old_tip) override
    {
        if (!old_tip.IsNull() && old_tip == WITH_LOCK(::cs_main, return chainman().ActiveChain().Tip()->GetBlockHash())) return;
        SyncWithValidationInterfaceQueue();
    }
    std::unique_ptr<Handler> handleRpc(const CRPCCommand& command) override
    {
        return std::make_unique<RpcHandlerImpl>(command);
    }
    bool rpcEnableDeprecated(const std::string& method) override { return IsDeprecatedRPCEnabled(method); }
    void rpcRunLater(const std::string& name, std::function<void()> fn, int64_t seconds) override
    {
        RPCRunLater(name, std::move(fn), seconds);
    }
    int rpcSerializationFlags() override { return RPCSerializationFlags(); }
    common::SettingsValue getSetting(const std::string& name) override
    {
        return args().GetSetting(name);
    }
    std::vector<common::SettingsValue> getSettingsList(const std::string& name) override
    {
        return args().GetSettingsList(name);
    }
    common::SettingsValue getRwSetting(const std::string& name) override
    {
        common::SettingsValue result;
        args().LockSettings([&](const common::Settings& settings) {
            if (const common::SettingsValue* value = common::FindKey(settings.rw_settings, name)) {
                result = *value;
            }
        });
        return result;
    }
    bool updateRwSetting(const std::string& name, const common::SettingsValue& value, bool write) override
    {
        args().LockSettings([&](common::Settings& settings) {
            if (value.isNull()) {
                settings.rw_settings.erase(name);
            } else {
                settings.rw_settings[name] = value;
            }
        });
        return !write || args().WriteSettingsFile();
    }
    void requestMempoolTransactions(Notifications& notifications) override
    {
        if (!m_node.mempool) return;
        LOCK2(::cs_main, m_node.mempool->cs);
        for (const CTxMemPoolEntry& entry : m_node.mempool->mapTx) {
            notifications.transactionAddedToMempool(entry.GetSharedTx());
        }
    }
    bool hasAssumedValidChain() override
    {
        return chainman().IsSnapshotActive();
    }

    NodeContext* context() override { return &m_node; }
    ArgsManager& args() { return *Assert(m_node.args); }
    ChainstateManager& chainman() { return *Assert(m_node.chainman); }
    NodeContext& m_node;

    int getHeightInt() override
    {
        LOCK(::cs_main);
        const CChain& active = Assert(m_node.chainman)->ActiveChain();
        return active.Height();
    }
    size_t getAnonOutputs() override
    {
        LOCK(::cs_main);
        const CChain& active = Assert(m_node.chainman)->ActiveChain();
        return active.Tip()->nAnonOutputs;
    }
    int64_t getSmsgFeeRate(ChainstateManager &chainman, const CBlockIndex *pindex, bool reduce_height) override
    {
        LOCK(::cs_main);
        return particl::GetSmsgFeeRate(chainman, pindex, reduce_height);
    }
    CTransactionRef transactionFromMempool(const uint256 &txhash) override
    {
        if (!m_node.mempool) return nullptr;
        LOCK(m_node.mempool->cs);
        return m_node.mempool->get(txhash);
    }
    std::unique_ptr<CBlockTemplate> createNewBlock() override
    {
        if (!m_node.mempool) return nullptr;
        CScript coinbaseScript;
        Chainstate& active = Assert(m_node.chainman)->ActiveChainstate();
        node::BlockAssembler::Options assembler_options;
        assembler_options.test_block_validity = false;
        assembler_options.particl_mode = true;
        return BlockAssembler{active, m_node.mempool.get(), assembler_options}.CreateNewBlock(coinbaseScript);
    }
    CTxMemPool *getMempool() override
    {
        return m_node.mempool.get();
    }
    CBlockIndex *getTip() override
    {
        LOCK(::cs_main);
        const CChain& active = Assert(m_node.chainman)->ActiveChain();
        return active.Tip();
    }
    ChainstateManager *getChainman() override
    {
        return m_node.chainman.get();
    }
    bool readRCTOutput(int64_t i, CAnonOutput &ao) override
    {
        LOCK(::cs_main);
        return m_node.chainman->m_blockman.m_block_tree_db->ReadRCTOutput(i, ao);
    }
    bool readRCTOutputLink(const CCmpPubKey &pk, int64_t &i) override
    {
        LOCK(::cs_main);
        return m_node.chainman->m_blockman.m_block_tree_db->ReadRCTOutputLink(pk, i);
    }
    bool readRCTKeyImage(const CCmpPubKey &ki, CAnonKeyImageInfo &ki_data) override
    {
        LOCK(::cs_main);
        return m_node.chainman->m_blockman.m_block_tree_db->ReadRCTKeyImage(ki, ki_data);
    }
    bool haveBlindedFlag(const uint256 &txid) override
    {
        LOCK(::cs_main);
        return m_node.chainman->m_blockman.m_block_tree_db->HaveBlindedFlag(txid);
    }
};
} // namespace
} // namespace node

namespace interfaces {
std::unique_ptr<Node> MakeNode(node::NodeContext& context) { return std::make_unique<node::NodeImpl>(context); }
std::unique_ptr<Chain> MakeChain(node::NodeContext& context) { return std::make_unique<node::ChainImpl>(context); }
} // namespace interfaces<|MERGE_RESOLUTION|>--- conflicted
+++ resolved
@@ -453,14 +453,10 @@
     {
         m_notifications->updatedBlockTip();
     }
-<<<<<<< HEAD
-    void ChainStateFlushed(const CBlockLocator& locator) override { m_notifications->chainStateFlushed(locator); }
-    void LeavingIBD() override { m_notifications->leavingIBD(); }
-=======
     void ChainStateFlushed(ChainstateRole role, const CBlockLocator& locator) override {
         m_notifications->chainStateFlushed(role, locator);
     }
->>>>>>> 0e3de3b8
+    void LeavingIBD() override { m_notifications->leavingIBD(); }
     std::shared_ptr<Chain::Notifications> m_notifications;
 };
 
