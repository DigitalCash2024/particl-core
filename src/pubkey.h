--- conflicted
+++ resolved
@@ -448,9 +448,6 @@
     SERIALIZE_METHODS(XOnlyPubKey, obj) { READWRITE(obj.m_keydata); }
 };
 
-<<<<<<< HEAD
-/*
-=======
 /** An ElligatorSwift-encoded public key. */
 struct EllSwiftPubKey
 {
@@ -483,7 +480,7 @@
     }
 };
 
->>>>>>> 54ba330f
+/*
 struct CExtPubKey {
     unsigned char version[4];
     unsigned char nDepth;
