--- conflicted
+++ resolved
@@ -51,16 +51,10 @@
 #include <optional>
 #include <typeinfo>
 
-<<<<<<< HEAD
 // Particl includes
 #include <smsg/smessage.h>
 
-/** How long to cache transactions in mapRelay for normal relay */
-static constexpr auto RELAY_TX_CACHE_TIME = 15min;
-/** How long a transaction has to be in the mempool before it can unconditionally be relayed (even when not in mapRelay). */
-=======
 /** How long a transaction has to be in the mempool before it can unconditionally be relayed. */
->>>>>>> d80348cc
 static constexpr auto UNCONDITIONAL_RELAY_DELAY = 2min;
 /** Headers download timeout.
  *  Timeout = base + per_header * (expected number of headers) */
