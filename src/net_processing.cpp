// Copyright (c) 2009-2010 Satoshi Nakamoto
// Copyright (c) 2009-2020 The Bitcoin Core developers
// Distributed under the MIT software license, see the accompanying
// file COPYING or http://www.opensource.org/licenses/mit-license.php.

#include <net_processing.h>

#include <addrman.h>
#include <banman.h>
#include <blockencodings.h>
#include <blockfilter.h>
#include <chainparams.h>
#include <consensus/validation.h>
#include <hash.h>
#include <index/blockfilterindex.h>
#include <merkleblock.h>
#include <netbase.h>
#include <netmessagemaker.h>
#include <policy/fees.h>
#include <policy/policy.h>
#include <primitives/block.h>
#include <primitives/transaction.h>
#include <random.h>
#include <reverse_iterator.h>
#include <scheduler.h>
#include <streams.h>
#include <tinyformat.h>
#include <txmempool.h>
#include <txorphanage.h>
#include <txrequest.h>
#include <util/check.h> // For NDEBUG compile time check
#include <util/strencodings.h>
#include <util/system.h>
#include <validation.h>

#include <smsg/smessage.h>

#include <memory>
#include <optional>
#include <typeinfo>

/** How long to cache transactions in mapRelay for normal relay */
static constexpr auto RELAY_TX_CACHE_TIME = 15min;
/** How long a transaction has to be in the mempool before it can unconditionally be relayed (even when not in mapRelay). */
static constexpr auto UNCONDITIONAL_RELAY_DELAY = 2min;
/** Headers download timeout.
 *  Timeout = base + per_header * (expected number of headers) */
static constexpr auto HEADERS_DOWNLOAD_TIMEOUT_BASE = 15min;
static constexpr auto HEADERS_DOWNLOAD_TIMEOUT_PER_HEADER = 1ms;
/** Protect at least this many outbound peers from disconnection due to slow/
 * behind headers chain.
 */
static constexpr int32_t MAX_OUTBOUND_PEERS_TO_PROTECT_FROM_DISCONNECT = 4;
/** Timeout for (unprotected) outbound peers to sync to our chainwork, in seconds */
static constexpr int64_t CHAIN_SYNC_TIMEOUT = 20 * 60; // 20 minutes
/** How frequently to check for stale tips, in seconds */
static constexpr int64_t STALE_CHECK_INTERVAL = 10 * 60; // 10 minutes
/** How frequently to check for extra outbound peers and disconnect, in seconds */
static constexpr int64_t EXTRA_PEER_CHECK_INTERVAL = 45;
/** Minimum time an outbound-peer-eviction candidate must be connected for, in order to evict, in seconds */
static constexpr int64_t MINIMUM_CONNECT_TIME = 30;
/** SHA256("main address relay")[0:8] */
static constexpr uint64_t RANDOMIZER_ID_ADDRESS_RELAY = 0x3cac0035b5866b90ULL;
/// Age after which a stale block will no longer be served if requested as
/// protection against fingerprinting. Set to one month, denominated in seconds.
static constexpr int STALE_RELAY_AGE_LIMIT = 30 * 24 * 60 * 60;
/// Age after which a block is considered historical for purposes of rate
/// limiting block relay. Set to one week, denominated in seconds.
static constexpr int HISTORICAL_BLOCK_AGE = 7 * 24 * 60 * 60;
/** Time between pings automatically sent out for latency probing and keepalive */
static constexpr std::chrono::minutes PING_INTERVAL{2};
/** The maximum number of entries in a locator */
static const unsigned int MAX_LOCATOR_SZ = 101;
/** The maximum number of entries in an 'inv' protocol message */
static const unsigned int MAX_INV_SZ = 50000;
/** Maximum number of in-flight transaction requests from a peer. It is not a hard limit, but the threshold at which
 *  point the OVERLOADED_PEER_TX_DELAY kicks in. */
static constexpr int32_t MAX_PEER_TX_REQUEST_IN_FLIGHT = 100;
/** Maximum number of transactions to consider for requesting, per peer. It provides a reasonable DoS limit to
 *  per-peer memory usage spent on announcements, while covering peers continuously sending INVs at the maximum
 *  rate (by our own policy, see INVENTORY_BROADCAST_PER_SECOND) for several minutes, while not receiving
 *  the actual transaction (from any peer) in response to requests for them. */
static constexpr int32_t MAX_PEER_TX_ANNOUNCEMENTS = 5000;
/** How long to delay requesting transactions via txids, if we have wtxid-relaying peers */
static constexpr auto TXID_RELAY_DELAY = std::chrono::seconds{2};
/** How long to delay requesting transactions from non-preferred peers */
static constexpr auto NONPREF_PEER_TX_DELAY = std::chrono::seconds{2};
/** How long to delay requesting transactions from overloaded peers (see MAX_PEER_TX_REQUEST_IN_FLIGHT). */
static constexpr auto OVERLOADED_PEER_TX_DELAY = std::chrono::seconds{2};
/** How long to wait (in microseconds) before downloading a transaction from an additional peer */
static constexpr std::chrono::microseconds GETDATA_TX_INTERVAL{std::chrono::seconds{60}};
/** Limit to avoid sending big packets. Not used in processing incoming GETDATA for compatibility */
static const unsigned int MAX_GETDATA_SZ = 1000;
/** Number of blocks that can be requested at any given time from a single peer. */
static const int MAX_BLOCKS_IN_TRANSIT_PER_PEER = 16;
/** Time during which a peer must stall block download progress before being disconnected. */
static constexpr auto BLOCK_STALLING_TIMEOUT = 2s;
/** Number of headers sent in one getheaders result. We rely on the assumption that if a peer sends
 *  less than this number, we reached its tip. Changing this value is a protocol upgrade. */
static const unsigned int MAX_HEADERS_RESULTS = 2000;
/** Maximum depth of blocks we're willing to serve as compact blocks to peers
 *  when requested. For older blocks, a regular BLOCK response will be sent. */
static const int MAX_CMPCTBLOCK_DEPTH = 5;
/** Maximum depth of blocks we're willing to respond to GETBLOCKTXN requests for. */
static const int MAX_BLOCKTXN_DEPTH = 10;
/** Size of the "block download window": how far ahead of our current height do we fetch?
 *  Larger windows tolerate larger download speed differences between peer, but increase the potential
 *  degree of disordering of blocks on disk (which make reindexing and pruning harder). We'll probably
 *  want to make this a per-peer adaptive value at some point. */
static const unsigned int BLOCK_DOWNLOAD_WINDOW = 1024;
/** Block download timeout base, expressed in multiples of the block interval (i.e. 10 min) */
static constexpr double BLOCK_DOWNLOAD_TIMEOUT_BASE = 1;
/** Additional block download timeout per parallel downloading peer (i.e. 5 min) */
static constexpr double BLOCK_DOWNLOAD_TIMEOUT_PER_PEER = 0.5;
/** Maximum number of headers to announce when relaying blocks with headers message.*/
static const unsigned int MAX_BLOCKS_TO_ANNOUNCE = 8;
/** Maximum number of unconnecting headers announcements before DoS score */
static const int MAX_UNCONNECTING_HEADERS = 10;
/** Minimum blocks required to signal NODE_NETWORK_LIMITED */
//static const unsigned int NODE_NETWORK_LIMITED_MIN_BLOCKS = 288;
/** Average delay between local address broadcasts */
static constexpr auto AVG_LOCAL_ADDRESS_BROADCAST_INTERVAL = 24h;
/** Average delay between peer address broadcasts */
static constexpr auto AVG_ADDRESS_BROADCAST_INTERVAL = 30s;
/** Average delay between trickled inventory transmissions for inbound peers.
 *  Blocks and peers with noban permission bypass this. */
static constexpr auto INBOUND_INVENTORY_BROADCAST_INTERVAL = 5s;
/** Average delay between trickled inventory transmissions for outbound peers.
 *  Use a smaller delay as there is less privacy concern for them.
 *  Blocks and peers with noban permission bypass this. */
static constexpr auto OUTBOUND_INVENTORY_BROADCAST_INTERVAL = 2s;
/** Maximum rate of inventory items to send per second.
 *  Limits the impact of low-fee transaction floods. */
static constexpr unsigned int INVENTORY_BROADCAST_PER_SECOND = 7;
/** Maximum number of inventory items to send per transmission. */
static constexpr unsigned int INVENTORY_BROADCAST_MAX = INVENTORY_BROADCAST_PER_SECOND * count_seconds(INBOUND_INVENTORY_BROADCAST_INTERVAL);
/** The number of most recently announced transactions a peer can request. */
static constexpr unsigned int INVENTORY_MAX_RECENT_RELAY = 3500;
/** Verify that INVENTORY_MAX_RECENT_RELAY is enough to cache everything typically
 *  relayed before unconditional relay from the mempool kicks in. This is only a
 *  lower bound, and it should be larger to account for higher inv rate to outbound
 *  peers, and random variations in the broadcast mechanism. */
static_assert(INVENTORY_MAX_RECENT_RELAY >= INVENTORY_BROADCAST_PER_SECOND * UNCONDITIONAL_RELAY_DELAY / std::chrono::seconds{1}, "INVENTORY_RELAY_MAX too low");
/** Average delay between feefilter broadcasts in seconds. */
static constexpr auto AVG_FEEFILTER_BROADCAST_INTERVAL = 10min;
/** Maximum feefilter broadcast delay after significant change. */
static constexpr auto MAX_FEEFILTER_CHANGE_DELAY = 5min;
/** Maximum number of compact filters that may be requested with one getcfilters. See BIP 157. */
static constexpr uint32_t MAX_GETCFILTERS_SIZE = 1000;
/** Maximum number of cf hashes that may be requested with one getcfheaders. See BIP 157. */
static constexpr uint32_t MAX_GETCFHEADERS_SIZE = 2000;
/** the maximum percentage of addresses from our addrman to return in response to a getaddr message. */
static constexpr size_t MAX_PCT_ADDR_TO_SEND = 23;

/** Increase a node's misbehavior score. */
PeerManager *g_peerman = nullptr;
void Misbehaving(NodeId nodeid, int howmuch, const std::string& message="")
{
    if (!g_peerman) return;
    g_peerman->Misbehaving(nodeid, howmuch, message);
};

extern void UpdateNumBlocksOfPeers(NodeId id, int height);

// Internal stuff
namespace {
/** Blocks that are in flight, and that are in the queue to be downloaded. */
struct QueuedBlock {
    uint256 hash;
    const CBlockIndex* pindex;                               //!< Optional.
    bool fValidatedHeaders;                                  //!< Whether this block has validated headers at the time of request.
    std::unique_ptr<PartiallyDownloadedBlock> partialBlock;  //!< Optional, used for CMPCTBLOCK downloads
};

/**
 * Data structure for an individual peer. This struct is not protected by
 * cs_main since it does not contain validation-critical data.
 *
 * Memory is owned by shared pointers and this object is destructed when
 * the refcount drops to zero.
 *
 * Mutexes inside this struct must not be held when locking m_peer_mutex.
 *
 * TODO: move most members from CNodeState to this structure.
 * TODO: move remaining application-layer data members from CNode to this structure.
 */
struct Peer {
    /** Same id as the CNode object for this peer */
    const NodeId m_id{0};

    /** Protects misbehavior data members */
    Mutex m_misbehavior_mutex;
    /** Accumulated misbehavior score for this peer */
    int m_misbehavior_score GUARDED_BY(m_misbehavior_mutex){0};
    /** Whether this peer should be disconnected and marked as discouraged (unless it has the noban permission). */
    bool m_should_discourage GUARDED_BY(m_misbehavior_mutex){false};

    /** Protects block inventory data members */
    Mutex m_block_inv_mutex;
    /** List of blocks that we'll announce via an `inv` message.
     * There is no final sorting before sending, as they are always sent
     * immediately and in the order requested. */
    std::vector<uint256> m_blocks_for_inv_relay GUARDED_BY(m_block_inv_mutex);
    /** Unfiltered list of blocks that we'd like to announce via a `headers`
     * message. If we can't announce via a `headers` message, we'll fall back to
     * announcing via `inv`. */
    std::vector<uint256> m_blocks_for_headers_relay GUARDED_BY(m_block_inv_mutex);
    /** The final block hash that we sent in an `inv` message to this peer.
     * When the peer requests this block, we send an `inv` message to trigger
     * the peer to request the next sequence of block hashes.
     * Most peers use headers-first syncing, which doesn't use this mechanism */
    uint256 m_continuation_block GUARDED_BY(m_block_inv_mutex) {};

    /** This peer's reported block height when we connected */
    std::atomic<int> m_starting_height{-1};
    /** This peer's reported block height in ping messages */
    std::atomic<int> m_chain_height{-1};

    /** The pong reply we're expecting, or 0 if no pong expected. */
    std::atomic<uint64_t> m_ping_nonce_sent{0};
    /** When the last ping was sent, or 0 if no ping was ever sent */
    std::atomic<std::chrono::microseconds> m_ping_start{0us};
    /** Whether a ping has been requested by the user */
    std::atomic<bool> m_ping_queued{false};

    /** Set of txids to reconsider once their parent transactions have been accepted **/
    std::set<uint256> m_orphan_work_set GUARDED_BY(g_cs_orphans);

    /** Protects m_getdata_requests **/
    Mutex m_getdata_requests_mutex;
    /** Work queue of items requested by this peer **/
    std::deque<CInv> m_getdata_requests GUARDED_BY(m_getdata_requests_mutex);

    explicit Peer(NodeId id) : m_id(id) {}
};

using PeerRef = std::shared_ptr<Peer>;

class PeerManagerImpl final : public PeerManager
{
public:
    PeerManagerImpl(const CChainParams& chainparams, CConnman& connman, BanMan* banman,
                    CScheduler& scheduler, ChainstateManager& chainman, CTxMemPool& pool,
                    bool ignore_incoming_txs);

    /** Overridden from CValidationInterface. */
    void BlockConnected(const std::shared_ptr<const CBlock>& pblock, const CBlockIndex* pindexConnected) override;
    void BlockDisconnected(const std::shared_ptr<const CBlock> &block, const CBlockIndex* pindex) override;
    void UpdatedBlockTip(const CBlockIndex *pindexNew, const CBlockIndex *pindexFork, bool fInitialDownload) override;
    void BlockChecked(const CBlock& block, const BlockValidationState& state) override;
    void NewPoWValidBlock(const CBlockIndex *pindex, const std::shared_ptr<const CBlock>& pblock) override;

    /** Implement NetEventsInterface */
    void InitializeNode(CNode* pnode) override;
    void FinalizeNode(const CNode& node, bool& fUpdateConnectionTime) override;
    bool ProcessMessages(CNode* pfrom, std::atomic<bool>& interrupt) override;
    bool SendMessages(CNode* pto) override EXCLUSIVE_LOCKS_REQUIRED(pto->cs_sendProcessing);

    /** Implement PeerManager */
    void CheckForStaleTipAndEvictPeers() override;
    bool GetNodeStateStats(NodeId nodeid, CNodeStateStats& stats) override;
    bool IgnoresIncomingTxs() override { return m_ignore_incoming_txs; }
    void SendPings() override;
    void RelayTransaction(const uint256& txid, const uint256& wtxid) override;
    void SetBestHeight(int height) override { m_best_height = height; };
    void Misbehaving(const NodeId pnode, const int howmuch, const std::string& message) override;
    void ProcessMessage(CNode& pfrom, const std::string& msg_type, CDataStream& vRecv,
                        const std::chrono::microseconds time_received, const std::atomic<bool>& interruptMsgProc) override;

private:
    /** Consider evicting an outbound peer based on the amount of time they've been behind our tip */
    void ConsiderEviction(CNode& pto, int64_t time_in_seconds) EXCLUSIVE_LOCKS_REQUIRED(cs_main);

    /** If we have extra outbound peers, try to disconnect the one with the oldest block announcement */
    void EvictExtraOutboundPeers(int64_t time_in_seconds) EXCLUSIVE_LOCKS_REQUIRED(cs_main);

    /** Retrieve unbroadcast transactions from the mempool and reattempt sending to peers */
    void ReattemptInitialBroadcast(CScheduler& scheduler);

    /** Get a shared pointer to the Peer object.
     *  May return an empty shared_ptr if the Peer object can't be found. */
    PeerRef GetPeerRef(NodeId id) const;

    /** Get a shared pointer to the Peer object and remove it from m_peer_map.
     *  May return an empty shared_ptr if the Peer object can't be found. */
    PeerRef RemovePeer(NodeId id);

    /**
     * Potentially mark a node discouraged based on the contents of a BlockValidationState object
     *
     * @param[in] via_compact_block this bool is passed in because net_processing should
     * punish peers differently depending on whether the data was provided in a compact
     * block message or not. If the compact block had a valid header, but contained invalid
     * txs, the peer should not be punished. See BIP 152.
     *
     * @return Returns true if the peer was punished (probably disconnected)
     */
    bool MaybePunishNodeForBlock(NodeId nodeid, const BlockValidationState& state,
                                 bool via_compact_block, const std::string& message = "");

    /**
     * Potentially disconnect and discourage a node based on the contents of a TxValidationState object
     *
     * @return Returns true if the peer was punished (probably disconnected)
     */
    bool MaybePunishNodeForTx(NodeId nodeid, const TxValidationState& state, const std::string& message = "");

    /** Maybe disconnect a peer and discourage future connections from its address.
     *
     * @param[in]   pnode     The node to check.
     * @param[in]   peer      The peer object to check.
     * @return                True if the peer was marked for disconnection in this function
     */
    bool MaybeDiscourageAndDisconnect(CNode& pnode, Peer& peer);

    void ProcessOrphanTx(std::set<uint256>& orphan_work_set) EXCLUSIVE_LOCKS_REQUIRED(cs_main, g_cs_orphans);
    /** Process a single headers message from a peer. */
    void ProcessHeadersMessage(CNode& pfrom, const Peer& peer,
                               const std::vector<CBlockHeader>& headers,
                               bool via_compact_block);

    void SendBlockTransactions(CNode& pfrom, const CBlock& block, const BlockTransactionsRequest& req);

    /** Register with TxRequestTracker that an INV has been received from a
     *  peer. The announcement parameters are decided in PeerManager and then
     *  passed to TxRequestTracker. */
    void AddTxAnnouncement(const CNode& node, const GenTxid& gtxid, std::chrono::microseconds current_time)
        EXCLUSIVE_LOCKS_REQUIRED(::cs_main);

    /** Send a version message to a peer */
    void PushNodeVersion(CNode& pnode, int64_t nTime);

    /** Send a ping message every PING_INTERVAL or if requested via RPC. May
     *  mark the peer to be disconnected if a ping has timed out. */
    void MaybeSendPing(CNode& node_to, Peer& peer);

    const CChainParams& m_chainparams;
    CConnman& m_connman;
    /** Pointer to this node's banman. May be nullptr - check existence before dereferencing. */
    BanMan* const m_banman;
    ChainstateManager& m_chainman;
    CTxMemPool& m_mempool;
    TxRequestTracker m_txrequest GUARDED_BY(::cs_main);

    /** The height of the best chain */
    std::atomic<int> m_best_height{-1};

    int64_t m_stale_tip_check_time; //!< Next time to check for stale tip

    /** Whether this node is running in blocks only mode */
    const bool m_ignore_incoming_txs;

    /** Whether we've completed initial sync yet, for determining when to turn
      * on extra block-relay-only peers. */
    bool m_initial_sync_finished{false};

    /** Protects m_peer_map. This mutex must not be locked while holding a lock
     *  on any of the mutexes inside a Peer object. */
    mutable Mutex m_peer_mutex;
    /**
     * Map of all Peer objects, keyed by peer id. This map is protected
     * by the m_peer_mutex. Once a shared pointer reference is
     * taken, the lock may be released. Individual fields are protected by
     * their own locks.
     */
    std::map<NodeId, PeerRef> m_peer_map GUARDED_BY(m_peer_mutex);

    /** Number of nodes with fSyncStarted. */
    int nSyncStarted GUARDED_BY(cs_main) = 0;

    /**
     * Sources of received blocks, saved to be able punish them when processing
     * happens afterwards.
     * Set mapBlockSource[hash].second to false if the node should not be
     * punished if the block is invalid.
     */
    std::map<uint256, std::pair<NodeId, bool>> mapBlockSource GUARDED_BY(cs_main);

    /** Number of peers with wtxid relay. */
    int m_wtxid_relay_peers GUARDED_BY(cs_main) = 0;

    /** Number of outbound peers with m_chain_sync.m_protect. */
    int m_outbound_peers_with_protect_from_disconnect GUARDED_BY(cs_main) = 0;

    bool AlreadyHaveTx(const GenTxid& gtxid) EXCLUSIVE_LOCKS_REQUIRED(cs_main);

    /**
     * Filter for transactions that were recently rejected by
     * AcceptToMemoryPool. These are not rerequested until the chain tip
     * changes, at which point the entire filter is reset.
     *
     * Without this filter we'd be re-requesting txs from each of our peers,
     * increasing bandwidth consumption considerably. For instance, with 100
     * peers, half of which relay a tx we don't accept, that might be a 50x
     * bandwidth increase. A flooding attacker attempting to roll-over the
     * filter using minimum-sized, 60byte, transactions might manage to send
     * 1000/sec if we have fast peers, so we pick 120,000 to give our peers a
     * two minute window to send invs to us.
     *
     * Decreasing the false positive rate is fairly cheap, so we pick one in a
     * million to make it highly unlikely for users to have issues with this
     * filter.
     *
     * We typically only add wtxids to this filter. For non-segwit
     * transactions, the txid == wtxid, so this only prevents us from
     * re-downloading non-segwit transactions when communicating with
     * non-wtxidrelay peers -- which is important for avoiding malleation
     * attacks that could otherwise interfere with transaction relay from
     * non-wtxidrelay peers. For communicating with wtxidrelay peers, having
     * the reject filter store wtxids is exactly what we want to avoid
     * redownload of a rejected transaction.
     *
     * In cases where we can tell that a segwit transaction will fail
     * validation no matter the witness, we may add the txid of such
     * transaction to the filter as well. This can be helpful when
     * communicating with txid-relay peers or if we were to otherwise fetch a
     * transaction via txid (eg in our orphan handling).
     *
     * Memory used: 1.3 MB
     */
    std::unique_ptr<CRollingBloomFilter> recentRejects GUARDED_BY(cs_main);
    uint256 hashRecentRejectsChainTip GUARDED_BY(cs_main);

    /*
     * Filter for transactions that have been recently confirmed.
     * We use this to avoid requesting transactions that have already been
     * confirnmed.
     */
    Mutex m_recent_confirmed_transactions_mutex;
    std::unique_ptr<CRollingBloomFilter> m_recent_confirmed_transactions GUARDED_BY(m_recent_confirmed_transactions_mutex);

    /* Returns a bool indicating whether we requested this block.
     * Also used if a block was /not/ received and timed out or started with another peer
     */
    bool MarkBlockAsReceived(const uint256& hash) EXCLUSIVE_LOCKS_REQUIRED(cs_main);

    /* Mark a block as in flight
     * Returns false, still setting pit, if the block was already in flight from the same peer
     * pit will only be valid as long as the same cs_main lock is being held
     */
    bool MarkBlockAsInFlight(NodeId nodeid, const uint256& hash, const CBlockIndex* pindex = nullptr, std::list<QueuedBlock>::iterator** pit = nullptr) EXCLUSIVE_LOCKS_REQUIRED(cs_main);

    bool TipMayBeStale() EXCLUSIVE_LOCKS_REQUIRED(cs_main);

    /** Update pindexLastCommonBlock and add not-in-flight missing successors to vBlocks, until it has
     *  at most count entries.
     */
    void FindNextBlocksToDownload(NodeId nodeid, unsigned int count, std::vector<const CBlockIndex*>& vBlocks, NodeId& nodeStaller) EXCLUSIVE_LOCKS_REQUIRED(cs_main);

    std::map<uint256, std::pair<NodeId, std::list<QueuedBlock>::iterator> > mapBlocksInFlight GUARDED_BY(cs_main);

    /** When our tip was last updated. */
    std::atomic<int64_t> m_last_tip_update{0};

    /** Determine whether or not a peer can request a transaction, and return it (or nullptr if not found or not allowed). */
    CTransactionRef FindTxForGetData(const CNode& peer, const GenTxid& gtxid, const std::chrono::seconds mempool_req, const std::chrono::seconds now) LOCKS_EXCLUDED(cs_main);

    void ProcessGetData(CNode& pfrom, Peer& peer, const std::atomic<bool>& interruptMsgProc) EXCLUSIVE_LOCKS_REQUIRED(!cs_main, peer.m_getdata_requests_mutex);

    /** Relay map (txid or wtxid -> CTransactionRef) */
    typedef std::map<uint256, CTransactionRef> MapRelay;
    MapRelay mapRelay GUARDED_BY(cs_main);
    /** Expiration-time ordered list of (expire time, relay map entry) pairs. */
    std::deque<std::pair<std::chrono::microseconds, MapRelay::iterator>> g_relay_expiration GUARDED_BY(cs_main);

    /**
     * When a peer sends us a valid block, instruct it to announce blocks to us
     * using CMPCTBLOCK if possible by adding its nodeid to the end of
     * lNodesAnnouncingHeaderAndIDs, and keeping that list under a certain size by
     * removing the first element if necessary.
     */
    void MaybeSetPeerAsAnnouncingHeaderAndIDs(NodeId nodeid) EXCLUSIVE_LOCKS_REQUIRED(cs_main);

    /** Stack of nodes which we have set to announce using compact blocks */
    std::list<NodeId> lNodesAnnouncingHeaderAndIDs GUARDED_BY(cs_main);

    /** Number of peers from which we're downloading blocks. */
    int nPeersWithValidatedDownloads GUARDED_BY(cs_main) = 0;

    /** Storage for orphan information */
    TxOrphanage m_orphanage;

    void AddToCompactExtraTransactions(const CTransactionRef& tx) EXCLUSIVE_LOCKS_REQUIRED(g_cs_orphans);

    /** Orphan/conflicted/etc transactions that are kept for compact block reconstruction.
     *  The last -blockreconstructionextratxn/DEFAULT_BLOCK_RECONSTRUCTION_EXTRA_TXN of
     *  these are kept in a ring buffer */
    std::vector<std::pair<uint256, CTransactionRef>> vExtraTxnForCompact GUARDED_BY(g_cs_orphans);
    /** Offset into vExtraTxnForCompact to insert the next tx */
    size_t vExtraTxnForCompactIt GUARDED_BY(g_cs_orphans) = 0;

    void ProcessBlockAvailability(NodeId nodeid) EXCLUSIVE_LOCKS_REQUIRED(cs_main);
    void UpdateBlockAvailability(NodeId nodeid, const uint256& hash) EXCLUSIVE_LOCKS_REQUIRED(cs_main);
    bool CanDirectFetch() EXCLUSIVE_LOCKS_REQUIRED(cs_main);
    bool BlockRequestAllowed(const CBlockIndex* pindex) EXCLUSIVE_LOCKS_REQUIRED(cs_main);
    bool AlreadyHaveBlock(const uint256& block_hash) EXCLUSIVE_LOCKS_REQUIRED(cs_main);
    void ProcessGetBlockData(CNode& pfrom, Peer& peer, const CInv& inv);
    bool PrepareBlockFilterRequest(CNode& peer,
                                   BlockFilterType filter_type, uint32_t start_height,
                                   const uint256& stop_hash, uint32_t max_height_diff,
                                   const CBlockIndex*& stop_index,
                                   BlockFilterIndex*& filter_index);
<<<<<<< HEAD
    void ProcessGetCFilters(CNode& peer, CDataStream& vRecv, const CChainParams& chain_params,
                                   CConnman& connman);
    void ProcessGetCFHeaders(CNode& peer, CDataStream& vRecv, const CChainParams& chain_params,
                                    CConnman& connman);
    void ProcessGetCFCheckPt(CNode& peer, CDataStream& vRecv, const CChainParams& chain_params,
                                    CConnman& connman);

    /** Particl */
    int m_banscore = DISCOURAGEMENT_THRESHOLD;
    void PassOnMisbehaviour(NodeId node_id, int howmuch);
public:
    void IncPersistentMisbehaviour(NodeId node_id, const CService &node_address, int howmuch) override EXCLUSIVE_LOCKS_REQUIRED(cs_main);
    void DecMisbehaving(NodeId nodeid, int howmuch) override;
    void MisbehavingByAddr(CNetAddr addr, int misbehavior_cfwd, int howmuch, const std::string& message) override EXCLUSIVE_LOCKS_REQUIRED(cs_main);
    bool IncDuplicateHeaders(NodeId node_id, const CService &node_address) override EXCLUSIVE_LOCKS_REQUIRED(cs_main);
    NodeId GetBlockSource(const uint256 &hash) override EXCLUSIVE_LOCKS_REQUIRED(cs_main);
=======
    void ProcessGetCFilters(CNode& peer, CDataStream& vRecv);
    void ProcessGetCFHeaders(CNode& peer, CDataStream& vRecv);
    void ProcessGetCFCheckPt(CNode& peer, CDataStream& vRecv);
>>>>>>> 63952f73
};
} // namespace

namespace {
    /** Number of preferable block download peers. */
    int nPreferredDownload GUARDED_BY(cs_main) = 0;
} // namespace

namespace {
/**
 * Maintain validation-specific state about nodes, protected by cs_main, instead
 * by CNode's own locks. This simplifies asynchronous operation, where
 * processing of incoming data is done after the ProcessMessage call returns,
 * and we're no longer holding the node's locks.
 */
struct CNodeState {
    //! The peer's address
    const CService address;
    //! The best known block we know this peer has announced.
    const CBlockIndex* pindexBestKnownBlock{nullptr};
    //! The hash of the last unknown block this peer has announced.
    uint256 hashLastUnknownBlock{};
    //! The last full block we both have.
    const CBlockIndex* pindexLastCommonBlock{nullptr};
    //! The best header we have sent our peer.
    const CBlockIndex* pindexBestHeaderSent{nullptr};
    //! Length of current-streak of unconnecting headers announcements
    int nUnconnectingHeaders{0};
    //! Whether we've started headers synchronization with this peer.
    bool fSyncStarted{false};
    //! When to potentially disconnect peer for stalling headers download
    std::chrono::microseconds m_headers_sync_timeout{0us};
    //! Since when we're stalling block download progress (in microseconds), or 0.
    std::chrono::microseconds m_stalling_since{0us};
    std::list<QueuedBlock> vBlocksInFlight;
    //! When the first entry in vBlocksInFlight started downloading. Don't care when vBlocksInFlight is empty.
    std::chrono::microseconds m_downloading_since{0us};
    int nBlocksInFlight{0};
    int nBlocksInFlightValidHeaders{0};
    //! Whether we consider this a preferred download peer.
    bool fPreferredDownload{false};
    //! Whether this peer wants invs or headers (when possible) for block announcements.
    bool fPreferHeaders{false};
    //! Whether this peer wants invs or cmpctblocks (when possible) for block announcements.
    bool fPreferHeaderAndIDs{false};
    /**
      * Whether this peer will send us cmpctblocks if we request them.
      * This is not used to gate request logic, as we really only care about fSupportsDesiredCmpctVersion,
      * but is used as a flag to "lock in" the version of compact blocks (fWantsCmpctWitness) we send.
      */
    bool fProvidesHeaderAndIDs{false};
    //! Whether this peer can give us witnesses
    bool fHaveWitness{false};
    //! Whether this peer wants witnesses in cmpctblocks/blocktxns
    bool fWantsCmpctWitness{false};
    /**
     * If we've announced NODE_WITNESS to this peer: whether the peer sends witnesses in cmpctblocks/blocktxns,
     * otherwise: whether this peer sends non-witnesses in cmpctblocks/blocktxns.
     */
    bool fSupportsDesiredCmpctVersion{false};

    /** State used to enforce CHAIN_SYNC_TIMEOUT and EXTRA_PEER_CHECK_INTERVAL logic.
      *
      * Both are only in effect for outbound, non-manual, non-protected connections.
      * Any peer protected (m_protect = true) is not chosen for eviction. A peer is
      * marked as protected if all of these are true:
      *   - its connection type is IsBlockOnlyConn() == false
      *   - it gave us a valid connecting header
      *   - we haven't reached MAX_OUTBOUND_PEERS_TO_PROTECT_FROM_DISCONNECT yet
      *   - its chain tip has at least as much work as ours
      *
      * CHAIN_SYNC_TIMEOUT: if a peer's best known block has less work than our tip,
      * set a timeout CHAIN_SYNC_TIMEOUT seconds in the future:
      *   - If at timeout their best known block now has more work than our tip
      *     when the timeout was set, then either reset the timeout or clear it
      *     (after comparing against our current tip's work)
      *   - If at timeout their best known block still has less work than our
      *     tip did when the timeout was set, then send a getheaders message,
      *     and set a shorter timeout, HEADERS_RESPONSE_TIME seconds in future.
      *     If their best known block is still behind when that new timeout is
      *     reached, disconnect.
      *
      * EXTRA_PEER_CHECK_INTERVAL: after each interval, if we have too many outbound peers,
      * drop the outbound one that least recently announced us a new block.
      */
    struct ChainSyncTimeoutState {
        //! A timeout used for checking whether our peer has sufficiently synced
        int64_t m_timeout{0};
        //! A header with the work we require on our peer's chain
        const CBlockIndex* m_work_header{nullptr};
        //! After timeout is reached, set to true after sending getheaders
        bool m_sent_getheaders{false};
        //! Whether this peer is protected from disconnection due to a bad/slow chain
        bool m_protect{false};
    };

    ChainSyncTimeoutState m_chain_sync;

    //! Time of last new block announcement
    int64_t m_last_block_announcement{0};

    //! Whether this peer is an inbound connection
    const bool m_is_inbound;

    //! A rolling bloom filter of all announced tx CInvs to this peer.
    CRollingBloomFilter m_recently_announced_invs = CRollingBloomFilter{INVENTORY_MAX_RECENT_RELAY, 0.000001};

    //! Whether this peer relays txs via wtxid
    bool m_wtxid_relay{false};

<<<<<<< HEAD
    CNodeState(CAddress addrIn, bool is_inbound)
        : address(addrIn), m_is_inbound(is_inbound)
    {
        m_recently_announced_invs.reset();
    }
=======
    CNodeState(bool is_inbound) : m_is_inbound(is_inbound) {}
>>>>>>> 63952f73
};

class CNodeDOS
{
public:
    //! Headers received from this peer, removed when block is received
    std::map<uint256, int64_t> m_map_loose_headers;

    //! Set of node ids that triggered the counters
    //std::set<NodeID> m_node_ids;

    //! Count of times node tried to send duplicate headers/blocks, decreased in DecMisbehaving
    int m_duplicate_count = 0;

    //! Set when counters increase
    int64_t m_last_used_time = 0;

    //! Persistent misbehaving counter
    int m_misbehavior = 0;
};

/** Map maintaining per-addr DOS state. */
static std::map<CNetAddr, CNodeDOS> map_dos_state GUARDED_BY(cs_main);

/** Map maintaining per-node state. */
static std::map<NodeId, CNodeState> mapNodeState GUARDED_BY(cs_main);

static CNodeState *State(NodeId pnode) EXCLUSIVE_LOCKS_REQUIRED(cs_main) {
    std::map<NodeId, CNodeState>::iterator it = mapNodeState.find(pnode);
    if (it == mapNodeState.end())
        return nullptr;
    return &it->second;
}

static void UpdatePreferredDownload(const CNode& node, CNodeState* state) EXCLUSIVE_LOCKS_REQUIRED(cs_main)
{
    nPreferredDownload -= state->fPreferredDownload;

    // Whether this node should be marked as a preferred download node.
    state->fPreferredDownload = (!node.IsInboundConn() || node.HasPermission(PF_NOBAN)) && !node.IsAddrFetchConn() && !node.fClient;

    nPreferredDownload += state->fPreferredDownload;
}

bool PeerManagerImpl::MarkBlockAsReceived(const uint256& hash)
{
    std::map<uint256, std::pair<NodeId, std::list<QueuedBlock>::iterator> >::iterator itInFlight = mapBlocksInFlight.find(hash);
    if (itInFlight != mapBlocksInFlight.end()) {
        CNodeState *state = State(itInFlight->second.first);
        assert(state != nullptr);
        state->nBlocksInFlightValidHeaders -= itInFlight->second.second->fValidatedHeaders;
        if (state->nBlocksInFlightValidHeaders == 0 && itInFlight->second.second->fValidatedHeaders) {
            // Last validated block on the queue was received.
            nPeersWithValidatedDownloads--;
        }
        if (state->vBlocksInFlight.begin() == itInFlight->second.second) {
            // First block on the queue was received, update the start download time for the next one
            state->m_downloading_since = std::max(state->m_downloading_since, GetTime<std::chrono::microseconds>());
        }
        state->vBlocksInFlight.erase(itInFlight->second.second);
        state->nBlocksInFlight--;
        state->m_stalling_since = 0us;
        mapBlocksInFlight.erase(itInFlight);
        return true;
    }
    return false;
}

bool PeerManagerImpl::MarkBlockAsInFlight(NodeId nodeid, const uint256& hash, const CBlockIndex* pindex, std::list<QueuedBlock>::iterator** pit)
{
    CNodeState *state = State(nodeid);
    assert(state != nullptr);

    // Short-circuit most stuff in case it is from the same node
    std::map<uint256, std::pair<NodeId, std::list<QueuedBlock>::iterator> >::iterator itInFlight = mapBlocksInFlight.find(hash);
    if (itInFlight != mapBlocksInFlight.end() && itInFlight->second.first == nodeid) {
        if (pit) {
            *pit = &itInFlight->second.second;
        }
        return false;
    }

    // Make sure it's not listed somewhere already.
    MarkBlockAsReceived(hash);

    std::list<QueuedBlock>::iterator it = state->vBlocksInFlight.insert(state->vBlocksInFlight.end(),
            {hash, pindex, pindex != nullptr, std::unique_ptr<PartiallyDownloadedBlock>(pit ? new PartiallyDownloadedBlock(&m_mempool) : nullptr)});
    state->nBlocksInFlight++;
    state->nBlocksInFlightValidHeaders += it->fValidatedHeaders;
    if (state->nBlocksInFlight == 1) {
        // We're starting a block download (batch) from this peer.
        state->m_downloading_since = GetTime<std::chrono::microseconds>();
    }
    if (state->nBlocksInFlightValidHeaders == 1 && pindex != nullptr) {
        nPeersWithValidatedDownloads++;
    }
    itInFlight = mapBlocksInFlight.insert(std::make_pair(hash, std::make_pair(nodeid, it))).first;
    if (pit)
        *pit = &itInFlight->second.second;
    return true;
}

void PeerManagerImpl::MaybeSetPeerAsAnnouncingHeaderAndIDs(NodeId nodeid)
{
    AssertLockHeld(cs_main);
    CNodeState* nodestate = State(nodeid);
    if (!nodestate || !nodestate->fSupportsDesiredCmpctVersion) {
        // Never ask from peers who can't provide witnesses.
        return;
    }
    if (nodestate->fProvidesHeaderAndIDs) {
        for (std::list<NodeId>::iterator it = lNodesAnnouncingHeaderAndIDs.begin(); it != lNodesAnnouncingHeaderAndIDs.end(); it++) {
            if (*it == nodeid) {
                lNodesAnnouncingHeaderAndIDs.erase(it);
                lNodesAnnouncingHeaderAndIDs.push_back(nodeid);
                return;
            }
        }
        m_connman.ForNode(nodeid, [this](CNode* pfrom) EXCLUSIVE_LOCKS_REQUIRED(::cs_main) {
            AssertLockHeld(::cs_main);
            uint64_t nCMPCTBLOCKVersion = (pfrom->GetLocalServices() & NODE_WITNESS) ? 2 : 1;
            if (lNodesAnnouncingHeaderAndIDs.size() >= 3) {
                // As per BIP152, we only get 3 of our peers to announce
                // blocks using compact encodings.
                m_connman.ForNode(lNodesAnnouncingHeaderAndIDs.front(), [this, nCMPCTBLOCKVersion](CNode* pnodeStop){
                    m_connman.PushMessage(pnodeStop, CNetMsgMaker(pnodeStop->GetCommonVersion()).Make(NetMsgType::SENDCMPCT, /*fAnnounceUsingCMPCTBLOCK=*/false, nCMPCTBLOCKVersion));
                    // save BIP152 bandwidth state: we select peer to be low-bandwidth
                    pnodeStop->m_bip152_highbandwidth_to = false;
                    return true;
                });
                lNodesAnnouncingHeaderAndIDs.pop_front();
            }
            m_connman.PushMessage(pfrom, CNetMsgMaker(pfrom->GetCommonVersion()).Make(NetMsgType::SENDCMPCT, /*fAnnounceUsingCMPCTBLOCK=*/true, nCMPCTBLOCKVersion));
            // save BIP152 bandwidth state: we select peer to be high-bandwidth
            pfrom->m_bip152_highbandwidth_to = true;
            lNodesAnnouncingHeaderAndIDs.push_back(pfrom->GetId());
            return true;
        });
    }
}

bool PeerManagerImpl::TipMayBeStale()
{
    AssertLockHeld(cs_main);
    const Consensus::Params& consensusParams = m_chainparams.GetConsensus();
    if (m_last_tip_update == 0) {
        m_last_tip_update = GetTime();
    }
    return m_last_tip_update < GetTime() - consensusParams.nPowTargetSpacing * 3 && mapBlocksInFlight.empty();
}

bool PeerManagerImpl::CanDirectFetch()
{
<<<<<<< HEAD
    if (!::ChainActive().Tip()) {
        return false;
    }
    return m_chainman.ActiveChain().Tip()->GetBlockTime() > GetAdjustedTime() - consensusParams.nPowTargetSpacing * 20;
=======
    return m_chainman.ActiveChain().Tip()->GetBlockTime() > GetAdjustedTime() - m_chainparams.GetConsensus().nPowTargetSpacing * 20;
>>>>>>> 63952f73
}

static bool PeerHasHeader(CNodeState *state, const CBlockIndex *pindex) EXCLUSIVE_LOCKS_REQUIRED(cs_main)
{
    if (state->pindexBestKnownBlock && pindex == state->pindexBestKnownBlock->GetAncestor(pindex->nHeight))
        return true;
    if (state->pindexBestHeaderSent && pindex == state->pindexBestHeaderSent->GetAncestor(pindex->nHeight))
        return true;
    return false;
}

/** Check whether the last unknown block a peer advertised is not yet known. */
void PeerManagerImpl::ProcessBlockAvailability(NodeId nodeid) {
    CNodeState *state = State(nodeid);
    assert(state != nullptr);

    if (!state->hashLastUnknownBlock.IsNull()) {
        const CBlockIndex* pindex = m_chainman.m_blockman.LookupBlockIndex(state->hashLastUnknownBlock);
        if (pindex && pindex->nChainWork > 0) {
            if (state->pindexBestKnownBlock == nullptr || pindex->nChainWork >= state->pindexBestKnownBlock->nChainWork) {
                state->pindexBestKnownBlock = pindex;
            }
            state->hashLastUnknownBlock.SetNull();
        }
    }
}

/** Update tracking information about which blocks a peer is assumed to have. */
void PeerManagerImpl::UpdateBlockAvailability(NodeId nodeid, const uint256 &hash) {
    CNodeState *state = State(nodeid);
    assert(state != nullptr);

    ProcessBlockAvailability(nodeid);

    const CBlockIndex* pindex = m_chainman.m_blockman.LookupBlockIndex(hash);
    if (pindex && pindex->nChainWork > 0) {
        // An actually better block was announced.
        if (state->pindexBestKnownBlock == nullptr || pindex->nChainWork >= state->pindexBestKnownBlock->nChainWork) {
            state->pindexBestKnownBlock = pindex;
        }
    } else {
        // An unknown block was announced; just assume that the latest one is the best one.
        state->hashLastUnknownBlock = hash;
    }
}

void PeerManagerImpl::FindNextBlocksToDownload(NodeId nodeid, unsigned int count, std::vector<const CBlockIndex*>& vBlocks, NodeId& nodeStaller)
{
    if (count == 0)
        return;

    vBlocks.reserve(vBlocks.size() + count);
    CNodeState *state = State(nodeid);
    assert(state != nullptr);

    // Make sure pindexBestKnownBlock is up to date, we'll need it.
    ProcessBlockAvailability(nodeid);

    if (state->pindexBestKnownBlock == nullptr || state->pindexBestKnownBlock->nChainWork < m_chainman.ActiveChain().Tip()->nChainWork || state->pindexBestKnownBlock->nChainWork < nMinimumChainWork) {
        // This peer has nothing interesting.
        return;
    }

    if (state->pindexLastCommonBlock == nullptr) {
        // Bootstrap quickly by guessing a parent of our best tip is the forking point.
        // Guessing wrong in either direction is not a problem.
        state->pindexLastCommonBlock = m_chainman.ActiveChain()[std::min(state->pindexBestKnownBlock->nHeight, m_chainman.ActiveChain().Height())];
    }

    // If the peer reorganized, our previous pindexLastCommonBlock may not be an ancestor
    // of its current tip anymore. Go back enough to fix that.
    state->pindexLastCommonBlock = LastCommonAncestor(state->pindexLastCommonBlock, state->pindexBestKnownBlock);
    if (state->pindexLastCommonBlock == state->pindexBestKnownBlock)
        return;

    const Consensus::Params& consensusParams = m_chainparams.GetConsensus();
    std::vector<const CBlockIndex*> vToFetch;
    const CBlockIndex *pindexWalk = state->pindexLastCommonBlock;
    // Never fetch further than the best block we know the peer has, or more than BLOCK_DOWNLOAD_WINDOW + 1 beyond the last
    // linked block we have in common with this peer. The +1 is so we can detect stalling, namely if we would be able to
    // download that next block if the window were 1 larger.
    int nWindowEnd = state->pindexLastCommonBlock->nHeight + BLOCK_DOWNLOAD_WINDOW;
    int nMaxHeight = std::min<int>(state->pindexBestKnownBlock->nHeight, nWindowEnd + 1);
    NodeId waitingfor = -1;
    while (pindexWalk->nHeight < nMaxHeight) {
        // Read up to 128 (or more, if more blocks than that are needed) successors of pindexWalk (towards
        // pindexBestKnownBlock) into vToFetch. We fetch 128, because CBlockIndex::GetAncestor may be as expensive
        // as iterating over ~100 CBlockIndex* entries anyway.
        int nToFetch = std::min(nMaxHeight - pindexWalk->nHeight, std::max<int>(count - vBlocks.size(), 128));
        vToFetch.resize(nToFetch);
        pindexWalk = state->pindexBestKnownBlock->GetAncestor(pindexWalk->nHeight + nToFetch);
        vToFetch[nToFetch - 1] = pindexWalk;
        for (unsigned int i = nToFetch - 1; i > 0; i--) {
            vToFetch[i - 1] = vToFetch[i]->pprev;
        }

        // Iterate over those blocks in vToFetch (in forward direction), adding the ones that
        // are not yet downloaded and not in flight to vBlocks. In the meantime, update
        // pindexLastCommonBlock as long as all ancestors are already downloaded, or if it's
        // already part of our chain (and therefore don't need it even if pruned).
        for (const CBlockIndex* pindex : vToFetch) {
            if (pindex->nFlags & BLOCK_DELAYED) {
                // Already have block in delayed queue
                continue;
            }
            if (!pindex->IsValid(BLOCK_VALID_TREE)) {
                // We consider the chain that this peer is on invalid.
                return;
            }
            if (!State(nodeid)->fHaveWitness && IsWitnessEnabled(pindex->pprev, consensusParams)) {
                // We wouldn't download this block or its descendants from this peer.
                return;
            }
            if (pindex->nStatus & BLOCK_HAVE_DATA || m_chainman.ActiveChain().Contains(pindex)) {
                if (pindex->HaveTxsDownloaded())
                    state->pindexLastCommonBlock = pindex;
            } else if (mapBlocksInFlight.count(pindex->GetBlockHash()) == 0) {
                // The block is not already downloaded, and not yet in flight.
                if (pindex->nHeight > nWindowEnd) {
                    // We reached the end of the window.
                    if (vBlocks.size() == 0 && waitingfor != nodeid) {
                        // We aren't able to fetch anything, but we would be if the download window was one larger.
                        nodeStaller = waitingfor;
                    }
                    return;
                }
                vBlocks.push_back(pindex);
                if (vBlocks.size() == count) {
                    return;
                }
            } else if (waitingfor == -1) {
                // This is the first already-in-flight block.
                waitingfor = mapBlocksInFlight[pindex->GetBlockHash()].first;
            }
        }
    }
}

} // namespace

void PeerManagerImpl::PushNodeVersion(CNode& pnode, int64_t nTime)
{
    // Note that pnode->GetLocalServices() is a reflection of the local
    // services we were offering when the CNode object was created for this
    // peer.
    ServiceFlags nLocalNodeServices = pnode.GetLocalServices();
    uint64_t nonce = pnode.GetLocalNonce();
    const int nNodeStartingHeight{m_best_height};
    NodeId nodeid = pnode.GetId();
    CAddress addr = pnode.addr;

    CAddress addrYou = addr.IsRoutable() && !IsProxy(addr) && addr.IsAddrV1Compatible() ?
                           addr :
                           CAddress(CService(), addr.nServices);
    CAddress addrMe = CAddress(CService(), nLocalNodeServices);

    const bool tx_relay = !m_ignore_incoming_txs && pnode.m_tx_relay != nullptr;
    m_connman.PushMessage(&pnode, CNetMsgMaker(INIT_PROTO_VERSION).Make(NetMsgType::VERSION, PROTOCOL_VERSION, (uint64_t)nLocalNodeServices, nTime, addrYou, addrMe,
            nonce, strSubVersion, nNodeStartingHeight, tx_relay));

    if (fLogIPs) {
        LogPrint(BCLog::NET, "send version message: version %d, blocks=%d, us=%s, them=%s, txrelay=%d, peer=%d\n", PROTOCOL_VERSION, nNodeStartingHeight, addrMe.ToString(), addrYou.ToString(), tx_relay, nodeid);
    } else {
        LogPrint(BCLog::NET, "send version message: version %d, blocks=%d, us=%s, txrelay=%d, peer=%d\n", PROTOCOL_VERSION, nNodeStartingHeight, addrMe.ToString(), tx_relay, nodeid);
    }
}

void PeerManagerImpl::AddTxAnnouncement(const CNode& node, const GenTxid& gtxid, std::chrono::microseconds current_time)
{
    AssertLockHeld(::cs_main); // For m_txrequest
    NodeId nodeid = node.GetId();
    if (!node.HasPermission(PF_RELAY) && m_txrequest.Count(nodeid) >= MAX_PEER_TX_ANNOUNCEMENTS) {
        // Too many queued announcements from this peer
        return;
    }
    const CNodeState* state = State(nodeid);

    // Decide the TxRequestTracker parameters for this announcement:
    // - "preferred": if fPreferredDownload is set (= outbound, or PF_NOBAN permission)
    // - "reqtime": current time plus delays for:
    //   - NONPREF_PEER_TX_DELAY for announcements from non-preferred connections
    //   - TXID_RELAY_DELAY for txid announcements while wtxid peers are available
    //   - OVERLOADED_PEER_TX_DELAY for announcements from peers which have at least
    //     MAX_PEER_TX_REQUEST_IN_FLIGHT requests in flight (and don't have PF_RELAY).
    auto delay = std::chrono::microseconds{0};
    const bool preferred = state->fPreferredDownload;
    if (!preferred) delay += NONPREF_PEER_TX_DELAY;
    if (!gtxid.IsWtxid() && m_wtxid_relay_peers > 0) delay += TXID_RELAY_DELAY;
    const bool overloaded = !node.HasPermission(PF_RELAY) &&
        m_txrequest.CountInFlight(nodeid) >= MAX_PEER_TX_REQUEST_IN_FLIGHT;
    if (overloaded) delay += OVERLOADED_PEER_TX_DELAY;
    m_txrequest.ReceivedInv(nodeid, gtxid, preferred, current_time + delay);
}

// This function is used for testing the stale tip eviction logic, see
// denialofservice_tests.cpp
void UpdateLastBlockAnnounceTime(NodeId node, int64_t time_in_seconds)
{
    LOCK(cs_main);
    CNodeState *state = State(node);
    if (state) state->m_last_block_announcement = time_in_seconds;
}

void PeerManagerImpl::InitializeNode(CNode *pnode)
{
    NodeId nodeid = pnode->GetId();
    CAddress addr = pnode->addr;
    {
        LOCK(cs_main);
        mapNodeState.emplace_hint(mapNodeState.end(), std::piecewise_construct, std::forward_as_tuple(nodeid), std::forward_as_tuple(addr, pnode->IsInboundConn()));
        assert(m_txrequest.Count(nodeid) == 0);
    }
    {
        PeerRef peer = std::make_shared<Peer>(nodeid);
        LOCK(m_peer_mutex);
        m_peer_map.emplace_hint(m_peer_map.end(), nodeid, std::move(peer));
    }
    if (!pnode->IsInboundConn()) {
        PushNodeVersion(*pnode, GetTime());
    }
}

void PeerManagerImpl::ReattemptInitialBroadcast(CScheduler& scheduler)
{
    std::set<uint256> unbroadcast_txids = m_mempool.GetUnbroadcastTxs();

    for (const auto& txid : unbroadcast_txids) {
        CTransactionRef tx = m_mempool.get(txid);

        if (tx != nullptr) {
            LOCK(cs_main);
            RelayTransaction(txid, tx->GetWitnessHash());
        } else {
            m_mempool.RemoveUnbroadcastTx(txid, true);
        }
    }

    // Schedule next run for 10-15 minutes in the future.
    // We add randomness on every cycle to avoid the possibility of P2P fingerprinting.
    const std::chrono::milliseconds delta = std::chrono::minutes{10} + GetRandMillis(std::chrono::minutes{5});
    scheduler.scheduleFromNow([&] { ReattemptInitialBroadcast(scheduler); }, delta);
}

void PeerManagerImpl::FinalizeNode(const CNode& node, bool& fUpdateConnectionTime)
{
    NodeId nodeid = node.GetId();
    fUpdateConnectionTime = false;
    LOCK(cs_main);
    int misbehavior{0};
    {
        // We remove the PeerRef from g_peer_map here, but we don't always
        // destruct the Peer. Sometimes another thread is still holding a
        // PeerRef, so the refcount is >= 1. Be careful not to do any
        // processing here that assumes Peer won't be changed before it's
        // destructed.
        PeerRef peer = RemovePeer(nodeid);
        assert(peer != nullptr);
        misbehavior = WITH_LOCK(peer->m_misbehavior_mutex, return peer->m_misbehavior_score);
    }
    CNodeState *state = State(nodeid);
    assert(state != nullptr);

    if (state->fSyncStarted)
        nSyncStarted--;

    if (node.fSuccessfullyConnected && misbehavior == 0 &&
        !node.IsBlockOnlyConn() && !node.IsInboundConn()) {
        // Only change visible addrman state for outbound, full-relay peers
        fUpdateConnectionTime = true;
    }

    for (const QueuedBlock& entry : state->vBlocksInFlight) {
        mapBlocksInFlight.erase(entry.hash);
    }
    WITH_LOCK(g_cs_orphans, m_orphanage.EraseForPeer(nodeid));
    m_txrequest.DisconnectedPeer(nodeid);
    nPreferredDownload -= state->fPreferredDownload;
    nPeersWithValidatedDownloads -= (state->nBlocksInFlightValidHeaders != 0);
    assert(nPeersWithValidatedDownloads >= 0);
    m_outbound_peers_with_protect_from_disconnect -= state->m_chain_sync.m_protect;
    assert(m_outbound_peers_with_protect_from_disconnect >= 0);
    m_wtxid_relay_peers -= state->m_wtxid_relay;
    assert(m_wtxid_relay_peers >= 0);

    mapNodeState.erase(nodeid);

    if (mapNodeState.empty()) {
        // Do a consistency check after the last peer is removed.
        assert(mapBlocksInFlight.empty());
        assert(nPreferredDownload == 0);
        assert(nPeersWithValidatedDownloads == 0);
        assert(m_outbound_peers_with_protect_from_disconnect == 0);
        assert(m_wtxid_relay_peers == 0);
        assert(m_txrequest.Size() == 0);
    }
    LogPrint(BCLog::NET, "Cleared nodestate for peer=%d\n", nodeid);
}

PeerRef PeerManagerImpl::GetPeerRef(NodeId id) const
{
    LOCK(m_peer_mutex);
    auto it = m_peer_map.find(id);
    return it != m_peer_map.end() ? it->second : nullptr;
}

PeerRef PeerManagerImpl::RemovePeer(NodeId id)
{
    PeerRef ret;
    LOCK(m_peer_mutex);
    auto it = m_peer_map.find(id);
    if (it != m_peer_map.end()) {
        ret = std::move(it->second);
        m_peer_map.erase(it);
    }
    return ret;
}

bool PeerManagerImpl::GetNodeStateStats(NodeId nodeid, CNodeStateStats &stats)
{
    {
        LOCK(cs_main);
        CNodeState* state = State(nodeid);
        if (state == nullptr)
            return false;
        stats.nSyncHeight = state->pindexBestKnownBlock ? state->pindexBestKnownBlock->nHeight : -1;
        stats.nCommonHeight = state->pindexLastCommonBlock ? state->pindexLastCommonBlock->nHeight : -1;
        for (const QueuedBlock& queue : state->vBlocksInFlight) {
            if (queue.pindex)
                stats.vHeightInFlight.push_back(queue.pindex->nHeight);
        }
        auto it = map_dos_state.find(state->address);
        if (it != map_dos_state.end()) {
            stats.nDuplicateCount = it->second.m_duplicate_count;
            stats.nLooseHeadersCount = (int)it->second.m_map_loose_headers.size();
        }
    }

    PeerRef peer = GetPeerRef(nodeid);
    if (peer == nullptr) return false;
    stats.m_misbehavior_score = WITH_LOCK(peer->m_misbehavior_mutex, return peer->m_misbehavior_score);
    stats.m_starting_height = peer->m_starting_height;

    // It is common for nodes with good ping times to suddenly become lagged,
    // due to a new block arriving or other large transfer.
    // Merely reporting pingtime might fool the caller into thinking the node was still responsive,
    // since pingtime does not update until the ping is complete, which might take a while.
    // So, if a ping is taking an unusually long time in flight,
    // the caller can immediately detect that this is happening.
    std::chrono::microseconds ping_wait{0};
    if ((0 != peer->m_ping_nonce_sent) && (0 != peer->m_ping_start.load().count())) {
        ping_wait = GetTime<std::chrono::microseconds>() - peer->m_ping_start.load();
    }

    stats.m_ping_wait = ping_wait;

    stats.m_chain_height = peer->m_chain_height;

    return true;
}

void PeerManagerImpl::AddToCompactExtraTransactions(const CTransactionRef& tx)
{
    size_t max_extra_txn = gArgs.GetArg("-blockreconstructionextratxn", DEFAULT_BLOCK_RECONSTRUCTION_EXTRA_TXN);
    if (max_extra_txn <= 0)
        return;
    if (!vExtraTxnForCompact.size())
        vExtraTxnForCompact.resize(max_extra_txn);
    vExtraTxnForCompact[vExtraTxnForCompactIt] = std::make_pair(tx->GetWitnessHash(), tx);
    vExtraTxnForCompactIt = (vExtraTxnForCompactIt + 1) % max_extra_txn;
}

void PeerManagerImpl::Misbehaving(const NodeId pnode, const int howmuch, const std::string& message)
{
    assert(howmuch > 0);

    PeerRef peer = GetPeerRef(pnode);
    if (peer == nullptr) return;

    LOCK(peer->m_misbehavior_mutex);
    peer->m_misbehavior_score += howmuch;
    std::string message_prefixed = message.empty() ? "" : (": " + message);
    if (peer->m_misbehavior_score >= m_banscore && peer->m_misbehavior_score - howmuch < m_banscore) {
        LogPrint(BCLog::NET, "Misbehaving: peer=%d (%d -> %d) DISCOURAGE THRESHOLD EXCEEDED%s\n", pnode, peer->m_misbehavior_score - howmuch, peer->m_misbehavior_score, message_prefixed);
        peer->m_should_discourage = true;
    } else {
        LogPrint(BCLog::NET, "Misbehaving: peer=%d (%d -> %d)%s\n", pnode, peer->m_misbehavior_score - howmuch, peer->m_misbehavior_score, message_prefixed);
    }
}

void PeerManagerImpl::DecMisbehaving(NodeId nodeid, int howmuch)
{
    if (howmuch == 0) {
        return;
    }

    PeerRef peer = GetPeerRef(nodeid);
    if (peer == nullptr) return;

    LOCK(peer->m_misbehavior_mutex);
    peer->m_misbehavior_score -= howmuch;
    if (peer->m_misbehavior_score < 0) {
        peer->m_misbehavior_score = 0;
    }
}

void DecMisbehaving(NodeId nodeid, int howmuch)
{
    g_peerman->DecMisbehaving(nodeid, howmuch);
}

/**
 * Potentially disconnect and discourage a node based on the contents of a TxValidationState object
 *
 * @return Returns true if the peer was punished (probably disconnected)
 */
bool PeerManagerImpl::MaybePunishNodeForTx(NodeId nodeid, const TxValidationState& state, const std::string& message)
{
    switch (state.GetResult()) {
    case TxValidationResult::TX_RESULT_UNSET:
        break;
    // The node is providing invalid data:
    case TxValidationResult::TX_CONSENSUS:
        {
            LOCK(cs_main);
            Misbehaving(nodeid, 100, message);
            return true;
        }
    case TxValidationResult::DOS_100:
        {
            LOCK(cs_main);
            Misbehaving(nodeid, 100, message);
        }
        return true;
    case TxValidationResult::DOS_50:
        {
            LOCK(cs_main);
            Misbehaving(nodeid, 50, message);
        }
        return true;
    case TxValidationResult::DOS_20:
        {
            LOCK(cs_main);
            Misbehaving(nodeid, 20, message);
        }
        return true;
    case TxValidationResult::DOS_5:
        {
            LOCK(cs_main);
            Misbehaving(nodeid, 5, message);
        }
        return true;
    case TxValidationResult::DOS_1:
        {
            LOCK(cs_main);
            Misbehaving(nodeid, 1, message);
        }
        return true;
    // Conflicting (but not necessarily invalid) data or different policy:
    case TxValidationResult::TX_RECENT_CONSENSUS_CHANGE:
    case TxValidationResult::TX_INPUTS_NOT_STANDARD:
    case TxValidationResult::TX_NOT_STANDARD:
    case TxValidationResult::TX_MISSING_INPUTS:
    case TxValidationResult::TX_PREMATURE_SPEND:
    case TxValidationResult::TX_WITNESS_MUTATED:
    case TxValidationResult::TX_WITNESS_STRIPPED:
    case TxValidationResult::TX_CONFLICT:
    case TxValidationResult::TX_MEMPOOL_POLICY:
        break;
    }
    if (message != "") {
        LogPrint(BCLog::NET, "peer=%d: %s\n", nodeid, message);
    }
    return false;
}

bool PeerManagerImpl::MaybePunishNodeForBlock(NodeId nodeid, const BlockValidationState& state,
                                              bool via_compact_block, const std::string& message)
{
    switch (state.GetResult()) {
    case BlockValidationResult::BLOCK_RESULT_UNSET:
        break;
    // The node is providing invalid data:
    case BlockValidationResult::BLOCK_CONSENSUS:
    case BlockValidationResult::BLOCK_MUTATED:
        if (!via_compact_block) {
            Misbehaving(nodeid, 100, message);
            return true;
        }
        break;
    case BlockValidationResult::BLOCK_CACHED_INVALID:
        {
            LOCK(cs_main);
            CNodeState *node_state = State(nodeid);
            if (node_state == nullptr) {
                break;
            }

            // Discourage outbound (but not inbound) peers if on an invalid chain.
            // Exempt HB compact block peers. Manual connections are always protected from discouragement.
            if (!via_compact_block && !node_state->m_is_inbound) {
                Misbehaving(nodeid, 100, message);
                return true;
            }
            break;
        }
    case BlockValidationResult::BLOCK_INVALID_HEADER:
    case BlockValidationResult::BLOCK_CHECKPOINT:
    case BlockValidationResult::BLOCK_INVALID_PREV:
        Misbehaving(nodeid, 100, message);
        return true;
    // Conflicting (but not necessarily invalid) data or different policy:
    case BlockValidationResult::BLOCK_MISSING_PREV:
        // TODO: Handle this much more gracefully (10 DoS points is super arbitrary)
        Misbehaving(nodeid, 10, message);
        return true;

    case BlockValidationResult::DOS_100:
        {
            LOCK(cs_main);
            Misbehaving(nodeid, 100, message);
        }
        return true;
    case BlockValidationResult::DOS_50:
        {
            LOCK(cs_main);
            Misbehaving(nodeid, 50, message);
        }
        return true;
    case BlockValidationResult::DOS_20:
        {
            LOCK(cs_main);
            Misbehaving(nodeid, 20, message);
        }
        return true;
    case BlockValidationResult::DOS_5:
        {
            LOCK(cs_main);
            Misbehaving(nodeid, 5, message);
        }
        return true;
    case BlockValidationResult::DOS_1:
        {
            LOCK(cs_main);
            Misbehaving(nodeid, 1, message);
        }
        return true;
    case BlockValidationResult::BLOCK_RECENT_CONSENSUS_CHANGE:
    case BlockValidationResult::BLOCK_TIME_FUTURE:
        break;
    }
    if (message != "") {
        LogPrint(BCLog::NET, "peer=%d: %s\n", nodeid, message);
    }
    return false;
}

NodeId GetBlockSource(const uint256 &hash) EXCLUSIVE_LOCKS_REQUIRED(cs_main)
{
    if (!g_peerman) return -1;
    return g_peerman->GetBlockSource(hash);
}

size_t MAX_LOOSE_HEADERS = 1000;
int MAX_DUPLICATE_HEADERS = 2000;
int64_t MAX_LOOSE_HEADER_TIME = 120;
int64_t MIN_DOS_STATE_TTL = 60 * 10; // seconds
bool AddNodeHeader(NodeId node_id, const uint256 &hash) EXCLUSIVE_LOCKS_REQUIRED(cs_main)
{
    CNodeState *state = State(node_id);
    if (state == nullptr) {
        return true;
    }
    auto it = map_dos_state.find(state->address);
    if (it != map_dos_state.end()) {
        if (it->second.m_map_loose_headers.size() > MAX_LOOSE_HEADERS) {
            return false;
        }
        it->second.m_map_loose_headers.insert(std::make_pair(hash, GetTime()));
        it->second.m_last_used_time = GetTime();
        return true;
    }
    map_dos_state[state->address].m_map_loose_headers.insert(std::make_pair(hash, GetTime()));
    map_dos_state[state->address].m_last_used_time = GetTime();
    return true;
}

void RemoveNodeHeader(const uint256 &hash) EXCLUSIVE_LOCKS_REQUIRED(cs_main)
{
    auto it = map_dos_state.begin();
    for (; it != map_dos_state.end(); ++it) {
        it->second.m_map_loose_headers.erase(hash);
    }
}

void RemoveNonReceivedHeaderFromNodes(BlockMap::iterator mi) EXCLUSIVE_LOCKS_REQUIRED(cs_main)
{
    auto it = mapNodeState.begin();
    for (; it != mapNodeState.end(); ++it) {
        if (it->second.pindexBestKnownBlock == mi->second) {
            it->second.pindexBestKnownBlock = nullptr;
        }
    }
}

void PeerManagerImpl::PassOnMisbehaviour(NodeId node_id, int howmuch)
{
    PeerRef peer = GetPeerRef(node_id);
    if (peer == nullptr) return;
    LOCK(peer->m_misbehavior_mutex);
    peer->m_misbehavior_score = howmuch;
    if (peer->m_misbehavior_score >= gArgs.GetArg("-banscore", DISCOURAGEMENT_THRESHOLD)) {
        peer->m_should_discourage = true;
    }
    LogPrint(BCLog::NET, "peer=%d Inherited misbehavior (%d)\n", node_id, peer->m_misbehavior_score);
}

/** Increase misbehavior scores by address. */
void PeerManagerImpl::MisbehavingByAddr(CNetAddr addr, int misbehavior_cfwd, int howmuch, const std::string& message)
{
    for (auto it = mapNodeState.begin(); it != mapNodeState.end(); ++it) {
        if (it->first < 0) {
            continue;
        }
        if (addr == (CNetAddr)it->second.address) {
            PeerRef peer = GetPeerRef(it->first);
            if (peer == nullptr) continue;

            int misbehavior_score = WITH_LOCK(peer->m_misbehavior_mutex, return peer->m_misbehavior_score);
            if (misbehavior_score < misbehavior_cfwd) {
                PassOnMisbehaviour(it->first, misbehavior_cfwd);
            }
            Misbehaving(it->first, howmuch, message);
        }
    }
}

void CheckUnreceivedHeaders(int64_t now) EXCLUSIVE_LOCKS_REQUIRED(cs_main)
{
    auto it = map_dos_state.begin();
    for (; it != map_dos_state.end();) {
        auto &dos_counters = it->second;
        auto it_headers = dos_counters.m_map_loose_headers.begin();
        for (; it_headers != dos_counters.m_map_loose_headers.end();) {
            if (it_headers->second + MAX_LOOSE_HEADER_TIME < now) {
                if (particl::RemoveUnreceivedHeader(it_headers->first)) {
                    g_peerman->MisbehavingByAddr(it->first, dos_counters.m_misbehavior, 5, "Block not received.");
                    dos_counters.m_misbehavior += 5;
                }
                dos_counters.m_map_loose_headers.erase(it_headers++);
                continue;
            }
            ++it_headers;
        }
        // TODO: Options for decrease rate
        if (dos_counters.m_duplicate_count > 0) {
            if (now - dos_counters.m_last_used_time > MIN_DOS_STATE_TTL) {
                // Decay faster after some time passes
                dos_counters.m_duplicate_count -= 20;
                if (dos_counters.m_duplicate_count > 0) {
                    dos_counters.m_duplicate_count = 0;
                }
            } else {
                --dos_counters.m_duplicate_count;
            }
        }
        if (dos_counters.m_misbehavior > 0) {
            --dos_counters.m_misbehavior;
        }
        if (dos_counters.m_duplicate_count < 1
            && dos_counters.m_misbehavior < 1
            && dos_counters.m_map_loose_headers.size() == 0
            && now - dos_counters.m_last_used_time > MIN_DOS_STATE_TTL) {
            map_dos_state.erase(it++);
            continue;
        }
        ++it;
    }
}

bool PeerManagerImpl::IncDuplicateHeaders(NodeId node_id, const CService &node_address) EXCLUSIVE_LOCKS_REQUIRED(cs_main)
{
    PeerRef peer = GetPeerRef(node_id);
    if (peer == nullptr) return true;
    auto it = map_dos_state.find(node_address);
    if (it != map_dos_state.end()) {
        ++it->second.m_duplicate_count;
        it->second.m_last_used_time = GetTime();
        if (it->second.m_duplicate_count < MAX_DUPLICATE_HEADERS) {
            return true;
        }
        int peer_misbehavior_score = WITH_LOCK(peer->m_misbehavior_mutex, return peer->m_misbehavior_score);
        if (peer_misbehavior_score < it->second.m_misbehavior) {
            PassOnMisbehaviour(node_id, it->second.m_misbehavior);
        }
        WITH_LOCK(peer->m_misbehavior_mutex, peer->m_misbehavior_score += 5);
        return false;
    }
    map_dos_state[node_address].m_duplicate_count = 1;
    map_dos_state[node_address].m_last_used_time = GetTime();
    return true;
}

NodeId PeerManagerImpl::GetBlockSource(const uint256 &hash) EXCLUSIVE_LOCKS_REQUIRED(cs_main)
{
    const auto it = mapBlockSource.find(hash);
    if (it == mapBlockSource.end()) {
        return -1;
    }
    return it->second.first;
}

bool IncDuplicateHeaders(NodeId node_id) EXCLUSIVE_LOCKS_REQUIRED(cs_main)
{
    CNodeState *state = State(node_id);
    if (state == nullptr) {
        return true; // Node already disconnected
    }
    return g_peerman->IncDuplicateHeaders(node_id, state->address);
}


void PeerManagerImpl::IncPersistentMisbehaviour(NodeId node_id, const CService &node_address, int howmuch)
{
    PeerRef peer = GetPeerRef(node_id);
    if (peer == nullptr) return;
    auto it = map_dos_state.find(node_address);
    if (it != map_dos_state.end()) {
        int peer_misbehavior_score = WITH_LOCK(peer->m_misbehavior_mutex, return peer->m_misbehavior_score);
        if (peer_misbehavior_score < it->second.m_misbehavior) {
            PassOnMisbehaviour(node_id, it->second.m_misbehavior);
        }
        it->second.m_misbehavior += howmuch;
        return;
    }
    map_dos_state[node_address].m_misbehavior = howmuch;
    return;
}

void IncPersistentMisbehaviour(NodeId node_id, int howmuch)
{
    CNodeState *state = State(node_id);
    if (state == nullptr) {
        return;
    }
    g_peerman->IncPersistentMisbehaviour(node_id, state->address, howmuch);
}

int GetNumDOSStates()
{
    return map_dos_state.size();
}

void ClearDOSStates()
{
    map_dos_state.clear();
}

//////////////////////////////////////////////////////////////////////////////
//
// blockchain -> download logic notification
//

// To prevent fingerprinting attacks, only send blocks/headers outside of the
// active chain if they are no more than a month older (both in time, and in
// best equivalent proof of work) than the best header chain we know about and
// we fully-validated them at some point.
bool PeerManagerImpl::BlockRequestAllowed(const CBlockIndex* pindex)
{
    AssertLockHeld(cs_main);
    if (m_chainman.ActiveChain().Contains(pindex)) return true;
    return pindex->IsValid(BLOCK_VALID_SCRIPTS) && (pindexBestHeader != nullptr) &&
           (pindexBestHeader->GetBlockTime() - pindex->GetBlockTime() < STALE_RELAY_AGE_LIMIT) &&
           (GetBlockProofEquivalentTime(*pindexBestHeader, *pindex, *pindexBestHeader, m_chainparams.GetConsensus()) < STALE_RELAY_AGE_LIMIT);
}

std::unique_ptr<PeerManager> PeerManager::make(const CChainParams& chainparams, CConnman& connman, BanMan* banman,
                                               CScheduler& scheduler, ChainstateManager& chainman, CTxMemPool& pool,
                                               bool ignore_incoming_txs)
{
    return std::make_unique<PeerManagerImpl>(chainparams, connman, banman, scheduler, chainman, pool, ignore_incoming_txs);
}

PeerManagerImpl::PeerManagerImpl(const CChainParams& chainparams, CConnman& connman, BanMan* banman,
                                 CScheduler& scheduler, ChainstateManager& chainman, CTxMemPool& pool,
                                 bool ignore_incoming_txs)
    : m_chainparams(chainparams),
      m_connman(connman),
      m_banman(banman),
      m_chainman(chainman),
      m_mempool(pool),
      m_stale_tip_check_time(0),
      m_ignore_incoming_txs(ignore_incoming_txs)
{
    assert(std::addressof(g_chainman) == std::addressof(m_chainman));
    // Initialize global variables that cannot be constructed at startup.
    recentRejects.reset(new CRollingBloomFilter(120000, 0.000001));

    // Blocks don't typically have more than 4000 transactions, so this should
    // be at least six blocks (~1 hr) worth of transactions that we can store,
    // inserting both a txid and wtxid for every observed transaction.
    // If the number of transactions appearing in a block goes up, or if we are
    // seeing getdata requests more than an hour after initial announcement, we
    // can increase this number.
    // The false positive rate of 1/1M should come out to less than 1
    // transaction per day that would be inadvertently ignored (which is the
    // same probability that we have in the reject filter).
    m_recent_confirmed_transactions.reset(new CRollingBloomFilter(48000, 0.000001));

    // Stale tip checking and peer eviction are on two different timers, but we
    // don't want them to get out of sync due to drift in the scheduler, so we
    // combine them in one function and schedule at the quicker (peer-eviction)
    // timer.
    static_assert(EXTRA_PEER_CHECK_INTERVAL < STALE_CHECK_INTERVAL, "peer eviction timer should be less than stale tip check timer");
    scheduler.scheduleEvery([this] { this->CheckForStaleTipAndEvictPeers(); }, std::chrono::seconds{EXTRA_PEER_CHECK_INTERVAL});

    // schedule next run for 10-15 minutes in the future
    const std::chrono::milliseconds delta = std::chrono::minutes{10} + GetRandMillis(std::chrono::minutes{5});
    scheduler.scheduleFromNow([&] { ReattemptInitialBroadcast(scheduler); }, delta);

    m_banscore = gArgs.GetArg("-banscore", DISCOURAGEMENT_THRESHOLD);
}

/**
 * Evict orphan txn pool entries based on a newly connected
 * block, remember the recently confirmed transactions, and delete tracked
 * announcements for them. Also save the time of the last tip update.
 */
void PeerManagerImpl::BlockConnected(const std::shared_ptr<const CBlock>& pblock, const CBlockIndex* pindex)
{
    m_orphanage.EraseForBlock(*pblock);
    m_last_tip_update = GetTime();

    {
        LOCK(m_recent_confirmed_transactions_mutex);
        for (const auto& ptx : pblock->vtx) {
            m_recent_confirmed_transactions->insert(ptx->GetHash());
            if (ptx->GetHash() != ptx->GetWitnessHash()) {
                m_recent_confirmed_transactions->insert(ptx->GetWitnessHash());
            }
        }
    }
    {
        LOCK(cs_main);
        for (const auto& ptx : pblock->vtx) {
            m_txrequest.ForgetTxHash(ptx->GetHash());
            m_txrequest.ForgetTxHash(ptx->GetWitnessHash());
        }
    }
}

void PeerManagerImpl::BlockDisconnected(const std::shared_ptr<const CBlock> &block, const CBlockIndex* pindex)
{
    // To avoid relay problems with transactions that were previously
    // confirmed, clear our filter of recently confirmed transactions whenever
    // there's a reorg.
    // This means that in a 1-block reorg (where 1 block is disconnected and
    // then another block reconnected), our filter will drop to having only one
    // block's worth of transactions in it, but that should be fine, since
    // presumably the most common case of relaying a confirmed transaction
    // should be just after a new block containing it is found.
    LOCK(m_recent_confirmed_transactions_mutex);
    m_recent_confirmed_transactions->reset();
}

// All of the following cache a recent block, and are protected by cs_most_recent_block
static RecursiveMutex cs_most_recent_block;
static std::shared_ptr<const CBlock> most_recent_block GUARDED_BY(cs_most_recent_block);
static std::shared_ptr<const CBlockHeaderAndShortTxIDs> most_recent_compact_block GUARDED_BY(cs_most_recent_block);
static uint256 most_recent_block_hash GUARDED_BY(cs_most_recent_block);
static bool fWitnessesPresentInMostRecentCompactBlock GUARDED_BY(cs_most_recent_block);

/**
 * Maintain state about the best-seen block and fast-announce a compact block
 * to compatible peers.
 */
void PeerManagerImpl::NewPoWValidBlock(const CBlockIndex *pindex, const std::shared_ptr<const CBlock>& pblock)
{
    std::shared_ptr<const CBlockHeaderAndShortTxIDs> pcmpctblock = std::make_shared<const CBlockHeaderAndShortTxIDs> (*pblock, true);
    const CNetMsgMaker msgMaker(PROTOCOL_VERSION);

    LOCK(cs_main);

    static int nHighestFastAnnounce = 0;
    if (pindex->nHeight <= nHighestFastAnnounce)
        return;
    nHighestFastAnnounce = pindex->nHeight;

    bool fWitnessEnabled = IsWitnessEnabled(pindex->pprev, m_chainparams.GetConsensus());
    uint256 hashBlock(pblock->GetHash());

    {
        LOCK(cs_most_recent_block);
        most_recent_block_hash = hashBlock;
        most_recent_block = pblock;
        most_recent_compact_block = pcmpctblock;
        fWitnessesPresentInMostRecentCompactBlock = fWitnessEnabled;
    }

    m_connman.ForEachNode([this, &pcmpctblock, pindex, &msgMaker, fWitnessEnabled, &hashBlock](CNode* pnode) EXCLUSIVE_LOCKS_REQUIRED(::cs_main) {
        AssertLockHeld(::cs_main);

        // TODO: Avoid the repeated-serialization here
        if (pnode->GetCommonVersion() < INVALID_CB_NO_BAN_VERSION || pnode->fDisconnect)
            return;
        ProcessBlockAvailability(pnode->GetId());
        CNodeState &state = *State(pnode->GetId());

        // If the peer has, or we announced to them the previous block already,
        // but we don't think they have this one, go ahead and announce it
        if (state.fPreferHeaderAndIDs && (!fWitnessEnabled || state.fWantsCmpctWitness) &&
                !PeerHasHeader(&state, pindex) && PeerHasHeader(&state, pindex->pprev)) {

            LogPrint(BCLog::NET, "%s sending header-and-ids %s to peer=%d\n", "PeerManager::NewPoWValidBlock",
                    hashBlock.ToString(), pnode->GetId());
            m_connman.PushMessage(pnode, msgMaker.Make(NetMsgType::CMPCTBLOCK, *pcmpctblock));
            state.pindexBestHeaderSent = pindex;
        }
    });
}

/**
 * Update our best height and announce any block hashes which weren't previously
 * in m_chainman.ActiveChain() to our peers.
 */
void PeerManagerImpl::UpdatedBlockTip(const CBlockIndex *pindexNew, const CBlockIndex *pindexFork, bool fInitialDownload)
{
    SetBestHeight(pindexNew->nHeight);
    SetServiceFlagsIBDCache(!fInitialDownload);

    // Don't relay inventory during initial block download.
    if (fInitialDownload) return;

    // Find the hashes of all blocks that weren't previously in the best chain.
    std::vector<uint256> vHashes;
    const CBlockIndex *pindexToAnnounce = pindexNew;
    while (pindexToAnnounce != pindexFork) {
        vHashes.push_back(pindexToAnnounce->GetBlockHash());
        pindexToAnnounce = pindexToAnnounce->pprev;
        if (vHashes.size() == MAX_BLOCKS_TO_ANNOUNCE) {
            // Limit announcements in case of a huge reorganization.
            // Rely on the peer's synchronization mechanism in that case.
            break;
        }
    }

    {
        LOCK(m_peer_mutex);
        for (auto& it : m_peer_map) {
            Peer& peer = *it.second;
            LOCK(peer.m_block_inv_mutex);
            for (const uint256& hash : reverse_iterate(vHashes)) {
                peer.m_blocks_for_headers_relay.push_back(hash);
            }
        }
    }

    m_connman.WakeMessageHandler();
}

/**
 * Handle invalid block rejection and consequent peer discouragement, maintain which
 * peers announce compact blocks.
 */
void PeerManagerImpl::BlockChecked(const CBlock& block, const BlockValidationState& state)
{
    LOCK(cs_main);

    const uint256 hash(block.GetHash());
    std::map<uint256, std::pair<NodeId, bool>>::iterator it = mapBlockSource.find(hash);

    // If the block failed validation, we know where it came from and we're still connected
    // to that peer, maybe punish.
    if (state.IsInvalid() &&
        it != mapBlockSource.end() &&
        State(it->second.first)) {
            MaybePunishNodeForBlock(/*nodeid=*/ it->second.first, state, /*via_compact_block=*/ !it->second.second);
    } else
    if (state.nFlags & BLOCK_FAILED_DUPLICATE_STAKE) {
        if (it != mapBlockSource.end() && State(it->second.first)) {
            Misbehaving(it->second.first, 10, "duplicate-stake");
        }
    }
    // Check that:
    // 1. The block is valid
    // 2. We're not in initial block download
    // 3. This is currently the best block we're aware of. We haven't updated
    //    the tip yet so we have no way to check this directly here. Instead we
    //    just check that there are currently no other blocks in flight.
    else if (state.IsValid() &&
             !m_chainman.ActiveChainstate().IsInitialBlockDownload() &&
             mapBlocksInFlight.count(hash) == mapBlocksInFlight.size()) {
        if (it != mapBlockSource.end()) {
            MaybeSetPeerAsAnnouncingHeaderAndIDs(it->second.first);
        }
    }
    if (it != mapBlockSource.end())
        mapBlockSource.erase(it);
}

//////////////////////////////////////////////////////////////////////////////
//
// Messages
//


bool PeerManagerImpl::AlreadyHaveTx(const GenTxid& gtxid)
{
    assert(recentRejects);
    if (m_chainman.ActiveChain().Tip()->GetBlockHash() != hashRecentRejectsChainTip) {
        // If the chain tip has changed previously rejected transactions
        // might be now valid, e.g. due to a nLockTime'd tx becoming valid,
        // or a double-spend. Reset the rejects filter and give those
        // txs a second chance.
        hashRecentRejectsChainTip = m_chainman.ActiveChain().Tip()->GetBlockHash();
        recentRejects->reset();
    }

    const uint256& hash = gtxid.GetHash();

    if (m_orphanage.HaveTx(gtxid)) return true;

    {
        LOCK(m_recent_confirmed_transactions_mutex);
        if (m_recent_confirmed_transactions->contains(hash)) return true;
    }

    return recentRejects->contains(hash) || m_mempool.exists(gtxid);
}

bool PeerManagerImpl::AlreadyHaveBlock(const uint256& block_hash)
{
    return m_chainman.m_blockman.LookupBlockIndex(block_hash) != nullptr;
}

void PeerManagerImpl::SendPings()
{
    LOCK(m_peer_mutex);
    for(auto& it : m_peer_map) it.second->m_ping_queued = true;
}

void PeerManagerImpl::RelayTransaction(const uint256& txid, const uint256& wtxid)
{
    m_connman.ForEachNode([&txid, &wtxid](CNode* pnode) EXCLUSIVE_LOCKS_REQUIRED(::cs_main) {
        AssertLockHeld(::cs_main);

        CNodeState* state = State(pnode->GetId());
        if (state == nullptr) return;
        if (state->m_wtxid_relay) {
            pnode->PushTxInventory(wtxid);
        } else {
            pnode->PushTxInventory(txid);
        }
    });
}

/**
 * Relay (gossip) an address to a few randomly chosen nodes.
 * We choose the same nodes within a given 24h window (if the list of connected
 * nodes does not change) and we don't relay to nodes that already know an
 * address. So within 24h we will likely relay a given address once. This is to
 * prevent a peer from unjustly giving their address better propagation by sending
 * it to us repeatedly.
 * @param[in] originator The peer that sent us the address. We don't want to relay it back.
 * @param[in] addr Address to relay.
 * @param[in] fReachable Whether the address' network is reachable. We relay unreachable
 * addresses less.
 * @param[in] connman Connection manager to choose nodes to relay to.
 */
static void RelayAddress(const CNode& originator,
                         const CAddress& addr,
                         bool fReachable,
                         const CConnman& connman)
{
    if (!fReachable && !addr.IsRelayable()) return;

    // Relay to a limited number of other nodes
    // Use deterministic randomness to send to the same nodes for 24 hours
    // at a time so the m_addr_knowns of the chosen nodes prevent repeats
    uint64_t hashAddr = addr.GetHash();
    const CSipHasher hasher = connman.GetDeterministicRandomizer(RANDOMIZER_ID_ADDRESS_RELAY).Write(hashAddr << 32).Write((GetTime() + hashAddr) / (24 * 60 * 60));
    FastRandomContext insecure_rand;

    // Relay reachable addresses to 2 peers. Unreachable addresses are relayed randomly to 1 or 2 peers.
    unsigned int nRelayNodes = (fReachable || (hasher.Finalize() & 1)) ? 2 : 1;

    std::array<std::pair<uint64_t, CNode*>,2> best{{{0, nullptr}, {0, nullptr}}};
    assert(nRelayNodes <= best.size());

    auto sortfunc = [&best, &hasher, nRelayNodes, &originator, &addr](CNode* pnode) {
        if (pnode->RelayAddrsWithConn() && pnode != &originator && pnode->IsAddrCompatible(addr)) {
            uint64_t hashKey = CSipHasher(hasher).Write(pnode->GetId()).Finalize();
            for (unsigned int i = 0; i < nRelayNodes; i++) {
                 if (hashKey > best[i].first) {
                     std::copy(best.begin() + i, best.begin() + nRelayNodes - 1, best.begin() + i + 1);
                     best[i] = std::make_pair(hashKey, pnode);
                     break;
                 }
            }
        }
    };

    auto pushfunc = [&addr, &best, nRelayNodes, &insecure_rand] {
        for (unsigned int i = 0; i < nRelayNodes && best[i].first != 0; i++) {
            best[i].second->PushAddress(addr, insecure_rand);
        }
    };

    connman.ForEachNodeThen(std::move(sortfunc), std::move(pushfunc));
}

void PeerManagerImpl::ProcessGetBlockData(CNode& pfrom, Peer& peer, const CInv& inv)
{
    std::shared_ptr<const CBlock> a_recent_block;
    std::shared_ptr<const CBlockHeaderAndShortTxIDs> a_recent_compact_block;
    bool fWitnessesPresentInARecentCompactBlock;
    {
        LOCK(cs_most_recent_block);
        a_recent_block = most_recent_block;
        a_recent_compact_block = most_recent_compact_block;
        fWitnessesPresentInARecentCompactBlock = fWitnessesPresentInMostRecentCompactBlock;
    }

    bool need_activate_chain = false;
    {
        LOCK(cs_main);
        const CBlockIndex* pindex = m_chainman.m_blockman.LookupBlockIndex(inv.hash);
        if (pindex) {
            if (pindex->HaveTxsDownloaded() && !pindex->IsValid(BLOCK_VALID_SCRIPTS) &&
                    pindex->IsValid(BLOCK_VALID_TREE)) {
                // If we have the block and all of its parents, but have not yet validated it,
                // we might be in the middle of connecting it (ie in the unlock of cs_main
                // before ActivateBestChain but after AcceptBlock).
                // In this case, we need to run ActivateBestChain prior to checking the relay
                // conditions below.
                need_activate_chain = true;
            }
        }
    } // release cs_main before calling ActivateBestChain
    if (need_activate_chain) {
        BlockValidationState state;
        if (!m_chainman.ActiveChainstate().ActivateBestChain(state, m_chainparams, a_recent_block)) {
            LogPrint(BCLog::NET, "failed to activate chain (%s)\n", state.ToString());
        }
    }

    LOCK(cs_main);
    const CBlockIndex* pindex = m_chainman.m_blockman.LookupBlockIndex(inv.hash);
    if (!pindex) {
        return;
    }
    if (!BlockRequestAllowed(pindex)) {
        LogPrint(BCLog::NET, "%s: ignoring request from peer=%i for old block that isn't in the main chain\n", __func__, pfrom.GetId());
        return;
    }
    const CNetMsgMaker msgMaker(pfrom.GetCommonVersion());
    // disconnect node in case we have reached the outbound limit for serving historical blocks
    if (m_connman.OutboundTargetReached(true) &&
        (((pindexBestHeader != nullptr) && (pindexBestHeader->GetBlockTime() - pindex->GetBlockTime() > HISTORICAL_BLOCK_AGE)) || inv.IsMsgFilteredBlk()) &&
        !pfrom.HasPermission(PF_DOWNLOAD) // nodes with the download permission may exceed target
    ) {
        LogPrint(BCLog::NET, "historical block serving limit reached, disconnect peer=%d\n", pfrom.GetId());
        pfrom.fDisconnect = true;
        return;
    }
    // Avoid leaking prune-height by never sending blocks below the NODE_NETWORK_LIMITED threshold
    if (!pfrom.HasPermission(PF_NOBAN) && (
            (((pfrom.GetLocalServices() & NODE_NETWORK_LIMITED) == NODE_NETWORK_LIMITED) && ((pfrom.GetLocalServices() & NODE_NETWORK) != NODE_NETWORK) && (m_chainman.ActiveChain().Tip()->nHeight - pindex->nHeight > (int)NODE_NETWORK_LIMITED_MIN_BLOCKS + 2 /* add two blocks buffer extension for possible races */) )
       )) {
        LogPrint(BCLog::NET, "Ignore block request below NODE_NETWORK_LIMITED threshold, disconnect peer=%d\n", pfrom.GetId());
        //disconnect node and prevent it from stalling (would otherwise wait for the missing block)
        pfrom.fDisconnect = true;
        return;
    }
    // Pruned nodes may have deleted the block, so check whether
    // it's available before trying to send.
    if (!(pindex->nStatus & BLOCK_HAVE_DATA)) {
        return;
    }
    std::shared_ptr<const CBlock> pblock;
    if (a_recent_block && a_recent_block->GetHash() == pindex->GetBlockHash()) {
        pblock = a_recent_block;
    } else if (inv.IsMsgWitnessBlk()) {
        // Fast-path: in this case it is possible to serve the block directly from disk,
        // as the network format matches the format on disk
        std::vector<uint8_t> block_data;
        if (!ReadRawBlockFromDisk(block_data, pindex, m_chainparams.MessageStart())) {
            assert(!"cannot load block from disk");
        }
        m_connman.PushMessage(&pfrom, msgMaker.Make(NetMsgType::BLOCK, MakeSpan(block_data)));
        // Don't set pblock as we've sent the block
    } else {
        // Send block from disk
        std::shared_ptr<CBlock> pblockRead = std::make_shared<CBlock>();
        if (!ReadBlockFromDisk(*pblockRead, pindex, m_chainparams.GetConsensus())) {
            assert(!"cannot load block from disk");
        }
        pblock = pblockRead;
    }
    if (pblock) {
        if (inv.IsMsgBlk()) {
            m_connman.PushMessage(&pfrom, msgMaker.Make(SERIALIZE_TRANSACTION_NO_WITNESS, NetMsgType::BLOCK, *pblock));
        } else if (inv.IsMsgWitnessBlk()) {
            m_connman.PushMessage(&pfrom, msgMaker.Make(NetMsgType::BLOCK, *pblock));
        } else if (inv.IsMsgFilteredBlk()) {
            bool sendMerkleBlock = false;
            CMerkleBlock merkleBlock;
            if (pfrom.m_tx_relay != nullptr) {
                LOCK(pfrom.m_tx_relay->cs_filter);
                if (pfrom.m_tx_relay->pfilter) {
                    sendMerkleBlock = true;
                    merkleBlock = CMerkleBlock(*pblock, *pfrom.m_tx_relay->pfilter);
                }
            }
            if (sendMerkleBlock) {
                m_connman.PushMessage(&pfrom, msgMaker.Make(NetMsgType::MERKLEBLOCK, merkleBlock));
                // CMerkleBlock just contains hashes, so also push any transactions in the block the client did not see
                // This avoids hurting performance by pointlessly requiring a round-trip
                // Note that there is currently no way for a node to request any single transactions we didn't send here -
                // they must either disconnect and retry or request the full block.
                // Thus, the protocol spec specified allows for us to provide duplicate txn here,
                // however we MUST always provide at least what the remote peer needs
                typedef std::pair<unsigned int, uint256> PairType;
                for (PairType& pair : merkleBlock.vMatchedTxn)
                    m_connman.PushMessage(&pfrom, msgMaker.Make(SERIALIZE_TRANSACTION_NO_WITNESS, NetMsgType::TX, *pblock->vtx[pair.first]));
            }
            // else
            // no response
        } else if (inv.IsMsgCmpctBlk()) {
            // If a peer is asking for old blocks, we're almost guaranteed
            // they won't have a useful mempool to match against a compact block,
            // and we don't feel like constructing the object for them, so
            // instead we respond with the full, non-compact block.
            bool fPeerWantsWitness = State(pfrom.GetId())->fWantsCmpctWitness;
            int nSendFlags = fPeerWantsWitness ? 0 : SERIALIZE_TRANSACTION_NO_WITNESS;
            if (CanDirectFetch() && pindex->nHeight >= m_chainman.ActiveChain().Height() - MAX_CMPCTBLOCK_DEPTH) {
                if ((fPeerWantsWitness || !fWitnessesPresentInARecentCompactBlock) && a_recent_compact_block && a_recent_compact_block->header.GetHash() == pindex->GetBlockHash()) {
                    m_connman.PushMessage(&pfrom, msgMaker.Make(nSendFlags, NetMsgType::CMPCTBLOCK, *a_recent_compact_block));
                } else {
                    CBlockHeaderAndShortTxIDs cmpctblock(*pblock, fPeerWantsWitness);
                    m_connman.PushMessage(&pfrom, msgMaker.Make(nSendFlags, NetMsgType::CMPCTBLOCK, cmpctblock));
                }
            } else {
                m_connman.PushMessage(&pfrom, msgMaker.Make(nSendFlags, NetMsgType::BLOCK, *pblock));
            }
        }
    }

    {
        LOCK(peer.m_block_inv_mutex);
        // Trigger the peer node to send a getblocks request for the next batch of inventory
        if (inv.hash == peer.m_continuation_block) {
            // Send immediately. This must send even if redundant,
            // and we want it right after the last block so they don't
            // wait for other stuff first.
            std::vector<CInv> vInv;
            vInv.push_back(CInv(MSG_BLOCK, m_chainman.ActiveChain().Tip()->GetBlockHash()));
            m_connman.PushMessage(&pfrom, msgMaker.Make(NetMsgType::INV, vInv));
            peer.m_continuation_block.SetNull();
        }
    }
}

CTransactionRef PeerManagerImpl::FindTxForGetData(const CNode& peer, const GenTxid& gtxid, const std::chrono::seconds mempool_req, const std::chrono::seconds now)
{
    auto txinfo = m_mempool.info(gtxid);
    if (txinfo.tx) {
        // If a TX could have been INVed in reply to a MEMPOOL request,
        // or is older than UNCONDITIONAL_RELAY_DELAY, permit the request
        // unconditionally.
        if ((mempool_req.count() && txinfo.m_time <= mempool_req) || txinfo.m_time <= now - UNCONDITIONAL_RELAY_DELAY) {
            return std::move(txinfo.tx);
        }
    }

    {
        LOCK(cs_main);
        // Otherwise, the transaction must have been announced recently.
        if (State(peer.GetId())->m_recently_announced_invs.contains(gtxid.GetHash())) {
            // If it was, it can be relayed from either the mempool...
            if (txinfo.tx) return std::move(txinfo.tx);
            // ... or the relay pool.
            auto mi = mapRelay.find(gtxid.GetHash());
            if (mi != mapRelay.end()) return mi->second;
        }
    }

    return {};
}

void PeerManagerImpl::ProcessGetData(CNode& pfrom, Peer& peer, const std::atomic<bool>& interruptMsgProc)
{
    AssertLockNotHeld(cs_main);

    std::deque<CInv>::iterator it = peer.m_getdata_requests.begin();
    std::vector<CInv> vNotFound;
    const CNetMsgMaker msgMaker(pfrom.GetCommonVersion());

    const std::chrono::seconds now = GetTime<std::chrono::seconds>();
    // Get last mempool request time
    const std::chrono::seconds mempool_req = pfrom.m_tx_relay != nullptr ? pfrom.m_tx_relay->m_last_mempool_req.load()
                                                                          : std::chrono::seconds::min();

    // Process as many TX items from the front of the getdata queue as
    // possible, since they're common and it's efficient to batch process
    // them.
    while (it != peer.m_getdata_requests.end() && it->IsGenTxMsg()) {
        if (interruptMsgProc) return;
        // The send buffer provides backpressure. If there's no space in
        // the buffer, pause processing until the next call.
        if (pfrom.fPauseSend) break;

        const CInv &inv = *it++;

        if (pfrom.m_tx_relay == nullptr) {
            // Ignore GETDATA requests for transactions from blocks-only peers.
            continue;
        }

        CTransactionRef tx = FindTxForGetData(pfrom, ToGenTxid(inv), mempool_req, now);
        if (tx) {
            // WTX and WITNESS_TX imply we serialize with witness
            int nSendFlags = (inv.IsMsgTx() ? SERIALIZE_TRANSACTION_NO_WITNESS : 0);
            m_connman.PushMessage(&pfrom, msgMaker.Make(nSendFlags, NetMsgType::TX, *tx));
            m_mempool.RemoveUnbroadcastTx(tx->GetHash());
            // As we're going to send tx, make sure its unconfirmed parents are made requestable.
            std::vector<uint256> parent_ids_to_add;
            {
                LOCK(m_mempool.cs);
                auto txiter = m_mempool.GetIter(tx->GetHash());
                if (txiter) {
                    const CTxMemPoolEntry::Parents& parents = (*txiter)->GetMemPoolParentsConst();
                    parent_ids_to_add.reserve(parents.size());
                    for (const CTxMemPoolEntry& parent : parents) {
                        if (parent.GetTime() > now - UNCONDITIONAL_RELAY_DELAY) {
                            parent_ids_to_add.push_back(parent.GetTx().GetHash());
                        }
                    }
                }
            }
            for (const uint256& parent_txid : parent_ids_to_add) {
                // Relaying a transaction with a recent but unconfirmed parent.
                if (WITH_LOCK(pfrom.m_tx_relay->cs_tx_inventory, return !pfrom.m_tx_relay->filterInventoryKnown.contains(parent_txid))) {
                    LOCK(cs_main);
                    State(pfrom.GetId())->m_recently_announced_invs.insert(parent_txid);
                }
            }
        } else {
            vNotFound.push_back(inv);
        }
    }

    // Only process one BLOCK item per call, since they're uncommon and can be
    // expensive to process.
    if (it != peer.m_getdata_requests.end() && !pfrom.fPauseSend) {
        const CInv &inv = *it++;
        if (inv.IsGenBlkMsg()) {
            ProcessGetBlockData(pfrom, peer, inv);
        }
        // else: If the first item on the queue is an unknown type, we erase it
        // and continue processing the queue on the next call.
    }

    peer.m_getdata_requests.erase(peer.m_getdata_requests.begin(), it);

    if (!vNotFound.empty()) {
        // Let the peer know that we didn't find what it asked for, so it doesn't
        // have to wait around forever.
        // SPV clients care about this message: it's needed when they are
        // recursively walking the dependencies of relevant unconfirmed
        // transactions. SPV clients want to do that because they want to know
        // about (and store and rebroadcast and risk analyze) the dependencies
        // of transactions relevant to them, without having to download the
        // entire memory pool.
        // Also, other nodes can use these messages to automatically request a
        // transaction from some other peer that annnounced it, and stop
        // waiting for us to respond.
        // In normal operation, we often send NOTFOUND messages for parents of
        // transactions that we relay; if a peer is missing a parent, they may
        // assume we have them and request the parents from us.
        m_connman.PushMessage(&pfrom, msgMaker.Make(NetMsgType::NOTFOUND, vNotFound));
    }
}

static uint32_t GetFetchFlags(const CNode& pfrom) EXCLUSIVE_LOCKS_REQUIRED(cs_main) {
    uint32_t nFetchFlags = 0;
    if ((pfrom.GetLocalServices() & NODE_WITNESS) && State(pfrom.GetId())->fHaveWitness) {
        nFetchFlags |= MSG_WITNESS_FLAG;
    }
    return nFetchFlags;
}

void PeerManagerImpl::SendBlockTransactions(CNode& pfrom, const CBlock& block, const BlockTransactionsRequest& req)
{
    BlockTransactions resp(req);
    for (size_t i = 0; i < req.indexes.size(); i++) {
        if (req.indexes[i] >= block.vtx.size()) {
            Misbehaving(pfrom.GetId(), 100, "getblocktxn with out-of-bounds tx indices");
            return;
        }
        resp.txn[i] = block.vtx[req.indexes[i]];
    }
    LOCK(cs_main);
    const CNetMsgMaker msgMaker(pfrom.GetCommonVersion());
    int nSendFlags = State(pfrom.GetId())->fWantsCmpctWitness ? 0 : SERIALIZE_TRANSACTION_NO_WITNESS;
    m_connman.PushMessage(&pfrom, msgMaker.Make(nSendFlags, NetMsgType::BLOCKTXN, resp));
}

void PeerManagerImpl::ProcessHeadersMessage(CNode& pfrom, const Peer& peer,
                                            const std::vector<CBlockHeader>& headers,
                                            bool via_compact_block)
{
    const CNetMsgMaker msgMaker(pfrom.GetCommonVersion());
    size_t nCount = headers.size();

    if (nCount == 0) {
        // Nothing interesting. Stop asking this peers for more headers.
        return;
    }

    bool received_new_header = false;
    const CBlockIndex *pindexLast = nullptr;
    {
        LOCK(cs_main);
        CNodeState *nodestate = State(pfrom.GetId());

        // If this looks like it could be a block announcement (nCount <
        // MAX_BLOCKS_TO_ANNOUNCE), use special logic for handling headers that
        // don't connect:
        // - Send a getheaders message in response to try to connect the chain.
        // - The peer can send up to MAX_UNCONNECTING_HEADERS in a row that
        //   don't connect before giving DoS points
        // - Once a headers message is received that is valid and does connect,
        //   nUnconnectingHeaders gets reset back to 0.
        if (!m_chainman.m_blockman.LookupBlockIndex(headers[0].hashPrevBlock) && nCount < MAX_BLOCKS_TO_ANNOUNCE) {
            nodestate->nUnconnectingHeaders++;
            m_connman.PushMessage(&pfrom, msgMaker.Make(NetMsgType::GETHEADERS, m_chainman.ActiveChain().GetLocator(pindexBestHeader), uint256()));
            LogPrint(BCLog::NET, "received header %s: missing prev block %s, sending getheaders (%d) to end (peer=%d, nUnconnectingHeaders=%d)\n",
                    headers[0].GetHash().ToString(),
                    headers[0].hashPrevBlock.ToString(),
                    pindexBestHeader->nHeight,
                    pfrom.GetId(), nodestate->nUnconnectingHeaders);
            // Set hashLastUnknownBlock for this peer, so that if we
            // eventually get the headers - even from a different peer -
            // we can use this peer to download.
            UpdateBlockAvailability(pfrom.GetId(), headers.back().GetHash());

            if (nodestate->nUnconnectingHeaders % MAX_UNCONNECTING_HEADERS == 0) {
                Misbehaving(pfrom.GetId(), 20, strprintf("%d non-connecting headers", nodestate->nUnconnectingHeaders));
            }
            return;
        }

        uint256 hashLastBlock;
        for (const CBlockHeader& header : headers) {
            if (!hashLastBlock.IsNull() && header.hashPrevBlock != hashLastBlock) {
                Misbehaving(pfrom.GetId(), 20, "non-continuous headers sequence");
                return;
            }
            hashLastBlock = header.GetHash();
        }

        // If we don't have the last header, then they'll have given us
        // something new (if these headers are valid).
        if (!m_chainman.m_blockman.LookupBlockIndex(hashLastBlock)) {
            received_new_header = true;
        }
    }

    BlockValidationState state;
    state.nodeId = pfrom.GetId();
    if (!m_chainman.ProcessNewBlockHeaders(headers, state, m_chainparams, &pindexLast)) {
        if (state.IsInvalid()) {
            MaybePunishNodeForBlock(pfrom.GetId(), state, via_compact_block, "invalid header received");
            return;
        }
    }

    {
        LOCK(cs_main);
        CNodeState *nodestate = State(pfrom.GetId());
        if (nodestate->nUnconnectingHeaders > 0) {
            LogPrint(BCLog::NET, "peer=%d: resetting nUnconnectingHeaders (%d -> 0)\n", pfrom.GetId(), nodestate->nUnconnectingHeaders);
        }
        nodestate->nUnconnectingHeaders = 0;

        assert(pindexLast);
        UpdateBlockAvailability(pfrom.GetId(), pindexLast->GetBlockHash());

        // From here, pindexBestKnownBlock should be guaranteed to be non-null,
        // because it is set in UpdateBlockAvailability. Some nullptr checks
        // are still present, however, as belt-and-suspenders.

        if (received_new_header && pindexLast->nChainWork > m_chainman.ActiveChain().Tip()->nChainWork) {
            nodestate->m_last_block_announcement = GetTime();
        }

        if (nCount == MAX_HEADERS_RESULTS) {
            // Headers message had its maximum size; the peer may have more headers.
            // TODO: optimize: if pindexLast is an ancestor of m_chainman.ActiveChain().Tip or pindexBestHeader, continue
            // from there instead.
            LogPrint(BCLog::NET, "more getheaders (%d) to end to peer=%d (startheight:%d)\n",
                                 pindexLast->nHeight, pfrom.GetId(), peer.m_starting_height);
            m_connman.PushMessage(&pfrom, msgMaker.Make(NetMsgType::GETHEADERS, m_chainman.ActiveChain().GetLocator(pindexLast), uint256()));
        }

        // If this set of headers is valid and ends in a block with at least as
        // much work as our tip, download as much as possible.
        if (CanDirectFetch() && pindexLast->IsValid(BLOCK_VALID_TREE) && m_chainman.ActiveChain().Tip()->nChainWork <= pindexLast->nChainWork) {
            std::vector<const CBlockIndex*> vToFetch;
            const CBlockIndex *pindexWalk = pindexLast;
            // Calculate all the blocks we'd need to switch to pindexLast, up to a limit.
            while (pindexWalk && !m_chainman.ActiveChain().Contains(pindexWalk) && vToFetch.size() <= MAX_BLOCKS_IN_TRANSIT_PER_PEER) {
                if (!(pindexWalk->nStatus & BLOCK_HAVE_DATA) &&
                        !mapBlocksInFlight.count(pindexWalk->GetBlockHash()) &&
                        (!IsWitnessEnabled(pindexWalk->pprev, m_chainparams.GetConsensus()) || State(pfrom.GetId())->fHaveWitness) &&
                         !(pindexWalk->nFlags & BLOCK_DELAYED)) {
                    // We don't have this block, and it's not yet in flight.
                    vToFetch.push_back(pindexWalk);
                }
                pindexWalk = pindexWalk->pprev;
            }
            // If pindexWalk still isn't on our main chain, we're looking at a
            // very large reorg at a time we think we're close to caught up to
            // the main chain -- this shouldn't really happen.  Bail out on the
            // direct fetch and rely on parallel download instead.
            if (!m_chainman.ActiveChain().Contains(pindexWalk)) {
                LogPrint(BCLog::NET, "Large reorg, won't direct fetch to %s (%d)\n",
                        pindexLast->GetBlockHash().ToString(),
                        pindexLast->nHeight);
            } else {
                std::vector<CInv> vGetData;
                // Download as much as possible, from earliest to latest.
                for (const CBlockIndex *pindex : reverse_iterate(vToFetch)) {
                    if (nodestate->nBlocksInFlight >= MAX_BLOCKS_IN_TRANSIT_PER_PEER) {
                        // Can't download any more from this peer
                        break;
                    }
                    uint32_t nFetchFlags = GetFetchFlags(pfrom);
                    vGetData.push_back(CInv(MSG_BLOCK | nFetchFlags, pindex->GetBlockHash()));
                    MarkBlockAsInFlight(pfrom.GetId(), pindex->GetBlockHash(), pindex);
                    LogPrint(BCLog::NET, "Requesting block %s from  peer=%d\n",
                            pindex->GetBlockHash().ToString(), pfrom.GetId());
                }
                if (vGetData.size() > 1) {
                    LogPrint(BCLog::NET, "Downloading blocks toward %s (%d) via headers direct fetch\n",
                            pindexLast->GetBlockHash().ToString(), pindexLast->nHeight);
                }
                if (vGetData.size() > 0) {
                    if (nodestate->fSupportsDesiredCmpctVersion && vGetData.size() == 1 && mapBlocksInFlight.size() == 1 && pindexLast->pprev->IsValid(BLOCK_VALID_CHAIN)) {
                        // In any case, we want to download using a compact block, not a regular one
                        vGetData[0] = CInv(MSG_CMPCT_BLOCK, vGetData[0].hash);
                    }
                    m_connman.PushMessage(&pfrom, msgMaker.Make(NetMsgType::GETDATA, vGetData));
                }
            }
        }
        // If we're in IBD, we want outbound peers that will serve us a useful
        // chain. Disconnect peers that are on chains with insufficient work.
        if (m_chainman.ActiveChainstate().IsInitialBlockDownload() && nCount != MAX_HEADERS_RESULTS) {
            // When nCount < MAX_HEADERS_RESULTS, we know we have no more
            // headers to fetch from this peer.
            if (nodestate->pindexBestKnownBlock && nodestate->pindexBestKnownBlock->nChainWork < nMinimumChainWork) {
                // This peer has too little work on their headers chain to help
                // us sync -- disconnect if it is an outbound disconnection
                // candidate.
                // Note: We compare their tip to nMinimumChainWork (rather than
                // m_chainman.ActiveChain().Tip()) because we won't start block download
                // until we have a headers chain that has at least
                // nMinimumChainWork, even if a peer has a chain past our tip,
                // as an anti-DoS measure.
                if (pfrom.IsOutboundOrBlockRelayConn()) {
                    LogPrintf("Disconnecting outbound peer %d -- headers chain has insufficient work\n", pfrom.GetId());
                    pfrom.fDisconnect = true;
                }
            }
        }

        // If this is an outbound full-relay peer, check to see if we should protect
        // it from the bad/lagging chain logic.
        // Note that outbound block-relay peers are excluded from this protection, and
        // thus always subject to eviction under the bad/lagging chain logic.
        // See ChainSyncTimeoutState.
        if (!pfrom.fDisconnect && pfrom.IsFullOutboundConn() && nodestate->pindexBestKnownBlock != nullptr) {
            if (m_outbound_peers_with_protect_from_disconnect < MAX_OUTBOUND_PEERS_TO_PROTECT_FROM_DISCONNECT && nodestate->pindexBestKnownBlock->nChainWork >= m_chainman.ActiveChain().Tip()->nChainWork && !nodestate->m_chain_sync.m_protect) {
                LogPrint(BCLog::NET, "Protecting outbound peer=%d from eviction\n", pfrom.GetId());
                nodestate->m_chain_sync.m_protect = true;
                ++m_outbound_peers_with_protect_from_disconnect;
            }
        }
    }

    return;
}

/**
 * Reconsider orphan transactions after a parent has been accepted to the mempool.
 *
 * @param[in/out]  orphan_work_set  The set of orphan transactions to reconsider. Generally only one
 *                                  orphan will be reconsidered on each call of this function. This set
 *                                  may be added to if accepting an orphan causes its children to be
 *                                  reconsidered.
 */
void PeerManagerImpl::ProcessOrphanTx(std::set<uint256>& orphan_work_set)
{
    AssertLockHeld(cs_main);
    AssertLockHeld(g_cs_orphans);

    while (!orphan_work_set.empty()) {
        const uint256 orphanHash = *orphan_work_set.begin();
        orphan_work_set.erase(orphan_work_set.begin());

        const auto [porphanTx, from_peer] = m_orphanage.GetTx(orphanHash);
        if (porphanTx == nullptr) continue;

        const MempoolAcceptResult result = AcceptToMemoryPool(m_chainman.ActiveChainstate(), m_mempool, porphanTx, false /* bypass_limits */);
        const TxValidationState& state = result.m_state;

        if (result.m_result_type == MempoolAcceptResult::ResultType::VALID) {
            LogPrint(BCLog::MEMPOOL, "   accepted orphan tx %s\n", orphanHash.ToString());
            RelayTransaction(orphanHash, porphanTx->GetWitnessHash());
            m_orphanage.AddChildrenToWorkSet(*porphanTx, orphan_work_set);
            m_orphanage.EraseTx(orphanHash);
            for (const CTransactionRef& removedTx : result.m_replaced_transactions.value()) {
                AddToCompactExtraTransactions(removedTx);
            }
            break;
        } else if (state.GetResult() != TxValidationResult::TX_MISSING_INPUTS) {
            if (state.IsInvalid()) {
                LogPrint(BCLog::MEMPOOL, "   invalid orphan tx %s from peer=%d. %s\n",
                    orphanHash.ToString(),
                    from_peer,
                    state.ToString());
                // Maybe punish peer that gave us an invalid orphan tx
                MaybePunishNodeForTx(from_peer, state);
            }
            // Has inputs but not accepted to mempool
            // Probably non-standard or insufficient fee
            LogPrint(BCLog::MEMPOOL, "   removed orphan tx %s\n", orphanHash.ToString());
            if (state.GetResult() != TxValidationResult::TX_WITNESS_STRIPPED) {
                // We can add the wtxid of this transaction to our reject filter.
                // Do not add txids of witness transactions or witness-stripped
                // transactions to the filter, as they can have been malleated;
                // adding such txids to the reject filter would potentially
                // interfere with relay of valid transactions from peers that
                // do not support wtxid-based relay. See
                // https://github.com/bitcoin/bitcoin/issues/8279 for details.
                // We can remove this restriction (and always add wtxids to
                // the filter even for witness stripped transactions) once
                // wtxid-based relay is broadly deployed.
                // See also comments in https://github.com/bitcoin/bitcoin/pull/18044#discussion_r443419034
                // for concerns around weakening security of unupgraded nodes
                // if we start doing this too early.
                assert(recentRejects);
                recentRejects->insert(porphanTx->GetWitnessHash());
                // If the transaction failed for TX_INPUTS_NOT_STANDARD,
                // then we know that the witness was irrelevant to the policy
                // failure, since this check depends only on the txid
                // (the scriptPubKey being spent is covered by the txid).
                // Add the txid to the reject filter to prevent repeated
                // processing of this transaction in the event that child
                // transactions are later received (resulting in
                // parent-fetching by txid via the orphan-handling logic).
                if (state.GetResult() == TxValidationResult::TX_INPUTS_NOT_STANDARD && porphanTx->GetWitnessHash() != porphanTx->GetHash()) {
                    // We only add the txid if it differs from the wtxid, to
                    // avoid wasting entries in the rolling bloom filter.
                    recentRejects->insert(porphanTx->GetHash());
                }
            }
            m_orphanage.EraseTx(orphanHash);
            break;
        }
    }
    m_mempool.check(m_chainman.ActiveChainstate());
}

/**
 * Validation logic for compact filters request handling.
 *
 * May disconnect from the peer in the case of a bad request.
 *
 * @param[in]   peer            The peer that we received the request from
 * @param[in]   filter_type     The filter type the request is for. Must be basic filters.
 * @param[in]   start_height    The start height for the request
 * @param[in]   stop_hash       The stop_hash for the request
 * @param[in]   max_height_diff The maximum number of items permitted to request, as specified in BIP 157
 * @param[out]  stop_index      The CBlockIndex for the stop_hash block, if the request can be serviced.
 * @param[out]  filter_index    The filter index, if the request can be serviced.
 * @return                      True if the request can be serviced.
 */
bool PeerManagerImpl::PrepareBlockFilterRequest(CNode& peer,
                                                BlockFilterType filter_type, uint32_t start_height,
                                                const uint256& stop_hash, uint32_t max_height_diff,
                                                const CBlockIndex*& stop_index,
                                                BlockFilterIndex*& filter_index)
{
    const bool supported_filter_type =
        (filter_type == BlockFilterType::BASIC &&
         (peer.GetLocalServices() & NODE_COMPACT_FILTERS));
    if (!supported_filter_type) {
        LogPrint(BCLog::NET, "peer %d requested unsupported block filter type: %d\n",
                 peer.GetId(), static_cast<uint8_t>(filter_type));
        peer.fDisconnect = true;
        return false;
    }

    {
        LOCK(cs_main);
        stop_index = m_chainman.m_blockman.LookupBlockIndex(stop_hash);

        // Check that the stop block exists and the peer would be allowed to fetch it.
        if (!stop_index || !BlockRequestAllowed(stop_index)) {
            LogPrint(BCLog::NET, "peer %d requested invalid block hash: %s\n",
                     peer.GetId(), stop_hash.ToString());
            peer.fDisconnect = true;
            return false;
        }
    }

    uint32_t stop_height = stop_index->nHeight;
    if (start_height > stop_height) {
        LogPrint(BCLog::NET, "peer %d sent invalid getcfilters/getcfheaders with " /* Continued */
                 "start height %d and stop height %d\n",
                 peer.GetId(), start_height, stop_height);
        peer.fDisconnect = true;
        return false;
    }
    if (stop_height - start_height >= max_height_diff) {
        LogPrint(BCLog::NET, "peer %d requested too many cfilters/cfheaders: %d / %d\n",
                 peer.GetId(), stop_height - start_height + 1, max_height_diff);
        peer.fDisconnect = true;
        return false;
    }

    filter_index = GetBlockFilterIndex(filter_type);
    if (!filter_index) {
        LogPrint(BCLog::NET, "Filter index for supported type %s not found\n", BlockFilterTypeName(filter_type));
        return false;
    }

    return true;
}

/**
 * Handle a cfilters request.
 *
 * May disconnect from the peer in the case of a bad request.
 *
 * @param[in]   peer            The peer that we received the request from
 * @param[in]   vRecv           The raw message received
 */
void PeerManagerImpl::ProcessGetCFilters(CNode& peer, CDataStream& vRecv)
{
    uint8_t filter_type_ser;
    uint32_t start_height;
    uint256 stop_hash;

    vRecv >> filter_type_ser >> start_height >> stop_hash;

    const BlockFilterType filter_type = static_cast<BlockFilterType>(filter_type_ser);

    const CBlockIndex* stop_index;
    BlockFilterIndex* filter_index;
    if (!PrepareBlockFilterRequest(peer, filter_type, start_height, stop_hash,
                                   MAX_GETCFILTERS_SIZE, stop_index, filter_index)) {
        return;
    }

    std::vector<BlockFilter> filters;
    if (!filter_index->LookupFilterRange(start_height, stop_index, filters)) {
        LogPrint(BCLog::NET, "Failed to find block filter in index: filter_type=%s, start_height=%d, stop_hash=%s\n",
                     BlockFilterTypeName(filter_type), start_height, stop_hash.ToString());
        return;
    }

    for (const auto& filter : filters) {
        CSerializedNetMsg msg = CNetMsgMaker(peer.GetCommonVersion())
            .Make(NetMsgType::CFILTER, filter);
        m_connman.PushMessage(&peer, std::move(msg));
    }
}

/**
 * Handle a cfheaders request.
 *
 * May disconnect from the peer in the case of a bad request.
 *
 * @param[in]   peer            The peer that we received the request from
 * @param[in]   vRecv           The raw message received
 */
void PeerManagerImpl::ProcessGetCFHeaders(CNode& peer, CDataStream& vRecv)
{
    uint8_t filter_type_ser;
    uint32_t start_height;
    uint256 stop_hash;

    vRecv >> filter_type_ser >> start_height >> stop_hash;

    const BlockFilterType filter_type = static_cast<BlockFilterType>(filter_type_ser);

    const CBlockIndex* stop_index;
    BlockFilterIndex* filter_index;
    if (!PrepareBlockFilterRequest(peer, filter_type, start_height, stop_hash,
                                   MAX_GETCFHEADERS_SIZE, stop_index, filter_index)) {
        return;
    }

    uint256 prev_header;
    if (start_height > 0) {
        const CBlockIndex* const prev_block =
            stop_index->GetAncestor(static_cast<int>(start_height - 1));
        if (!filter_index->LookupFilterHeader(prev_block, prev_header)) {
            LogPrint(BCLog::NET, "Failed to find block filter header in index: filter_type=%s, block_hash=%s\n",
                         BlockFilterTypeName(filter_type), prev_block->GetBlockHash().ToString());
            return;
        }
    }

    std::vector<uint256> filter_hashes;
    if (!filter_index->LookupFilterHashRange(start_height, stop_index, filter_hashes)) {
        LogPrint(BCLog::NET, "Failed to find block filter hashes in index: filter_type=%s, start_height=%d, stop_hash=%s\n",
                     BlockFilterTypeName(filter_type), start_height, stop_hash.ToString());
        return;
    }

    CSerializedNetMsg msg = CNetMsgMaker(peer.GetCommonVersion())
        .Make(NetMsgType::CFHEADERS,
              filter_type_ser,
              stop_index->GetBlockHash(),
              prev_header,
              filter_hashes);
    m_connman.PushMessage(&peer, std::move(msg));
}

/**
 * Handle a getcfcheckpt request.
 *
 * May disconnect from the peer in the case of a bad request.
 *
 * @param[in]   peer            The peer that we received the request from
 * @param[in]   vRecv           The raw message received
 */
void PeerManagerImpl::ProcessGetCFCheckPt(CNode& peer, CDataStream& vRecv)
{
    uint8_t filter_type_ser;
    uint256 stop_hash;

    vRecv >> filter_type_ser >> stop_hash;

    const BlockFilterType filter_type = static_cast<BlockFilterType>(filter_type_ser);

    const CBlockIndex* stop_index;
    BlockFilterIndex* filter_index;
    if (!PrepareBlockFilterRequest(peer, filter_type, /*start_height=*/0, stop_hash,
                                   /*max_height_diff=*/std::numeric_limits<uint32_t>::max(),
                                   stop_index, filter_index)) {
        return;
    }

    std::vector<uint256> headers(stop_index->nHeight / CFCHECKPT_INTERVAL);

    // Populate headers.
    const CBlockIndex* block_index = stop_index;
    for (int i = headers.size() - 1; i >= 0; i--) {
        int height = (i + 1) * CFCHECKPT_INTERVAL;
        block_index = block_index->GetAncestor(height);

        if (!filter_index->LookupFilterHeader(block_index, headers[i])) {
            LogPrint(BCLog::NET, "Failed to find block filter header in index: filter_type=%s, block_hash=%s\n",
                         BlockFilterTypeName(filter_type), block_index->GetBlockHash().ToString());
            return;
        }
    }

    CSerializedNetMsg msg = CNetMsgMaker(peer.GetCommonVersion())
        .Make(NetMsgType::CFCHECKPT,
              filter_type_ser,
              stop_index->GetBlockHash(),
              headers);
    m_connman.PushMessage(&peer, std::move(msg));
}

void PeerManagerImpl::ProcessMessage(CNode& pfrom, const std::string& msg_type, CDataStream& vRecv,
                                     const std::chrono::microseconds time_received,
                                     const std::atomic<bool>& interruptMsgProc)
{
    LogPrint(BCLog::NET, "received: %s (%u bytes) peer=%d\n", SanitizeString(msg_type), vRecv.size(), pfrom.GetId());

    PeerRef peer = GetPeerRef(pfrom.GetId());
    if (peer == nullptr) return;

    if (msg_type == NetMsgType::VERSION) {
        if (pfrom.nVersion != 0) {
            LogPrint(BCLog::NET, "redundant version message from peer=%d\n", pfrom.GetId());
            return;
        }

        int64_t nTime;
        CAddress addrMe;
        CAddress addrFrom;
        uint64_t nNonce = 1;
        uint64_t nServiceInt;
        ServiceFlags nServices;
        int nVersion;
        std::string cleanSubVer;
        int starting_height = -1;
        bool fRelay = true;

        vRecv >> nVersion >> nServiceInt >> nTime >> addrMe;

        // Clear NODE_SMSG service flag if old peer version
        if (nVersion < smsg::MIN_SMSG_PROTO_VERSION) {
            nServiceInt &= ~NODE_SMSG;
        }
        if (nTime < 0) {
            nTime = 0;
        }
        nServices = ServiceFlags(nServiceInt);
        if (!pfrom.IsInboundConn())
        {
            m_connman.SetServices(pfrom.addr, nServices);
        }
        if (pfrom.ExpectServicesFromConn() && !HasAllDesirableServiceFlags(nServices))
        {
            LogPrint(BCLog::NET, "peer=%d does not offer the expected services (%08x offered, %08x expected); disconnecting\n", pfrom.GetId(), nServices, GetDesirableServiceFlags(nServices));
            pfrom.fDisconnect = true;
            return;
        }

        if (nVersion < MIN_PEER_PROTO_VERSION) {
            // disconnect from peers older than this proto version
            LogPrint(BCLog::NET, "peer=%d using obsolete version %i; disconnecting\n", pfrom.GetId(), nVersion);
            pfrom.fDisconnect = true;
            return;
        }

        if (!vRecv.empty())
            vRecv >> addrFrom >> nNonce;
        if (!vRecv.empty()) {
            std::string strSubVer;
            vRecv >> LIMITED_STRING(strSubVer, MAX_SUBVERSION_LENGTH);
            cleanSubVer = SanitizeString(strSubVer);
        }
        if (!vRecv.empty()) {
            vRecv >> starting_height;
        }
        if (!vRecv.empty())
            vRecv >> fRelay;
        // Disconnect if we connected to ourself
        if (pfrom.IsInboundConn() && !m_connman.CheckIncomingNonce(nNonce))
        {
            LogPrintf("connected to self at %s, disconnecting\n", pfrom.addr.ToString());
            pfrom.fDisconnect = true;
            return;
        }

        if (pfrom.IsInboundConn() && addrMe.IsRoutable())
        {
            SeenLocal(addrMe);
        }

        // Inbound peers send us their version message when they connect.
        // We send our version message in response.
        if (pfrom.IsInboundConn()) PushNodeVersion(pfrom, GetAdjustedTime());

        // Change version
        const int greatest_common_version = std::min(nVersion, PROTOCOL_VERSION);
        pfrom.SetCommonVersion(greatest_common_version);
        pfrom.nVersion = nVersion;

        const CNetMsgMaker msg_maker(greatest_common_version);

        if (greatest_common_version >= WTXID_RELAY_VERSION) {
            m_connman.PushMessage(&pfrom, msg_maker.Make(NetMsgType::WTXIDRELAY));
        }

        // Signal ADDRv2 support (BIP155).
        if (greatest_common_version >= WTXID_RELAY_VERSION) {
            // BIP155 defines addrv2 and sendaddrv2 for all protocol versions, but some
            // implementations reject messages they don't know. As a courtesy, don't send
            // it to nodes with a version before 70016, as no software is known to support
            // BIP155 that doesn't announce at least that protocol version number.
            m_connman.PushMessage(&pfrom, msg_maker.Make(NetMsgType::SENDADDRV2));
        }

        m_connman.PushMessage(&pfrom, msg_maker.Make(NetMsgType::VERACK));

        pfrom.nServices = nServices;
        pfrom.SetAddrLocal(addrMe);
        {
            LOCK(pfrom.cs_SubVer);
            pfrom.cleanSubVer = cleanSubVer;
        }
        peer->m_starting_height = starting_height;
        peer->m_chain_height = starting_height;
        {
            LOCK(cs_main);
            UpdateNumBlocksOfPeers(pfrom.GetId(), starting_height);
        }

        // set nodes not relaying blocks and tx and not serving (parts) of the historical blockchain as "clients"
        pfrom.fClient = (!(nServices & NODE_NETWORK) && !(nServices & NODE_NETWORK_LIMITED));

        // set nodes not capable of serving the complete blockchain history as "limited nodes"
        pfrom.m_limited_node = (!(nServices & NODE_NETWORK) && (nServices & NODE_NETWORK_LIMITED));

        if (pfrom.m_tx_relay != nullptr) {
            LOCK(pfrom.m_tx_relay->cs_filter);
            pfrom.m_tx_relay->fRelayTxes = fRelay; // set to true after we get the first filter* message
        }

        if((nServices & NODE_WITNESS))
        {
            LOCK(cs_main);
            State(pfrom.GetId())->fHaveWitness = true;
        }

        // Potentially mark this peer as a preferred download peer.
        {
        LOCK(cs_main);
        UpdatePreferredDownload(pfrom, State(pfrom.GetId()));
        }

        if (!pfrom.IsInboundConn() && !pfrom.IsBlockOnlyConn()) {
            // For outbound peers, we try to relay our address (so that other
            // nodes can try to find us more quickly, as we have no guarantee
            // that an outbound peer is even aware of how to reach us) and do a
            // one-time address fetch (to help populate/update our addrman). If
            // we're starting up for the first time, our addrman may be pretty
            // empty and no one will know who we are, so these mechanisms are
            // important to help us connect to the network.
            //
            // We skip this for block-relay-only peers to avoid potentially leaking
            // information about our block-relay-only connections via address relay.
            if (fListen && !m_chainman.ActiveChainstate().IsInitialBlockDownload())
            {
                CAddress addr = GetLocalAddress(&pfrom.addr, pfrom.GetLocalServices());
                FastRandomContext insecure_rand;
                if (addr.IsRoutable())
                {
                    LogPrint(BCLog::NET, "ProcessMessages: advertising address %s\n", addr.ToString());
                    pfrom.PushAddress(addr, insecure_rand);
                } else if (IsPeerAddrLocalGood(&pfrom)) {
                    addr.SetIP(addrMe);
                    LogPrint(BCLog::NET, "ProcessMessages: advertising address %s\n", addr.ToString());
                    pfrom.PushAddress(addr, insecure_rand);
                }
            }

            // Get recent addresses
            m_connman.PushMessage(&pfrom, CNetMsgMaker(greatest_common_version).Make(NetMsgType::GETADDR));
            pfrom.fGetAddr = true;
        }

        if (!pfrom.IsInboundConn()) {
            // For non-inbound connections, we update the addrman to record
            // connection success so that addrman will have an up-to-date
            // notion of which peers are online and available.
            //
            // While we strive to not leak information about block-relay-only
            // connections via the addrman, not moving an address to the tried
            // table is also potentially detrimental because new-table entries
            // are subject to eviction in the event of addrman collisions.  We
            // mitigate the information-leak by never calling
            // CAddrMan::Connected() on block-relay-only peers; see
            // FinalizeNode().
            //
            // This moves an address from New to Tried table in Addrman,
            // resolves tried-table collisions, etc.
            m_connman.MarkAddressGood(pfrom.addr);
        }

        std::string remoteAddr;
        if (fLogIPs)
            remoteAddr = ", peeraddr=" + pfrom.addr.ToString();

        LogPrint(BCLog::NET, "receive version message: %s: version %d, blocks=%d, us=%s, txrelay=%d, peer=%d%s\n",
                  cleanSubVer, pfrom.nVersion,
                  peer->m_starting_height, addrMe.ToString(), fRelay, pfrom.GetId(),
                  remoteAddr);

        int64_t nTimeOffset = nTime - GetTime();
        pfrom.nTimeOffset = nTimeOffset;
        AddTimeData(pfrom.addr, nTimeOffset);

        // If the peer is old enough to have the old alert system, send it the final alert.
        if (greatest_common_version <= 70012) {
            CDataStream finalAlert(ParseHex("60010000000000000000000000ffffff7f00000000ffffff7ffeffff7f01ffffff7f00000000ffffff7f00ffffff7f002f555247454e543a20416c657274206b657920636f6d70726f6d697365642c2075706772616465207265717569726564004630440220653febd6410f470f6bae11cad19c48413becb1ac2c17f908fd0fd53bdc3abd5202206d0e9c96fe88d4a0f01ed9dedae2b6f9e00da94cad0fecaae66ecf689bf71b50"), SER_NETWORK, PROTOCOL_VERSION);
            m_connman.PushMessage(&pfrom, CNetMsgMaker(greatest_common_version).Make("alert", finalAlert));
        }

        // Feeler connections exist only to verify if address is online.
        if (pfrom.IsFeelerConn()) {
            LogPrint(BCLog::NET, "feeler connection completed peer=%d; disconnecting\n", pfrom.GetId());
            pfrom.fDisconnect = true;
        }
        return;
    }

    if (pfrom.nVersion == 0) {
        // Must have a version message before anything else
        LogPrint(BCLog::NET, "non-version message before version handshake. Message \"%s\" from peer=%d\n", SanitizeString(msg_type), pfrom.GetId());
        return;
    }

    // At this point, the outgoing message serialization version can't change.
    const CNetMsgMaker msgMaker(pfrom.GetCommonVersion());

    if (msg_type == NetMsgType::VERACK) {
        if (pfrom.fSuccessfullyConnected) {
            LogPrint(BCLog::NET, "ignoring redundant verack message from peer=%d\n", pfrom.GetId());
            return;
        }

        if (!pfrom.IsInboundConn()) {
            LogPrintf("New outbound peer connected: version: %d, blocks=%d, peer=%d%s (%s)\n",
                      pfrom.nVersion.load(), peer->m_starting_height,
                      pfrom.GetId(), (fLogIPs ? strprintf(", peeraddr=%s", pfrom.addr.ToString()) : ""),
                      pfrom.ConnectionTypeAsString());
        }

        if (pfrom.GetCommonVersion() >= SENDHEADERS_VERSION) {
            // Tell our peer we prefer to receive headers rather than inv's
            // We send this to non-NODE NETWORK peers as well, because even
            // non-NODE NETWORK peers can announce blocks (such as pruning
            // nodes)
            m_connman.PushMessage(&pfrom, msgMaker.Make(NetMsgType::SENDHEADERS));
        }
        if (pfrom.GetCommonVersion() >= SHORT_IDS_BLOCKS_VERSION) {
            // Tell our peer we are willing to provide version 1 or 2 cmpctblocks
            // However, we do not request new block announcements using
            // cmpctblock messages.
            // We send this to non-NODE NETWORK peers as well, because
            // they may wish to request compact blocks from us
            bool fAnnounceUsingCMPCTBLOCK = false;
            uint64_t nCMPCTBLOCKVersion = 2;
            if (pfrom.GetLocalServices() & NODE_WITNESS)
                m_connman.PushMessage(&pfrom, msgMaker.Make(NetMsgType::SENDCMPCT, fAnnounceUsingCMPCTBLOCK, nCMPCTBLOCKVersion));
            nCMPCTBLOCKVersion = 1;
            m_connman.PushMessage(&pfrom, msgMaker.Make(NetMsgType::SENDCMPCT, fAnnounceUsingCMPCTBLOCK, nCMPCTBLOCKVersion));
        }
        pfrom.fSuccessfullyConnected = true;
        return;
    }

    if (msg_type == NetMsgType::SENDHEADERS) {
        LOCK(cs_main);
        State(pfrom.GetId())->fPreferHeaders = true;
        return;
    }

    if (msg_type == NetMsgType::SENDCMPCT) {
        bool fAnnounceUsingCMPCTBLOCK = false;
        uint64_t nCMPCTBLOCKVersion = 0;
        vRecv >> fAnnounceUsingCMPCTBLOCK >> nCMPCTBLOCKVersion;
        if (nCMPCTBLOCKVersion == 1 || ((pfrom.GetLocalServices() & NODE_WITNESS) && nCMPCTBLOCKVersion == 2)) {
            LOCK(cs_main);
            // fProvidesHeaderAndIDs is used to "lock in" version of compact blocks we send (fWantsCmpctWitness)
            if (!State(pfrom.GetId())->fProvidesHeaderAndIDs) {
                State(pfrom.GetId())->fProvidesHeaderAndIDs = true;
                State(pfrom.GetId())->fWantsCmpctWitness = nCMPCTBLOCKVersion == 2;
            }
            if (State(pfrom.GetId())->fWantsCmpctWitness == (nCMPCTBLOCKVersion == 2)) { // ignore later version announces
                State(pfrom.GetId())->fPreferHeaderAndIDs = fAnnounceUsingCMPCTBLOCK;
                // save whether peer selects us as BIP152 high-bandwidth peer
                // (receiving sendcmpct(1) signals high-bandwidth, sendcmpct(0) low-bandwidth)
                pfrom.m_bip152_highbandwidth_from = fAnnounceUsingCMPCTBLOCK;
            }
            if (!State(pfrom.GetId())->fSupportsDesiredCmpctVersion) {
                if (pfrom.GetLocalServices() & NODE_WITNESS)
                    State(pfrom.GetId())->fSupportsDesiredCmpctVersion = (nCMPCTBLOCKVersion == 2);
                else
                    State(pfrom.GetId())->fSupportsDesiredCmpctVersion = (nCMPCTBLOCKVersion == 1);
            }
        }
        return;
    }

    // BIP339 defines feature negotiation of wtxidrelay, which must happen between
    // VERSION and VERACK to avoid relay problems from switching after a connection is up.
    if (msg_type == NetMsgType::WTXIDRELAY) {
        if (pfrom.fSuccessfullyConnected) {
            // Disconnect peers that send a wtxidrelay message after VERACK.
            LogPrint(BCLog::NET, "wtxidrelay received after verack from peer=%d; disconnecting\n", pfrom.GetId());
            pfrom.fDisconnect = true;
            return;
        }
        if (pfrom.GetCommonVersion() >= WTXID_RELAY_VERSION) {
            LOCK(cs_main);
            if (!State(pfrom.GetId())->m_wtxid_relay) {
                State(pfrom.GetId())->m_wtxid_relay = true;
                m_wtxid_relay_peers++;
            } else {
                LogPrint(BCLog::NET, "ignoring duplicate wtxidrelay from peer=%d\n", pfrom.GetId());
            }
        } else {
            LogPrint(BCLog::NET, "ignoring wtxidrelay due to old common version=%d from peer=%d\n", pfrom.GetCommonVersion(), pfrom.GetId());
        }
        return;
    }

    // BIP155 defines feature negotiation of addrv2 and sendaddrv2, which must happen
    // between VERSION and VERACK.
    if (msg_type == NetMsgType::SENDADDRV2) {
        if (pfrom.fSuccessfullyConnected) {
            // Disconnect peers that send a SENDADDRV2 message after VERACK.
            LogPrint(BCLog::NET, "sendaddrv2 received after verack from peer=%d; disconnecting\n", pfrom.GetId());
            pfrom.fDisconnect = true;
            return;
        }
        pfrom.m_wants_addrv2 = true;
        return;
    }

    if (!pfrom.fSuccessfullyConnected) {
        LogPrint(BCLog::NET, "Unsupported message \"%s\" prior to verack from peer=%d\n", SanitizeString(msg_type), pfrom.GetId());
        return;
    }

    if (msg_type == NetMsgType::ADDR || msg_type == NetMsgType::ADDRV2) {
        int stream_version = vRecv.GetVersion();
        if (msg_type == NetMsgType::ADDRV2) {
            // Add ADDRV2_FORMAT to the version so that the CNetAddr and CAddress
            // unserialize methods know that an address in v2 format is coming.
            stream_version |= ADDRV2_FORMAT;
        }

        OverrideStream<CDataStream> s(&vRecv, vRecv.GetType(), stream_version);
        std::vector<CAddress> vAddr;

        s >> vAddr;

        if (!pfrom.RelayAddrsWithConn()) {
            LogPrint(BCLog::NET, "ignoring %s message from %s peer=%d\n", msg_type, pfrom.ConnectionTypeAsString(), pfrom.GetId());
            return;
        }
        if (vAddr.size() > MAX_ADDR_TO_SEND)
        {
            Misbehaving(pfrom.GetId(), 20, strprintf("%s message size = %u", msg_type, vAddr.size()));
            return;
        }

        // Store the new addresses
        std::vector<CAddress> vAddrOk;
        int64_t nNow = GetAdjustedTime();
        int64_t nSince = nNow - 10 * 60;
        for (CAddress& addr : vAddr)
        {
            if (interruptMsgProc)
                return;

            // We only bother storing full nodes, though this may include
            // things which we would not make an outbound connection to, in
            // part because we may make feeler connections to them.
            if (!MayHaveUsefulAddressDB(addr.nServices) && !HasAllDesirableServiceFlags(addr.nServices))
                continue;

            if (addr.nTime <= 100000000 || addr.nTime > nNow + 10 * 60)
                addr.nTime = nNow - 5 * 24 * 60 * 60;
            pfrom.AddAddressKnown(addr);
            if (m_banman && (m_banman->IsDiscouraged(addr) || m_banman->IsBanned(addr))) {
                // Do not process banned/discouraged addresses beyond remembering we received them
                continue;
            }
            bool fReachable = IsReachable(addr);
            if (addr.nTime > nSince && !pfrom.fGetAddr && vAddr.size() <= 10 && addr.IsRoutable())
            {
                // Relay to a limited number of other nodes
                RelayAddress(pfrom, addr, fReachable, m_connman);
            }
            // Do not store addresses outside our network
            if (fReachable)
                vAddrOk.push_back(addr);
        }
        m_connman.AddNewAddresses(vAddrOk, pfrom.addr, 2 * 60 * 60);
        if (vAddr.size() < 1000)
            pfrom.fGetAddr = false;
        if (pfrom.IsAddrFetchConn()) {
            LogPrint(BCLog::NET, "addrfetch connection completed peer=%d; disconnecting\n", pfrom.GetId());
            pfrom.fDisconnect = true;
        }
        return;
    }

    if (msg_type == NetMsgType::INV) {
        std::vector<CInv> vInv;
        vRecv >> vInv;
        if (vInv.size() > MAX_INV_SZ)
        {
            Misbehaving(pfrom.GetId(), 20, strprintf("inv message size = %u", vInv.size()));
            return;
        }

        // We won't accept tx inv's if we're in blocks-only mode, or this is a
        // block-relay-only peer
        bool fBlocksOnly = m_ignore_incoming_txs || (pfrom.m_tx_relay == nullptr);

        // Allow peers with relay permission to send data other than blocks in blocks only mode
        if (pfrom.HasPermission(PF_RELAY)) {
            fBlocksOnly = false;
        }

        LOCK(cs_main);

        const auto current_time = GetTime<std::chrono::microseconds>();
        uint256* best_block{nullptr};

        for (CInv& inv : vInv) {
            if (interruptMsgProc) return;

            // Ignore INVs that don't match wtxidrelay setting.
            // Note that orphan parent fetching always uses MSG_TX GETDATAs regardless of the wtxidrelay setting.
            // This is fine as no INV messages are involved in that process.
            if (State(pfrom.GetId())->m_wtxid_relay) {
                if (inv.IsMsgTx()) continue;
            } else {
                if (inv.IsMsgWtx()) continue;
            }

            if (inv.IsMsgBlk()) {
                const bool fAlreadyHave = AlreadyHaveBlock(inv.hash);
                LogPrint(BCLog::NET, "got inv: %s  %s peer=%d\n", inv.ToString(), fAlreadyHave ? "have" : "new", pfrom.GetId());

                UpdateBlockAvailability(pfrom.GetId(), inv.hash);
                if (!fAlreadyHave && !fImporting && !fReindex && !mapBlocksInFlight.count(inv.hash)) {
                    // Headers-first is the primary method of announcement on
                    // the network. If a node fell back to sending blocks by inv,
                    // it's probably for a re-org. The final block hash
                    // provided should be the highest, so send a getheaders and
                    // then fetch the blocks we need to catch up.
                    best_block = &inv.hash;
                }
            } else if (inv.IsGenTxMsg()) {
                const GenTxid gtxid = ToGenTxid(inv);
                const bool fAlreadyHave = AlreadyHaveTx(gtxid);
                LogPrint(BCLog::NET, "got inv: %s  %s peer=%d\n", inv.ToString(), fAlreadyHave ? "have" : "new", pfrom.GetId());

                pfrom.AddKnownTx(inv.hash);
                if (fBlocksOnly) {
                    LogPrint(BCLog::NET, "transaction (%s) inv sent in violation of protocol, disconnecting peer=%d\n", inv.hash.ToString(), pfrom.GetId());
                    pfrom.fDisconnect = true;
                    return;
                } else if (!fAlreadyHave && !m_chainman.ActiveChainstate().IsInitialBlockDownload()) {
                    AddTxAnnouncement(pfrom, gtxid, current_time);
                }
            } else {
                LogPrint(BCLog::NET, "Unknown inv type \"%s\" received from peer=%d\n", inv.ToString(), pfrom.GetId());
            }
        }

        if (best_block != nullptr) {
            m_connman.PushMessage(&pfrom, msgMaker.Make(NetMsgType::GETHEADERS, m_chainman.ActiveChain().GetLocator(pindexBestHeader), *best_block));
            LogPrint(BCLog::NET, "getheaders (%d) %s to peer=%d\n", pindexBestHeader->nHeight, best_block->ToString(), pfrom.GetId());
        }

        return;
    }

    if (msg_type == NetMsgType::GETDATA) {
        std::vector<CInv> vInv;
        vRecv >> vInv;
        if (vInv.size() > MAX_INV_SZ)
        {
            Misbehaving(pfrom.GetId(), 20, strprintf("getdata message size = %u", vInv.size()));
            return;
        }

        LogPrint(BCLog::NET, "received getdata (%u invsz) peer=%d\n", vInv.size(), pfrom.GetId());

        if (vInv.size() > 0) {
            LogPrint(BCLog::NET, "received getdata for: %s peer=%d\n", vInv[0].ToString(), pfrom.GetId());
        }

        {
            LOCK(peer->m_getdata_requests_mutex);
            peer->m_getdata_requests.insert(peer->m_getdata_requests.end(), vInv.begin(), vInv.end());
            ProcessGetData(pfrom, *peer, interruptMsgProc);
        }

        return;
    }

    if (msg_type == NetMsgType::GETBLOCKS) {
        CBlockLocator locator;
        uint256 hashStop;
        vRecv >> locator >> hashStop;

        if (locator.vHave.size() > MAX_LOCATOR_SZ) {
            LogPrint(BCLog::NET, "getblocks locator size %lld > %d, disconnect peer=%d\n", locator.vHave.size(), MAX_LOCATOR_SZ, pfrom.GetId());
            pfrom.fDisconnect = true;
            return;
        }

        // We might have announced the currently-being-connected tip using a
        // compact block, which resulted in the peer sending a getblocks
        // request, which we would otherwise respond to without the new block.
        // To avoid this situation we simply verify that we are on our best
        // known chain now. This is super overkill, but we handle it better
        // for getheaders requests, and there are no known nodes which support
        // compact blocks but still use getblocks to request blocks.
        {
            std::shared_ptr<const CBlock> a_recent_block;
            {
                LOCK(cs_most_recent_block);
                a_recent_block = most_recent_block;
            }
            BlockValidationState state;
            if (!m_chainman.ActiveChainstate().ActivateBestChain(state, m_chainparams, a_recent_block)) {
                LogPrint(BCLog::NET, "failed to activate chain (%s)\n", state.ToString());
            }
        }

        LOCK(cs_main);

        // Find the last block the caller has in the main chain
        const CBlockIndex* pindex = m_chainman.m_blockman.FindForkInGlobalIndex(m_chainman.ActiveChain(), locator);

        // Send the rest of the chain
        if (pindex)
            pindex = m_chainman.ActiveChain().Next(pindex);
        int nLimit = 500;
        LogPrint(BCLog::NET, "getblocks %d to %s limit %d from peer=%d\n", (pindex ? pindex->nHeight : -1), hashStop.IsNull() ? "end" : hashStop.ToString(), nLimit, pfrom.GetId());
        for (; pindex; pindex = m_chainman.ActiveChain().Next(pindex))
        {
            if (pindex->GetBlockHash() == hashStop)
            {
                LogPrint(BCLog::NET, "  getblocks stopping at %d %s\n", pindex->nHeight, pindex->GetBlockHash().ToString());
                break;
            }
            // If pruning, don't inv blocks unless we have on disk and are likely to still have
            // for some reasonable time window (1 hour) that block relay might require.
            const int nPrunedBlocksLikelyToHave = MIN_BLOCKS_TO_KEEP - 3600 / m_chainparams.GetConsensus().nPowTargetSpacing;
            if (fPruneMode && (!(pindex->nStatus & BLOCK_HAVE_DATA) || pindex->nHeight <= m_chainman.ActiveChain().Tip()->nHeight - nPrunedBlocksLikelyToHave))
            {
                LogPrint(BCLog::NET, " getblocks stopping, pruned or too old block at %d %s\n", pindex->nHeight, pindex->GetBlockHash().ToString());
                break;
            }
            WITH_LOCK(peer->m_block_inv_mutex, peer->m_blocks_for_inv_relay.push_back(pindex->GetBlockHash()));
            if (--nLimit <= 0) {
                // When this block is requested, we'll send an inv that'll
                // trigger the peer to getblocks the next batch of inventory.
                LogPrint(BCLog::NET, "  getblocks stopping at limit %d %s\n", pindex->nHeight, pindex->GetBlockHash().ToString());
                WITH_LOCK(peer->m_block_inv_mutex, {peer->m_continuation_block = pindex->GetBlockHash();});
                break;
            }
        }
        return;
    }

    if (msg_type == NetMsgType::GETBLOCKTXN) {
        BlockTransactionsRequest req;
        vRecv >> req;

        std::shared_ptr<const CBlock> recent_block;
        {
            LOCK(cs_most_recent_block);
            if (most_recent_block_hash == req.blockhash)
                recent_block = most_recent_block;
            // Unlock cs_most_recent_block to avoid cs_main lock inversion
        }
        if (recent_block) {
            SendBlockTransactions(pfrom, *recent_block, req);
            return;
        }

        {
            LOCK(cs_main);

            const CBlockIndex* pindex = m_chainman.m_blockman.LookupBlockIndex(req.blockhash);
            if (!pindex || !(pindex->nStatus & BLOCK_HAVE_DATA)) {
                LogPrint(BCLog::NET, "Peer %d sent us a getblocktxn for a block we don't have\n", pfrom.GetId());
                return;
            }

            if (pindex->nHeight >= m_chainman.ActiveChain().Height() - MAX_BLOCKTXN_DEPTH) {
                CBlock block;
                bool ret = ReadBlockFromDisk(block, pindex, m_chainparams.GetConsensus());
                assert(ret);

                SendBlockTransactions(pfrom, block, req);
                return;
            }
        }

        // If an older block is requested (should never happen in practice,
        // but can happen in tests) send a block response instead of a
        // blocktxn response. Sending a full block response instead of a
        // small blocktxn response is preferable in the case where a peer
        // might maliciously send lots of getblocktxn requests to trigger
        // expensive disk reads, because it will require the peer to
        // actually receive all the data read from disk over the network.
        LogPrint(BCLog::NET, "Peer %d sent us a getblocktxn for a block > %i deep\n", pfrom.GetId(), MAX_BLOCKTXN_DEPTH);
        CInv inv;
        WITH_LOCK(cs_main, inv.type = State(pfrom.GetId())->fWantsCmpctWitness ? MSG_WITNESS_BLOCK : MSG_BLOCK);
        inv.hash = req.blockhash;
        WITH_LOCK(peer->m_getdata_requests_mutex, peer->m_getdata_requests.push_back(inv));
        // The message processing loop will go around again (without pausing) and we'll respond then
        return;
    }

    if (msg_type == NetMsgType::GETHEADERS) {
        CBlockLocator locator;
        uint256 hashStop;
        vRecv >> locator >> hashStop;

        if (locator.vHave.size() > MAX_LOCATOR_SZ) {
            LogPrint(BCLog::NET, "getheaders locator size %lld > %d, disconnect peer=%d\n", locator.vHave.size(), MAX_LOCATOR_SZ, pfrom.GetId());
            pfrom.fDisconnect = true;
            return;
        }

        LOCK(cs_main);
        if (m_chainman.ActiveChainstate().IsInitialBlockDownload() && !pfrom.HasPermission(PF_DOWNLOAD)) {
            LogPrint(BCLog::NET, "Ignoring getheaders from peer=%d because node is in initial block download\n", pfrom.GetId());
            return;
        }

        CNodeState *nodestate = State(pfrom.GetId());
        const CBlockIndex* pindex = nullptr;
        if (locator.IsNull())
        {
            // If locator is null, return the hashStop block
            pindex = m_chainman.m_blockman.LookupBlockIndex(hashStop);
            if (!pindex) {
                return;
            }

            if (!BlockRequestAllowed(pindex)) {
                LogPrint(BCLog::NET, "%s: ignoring request from peer=%i for old block header that isn't in the main chain\n", __func__, pfrom.GetId());
                return;
            }
        }
        else
        {
            // Find the last block the caller has in the main chain
            pindex = m_chainman.m_blockman.FindForkInGlobalIndex(m_chainman.ActiveChain(), locator);
            if (pindex)
                pindex = m_chainman.ActiveChain().Next(pindex);
        }

        // we must use CBlockGetHeader, as CBlockHeaders won't include the 0x00 nTx count at the end
        std::vector<CBlockGetHeader> vHeaders;
        int nLimit = MAX_HEADERS_RESULTS;
        LogPrint(BCLog::NET, "getheaders %d to %s from peer=%d\n", (pindex ? pindex->nHeight : -1), hashStop.IsNull() ? "end" : hashStop.ToString(), pfrom.GetId());
        for (; pindex; pindex = m_chainman.ActiveChain().Next(pindex))
        {
            if (pindex == ::ChainActive().Tip()
                && pindex->nFlags & BLOCK_FAILED_DUPLICATE_STAKE)
            {
                break;
            };
            vHeaders.push_back(pindex->GetBlockHeader());
            if (--nLimit <= 0 || pindex->GetBlockHash() == hashStop)
                break;
        }
        // pindex can be nullptr either if we sent m_chainman.ActiveChain().Tip() OR
        // if our peer has m_chainman.ActiveChain().Tip() (and thus we are sending an empty
        // headers message). In both cases it's safe to update
        // pindexBestHeaderSent to be our tip.
        //
        // It is important that we simply reset the BestHeaderSent value here,
        // and not max(BestHeaderSent, newHeaderSent). We might have announced
        // the currently-being-connected tip using a compact block, which
        // resulted in the peer sending a headers request, which we respond to
        // without the new block. By resetting the BestHeaderSent, we ensure we
        // will re-announce the new block via headers (or compact blocks again)
        // in the SendMessages logic.
        nodestate->pindexBestHeaderSent = pindex ? pindex : m_chainman.ActiveChain().Tip();
        m_connman.PushMessage(&pfrom, msgMaker.Make(NetMsgType::HEADERS, vHeaders));
        return;
    }

    if (msg_type == NetMsgType::TX) {
        // Stop processing the transaction early if
        // 1) We are in blocks only mode and peer has no relay permission
        // 2) This peer is a block-relay-only peer
        if ((m_ignore_incoming_txs && !pfrom.HasPermission(PF_RELAY)) || (pfrom.m_tx_relay == nullptr))
        {
            LogPrint(BCLog::NET, "transaction sent in violation of protocol peer=%d\n", pfrom.GetId());
            pfrom.fDisconnect = true;
            return;
        }

        CTransactionRef ptx;
        vRecv >> ptx;
        const CTransaction& tx = *ptx;

        const uint256& txid = ptx->GetHash();
        const uint256& wtxid = ptx->GetWitnessHash();

        LOCK2(cs_main, g_cs_orphans);

        CNodeState* nodestate = State(pfrom.GetId());

        const uint256& hash = nodestate->m_wtxid_relay ? wtxid : txid;
        pfrom.AddKnownTx(hash);
        if (nodestate->m_wtxid_relay && txid != wtxid) {
            // Insert txid into filterInventoryKnown, even for
            // wtxidrelay peers. This prevents re-adding of
            // unconfirmed parents to the recently_announced
            // filter, when a child tx is requested. See
            // ProcessGetData().
            pfrom.AddKnownTx(txid);
        }

        m_txrequest.ReceivedResponse(pfrom.GetId(), txid);
        if (tx.HasWitness()) m_txrequest.ReceivedResponse(pfrom.GetId(), wtxid);

        // We do the AlreadyHaveTx() check using wtxid, rather than txid - in the
        // absence of witness malleation, this is strictly better, because the
        // recent rejects filter may contain the wtxid but rarely contains
        // the txid of a segwit transaction that has been rejected.
        // In the presence of witness malleation, it's possible that by only
        // doing the check with wtxid, we could overlook a transaction which
        // was confirmed with a different witness, or exists in our mempool
        // with a different witness, but this has limited downside:
        // mempool validation does its own lookup of whether we have the txid
        // already; and an adversary can already relay us old transactions
        // (older than our recency filter) if trying to DoS us, without any need
        // for witness malleation.
        if (AlreadyHaveTx(GenTxid(/* is_wtxid=*/true, wtxid))) {
            if (pfrom.HasPermission(PF_FORCERELAY)) {
                // Always relay transactions received from peers with forcerelay
                // permission, even if they were already in the mempool, allowing
                // the node to function as a gateway for nodes hidden behind it.
                if (!m_mempool.exists(tx.GetHash())) {
                    LogPrintf("Not relaying non-mempool transaction %s from forcerelay peer=%d\n", tx.GetHash().ToString(), pfrom.GetId());
                } else {
                    LogPrintf("Force relaying tx %s from peer=%d\n", tx.GetHash().ToString(), pfrom.GetId());
                    RelayTransaction(tx.GetHash(), tx.GetWitnessHash());
                }
            }
            return;
        }

        const MempoolAcceptResult result = AcceptToMemoryPool(m_chainman.ActiveChainstate(), m_mempool, ptx, false /* bypass_limits */);
        const TxValidationState& state = result.m_state;

        if (result.m_result_type == MempoolAcceptResult::ResultType::VALID) {
            m_mempool.check(m_chainman.ActiveChainstate());
            // As this version of the transaction was acceptable, we can forget about any
            // requests for it.
            m_txrequest.ForgetTxHash(tx.GetHash());
            m_txrequest.ForgetTxHash(tx.GetWitnessHash());
            RelayTransaction(tx.GetHash(), tx.GetWitnessHash());
            m_orphanage.AddChildrenToWorkSet(tx, peer->m_orphan_work_set);

            pfrom.nLastTXTime = GetTime();

            LogPrint(BCLog::MEMPOOL, "AcceptToMemoryPool: peer=%d: accepted %s (poolsz %u txn, %u kB)\n",
                pfrom.GetId(),
                tx.GetHash().ToString(),
                m_mempool.size(), m_mempool.DynamicMemoryUsage() / 1000);

            for (const CTransactionRef& removedTx : result.m_replaced_transactions.value()) {
                AddToCompactExtraTransactions(removedTx);
            }

            // Recursively process any orphan transactions that depended on this one
            ProcessOrphanTx(peer->m_orphan_work_set);
        }
        else if (state.GetResult() == TxValidationResult::TX_MISSING_INPUTS)
        {
            bool fRejectedParents = false; // It may be the case that the orphans parents have all been rejected

            // Deduplicate parent txids, so that we don't have to loop over
            // the same parent txid more than once down below.
            std::vector<uint256> unique_parents;
            unique_parents.reserve(tx.vin.size());
            for (const CTxIn& txin : tx.vin) {
                if (txin.IsAnonInput()) {
                    continue;
                }
                // We start with all parents, and then remove duplicates below.
                unique_parents.push_back(txin.prevout.hash);
            }
            std::sort(unique_parents.begin(), unique_parents.end());
            unique_parents.erase(std::unique(unique_parents.begin(), unique_parents.end()), unique_parents.end());
            for (const uint256& parent_txid : unique_parents) {
                if (recentRejects->contains(parent_txid)) {
                    fRejectedParents = true;
                    break;
                }
            }
            if (!fRejectedParents) {
                const auto current_time = GetTime<std::chrono::microseconds>();

                for (const uint256& parent_txid : unique_parents) {
                    // Here, we only have the txid (and not wtxid) of the
                    // inputs, so we only request in txid mode, even for
                    // wtxidrelay peers.
                    // Eventually we should replace this with an improved
                    // protocol for getting all unconfirmed parents.
                    const GenTxid gtxid{/* is_wtxid=*/false, parent_txid};
                    pfrom.AddKnownTx(parent_txid);
                    if (!AlreadyHaveTx(gtxid)) AddTxAnnouncement(pfrom, gtxid, current_time);
                }

                if (m_orphanage.AddTx(ptx, pfrom.GetId())) {
                    AddToCompactExtraTransactions(ptx);
                }

                // Once added to the orphan pool, a tx is considered AlreadyHave, and we shouldn't request it anymore.
                m_txrequest.ForgetTxHash(tx.GetHash());
                m_txrequest.ForgetTxHash(tx.GetWitnessHash());

                // DoS prevention: do not allow m_orphanage to grow unbounded (see CVE-2012-3789)
                unsigned int nMaxOrphanTx = (unsigned int)std::max((int64_t)0, gArgs.GetArg("-maxorphantx", DEFAULT_MAX_ORPHAN_TRANSACTIONS));
                unsigned int nEvicted = m_orphanage.LimitOrphans(nMaxOrphanTx);
                if (nEvicted > 0) {
                    LogPrint(BCLog::MEMPOOL, "orphanage overflow, removed %u tx\n", nEvicted);
                }
            } else {
                LogPrint(BCLog::MEMPOOL, "not keeping orphan with rejected parents %s\n",tx.GetHash().ToString());
                // We will continue to reject this tx since it has rejected
                // parents so avoid re-requesting it from other peers.
                // Here we add both the txid and the wtxid, as we know that
                // regardless of what witness is provided, we will not accept
                // this, so we don't need to allow for redownload of this txid
                // from any of our non-wtxidrelay peers.
                recentRejects->insert(tx.GetHash());
                recentRejects->insert(tx.GetWitnessHash());
                m_txrequest.ForgetTxHash(tx.GetHash());
                m_txrequest.ForgetTxHash(tx.GetWitnessHash());
            }
        } else {
            if (state.GetResult() != TxValidationResult::TX_WITNESS_STRIPPED) {
                // We can add the wtxid of this transaction to our reject filter.
                // Do not add txids of witness transactions or witness-stripped
                // transactions to the filter, as they can have been malleated;
                // adding such txids to the reject filter would potentially
                // interfere with relay of valid transactions from peers that
                // do not support wtxid-based relay. See
                // https://github.com/bitcoin/bitcoin/issues/8279 for details.
                // We can remove this restriction (and always add wtxids to
                // the filter even for witness stripped transactions) once
                // wtxid-based relay is broadly deployed.
                // See also comments in https://github.com/bitcoin/bitcoin/pull/18044#discussion_r443419034
                // for concerns around weakening security of unupgraded nodes
                // if we start doing this too early.
                assert(recentRejects);
                recentRejects->insert(tx.GetWitnessHash());
                m_txrequest.ForgetTxHash(tx.GetWitnessHash());
                // If the transaction failed for TX_INPUTS_NOT_STANDARD,
                // then we know that the witness was irrelevant to the policy
                // failure, since this check depends only on the txid
                // (the scriptPubKey being spent is covered by the txid).
                // Add the txid to the reject filter to prevent repeated
                // processing of this transaction in the event that child
                // transactions are later received (resulting in
                // parent-fetching by txid via the orphan-handling logic).
                if (state.GetResult() == TxValidationResult::TX_INPUTS_NOT_STANDARD && tx.GetWitnessHash() != tx.GetHash()) {
                    recentRejects->insert(tx.GetHash());
                    m_txrequest.ForgetTxHash(tx.GetHash());
                }
                if (RecursiveDynamicUsage(*ptx) < 100000) {
                    AddToCompactExtraTransactions(ptx);
                }
            }
        }

        // If a tx has been detected by recentRejects, we will have reached
        // this point and the tx will have been ignored. Because we haven't run
        // the tx through AcceptToMemoryPool, we won't have computed a DoS
        // score for it or determined exactly why we consider it invalid.
        //
        // This means we won't penalize any peer subsequently relaying a DoSy
        // tx (even if we penalized the first peer who gave it to us) because
        // we have to account for recentRejects showing false positives. In
        // other words, we shouldn't penalize a peer if we aren't *sure* they
        // submitted a DoSy tx.
        //
        // Note that recentRejects doesn't just record DoSy or invalid
        // transactions, but any tx not accepted by the mempool, which may be
        // due to node policy (vs. consensus). So we can't blanket penalize a
        // peer simply for relaying a tx that our recentRejects has caught,
        // regardless of false positives.

        if (state.IsInvalid()) {
            LogPrint(BCLog::MEMPOOLREJ, "%s from peer=%d was not accepted: %s\n", tx.GetHash().ToString(),
                pfrom.GetId(),
                state.ToString());
            MaybePunishNodeForTx(pfrom.GetId(), state);
        }
        return;
    }

    if (msg_type == NetMsgType::CMPCTBLOCK)
    {
        // Ignore cmpctblock received while importing
        if (fImporting || fReindex) {
            LogPrint(BCLog::NET, "Unexpected cmpctblock message received from peer %d\n", pfrom.GetId());
            return;
        }

        CBlockHeaderAndShortTxIDs cmpctblock;
        vRecv >> cmpctblock;

        bool received_new_header = false;

        {
        LOCK(cs_main);

        if (!m_chainman.m_blockman.LookupBlockIndex(cmpctblock.header.hashPrevBlock)) {
            // Doesn't connect (or is genesis), instead of DoSing in AcceptBlockHeader, request deeper headers
            if (!m_chainman.ActiveChainstate().IsInitialBlockDownload())
                m_connman.PushMessage(&pfrom, msgMaker.Make(NetMsgType::GETHEADERS, m_chainman.ActiveChain().GetLocator(pindexBestHeader), uint256()));
            return;
        }

        if (!m_chainman.m_blockman.LookupBlockIndex(cmpctblock.header.GetHash())) {
            received_new_header = true;
        }
        }

        const CBlockIndex *pindex = nullptr;
        BlockValidationState state;
        state.nodeId = pfrom.GetId();
        if (!m_chainman.ProcessNewBlockHeaders({cmpctblock.header}, state, m_chainparams, &pindex)) {
            if (state.IsInvalid()) {
                MaybePunishNodeForBlock(pfrom.GetId(), state, /*via_compact_block*/ true, "invalid header via cmpctblock");
                return;
            }
        }

        // When we succeed in decoding a block's txids from a cmpctblock
        // message we typically jump to the BLOCKTXN handling code, with a
        // dummy (empty) BLOCKTXN message, to re-use the logic there in
        // completing processing of the putative block (without cs_main).
        bool fProcessBLOCKTXN = false;
        CDataStream blockTxnMsg(SER_NETWORK, PROTOCOL_VERSION);

        // If we end up treating this as a plain headers message, call that as well
        // without cs_main.
        bool fRevertToHeaderProcessing = false;

        // Keep a CBlock for "optimistic" compactblock reconstructions (see
        // below)
        std::shared_ptr<CBlock> pblock = std::make_shared<CBlock>();
        bool fBlockReconstructed = false;

        {
        LOCK2(cs_main, g_cs_orphans);
        // If AcceptBlockHeader returned true, it set pindex
        assert(pindex);
        UpdateBlockAvailability(pfrom.GetId(), pindex->GetBlockHash());

        CNodeState *nodestate = State(pfrom.GetId());

        // If this was a new header with more work than our tip, update the
        // peer's last block announcement time
        if (received_new_header && pindex->nChainWork > m_chainman.ActiveChain().Tip()->nChainWork) {
            nodestate->m_last_block_announcement = GetTime();
        }

        std::map<uint256, std::pair<NodeId, std::list<QueuedBlock>::iterator> >::iterator blockInFlightIt = mapBlocksInFlight.find(pindex->GetBlockHash());
        bool fAlreadyInFlight = blockInFlightIt != mapBlocksInFlight.end();

        if (pindex->nStatus & BLOCK_HAVE_DATA) // Nothing to do here
            return;

        if (pindex->nChainWork <= m_chainman.ActiveChain().Tip()->nChainWork || // We know something better
                pindex->nTx != 0) { // We had this block at some point, but pruned it
            if (fAlreadyInFlight) {
                // We requested this block for some reason, but our mempool will probably be useless
                // so we just grab the block via normal getdata
                std::vector<CInv> vInv(1);
                vInv[0] = CInv(MSG_BLOCK | GetFetchFlags(pfrom), cmpctblock.header.GetHash());
                m_connman.PushMessage(&pfrom, msgMaker.Make(NetMsgType::GETDATA, vInv));
            }
            return;
        }

        // If we're not close to tip yet, give up and let parallel block fetch work its magic
        if (!fAlreadyInFlight && !CanDirectFetch()) {
            return;
        }

        if (IsWitnessEnabled(pindex->pprev, m_chainparams.GetConsensus()) && !nodestate->fSupportsDesiredCmpctVersion) {
            // Don't bother trying to process compact blocks from v1 peers
            // after segwit activates.
            return;
        }

        // We want to be a bit conservative just to be extra careful about DoS
        // possibilities in compact block processing...
        if (pindex->nHeight <= m_chainman.ActiveChain().Height() + 2) {
            if ((!fAlreadyInFlight && nodestate->nBlocksInFlight < MAX_BLOCKS_IN_TRANSIT_PER_PEER) ||
                 (fAlreadyInFlight && blockInFlightIt->second.first == pfrom.GetId())) {
                std::list<QueuedBlock>::iterator* queuedBlockIt = nullptr;
                if (!MarkBlockAsInFlight(pfrom.GetId(), pindex->GetBlockHash(), pindex, &queuedBlockIt)) {
                    if (!(*queuedBlockIt)->partialBlock)
                        (*queuedBlockIt)->partialBlock.reset(new PartiallyDownloadedBlock(&m_mempool));
                    else {
                        // The block was already in flight using compact blocks from the same peer
                        LogPrint(BCLog::NET, "Peer sent us compact block we were already syncing!\n");
                        return;
                    }
                }

                PartiallyDownloadedBlock& partialBlock = *(*queuedBlockIt)->partialBlock;
                ReadStatus status = partialBlock.InitData(cmpctblock, vExtraTxnForCompact);
                if (status == READ_STATUS_INVALID) {
                    MarkBlockAsReceived(pindex->GetBlockHash()); // Reset in-flight state in case Misbehaving does not result in a disconnect
                    Misbehaving(pfrom.GetId(), 100, "invalid compact block");
                    return;
                } else if (status == READ_STATUS_FAILED) {
                    // Duplicate txindexes, the block is now in-flight, so just request it
                    std::vector<CInv> vInv(1);
                    vInv[0] = CInv(MSG_BLOCK | GetFetchFlags(pfrom), cmpctblock.header.GetHash());
                    m_connman.PushMessage(&pfrom, msgMaker.Make(NetMsgType::GETDATA, vInv));
                    return;
                }

                BlockTransactionsRequest req;
                for (size_t i = 0; i < cmpctblock.BlockTxCount(); i++) {
                    if (!partialBlock.IsTxAvailable(i))
                        req.indexes.push_back(i);
                }
                if (req.indexes.empty()) {
                    // Dirty hack to jump to BLOCKTXN code (TODO: move message handling into their own functions)
                    BlockTransactions txn;
                    txn.blockhash = cmpctblock.header.GetHash();
                    blockTxnMsg << txn;
                    fProcessBLOCKTXN = true;
                } else {
                    req.blockhash = pindex->GetBlockHash();
                    m_connman.PushMessage(&pfrom, msgMaker.Make(NetMsgType::GETBLOCKTXN, req));
                }
            } else {
                // This block is either already in flight from a different
                // peer, or this peer has too many blocks outstanding to
                // download from.
                // Optimistically try to reconstruct anyway since we might be
                // able to without any round trips.
                PartiallyDownloadedBlock tempBlock(&m_mempool);
                ReadStatus status = tempBlock.InitData(cmpctblock, vExtraTxnForCompact);
                if (status != READ_STATUS_OK) {
                    // TODO: don't ignore failures
                    return;
                }
                std::vector<CTransactionRef> dummy;
                status = tempBlock.FillBlock(*pblock, dummy);
                if (status == READ_STATUS_OK) {
                    fBlockReconstructed = true;
                }
            }
        } else {
            if (fAlreadyInFlight) {
                // We requested this block, but its far into the future, so our
                // mempool will probably be useless - request the block normally
                std::vector<CInv> vInv(1);
                vInv[0] = CInv(MSG_BLOCK | GetFetchFlags(pfrom), cmpctblock.header.GetHash());
                m_connman.PushMessage(&pfrom, msgMaker.Make(NetMsgType::GETDATA, vInv));
                return;
            } else {
                // If this was an announce-cmpctblock, we want the same treatment as a header message
                fRevertToHeaderProcessing = true;
            }
        }
        } // cs_main

        if (fProcessBLOCKTXN) {
            return ProcessMessage(pfrom, NetMsgType::BLOCKTXN, blockTxnMsg, time_received, interruptMsgProc);
        }

        if (fRevertToHeaderProcessing) {
            // Headers received from HB compact block peers are permitted to be
            // relayed before full validation (see BIP 152), so we don't want to disconnect
            // the peer if the header turns out to be for an invalid block.
            // Note that if a peer tries to build on an invalid chain, that
            // will be detected and the peer will be disconnected/discouraged.
            return ProcessHeadersMessage(pfrom, *peer, {cmpctblock.header}, /*via_compact_block=*/true);
        }

        if (fBlockReconstructed) {
            // If we got here, we were able to optimistically reconstruct a
            // block that is in flight from some other peer.
            {
                LOCK(cs_main);
                mapBlockSource.emplace(pblock->GetHash(), std::make_pair(pfrom.GetId(), false));
            }
            bool fNewBlock = false;
            // Setting fForceProcessing to true means that we bypass some of
            // our anti-DoS protections in AcceptBlock, which filters
            // unrequested blocks that might be trying to waste our resources
            // (eg disk space). Because we only try to reconstruct blocks when
            // we're close to caught up (via the CanDirectFetch() requirement
            // above, combined with the behavior of not requesting blocks until
            // we have a chain with at least nMinimumChainWork), and we ignore
            // compact blocks with less work than our tip, it is safe to treat
            // reconstructed compact blocks as having been requested.
            m_chainman.ProcessNewBlock(m_chainparams, pblock, /*fForceProcessing=*/true, &fNewBlock, pfrom.GetId());
            if (fNewBlock) {
                pfrom.nLastBlockTime = GetTime();
            } else {
                LOCK(cs_main);
                mapBlockSource.erase(pblock->GetHash());
            }
            LOCK(cs_main); // hold cs_main for CBlockIndex::IsValid()
            if (pindex->IsValid(BLOCK_VALID_TRANSACTIONS)) {
                // Clear download state for this block, which is in
                // process from some other peer.  We do this after calling
                // ProcessNewBlock so that a malleated cmpctblock announcement
                // can't be used to interfere with block relay.
                MarkBlockAsReceived(pblock->GetHash());
            }
        }
        return;
    }

    if (msg_type == NetMsgType::BLOCKTXN)
    {
        // Ignore blocktxn received while importing
        if (fImporting || fReindex) {
            LogPrint(BCLog::NET, "Unexpected blocktxn message received from peer %d\n", pfrom.GetId());
            return;
        }

        BlockTransactions resp;
        vRecv >> resp;

        std::shared_ptr<CBlock> pblock = std::make_shared<CBlock>();
        bool fBlockRead = false;
        {
            LOCK(cs_main);

            std::map<uint256, std::pair<NodeId, std::list<QueuedBlock>::iterator> >::iterator it = mapBlocksInFlight.find(resp.blockhash);
            if (it == mapBlocksInFlight.end() || !it->second.second->partialBlock ||
                    it->second.first != pfrom.GetId()) {
                LogPrint(BCLog::NET, "Peer %d sent us block transactions for block we weren't expecting\n", pfrom.GetId());
                return;
            }

            PartiallyDownloadedBlock& partialBlock = *it->second.second->partialBlock;
            ReadStatus status = partialBlock.FillBlock(*pblock, resp.txn);
            if (status == READ_STATUS_INVALID) {
                MarkBlockAsReceived(resp.blockhash); // Reset in-flight state in case Misbehaving does not result in a disconnect
                Misbehaving(pfrom.GetId(), 100, "invalid compact block/non-matching block transactions");
                return;
            } else if (status == READ_STATUS_FAILED) {
                // Might have collided, fall back to getdata now :(
                std::vector<CInv> invs;
                invs.push_back(CInv(MSG_BLOCK | GetFetchFlags(pfrom), resp.blockhash));
                m_connman.PushMessage(&pfrom, msgMaker.Make(NetMsgType::GETDATA, invs));
            } else {
                // Block is either okay, or possibly we received
                // READ_STATUS_CHECKBLOCK_FAILED.
                // Note that CheckBlock can only fail for one of a few reasons:
                // 1. bad-proof-of-work (impossible here, because we've already
                //    accepted the header)
                // 2. merkleroot doesn't match the transactions given (already
                //    caught in FillBlock with READ_STATUS_FAILED, so
                //    impossible here)
                // 3. the block is otherwise invalid (eg invalid coinbase,
                //    block is too big, too many legacy sigops, etc).
                // So if CheckBlock failed, #3 is the only possibility.
                // Under BIP 152, we don't discourage the peer unless proof of work is
                // invalid (we don't require all the stateless checks to have
                // been run).  This is handled below, so just treat this as
                // though the block was successfully read, and rely on the
                // handling in ProcessNewBlock to ensure the block index is
                // updated, etc.
                MarkBlockAsReceived(resp.blockhash); // it is now an empty pointer
                fBlockRead = true;
                // mapBlockSource is used for potentially punishing peers and
                // updating which peers send us compact blocks, so the race
                // between here and cs_main in ProcessNewBlock is fine.
                // BIP 152 permits peers to relay compact blocks after validating
                // the header only; we should not punish peers if the block turns
                // out to be invalid.
                mapBlockSource.emplace(resp.blockhash, std::make_pair(pfrom.GetId(), false));
            }
        } // Don't hold cs_main when we call into ProcessNewBlock
        if (fBlockRead) {
            bool fNewBlock = false;
            // Since we requested this block (it was in mapBlocksInFlight), force it to be processed,
            // even if it would not be a candidate for new tip (missing previous block, chain not long enough, etc)
            // This bypasses some anti-DoS logic in AcceptBlock (eg to prevent
            // disk-space attacks), but this should be safe due to the
            // protections in the compact block handler -- see related comment
            // in compact block optimistic reconstruction handling.
            m_chainman.ProcessNewBlock(m_chainparams, pblock, /*fForceProcessing=*/true, &fNewBlock, pfrom.GetId());
            if (fNewBlock) {
                pfrom.nLastBlockTime = GetTime();
            } else {
                LOCK(cs_main);
                mapBlockSource.erase(pblock->GetHash());
            }
        }
        return;
    }

    if (msg_type == NetMsgType::HEADERS)
    {
        // Ignore headers received while importing
        if (fImporting || fReindex) {
            LogPrint(BCLog::NET, "Unexpected headers message received from peer %d\n", pfrom.GetId());
            return;
        }

        std::vector<CBlockHeader> headers;

        // Bypass the normal CBlock deserialization, as we don't want to risk deserializing 2000 full blocks.
        unsigned int nCount = ReadCompactSize(vRecv);
        if (nCount > MAX_HEADERS_RESULTS) {
            Misbehaving(pfrom.GetId(), 20, strprintf("headers message size = %u", nCount));
            return;
        }
        headers.resize(nCount);
        for (unsigned int n = 0; n < nCount; n++) {
            vRecv >> headers[n];
            ReadCompactSize(vRecv); // ignore tx count; assume it is 0.
        }

        return ProcessHeadersMessage(pfrom, *peer, headers, /*via_compact_block=*/false);
    }

    if (msg_type == NetMsgType::BLOCK)
    {
        // Ignore block received while importing
        if (fImporting || fReindex) {
            LogPrint(BCLog::NET, "Unexpected block message received from peer %d\n", pfrom.GetId());
            return;
        }

        std::shared_ptr<CBlock> pblock = std::make_shared<CBlock>();
        vRecv >> *pblock;

        LogPrint(BCLog::NET, "received block %s peer=%d\n", pblock->GetHash().ToString(), pfrom.GetId());

        bool forceProcessing = false;
        const uint256 hash(pblock->GetHash());
        {
            LOCK(cs_main);
            // Also always process if we requested the block explicitly, as we may
            // need it even though it is not a candidate for a new best tip.
            forceProcessing |= MarkBlockAsReceived(hash);
            // mapBlockSource is only used for punishing peers and setting
            // which peers send us compact blocks, so the race between here and
            // cs_main in ProcessNewBlock is fine.
            mapBlockSource.emplace(hash, std::make_pair(pfrom.GetId(), true));
        }
        bool fNewBlock = false;
        m_chainman.ProcessNewBlock(m_chainparams, pblock, forceProcessing, &fNewBlock, pfrom.GetId());
        if (fNewBlock) {
            pfrom.nLastBlockTime = GetTime();
        } else {
            LOCK(cs_main);
            mapBlockSource.erase(pblock->GetHash());
        }
        return;
    }

    if (msg_type == NetMsgType::GETADDR) {
        // This asymmetric behavior for inbound and outbound connections was introduced
        // to prevent a fingerprinting attack: an attacker can send specific fake addresses
        // to users' AddrMan and later request them by sending getaddr messages.
        // Making nodes which are behind NAT and can only make outgoing connections ignore
        // the getaddr message mitigates the attack.
        if (!pfrom.IsInboundConn()) {
            LogPrint(BCLog::NET, "Ignoring \"getaddr\" from %s connection. peer=%d\n", pfrom.ConnectionTypeAsString(), pfrom.GetId());
            return;
        }

        // Only send one GetAddr response per connection to reduce resource waste
        //  and discourage addr stamping of INV announcements.
        if (pfrom.fSentAddr) {
            LogPrint(BCLog::NET, "Ignoring repeated \"getaddr\". peer=%d\n", pfrom.GetId());
            return;
        }
        pfrom.fSentAddr = true;

        pfrom.vAddrToSend.clear();
        std::vector<CAddress> vAddr;
        if (pfrom.HasPermission(PF_ADDR)) {
            vAddr = m_connman.GetAddresses(MAX_ADDR_TO_SEND, MAX_PCT_ADDR_TO_SEND);
        } else {
            vAddr = m_connman.GetAddresses(pfrom, MAX_ADDR_TO_SEND, MAX_PCT_ADDR_TO_SEND);
        }
        FastRandomContext insecure_rand;
        for (const CAddress &addr : vAddr) {
            pfrom.PushAddress(addr, insecure_rand);
        }
        return;
    }

    if (msg_type == NetMsgType::MEMPOOL) {
        if (!(pfrom.GetLocalServices() & NODE_BLOOM) && !pfrom.HasPermission(PF_MEMPOOL))
        {
            if (!pfrom.HasPermission(PF_NOBAN))
            {
                LogPrint(BCLog::NET, "mempool request with bloom filters disabled, disconnect peer=%d\n", pfrom.GetId());
                pfrom.fDisconnect = true;
            }
            return;
        }

        if (m_connman.OutboundTargetReached(false) && !pfrom.HasPermission(PF_MEMPOOL))
        {
            if (!pfrom.HasPermission(PF_NOBAN))
            {
                LogPrint(BCLog::NET, "mempool request with bandwidth limit reached, disconnect peer=%d\n", pfrom.GetId());
                pfrom.fDisconnect = true;
            }
            return;
        }

        if (pfrom.m_tx_relay != nullptr) {
            LOCK(pfrom.m_tx_relay->cs_tx_inventory);
            pfrom.m_tx_relay->fSendMempool = true;
        }
        return;
    }

    if (msg_type == NetMsgType::PING) {
        if (pfrom.GetCommonVersion() > BIP0031_VERSION) {
            uint64_t nonce = 0;
            vRecv >> nonce;

            int nChainHeight;
            vRecv >> nChainHeight;
            PeerRef peer = GetPeerRef(pfrom.GetId());
            if (peer) {
                peer->m_chain_height = nChainHeight;
            }
            {
                LOCK(cs_main);
                UpdateNumBlocksOfPeers(pfrom.GetId(), nChainHeight);
            }

            // Echo the message back with the nonce. This allows for two useful features:
            //
            // 1) A remote node can quickly check if the connection is operational
            // 2) Remote nodes can measure the latency of the network thread. If this node
            //    is overloaded it won't respond to pings quickly and the remote node can
            //    avoid sending us more work, like chain download requests.
            //
            // The nonce stops the remote getting confused between different pings: without
            // it, if the remote node sends a ping once per second and this node takes 5
            // seconds to respond to each, the 5th ping the remote sends would appear to
            // return very quickly.
            m_connman.PushMessage(&pfrom, msgMaker.Make(NetMsgType::PONG, nonce));
        }
        return;
    }

    if (msg_type == NetMsgType::PONG) {
        const auto ping_end = time_received;
        uint64_t nonce = 0;
        size_t nAvail = vRecv.in_avail();
        bool bPingFinished = false;
        std::string sProblem;

        if (nAvail >= sizeof(nonce)) {
            vRecv >> nonce;

            // Only process pong message if there is an outstanding ping (old ping without nonce should never pong)
            if (peer->m_ping_nonce_sent != 0) {
                if (nonce == peer->m_ping_nonce_sent) {
                    // Matching pong received, this ping is no longer outstanding
                    bPingFinished = true;
                    const auto ping_time = ping_end - peer->m_ping_start.load();
                    if (ping_time.count() >= 0) {
                        // Let connman know about this successful ping-pong
                        pfrom.PongReceived(ping_time);
                    } else {
                        // This should never happen
                        sProblem = "Timing mishap";
                    }
                } else {
                    // Nonce mismatches are normal when pings are overlapping
                    sProblem = "Nonce mismatch";
                    if (nonce == 0) {
                        // This is most likely a bug in another implementation somewhere; cancel this ping
                        bPingFinished = true;
                        sProblem = "Nonce zero";
                    }
                }
            } else {
                sProblem = "Unsolicited pong without ping";
            }
        } else {
            // This is most likely a bug in another implementation somewhere; cancel this ping
            bPingFinished = true;
            sProblem = "Short payload";
        }

        if (!(sProblem.empty())) {
            LogPrint(BCLog::NET, "pong peer=%d: %s, %x expected, %x received, %u bytes\n",
                pfrom.GetId(),
                sProblem,
                peer->m_ping_nonce_sent,
                nonce,
                nAvail);
        }
        if (bPingFinished) {
            peer->m_ping_nonce_sent = 0;
        }
        return;
    }

    if (msg_type == NetMsgType::FILTERLOAD) {
        if (!(pfrom.GetLocalServices() & NODE_BLOOM)) {
            LogPrint(BCLog::NET, "filterload received despite not offering bloom services from peer=%d; disconnecting\n", pfrom.GetId());
            pfrom.fDisconnect = true;
            return;
        }
        CBloomFilter filter;
        vRecv >> filter;

        if (!filter.IsWithinSizeConstraints())
        {
            // There is no excuse for sending a too-large filter
            Misbehaving(pfrom.GetId(), 100, "too-large bloom filter");
        }
        else if (pfrom.m_tx_relay != nullptr)
        {
            LOCK(pfrom.m_tx_relay->cs_filter);
            pfrom.m_tx_relay->pfilter.reset(new CBloomFilter(filter));
            pfrom.m_tx_relay->fRelayTxes = true;
        }
        return;
    }

    if (msg_type == NetMsgType::FILTERADD) {
        if (!(pfrom.GetLocalServices() & NODE_BLOOM)) {
            LogPrint(BCLog::NET, "filteradd received despite not offering bloom services from peer=%d; disconnecting\n", pfrom.GetId());
            pfrom.fDisconnect = true;
            return;
        }
        std::vector<unsigned char> vData;
        vRecv >> vData;

        // Nodes must NEVER send a data item > 520 bytes (the max size for a script data object,
        // and thus, the maximum size any matched object can have) in a filteradd message
        bool bad = false;
        if (vData.size() > MAX_SCRIPT_ELEMENT_SIZE) {
            bad = true;
        } else if (pfrom.m_tx_relay != nullptr) {
            LOCK(pfrom.m_tx_relay->cs_filter);
            if (pfrom.m_tx_relay->pfilter) {
                pfrom.m_tx_relay->pfilter->insert(vData);
            } else {
                bad = true;
            }
        }
        if (bad) {
            Misbehaving(pfrom.GetId(), 100, "bad filteradd message");
        }
        return;
    }

    if (msg_type == NetMsgType::FILTERCLEAR) {
        if (!(pfrom.GetLocalServices() & NODE_BLOOM)) {
            LogPrint(BCLog::NET, "filterclear received despite not offering bloom services from peer=%d; disconnecting\n", pfrom.GetId());
            pfrom.fDisconnect = true;
            return;
        }
        if (pfrom.m_tx_relay == nullptr) {
            return;
        }
        LOCK(pfrom.m_tx_relay->cs_filter);
        pfrom.m_tx_relay->pfilter = nullptr;
        pfrom.m_tx_relay->fRelayTxes = true;
        return;
    }

    if (msg_type == NetMsgType::FEEFILTER) {
        CAmount newFeeFilter = 0;
        vRecv >> newFeeFilter;
        if (MoneyRange(newFeeFilter)) {
            if (pfrom.m_tx_relay != nullptr) {
                pfrom.m_tx_relay->minFeeFilter = newFeeFilter;
            }
            LogPrint(BCLog::NET, "received: feefilter of %s from peer=%d\n", CFeeRate(newFeeFilter).ToString(), pfrom.GetId());
        }
        return;
    }

    if (msg_type == NetMsgType::GETCFILTERS) {
        ProcessGetCFilters(pfrom, vRecv);
        return;
    }

    if (msg_type == NetMsgType::GETCFHEADERS) {
        ProcessGetCFHeaders(pfrom, vRecv);
        return;
    }

    if (msg_type == NetMsgType::GETCFCHECKPT) {
        ProcessGetCFCheckPt(pfrom, vRecv);
        return;
    }

    if (msg_type == NetMsgType::NOTFOUND) {
        std::vector<CInv> vInv;
        vRecv >> vInv;
        if (vInv.size() <= MAX_PEER_TX_ANNOUNCEMENTS + MAX_BLOCKS_IN_TRANSIT_PER_PEER) {
            LOCK(::cs_main);
            for (CInv &inv : vInv) {
                if (inv.IsGenTxMsg()) {
                    // If we receive a NOTFOUND message for a tx we requested, mark the announcement for it as
                    // completed in TxRequestTracker.
                    m_txrequest.ReceivedResponse(pfrom.GetId(), inv.hash);
                }
            }
        }
        return;
    }

    if (smsg::SMSG_UNKNOWN_MESSAGE != smsgModule.ReceiveData(this, &pfrom, msg_type, vRecv)) {
        return;
    }

    // Ignore unknown commands for extensibility
    LogPrint(BCLog::NET, "Unknown command \"%s\" from peer=%d\n", SanitizeString(msg_type), pfrom.GetId());
    return;
}

bool PeerManagerImpl::MaybeDiscourageAndDisconnect(CNode& pnode, Peer& peer)
{
    {
        LOCK(peer.m_misbehavior_mutex);

        // There's nothing to do if the m_should_discourage flag isn't set
        if (!peer.m_should_discourage) return false;

        peer.m_should_discourage = false;
    } // peer.m_misbehavior_mutex

    if (pnode.HasPermission(PF_NOBAN)) {
        // We never disconnect or discourage peers for bad behavior if they have the NOBAN permission flag
        LogPrintf("Warning: not punishing noban peer %d!\n", peer.m_id);
        return false;
    }

    if (pnode.IsManualConn()) {
        // We never disconnect or discourage manual peers for bad behavior
        LogPrintf("Warning: not punishing manually connected peer %d!\n", peer.m_id);
        return false;
    }

    if (pnode.addr.IsLocal()) {
        // We disconnect local peers for bad behavior but don't discourage (since that would discourage
        // all peers on the same local address)
        LogPrint(BCLog::NET, "Warning: disconnecting but not discouraging %s peer %d!\n",
                 pnode.m_inbound_onion ? "inbound onion" : "local", peer.m_id);
        pnode.fDisconnect = true;
        return true;
    }

    // Normal case: Disconnect the peer and discourage all nodes sharing the address
    LogPrint(BCLog::NET, "Disconnecting and discouraging peer %d!\n", peer.m_id);
    if (m_banman) m_banman->Discourage(pnode.addr);
    m_connman.DisconnectNode(pnode.addr);
    return true;
}

bool PeerManagerImpl::ProcessMessages(CNode* pfrom, std::atomic<bool>& interruptMsgProc)
{
    bool fMoreWork = false;

    PeerRef peer = GetPeerRef(pfrom->GetId());
    if (peer == nullptr) return false;

    {
        LOCK(peer->m_getdata_requests_mutex);
        if (!peer->m_getdata_requests.empty()) {
            ProcessGetData(*pfrom, *peer, interruptMsgProc);
        }
    }

    {
        LOCK2(cs_main, g_cs_orphans);
        if (!peer->m_orphan_work_set.empty()) {
            ProcessOrphanTx(peer->m_orphan_work_set);
        }
    }

    if (pfrom->fDisconnect)
        return false;

    // this maintains the order of responses
    // and prevents m_getdata_requests to grow unbounded
    {
        LOCK(peer->m_getdata_requests_mutex);
        if (!peer->m_getdata_requests.empty()) return true;
    }

    {
        LOCK(g_cs_orphans);
        if (!peer->m_orphan_work_set.empty()) return true;
    }

    // Don't bother if send buffer is too full to respond anyway
    if (pfrom->fPauseSend) return false;

    std::list<CNetMessage> msgs;
    {
        LOCK(pfrom->cs_vProcessMsg);
        if (pfrom->vProcessMsg.empty()) return false;
        // Just take one message
        msgs.splice(msgs.begin(), pfrom->vProcessMsg, pfrom->vProcessMsg.begin());
        pfrom->nProcessQueueSize -= msgs.front().m_raw_message_size;
        pfrom->fPauseRecv = pfrom->nProcessQueueSize > m_connman.GetReceiveFloodSize();
        fMoreWork = !pfrom->vProcessMsg.empty();
    }
    CNetMessage& msg(msgs.front());

    if (gArgs.GetBoolArg("-capturemessages", false)) {
        CaptureMessage(pfrom->addr, msg.m_command, MakeUCharSpan(msg.m_recv), /* incoming */ true);
    }

    msg.SetVersion(pfrom->GetCommonVersion());
    const std::string& msg_type = msg.m_command;

    // Message size
    unsigned int nMessageSize = msg.m_message_size;

    try {
        ProcessMessage(*pfrom, msg_type, msg.m_recv, msg.m_time, interruptMsgProc);
        if (interruptMsgProc) return false;
        {
            LOCK(peer->m_getdata_requests_mutex);
            if (!peer->m_getdata_requests.empty()) fMoreWork = true;
        }
    } catch (const std::exception& e) {
        LogPrint(BCLog::NET, "%s(%s, %u bytes): Exception '%s' (%s) caught\n", __func__, SanitizeString(msg_type), nMessageSize, e.what(), typeid(e).name());
    } catch (...) {
        LogPrint(BCLog::NET, "%s(%s, %u bytes): Unknown exception caught\n", __func__, SanitizeString(msg_type), nMessageSize);
    }

    return fMoreWork;
}

void PeerManagerImpl::ConsiderEviction(CNode& pto, int64_t time_in_seconds)
{
    AssertLockHeld(cs_main);

    CNodeState &state = *State(pto.GetId());
    const CNetMsgMaker msgMaker(pto.GetCommonVersion());

    if (!state.m_chain_sync.m_protect && pto.IsOutboundOrBlockRelayConn() && state.fSyncStarted) {
        // This is an outbound peer subject to disconnection if they don't
        // announce a block with as much work as the current tip within
        // CHAIN_SYNC_TIMEOUT + HEADERS_RESPONSE_TIME seconds (note: if
        // their chain has more work than ours, we should sync to it,
        // unless it's invalid, in which case we should find that out and
        // disconnect from them elsewhere).
        if (state.pindexBestKnownBlock != nullptr && state.pindexBestKnownBlock->nChainWork >= m_chainman.ActiveChain().Tip()->nChainWork) {
            if (state.m_chain_sync.m_timeout != 0) {
                state.m_chain_sync.m_timeout = 0;
                state.m_chain_sync.m_work_header = nullptr;
                state.m_chain_sync.m_sent_getheaders = false;
            }
        } else if (state.m_chain_sync.m_timeout == 0 || (state.m_chain_sync.m_work_header != nullptr && state.pindexBestKnownBlock != nullptr && state.pindexBestKnownBlock->nChainWork >= state.m_chain_sync.m_work_header->nChainWork)) {
            // Our best block known by this peer is behind our tip, and we're either noticing
            // that for the first time, OR this peer was able to catch up to some earlier point
            // where we checked against our tip.
            // Either way, set a new timeout based on current tip.
            state.m_chain_sync.m_timeout = time_in_seconds + CHAIN_SYNC_TIMEOUT;
            state.m_chain_sync.m_work_header = m_chainman.ActiveChain().Tip();
            state.m_chain_sync.m_sent_getheaders = false;
        } else if (state.m_chain_sync.m_timeout > 0 && time_in_seconds > state.m_chain_sync.m_timeout) {
            // No evidence yet that our peer has synced to a chain with work equal to that
            // of our tip, when we first detected it was behind. Send a single getheaders
            // message to give the peer a chance to update us.
            if (state.m_chain_sync.m_sent_getheaders) {
                // They've run out of time to catch up!
                LogPrintf("Disconnecting outbound peer %d for old chain, best known block = %s\n", pto.GetId(), state.pindexBestKnownBlock != nullptr ? state.pindexBestKnownBlock->GetBlockHash().ToString() : "<none>");
                pto.fDisconnect = true;
            } else {
                assert(state.m_chain_sync.m_work_header);
                LogPrint(BCLog::NET, "sending getheaders to outbound peer=%d to verify chain work (current best known block:%s, benchmark blockhash: %s)\n", pto.GetId(), state.pindexBestKnownBlock != nullptr ? state.pindexBestKnownBlock->GetBlockHash().ToString() : "<none>", state.m_chain_sync.m_work_header->GetBlockHash().ToString());
                m_connman.PushMessage(&pto, msgMaker.Make(NetMsgType::GETHEADERS, m_chainman.ActiveChain().GetLocator(state.m_chain_sync.m_work_header->pprev), uint256()));
                state.m_chain_sync.m_sent_getheaders = true;
                constexpr int64_t HEADERS_RESPONSE_TIME = 120; // 2 minutes
                // Bump the timeout to allow a response, which could clear the timeout
                // (if the response shows the peer has synced), reset the timeout (if
                // the peer syncs to the required work but not to our tip), or result
                // in disconnect (if we advance to the timeout and pindexBestKnownBlock
                // has not sufficiently progressed)
                state.m_chain_sync.m_timeout = time_in_seconds + HEADERS_RESPONSE_TIME;
            }
        }
    }
}

void PeerManagerImpl::EvictExtraOutboundPeers(int64_t time_in_seconds)
{
    // If we have any extra block-relay-only peers, disconnect the youngest unless
    // it's given us a block -- in which case, compare with the second-youngest, and
    // out of those two, disconnect the peer who least recently gave us a block.
    // The youngest block-relay-only peer would be the extra peer we connected
    // to temporarily in order to sync our tip; see net.cpp.
    // Note that we use higher nodeid as a measure for most recent connection.
    if (m_connman.GetExtraBlockRelayCount() > 0) {
        std::pair<NodeId, int64_t> youngest_peer{-1, 0}, next_youngest_peer{-1, 0};

        m_connman.ForEachNode([&](CNode* pnode) {
            if (!pnode->IsBlockOnlyConn() || pnode->fDisconnect) return;
            if (pnode->GetId() > youngest_peer.first) {
                next_youngest_peer = youngest_peer;
                youngest_peer.first = pnode->GetId();
                youngest_peer.second = pnode->nLastBlockTime;
            }
        });
        NodeId to_disconnect = youngest_peer.first;
        if (youngest_peer.second > next_youngest_peer.second) {
            // Our newest block-relay-only peer gave us a block more recently;
            // disconnect our second youngest.
            to_disconnect = next_youngest_peer.first;
        }
        m_connman.ForNode(to_disconnect, [&](CNode* pnode) EXCLUSIVE_LOCKS_REQUIRED(::cs_main) {
            AssertLockHeld(::cs_main);
            // Make sure we're not getting a block right now, and that
            // we've been connected long enough for this eviction to happen
            // at all.
            // Note that we only request blocks from a peer if we learn of a
            // valid headers chain with at least as much work as our tip.
            CNodeState *node_state = State(pnode->GetId());
            if (node_state == nullptr ||
                (time_in_seconds - pnode->nTimeConnected >= MINIMUM_CONNECT_TIME && node_state->nBlocksInFlight == 0)) {
                pnode->fDisconnect = true;
                LogPrint(BCLog::NET, "disconnecting extra block-relay-only peer=%d (last block received at time %d)\n", pnode->GetId(), pnode->nLastBlockTime);
                return true;
            } else {
                LogPrint(BCLog::NET, "keeping block-relay-only peer=%d chosen for eviction (connect time: %d, blocks_in_flight: %d)\n",
                    pnode->GetId(), pnode->nTimeConnected, node_state->nBlocksInFlight);
            }
            return false;
        });
    }

    // Check whether we have too many outbound-full-relay peers
    if (m_connman.GetExtraFullOutboundCount() > 0) {
        // If we have more outbound-full-relay peers than we target, disconnect one.
        // Pick the outbound-full-relay peer that least recently announced
        // us a new block, with ties broken by choosing the more recent
        // connection (higher node id)
        NodeId worst_peer = -1;
        int64_t oldest_block_announcement = std::numeric_limits<int64_t>::max();

        m_connman.ForEachNode([&](CNode* pnode) EXCLUSIVE_LOCKS_REQUIRED(::cs_main) {
            AssertLockHeld(::cs_main);

            // Only consider outbound-full-relay peers that are not already
            // marked for disconnection
            if (!pnode->IsFullOutboundConn() || pnode->fDisconnect) return;
            CNodeState *state = State(pnode->GetId());
            if (state == nullptr) return; // shouldn't be possible, but just in case
            // Don't evict our protected peers
            if (state->m_chain_sync.m_protect) return;
            if (state->m_last_block_announcement < oldest_block_announcement || (state->m_last_block_announcement == oldest_block_announcement && pnode->GetId() > worst_peer)) {
                worst_peer = pnode->GetId();
                oldest_block_announcement = state->m_last_block_announcement;
            }
        });
        if (worst_peer != -1) {
            bool disconnected = m_connman.ForNode(worst_peer, [&](CNode* pnode) EXCLUSIVE_LOCKS_REQUIRED(::cs_main) {
                AssertLockHeld(::cs_main);

                // Only disconnect a peer that has been connected to us for
                // some reasonable fraction of our check-frequency, to give
                // it time for new information to have arrived.
                // Also don't disconnect any peer we're trying to download a
                // block from.
                CNodeState &state = *State(pnode->GetId());
                if (time_in_seconds - pnode->nTimeConnected > MINIMUM_CONNECT_TIME && state.nBlocksInFlight == 0) {
                    LogPrint(BCLog::NET, "disconnecting extra outbound peer=%d (last block announcement received at time %d)\n", pnode->GetId(), oldest_block_announcement);
                    pnode->fDisconnect = true;
                    return true;
                } else {
                    LogPrint(BCLog::NET, "keeping outbound peer=%d chosen for eviction (connect time: %d, blocks_in_flight: %d)\n", pnode->GetId(), pnode->nTimeConnected, state.nBlocksInFlight);
                    return false;
                }
            });
            if (disconnected) {
                // If we disconnected an extra peer, that means we successfully
                // connected to at least one peer after the last time we
                // detected a stale tip. Don't try any more extra peers until
                // we next detect a stale tip, to limit the load we put on the
                // network from these extra connections.
                m_connman.SetTryNewOutboundPeer(false);
            }
        }
    }
}

void PeerManagerImpl::CheckForStaleTipAndEvictPeers()
{
    LOCK(cs_main);

    int64_t time_in_seconds = GetTime();

    EvictExtraOutboundPeers(time_in_seconds);

    if (time_in_seconds > m_stale_tip_check_time) {
        // Check whether our tip is stale, and if so, allow using an extra
        // outbound peer
        if (!fImporting && !fReindex && m_connman.GetNetworkActive() && m_connman.GetUseAddrmanOutgoing() && TipMayBeStale()) {
            LogPrintf("Potential stale tip detected, will try using extra outbound peer (last tip update: %d seconds ago)\n", time_in_seconds - m_last_tip_update);
            m_connman.SetTryNewOutboundPeer(true);
        } else if (m_connman.GetTryNewOutboundPeer()) {
            m_connman.SetTryNewOutboundPeer(false);
        }
        m_stale_tip_check_time = time_in_seconds + STALE_CHECK_INTERVAL;
    }

    if (!m_initial_sync_finished && CanDirectFetch()) {
        m_connman.StartExtraBlockRelayPeers();
        m_initial_sync_finished = true;
    }
}

void PeerManagerImpl::MaybeSendPing(CNode& node_to, Peer& peer)
{
    // Use mockable time for ping timeouts.
    // This means that setmocktime may cause pings to time out.
    auto now = GetTime<std::chrono::microseconds>();

    if (m_connman.RunInactivityChecks(node_to) && peer.m_ping_nonce_sent &&
        now > peer.m_ping_start.load() + std::chrono::seconds{TIMEOUT_INTERVAL}) {
        LogPrint(BCLog::NET, "ping timeout: %fs peer=%d\n", 0.000001 * count_microseconds(now - peer.m_ping_start.load()), peer.m_id);
        node_to.fDisconnect = true;
        return;
    }

    const CNetMsgMaker msgMaker(node_to.GetCommonVersion());
    bool pingSend = false;

    if (peer.m_ping_queued) {
        // RPC ping request by user
        pingSend = true;
    }

    if (peer.m_ping_nonce_sent == 0 && now > peer.m_ping_start.load() + PING_INTERVAL) {
        // Ping automatically sent as a latency probe & keepalive.
        pingSend = true;
    }

    if (pingSend) {
        uint64_t nonce = 0;
        while (nonce == 0) {
            GetRandBytes((unsigned char*)&nonce, sizeof(nonce));
        }
        peer.m_ping_queued = false;
        peer.m_ping_start = now;
        // Particl ping includes chain height and is always > BIP0031
        int nChainHeight;
        {
            LOCK(cs_main);
            nChainHeight = (int)::ChainActive().Height();
        }
        // BIP0031_VERSION
        peer.m_ping_nonce_sent = nonce;
        m_connman.PushMessage(&node_to, msgMaker.Make(NetMsgType::PING, nonce, nChainHeight));
    }
}

namespace {
class CompareInvMempoolOrder
{
    CTxMemPool *mp;
    bool m_wtxid_relay;
public:
    explicit CompareInvMempoolOrder(CTxMemPool *_mempool, bool use_wtxid)
    {
        mp = _mempool;
        m_wtxid_relay = use_wtxid;
    }

    bool operator()(std::set<uint256>::iterator a, std::set<uint256>::iterator b)
    {
        /* As std::make_heap produces a max-heap, we want the entries with the
         * fewest ancestors/highest fee to sort later. */
        return mp->CompareDepthAndScore(*b, *a, m_wtxid_relay);
    }
};
}

bool PeerManagerImpl::SendMessages(CNode* pto)
{
    PeerRef peer = GetPeerRef(pto->GetId());
    if (!peer) return false;
    const Consensus::Params& consensusParams = m_chainparams.GetConsensus();

    // We must call MaybeDiscourageAndDisconnect first, to ensure that we'll
    // disconnect misbehaving peers even before the version handshake is complete.
    if (MaybeDiscourageAndDisconnect(*pto, *peer)) return true;

    // Don't send anything until the version handshake is complete
    if (!pto->fSuccessfullyConnected || pto->fDisconnect)
        return true;

    // If we get here, the outgoing message serialization version is set and can't change.
    const CNetMsgMaker msgMaker(pto->GetCommonVersion());

    MaybeSendPing(*pto, *peer);

    // MaybeSendPing may have marked peer for disconnection
    if (pto->fDisconnect) return true;

    {
        LOCK(cs_main);

        CNodeState &state = *State(pto->GetId());

        // Address refresh broadcast
        auto current_time = GetTime<std::chrono::microseconds>();

        if (fListen && pto->RelayAddrsWithConn() &&
            !m_chainman.ActiveChainstate().IsInitialBlockDownload() &&
            pto->m_next_local_addr_send < current_time) {
            // If we've sent before, clear the bloom filter for the peer, so that our
            // self-announcement will actually go out.
            // This might be unnecessary if the bloom filter has already rolled
            // over since our last self-announcement, but there is only a small
            // bandwidth cost that we can incur by doing this (which happens
            // once a day on average).
            if (pto->m_next_local_addr_send != 0us) {
                pto->m_addr_known->reset();
            }
            if (std::optional<CAddress> local_addr = GetLocalAddrForPeer(pto)) {
                FastRandomContext insecure_rand;
                pto->PushAddress(*local_addr, insecure_rand);
            }
            pto->m_next_local_addr_send = PoissonNextSend(current_time, AVG_LOCAL_ADDRESS_BROADCAST_INTERVAL);
        }

        //
        // Message: addr
        //
        if (pto->RelayAddrsWithConn() && pto->m_next_addr_send < current_time) {
            pto->m_next_addr_send = PoissonNextSend(current_time, AVG_ADDRESS_BROADCAST_INTERVAL);
            std::vector<CAddress> vAddr;
            vAddr.reserve(pto->vAddrToSend.size());
            assert(pto->m_addr_known);

            const char* msg_type;
            int make_flags;
            if (pto->m_wants_addrv2) {
                msg_type = NetMsgType::ADDRV2;
                make_flags = ADDRV2_FORMAT;
            } else {
                msg_type = NetMsgType::ADDR;
                make_flags = 0;
            }

            for (const CAddress& addr : pto->vAddrToSend)
            {
                if (!pto->m_addr_known->contains(addr.GetKey()))
                {
                    pto->m_addr_known->insert(addr.GetKey());
                    vAddr.push_back(addr);
                    // receiver rejects addr messages larger than MAX_ADDR_TO_SEND
                    if (vAddr.size() >= MAX_ADDR_TO_SEND)
                    {
                        m_connman.PushMessage(pto, msgMaker.Make(make_flags, msg_type, vAddr));
                        vAddr.clear();
                    }
                }
            }
            pto->vAddrToSend.clear();
            if (!vAddr.empty())
                m_connman.PushMessage(pto, msgMaker.Make(make_flags, msg_type, vAddr));
            // we only send the big addr message once
            if (pto->vAddrToSend.capacity() > 40)
                pto->vAddrToSend.shrink_to_fit();
        }

        // Start block sync
        if (pindexBestHeader == nullptr)
            pindexBestHeader = m_chainman.ActiveChain().Tip();
        bool fFetch = state.fPreferredDownload || (nPreferredDownload == 0 && !pto->fClient && !pto->IsAddrFetchConn()); // Download if this is a nice peer, or we have no nice peers and this one might do.
        if (!state.fSyncStarted && !pto->fClient && !fImporting && !fReindex) {
            // Only actively request headers from a single peer, unless we're close to today.
            if ((nSyncStarted == 0 && fFetch) || pindexBestHeader->GetBlockTime() > GetAdjustedTime() - 24 * 60 * 60) {
                state.fSyncStarted = true;
                state.m_headers_sync_timeout = current_time + HEADERS_DOWNLOAD_TIMEOUT_BASE +
                    (
                        // Convert HEADERS_DOWNLOAD_TIMEOUT_PER_HEADER to microseconds before scaling
                        // to maintain precision
                        std::chrono::microseconds{HEADERS_DOWNLOAD_TIMEOUT_PER_HEADER} *
                        (GetAdjustedTime() - pindexBestHeader->GetBlockTime()) / consensusParams.nPowTargetSpacing
                    );
                nSyncStarted++;
                const CBlockIndex *pindexStart = pindexBestHeader;
                /* If possible, start at the block preceding the currently
                   best known header.  This ensures that we always get a
                   non-empty list of headers back as long as the peer
                   is up-to-date.  With a non-empty response, we can initialise
                   the peer's known best block.  This wouldn't be possible
                   if we requested starting at pindexBestHeader and
                   got back an empty response.  */
                if (pindexStart->pprev)
                    pindexStart = pindexStart->pprev;
                LogPrint(BCLog::NET, "initial getheaders (%d) to peer=%d (startheight:%d)\n", pindexStart->nHeight, pto->GetId(), peer->m_starting_height);
                m_connman.PushMessage(pto, msgMaker.Make(NetMsgType::GETHEADERS, m_chainman.ActiveChain().GetLocator(pindexStart), uint256()));
            }
        }

        //
        // Try sending block announcements via headers
        //
        {
            // If we have less than MAX_BLOCKS_TO_ANNOUNCE in our
            // list of block hashes we're relaying, and our peer wants
            // headers announcements, then find the first header
            // not yet known to our peer but would connect, and send.
            // If no header would connect, or if we have too many
            // blocks, or if the peer doesn't want headers, just
            // add all to the inv queue.
            LOCK(peer->m_block_inv_mutex);
            std::vector<CBlockGetHeader> vHeaders;
            bool fRevertToInv = ((!state.fPreferHeaders &&
                                 (!state.fPreferHeaderAndIDs || peer->m_blocks_for_headers_relay.size() > 1)) ||
                                 peer->m_blocks_for_headers_relay.size() > MAX_BLOCKS_TO_ANNOUNCE);
            const CBlockIndex *pBestIndex = nullptr; // last header queued for delivery
            ProcessBlockAvailability(pto->GetId()); // ensure pindexBestKnownBlock is up-to-date

            if (!fRevertToInv) {
                bool fFoundStartingHeader = false;
                // Try to find first header that our peer doesn't have, and
                // then send all headers past that one.  If we come across any
                // headers that aren't on m_chainman.ActiveChain(), give up.
                for (const uint256& hash : peer->m_blocks_for_headers_relay) {
                    const CBlockIndex* pindex = m_chainman.m_blockman.LookupBlockIndex(hash);
                    assert(pindex);
                    if (m_chainman.ActiveChain()[pindex->nHeight] != pindex) {
                        // Bail out if we reorged away from this block
                        fRevertToInv = true;
                        break;
                    }
                    if (pBestIndex != nullptr && pindex->pprev != pBestIndex) {
                        // This means that the list of blocks to announce don't
                        // connect to each other.
                        // This shouldn't really be possible to hit during
                        // regular operation (because reorgs should take us to
                        // a chain that has some block not on the prior chain,
                        // which should be caught by the prior check), but one
                        // way this could happen is by using invalidateblock /
                        // reconsiderblock repeatedly on the tip, causing it to
                        // be added multiple times to m_blocks_for_headers_relay.
                        // Robustly deal with this rare situation by reverting
                        // to an inv.
                        fRevertToInv = true;
                        break;
                    }
                    pBestIndex = pindex;
                    if (fFoundStartingHeader) {
                        // add this to the headers message
                        vHeaders.push_back(pindex->GetBlockHeader());
                    } else if (PeerHasHeader(&state, pindex)) {
                        continue; // keep looking for the first new block
                    } else if (pindex->pprev == nullptr || PeerHasHeader(&state, pindex->pprev)) {
                        // Peer doesn't have this header but they do have the prior one.
                        // Start sending headers.
                        fFoundStartingHeader = true;
                        vHeaders.push_back(pindex->GetBlockHeader());
                    } else {
                        // Peer doesn't have this header or the prior one -- nothing will
                        // connect, so bail out.
                        fRevertToInv = true;
                        break;
                    }
                }
            }
            if (!fRevertToInv && !vHeaders.empty()) {
                if (vHeaders.size() == 1 && state.fPreferHeaderAndIDs) {
                    // We only send up to 1 block as header-and-ids, as otherwise
                    // probably means we're doing an initial-ish-sync or they're slow
                    LogPrint(BCLog::NET, "%s sending header-and-ids %s to peer=%d\n", __func__,
                            vHeaders.front().GetHash().ToString(), pto->GetId());

                    int nSendFlags = state.fWantsCmpctWitness ? 0 : SERIALIZE_TRANSACTION_NO_WITNESS;

                    bool fGotBlockFromCache = false;
                    {
                        LOCK(cs_most_recent_block);
                        if (most_recent_block_hash == pBestIndex->GetBlockHash()) {
                            if (state.fWantsCmpctWitness || !fWitnessesPresentInMostRecentCompactBlock)
                                m_connman.PushMessage(pto, msgMaker.Make(nSendFlags, NetMsgType::CMPCTBLOCK, *most_recent_compact_block));
                            else {
                                CBlockHeaderAndShortTxIDs cmpctblock(*most_recent_block, state.fWantsCmpctWitness);
                                m_connman.PushMessage(pto, msgMaker.Make(nSendFlags, NetMsgType::CMPCTBLOCK, cmpctblock));
                            }
                            fGotBlockFromCache = true;
                        }
                    }
                    if (!fGotBlockFromCache) {
                        CBlock block;
                        bool ret = ReadBlockFromDisk(block, pBestIndex, consensusParams);
                        assert(ret);
                        CBlockHeaderAndShortTxIDs cmpctblock(block, state.fWantsCmpctWitness);
                        m_connman.PushMessage(pto, msgMaker.Make(nSendFlags, NetMsgType::CMPCTBLOCK, cmpctblock));
                    }
                    state.pindexBestHeaderSent = pBestIndex;
                } else if (state.fPreferHeaders) {
                    if (vHeaders.size() > 1) {
                        LogPrint(BCLog::NET, "%s: %u headers, range (%s, %s), to peer=%d\n", __func__,
                                vHeaders.size(),
                                vHeaders.front().GetHash().ToString(),
                                vHeaders.back().GetHash().ToString(), pto->GetId());
                    } else {
                        LogPrint(BCLog::NET, "%s: sending header %s to peer=%d\n", __func__,
                                vHeaders.front().GetHash().ToString(), pto->GetId());
                    }
                    m_connman.PushMessage(pto, msgMaker.Make(NetMsgType::HEADERS, vHeaders));
                    state.pindexBestHeaderSent = pBestIndex;
                } else
                    fRevertToInv = true;
            }
            if (fRevertToInv) {
                // If falling back to using an inv, just try to inv the tip.
                // The last entry in m_blocks_for_headers_relay was our tip at some point
                // in the past.
                if (!peer->m_blocks_for_headers_relay.empty()) {
                    const uint256& hashToAnnounce = peer->m_blocks_for_headers_relay.back();
                    const CBlockIndex* pindex = m_chainman.m_blockman.LookupBlockIndex(hashToAnnounce);
                    assert(pindex);

                    // Warn if we're announcing a block that is not on the main chain.
                    // This should be very rare and could be optimized out.
                    // Just log for now.
                    if (m_chainman.ActiveChain()[pindex->nHeight] != pindex) {
                        LogPrint(BCLog::NET, "Announcing block %s not on main chain (tip=%s)\n",
                            hashToAnnounce.ToString(), m_chainman.ActiveChain().Tip()->GetBlockHash().ToString());
                    }

                    // If the peer's chain has this block, don't inv it back.
                    if (!PeerHasHeader(&state, pindex)) {
                        peer->m_blocks_for_inv_relay.push_back(hashToAnnounce);
                        LogPrint(BCLog::NET, "%s: sending inv peer=%d hash=%s\n", __func__,
                            pto->GetId(), hashToAnnounce.ToString());
                    }
                }
            }
            peer->m_blocks_for_headers_relay.clear();
        }

        //
        // Message: inventory
        //
        std::vector<CInv> vInv;
        {
            LOCK(peer->m_block_inv_mutex);
            vInv.reserve(std::max<size_t>(peer->m_blocks_for_inv_relay.size(), INVENTORY_BROADCAST_MAX));

            // Add blocks
            for (const uint256& hash : peer->m_blocks_for_inv_relay) {
                vInv.push_back(CInv(MSG_BLOCK, hash));
                if (vInv.size() == MAX_INV_SZ) {
                    m_connman.PushMessage(pto, msgMaker.Make(NetMsgType::INV, vInv));
                    vInv.clear();
                }
            }
            peer->m_blocks_for_inv_relay.clear();

            if (pto->m_tx_relay != nullptr) {
                LOCK(pto->m_tx_relay->cs_tx_inventory);
                // Check whether periodic sends should happen
                bool fSendTrickle = pto->HasPermission(PF_NOBAN);
                if (pto->m_tx_relay->nNextInvSend < current_time) {
                    fSendTrickle = true;
                    if (pto->IsInboundConn()) {
                        pto->m_tx_relay->nNextInvSend = m_connman.PoissonNextSendInbound(current_time, INBOUND_INVENTORY_BROADCAST_INTERVAL);
                    } else {
                        pto->m_tx_relay->nNextInvSend = PoissonNextSend(current_time, OUTBOUND_INVENTORY_BROADCAST_INTERVAL);
                    }
                }

                // Time to send but the peer has requested we not relay transactions.
                if (fSendTrickle) {
                    LOCK(pto->m_tx_relay->cs_filter);
                    if (!pto->m_tx_relay->fRelayTxes) pto->m_tx_relay->setInventoryTxToSend.clear();
                }

                // Respond to BIP35 mempool requests
                if (fSendTrickle && pto->m_tx_relay->fSendMempool) {
                    auto vtxinfo = m_mempool.infoAll();
                    pto->m_tx_relay->fSendMempool = false;
                    const CFeeRate filterrate{pto->m_tx_relay->minFeeFilter.load()};

                    LOCK(pto->m_tx_relay->cs_filter);

                    for (const auto& txinfo : vtxinfo) {
                        const uint256& hash = state.m_wtxid_relay ? txinfo.tx->GetWitnessHash() : txinfo.tx->GetHash();
                        CInv inv(state.m_wtxid_relay ? MSG_WTX : MSG_TX, hash);
                        pto->m_tx_relay->setInventoryTxToSend.erase(hash);
                        // Don't send transactions that peers will not put into their mempool
                        if (txinfo.fee < filterrate.GetFee(txinfo.vsize)) {
                            continue;
                        }
                        if (pto->m_tx_relay->pfilter) {
                            if (!pto->m_tx_relay->pfilter->IsRelevantAndUpdate(*txinfo.tx)) continue;
                        }
                        pto->m_tx_relay->filterInventoryKnown.insert(hash);
                        // Responses to MEMPOOL requests bypass the m_recently_announced_invs filter.
                        vInv.push_back(inv);
                        if (vInv.size() == MAX_INV_SZ) {
                            m_connman.PushMessage(pto, msgMaker.Make(NetMsgType::INV, vInv));
                            vInv.clear();
                        }
                    }
                    pto->m_tx_relay->m_last_mempool_req = GetTime<std::chrono::seconds>();
                }

                // Determine transactions to relay
                if (fSendTrickle) {
                    // Produce a vector with all candidates for sending
                    std::vector<std::set<uint256>::iterator> vInvTx;
                    vInvTx.reserve(pto->m_tx_relay->setInventoryTxToSend.size());
                    for (std::set<uint256>::iterator it = pto->m_tx_relay->setInventoryTxToSend.begin(); it != pto->m_tx_relay->setInventoryTxToSend.end(); it++) {
                        vInvTx.push_back(it);
                    }
                    const CFeeRate filterrate{pto->m_tx_relay->minFeeFilter.load()};
                    // Topologically and fee-rate sort the inventory we send for privacy and priority reasons.
                    // A heap is used so that not all items need sorting if only a few are being sent.
                    CompareInvMempoolOrder compareInvMempoolOrder(&m_mempool, state.m_wtxid_relay);
                    std::make_heap(vInvTx.begin(), vInvTx.end(), compareInvMempoolOrder);
                    // No reason to drain out at many times the network's capacity,
                    // especially since we have many peers and some will draw much shorter delays.
                    unsigned int nRelayedTransactions = 0;
                    LOCK(pto->m_tx_relay->cs_filter);
                    while (!vInvTx.empty() && nRelayedTransactions < INVENTORY_BROADCAST_MAX) {
                        // Fetch the top element from the heap
                        std::pop_heap(vInvTx.begin(), vInvTx.end(), compareInvMempoolOrder);
                        std::set<uint256>::iterator it = vInvTx.back();
                        vInvTx.pop_back();
                        uint256 hash = *it;
                        CInv inv(state.m_wtxid_relay ? MSG_WTX : MSG_TX, hash);
                        // Remove it from the to-be-sent set
                        pto->m_tx_relay->setInventoryTxToSend.erase(it);
                        // Check if not in the filter already
                        if (pto->m_tx_relay->filterInventoryKnown.contains(hash)) {
                            continue;
                        }
                        // Not in the mempool anymore? don't bother sending it.
                        auto txinfo = m_mempool.info(ToGenTxid(inv));
                        if (!txinfo.tx) {
                            continue;
                        }
                        auto txid = txinfo.tx->GetHash();
                        auto wtxid = txinfo.tx->GetWitnessHash();
                        // Peer told you to not send transactions at that feerate? Don't bother sending it.
                        if (txinfo.fee < filterrate.GetFee(txinfo.vsize)) {
                            continue;
                        }
                        if (pto->m_tx_relay->pfilter && !pto->m_tx_relay->pfilter->IsRelevantAndUpdate(*txinfo.tx)) continue;
                        // Send
                        State(pto->GetId())->m_recently_announced_invs.insert(hash);
                        vInv.push_back(inv);
                        nRelayedTransactions++;
                        {
                            // Expire old relay messages
                            while (!g_relay_expiration.empty() && g_relay_expiration.front().first < current_time)
                            {
                                mapRelay.erase(g_relay_expiration.front().second);
                                g_relay_expiration.pop_front();
                            }

                            auto ret = mapRelay.emplace(txid, std::move(txinfo.tx));
                            if (ret.second) {
                                g_relay_expiration.emplace_back(current_time + RELAY_TX_CACHE_TIME, ret.first);
                            }
                            // Add wtxid-based lookup into mapRelay as well, so that peers can request by wtxid
                            auto ret2 = mapRelay.emplace(wtxid, ret.first->second);
                            if (ret2.second) {
                                g_relay_expiration.emplace_back(current_time + RELAY_TX_CACHE_TIME, ret2.first);
                            }
                        }
                        if (vInv.size() == MAX_INV_SZ) {
                            m_connman.PushMessage(pto, msgMaker.Make(NetMsgType::INV, vInv));
                            vInv.clear();
                        }
                        pto->m_tx_relay->filterInventoryKnown.insert(hash);
                        if (hash != txid) {
                            // Insert txid into filterInventoryKnown, even for
                            // wtxidrelay peers. This prevents re-adding of
                            // unconfirmed parents to the recently_announced
                            // filter, when a child tx is requested. See
                            // ProcessGetData().
                            pto->m_tx_relay->filterInventoryKnown.insert(txid);
                        }
                    }
                }
            }
        }
        if (!vInv.empty())
            m_connman.PushMessage(pto, msgMaker.Make(NetMsgType::INV, vInv));

        // Detect whether we're stalling
        current_time = GetTime<std::chrono::microseconds>();
        if (state.m_stalling_since.count() && state.m_stalling_since < current_time - BLOCK_STALLING_TIMEOUT) {
            // Stalling only triggers when the block download window cannot move. During normal steady state,
            // the download window should be much larger than the to-be-downloaded set of blocks, so disconnection
            // should only happen during initial block download.
            LogPrintf("Peer=%d is stalling block download, disconnecting\n", pto->GetId());
            pto->fDisconnect = true;
            return true;
        }
        // In case there is a block that has been in flight from this peer for block_interval * (1 + 0.5 * N)
        // (with N the number of peers from which we're downloading validated blocks), disconnect due to timeout.
        // We compensate for other peers to prevent killing off peers due to our own downstream link
        // being saturated. We only count validated in-flight blocks so peers can't advertise non-existing block hashes
        // to unreasonably increase our timeout.
        if (state.vBlocksInFlight.size() > 0) {
            QueuedBlock &queuedBlock = state.vBlocksInFlight.front();
            int nOtherPeersWithValidatedDownloads = nPeersWithValidatedDownloads - (state.nBlocksInFlightValidHeaders > 0);
            if (current_time > state.m_downloading_since + std::chrono::seconds{consensusParams.nPowTargetSpacing} * (BLOCK_DOWNLOAD_TIMEOUT_BASE + BLOCK_DOWNLOAD_TIMEOUT_PER_PEER * nOtherPeersWithValidatedDownloads)) {
                LogPrintf("Timeout downloading block %s from peer=%d, disconnecting\n", queuedBlock.hash.ToString(), pto->GetId());
                pto->fDisconnect = true;
                return true;
            }
        }
        // Check for headers sync timeouts
        if (state.fSyncStarted && state.m_headers_sync_timeout < std::chrono::microseconds::max()) {
            // Detect whether this is a stalling initial-headers-sync peer
            if (pindexBestHeader->GetBlockTime() <= GetAdjustedTime() - 24 * 60 * 60) {
                if (current_time > state.m_headers_sync_timeout && nSyncStarted == 1 && (nPreferredDownload - state.fPreferredDownload >= 1)) {
                    // Disconnect a peer (without the noban permission) if it is our only sync peer,
                    // and we have others we could be using instead.
                    // Note: If all our peers are inbound, then we won't
                    // disconnect our sync peer for stalling; we have bigger
                    // problems if we can't get any outbound peers.
                    if (!pto->HasPermission(PF_NOBAN)) {
                        LogPrintf("Timeout downloading headers from peer=%d, disconnecting\n", pto->GetId());
                        pto->fDisconnect = true;
                        return true;
                    } else {
                        LogPrintf("Timeout downloading headers from noban peer=%d, not disconnecting\n", pto->GetId());
                        // Reset the headers sync state so that we have a
                        // chance to try downloading from a different peer.
                        // Note: this will also result in at least one more
                        // getheaders message to be sent to
                        // this peer (eventually).
                        state.fSyncStarted = false;
                        nSyncStarted--;
                        state.m_headers_sync_timeout = 0us;
                    }
                }
            } else {
                // After we've caught up once, reset the timeout so we can't trigger
                // disconnect later.
                state.m_headers_sync_timeout = std::chrono::microseconds::max();
            }
        }

        // Check that outbound peers have reasonable chains
        // GetTime() is used by this anti-DoS logic so we can test this using mocktime
        ConsiderEviction(*pto, GetTime());

        //
        // Message: getdata (blocks)
        //
        std::vector<CInv> vGetData;
        if (!pto->fClient && ((fFetch && !pto->m_limited_node) || !m_chainman.ActiveChainstate().IsInitialBlockDownload()) && state.nBlocksInFlight < MAX_BLOCKS_IN_TRANSIT_PER_PEER) {
            std::vector<const CBlockIndex*> vToDownload;
            NodeId staller = -1;
            FindNextBlocksToDownload(pto->GetId(), MAX_BLOCKS_IN_TRANSIT_PER_PEER - state.nBlocksInFlight, vToDownload, staller);
            for (const CBlockIndex *pindex : vToDownload) {
                uint32_t nFetchFlags = GetFetchFlags(*pto);
                vGetData.push_back(CInv(MSG_BLOCK | nFetchFlags, pindex->GetBlockHash()));
                MarkBlockAsInFlight(pto->GetId(), pindex->GetBlockHash(), pindex);
                LogPrint(BCLog::NET, "Requesting block %s (%d) peer=%d\n", pindex->GetBlockHash().ToString(),
                    pindex->nHeight, pto->GetId());
            }
            if (state.nBlocksInFlight == 0 && staller != -1) {
                if (State(staller)->m_stalling_since == 0us) {
                    State(staller)->m_stalling_since = current_time;
                    LogPrint(BCLog::NET, "Stall started peer=%d\n", staller);
                }
            }
        }

        //
        // Message: getdata (transactions)
        //
        std::vector<std::pair<NodeId, GenTxid>> expired;
        auto requestable = m_txrequest.GetRequestable(pto->GetId(), current_time, &expired);
        for (const auto& entry : expired) {
            LogPrint(BCLog::NET, "timeout of inflight %s %s from peer=%d\n", entry.second.IsWtxid() ? "wtx" : "tx",
                entry.second.GetHash().ToString(), entry.first);
        }
        for (const GenTxid& gtxid : requestable) {
            if (!AlreadyHaveTx(gtxid)) {
                LogPrint(BCLog::NET, "Requesting %s %s peer=%d\n", gtxid.IsWtxid() ? "wtx" : "tx",
                    gtxid.GetHash().ToString(), pto->GetId());
                vGetData.emplace_back(gtxid.IsWtxid() ? MSG_WTX : (MSG_TX | GetFetchFlags(*pto)), gtxid.GetHash());
                if (vGetData.size() >= MAX_GETDATA_SZ) {
                    m_connman.PushMessage(pto, msgMaker.Make(NetMsgType::GETDATA, vGetData));
                    vGetData.clear();
                }
                m_txrequest.RequestedTx(pto->GetId(), gtxid.GetHash(), current_time + GETDATA_TX_INTERVAL);
            } else {
                // We have already seen this transaction, no need to download. This is just a belt-and-suspenders, as
                // this should already be called whenever a transaction becomes AlreadyHaveTx().
                m_txrequest.ForgetTxHash(gtxid.GetHash());
            }
        }


        if (!vGetData.empty())
            m_connman.PushMessage(pto, msgMaker.Make(NetMsgType::GETDATA, vGetData));

        //
        // Message: feefilter
        //
        if (pto->m_tx_relay != nullptr && pto->GetCommonVersion() >= FEEFILTER_VERSION && gArgs.GetBoolArg("-feefilter", DEFAULT_FEEFILTER) &&
            !pto->HasPermission(PF_FORCERELAY) // peers with the forcerelay permission should not filter txs to us
        ) {
            CAmount currentFilter = m_mempool.GetMinFee(gArgs.GetArg("-maxmempool", DEFAULT_MAX_MEMPOOL_SIZE) * 1000000).GetFeePerK();
            static FeeFilterRounder g_filter_rounder{CFeeRate{DEFAULT_MIN_RELAY_TX_FEE}};
            if (m_chainman.ActiveChainstate().IsInitialBlockDownload()) {
                // Received tx-inv messages are discarded when the active
                // chainstate is in IBD, so tell the peer to not send them.
                currentFilter = MAX_MONEY;
            } else {
                static const CAmount MAX_FILTER{g_filter_rounder.round(MAX_MONEY)};
                if (pto->m_tx_relay->lastSentFeeFilter == MAX_FILTER) {
                    // Send the current filter if we sent MAX_FILTER previously
                    // and made it out of IBD.
                    pto->m_tx_relay->m_next_send_feefilter = 0us;
                }
            }
            if (current_time > pto->m_tx_relay->m_next_send_feefilter) {
                CAmount filterToSend = g_filter_rounder.round(currentFilter);
                // We always have a fee filter of at least minRelayTxFee
                filterToSend = std::max(filterToSend, ::minRelayTxFee.GetFeePerK());
                if (filterToSend != pto->m_tx_relay->lastSentFeeFilter) {
                    m_connman.PushMessage(pto, msgMaker.Make(NetMsgType::FEEFILTER, filterToSend));
                    pto->m_tx_relay->lastSentFeeFilter = filterToSend;
                }
                pto->m_tx_relay->m_next_send_feefilter = PoissonNextSend(current_time, AVG_FEEFILTER_BROADCAST_INTERVAL);
            }
            // If the fee filter has changed substantially and it's still more than MAX_FEEFILTER_CHANGE_DELAY
            // until scheduled broadcast, then move the broadcast to within MAX_FEEFILTER_CHANGE_DELAY.
            else if (current_time + MAX_FEEFILTER_CHANGE_DELAY < pto->m_tx_relay->m_next_send_feefilter &&
                     (currentFilter < 3 * pto->m_tx_relay->lastSentFeeFilter / 4 || currentFilter > 4 * pto->m_tx_relay->lastSentFeeFilter / 3)) {
                pto->m_tx_relay->m_next_send_feefilter = current_time + GetRandomDuration<std::chrono::microseconds>(MAX_FEEFILTER_CHANGE_DELAY);
            }
        }
    } // release cs_main

    if (smsg::fSecMsgEnabled) {
        bool fSendTrickle = pto->HasPermission(PF_NOBAN);
        smsgModule.SendData(pto, fSendTrickle);
    }
    return true;
}<|MERGE_RESOLUTION|>--- conflicted
+++ resolved
@@ -500,13 +500,10 @@
                                    const uint256& stop_hash, uint32_t max_height_diff,
                                    const CBlockIndex*& stop_index,
                                    BlockFilterIndex*& filter_index);
-<<<<<<< HEAD
-    void ProcessGetCFilters(CNode& peer, CDataStream& vRecv, const CChainParams& chain_params,
-                                   CConnman& connman);
-    void ProcessGetCFHeaders(CNode& peer, CDataStream& vRecv, const CChainParams& chain_params,
-                                    CConnman& connman);
-    void ProcessGetCFCheckPt(CNode& peer, CDataStream& vRecv, const CChainParams& chain_params,
-                                    CConnman& connman);
+
+    void ProcessGetCFilters(CNode& peer, CDataStream& vRecv);
+    void ProcessGetCFHeaders(CNode& peer, CDataStream& vRecv);
+    void ProcessGetCFCheckPt(CNode& peer, CDataStream& vRecv);
 
     /** Particl */
     int m_banscore = DISCOURAGEMENT_THRESHOLD;
@@ -517,11 +514,6 @@
     void MisbehavingByAddr(CNetAddr addr, int misbehavior_cfwd, int howmuch, const std::string& message) override EXCLUSIVE_LOCKS_REQUIRED(cs_main);
     bool IncDuplicateHeaders(NodeId node_id, const CService &node_address) override EXCLUSIVE_LOCKS_REQUIRED(cs_main);
     NodeId GetBlockSource(const uint256 &hash) override EXCLUSIVE_LOCKS_REQUIRED(cs_main);
-=======
-    void ProcessGetCFilters(CNode& peer, CDataStream& vRecv);
-    void ProcessGetCFHeaders(CNode& peer, CDataStream& vRecv);
-    void ProcessGetCFCheckPt(CNode& peer, CDataStream& vRecv);
->>>>>>> 63952f73
 };
 } // namespace
 
@@ -632,15 +624,8 @@
     //! Whether this peer relays txs via wtxid
     bool m_wtxid_relay{false};
 
-<<<<<<< HEAD
     CNodeState(CAddress addrIn, bool is_inbound)
-        : address(addrIn), m_is_inbound(is_inbound)
-    {
-        m_recently_announced_invs.reset();
-    }
-=======
-    CNodeState(bool is_inbound) : m_is_inbound(is_inbound) {}
->>>>>>> 63952f73
+        : address(addrIn), m_is_inbound(is_inbound) {}
 };
 
 class CNodeDOS
@@ -794,14 +779,10 @@
 
 bool PeerManagerImpl::CanDirectFetch()
 {
-<<<<<<< HEAD
     if (!::ChainActive().Tip()) {
         return false;
     }
-    return m_chainman.ActiveChain().Tip()->GetBlockTime() > GetAdjustedTime() - consensusParams.nPowTargetSpacing * 20;
-=======
     return m_chainman.ActiveChain().Tip()->GetBlockTime() > GetAdjustedTime() - m_chainparams.GetConsensus().nPowTargetSpacing * 20;
->>>>>>> 63952f73
 }
 
 static bool PeerHasHeader(CNodeState *state, const CBlockIndex *pindex) EXCLUSIVE_LOCKS_REQUIRED(cs_main)
