--- conflicted
+++ resolved
@@ -135,13 +135,9 @@
 /** Maximum number of unconnecting headers announcements before DoS score */
 static const int MAX_NUM_UNCONNECTING_HEADERS_MSGS = 10;
 /** Minimum blocks required to signal NODE_NETWORK_LIMITED */
-<<<<<<< HEAD
 //static const unsigned int NODE_NETWORK_LIMITED_MIN_BLOCKS = 288;
-=======
-static const unsigned int NODE_NETWORK_LIMITED_MIN_BLOCKS = 288;
 /** Window, in blocks, for connecting to NODE_NETWORK_LIMITED peers */
 static const unsigned int NODE_NETWORK_LIMITED_ALLOW_CONN_BLOCKS = 144;
->>>>>>> 5b8c5970
 /** Average delay between local address broadcasts */
 static constexpr auto AVG_LOCAL_ADDRESS_BROADCAST_INTERVAL{24h};
 /** Average delay between peer address broadcasts */
@@ -535,19 +531,17 @@
     bool IgnoresIncomingTxs() override { return m_opts.ignore_incoming_txs; }
     void SendPings() override EXCLUSIVE_LOCKS_REQUIRED(!m_peer_mutex);
     void RelayTransaction(const uint256& txid, const uint256& wtxid) override EXCLUSIVE_LOCKS_REQUIRED(!m_peer_mutex);
-<<<<<<< HEAD
-    void SetBestHeight(int height) override { m_best_height = height; };
+    void SetBestBlock(int height, std::chrono::seconds time) override
+    {
+        m_best_height = height;
+        m_best_block_time = time;
+    };
     void MisbehavingById(const NodeId pnode, const int howmuch, const std::string& message) override EXCLUSIVE_LOCKS_REQUIRED(!m_peer_mutex) {
         PeerRef peer = GetPeerRef(pnode);
         if (peer == nullptr) return;
         Misbehaving(*peer, howmuch, message);
-=======
-    void SetBestBlock(int height, std::chrono::seconds time) override
-    {
-        m_best_height = height;
-        m_best_block_time = time;
->>>>>>> 5b8c5970
     };
+
     void UnitTestMisbehaving(NodeId peer_id, int howmuch) override EXCLUSIVE_LOCKS_REQUIRED(!m_peer_mutex) { Misbehaving(*Assert(GetPeerRef(peer_id)), howmuch, ""); };
     void ProcessMessage(CNode& pfrom, const std::string& msg_type, DataStream& vRecv,
                         const std::chrono::microseconds time_received, const std::atomic<bool>& interruptMsgProc) override
@@ -1402,14 +1396,10 @@
 
 bool PeerManagerImpl::CanDirectFetch()
 {
-<<<<<<< HEAD
     if (!m_chainman.ActiveChain().Tip()) {
         return false;
     }
     return m_chainman.ActiveChain().Tip()->Time() > GetAdjustedTime() - m_chainparams.GetConsensus().PowTargetSpacing() * 20;
-=======
-    return m_chainman.ActiveChain().Tip()->Time() > NodeClock::now() - m_chainparams.GetConsensus().PowTargetSpacing() * 20;
->>>>>>> 5b8c5970
 }
 
 static bool PeerHasHeader(CNodeState *state, const CBlockIndex *pindex) EXCLUSIVE_LOCKS_REQUIRED(cs_main)
