--- conflicted
+++ resolved
@@ -4532,15 +4532,11 @@
         LogPrint(BCLog::NET, "getheaders %d to %s from peer=%d\n", (pindex ? pindex->nHeight : -1), hashStop.IsNull() ? "end" : hashStop.ToString(), pfrom.GetId());
         for (; pindex; pindex = m_chainman.ActiveChain().Next(pindex))
         {
-<<<<<<< HEAD
-            if (pindex == m_chainman.ActiveChain().Tip()
-                && pindex->nFlags & BLOCK_FAILED_DUPLICATE_STAKE) {
+            if (pindex == m_chainman.ActiveChain().Tip() &&
+                pindex->nFlags & BLOCK_FAILED_DUPLICATE_STAKE) {
                 break;
             }
-            vHeaders.push_back(pindex->GetBlockHeader());
-=======
             vHeaders.emplace_back(pindex->GetBlockHeader());
->>>>>>> 106ab20f
             if (--nLimit <= 0 || pindex->GetBlockHash() == hashStop)
                 break;
         }
