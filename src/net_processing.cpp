// Copyright (c) 2009-2010 Satoshi Nakamoto
// Copyright (c) 2009-2018 The Bitcoin Core developers
// Distributed under the MIT software license, see the accompanying
// file COPYING or http://www.opensource.org/licenses/mit-license.php.

#include <net_processing.h>

#include <addrman.h>
#include <banman.h>
#include <arith_uint256.h>
#include <blockencodings.h>
#include <chainparams.h>
#include <consensus/validation.h>
#include <hash.h>
#include <validation.h>
#include <merkleblock.h>
#include <netmessagemaker.h>
#include <netbase.h>
#include <policy/fees.h>
#include <policy/policy.h>
#include <primitives/block.h>
#include <primitives/transaction.h>
#include <random.h>
#include <reverse_iterator.h>
#include <scheduler.h>
#include <tinyformat.h>
#include <txmempool.h>
#include <ui_interface.h>
#include <util/system.h>
#include <util/moneystr.h>
#include <util/strencodings.h>
#include <smsg/smessage.h>

#include <memory>

#if defined(NDEBUG)
# error "Bitcoin cannot be compiled without assertions."
#endif

/** Expiration time for orphan transactions in seconds */
static constexpr int64_t ORPHAN_TX_EXPIRE_TIME = 20 * 60;
/** Minimum time between orphan transactions expire time checks in seconds */
static constexpr int64_t ORPHAN_TX_EXPIRE_INTERVAL = 5 * 60;
/** Headers download timeout expressed in microseconds
 *  Timeout = base + per_header * (expected number of headers) */
static constexpr int64_t HEADERS_DOWNLOAD_TIMEOUT_BASE = 15 * 60 * 1000000; // 15 minutes
static constexpr int64_t HEADERS_DOWNLOAD_TIMEOUT_PER_HEADER = 1000; // 1ms/header
/** Protect at least this many outbound peers from disconnection due to slow/
 * behind headers chain.
 */
static constexpr int32_t MAX_OUTBOUND_PEERS_TO_PROTECT_FROM_DISCONNECT = 4;
/** Timeout for (unprotected) outbound peers to sync to our chainwork, in seconds */
static constexpr int64_t CHAIN_SYNC_TIMEOUT = 20 * 60; // 20 minutes
/** How frequently to check for stale tips, in seconds */
static constexpr int64_t STALE_CHECK_INTERVAL = 10 * 60; // 10 minutes
/** How frequently to check for extra outbound peers and disconnect, in seconds */
static constexpr int64_t EXTRA_PEER_CHECK_INTERVAL = 45;
/** Minimum time an outbound-peer-eviction candidate must be connected for, in order to evict, in seconds */
static constexpr int64_t MINIMUM_CONNECT_TIME = 30;
/** SHA256("main address relay")[0:8] */
static constexpr uint64_t RANDOMIZER_ID_ADDRESS_RELAY = 0x3cac0035b5866b90ULL;
/// Age after which a stale block will no longer be served if requested as
/// protection against fingerprinting. Set to one month, denominated in seconds.
static constexpr int STALE_RELAY_AGE_LIMIT = 30 * 24 * 60 * 60;
/// Age after which a block is considered historical for purposes of rate
/// limiting block relay. Set to one week, denominated in seconds.
static constexpr int HISTORICAL_BLOCK_AGE = 7 * 24 * 60 * 60;
/** Maximum number of in-flight transactions from a peer */
static constexpr int32_t MAX_PEER_TX_IN_FLIGHT = 100;
/** Maximum number of announced transactions from a peer */
static constexpr int32_t MAX_PEER_TX_ANNOUNCEMENTS = 2 * MAX_INV_SZ;
/** How many microseconds to delay requesting transactions from inbound peers */
static constexpr int64_t INBOUND_PEER_TX_DELAY = 2 * 1000000;
/** How long to wait (in microseconds) before downloading a transaction from an additional peer */
static constexpr int64_t GETDATA_TX_INTERVAL = 60 * 1000000;
/** Maximum delay (in microseconds) for transaction requests to avoid biasing some peers over others. */
static constexpr int64_t MAX_GETDATA_RANDOM_DELAY = 2 * 1000000;
static_assert(INBOUND_PEER_TX_DELAY >= MAX_GETDATA_RANDOM_DELAY,
"To preserve security, MAX_GETDATA_RANDOM_DELAY should not exceed INBOUND_PEER_DELAY");
/** Limit to avoid sending big packets. Not used in processing incoming GETDATA for compatibility */
static const unsigned int MAX_GETDATA_SZ = 1000;


struct COrphanTx {
    // When modifying, adapt the copy of this definition in tests/DoS_tests.
    CTransactionRef tx;
    NodeId fromPeer;
    int64_t nTimeExpire;
    size_t list_pos;
};
CCriticalSection g_cs_orphans;
std::map<uint256, COrphanTx> mapOrphanTransactions GUARDED_BY(g_cs_orphans);

void EraseOrphansFor(NodeId peer);

/** Increase a node's misbehavior score. */
void Misbehaving(NodeId nodeid, int howmuch, const std::string& message="") EXCLUSIVE_LOCKS_REQUIRED(cs_main);

/** Average delay between local address broadcasts in seconds. */
static constexpr unsigned int AVG_LOCAL_ADDRESS_BROADCAST_INTERVAL = 24 * 60 * 60;
/** Average delay between peer address broadcasts in seconds. */
static const unsigned int AVG_ADDRESS_BROADCAST_INTERVAL = 30;
/** Average delay between trickled inventory transmissions in seconds.
 *  Blocks and whitelisted receivers bypass this, outbound peers get half this delay. */
static const unsigned int INVENTORY_BROADCAST_INTERVAL = 5;
/** Maximum number of inventory items to send per transmission.
 *  Limits the impact of low-fee transaction floods. */
static constexpr unsigned int INVENTORY_BROADCAST_MAX = 7 * INVENTORY_BROADCAST_INTERVAL;
/** Average delay between feefilter broadcasts in seconds. */
static constexpr unsigned int AVG_FEEFILTER_BROADCAST_INTERVAL = 10 * 60;
/** Maximum feefilter broadcast delay after significant change. */
static constexpr unsigned int MAX_FEEFILTER_CHANGE_DELAY = 5 * 60;

// Internal stuff
namespace {
    /** Number of nodes with fSyncStarted. */
    int nSyncStarted GUARDED_BY(cs_main) = 0;

    /**
     * Sources of received blocks, saved to be able to send them reject
     * messages or ban them when processing happens afterwards.
     * Set mapBlockSource[hash].second to false if the node should not be
     * punished if the block is invalid.
     */
    std::map<uint256, std::pair<NodeId, bool>> mapBlockSource GUARDED_BY(cs_main);

    /**
     * Filter for transactions that were recently rejected by
     * AcceptToMemoryPool. These are not rerequested until the chain tip
     * changes, at which point the entire filter is reset.
     *
     * Without this filter we'd be re-requesting txs from each of our peers,
     * increasing bandwidth consumption considerably. For instance, with 100
     * peers, half of which relay a tx we don't accept, that might be a 50x
     * bandwidth increase. A flooding attacker attempting to roll-over the
     * filter using minimum-sized, 60byte, transactions might manage to send
     * 1000/sec if we have fast peers, so we pick 120,000 to give our peers a
     * two minute window to send invs to us.
     *
     * Decreasing the false positive rate is fairly cheap, so we pick one in a
     * million to make it highly unlikely for users to have issues with this
     * filter.
     *
     * Memory used: 1.3 MB
     */
    std::unique_ptr<CRollingBloomFilter> recentRejects GUARDED_BY(cs_main);
    uint256 hashRecentRejectsChainTip GUARDED_BY(cs_main);

    /** Blocks that are in flight, and that are in the queue to be downloaded. */
    struct QueuedBlock {
        uint256 hash;
        const CBlockIndex* pindex;                               //!< Optional.
        bool fValidatedHeaders;                                  //!< Whether this block has validated headers at the time of request.
        std::unique_ptr<PartiallyDownloadedBlock> partialBlock;  //!< Optional, used for CMPCTBLOCK downloads
    };
    std::map<uint256, std::pair<NodeId, std::list<QueuedBlock>::iterator> > mapBlocksInFlight GUARDED_BY(cs_main);

    /** Stack of nodes which we have set to announce using compact blocks */
    std::list<NodeId> lNodesAnnouncingHeaderAndIDs GUARDED_BY(cs_main);

    /** Number of preferable block download peers. */
    int nPreferredDownload GUARDED_BY(cs_main) = 0;

    /** Number of peers from which we're downloading blocks. */
    int nPeersWithValidatedDownloads GUARDED_BY(cs_main) = 0;

    /** Number of outbound peers with m_chain_sync.m_protect. */
    int g_outbound_peers_with_protect_from_disconnect GUARDED_BY(cs_main) = 0;

    /** When our tip was last updated. */
    std::atomic<int64_t> g_last_tip_update(0);

    /** Relay map */
    typedef std::map<uint256, CTransactionRef> MapRelay;
    MapRelay mapRelay GUARDED_BY(cs_main);
    /** Expiration-time ordered list of (expire time, relay map entry) pairs. */
    std::deque<std::pair<int64_t, MapRelay::iterator>> vRelayExpiration GUARDED_BY(cs_main);

    std::atomic<int64_t> nTimeBestReceived(0); // Used only to inform the wallet of when we last received a block

    struct IteratorComparator
    {
        template<typename I>
        bool operator()(const I& a, const I& b) const
        {
            return &(*a) < &(*b);
        }
    };
    std::map<COutPoint, std::set<std::map<uint256, COrphanTx>::iterator, IteratorComparator>> mapOrphanTransactionsByPrev GUARDED_BY(g_cs_orphans);

    std::vector<std::map<uint256, COrphanTx>::iterator> g_orphan_list GUARDED_BY(g_cs_orphans); //! For random eviction

    static size_t vExtraTxnForCompactIt GUARDED_BY(g_cs_orphans) = 0;
    static std::vector<std::pair<uint256, CTransactionRef>> vExtraTxnForCompact GUARDED_BY(g_cs_orphans);
} // namespace

namespace {
struct CBlockReject {
    unsigned char chRejectCode;
    std::string strRejectReason;
    uint256 hashBlock;
};

/**
 * Maintain validation-specific state about nodes, protected by cs_main, instead
 * by CNode's own locks. This simplifies asynchronous operation, where
 * processing of incoming data is done after the ProcessMessage call returns,
 * and we're no longer holding the node's locks.
 */
struct CNodeState {
    //! The peer's address
    const CService address;
    //! Whether we have a fully established connection.
    bool fCurrentlyConnected;
    //! Accumulated misbehaviour score for this peer.
    int nMisbehavior;
    //! Whether this peer should be disconnected and banned (unless whitelisted).
    bool fShouldBan;
    //! String name of this peer (debugging/logging purposes).
    const std::string name;
    //! List of asynchronously-determined block rejections to notify this peer about.
    std::vector<CBlockReject> rejects;
    //! The best known block we know this peer has announced.
    const CBlockIndex *pindexBestKnownBlock;
    //! The hash of the last unknown block this peer has announced.
    uint256 hashLastUnknownBlock;
    //! The last full block we both have.
    const CBlockIndex *pindexLastCommonBlock;
    //! The best header we have sent our peer.
    const CBlockIndex *pindexBestHeaderSent;
    //! Length of current-streak of unconnecting headers announcements
    int nUnconnectingHeaders;
    //! Whether we've started headers synchronization with this peer.
    bool fSyncStarted;
    //! When to potentially disconnect peer for stalling headers download
    int64_t nHeadersSyncTimeout;
    //! Since when we're stalling block download progress (in microseconds), or 0.
    int64_t nStallingSince;
    std::list<QueuedBlock> vBlocksInFlight;
    //! When the first entry in vBlocksInFlight started downloading. Don't care when vBlocksInFlight is empty.
    int64_t nDownloadingSince;
    int nBlocksInFlight;
    int nBlocksInFlightValidHeaders;
    //! Whether we consider this a preferred download peer.
    bool fPreferredDownload;
    //! Whether this peer wants invs or headers (when possible) for block announcements.
    bool fPreferHeaders;
    //! Whether this peer wants invs or cmpctblocks (when possible) for block announcements.
    bool fPreferHeaderAndIDs;
    /**
      * Whether this peer will send us cmpctblocks if we request them.
      * This is not used to gate request logic, as we really only care about fSupportsDesiredCmpctVersion,
      * but is used as a flag to "lock in" the version of compact blocks (fWantsCmpctWitness) we send.
      */
    bool fProvidesHeaderAndIDs;
    //! Whether this peer can give us witnesses
    bool fHaveWitness;
    //! Whether this peer wants witnesses in cmpctblocks/blocktxns
    bool fWantsCmpctWitness;
    /**
     * If we've announced NODE_WITNESS to this peer: whether the peer sends witnesses in cmpctblocks/blocktxns,
     * otherwise: whether this peer sends non-witnesses in cmpctblocks/blocktxns.
     */
    bool fSupportsDesiredCmpctVersion;

    /** State used to enforce CHAIN_SYNC_TIMEOUT
      * Only in effect for outbound, non-manual connections, with
      * m_protect == false
      * Algorithm: if a peer's best known block has less work than our tip,
      * set a timeout CHAIN_SYNC_TIMEOUT seconds in the future:
      *   - If at timeout their best known block now has more work than our tip
      *     when the timeout was set, then either reset the timeout or clear it
      *     (after comparing against our current tip's work)
      *   - If at timeout their best known block still has less work than our
      *     tip did when the timeout was set, then send a getheaders message,
      *     and set a shorter timeout, HEADERS_RESPONSE_TIME seconds in future.
      *     If their best known block is still behind when that new timeout is
      *     reached, disconnect.
      */
    struct ChainSyncTimeoutState {
        //! A timeout used for checking whether our peer has sufficiently synced
        int64_t m_timeout;
        //! A header with the work we require on our peer's chain
        const CBlockIndex * m_work_header;
        //! After timeout is reached, set to true after sending getheaders
        bool m_sent_getheaders;
        //! Whether this peer is protected from disconnection due to a bad/slow chain
        bool m_protect;
    };

    ChainSyncTimeoutState m_chain_sync;

    //! Time of last new block announcement
    int64_t m_last_block_announcement;

    /*
     * State associated with transaction download.
     *
     * Tx download algorithm:
     *
     *   When inv comes in, queue up (process_time, txid) inside the peer's
     *   CNodeState (m_tx_process_time) as long as m_tx_announced for the peer
     *   isn't too big (MAX_PEER_TX_ANNOUNCEMENTS).
     *
     *   The process_time for a transaction is set to nNow for outbound peers,
     *   nNow + 2 seconds for inbound peers. This is the time at which we'll
     *   consider trying to request the transaction from the peer in
     *   SendMessages(). The delay for inbound peers is to allow outbound peers
     *   a chance to announce before we request from inbound peers, to prevent
     *   an adversary from using inbound connections to blind us to a
     *   transaction (InvBlock).
     *
     *   When we call SendMessages() for a given peer,
     *   we will loop over the transactions in m_tx_process_time, looking
     *   at the transactions whose process_time <= nNow. We'll request each
     *   such transaction that we don't have already and that hasn't been
     *   requested from another peer recently, up until we hit the
     *   MAX_PEER_TX_IN_FLIGHT limit for the peer. Then we'll update
     *   g_already_asked_for for each requested txid, storing the time of the
     *   GETDATA request. We use g_already_asked_for to coordinate transaction
     *   requests amongst our peers.
     *
     *   For transactions that we still need but we have already recently
     *   requested from some other peer, we'll reinsert (process_time, txid)
     *   back into the peer's m_tx_process_time at the point in the future at
     *   which the most recent GETDATA request would time out (ie
     *   GETDATA_TX_INTERVAL + the request time stored in g_already_asked_for).
     *   We add an additional delay for inbound peers, again to prefer
     *   attempting download from outbound peers first.
     *   We also add an extra small random delay up to 2 seconds
     *   to avoid biasing some peers over others. (e.g., due to fixed ordering
     *   of peer processing in ThreadMessageHandler).
     *
     *   When we receive a transaction from a peer, we remove the txid from the
     *   peer's m_tx_in_flight set and from their recently announced set
     *   (m_tx_announced).  We also clear g_already_asked_for for that entry, so
     *   that if somehow the transaction is not accepted but also not added to
     *   the reject filter, then we will eventually redownload from other
     *   peers.
     */
    struct TxDownloadState {
        /* Track when to attempt download of announced transactions (process
         * time in micros -> txid)
         */
        std::multimap<int64_t, uint256> m_tx_process_time;

        //! Store all the transactions a peer has recently announced
        std::set<uint256> m_tx_announced;

        //! Store transactions which were requested by us
        std::set<uint256> m_tx_in_flight;
    };

    TxDownloadState m_tx_download;

    //! Headers received from this peer, removed when block is received
    std::map<uint256, int64_t> m_map_loose_headers;

    //! Count of times this nodehas tried to send duplicate headers/blocks, decreased in DecMisbehaving
    int m_duplicate_count;

    CNodeState(CAddress addrIn, std::string addrNameIn) : address(addrIn), name(addrNameIn) {
        fCurrentlyConnected = false;
        nMisbehavior = 0;
        fShouldBan = false;
        pindexBestKnownBlock = nullptr;
        hashLastUnknownBlock.SetNull();
        pindexLastCommonBlock = nullptr;
        pindexBestHeaderSent = nullptr;
        nUnconnectingHeaders = 0;
        fSyncStarted = false;
        nHeadersSyncTimeout = 0;
        nStallingSince = 0;
        nDownloadingSince = 0;
        nBlocksInFlight = 0;
        nBlocksInFlightValidHeaders = 0;
        fPreferredDownload = false;
        fPreferHeaders = false;
        fPreferHeaderAndIDs = false;
        fProvidesHeaderAndIDs = false;
        fHaveWitness = false;
        fWantsCmpctWitness = false;
        fSupportsDesiredCmpctVersion = false;
        m_chain_sync = { 0, nullptr, false, false };
        m_last_block_announcement = 0;
        m_duplicate_count = 0;
    }
};

// Keeps track of the time (in microseconds) when transactions were requested last time
limitedmap<uint256, int64_t> g_already_asked_for GUARDED_BY(cs_main)(MAX_INV_SZ);

/** Map maintaining per-node state. */
static std::map<NodeId, CNodeState> mapNodeState GUARDED_BY(cs_main);

static CNodeState *State(NodeId pnode) EXCLUSIVE_LOCKS_REQUIRED(cs_main) {
    std::map<NodeId, CNodeState>::iterator it = mapNodeState.find(pnode);
    if (it == mapNodeState.end())
        return nullptr;
    return &it->second;
}

static void UpdatePreferredDownload(CNode* node, CNodeState* state) EXCLUSIVE_LOCKS_REQUIRED(cs_main)
{
    nPreferredDownload -= state->fPreferredDownload;

    // Whether this node should be marked as a preferred download node.
    state->fPreferredDownload = (!node->fInbound || node->fWhitelisted) && !node->fOneShot && !node->fClient;

    nPreferredDownload += state->fPreferredDownload;
}

static void PushNodeVersion(CNode *pnode, CConnman* connman, int64_t nTime)
{
    ServiceFlags nLocalNodeServices = pnode->GetLocalServices();
    uint64_t nonce = pnode->GetLocalNonce();
    int nNodeStartingHeight = pnode->GetMyStartingHeight();
    NodeId nodeid = pnode->GetId();
    CAddress addr = pnode->addr;

    CAddress addrYou = (addr.IsRoutable() && !IsProxy(addr) ? addr : CAddress(CService(), addr.nServices));
    CAddress addrMe = CAddress(CService(), nLocalNodeServices);

    connman->PushMessage(pnode, CNetMsgMaker(INIT_PROTO_VERSION).Make(NetMsgType::VERSION, PROTOCOL_VERSION, (uint64_t)nLocalNodeServices, nTime, addrYou, addrMe,
            nonce, strSubVersion, nNodeStartingHeight, ::fRelayTxes));

    if (fLogIPs) {
        LogPrint(BCLog::NET, "send version message: version %d, blocks=%d, us=%s, them=%s, peer=%d\n", PROTOCOL_VERSION, nNodeStartingHeight, addrMe.ToString(), addrYou.ToString(), nodeid);
    } else {
        LogPrint(BCLog::NET, "send version message: version %d, blocks=%d, us=%s, peer=%d\n", PROTOCOL_VERSION, nNodeStartingHeight, addrMe.ToString(), nodeid);
    }
}

// Returns a bool indicating whether we requested this block.
// Also used if a block was /not/ received and timed out or started with another peer
static bool MarkBlockAsReceived(const uint256& hash) EXCLUSIVE_LOCKS_REQUIRED(cs_main) {
    std::map<uint256, std::pair<NodeId, std::list<QueuedBlock>::iterator> >::iterator itInFlight = mapBlocksInFlight.find(hash);
    if (itInFlight != mapBlocksInFlight.end()) {
        CNodeState *state = State(itInFlight->second.first);
        assert(state != nullptr);
        state->nBlocksInFlightValidHeaders -= itInFlight->second.second->fValidatedHeaders;
        if (state->nBlocksInFlightValidHeaders == 0 && itInFlight->second.second->fValidatedHeaders) {
            // Last validated block on the queue was received.
            nPeersWithValidatedDownloads--;
        }
        if (state->vBlocksInFlight.begin() == itInFlight->second.second) {
            // First block on the queue was received, update the start download time for the next one
            state->nDownloadingSince = std::max(state->nDownloadingSince, GetTimeMicros());
        }
        state->vBlocksInFlight.erase(itInFlight->second.second);
        state->nBlocksInFlight--;
        state->nStallingSince = 0;
        mapBlocksInFlight.erase(itInFlight);
        return true;
    }
    return false;
}

// returns false, still setting pit, if the block was already in flight from the same peer
// pit will only be valid as long as the same cs_main lock is being held
static bool MarkBlockAsInFlight(NodeId nodeid, const uint256& hash, const CBlockIndex* pindex = nullptr, std::list<QueuedBlock>::iterator** pit = nullptr) EXCLUSIVE_LOCKS_REQUIRED(cs_main) {
    CNodeState *state = State(nodeid);
    assert(state != nullptr);

    // Short-circuit most stuff in case it is from the same node
    std::map<uint256, std::pair<NodeId, std::list<QueuedBlock>::iterator> >::iterator itInFlight = mapBlocksInFlight.find(hash);
    if (itInFlight != mapBlocksInFlight.end() && itInFlight->second.first == nodeid) {
        if (pit) {
            *pit = &itInFlight->second.second;
        }
        return false;
    }

    // Make sure it's not listed somewhere already.
    MarkBlockAsReceived(hash);

    std::list<QueuedBlock>::iterator it = state->vBlocksInFlight.insert(state->vBlocksInFlight.end(),
            {hash, pindex, pindex != nullptr, std::unique_ptr<PartiallyDownloadedBlock>(pit ? new PartiallyDownloadedBlock(&mempool) : nullptr)});
    state->nBlocksInFlight++;
    state->nBlocksInFlightValidHeaders += it->fValidatedHeaders;
    if (state->nBlocksInFlight == 1) {
        // We're starting a block download (batch) from this peer.
        state->nDownloadingSince = GetTimeMicros();
    }
    if (state->nBlocksInFlightValidHeaders == 1 && pindex != nullptr) {
        nPeersWithValidatedDownloads++;
    }
    itInFlight = mapBlocksInFlight.insert(std::make_pair(hash, std::make_pair(nodeid, it))).first;
    if (pit)
        *pit = &itInFlight->second.second;
    return true;
}

/** Check whether the last unknown block a peer advertised is not yet known. */
static void ProcessBlockAvailability(NodeId nodeid) EXCLUSIVE_LOCKS_REQUIRED(cs_main) {
    CNodeState *state = State(nodeid);
    assert(state != nullptr);

    if (!state->hashLastUnknownBlock.IsNull()) {
        const CBlockIndex* pindex = LookupBlockIndex(state->hashLastUnknownBlock);
        if (pindex && pindex->nChainWork > 0) {
            if (state->pindexBestKnownBlock == nullptr || pindex->nChainWork >= state->pindexBestKnownBlock->nChainWork) {
                state->pindexBestKnownBlock = pindex;
            }
            state->hashLastUnknownBlock.SetNull();
        }
    }
}

/** Update tracking information about which blocks a peer is assumed to have. */
static void UpdateBlockAvailability(NodeId nodeid, const uint256 &hash) EXCLUSIVE_LOCKS_REQUIRED(cs_main) {
    CNodeState *state = State(nodeid);
    assert(state != nullptr);

    ProcessBlockAvailability(nodeid);

    const CBlockIndex* pindex = LookupBlockIndex(hash);
    if (pindex && pindex->nChainWork > 0) {
        // An actually better block was announced.
        if (state->pindexBestKnownBlock == nullptr || pindex->nChainWork >= state->pindexBestKnownBlock->nChainWork) {
            state->pindexBestKnownBlock = pindex;
        }
    } else {
        // An unknown block was announced; just assume that the latest one is the best one.
        state->hashLastUnknownBlock = hash;
    }
}

/**
 * When a peer sends us a valid block, instruct it to announce blocks to us
 * using CMPCTBLOCK if possible by adding its nodeid to the end of
 * lNodesAnnouncingHeaderAndIDs, and keeping that list under a certain size by
 * removing the first element if necessary.
 */
static void MaybeSetPeerAsAnnouncingHeaderAndIDs(NodeId nodeid, CConnman* connman) EXCLUSIVE_LOCKS_REQUIRED(cs_main)
{
    AssertLockHeld(cs_main);
    CNodeState* nodestate = State(nodeid);
    if (!nodestate || !nodestate->fSupportsDesiredCmpctVersion) {
        // Never ask from peers who can't provide witnesses.
        return;
    }
    if (nodestate->fProvidesHeaderAndIDs) {
        for (std::list<NodeId>::iterator it = lNodesAnnouncingHeaderAndIDs.begin(); it != lNodesAnnouncingHeaderAndIDs.end(); it++) {
            if (*it == nodeid) {
                lNodesAnnouncingHeaderAndIDs.erase(it);
                lNodesAnnouncingHeaderAndIDs.push_back(nodeid);
                return;
            }
        }
        connman->ForNode(nodeid, [connman](CNode* pfrom){
            AssertLockHeld(cs_main);
            uint64_t nCMPCTBLOCKVersion = (pfrom->GetLocalServices() & NODE_WITNESS) ? 2 : 1;
            if (lNodesAnnouncingHeaderAndIDs.size() >= 3) {
                // As per BIP152, we only get 3 of our peers to announce
                // blocks using compact encodings.
                connman->ForNode(lNodesAnnouncingHeaderAndIDs.front(), [connman, nCMPCTBLOCKVersion](CNode* pnodeStop){
                    AssertLockHeld(cs_main);
                    connman->PushMessage(pnodeStop, CNetMsgMaker(pnodeStop->GetSendVersion()).Make(NetMsgType::SENDCMPCT, /*fAnnounceUsingCMPCTBLOCK=*/false, nCMPCTBLOCKVersion));
                    return true;
                });
                lNodesAnnouncingHeaderAndIDs.pop_front();
            }
            connman->PushMessage(pfrom, CNetMsgMaker(pfrom->GetSendVersion()).Make(NetMsgType::SENDCMPCT, /*fAnnounceUsingCMPCTBLOCK=*/true, nCMPCTBLOCKVersion));
            lNodesAnnouncingHeaderAndIDs.push_back(pfrom->GetId());
            return true;
        });
    }
}

static bool TipMayBeStale(const Consensus::Params &consensusParams) EXCLUSIVE_LOCKS_REQUIRED(cs_main)
{
    AssertLockHeld(cs_main);
    if (g_last_tip_update == 0) {
        g_last_tip_update = GetTime();
    }
    return g_last_tip_update < GetTime() - consensusParams.nPowTargetSpacing * 3 && mapBlocksInFlight.empty();
}

static bool CanDirectFetch(const Consensus::Params &consensusParams) EXCLUSIVE_LOCKS_REQUIRED(cs_main)
{
    return chainActive.Tip()->GetBlockTime() > GetAdjustedTime() - consensusParams.nPowTargetSpacing * 20;
}

static bool PeerHasHeader(CNodeState *state, const CBlockIndex *pindex) EXCLUSIVE_LOCKS_REQUIRED(cs_main)
{
    if (state->pindexBestKnownBlock && pindex == state->pindexBestKnownBlock->GetAncestor(pindex->nHeight))
        return true;
    if (state->pindexBestHeaderSent && pindex == state->pindexBestHeaderSent->GetAncestor(pindex->nHeight))
        return true;
    return false;
}

/** Update pindexLastCommonBlock and add not-in-flight missing successors to vBlocks, until it has
 *  at most count entries. */
static void FindNextBlocksToDownload(NodeId nodeid, unsigned int count, std::vector<const CBlockIndex*>& vBlocks, NodeId& nodeStaller, const Consensus::Params& consensusParams) EXCLUSIVE_LOCKS_REQUIRED(cs_main)
{
    if (count == 0)
        return;

    vBlocks.reserve(vBlocks.size() + count);
    CNodeState *state = State(nodeid);
    assert(state != nullptr);

    // Make sure pindexBestKnownBlock is up to date, we'll need it.
    ProcessBlockAvailability(nodeid);

    if (state->pindexBestKnownBlock == nullptr || state->pindexBestKnownBlock->nChainWork < chainActive.Tip()->nChainWork || state->pindexBestKnownBlock->nChainWork < nMinimumChainWork) {
        // This peer has nothing interesting.
        return;
    }

    if (state->pindexLastCommonBlock == nullptr) {
        // Bootstrap quickly by guessing a parent of our best tip is the forking point.
        // Guessing wrong in either direction is not a problem.
        state->pindexLastCommonBlock = chainActive[std::min(state->pindexBestKnownBlock->nHeight, chainActive.Height())];
    }

    // If the peer reorganized, our previous pindexLastCommonBlock may not be an ancestor
    // of its current tip anymore. Go back enough to fix that.
    state->pindexLastCommonBlock = LastCommonAncestor(state->pindexLastCommonBlock, state->pindexBestKnownBlock);
    if (state->pindexLastCommonBlock == state->pindexBestKnownBlock)
        return;

    std::vector<const CBlockIndex*> vToFetch;
    const CBlockIndex *pindexWalk = state->pindexLastCommonBlock;
    // Never fetch further than the best block we know the peer has, or more than BLOCK_DOWNLOAD_WINDOW + 1 beyond the last
    // linked block we have in common with this peer. The +1 is so we can detect stalling, namely if we would be able to
    // download that next block if the window were 1 larger.
    int nWindowEnd = state->pindexLastCommonBlock->nHeight + BLOCK_DOWNLOAD_WINDOW;
    int nMaxHeight = std::min<int>(state->pindexBestKnownBlock->nHeight, nWindowEnd + 1);
    NodeId waitingfor = -1;
    while (pindexWalk->nHeight < nMaxHeight) {
        // Read up to 128 (or more, if more blocks than that are needed) successors of pindexWalk (towards
        // pindexBestKnownBlock) into vToFetch. We fetch 128, because CBlockIndex::GetAncestor may be as expensive
        // as iterating over ~100 CBlockIndex* entries anyway.
        int nToFetch = std::min(nMaxHeight - pindexWalk->nHeight, std::max<int>(count - vBlocks.size(), 128));
        vToFetch.resize(nToFetch);
        pindexWalk = state->pindexBestKnownBlock->GetAncestor(pindexWalk->nHeight + nToFetch);
        vToFetch[nToFetch - 1] = pindexWalk;
        for (unsigned int i = nToFetch - 1; i > 0; i--) {
            vToFetch[i - 1] = vToFetch[i]->pprev;
        }

        // Iterate over those blocks in vToFetch (in forward direction), adding the ones that
        // are not yet downloaded and not in flight to vBlocks. In the meantime, update
        // pindexLastCommonBlock as long as all ancestors are already downloaded, or if it's
        // already part of our chain (and therefore don't need it even if pruned).
        for (const CBlockIndex* pindex : vToFetch) {
            if (pindex->nFlags & BLOCK_DELAYED) {
                // Already have block in delayed queue
                continue;
            }
            if (!pindex->IsValid(BLOCK_VALID_TREE)) {
                // We consider the chain that this peer is on invalid.
                return;
            }
            if (!State(nodeid)->fHaveWitness && IsWitnessEnabled(pindex->pprev, consensusParams)) {
                // We wouldn't download this block or its descendants from this peer.
                return;
            }
            if (pindex->nStatus & BLOCK_HAVE_DATA || chainActive.Contains(pindex)) {
                if (pindex->HaveTxsDownloaded())
                    state->pindexLastCommonBlock = pindex;
            } else if (mapBlocksInFlight.count(pindex->GetBlockHash()) == 0) {
                // The block is not already downloaded, and not yet in flight.
                if (pindex->nHeight > nWindowEnd) {
                    // We reached the end of the window.
                    if (vBlocks.size() == 0 && waitingfor != nodeid) {
                        // We aren't able to fetch anything, but we would be if the download window was one larger.
                        nodeStaller = waitingfor;
                    }
                    return;
                }
                vBlocks.push_back(pindex);
                if (vBlocks.size() == count) {
                    return;
                }
            } else if (waitingfor == -1) {
                // This is the first already-in-flight block.
                waitingfor = mapBlocksInFlight[pindex->GetBlockHash()].first;
            }
        }
    }
}

void EraseTxRequest(const uint256& txid) EXCLUSIVE_LOCKS_REQUIRED(cs_main)
{
    g_already_asked_for.erase(txid);
}

int64_t GetTxRequestTime(const uint256& txid) EXCLUSIVE_LOCKS_REQUIRED(cs_main)
{
    auto it = g_already_asked_for.find(txid);
    if (it != g_already_asked_for.end()) {
        return it->second;
    }
    return 0;
}

void UpdateTxRequestTime(const uint256& txid, int64_t request_time) EXCLUSIVE_LOCKS_REQUIRED(cs_main)
{
    auto it = g_already_asked_for.find(txid);
    if (it == g_already_asked_for.end()) {
        g_already_asked_for.insert(std::make_pair(txid, request_time));
    } else {
        g_already_asked_for.update(it, request_time);
    }
}


void RequestTx(CNodeState* state, const uint256& txid, int64_t nNow) EXCLUSIVE_LOCKS_REQUIRED(cs_main)
{
    CNodeState::TxDownloadState& peer_download_state = state->m_tx_download;
    if (peer_download_state.m_tx_announced.size() >= MAX_PEER_TX_ANNOUNCEMENTS || peer_download_state.m_tx_announced.count(txid)) {
        // Too many queued announcements from this peer, or we already have
        // this announcement
        return;
    }
    peer_download_state.m_tx_announced.insert(txid);

    int64_t process_time;
    int64_t last_request_time = GetTxRequestTime(txid);
    // First time requesting this tx
    if (last_request_time == 0) {
        process_time = nNow;
    } else {
        // Randomize the delay to avoid biasing some peers over others (such as due to
        // fixed ordering of peer processing in ThreadMessageHandler)
        process_time = last_request_time + GETDATA_TX_INTERVAL + GetRand(MAX_GETDATA_RANDOM_DELAY);
    }

    // We delay processing announcements from non-preferred (eg inbound) peers
    if (!state->fPreferredDownload) process_time += INBOUND_PEER_TX_DELAY;

    peer_download_state.m_tx_process_time.emplace(process_time, txid);
}

} // namespace

// This function is used for testing the stale tip eviction logic, see
// denialofservice_tests.cpp
void UpdateLastBlockAnnounceTime(NodeId node, int64_t time_in_seconds)
{
    LOCK(cs_main);
    CNodeState *state = State(node);
    if (state) state->m_last_block_announcement = time_in_seconds;
}

// Returns true for outbound peers, excluding manual connections, feelers, and
// one-shots
static bool IsOutboundDisconnectionCandidate(const CNode *node)
{
    return !(node->fInbound || node->m_manual_connection || node->fFeeler || node->fOneShot);
}

void PeerLogicValidation::InitializeNode(CNode *pnode) {
    CAddress addr = pnode->addr;
    std::string addrName = pnode->GetAddrName();
    NodeId nodeid = pnode->GetId();
    {
        LOCK(cs_main);
        mapNodeState.emplace_hint(mapNodeState.end(), std::piecewise_construct, std::forward_as_tuple(nodeid), std::forward_as_tuple(addr, std::move(addrName)));
    }
    if(!pnode->fInbound)
        PushNodeVersion(pnode, connman, GetTime());
}

void PeerLogicValidation::FinalizeNode(NodeId nodeid, bool& fUpdateConnectionTime) {
    fUpdateConnectionTime = false;
    LOCK(cs_main);
    CNodeState *state = State(nodeid);
    assert(state != nullptr);

    if (state->fSyncStarted)
        nSyncStarted--;

    if (state->nMisbehavior == 0 && state->fCurrentlyConnected) {
        fUpdateConnectionTime = true;
    }

    for (const QueuedBlock& entry : state->vBlocksInFlight) {
        mapBlocksInFlight.erase(entry.hash);
    }
    EraseOrphansFor(nodeid);
    nPreferredDownload -= state->fPreferredDownload;
    nPeersWithValidatedDownloads -= (state->nBlocksInFlightValidHeaders != 0);
    assert(nPeersWithValidatedDownloads >= 0);
    g_outbound_peers_with_protect_from_disconnect -= state->m_chain_sync.m_protect;
    assert(g_outbound_peers_with_protect_from_disconnect >= 0);

    mapNodeState.erase(nodeid);

    if (mapNodeState.empty()) {
        // Do a consistency check after the last peer is removed.
        assert(mapBlocksInFlight.empty());
        assert(nPreferredDownload == 0);
        assert(nPeersWithValidatedDownloads == 0);
        assert(g_outbound_peers_with_protect_from_disconnect == 0);
    }
    LogPrint(BCLog::NET, "Cleared nodestate for peer=%d\n", nodeid);
}

bool GetNodeStateStats(NodeId nodeid, CNodeStateStats &stats) {
    LOCK(cs_main);
    CNodeState *state = State(nodeid);
    if (state == nullptr)
        return false;
    stats.nMisbehavior = state->nMisbehavior;
    stats.nSyncHeight = state->pindexBestKnownBlock ? state->pindexBestKnownBlock->nHeight : -1;
    stats.nCommonHeight = state->pindexLastCommonBlock ? state->pindexLastCommonBlock->nHeight : -1;
    for (const QueuedBlock& queue : state->vBlocksInFlight) {
        if (queue.pindex)
            stats.vHeightInFlight.push_back(queue.pindex->nHeight);
    }
    stats.nDuplicateCount = state->m_duplicate_count;
    stats.nLooseHeadersCount = (int)state->m_map_loose_headers.size();
    return true;
}

//////////////////////////////////////////////////////////////////////////////
//
// mapOrphanTransactions
//

static void AddToCompactExtraTransactions(const CTransactionRef& tx) EXCLUSIVE_LOCKS_REQUIRED(g_cs_orphans)
{
    size_t max_extra_txn = gArgs.GetArg("-blockreconstructionextratxn", DEFAULT_BLOCK_RECONSTRUCTION_EXTRA_TXN);
    if (max_extra_txn <= 0)
        return;
    if (!vExtraTxnForCompact.size())
        vExtraTxnForCompact.resize(max_extra_txn);
    vExtraTxnForCompact[vExtraTxnForCompactIt] = std::make_pair(tx->GetWitnessHash(), tx);
    vExtraTxnForCompactIt = (vExtraTxnForCompactIt + 1) % max_extra_txn;
}

bool AddOrphanTx(const CTransactionRef& tx, NodeId peer) EXCLUSIVE_LOCKS_REQUIRED(g_cs_orphans)
{
    const uint256& hash = tx->GetHash();
    if (mapOrphanTransactions.count(hash))
        return false;

    // Ignore big transactions, to avoid a
    // send-big-orphans memory exhaustion attack. If a peer has a legitimate
    // large transaction with a missing parent then we assume
    // it will rebroadcast it later, after the parent transaction(s)
    // have been mined or received.
    // 100 orphans, each of which is at most 100,000 bytes big is
    // at most 10 megabytes of orphans and somewhat more byprev index (in the worst case):
    unsigned int sz = GetTransactionWeight(*tx);
    if (sz > MAX_STANDARD_TX_WEIGHT)
    {
        LogPrint(BCLog::MEMPOOL, "ignoring large orphan tx (size: %u, hash: %s)\n", sz, hash.ToString());
        return false;
    }

    auto ret = mapOrphanTransactions.emplace(hash, COrphanTx{tx, peer, GetTime() + ORPHAN_TX_EXPIRE_TIME, g_orphan_list.size()});
    assert(ret.second);
    g_orphan_list.push_back(ret.first);
    for (const CTxIn& txin : tx->vin) {
        if (txin.IsAnonInput())
            continue;
        mapOrphanTransactionsByPrev[txin.prevout].insert(ret.first);
    }

    AddToCompactExtraTransactions(tx);

    LogPrint(BCLog::MEMPOOL, "stored orphan tx %s (mapsz %u outsz %u)\n", hash.ToString(),
             mapOrphanTransactions.size(), mapOrphanTransactionsByPrev.size());
    return true;
}

int static EraseOrphanTx(uint256 hash) EXCLUSIVE_LOCKS_REQUIRED(g_cs_orphans)
{
    std::map<uint256, COrphanTx>::iterator it = mapOrphanTransactions.find(hash);
    if (it == mapOrphanTransactions.end())
        return 0;
    for (const CTxIn& txin : it->second.tx->vin)
    {
        if (txin.IsAnonInput())
            continue;
        auto itPrev = mapOrphanTransactionsByPrev.find(txin.prevout);
        if (itPrev == mapOrphanTransactionsByPrev.end())
            continue;
        itPrev->second.erase(it);
        if (itPrev->second.empty())
            mapOrphanTransactionsByPrev.erase(itPrev);
    }

    size_t old_pos = it->second.list_pos;
    assert(g_orphan_list[old_pos] == it);
    if (old_pos + 1 != g_orphan_list.size()) {
        // Unless we're deleting the last entry in g_orphan_list, move the last
        // entry to the position we're deleting.
        auto it_last = g_orphan_list.back();
        g_orphan_list[old_pos] = it_last;
        it_last->second.list_pos = old_pos;
    }
    g_orphan_list.pop_back();

    mapOrphanTransactions.erase(it);
    return 1;
}

void EraseOrphansFor(NodeId peer)
{
    LOCK(g_cs_orphans);
    int nErased = 0;
    std::map<uint256, COrphanTx>::iterator iter = mapOrphanTransactions.begin();
    while (iter != mapOrphanTransactions.end())
    {
        std::map<uint256, COrphanTx>::iterator maybeErase = iter++; // increment to avoid iterator becoming invalid
        if (maybeErase->second.fromPeer == peer)
        {
            nErased += EraseOrphanTx(maybeErase->second.tx->GetHash());
        }
    }
    if (nErased > 0) LogPrint(BCLog::MEMPOOL, "Erased %d orphan tx from peer=%d\n", nErased, peer);
}


unsigned int LimitOrphanTxSize(unsigned int nMaxOrphans)
{
    LOCK(g_cs_orphans);

    unsigned int nEvicted = 0;
    static int64_t nNextSweep;
    int64_t nNow = GetTime();
    if (nNextSweep <= nNow) {
        // Sweep out expired orphan pool entries:
        int nErased = 0;
        int64_t nMinExpTime = nNow + ORPHAN_TX_EXPIRE_TIME - ORPHAN_TX_EXPIRE_INTERVAL;
        std::map<uint256, COrphanTx>::iterator iter = mapOrphanTransactions.begin();
        while (iter != mapOrphanTransactions.end())
        {
            std::map<uint256, COrphanTx>::iterator maybeErase = iter++;
            if (maybeErase->second.nTimeExpire <= nNow) {
                nErased += EraseOrphanTx(maybeErase->second.tx->GetHash());
            } else {
                nMinExpTime = std::min(maybeErase->second.nTimeExpire, nMinExpTime);
            }
        }
        // Sweep again 5 minutes after the next entry that expires in order to batch the linear scan.
        nNextSweep = nMinExpTime + ORPHAN_TX_EXPIRE_INTERVAL;
        if (nErased > 0) LogPrint(BCLog::MEMPOOL, "Erased %d orphan tx due to expiration\n", nErased);
    }
    FastRandomContext rng;
    while (mapOrphanTransactions.size() > nMaxOrphans)
    {
        // Evict a random orphan:
        size_t randompos = rng.randrange(g_orphan_list.size());
        EraseOrphanTx(g_orphan_list[randompos]->first);
        ++nEvicted;
    }
    return nEvicted;
}

/**
 * Mark a misbehaving peer to be banned depending upon the value of `-banscore`.
 */
void Misbehaving(NodeId pnode, int howmuch, const std::string& message) EXCLUSIVE_LOCKS_REQUIRED(cs_main)
{
    if (howmuch == 0)
        return;

    CNodeState *state = State(pnode);
    if (state == nullptr)
        return;

    state->nMisbehavior += howmuch;
    int banscore = gArgs.GetArg("-banscore", DEFAULT_BANSCORE_THRESHOLD);
    std::string message_prefixed = message.empty() ? "" : (": " + message);
    if (state->nMisbehavior >= banscore && state->nMisbehavior - howmuch < banscore)
    {
        LogPrint(BCLog::NET, "%s: %s peer=%d (%d -> %d) BAN THRESHOLD EXCEEDED%s\n", __func__, state->name, pnode, state->nMisbehavior-howmuch, state->nMisbehavior, message_prefixed);
        state->fShouldBan = true;
    } else
        LogPrint(BCLog::NET, "%s: %s peer=%d (%d -> %d)%s\n", __func__, state->name, pnode, state->nMisbehavior-howmuch, state->nMisbehavior, message_prefixed);
}

void DecMisbehaving(NodeId nodeid, int howmuch) EXCLUSIVE_LOCKS_REQUIRED(cs_main)
{
    if (howmuch == 0) {
        return;
    }

    CNodeState *state = State(nodeid);
    if (state == nullptr) {
        return;
    }

    //LogPrintf("%s: %s peer=%d (%d -> %d)\n", __func__, state->name, nodeid, state->nMisbehavior, state->nMisbehavior - howmuch < 0 ? 0 : state->nMisbehavior - howmuch);

    state->nMisbehavior -= howmuch;
    if (state->nMisbehavior < 0) {
        state->nMisbehavior = 0;
    }
    if (state->m_duplicate_count > 0) {
        --state->m_duplicate_count;
    }
}

NodeId GetBlockSource(uint256 hash)
{
    const auto it = mapBlockSource.find(hash);
    if (it == mapBlockSource.end())
        return -1;
    return it->second.first;
}

size_t MAX_LOOSE_HEADERS = 1000;
int MAX_DUPLICATE_HEADERS = 2000;
int64_t MAX_LOOSE_HEADER_TIME = 120;
bool AddNodeHeader(NodeId node_id, const uint256 &hash) EXCLUSIVE_LOCKS_REQUIRED(cs_main)
{
    CNodeState *state = State(node_id);
    if (state == nullptr) {
        return true;
    }
    if (state->m_map_loose_headers.size() > MAX_LOOSE_HEADERS) {
        return false;
    }

    auto ret = state->m_map_loose_headers.insert(std::make_pair(hash, GetTime()));
    if (!ret.second) {
        // Duplicate
    }

    return true;
}

void RemoveNodeHeader(const uint256 &hash) EXCLUSIVE_LOCKS_REQUIRED(cs_main)
{
    auto it = mapNodeState.begin();
    for (; it != mapNodeState.end(); ++it) {
        it->second.m_map_loose_headers.erase(hash);
    }
}

void RemoveNonReceivedHeaderFromNodes(BlockMap::iterator mi) EXCLUSIVE_LOCKS_REQUIRED(cs_main)
{
    for (auto it = mapNodeState.begin(); it != mapNodeState.end(); ++it) {
        if (it->second.pindexBestKnownBlock == mi->second) {
            it->second.pindexBestKnownBlock = nullptr;
        }
    }
}

void CheckNodeHeaders(NodeId node_id, int64_t now) EXCLUSIVE_LOCKS_REQUIRED(cs_main)
{
    CNodeState *state = State(node_id);
    if (state == nullptr) {
        return;
    }
    auto it = state->m_map_loose_headers.begin();
    for (; it != state->m_map_loose_headers.end();) {
        if (it->second + MAX_LOOSE_HEADER_TIME < now) {
            if (RemoveUnreceivedHeader(it->first)) {
                Misbehaving(node_id, 5, "Block not received.");
            }
            state->m_map_loose_headers.erase(it++);
            continue;
        }
        ++it;
    }
}

bool IncDuplicateHeaders(NodeId node_id) EXCLUSIVE_LOCKS_REQUIRED(cs_main)
{
    CNodeState *state = State(node_id);
    if (state == nullptr) {
        return true;
    }
    ++state->m_duplicate_count;

    return state->m_duplicate_count < MAX_DUPLICATE_HEADERS;
}

//////////////////////////////////////////////////////////////////////////////
//
// blockchain -> download logic notification
//

// To prevent fingerprinting attacks, only send blocks/headers outside of the
// active chain if they are no more than a month older (both in time, and in
// best equivalent proof of work) than the best header chain we know about and
// we fully-validated them at some point.
static bool BlockRequestAllowed(const CBlockIndex* pindex, const Consensus::Params& consensusParams) EXCLUSIVE_LOCKS_REQUIRED(cs_main)
{
    AssertLockHeld(cs_main);
    if (chainActive.Contains(pindex)) return true;
    return pindex->IsValid(BLOCK_VALID_SCRIPTS) && (pindexBestHeader != nullptr) &&
        (pindexBestHeader->GetBlockTime() - pindex->GetBlockTime() < STALE_RELAY_AGE_LIMIT) &&
        (GetBlockProofEquivalentTime(*pindexBestHeader, *pindex, *pindexBestHeader, consensusParams) < STALE_RELAY_AGE_LIMIT);
}

PeerLogicValidation::PeerLogicValidation(CConnman* connmanIn, BanMan* banman, CScheduler &scheduler, bool enable_bip61)
    : connman(connmanIn), m_banman(banman), m_stale_tip_check_time(0), m_enable_bip61(enable_bip61) {
    // Initialize global variables that cannot be constructed at startup.
    recentRejects.reset(new CRollingBloomFilter(120000, 0.000001));

    const Consensus::Params& consensusParams = Params().GetConsensus();
    // Stale tip checking and peer eviction are on two different timers, but we
    // don't want them to get out of sync due to drift in the scheduler, so we
    // combine them in one function and schedule at the quicker (peer-eviction)
    // timer.
    static_assert(EXTRA_PEER_CHECK_INTERVAL < STALE_CHECK_INTERVAL, "peer eviction timer should be less than stale tip check timer");
    scheduler.scheduleEvery(std::bind(&PeerLogicValidation::CheckForStaleTipAndEvictPeers, this, consensusParams), EXTRA_PEER_CHECK_INTERVAL * 1000);
}

/**
 * Evict orphan txn pool entries (EraseOrphanTx) based on a newly connected
 * block. Also save the time of the last tip update.
 */
void PeerLogicValidation::BlockConnected(const std::shared_ptr<const CBlock>& pblock, const CBlockIndex* pindex, const std::vector<CTransactionRef>& vtxConflicted) {
    LOCK(g_cs_orphans);

    std::vector<uint256> vOrphanErase;

    for (const CTransactionRef& ptx : pblock->vtx) {
        const CTransaction& tx = *ptx;

        // Which orphan pool entries must we evict?
        for (const auto& txin : tx.vin) {
            if (txin.IsAnonInput())
                continue;
            auto itByPrev = mapOrphanTransactionsByPrev.find(txin.prevout);
            if (itByPrev == mapOrphanTransactionsByPrev.end()) continue;
            for (auto mi = itByPrev->second.begin(); mi != itByPrev->second.end(); ++mi) {
                const CTransaction& orphanTx = *(*mi)->second.tx;
                const uint256& orphanHash = orphanTx.GetHash();
                vOrphanErase.push_back(orphanHash);
            }
        }
    }

    // Erase orphan transactions included or precluded by this block
    if (vOrphanErase.size()) {
        int nErased = 0;
        for (const uint256& orphanHash : vOrphanErase) {
            nErased += EraseOrphanTx(orphanHash);
        }
        LogPrint(BCLog::MEMPOOL, "Erased %d orphan tx included or conflicted by block\n", nErased);
    }

    g_last_tip_update = GetTime();
}

// All of the following cache a recent block, and are protected by cs_most_recent_block
static CCriticalSection cs_most_recent_block;
static std::shared_ptr<const CBlock> most_recent_block GUARDED_BY(cs_most_recent_block);
static std::shared_ptr<const CBlockHeaderAndShortTxIDs> most_recent_compact_block GUARDED_BY(cs_most_recent_block);
static uint256 most_recent_block_hash GUARDED_BY(cs_most_recent_block);
static bool fWitnessesPresentInMostRecentCompactBlock GUARDED_BY(cs_most_recent_block);

/**
 * Maintain state about the best-seen block and fast-announce a compact block
 * to compatible peers.
 */
void PeerLogicValidation::NewPoWValidBlock(const CBlockIndex *pindex, const std::shared_ptr<const CBlock>& pblock) {
    std::shared_ptr<const CBlockHeaderAndShortTxIDs> pcmpctblock = std::make_shared<const CBlockHeaderAndShortTxIDs> (*pblock, true);
    const CNetMsgMaker msgMaker(PROTOCOL_VERSION);

    LOCK(cs_main);

    static int nHighestFastAnnounce = 0;
    if (pindex->nHeight <= nHighestFastAnnounce)
        return;
    nHighestFastAnnounce = pindex->nHeight;

    bool fWitnessEnabled = IsWitnessEnabled(pindex->pprev, Params().GetConsensus());
    uint256 hashBlock(pblock->GetHash());

    {
        LOCK(cs_most_recent_block);
        most_recent_block_hash = hashBlock;
        most_recent_block = pblock;
        most_recent_compact_block = pcmpctblock;
        fWitnessesPresentInMostRecentCompactBlock = fWitnessEnabled;
    }

    connman->ForEachNode([this, &pcmpctblock, pindex, &msgMaker, fWitnessEnabled, &hashBlock](CNode* pnode) {
        AssertLockHeld(cs_main);

        // TODO: Avoid the repeated-serialization here
        if (pnode->nVersion < INVALID_CB_NO_BAN_VERSION || pnode->fDisconnect)
            return;
        ProcessBlockAvailability(pnode->GetId());
        CNodeState &state = *State(pnode->GetId());

        // If the peer has, or we announced to them the previous block already,
        // but we don't think they have this one, go ahead and announce it
        if (state.fPreferHeaderAndIDs && (!fWitnessEnabled || state.fWantsCmpctWitness) &&
                !PeerHasHeader(&state, pindex) && PeerHasHeader(&state, pindex->pprev)) {

            LogPrint(BCLog::NET, "%s sending header-and-ids %s to peer=%d\n", "PeerLogicValidation::NewPoWValidBlock",
                    hashBlock.ToString(), pnode->GetId());
            connman->PushMessage(pnode, msgMaker.Make(NetMsgType::CMPCTBLOCK, *pcmpctblock));
            state.pindexBestHeaderSent = pindex;
        }
    });
}

/**
 * Update our best height and announce any block hashes which weren't previously
 * in chainActive to our peers.
 */
void PeerLogicValidation::UpdatedBlockTip(const CBlockIndex *pindexNew, const CBlockIndex *pindexFork, bool fInitialDownload) {
    const int nNewHeight = pindexNew->nHeight;
    connman->SetBestHeight(nNewHeight);

    SetServiceFlagsIBDCache(!fInitialDownload);
    if (!fInitialDownload) {
        // Find the hashes of all blocks that weren't previously in the best chain.
        std::vector<uint256> vHashes;
        const CBlockIndex *pindexToAnnounce = pindexNew;
        while (pindexToAnnounce != pindexFork) {
            vHashes.push_back(pindexToAnnounce->GetBlockHash());
            pindexToAnnounce = pindexToAnnounce->pprev;
            if (vHashes.size() == MAX_BLOCKS_TO_ANNOUNCE) {
                // Limit announcements in case of a huge reorganization.
                // Rely on the peer's synchronization mechanism in that case.
                break;
            }
        }
        // Relay inventory, but don't relay old inventory during initial block download.
        connman->ForEachNode([nNewHeight, &vHashes](CNode* pnode) {
            if (nNewHeight > (pnode->nStartingHeight != -1 ? pnode->nStartingHeight - 2000 : 0)) {
                for (const uint256& hash : reverse_iterate(vHashes)) {
                    pnode->PushBlockHash(hash);
                }
            }
        });
        connman->WakeMessageHandler();
    }

    nTimeBestReceived = GetTime();
}

/**
 * Handle invalid block rejection and consequent peer banning, maintain which
 * peers announce compact blocks.
 */
void PeerLogicValidation::BlockChecked(const CBlock& block, const CValidationState& state) {
    LOCK(cs_main);

    const uint256 hash(block.GetHash());
    std::map<uint256, std::pair<NodeId, bool>>::iterator it = mapBlockSource.find(hash);

    int nDoS = 0;
    if (state.IsInvalid(nDoS)) {
        // Don't send reject message with code 0 or an internal reject code.
        if (it != mapBlockSource.end() && State(it->second.first) && state.GetRejectCode() > 0 && state.GetRejectCode() < REJECT_INTERNAL) {
            CBlockReject reject = {(unsigned char)state.GetRejectCode(), state.GetRejectReason().substr(0, MAX_REJECT_MESSAGE_LENGTH), hash};
            State(it->second.first)->rejects.push_back(reject);
            //state.nodeId = it->second.first;
            if (nDoS > 0 && it->second.second)
                Misbehaving(it->second.first, nDoS);
        }
    } else
    if (state.nFlags & BLOCK_FAILED_DUPLICATE_STAKE)
    {
        if (it != mapBlockSource.end() && State(it->second.first))
            Misbehaving(it->second.first, 10);
    }
    // Check that:
    // 1. The block is valid
    // 2. We're not in initial block download
    // 3. This is currently the best block we're aware of. We haven't updated
    //    the tip yet so we have no way to check this directly here. Instead we
    //    just check that there are currently no other blocks in flight.
    else if (state.IsValid() &&
             !IsInitialBlockDownload() &&
             mapBlocksInFlight.count(hash) == mapBlocksInFlight.size()) {
        if (it != mapBlockSource.end()) {
            MaybeSetPeerAsAnnouncingHeaderAndIDs(it->second.first, connman);
        }
    }
    if (it != mapBlockSource.end())
        mapBlockSource.erase(it);
}

bool IncomingBlockChecked(const CBlock &block, CValidationState &state)
{
    LOCK(cs_main);

    const uint256 hash(block.GetHash());
    std::map<uint256, std::pair<NodeId, bool>>::iterator it = mapBlockSource.find(hash);

    bool rv = true;
    int nDoS = 0;
    if (state.IsInvalid(nDoS)) {
        if (it != mapBlockSource.end() && State(it->second.first)) {
            assert (state.GetRejectCode() < REJECT_INTERNAL); // Blocks are never rejected with internal reject codes
            CBlockReject reject = {(unsigned char)state.GetRejectCode(), state.GetRejectReason().substr(0, MAX_REJECT_MESSAGE_LENGTH), hash};
            State(it->second.first)->rejects.push_back(reject);
            state.nodeId = it->second.first;
            if (nDoS > 0 && it->second.second)
                Misbehaving(it->second.first, nDoS);
        }
        rv = false;
    } else
    if (state.nFlags & BLOCK_FAILED_DUPLICATE_STAKE)
    {
        if (it != mapBlockSource.end() && State(it->second.first))
            Misbehaving(it->second.first, 10);
        rv = false;
    };

    if (!rv)
    if (it != mapBlockSource.end())
        mapBlockSource.erase(it);

    return rv;
}

//////////////////////////////////////////////////////////////////////////////
//
// Messages
//


bool static AlreadyHave(const CInv& inv) EXCLUSIVE_LOCKS_REQUIRED(cs_main)
{
    switch (inv.type)
    {
    case MSG_TX:
    case MSG_WITNESS_TX:
        {
            assert(recentRejects);
            if (chainActive.Tip()->GetBlockHash() != hashRecentRejectsChainTip)
            {
                // If the chain tip has changed previously rejected transactions
                // might be now valid, e.g. due to a nLockTime'd tx becoming valid,
                // or a double-spend. Reset the rejects filter and give those
                // txs a second chance.
                hashRecentRejectsChainTip = chainActive.Tip()->GetBlockHash();
                recentRejects->reset();
            }

            {
                LOCK(g_cs_orphans);
                if (mapOrphanTransactions.count(inv.hash)) return true;
            }

            return recentRejects->contains(inv.hash) ||
                   mempool.exists(inv.hash) ||
                   pcoinsTip->HaveCoinInCache(COutPoint(inv.hash, 0)) || // Best effort: only try output 0 and 1
                   pcoinsTip->HaveCoinInCache(COutPoint(inv.hash, 1));
        }
    case MSG_BLOCK:
    case MSG_WITNESS_BLOCK:
        return LookupBlockIndex(inv.hash) != nullptr;
    }
    // Don't know what it is, just say we already got one
    return true;
}

static void RelayTransaction(const CTransaction& tx, CConnman* connman)
{
    CInv inv(MSG_TX, tx.GetHash());
    connman->ForEachNode([&inv](CNode* pnode)
    {
        pnode->PushInventory(inv);
    });
}

static void RelayAddress(const CAddress& addr, bool fReachable, CConnman* connman)
{
    unsigned int nRelayNodes = fReachable ? 2 : 1; // limited relaying of addresses outside our network(s)

    // Relay to a limited number of other nodes
    // Use deterministic randomness to send to the same nodes for 24 hours
    // at a time so the addrKnowns of the chosen nodes prevent repeats
    uint64_t hashAddr = addr.GetHash();
    const CSipHasher hasher = connman->GetDeterministicRandomizer(RANDOMIZER_ID_ADDRESS_RELAY).Write(hashAddr << 32).Write((GetTime() + hashAddr) / (24*60*60));
    FastRandomContext insecure_rand;

    std::array<std::pair<uint64_t, CNode*>,2> best{{{0, nullptr}, {0, nullptr}}};
    assert(nRelayNodes <= best.size());

    auto sortfunc = [&best, &hasher, nRelayNodes](CNode* pnode) {
        if (pnode->nVersion >= CADDR_TIME_VERSION) {
            uint64_t hashKey = CSipHasher(hasher).Write(pnode->GetId()).Finalize();
            for (unsigned int i = 0; i < nRelayNodes; i++) {
                 if (hashKey > best[i].first) {
                     std::copy(best.begin() + i, best.begin() + nRelayNodes - 1, best.begin() + i + 1);
                     best[i] = std::make_pair(hashKey, pnode);
                     break;
                 }
            }
        }
    };

    auto pushfunc = [&addr, &best, nRelayNodes, &insecure_rand] {
        for (unsigned int i = 0; i < nRelayNodes && best[i].first != 0; i++) {
            best[i].second->PushAddress(addr, insecure_rand);
        }
    };

    connman->ForEachNodeThen(std::move(sortfunc), std::move(pushfunc));
}

void static ProcessGetBlockData(CNode* pfrom, const CChainParams& chainparams, const CInv& inv, CConnman* connman)
{
    bool send = false;
    std::shared_ptr<const CBlock> a_recent_block;
    std::shared_ptr<const CBlockHeaderAndShortTxIDs> a_recent_compact_block;
    bool fWitnessesPresentInARecentCompactBlock;
    const Consensus::Params& consensusParams = chainparams.GetConsensus();
    {
        LOCK(cs_most_recent_block);
        a_recent_block = most_recent_block;
        a_recent_compact_block = most_recent_compact_block;
        fWitnessesPresentInARecentCompactBlock = fWitnessesPresentInMostRecentCompactBlock;
    }

    bool need_activate_chain = false;
    {
        LOCK(cs_main);
        const CBlockIndex* pindex = LookupBlockIndex(inv.hash);
        if (pindex) {
            if (pindex->HaveTxsDownloaded() && !pindex->IsValid(BLOCK_VALID_SCRIPTS) &&
                    pindex->IsValid(BLOCK_VALID_TREE)) {
                // If we have the block and all of its parents, but have not yet validated it,
                // we might be in the middle of connecting it (ie in the unlock of cs_main
                // before ActivateBestChain but after AcceptBlock).
                // In this case, we need to run ActivateBestChain prior to checking the relay
                // conditions below.
                need_activate_chain = true;
            }
        }
    } // release cs_main before calling ActivateBestChain
    if (need_activate_chain) {
        CValidationState state;
        if (!ActivateBestChain(state, Params(), a_recent_block)) {
            LogPrint(BCLog::NET, "failed to activate chain (%s)\n", FormatStateMessage(state));
        }
    }

    LOCK(cs_main);
    const CBlockIndex* pindex = LookupBlockIndex(inv.hash);
    if (pindex) {
        send = BlockRequestAllowed(pindex, consensusParams);
        if (!send) {
            LogPrint(BCLog::NET, "%s: ignoring request from peer=%i for old block that isn't in the main chain\n", __func__, pfrom->GetId());
        }
    }
    const CNetMsgMaker msgMaker(pfrom->GetSendVersion());
    // disconnect node in case we have reached the outbound limit for serving historical blocks
    // never disconnect whitelisted nodes
    if (send && connman->OutboundTargetReached(true) && ( ((pindexBestHeader != nullptr) && (pindexBestHeader->GetBlockTime() - pindex->GetBlockTime() > HISTORICAL_BLOCK_AGE)) || inv.type == MSG_FILTERED_BLOCK) && !pfrom->fWhitelisted)
    {
        LogPrint(BCLog::NET, "historical block serving limit reached, disconnect peer=%d\n", pfrom->GetId());

        //disconnect node
        pfrom->fDisconnect = true;
        send = false;
    }
    // Avoid leaking prune-height by never sending blocks below the NODE_NETWORK_LIMITED threshold
    if (send && !pfrom->fWhitelisted && (
            (((pfrom->GetLocalServices() & NODE_NETWORK_LIMITED) == NODE_NETWORK_LIMITED) && ((pfrom->GetLocalServices() & NODE_NETWORK) != NODE_NETWORK) && (chainActive.Tip()->nHeight - pindex->nHeight > (int)NODE_NETWORK_LIMITED_MIN_BLOCKS + 2 /* add two blocks buffer extension for possible races */) )
       )) {
        LogPrint(BCLog::NET, "Ignore block request below NODE_NETWORK_LIMITED threshold from peer=%d\n", pfrom->GetId());

        //disconnect node and prevent it from stalling (would otherwise wait for the missing block)
        pfrom->fDisconnect = true;
        send = false;
    }
    // Pruned nodes may have deleted the block, so check whether
    // it's available before trying to send.
    if (send && (pindex->nStatus & BLOCK_HAVE_DATA))
    {
        std::shared_ptr<const CBlock> pblock;
        if (a_recent_block && a_recent_block->GetHash() == pindex->GetBlockHash()) {
            pblock = a_recent_block;
        } else if (inv.type == MSG_WITNESS_BLOCK) {
            // Fast-path: in this case it is possible to serve the block directly from disk,
            // as the network format matches the format on disk
            std::vector<uint8_t> block_data;
            if (!ReadRawBlockFromDisk(block_data, pindex, chainparams.MessageStart())) {
                assert(!"cannot load block from disk");
            }
            connman->PushMessage(pfrom, msgMaker.Make(NetMsgType::BLOCK, MakeSpan(block_data)));
            // Don't set pblock as we've sent the block
        } else {
            // Send block from disk
            std::shared_ptr<CBlock> pblockRead = std::make_shared<CBlock>();
            if (!ReadBlockFromDisk(*pblockRead, pindex, consensusParams))
                assert(!"cannot load block from disk");
            pblock = pblockRead;
        }
        if (pblock) {
            if (inv.type == MSG_BLOCK)
                connman->PushMessage(pfrom, msgMaker.Make(SERIALIZE_TRANSACTION_NO_WITNESS, NetMsgType::BLOCK, *pblock));
            else if (inv.type == MSG_WITNESS_BLOCK)
                connman->PushMessage(pfrom, msgMaker.Make(NetMsgType::BLOCK, *pblock));
            else if (inv.type == MSG_FILTERED_BLOCK)
            {
                bool sendMerkleBlock = false;
                CMerkleBlock merkleBlock;
                {
                    LOCK(pfrom->cs_filter);
                    if (pfrom->pfilter) {
                        sendMerkleBlock = true;
                        merkleBlock = CMerkleBlock(*pblock, *pfrom->pfilter);
                    }
                }
                if (sendMerkleBlock) {
                    connman->PushMessage(pfrom, msgMaker.Make(NetMsgType::MERKLEBLOCK, merkleBlock));
                    // CMerkleBlock just contains hashes, so also push any transactions in the block the client did not see
                    // This avoids hurting performance by pointlessly requiring a round-trip
                    // Note that there is currently no way for a node to request any single transactions we didn't send here -
                    // they must either disconnect and retry or request the full block.
                    // Thus, the protocol spec specified allows for us to provide duplicate txn here,
                    // however we MUST always provide at least what the remote peer needs
                    typedef std::pair<unsigned int, uint256> PairType;
                    for (PairType& pair : merkleBlock.vMatchedTxn)
                        connman->PushMessage(pfrom, msgMaker.Make(SERIALIZE_TRANSACTION_NO_WITNESS, NetMsgType::TX, *pblock->vtx[pair.first]));
                }
                // else
                    // no response
            }
            else if (inv.type == MSG_CMPCT_BLOCK)
            {
                // If a peer is asking for old blocks, we're almost guaranteed
                // they won't have a useful mempool to match against a compact block,
                // and we don't feel like constructing the object for them, so
                // instead we respond with the full, non-compact block.
                bool fPeerWantsWitness = State(pfrom->GetId())->fWantsCmpctWitness;
                int nSendFlags = fPeerWantsWitness ? 0 : SERIALIZE_TRANSACTION_NO_WITNESS;
                if (CanDirectFetch(consensusParams) && pindex->nHeight >= chainActive.Height() - MAX_CMPCTBLOCK_DEPTH) {
                    if ((fPeerWantsWitness || !fWitnessesPresentInARecentCompactBlock) && a_recent_compact_block && a_recent_compact_block->header.GetHash() == pindex->GetBlockHash()) {
                        connman->PushMessage(pfrom, msgMaker.Make(nSendFlags, NetMsgType::CMPCTBLOCK, *a_recent_compact_block));
                    } else {
                        CBlockHeaderAndShortTxIDs cmpctblock(*pblock, fPeerWantsWitness);
                        connman->PushMessage(pfrom, msgMaker.Make(nSendFlags, NetMsgType::CMPCTBLOCK, cmpctblock));
                    }
                } else {
                    connman->PushMessage(pfrom, msgMaker.Make(nSendFlags, NetMsgType::BLOCK, *pblock));
                }
            }
        }

        // Trigger the peer node to send a getblocks request for the next batch of inventory
        if (inv.hash == pfrom->hashContinue)
        {
            // Bypass PushInventory, this must send even if redundant,
            // and we want it right after the last block so they don't
            // wait for other stuff first.
            std::vector<CInv> vInv;
            vInv.push_back(CInv(MSG_BLOCK, chainActive.Tip()->GetBlockHash()));
            connman->PushMessage(pfrom, msgMaker.Make(NetMsgType::INV, vInv));
            pfrom->hashContinue.SetNull();
        }
    }
}

void static ProcessGetData(CNode* pfrom, const CChainParams& chainparams, CConnman* connman, const std::atomic<bool>& interruptMsgProc) LOCKS_EXCLUDED(cs_main)
{
    AssertLockNotHeld(cs_main);

    std::deque<CInv>::iterator it = pfrom->vRecvGetData.begin();
    std::vector<CInv> vNotFound;
    const CNetMsgMaker msgMaker(pfrom->GetSendVersion());
    {
        LOCK(cs_main);

        while (it != pfrom->vRecvGetData.end() && (it->type == MSG_TX || it->type == MSG_WITNESS_TX)) {
            if (interruptMsgProc)
                return;
            // Don't bother if send buffer is too full to respond anyway
            if (pfrom->fPauseSend)
                break;

            const CInv &inv = *it;
            it++;

            // Send stream from relay memory
            bool push = false;
            auto mi = mapRelay.find(inv.hash);
            int nSendFlags = (inv.type == MSG_TX ? SERIALIZE_TRANSACTION_NO_WITNESS : 0);
            if (mi != mapRelay.end()) {
                connman->PushMessage(pfrom, msgMaker.Make(nSendFlags, NetMsgType::TX, *mi->second));
                push = true;
            } else if (pfrom->timeLastMempoolReq) {
                auto txinfo = mempool.info(inv.hash);
                // To protect privacy, do not answer getdata using the mempool when
                // that TX couldn't have been INVed in reply to a MEMPOOL request.
                if (txinfo.tx && txinfo.nTime <= pfrom->timeLastMempoolReq) {
                    connman->PushMessage(pfrom, msgMaker.Make(nSendFlags, NetMsgType::TX, *txinfo.tx));
                    push = true;
                }
            }
            if (!push) {
                vNotFound.push_back(inv);
            }
        }
    } // release cs_main

    if (it != pfrom->vRecvGetData.end() && !pfrom->fPauseSend) {
        const CInv &inv = *it;
        if (inv.type == MSG_BLOCK || inv.type == MSG_FILTERED_BLOCK || inv.type == MSG_CMPCT_BLOCK || inv.type == MSG_WITNESS_BLOCK) {
            it++;
            ProcessGetBlockData(pfrom, chainparams, inv, connman);
        }
    }

    pfrom->vRecvGetData.erase(pfrom->vRecvGetData.begin(), it);

    if (!vNotFound.empty()) {
        // Let the peer know that we didn't find what it asked for, so it doesn't
        // have to wait around forever. Currently only SPV clients actually care
        // about this message: it's needed when they are recursively walking the
        // dependencies of relevant unconfirmed transactions. SPV clients want to
        // do that because they want to know about (and store and rebroadcast and
        // risk analyze) the dependencies of transactions relevant to them, without
        // having to download the entire memory pool.
        connman->PushMessage(pfrom, msgMaker.Make(NetMsgType::NOTFOUND, vNotFound));
    }
}

static uint32_t GetFetchFlags(CNode* pfrom) EXCLUSIVE_LOCKS_REQUIRED(cs_main) {
    uint32_t nFetchFlags = 0;
    if ((pfrom->GetLocalServices() & NODE_WITNESS) && State(pfrom->GetId())->fHaveWitness) {
        nFetchFlags |= MSG_WITNESS_FLAG;
    }
    return nFetchFlags;
}

inline void static SendBlockTransactions(const CBlock& block, const BlockTransactionsRequest& req, CNode* pfrom, CConnman* connman) {
    BlockTransactions resp(req);
    for (size_t i = 0; i < req.indexes.size(); i++) {
        if (req.indexes[i] >= block.vtx.size()) {
            LOCK(cs_main);
            Misbehaving(pfrom->GetId(), 100, strprintf("Peer %d sent us a getblocktxn with out-of-bounds tx indices", pfrom->GetId()));
            return;
        }
        resp.txn[i] = block.vtx[req.indexes[i]];
    }
    LOCK(cs_main);
    const CNetMsgMaker msgMaker(pfrom->GetSendVersion());
    int nSendFlags = State(pfrom->GetId())->fWantsCmpctWitness ? 0 : SERIALIZE_TRANSACTION_NO_WITNESS;
    connman->PushMessage(pfrom, msgMaker.Make(nSendFlags, NetMsgType::BLOCKTXN, resp));
}

bool static ProcessHeadersMessage(CNode *pfrom, CConnman *connman, const std::vector<CBlockHeader>& headers, const CChainParams& chainparams, bool punish_duplicate_invalid)
{
    const CNetMsgMaker msgMaker(pfrom->GetSendVersion());
    size_t nCount = headers.size();

    if (nCount == 0) {
        // Nothing interesting. Stop asking this peers for more headers.
        return true;
    }

    bool received_new_header = false;
    const CBlockIndex *pindexLast = nullptr;
    {
        LOCK(cs_main);
        CNodeState *nodestate = State(pfrom->GetId());

        // If this looks like it could be a block announcement (nCount <
        // MAX_BLOCKS_TO_ANNOUNCE), use special logic for handling headers that
        // don't connect:
        // - Send a getheaders message in response to try to connect the chain.
        // - The peer can send up to MAX_UNCONNECTING_HEADERS in a row that
        //   don't connect before giving DoS points
        // - Once a headers message is received that is valid and does connect,
        //   nUnconnectingHeaders gets reset back to 0.
        if (!LookupBlockIndex(headers[0].hashPrevBlock) && nCount < MAX_BLOCKS_TO_ANNOUNCE) {
            nodestate->nUnconnectingHeaders++;
            connman->PushMessage(pfrom, msgMaker.Make(NetMsgType::GETHEADERS, chainActive.GetLocator(pindexBestHeader), uint256()));
            LogPrint(BCLog::NET, "received header %s: missing prev block %s, sending getheaders (%d) to end (peer=%d, nUnconnectingHeaders=%d)\n",
                    headers[0].GetHash().ToString(),
                    headers[0].hashPrevBlock.ToString(),
                    pindexBestHeader->nHeight,
                    pfrom->GetId(), nodestate->nUnconnectingHeaders);
            // Set hashLastUnknownBlock for this peer, so that if we
            // eventually get the headers - even from a different peer -
            // we can use this peer to download.
            UpdateBlockAvailability(pfrom->GetId(), headers.back().GetHash());

            if (nodestate->nUnconnectingHeaders % MAX_UNCONNECTING_HEADERS == 0) {
                Misbehaving(pfrom->GetId(), 20);
            }
            return true;
        }

        uint256 hashLastBlock;
        for (const CBlockHeader& header : headers) {
            if (!hashLastBlock.IsNull() && header.hashPrevBlock != hashLastBlock) {
                Misbehaving(pfrom->GetId(), 20, "non-continuous headers sequence");
                return false;
            }
            hashLastBlock = header.GetHash();
        }

        // If we don't have the last header, then they'll have given us
        // something new (if these headers are valid).
        if (!LookupBlockIndex(hashLastBlock)) {
            received_new_header = true;
        }
    }

    CValidationState state;
    CBlockHeader first_invalid_header;
    state.nodeId = pfrom->GetId();
    if (!ProcessNewBlockHeaders(headers, state, chainparams, &pindexLast, &first_invalid_header)) {
        int nDoS;
        if (state.IsInvalid(nDoS)) {
            LOCK(cs_main);
            if (nDoS > 0) {
                Misbehaving(pfrom->GetId(), nDoS, "invalid header received");
            } else {
                LogPrint(BCLog::NET, "peer=%d: invalid header received\n", pfrom->GetId());
            }
            if (punish_duplicate_invalid && LookupBlockIndex(first_invalid_header.GetHash())) {
                // Goal: don't allow outbound peers to use up our outbound
                // connection slots if they are on incompatible chains.
                //
                // We ask the caller to set punish_invalid appropriately based
                // on the peer and the method of header delivery (compact
                // blocks are allowed to be invalid in some circumstances,
                // under BIP 152).
                // Here, we try to detect the narrow situation that we have a
                // valid block header (ie it was valid at the time the header
                // was received, and hence stored in mapBlockIndex) but know the
                // block is invalid, and that a peer has announced that same
                // block as being on its active chain.
                // Disconnect the peer in such a situation.
                //
                // Note: if the header that is invalid was not accepted to our
                // mapBlockIndex at all, that may also be grounds for
                // disconnecting the peer, as the chain they are on is likely
                // to be incompatible. However, there is a circumstance where
                // that does not hold: if the header's timestamp is more than
                // 2 hours ahead of our current time. In that case, the header
                // may become valid in the future, and we don't want to
                // disconnect a peer merely for serving us one too-far-ahead
                // block header, to prevent an attacker from splitting the
                // network by mining a block right at the 2 hour boundary.
                //
                // TODO: update the DoS logic (or, rather, rewrite the
                // DoS-interface between validation and net_processing) so that
                // the interface is cleaner, and so that we disconnect on all the
                // reasons that a peer's headers chain is incompatible
                // with ours (eg block->nVersion softforks, MTP violations,
                // etc), and not just the duplicate-invalid case.
                pfrom->fDisconnect = true;
            }
            return false;
        }
    }

    {
        LOCK(cs_main);
        CNodeState *nodestate = State(pfrom->GetId());
        if (nodestate->nUnconnectingHeaders > 0) {
            LogPrint(BCLog::NET, "peer=%d: resetting nUnconnectingHeaders (%d -> 0)\n", pfrom->GetId(), nodestate->nUnconnectingHeaders);
        }
        nodestate->nUnconnectingHeaders = 0;

        assert(pindexLast);
        UpdateBlockAvailability(pfrom->GetId(), pindexLast->GetBlockHash());

        // From here, pindexBestKnownBlock should be guaranteed to be non-null,
        // because it is set in UpdateBlockAvailability. Some nullptr checks
        // are still present, however, as belt-and-suspenders.

        if (received_new_header && pindexLast->nChainWork > chainActive.Tip()->nChainWork) {
            nodestate->m_last_block_announcement = GetTime();
        }

        if (nCount == MAX_HEADERS_RESULTS) {
            // Headers message had its maximum size; the peer may have more headers.
            // TODO: optimize: if pindexLast is an ancestor of chainActive.Tip or pindexBestHeader, continue
            // from there instead.
            LogPrint(BCLog::NET, "more getheaders (%d) to end to peer=%d (startheight:%d)\n", pindexLast->nHeight, pfrom->GetId(), pfrom->nStartingHeight);
            connman->PushMessage(pfrom, msgMaker.Make(NetMsgType::GETHEADERS, chainActive.GetLocator(pindexLast), uint256()));
        }

        bool fCanDirectFetch = CanDirectFetch(chainparams.GetConsensus());
        // If this set of headers is valid and ends in a block with at least as
        // much work as our tip, download as much as possible.
        if (fCanDirectFetch && pindexLast->IsValid(BLOCK_VALID_TREE) && chainActive.Tip()->nChainWork <= pindexLast->nChainWork) {
            std::vector<const CBlockIndex*> vToFetch;
            const CBlockIndex *pindexWalk = pindexLast;
            // Calculate all the blocks we'd need to switch to pindexLast, up to a limit.
            while (pindexWalk && !chainActive.Contains(pindexWalk) && vToFetch.size() <= MAX_BLOCKS_IN_TRANSIT_PER_PEER) {
                if (!(pindexWalk->nStatus & BLOCK_HAVE_DATA) &&
                        !mapBlocksInFlight.count(pindexWalk->GetBlockHash()) &&
                        (!IsWitnessEnabled(pindexWalk->pprev, chainparams.GetConsensus()) || State(pfrom->GetId())->fHaveWitness) &&
                        !(pindexWalk->nFlags & BLOCK_DELAYED)) {
                    // We don't have this block, and it's not yet in flight.
                    vToFetch.push_back(pindexWalk);
                }
                pindexWalk = pindexWalk->pprev;
            }
            // If pindexWalk still isn't on our main chain, we're looking at a
            // very large reorg at a time we think we're close to caught up to
            // the main chain -- this shouldn't really happen.  Bail out on the
            // direct fetch and rely on parallel download instead.
            if (!chainActive.Contains(pindexWalk)) {
                LogPrint(BCLog::NET, "Large reorg, won't direct fetch to %s (%d)\n",
                        pindexLast->GetBlockHash().ToString(),
                        pindexLast->nHeight);
            } else {
                std::vector<CInv> vGetData;
                // Download as much as possible, from earliest to latest.
                for (const CBlockIndex *pindex : reverse_iterate(vToFetch)) {
                    if (nodestate->nBlocksInFlight >= MAX_BLOCKS_IN_TRANSIT_PER_PEER) {
                        // Can't download any more from this peer
                        break;
                    }
                    uint32_t nFetchFlags = GetFetchFlags(pfrom);
                    vGetData.push_back(CInv(MSG_BLOCK | nFetchFlags, pindex->GetBlockHash()));
                    MarkBlockAsInFlight(pfrom->GetId(), pindex->GetBlockHash(), pindex);
                    LogPrint(BCLog::NET, "Requesting block %s from  peer=%d\n",
                            pindex->GetBlockHash().ToString(), pfrom->GetId());
                }
                if (vGetData.size() > 1) {
                    LogPrint(BCLog::NET, "Downloading blocks toward %s (%d) via headers direct fetch\n",
                            pindexLast->GetBlockHash().ToString(), pindexLast->nHeight);
                }
                if (vGetData.size() > 0) {
                    if (nodestate->fSupportsDesiredCmpctVersion && vGetData.size() == 1 && mapBlocksInFlight.size() == 1 && pindexLast->pprev->IsValid(BLOCK_VALID_CHAIN)) {
                        // In any case, we want to download using a compact block, not a regular one
                        vGetData[0] = CInv(MSG_CMPCT_BLOCK, vGetData[0].hash);
                    }
                    connman->PushMessage(pfrom, msgMaker.Make(NetMsgType::GETDATA, vGetData));
                }
            }
        }
        // If we're in IBD, we want outbound peers that will serve us a useful
        // chain. Disconnect peers that are on chains with insufficient work.
        if (IsInitialBlockDownload() && nCount != MAX_HEADERS_RESULTS) {
            // When nCount < MAX_HEADERS_RESULTS, we know we have no more
            // headers to fetch from this peer.
            if (nodestate->pindexBestKnownBlock && nodestate->pindexBestKnownBlock->nChainWork < nMinimumChainWork) {
                // This peer has too little work on their headers chain to help
                // us sync -- disconnect if using an outbound slot (unless
                // whitelisted or addnode).
                // Note: We compare their tip to nMinimumChainWork (rather than
                // chainActive.Tip()) because we won't start block download
                // until we have a headers chain that has at least
                // nMinimumChainWork, even if a peer has a chain past our tip,
                // as an anti-DoS measure.
                if (IsOutboundDisconnectionCandidate(pfrom)) {
                    LogPrintf("Disconnecting outbound peer %d -- headers chain has insufficient work\n", pfrom->GetId());
                    pfrom->fDisconnect = true;
                }
            }
        }

        if (!pfrom->fDisconnect && IsOutboundDisconnectionCandidate(pfrom) && nodestate->pindexBestKnownBlock != nullptr) {
            // If this is an outbound peer, check to see if we should protect
            // it from the bad/lagging chain logic.
            if (g_outbound_peers_with_protect_from_disconnect < MAX_OUTBOUND_PEERS_TO_PROTECT_FROM_DISCONNECT && nodestate->pindexBestKnownBlock->nChainWork >= chainActive.Tip()->nChainWork && !nodestate->m_chain_sync.m_protect) {
                LogPrint(BCLog::NET, "Protecting outbound peer=%d from eviction\n", pfrom->GetId());
                nodestate->m_chain_sync.m_protect = true;
                ++g_outbound_peers_with_protect_from_disconnect;
            }
        }
    }

    return true;
}

void static ProcessOrphanTx(CConnman* connman, std::set<uint256>& orphan_work_set, std::list<CTransactionRef>& removed_txn) EXCLUSIVE_LOCKS_REQUIRED(cs_main, g_cs_orphans)
{
    AssertLockHeld(cs_main);
    AssertLockHeld(g_cs_orphans);
    std::set<NodeId> setMisbehaving;
    bool done = false;
    while (!done && !orphan_work_set.empty()) {
        const uint256 orphanHash = *orphan_work_set.begin();
        orphan_work_set.erase(orphan_work_set.begin());

        auto orphan_it = mapOrphanTransactions.find(orphanHash);
        if (orphan_it == mapOrphanTransactions.end()) continue;

        const CTransactionRef porphanTx = orphan_it->second.tx;
        const CTransaction& orphanTx = *porphanTx;
        NodeId fromPeer = orphan_it->second.fromPeer;
        bool fMissingInputs2 = false;
        // Use a dummy CValidationState so someone can't setup nodes to counter-DoS based on orphan
        // resolution (that is, feeding people an invalid transaction based on LegitTxX in order to get
        // anyone relaying LegitTxX banned)
        CValidationState stateDummy;

        if (setMisbehaving.count(fromPeer)) continue;
        if (AcceptToMemoryPool(mempool, stateDummy, porphanTx, &fMissingInputs2, &removed_txn, false /* bypass_limits */, 0 /* nAbsurdFee */)) {
            LogPrint(BCLog::MEMPOOL, "   accepted orphan tx %s\n", orphanHash.ToString());
            RelayTransaction(orphanTx, connman);
            for (unsigned int i = 0; i < orphanTx.vout.size(); i++) {
                auto it_by_prev = mapOrphanTransactionsByPrev.find(COutPoint(orphanHash, i));
                if (it_by_prev != mapOrphanTransactionsByPrev.end()) {
                    for (const auto& elem : it_by_prev->second) {
                        orphan_work_set.insert(elem->first);
                    }
                }
            }
            EraseOrphanTx(orphanHash);
            done = true;
        } else if (!fMissingInputs2) {
            int nDos = 0;
            if (stateDummy.IsInvalid(nDos) && nDos > 0) {
                // Punish peer that gave us an invalid orphan tx
                Misbehaving(fromPeer, nDos);
                setMisbehaving.insert(fromPeer);
                LogPrint(BCLog::MEMPOOL, "   invalid orphan tx %s\n", orphanHash.ToString());
            }
            // Has inputs but not accepted to mempool
            // Probably non-standard or insufficient fee
            LogPrint(BCLog::MEMPOOL, "   removed orphan tx %s\n", orphanHash.ToString());
            if (!orphanTx.HasWitness() && !stateDummy.CorruptionPossible()) {
                // Do not use rejection cache for witness transactions or
                // witness-stripped transactions, as they can have been malleated.
                // See https://github.com/bitcoin/bitcoin/issues/8279 for details.
                assert(recentRejects);
                recentRejects->insert(orphanHash);
            }
            EraseOrphanTx(orphanHash);
            done = true;
        }
        mempool.check(pcoinsTip.get());
    }
}

bool static ProcessMessage(CNode* pfrom, const std::string& strCommand, CDataStream& vRecv, int64_t nTimeReceived, const CChainParams& chainparams, CConnman* connman, const std::atomic<bool>& interruptMsgProc, bool enable_bip61)
{
    LogPrint(BCLog::NET, "received: %s (%u bytes) peer=%d\n", SanitizeString(strCommand), vRecv.size(), pfrom->GetId());
    if (gArgs.IsArgSet("-dropmessagestest") && GetRand(gArgs.GetArg("-dropmessagestest", 0)) == 0)
    {
        LogPrintf("dropmessagestest DROPPING RECV MESSAGE\n");
        return true;
    }


    if (!(pfrom->GetLocalServices() & NODE_BLOOM) &&
              (strCommand == NetMsgType::FILTERLOAD ||
               strCommand == NetMsgType::FILTERADD))
    {
        if (pfrom->nVersion >= NO_BLOOM_VERSION) {
            LOCK(cs_main);
            Misbehaving(pfrom->GetId(), 100);
            return false;
        } else {
            pfrom->fDisconnect = true;
            return false;
        }
    }

    if (strCommand == NetMsgType::REJECT)
    {
        if (LogAcceptCategory(BCLog::NET)) {
            try {
                std::string strMsg; unsigned char ccode; std::string strReason;
                vRecv >> LIMITED_STRING(strMsg, CMessageHeader::COMMAND_SIZE) >> ccode >> LIMITED_STRING(strReason, MAX_REJECT_MESSAGE_LENGTH);

                std::ostringstream ss;
                ss << strMsg << " code " << itostr(ccode) << ": " << strReason;

                if (strMsg == NetMsgType::BLOCK || strMsg == NetMsgType::TX)
                {
                    uint256 hash;
                    vRecv >> hash;
                    ss << ": hash " << hash.ToString();
                }
                LogPrint(BCLog::NET, "Reject %s\n", SanitizeString(ss.str()));
            } catch (const std::ios_base::failure&) {
                // Avoid feedback loops by preventing reject messages from triggering a new reject message.
                LogPrint(BCLog::NET, "Unparseable reject message received\n");
            }
        }
        return true;
    }

    if (strCommand == NetMsgType::VERSION) {
        // Each connection can only send one version message
        if (pfrom->nVersion != 0)
        {
            if (enable_bip61) {
                connman->PushMessage(pfrom, CNetMsgMaker(INIT_PROTO_VERSION).Make(NetMsgType::REJECT, strCommand, REJECT_DUPLICATE, std::string("Duplicate version message")));
            }
            LOCK(cs_main);
            Misbehaving(pfrom->GetId(), 1);
            return false;
        }

        int64_t nTime;
        CAddress addrMe;
        CAddress addrFrom;
        uint64_t nNonce = 1;
        uint64_t nServiceInt;
        ServiceFlags nServices;
        int nVersion;
        int nSendVersion;
        std::string strSubVer;
        std::string cleanSubVer;
        int nStartingHeight = -1;
        bool fRelay = true;

        vRecv >> nVersion >> nServiceInt >> nTime >> addrMe;
        nSendVersion = std::min(nVersion, PROTOCOL_VERSION);

        // Clear NODE_SMSG service flag if old peer version
        if (nVersion < smsg::MIN_SMSG_PROTO_VERSION) {
            nServiceInt &= ~NODE_SMSG;
        }
        nServices = ServiceFlags(nServiceInt);

        if (!pfrom->fInbound)
        {
            connman->SetServices(pfrom->addr, nServices);
        }
        if (!pfrom->fInbound && !pfrom->fFeeler && !pfrom->m_manual_connection && !HasAllDesirableServiceFlags(nServices))
        {
            LogPrint(BCLog::NET, "peer=%d does not offer the expected services (%08x offered, %08x expected); disconnecting\n", pfrom->GetId(), nServices, GetDesirableServiceFlags(nServices));
            if (enable_bip61) {
                connman->PushMessage(pfrom, CNetMsgMaker(INIT_PROTO_VERSION).Make(NetMsgType::REJECT, strCommand, REJECT_NONSTANDARD,
                                   strprintf("Expected to offer services %08x", GetDesirableServiceFlags(nServices))));
            }
            pfrom->fDisconnect = true;
            return false;
        }

        if (nVersion < MIN_PEER_PROTO_VERSION) {
            // disconnect from peers older than this proto version
            LogPrint(BCLog::NET, "peer=%d using obsolete version %i; disconnecting\n", pfrom->GetId(), nVersion);
            if (enable_bip61) {
                connman->PushMessage(pfrom, CNetMsgMaker(INIT_PROTO_VERSION).Make(NetMsgType::REJECT, strCommand, REJECT_OBSOLETE,
                                   strprintf("Version must be %d or greater", MIN_PEER_PROTO_VERSION)));
            }
            pfrom->fDisconnect = true;
            return false;
        }

        if (!vRecv.empty())
            vRecv >> addrFrom >> nNonce;
        if (!vRecv.empty()) {
            vRecv >> LIMITED_STRING(strSubVer, MAX_SUBVERSION_LENGTH);
            cleanSubVer = SanitizeString(strSubVer);
        }
        if (!vRecv.empty()) {
            vRecv >> nStartingHeight;
        }
        if (!vRecv.empty())
            vRecv >> fRelay;
        // Disconnect if we connected to ourself
        if (pfrom->fInbound && !connman->CheckIncomingNonce(nNonce))
        {
            LogPrintf("connected to self at %s, disconnecting\n", pfrom->addr.ToString());
            pfrom->fDisconnect = true;
            return true;
        }

        if (pfrom->fInbound && addrMe.IsRoutable())
        {
            SeenLocal(addrMe);
        }

        // Be shy and don't send version until we hear
        if (pfrom->fInbound)
            PushNodeVersion(pfrom, connman, GetAdjustedTime());

        connman->PushMessage(pfrom, CNetMsgMaker(INIT_PROTO_VERSION).Make(NetMsgType::VERACK));

        pfrom->nStartingHeight = nStartingHeight;
        pfrom->nChainHeight = nStartingHeight;
        {
            LOCK(cs_main);
            connman->cPeerBlockCounts.input(pfrom->nChainHeight);
        }
        pfrom->nServices = nServices;
        pfrom->SetAddrLocal(addrMe);
        {
            LOCK(pfrom->cs_SubVer);
            pfrom->strSubVer = strSubVer;
            pfrom->cleanSubVer = cleanSubVer;
        }

        pfrom->nStartingHeight = nStartingHeight;

        // set nodes not relaying blocks and tx and not serving (parts) of the historical blockchain as "clients"
        pfrom->fClient = (!(nServices & NODE_NETWORK) && !(nServices & NODE_NETWORK_LIMITED));

        // set nodes not capable of serving the complete blockchain history as "limited nodes"
        pfrom->m_limited_node = (!(nServices & NODE_NETWORK) && (nServices & NODE_NETWORK_LIMITED));

        {
            LOCK(pfrom->cs_filter);
            pfrom->fRelayTxes = fRelay; // set to true after we get the first filter* message
        }

        // Change version
        pfrom->SetSendVersion(nSendVersion);
        pfrom->nVersion = nVersion;

        if((nServices & NODE_WITNESS))
        {
            LOCK(cs_main);
            State(pfrom->GetId())->fHaveWitness = true;
        }

        // Potentially mark this peer as a preferred download peer.
        {
        LOCK(cs_main);
        UpdatePreferredDownload(pfrom, State(pfrom->GetId()));
        }

        if (!pfrom->fInbound)
        {
            // Advertise our address
            if (fListen && !IsInitialBlockDownload())
            {
                CAddress addr = GetLocalAddress(&pfrom->addr, pfrom->GetLocalServices());
                FastRandomContext insecure_rand;
                if (addr.IsRoutable())
                {
                    LogPrint(BCLog::NET, "ProcessMessages: advertising address %s\n", addr.ToString());
                    pfrom->PushAddress(addr, insecure_rand);
                } else if (IsPeerAddrLocalGood(pfrom)) {
                    addr.SetIP(addrMe);
                    LogPrint(BCLog::NET, "ProcessMessages: advertising address %s\n", addr.ToString());
                    pfrom->PushAddress(addr, insecure_rand);
                }
            }

            // Get recent addresses
            if (pfrom->fOneShot || pfrom->nVersion >= CADDR_TIME_VERSION || connman->GetAddressCount() < 1000)
            {
                connman->PushMessage(pfrom, CNetMsgMaker(nSendVersion).Make(NetMsgType::GETADDR));
                pfrom->fGetAddr = true;
            }
            connman->MarkAddressGood(pfrom->addr);
        }

        std::string remoteAddr;
        if (fLogIPs)
            remoteAddr = ", peeraddr=" + pfrom->addr.ToString();

        LogPrint(BCLog::NET, "receive version message: %s: version %d, blocks=%d, us=%s, peer=%d%s\n",
                  cleanSubVer, pfrom->nVersion,
                  pfrom->nStartingHeight, addrMe.ToString(), pfrom->GetId(),
                  remoteAddr);

        int64_t nTimeOffset = nTime - GetTime();
        pfrom->nTimeOffset = nTimeOffset;
        AddTimeData(pfrom->addr, nTimeOffset);

        // If the peer is old enough to have the old alert system, send it the final alert.
        if (pfrom->nVersion <= 70012) {
            CDataStream finalAlert(ParseHex("60010000000000000000000000ffffff7f00000000ffffff7ffeffff7f01ffffff7f00000000ffffff7f00ffffff7f002f555247454e543a20416c657274206b657920636f6d70726f6d697365642c2075706772616465207265717569726564004630440220653febd6410f470f6bae11cad19c48413becb1ac2c17f908fd0fd53bdc3abd5202206d0e9c96fe88d4a0f01ed9dedae2b6f9e00da94cad0fecaae66ecf689bf71b50"), SER_NETWORK, PROTOCOL_VERSION);
            connman->PushMessage(pfrom, CNetMsgMaker(nSendVersion).Make("alert", finalAlert));
        }

        // Feeler connections exist only to verify if address is online.
        if (pfrom->fFeeler) {
            assert(pfrom->fInbound == false);
            pfrom->fDisconnect = true;
        }
        return true;
    }

    if (pfrom->nVersion == 0) {
        // Must have a version message before anything else
        LOCK(cs_main);
        Misbehaving(pfrom->GetId(), 1);
        return false;
    }

    // At this point, the outgoing message serialization version can't change.
    const CNetMsgMaker msgMaker(pfrom->GetSendVersion());

    if (strCommand == NetMsgType::VERACK)
    {
        pfrom->SetRecvVersion(std::min(pfrom->nVersion.load(), PROTOCOL_VERSION));

        if (!pfrom->fInbound) {
            // Mark this node as currently connected, so we update its timestamp later.
            LOCK(cs_main);
            State(pfrom->GetId())->fCurrentlyConnected = true;
            LogPrintf("New outbound peer connected: version: %d, blocks=%d, peer=%d%s\n",
                      pfrom->nVersion.load(), pfrom->nStartingHeight, pfrom->GetId(),
                      (fLogIPs ? strprintf(", peeraddr=%s", pfrom->addr.ToString()) : ""));
        }

        if (pfrom->nVersion >= SENDHEADERS_VERSION) {
            // Tell our peer we prefer to receive headers rather than inv's
            // We send this to non-NODE NETWORK peers as well, because even
            // non-NODE NETWORK peers can announce blocks (such as pruning
            // nodes)
            connman->PushMessage(pfrom, msgMaker.Make(NetMsgType::SENDHEADERS));
        }
        if (pfrom->nVersion >= SHORT_IDS_BLOCKS_VERSION) {
            // Tell our peer we are willing to provide version 1 or 2 cmpctblocks
            // However, we do not request new block announcements using
            // cmpctblock messages.
            // We send this to non-NODE NETWORK peers as well, because
            // they may wish to request compact blocks from us
            bool fAnnounceUsingCMPCTBLOCK = false;
            uint64_t nCMPCTBLOCKVersion = 2;
            if (pfrom->GetLocalServices() & NODE_WITNESS)
                connman->PushMessage(pfrom, msgMaker.Make(NetMsgType::SENDCMPCT, fAnnounceUsingCMPCTBLOCK, nCMPCTBLOCKVersion));
            nCMPCTBLOCKVersion = 1;
            connman->PushMessage(pfrom, msgMaker.Make(NetMsgType::SENDCMPCT, fAnnounceUsingCMPCTBLOCK, nCMPCTBLOCKVersion));
        }
        pfrom->fSuccessfullyConnected = true;
        return true;
    }

    if (!pfrom->fSuccessfullyConnected) {
        // Must have a verack message before anything else
        LOCK(cs_main);
        Misbehaving(pfrom->GetId(), 1);
        return false;
    }

    if (strCommand == NetMsgType::ADDR) {
        std::vector<CAddress> vAddr;
        vRecv >> vAddr;

        // Don't want addr from older versions unless seeding
        if (pfrom->nVersion < CADDR_TIME_VERSION && connman->GetAddressCount() > 1000)
            return true;
        if (vAddr.size() > 1000)
        {
            LOCK(cs_main);
            Misbehaving(pfrom->GetId(), 20, strprintf("message addr size() = %u", vAddr.size()));
            return false;
        }

        // Store the new addresses
        std::vector<CAddress> vAddrOk;
        int64_t nNow = GetAdjustedTime();
        int64_t nSince = nNow - 10 * 60;
        for (CAddress& addr : vAddr)
        {
            if (interruptMsgProc)
                return true;

            // We only bother storing full nodes, though this may include
            // things which we would not make an outbound connection to, in
            // part because we may make feeler connections to them.
            if (!MayHaveUsefulAddressDB(addr.nServices) && !HasAllDesirableServiceFlags(addr.nServices))
                continue;

            if (addr.nTime <= 100000000 || addr.nTime > nNow + 10 * 60)
                addr.nTime = nNow - 5 * 24 * 60 * 60;
            pfrom->AddAddressKnown(addr);
            if (g_banman->IsBanned(addr)) continue; // Do not process banned addresses beyond remembering we received them
            bool fReachable = IsReachable(addr);
            if (addr.nTime > nSince && !pfrom->fGetAddr && vAddr.size() <= 10 && addr.IsRoutable())
            {
                // Relay to a limited number of other nodes
                RelayAddress(addr, fReachable, connman);
            }
            // Do not store addresses outside our network
            if (fReachable)
                vAddrOk.push_back(addr);
        }
        connman->AddNewAddresses(vAddrOk, pfrom->addr, 2 * 60 * 60);
        if (vAddr.size() < 1000)
            pfrom->fGetAddr = false;
        if (pfrom->fOneShot)
            pfrom->fDisconnect = true;
        return true;
    }

    if (strCommand == NetMsgType::SENDHEADERS) {
        LOCK(cs_main);
        State(pfrom->GetId())->fPreferHeaders = true;
        return true;
    }

    if (strCommand == NetMsgType::SENDCMPCT) {
        bool fAnnounceUsingCMPCTBLOCK = false;
        uint64_t nCMPCTBLOCKVersion = 0;
        vRecv >> fAnnounceUsingCMPCTBLOCK >> nCMPCTBLOCKVersion;

        if (nCMPCTBLOCKVersion == 1 || ((pfrom->GetLocalServices() & NODE_WITNESS) && nCMPCTBLOCKVersion == 2)) {
            LOCK(cs_main);
            // fProvidesHeaderAndIDs is used to "lock in" version of compact blocks we send (fWantsCmpctWitness)
            if (!State(pfrom->GetId())->fProvidesHeaderAndIDs) {
                State(pfrom->GetId())->fProvidesHeaderAndIDs = true;
                State(pfrom->GetId())->fWantsCmpctWitness = nCMPCTBLOCKVersion == 2;
            }
            if (State(pfrom->GetId())->fWantsCmpctWitness == (nCMPCTBLOCKVersion == 2)) // ignore later version announces
                State(pfrom->GetId())->fPreferHeaderAndIDs = fAnnounceUsingCMPCTBLOCK;
            if (!State(pfrom->GetId())->fSupportsDesiredCmpctVersion) {
                if (pfrom->GetLocalServices() & NODE_WITNESS)
                    State(pfrom->GetId())->fSupportsDesiredCmpctVersion = (nCMPCTBLOCKVersion == 2);
                else
                    State(pfrom->GetId())->fSupportsDesiredCmpctVersion = (nCMPCTBLOCKVersion == 1);
            }
        }
        return true;
    }

    if (strCommand == NetMsgType::INV) {
        std::vector<CInv> vInv;
        vRecv >> vInv;
        if (vInv.size() > MAX_INV_SZ)
        {
            LOCK(cs_main);
            Misbehaving(pfrom->GetId(), 20, strprintf("message inv size() = %u", vInv.size()));
            return false;
        }

        bool fBlocksOnly = !fRelayTxes;

        // Allow whitelisted peers to send data other than blocks in blocks only mode if whitelistrelay is true
        if (pfrom->fWhitelisted && gArgs.GetBoolArg("-whitelistrelay", DEFAULT_WHITELISTRELAY))
            fBlocksOnly = false;

        LOCK(cs_main);

        uint32_t nFetchFlags = GetFetchFlags(pfrom);
        int64_t nNow = GetTimeMicros();

        for (CInv &inv : vInv)
        {
            if (interruptMsgProc)
                return true;

            bool fAlreadyHave = AlreadyHave(inv);
            LogPrint(BCLog::NET, "got inv: %s  %s peer=%d\n", inv.ToString(), fAlreadyHave ? "have" : "new", pfrom->GetId());

            if (inv.type == MSG_TX) {
                inv.type |= nFetchFlags;
            }

            if (inv.type == MSG_BLOCK) {
                UpdateBlockAvailability(pfrom->GetId(), inv.hash);
                if (!fAlreadyHave && !fImporting && !fReindex && !mapBlocksInFlight.count(inv.hash)) {
                    // We used to request the full block here, but since headers-announcements are now the
                    // primary method of announcement on the network, and since, in the case that a node
                    // fell back to inv we probably have a reorg which we should get the headers for first,
                    // we now only provide a getheaders response here. When we receive the headers, we will
                    // then ask for the blocks we need.
                    connman->PushMessage(pfrom, msgMaker.Make(NetMsgType::GETHEADERS, chainActive.GetLocator(pindexBestHeader), inv.hash));
                    LogPrint(BCLog::NET, "getheaders (%d) %s to peer=%d\n", pindexBestHeader->nHeight, inv.hash.ToString(), pfrom->GetId());
                }
            }
            else
            {
                pfrom->AddInventoryKnown(inv);
                if (fBlocksOnly) {
                    LogPrint(BCLog::NET, "transaction (%s) inv sent in violation of protocol peer=%d\n", inv.hash.ToString(), pfrom->GetId());
                } else if (!fAlreadyHave && !fImporting && !fReindex && !IsInitialBlockDownload()) {
                    RequestTx(State(pfrom->GetId()), inv.hash, nNow);
                }
            }
        }
        return true;
    }

    if (strCommand == NetMsgType::GETDATA) {
        std::vector<CInv> vInv;
        vRecv >> vInv;
        if (vInv.size() > MAX_INV_SZ)
        {
            LOCK(cs_main);
            Misbehaving(pfrom->GetId(), 20, strprintf("message getdata size() = %u", vInv.size()));
            return false;
        }

        LogPrint(BCLog::NET, "received getdata (%u invsz) peer=%d\n", vInv.size(), pfrom->GetId());

        if (vInv.size() > 0) {
            LogPrint(BCLog::NET, "received getdata for: %s peer=%d\n", vInv[0].ToString(), pfrom->GetId());
        }

        pfrom->vRecvGetData.insert(pfrom->vRecvGetData.end(), vInv.begin(), vInv.end());
        ProcessGetData(pfrom, chainparams, connman, interruptMsgProc);
        return true;
    }

    if (strCommand == NetMsgType::GETBLOCKS) {
        CBlockLocator locator;
        uint256 hashStop;
        vRecv >> locator >> hashStop;

        if (locator.vHave.size() > MAX_LOCATOR_SZ) {
            LogPrint(BCLog::NET, "getblocks locator size %lld > %d, disconnect peer=%d\n", locator.vHave.size(), MAX_LOCATOR_SZ, pfrom->GetId());
            pfrom->fDisconnect = true;
            return true;
        }

        // We might have announced the currently-being-connected tip using a
        // compact block, which resulted in the peer sending a getblocks
        // request, which we would otherwise respond to without the new block.
        // To avoid this situation we simply verify that we are on our best
        // known chain now. This is super overkill, but we handle it better
        // for getheaders requests, and there are no known nodes which support
        // compact blocks but still use getblocks to request blocks.
        {
            std::shared_ptr<const CBlock> a_recent_block;
            {
                LOCK(cs_most_recent_block);
                a_recent_block = most_recent_block;
            }
            CValidationState state;
            if (!ActivateBestChain(state, Params(), a_recent_block)) {
                LogPrint(BCLog::NET, "failed to activate chain (%s)\n", FormatStateMessage(state));
            }
        }

        LOCK(cs_main);

        // Find the last block the caller has in the main chain
        const CBlockIndex* pindex = FindForkInGlobalIndex(chainActive, locator);

        // Send the rest of the chain
        if (pindex)
            pindex = chainActive.Next(pindex);
        int nLimit = 500;
        LogPrint(BCLog::NET, "getblocks %d to %s limit %d from peer=%d\n", (pindex ? pindex->nHeight : -1), hashStop.IsNull() ? "end" : hashStop.ToString(), nLimit, pfrom->GetId());
        for (; pindex; pindex = chainActive.Next(pindex))
        {
            if (pindex->GetBlockHash() == hashStop)
            {
                LogPrint(BCLog::NET, "  getblocks stopping at %d %s\n", pindex->nHeight, pindex->GetBlockHash().ToString());
                break;
            }
            // If pruning, don't inv blocks unless we have on disk and are likely to still have
            // for some reasonable time window (1 hour) that block relay might require.
            const int nPrunedBlocksLikelyToHave = MIN_BLOCKS_TO_KEEP - 3600 / chainparams.GetConsensus().nPowTargetSpacing;
            if (fPruneMode && (!(pindex->nStatus & BLOCK_HAVE_DATA) || pindex->nHeight <= chainActive.Tip()->nHeight - nPrunedBlocksLikelyToHave))
            {
                LogPrint(BCLog::NET, " getblocks stopping, pruned or too old block at %d %s\n", pindex->nHeight, pindex->GetBlockHash().ToString());
                break;
            }
            pfrom->PushInventory(CInv(MSG_BLOCK, pindex->GetBlockHash()));
            if (--nLimit <= 0)
            {
                // When this block is requested, we'll send an inv that'll
                // trigger the peer to getblocks the next batch of inventory.
                LogPrint(BCLog::NET, "  getblocks stopping at limit %d %s\n", pindex->nHeight, pindex->GetBlockHash().ToString());
                pfrom->hashContinue = pindex->GetBlockHash();
                break;
            }
        }
        return true;
    }

    if (strCommand == NetMsgType::GETBLOCKTXN) {
        BlockTransactionsRequest req;
        vRecv >> req;

        std::shared_ptr<const CBlock> recent_block;
        {
            LOCK(cs_most_recent_block);
            if (most_recent_block_hash == req.blockhash)
                recent_block = most_recent_block;
            // Unlock cs_most_recent_block to avoid cs_main lock inversion
        }
        if (recent_block) {
            SendBlockTransactions(*recent_block, req, pfrom, connman);
            return true;
        }

        LOCK(cs_main);

        const CBlockIndex* pindex = LookupBlockIndex(req.blockhash);
        if (!pindex || !(pindex->nStatus & BLOCK_HAVE_DATA)) {
            LogPrint(BCLog::NET, "Peer %d sent us a getblocktxn for a block we don't have\n", pfrom->GetId());
            return true;
        }

        if (pindex->nHeight < chainActive.Height() - MAX_BLOCKTXN_DEPTH) {
            // If an older block is requested (should never happen in practice,
            // but can happen in tests) send a block response instead of a
            // blocktxn response. Sending a full block response instead of a
            // small blocktxn response is preferable in the case where a peer
            // might maliciously send lots of getblocktxn requests to trigger
            // expensive disk reads, because it will require the peer to
            // actually receive all the data read from disk over the network.
            LogPrint(BCLog::NET, "Peer %d sent us a getblocktxn for a block > %i deep\n", pfrom->GetId(), MAX_BLOCKTXN_DEPTH);
            CInv inv;
            inv.type = State(pfrom->GetId())->fWantsCmpctWitness ? MSG_WITNESS_BLOCK : MSG_BLOCK;
            inv.hash = req.blockhash;
            pfrom->vRecvGetData.push_back(inv);
            // The message processing loop will go around again (without pausing) and we'll respond then (without cs_main)
            return true;
        }

        CBlock block;
        bool ret = ReadBlockFromDisk(block, pindex, chainparams.GetConsensus());
        assert(ret);

        SendBlockTransactions(block, req, pfrom, connman);
        return true;
    }

    if (strCommand == NetMsgType::GETHEADERS) {
        CBlockLocator locator;
        uint256 hashStop;
        vRecv >> locator >> hashStop;

        if (locator.vHave.size() > MAX_LOCATOR_SZ) {
            LogPrint(BCLog::NET, "getheaders locator size %lld > %d, disconnect peer=%d\n", locator.vHave.size(), MAX_LOCATOR_SZ, pfrom->GetId());
            pfrom->fDisconnect = true;
            return true;
        }

        LOCK(cs_main);
        if (IsInitialBlockDownload() && !pfrom->fWhitelisted) {
            LogPrint(BCLog::NET, "Ignoring getheaders from peer=%d because node is in initial block download\n", pfrom->GetId());
            return true;
        }

        CNodeState *nodestate = State(pfrom->GetId());
        const CBlockIndex* pindex = nullptr;
        if (locator.IsNull())
        {
            // If locator is null, return the hashStop block
            pindex = LookupBlockIndex(hashStop);
            if (!pindex) {
                return true;
            }

            if (!BlockRequestAllowed(pindex, chainparams.GetConsensus())) {
                LogPrint(BCLog::NET, "%s: ignoring request from peer=%i for old block header that isn't in the main chain\n", __func__, pfrom->GetId());
                return true;
            }
        }
        else
        {
            // Find the last block the caller has in the main chain
            pindex = FindForkInGlobalIndex(chainActive, locator);
            if (pindex)
                pindex = chainActive.Next(pindex);
        }

        // we must use CBlockGetHeader, as CBlockHeaders won't include the 0x00 nTx count at the end
        std::vector<CBlockGetHeader> vHeaders;
        int nLimit = MAX_HEADERS_RESULTS;
        LogPrint(BCLog::NET, "getheaders %d to %s from peer=%d\n", (pindex ? pindex->nHeight : -1), hashStop.IsNull() ? "end" : hashStop.ToString(), pfrom->GetId());
        for (; pindex; pindex = chainActive.Next(pindex))
        {
            if (pindex == chainActive.Tip()
                && pindex->nFlags & BLOCK_FAILED_DUPLICATE_STAKE)
            {
                break;
            };
            vHeaders.push_back(pindex->GetBlockHeader());
            if (--nLimit <= 0 || pindex->GetBlockHash() == hashStop)
                break;
        }
        // pindex can be nullptr either if we sent chainActive.Tip() OR
        // if our peer has chainActive.Tip() (and thus we are sending an empty
        // headers message). In both cases it's safe to update
        // pindexBestHeaderSent to be our tip.
        //
        // It is important that we simply reset the BestHeaderSent value here,
        // and not max(BestHeaderSent, newHeaderSent). We might have announced
        // the currently-being-connected tip using a compact block, which
        // resulted in the peer sending a headers request, which we respond to
        // without the new block. By resetting the BestHeaderSent, we ensure we
        // will re-announce the new block via headers (or compact blocks again)
        // in the SendMessages logic.
        nodestate->pindexBestHeaderSent = pindex ? pindex : chainActive.Tip();
        connman->PushMessage(pfrom, msgMaker.Make(NetMsgType::HEADERS, vHeaders));
        return true;
    }

    if (strCommand == NetMsgType::TX) {
        // Stop processing the transaction early if
        // We are in blocks only mode and peer is either not whitelisted or whitelistrelay is off
        if (!fRelayTxes && (!pfrom->fWhitelisted || !gArgs.GetBoolArg("-whitelistrelay", DEFAULT_WHITELISTRELAY)))
        {
            LogPrint(BCLog::NET, "transaction sent in violation of protocol peer=%d\n", pfrom->GetId());
            return true;
        }

        CTransactionRef ptx;
        vRecv >> ptx;
        const CTransaction& tx = *ptx;

        CInv inv(MSG_TX, tx.GetHash());
        pfrom->AddInventoryKnown(inv);

        LOCK2(cs_main, g_cs_orphans);

        bool fMissingInputs = false;
        CValidationState state;

        CNodeState* nodestate = State(pfrom->GetId());
        nodestate->m_tx_download.m_tx_announced.erase(inv.hash);
        nodestate->m_tx_download.m_tx_in_flight.erase(inv.hash);
        EraseTxRequest(inv.hash);

        std::list<CTransactionRef> lRemovedTxn;

        if (!AlreadyHave(inv) &&
            AcceptToMemoryPool(mempool, state, ptx, &fMissingInputs, &lRemovedTxn, false /* bypass_limits */, 0 /* nAbsurdFee */)) {
            mempool.check(pcoinsTip.get());
            RelayTransaction(tx, connman);
<<<<<<< HEAD
            for (unsigned int i = 0; i < tx.GetNumVOuts(); i++) {
                vWorkQueue.emplace_back(inv.hash, i);
=======
            for (unsigned int i = 0; i < tx.vout.size(); i++) {
                auto it_by_prev = mapOrphanTransactionsByPrev.find(COutPoint(inv.hash, i));
                if (it_by_prev != mapOrphanTransactionsByPrev.end()) {
                    for (const auto& elem : it_by_prev->second) {
                        pfrom->orphan_work_set.insert(elem->first);
                    }
                }
>>>>>>> 5a2a9b5b
            }

            pfrom->nLastTXTime = GetTime();

            LogPrint(BCLog::MEMPOOL, "AcceptToMemoryPool: peer=%d: accepted %s (poolsz %u txn, %u kB)\n",
                pfrom->GetId(),
                tx.GetHash().ToString(),
                mempool.size(), mempool.DynamicMemoryUsage() / 1000);

            // Recursively process any orphan transactions that depended on this one
<<<<<<< HEAD
            std::set<NodeId> setMisbehaving;
            while (!vWorkQueue.empty()) {
                auto itByPrev = mapOrphanTransactionsByPrev.find(vWorkQueue.front());
                vWorkQueue.pop_front();
                if (itByPrev == mapOrphanTransactionsByPrev.end())
                    continue;
                for (auto mi = itByPrev->second.begin();
                     mi != itByPrev->second.end();
                     ++mi)
                {
                    const CTransactionRef& porphanTx = (*mi)->second.tx;
                    const CTransaction& orphanTx = *porphanTx;
                    const uint256& orphanHash = orphanTx.GetHash();
                    NodeId fromPeer = (*mi)->second.fromPeer;
                    bool fMissingInputs2 = false;
                    // Use a dummy CValidationState so someone can't setup nodes to counter-DoS based on orphan
                    // resolution (that is, feeding people an invalid transaction based on LegitTxX in order to get
                    // anyone relaying LegitTxX banned)
                    CValidationState stateDummy;


                    if (setMisbehaving.count(fromPeer))
                        continue;
                    if (AcceptToMemoryPool(mempool, stateDummy, porphanTx, &fMissingInputs2, &lRemovedTxn, false /* bypass_limits */, 0 /* nAbsurdFee */)) {
                        LogPrint(BCLog::MEMPOOL, "   accepted orphan tx %s\n", orphanHash.ToString());
                        RelayTransaction(orphanTx, connman);
                        for (unsigned int i = 0; i < orphanTx.GetNumVOuts(); i++) {
                            vWorkQueue.emplace_back(orphanHash, i);
                        }
                        vEraseQueue.push_back(orphanHash);
                    }
                    else if (!fMissingInputs2)
                    {
                        int nDos = 0;
                        if (stateDummy.IsInvalid(nDos) && nDos > 0)
                        {
                            // Punish peer that gave us an invalid orphan tx
                            Misbehaving(fromPeer, nDos);
                            setMisbehaving.insert(fromPeer);
                            LogPrint(BCLog::MEMPOOL, "   invalid orphan tx %s\n", orphanHash.ToString());
                        }
                        // Has inputs but not accepted to mempool
                        // Probably non-standard or insufficient fee
                        LogPrint(BCLog::MEMPOOL, "   removed orphan tx %s\n", orphanHash.ToString());
                        vEraseQueue.push_back(orphanHash);
                        if (!orphanTx.HasWitness() && !stateDummy.CorruptionPossible()) {
                            // Do not use rejection cache for witness transactions or
                            // witness-stripped transactions, as they can have been malleated.
                            // See https://github.com/bitcoin/bitcoin/issues/8279 for details.
                            assert(recentRejects);
                            recentRejects->insert(orphanHash);
                        }
                    }
                    mempool.check(pcoinsTip.get());
                }
            }

            for (const uint256& hash : vEraseQueue)
                EraseOrphanTx(hash);
=======
            ProcessOrphanTx(connman, pfrom->orphan_work_set, lRemovedTxn);
>>>>>>> 5a2a9b5b
        }
        else if (fMissingInputs)
        {
            bool fRejectedParents = false; // It may be the case that the orphans parents have all been rejected
            for (const CTxIn& txin : tx.vin) {
                if (txin.IsAnonInput())
                    continue;
                if (recentRejects->contains(txin.prevout.hash)) {
                    fRejectedParents = true;
                    break;
                }
            }
            if (!fRejectedParents) {
                uint32_t nFetchFlags = GetFetchFlags(pfrom);
                int64_t nNow = GetTimeMicros();

                for (const CTxIn& txin : tx.vin) {
                    if (txin.IsAnonInput())
                        continue;
                    CInv _inv(MSG_TX | nFetchFlags, txin.prevout.hash);
                    pfrom->AddInventoryKnown(_inv);
                    if (!AlreadyHave(_inv)) RequestTx(State(pfrom->GetId()), _inv.hash, nNow);
                }
                AddOrphanTx(ptx, pfrom->GetId());

                // DoS prevention: do not allow mapOrphanTransactions to grow unbounded
                unsigned int nMaxOrphanTx = (unsigned int)std::max((int64_t)0, gArgs.GetArg("-maxorphantx", DEFAULT_MAX_ORPHAN_TRANSACTIONS));
                unsigned int nEvicted = LimitOrphanTxSize(nMaxOrphanTx);
                if (nEvicted > 0) {
                    LogPrint(BCLog::MEMPOOL, "mapOrphan overflow, removed %u tx\n", nEvicted);
                }
            } else {
                LogPrint(BCLog::MEMPOOL, "not keeping orphan with rejected parents %s\n",tx.GetHash().ToString());
                // We will continue to reject this tx since it has rejected
                // parents so avoid re-requesting it from other peers.
                recentRejects->insert(tx.GetHash());
            }
        } else {
            if (!tx.HasWitness() && !state.CorruptionPossible()) {
                // Do not use rejection cache for witness transactions or
                // witness-stripped transactions, as they can have been malleated.
                // See https://github.com/bitcoin/bitcoin/issues/8279 for details.
                assert(recentRejects);
                recentRejects->insert(tx.GetHash());
                if (RecursiveDynamicUsage(*ptx) < 100000) {
                    AddToCompactExtraTransactions(ptx);
                }
            } else if (tx.HasWitness() && RecursiveDynamicUsage(*ptx) < 100000) {
                AddToCompactExtraTransactions(ptx);
            }

            if (pfrom->fWhitelisted && gArgs.GetBoolArg("-whitelistforcerelay", DEFAULT_WHITELISTFORCERELAY)) {
                // Always relay transactions received from whitelisted peers, even
                // if they were already in the mempool or rejected from it due
                // to policy, allowing the node to function as a gateway for
                // nodes hidden behind it.
                //
                // Never relay transactions that we would assign a non-zero DoS
                // score for, as we expect peers to do the same with us in that
                // case.
                int nDoS = 0;
                if (!state.IsInvalid(nDoS) || nDoS == 0) {
                    LogPrintf("Force relaying tx %s from whitelisted peer=%d\n", tx.GetHash().ToString(), pfrom->GetId());
                    RelayTransaction(tx, connman);
                } else {
                    LogPrintf("Not relaying invalid transaction %s from whitelisted peer=%d (%s)\n", tx.GetHash().ToString(), pfrom->GetId(), FormatStateMessage(state));
                }
            }
        }

        for (const CTransactionRef& removedTx : lRemovedTxn)
            AddToCompactExtraTransactions(removedTx);

        // If a tx has been detected by recentRejects, we will have reached
        // this point and the tx will have been ignored. Because we haven't run
        // the tx through AcceptToMemoryPool, we won't have computed a DoS
        // score for it or determined exactly why we consider it invalid.
        //
        // This means we won't penalize any peer subsequently relaying a DoSy
        // tx (even if we penalized the first peer who gave it to us) because
        // we have to account for recentRejects showing false positives. In
        // other words, we shouldn't penalize a peer if we aren't *sure* they
        // submitted a DoSy tx.
        //
        // Note that recentRejects doesn't just record DoSy or invalid
        // transactions, but any tx not accepted by the mempool, which may be
        // due to node policy (vs. consensus). So we can't blanket penalize a
        // peer simply for relaying a tx that our recentRejects has caught,
        // regardless of false positives.

        int nDoS = 0;
        if (state.IsInvalid(nDoS))
        {
            LogPrint(BCLog::MEMPOOLREJ, "%s from peer=%d was not accepted: %s\n", tx.GetHash().ToString(),
                pfrom->GetId(),
                FormatStateMessage(state));
            if (enable_bip61 && state.GetRejectCode() > 0 && state.GetRejectCode() < REJECT_INTERNAL) { // Never send AcceptToMemoryPool's internal codes over P2P
                connman->PushMessage(pfrom, msgMaker.Make(NetMsgType::REJECT, strCommand, (unsigned char)state.GetRejectCode(),
                                   state.GetRejectReason().substr(0, MAX_REJECT_MESSAGE_LENGTH), inv.hash));
            }
            if (nDoS > 0) {
                Misbehaving(pfrom->GetId(), nDoS);
            }
        }
        return true;
    }

    if (strCommand == NetMsgType::CMPCTBLOCK)
    {
        // Ignore cmpctblock received while importing
        if (fImporting || fReindex) {
            LogPrint(BCLog::NET, "Unexpected cmpctblock message received from peer %d\n", pfrom->GetId());
            return true;
        }

        CBlockHeaderAndShortTxIDs cmpctblock;
        vRecv >> cmpctblock;

        bool received_new_header = false;

        {
        LOCK(cs_main);

        if (!LookupBlockIndex(cmpctblock.header.hashPrevBlock)) {
            // Doesn't connect (or is genesis), instead of DoSing in AcceptBlockHeader, request deeper headers
            if (!IsInitialBlockDownload())
                connman->PushMessage(pfrom, msgMaker.Make(NetMsgType::GETHEADERS, chainActive.GetLocator(pindexBestHeader), uint256()));
            return true;
        }

        if (!LookupBlockIndex(cmpctblock.header.GetHash())) {
            received_new_header = true;
        }
        }

        const CBlockIndex *pindex = nullptr;
        CValidationState state;
        state.nodeId = pfrom->GetId();
        if (!ProcessNewBlockHeaders({cmpctblock.header}, state, chainparams, &pindex)) {
            int nDoS;
            if (state.IsInvalid(nDoS)) {
                if (nDoS > 0) {
                    LOCK(cs_main);
                    Misbehaving(pfrom->GetId(), nDoS, strprintf("Peer %d sent us invalid header via cmpctblock\n", pfrom->GetId()));
                } else {
                    LogPrint(BCLog::NET, "Peer %d sent us invalid header via cmpctblock\n", pfrom->GetId());
                }
                return true;
            }
        }

        // When we succeed in decoding a block's txids from a cmpctblock
        // message we typically jump to the BLOCKTXN handling code, with a
        // dummy (empty) BLOCKTXN message, to re-use the logic there in
        // completing processing of the putative block (without cs_main).
        bool fProcessBLOCKTXN = false;
        CDataStream blockTxnMsg(SER_NETWORK, PROTOCOL_VERSION);

        // If we end up treating this as a plain headers message, call that as well
        // without cs_main.
        bool fRevertToHeaderProcessing = false;

        // Keep a CBlock for "optimistic" compactblock reconstructions (see
        // below)
        std::shared_ptr<CBlock> pblock = std::make_shared<CBlock>();
        bool fBlockReconstructed = false;

        {
        LOCK2(cs_main, g_cs_orphans);
        // If AcceptBlockHeader returned true, it set pindex
        assert(pindex);
        UpdateBlockAvailability(pfrom->GetId(), pindex->GetBlockHash());

        CNodeState *nodestate = State(pfrom->GetId());

        // If this was a new header with more work than our tip, update the
        // peer's last block announcement time
        if (received_new_header && pindex->nChainWork > chainActive.Tip()->nChainWork) {
            nodestate->m_last_block_announcement = GetTime();
        }

        std::map<uint256, std::pair<NodeId, std::list<QueuedBlock>::iterator> >::iterator blockInFlightIt = mapBlocksInFlight.find(pindex->GetBlockHash());
        bool fAlreadyInFlight = blockInFlightIt != mapBlocksInFlight.end();

        if (pindex->nStatus & BLOCK_HAVE_DATA) // Nothing to do here
            return true;

        if (pindex->nChainWork <= chainActive.Tip()->nChainWork || // We know something better
                pindex->nTx != 0) { // We had this block at some point, but pruned it
            if (fAlreadyInFlight) {
                // We requested this block for some reason, but our mempool will probably be useless
                // so we just grab the block via normal getdata
                std::vector<CInv> vInv(1);
                vInv[0] = CInv(MSG_BLOCK | GetFetchFlags(pfrom), cmpctblock.header.GetHash());
                connman->PushMessage(pfrom, msgMaker.Make(NetMsgType::GETDATA, vInv));
            }
            return true;
        }

        // If we're not close to tip yet, give up and let parallel block fetch work its magic
        if (!fAlreadyInFlight && !CanDirectFetch(chainparams.GetConsensus()))
            return true;

        if (IsWitnessEnabled(pindex->pprev, chainparams.GetConsensus()) && !nodestate->fSupportsDesiredCmpctVersion) {
            // Don't bother trying to process compact blocks from v1 peers
            // after segwit activates.
            return true;
        }

        // We want to be a bit conservative just to be extra careful about DoS
        // possibilities in compact block processing...
        if (pindex->nHeight <= chainActive.Height() + 2) {
            if ((!fAlreadyInFlight && nodestate->nBlocksInFlight < MAX_BLOCKS_IN_TRANSIT_PER_PEER) ||
                 (fAlreadyInFlight && blockInFlightIt->second.first == pfrom->GetId())) {
                std::list<QueuedBlock>::iterator* queuedBlockIt = nullptr;
                if (!MarkBlockAsInFlight(pfrom->GetId(), pindex->GetBlockHash(), pindex, &queuedBlockIt)) {
                    if (!(*queuedBlockIt)->partialBlock)
                        (*queuedBlockIt)->partialBlock.reset(new PartiallyDownloadedBlock(&mempool));
                    else {
                        // The block was already in flight using compact blocks from the same peer
                        LogPrint(BCLog::NET, "Peer sent us compact block we were already syncing!\n");
                        return true;
                    }
                }

                PartiallyDownloadedBlock& partialBlock = *(*queuedBlockIt)->partialBlock;
                ReadStatus status = partialBlock.InitData(cmpctblock, vExtraTxnForCompact);
                if (status == READ_STATUS_INVALID) {
                    MarkBlockAsReceived(pindex->GetBlockHash()); // Reset in-flight state in case of whitelist
                    Misbehaving(pfrom->GetId(), 100, strprintf("Peer %d sent us invalid compact block\n", pfrom->GetId()));
                    return true;
                } else if (status == READ_STATUS_FAILED) {
                    // Duplicate txindexes, the block is now in-flight, so just request it
                    std::vector<CInv> vInv(1);
                    vInv[0] = CInv(MSG_BLOCK | GetFetchFlags(pfrom), cmpctblock.header.GetHash());
                    connman->PushMessage(pfrom, msgMaker.Make(NetMsgType::GETDATA, vInv));
                    return true;
                }

                BlockTransactionsRequest req;
                for (size_t i = 0; i < cmpctblock.BlockTxCount(); i++) {
                    if (!partialBlock.IsTxAvailable(i))
                        req.indexes.push_back(i);
                }
                if (req.indexes.empty()) {
                    // Dirty hack to jump to BLOCKTXN code (TODO: move message handling into their own functions)
                    BlockTransactions txn;
                    txn.blockhash = cmpctblock.header.GetHash();
                    blockTxnMsg << txn;
                    fProcessBLOCKTXN = true;
                } else {
                    req.blockhash = pindex->GetBlockHash();
                    connman->PushMessage(pfrom, msgMaker.Make(NetMsgType::GETBLOCKTXN, req));
                }
            } else {
                // This block is either already in flight from a different
                // peer, or this peer has too many blocks outstanding to
                // download from.
                // Optimistically try to reconstruct anyway since we might be
                // able to without any round trips.
                PartiallyDownloadedBlock tempBlock(&mempool);
                ReadStatus status = tempBlock.InitData(cmpctblock, vExtraTxnForCompact);
                if (status != READ_STATUS_OK) {
                    // TODO: don't ignore failures
                    return true;
                }
                std::vector<CTransactionRef> dummy;
                status = tempBlock.FillBlock(*pblock, dummy);
                if (status == READ_STATUS_OK) {
                    fBlockReconstructed = true;
                }
            }
        } else {
            if (fAlreadyInFlight) {
                // We requested this block, but its far into the future, so our
                // mempool will probably be useless - request the block normally
                std::vector<CInv> vInv(1);
                vInv[0] = CInv(MSG_BLOCK | GetFetchFlags(pfrom), cmpctblock.header.GetHash());
                connman->PushMessage(pfrom, msgMaker.Make(NetMsgType::GETDATA, vInv));
                return true;
            } else {
                // If this was an announce-cmpctblock, we want the same treatment as a header message
                fRevertToHeaderProcessing = true;
            }
        }
        } // cs_main

        if (fProcessBLOCKTXN)
            return ProcessMessage(pfrom, NetMsgType::BLOCKTXN, blockTxnMsg, nTimeReceived, chainparams, connman, interruptMsgProc, enable_bip61);

        if (fRevertToHeaderProcessing) {
            // Headers received from HB compact block peers are permitted to be
            // relayed before full validation (see BIP 152), so we don't want to disconnect
            // the peer if the header turns out to be for an invalid block.
            // Note that if a peer tries to build on an invalid chain, that
            // will be detected and the peer will be banned.
            return ProcessHeadersMessage(pfrom, connman, {cmpctblock.header}, chainparams, /*punish_duplicate_invalid=*/false);
        }

        if (fBlockReconstructed) {
            // If we got here, we were able to optimistically reconstruct a
            // block that is in flight from some other peer.
            {
                LOCK(cs_main);
                mapBlockSource.emplace(pblock->GetHash(), std::make_pair(pfrom->GetId(), false));
            }
            bool fNewBlock = false;
            // Setting fForceProcessing to true means that we bypass some of
            // our anti-DoS protections in AcceptBlock, which filters
            // unrequested blocks that might be trying to waste our resources
            // (eg disk space). Because we only try to reconstruct blocks when
            // we're close to caught up (via the CanDirectFetch() requirement
            // above, combined with the behavior of not requesting blocks until
            // we have a chain with at least nMinimumChainWork), and we ignore
            // compact blocks with less work than our tip, it is safe to treat
            // reconstructed compact blocks as having been requested.
            ProcessNewBlock(chainparams, pblock, /*fForceProcessing=*/true, &fNewBlock);
            if (fNewBlock) {
                pfrom->nLastBlockTime = GetTime();
            } else {
                LOCK(cs_main);
                mapBlockSource.erase(pblock->GetHash());
            }
            LOCK(cs_main); // hold cs_main for CBlockIndex::IsValid()
            if (pindex->IsValid(BLOCK_VALID_TRANSACTIONS)) {
                // Clear download state for this block, which is in
                // process from some other peer.  We do this after calling
                // ProcessNewBlock so that a malleated cmpctblock announcement
                // can't be used to interfere with block relay.
                MarkBlockAsReceived(pblock->GetHash());
            }
        }

        return true;
    }

    if (strCommand == NetMsgType::BLOCKTXN)
    {
        // Ignore blocktxn received while importing
        if (fImporting || fReindex) {
            LogPrint(BCLog::NET, "Unexpected blocktxn message received from peer %d\n", pfrom->GetId());
            return true;
        }

        BlockTransactions resp;
        vRecv >> resp;

        std::shared_ptr<CBlock> pblock = std::make_shared<CBlock>();
        bool fBlockRead = false;
        {
            LOCK(cs_main);

            std::map<uint256, std::pair<NodeId, std::list<QueuedBlock>::iterator> >::iterator it = mapBlocksInFlight.find(resp.blockhash);
            if (it == mapBlocksInFlight.end() || !it->second.second->partialBlock ||
                    it->second.first != pfrom->GetId()) {
                LogPrint(BCLog::NET, "Peer %d sent us block transactions for block we weren't expecting\n", pfrom->GetId());
                return true;
            }

            PartiallyDownloadedBlock& partialBlock = *it->second.second->partialBlock;
            ReadStatus status = partialBlock.FillBlock(*pblock, resp.txn);
            if (status == READ_STATUS_INVALID) {
                MarkBlockAsReceived(resp.blockhash); // Reset in-flight state in case of whitelist
                Misbehaving(pfrom->GetId(), 100, strprintf("Peer %d sent us invalid compact block/non-matching block transactions\n", pfrom->GetId()));
                return true;
            } else if (status == READ_STATUS_FAILED) {
                // Might have collided, fall back to getdata now :(
                std::vector<CInv> invs;
                invs.push_back(CInv(MSG_BLOCK | GetFetchFlags(pfrom), resp.blockhash));
                connman->PushMessage(pfrom, msgMaker.Make(NetMsgType::GETDATA, invs));
            } else {
                // Block is either okay, or possibly we received
                // READ_STATUS_CHECKBLOCK_FAILED.
                // Note that CheckBlock can only fail for one of a few reasons:
                // 1. bad-proof-of-work (impossible here, because we've already
                //    accepted the header)
                // 2. merkleroot doesn't match the transactions given (already
                //    caught in FillBlock with READ_STATUS_FAILED, so
                //    impossible here)
                // 3. the block is otherwise invalid (eg invalid coinbase,
                //    block is too big, too many legacy sigops, etc).
                // So if CheckBlock failed, #3 is the only possibility.
                // Under BIP 152, we don't DoS-ban unless proof of work is
                // invalid (we don't require all the stateless checks to have
                // been run).  This is handled below, so just treat this as
                // though the block was successfully read, and rely on the
                // handling in ProcessNewBlock to ensure the block index is
                // updated, reject messages go out, etc.
                MarkBlockAsReceived(resp.blockhash); // it is now an empty pointer
                fBlockRead = true;
                // mapBlockSource is only used for sending reject messages and DoS scores,
                // so the race between here and cs_main in ProcessNewBlock is fine.
                // BIP 152 permits peers to relay compact blocks after validating
                // the header only; we should not punish peers if the block turns
                // out to be invalid.
                mapBlockSource.emplace(resp.blockhash, std::make_pair(pfrom->GetId(), false));
            }
        } // Don't hold cs_main when we call into ProcessNewBlock
        if (fBlockRead) {
            bool fNewBlock = false;
            // Since we requested this block (it was in mapBlocksInFlight), force it to be processed,
            // even if it would not be a candidate for new tip (missing previous block, chain not long enough, etc)
            // This bypasses some anti-DoS logic in AcceptBlock (eg to prevent
            // disk-space attacks), but this should be safe due to the
            // protections in the compact block handler -- see related comment
            // in compact block optimistic reconstruction handling.
            ProcessNewBlock(chainparams, pblock, /*fForceProcessing=*/true, &fNewBlock);
            if (fNewBlock) {
                pfrom->nLastBlockTime = GetTime();
            } else {
                LOCK(cs_main);
                mapBlockSource.erase(pblock->GetHash());
            }
        }
        return true;
    }

    if (strCommand == NetMsgType::HEADERS)
    {
        // Ignore headers received while importing
        if (fImporting || fReindex) {
            LogPrint(BCLog::NET, "Unexpected headers message received from peer %d\n", pfrom->GetId());
            return true;
        }

        std::vector<CBlockHeader> headers;

        // Bypass the normal CBlock deserialization, as we don't want to risk deserializing 2000 full blocks.
        unsigned int nCount = ReadCompactSize(vRecv);
        if (nCount > MAX_HEADERS_RESULTS) {
            LOCK(cs_main);
            Misbehaving(pfrom->GetId(), 20, strprintf("headers message size = %u", nCount));
            return false;
        }
        headers.resize(nCount);
        for (unsigned int n = 0; n < nCount; n++) {
            vRecv >> headers[n];
            ReadCompactSize(vRecv); // ignore tx count; assume it is 0.
        }

        // Headers received via a HEADERS message should be valid, and reflect
        // the chain the peer is on. If we receive a known-invalid header,
        // disconnect the peer if it is using one of our outbound connection
        // slots.
        bool should_punish = !pfrom->fInbound && !pfrom->m_manual_connection;
        return ProcessHeadersMessage(pfrom, connman, headers, chainparams, should_punish);
    }

    if (strCommand == NetMsgType::BLOCK)
    {
        // Ignore block received while importing
        if (fImporting || fReindex) {
            LogPrint(BCLog::NET, "Unexpected block message received from peer %d\n", pfrom->GetId());
            return true;
        }

        std::shared_ptr<CBlock> pblock = std::make_shared<CBlock>();
        vRecv >> *pblock;

        LogPrint(BCLog::NET, "received block %s peer=%d\n", pblock->GetHash().ToString(), pfrom->GetId());

        bool forceProcessing = false;
        const uint256 hash(pblock->GetHash());
        {
            LOCK(cs_main);
            // Also always process if we requested the block explicitly, as we may
            // need it even though it is not a candidate for a new best tip.
            forceProcessing |= MarkBlockAsReceived(hash);
            // mapBlockSource is only used for sending reject messages and DoS scores,
            // so the race between here and cs_main in ProcessNewBlock is fine.
            mapBlockSource.emplace(hash, std::make_pair(pfrom->GetId(), true));
        }
        bool fNewBlock = false;
        ProcessNewBlock(chainparams, pblock, forceProcessing, &fNewBlock);
        if (fNewBlock) {
            pfrom->nLastBlockTime = GetTime();
        } else {
            LOCK(cs_main);
            mapBlockSource.erase(pblock->GetHash());
        }
        return true;
    }

    if (strCommand == NetMsgType::GETADDR) {
        // This asymmetric behavior for inbound and outbound connections was introduced
        // to prevent a fingerprinting attack: an attacker can send specific fake addresses
        // to users' AddrMan and later request them by sending getaddr messages.
        // Making nodes which are behind NAT and can only make outgoing connections ignore
        // the getaddr message mitigates the attack.
        if (!pfrom->fInbound) {
            LogPrint(BCLog::NET, "Ignoring \"getaddr\" from outbound connection. peer=%d\n", pfrom->GetId());
            return true;
        }

        // Only send one GetAddr response per connection to reduce resource waste
        //  and discourage addr stamping of INV announcements.
        if (pfrom->fSentAddr) {
            LogPrint(BCLog::NET, "Ignoring repeated \"getaddr\". peer=%d\n", pfrom->GetId());
            return true;
        }
        pfrom->fSentAddr = true;

        pfrom->vAddrToSend.clear();
        std::vector<CAddress> vAddr = connman->GetAddresses();
        FastRandomContext insecure_rand;
        for (const CAddress &addr : vAddr) {
            if (!g_banman->IsBanned(addr)) {
                pfrom->PushAddress(addr, insecure_rand);
            }
        }
        return true;
    }

    if (strCommand == NetMsgType::MEMPOOL) {
        if (!(pfrom->GetLocalServices() & NODE_BLOOM) && !pfrom->fWhitelisted)
        {
            LogPrint(BCLog::NET, "mempool request with bloom filters disabled, disconnect peer=%d\n", pfrom->GetId());
            pfrom->fDisconnect = true;
            return true;
        }

        if (connman->OutboundTargetReached(false) && !pfrom->fWhitelisted)
        {
            LogPrint(BCLog::NET, "mempool request with bandwidth limit reached, disconnect peer=%d\n", pfrom->GetId());
            pfrom->fDisconnect = true;
            return true;
        }

        LOCK(pfrom->cs_inventory);
        pfrom->fSendMempool = true;
        return true;
    }

    if (strCommand == NetMsgType::PING) {
        if (pfrom->nVersion > BIP0031_VERSION)
        {
            uint64_t nonce = 0;
            vRecv >> nonce;


            int nChainHeight;
            vRecv >> nChainHeight;
            pfrom->nChainHeight = nChainHeight;
            {
                LOCK(cs_main);
                connman->cPeerBlockCounts.input(nChainHeight);
            }

            // Echo the message back with the nonce. This allows for two useful features:
            //
            // 1) A remote node can quickly check if the connection is operational
            // 2) Remote nodes can measure the latency of the network thread. If this node
            //    is overloaded it won't respond to pings quickly and the remote node can
            //    avoid sending us more work, like chain download requests.
            //
            // The nonce stops the remote getting confused between different pings: without
            // it, if the remote node sends a ping once per second and this node takes 5
            // seconds to respond to each, the 5th ping the remote sends would appear to
            // return very quickly.
            connman->PushMessage(pfrom, msgMaker.Make(NetMsgType::PONG, nonce));
        }
        return true;
    }

    if (strCommand == NetMsgType::PONG) {
        int64_t pingUsecEnd = nTimeReceived;
        uint64_t nonce = 0;
        size_t nAvail = vRecv.in_avail();
        bool bPingFinished = false;
        std::string sProblem;

        if (nAvail >= sizeof(nonce)) {
            vRecv >> nonce;

            // Only process pong message if there is an outstanding ping (old ping without nonce should never pong)
            if (pfrom->nPingNonceSent != 0) {
                if (nonce == pfrom->nPingNonceSent) {
                    // Matching pong received, this ping is no longer outstanding
                    bPingFinished = true;
                    int64_t pingUsecTime = pingUsecEnd - pfrom->nPingUsecStart;
                    if (pingUsecTime > 0) {
                        // Successful ping time measurement, replace previous
                        pfrom->nPingUsecTime = pingUsecTime;
                        pfrom->nMinPingUsecTime = std::min(pfrom->nMinPingUsecTime.load(), pingUsecTime);
                    } else {
                        // This should never happen
                        sProblem = "Timing mishap";
                    }
                } else {
                    // Nonce mismatches are normal when pings are overlapping
                    sProblem = "Nonce mismatch";
                    if (nonce == 0) {
                        // This is most likely a bug in another implementation somewhere; cancel this ping
                        bPingFinished = true;
                        sProblem = "Nonce zero";
                    }
                }
            } else {
                sProblem = "Unsolicited pong without ping";
            }
        } else {
            // This is most likely a bug in another implementation somewhere; cancel this ping
            bPingFinished = true;
            sProblem = "Short payload";
        }

        if (!(sProblem.empty())) {
            LogPrint(BCLog::NET, "pong peer=%d: %s, %x expected, %x received, %u bytes\n",
                pfrom->GetId(),
                sProblem,
                pfrom->nPingNonceSent,
                nonce,
                nAvail);
        }
        if (bPingFinished) {
            pfrom->nPingNonceSent = 0;
        }
        return true;
    }

    if (strCommand == NetMsgType::FILTERLOAD) {
        CBloomFilter filter;
        vRecv >> filter;

        if (!filter.IsWithinSizeConstraints())
        {
            // There is no excuse for sending a too-large filter
            LOCK(cs_main);
            Misbehaving(pfrom->GetId(), 100);
        }
        else
        {
            LOCK(pfrom->cs_filter);
            pfrom->pfilter.reset(new CBloomFilter(filter));
            pfrom->pfilter->UpdateEmptyFull();
            pfrom->fRelayTxes = true;
        }
        return true;
    }

    if (strCommand == NetMsgType::FILTERADD) {
        std::vector<unsigned char> vData;
        vRecv >> vData;

        // Nodes must NEVER send a data item > 520 bytes (the max size for a script data object,
        // and thus, the maximum size any matched object can have) in a filteradd message
        bool bad = false;
        if (vData.size() > MAX_SCRIPT_ELEMENT_SIZE) {
            bad = true;
        } else {
            LOCK(pfrom->cs_filter);
            if (pfrom->pfilter) {
                pfrom->pfilter->insert(vData);
            } else {
                bad = true;
            }
        }
        if (bad) {
            LOCK(cs_main);
            Misbehaving(pfrom->GetId(), 100);
        }
        return true;
    }

    if (strCommand == NetMsgType::FILTERCLEAR) {
        LOCK(pfrom->cs_filter);
        if (pfrom->GetLocalServices() & NODE_BLOOM) {
            pfrom->pfilter.reset(new CBloomFilter());
        }
        pfrom->fRelayTxes = true;
        return true;
    }

    if (strCommand == NetMsgType::FEEFILTER) {
        CAmount newFeeFilter = 0;
        vRecv >> newFeeFilter;
        if (MoneyRange(newFeeFilter)) {
            {
                LOCK(pfrom->cs_feeFilter);
                pfrom->minFeeFilter = newFeeFilter;
            }
            LogPrint(BCLog::NET, "received: feefilter of %s from peer=%d\n", CFeeRate(newFeeFilter).ToString(), pfrom->GetId());
        }
        return true;
    }

    if (strCommand == NetMsgType::NOTFOUND) {
        // We do not care about the NOTFOUND message, but logging an Unknown Command
        // message would be undesirable as we transmit it ourselves.
        return true;
    }

    if (smsg::SMSG_UNKNOWN_MESSAGE != smsgModule.ReceiveData(pfrom, strCommand, vRecv)) {
        return true;
    }

    // Ignore unknown commands for extensibility
    LogPrint(BCLog::NET, "Unknown command \"%s\" from peer=%d\n", SanitizeString(strCommand), pfrom->GetId());

    return true;
}

bool PeerLogicValidation::SendRejectsAndCheckIfBanned(CNode* pnode, bool enable_bip61) EXCLUSIVE_LOCKS_REQUIRED(cs_main)
{
    AssertLockHeld(cs_main);
    CNodeState &state = *State(pnode->GetId());

    if (enable_bip61) {
        for (const CBlockReject& reject : state.rejects) {
            connman->PushMessage(pnode, CNetMsgMaker(INIT_PROTO_VERSION).Make(NetMsgType::REJECT, std::string(NetMsgType::BLOCK), reject.chRejectCode, reject.strRejectReason, reject.hashBlock));
        }
    }
    state.rejects.clear();

    if (state.fShouldBan) {
        state.fShouldBan = false;
        if (pnode->fWhitelisted)
            LogPrintf("Warning: not punishing whitelisted peer %s!\n", pnode->addr.ToString());
        else if (pnode->m_manual_connection)
            LogPrintf("Warning: not punishing manually-connected peer %s!\n", pnode->addr.ToString());
        else if (pnode->addr.IsLocal()) {
            // Disconnect but don't ban _this_ local node
            LogPrintf("Warning: disconnecting but not banning local peer %s!\n", pnode->addr.ToString());
            pnode->fDisconnect = true;
        } else {
            // Disconnect and ban all nodes sharing the address
            if (m_banman) {
                m_banman->Ban(pnode->addr, BanReasonNodeMisbehaving);
            }
            connman->DisconnectNode(pnode->addr);
        }
        return true;
    }
    return false;
}

bool PeerLogicValidation::ProcessMessages(CNode* pfrom, std::atomic<bool>& interruptMsgProc)
{
    const CChainParams& chainparams = Params();
    //
    // Message format
    //  (4) message start
    //  (12) command
    //  (4) size
    //  (4) checksum
    //  (x) data
    //
    bool fMoreWork = false;

    if (!pfrom->vRecvGetData.empty())
        ProcessGetData(pfrom, chainparams, connman, interruptMsgProc);

    if (!pfrom->orphan_work_set.empty()) {
        std::list<CTransactionRef> removed_txn;
        LOCK2(cs_main, g_cs_orphans);
        ProcessOrphanTx(connman, pfrom->orphan_work_set, removed_txn);
        for (const CTransactionRef& removedTx : removed_txn) {
            AddToCompactExtraTransactions(removedTx);
        }
    }

    if (pfrom->fDisconnect)
        return false;

    // this maintains the order of responses
    if (!pfrom->vRecvGetData.empty()) return true;
    if (!pfrom->orphan_work_set.empty()) return true;

    // Don't bother if send buffer is too full to respond anyway
    if (pfrom->fPauseSend)
        return false;

    std::list<CNetMessage> msgs;
    {
        LOCK(pfrom->cs_vProcessMsg);
        if (pfrom->vProcessMsg.empty())
            return false;
        // Just take one message
        msgs.splice(msgs.begin(), pfrom->vProcessMsg, pfrom->vProcessMsg.begin());
        pfrom->nProcessQueueSize -= msgs.front().vRecv.size() + CMessageHeader::HEADER_SIZE;
        pfrom->fPauseRecv = pfrom->nProcessQueueSize > connman->GetReceiveFloodSize();
        fMoreWork = !pfrom->vProcessMsg.empty();
    }
    CNetMessage& msg(msgs.front());

    msg.SetVersion(pfrom->GetRecvVersion());
    // Scan for message start
    if (memcmp(msg.hdr.pchMessageStart, chainparams.MessageStart(), CMessageHeader::MESSAGE_START_SIZE) != 0) {
        LogPrint(BCLog::NET, "PROCESSMESSAGE: INVALID MESSAGESTART %s peer=%d\n", SanitizeString(msg.hdr.GetCommand()), pfrom->GetId());
        pfrom->fDisconnect = true;
        return false;
    }

    // Read header
    CMessageHeader& hdr = msg.hdr;
    if (!hdr.IsValid(chainparams.MessageStart()))
    {
        LogPrint(BCLog::NET, "PROCESSMESSAGE: ERRORS IN HEADER %s peer=%d\n", SanitizeString(hdr.GetCommand()), pfrom->GetId());
        return fMoreWork;
    }
    std::string strCommand = hdr.GetCommand();

    // Message size
    unsigned int nMessageSize = hdr.nMessageSize;

    // Checksum
    CDataStream& vRecv = msg.vRecv;
    const uint256& hash = msg.GetMessageHash();
    if (memcmp(hash.begin(), hdr.pchChecksum, CMessageHeader::CHECKSUM_SIZE) != 0)
    {
        LogPrint(BCLog::NET, "%s(%s, %u bytes): CHECKSUM ERROR expected %s was %s\n", __func__,
           SanitizeString(strCommand), nMessageSize,
           HexStr(hash.begin(), hash.begin()+CMessageHeader::CHECKSUM_SIZE),
           HexStr(hdr.pchChecksum, hdr.pchChecksum+CMessageHeader::CHECKSUM_SIZE));
        return fMoreWork;
    }

    // Process message
    bool fRet = false;
    try
    {
        fRet = ProcessMessage(pfrom, strCommand, vRecv, msg.nTime, chainparams, connman, interruptMsgProc, m_enable_bip61);
        if (interruptMsgProc)
            return false;
        if (!pfrom->vRecvGetData.empty())
            fMoreWork = true;
    }
    catch (const std::ios_base::failure& e)
    {
        if (m_enable_bip61) {
            connman->PushMessage(pfrom, CNetMsgMaker(INIT_PROTO_VERSION).Make(NetMsgType::REJECT, strCommand, REJECT_MALFORMED, std::string("error parsing message")));
        }
        if (strstr(e.what(), "end of data"))
        {
            // Allow exceptions from under-length message on vRecv
            LogPrint(BCLog::NET, "%s(%s, %u bytes): Exception '%s' caught, normally caused by a message being shorter than its stated length\n", __func__, SanitizeString(strCommand), nMessageSize, e.what());
        }
        else if (strstr(e.what(), "size too large"))
        {
            // Allow exceptions from over-long size
            LogPrint(BCLog::NET, "%s(%s, %u bytes): Exception '%s' caught\n", __func__, SanitizeString(strCommand), nMessageSize, e.what());
        }
        else if (strstr(e.what(), "non-canonical ReadCompactSize()"))
        {
            // Allow exceptions from non-canonical encoding
            LogPrint(BCLog::NET, "%s(%s, %u bytes): Exception '%s' caught\n", __func__, SanitizeString(strCommand), nMessageSize, e.what());
        }
        else
        {
            PrintExceptionContinue(&e, "ProcessMessages()");
        }
    }
    catch (const std::exception& e) {
        PrintExceptionContinue(&e, "ProcessMessages()");
    } catch (...) {
        PrintExceptionContinue(nullptr, "ProcessMessages()");
    }

    if (!fRet) {
        LogPrint(BCLog::NET, "%s(%s, %u bytes) FAILED peer=%d\n", __func__, SanitizeString(strCommand), nMessageSize, pfrom->GetId());
    }

    LOCK(cs_main);
    SendRejectsAndCheckIfBanned(pfrom, m_enable_bip61);

    return fMoreWork;
}

void PeerLogicValidation::ConsiderEviction(CNode *pto, int64_t time_in_seconds)
{
    AssertLockHeld(cs_main);

    CNodeState &state = *State(pto->GetId());
    const CNetMsgMaker msgMaker(pto->GetSendVersion());

    if (!state.m_chain_sync.m_protect && IsOutboundDisconnectionCandidate(pto) && state.fSyncStarted) {
        // This is an outbound peer subject to disconnection if they don't
        // announce a block with as much work as the current tip within
        // CHAIN_SYNC_TIMEOUT + HEADERS_RESPONSE_TIME seconds (note: if
        // their chain has more work than ours, we should sync to it,
        // unless it's invalid, in which case we should find that out and
        // disconnect from them elsewhere).
        if (state.pindexBestKnownBlock != nullptr && state.pindexBestKnownBlock->nChainWork >= chainActive.Tip()->nChainWork) {
            if (state.m_chain_sync.m_timeout != 0) {
                state.m_chain_sync.m_timeout = 0;
                state.m_chain_sync.m_work_header = nullptr;
                state.m_chain_sync.m_sent_getheaders = false;
            }
        } else if (state.m_chain_sync.m_timeout == 0 || (state.m_chain_sync.m_work_header != nullptr && state.pindexBestKnownBlock != nullptr && state.pindexBestKnownBlock->nChainWork >= state.m_chain_sync.m_work_header->nChainWork)) {
            // Our best block known by this peer is behind our tip, and we're either noticing
            // that for the first time, OR this peer was able to catch up to some earlier point
            // where we checked against our tip.
            // Either way, set a new timeout based on current tip.
            state.m_chain_sync.m_timeout = time_in_seconds + CHAIN_SYNC_TIMEOUT;
            state.m_chain_sync.m_work_header = chainActive.Tip();
            state.m_chain_sync.m_sent_getheaders = false;
        } else if (state.m_chain_sync.m_timeout > 0 && time_in_seconds > state.m_chain_sync.m_timeout) {
            // No evidence yet that our peer has synced to a chain with work equal to that
            // of our tip, when we first detected it was behind. Send a single getheaders
            // message to give the peer a chance to update us.
            if (state.m_chain_sync.m_sent_getheaders) {
                // They've run out of time to catch up!
                LogPrintf("Disconnecting outbound peer %d for old chain, best known block = %s\n", pto->GetId(), state.pindexBestKnownBlock != nullptr ? state.pindexBestKnownBlock->GetBlockHash().ToString() : "<none>");
                pto->fDisconnect = true;
            } else {
                assert(state.m_chain_sync.m_work_header);
                LogPrint(BCLog::NET, "sending getheaders to outbound peer=%d to verify chain work (current best known block:%s, benchmark blockhash: %s)\n", pto->GetId(), state.pindexBestKnownBlock != nullptr ? state.pindexBestKnownBlock->GetBlockHash().ToString() : "<none>", state.m_chain_sync.m_work_header->GetBlockHash().ToString());
                connman->PushMessage(pto, msgMaker.Make(NetMsgType::GETHEADERS, chainActive.GetLocator(state.m_chain_sync.m_work_header->pprev), uint256()));
                state.m_chain_sync.m_sent_getheaders = true;
                constexpr int64_t HEADERS_RESPONSE_TIME = 120; // 2 minutes
                // Bump the timeout to allow a response, which could clear the timeout
                // (if the response shows the peer has synced), reset the timeout (if
                // the peer syncs to the required work but not to our tip), or result
                // in disconnect (if we advance to the timeout and pindexBestKnownBlock
                // has not sufficiently progressed)
                state.m_chain_sync.m_timeout = time_in_seconds + HEADERS_RESPONSE_TIME;
            }
        }
    }
}

void PeerLogicValidation::EvictExtraOutboundPeers(int64_t time_in_seconds)
{
    // Check whether we have too many outbound peers
    int extra_peers = connman->GetExtraOutboundCount();
    if (extra_peers > 0) {
        // If we have more outbound peers than we target, disconnect one.
        // Pick the outbound peer that least recently announced
        // us a new block, with ties broken by choosing the more recent
        // connection (higher node id)
        NodeId worst_peer = -1;
        int64_t oldest_block_announcement = std::numeric_limits<int64_t>::max();

        connman->ForEachNode([&](CNode* pnode) {
            AssertLockHeld(cs_main);

            // Ignore non-outbound peers, or nodes marked for disconnect already
            if (!IsOutboundDisconnectionCandidate(pnode) || pnode->fDisconnect) return;
            CNodeState *state = State(pnode->GetId());
            if (state == nullptr) return; // shouldn't be possible, but just in case
            // Don't evict our protected peers
            if (state->m_chain_sync.m_protect) return;
            if (state->m_last_block_announcement < oldest_block_announcement || (state->m_last_block_announcement == oldest_block_announcement && pnode->GetId() > worst_peer)) {
                worst_peer = pnode->GetId();
                oldest_block_announcement = state->m_last_block_announcement;
            }
        });
        if (worst_peer != -1) {
            bool disconnected = connman->ForNode(worst_peer, [&](CNode *pnode) {
                AssertLockHeld(cs_main);

                // Only disconnect a peer that has been connected to us for
                // some reasonable fraction of our check-frequency, to give
                // it time for new information to have arrived.
                // Also don't disconnect any peer we're trying to download a
                // block from.
                CNodeState &state = *State(pnode->GetId());
                if (time_in_seconds - pnode->nTimeConnected > MINIMUM_CONNECT_TIME && state.nBlocksInFlight == 0) {
                    LogPrint(BCLog::NET, "disconnecting extra outbound peer=%d (last block announcement received at time %d)\n", pnode->GetId(), oldest_block_announcement);
                    pnode->fDisconnect = true;
                    return true;
                } else {
                    LogPrint(BCLog::NET, "keeping outbound peer=%d chosen for eviction (connect time: %d, blocks_in_flight: %d)\n", pnode->GetId(), pnode->nTimeConnected, state.nBlocksInFlight);
                    return false;
                }
            });
            if (disconnected) {
                // If we disconnected an extra peer, that means we successfully
                // connected to at least one peer after the last time we
                // detected a stale tip. Don't try any more extra peers until
                // we next detect a stale tip, to limit the load we put on the
                // network from these extra connections.
                connman->SetTryNewOutboundPeer(false);
            }
        }
    }
}

void PeerLogicValidation::CheckForStaleTipAndEvictPeers(const Consensus::Params &consensusParams)
{
    LOCK(cs_main);

    if (connman == nullptr) return;

    int64_t time_in_seconds = GetTime();

    EvictExtraOutboundPeers(time_in_seconds);

    if (time_in_seconds > m_stale_tip_check_time) {
        // Check whether our tip is stale, and if so, allow using an extra
        // outbound peer
        if (!fImporting && !fReindex && connman->GetNetworkActive() && connman->GetUseAddrmanOutgoing() && TipMayBeStale(consensusParams)) {
            LogPrintf("Potential stale tip detected, will try using extra outbound peer (last tip update: %d seconds ago)\n", time_in_seconds - g_last_tip_update);
            connman->SetTryNewOutboundPeer(true);
        } else if (connman->GetTryNewOutboundPeer()) {
            connman->SetTryNewOutboundPeer(false);
        }
        m_stale_tip_check_time = time_in_seconds + STALE_CHECK_INTERVAL;
    }
}

namespace {
class CompareInvMempoolOrder
{
    CTxMemPool *mp;
public:
    explicit CompareInvMempoolOrder(CTxMemPool *_mempool)
    {
        mp = _mempool;
    }

    bool operator()(std::set<uint256>::iterator a, std::set<uint256>::iterator b)
    {
        /* As std::make_heap produces a max-heap, we want the entries with the
         * fewest ancestors/highest fee to sort later. */
        return mp->CompareDepthAndScore(*b, *a);
    }
};
}

bool PeerLogicValidation::SendMessages(CNode* pto)
{
    const Consensus::Params& consensusParams = Params().GetConsensus();
    {
        // Don't send anything until the version handshake is complete
        if (!pto->fSuccessfullyConnected || pto->fDisconnect)
            return true;

        // If we get here, the outgoing message serialization version is set and can't change.
        const CNetMsgMaker msgMaker(pto->GetSendVersion());

        //
        // Message: ping
        //
        bool pingSend = false;
        if (pto->fPingQueued) {
            // RPC ping request by user
            pingSend = true;
        }
        if (pto->nPingNonceSent == 0 && pto->nPingUsecStart + PING_INTERVAL * 1000000 < GetTimeMicros()) {
            // Ping automatically sent as a latency probe & keepalive.
            pingSend = true;
        }
        if (pingSend) {
            uint64_t nonce = 0;
            while (nonce == 0) {
                GetRandBytes((unsigned char*)&nonce, sizeof(nonce));
            }
            pto->fPingQueued = false;
            pto->nPingUsecStart = GetTimeMicros();
            int nChainHeight;
            {
                LOCK(cs_main);
                nChainHeight = (int)chainActive.Height();
            }
            // BIP0031_VERSION
            pto->nPingNonceSent = nonce;
            connman->PushMessage(pto, msgMaker.Make(NetMsgType::PING, nonce, nChainHeight));
        }

        TRY_LOCK(cs_main, lockMain); // Acquire cs_main for IsInitialBlockDownload() and CNodeState()
        if (!lockMain)
            return true;

        if (SendRejectsAndCheckIfBanned(pto, m_enable_bip61)) return true;
        CNodeState &state = *State(pto->GetId());

        // Address refresh broadcast
        int64_t nNow = GetTimeMicros();
        if (!IsInitialBlockDownload() && pto->nNextLocalAddrSend < nNow) {
            AdvertiseLocal(pto);
            pto->nNextLocalAddrSend = PoissonNextSend(nNow, AVG_LOCAL_ADDRESS_BROADCAST_INTERVAL);
        }

        //
        // Message: addr
        //
        if (pto->nNextAddrSend < nNow) {
            pto->nNextAddrSend = PoissonNextSend(nNow, AVG_ADDRESS_BROADCAST_INTERVAL);
            std::vector<CAddress> vAddr;
            vAddr.reserve(pto->vAddrToSend.size());
            for (const CAddress& addr : pto->vAddrToSend)
            {
                if (!pto->addrKnown.contains(addr.GetKey()))
                {
                    pto->addrKnown.insert(addr.GetKey());
                    vAddr.push_back(addr);
                    // receiver rejects addr messages larger than 1000
                    if (vAddr.size() >= 1000)
                    {
                        connman->PushMessage(pto, msgMaker.Make(NetMsgType::ADDR, vAddr));
                        vAddr.clear();
                    }
                }
            }
            pto->vAddrToSend.clear();
            if (!vAddr.empty())
                connman->PushMessage(pto, msgMaker.Make(NetMsgType::ADDR, vAddr));
            // we only send the big addr message once
            if (pto->vAddrToSend.capacity() > 40)
                pto->vAddrToSend.shrink_to_fit();
        }

        // Start block sync
        if (pindexBestHeader == nullptr)
            pindexBestHeader = chainActive.Tip();
        bool fFetch = state.fPreferredDownload || (nPreferredDownload == 0 && !pto->fClient && !pto->fOneShot); // Download if this is a nice peer, or we have no nice peers and this one might do.
        if (!state.fSyncStarted && !pto->fClient && !fImporting && !fReindex) {
            // Only actively request headers from a single peer, unless we're close to today.
            if ((nSyncStarted == 0 && fFetch) || pindexBestHeader->GetBlockTime() > GetAdjustedTime() - 24 * 60 * 60) {
                state.fSyncStarted = true;
                state.nHeadersSyncTimeout = GetTimeMicros() + HEADERS_DOWNLOAD_TIMEOUT_BASE + HEADERS_DOWNLOAD_TIMEOUT_PER_HEADER * (GetAdjustedTime() - pindexBestHeader->GetBlockTime())/(consensusParams.nPowTargetSpacing);
                nSyncStarted++;
                const CBlockIndex *pindexStart = pindexBestHeader;
                /* If possible, start at the block preceding the currently
                   best known header.  This ensures that we always get a
                   non-empty list of headers back as long as the peer
                   is up-to-date.  With a non-empty response, we can initialise
                   the peer's known best block.  This wouldn't be possible
                   if we requested starting at pindexBestHeader and
                   got back an empty response.  */
                if (pindexStart->pprev)
                    pindexStart = pindexStart->pprev;
                LogPrint(BCLog::NET, "initial getheaders (%d) to peer=%d (startheight:%d)\n", pindexStart->nHeight, pto->GetId(), pto->nStartingHeight);
                connman->PushMessage(pto, msgMaker.Make(NetMsgType::GETHEADERS, chainActive.GetLocator(pindexStart), uint256()));
            }
        }

        // Resend wallet transactions that haven't gotten in a block yet
        // Except during reindex, importing and IBD, when old wallet
        // transactions become unconfirmed and spams other nodes.
        if (!fReindex && !fImporting && !IsInitialBlockDownload())
        {
            GetMainSignals().Broadcast(nTimeBestReceived, connman);
        }

        //
        // Try sending block announcements via headers
        //
        {
            // If we have less than MAX_BLOCKS_TO_ANNOUNCE in our
            // list of block hashes we're relaying, and our peer wants
            // headers announcements, then find the first header
            // not yet known to our peer but would connect, and send.
            // If no header would connect, or if we have too many
            // blocks, or if the peer doesn't want headers, just
            // add all to the inv queue.
            LOCK(pto->cs_inventory);
            std::vector<CBlockGetHeader> vHeaders;
            bool fRevertToInv = ((!state.fPreferHeaders &&
                                 (!state.fPreferHeaderAndIDs || pto->vBlockHashesToAnnounce.size() > 1)) ||
                                pto->vBlockHashesToAnnounce.size() > MAX_BLOCKS_TO_ANNOUNCE);
            const CBlockIndex *pBestIndex = nullptr; // last header queued for delivery
            ProcessBlockAvailability(pto->GetId()); // ensure pindexBestKnownBlock is up-to-date

            if (!fRevertToInv) {
                bool fFoundStartingHeader = false;
                // Try to find first header that our peer doesn't have, and
                // then send all headers past that one.  If we come across any
                // headers that aren't on chainActive, give up.
                for (const uint256 &hash : pto->vBlockHashesToAnnounce) {
                    const CBlockIndex* pindex = LookupBlockIndex(hash);
                    assert(pindex);
                    if (chainActive[pindex->nHeight] != pindex) {
                        // Bail out if we reorged away from this block
                        fRevertToInv = true;
                        break;
                    }
                    if (pBestIndex != nullptr && pindex->pprev != pBestIndex) {
                        // This means that the list of blocks to announce don't
                        // connect to each other.
                        // This shouldn't really be possible to hit during
                        // regular operation (because reorgs should take us to
                        // a chain that has some block not on the prior chain,
                        // which should be caught by the prior check), but one
                        // way this could happen is by using invalidateblock /
                        // reconsiderblock repeatedly on the tip, causing it to
                        // be added multiple times to vBlockHashesToAnnounce.
                        // Robustly deal with this rare situation by reverting
                        // to an inv.
                        fRevertToInv = true;
                        break;
                    }
                    pBestIndex = pindex;
                    if (fFoundStartingHeader) {
                        // add this to the headers message
                        vHeaders.push_back(pindex->GetBlockHeader());
                    } else if (PeerHasHeader(&state, pindex)) {
                        continue; // keep looking for the first new block
                    } else if (pindex->pprev == nullptr || PeerHasHeader(&state, pindex->pprev)) {
                        // Peer doesn't have this header but they do have the prior one.
                        // Start sending headers.
                        fFoundStartingHeader = true;
                        vHeaders.push_back(pindex->GetBlockHeader());
                    } else {
                        // Peer doesn't have this header or the prior one -- nothing will
                        // connect, so bail out.
                        fRevertToInv = true;
                        break;
                    }
                }
            }
            if (!fRevertToInv && !vHeaders.empty()) {
                if (vHeaders.size() == 1 && state.fPreferHeaderAndIDs) {
                    // We only send up to 1 block as header-and-ids, as otherwise
                    // probably means we're doing an initial-ish-sync or they're slow
                    LogPrint(BCLog::NET, "%s sending header-and-ids %s to peer=%d\n", __func__,
                            vHeaders.front().GetHash().ToString(), pto->GetId());

                    int nSendFlags = state.fWantsCmpctWitness ? 0 : SERIALIZE_TRANSACTION_NO_WITNESS;

                    bool fGotBlockFromCache = false;
                    {
                        LOCK(cs_most_recent_block);
                        if (most_recent_block_hash == pBestIndex->GetBlockHash()) {
                            if (state.fWantsCmpctWitness || !fWitnessesPresentInMostRecentCompactBlock)
                                connman->PushMessage(pto, msgMaker.Make(nSendFlags, NetMsgType::CMPCTBLOCK, *most_recent_compact_block));
                            else {
                                CBlockHeaderAndShortTxIDs cmpctblock(*most_recent_block, state.fWantsCmpctWitness);
                                connman->PushMessage(pto, msgMaker.Make(nSendFlags, NetMsgType::CMPCTBLOCK, cmpctblock));
                            }
                            fGotBlockFromCache = true;
                        }
                    }
                    if (!fGotBlockFromCache) {
                        CBlock block;
                        bool ret = ReadBlockFromDisk(block, pBestIndex, consensusParams);
                        assert(ret);
                        CBlockHeaderAndShortTxIDs cmpctblock(block, state.fWantsCmpctWitness);
                        connman->PushMessage(pto, msgMaker.Make(nSendFlags, NetMsgType::CMPCTBLOCK, cmpctblock));
                    }
                    state.pindexBestHeaderSent = pBestIndex;
                } else if (state.fPreferHeaders) {
                    if (vHeaders.size() > 1) {
                        LogPrint(BCLog::NET, "%s: %u headers, range (%s, %s), to peer=%d\n", __func__,
                                vHeaders.size(),
                                vHeaders.front().GetHash().ToString(),
                                vHeaders.back().GetHash().ToString(), pto->GetId());
                    } else {
                        LogPrint(BCLog::NET, "%s: sending header %s to peer=%d\n", __func__,
                                vHeaders.front().GetHash().ToString(), pto->GetId());
                    }
                    connman->PushMessage(pto, msgMaker.Make(NetMsgType::HEADERS, vHeaders));
                    state.pindexBestHeaderSent = pBestIndex;
                } else
                    fRevertToInv = true;
            }
            if (fRevertToInv) {
                // If falling back to using an inv, just try to inv the tip.
                // The last entry in vBlockHashesToAnnounce was our tip at some point
                // in the past.
                if (!pto->vBlockHashesToAnnounce.empty()) {
                    const uint256 &hashToAnnounce = pto->vBlockHashesToAnnounce.back();
                    const CBlockIndex* pindex = LookupBlockIndex(hashToAnnounce);
                    assert(pindex);

                    // Warn if we're announcing a block that is not on the main chain.
                    // This should be very rare and could be optimized out.
                    // Just log for now.
                    if (chainActive[pindex->nHeight] != pindex) {
                        LogPrint(BCLog::NET, "Announcing block %s not on main chain (tip=%s)\n",
                            hashToAnnounce.ToString(), chainActive.Tip()->GetBlockHash().ToString());
                    }

                    // If the peer's chain has this block, don't inv it back.
                    if (!PeerHasHeader(&state, pindex)) {
                        pto->PushInventory(CInv(MSG_BLOCK, hashToAnnounce));
                        LogPrint(BCLog::NET, "%s: sending inv peer=%d hash=%s\n", __func__,
                            pto->GetId(), hashToAnnounce.ToString());
                    }
                }
            }
            pto->vBlockHashesToAnnounce.clear();
        }

        //
        // Message: inventory
        //
        std::vector<CInv> vInv;
        {
            LOCK(pto->cs_inventory);
            vInv.reserve(std::max<size_t>(pto->vInventoryBlockToSend.size(), INVENTORY_BROADCAST_MAX));

            // Add blocks
            for (const uint256& hash : pto->vInventoryBlockToSend) {
                vInv.push_back(CInv(MSG_BLOCK, hash));
                if (vInv.size() == MAX_INV_SZ) {
                    connman->PushMessage(pto, msgMaker.Make(NetMsgType::INV, vInv));
                    vInv.clear();
                }
            }
            pto->vInventoryBlockToSend.clear();

            // Check whether periodic sends should happen
            bool fSendTrickle = pto->fWhitelisted;
            if (pto->nNextInvSend < nNow) {
                fSendTrickle = true;
                if (pto->fInbound) {
                    pto->nNextInvSend = connman->PoissonNextSendInbound(nNow, INVENTORY_BROADCAST_INTERVAL);
                } else {
                    // Use half the delay for outbound peers, as there is less privacy concern for them.
                    pto->nNextInvSend = PoissonNextSend(nNow, INVENTORY_BROADCAST_INTERVAL >> 1);
                }
            }

            // Time to send but the peer has requested we not relay transactions.
            if (fSendTrickle) {
                LOCK(pto->cs_filter);
                if (!pto->fRelayTxes) pto->setInventoryTxToSend.clear();
            }

            // Respond to BIP35 mempool requests
            if (fSendTrickle && pto->fSendMempool) {
                auto vtxinfo = mempool.infoAll();
                pto->fSendMempool = false;
                CAmount filterrate = 0;
                {
                    LOCK(pto->cs_feeFilter);
                    filterrate = pto->minFeeFilter;
                }

                LOCK(pto->cs_filter);

                for (const auto& txinfo : vtxinfo) {
                    const uint256& hash = txinfo.tx->GetHash();
                    CInv inv(MSG_TX, hash);
                    pto->setInventoryTxToSend.erase(hash);
                    if (filterrate) {
                        if (txinfo.feeRate.GetFeePerK() < filterrate)
                            continue;
                    }
                    if (pto->pfilter) {
                        if (!pto->pfilter->IsRelevantAndUpdate(*txinfo.tx)) continue;
                    }
                    pto->filterInventoryKnown.insert(hash);
                    vInv.push_back(inv);
                    if (vInv.size() == MAX_INV_SZ) {
                        connman->PushMessage(pto, msgMaker.Make(NetMsgType::INV, vInv));
                        vInv.clear();
                    }
                }
                pto->timeLastMempoolReq = GetTime();
            }

            // Determine transactions to relay
            if (fSendTrickle) {
                // Produce a vector with all candidates for sending
                std::vector<std::set<uint256>::iterator> vInvTx;
                vInvTx.reserve(pto->setInventoryTxToSend.size());
                for (std::set<uint256>::iterator it = pto->setInventoryTxToSend.begin(); it != pto->setInventoryTxToSend.end(); it++) {
                    vInvTx.push_back(it);
                }
                CAmount filterrate = 0;
                {
                    LOCK(pto->cs_feeFilter);
                    filterrate = pto->minFeeFilter;
                }
                // Topologically and fee-rate sort the inventory we send for privacy and priority reasons.
                // A heap is used so that not all items need sorting if only a few are being sent.
                CompareInvMempoolOrder compareInvMempoolOrder(&mempool);
                std::make_heap(vInvTx.begin(), vInvTx.end(), compareInvMempoolOrder);
                // No reason to drain out at many times the network's capacity,
                // especially since we have many peers and some will draw much shorter delays.
                unsigned int nRelayedTransactions = 0;
                LOCK(pto->cs_filter);
                while (!vInvTx.empty() && nRelayedTransactions < INVENTORY_BROADCAST_MAX) {
                    // Fetch the top element from the heap
                    std::pop_heap(vInvTx.begin(), vInvTx.end(), compareInvMempoolOrder);
                    std::set<uint256>::iterator it = vInvTx.back();
                    vInvTx.pop_back();
                    uint256 hash = *it;
                    // Remove it from the to-be-sent set
                    pto->setInventoryTxToSend.erase(it);
                    // Check if not in the filter already
                    if (pto->filterInventoryKnown.contains(hash)) {
                        continue;
                    }
                    // Not in the mempool anymore? don't bother sending it.
                    auto txinfo = mempool.info(hash);
                    if (!txinfo.tx) {
                        continue;
                    }
                    if (filterrate && txinfo.feeRate.GetFeePerK() < filterrate) {
                        continue;
                    }
                    if (pto->pfilter && !pto->pfilter->IsRelevantAndUpdate(*txinfo.tx)) continue;
                    // Send
                    vInv.push_back(CInv(MSG_TX, hash));
                    nRelayedTransactions++;
                    {
                        // Expire old relay messages
                        while (!vRelayExpiration.empty() && vRelayExpiration.front().first < nNow)
                        {
                            mapRelay.erase(vRelayExpiration.front().second);
                            vRelayExpiration.pop_front();
                        }

                        auto ret = mapRelay.insert(std::make_pair(hash, std::move(txinfo.tx)));
                        if (ret.second) {
                            vRelayExpiration.push_back(std::make_pair(nNow + 15 * 60 * 1000000, ret.first));
                        }
                    }
                    if (vInv.size() == MAX_INV_SZ) {
                        connman->PushMessage(pto, msgMaker.Make(NetMsgType::INV, vInv));
                        vInv.clear();
                    }
                    pto->filterInventoryKnown.insert(hash);
                }
            }
        }
        if (!vInv.empty())
            connman->PushMessage(pto, msgMaker.Make(NetMsgType::INV, vInv));

        // Detect whether we're stalling
        nNow = GetTimeMicros();
        if (state.nStallingSince && state.nStallingSince < nNow - 1000000 * BLOCK_STALLING_TIMEOUT) {
            // Stalling only triggers when the block download window cannot move. During normal steady state,
            // the download window should be much larger than the to-be-downloaded set of blocks, so disconnection
            // should only happen during initial block download.
            LogPrintf("Peer=%d is stalling block download, disconnecting\n", pto->GetId());
            pto->fDisconnect = true;
            return true;
        }
        // In case there is a block that has been in flight from this peer for 2 + 0.5 * N times the block interval
        // (with N the number of peers from which we're downloading validated blocks), disconnect due to timeout.
        // We compensate for other peers to prevent killing off peers due to our own downstream link
        // being saturated. We only count validated in-flight blocks so peers can't advertise non-existing block hashes
        // to unreasonably increase our timeout.
        if (state.vBlocksInFlight.size() > 0) {
            QueuedBlock &queuedBlock = state.vBlocksInFlight.front();
            int nOtherPeersWithValidatedDownloads = nPeersWithValidatedDownloads - (state.nBlocksInFlightValidHeaders > 0);
            if (nNow > state.nDownloadingSince + consensusParams.nPowTargetSpacing * (BLOCK_DOWNLOAD_TIMEOUT_BASE + BLOCK_DOWNLOAD_TIMEOUT_PER_PEER * nOtherPeersWithValidatedDownloads)) {
                LogPrintf("Timeout downloading block %s from peer=%d, disconnecting\n", queuedBlock.hash.ToString(), pto->GetId());
                pto->fDisconnect = true;
                return true;
            }
        }
        // Check for headers sync timeouts
        if (state.fSyncStarted && state.nHeadersSyncTimeout < std::numeric_limits<int64_t>::max()) {
            // Detect whether this is a stalling initial-headers-sync peer
            if (pindexBestHeader->GetBlockTime() <= GetAdjustedTime() - 24*60*60) {
                if (nNow > state.nHeadersSyncTimeout && nSyncStarted == 1 && (nPreferredDownload - state.fPreferredDownload >= 1)) {
                    // Disconnect a (non-whitelisted) peer if it is our only sync peer,
                    // and we have others we could be using instead.
                    // Note: If all our peers are inbound, then we won't
                    // disconnect our sync peer for stalling; we have bigger
                    // problems if we can't get any outbound peers.
                    if (!pto->fWhitelisted) {
                        LogPrintf("Timeout downloading headers from peer=%d, disconnecting\n", pto->GetId());
                        pto->fDisconnect = true;
                        return true;
                    } else {
                        LogPrintf("Timeout downloading headers from whitelisted peer=%d, not disconnecting\n", pto->GetId());
                        // Reset the headers sync state so that we have a
                        // chance to try downloading from a different peer.
                        // Note: this will also result in at least one more
                        // getheaders message to be sent to
                        // this peer (eventually).
                        state.fSyncStarted = false;
                        nSyncStarted--;
                        state.nHeadersSyncTimeout = 0;
                    }
                }
            } else {
                // After we've caught up once, reset the timeout so we can't trigger
                // disconnect later.
                state.nHeadersSyncTimeout = std::numeric_limits<int64_t>::max();
            }
        }

        // Check that outbound peers have reasonable chains
        // GetTime() is used by this anti-DoS logic so we can test this using mocktime
        ConsiderEviction(pto, GetTime());

        //
        // Message: getdata (blocks)
        //
        std::vector<CInv> vGetData;
        if (!pto->fClient && ((fFetch && !pto->m_limited_node) || !IsInitialBlockDownload()) && state.nBlocksInFlight < MAX_BLOCKS_IN_TRANSIT_PER_PEER) {
            std::vector<const CBlockIndex*> vToDownload;
            NodeId staller = -1;
            FindNextBlocksToDownload(pto->GetId(), MAX_BLOCKS_IN_TRANSIT_PER_PEER - state.nBlocksInFlight, vToDownload, staller, consensusParams);
            for (const CBlockIndex *pindex : vToDownload) {
                uint32_t nFetchFlags = GetFetchFlags(pto);
                vGetData.push_back(CInv(MSG_BLOCK | nFetchFlags, pindex->GetBlockHash()));
                MarkBlockAsInFlight(pto->GetId(), pindex->GetBlockHash(), pindex);
                LogPrint(BCLog::NET, "Requesting block %s (%d) peer=%d\n", pindex->GetBlockHash().ToString(),
                    pindex->nHeight, pto->GetId());
            }
            if (state.nBlocksInFlight == 0 && staller != -1) {
                if (State(staller)->nStallingSince == 0) {
                    State(staller)->nStallingSince = nNow;
                    LogPrint(BCLog::NET, "Stall started peer=%d\n", staller);
                }
            }
        }

        //
        // Message: getdata (non-blocks)
        //
        auto& tx_process_time = state.m_tx_download.m_tx_process_time;
        while (!tx_process_time.empty() && tx_process_time.begin()->first <= nNow && state.m_tx_download.m_tx_in_flight.size() < MAX_PEER_TX_IN_FLIGHT) {
            const uint256& txid = tx_process_time.begin()->second;
            CInv inv(MSG_TX | GetFetchFlags(pto), txid);
            if (!AlreadyHave(inv)) {
                // If this transaction was last requested more than 1 minute ago,
                // then request.
                int64_t last_request_time = GetTxRequestTime(inv.hash);
                if (last_request_time <= nNow - GETDATA_TX_INTERVAL) {
                    LogPrint(BCLog::NET, "Requesting %s peer=%d\n", inv.ToString(), pto->GetId());
                    vGetData.push_back(inv);
                    if (vGetData.size() >= MAX_GETDATA_SZ) {
                        connman->PushMessage(pto, msgMaker.Make(NetMsgType::GETDATA, vGetData));
                        vGetData.clear();
                    }
                    UpdateTxRequestTime(inv.hash, nNow);
                    state.m_tx_download.m_tx_in_flight.insert(inv.hash);
                } else {
                    // This transaction is in flight from someone else; queue
                    // up processing to happen after the download times out
                    // (with a slight delay for inbound peers, to prefer
                    // requests to outbound peers).
                    RequestTx(&state, txid, nNow);
                }
            } else {
                // We have already seen this transaction, no need to download.
                state.m_tx_download.m_tx_announced.erase(inv.hash);
                state.m_tx_download.m_tx_in_flight.erase(inv.hash);
            }
            tx_process_time.erase(tx_process_time.begin());
        }


        if (!vGetData.empty())
            connman->PushMessage(pto, msgMaker.Make(NetMsgType::GETDATA, vGetData));

        //
        // Message: feefilter
        //
        // We don't want white listed peers to filter txs to us if we have -whitelistforcerelay
        if (pto->nVersion >= FEEFILTER_VERSION && gArgs.GetBoolArg("-feefilter", DEFAULT_FEEFILTER) &&
            !(pto->fWhitelisted && gArgs.GetBoolArg("-whitelistforcerelay", DEFAULT_WHITELISTFORCERELAY))) {
            CAmount currentFilter = mempool.GetMinFee(gArgs.GetArg("-maxmempool", DEFAULT_MAX_MEMPOOL_SIZE) * 1000000).GetFeePerK();
            int64_t timeNow = GetTimeMicros();
            if (timeNow > pto->nextSendTimeFeeFilter) {
                static CFeeRate default_feerate(DEFAULT_MIN_RELAY_TX_FEE);
                static FeeFilterRounder filterRounder(default_feerate);
                CAmount filterToSend = filterRounder.round(currentFilter);
                // We always have a fee filter of at least minRelayTxFee
                filterToSend = std::max(filterToSend, ::minRelayTxFee.GetFeePerK());
                if (filterToSend != pto->lastSentFeeFilter) {
                    connman->PushMessage(pto, msgMaker.Make(NetMsgType::FEEFILTER, filterToSend));
                    pto->lastSentFeeFilter = filterToSend;
                }
                pto->nextSendTimeFeeFilter = PoissonNextSend(timeNow, AVG_FEEFILTER_BROADCAST_INTERVAL);
            }
            // If the fee filter has changed substantially and it's still more than MAX_FEEFILTER_CHANGE_DELAY
            // until scheduled broadcast, then move the broadcast to within MAX_FEEFILTER_CHANGE_DELAY.
            else if (timeNow + MAX_FEEFILTER_CHANGE_DELAY * 1000000 < pto->nextSendTimeFeeFilter &&
                     (currentFilter < 3 * pto->lastSentFeeFilter / 4 || currentFilter > 4 * pto->lastSentFeeFilter / 3)) {
                pto->nextSendTimeFeeFilter = timeNow + GetRandInt(MAX_FEEFILTER_CHANGE_DELAY) * 1000000;
            }
        }
    }

    if (smsg::fSecMsgEnabled) {
        bool fSendTrickle = pto->fWhitelisted;
        smsgModule.SendData(pto, fSendTrickle);
    }
    return true;
}

class CNetProcessingCleanup
{
public:
    CNetProcessingCleanup() {}
    ~CNetProcessingCleanup() {
        // orphan transactions
        mapOrphanTransactions.clear();
        mapOrphanTransactionsByPrev.clear();
    }
} instance_of_cnetprocessingcleanup;<|MERGE_RESOLUTION|>--- conflicted
+++ resolved
@@ -1893,7 +1893,7 @@
         if (AcceptToMemoryPool(mempool, stateDummy, porphanTx, &fMissingInputs2, &removed_txn, false /* bypass_limits */, 0 /* nAbsurdFee */)) {
             LogPrint(BCLog::MEMPOOL, "   accepted orphan tx %s\n", orphanHash.ToString());
             RelayTransaction(orphanTx, connman);
-            for (unsigned int i = 0; i < orphanTx.vout.size(); i++) {
+            for (unsigned int i = 0; i < orphanTx.GetNumVOuts(); i++) {
                 auto it_by_prev = mapOrphanTransactionsByPrev.find(COutPoint(orphanHash, i));
                 if (it_by_prev != mapOrphanTransactionsByPrev.end()) {
                     for (const auto& elem : it_by_prev->second) {
@@ -2599,18 +2599,13 @@
             AcceptToMemoryPool(mempool, state, ptx, &fMissingInputs, &lRemovedTxn, false /* bypass_limits */, 0 /* nAbsurdFee */)) {
             mempool.check(pcoinsTip.get());
             RelayTransaction(tx, connman);
-<<<<<<< HEAD
             for (unsigned int i = 0; i < tx.GetNumVOuts(); i++) {
-                vWorkQueue.emplace_back(inv.hash, i);
-=======
-            for (unsigned int i = 0; i < tx.vout.size(); i++) {
                 auto it_by_prev = mapOrphanTransactionsByPrev.find(COutPoint(inv.hash, i));
                 if (it_by_prev != mapOrphanTransactionsByPrev.end()) {
                     for (const auto& elem : it_by_prev->second) {
                         pfrom->orphan_work_set.insert(elem->first);
                     }
                 }
->>>>>>> 5a2a9b5b
             }
 
             pfrom->nLastTXTime = GetTime();
@@ -2621,69 +2616,7 @@
                 mempool.size(), mempool.DynamicMemoryUsage() / 1000);
 
             // Recursively process any orphan transactions that depended on this one
-<<<<<<< HEAD
-            std::set<NodeId> setMisbehaving;
-            while (!vWorkQueue.empty()) {
-                auto itByPrev = mapOrphanTransactionsByPrev.find(vWorkQueue.front());
-                vWorkQueue.pop_front();
-                if (itByPrev == mapOrphanTransactionsByPrev.end())
-                    continue;
-                for (auto mi = itByPrev->second.begin();
-                     mi != itByPrev->second.end();
-                     ++mi)
-                {
-                    const CTransactionRef& porphanTx = (*mi)->second.tx;
-                    const CTransaction& orphanTx = *porphanTx;
-                    const uint256& orphanHash = orphanTx.GetHash();
-                    NodeId fromPeer = (*mi)->second.fromPeer;
-                    bool fMissingInputs2 = false;
-                    // Use a dummy CValidationState so someone can't setup nodes to counter-DoS based on orphan
-                    // resolution (that is, feeding people an invalid transaction based on LegitTxX in order to get
-                    // anyone relaying LegitTxX banned)
-                    CValidationState stateDummy;
-
-
-                    if (setMisbehaving.count(fromPeer))
-                        continue;
-                    if (AcceptToMemoryPool(mempool, stateDummy, porphanTx, &fMissingInputs2, &lRemovedTxn, false /* bypass_limits */, 0 /* nAbsurdFee */)) {
-                        LogPrint(BCLog::MEMPOOL, "   accepted orphan tx %s\n", orphanHash.ToString());
-                        RelayTransaction(orphanTx, connman);
-                        for (unsigned int i = 0; i < orphanTx.GetNumVOuts(); i++) {
-                            vWorkQueue.emplace_back(orphanHash, i);
-                        }
-                        vEraseQueue.push_back(orphanHash);
-                    }
-                    else if (!fMissingInputs2)
-                    {
-                        int nDos = 0;
-                        if (stateDummy.IsInvalid(nDos) && nDos > 0)
-                        {
-                            // Punish peer that gave us an invalid orphan tx
-                            Misbehaving(fromPeer, nDos);
-                            setMisbehaving.insert(fromPeer);
-                            LogPrint(BCLog::MEMPOOL, "   invalid orphan tx %s\n", orphanHash.ToString());
-                        }
-                        // Has inputs but not accepted to mempool
-                        // Probably non-standard or insufficient fee
-                        LogPrint(BCLog::MEMPOOL, "   removed orphan tx %s\n", orphanHash.ToString());
-                        vEraseQueue.push_back(orphanHash);
-                        if (!orphanTx.HasWitness() && !stateDummy.CorruptionPossible()) {
-                            // Do not use rejection cache for witness transactions or
-                            // witness-stripped transactions, as they can have been malleated.
-                            // See https://github.com/bitcoin/bitcoin/issues/8279 for details.
-                            assert(recentRejects);
-                            recentRejects->insert(orphanHash);
-                        }
-                    }
-                    mempool.check(pcoinsTip.get());
-                }
-            }
-
-            for (const uint256& hash : vEraseQueue)
-                EraseOrphanTx(hash);
-=======
             ProcessOrphanTx(connman, pfrom->orphan_work_set, lRemovedTxn);
->>>>>>> 5a2a9b5b
         }
         else if (fMissingInputs)
         {
