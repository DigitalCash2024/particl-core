// Copyright (c) 2009-2010 Satoshi Nakamoto
// Copyright (c) 2009-2020 The Bitcoin Core developers
// Distributed under the MIT software license, see the accompanying
// file COPYING or http://www.opensource.org/licenses/mit-license.php.

#include <net_processing.h>

#include <addrman.h>
#include <banman.h>
#include <blockencodings.h>
#include <blockfilter.h>
#include <chainparams.h>
#include <consensus/validation.h>
#include <hash.h>
#include <index/blockfilterindex.h>
#include <merkleblock.h>
#include <netbase.h>
#include <netmessagemaker.h>
#include <policy/fees.h>
#include <policy/policy.h>
#include <primitives/block.h>
#include <primitives/transaction.h>
#include <random.h>
#include <reverse_iterator.h>
#include <scheduler.h>
#include <streams.h>
#include <tinyformat.h>
#include <txmempool.h>
#include <txrequest.h>
#include <util/check.h> // For NDEBUG compile time check
#include <util/strencodings.h>
#include <util/system.h>
#include <validation.h>

#include <smsg/smessage.h>

#include <memory>
#include <typeinfo>

/** Expiration time for orphan transactions in seconds */
static constexpr int64_t ORPHAN_TX_EXPIRE_TIME = 20 * 60;
/** Minimum time between orphan transactions expire time checks in seconds */
static constexpr int64_t ORPHAN_TX_EXPIRE_INTERVAL = 5 * 60;
/** How long to cache transactions in mapRelay for normal relay */
static constexpr std::chrono::seconds RELAY_TX_CACHE_TIME = std::chrono::minutes{15};
/** How long a transaction has to be in the mempool before it can unconditionally be relayed (even when not in mapRelay). */
static constexpr std::chrono::seconds UNCONDITIONAL_RELAY_DELAY = std::chrono::minutes{2};
/** Headers download timeout expressed in microseconds
 *  Timeout = base + per_header * (expected number of headers) */
static constexpr int64_t HEADERS_DOWNLOAD_TIMEOUT_BASE = 15 * 60 * 1000000; // 15 minutes
static constexpr int64_t HEADERS_DOWNLOAD_TIMEOUT_PER_HEADER = 1000; // 1ms/header
/** Protect at least this many outbound peers from disconnection due to slow/
 * behind headers chain.
 */
static constexpr int32_t MAX_OUTBOUND_PEERS_TO_PROTECT_FROM_DISCONNECT = 4;
/** Timeout for (unprotected) outbound peers to sync to our chainwork, in seconds */
static constexpr int64_t CHAIN_SYNC_TIMEOUT = 20 * 60; // 20 minutes
/** How frequently to check for stale tips, in seconds */
static constexpr int64_t STALE_CHECK_INTERVAL = 10 * 60; // 10 minutes
/** How frequently to check for extra outbound peers and disconnect, in seconds */
static constexpr int64_t EXTRA_PEER_CHECK_INTERVAL = 45;
/** Minimum time an outbound-peer-eviction candidate must be connected for, in order to evict, in seconds */
static constexpr int64_t MINIMUM_CONNECT_TIME = 30;
/** SHA256("main address relay")[0:8] */
static constexpr uint64_t RANDOMIZER_ID_ADDRESS_RELAY = 0x3cac0035b5866b90ULL;
/// Age after which a stale block will no longer be served if requested as
/// protection against fingerprinting. Set to one month, denominated in seconds.
static constexpr int STALE_RELAY_AGE_LIMIT = 30 * 24 * 60 * 60;
/// Age after which a block is considered historical for purposes of rate
/// limiting block relay. Set to one week, denominated in seconds.
static constexpr int HISTORICAL_BLOCK_AGE = 7 * 24 * 60 * 60;
/** Time between pings automatically sent out for latency probing and keepalive */
static constexpr std::chrono::minutes PING_INTERVAL{2};
/** The maximum number of entries in a locator */
static const unsigned int MAX_LOCATOR_SZ = 101;
/** The maximum number of entries in an 'inv' protocol message */
static const unsigned int MAX_INV_SZ = 50000;
/** Maximum number of in-flight transaction requests from a peer. It is not a hard limit, but the threshold at which
 *  point the OVERLOADED_PEER_TX_DELAY kicks in. */
static constexpr int32_t MAX_PEER_TX_REQUEST_IN_FLIGHT = 100;
/** Maximum number of transactions to consider for requesting, per peer. It provides a reasonable DoS limit to
 *  per-peer memory usage spent on announcements, while covering peers continuously sending INVs at the maximum
 *  rate (by our own policy, see INVENTORY_BROADCAST_PER_SECOND) for several minutes, while not receiving
 *  the actual transaction (from any peer) in response to requests for them. */
static constexpr int32_t MAX_PEER_TX_ANNOUNCEMENTS = 5000;
/** How long to delay requesting transactions via txids, if we have wtxid-relaying peers */
static constexpr auto TXID_RELAY_DELAY = std::chrono::seconds{2};
/** How long to delay requesting transactions from non-preferred peers */
static constexpr auto NONPREF_PEER_TX_DELAY = std::chrono::seconds{2};
/** How long to delay requesting transactions from overloaded peers (see MAX_PEER_TX_REQUEST_IN_FLIGHT). */
static constexpr auto OVERLOADED_PEER_TX_DELAY = std::chrono::seconds{2};
/** How long to wait (in microseconds) before downloading a transaction from an additional peer */
static constexpr std::chrono::microseconds GETDATA_TX_INTERVAL{std::chrono::seconds{60}};
/** Limit to avoid sending big packets. Not used in processing incoming GETDATA for compatibility */
static const unsigned int MAX_GETDATA_SZ = 1000;
/** Number of blocks that can be requested at any given time from a single peer. */
static const int MAX_BLOCKS_IN_TRANSIT_PER_PEER = 16;
/** Timeout in seconds during which a peer must stall block download progress before being disconnected. */
static const unsigned int BLOCK_STALLING_TIMEOUT = 2;
/** Number of headers sent in one getheaders result. We rely on the assumption that if a peer sends
 *  less than this number, we reached its tip. Changing this value is a protocol upgrade. */
static const unsigned int MAX_HEADERS_RESULTS = 2000;
/** Maximum depth of blocks we're willing to serve as compact blocks to peers
 *  when requested. For older blocks, a regular BLOCK response will be sent. */
static const int MAX_CMPCTBLOCK_DEPTH = 5;
/** Maximum depth of blocks we're willing to respond to GETBLOCKTXN requests for. */
static const int MAX_BLOCKTXN_DEPTH = 10;
/** Size of the "block download window": how far ahead of our current height do we fetch?
 *  Larger windows tolerate larger download speed differences between peer, but increase the potential
 *  degree of disordering of blocks on disk (which make reindexing and pruning harder). We'll probably
 *  want to make this a per-peer adaptive value at some point. */
static const unsigned int BLOCK_DOWNLOAD_WINDOW = 1024;
/** Block download timeout base, expressed in millionths of the block interval (i.e. 10 min) */
static const int64_t BLOCK_DOWNLOAD_TIMEOUT_BASE = 1000000;
/** Additional block download timeout per parallel downloading peer (i.e. 5 min) */
static const int64_t BLOCK_DOWNLOAD_TIMEOUT_PER_PEER = 500000;
/** Maximum number of headers to announce when relaying blocks with headers message.*/
static const unsigned int MAX_BLOCKS_TO_ANNOUNCE = 8;
/** Maximum number of unconnecting headers announcements before DoS score */
static const int MAX_UNCONNECTING_HEADERS = 10;
/** Minimum blocks required to signal NODE_NETWORK_LIMITED */
//static const unsigned int NODE_NETWORK_LIMITED_MIN_BLOCKS = 288;
/** Average delay between local address broadcasts */
static constexpr std::chrono::hours AVG_LOCAL_ADDRESS_BROADCAST_INTERVAL{24};
/** Average delay between peer address broadcasts */
static constexpr std::chrono::seconds AVG_ADDRESS_BROADCAST_INTERVAL{30};
/** Average delay between trickled inventory transmissions in seconds.
 *  Blocks and peers with noban permission bypass this, outbound peers get half this delay. */
static const unsigned int INVENTORY_BROADCAST_INTERVAL = 5;
/** Maximum rate of inventory items to send per second.
 *  Limits the impact of low-fee transaction floods. */
static constexpr unsigned int INVENTORY_BROADCAST_PER_SECOND = 7;
/** Maximum number of inventory items to send per transmission. */
static constexpr unsigned int INVENTORY_BROADCAST_MAX = INVENTORY_BROADCAST_PER_SECOND * INVENTORY_BROADCAST_INTERVAL;
/** The number of most recently announced transactions a peer can request. */
static constexpr unsigned int INVENTORY_MAX_RECENT_RELAY = 3500;
/** Verify that INVENTORY_MAX_RECENT_RELAY is enough to cache everything typically
 *  relayed before unconditional relay from the mempool kicks in. This is only a
 *  lower bound, and it should be larger to account for higher inv rate to outbound
 *  peers, and random variations in the broadcast mechanism. */
static_assert(INVENTORY_MAX_RECENT_RELAY >= INVENTORY_BROADCAST_PER_SECOND * UNCONDITIONAL_RELAY_DELAY / std::chrono::seconds{1}, "INVENTORY_RELAY_MAX too low");
/** Average delay between feefilter broadcasts in seconds. */
static constexpr unsigned int AVG_FEEFILTER_BROADCAST_INTERVAL = 10 * 60;
/** Maximum feefilter broadcast delay after significant change. */
static constexpr unsigned int MAX_FEEFILTER_CHANGE_DELAY = 5 * 60;
/** Maximum number of compact filters that may be requested with one getcfilters. See BIP 157. */
static constexpr uint32_t MAX_GETCFILTERS_SIZE = 1000;
/** Maximum number of cf hashes that may be requested with one getcfheaders. See BIP 157. */
static constexpr uint32_t MAX_GETCFHEADERS_SIZE = 2000;
/** the maximum percentage of addresses from our addrman to return in response to a getaddr message. */
static constexpr size_t MAX_PCT_ADDR_TO_SEND = 23;

struct COrphanTx {
    // When modifying, adapt the copy of this definition in tests/DoS_tests.
    CTransactionRef tx;
    NodeId fromPeer;
    int64_t nTimeExpire;
    size_t list_pos;
};

/** Guards orphan transactions and extra txs for compact blocks */
RecursiveMutex g_cs_orphans;
/** Map from txid to orphan transaction record. Limited by
 *  -maxorphantx/DEFAULT_MAX_ORPHAN_TRANSACTIONS */
std::map<uint256, COrphanTx> mapOrphanTransactions GUARDED_BY(g_cs_orphans);
/** Index from wtxid into the mapOrphanTransactions to lookup orphan
 *  transactions using their witness ids. */
std::map<uint256, std::map<uint256, COrphanTx>::iterator> g_orphans_by_wtxid GUARDED_BY(g_cs_orphans);

void EraseOrphansFor(NodeId peer);

/** Increase a node's misbehavior score. */
PeerManager *g_peerman = nullptr;
void Misbehaving(NodeId nodeid, int howmuch, const std::string& message="")
{
    if (!g_peerman) return;
    g_peerman->Misbehaving(nodeid, howmuch, message);
};


extern void UpdateNumBlocksOfPeers(NodeId id, int height);

// Internal stuff
namespace {
/** Blocks that are in flight, and that are in the queue to be downloaded. */
struct QueuedBlock {
    uint256 hash;
    const CBlockIndex* pindex;                               //!< Optional.
    bool fValidatedHeaders;                                  //!< Whether this block has validated headers at the time of request.
    std::unique_ptr<PartiallyDownloadedBlock> partialBlock;  //!< Optional, used for CMPCTBLOCK downloads
};

/**
 * Data structure for an individual peer. This struct is not protected by
 * cs_main since it does not contain validation-critical data.
 *
 * Memory is owned by shared pointers and this object is destructed when
 * the refcount drops to zero.
 *
 * Mutexes inside this struct must not be held when locking m_peer_mutex.
 *
 * TODO: move most members from CNodeState to this structure.
 * TODO: move remaining application-layer data members from CNode to this structure.
 */
struct Peer {
    /** Same id as the CNode object for this peer */
    const NodeId m_id{0};

    /** Protects misbehavior data members */
    Mutex m_misbehavior_mutex;
    /** Accumulated misbehavior score for this peer */
    int m_misbehavior_score GUARDED_BY(m_misbehavior_mutex){0};
    /** Whether this peer should be disconnected and marked as discouraged (unless it has the noban permission). */
    bool m_should_discourage GUARDED_BY(m_misbehavior_mutex){false};

    /** Protects block inventory data members */
    Mutex m_block_inv_mutex;
    /** List of blocks that we'll announce via an `inv` message.
     * There is no final sorting before sending, as they are always sent
     * immediately and in the order requested. */
    std::vector<uint256> m_blocks_for_inv_relay GUARDED_BY(m_block_inv_mutex);
    /** Unfiltered list of blocks that we'd like to announce via a `headers`
     * message. If we can't announce via a `headers` message, we'll fall back to
     * announcing via `inv`. */
    std::vector<uint256> m_blocks_for_headers_relay GUARDED_BY(m_block_inv_mutex);
    /** The final block hash that we sent in an `inv` message to this peer.
     * When the peer requests this block, we send an `inv` message to trigger
     * the peer to request the next sequence of block hashes.
     * Most peers use headers-first syncing, which doesn't use this mechanism */
    uint256 m_continuation_block GUARDED_BY(m_block_inv_mutex) {};

    /** This peer's reported block height when we connected */
    std::atomic<int> m_starting_height{-1};
    /** This peer's reported block height in ping messages */
    std::atomic<int> m_chain_height{-1};

    /** The pong reply we're expecting, or 0 if no pong expected. */
    std::atomic<uint64_t> m_ping_nonce_sent{0};
    /** When the last ping was sent, or 0 if no ping was ever sent */
    std::atomic<std::chrono::microseconds> m_ping_start{0us};
    /** Whether a ping has been requested by the user */
    std::atomic<bool> m_ping_queued{false};

    /** Set of txids to reconsider once their parent transactions have been accepted **/
    std::set<uint256> m_orphan_work_set GUARDED_BY(g_cs_orphans);

    /** Protects m_getdata_requests **/
    Mutex m_getdata_requests_mutex;
    /** Work queue of items requested by this peer **/
    std::deque<CInv> m_getdata_requests GUARDED_BY(m_getdata_requests_mutex);

    explicit Peer(NodeId id) : m_id(id) {}
};

using PeerRef = std::shared_ptr<Peer>;

class PeerManagerImpl final : public PeerManager
{
public:
    PeerManagerImpl(const CChainParams& chainparams, CConnman& connman, BanMan* banman,
                    CScheduler& scheduler, ChainstateManager& chainman, CTxMemPool& pool,
                    bool ignore_incoming_txs);

    /** Overridden from CValidationInterface. */
    void BlockConnected(const std::shared_ptr<const CBlock>& pblock, const CBlockIndex* pindexConnected) override;
    void BlockDisconnected(const std::shared_ptr<const CBlock> &block, const CBlockIndex* pindex) override;
    void UpdatedBlockTip(const CBlockIndex *pindexNew, const CBlockIndex *pindexFork, bool fInitialDownload) override;
    void BlockChecked(const CBlock& block, const BlockValidationState& state) override;
    void NewPoWValidBlock(const CBlockIndex *pindex, const std::shared_ptr<const CBlock>& pblock) override;

    /** Implement NetEventsInterface */
    void InitializeNode(CNode* pnode) override;
    void FinalizeNode(const CNode& node, bool& fUpdateConnectionTime) override;
    bool ProcessMessages(CNode* pfrom, std::atomic<bool>& interrupt) override;
    bool SendMessages(CNode* pto) override EXCLUSIVE_LOCKS_REQUIRED(pto->cs_sendProcessing);

    /** Implement PeerManager */
    void CheckForStaleTipAndEvictPeers() override;
    bool GetNodeStateStats(NodeId nodeid, CNodeStateStats& stats) override;
    bool IgnoresIncomingTxs() override { return m_ignore_incoming_txs; }
    void SendPings() override;
    void SetBestHeight(int height) override { m_best_height = height; };
    void Misbehaving(const NodeId pnode, const int howmuch, const std::string& message) override;
    void ProcessMessage(CNode& pfrom, const std::string& msg_type, CDataStream& vRecv,
                        const std::chrono::microseconds time_received, const std::atomic<bool>& interruptMsgProc) override;

private:
    /** Consider evicting an outbound peer based on the amount of time they've been behind our tip */
    void ConsiderEviction(CNode& pto, int64_t time_in_seconds) EXCLUSIVE_LOCKS_REQUIRED(cs_main);

    /** If we have extra outbound peers, try to disconnect the one with the oldest block announcement */
    void EvictExtraOutboundPeers(int64_t time_in_seconds) EXCLUSIVE_LOCKS_REQUIRED(cs_main);

    /** Retrieve unbroadcast transactions from the mempool and reattempt sending to peers */
    void ReattemptInitialBroadcast(CScheduler& scheduler) const;

    /** Get a shared pointer to the Peer object.
     *  May return an empty shared_ptr if the Peer object can't be found. */
    PeerRef GetPeerRef(NodeId id) const;

    /** Get a shared pointer to the Peer object and remove it from m_peer_map.
     *  May return an empty shared_ptr if the Peer object can't be found. */
    PeerRef RemovePeer(NodeId id);

    /**
     * Potentially mark a node discouraged based on the contents of a BlockValidationState object
     *
     * @param[in] via_compact_block this bool is passed in because net_processing should
     * punish peers differently depending on whether the data was provided in a compact
     * block message or not. If the compact block had a valid header, but contained invalid
     * txs, the peer should not be punished. See BIP 152.
     *
     * @return Returns true if the peer was punished (probably disconnected)
     */
    bool MaybePunishNodeForBlock(NodeId nodeid, const BlockValidationState& state,
                                 bool via_compact_block, const std::string& message = "");

    /**
     * Potentially disconnect and discourage a node based on the contents of a TxValidationState object
     *
     * @return Returns true if the peer was punished (probably disconnected)
     */
    bool MaybePunishNodeForTx(NodeId nodeid, const TxValidationState& state, const std::string& message = "");

    /** Maybe disconnect a peer and discourage future connections from its address.
     *
     * @param[in]   pnode     The node to check.
     * @param[in]   peer      The peer object to check.
     * @return                True if the peer was marked for disconnection in this function
     */
    bool MaybeDiscourageAndDisconnect(CNode& pnode, Peer& peer);

    void ProcessOrphanTx(std::set<uint256>& orphan_work_set) EXCLUSIVE_LOCKS_REQUIRED(cs_main, g_cs_orphans);
    /** Process a single headers message from a peer. */
    void ProcessHeadersMessage(CNode& pfrom, const Peer& peer,
                               const std::vector<CBlockHeader>& headers,
                               bool via_compact_block);

    void SendBlockTransactions(CNode& pfrom, const CBlock& block, const BlockTransactionsRequest& req);

    /** Register with TxRequestTracker that an INV has been received from a
     *  peer. The announcement parameters are decided in PeerManager and then
     *  passed to TxRequestTracker. */
    void AddTxAnnouncement(const CNode& node, const GenTxid& gtxid, std::chrono::microseconds current_time)
        EXCLUSIVE_LOCKS_REQUIRED(::cs_main);

    /** Send a version message to a peer */
    void PushNodeVersion(CNode& pnode, int64_t nTime);

    /** Send a ping message every PING_INTERVAL or if requested via RPC. May
     *  mark the peer to be disconnected if a ping has timed out. */
    void MaybeSendPing(CNode& node_to, Peer& peer);

    const CChainParams& m_chainparams;
    CConnman& m_connman;
    /** Pointer to this node's banman. May be nullptr - check existence before dereferencing. */
    BanMan* const m_banman;
    ChainstateManager& m_chainman;
    CTxMemPool& m_mempool;
    TxRequestTracker m_txrequest GUARDED_BY(::cs_main);

    /** The height of the best chain */
    std::atomic<int> m_best_height{-1};

    int64_t m_stale_tip_check_time; //!< Next time to check for stale tip

    /** Whether this node is running in blocks only mode */
    const bool m_ignore_incoming_txs;

    /** Whether we've completed initial sync yet, for determining when to turn
      * on extra block-relay-only peers. */
    bool m_initial_sync_finished{false};

    /** Protects m_peer_map. This mutex must not be locked while holding a lock
     *  on any of the mutexes inside a Peer object. */
    mutable Mutex m_peer_mutex;
    /**
     * Map of all Peer objects, keyed by peer id. This map is protected
     * by the m_peer_mutex. Once a shared pointer reference is
     * taken, the lock may be released. Individual fields are protected by
     * their own locks.
     */
    std::map<NodeId, PeerRef> m_peer_map GUARDED_BY(m_peer_mutex);

    /** Number of nodes with fSyncStarted. */
    int nSyncStarted GUARDED_BY(cs_main) = 0;

    /**
     * Sources of received blocks, saved to be able punish them when processing
     * happens afterwards.
     * Set mapBlockSource[hash].second to false if the node should not be
     * punished if the block is invalid.
     */
    std::map<uint256, std::pair<NodeId, bool>> mapBlockSource GUARDED_BY(cs_main);

    /** Number of peers with wtxid relay. */
    int m_wtxid_relay_peers GUARDED_BY(cs_main) = 0;

    /** Number of outbound peers with m_chain_sync.m_protect. */
    int m_outbound_peers_with_protect_from_disconnect GUARDED_BY(cs_main) = 0;

    bool AlreadyHaveTx(const GenTxid& gtxid) EXCLUSIVE_LOCKS_REQUIRED(cs_main);

    /**
     * Filter for transactions that were recently rejected by
     * AcceptToMemoryPool. These are not rerequested until the chain tip
     * changes, at which point the entire filter is reset.
     *
     * Without this filter we'd be re-requesting txs from each of our peers,
     * increasing bandwidth consumption considerably. For instance, with 100
     * peers, half of which relay a tx we don't accept, that might be a 50x
     * bandwidth increase. A flooding attacker attempting to roll-over the
     * filter using minimum-sized, 60byte, transactions might manage to send
     * 1000/sec if we have fast peers, so we pick 120,000 to give our peers a
     * two minute window to send invs to us.
     *
     * Decreasing the false positive rate is fairly cheap, so we pick one in a
     * million to make it highly unlikely for users to have issues with this
     * filter.
     *
     * We typically only add wtxids to this filter. For non-segwit
     * transactions, the txid == wtxid, so this only prevents us from
     * re-downloading non-segwit transactions when communicating with
     * non-wtxidrelay peers -- which is important for avoiding malleation
     * attacks that could otherwise interfere with transaction relay from
     * non-wtxidrelay peers. For communicating with wtxidrelay peers, having
     * the reject filter store wtxids is exactly what we want to avoid
     * redownload of a rejected transaction.
     *
     * In cases where we can tell that a segwit transaction will fail
     * validation no matter the witness, we may add the txid of such
     * transaction to the filter as well. This can be helpful when
     * communicating with txid-relay peers or if we were to otherwise fetch a
     * transaction via txid (eg in our orphan handling).
     *
     * Memory used: 1.3 MB
     */
    std::unique_ptr<CRollingBloomFilter> recentRejects GUARDED_BY(cs_main);
    uint256 hashRecentRejectsChainTip GUARDED_BY(cs_main);

    /*
     * Filter for transactions that have been recently confirmed.
     * We use this to avoid requesting transactions that have already been
     * confirnmed.
     */
    Mutex m_recent_confirmed_transactions_mutex;
    std::unique_ptr<CRollingBloomFilter> m_recent_confirmed_transactions GUARDED_BY(m_recent_confirmed_transactions_mutex);

    /* Returns a bool indicating whether we requested this block.
     * Also used if a block was /not/ received and timed out or started with another peer
     */
    bool MarkBlockAsReceived(const uint256& hash) EXCLUSIVE_LOCKS_REQUIRED(cs_main);

    /* Mark a block as in flight
     * Returns false, still setting pit, if the block was already in flight from the same peer
     * pit will only be valid as long as the same cs_main lock is being held
     */
    bool MarkBlockAsInFlight(NodeId nodeid, const uint256& hash, const CBlockIndex* pindex = nullptr, std::list<QueuedBlock>::iterator** pit = nullptr) EXCLUSIVE_LOCKS_REQUIRED(cs_main);

    bool TipMayBeStale() EXCLUSIVE_LOCKS_REQUIRED(cs_main);

    /** Update pindexLastCommonBlock and add not-in-flight missing successors to vBlocks, until it has
     *  at most count entries.
     */
    void FindNextBlocksToDownload(NodeId nodeid, unsigned int count, std::vector<const CBlockIndex*>& vBlocks, NodeId& nodeStaller) EXCLUSIVE_LOCKS_REQUIRED(cs_main);

    std::map<uint256, std::pair<NodeId, std::list<QueuedBlock>::iterator> > mapBlocksInFlight GUARDED_BY(cs_main);

    /** When our tip was last updated. */
    std::atomic<int64_t> m_last_tip_update{0};

    /** Determine whether or not a peer can request a transaction, and return it (or nullptr if not found or not allowed). */
    CTransactionRef FindTxForGetData(const CNode& peer, const GenTxid& gtxid, const std::chrono::seconds mempool_req, const std::chrono::seconds now) LOCKS_EXCLUDED(cs_main);

    void ProcessGetData(CNode& pfrom, Peer& peer, const std::atomic<bool>& interruptMsgProc) EXCLUSIVE_LOCKS_REQUIRED(!cs_main, peer.m_getdata_requests_mutex);

    /** Relay map (txid or wtxid -> CTransactionRef) */
    typedef std::map<uint256, CTransactionRef> MapRelay;
    MapRelay mapRelay GUARDED_BY(cs_main);
    /** Expiration-time ordered list of (expire time, relay map entry) pairs. */
    std::deque<std::pair<int64_t, MapRelay::iterator>> vRelayExpiration GUARDED_BY(cs_main);

    /**
     * When a peer sends us a valid block, instruct it to announce blocks to us
     * using CMPCTBLOCK if possible by adding its nodeid to the end of
     * lNodesAnnouncingHeaderAndIDs, and keeping that list under a certain size by
     * removing the first element if necessary.
     */
    void MaybeSetPeerAsAnnouncingHeaderAndIDs(NodeId nodeid) EXCLUSIVE_LOCKS_REQUIRED(cs_main);

    /** Stack of nodes which we have set to announce using compact blocks */
    std::list<NodeId> lNodesAnnouncingHeaderAndIDs GUARDED_BY(cs_main);

    /** Number of peers from which we're downloading blocks. */
    int nPeersWithValidatedDownloads GUARDED_BY(cs_main) = 0;

    /** Particl */
    int m_banscore = DISCOURAGEMENT_THRESHOLD;
    void PassOnMisbehaviour(NodeId node_id, int howmuch);
public:
    void IncPersistentMisbehaviour(NodeId node_id, const CService &node_address, int howmuch) override EXCLUSIVE_LOCKS_REQUIRED(cs_main);
    void DecMisbehaving(NodeId nodeid, int howmuch) override;
    void MisbehavingByAddr(CNetAddr addr, int misbehavior_cfwd, int howmuch, const std::string& message) override EXCLUSIVE_LOCKS_REQUIRED(cs_main);
    bool IncDuplicateHeaders(NodeId node_id, const CService &node_address) override EXCLUSIVE_LOCKS_REQUIRED(cs_main);
    NodeId GetBlockSource(const uint256 &hash) override EXCLUSIVE_LOCKS_REQUIRED(cs_main);
};
} // namespace

namespace {

    /** Number of preferable block download peers. */
    int nPreferredDownload GUARDED_BY(cs_main) = 0;

    struct IteratorComparator
    {
        template<typename I>
        bool operator()(const I& a, const I& b) const
        {
            return &(*a) < &(*b);
        }
    };

    /** Index from the parents' COutPoint into the mapOrphanTransactions. Used
     *  to remove orphan transactions from the mapOrphanTransactions */
    std::map<COutPoint, std::set<std::map<uint256, COrphanTx>::iterator, IteratorComparator>> mapOrphanTransactionsByPrev GUARDED_BY(g_cs_orphans);
    /** Orphan transactions in vector for quick random eviction */
    std::vector<std::map<uint256, COrphanTx>::iterator> g_orphan_list GUARDED_BY(g_cs_orphans);

    /** Orphan/conflicted/etc transactions that are kept for compact block reconstruction.
     *  The last -blockreconstructionextratxn/DEFAULT_BLOCK_RECONSTRUCTION_EXTRA_TXN of
     *  these are kept in a ring buffer */
    static std::vector<std::pair<uint256, CTransactionRef>> vExtraTxnForCompact GUARDED_BY(g_cs_orphans);
    /** Offset into vExtraTxnForCompact to insert the next tx */
    static size_t vExtraTxnForCompactIt GUARDED_BY(g_cs_orphans) = 0;
} // namespace

namespace {
/**
 * Maintain validation-specific state about nodes, protected by cs_main, instead
 * by CNode's own locks. This simplifies asynchronous operation, where
 * processing of incoming data is done after the ProcessMessage call returns,
 * and we're no longer holding the node's locks.
 */
struct CNodeState {
    //! The peer's address
    const CService address;
    //! The best known block we know this peer has announced.
    const CBlockIndex *pindexBestKnownBlock;
    //! The hash of the last unknown block this peer has announced.
    uint256 hashLastUnknownBlock;
    //! The last full block we both have.
    const CBlockIndex *pindexLastCommonBlock;
    //! The best header we have sent our peer.
    const CBlockIndex *pindexBestHeaderSent;
    //! Length of current-streak of unconnecting headers announcements
    int nUnconnectingHeaders;
    //! Whether we've started headers synchronization with this peer.
    bool fSyncStarted;
    //! When to potentially disconnect peer for stalling headers download
    int64_t nHeadersSyncTimeout;
    //! Since when we're stalling block download progress (in microseconds), or 0.
    int64_t nStallingSince;
    std::list<QueuedBlock> vBlocksInFlight;
    //! When the first entry in vBlocksInFlight started downloading. Don't care when vBlocksInFlight is empty.
    int64_t nDownloadingSince;
    int nBlocksInFlight;
    int nBlocksInFlightValidHeaders;
    //! Whether we consider this a preferred download peer.
    bool fPreferredDownload;
    //! Whether this peer wants invs or headers (when possible) for block announcements.
    bool fPreferHeaders;
    //! Whether this peer wants invs or cmpctblocks (when possible) for block announcements.
    bool fPreferHeaderAndIDs;
    /**
      * Whether this peer will send us cmpctblocks if we request them.
      * This is not used to gate request logic, as we really only care about fSupportsDesiredCmpctVersion,
      * but is used as a flag to "lock in" the version of compact blocks (fWantsCmpctWitness) we send.
      */
    bool fProvidesHeaderAndIDs;
    //! Whether this peer can give us witnesses
    bool fHaveWitness;
    //! Whether this peer wants witnesses in cmpctblocks/blocktxns
    bool fWantsCmpctWitness;
    /**
     * If we've announced NODE_WITNESS to this peer: whether the peer sends witnesses in cmpctblocks/blocktxns,
     * otherwise: whether this peer sends non-witnesses in cmpctblocks/blocktxns.
     */
    bool fSupportsDesiredCmpctVersion;

    /** State used to enforce CHAIN_SYNC_TIMEOUT and EXTRA_PEER_CHECK_INTERVAL logic.
      *
      * Both are only in effect for outbound, non-manual, non-protected connections.
      * Any peer protected (m_protect = true) is not chosen for eviction. A peer is
      * marked as protected if all of these are true:
      *   - its connection type is IsBlockOnlyConn() == false
      *   - it gave us a valid connecting header
      *   - we haven't reached MAX_OUTBOUND_PEERS_TO_PROTECT_FROM_DISCONNECT yet
      *   - it has a better chain than we have
      *
      * CHAIN_SYNC_TIMEOUT: if a peer's best known block has less work than our tip,
      * set a timeout CHAIN_SYNC_TIMEOUT seconds in the future:
      *   - If at timeout their best known block now has more work than our tip
      *     when the timeout was set, then either reset the timeout or clear it
      *     (after comparing against our current tip's work)
      *   - If at timeout their best known block still has less work than our
      *     tip did when the timeout was set, then send a getheaders message,
      *     and set a shorter timeout, HEADERS_RESPONSE_TIME seconds in future.
      *     If their best known block is still behind when that new timeout is
      *     reached, disconnect.
      *
      * EXTRA_PEER_CHECK_INTERVAL: after each interval, if we have too many outbound peers,
      * drop the outbound one that least recently announced us a new block.
      */
    struct ChainSyncTimeoutState {
        //! A timeout used for checking whether our peer has sufficiently synced
        int64_t m_timeout;
        //! A header with the work we require on our peer's chain
        const CBlockIndex * m_work_header;
        //! After timeout is reached, set to true after sending getheaders
        bool m_sent_getheaders;
        //! Whether this peer is protected from disconnection due to a bad/slow chain
        bool m_protect;
    };

    ChainSyncTimeoutState m_chain_sync;

    //! Time of last new block announcement
    int64_t m_last_block_announcement;

    //! Whether this peer is an inbound connection
    bool m_is_inbound;

    //! A rolling bloom filter of all announced tx CInvs to this peer.
    CRollingBloomFilter m_recently_announced_invs = CRollingBloomFilter{INVENTORY_MAX_RECENT_RELAY, 0.000001};

    //! Whether this peer relays txs via wtxid
    bool m_wtxid_relay{false};

    CNodeState(CAddress addrIn, bool is_inbound)
        : address(addrIn), m_is_inbound(is_inbound)
    {
        pindexBestKnownBlock = nullptr;
        hashLastUnknownBlock.SetNull();
        pindexLastCommonBlock = nullptr;
        pindexBestHeaderSent = nullptr;
        nUnconnectingHeaders = 0;
        fSyncStarted = false;
        nHeadersSyncTimeout = 0;
        nStallingSince = 0;
        nDownloadingSince = 0;
        nBlocksInFlight = 0;
        nBlocksInFlightValidHeaders = 0;
        fPreferredDownload = false;
        fPreferHeaders = false;
        fPreferHeaderAndIDs = false;
        fProvidesHeaderAndIDs = false;
        fHaveWitness = false;
        fWantsCmpctWitness = false;
        fSupportsDesiredCmpctVersion = false;
        m_chain_sync = { 0, nullptr, false, false };
        m_last_block_announcement = 0;
        m_recently_announced_invs.reset();
    }
};

class CNodeDOS
{
public:
    //! Headers received from this peer, removed when block is received
    std::map<uint256, int64_t> m_map_loose_headers;

    //! Set of node ids that triggered the counters
    //std::set<NodeID> m_node_ids;

    //! Count of times node tried to send duplicate headers/blocks, decreased in DecMisbehaving
    int m_duplicate_count = 0;

    //! Set when counters increase
    int64_t m_last_used_time = 0;

    //! Persistent misbehaving counter
    int m_misbehavior = 0;
};

/** Map maintaining per-addr DOS state. */
static std::map<CNetAddr, CNodeDOS> map_dos_state GUARDED_BY(cs_main);

/** Map maintaining per-node state. */
static std::map<NodeId, CNodeState> mapNodeState GUARDED_BY(cs_main);

static CNodeState *State(NodeId pnode) EXCLUSIVE_LOCKS_REQUIRED(cs_main) {
    std::map<NodeId, CNodeState>::iterator it = mapNodeState.find(pnode);
    if (it == mapNodeState.end())
        return nullptr;
    return &it->second;
}

static void UpdatePreferredDownload(const CNode& node, CNodeState* state) EXCLUSIVE_LOCKS_REQUIRED(cs_main)
{
    nPreferredDownload -= state->fPreferredDownload;

    // Whether this node should be marked as a preferred download node.
    state->fPreferredDownload = (!node.IsInboundConn() || node.HasPermission(PF_NOBAN)) && !node.IsAddrFetchConn() && !node.fClient;

    nPreferredDownload += state->fPreferredDownload;
}

bool PeerManagerImpl::MarkBlockAsReceived(const uint256& hash)
{
    std::map<uint256, std::pair<NodeId, std::list<QueuedBlock>::iterator> >::iterator itInFlight = mapBlocksInFlight.find(hash);
    if (itInFlight != mapBlocksInFlight.end()) {
        CNodeState *state = State(itInFlight->second.first);
        assert(state != nullptr);
        state->nBlocksInFlightValidHeaders -= itInFlight->second.second->fValidatedHeaders;
        if (state->nBlocksInFlightValidHeaders == 0 && itInFlight->second.second->fValidatedHeaders) {
            // Last validated block on the queue was received.
            nPeersWithValidatedDownloads--;
        }
        if (state->vBlocksInFlight.begin() == itInFlight->second.second) {
            // First block on the queue was received, update the start download time for the next one
            state->nDownloadingSince = std::max(state->nDownloadingSince, count_microseconds(GetTime<std::chrono::microseconds>()));
        }
        state->vBlocksInFlight.erase(itInFlight->second.second);
        state->nBlocksInFlight--;
        state->nStallingSince = 0;
        mapBlocksInFlight.erase(itInFlight);
        return true;
    }
    return false;
}

bool PeerManagerImpl::MarkBlockAsInFlight(NodeId nodeid, const uint256& hash, const CBlockIndex* pindex, std::list<QueuedBlock>::iterator** pit)
{
    CNodeState *state = State(nodeid);
    assert(state != nullptr);

    // Short-circuit most stuff in case it is from the same node
    std::map<uint256, std::pair<NodeId, std::list<QueuedBlock>::iterator> >::iterator itInFlight = mapBlocksInFlight.find(hash);
    if (itInFlight != mapBlocksInFlight.end() && itInFlight->second.first == nodeid) {
        if (pit) {
            *pit = &itInFlight->second.second;
        }
        return false;
    }

    // Make sure it's not listed somewhere already.
    MarkBlockAsReceived(hash);

    std::list<QueuedBlock>::iterator it = state->vBlocksInFlight.insert(state->vBlocksInFlight.end(),
            {hash, pindex, pindex != nullptr, std::unique_ptr<PartiallyDownloadedBlock>(pit ? new PartiallyDownloadedBlock(&m_mempool) : nullptr)});
    state->nBlocksInFlight++;
    state->nBlocksInFlightValidHeaders += it->fValidatedHeaders;
    if (state->nBlocksInFlight == 1) {
        // We're starting a block download (batch) from this peer.
        state->nDownloadingSince = GetTime<std::chrono::microseconds>().count();
    }
    if (state->nBlocksInFlightValidHeaders == 1 && pindex != nullptr) {
        nPeersWithValidatedDownloads++;
    }
    itInFlight = mapBlocksInFlight.insert(std::make_pair(hash, std::make_pair(nodeid, it))).first;
    if (pit)
        *pit = &itInFlight->second.second;
    return true;
}

/** Check whether the last unknown block a peer advertised is not yet known. */
static void ProcessBlockAvailability(NodeId nodeid) EXCLUSIVE_LOCKS_REQUIRED(cs_main) {
    CNodeState *state = State(nodeid);
    assert(state != nullptr);

    if (!state->hashLastUnknownBlock.IsNull()) {
        const CBlockIndex* pindex = g_chainman.m_blockman.LookupBlockIndex(state->hashLastUnknownBlock);
        if (pindex && pindex->nChainWork > 0) {
            if (state->pindexBestKnownBlock == nullptr || pindex->nChainWork >= state->pindexBestKnownBlock->nChainWork) {
                state->pindexBestKnownBlock = pindex;
            }
            state->hashLastUnknownBlock.SetNull();
        }
    }
}

/** Update tracking information about which blocks a peer is assumed to have. */
static void UpdateBlockAvailability(NodeId nodeid, const uint256 &hash) EXCLUSIVE_LOCKS_REQUIRED(cs_main) {
    CNodeState *state = State(nodeid);
    assert(state != nullptr);

    ProcessBlockAvailability(nodeid);

    const CBlockIndex* pindex = g_chainman.m_blockman.LookupBlockIndex(hash);
    if (pindex && pindex->nChainWork > 0) {
        // An actually better block was announced.
        if (state->pindexBestKnownBlock == nullptr || pindex->nChainWork >= state->pindexBestKnownBlock->nChainWork) {
            state->pindexBestKnownBlock = pindex;
        }
    } else {
        // An unknown block was announced; just assume that the latest one is the best one.
        state->hashLastUnknownBlock = hash;
    }
}

void PeerManagerImpl::MaybeSetPeerAsAnnouncingHeaderAndIDs(NodeId nodeid)
{
    AssertLockHeld(cs_main);
    CNodeState* nodestate = State(nodeid);
    if (!nodestate || !nodestate->fSupportsDesiredCmpctVersion) {
        // Never ask from peers who can't provide witnesses.
        return;
    }
    if (nodestate->fProvidesHeaderAndIDs) {
        for (std::list<NodeId>::iterator it = lNodesAnnouncingHeaderAndIDs.begin(); it != lNodesAnnouncingHeaderAndIDs.end(); it++) {
            if (*it == nodeid) {
                lNodesAnnouncingHeaderAndIDs.erase(it);
                lNodesAnnouncingHeaderAndIDs.push_back(nodeid);
                return;
            }
        }
        m_connman.ForNode(nodeid, [this](CNode* pfrom) EXCLUSIVE_LOCKS_REQUIRED(::cs_main) {
            AssertLockHeld(::cs_main);
            uint64_t nCMPCTBLOCKVersion = (pfrom->GetLocalServices() & NODE_WITNESS) ? 2 : 1;
            if (lNodesAnnouncingHeaderAndIDs.size() >= 3) {
                // As per BIP152, we only get 3 of our peers to announce
                // blocks using compact encodings.
                m_connman.ForNode(lNodesAnnouncingHeaderAndIDs.front(), [this, nCMPCTBLOCKVersion](CNode* pnodeStop){
                    m_connman.PushMessage(pnodeStop, CNetMsgMaker(pnodeStop->GetCommonVersion()).Make(NetMsgType::SENDCMPCT, /*fAnnounceUsingCMPCTBLOCK=*/false, nCMPCTBLOCKVersion));
                    // save BIP152 bandwidth state: we select peer to be low-bandwidth
                    pnodeStop->m_bip152_highbandwidth_to = false;
                    return true;
                });
                lNodesAnnouncingHeaderAndIDs.pop_front();
            }
            m_connman.PushMessage(pfrom, CNetMsgMaker(pfrom->GetCommonVersion()).Make(NetMsgType::SENDCMPCT, /*fAnnounceUsingCMPCTBLOCK=*/true, nCMPCTBLOCKVersion));
            // save BIP152 bandwidth state: we select peer to be high-bandwidth
            pfrom->m_bip152_highbandwidth_to = true;
            lNodesAnnouncingHeaderAndIDs.push_back(pfrom->GetId());
            return true;
        });
    }
}

bool PeerManagerImpl::TipMayBeStale()
{
    AssertLockHeld(cs_main);
    const Consensus::Params& consensusParams = m_chainparams.GetConsensus();
    if (m_last_tip_update == 0) {
        m_last_tip_update = GetTime();
    }
    return m_last_tip_update < GetTime() - consensusParams.nPowTargetSpacing * 3 && mapBlocksInFlight.empty();
}

static bool CanDirectFetch(const Consensus::Params &consensusParams) EXCLUSIVE_LOCKS_REQUIRED(cs_main)
{
    if (!::ChainActive().Tip()) {
        return false;
    }
    return ::ChainActive().Tip()->GetBlockTime() > GetAdjustedTime() - consensusParams.nPowTargetSpacing * 20;
}

static bool PeerHasHeader(CNodeState *state, const CBlockIndex *pindex) EXCLUSIVE_LOCKS_REQUIRED(cs_main)
{
    if (state->pindexBestKnownBlock && pindex == state->pindexBestKnownBlock->GetAncestor(pindex->nHeight))
        return true;
    if (state->pindexBestHeaderSent && pindex == state->pindexBestHeaderSent->GetAncestor(pindex->nHeight))
        return true;
    return false;
}

void PeerManagerImpl::FindNextBlocksToDownload(NodeId nodeid, unsigned int count, std::vector<const CBlockIndex*>& vBlocks, NodeId& nodeStaller)
{
    if (count == 0)
        return;

    vBlocks.reserve(vBlocks.size() + count);
    CNodeState *state = State(nodeid);
    assert(state != nullptr);

    // Make sure pindexBestKnownBlock is up to date, we'll need it.
    ProcessBlockAvailability(nodeid);

    if (state->pindexBestKnownBlock == nullptr || state->pindexBestKnownBlock->nChainWork < ::ChainActive().Tip()->nChainWork || state->pindexBestKnownBlock->nChainWork < nMinimumChainWork) {
        // This peer has nothing interesting.
        return;
    }

    if (state->pindexLastCommonBlock == nullptr) {
        // Bootstrap quickly by guessing a parent of our best tip is the forking point.
        // Guessing wrong in either direction is not a problem.
        state->pindexLastCommonBlock = ::ChainActive()[std::min(state->pindexBestKnownBlock->nHeight, ::ChainActive().Height())];
    }

    // If the peer reorganized, our previous pindexLastCommonBlock may not be an ancestor
    // of its current tip anymore. Go back enough to fix that.
    state->pindexLastCommonBlock = LastCommonAncestor(state->pindexLastCommonBlock, state->pindexBestKnownBlock);
    if (state->pindexLastCommonBlock == state->pindexBestKnownBlock)
        return;

    const Consensus::Params& consensusParams = m_chainparams.GetConsensus();
    std::vector<const CBlockIndex*> vToFetch;
    const CBlockIndex *pindexWalk = state->pindexLastCommonBlock;
    // Never fetch further than the best block we know the peer has, or more than BLOCK_DOWNLOAD_WINDOW + 1 beyond the last
    // linked block we have in common with this peer. The +1 is so we can detect stalling, namely if we would be able to
    // download that next block if the window were 1 larger.
    int nWindowEnd = state->pindexLastCommonBlock->nHeight + BLOCK_DOWNLOAD_WINDOW;
    int nMaxHeight = std::min<int>(state->pindexBestKnownBlock->nHeight, nWindowEnd + 1);
    NodeId waitingfor = -1;
    while (pindexWalk->nHeight < nMaxHeight) {
        // Read up to 128 (or more, if more blocks than that are needed) successors of pindexWalk (towards
        // pindexBestKnownBlock) into vToFetch. We fetch 128, because CBlockIndex::GetAncestor may be as expensive
        // as iterating over ~100 CBlockIndex* entries anyway.
        int nToFetch = std::min(nMaxHeight - pindexWalk->nHeight, std::max<int>(count - vBlocks.size(), 128));
        vToFetch.resize(nToFetch);
        pindexWalk = state->pindexBestKnownBlock->GetAncestor(pindexWalk->nHeight + nToFetch);
        vToFetch[nToFetch - 1] = pindexWalk;
        for (unsigned int i = nToFetch - 1; i > 0; i--) {
            vToFetch[i - 1] = vToFetch[i]->pprev;
        }

        // Iterate over those blocks in vToFetch (in forward direction), adding the ones that
        // are not yet downloaded and not in flight to vBlocks. In the meantime, update
        // pindexLastCommonBlock as long as all ancestors are already downloaded, or if it's
        // already part of our chain (and therefore don't need it even if pruned).
        for (const CBlockIndex* pindex : vToFetch) {
            if (pindex->nFlags & BLOCK_DELAYED) {
                // Already have block in delayed queue
                continue;
            }
            if (!pindex->IsValid(BLOCK_VALID_TREE)) {
                // We consider the chain that this peer is on invalid.
                return;
            }
            if (!State(nodeid)->fHaveWitness && IsWitnessEnabled(pindex->pprev, consensusParams)) {
                // We wouldn't download this block or its descendants from this peer.
                return;
            }
            if (pindex->nStatus & BLOCK_HAVE_DATA || ::ChainActive().Contains(pindex)) {
                if (pindex->HaveTxsDownloaded())
                    state->pindexLastCommonBlock = pindex;
            } else if (mapBlocksInFlight.count(pindex->GetBlockHash()) == 0) {
                // The block is not already downloaded, and not yet in flight.
                if (pindex->nHeight > nWindowEnd) {
                    // We reached the end of the window.
                    if (vBlocks.size() == 0 && waitingfor != nodeid) {
                        // We aren't able to fetch anything, but we would be if the download window was one larger.
                        nodeStaller = waitingfor;
                    }
                    return;
                }
                vBlocks.push_back(pindex);
                if (vBlocks.size() == count) {
                    return;
                }
            } else if (waitingfor == -1) {
                // This is the first already-in-flight block.
                waitingfor = mapBlocksInFlight[pindex->GetBlockHash()].first;
            }
        }
    }
}

} // namespace

void PeerManagerImpl::PushNodeVersion(CNode& pnode, int64_t nTime)
{
    // Note that pnode->GetLocalServices() is a reflection of the local
    // services we were offering when the CNode object was created for this
    // peer.
    ServiceFlags nLocalNodeServices = pnode.GetLocalServices();
    uint64_t nonce = pnode.GetLocalNonce();
    const int nNodeStartingHeight{m_best_height};
    NodeId nodeid = pnode.GetId();
    CAddress addr = pnode.addr;

    CAddress addrYou = addr.IsRoutable() && !IsProxy(addr) && addr.IsAddrV1Compatible() ?
                           addr :
                           CAddress(CService(), addr.nServices);
    CAddress addrMe = CAddress(CService(), nLocalNodeServices);

    const bool tx_relay = !m_ignore_incoming_txs && pnode.m_tx_relay != nullptr;
    m_connman.PushMessage(&pnode, CNetMsgMaker(INIT_PROTO_VERSION).Make(NetMsgType::VERSION, PROTOCOL_VERSION, (uint64_t)nLocalNodeServices, nTime, addrYou, addrMe,
            nonce, strSubVersion, nNodeStartingHeight, tx_relay));

    if (fLogIPs) {
        LogPrint(BCLog::NET, "send version message: version %d, blocks=%d, us=%s, them=%s, txrelay=%d, peer=%d\n", PROTOCOL_VERSION, nNodeStartingHeight, addrMe.ToString(), addrYou.ToString(), tx_relay, nodeid);
    } else {
        LogPrint(BCLog::NET, "send version message: version %d, blocks=%d, us=%s, txrelay=%d, peer=%d\n", PROTOCOL_VERSION, nNodeStartingHeight, addrMe.ToString(), tx_relay, nodeid);
    }
}

void PeerManagerImpl::AddTxAnnouncement(const CNode& node, const GenTxid& gtxid, std::chrono::microseconds current_time)
{
    AssertLockHeld(::cs_main); // For m_txrequest
    NodeId nodeid = node.GetId();
    if (!node.HasPermission(PF_RELAY) && m_txrequest.Count(nodeid) >= MAX_PEER_TX_ANNOUNCEMENTS) {
        // Too many queued announcements from this peer
        return;
    }
    const CNodeState* state = State(nodeid);

    // Decide the TxRequestTracker parameters for this announcement:
    // - "preferred": if fPreferredDownload is set (= outbound, or PF_NOBAN permission)
    // - "reqtime": current time plus delays for:
    //   - NONPREF_PEER_TX_DELAY for announcements from non-preferred connections
    //   - TXID_RELAY_DELAY for txid announcements while wtxid peers are available
    //   - OVERLOADED_PEER_TX_DELAY for announcements from peers which have at least
    //     MAX_PEER_TX_REQUEST_IN_FLIGHT requests in flight (and don't have PF_RELAY).
    auto delay = std::chrono::microseconds{0};
    const bool preferred = state->fPreferredDownload;
    if (!preferred) delay += NONPREF_PEER_TX_DELAY;
    if (!gtxid.IsWtxid() && m_wtxid_relay_peers > 0) delay += TXID_RELAY_DELAY;
    const bool overloaded = !node.HasPermission(PF_RELAY) &&
        m_txrequest.CountInFlight(nodeid) >= MAX_PEER_TX_REQUEST_IN_FLIGHT;
    if (overloaded) delay += OVERLOADED_PEER_TX_DELAY;
    m_txrequest.ReceivedInv(nodeid, gtxid, preferred, current_time + delay);
}

// This function is used for testing the stale tip eviction logic, see
// denialofservice_tests.cpp
void UpdateLastBlockAnnounceTime(NodeId node, int64_t time_in_seconds)
{
    LOCK(cs_main);
    CNodeState *state = State(node);
    if (state) state->m_last_block_announcement = time_in_seconds;
}

void PeerManagerImpl::InitializeNode(CNode *pnode)
{
    CAddress addr = pnode->addr;
    std::string addrName = pnode->GetAddrName();
    NodeId nodeid = pnode->GetId();
    {
        LOCK(cs_main);
        mapNodeState.emplace_hint(mapNodeState.end(), std::piecewise_construct, std::forward_as_tuple(nodeid), std::forward_as_tuple(addr, pnode->IsInboundConn()));
        assert(m_txrequest.Count(nodeid) == 0);
    }
    {
        PeerRef peer = std::make_shared<Peer>(nodeid);
        LOCK(m_peer_mutex);
        m_peer_map.emplace_hint(m_peer_map.end(), nodeid, std::move(peer));
    }
    if (!pnode->IsInboundConn()) {
        PushNodeVersion(*pnode, GetTime());
    }
}

void PeerManagerImpl::ReattemptInitialBroadcast(CScheduler& scheduler) const
{
    std::set<uint256> unbroadcast_txids = m_mempool.GetUnbroadcastTxs();

    for (const auto& txid : unbroadcast_txids) {
        CTransactionRef tx = m_mempool.get(txid);

        if (tx != nullptr) {
            LOCK(cs_main);
            RelayTransaction(txid, tx->GetWitnessHash(), m_connman);
        } else {
            m_mempool.RemoveUnbroadcastTx(txid, true);
        }
    }

    // Schedule next run for 10-15 minutes in the future.
    // We add randomness on every cycle to avoid the possibility of P2P fingerprinting.
    const std::chrono::milliseconds delta = std::chrono::minutes{10} + GetRandMillis(std::chrono::minutes{5});
    scheduler.scheduleFromNow([&] { ReattemptInitialBroadcast(scheduler); }, delta);
}

void PeerManagerImpl::FinalizeNode(const CNode& node, bool& fUpdateConnectionTime)
{
    NodeId nodeid = node.GetId();
    fUpdateConnectionTime = false;
    LOCK(cs_main);
    int misbehavior{0};
    {
        // We remove the PeerRef from g_peer_map here, but we don't always
        // destruct the Peer. Sometimes another thread is still holding a
        // PeerRef, so the refcount is >= 1. Be careful not to do any
        // processing here that assumes Peer won't be changed before it's
        // destructed.
        PeerRef peer = RemovePeer(nodeid);
        assert(peer != nullptr);
        misbehavior = WITH_LOCK(peer->m_misbehavior_mutex, return peer->m_misbehavior_score);
    }
    CNodeState *state = State(nodeid);
    assert(state != nullptr);

    if (state->fSyncStarted)
        nSyncStarted--;

    if (node.fSuccessfullyConnected && misbehavior == 0 &&
        !node.IsBlockOnlyConn() && !node.IsInboundConn()) {
        // Only change visible addrman state for outbound, full-relay peers
        fUpdateConnectionTime = true;
    }

    for (const QueuedBlock& entry : state->vBlocksInFlight) {
        mapBlocksInFlight.erase(entry.hash);
    }
    EraseOrphansFor(nodeid);
    m_txrequest.DisconnectedPeer(nodeid);
    nPreferredDownload -= state->fPreferredDownload;
    nPeersWithValidatedDownloads -= (state->nBlocksInFlightValidHeaders != 0);
    assert(nPeersWithValidatedDownloads >= 0);
    m_outbound_peers_with_protect_from_disconnect -= state->m_chain_sync.m_protect;
    assert(m_outbound_peers_with_protect_from_disconnect >= 0);
    m_wtxid_relay_peers -= state->m_wtxid_relay;
    assert(m_wtxid_relay_peers >= 0);

    mapNodeState.erase(nodeid);

    if (mapNodeState.empty()) {
        // Do a consistency check after the last peer is removed.
        assert(mapBlocksInFlight.empty());
        assert(nPreferredDownload == 0);
        assert(nPeersWithValidatedDownloads == 0);
        assert(m_outbound_peers_with_protect_from_disconnect == 0);
        assert(m_wtxid_relay_peers == 0);
        assert(m_txrequest.Size() == 0);
    }
    LogPrint(BCLog::NET, "Cleared nodestate for peer=%d\n", nodeid);
}

PeerRef PeerManagerImpl::GetPeerRef(NodeId id) const
{
    LOCK(m_peer_mutex);
    auto it = m_peer_map.find(id);
    return it != m_peer_map.end() ? it->second : nullptr;
}

PeerRef PeerManagerImpl::RemovePeer(NodeId id)
{
    PeerRef ret;
    LOCK(m_peer_mutex);
    auto it = m_peer_map.find(id);
    if (it != m_peer_map.end()) {
        ret = std::move(it->second);
        m_peer_map.erase(it);
    }
    return ret;
}

bool PeerManagerImpl::GetNodeStateStats(NodeId nodeid, CNodeStateStats &stats)
{
    {
        LOCK(cs_main);
        CNodeState* state = State(nodeid);
        if (state == nullptr)
            return false;
        stats.nSyncHeight = state->pindexBestKnownBlock ? state->pindexBestKnownBlock->nHeight : -1;
        stats.nCommonHeight = state->pindexLastCommonBlock ? state->pindexLastCommonBlock->nHeight : -1;
        for (const QueuedBlock& queue : state->vBlocksInFlight) {
            if (queue.pindex)
                stats.vHeightInFlight.push_back(queue.pindex->nHeight);
        }
        auto it = map_dos_state.find(state->address);
        if (it != map_dos_state.end()) {
            stats.nDuplicateCount = it->second.m_duplicate_count;
            stats.nLooseHeadersCount = (int)it->second.m_map_loose_headers.size();
        }
    }

    PeerRef peer = GetPeerRef(nodeid);
    if (peer == nullptr) return false;
    stats.m_misbehavior_score = WITH_LOCK(peer->m_misbehavior_mutex, return peer->m_misbehavior_score);
    stats.m_starting_height = peer->m_starting_height;

    // It is common for nodes with good ping times to suddenly become lagged,
    // due to a new block arriving or other large transfer.
    // Merely reporting pingtime might fool the caller into thinking the node was still responsive,
    // since pingtime does not update until the ping is complete, which might take a while.
    // So, if a ping is taking an unusually long time in flight,
    // the caller can immediately detect that this is happening.
    std::chrono::microseconds ping_wait{0};
    if ((0 != peer->m_ping_nonce_sent) && (0 != peer->m_ping_start.load().count())) {
        ping_wait = GetTime<std::chrono::microseconds>() - peer->m_ping_start.load();
    }

    stats.m_ping_wait_usec = count_microseconds(ping_wait);

    stats.m_chain_height = peer->m_chain_height;

    return true;
}

//////////////////////////////////////////////////////////////////////////////
//
// mapOrphanTransactions
//

static void AddToCompactExtraTransactions(const CTransactionRef& tx) EXCLUSIVE_LOCKS_REQUIRED(g_cs_orphans)
{
    size_t max_extra_txn = gArgs.GetArg("-blockreconstructionextratxn", DEFAULT_BLOCK_RECONSTRUCTION_EXTRA_TXN);
    if (max_extra_txn <= 0)
        return;
    if (!vExtraTxnForCompact.size())
        vExtraTxnForCompact.resize(max_extra_txn);
    vExtraTxnForCompact[vExtraTxnForCompactIt] = std::make_pair(tx->GetWitnessHash(), tx);
    vExtraTxnForCompactIt = (vExtraTxnForCompactIt + 1) % max_extra_txn;
}

bool AddOrphanTx(const CTransactionRef& tx, NodeId peer) EXCLUSIVE_LOCKS_REQUIRED(g_cs_orphans)
{
    const uint256& hash = tx->GetHash();
    if (mapOrphanTransactions.count(hash))
        return false;

    // Ignore big transactions, to avoid a
    // send-big-orphans memory exhaustion attack. If a peer has a legitimate
    // large transaction with a missing parent then we assume
    // it will rebroadcast it later, after the parent transaction(s)
    // have been mined or received.
    // 100 orphans, each of which is at most 100,000 bytes big is
    // at most 10 megabytes of orphans and somewhat more byprev index (in the worst case):
    unsigned int sz = GetTransactionWeight(*tx);
    if (sz > MAX_STANDARD_TX_WEIGHT)
    {
        LogPrint(BCLog::MEMPOOL, "ignoring large orphan tx (size: %u, hash: %s)\n", sz, hash.ToString());
        return false;
    }

    auto ret = mapOrphanTransactions.emplace(hash, COrphanTx{tx, peer, GetTime() + ORPHAN_TX_EXPIRE_TIME, g_orphan_list.size()});
    assert(ret.second);
    g_orphan_list.push_back(ret.first);
    // Allow for lookups in the orphan pool by wtxid, as well as txid
    g_orphans_by_wtxid.emplace(tx->GetWitnessHash(), ret.first);
    for (const CTxIn& txin : tx->vin) {
        if (txin.IsAnonInput())
            continue;
        mapOrphanTransactionsByPrev[txin.prevout].insert(ret.first);
    }

    AddToCompactExtraTransactions(tx);

    LogPrint(BCLog::MEMPOOL, "stored orphan tx %s (mapsz %u outsz %u)\n", hash.ToString(),
             mapOrphanTransactions.size(), mapOrphanTransactionsByPrev.size());
    return true;
}

int static EraseOrphanTx(uint256 hash) EXCLUSIVE_LOCKS_REQUIRED(g_cs_orphans)
{
    std::map<uint256, COrphanTx>::iterator it = mapOrphanTransactions.find(hash);
    if (it == mapOrphanTransactions.end())
        return 0;
    for (const CTxIn& txin : it->second.tx->vin)
    {
        if (txin.IsAnonInput())
            continue;
        auto itPrev = mapOrphanTransactionsByPrev.find(txin.prevout);
        if (itPrev == mapOrphanTransactionsByPrev.end())
            continue;
        itPrev->second.erase(it);
        if (itPrev->second.empty())
            mapOrphanTransactionsByPrev.erase(itPrev);
    }

    size_t old_pos = it->second.list_pos;
    assert(g_orphan_list[old_pos] == it);
    if (old_pos + 1 != g_orphan_list.size()) {
        // Unless we're deleting the last entry in g_orphan_list, move the last
        // entry to the position we're deleting.
        auto it_last = g_orphan_list.back();
        g_orphan_list[old_pos] = it_last;
        it_last->second.list_pos = old_pos;
    }
    g_orphan_list.pop_back();
    g_orphans_by_wtxid.erase(it->second.tx->GetWitnessHash());

    mapOrphanTransactions.erase(it);
    return 1;
}

void EraseOrphansFor(NodeId peer)
{
    LOCK(g_cs_orphans);
    int nErased = 0;
    std::map<uint256, COrphanTx>::iterator iter = mapOrphanTransactions.begin();
    while (iter != mapOrphanTransactions.end())
    {
        std::map<uint256, COrphanTx>::iterator maybeErase = iter++; // increment to avoid iterator becoming invalid
        if (maybeErase->second.fromPeer == peer)
        {
            nErased += EraseOrphanTx(maybeErase->second.tx->GetHash());
        }
    }
    if (nErased > 0) LogPrint(BCLog::MEMPOOL, "Erased %d orphan tx from peer=%d\n", nErased, peer);
}


unsigned int LimitOrphanTxSize(unsigned int nMaxOrphans)
{
    LOCK(g_cs_orphans);

    unsigned int nEvicted = 0;
    static int64_t nNextSweep;
    int64_t nNow = GetTime();
    if (nNextSweep <= nNow) {
        // Sweep out expired orphan pool entries:
        int nErased = 0;
        int64_t nMinExpTime = nNow + ORPHAN_TX_EXPIRE_TIME - ORPHAN_TX_EXPIRE_INTERVAL;
        std::map<uint256, COrphanTx>::iterator iter = mapOrphanTransactions.begin();
        while (iter != mapOrphanTransactions.end())
        {
            std::map<uint256, COrphanTx>::iterator maybeErase = iter++;
            if (maybeErase->second.nTimeExpire <= nNow) {
                nErased += EraseOrphanTx(maybeErase->second.tx->GetHash());
            } else {
                nMinExpTime = std::min(maybeErase->second.nTimeExpire, nMinExpTime);
            }
        }
        // Sweep again 5 minutes after the next entry that expires in order to batch the linear scan.
        nNextSweep = nMinExpTime + ORPHAN_TX_EXPIRE_INTERVAL;
        if (nErased > 0) LogPrint(BCLog::MEMPOOL, "Erased %d orphan tx due to expiration\n", nErased);
    }
    FastRandomContext rng;
    while (mapOrphanTransactions.size() > nMaxOrphans)
    {
        // Evict a random orphan:
        size_t randompos = rng.randrange(g_orphan_list.size());
        EraseOrphanTx(g_orphan_list[randompos]->first);
        ++nEvicted;
    }
    return nEvicted;
}

void PeerManagerImpl::Misbehaving(const NodeId pnode, const int howmuch, const std::string& message)
{
    assert(howmuch > 0);

    PeerRef peer = GetPeerRef(pnode);
    if (peer == nullptr) return;

    LOCK(peer->m_misbehavior_mutex);
    peer->m_misbehavior_score += howmuch;
    std::string message_prefixed = message.empty() ? "" : (": " + message);
    if (peer->m_misbehavior_score >= m_banscore && peer->m_misbehavior_score - howmuch < m_banscore) {
        LogPrint(BCLog::NET, "Misbehaving: peer=%d (%d -> %d) DISCOURAGE THRESHOLD EXCEEDED%s\n", pnode, peer->m_misbehavior_score - howmuch, peer->m_misbehavior_score, message_prefixed);
        peer->m_should_discourage = true;
    } else {
        LogPrint(BCLog::NET, "Misbehaving: peer=%d (%d -> %d)%s\n", pnode, peer->m_misbehavior_score - howmuch, peer->m_misbehavior_score, message_prefixed);
    }
}

void PeerManagerImpl::DecMisbehaving(NodeId nodeid, int howmuch)
{
    if (howmuch == 0) {
        return;
    }

    PeerRef peer = GetPeerRef(nodeid);
    if (peer == nullptr) return;

    LOCK(peer->m_misbehavior_mutex);
    peer->m_misbehavior_score -= howmuch;
    if (peer->m_misbehavior_score < 0) {
        peer->m_misbehavior_score = 0;
    }
}

void DecMisbehaving(NodeId nodeid, int howmuch)
{
    g_peerman->DecMisbehaving(nodeid, howmuch);
}

/**
 * Potentially disconnect and discourage a node based on the contents of a TxValidationState object
 *
 * @return Returns true if the peer was punished (probably disconnected)
 */
bool PeerManagerImpl::MaybePunishNodeForTx(NodeId nodeid, const TxValidationState& state, const std::string& message)
{
    switch (state.GetResult()) {
    case TxValidationResult::TX_RESULT_UNSET:
        break;
    // The node is providing invalid data:
    case TxValidationResult::TX_CONSENSUS:
        {
            LOCK(cs_main);
            Misbehaving(nodeid, 100, message);
            return true;
        }
    case TxValidationResult::DOS_100:
        {
            LOCK(cs_main);
            Misbehaving(nodeid, 100, message);
        }
        return true;
    case TxValidationResult::DOS_50:
        {
            LOCK(cs_main);
            Misbehaving(nodeid, 50, message);
        }
        return true;
    case TxValidationResult::DOS_20:
        {
            LOCK(cs_main);
            Misbehaving(nodeid, 20, message);
        }
        return true;
    case TxValidationResult::DOS_5:
        {
            LOCK(cs_main);
            Misbehaving(nodeid, 5, message);
        }
        return true;
    case TxValidationResult::DOS_1:
        {
            LOCK(cs_main);
            Misbehaving(nodeid, 1, message);
        }
        return true;
    // Conflicting (but not necessarily invalid) data or different policy:
    case TxValidationResult::TX_RECENT_CONSENSUS_CHANGE:
    case TxValidationResult::TX_INPUTS_NOT_STANDARD:
    case TxValidationResult::TX_NOT_STANDARD:
    case TxValidationResult::TX_MISSING_INPUTS:
    case TxValidationResult::TX_PREMATURE_SPEND:
    case TxValidationResult::TX_WITNESS_MUTATED:
    case TxValidationResult::TX_WITNESS_STRIPPED:
    case TxValidationResult::TX_CONFLICT:
    case TxValidationResult::TX_MEMPOOL_POLICY:
        break;
    }
    if (message != "") {
        LogPrint(BCLog::NET, "peer=%d: %s\n", nodeid, message);
    }
    return false;
}

bool PeerManagerImpl::MaybePunishNodeForBlock(NodeId nodeid, const BlockValidationState& state,
                                              bool via_compact_block, const std::string& message)
{
    switch (state.GetResult()) {
    case BlockValidationResult::BLOCK_RESULT_UNSET:
        break;
    // The node is providing invalid data:
    case BlockValidationResult::BLOCK_CONSENSUS:
    case BlockValidationResult::BLOCK_MUTATED:
        if (!via_compact_block) {
            Misbehaving(nodeid, 100, message);
            return true;
        }
        break;
    case BlockValidationResult::BLOCK_CACHED_INVALID:
        {
            LOCK(cs_main);
            CNodeState *node_state = State(nodeid);
            if (node_state == nullptr) {
                break;
            }

            // Discourage outbound (but not inbound) peers if on an invalid chain.
            // Exempt HB compact block peers. Manual connections are always protected from discouragement.
            if (!via_compact_block && !node_state->m_is_inbound) {
                Misbehaving(nodeid, 100, message);
                return true;
            }
            break;
        }
    case BlockValidationResult::BLOCK_INVALID_HEADER:
    case BlockValidationResult::BLOCK_CHECKPOINT:
    case BlockValidationResult::BLOCK_INVALID_PREV:
        Misbehaving(nodeid, 100, message);
        return true;
    // Conflicting (but not necessarily invalid) data or different policy:
    case BlockValidationResult::BLOCK_MISSING_PREV:
        // TODO: Handle this much more gracefully (10 DoS points is super arbitrary)
        Misbehaving(nodeid, 10, message);
        return true;

    case BlockValidationResult::DOS_100:
        {
            LOCK(cs_main);
            Misbehaving(nodeid, 100, message);
        }
        return true;
    case BlockValidationResult::DOS_50:
        {
            LOCK(cs_main);
            Misbehaving(nodeid, 50, message);
        }
        return true;
    case BlockValidationResult::DOS_20:
        {
            LOCK(cs_main);
            Misbehaving(nodeid, 20, message);
        }
        return true;
    case BlockValidationResult::DOS_5:
        {
            LOCK(cs_main);
            Misbehaving(nodeid, 5, message);
        }
        return true;
    case BlockValidationResult::DOS_1:
        {
            LOCK(cs_main);
            Misbehaving(nodeid, 1, message);
        }
        return true;
    case BlockValidationResult::BLOCK_RECENT_CONSENSUS_CHANGE:
    case BlockValidationResult::BLOCK_TIME_FUTURE:
        break;
    }
    if (message != "") {
        LogPrint(BCLog::NET, "peer=%d: %s\n", nodeid, message);
    }
    return false;
}

NodeId GetBlockSource(const uint256 &hash) EXCLUSIVE_LOCKS_REQUIRED(cs_main)
{
    if (!g_peerman) return -1;
    return g_peerman->GetBlockSource(hash);
}

size_t MAX_LOOSE_HEADERS = 1000;
int MAX_DUPLICATE_HEADERS = 2000;
int64_t MAX_LOOSE_HEADER_TIME = 120;
int64_t MIN_DOS_STATE_TTL = 60 * 10; // seconds
bool AddNodeHeader(NodeId node_id, const uint256 &hash) EXCLUSIVE_LOCKS_REQUIRED(cs_main)
{
    CNodeState *state = State(node_id);
    if (state == nullptr) {
        return true;
    }
    auto it = map_dos_state.find(state->address);
    if (it != map_dos_state.end()) {
        if (it->second.m_map_loose_headers.size() > MAX_LOOSE_HEADERS) {
            return false;
        }
        it->second.m_map_loose_headers.insert(std::make_pair(hash, GetTime()));
        it->second.m_last_used_time = GetTime();
        return true;
    }
    map_dos_state[state->address].m_map_loose_headers.insert(std::make_pair(hash, GetTime()));
    map_dos_state[state->address].m_last_used_time = GetTime();
    return true;
}

void RemoveNodeHeader(const uint256 &hash) EXCLUSIVE_LOCKS_REQUIRED(cs_main)
{
    auto it = map_dos_state.begin();
    for (; it != map_dos_state.end(); ++it) {
        it->second.m_map_loose_headers.erase(hash);
    }
}

void RemoveNonReceivedHeaderFromNodes(BlockMap::iterator mi) EXCLUSIVE_LOCKS_REQUIRED(cs_main)
{
    auto it = mapNodeState.begin();
    for (; it != mapNodeState.end(); ++it) {
        if (it->second.pindexBestKnownBlock == mi->second) {
            it->second.pindexBestKnownBlock = nullptr;
        }
    }
}

void PeerManagerImpl::PassOnMisbehaviour(NodeId node_id, int howmuch)
{
    PeerRef peer = GetPeerRef(node_id);
    if (peer == nullptr) return;
    LOCK(peer->m_misbehavior_mutex);
    peer->m_misbehavior_score = howmuch;
    if (peer->m_misbehavior_score >= gArgs.GetArg("-banscore", DISCOURAGEMENT_THRESHOLD)) {
        peer->m_should_discourage = true;
    }
    LogPrint(BCLog::NET, "peer=%d Inherited misbehavior (%d)\n", node_id, peer->m_misbehavior_score);
}

/** Increase misbehavior scores by address. */
void PeerManagerImpl::MisbehavingByAddr(CNetAddr addr, int misbehavior_cfwd, int howmuch, const std::string& message)
{
    for (auto it = mapNodeState.begin(); it != mapNodeState.end(); ++it) {
        if (it->first < 0) {
            continue;
        }
        if (addr == (CNetAddr)it->second.address) {
            PeerRef peer = GetPeerRef(it->first);
            if (peer == nullptr) continue;

            int misbehavior_score = WITH_LOCK(peer->m_misbehavior_mutex, return peer->m_misbehavior_score);
            if (misbehavior_score < misbehavior_cfwd) {
                PassOnMisbehaviour(it->first, misbehavior_cfwd);
            }
            Misbehaving(it->first, howmuch, message);
        }
    }
}

void CheckUnreceivedHeaders(int64_t now) EXCLUSIVE_LOCKS_REQUIRED(cs_main)
{
    auto it = map_dos_state.begin();
    for (; it != map_dos_state.end();) {
        auto &dos_counters = it->second;
        auto it_headers = dos_counters.m_map_loose_headers.begin();
        for (; it_headers != dos_counters.m_map_loose_headers.end();) {
            if (it_headers->second + MAX_LOOSE_HEADER_TIME < now) {
                if (particl::RemoveUnreceivedHeader(it_headers->first)) {
                    g_peerman->MisbehavingByAddr(it->first, dos_counters.m_misbehavior, 5, "Block not received.");
                    dos_counters.m_misbehavior += 5;
                }
                dos_counters.m_map_loose_headers.erase(it_headers++);
                continue;
            }
            ++it_headers;
        }
        // TODO: Options for decrease rate
        if (dos_counters.m_duplicate_count > 0) {
            if (now - dos_counters.m_last_used_time > MIN_DOS_STATE_TTL) {
                // Decay faster after some time passes
                dos_counters.m_duplicate_count -= 20;
                if (dos_counters.m_duplicate_count > 0) {
                    dos_counters.m_duplicate_count = 0;
                }
            } else {
                --dos_counters.m_duplicate_count;
            }
        }
        if (dos_counters.m_misbehavior > 0) {
            --dos_counters.m_misbehavior;
        }
        if (dos_counters.m_duplicate_count < 1
            && dos_counters.m_misbehavior < 1
            && dos_counters.m_map_loose_headers.size() == 0
            && now - dos_counters.m_last_used_time > MIN_DOS_STATE_TTL) {
            map_dos_state.erase(it++);
            continue;
        }
        ++it;
    }
}

bool PeerManagerImpl::IncDuplicateHeaders(NodeId node_id, const CService &node_address) EXCLUSIVE_LOCKS_REQUIRED(cs_main)
{
    PeerRef peer = GetPeerRef(node_id);
    if (peer == nullptr) return true;
    auto it = map_dos_state.find(node_address);
    if (it != map_dos_state.end()) {
        ++it->second.m_duplicate_count;
        it->second.m_last_used_time = GetTime();
        if (it->second.m_duplicate_count < MAX_DUPLICATE_HEADERS) {
            return true;
        }
        int peer_misbehavior_score = WITH_LOCK(peer->m_misbehavior_mutex, return peer->m_misbehavior_score);
        if (peer_misbehavior_score < it->second.m_misbehavior) {
            PassOnMisbehaviour(node_id, it->second.m_misbehavior);
        }
        WITH_LOCK(peer->m_misbehavior_mutex, peer->m_misbehavior_score += 5);
        return false;
    }
    map_dos_state[node_address].m_duplicate_count = 1;
    map_dos_state[node_address].m_last_used_time = GetTime();
    return true;
}

NodeId PeerManagerImpl::GetBlockSource(const uint256 &hash) EXCLUSIVE_LOCKS_REQUIRED(cs_main)
{
    const auto it = mapBlockSource.find(hash);
    if (it == mapBlockSource.end()) {
        return -1;
    }
    return it->second.first;
}

bool IncDuplicateHeaders(NodeId node_id) EXCLUSIVE_LOCKS_REQUIRED(cs_main)
{
    CNodeState *state = State(node_id);
    if (state == nullptr) {
        return true; // Node already disconnected
    }
    return g_peerman->IncDuplicateHeaders(node_id, state->address);
}


void PeerManagerImpl::IncPersistentMisbehaviour(NodeId node_id, const CService &node_address, int howmuch)
{
    PeerRef peer = GetPeerRef(node_id);
    if (peer == nullptr) return;
    auto it = map_dos_state.find(node_address);
    if (it != map_dos_state.end()) {
        int peer_misbehavior_score = WITH_LOCK(peer->m_misbehavior_mutex, return peer->m_misbehavior_score);
        if (peer_misbehavior_score < it->second.m_misbehavior) {
            PassOnMisbehaviour(node_id, it->second.m_misbehavior);
        }
        it->second.m_misbehavior += howmuch;
        return;
    }
    map_dos_state[node_address].m_misbehavior = howmuch;
    return;
}

void IncPersistentMisbehaviour(NodeId node_id, int howmuch)
{
    CNodeState *state = State(node_id);
    if (state == nullptr) {
        return;
    }
    g_peerman->IncPersistentMisbehaviour(node_id, state->address, howmuch);
}

int GetNumDOSStates()
{
    return map_dos_state.size();
}

void ClearDOSStates()
{
    map_dos_state.clear();
}

//////////////////////////////////////////////////////////////////////////////
//
// blockchain -> download logic notification
//

// To prevent fingerprinting attacks, only send blocks/headers outside of the
// active chain if they are no more than a month older (both in time, and in
// best equivalent proof of work) than the best header chain we know about and
// we fully-validated them at some point.
static bool BlockRequestAllowed(const CBlockIndex* pindex, const Consensus::Params& consensusParams) EXCLUSIVE_LOCKS_REQUIRED(cs_main)
{
    AssertLockHeld(cs_main);
    if (::ChainActive().Contains(pindex)) return true;
    return pindex->IsValid(BLOCK_VALID_SCRIPTS) && (pindexBestHeader != nullptr) &&
        (pindexBestHeader->GetBlockTime() - pindex->GetBlockTime() < STALE_RELAY_AGE_LIMIT) &&
        (GetBlockProofEquivalentTime(*pindexBestHeader, *pindex, *pindexBestHeader, consensusParams) < STALE_RELAY_AGE_LIMIT);
}

std::unique_ptr<PeerManager> PeerManager::make(const CChainParams& chainparams, CConnman& connman, BanMan* banman,
                                               CScheduler& scheduler, ChainstateManager& chainman, CTxMemPool& pool,
                                               bool ignore_incoming_txs)
{
    return std::make_unique<PeerManagerImpl>(chainparams, connman, banman, scheduler, chainman, pool, ignore_incoming_txs);
}

PeerManagerImpl::PeerManagerImpl(const CChainParams& chainparams, CConnman& connman, BanMan* banman,
                                 CScheduler& scheduler, ChainstateManager& chainman, CTxMemPool& pool,
                                 bool ignore_incoming_txs)
    : m_chainparams(chainparams),
      m_connman(connman),
      m_banman(banman),
      m_chainman(chainman),
      m_mempool(pool),
      m_stale_tip_check_time(0),
      m_ignore_incoming_txs(ignore_incoming_txs)
{
    // Initialize global variables that cannot be constructed at startup.
    recentRejects.reset(new CRollingBloomFilter(120000, 0.000001));

    // Blocks don't typically have more than 4000 transactions, so this should
    // be at least six blocks (~1 hr) worth of transactions that we can store,
    // inserting both a txid and wtxid for every observed transaction.
    // If the number of transactions appearing in a block goes up, or if we are
    // seeing getdata requests more than an hour after initial announcement, we
    // can increase this number.
    // The false positive rate of 1/1M should come out to less than 1
    // transaction per day that would be inadvertently ignored (which is the
    // same probability that we have in the reject filter).
    m_recent_confirmed_transactions.reset(new CRollingBloomFilter(48000, 0.000001));

    // Stale tip checking and peer eviction are on two different timers, but we
    // don't want them to get out of sync due to drift in the scheduler, so we
    // combine them in one function and schedule at the quicker (peer-eviction)
    // timer.
    static_assert(EXTRA_PEER_CHECK_INTERVAL < STALE_CHECK_INTERVAL, "peer eviction timer should be less than stale tip check timer");
    scheduler.scheduleEvery([this] { this->CheckForStaleTipAndEvictPeers(); }, std::chrono::seconds{EXTRA_PEER_CHECK_INTERVAL});

    // schedule next run for 10-15 minutes in the future
    const std::chrono::milliseconds delta = std::chrono::minutes{10} + GetRandMillis(std::chrono::minutes{5});
    scheduler.scheduleFromNow([&] { ReattemptInitialBroadcast(scheduler); }, delta);

    m_banscore = gArgs.GetArg("-banscore", DISCOURAGEMENT_THRESHOLD);
}

/**
 * Evict orphan txn pool entries (EraseOrphanTx) based on a newly connected
 * block, remember the recently confirmed transactions, and delete tracked
 * announcements for them. Also save the time of the last tip update.
 */
void PeerManagerImpl::BlockConnected(const std::shared_ptr<const CBlock>& pblock, const CBlockIndex* pindex)
{
    {
        LOCK(g_cs_orphans);

        std::vector<uint256> vOrphanErase;

        for (const CTransactionRef& ptx : pblock->vtx) {
            const CTransaction& tx = *ptx;

            // Which orphan pool entries must we evict?
            for (const auto& txin : tx.vin) {
                if (txin.IsAnonInput()) {
                    continue;
                }
                auto itByPrev = mapOrphanTransactionsByPrev.find(txin.prevout);
                if (itByPrev == mapOrphanTransactionsByPrev.end()) continue;
                for (auto mi = itByPrev->second.begin(); mi != itByPrev->second.end(); ++mi) {
                    const CTransaction& orphanTx = *(*mi)->second.tx;
                    const uint256& orphanHash = orphanTx.GetHash();
                    vOrphanErase.push_back(orphanHash);
                }
            }
        }

        // Erase orphan transactions included or precluded by this block
        if (vOrphanErase.size()) {
            int nErased = 0;
            for (const uint256& orphanHash : vOrphanErase) {
                nErased += EraseOrphanTx(orphanHash);
            }
            LogPrint(BCLog::MEMPOOL, "Erased %d orphan tx included or conflicted by block\n", nErased);
        }

        m_last_tip_update = GetTime();
    }
    {
        LOCK(m_recent_confirmed_transactions_mutex);
        for (const auto& ptx : pblock->vtx) {
            m_recent_confirmed_transactions->insert(ptx->GetHash());
            if (ptx->GetHash() != ptx->GetWitnessHash()) {
                m_recent_confirmed_transactions->insert(ptx->GetWitnessHash());
            }
        }
    }
    {
        LOCK(cs_main);
        for (const auto& ptx : pblock->vtx) {
            m_txrequest.ForgetTxHash(ptx->GetHash());
            m_txrequest.ForgetTxHash(ptx->GetWitnessHash());
        }
    }
}

void PeerManagerImpl::BlockDisconnected(const std::shared_ptr<const CBlock> &block, const CBlockIndex* pindex)
{
    // To avoid relay problems with transactions that were previously
    // confirmed, clear our filter of recently confirmed transactions whenever
    // there's a reorg.
    // This means that in a 1-block reorg (where 1 block is disconnected and
    // then another block reconnected), our filter will drop to having only one
    // block's worth of transactions in it, but that should be fine, since
    // presumably the most common case of relaying a confirmed transaction
    // should be just after a new block containing it is found.
    LOCK(m_recent_confirmed_transactions_mutex);
    m_recent_confirmed_transactions->reset();
}

// All of the following cache a recent block, and are protected by cs_most_recent_block
static RecursiveMutex cs_most_recent_block;
static std::shared_ptr<const CBlock> most_recent_block GUARDED_BY(cs_most_recent_block);
static std::shared_ptr<const CBlockHeaderAndShortTxIDs> most_recent_compact_block GUARDED_BY(cs_most_recent_block);
static uint256 most_recent_block_hash GUARDED_BY(cs_most_recent_block);
static bool fWitnessesPresentInMostRecentCompactBlock GUARDED_BY(cs_most_recent_block);

/**
 * Maintain state about the best-seen block and fast-announce a compact block
 * to compatible peers.
 */
void PeerManagerImpl::NewPoWValidBlock(const CBlockIndex *pindex, const std::shared_ptr<const CBlock>& pblock)
{
    std::shared_ptr<const CBlockHeaderAndShortTxIDs> pcmpctblock = std::make_shared<const CBlockHeaderAndShortTxIDs> (*pblock, true);
    const CNetMsgMaker msgMaker(PROTOCOL_VERSION);

    LOCK(cs_main);

    static int nHighestFastAnnounce = 0;
    if (pindex->nHeight <= nHighestFastAnnounce)
        return;
    nHighestFastAnnounce = pindex->nHeight;

    bool fWitnessEnabled = IsWitnessEnabled(pindex->pprev, m_chainparams.GetConsensus());
    uint256 hashBlock(pblock->GetHash());

    {
        LOCK(cs_most_recent_block);
        most_recent_block_hash = hashBlock;
        most_recent_block = pblock;
        most_recent_compact_block = pcmpctblock;
        fWitnessesPresentInMostRecentCompactBlock = fWitnessEnabled;
    }

    m_connman.ForEachNode([this, &pcmpctblock, pindex, &msgMaker, fWitnessEnabled, &hashBlock](CNode* pnode) EXCLUSIVE_LOCKS_REQUIRED(::cs_main) {
        AssertLockHeld(::cs_main);

        // TODO: Avoid the repeated-serialization here
        if (pnode->GetCommonVersion() < INVALID_CB_NO_BAN_VERSION || pnode->fDisconnect)
            return;
        ProcessBlockAvailability(pnode->GetId());
        CNodeState &state = *State(pnode->GetId());

        // If the peer has, or we announced to them the previous block already,
        // but we don't think they have this one, go ahead and announce it
        if (state.fPreferHeaderAndIDs && (!fWitnessEnabled || state.fWantsCmpctWitness) &&
                !PeerHasHeader(&state, pindex) && PeerHasHeader(&state, pindex->pprev)) {

            LogPrint(BCLog::NET, "%s sending header-and-ids %s to peer=%d\n", "PeerManager::NewPoWValidBlock",
                    hashBlock.ToString(), pnode->GetId());
            m_connman.PushMessage(pnode, msgMaker.Make(NetMsgType::CMPCTBLOCK, *pcmpctblock));
            state.pindexBestHeaderSent = pindex;
        }
    });
}

/**
 * Update our best height and announce any block hashes which weren't previously
 * in ::ChainActive() to our peers.
 */
void PeerManagerImpl::UpdatedBlockTip(const CBlockIndex *pindexNew, const CBlockIndex *pindexFork, bool fInitialDownload)
{
    SetBestHeight(pindexNew->nHeight);
    SetServiceFlagsIBDCache(!fInitialDownload);

    // Don't relay inventory during initial block download.
    if (fInitialDownload) return;

    // Find the hashes of all blocks that weren't previously in the best chain.
    std::vector<uint256> vHashes;
    const CBlockIndex *pindexToAnnounce = pindexNew;
    while (pindexToAnnounce != pindexFork) {
        vHashes.push_back(pindexToAnnounce->GetBlockHash());
        pindexToAnnounce = pindexToAnnounce->pprev;
        if (vHashes.size() == MAX_BLOCKS_TO_ANNOUNCE) {
            // Limit announcements in case of a huge reorganization.
            // Rely on the peer's synchronization mechanism in that case.
            break;
        }
    }

    {
        LOCK(m_peer_mutex);
        for (auto& it : m_peer_map) {
            Peer& peer = *it.second;
            LOCK(peer.m_block_inv_mutex);
            for (const uint256& hash : reverse_iterate(vHashes)) {
                peer.m_blocks_for_headers_relay.push_back(hash);
            }
        }
    }

    m_connman.WakeMessageHandler();
}

/**
 * Handle invalid block rejection and consequent peer discouragement, maintain which
 * peers announce compact blocks.
 */
void PeerManagerImpl::BlockChecked(const CBlock& block, const BlockValidationState& state)
{
    LOCK(cs_main);

    const uint256 hash(block.GetHash());
    std::map<uint256, std::pair<NodeId, bool>>::iterator it = mapBlockSource.find(hash);

    // If the block failed validation, we know where it came from and we're still connected
    // to that peer, maybe punish.
    if (state.IsInvalid() &&
        it != mapBlockSource.end() &&
        State(it->second.first)) {
            MaybePunishNodeForBlock(/*nodeid=*/ it->second.first, state, /*via_compact_block=*/ !it->second.second);
    } else
    if (state.nFlags & BLOCK_FAILED_DUPLICATE_STAKE) {
        if (it != mapBlockSource.end() && State(it->second.first)) {
            Misbehaving(it->second.first, 10, "duplicate-stake");
        }
    }
    // Check that:
    // 1. The block is valid
    // 2. We're not in initial block download
    // 3. This is currently the best block we're aware of. We haven't updated
    //    the tip yet so we have no way to check this directly here. Instead we
    //    just check that there are currently no other blocks in flight.
    else if (state.IsValid() &&
             !::ChainstateActive().IsInitialBlockDownload() &&
             mapBlocksInFlight.count(hash) == mapBlocksInFlight.size()) {
        if (it != mapBlockSource.end()) {
            MaybeSetPeerAsAnnouncingHeaderAndIDs(it->second.first);
        }
    }
    if (it != mapBlockSource.end())
        mapBlockSource.erase(it);
}

//////////////////////////////////////////////////////////////////////////////
//
// Messages
//


bool PeerManagerImpl::AlreadyHaveTx(const GenTxid& gtxid)
{
    assert(recentRejects);
    if (::ChainActive().Tip()->GetBlockHash() != hashRecentRejectsChainTip) {
        // If the chain tip has changed previously rejected transactions
        // might be now valid, e.g. due to a nLockTime'd tx becoming valid,
        // or a double-spend. Reset the rejects filter and give those
        // txs a second chance.
        hashRecentRejectsChainTip = ::ChainActive().Tip()->GetBlockHash();
        recentRejects->reset();
    }

    const uint256& hash = gtxid.GetHash();

    {
        LOCK(g_cs_orphans);
        if (!gtxid.IsWtxid() && mapOrphanTransactions.count(hash)) {
            return true;
        } else if (gtxid.IsWtxid() && g_orphans_by_wtxid.count(hash)) {
            return true;
        }
    }

    {
        LOCK(m_recent_confirmed_transactions_mutex);
        if (m_recent_confirmed_transactions->contains(hash)) return true;
    }

    return recentRejects->contains(hash) || m_mempool.exists(gtxid);
}

bool static AlreadyHaveBlock(const uint256& block_hash) EXCLUSIVE_LOCKS_REQUIRED(cs_main)
{
    return g_chainman.m_blockman.LookupBlockIndex(block_hash) != nullptr;
}

void PeerManagerImpl::SendPings()
{
    LOCK(m_peer_mutex);
    for(auto& it : m_peer_map) it.second->m_ping_queued = true;
}

void RelayTransaction(const uint256& txid, const uint256& wtxid, const CConnman& connman)
{
    connman.ForEachNode([&txid, &wtxid](CNode* pnode) EXCLUSIVE_LOCKS_REQUIRED(::cs_main) {
        AssertLockHeld(::cs_main);

        CNodeState* state = State(pnode->GetId());
        if (state == nullptr) return;
        if (state->m_wtxid_relay) {
            pnode->PushTxInventory(wtxid);
        } else {
            pnode->PushTxInventory(txid);
        }
    });
}

/**
 * Relay (gossip) an address to a few randomly chosen nodes.
 * We choose the same nodes within a given 24h window (if the list of connected
 * nodes does not change) and we don't relay to nodes that already know an
 * address. So within 24h we will likely relay a given address once. This is to
 * prevent a peer from unjustly giving their address better propagation by sending
 * it to us repeatedly.
 * @param[in] originator The peer that sent us the address. We don't want to relay it back.
 * @param[in] addr Address to relay.
 * @param[in] fReachable Whether the address' network is reachable. We relay unreachable
 * addresses less.
 * @param[in] connman Connection manager to choose nodes to relay to.
 */
static void RelayAddress(const CNode& originator,
                         const CAddress& addr,
                         bool fReachable,
                         const CConnman& connman)
{
    if (!fReachable && !addr.IsRelayable()) return;

    // Relay to a limited number of other nodes
    // Use deterministic randomness to send to the same nodes for 24 hours
    // at a time so the m_addr_knowns of the chosen nodes prevent repeats
    uint64_t hashAddr = addr.GetHash();
    const CSipHasher hasher = connman.GetDeterministicRandomizer(RANDOMIZER_ID_ADDRESS_RELAY).Write(hashAddr << 32).Write((GetTime() + hashAddr) / (24 * 60 * 60));
    FastRandomContext insecure_rand;

    // Relay reachable addresses to 2 peers. Unreachable addresses are relayed randomly to 1 or 2 peers.
    unsigned int nRelayNodes = (fReachable || (hasher.Finalize() & 1)) ? 2 : 1;

    std::array<std::pair<uint64_t, CNode*>,2> best{{{0, nullptr}, {0, nullptr}}};
    assert(nRelayNodes <= best.size());

    auto sortfunc = [&best, &hasher, nRelayNodes, &originator, &addr](CNode* pnode) {
        if (pnode->RelayAddrsWithConn() && pnode != &originator && pnode->IsAddrCompatible(addr)) {
            uint64_t hashKey = CSipHasher(hasher).Write(pnode->GetId()).Finalize();
            for (unsigned int i = 0; i < nRelayNodes; i++) {
                 if (hashKey > best[i].first) {
                     std::copy(best.begin() + i, best.begin() + nRelayNodes - 1, best.begin() + i + 1);
                     best[i] = std::make_pair(hashKey, pnode);
                     break;
                 }
            }
        }
    };

    auto pushfunc = [&addr, &best, nRelayNodes, &insecure_rand] {
        for (unsigned int i = 0; i < nRelayNodes && best[i].first != 0; i++) {
            best[i].second->PushAddress(addr, insecure_rand);
        }
    };

    connman.ForEachNodeThen(std::move(sortfunc), std::move(pushfunc));
}

void static ProcessGetBlockData(CNode& pfrom, Peer& peer, const CChainParams& chainparams, const CInv& inv, CConnman& connman)
{
    bool send = false;
    std::shared_ptr<const CBlock> a_recent_block;
    std::shared_ptr<const CBlockHeaderAndShortTxIDs> a_recent_compact_block;
    bool fWitnessesPresentInARecentCompactBlock;
    const Consensus::Params& consensusParams = chainparams.GetConsensus();
    {
        LOCK(cs_most_recent_block);
        a_recent_block = most_recent_block;
        a_recent_compact_block = most_recent_compact_block;
        fWitnessesPresentInARecentCompactBlock = fWitnessesPresentInMostRecentCompactBlock;
    }

    bool need_activate_chain = false;
    {
        LOCK(cs_main);
        const CBlockIndex* pindex = g_chainman.m_blockman.LookupBlockIndex(inv.hash);
        if (pindex) {
            if (pindex->HaveTxsDownloaded() && !pindex->IsValid(BLOCK_VALID_SCRIPTS) &&
                    pindex->IsValid(BLOCK_VALID_TREE)) {
                // If we have the block and all of its parents, but have not yet validated it,
                // we might be in the middle of connecting it (ie in the unlock of cs_main
                // before ActivateBestChain but after AcceptBlock).
                // In this case, we need to run ActivateBestChain prior to checking the relay
                // conditions below.
                need_activate_chain = true;
            }
        }
    } // release cs_main before calling ActivateBestChain
    if (need_activate_chain) {
        BlockValidationState state;
        if (!::ChainstateActive().ActivateBestChain(state, chainparams, a_recent_block)) {
            LogPrint(BCLog::NET, "failed to activate chain (%s)\n", state.ToString());
        }
    }

    LOCK(cs_main);
    const CBlockIndex* pindex = g_chainman.m_blockman.LookupBlockIndex(inv.hash);
    if (pindex) {
        send = BlockRequestAllowed(pindex, consensusParams);
        if (!send) {
            LogPrint(BCLog::NET, "%s: ignoring request from peer=%i for old block that isn't in the main chain\n", __func__, pfrom.GetId());
        }
    }
    const CNetMsgMaker msgMaker(pfrom.GetCommonVersion());
    // disconnect node in case we have reached the outbound limit for serving historical blocks
    if (send &&
        connman.OutboundTargetReached(true) &&
        (((pindexBestHeader != nullptr) && (pindexBestHeader->GetBlockTime() - pindex->GetBlockTime() > HISTORICAL_BLOCK_AGE)) || inv.IsMsgFilteredBlk()) &&
        !pfrom.HasPermission(PF_DOWNLOAD) // nodes with the download permission may exceed target
    ) {
        LogPrint(BCLog::NET, "historical block serving limit reached, disconnect peer=%d\n", pfrom.GetId());

        //disconnect node
        pfrom.fDisconnect = true;
        send = false;
    }
    // Avoid leaking prune-height by never sending blocks below the NODE_NETWORK_LIMITED threshold
    if (send && !pfrom.HasPermission(PF_NOBAN) && (
            (((pfrom.GetLocalServices() & NODE_NETWORK_LIMITED) == NODE_NETWORK_LIMITED) && ((pfrom.GetLocalServices() & NODE_NETWORK) != NODE_NETWORK) && (::ChainActive().Tip()->nHeight - pindex->nHeight > (int)NODE_NETWORK_LIMITED_MIN_BLOCKS + 2 /* add two blocks buffer extension for possible races */) )
       )) {
        LogPrint(BCLog::NET, "Ignore block request below NODE_NETWORK_LIMITED threshold from peer=%d\n", pfrom.GetId());

        //disconnect node and prevent it from stalling (would otherwise wait for the missing block)
        pfrom.fDisconnect = true;
        send = false;
    }
    // Pruned nodes may have deleted the block, so check whether
    // it's available before trying to send.
    if (send && (pindex->nStatus & BLOCK_HAVE_DATA))
    {
        std::shared_ptr<const CBlock> pblock;
        if (a_recent_block && a_recent_block->GetHash() == pindex->GetBlockHash()) {
            pblock = a_recent_block;
        } else if (inv.IsMsgWitnessBlk()) {
            // Fast-path: in this case it is possible to serve the block directly from disk,
            // as the network format matches the format on disk
            std::vector<uint8_t> block_data;
            if (!ReadRawBlockFromDisk(block_data, pindex, chainparams.MessageStart())) {
                assert(!"cannot load block from disk");
            }
            connman.PushMessage(&pfrom, msgMaker.Make(NetMsgType::BLOCK, MakeSpan(block_data)));
            // Don't set pblock as we've sent the block
        } else {
            // Send block from disk
            std::shared_ptr<CBlock> pblockRead = std::make_shared<CBlock>();
            if (!ReadBlockFromDisk(*pblockRead, pindex, consensusParams))
                assert(!"cannot load block from disk");
            pblock = pblockRead;
        }
        if (pblock) {
            if (inv.IsMsgBlk()) {
                connman.PushMessage(&pfrom, msgMaker.Make(SERIALIZE_TRANSACTION_NO_WITNESS, NetMsgType::BLOCK, *pblock));
            } else if (inv.IsMsgWitnessBlk()) {
                connman.PushMessage(&pfrom, msgMaker.Make(NetMsgType::BLOCK, *pblock));
            } else if (inv.IsMsgFilteredBlk()) {
                bool sendMerkleBlock = false;
                CMerkleBlock merkleBlock;
                if (pfrom.m_tx_relay != nullptr) {
                    LOCK(pfrom.m_tx_relay->cs_filter);
                    if (pfrom.m_tx_relay->pfilter) {
                        sendMerkleBlock = true;
                        merkleBlock = CMerkleBlock(*pblock, *pfrom.m_tx_relay->pfilter);
                    }
                }
                if (sendMerkleBlock) {
                    connman.PushMessage(&pfrom, msgMaker.Make(NetMsgType::MERKLEBLOCK, merkleBlock));
                    // CMerkleBlock just contains hashes, so also push any transactions in the block the client did not see
                    // This avoids hurting performance by pointlessly requiring a round-trip
                    // Note that there is currently no way for a node to request any single transactions we didn't send here -
                    // they must either disconnect and retry or request the full block.
                    // Thus, the protocol spec specified allows for us to provide duplicate txn here,
                    // however we MUST always provide at least what the remote peer needs
                    typedef std::pair<unsigned int, uint256> PairType;
                    for (PairType& pair : merkleBlock.vMatchedTxn)
                        connman.PushMessage(&pfrom, msgMaker.Make(SERIALIZE_TRANSACTION_NO_WITNESS, NetMsgType::TX, *pblock->vtx[pair.first]));
                }
                // else
                    // no response
            } else if (inv.IsMsgCmpctBlk()) {
                // If a peer is asking for old blocks, we're almost guaranteed
                // they won't have a useful mempool to match against a compact block,
                // and we don't feel like constructing the object for them, so
                // instead we respond with the full, non-compact block.
                bool fPeerWantsWitness = State(pfrom.GetId())->fWantsCmpctWitness;
                int nSendFlags = fPeerWantsWitness ? 0 : SERIALIZE_TRANSACTION_NO_WITNESS;
                if (CanDirectFetch(consensusParams) && pindex->nHeight >= ::ChainActive().Height() - MAX_CMPCTBLOCK_DEPTH) {
                    if ((fPeerWantsWitness || !fWitnessesPresentInARecentCompactBlock) && a_recent_compact_block && a_recent_compact_block->header.GetHash() == pindex->GetBlockHash()) {
                        connman.PushMessage(&pfrom, msgMaker.Make(nSendFlags, NetMsgType::CMPCTBLOCK, *a_recent_compact_block));
                    } else {
                        CBlockHeaderAndShortTxIDs cmpctblock(*pblock, fPeerWantsWitness);
                        connman.PushMessage(&pfrom, msgMaker.Make(nSendFlags, NetMsgType::CMPCTBLOCK, cmpctblock));
                    }
                } else {
                    connman.PushMessage(&pfrom, msgMaker.Make(nSendFlags, NetMsgType::BLOCK, *pblock));
                }
            }
        }

        {
            LOCK(peer.m_block_inv_mutex);
            // Trigger the peer node to send a getblocks request for the next batch of inventory
            if (inv.hash == peer.m_continuation_block) {
                // Send immediately. This must send even if redundant,
                // and we want it right after the last block so they don't
                // wait for other stuff first.
                std::vector<CInv> vInv;
                vInv.push_back(CInv(MSG_BLOCK, ::ChainActive().Tip()->GetBlockHash()));
                connman.PushMessage(&pfrom, msgMaker.Make(NetMsgType::INV, vInv));
                peer.m_continuation_block.SetNull();
            }
        }
    }
}

CTransactionRef PeerManagerImpl::FindTxForGetData(const CNode& peer, const GenTxid& gtxid, const std::chrono::seconds mempool_req, const std::chrono::seconds now)
{
    auto txinfo = m_mempool.info(gtxid);
    if (txinfo.tx) {
        // If a TX could have been INVed in reply to a MEMPOOL request,
        // or is older than UNCONDITIONAL_RELAY_DELAY, permit the request
        // unconditionally.
        if ((mempool_req.count() && txinfo.m_time <= mempool_req) || txinfo.m_time <= now - UNCONDITIONAL_RELAY_DELAY) {
            return std::move(txinfo.tx);
        }
    }

    {
        LOCK(cs_main);
        // Otherwise, the transaction must have been announced recently.
        if (State(peer.GetId())->m_recently_announced_invs.contains(gtxid.GetHash())) {
            // If it was, it can be relayed from either the mempool...
            if (txinfo.tx) return std::move(txinfo.tx);
            // ... or the relay pool.
            auto mi = mapRelay.find(gtxid.GetHash());
            if (mi != mapRelay.end()) return mi->second;
        }
    }

    return {};
}

void PeerManagerImpl::ProcessGetData(CNode& pfrom, Peer& peer, const std::atomic<bool>& interruptMsgProc)
{
    AssertLockNotHeld(cs_main);

    std::deque<CInv>::iterator it = peer.m_getdata_requests.begin();
    std::vector<CInv> vNotFound;
    const CNetMsgMaker msgMaker(pfrom.GetCommonVersion());

    const std::chrono::seconds now = GetTime<std::chrono::seconds>();
    // Get last mempool request time
    const std::chrono::seconds mempool_req = pfrom.m_tx_relay != nullptr ? pfrom.m_tx_relay->m_last_mempool_req.load()
                                                                          : std::chrono::seconds::min();

    // Process as many TX items from the front of the getdata queue as
    // possible, since they're common and it's efficient to batch process
    // them.
    while (it != peer.m_getdata_requests.end() && it->IsGenTxMsg()) {
        if (interruptMsgProc) return;
        // The send buffer provides backpressure. If there's no space in
        // the buffer, pause processing until the next call.
        if (pfrom.fPauseSend) break;

        const CInv &inv = *it++;

        if (pfrom.m_tx_relay == nullptr) {
            // Ignore GETDATA requests for transactions from blocks-only peers.
            continue;
        }

        CTransactionRef tx = FindTxForGetData(pfrom, ToGenTxid(inv), mempool_req, now);
        if (tx) {
            // WTX and WITNESS_TX imply we serialize with witness
            int nSendFlags = (inv.IsMsgTx() ? SERIALIZE_TRANSACTION_NO_WITNESS : 0);
            m_connman.PushMessage(&pfrom, msgMaker.Make(nSendFlags, NetMsgType::TX, *tx));
            m_mempool.RemoveUnbroadcastTx(tx->GetHash());
            // As we're going to send tx, make sure its unconfirmed parents are made requestable.
            std::vector<uint256> parent_ids_to_add;
            {
                LOCK(m_mempool.cs);
                auto txiter = m_mempool.GetIter(tx->GetHash());
                if (txiter) {
                    const CTxMemPoolEntry::Parents& parents = (*txiter)->GetMemPoolParentsConst();
                    parent_ids_to_add.reserve(parents.size());
                    for (const CTxMemPoolEntry& parent : parents) {
                        if (parent.GetTime() > now - UNCONDITIONAL_RELAY_DELAY) {
                            parent_ids_to_add.push_back(parent.GetTx().GetHash());
                        }
                    }
                }
            }
            for (const uint256& parent_txid : parent_ids_to_add) {
                // Relaying a transaction with a recent but unconfirmed parent.
                if (WITH_LOCK(pfrom.m_tx_relay->cs_tx_inventory, return !pfrom.m_tx_relay->filterInventoryKnown.contains(parent_txid))) {
                    LOCK(cs_main);
                    State(pfrom.GetId())->m_recently_announced_invs.insert(parent_txid);
                }
            }
        } else {
            vNotFound.push_back(inv);
        }
    }

    // Only process one BLOCK item per call, since they're uncommon and can be
    // expensive to process.
    if (it != peer.m_getdata_requests.end() && !pfrom.fPauseSend) {
        const CInv &inv = *it++;
        if (inv.IsGenBlkMsg()) {
            ProcessGetBlockData(pfrom, peer, m_chainparams, inv, m_connman);
        }
        // else: If the first item on the queue is an unknown type, we erase it
        // and continue processing the queue on the next call.
    }

    peer.m_getdata_requests.erase(peer.m_getdata_requests.begin(), it);

    if (!vNotFound.empty()) {
        // Let the peer know that we didn't find what it asked for, so it doesn't
        // have to wait around forever.
        // SPV clients care about this message: it's needed when they are
        // recursively walking the dependencies of relevant unconfirmed
        // transactions. SPV clients want to do that because they want to know
        // about (and store and rebroadcast and risk analyze) the dependencies
        // of transactions relevant to them, without having to download the
        // entire memory pool.
        // Also, other nodes can use these messages to automatically request a
        // transaction from some other peer that annnounced it, and stop
        // waiting for us to respond.
        // In normal operation, we often send NOTFOUND messages for parents of
        // transactions that we relay; if a peer is missing a parent, they may
        // assume we have them and request the parents from us.
        m_connman.PushMessage(&pfrom, msgMaker.Make(NetMsgType::NOTFOUND, vNotFound));
    }
}

static uint32_t GetFetchFlags(const CNode& pfrom) EXCLUSIVE_LOCKS_REQUIRED(cs_main) {
    uint32_t nFetchFlags = 0;
    if ((pfrom.GetLocalServices() & NODE_WITNESS) && State(pfrom.GetId())->fHaveWitness) {
        nFetchFlags |= MSG_WITNESS_FLAG;
    }
    return nFetchFlags;
}

void PeerManagerImpl::SendBlockTransactions(CNode& pfrom, const CBlock& block, const BlockTransactionsRequest& req)
{
    BlockTransactions resp(req);
    for (size_t i = 0; i < req.indexes.size(); i++) {
        if (req.indexes[i] >= block.vtx.size()) {
            Misbehaving(pfrom.GetId(), 100, "getblocktxn with out-of-bounds tx indices");
            return;
        }
        resp.txn[i] = block.vtx[req.indexes[i]];
    }
    LOCK(cs_main);
    const CNetMsgMaker msgMaker(pfrom.GetCommonVersion());
    int nSendFlags = State(pfrom.GetId())->fWantsCmpctWitness ? 0 : SERIALIZE_TRANSACTION_NO_WITNESS;
    m_connman.PushMessage(&pfrom, msgMaker.Make(nSendFlags, NetMsgType::BLOCKTXN, resp));
}

void PeerManagerImpl::ProcessHeadersMessage(CNode& pfrom, const Peer& peer,
                                            const std::vector<CBlockHeader>& headers,
                                            bool via_compact_block)
{
    const CNetMsgMaker msgMaker(pfrom.GetCommonVersion());
    size_t nCount = headers.size();

    if (nCount == 0) {
        // Nothing interesting. Stop asking this peers for more headers.
        return;
    }

    bool received_new_header = false;
    const CBlockIndex *pindexLast = nullptr;
    {
        LOCK(cs_main);
        CNodeState *nodestate = State(pfrom.GetId());

        // If this looks like it could be a block announcement (nCount <
        // MAX_BLOCKS_TO_ANNOUNCE), use special logic for handling headers that
        // don't connect:
        // - Send a getheaders message in response to try to connect the chain.
        // - The peer can send up to MAX_UNCONNECTING_HEADERS in a row that
        //   don't connect before giving DoS points
        // - Once a headers message is received that is valid and does connect,
        //   nUnconnectingHeaders gets reset back to 0.
        if (!g_chainman.m_blockman.LookupBlockIndex(headers[0].hashPrevBlock) && nCount < MAX_BLOCKS_TO_ANNOUNCE) {
            nodestate->nUnconnectingHeaders++;
            m_connman.PushMessage(&pfrom, msgMaker.Make(NetMsgType::GETHEADERS, ::ChainActive().GetLocator(pindexBestHeader), uint256()));
            LogPrint(BCLog::NET, "received header %s: missing prev block %s, sending getheaders (%d) to end (peer=%d, nUnconnectingHeaders=%d)\n",
                    headers[0].GetHash().ToString(),
                    headers[0].hashPrevBlock.ToString(),
                    pindexBestHeader->nHeight,
                    pfrom.GetId(), nodestate->nUnconnectingHeaders);
            // Set hashLastUnknownBlock for this peer, so that if we
            // eventually get the headers - even from a different peer -
            // we can use this peer to download.
            UpdateBlockAvailability(pfrom.GetId(), headers.back().GetHash());

            if (nodestate->nUnconnectingHeaders % MAX_UNCONNECTING_HEADERS == 0) {
                Misbehaving(pfrom.GetId(), 20, strprintf("%d non-connecting headers", nodestate->nUnconnectingHeaders));
            }
            return;
        }

        uint256 hashLastBlock;
        for (const CBlockHeader& header : headers) {
            if (!hashLastBlock.IsNull() && header.hashPrevBlock != hashLastBlock) {
                Misbehaving(pfrom.GetId(), 20, "non-continuous headers sequence");
                return;
            }
            hashLastBlock = header.GetHash();
        }

        // If we don't have the last header, then they'll have given us
        // something new (if these headers are valid).
        if (!g_chainman.m_blockman.LookupBlockIndex(hashLastBlock)) {
            received_new_header = true;
        }
    }

    BlockValidationState state;
    state.nodeId = pfrom.GetId();
    if (!m_chainman.ProcessNewBlockHeaders(headers, state, m_chainparams, &pindexLast)) {
        if (state.IsInvalid()) {
            MaybePunishNodeForBlock(pfrom.GetId(), state, via_compact_block, "invalid header received");
            return;
        }
    }

    {
        LOCK(cs_main);
        CNodeState *nodestate = State(pfrom.GetId());
        if (nodestate->nUnconnectingHeaders > 0) {
            LogPrint(BCLog::NET, "peer=%d: resetting nUnconnectingHeaders (%d -> 0)\n", pfrom.GetId(), nodestate->nUnconnectingHeaders);
        }
        nodestate->nUnconnectingHeaders = 0;

        assert(pindexLast);
        UpdateBlockAvailability(pfrom.GetId(), pindexLast->GetBlockHash());

        // From here, pindexBestKnownBlock should be guaranteed to be non-null,
        // because it is set in UpdateBlockAvailability. Some nullptr checks
        // are still present, however, as belt-and-suspenders.

        if (received_new_header && pindexLast->nChainWork > ::ChainActive().Tip()->nChainWork) {
            nodestate->m_last_block_announcement = GetTime();
        }

        if (nCount == MAX_HEADERS_RESULTS) {
            // Headers message had its maximum size; the peer may have more headers.
            // TODO: optimize: if pindexLast is an ancestor of ::ChainActive().Tip or pindexBestHeader, continue
            // from there instead.
            LogPrint(BCLog::NET, "more getheaders (%d) to end to peer=%d (startheight:%d)\n",
                                 pindexLast->nHeight, pfrom.GetId(), peer.m_starting_height);
            m_connman.PushMessage(&pfrom, msgMaker.Make(NetMsgType::GETHEADERS, ::ChainActive().GetLocator(pindexLast), uint256()));
        }

        bool fCanDirectFetch = CanDirectFetch(m_chainparams.GetConsensus());
        // If this set of headers is valid and ends in a block with at least as
        // much work as our tip, download as much as possible.
        if (fCanDirectFetch && pindexLast->IsValid(BLOCK_VALID_TREE) && ::ChainActive().Tip()->nChainWork <= pindexLast->nChainWork) {
            std::vector<const CBlockIndex*> vToFetch;
            const CBlockIndex *pindexWalk = pindexLast;
            // Calculate all the blocks we'd need to switch to pindexLast, up to a limit.
            while (pindexWalk && !::ChainActive().Contains(pindexWalk) && vToFetch.size() <= MAX_BLOCKS_IN_TRANSIT_PER_PEER) {
                if (!(pindexWalk->nStatus & BLOCK_HAVE_DATA) &&
                        !mapBlocksInFlight.count(pindexWalk->GetBlockHash()) &&
                        (!IsWitnessEnabled(pindexWalk->pprev, m_chainparams.GetConsensus()) || State(pfrom.GetId())->fHaveWitness) &&
                         !(pindexWalk->nFlags & BLOCK_DELAYED)) {
                    // We don't have this block, and it's not yet in flight.
                    vToFetch.push_back(pindexWalk);
                }
                pindexWalk = pindexWalk->pprev;
            }
            // If pindexWalk still isn't on our main chain, we're looking at a
            // very large reorg at a time we think we're close to caught up to
            // the main chain -- this shouldn't really happen.  Bail out on the
            // direct fetch and rely on parallel download instead.
            if (!::ChainActive().Contains(pindexWalk)) {
                LogPrint(BCLog::NET, "Large reorg, won't direct fetch to %s (%d)\n",
                        pindexLast->GetBlockHash().ToString(),
                        pindexLast->nHeight);
            } else {
                std::vector<CInv> vGetData;
                // Download as much as possible, from earliest to latest.
                for (const CBlockIndex *pindex : reverse_iterate(vToFetch)) {
                    if (nodestate->nBlocksInFlight >= MAX_BLOCKS_IN_TRANSIT_PER_PEER) {
                        // Can't download any more from this peer
                        break;
                    }
                    uint32_t nFetchFlags = GetFetchFlags(pfrom);
                    vGetData.push_back(CInv(MSG_BLOCK | nFetchFlags, pindex->GetBlockHash()));
                    MarkBlockAsInFlight(pfrom.GetId(), pindex->GetBlockHash(), pindex);
                    LogPrint(BCLog::NET, "Requesting block %s from  peer=%d\n",
                            pindex->GetBlockHash().ToString(), pfrom.GetId());
                }
                if (vGetData.size() > 1) {
                    LogPrint(BCLog::NET, "Downloading blocks toward %s (%d) via headers direct fetch\n",
                            pindexLast->GetBlockHash().ToString(), pindexLast->nHeight);
                }
                if (vGetData.size() > 0) {
                    if (nodestate->fSupportsDesiredCmpctVersion && vGetData.size() == 1 && mapBlocksInFlight.size() == 1 && pindexLast->pprev->IsValid(BLOCK_VALID_CHAIN)) {
                        // In any case, we want to download using a compact block, not a regular one
                        vGetData[0] = CInv(MSG_CMPCT_BLOCK, vGetData[0].hash);
                    }
                    m_connman.PushMessage(&pfrom, msgMaker.Make(NetMsgType::GETDATA, vGetData));
                }
            }
        }
        // If we're in IBD, we want outbound peers that will serve us a useful
        // chain. Disconnect peers that are on chains with insufficient work.
        if (::ChainstateActive().IsInitialBlockDownload() && nCount != MAX_HEADERS_RESULTS) {
            // When nCount < MAX_HEADERS_RESULTS, we know we have no more
            // headers to fetch from this peer.
            if (nodestate->pindexBestKnownBlock && nodestate->pindexBestKnownBlock->nChainWork < nMinimumChainWork) {
                // This peer has too little work on their headers chain to help
                // us sync -- disconnect if it is an outbound disconnection
                // candidate.
                // Note: We compare their tip to nMinimumChainWork (rather than
                // ::ChainActive().Tip()) because we won't start block download
                // until we have a headers chain that has at least
                // nMinimumChainWork, even if a peer has a chain past our tip,
                // as an anti-DoS measure.
                if (pfrom.IsOutboundOrBlockRelayConn()) {
                    LogPrintf("Disconnecting outbound peer %d -- headers chain has insufficient work\n", pfrom.GetId());
                    pfrom.fDisconnect = true;
                }
            }
        }

        // If this is an outbound full-relay peer, check to see if we should protect
        // it from the bad/lagging chain logic.
        // Note that outbound block-relay peers are excluded from this protection, and
        // thus always subject to eviction under the bad/lagging chain logic.
        // See ChainSyncTimeoutState.
        if (!pfrom.fDisconnect && pfrom.IsFullOutboundConn() && nodestate->pindexBestKnownBlock != nullptr) {
            if (m_outbound_peers_with_protect_from_disconnect < MAX_OUTBOUND_PEERS_TO_PROTECT_FROM_DISCONNECT && nodestate->pindexBestKnownBlock->nChainWork >= ::ChainActive().Tip()->nChainWork && !nodestate->m_chain_sync.m_protect) {
                LogPrint(BCLog::NET, "Protecting outbound peer=%d from eviction\n", pfrom.GetId());
                nodestate->m_chain_sync.m_protect = true;
                ++m_outbound_peers_with_protect_from_disconnect;
            }
        }
    }

    return;
}

/**
 * Reconsider orphan transactions after a parent has been accepted to the mempool.
 *
 * @param[in/out]  orphan_work_set  The set of orphan transactions to reconsider. Generally only one
 *                                  orphan will be reconsidered on each call of this function. This set
 *                                  may be added to if accepting an orphan causes its children to be
 *                                  reconsidered.
 */
void PeerManagerImpl::ProcessOrphanTx(std::set<uint256>& orphan_work_set)
{
    AssertLockHeld(cs_main);
    AssertLockHeld(g_cs_orphans);

    while (!orphan_work_set.empty()) {
        const uint256 orphanHash = *orphan_work_set.begin();
        orphan_work_set.erase(orphan_work_set.begin());

        auto orphan_it = mapOrphanTransactions.find(orphanHash);
        if (orphan_it == mapOrphanTransactions.end()) continue;

        const CTransactionRef porphanTx = orphan_it->second.tx;
        const MempoolAcceptResult result = AcceptToMemoryPool(m_mempool, porphanTx, false /* bypass_limits */);
        const TxValidationState& state = result.m_state;

        if (result.m_result_type == MempoolAcceptResult::ResultType::VALID) {
            LogPrint(BCLog::MEMPOOL, "   accepted orphan tx %s\n", orphanHash.ToString());
            RelayTransaction(orphanHash, porphanTx->GetWitnessHash(), m_connman);
            for (unsigned int i = 0; i < porphanTx->GetNumVOuts(); i++) {
                auto it_by_prev = mapOrphanTransactionsByPrev.find(COutPoint(orphanHash, i));
                if (it_by_prev != mapOrphanTransactionsByPrev.end()) {
                    for (const auto& elem : it_by_prev->second) {
                        orphan_work_set.insert(elem->first);
                    }
                }
            }
            EraseOrphanTx(orphanHash);
            for (const CTransactionRef& removedTx : result.m_replaced_transactions.value()) {
                AddToCompactExtraTransactions(removedTx);
            }
            break;
        } else if (state.GetResult() != TxValidationResult::TX_MISSING_INPUTS) {
            if (state.IsInvalid()) {
                LogPrint(BCLog::MEMPOOL, "   invalid orphan tx %s from peer=%d. %s\n",
                    orphanHash.ToString(),
                    orphan_it->second.fromPeer,
                    state.ToString());
                // Maybe punish peer that gave us an invalid orphan tx
                MaybePunishNodeForTx(orphan_it->second.fromPeer, state);
            }
            // Has inputs but not accepted to mempool
            // Probably non-standard or insufficient fee
            LogPrint(BCLog::MEMPOOL, "   removed orphan tx %s\n", orphanHash.ToString());
            if (state.GetResult() != TxValidationResult::TX_WITNESS_STRIPPED) {
                // We can add the wtxid of this transaction to our reject filter.
                // Do not add txids of witness transactions or witness-stripped
                // transactions to the filter, as they can have been malleated;
                // adding such txids to the reject filter would potentially
                // interfere with relay of valid transactions from peers that
                // do not support wtxid-based relay. See
                // https://github.com/bitcoin/bitcoin/issues/8279 for details.
                // We can remove this restriction (and always add wtxids to
                // the filter even for witness stripped transactions) once
                // wtxid-based relay is broadly deployed.
                // See also comments in https://github.com/bitcoin/bitcoin/pull/18044#discussion_r443419034
                // for concerns around weakening security of unupgraded nodes
                // if we start doing this too early.
                assert(recentRejects);
                recentRejects->insert(porphanTx->GetWitnessHash());
                // If the transaction failed for TX_INPUTS_NOT_STANDARD,
                // then we know that the witness was irrelevant to the policy
                // failure, since this check depends only on the txid
                // (the scriptPubKey being spent is covered by the txid).
                // Add the txid to the reject filter to prevent repeated
                // processing of this transaction in the event that child
                // transactions are later received (resulting in
                // parent-fetching by txid via the orphan-handling logic).
                if (state.GetResult() == TxValidationResult::TX_INPUTS_NOT_STANDARD && porphanTx->GetWitnessHash() != porphanTx->GetHash()) {
                    // We only add the txid if it differs from the wtxid, to
                    // avoid wasting entries in the rolling bloom filter.
                    recentRejects->insert(porphanTx->GetHash());
                }
            }
            EraseOrphanTx(orphanHash);
            break;
        }
    }
    m_mempool.check(&::ChainstateActive().CoinsTip());
}

/**
 * Validation logic for compact filters request handling.
 *
 * May disconnect from the peer in the case of a bad request.
 *
 * @param[in]   peer            The peer that we received the request from
 * @param[in]   chain_params    Chain parameters
 * @param[in]   filter_type     The filter type the request is for. Must be basic filters.
 * @param[in]   start_height    The start height for the request
 * @param[in]   stop_hash       The stop_hash for the request
 * @param[in]   max_height_diff The maximum number of items permitted to request, as specified in BIP 157
 * @param[out]  stop_index      The CBlockIndex for the stop_hash block, if the request can be serviced.
 * @param[out]  filter_index    The filter index, if the request can be serviced.
 * @return                      True if the request can be serviced.
 */
static bool PrepareBlockFilterRequest(CNode& peer, const CChainParams& chain_params,
                                      BlockFilterType filter_type, uint32_t start_height,
                                      const uint256& stop_hash, uint32_t max_height_diff,
                                      const CBlockIndex*& stop_index,
                                      BlockFilterIndex*& filter_index)
{
    const bool supported_filter_type =
        (filter_type == BlockFilterType::BASIC &&
         (peer.GetLocalServices() & NODE_COMPACT_FILTERS));
    if (!supported_filter_type) {
        LogPrint(BCLog::NET, "peer %d requested unsupported block filter type: %d\n",
                 peer.GetId(), static_cast<uint8_t>(filter_type));
        peer.fDisconnect = true;
        return false;
    }

    {
        LOCK(cs_main);
        stop_index = g_chainman.m_blockman.LookupBlockIndex(stop_hash);

        // Check that the stop block exists and the peer would be allowed to fetch it.
        if (!stop_index || !BlockRequestAllowed(stop_index, chain_params.GetConsensus())) {
            LogPrint(BCLog::NET, "peer %d requested invalid block hash: %s\n",
                     peer.GetId(), stop_hash.ToString());
            peer.fDisconnect = true;
            return false;
        }
    }

    uint32_t stop_height = stop_index->nHeight;
    if (start_height > stop_height) {
        LogPrint(BCLog::NET, "peer %d sent invalid getcfilters/getcfheaders with " /* Continued */
                 "start height %d and stop height %d\n",
                 peer.GetId(), start_height, stop_height);
        peer.fDisconnect = true;
        return false;
    }
    if (stop_height - start_height >= max_height_diff) {
        LogPrint(BCLog::NET, "peer %d requested too many cfilters/cfheaders: %d / %d\n",
                 peer.GetId(), stop_height - start_height + 1, max_height_diff);
        peer.fDisconnect = true;
        return false;
    }

    filter_index = GetBlockFilterIndex(filter_type);
    if (!filter_index) {
        LogPrint(BCLog::NET, "Filter index for supported type %s not found\n", BlockFilterTypeName(filter_type));
        return false;
    }

    return true;
}

/**
 * Handle a cfilters request.
 *
 * May disconnect from the peer in the case of a bad request.
 *
 * @param[in]   peer            The peer that we received the request from
 * @param[in]   vRecv           The raw message received
 * @param[in]   chain_params    Chain parameters
 * @param[in]   connman         Pointer to the connection manager
 */
static void ProcessGetCFilters(CNode& peer, CDataStream& vRecv, const CChainParams& chain_params,
                               CConnman& connman)
{
    uint8_t filter_type_ser;
    uint32_t start_height;
    uint256 stop_hash;

    vRecv >> filter_type_ser >> start_height >> stop_hash;

    const BlockFilterType filter_type = static_cast<BlockFilterType>(filter_type_ser);

    const CBlockIndex* stop_index;
    BlockFilterIndex* filter_index;
    if (!PrepareBlockFilterRequest(peer, chain_params, filter_type, start_height, stop_hash,
                                   MAX_GETCFILTERS_SIZE, stop_index, filter_index)) {
        return;
    }

    std::vector<BlockFilter> filters;
    if (!filter_index->LookupFilterRange(start_height, stop_index, filters)) {
        LogPrint(BCLog::NET, "Failed to find block filter in index: filter_type=%s, start_height=%d, stop_hash=%s\n",
                     BlockFilterTypeName(filter_type), start_height, stop_hash.ToString());
        return;
    }

    for (const auto& filter : filters) {
        CSerializedNetMsg msg = CNetMsgMaker(peer.GetCommonVersion())
            .Make(NetMsgType::CFILTER, filter);
        connman.PushMessage(&peer, std::move(msg));
    }
}

/**
 * Handle a cfheaders request.
 *
 * May disconnect from the peer in the case of a bad request.
 *
 * @param[in]   peer            The peer that we received the request from
 * @param[in]   vRecv           The raw message received
 * @param[in]   chain_params    Chain parameters
 * @param[in]   connman         Pointer to the connection manager
 */
static void ProcessGetCFHeaders(CNode& peer, CDataStream& vRecv, const CChainParams& chain_params,
                                CConnman& connman)
{
    uint8_t filter_type_ser;
    uint32_t start_height;
    uint256 stop_hash;

    vRecv >> filter_type_ser >> start_height >> stop_hash;

    const BlockFilterType filter_type = static_cast<BlockFilterType>(filter_type_ser);

    const CBlockIndex* stop_index;
    BlockFilterIndex* filter_index;
    if (!PrepareBlockFilterRequest(peer, chain_params, filter_type, start_height, stop_hash,
                                   MAX_GETCFHEADERS_SIZE, stop_index, filter_index)) {
        return;
    }

    uint256 prev_header;
    if (start_height > 0) {
        const CBlockIndex* const prev_block =
            stop_index->GetAncestor(static_cast<int>(start_height - 1));
        if (!filter_index->LookupFilterHeader(prev_block, prev_header)) {
            LogPrint(BCLog::NET, "Failed to find block filter header in index: filter_type=%s, block_hash=%s\n",
                         BlockFilterTypeName(filter_type), prev_block->GetBlockHash().ToString());
            return;
        }
    }

    std::vector<uint256> filter_hashes;
    if (!filter_index->LookupFilterHashRange(start_height, stop_index, filter_hashes)) {
        LogPrint(BCLog::NET, "Failed to find block filter hashes in index: filter_type=%s, start_height=%d, stop_hash=%s\n",
                     BlockFilterTypeName(filter_type), start_height, stop_hash.ToString());
        return;
    }

    CSerializedNetMsg msg = CNetMsgMaker(peer.GetCommonVersion())
        .Make(NetMsgType::CFHEADERS,
              filter_type_ser,
              stop_index->GetBlockHash(),
              prev_header,
              filter_hashes);
    connman.PushMessage(&peer, std::move(msg));
}

/**
 * Handle a getcfcheckpt request.
 *
 * May disconnect from the peer in the case of a bad request.
 *
 * @param[in]   peer            The peer that we received the request from
 * @param[in]   vRecv           The raw message received
 * @param[in]   chain_params    Chain parameters
 * @param[in]   connman         Pointer to the connection manager
 */
static void ProcessGetCFCheckPt(CNode& peer, CDataStream& vRecv, const CChainParams& chain_params,
                                CConnman& connman)
{
    uint8_t filter_type_ser;
    uint256 stop_hash;

    vRecv >> filter_type_ser >> stop_hash;

    const BlockFilterType filter_type = static_cast<BlockFilterType>(filter_type_ser);

    const CBlockIndex* stop_index;
    BlockFilterIndex* filter_index;
    if (!PrepareBlockFilterRequest(peer, chain_params, filter_type, /*start_height=*/0, stop_hash,
                                   /*max_height_diff=*/std::numeric_limits<uint32_t>::max(),
                                   stop_index, filter_index)) {
        return;
    }

    std::vector<uint256> headers(stop_index->nHeight / CFCHECKPT_INTERVAL);

    // Populate headers.
    const CBlockIndex* block_index = stop_index;
    for (int i = headers.size() - 1; i >= 0; i--) {
        int height = (i + 1) * CFCHECKPT_INTERVAL;
        block_index = block_index->GetAncestor(height);

        if (!filter_index->LookupFilterHeader(block_index, headers[i])) {
            LogPrint(BCLog::NET, "Failed to find block filter header in index: filter_type=%s, block_hash=%s\n",
                         BlockFilterTypeName(filter_type), block_index->GetBlockHash().ToString());
            return;
        }
    }

    CSerializedNetMsg msg = CNetMsgMaker(peer.GetCommonVersion())
        .Make(NetMsgType::CFCHECKPT,
              filter_type_ser,
              stop_index->GetBlockHash(),
              headers);
    connman.PushMessage(&peer, std::move(msg));
}

void PeerManagerImpl::ProcessMessage(CNode& pfrom, const std::string& msg_type, CDataStream& vRecv,
                                     const std::chrono::microseconds time_received,
                                     const std::atomic<bool>& interruptMsgProc)
{
    LogPrint(BCLog::NET, "received: %s (%u bytes) peer=%d\n", SanitizeString(msg_type), vRecv.size(), pfrom.GetId());

    PeerRef peer = GetPeerRef(pfrom.GetId());
    if (peer == nullptr) return;

    if (msg_type == NetMsgType::VERSION) {
        if (pfrom.nVersion != 0) {
            LogPrint(BCLog::NET, "redundant version message from peer=%d\n", pfrom.GetId());
            return;
        }

        int64_t nTime;
        CAddress addrMe;
        CAddress addrFrom;
        uint64_t nNonce = 1;
        uint64_t nServiceInt;
        ServiceFlags nServices;
        int nVersion;
        std::string cleanSubVer;
        int starting_height = -1;
        bool fRelay = true;

        vRecv >> nVersion >> nServiceInt >> nTime >> addrMe;

        // Clear NODE_SMSG service flag if old peer version
        if (nVersion < smsg::MIN_SMSG_PROTO_VERSION) {
            nServiceInt &= ~NODE_SMSG;
        }
        if (nTime < 0) {
            nTime = 0;
        }
        nServices = ServiceFlags(nServiceInt);
        if (!pfrom.IsInboundConn())
        {
            m_connman.SetServices(pfrom.addr, nServices);
        }
        if (pfrom.ExpectServicesFromConn() && !HasAllDesirableServiceFlags(nServices))
        {
            LogPrint(BCLog::NET, "peer=%d does not offer the expected services (%08x offered, %08x expected); disconnecting\n", pfrom.GetId(), nServices, GetDesirableServiceFlags(nServices));
            pfrom.fDisconnect = true;
            return;
        }

        if (nVersion < MIN_PEER_PROTO_VERSION) {
            // disconnect from peers older than this proto version
            LogPrint(BCLog::NET, "peer=%d using obsolete version %i; disconnecting\n", pfrom.GetId(), nVersion);
            pfrom.fDisconnect = true;
            return;
        }

        if (!vRecv.empty())
            vRecv >> addrFrom >> nNonce;
        if (!vRecv.empty()) {
            std::string strSubVer;
            vRecv >> LIMITED_STRING(strSubVer, MAX_SUBVERSION_LENGTH);
            cleanSubVer = SanitizeString(strSubVer);
        }
        if (!vRecv.empty()) {
            vRecv >> starting_height;
        }
        if (!vRecv.empty())
            vRecv >> fRelay;
        // Disconnect if we connected to ourself
        if (pfrom.IsInboundConn() && !m_connman.CheckIncomingNonce(nNonce))
        {
            LogPrintf("connected to self at %s, disconnecting\n", pfrom.addr.ToString());
            pfrom.fDisconnect = true;
            return;
        }

        if (pfrom.IsInboundConn() && addrMe.IsRoutable())
        {
            SeenLocal(addrMe);
        }

        // Inbound peers send us their version message when they connect.
        // We send our version message in response.
        if (pfrom.IsInboundConn()) PushNodeVersion(pfrom, GetAdjustedTime());

        // Change version
        const int greatest_common_version = std::min(nVersion, PROTOCOL_VERSION);
        pfrom.SetCommonVersion(greatest_common_version);
        pfrom.nVersion = nVersion;

        const CNetMsgMaker msg_maker(greatest_common_version);

        if (greatest_common_version >= WTXID_RELAY_VERSION) {
            m_connman.PushMessage(&pfrom, msg_maker.Make(NetMsgType::WTXIDRELAY));
        }

        // Signal ADDRv2 support (BIP155).
        if (greatest_common_version >= 70016) {
            // BIP155 defines addrv2 and sendaddrv2 for all protocol versions, but some
            // implementations reject messages they don't know. As a courtesy, don't send
            // it to nodes with a version before 70016, as no software is known to support
            // BIP155 that doesn't announce at least that protocol version number.
            m_connman.PushMessage(&pfrom, msg_maker.Make(NetMsgType::SENDADDRV2));
        }

        m_connman.PushMessage(&pfrom, msg_maker.Make(NetMsgType::VERACK));

        pfrom.nServices = nServices;
        pfrom.SetAddrLocal(addrMe);
        {
            LOCK(pfrom.cs_SubVer);
            pfrom.cleanSubVer = cleanSubVer;
        }
        peer->m_starting_height = starting_height;
        peer->m_chain_height = starting_height;
        {
            LOCK(cs_main);
            UpdateNumBlocksOfPeers(pfrom.GetId(), starting_height);
        }

        // set nodes not relaying blocks and tx and not serving (parts) of the historical blockchain as "clients"
        pfrom.fClient = (!(nServices & NODE_NETWORK) && !(nServices & NODE_NETWORK_LIMITED));

        // set nodes not capable of serving the complete blockchain history as "limited nodes"
        pfrom.m_limited_node = (!(nServices & NODE_NETWORK) && (nServices & NODE_NETWORK_LIMITED));

        if (pfrom.m_tx_relay != nullptr) {
            LOCK(pfrom.m_tx_relay->cs_filter);
            pfrom.m_tx_relay->fRelayTxes = fRelay; // set to true after we get the first filter* message
        }

        if((nServices & NODE_WITNESS))
        {
            LOCK(cs_main);
            State(pfrom.GetId())->fHaveWitness = true;
        }

        // Potentially mark this peer as a preferred download peer.
        {
        LOCK(cs_main);
        UpdatePreferredDownload(pfrom, State(pfrom.GetId()));
        }

        if (!pfrom.IsInboundConn() && !pfrom.IsBlockOnlyConn()) {
            // For outbound peers, we try to relay our address (so that other
            // nodes can try to find us more quickly, as we have no guarantee
            // that an outbound peer is even aware of how to reach us) and do a
            // one-time address fetch (to help populate/update our addrman). If
            // we're starting up for the first time, our addrman may be pretty
            // empty and no one will know who we are, so these mechanisms are
            // important to help us connect to the network.
            //
            // We skip this for block-relay-only peers to avoid potentially leaking
            // information about our block-relay-only connections via address relay.
            if (fListen && !::ChainstateActive().IsInitialBlockDownload())
            {
                CAddress addr = GetLocalAddress(&pfrom.addr, pfrom.GetLocalServices());
                FastRandomContext insecure_rand;
                if (addr.IsRoutable())
                {
                    LogPrint(BCLog::NET, "ProcessMessages: advertising address %s\n", addr.ToString());
                    pfrom.PushAddress(addr, insecure_rand);
                } else if (IsPeerAddrLocalGood(&pfrom)) {
                    addr.SetIP(addrMe);
                    LogPrint(BCLog::NET, "ProcessMessages: advertising address %s\n", addr.ToString());
                    pfrom.PushAddress(addr, insecure_rand);
                }
            }

            // Get recent addresses
            m_connman.PushMessage(&pfrom, CNetMsgMaker(greatest_common_version).Make(NetMsgType::GETADDR));
            pfrom.fGetAddr = true;
        }

        if (!pfrom.IsInboundConn()) {
            // For non-inbound connections, we update the addrman to record
            // connection success so that addrman will have an up-to-date
            // notion of which peers are online and available.
            //
            // While we strive to not leak information about block-relay-only
            // connections via the addrman, not moving an address to the tried
            // table is also potentially detrimental because new-table entries
            // are subject to eviction in the event of addrman collisions.  We
            // mitigate the information-leak by never calling
            // CAddrMan::Connected() on block-relay-only peers; see
            // FinalizeNode().
            //
            // This moves an address from New to Tried table in Addrman,
            // resolves tried-table collisions, etc.
            m_connman.MarkAddressGood(pfrom.addr);
        }

        std::string remoteAddr;
        if (fLogIPs)
            remoteAddr = ", peeraddr=" + pfrom.addr.ToString();

        LogPrint(BCLog::NET, "receive version message: %s: version %d, blocks=%d, us=%s, txrelay=%d, peer=%d%s\n",
                  cleanSubVer, pfrom.nVersion,
                  peer->m_starting_height, addrMe.ToString(), fRelay, pfrom.GetId(),
                  remoteAddr);

        int64_t nTimeOffset = nTime - GetTime();
        pfrom.nTimeOffset = nTimeOffset;
        AddTimeData(pfrom.addr, nTimeOffset);

        // If the peer is old enough to have the old alert system, send it the final alert.
        if (greatest_common_version <= 70012) {
            CDataStream finalAlert(ParseHex("60010000000000000000000000ffffff7f00000000ffffff7ffeffff7f01ffffff7f00000000ffffff7f00ffffff7f002f555247454e543a20416c657274206b657920636f6d70726f6d697365642c2075706772616465207265717569726564004630440220653febd6410f470f6bae11cad19c48413becb1ac2c17f908fd0fd53bdc3abd5202206d0e9c96fe88d4a0f01ed9dedae2b6f9e00da94cad0fecaae66ecf689bf71b50"), SER_NETWORK, PROTOCOL_VERSION);
            m_connman.PushMessage(&pfrom, CNetMsgMaker(greatest_common_version).Make("alert", finalAlert));
        }

        // Feeler connections exist only to verify if address is online.
        if (pfrom.IsFeelerConn()) {
            LogPrint(BCLog::NET, "feeler connection completed peer=%d; disconnecting\n", pfrom.GetId());
            pfrom.fDisconnect = true;
        }
        return;
    }

    if (pfrom.nVersion == 0) {
        // Must have a version message before anything else
        LogPrint(BCLog::NET, "non-version message before version handshake. Message \"%s\" from peer=%d\n", SanitizeString(msg_type), pfrom.GetId());
        return;
    }

    // At this point, the outgoing message serialization version can't change.
    const CNetMsgMaker msgMaker(pfrom.GetCommonVersion());

    if (msg_type == NetMsgType::VERACK) {
        if (pfrom.fSuccessfullyConnected) {
            LogPrint(BCLog::NET, "ignoring redundant verack message from peer=%d\n", pfrom.GetId());
            return;
        }

        if (!pfrom.IsInboundConn()) {
            LogPrintf("New outbound peer connected: version: %d, blocks=%d, peer=%d%s (%s)\n",
                      pfrom.nVersion.load(), peer->m_starting_height,
                      pfrom.GetId(), (fLogIPs ? strprintf(", peeraddr=%s", pfrom.addr.ToString()) : ""),
                      pfrom.ConnectionTypeAsString());
        }

        if (pfrom.GetCommonVersion() >= SENDHEADERS_VERSION) {
            // Tell our peer we prefer to receive headers rather than inv's
            // We send this to non-NODE NETWORK peers as well, because even
            // non-NODE NETWORK peers can announce blocks (such as pruning
            // nodes)
            m_connman.PushMessage(&pfrom, msgMaker.Make(NetMsgType::SENDHEADERS));
        }
        if (pfrom.GetCommonVersion() >= SHORT_IDS_BLOCKS_VERSION) {
            // Tell our peer we are willing to provide version 1 or 2 cmpctblocks
            // However, we do not request new block announcements using
            // cmpctblock messages.
            // We send this to non-NODE NETWORK peers as well, because
            // they may wish to request compact blocks from us
            bool fAnnounceUsingCMPCTBLOCK = false;
            uint64_t nCMPCTBLOCKVersion = 2;
            if (pfrom.GetLocalServices() & NODE_WITNESS)
                m_connman.PushMessage(&pfrom, msgMaker.Make(NetMsgType::SENDCMPCT, fAnnounceUsingCMPCTBLOCK, nCMPCTBLOCKVersion));
            nCMPCTBLOCKVersion = 1;
            m_connman.PushMessage(&pfrom, msgMaker.Make(NetMsgType::SENDCMPCT, fAnnounceUsingCMPCTBLOCK, nCMPCTBLOCKVersion));
        }
        pfrom.fSuccessfullyConnected = true;
        return;
    }

    if (msg_type == NetMsgType::SENDHEADERS) {
        LOCK(cs_main);
        State(pfrom.GetId())->fPreferHeaders = true;
        return;
    }

    if (msg_type == NetMsgType::SENDCMPCT) {
        bool fAnnounceUsingCMPCTBLOCK = false;
        uint64_t nCMPCTBLOCKVersion = 0;
        vRecv >> fAnnounceUsingCMPCTBLOCK >> nCMPCTBLOCKVersion;
        if (nCMPCTBLOCKVersion == 1 || ((pfrom.GetLocalServices() & NODE_WITNESS) && nCMPCTBLOCKVersion == 2)) {
            LOCK(cs_main);
            // fProvidesHeaderAndIDs is used to "lock in" version of compact blocks we send (fWantsCmpctWitness)
            if (!State(pfrom.GetId())->fProvidesHeaderAndIDs) {
                State(pfrom.GetId())->fProvidesHeaderAndIDs = true;
                State(pfrom.GetId())->fWantsCmpctWitness = nCMPCTBLOCKVersion == 2;
            }
            if (State(pfrom.GetId())->fWantsCmpctWitness == (nCMPCTBLOCKVersion == 2)) { // ignore later version announces
                State(pfrom.GetId())->fPreferHeaderAndIDs = fAnnounceUsingCMPCTBLOCK;
                // save whether peer selects us as BIP152 high-bandwidth peer
                // (receiving sendcmpct(1) signals high-bandwidth, sendcmpct(0) low-bandwidth)
                pfrom.m_bip152_highbandwidth_from = fAnnounceUsingCMPCTBLOCK;
            }
            if (!State(pfrom.GetId())->fSupportsDesiredCmpctVersion) {
                if (pfrom.GetLocalServices() & NODE_WITNESS)
                    State(pfrom.GetId())->fSupportsDesiredCmpctVersion = (nCMPCTBLOCKVersion == 2);
                else
                    State(pfrom.GetId())->fSupportsDesiredCmpctVersion = (nCMPCTBLOCKVersion == 1);
            }
        }
        return;
    }

    // BIP339 defines feature negotiation of wtxidrelay, which must happen between
    // VERSION and VERACK to avoid relay problems from switching after a connection is up.
    if (msg_type == NetMsgType::WTXIDRELAY) {
        if (pfrom.fSuccessfullyConnected) {
            // Disconnect peers that send a wtxidrelay message after VERACK.
            LogPrint(BCLog::NET, "wtxidrelay received after verack from peer=%d; disconnecting\n", pfrom.GetId());
            pfrom.fDisconnect = true;
            return;
        }
        if (pfrom.GetCommonVersion() >= WTXID_RELAY_VERSION) {
            LOCK(cs_main);
            if (!State(pfrom.GetId())->m_wtxid_relay) {
                State(pfrom.GetId())->m_wtxid_relay = true;
                m_wtxid_relay_peers++;
            } else {
                LogPrint(BCLog::NET, "ignoring duplicate wtxidrelay from peer=%d\n", pfrom.GetId());
            }
        } else {
            LogPrint(BCLog::NET, "ignoring wtxidrelay due to old common version=%d from peer=%d\n", pfrom.GetCommonVersion(), pfrom.GetId());
        }
        return;
    }

    // BIP155 defines feature negotiation of addrv2 and sendaddrv2, which must happen
    // between VERSION and VERACK.
    if (msg_type == NetMsgType::SENDADDRV2) {
        if (pfrom.fSuccessfullyConnected) {
            // Disconnect peers that send a SENDADDRV2 message after VERACK.
            LogPrint(BCLog::NET, "sendaddrv2 received after verack from peer=%d; disconnecting\n", pfrom.GetId());
            pfrom.fDisconnect = true;
            return;
        }
        pfrom.m_wants_addrv2 = true;
        return;
    }

    if (!pfrom.fSuccessfullyConnected) {
        LogPrint(BCLog::NET, "Unsupported message \"%s\" prior to verack from peer=%d\n", SanitizeString(msg_type), pfrom.GetId());
        return;
    }

    if (msg_type == NetMsgType::ADDR || msg_type == NetMsgType::ADDRV2) {
        int stream_version = vRecv.GetVersion();
        if (msg_type == NetMsgType::ADDRV2) {
            // Add ADDRV2_FORMAT to the version so that the CNetAddr and CAddress
            // unserialize methods know that an address in v2 format is coming.
            stream_version |= ADDRV2_FORMAT;
        }

        OverrideStream<CDataStream> s(&vRecv, vRecv.GetType(), stream_version);
        std::vector<CAddress> vAddr;

        s >> vAddr;

        if (!pfrom.RelayAddrsWithConn()) {
            LogPrint(BCLog::NET, "ignoring %s message from %s peer=%d\n", msg_type, pfrom.ConnectionTypeAsString(), pfrom.GetId());
            return;
        }
        if (vAddr.size() > MAX_ADDR_TO_SEND)
        {
            Misbehaving(pfrom.GetId(), 20, strprintf("%s message size = %u", msg_type, vAddr.size()));
            return;
        }

        // Store the new addresses
        std::vector<CAddress> vAddrOk;
        int64_t nNow = GetAdjustedTime();
        int64_t nSince = nNow - 10 * 60;
        for (CAddress& addr : vAddr)
        {
            if (interruptMsgProc)
                return;

            // We only bother storing full nodes, though this may include
            // things which we would not make an outbound connection to, in
            // part because we may make feeler connections to them.
            if (!MayHaveUsefulAddressDB(addr.nServices) && !HasAllDesirableServiceFlags(addr.nServices))
                continue;

            if (addr.nTime <= 100000000 || addr.nTime > nNow + 10 * 60)
                addr.nTime = nNow - 5 * 24 * 60 * 60;
            pfrom.AddAddressKnown(addr);
            if (m_banman && (m_banman->IsDiscouraged(addr) || m_banman->IsBanned(addr))) {
                // Do not process banned/discouraged addresses beyond remembering we received them
                continue;
            }
            bool fReachable = IsReachable(addr);
            if (addr.nTime > nSince && !pfrom.fGetAddr && vAddr.size() <= 10 && addr.IsRoutable())
            {
                // Relay to a limited number of other nodes
                RelayAddress(pfrom, addr, fReachable, m_connman);
            }
            // Do not store addresses outside our network
            if (fReachable)
                vAddrOk.push_back(addr);
        }
        m_connman.AddNewAddresses(vAddrOk, pfrom.addr, 2 * 60 * 60);
        if (vAddr.size() < 1000)
            pfrom.fGetAddr = false;
        if (pfrom.IsAddrFetchConn()) {
            LogPrint(BCLog::NET, "addrfetch connection completed peer=%d; disconnecting\n", pfrom.GetId());
            pfrom.fDisconnect = true;
        }
        return;
    }

    if (msg_type == NetMsgType::INV) {
        std::vector<CInv> vInv;
        vRecv >> vInv;
        if (vInv.size() > MAX_INV_SZ)
        {
            Misbehaving(pfrom.GetId(), 20, strprintf("inv message size = %u", vInv.size()));
            return;
        }

        // We won't accept tx inv's if we're in blocks-only mode, or this is a
        // block-relay-only peer
        bool fBlocksOnly = m_ignore_incoming_txs || (pfrom.m_tx_relay == nullptr);

        // Allow peers with relay permission to send data other than blocks in blocks only mode
        if (pfrom.HasPermission(PF_RELAY)) {
            fBlocksOnly = false;
        }

        LOCK(cs_main);

        const auto current_time = GetTime<std::chrono::microseconds>();
        uint256* best_block{nullptr};

        for (CInv& inv : vInv) {
            if (interruptMsgProc) return;

            // Ignore INVs that don't match wtxidrelay setting.
            // Note that orphan parent fetching always uses MSG_TX GETDATAs regardless of the wtxidrelay setting.
            // This is fine as no INV messages are involved in that process.
            if (State(pfrom.GetId())->m_wtxid_relay) {
                if (inv.IsMsgTx()) continue;
            } else {
                if (inv.IsMsgWtx()) continue;
            }

            if (inv.IsMsgBlk()) {
                const bool fAlreadyHave = AlreadyHaveBlock(inv.hash);
                LogPrint(BCLog::NET, "got inv: %s  %s peer=%d\n", inv.ToString(), fAlreadyHave ? "have" : "new", pfrom.GetId());

                UpdateBlockAvailability(pfrom.GetId(), inv.hash);
                if (!fAlreadyHave && !fImporting && !fReindex && !mapBlocksInFlight.count(inv.hash)) {
                    // Headers-first is the primary method of announcement on
                    // the network. If a node fell back to sending blocks by inv,
                    // it's probably for a re-org. The final block hash
                    // provided should be the highest, so send a getheaders and
                    // then fetch the blocks we need to catch up.
                    best_block = &inv.hash;
                }
            } else if (inv.IsGenTxMsg()) {
                const GenTxid gtxid = ToGenTxid(inv);
                const bool fAlreadyHave = AlreadyHaveTx(gtxid);
                LogPrint(BCLog::NET, "got inv: %s  %s peer=%d\n", inv.ToString(), fAlreadyHave ? "have" : "new", pfrom.GetId());

                pfrom.AddKnownTx(inv.hash);
                if (fBlocksOnly) {
                    LogPrint(BCLog::NET, "transaction (%s) inv sent in violation of protocol, disconnecting peer=%d\n", inv.hash.ToString(), pfrom.GetId());
                    pfrom.fDisconnect = true;
                    return;
                } else if (!fAlreadyHave && !m_chainman.ActiveChainstate().IsInitialBlockDownload()) {
                    AddTxAnnouncement(pfrom, gtxid, current_time);
                }
            } else {
                LogPrint(BCLog::NET, "Unknown inv type \"%s\" received from peer=%d\n", inv.ToString(), pfrom.GetId());
            }
        }

        if (best_block != nullptr) {
            m_connman.PushMessage(&pfrom, msgMaker.Make(NetMsgType::GETHEADERS, ::ChainActive().GetLocator(pindexBestHeader), *best_block));
            LogPrint(BCLog::NET, "getheaders (%d) %s to peer=%d\n", pindexBestHeader->nHeight, best_block->ToString(), pfrom.GetId());
        }

        return;
    }

    if (msg_type == NetMsgType::GETDATA) {
        std::vector<CInv> vInv;
        vRecv >> vInv;
        if (vInv.size() > MAX_INV_SZ)
        {
            Misbehaving(pfrom.GetId(), 20, strprintf("getdata message size = %u", vInv.size()));
            return;
        }

        LogPrint(BCLog::NET, "received getdata (%u invsz) peer=%d\n", vInv.size(), pfrom.GetId());

        if (vInv.size() > 0) {
            LogPrint(BCLog::NET, "received getdata for: %s peer=%d\n", vInv[0].ToString(), pfrom.GetId());
        }

        {
            LOCK(peer->m_getdata_requests_mutex);
            peer->m_getdata_requests.insert(peer->m_getdata_requests.end(), vInv.begin(), vInv.end());
            ProcessGetData(pfrom, *peer, interruptMsgProc);
        }

        return;
    }

    if (msg_type == NetMsgType::GETBLOCKS) {
        CBlockLocator locator;
        uint256 hashStop;
        vRecv >> locator >> hashStop;

        if (locator.vHave.size() > MAX_LOCATOR_SZ) {
            LogPrint(BCLog::NET, "getblocks locator size %lld > %d, disconnect peer=%d\n", locator.vHave.size(), MAX_LOCATOR_SZ, pfrom.GetId());
            pfrom.fDisconnect = true;
            return;
        }

        // We might have announced the currently-being-connected tip using a
        // compact block, which resulted in the peer sending a getblocks
        // request, which we would otherwise respond to without the new block.
        // To avoid this situation we simply verify that we are on our best
        // known chain now. This is super overkill, but we handle it better
        // for getheaders requests, and there are no known nodes which support
        // compact blocks but still use getblocks to request blocks.
        {
            std::shared_ptr<const CBlock> a_recent_block;
            {
                LOCK(cs_most_recent_block);
                a_recent_block = most_recent_block;
            }
            BlockValidationState state;
            if (!::ChainstateActive().ActivateBestChain(state, m_chainparams, a_recent_block)) {
                LogPrint(BCLog::NET, "failed to activate chain (%s)\n", state.ToString());
            }
        }

        LOCK(cs_main);

        // Find the last block the caller has in the main chain
        const CBlockIndex* pindex = g_chainman.m_blockman.FindForkInGlobalIndex(::ChainActive(), locator);

        // Send the rest of the chain
        if (pindex)
            pindex = ::ChainActive().Next(pindex);
        int nLimit = 500;
        LogPrint(BCLog::NET, "getblocks %d to %s limit %d from peer=%d\n", (pindex ? pindex->nHeight : -1), hashStop.IsNull() ? "end" : hashStop.ToString(), nLimit, pfrom.GetId());
        for (; pindex; pindex = ::ChainActive().Next(pindex))
        {
            if (pindex->GetBlockHash() == hashStop)
            {
                LogPrint(BCLog::NET, "  getblocks stopping at %d %s\n", pindex->nHeight, pindex->GetBlockHash().ToString());
                break;
            }
            // If pruning, don't inv blocks unless we have on disk and are likely to still have
            // for some reasonable time window (1 hour) that block relay might require.
            const int nPrunedBlocksLikelyToHave = MIN_BLOCKS_TO_KEEP - 3600 / m_chainparams.GetConsensus().nPowTargetSpacing;
            if (fPruneMode && (!(pindex->nStatus & BLOCK_HAVE_DATA) || pindex->nHeight <= ::ChainActive().Tip()->nHeight - nPrunedBlocksLikelyToHave))
            {
                LogPrint(BCLog::NET, " getblocks stopping, pruned or too old block at %d %s\n", pindex->nHeight, pindex->GetBlockHash().ToString());
                break;
            }
            WITH_LOCK(peer->m_block_inv_mutex, peer->m_blocks_for_inv_relay.push_back(pindex->GetBlockHash()));
            if (--nLimit <= 0) {
                // When this block is requested, we'll send an inv that'll
                // trigger the peer to getblocks the next batch of inventory.
                LogPrint(BCLog::NET, "  getblocks stopping at limit %d %s\n", pindex->nHeight, pindex->GetBlockHash().ToString());
                WITH_LOCK(peer->m_block_inv_mutex, {peer->m_continuation_block = pindex->GetBlockHash();});
                break;
            }
        }
        return;
    }

    if (msg_type == NetMsgType::GETBLOCKTXN) {
        BlockTransactionsRequest req;
        vRecv >> req;

        std::shared_ptr<const CBlock> recent_block;
        {
            LOCK(cs_most_recent_block);
            if (most_recent_block_hash == req.blockhash)
                recent_block = most_recent_block;
            // Unlock cs_most_recent_block to avoid cs_main lock inversion
        }
        if (recent_block) {
            SendBlockTransactions(pfrom, *recent_block, req);
            return;
        }

        {
            LOCK(cs_main);

            const CBlockIndex* pindex = g_chainman.m_blockman.LookupBlockIndex(req.blockhash);
            if (!pindex || !(pindex->nStatus & BLOCK_HAVE_DATA)) {
                LogPrint(BCLog::NET, "Peer %d sent us a getblocktxn for a block we don't have\n", pfrom.GetId());
                return;
            }

            if (pindex->nHeight >= ::ChainActive().Height() - MAX_BLOCKTXN_DEPTH) {
                CBlock block;
                bool ret = ReadBlockFromDisk(block, pindex, m_chainparams.GetConsensus());
                assert(ret);

                SendBlockTransactions(pfrom, block, req);
                return;
            }
        }

        // If an older block is requested (should never happen in practice,
        // but can happen in tests) send a block response instead of a
        // blocktxn response. Sending a full block response instead of a
        // small blocktxn response is preferable in the case where a peer
        // might maliciously send lots of getblocktxn requests to trigger
        // expensive disk reads, because it will require the peer to
        // actually receive all the data read from disk over the network.
        LogPrint(BCLog::NET, "Peer %d sent us a getblocktxn for a block > %i deep\n", pfrom.GetId(), MAX_BLOCKTXN_DEPTH);
        CInv inv;
        WITH_LOCK(cs_main, inv.type = State(pfrom.GetId())->fWantsCmpctWitness ? MSG_WITNESS_BLOCK : MSG_BLOCK);
        inv.hash = req.blockhash;
        WITH_LOCK(peer->m_getdata_requests_mutex, peer->m_getdata_requests.push_back(inv));
        // The message processing loop will go around again (without pausing) and we'll respond then
        return;
    }

    if (msg_type == NetMsgType::GETHEADERS) {
        CBlockLocator locator;
        uint256 hashStop;
        vRecv >> locator >> hashStop;

        if (locator.vHave.size() > MAX_LOCATOR_SZ) {
            LogPrint(BCLog::NET, "getheaders locator size %lld > %d, disconnect peer=%d\n", locator.vHave.size(), MAX_LOCATOR_SZ, pfrom.GetId());
            pfrom.fDisconnect = true;
            return;
        }

        LOCK(cs_main);
        if (::ChainstateActive().IsInitialBlockDownload() && !pfrom.HasPermission(PF_DOWNLOAD)) {
            LogPrint(BCLog::NET, "Ignoring getheaders from peer=%d because node is in initial block download\n", pfrom.GetId());
            return;
        }

        CNodeState *nodestate = State(pfrom.GetId());
        const CBlockIndex* pindex = nullptr;
        if (locator.IsNull())
        {
            // If locator is null, return the hashStop block
            pindex = g_chainman.m_blockman.LookupBlockIndex(hashStop);
            if (!pindex) {
                return;
            }

            if (!BlockRequestAllowed(pindex, m_chainparams.GetConsensus())) {
                LogPrint(BCLog::NET, "%s: ignoring request from peer=%i for old block header that isn't in the main chain\n", __func__, pfrom.GetId());
                return;
            }
        }
        else
        {
            // Find the last block the caller has in the main chain
            pindex = g_chainman.m_blockman.FindForkInGlobalIndex(::ChainActive(), locator);
            if (pindex)
                pindex = ::ChainActive().Next(pindex);
        }

        // we must use CBlockGetHeader, as CBlockHeaders won't include the 0x00 nTx count at the end
        std::vector<CBlockGetHeader> vHeaders;
        int nLimit = MAX_HEADERS_RESULTS;
        LogPrint(BCLog::NET, "getheaders %d to %s from peer=%d\n", (pindex ? pindex->nHeight : -1), hashStop.IsNull() ? "end" : hashStop.ToString(), pfrom.GetId());
        for (; pindex; pindex = ::ChainActive().Next(pindex))
        {
            if (pindex == ::ChainActive().Tip()
                && pindex->nFlags & BLOCK_FAILED_DUPLICATE_STAKE)
            {
                break;
            };
            vHeaders.push_back(pindex->GetBlockHeader());
            if (--nLimit <= 0 || pindex->GetBlockHash() == hashStop)
                break;
        }
        // pindex can be nullptr either if we sent ::ChainActive().Tip() OR
        // if our peer has ::ChainActive().Tip() (and thus we are sending an empty
        // headers message). In both cases it's safe to update
        // pindexBestHeaderSent to be our tip.
        //
        // It is important that we simply reset the BestHeaderSent value here,
        // and not max(BestHeaderSent, newHeaderSent). We might have announced
        // the currently-being-connected tip using a compact block, which
        // resulted in the peer sending a headers request, which we respond to
        // without the new block. By resetting the BestHeaderSent, we ensure we
        // will re-announce the new block via headers (or compact blocks again)
        // in the SendMessages logic.
        nodestate->pindexBestHeaderSent = pindex ? pindex : ::ChainActive().Tip();
        m_connman.PushMessage(&pfrom, msgMaker.Make(NetMsgType::HEADERS, vHeaders));
        return;
    }

    if (msg_type == NetMsgType::TX) {
        // Stop processing the transaction early if
        // 1) We are in blocks only mode and peer has no relay permission
        // 2) This peer is a block-relay-only peer
        if ((m_ignore_incoming_txs && !pfrom.HasPermission(PF_RELAY)) || (pfrom.m_tx_relay == nullptr))
        {
            LogPrint(BCLog::NET, "transaction sent in violation of protocol peer=%d\n", pfrom.GetId());
            pfrom.fDisconnect = true;
            return;
        }

        CTransactionRef ptx;
        vRecv >> ptx;
        const CTransaction& tx = *ptx;

        const uint256& txid = ptx->GetHash();
        const uint256& wtxid = ptx->GetWitnessHash();

        LOCK2(cs_main, g_cs_orphans);

        CNodeState* nodestate = State(pfrom.GetId());

        const uint256& hash = nodestate->m_wtxid_relay ? wtxid : txid;
        pfrom.AddKnownTx(hash);
        if (nodestate->m_wtxid_relay && txid != wtxid) {
            // Insert txid into filterInventoryKnown, even for
            // wtxidrelay peers. This prevents re-adding of
            // unconfirmed parents to the recently_announced
            // filter, when a child tx is requested. See
            // ProcessGetData().
            pfrom.AddKnownTx(txid);
        }

        m_txrequest.ReceivedResponse(pfrom.GetId(), txid);
        if (tx.HasWitness()) m_txrequest.ReceivedResponse(pfrom.GetId(), wtxid);

        // We do the AlreadyHaveTx() check using wtxid, rather than txid - in the
        // absence of witness malleation, this is strictly better, because the
        // recent rejects filter may contain the wtxid but rarely contains
        // the txid of a segwit transaction that has been rejected.
        // In the presence of witness malleation, it's possible that by only
        // doing the check with wtxid, we could overlook a transaction which
        // was confirmed with a different witness, or exists in our mempool
        // with a different witness, but this has limited downside:
        // mempool validation does its own lookup of whether we have the txid
        // already; and an adversary can already relay us old transactions
        // (older than our recency filter) if trying to DoS us, without any need
        // for witness malleation.
        if (AlreadyHaveTx(GenTxid(/* is_wtxid=*/true, wtxid))) {
            if (pfrom.HasPermission(PF_FORCERELAY)) {
                // Always relay transactions received from peers with forcerelay
                // permission, even if they were already in the mempool, allowing
                // the node to function as a gateway for nodes hidden behind it.
                if (!m_mempool.exists(tx.GetHash())) {
                    LogPrintf("Not relaying non-mempool transaction %s from forcerelay peer=%d\n", tx.GetHash().ToString(), pfrom.GetId());
                } else {
                    LogPrintf("Force relaying tx %s from peer=%d\n", tx.GetHash().ToString(), pfrom.GetId());
                    RelayTransaction(tx.GetHash(), tx.GetWitnessHash(), m_connman);
                }
            }
            return;
        }

        const MempoolAcceptResult result = AcceptToMemoryPool(m_mempool, ptx, false /* bypass_limits */);
        const TxValidationState& state = result.m_state;

        if (result.m_result_type == MempoolAcceptResult::ResultType::VALID) {
            m_mempool.check(&::ChainstateActive().CoinsTip());
            // As this version of the transaction was acceptable, we can forget about any
            // requests for it.
            m_txrequest.ForgetTxHash(tx.GetHash());
            m_txrequest.ForgetTxHash(tx.GetWitnessHash());
            RelayTransaction(tx.GetHash(), tx.GetWitnessHash(), m_connman);
            for (unsigned int i = 0; i < tx.vout.size(); i++) {
                auto it_by_prev = mapOrphanTransactionsByPrev.find(COutPoint(txid, i));
                if (it_by_prev != mapOrphanTransactionsByPrev.end()) {
                    for (const auto& elem : it_by_prev->second) {
                        peer->m_orphan_work_set.insert(elem->first);
                    }
                }
            }

            pfrom.nLastTXTime = GetTime();

            LogPrint(BCLog::MEMPOOL, "AcceptToMemoryPool: peer=%d: accepted %s (poolsz %u txn, %u kB)\n",
                pfrom.GetId(),
                tx.GetHash().ToString(),
                m_mempool.size(), m_mempool.DynamicMemoryUsage() / 1000);

            for (const CTransactionRef& removedTx : result.m_replaced_transactions.value()) {
                AddToCompactExtraTransactions(removedTx);
            }

            // Recursively process any orphan transactions that depended on this one
            ProcessOrphanTx(peer->m_orphan_work_set);
        }
        else if (state.GetResult() == TxValidationResult::TX_MISSING_INPUTS)
        {
            bool fRejectedParents = false; // It may be the case that the orphans parents have all been rejected

            // Deduplicate parent txids, so that we don't have to loop over
            // the same parent txid more than once down below.
            std::vector<uint256> unique_parents;
            unique_parents.reserve(tx.vin.size());
            for (const CTxIn& txin : tx.vin) {
                if (txin.IsAnonInput()) {
                    continue;
                }
                // We start with all parents, and then remove duplicates below.
                unique_parents.push_back(txin.prevout.hash);
            }
            std::sort(unique_parents.begin(), unique_parents.end());
            unique_parents.erase(std::unique(unique_parents.begin(), unique_parents.end()), unique_parents.end());
            for (const uint256& parent_txid : unique_parents) {
                if (recentRejects->contains(parent_txid)) {
                    fRejectedParents = true;
                    break;
                }
            }
            if (!fRejectedParents) {
                const auto current_time = GetTime<std::chrono::microseconds>();

                for (const uint256& parent_txid : unique_parents) {
                    // Here, we only have the txid (and not wtxid) of the
                    // inputs, so we only request in txid mode, even for
                    // wtxidrelay peers.
                    // Eventually we should replace this with an improved
                    // protocol for getting all unconfirmed parents.
                    const GenTxid gtxid{/* is_wtxid=*/false, parent_txid};
                    pfrom.AddKnownTx(parent_txid);
                    if (!AlreadyHaveTx(gtxid)) AddTxAnnouncement(pfrom, gtxid, current_time);
                }
                AddOrphanTx(ptx, pfrom.GetId());

                // Once added to the orphan pool, a tx is considered AlreadyHave, and we shouldn't request it anymore.
                m_txrequest.ForgetTxHash(tx.GetHash());
                m_txrequest.ForgetTxHash(tx.GetWitnessHash());

                // DoS prevention: do not allow mapOrphanTransactions to grow unbounded (see CVE-2012-3789)
                unsigned int nMaxOrphanTx = (unsigned int)std::max((int64_t)0, gArgs.GetArg("-maxorphantx", DEFAULT_MAX_ORPHAN_TRANSACTIONS));
                unsigned int nEvicted = LimitOrphanTxSize(nMaxOrphanTx);
                if (nEvicted > 0) {
                    LogPrint(BCLog::MEMPOOL, "mapOrphan overflow, removed %u tx\n", nEvicted);
                }
            } else {
                LogPrint(BCLog::MEMPOOL, "not keeping orphan with rejected parents %s\n",tx.GetHash().ToString());
                // We will continue to reject this tx since it has rejected
                // parents so avoid re-requesting it from other peers.
                // Here we add both the txid and the wtxid, as we know that
                // regardless of what witness is provided, we will not accept
                // this, so we don't need to allow for redownload of this txid
                // from any of our non-wtxidrelay peers.
                recentRejects->insert(tx.GetHash());
                recentRejects->insert(tx.GetWitnessHash());
                m_txrequest.ForgetTxHash(tx.GetHash());
                m_txrequest.ForgetTxHash(tx.GetWitnessHash());
            }
        } else {
            if (state.GetResult() != TxValidationResult::TX_WITNESS_STRIPPED) {
                // We can add the wtxid of this transaction to our reject filter.
                // Do not add txids of witness transactions or witness-stripped
                // transactions to the filter, as they can have been malleated;
                // adding such txids to the reject filter would potentially
                // interfere with relay of valid transactions from peers that
                // do not support wtxid-based relay. See
                // https://github.com/bitcoin/bitcoin/issues/8279 for details.
                // We can remove this restriction (and always add wtxids to
                // the filter even for witness stripped transactions) once
                // wtxid-based relay is broadly deployed.
                // See also comments in https://github.com/bitcoin/bitcoin/pull/18044#discussion_r443419034
                // for concerns around weakening security of unupgraded nodes
                // if we start doing this too early.
                assert(recentRejects);
                recentRejects->insert(tx.GetWitnessHash());
                m_txrequest.ForgetTxHash(tx.GetWitnessHash());
                // If the transaction failed for TX_INPUTS_NOT_STANDARD,
                // then we know that the witness was irrelevant to the policy
                // failure, since this check depends only on the txid
                // (the scriptPubKey being spent is covered by the txid).
                // Add the txid to the reject filter to prevent repeated
                // processing of this transaction in the event that child
                // transactions are later received (resulting in
                // parent-fetching by txid via the orphan-handling logic).
                if (state.GetResult() == TxValidationResult::TX_INPUTS_NOT_STANDARD && tx.GetWitnessHash() != tx.GetHash()) {
                    recentRejects->insert(tx.GetHash());
                    m_txrequest.ForgetTxHash(tx.GetHash());
                }
                if (RecursiveDynamicUsage(*ptx) < 100000) {
                    AddToCompactExtraTransactions(ptx);
                }
            }
        }

        // If a tx has been detected by recentRejects, we will have reached
        // this point and the tx will have been ignored. Because we haven't run
        // the tx through AcceptToMemoryPool, we won't have computed a DoS
        // score for it or determined exactly why we consider it invalid.
        //
        // This means we won't penalize any peer subsequently relaying a DoSy
        // tx (even if we penalized the first peer who gave it to us) because
        // we have to account for recentRejects showing false positives. In
        // other words, we shouldn't penalize a peer if we aren't *sure* they
        // submitted a DoSy tx.
        //
        // Note that recentRejects doesn't just record DoSy or invalid
        // transactions, but any tx not accepted by the mempool, which may be
        // due to node policy (vs. consensus). So we can't blanket penalize a
        // peer simply for relaying a tx that our recentRejects has caught,
        // regardless of false positives.

        if (state.IsInvalid()) {
            LogPrint(BCLog::MEMPOOLREJ, "%s from peer=%d was not accepted: %s\n", tx.GetHash().ToString(),
                pfrom.GetId(),
                state.ToString());
            MaybePunishNodeForTx(pfrom.GetId(), state);
        }
        return;
    }

    if (msg_type == NetMsgType::CMPCTBLOCK)
    {
        // Ignore cmpctblock received while importing
        if (fImporting || fReindex) {
            LogPrint(BCLog::NET, "Unexpected cmpctblock message received from peer %d\n", pfrom.GetId());
            return;
        }

        CBlockHeaderAndShortTxIDs cmpctblock;
        vRecv >> cmpctblock;

        bool received_new_header = false;

        {
        LOCK(cs_main);

        if (!g_chainman.m_blockman.LookupBlockIndex(cmpctblock.header.hashPrevBlock)) {
            // Doesn't connect (or is genesis), instead of DoSing in AcceptBlockHeader, request deeper headers
            if (!::ChainstateActive().IsInitialBlockDownload())
                m_connman.PushMessage(&pfrom, msgMaker.Make(NetMsgType::GETHEADERS, ::ChainActive().GetLocator(pindexBestHeader), uint256()));
            return;
        }

        if (!g_chainman.m_blockman.LookupBlockIndex(cmpctblock.header.GetHash())) {
            received_new_header = true;
        }
        }

        const CBlockIndex *pindex = nullptr;
        BlockValidationState state;
        state.nodeId = pfrom.GetId();
        if (!m_chainman.ProcessNewBlockHeaders({cmpctblock.header}, state, m_chainparams, &pindex)) {
            if (state.IsInvalid()) {
                MaybePunishNodeForBlock(pfrom.GetId(), state, /*via_compact_block*/ true, "invalid header via cmpctblock");
                return;
            }
        }

        // When we succeed in decoding a block's txids from a cmpctblock
        // message we typically jump to the BLOCKTXN handling code, with a
        // dummy (empty) BLOCKTXN message, to re-use the logic there in
        // completing processing of the putative block (without cs_main).
        bool fProcessBLOCKTXN = false;
        CDataStream blockTxnMsg(SER_NETWORK, PROTOCOL_VERSION);

        // If we end up treating this as a plain headers message, call that as well
        // without cs_main.
        bool fRevertToHeaderProcessing = false;

        // Keep a CBlock for "optimistic" compactblock reconstructions (see
        // below)
        std::shared_ptr<CBlock> pblock = std::make_shared<CBlock>();
        bool fBlockReconstructed = false;

        {
        LOCK2(cs_main, g_cs_orphans);
        // If AcceptBlockHeader returned true, it set pindex
        assert(pindex);
        UpdateBlockAvailability(pfrom.GetId(), pindex->GetBlockHash());

        CNodeState *nodestate = State(pfrom.GetId());

        // If this was a new header with more work than our tip, update the
        // peer's last block announcement time
        if (received_new_header && pindex->nChainWork > ::ChainActive().Tip()->nChainWork) {
            nodestate->m_last_block_announcement = GetTime();
        }

        std::map<uint256, std::pair<NodeId, std::list<QueuedBlock>::iterator> >::iterator blockInFlightIt = mapBlocksInFlight.find(pindex->GetBlockHash());
        bool fAlreadyInFlight = blockInFlightIt != mapBlocksInFlight.end();

        if (pindex->nStatus & BLOCK_HAVE_DATA) // Nothing to do here
            return;

        if (pindex->nChainWork <= ::ChainActive().Tip()->nChainWork || // We know something better
                pindex->nTx != 0) { // We had this block at some point, but pruned it
            if (fAlreadyInFlight) {
                // We requested this block for some reason, but our mempool will probably be useless
                // so we just grab the block via normal getdata
                std::vector<CInv> vInv(1);
                vInv[0] = CInv(MSG_BLOCK | GetFetchFlags(pfrom), cmpctblock.header.GetHash());
                m_connman.PushMessage(&pfrom, msgMaker.Make(NetMsgType::GETDATA, vInv));
            }
            return;
        }

        // If we're not close to tip yet, give up and let parallel block fetch work its magic
        if (!fAlreadyInFlight && !CanDirectFetch(m_chainparams.GetConsensus()))
            return;

        if (IsWitnessEnabled(pindex->pprev, m_chainparams.GetConsensus()) && !nodestate->fSupportsDesiredCmpctVersion) {
            // Don't bother trying to process compact blocks from v1 peers
            // after segwit activates.
            return;
        }

        // We want to be a bit conservative just to be extra careful about DoS
        // possibilities in compact block processing...
        if (pindex->nHeight <= ::ChainActive().Height() + 2) {
            if ((!fAlreadyInFlight && nodestate->nBlocksInFlight < MAX_BLOCKS_IN_TRANSIT_PER_PEER) ||
                 (fAlreadyInFlight && blockInFlightIt->second.first == pfrom.GetId())) {
                std::list<QueuedBlock>::iterator* queuedBlockIt = nullptr;
                if (!MarkBlockAsInFlight(pfrom.GetId(), pindex->GetBlockHash(), pindex, &queuedBlockIt)) {
                    if (!(*queuedBlockIt)->partialBlock)
                        (*queuedBlockIt)->partialBlock.reset(new PartiallyDownloadedBlock(&m_mempool));
                    else {
                        // The block was already in flight using compact blocks from the same peer
                        LogPrint(BCLog::NET, "Peer sent us compact block we were already syncing!\n");
                        return;
                    }
                }

                PartiallyDownloadedBlock& partialBlock = *(*queuedBlockIt)->partialBlock;
                ReadStatus status = partialBlock.InitData(cmpctblock, vExtraTxnForCompact);
                if (status == READ_STATUS_INVALID) {
                    MarkBlockAsReceived(pindex->GetBlockHash()); // Reset in-flight state in case Misbehaving does not result in a disconnect
                    Misbehaving(pfrom.GetId(), 100, "invalid compact block");
                    return;
                } else if (status == READ_STATUS_FAILED) {
                    // Duplicate txindexes, the block is now in-flight, so just request it
                    std::vector<CInv> vInv(1);
                    vInv[0] = CInv(MSG_BLOCK | GetFetchFlags(pfrom), cmpctblock.header.GetHash());
                    m_connman.PushMessage(&pfrom, msgMaker.Make(NetMsgType::GETDATA, vInv));
                    return;
                }

                BlockTransactionsRequest req;
                for (size_t i = 0; i < cmpctblock.BlockTxCount(); i++) {
                    if (!partialBlock.IsTxAvailable(i))
                        req.indexes.push_back(i);
                }
                if (req.indexes.empty()) {
                    // Dirty hack to jump to BLOCKTXN code (TODO: move message handling into their own functions)
                    BlockTransactions txn;
                    txn.blockhash = cmpctblock.header.GetHash();
                    blockTxnMsg << txn;
                    fProcessBLOCKTXN = true;
                } else {
                    req.blockhash = pindex->GetBlockHash();
                    m_connman.PushMessage(&pfrom, msgMaker.Make(NetMsgType::GETBLOCKTXN, req));
                }
            } else {
                // This block is either already in flight from a different
                // peer, or this peer has too many blocks outstanding to
                // download from.
                // Optimistically try to reconstruct anyway since we might be
                // able to without any round trips.
                PartiallyDownloadedBlock tempBlock(&m_mempool);
                ReadStatus status = tempBlock.InitData(cmpctblock, vExtraTxnForCompact);
                if (status != READ_STATUS_OK) {
                    // TODO: don't ignore failures
                    return;
                }
                std::vector<CTransactionRef> dummy;
                status = tempBlock.FillBlock(*pblock, dummy);
                if (status == READ_STATUS_OK) {
                    fBlockReconstructed = true;
                }
            }
        } else {
            if (fAlreadyInFlight) {
                // We requested this block, but its far into the future, so our
                // mempool will probably be useless - request the block normally
                std::vector<CInv> vInv(1);
                vInv[0] = CInv(MSG_BLOCK | GetFetchFlags(pfrom), cmpctblock.header.GetHash());
                m_connman.PushMessage(&pfrom, msgMaker.Make(NetMsgType::GETDATA, vInv));
                return;
            } else {
                // If this was an announce-cmpctblock, we want the same treatment as a header message
                fRevertToHeaderProcessing = true;
            }
        }
        } // cs_main

        if (fProcessBLOCKTXN) {
            return ProcessMessage(pfrom, NetMsgType::BLOCKTXN, blockTxnMsg, time_received, interruptMsgProc);
        }

        if (fRevertToHeaderProcessing) {
            // Headers received from HB compact block peers are permitted to be
            // relayed before full validation (see BIP 152), so we don't want to disconnect
            // the peer if the header turns out to be for an invalid block.
            // Note that if a peer tries to build on an invalid chain, that
            // will be detected and the peer will be disconnected/discouraged.
            return ProcessHeadersMessage(pfrom, *peer, {cmpctblock.header}, /*via_compact_block=*/true);
        }

        if (fBlockReconstructed) {
            // If we got here, we were able to optimistically reconstruct a
            // block that is in flight from some other peer.
            {
                LOCK(cs_main);
                mapBlockSource.emplace(pblock->GetHash(), std::make_pair(pfrom.GetId(), false));
            }
            bool fNewBlock = false;
            // Setting fForceProcessing to true means that we bypass some of
            // our anti-DoS protections in AcceptBlock, which filters
            // unrequested blocks that might be trying to waste our resources
            // (eg disk space). Because we only try to reconstruct blocks when
            // we're close to caught up (via the CanDirectFetch() requirement
            // above, combined with the behavior of not requesting blocks until
            // we have a chain with at least nMinimumChainWork), and we ignore
            // compact blocks with less work than our tip, it is safe to treat
            // reconstructed compact blocks as having been requested.
            m_chainman.ProcessNewBlock(m_chainparams, pblock, /*fForceProcessing=*/true, &fNewBlock, pfrom.GetId());
            if (fNewBlock) {
                pfrom.nLastBlockTime = GetTime();
            } else {
                LOCK(cs_main);
                mapBlockSource.erase(pblock->GetHash());
            }
            LOCK(cs_main); // hold cs_main for CBlockIndex::IsValid()
            if (pindex->IsValid(BLOCK_VALID_TRANSACTIONS)) {
                // Clear download state for this block, which is in
                // process from some other peer.  We do this after calling
                // ProcessNewBlock so that a malleated cmpctblock announcement
                // can't be used to interfere with block relay.
                MarkBlockAsReceived(pblock->GetHash());
            }
        }
        return;
    }

    if (msg_type == NetMsgType::BLOCKTXN)
    {
        // Ignore blocktxn received while importing
        if (fImporting || fReindex) {
            LogPrint(BCLog::NET, "Unexpected blocktxn message received from peer %d\n", pfrom.GetId());
            return;
        }

        BlockTransactions resp;
        vRecv >> resp;

        std::shared_ptr<CBlock> pblock = std::make_shared<CBlock>();
        bool fBlockRead = false;
        {
            LOCK(cs_main);

            std::map<uint256, std::pair<NodeId, std::list<QueuedBlock>::iterator> >::iterator it = mapBlocksInFlight.find(resp.blockhash);
            if (it == mapBlocksInFlight.end() || !it->second.second->partialBlock ||
                    it->second.first != pfrom.GetId()) {
                LogPrint(BCLog::NET, "Peer %d sent us block transactions for block we weren't expecting\n", pfrom.GetId());
                return;
            }

            PartiallyDownloadedBlock& partialBlock = *it->second.second->partialBlock;
            ReadStatus status = partialBlock.FillBlock(*pblock, resp.txn);
            if (status == READ_STATUS_INVALID) {
                MarkBlockAsReceived(resp.blockhash); // Reset in-flight state in case Misbehaving does not result in a disconnect
                Misbehaving(pfrom.GetId(), 100, "invalid compact block/non-matching block transactions");
                return;
            } else if (status == READ_STATUS_FAILED) {
                // Might have collided, fall back to getdata now :(
                std::vector<CInv> invs;
                invs.push_back(CInv(MSG_BLOCK | GetFetchFlags(pfrom), resp.blockhash));
                m_connman.PushMessage(&pfrom, msgMaker.Make(NetMsgType::GETDATA, invs));
            } else {
                // Block is either okay, or possibly we received
                // READ_STATUS_CHECKBLOCK_FAILED.
                // Note that CheckBlock can only fail for one of a few reasons:
                // 1. bad-proof-of-work (impossible here, because we've already
                //    accepted the header)
                // 2. merkleroot doesn't match the transactions given (already
                //    caught in FillBlock with READ_STATUS_FAILED, so
                //    impossible here)
                // 3. the block is otherwise invalid (eg invalid coinbase,
                //    block is too big, too many legacy sigops, etc).
                // So if CheckBlock failed, #3 is the only possibility.
                // Under BIP 152, we don't discourage the peer unless proof of work is
                // invalid (we don't require all the stateless checks to have
                // been run).  This is handled below, so just treat this as
                // though the block was successfully read, and rely on the
                // handling in ProcessNewBlock to ensure the block index is
                // updated, etc.
                MarkBlockAsReceived(resp.blockhash); // it is now an empty pointer
                fBlockRead = true;
                // mapBlockSource is used for potentially punishing peers and
                // updating which peers send us compact blocks, so the race
                // between here and cs_main in ProcessNewBlock is fine.
                // BIP 152 permits peers to relay compact blocks after validating
                // the header only; we should not punish peers if the block turns
                // out to be invalid.
                mapBlockSource.emplace(resp.blockhash, std::make_pair(pfrom.GetId(), false));
            }
        } // Don't hold cs_main when we call into ProcessNewBlock
        if (fBlockRead) {
            bool fNewBlock = false;
            // Since we requested this block (it was in mapBlocksInFlight), force it to be processed,
            // even if it would not be a candidate for new tip (missing previous block, chain not long enough, etc)
            // This bypasses some anti-DoS logic in AcceptBlock (eg to prevent
            // disk-space attacks), but this should be safe due to the
            // protections in the compact block handler -- see related comment
            // in compact block optimistic reconstruction handling.
            m_chainman.ProcessNewBlock(m_chainparams, pblock, /*fForceProcessing=*/true, &fNewBlock, pfrom.GetId());
            if (fNewBlock) {
                pfrom.nLastBlockTime = GetTime();
            } else {
                LOCK(cs_main);
                mapBlockSource.erase(pblock->GetHash());
            }
        }
        return;
    }

    if (msg_type == NetMsgType::HEADERS)
    {
        // Ignore headers received while importing
        if (fImporting || fReindex) {
            LogPrint(BCLog::NET, "Unexpected headers message received from peer %d\n", pfrom.GetId());
            return;
        }

        std::vector<CBlockHeader> headers;

        // Bypass the normal CBlock deserialization, as we don't want to risk deserializing 2000 full blocks.
        unsigned int nCount = ReadCompactSize(vRecv);
        if (nCount > MAX_HEADERS_RESULTS) {
            Misbehaving(pfrom.GetId(), 20, strprintf("headers message size = %u", nCount));
            return;
        }
        headers.resize(nCount);
        for (unsigned int n = 0; n < nCount; n++) {
            vRecv >> headers[n];
            ReadCompactSize(vRecv); // ignore tx count; assume it is 0.
        }

        return ProcessHeadersMessage(pfrom, *peer, headers, /*via_compact_block=*/false);
    }

    if (msg_type == NetMsgType::BLOCK)
    {
        // Ignore block received while importing
        if (fImporting || fReindex) {
            LogPrint(BCLog::NET, "Unexpected block message received from peer %d\n", pfrom.GetId());
            return;
        }

        std::shared_ptr<CBlock> pblock = std::make_shared<CBlock>();
        vRecv >> *pblock;

        LogPrint(BCLog::NET, "received block %s peer=%d\n", pblock->GetHash().ToString(), pfrom.GetId());

        bool forceProcessing = false;
        const uint256 hash(pblock->GetHash());
        {
            LOCK(cs_main);
            // Also always process if we requested the block explicitly, as we may
            // need it even though it is not a candidate for a new best tip.
            forceProcessing |= MarkBlockAsReceived(hash);
            // mapBlockSource is only used for punishing peers and setting
            // which peers send us compact blocks, so the race between here and
            // cs_main in ProcessNewBlock is fine.
            mapBlockSource.emplace(hash, std::make_pair(pfrom.GetId(), true));
        }
        bool fNewBlock = false;
        m_chainman.ProcessNewBlock(m_chainparams, pblock, forceProcessing, &fNewBlock, pfrom.GetId());
        if (fNewBlock) {
            pfrom.nLastBlockTime = GetTime();
        } else {
            LOCK(cs_main);
            mapBlockSource.erase(pblock->GetHash());
        }
        return;
    }

    if (msg_type == NetMsgType::GETADDR) {
        // This asymmetric behavior for inbound and outbound connections was introduced
        // to prevent a fingerprinting attack: an attacker can send specific fake addresses
        // to users' AddrMan and later request them by sending getaddr messages.
        // Making nodes which are behind NAT and can only make outgoing connections ignore
        // the getaddr message mitigates the attack.
        if (!pfrom.IsInboundConn()) {
            LogPrint(BCLog::NET, "Ignoring \"getaddr\" from %s connection. peer=%d\n", pfrom.ConnectionTypeAsString(), pfrom.GetId());
            return;
        }

        // Only send one GetAddr response per connection to reduce resource waste
        //  and discourage addr stamping of INV announcements.
        if (pfrom.fSentAddr) {
            LogPrint(BCLog::NET, "Ignoring repeated \"getaddr\". peer=%d\n", pfrom.GetId());
            return;
        }
        pfrom.fSentAddr = true;

        pfrom.vAddrToSend.clear();
        std::vector<CAddress> vAddr;
        if (pfrom.HasPermission(PF_ADDR)) {
            vAddr = m_connman.GetAddresses(MAX_ADDR_TO_SEND, MAX_PCT_ADDR_TO_SEND);
        } else {
            vAddr = m_connman.GetAddresses(pfrom, MAX_ADDR_TO_SEND, MAX_PCT_ADDR_TO_SEND);
        }
        FastRandomContext insecure_rand;
        for (const CAddress &addr : vAddr) {
            pfrom.PushAddress(addr, insecure_rand);
        }
        return;
    }

    if (msg_type == NetMsgType::MEMPOOL) {
        if (!(pfrom.GetLocalServices() & NODE_BLOOM) && !pfrom.HasPermission(PF_MEMPOOL))
        {
            if (!pfrom.HasPermission(PF_NOBAN))
            {
                LogPrint(BCLog::NET, "mempool request with bloom filters disabled, disconnect peer=%d\n", pfrom.GetId());
                pfrom.fDisconnect = true;
            }
            return;
        }

        if (m_connman.OutboundTargetReached(false) && !pfrom.HasPermission(PF_MEMPOOL))
        {
            if (!pfrom.HasPermission(PF_NOBAN))
            {
                LogPrint(BCLog::NET, "mempool request with bandwidth limit reached, disconnect peer=%d\n", pfrom.GetId());
                pfrom.fDisconnect = true;
            }
            return;
        }

        if (pfrom.m_tx_relay != nullptr) {
            LOCK(pfrom.m_tx_relay->cs_tx_inventory);
            pfrom.m_tx_relay->fSendMempool = true;
        }
        return;
    }

    if (msg_type == NetMsgType::PING) {
        if (pfrom.GetCommonVersion() > BIP0031_VERSION) {
            uint64_t nonce = 0;
            vRecv >> nonce;

            int nChainHeight;
            vRecv >> nChainHeight;
            PeerRef peer = GetPeerRef(pfrom.GetId());
            if (peer) {
                peer->m_chain_height = nChainHeight;
            }
            {
                LOCK(cs_main);
                UpdateNumBlocksOfPeers(pfrom.GetId(), nChainHeight);
            }

            // Echo the message back with the nonce. This allows for two useful features:
            //
            // 1) A remote node can quickly check if the connection is operational
            // 2) Remote nodes can measure the latency of the network thread. If this node
            //    is overloaded it won't respond to pings quickly and the remote node can
            //    avoid sending us more work, like chain download requests.
            //
            // The nonce stops the remote getting confused between different pings: without
            // it, if the remote node sends a ping once per second and this node takes 5
            // seconds to respond to each, the 5th ping the remote sends would appear to
            // return very quickly.
            m_connman.PushMessage(&pfrom, msgMaker.Make(NetMsgType::PONG, nonce));
        }
        return;
    }

    if (msg_type == NetMsgType::PONG) {
        const auto ping_end = time_received;
        uint64_t nonce = 0;
        size_t nAvail = vRecv.in_avail();
        bool bPingFinished = false;
        std::string sProblem;

        if (nAvail >= sizeof(nonce)) {
            vRecv >> nonce;

            // Only process pong message if there is an outstanding ping (old ping without nonce should never pong)
            if (peer->m_ping_nonce_sent != 0) {
                if (nonce == peer->m_ping_nonce_sent) {
                    // Matching pong received, this ping is no longer outstanding
                    bPingFinished = true;
                    const auto ping_time = ping_end - peer->m_ping_start.load();
                    if (ping_time.count() >= 0) {
                        // Let connman know about this successful ping-pong
                        pfrom.PongReceived(ping_time);
                    } else {
                        // This should never happen
                        sProblem = "Timing mishap";
                    }
                } else {
                    // Nonce mismatches are normal when pings are overlapping
                    sProblem = "Nonce mismatch";
                    if (nonce == 0) {
                        // This is most likely a bug in another implementation somewhere; cancel this ping
                        bPingFinished = true;
                        sProblem = "Nonce zero";
                    }
                }
            } else {
                sProblem = "Unsolicited pong without ping";
            }
        } else {
            // This is most likely a bug in another implementation somewhere; cancel this ping
            bPingFinished = true;
            sProblem = "Short payload";
        }

        if (!(sProblem.empty())) {
            LogPrint(BCLog::NET, "pong peer=%d: %s, %x expected, %x received, %u bytes\n",
                pfrom.GetId(),
                sProblem,
                peer->m_ping_nonce_sent,
                nonce,
                nAvail);
        }
        if (bPingFinished) {
            peer->m_ping_nonce_sent = 0;
        }
        return;
    }

    if (msg_type == NetMsgType::FILTERLOAD) {
        if (!(pfrom.GetLocalServices() & NODE_BLOOM)) {
            LogPrint(BCLog::NET, "filterload received despite not offering bloom services from peer=%d; disconnecting\n", pfrom.GetId());
            pfrom.fDisconnect = true;
            return;
        }
        CBloomFilter filter;
        vRecv >> filter;

        if (!filter.IsWithinSizeConstraints())
        {
            // There is no excuse for sending a too-large filter
            Misbehaving(pfrom.GetId(), 100, "too-large bloom filter");
        }
        else if (pfrom.m_tx_relay != nullptr)
        {
            LOCK(pfrom.m_tx_relay->cs_filter);
            pfrom.m_tx_relay->pfilter.reset(new CBloomFilter(filter));
            pfrom.m_tx_relay->fRelayTxes = true;
        }
        return;
    }

    if (msg_type == NetMsgType::FILTERADD) {
        if (!(pfrom.GetLocalServices() & NODE_BLOOM)) {
            LogPrint(BCLog::NET, "filteradd received despite not offering bloom services from peer=%d; disconnecting\n", pfrom.GetId());
            pfrom.fDisconnect = true;
            return;
        }
        std::vector<unsigned char> vData;
        vRecv >> vData;

        // Nodes must NEVER send a data item > 520 bytes (the max size for a script data object,
        // and thus, the maximum size any matched object can have) in a filteradd message
        bool bad = false;
        if (vData.size() > MAX_SCRIPT_ELEMENT_SIZE) {
            bad = true;
        } else if (pfrom.m_tx_relay != nullptr) {
            LOCK(pfrom.m_tx_relay->cs_filter);
            if (pfrom.m_tx_relay->pfilter) {
                pfrom.m_tx_relay->pfilter->insert(vData);
            } else {
                bad = true;
            }
        }
        if (bad) {
            Misbehaving(pfrom.GetId(), 100, "bad filteradd message");
        }
        return;
    }

    if (msg_type == NetMsgType::FILTERCLEAR) {
        if (!(pfrom.GetLocalServices() & NODE_BLOOM)) {
            LogPrint(BCLog::NET, "filterclear received despite not offering bloom services from peer=%d; disconnecting\n", pfrom.GetId());
            pfrom.fDisconnect = true;
            return;
        }
        if (pfrom.m_tx_relay == nullptr) {
            return;
        }
        LOCK(pfrom.m_tx_relay->cs_filter);
        pfrom.m_tx_relay->pfilter = nullptr;
        pfrom.m_tx_relay->fRelayTxes = true;
        return;
    }

    if (msg_type == NetMsgType::FEEFILTER) {
        CAmount newFeeFilter = 0;
        vRecv >> newFeeFilter;
        if (MoneyRange(newFeeFilter)) {
            if (pfrom.m_tx_relay != nullptr) {
                pfrom.m_tx_relay->minFeeFilter = newFeeFilter;
            }
            LogPrint(BCLog::NET, "received: feefilter of %s from peer=%d\n", CFeeRate(newFeeFilter).ToString(), pfrom.GetId());
        }
        return;
    }

    if (msg_type == NetMsgType::GETCFILTERS) {
        ProcessGetCFilters(pfrom, vRecv, m_chainparams, m_connman);
        return;
    }

    if (msg_type == NetMsgType::GETCFHEADERS) {
        ProcessGetCFHeaders(pfrom, vRecv, m_chainparams, m_connman);
        return;
    }

    if (msg_type == NetMsgType::GETCFCHECKPT) {
        ProcessGetCFCheckPt(pfrom, vRecv, m_chainparams, m_connman);
        return;
    }

    if (msg_type == NetMsgType::NOTFOUND) {
        std::vector<CInv> vInv;
        vRecv >> vInv;
        if (vInv.size() <= MAX_PEER_TX_ANNOUNCEMENTS + MAX_BLOCKS_IN_TRANSIT_PER_PEER) {
            LOCK(::cs_main);
            for (CInv &inv : vInv) {
                if (inv.IsGenTxMsg()) {
                    // If we receive a NOTFOUND message for a tx we requested, mark the announcement for it as
                    // completed in TxRequestTracker.
                    m_txrequest.ReceivedResponse(pfrom.GetId(), inv.hash);
                }
            }
        }
        return;
    }

    if (smsg::SMSG_UNKNOWN_MESSAGE != smsgModule.ReceiveData(this, &pfrom, msg_type, vRecv)) {
        return;
    }

    // Ignore unknown commands for extensibility
    LogPrint(BCLog::NET, "Unknown command \"%s\" from peer=%d\n", SanitizeString(msg_type), pfrom.GetId());
    return;
}

bool PeerManagerImpl::MaybeDiscourageAndDisconnect(CNode& pnode, Peer& peer)
{
    {
        LOCK(peer.m_misbehavior_mutex);

        // There's nothing to do if the m_should_discourage flag isn't set
        if (!peer.m_should_discourage) return false;

        peer.m_should_discourage = false;
    } // peer.m_misbehavior_mutex

    if (pnode.HasPermission(PF_NOBAN)) {
        // We never disconnect or discourage peers for bad behavior if they have the NOBAN permission flag
        LogPrintf("Warning: not punishing noban peer %d!\n", peer.m_id);
        return false;
    }

    if (pnode.IsManualConn()) {
        // We never disconnect or discourage manual peers for bad behavior
        LogPrintf("Warning: not punishing manually connected peer %d!\n", peer.m_id);
        return false;
    }

    if (pnode.addr.IsLocal()) {
        // We disconnect local peers for bad behavior but don't discourage (since that would discourage
        // all peers on the same local address)
        LogPrintf("Warning: disconnecting but not discouraging local peer %d!\n", peer.m_id);
        pnode.fDisconnect = true;
        return true;
    }

    // Normal case: Disconnect the peer and discourage all nodes sharing the address
    LogPrint(BCLog::NET, "Disconnecting and discouraging peer %d!\n", peer.m_id);
    if (m_banman) m_banman->Discourage(pnode.addr);
    m_connman.DisconnectNode(pnode.addr);
    return true;
}

bool PeerManagerImpl::ProcessMessages(CNode* pfrom, std::atomic<bool>& interruptMsgProc)
{
    bool fMoreWork = false;

    PeerRef peer = GetPeerRef(pfrom->GetId());
    if (peer == nullptr) return false;

    {
        LOCK(peer->m_getdata_requests_mutex);
        if (!peer->m_getdata_requests.empty()) {
            ProcessGetData(*pfrom, *peer, interruptMsgProc);
        }
    }

    {
        LOCK2(cs_main, g_cs_orphans);
        if (!peer->m_orphan_work_set.empty()) {
            ProcessOrphanTx(peer->m_orphan_work_set);
        }
    }

    if (pfrom->fDisconnect)
        return false;

    // this maintains the order of responses
    // and prevents m_getdata_requests to grow unbounded
    {
        LOCK(peer->m_getdata_requests_mutex);
        if (!peer->m_getdata_requests.empty()) return true;
    }

    {
        LOCK(g_cs_orphans);
        if (!peer->m_orphan_work_set.empty()) return true;
    }

    // Don't bother if send buffer is too full to respond anyway
    if (pfrom->fPauseSend) return false;

    std::list<CNetMessage> msgs;
    {
        LOCK(pfrom->cs_vProcessMsg);
        if (pfrom->vProcessMsg.empty()) return false;
        // Just take one message
        msgs.splice(msgs.begin(), pfrom->vProcessMsg, pfrom->vProcessMsg.begin());
        pfrom->nProcessQueueSize -= msgs.front().m_raw_message_size;
        pfrom->fPauseRecv = pfrom->nProcessQueueSize > m_connman.GetReceiveFloodSize();
        fMoreWork = !pfrom->vProcessMsg.empty();
    }
    CNetMessage& msg(msgs.front());

    if (gArgs.GetBoolArg("-capturemessages", false)) {
        CaptureMessage(pfrom->addr, msg.m_command, MakeUCharSpan(msg.m_recv), /* incoming */ true);
    }

    msg.SetVersion(pfrom->GetCommonVersion());
    const std::string& msg_type = msg.m_command;

    // Message size
    unsigned int nMessageSize = msg.m_message_size;

    try {
        ProcessMessage(*pfrom, msg_type, msg.m_recv, msg.m_time, interruptMsgProc);
        if (interruptMsgProc) return false;
        {
            LOCK(peer->m_getdata_requests_mutex);
            if (!peer->m_getdata_requests.empty()) fMoreWork = true;
        }
    } catch (const std::exception& e) {
        LogPrint(BCLog::NET, "%s(%s, %u bytes): Exception '%s' (%s) caught\n", __func__, SanitizeString(msg_type), nMessageSize, e.what(), typeid(e).name());
    } catch (...) {
        LogPrint(BCLog::NET, "%s(%s, %u bytes): Unknown exception caught\n", __func__, SanitizeString(msg_type), nMessageSize);
    }

    return fMoreWork;
}

void PeerManagerImpl::ConsiderEviction(CNode& pto, int64_t time_in_seconds)
{
    AssertLockHeld(cs_main);

    CNodeState &state = *State(pto.GetId());
    const CNetMsgMaker msgMaker(pto.GetCommonVersion());

    if (!state.m_chain_sync.m_protect && pto.IsOutboundOrBlockRelayConn() && state.fSyncStarted) {
        // This is an outbound peer subject to disconnection if they don't
        // announce a block with as much work as the current tip within
        // CHAIN_SYNC_TIMEOUT + HEADERS_RESPONSE_TIME seconds (note: if
        // their chain has more work than ours, we should sync to it,
        // unless it's invalid, in which case we should find that out and
        // disconnect from them elsewhere).
        if (state.pindexBestKnownBlock != nullptr && state.pindexBestKnownBlock->nChainWork >= ::ChainActive().Tip()->nChainWork) {
            if (state.m_chain_sync.m_timeout != 0) {
                state.m_chain_sync.m_timeout = 0;
                state.m_chain_sync.m_work_header = nullptr;
                state.m_chain_sync.m_sent_getheaders = false;
            }
        } else if (state.m_chain_sync.m_timeout == 0 || (state.m_chain_sync.m_work_header != nullptr && state.pindexBestKnownBlock != nullptr && state.pindexBestKnownBlock->nChainWork >= state.m_chain_sync.m_work_header->nChainWork)) {
            // Our best block known by this peer is behind our tip, and we're either noticing
            // that for the first time, OR this peer was able to catch up to some earlier point
            // where we checked against our tip.
            // Either way, set a new timeout based on current tip.
            state.m_chain_sync.m_timeout = time_in_seconds + CHAIN_SYNC_TIMEOUT;
            state.m_chain_sync.m_work_header = ::ChainActive().Tip();
            state.m_chain_sync.m_sent_getheaders = false;
        } else if (state.m_chain_sync.m_timeout > 0 && time_in_seconds > state.m_chain_sync.m_timeout) {
            // No evidence yet that our peer has synced to a chain with work equal to that
            // of our tip, when we first detected it was behind. Send a single getheaders
            // message to give the peer a chance to update us.
            if (state.m_chain_sync.m_sent_getheaders) {
                // They've run out of time to catch up!
                LogPrintf("Disconnecting outbound peer %d for old chain, best known block = %s\n", pto.GetId(), state.pindexBestKnownBlock != nullptr ? state.pindexBestKnownBlock->GetBlockHash().ToString() : "<none>");
                pto.fDisconnect = true;
            } else {
                assert(state.m_chain_sync.m_work_header);
                LogPrint(BCLog::NET, "sending getheaders to outbound peer=%d to verify chain work (current best known block:%s, benchmark blockhash: %s)\n", pto.GetId(), state.pindexBestKnownBlock != nullptr ? state.pindexBestKnownBlock->GetBlockHash().ToString() : "<none>", state.m_chain_sync.m_work_header->GetBlockHash().ToString());
                m_connman.PushMessage(&pto, msgMaker.Make(NetMsgType::GETHEADERS, ::ChainActive().GetLocator(state.m_chain_sync.m_work_header->pprev), uint256()));
                state.m_chain_sync.m_sent_getheaders = true;
                constexpr int64_t HEADERS_RESPONSE_TIME = 120; // 2 minutes
                // Bump the timeout to allow a response, which could clear the timeout
                // (if the response shows the peer has synced), reset the timeout (if
                // the peer syncs to the required work but not to our tip), or result
                // in disconnect (if we advance to the timeout and pindexBestKnownBlock
                // has not sufficiently progressed)
                state.m_chain_sync.m_timeout = time_in_seconds + HEADERS_RESPONSE_TIME;
            }
        }
    }
}

void PeerManagerImpl::EvictExtraOutboundPeers(int64_t time_in_seconds)
{
    // If we have any extra block-relay-only peers, disconnect the youngest unless
    // it's given us a block -- in which case, compare with the second-youngest, and
    // out of those two, disconnect the peer who least recently gave us a block.
    // The youngest block-relay-only peer would be the extra peer we connected
    // to temporarily in order to sync our tip; see net.cpp.
    // Note that we use higher nodeid as a measure for most recent connection.
    if (m_connman.GetExtraBlockRelayCount() > 0) {
        std::pair<NodeId, int64_t> youngest_peer{-1, 0}, next_youngest_peer{-1, 0};

        m_connman.ForEachNode([&](CNode* pnode) {
            if (!pnode->IsBlockOnlyConn() || pnode->fDisconnect) return;
            if (pnode->GetId() > youngest_peer.first) {
                next_youngest_peer = youngest_peer;
                youngest_peer.first = pnode->GetId();
                youngest_peer.second = pnode->nLastBlockTime;
            }
        });
        NodeId to_disconnect = youngest_peer.first;
        if (youngest_peer.second > next_youngest_peer.second) {
            // Our newest block-relay-only peer gave us a block more recently;
            // disconnect our second youngest.
            to_disconnect = next_youngest_peer.first;
        }
        m_connman.ForNode(to_disconnect, [&](CNode* pnode) EXCLUSIVE_LOCKS_REQUIRED(::cs_main) {
            AssertLockHeld(::cs_main);
            // Make sure we're not getting a block right now, and that
            // we've been connected long enough for this eviction to happen
            // at all.
            // Note that we only request blocks from a peer if we learn of a
            // valid headers chain with at least as much work as our tip.
            CNodeState *node_state = State(pnode->GetId());
            if (node_state == nullptr ||
                (time_in_seconds - pnode->nTimeConnected >= MINIMUM_CONNECT_TIME && node_state->nBlocksInFlight == 0)) {
                pnode->fDisconnect = true;
                LogPrint(BCLog::NET, "disconnecting extra block-relay-only peer=%d (last block received at time %d)\n", pnode->GetId(), pnode->nLastBlockTime);
                return true;
            } else {
                LogPrint(BCLog::NET, "keeping block-relay-only peer=%d chosen for eviction (connect time: %d, blocks_in_flight: %d)\n",
                    pnode->GetId(), pnode->nTimeConnected, node_state->nBlocksInFlight);
            }
            return false;
        });
    }

    // Check whether we have too many outbound-full-relay peers
    if (m_connman.GetExtraFullOutboundCount() > 0) {
        // If we have more outbound-full-relay peers than we target, disconnect one.
        // Pick the outbound-full-relay peer that least recently announced
        // us a new block, with ties broken by choosing the more recent
        // connection (higher node id)
        NodeId worst_peer = -1;
        int64_t oldest_block_announcement = std::numeric_limits<int64_t>::max();

        m_connman.ForEachNode([&](CNode* pnode) EXCLUSIVE_LOCKS_REQUIRED(::cs_main) {
            AssertLockHeld(::cs_main);

            // Only consider outbound-full-relay peers that are not already
            // marked for disconnection
            if (!pnode->IsFullOutboundConn() || pnode->fDisconnect) return;
            CNodeState *state = State(pnode->GetId());
            if (state == nullptr) return; // shouldn't be possible, but just in case
            // Don't evict our protected peers
            if (state->m_chain_sync.m_protect) return;
            if (state->m_last_block_announcement < oldest_block_announcement || (state->m_last_block_announcement == oldest_block_announcement && pnode->GetId() > worst_peer)) {
                worst_peer = pnode->GetId();
                oldest_block_announcement = state->m_last_block_announcement;
            }
        });
        if (worst_peer != -1) {
            bool disconnected = m_connman.ForNode(worst_peer, [&](CNode* pnode) EXCLUSIVE_LOCKS_REQUIRED(::cs_main) {
                AssertLockHeld(::cs_main);

                // Only disconnect a peer that has been connected to us for
                // some reasonable fraction of our check-frequency, to give
                // it time for new information to have arrived.
                // Also don't disconnect any peer we're trying to download a
                // block from.
                CNodeState &state = *State(pnode->GetId());
                if (time_in_seconds - pnode->nTimeConnected > MINIMUM_CONNECT_TIME && state.nBlocksInFlight == 0) {
                    LogPrint(BCLog::NET, "disconnecting extra outbound peer=%d (last block announcement received at time %d)\n", pnode->GetId(), oldest_block_announcement);
                    pnode->fDisconnect = true;
                    return true;
                } else {
                    LogPrint(BCLog::NET, "keeping outbound peer=%d chosen for eviction (connect time: %d, blocks_in_flight: %d)\n", pnode->GetId(), pnode->nTimeConnected, state.nBlocksInFlight);
                    return false;
                }
            });
            if (disconnected) {
                // If we disconnected an extra peer, that means we successfully
                // connected to at least one peer after the last time we
                // detected a stale tip. Don't try any more extra peers until
                // we next detect a stale tip, to limit the load we put on the
                // network from these extra connections.
                m_connman.SetTryNewOutboundPeer(false);
            }
        }
    }
}

void PeerManagerImpl::CheckForStaleTipAndEvictPeers()
{
    LOCK(cs_main);

    int64_t time_in_seconds = GetTime();

    EvictExtraOutboundPeers(time_in_seconds);

    if (time_in_seconds > m_stale_tip_check_time) {
        // Check whether our tip is stale, and if so, allow using an extra
        // outbound peer
        if (!fImporting && !fReindex && m_connman.GetNetworkActive() && m_connman.GetUseAddrmanOutgoing() && TipMayBeStale()) {
            LogPrintf("Potential stale tip detected, will try using extra outbound peer (last tip update: %d seconds ago)\n", time_in_seconds - m_last_tip_update);
            m_connman.SetTryNewOutboundPeer(true);
        } else if (m_connman.GetTryNewOutboundPeer()) {
            m_connman.SetTryNewOutboundPeer(false);
        }
        m_stale_tip_check_time = time_in_seconds + STALE_CHECK_INTERVAL;
    }

    if (!m_initial_sync_finished && CanDirectFetch(m_chainparams.GetConsensus())) {
        m_connman.StartExtraBlockRelayPeers();
        m_initial_sync_finished = true;
    }
}

void PeerManagerImpl::MaybeSendPing(CNode& node_to, Peer& peer)
{
    // Use mockable time for ping timeouts.
    // This means that setmocktime may cause pings to time out.
    auto now = GetTime<std::chrono::microseconds>();

    if (m_connman.RunInactivityChecks(node_to) && peer.m_ping_nonce_sent &&
        now > peer.m_ping_start.load() + std::chrono::seconds{TIMEOUT_INTERVAL}) {
        LogPrint(BCLog::NET, "ping timeout: %fs peer=%d\n", 0.000001 * count_microseconds(now - peer.m_ping_start.load()), peer.m_id);
        node_to.fDisconnect = true;
        return;
    }

    const CNetMsgMaker msgMaker(node_to.GetCommonVersion());
    bool pingSend = false;

    if (peer.m_ping_queued) {
        // RPC ping request by user
        pingSend = true;
    }

    if (peer.m_ping_nonce_sent == 0 && now > peer.m_ping_start.load() + PING_INTERVAL) {
        // Ping automatically sent as a latency probe & keepalive.
        pingSend = true;
    }

    if (pingSend) {
        uint64_t nonce = 0;
        while (nonce == 0) {
            GetRandBytes((unsigned char*)&nonce, sizeof(nonce));
        }
        peer.m_ping_queued = false;
        peer.m_ping_start = now;
<<<<<<< HEAD
        // Particl ping includes chain height and is always > BIP0031
        int nChainHeight;
        {
            LOCK(cs_main);
            nChainHeight = (int)::ChainActive().Height();
=======
        if (node_to.GetCommonVersion() > BIP0031_VERSION) {
            peer.m_ping_nonce_sent = nonce;
            m_connman.PushMessage(&node_to, msgMaker.Make(NetMsgType::PING, nonce));
        } else {
            // Peer is too old to support ping command with nonce, pong will never arrive.
            peer.m_ping_nonce_sent = 0;
            m_connman.PushMessage(&node_to, msgMaker.Make(NetMsgType::PING));
>>>>>>> 372dd8da
        }
        // BIP0031_VERSION
        peer.nPingNonceSent = nonce;
        m_connman.PushMessage(&node_to, msgMaker.Make(NetMsgType::PING, nonce, nChainHeight));
    }
}

namespace {
class CompareInvMempoolOrder
{
    CTxMemPool *mp;
    bool m_wtxid_relay;
public:
    explicit CompareInvMempoolOrder(CTxMemPool *_mempool, bool use_wtxid)
    {
        mp = _mempool;
        m_wtxid_relay = use_wtxid;
    }

    bool operator()(std::set<uint256>::iterator a, std::set<uint256>::iterator b)
    {
        /* As std::make_heap produces a max-heap, we want the entries with the
         * fewest ancestors/highest fee to sort later. */
        return mp->CompareDepthAndScore(*b, *a, m_wtxid_relay);
    }
};
}

bool PeerManagerImpl::SendMessages(CNode* pto)
{
    PeerRef peer = GetPeerRef(pto->GetId());
    if (!peer) return false;
    const Consensus::Params& consensusParams = m_chainparams.GetConsensus();

    // We must call MaybeDiscourageAndDisconnect first, to ensure that we'll
    // disconnect misbehaving peers even before the version handshake is complete.
    if (MaybeDiscourageAndDisconnect(*pto, *peer)) return true;

    // Don't send anything until the version handshake is complete
    if (!pto->fSuccessfullyConnected || pto->fDisconnect)
        return true;

    // If we get here, the outgoing message serialization version is set and can't change.
    const CNetMsgMaker msgMaker(pto->GetCommonVersion());

    MaybeSendPing(*pto, *peer);

    // MaybeSendPing may have marked peer for disconnection
    if (pto->fDisconnect) return true;

    {
        LOCK(cs_main);

        CNodeState &state = *State(pto->GetId());

        // Address refresh broadcast
        auto current_time = GetTime<std::chrono::microseconds>();

        if (pto->RelayAddrsWithConn() && !::ChainstateActive().IsInitialBlockDownload() && pto->m_next_local_addr_send < current_time) {
            // If we've sent before, clear the bloom filter for the peer, so that our
            // self-announcement will actually go out.
            // This might be unnecessary if the bloom filter has already rolled
            // over since our last self-announcement, but there is only a small
            // bandwidth cost that we can incur by doing this (which happens
            // once a day on average).
            if (pto->m_next_local_addr_send != 0us) {
                pto->m_addr_known->reset();
            }
            AdvertiseLocal(pto);
            pto->m_next_local_addr_send = PoissonNextSend(current_time, AVG_LOCAL_ADDRESS_BROADCAST_INTERVAL);
        }

        //
        // Message: addr
        //
        if (pto->RelayAddrsWithConn() && pto->m_next_addr_send < current_time) {
            pto->m_next_addr_send = PoissonNextSend(current_time, AVG_ADDRESS_BROADCAST_INTERVAL);
            std::vector<CAddress> vAddr;
            vAddr.reserve(pto->vAddrToSend.size());
            assert(pto->m_addr_known);

            const char* msg_type;
            int make_flags;
            if (pto->m_wants_addrv2) {
                msg_type = NetMsgType::ADDRV2;
                make_flags = ADDRV2_FORMAT;
            } else {
                msg_type = NetMsgType::ADDR;
                make_flags = 0;
            }

            for (const CAddress& addr : pto->vAddrToSend)
            {
                if (!pto->m_addr_known->contains(addr.GetKey()))
                {
                    pto->m_addr_known->insert(addr.GetKey());
                    vAddr.push_back(addr);
                    // receiver rejects addr messages larger than MAX_ADDR_TO_SEND
                    if (vAddr.size() >= MAX_ADDR_TO_SEND)
                    {
                        m_connman.PushMessage(pto, msgMaker.Make(make_flags, msg_type, vAddr));
                        vAddr.clear();
                    }
                }
            }
            pto->vAddrToSend.clear();
            if (!vAddr.empty())
                m_connman.PushMessage(pto, msgMaker.Make(make_flags, msg_type, vAddr));
            // we only send the big addr message once
            if (pto->vAddrToSend.capacity() > 40)
                pto->vAddrToSend.shrink_to_fit();
        }

        // Start block sync
        if (pindexBestHeader == nullptr)
            pindexBestHeader = ::ChainActive().Tip();
        bool fFetch = state.fPreferredDownload || (nPreferredDownload == 0 && !pto->fClient && !pto->IsAddrFetchConn()); // Download if this is a nice peer, or we have no nice peers and this one might do.
        if (!state.fSyncStarted && !pto->fClient && !fImporting && !fReindex) {
            // Only actively request headers from a single peer, unless we're close to today.
            if ((nSyncStarted == 0 && fFetch) || pindexBestHeader->GetBlockTime() > GetAdjustedTime() - 24 * 60 * 60) {
                state.fSyncStarted = true;
                state.nHeadersSyncTimeout = count_microseconds(current_time) + HEADERS_DOWNLOAD_TIMEOUT_BASE + HEADERS_DOWNLOAD_TIMEOUT_PER_HEADER * (GetAdjustedTime() - pindexBestHeader->GetBlockTime())/(consensusParams.nPowTargetSpacing);
                nSyncStarted++;
                const CBlockIndex *pindexStart = pindexBestHeader;
                /* If possible, start at the block preceding the currently
                   best known header.  This ensures that we always get a
                   non-empty list of headers back as long as the peer
                   is up-to-date.  With a non-empty response, we can initialise
                   the peer's known best block.  This wouldn't be possible
                   if we requested starting at pindexBestHeader and
                   got back an empty response.  */
                if (pindexStart->pprev)
                    pindexStart = pindexStart->pprev;
                LogPrint(BCLog::NET, "initial getheaders (%d) to peer=%d (startheight:%d)\n", pindexStart->nHeight, pto->GetId(), peer->m_starting_height);
                m_connman.PushMessage(pto, msgMaker.Make(NetMsgType::GETHEADERS, ::ChainActive().GetLocator(pindexStart), uint256()));
            }
        }

        //
        // Try sending block announcements via headers
        //
        {
            // If we have less than MAX_BLOCKS_TO_ANNOUNCE in our
            // list of block hashes we're relaying, and our peer wants
            // headers announcements, then find the first header
            // not yet known to our peer but would connect, and send.
            // If no header would connect, or if we have too many
            // blocks, or if the peer doesn't want headers, just
            // add all to the inv queue.
            LOCK(peer->m_block_inv_mutex);
            std::vector<CBlockGetHeader> vHeaders;
            bool fRevertToInv = ((!state.fPreferHeaders &&
                                 (!state.fPreferHeaderAndIDs || peer->m_blocks_for_headers_relay.size() > 1)) ||
                                 peer->m_blocks_for_headers_relay.size() > MAX_BLOCKS_TO_ANNOUNCE);
            const CBlockIndex *pBestIndex = nullptr; // last header queued for delivery
            ProcessBlockAvailability(pto->GetId()); // ensure pindexBestKnownBlock is up-to-date

            if (!fRevertToInv) {
                bool fFoundStartingHeader = false;
                // Try to find first header that our peer doesn't have, and
                // then send all headers past that one.  If we come across any
                // headers that aren't on ::ChainActive(), give up.
                for (const uint256& hash : peer->m_blocks_for_headers_relay) {
                    const CBlockIndex* pindex = g_chainman.m_blockman.LookupBlockIndex(hash);
                    assert(pindex);
                    if (::ChainActive()[pindex->nHeight] != pindex) {
                        // Bail out if we reorged away from this block
                        fRevertToInv = true;
                        break;
                    }
                    if (pBestIndex != nullptr && pindex->pprev != pBestIndex) {
                        // This means that the list of blocks to announce don't
                        // connect to each other.
                        // This shouldn't really be possible to hit during
                        // regular operation (because reorgs should take us to
                        // a chain that has some block not on the prior chain,
                        // which should be caught by the prior check), but one
                        // way this could happen is by using invalidateblock /
                        // reconsiderblock repeatedly on the tip, causing it to
                        // be added multiple times to m_blocks_for_headers_relay.
                        // Robustly deal with this rare situation by reverting
                        // to an inv.
                        fRevertToInv = true;
                        break;
                    }
                    pBestIndex = pindex;
                    if (fFoundStartingHeader) {
                        // add this to the headers message
                        vHeaders.push_back(pindex->GetBlockHeader());
                    } else if (PeerHasHeader(&state, pindex)) {
                        continue; // keep looking for the first new block
                    } else if (pindex->pprev == nullptr || PeerHasHeader(&state, pindex->pprev)) {
                        // Peer doesn't have this header but they do have the prior one.
                        // Start sending headers.
                        fFoundStartingHeader = true;
                        vHeaders.push_back(pindex->GetBlockHeader());
                    } else {
                        // Peer doesn't have this header or the prior one -- nothing will
                        // connect, so bail out.
                        fRevertToInv = true;
                        break;
                    }
                }
            }
            if (!fRevertToInv && !vHeaders.empty()) {
                if (vHeaders.size() == 1 && state.fPreferHeaderAndIDs) {
                    // We only send up to 1 block as header-and-ids, as otherwise
                    // probably means we're doing an initial-ish-sync or they're slow
                    LogPrint(BCLog::NET, "%s sending header-and-ids %s to peer=%d\n", __func__,
                            vHeaders.front().GetHash().ToString(), pto->GetId());

                    int nSendFlags = state.fWantsCmpctWitness ? 0 : SERIALIZE_TRANSACTION_NO_WITNESS;

                    bool fGotBlockFromCache = false;
                    {
                        LOCK(cs_most_recent_block);
                        if (most_recent_block_hash == pBestIndex->GetBlockHash()) {
                            if (state.fWantsCmpctWitness || !fWitnessesPresentInMostRecentCompactBlock)
                                m_connman.PushMessage(pto, msgMaker.Make(nSendFlags, NetMsgType::CMPCTBLOCK, *most_recent_compact_block));
                            else {
                                CBlockHeaderAndShortTxIDs cmpctblock(*most_recent_block, state.fWantsCmpctWitness);
                                m_connman.PushMessage(pto, msgMaker.Make(nSendFlags, NetMsgType::CMPCTBLOCK, cmpctblock));
                            }
                            fGotBlockFromCache = true;
                        }
                    }
                    if (!fGotBlockFromCache) {
                        CBlock block;
                        bool ret = ReadBlockFromDisk(block, pBestIndex, consensusParams);
                        assert(ret);
                        CBlockHeaderAndShortTxIDs cmpctblock(block, state.fWantsCmpctWitness);
                        m_connman.PushMessage(pto, msgMaker.Make(nSendFlags, NetMsgType::CMPCTBLOCK, cmpctblock));
                    }
                    state.pindexBestHeaderSent = pBestIndex;
                } else if (state.fPreferHeaders) {
                    if (vHeaders.size() > 1) {
                        LogPrint(BCLog::NET, "%s: %u headers, range (%s, %s), to peer=%d\n", __func__,
                                vHeaders.size(),
                                vHeaders.front().GetHash().ToString(),
                                vHeaders.back().GetHash().ToString(), pto->GetId());
                    } else {
                        LogPrint(BCLog::NET, "%s: sending header %s to peer=%d\n", __func__,
                                vHeaders.front().GetHash().ToString(), pto->GetId());
                    }
                    m_connman.PushMessage(pto, msgMaker.Make(NetMsgType::HEADERS, vHeaders));
                    state.pindexBestHeaderSent = pBestIndex;
                } else
                    fRevertToInv = true;
            }
            if (fRevertToInv) {
                // If falling back to using an inv, just try to inv the tip.
                // The last entry in m_blocks_for_headers_relay was our tip at some point
                // in the past.
                if (!peer->m_blocks_for_headers_relay.empty()) {
                    const uint256& hashToAnnounce = peer->m_blocks_for_headers_relay.back();
                    const CBlockIndex* pindex = g_chainman.m_blockman.LookupBlockIndex(hashToAnnounce);
                    assert(pindex);

                    // Warn if we're announcing a block that is not on the main chain.
                    // This should be very rare and could be optimized out.
                    // Just log for now.
                    if (::ChainActive()[pindex->nHeight] != pindex) {
                        LogPrint(BCLog::NET, "Announcing block %s not on main chain (tip=%s)\n",
                            hashToAnnounce.ToString(), ::ChainActive().Tip()->GetBlockHash().ToString());
                    }

                    // If the peer's chain has this block, don't inv it back.
                    if (!PeerHasHeader(&state, pindex)) {
                        peer->m_blocks_for_inv_relay.push_back(hashToAnnounce);
                        LogPrint(BCLog::NET, "%s: sending inv peer=%d hash=%s\n", __func__,
                            pto->GetId(), hashToAnnounce.ToString());
                    }
                }
            }
            peer->m_blocks_for_headers_relay.clear();
        }

        //
        // Message: inventory
        //
        std::vector<CInv> vInv;
        {
            LOCK(peer->m_block_inv_mutex);
            vInv.reserve(std::max<size_t>(peer->m_blocks_for_inv_relay.size(), INVENTORY_BROADCAST_MAX));

            // Add blocks
            for (const uint256& hash : peer->m_blocks_for_inv_relay) {
                vInv.push_back(CInv(MSG_BLOCK, hash));
                if (vInv.size() == MAX_INV_SZ) {
                    m_connman.PushMessage(pto, msgMaker.Make(NetMsgType::INV, vInv));
                    vInv.clear();
                }
            }
            peer->m_blocks_for_inv_relay.clear();

            if (pto->m_tx_relay != nullptr) {
                LOCK(pto->m_tx_relay->cs_tx_inventory);
                // Check whether periodic sends should happen
                bool fSendTrickle = pto->HasPermission(PF_NOBAN);
                if (pto->m_tx_relay->nNextInvSend < current_time) {
                    fSendTrickle = true;
                    if (pto->IsInboundConn()) {
                        pto->m_tx_relay->nNextInvSend = std::chrono::microseconds{m_connman.PoissonNextSendInbound(count_microseconds(current_time), INVENTORY_BROADCAST_INTERVAL)};
                    } else {
                        // Use half the delay for outbound peers, as there is less privacy concern for them.
                        pto->m_tx_relay->nNextInvSend = PoissonNextSend(current_time, std::chrono::seconds{INVENTORY_BROADCAST_INTERVAL >> 1});
                    }
                }

                // Time to send but the peer has requested we not relay transactions.
                if (fSendTrickle) {
                    LOCK(pto->m_tx_relay->cs_filter);
                    if (!pto->m_tx_relay->fRelayTxes) pto->m_tx_relay->setInventoryTxToSend.clear();
                }

                // Respond to BIP35 mempool requests
                if (fSendTrickle && pto->m_tx_relay->fSendMempool) {
                    auto vtxinfo = m_mempool.infoAll();
                    pto->m_tx_relay->fSendMempool = false;
                    const CFeeRate filterrate{pto->m_tx_relay->minFeeFilter.load()};

                    LOCK(pto->m_tx_relay->cs_filter);

                    for (const auto& txinfo : vtxinfo) {
                        const uint256& hash = state.m_wtxid_relay ? txinfo.tx->GetWitnessHash() : txinfo.tx->GetHash();
                        CInv inv(state.m_wtxid_relay ? MSG_WTX : MSG_TX, hash);
                        pto->m_tx_relay->setInventoryTxToSend.erase(hash);
                        // Don't send transactions that peers will not put into their mempool
                        if (txinfo.fee < filterrate.GetFee(txinfo.vsize)) {
                            continue;
                        }
                        if (pto->m_tx_relay->pfilter) {
                            if (!pto->m_tx_relay->pfilter->IsRelevantAndUpdate(*txinfo.tx)) continue;
                        }
                        pto->m_tx_relay->filterInventoryKnown.insert(hash);
                        // Responses to MEMPOOL requests bypass the m_recently_announced_invs filter.
                        vInv.push_back(inv);
                        if (vInv.size() == MAX_INV_SZ) {
                            m_connman.PushMessage(pto, msgMaker.Make(NetMsgType::INV, vInv));
                            vInv.clear();
                        }
                    }
                    pto->m_tx_relay->m_last_mempool_req = GetTime<std::chrono::seconds>();
                }

                // Determine transactions to relay
                if (fSendTrickle) {
                    // Produce a vector with all candidates for sending
                    std::vector<std::set<uint256>::iterator> vInvTx;
                    vInvTx.reserve(pto->m_tx_relay->setInventoryTxToSend.size());
                    for (std::set<uint256>::iterator it = pto->m_tx_relay->setInventoryTxToSend.begin(); it != pto->m_tx_relay->setInventoryTxToSend.end(); it++) {
                        vInvTx.push_back(it);
                    }
                    const CFeeRate filterrate{pto->m_tx_relay->minFeeFilter.load()};
                    // Topologically and fee-rate sort the inventory we send for privacy and priority reasons.
                    // A heap is used so that not all items need sorting if only a few are being sent.
                    CompareInvMempoolOrder compareInvMempoolOrder(&m_mempool, state.m_wtxid_relay);
                    std::make_heap(vInvTx.begin(), vInvTx.end(), compareInvMempoolOrder);
                    // No reason to drain out at many times the network's capacity,
                    // especially since we have many peers and some will draw much shorter delays.
                    unsigned int nRelayedTransactions = 0;
                    LOCK(pto->m_tx_relay->cs_filter);
                    while (!vInvTx.empty() && nRelayedTransactions < INVENTORY_BROADCAST_MAX) {
                        // Fetch the top element from the heap
                        std::pop_heap(vInvTx.begin(), vInvTx.end(), compareInvMempoolOrder);
                        std::set<uint256>::iterator it = vInvTx.back();
                        vInvTx.pop_back();
                        uint256 hash = *it;
                        CInv inv(state.m_wtxid_relay ? MSG_WTX : MSG_TX, hash);
                        // Remove it from the to-be-sent set
                        pto->m_tx_relay->setInventoryTxToSend.erase(it);
                        // Check if not in the filter already
                        if (pto->m_tx_relay->filterInventoryKnown.contains(hash)) {
                            continue;
                        }
                        // Not in the mempool anymore? don't bother sending it.
                        auto txinfo = m_mempool.info(ToGenTxid(inv));
                        if (!txinfo.tx) {
                            continue;
                        }
                        auto txid = txinfo.tx->GetHash();
                        auto wtxid = txinfo.tx->GetWitnessHash();
                        // Peer told you to not send transactions at that feerate? Don't bother sending it.
                        if (txinfo.fee < filterrate.GetFee(txinfo.vsize)) {
                            continue;
                        }
                        if (pto->m_tx_relay->pfilter && !pto->m_tx_relay->pfilter->IsRelevantAndUpdate(*txinfo.tx)) continue;
                        // Send
                        State(pto->GetId())->m_recently_announced_invs.insert(hash);
                        vInv.push_back(inv);
                        nRelayedTransactions++;
                        {
                            // Expire old relay messages
                            while (!vRelayExpiration.empty() && vRelayExpiration.front().first < count_microseconds(current_time))
                            {
                                mapRelay.erase(vRelayExpiration.front().second);
                                vRelayExpiration.pop_front();
                            }

                            auto ret = mapRelay.emplace(txid, std::move(txinfo.tx));
                            if (ret.second) {
                                vRelayExpiration.emplace_back(count_microseconds(current_time + std::chrono::microseconds{RELAY_TX_CACHE_TIME}), ret.first);
                            }
                            // Add wtxid-based lookup into mapRelay as well, so that peers can request by wtxid
                            auto ret2 = mapRelay.emplace(wtxid, ret.first->second);
                            if (ret2.second) {
                                vRelayExpiration.emplace_back(count_microseconds(current_time + std::chrono::microseconds{RELAY_TX_CACHE_TIME}), ret2.first);
                            }
                        }
                        if (vInv.size() == MAX_INV_SZ) {
                            m_connman.PushMessage(pto, msgMaker.Make(NetMsgType::INV, vInv));
                            vInv.clear();
                        }
                        pto->m_tx_relay->filterInventoryKnown.insert(hash);
                        if (hash != txid) {
                            // Insert txid into filterInventoryKnown, even for
                            // wtxidrelay peers. This prevents re-adding of
                            // unconfirmed parents to the recently_announced
                            // filter, when a child tx is requested. See
                            // ProcessGetData().
                            pto->m_tx_relay->filterInventoryKnown.insert(txid);
                        }
                    }
                }
            }
        }
        if (!vInv.empty())
            m_connman.PushMessage(pto, msgMaker.Make(NetMsgType::INV, vInv));

        // Detect whether we're stalling
        current_time = GetTime<std::chrono::microseconds>();
        if (state.nStallingSince && state.nStallingSince < count_microseconds(current_time) - 1000000 * BLOCK_STALLING_TIMEOUT) {
            // Stalling only triggers when the block download window cannot move. During normal steady state,
            // the download window should be much larger than the to-be-downloaded set of blocks, so disconnection
            // should only happen during initial block download.
            LogPrintf("Peer=%d is stalling block download, disconnecting\n", pto->GetId());
            pto->fDisconnect = true;
            return true;
        }
        // In case there is a block that has been in flight from this peer for 2 + 0.5 * N times the block interval
        // (with N the number of peers from which we're downloading validated blocks), disconnect due to timeout.
        // We compensate for other peers to prevent killing off peers due to our own downstream link
        // being saturated. We only count validated in-flight blocks so peers can't advertise non-existing block hashes
        // to unreasonably increase our timeout.
        if (state.vBlocksInFlight.size() > 0) {
            QueuedBlock &queuedBlock = state.vBlocksInFlight.front();
            int nOtherPeersWithValidatedDownloads = nPeersWithValidatedDownloads - (state.nBlocksInFlightValidHeaders > 0);
            if (count_microseconds(current_time) > state.nDownloadingSince + consensusParams.nPowTargetSpacing * (BLOCK_DOWNLOAD_TIMEOUT_BASE + BLOCK_DOWNLOAD_TIMEOUT_PER_PEER * nOtherPeersWithValidatedDownloads)) {
                LogPrintf("Timeout downloading block %s from peer=%d, disconnecting\n", queuedBlock.hash.ToString(), pto->GetId());
                pto->fDisconnect = true;
                return true;
            }
        }
        // Check for headers sync timeouts
        if (state.fSyncStarted && state.nHeadersSyncTimeout < std::numeric_limits<int64_t>::max()) {
            // Detect whether this is a stalling initial-headers-sync peer
            if (pindexBestHeader->GetBlockTime() <= GetAdjustedTime() - 24 * 60 * 60) {
                if (count_microseconds(current_time) > state.nHeadersSyncTimeout && nSyncStarted == 1 && (nPreferredDownload - state.fPreferredDownload >= 1)) {
                    // Disconnect a peer (without the noban permission) if it is our only sync peer,
                    // and we have others we could be using instead.
                    // Note: If all our peers are inbound, then we won't
                    // disconnect our sync peer for stalling; we have bigger
                    // problems if we can't get any outbound peers.
                    if (!pto->HasPermission(PF_NOBAN)) {
                        LogPrintf("Timeout downloading headers from peer=%d, disconnecting\n", pto->GetId());
                        pto->fDisconnect = true;
                        return true;
                    } else {
                        LogPrintf("Timeout downloading headers from noban peer=%d, not disconnecting\n", pto->GetId());
                        // Reset the headers sync state so that we have a
                        // chance to try downloading from a different peer.
                        // Note: this will also result in at least one more
                        // getheaders message to be sent to
                        // this peer (eventually).
                        state.fSyncStarted = false;
                        nSyncStarted--;
                        state.nHeadersSyncTimeout = 0;
                    }
                }
            } else {
                // After we've caught up once, reset the timeout so we can't trigger
                // disconnect later.
                state.nHeadersSyncTimeout = std::numeric_limits<int64_t>::max();
            }
        }

        // Check that outbound peers have reasonable chains
        // GetTime() is used by this anti-DoS logic so we can test this using mocktime
        ConsiderEviction(*pto, GetTime());

        //
        // Message: getdata (blocks)
        //
        std::vector<CInv> vGetData;
        if (!pto->fClient && ((fFetch && !pto->m_limited_node) || !::ChainstateActive().IsInitialBlockDownload()) && state.nBlocksInFlight < MAX_BLOCKS_IN_TRANSIT_PER_PEER) {
            std::vector<const CBlockIndex*> vToDownload;
            NodeId staller = -1;
            FindNextBlocksToDownload(pto->GetId(), MAX_BLOCKS_IN_TRANSIT_PER_PEER - state.nBlocksInFlight, vToDownload, staller);
            for (const CBlockIndex *pindex : vToDownload) {
                uint32_t nFetchFlags = GetFetchFlags(*pto);
                vGetData.push_back(CInv(MSG_BLOCK | nFetchFlags, pindex->GetBlockHash()));
                MarkBlockAsInFlight(pto->GetId(), pindex->GetBlockHash(), pindex);
                LogPrint(BCLog::NET, "Requesting block %s (%d) peer=%d\n", pindex->GetBlockHash().ToString(),
                    pindex->nHeight, pto->GetId());
            }
            if (state.nBlocksInFlight == 0 && staller != -1) {
                if (State(staller)->nStallingSince == 0) {
                    State(staller)->nStallingSince = count_microseconds(current_time);
                    LogPrint(BCLog::NET, "Stall started peer=%d\n", staller);
                }
            }
        }

        //
        // Message: getdata (transactions)
        //
        std::vector<std::pair<NodeId, GenTxid>> expired;
        auto requestable = m_txrequest.GetRequestable(pto->GetId(), current_time, &expired);
        for (const auto& entry : expired) {
            LogPrint(BCLog::NET, "timeout of inflight %s %s from peer=%d\n", entry.second.IsWtxid() ? "wtx" : "tx",
                entry.second.GetHash().ToString(), entry.first);
        }
        for (const GenTxid& gtxid : requestable) {
            if (!AlreadyHaveTx(gtxid)) {
                LogPrint(BCLog::NET, "Requesting %s %s peer=%d\n", gtxid.IsWtxid() ? "wtx" : "tx",
                    gtxid.GetHash().ToString(), pto->GetId());
                vGetData.emplace_back(gtxid.IsWtxid() ? MSG_WTX : (MSG_TX | GetFetchFlags(*pto)), gtxid.GetHash());
                if (vGetData.size() >= MAX_GETDATA_SZ) {
                    m_connman.PushMessage(pto, msgMaker.Make(NetMsgType::GETDATA, vGetData));
                    vGetData.clear();
                }
                m_txrequest.RequestedTx(pto->GetId(), gtxid.GetHash(), current_time + GETDATA_TX_INTERVAL);
            } else {
                // We have already seen this transaction, no need to download. This is just a belt-and-suspenders, as
                // this should already be called whenever a transaction becomes AlreadyHaveTx().
                m_txrequest.ForgetTxHash(gtxid.GetHash());
            }
        }


        if (!vGetData.empty())
            m_connman.PushMessage(pto, msgMaker.Make(NetMsgType::GETDATA, vGetData));

        //
        // Message: feefilter
        //
        if (pto->m_tx_relay != nullptr && pto->GetCommonVersion() >= FEEFILTER_VERSION && gArgs.GetBoolArg("-feefilter", DEFAULT_FEEFILTER) &&
            !pto->HasPermission(PF_FORCERELAY) // peers with the forcerelay permission should not filter txs to us
        ) {
            CAmount currentFilter = m_mempool.GetMinFee(gArgs.GetArg("-maxmempool", DEFAULT_MAX_MEMPOOL_SIZE) * 1000000).GetFeePerK();
            static FeeFilterRounder g_filter_rounder{CFeeRate{DEFAULT_MIN_RELAY_TX_FEE}};
            if (m_chainman.ActiveChainstate().IsInitialBlockDownload()) {
                // Received tx-inv messages are discarded when the active
                // chainstate is in IBD, so tell the peer to not send them.
                currentFilter = MAX_MONEY;
            } else {
                static const CAmount MAX_FILTER{g_filter_rounder.round(MAX_MONEY)};
                if (pto->m_tx_relay->lastSentFeeFilter == MAX_FILTER) {
                    // Send the current filter if we sent MAX_FILTER previously
                    // and made it out of IBD.
                    pto->m_tx_relay->nextSendTimeFeeFilter = count_microseconds(current_time) - 1;
                }
            }
            if (count_microseconds(current_time) > pto->m_tx_relay->nextSendTimeFeeFilter) {
                CAmount filterToSend = g_filter_rounder.round(currentFilter);
                // We always have a fee filter of at least minRelayTxFee
                filterToSend = std::max(filterToSend, ::minRelayTxFee.GetFeePerK());
                if (filterToSend != pto->m_tx_relay->lastSentFeeFilter) {
                    m_connman.PushMessage(pto, msgMaker.Make(NetMsgType::FEEFILTER, filterToSend));
                    pto->m_tx_relay->lastSentFeeFilter = filterToSend;
                }
                pto->m_tx_relay->nextSendTimeFeeFilter = PoissonNextSend(count_microseconds(current_time), AVG_FEEFILTER_BROADCAST_INTERVAL);
            }
            // If the fee filter has changed substantially and it's still more than MAX_FEEFILTER_CHANGE_DELAY
            // until scheduled broadcast, then move the broadcast to within MAX_FEEFILTER_CHANGE_DELAY.
            else if (count_microseconds(current_time) + MAX_FEEFILTER_CHANGE_DELAY * 1000000 < pto->m_tx_relay->nextSendTimeFeeFilter &&
                     (currentFilter < 3 * pto->m_tx_relay->lastSentFeeFilter / 4 || currentFilter > 4 * pto->m_tx_relay->lastSentFeeFilter / 3)) {
                pto->m_tx_relay->nextSendTimeFeeFilter = count_microseconds(current_time) + GetRandInt(MAX_FEEFILTER_CHANGE_DELAY) * 1000000;
            }
        }
    } // release cs_main

    if (smsg::fSecMsgEnabled) {
        bool fSendTrickle = pto->HasPermission(PF_NOBAN);
        smsgModule.SendData(pto, fSendTrickle);
    }
    return true;
}

class CNetProcessingCleanup
{
public:
    CNetProcessingCleanup() {}
    ~CNetProcessingCleanup() {
        // orphan transactions
        mapOrphanTransactions.clear();
        mapOrphanTransactionsByPrev.clear();
        g_orphans_by_wtxid.clear();
    }
};
static CNetProcessingCleanup instance_of_cnetprocessingcleanup;<|MERGE_RESOLUTION|>--- conflicted
+++ resolved
@@ -4758,24 +4758,14 @@
         }
         peer.m_ping_queued = false;
         peer.m_ping_start = now;
-<<<<<<< HEAD
         // Particl ping includes chain height and is always > BIP0031
         int nChainHeight;
         {
             LOCK(cs_main);
             nChainHeight = (int)::ChainActive().Height();
-=======
-        if (node_to.GetCommonVersion() > BIP0031_VERSION) {
-            peer.m_ping_nonce_sent = nonce;
-            m_connman.PushMessage(&node_to, msgMaker.Make(NetMsgType::PING, nonce));
-        } else {
-            // Peer is too old to support ping command with nonce, pong will never arrive.
-            peer.m_ping_nonce_sent = 0;
-            m_connman.PushMessage(&node_to, msgMaker.Make(NetMsgType::PING));
->>>>>>> 372dd8da
         }
         // BIP0031_VERSION
-        peer.nPingNonceSent = nonce;
+        peer.m_ping_nonce_sent = nonce;
         m_connman.PushMessage(&node_to, msgMaker.Make(NetMsgType::PING, nonce, nChainHeight));
     }
 }
