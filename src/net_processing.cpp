--- conflicted
+++ resolved
@@ -2098,12 +2098,8 @@
     }
 
     BlockValidationState state;
-<<<<<<< HEAD
     state.nodeId = pfrom->GetId();
-    if (!ProcessNewBlockHeaders(headers, state, chainparams, &pindexLast)) {
-=======
     if (!chainman.ProcessNewBlockHeaders(headers, state, chainparams, &pindexLast)) {
->>>>>>> 24f70290
         if (state.IsInvalid()) {
             MaybePunishNodeForBlock(pfrom->GetId(), state, via_compact_block, "invalid header received");
             return false;
@@ -3177,12 +3173,8 @@
 
         const CBlockIndex *pindex = nullptr;
         BlockValidationState state;
-<<<<<<< HEAD
         state.nodeId = pfrom->GetId();
-        if (!ProcessNewBlockHeaders({cmpctblock.header}, state, chainparams, &pindex)) {
-=======
         if (!chainman.ProcessNewBlockHeaders({cmpctblock.header}, state, chainparams, &pindex)) {
->>>>>>> 24f70290
             if (state.IsInvalid()) {
                 MaybePunishNodeForBlock(pfrom->GetId(), state, /*via_compact_block*/ true, "invalid header via cmpctblock");
                 return true;
@@ -3354,11 +3346,7 @@
             // we have a chain with at least nMinimumChainWork), and we ignore
             // compact blocks with less work than our tip, it is safe to treat
             // reconstructed compact blocks as having been requested.
-<<<<<<< HEAD
-            ProcessNewBlock(chainparams, pblock, /*fForceProcessing=*/true, &fNewBlock, pfrom->GetId());
-=======
-            chainman.ProcessNewBlock(chainparams, pblock, /*fForceProcessing=*/true, &fNewBlock);
->>>>>>> 24f70290
+            chainman.ProcessNewBlock(chainparams, pblock, /*fForceProcessing=*/true, &fNewBlock, pfrom->GetId());
             if (fNewBlock) {
                 pfrom->nLastBlockTime = GetTime();
             } else {
@@ -3449,11 +3437,7 @@
             // disk-space attacks), but this should be safe due to the
             // protections in the compact block handler -- see related comment
             // in compact block optimistic reconstruction handling.
-<<<<<<< HEAD
-            ProcessNewBlock(chainparams, pblock, /*fForceProcessing=*/true, &fNewBlock, pfrom->GetId());
-=======
-            chainman.ProcessNewBlock(chainparams, pblock, /*fForceProcessing=*/true, &fNewBlock);
->>>>>>> 24f70290
+            chainman.ProcessNewBlock(chainparams, pblock, /*fForceProcessing=*/true, &fNewBlock, pfrom->GetId());
             if (fNewBlock) {
                 pfrom->nLastBlockTime = GetTime();
             } else {
@@ -3516,11 +3500,7 @@
             mapBlockSource.emplace(hash, std::make_pair(pfrom->GetId(), true));
         }
         bool fNewBlock = false;
-<<<<<<< HEAD
-        ProcessNewBlock(chainparams, pblock, forceProcessing, &fNewBlock, pfrom->GetId());
-=======
-        chainman.ProcessNewBlock(chainparams, pblock, forceProcessing, &fNewBlock);
->>>>>>> 24f70290
+        chainman.ProcessNewBlock(chainparams, pblock, forceProcessing, &fNewBlock, pfrom->GetId());
         if (fNewBlock) {
             pfrom->nLastBlockTime = GetTime();
         } else {
