// Copyright (c) 2009-2010 Satoshi Nakamoto
// Copyright (c) 2009-2022 The Bitcoin Core developers
// Distributed under the MIT software license, see the accompanying
// file COPYING or http://www.opensource.org/licenses/mit-license.php.

#include <net_processing.h>

#include <addrman.h>
#include <banman.h>
#include <blockencodings.h>
#include <blockfilter.h>
#include <chainparams.h>
#include <consensus/amount.h>
#include <consensus/validation.h>
#include <deploymentstatus.h>
#include <hash.h>
#include <headerssync.h>
#include <index/blockfilterindex.h>
#include <kernel/mempool_entry.h>
#include <logging.h>
#include <kernel/chain.h>
#include <merkleblock.h>
#include <netbase.h>
#include <netmessagemaker.h>
#include <node/blockstorage.h>
#include <node/txreconciliation.h>
#include <policy/fees.h>
#include <policy/policy.h>
#include <policy/settings.h>
#include <primitives/block.h>
#include <primitives/transaction.h>
#include <random.h>
#include <reverse_iterator.h>
#include <scheduler.h>
#include <streams.h>
#include <sync.h>
#include <timedata.h>
#include <tinyformat.h>
#include <txmempool.h>
#include <txorphanage.h>
#include <txrequest.h>
#include <util/check.h> // For NDEBUG compile time check
#include <util/strencodings.h>
#include <util/trace.h>
#include <validation.h>

#include <algorithm>
#include <atomic>
#include <chrono>
#include <future>
#include <memory>
#include <optional>
#include <typeinfo>

// Particl includes
#include <smsg/smessage.h>

/** Headers download timeout.
 *  Timeout = base + per_header * (expected number of headers) */
static constexpr auto HEADERS_DOWNLOAD_TIMEOUT_BASE = 15min;
static constexpr auto HEADERS_DOWNLOAD_TIMEOUT_PER_HEADER = 1ms;
/** How long to wait for a peer to respond to a getheaders request */
static constexpr auto HEADERS_RESPONSE_TIME{2min};
/** Protect at least this many outbound peers from disconnection due to slow/
 * behind headers chain.
 */
static constexpr int32_t MAX_OUTBOUND_PEERS_TO_PROTECT_FROM_DISCONNECT = 4;
/** Timeout for (unprotected) outbound peers to sync to our chainwork */
static constexpr auto CHAIN_SYNC_TIMEOUT{20min};
/** How frequently to check for stale tips */
static constexpr auto STALE_CHECK_INTERVAL{10min};
/** How frequently to check for extra outbound peers and disconnect */
static constexpr auto EXTRA_PEER_CHECK_INTERVAL{45s};
/** Minimum time an outbound-peer-eviction candidate must be connected for, in order to evict */
static constexpr auto MINIMUM_CONNECT_TIME{30s};
/** SHA256("main address relay")[0:8] */
static constexpr uint64_t RANDOMIZER_ID_ADDRESS_RELAY = 0x3cac0035b5866b90ULL;
/// Age after which a stale block will no longer be served if requested as
/// protection against fingerprinting. Set to one month, denominated in seconds.
static constexpr int STALE_RELAY_AGE_LIMIT = 30 * 24 * 60 * 60;
/// Age after which a block is considered historical for purposes of rate
/// limiting block relay. Set to one week, denominated in seconds.
static constexpr int HISTORICAL_BLOCK_AGE = 7 * 24 * 60 * 60;
/** Time between pings automatically sent out for latency probing and keepalive */
static constexpr auto PING_INTERVAL{2min};
/** The maximum number of entries in a locator */
static const unsigned int MAX_LOCATOR_SZ = 101;
/** The maximum number of entries in an 'inv' protocol message */
static const unsigned int MAX_INV_SZ = 50000;
/** Maximum number of in-flight transaction requests from a peer. It is not a hard limit, but the threshold at which
 *  point the OVERLOADED_PEER_TX_DELAY kicks in. */
static constexpr int32_t MAX_PEER_TX_REQUEST_IN_FLIGHT = 100;
/** Maximum number of transactions to consider for requesting, per peer. It provides a reasonable DoS limit to
 *  per-peer memory usage spent on announcements, while covering peers continuously sending INVs at the maximum
 *  rate (by our own policy, see INVENTORY_BROADCAST_PER_SECOND) for several minutes, while not receiving
 *  the actual transaction (from any peer) in response to requests for them. */
static constexpr int32_t MAX_PEER_TX_ANNOUNCEMENTS = 5000;
/** How long to delay requesting transactions via txids, if we have wtxid-relaying peers */
static constexpr auto TXID_RELAY_DELAY{2s};
/** How long to delay requesting transactions from non-preferred peers */
static constexpr auto NONPREF_PEER_TX_DELAY{2s};
/** How long to delay requesting transactions from overloaded peers (see MAX_PEER_TX_REQUEST_IN_FLIGHT). */
static constexpr auto OVERLOADED_PEER_TX_DELAY{2s};
/** How long to wait before downloading a transaction from an additional peer */
static constexpr auto GETDATA_TX_INTERVAL{60s};
/** Limit to avoid sending big packets. Not used in processing incoming GETDATA for compatibility */
static const unsigned int MAX_GETDATA_SZ = 1000;
/** Number of blocks that can be requested at any given time from a single peer. */
static const int MAX_BLOCKS_IN_TRANSIT_PER_PEER = 16;
/** Default time during which a peer must stall block download progress before being disconnected.
 * the actual timeout is increased temporarily if peers are disconnected for hitting the timeout */
static constexpr auto BLOCK_STALLING_TIMEOUT_DEFAULT{2s};
/** Maximum timeout for stalling block download. */
static constexpr auto BLOCK_STALLING_TIMEOUT_MAX{64s};
/** Number of headers sent in one getheaders result. We rely on the assumption that if a peer sends
 *  less than this number, we reached its tip. Changing this value is a protocol upgrade. */
static const unsigned int MAX_HEADERS_RESULTS = 2000;
/** Maximum depth of blocks we're willing to serve as compact blocks to peers
 *  when requested. For older blocks, a regular BLOCK response will be sent. */
static const int MAX_CMPCTBLOCK_DEPTH = 5;
/** Maximum depth of blocks we're willing to respond to GETBLOCKTXN requests for. */
static const int MAX_BLOCKTXN_DEPTH = 10;
/** Size of the "block download window": how far ahead of our current height do we fetch?
 *  Larger windows tolerate larger download speed differences between peer, but increase the potential
 *  degree of disordering of blocks on disk (which make reindexing and pruning harder). We'll probably
 *  want to make this a per-peer adaptive value at some point. */
static const unsigned int BLOCK_DOWNLOAD_WINDOW = 1024;
/** Block download timeout base, expressed in multiples of the block interval (i.e. 10 min) */
static constexpr double BLOCK_DOWNLOAD_TIMEOUT_BASE = 1;
/** Additional block download timeout per parallel downloading peer (i.e. 5 min) */
static constexpr double BLOCK_DOWNLOAD_TIMEOUT_PER_PEER = 0.5;
/** Maximum number of headers to announce when relaying blocks with headers message.*/
static const unsigned int MAX_BLOCKS_TO_ANNOUNCE = 8;
/** Maximum number of unconnecting headers announcements before DoS score */
static const int MAX_NUM_UNCONNECTING_HEADERS_MSGS = 10;
/** Minimum blocks required to signal NODE_NETWORK_LIMITED */
//static const unsigned int NODE_NETWORK_LIMITED_MIN_BLOCKS = 288;
/** Average delay between local address broadcasts */
static constexpr auto AVG_LOCAL_ADDRESS_BROADCAST_INTERVAL{24h};
/** Average delay between peer address broadcasts */
static constexpr auto AVG_ADDRESS_BROADCAST_INTERVAL{30s};
/** Delay between rotating the peers we relay a particular address to */
static constexpr auto ROTATE_ADDR_RELAY_DEST_INTERVAL{24h};
/** Average delay between trickled inventory transmissions for inbound peers.
 *  Blocks and peers with NetPermissionFlags::NoBan permission bypass this. */
static constexpr auto INBOUND_INVENTORY_BROADCAST_INTERVAL{5s};
/** Average delay between trickled inventory transmissions for outbound peers.
 *  Use a smaller delay as there is less privacy concern for them.
 *  Blocks and peers with NetPermissionFlags::NoBan permission bypass this. */
static constexpr auto OUTBOUND_INVENTORY_BROADCAST_INTERVAL{2s};
/** Maximum rate of inventory items to send per second.
 *  Limits the impact of low-fee transaction floods. */
static constexpr unsigned int INVENTORY_BROADCAST_PER_SECOND = 7;
/** Target number of tx inventory items to send per transmission. */
static constexpr unsigned int INVENTORY_BROADCAST_TARGET = INVENTORY_BROADCAST_PER_SECOND * count_seconds(INBOUND_INVENTORY_BROADCAST_INTERVAL);
/** Maximum number of inventory items to send per transmission. */
static constexpr unsigned int INVENTORY_BROADCAST_MAX = 1000;
static_assert(INVENTORY_BROADCAST_MAX >= INVENTORY_BROADCAST_TARGET, "INVENTORY_BROADCAST_MAX too low");
static_assert(INVENTORY_BROADCAST_MAX <= MAX_PEER_TX_ANNOUNCEMENTS, "INVENTORY_BROADCAST_MAX too high");
/** Average delay between feefilter broadcasts in seconds. */
static constexpr auto AVG_FEEFILTER_BROADCAST_INTERVAL{10min};
/** Maximum feefilter broadcast delay after significant change. */
static constexpr auto MAX_FEEFILTER_CHANGE_DELAY{5min};
/** Maximum number of compact filters that may be requested with one getcfilters. See BIP 157. */
static constexpr uint32_t MAX_GETCFILTERS_SIZE = 1000;
/** Maximum number of cf hashes that may be requested with one getcfheaders. See BIP 157. */
static constexpr uint32_t MAX_GETCFHEADERS_SIZE = 2000;
/** the maximum percentage of addresses from our addrman to return in response to a getaddr message. */
static constexpr size_t MAX_PCT_ADDR_TO_SEND = 23;
/** The maximum number of address records permitted in an ADDR message. */
static constexpr size_t MAX_ADDR_TO_SEND{1000};
/** The maximum rate of address records we're willing to process on average. Can be bypassed using
 *  the NetPermissionFlags::Addr permission. */
static constexpr double MAX_ADDR_RATE_PER_SECOND{0.1};
/** The soft limit of the address processing token bucket (the regular MAX_ADDR_RATE_PER_SECOND
 *  based increments won't go above this, but the MAX_ADDR_TO_SEND increment following GETADDR
 *  is exempt from this limit). */
static constexpr size_t MAX_ADDR_PROCESSING_TOKEN_BUCKET{MAX_ADDR_TO_SEND};
/** The compactblocks version we support. See BIP 152. */
static constexpr uint64_t CMPCTBLOCKS_VERSION{2};

namespace particl {
static constexpr size_t MAX_LOOSE_HEADERS = 1000;
static constexpr int MAX_DUPLICATE_HEADERS = 2000;
static constexpr int64_t MAX_LOOSE_HEADER_TIME = 120;
static constexpr int64_t MIN_DOS_STATE_TTL = 60 * 10; // seconds
} // namespace particl

// Internal stuff
namespace {
/** Blocks that are in flight, and that are in the queue to be downloaded. */
struct QueuedBlock {
    /** BlockIndex. We must have this since we only request blocks when we've already validated the header. */
    const CBlockIndex* pindex;
    /** Optional, used for CMPCTBLOCK downloads */
    std::unique_ptr<PartiallyDownloadedBlock> partialBlock;
};

/**
 * Data structure for an individual peer. This struct is not protected by
 * cs_main since it does not contain validation-critical data.
 *
 * Memory is owned by shared pointers and this object is destructed when
 * the refcount drops to zero.
 *
 * Mutexes inside this struct must not be held when locking m_peer_mutex.
 *
 * TODO: move most members from CNodeState to this structure.
 * TODO: move remaining application-layer data members from CNode to this structure.
 */
struct Peer {
    /** Same id as the CNode object for this peer */
    const NodeId m_id{0};

    /** Services we offered to this peer.
     *
     *  This is supplied by CConnman during peer initialization. It's const
     *  because there is no protocol defined for renegotiating services
     *  initially offered to a peer. The set of local services we offer should
     *  not change after initialization.
     *
     *  An interesting example of this is NODE_NETWORK and initial block
     *  download: a node which starts up from scratch doesn't have any blocks
     *  to serve, but still advertises NODE_NETWORK because it will eventually
     *  fulfill this role after IBD completes. P2P code is written in such a
     *  way that it can gracefully handle peers who don't make good on their
     *  service advertisements. */
    const ServiceFlags m_our_services;
    /** Services this peer offered to us. */
    std::atomic<ServiceFlags> m_their_services{NODE_NONE};

    /** Protects misbehavior data members */
    Mutex m_misbehavior_mutex;
    /** Accumulated misbehavior score for this peer */
    int m_misbehavior_score GUARDED_BY(m_misbehavior_mutex){0};
    /** Whether this peer should be disconnected and marked as discouraged (unless it has NetPermissionFlags::NoBan permission). */
    bool m_should_discourage GUARDED_BY(m_misbehavior_mutex){false};
    bool m_should_ban GUARDED_BY(m_misbehavior_mutex){false};

    /** Protects block inventory data members */
    Mutex m_block_inv_mutex;
    /** List of blocks that we'll announce via an `inv` message.
     * There is no final sorting before sending, as they are always sent
     * immediately and in the order requested. */
    std::vector<uint256> m_blocks_for_inv_relay GUARDED_BY(m_block_inv_mutex);
    /** Unfiltered list of blocks that we'd like to announce via a `headers`
     * message. If we can't announce via a `headers` message, we'll fall back to
     * announcing via `inv`. */
    std::vector<uint256> m_blocks_for_headers_relay GUARDED_BY(m_block_inv_mutex);
    /** The final block hash that we sent in an `inv` message to this peer.
     * When the peer requests this block, we send an `inv` message to trigger
     * the peer to request the next sequence of block hashes.
     * Most peers use headers-first syncing, which doesn't use this mechanism */
    uint256 m_continuation_block GUARDED_BY(m_block_inv_mutex) {};

    /** This peer's reported block height when we connected */
    std::atomic<int> m_starting_height{-1};
    /** This peer's reported block height in ping messages */
    std::atomic<int> m_chain_height{-1};

    /** The pong reply we're expecting, or 0 if no pong expected. */
    std::atomic<uint64_t> m_ping_nonce_sent{0};
    /** When the last ping was sent, or 0 if no ping was ever sent */
    std::atomic<std::chrono::microseconds> m_ping_start{0us};
    /** Whether a ping has been requested by the user */
    std::atomic<bool> m_ping_queued{false};

    /** Whether this peer relays txs via wtxid */
    std::atomic<bool> m_wtxid_relay{false};
    /** The feerate in the most recent BIP133 `feefilter` message sent to the peer.
     *  It is *not* a p2p protocol violation for the peer to send us
     *  transactions with a lower fee rate than this. See BIP133. */
    CAmount m_fee_filter_sent GUARDED_BY(NetEventsInterface::g_msgproc_mutex){0};
    /** Timestamp after which we will send the next BIP133 `feefilter` message
      * to the peer. */
    std::chrono::microseconds m_next_send_feefilter GUARDED_BY(NetEventsInterface::g_msgproc_mutex){0};

    struct TxRelay {
        mutable RecursiveMutex m_bloom_filter_mutex;
        /** Whether we relay transactions to this peer. */
        bool m_relay_txs GUARDED_BY(m_bloom_filter_mutex){false};
        /** A bloom filter for which transactions to announce to the peer. See BIP37. */
        std::unique_ptr<CBloomFilter> m_bloom_filter PT_GUARDED_BY(m_bloom_filter_mutex) GUARDED_BY(m_bloom_filter_mutex){nullptr};

        mutable RecursiveMutex m_tx_inventory_mutex;
        /** A filter of all the (w)txids that the peer has announced to
         *  us or we have announced to the peer. We use this to avoid announcing
         *  the same (w)txid to a peer that already has the transaction. */
        CRollingBloomFilter m_tx_inventory_known_filter GUARDED_BY(m_tx_inventory_mutex){50000, 0.000001};
        /** Set of transaction ids we still have to announce (txid for
         *  non-wtxid-relay peers, wtxid for wtxid-relay peers). We use the
         *  mempool to sort transactions in dependency order before relay, so
         *  this does not have to be sorted. */
        std::set<uint256> m_tx_inventory_to_send GUARDED_BY(m_tx_inventory_mutex);
        /** Whether the peer has requested us to send our complete mempool. Only
         *  permitted if the peer has NetPermissionFlags::Mempool or we advertise
         *  NODE_BLOOM. See BIP35. */
        bool m_send_mempool GUARDED_BY(m_tx_inventory_mutex){false};
        /** The next time after which we will send an `inv` message containing
         *  transaction announcements to this peer. */
        std::chrono::microseconds m_next_inv_send_time GUARDED_BY(m_tx_inventory_mutex){0};
        /** The mempool sequence num at which we sent the last `inv` message to this peer.
         *  Can relay txs with lower sequence numbers than this (see CTxMempool::info_for_relay). */
        uint64_t m_last_inv_sequence GUARDED_BY(NetEventsInterface::g_msgproc_mutex){1};

        /** Minimum fee rate with which to filter transaction announcements to this node. See BIP133. */
        std::atomic<CAmount> m_fee_filter_received{0};
    };

    /* Initializes a TxRelay struct for this peer. Can be called at most once for a peer. */
    TxRelay* SetTxRelay() EXCLUSIVE_LOCKS_REQUIRED(!m_tx_relay_mutex)
    {
        LOCK(m_tx_relay_mutex);
        Assume(!m_tx_relay);
        m_tx_relay = std::make_unique<Peer::TxRelay>();
        return m_tx_relay.get();
    };

    TxRelay* GetTxRelay() EXCLUSIVE_LOCKS_REQUIRED(!m_tx_relay_mutex)
    {
        return WITH_LOCK(m_tx_relay_mutex, return m_tx_relay.get());
    };

    /** A vector of addresses to send to the peer, limited to MAX_ADDR_TO_SEND. */
    std::vector<CAddress> m_addrs_to_send GUARDED_BY(NetEventsInterface::g_msgproc_mutex);
    /** Probabilistic filter to track recent addr messages relayed with this
     *  peer. Used to avoid relaying redundant addresses to this peer.
     *
     *  We initialize this filter for outbound peers (other than
     *  block-relay-only connections) or when an inbound peer sends us an
     *  address related message (ADDR, ADDRV2, GETADDR).
     *
     *  Presence of this filter must correlate with m_addr_relay_enabled.
     **/
    std::unique_ptr<CRollingBloomFilter> m_addr_known GUARDED_BY(NetEventsInterface::g_msgproc_mutex);
    /** Whether we are participating in address relay with this connection.
     *
     *  We set this bool to true for outbound peers (other than
     *  block-relay-only connections), or when an inbound peer sends us an
     *  address related message (ADDR, ADDRV2, GETADDR).
     *
     *  We use this bool to decide whether a peer is eligible for gossiping
     *  addr messages. This avoids relaying to peers that are unlikely to
     *  forward them, effectively blackholing self announcements. Reasons
     *  peers might support addr relay on the link include that they connected
     *  to us as a block-relay-only peer or they are a light client.
     *
     *  This field must correlate with whether m_addr_known has been
     *  initialized.*/
    std::atomic_bool m_addr_relay_enabled{false};
    /** Whether a getaddr request to this peer is outstanding. */
    bool m_getaddr_sent GUARDED_BY(NetEventsInterface::g_msgproc_mutex){false};
    /** Guards address sending timers. */
    mutable Mutex m_addr_send_times_mutex;
    /** Time point to send the next ADDR message to this peer. */
    std::chrono::microseconds m_next_addr_send GUARDED_BY(m_addr_send_times_mutex){0};
    /** Time point to possibly re-announce our local address to this peer. */
    std::chrono::microseconds m_next_local_addr_send GUARDED_BY(m_addr_send_times_mutex){0};
    /** Whether the peer has signaled support for receiving ADDRv2 (BIP155)
     *  messages, indicating a preference to receive ADDRv2 instead of ADDR ones. */
    std::atomic_bool m_wants_addrv2{false};
    /** Whether this peer has already sent us a getaddr message. */
    bool m_getaddr_recvd GUARDED_BY(NetEventsInterface::g_msgproc_mutex){false};
    /** Number of addresses that can be processed from this peer. Start at 1 to
     *  permit self-announcement. */
    double m_addr_token_bucket GUARDED_BY(NetEventsInterface::g_msgproc_mutex){1.0};
    /** When m_addr_token_bucket was last updated */
    std::chrono::microseconds m_addr_token_timestamp GUARDED_BY(NetEventsInterface::g_msgproc_mutex){GetTime<std::chrono::microseconds>()};
    /** Total number of addresses that were dropped due to rate limiting. */
    std::atomic<uint64_t> m_addr_rate_limited{0};
    /** Total number of addresses that were processed (excludes rate-limited ones). */
    std::atomic<uint64_t> m_addr_processed{0};

    /** Whether we've sent this peer a getheaders in response to an inv prior to initial-headers-sync completing */
    bool m_inv_triggered_getheaders_before_sync GUARDED_BY(NetEventsInterface::g_msgproc_mutex){false};

    /** Protects m_getdata_requests **/
    Mutex m_getdata_requests_mutex;
    /** Work queue of items requested by this peer **/
    std::deque<CInv> m_getdata_requests GUARDED_BY(m_getdata_requests_mutex);

    /** Time of the last getheaders message to this peer */
    NodeClock::time_point m_last_getheaders_timestamp GUARDED_BY(NetEventsInterface::g_msgproc_mutex){};

    /** Protects m_headers_sync **/
    Mutex m_headers_sync_mutex;
    /** Headers-sync state for this peer (eg for initial sync, or syncing large
     * reorgs) **/
    std::unique_ptr<HeadersSyncState> m_headers_sync PT_GUARDED_BY(m_headers_sync_mutex) GUARDED_BY(m_headers_sync_mutex) {};

    /** Whether we've sent our peer a sendheaders message. **/
    std::atomic<bool> m_sent_sendheaders{false};

    /** Length of current-streak of unconnecting headers announcements */
    int m_num_unconnecting_headers_msgs GUARDED_BY(NetEventsInterface::g_msgproc_mutex){0};

    /** When to potentially disconnect peer for stalling headers download */
    std::chrono::microseconds m_headers_sync_timeout GUARDED_BY(NetEventsInterface::g_msgproc_mutex){0us};

    /** Whether this peer wants invs or headers (when possible) for block announcements */
    bool m_prefers_headers GUARDED_BY(NetEventsInterface::g_msgproc_mutex){false};

    explicit Peer(NodeId id, ServiceFlags our_services)
        : m_id{id}
        , m_our_services{our_services}
    {}

private:
    mutable Mutex m_tx_relay_mutex;

    /** Transaction relay data. May be a nullptr. */
    std::unique_ptr<TxRelay> m_tx_relay GUARDED_BY(m_tx_relay_mutex);
};

using PeerRef = std::shared_ptr<Peer>;

/**
 * Maintain validation-specific state about nodes, protected by cs_main, instead
 * by CNode's own locks. This simplifies asynchronous operation, where
 * processing of incoming data is done after the ProcessMessage call returns,
 * and we're no longer holding the node's locks.
 */
struct CNodeState {
    //! The peer's address
    const CService m_address;
    //! The best known block we know this peer has announced.
    const CBlockIndex* pindexBestKnownBlock{nullptr};
    //! The hash of the last unknown block this peer has announced.
    uint256 hashLastUnknownBlock{};
    //! The last full block we both have.
    const CBlockIndex* pindexLastCommonBlock{nullptr};
    //! The best header we have sent our peer.
    const CBlockIndex* pindexBestHeaderSent{nullptr};
    //! Whether we've started headers synchronization with this peer.
    bool fSyncStarted{false};
    //! Since when we're stalling block download progress (in microseconds), or 0.
    std::chrono::microseconds m_stalling_since{0us};
    std::list<QueuedBlock> vBlocksInFlight;
    //! When the first entry in vBlocksInFlight started downloading. Don't care when vBlocksInFlight is empty.
    std::chrono::microseconds m_downloading_since{0us};
    //! Whether we consider this a preferred download peer.
    bool fPreferredDownload{false};
    /** Whether this peer wants invs or cmpctblocks (when possible) for block announcements. */
    bool m_requested_hb_cmpctblocks{false};
    /** Whether this peer will send us cmpctblocks if we request them. */
    bool m_provides_cmpctblocks{false};

    /** State used to enforce CHAIN_SYNC_TIMEOUT and EXTRA_PEER_CHECK_INTERVAL logic.
      *
      * Both are only in effect for outbound, non-manual, non-protected connections.
      * Any peer protected (m_protect = true) is not chosen for eviction. A peer is
      * marked as protected if all of these are true:
      *   - its connection type is IsBlockOnlyConn() == false
      *   - it gave us a valid connecting header
      *   - we haven't reached MAX_OUTBOUND_PEERS_TO_PROTECT_FROM_DISCONNECT yet
      *   - its chain tip has at least as much work as ours
      *
      * CHAIN_SYNC_TIMEOUT: if a peer's best known block has less work than our tip,
      * set a timeout CHAIN_SYNC_TIMEOUT in the future:
      *   - If at timeout their best known block now has more work than our tip
      *     when the timeout was set, then either reset the timeout or clear it
      *     (after comparing against our current tip's work)
      *   - If at timeout their best known block still has less work than our
      *     tip did when the timeout was set, then send a getheaders message,
      *     and set a shorter timeout, HEADERS_RESPONSE_TIME seconds in future.
      *     If their best known block is still behind when that new timeout is
      *     reached, disconnect.
      *
      * EXTRA_PEER_CHECK_INTERVAL: after each interval, if we have too many outbound peers,
      * drop the outbound one that least recently announced us a new block.
      */
    struct ChainSyncTimeoutState {
        //! A timeout used for checking whether our peer has sufficiently synced
        std::chrono::seconds m_timeout{0s};
        //! A header with the work we require on our peer's chain
        const CBlockIndex* m_work_header{nullptr};
        //! After timeout is reached, set to true after sending getheaders
        bool m_sent_getheaders{false};
        //! Whether this peer is protected from disconnection due to a bad/slow chain
        bool m_protect{false};
    };

    ChainSyncTimeoutState m_chain_sync;

    //! Time of last new block announcement
    int64_t m_last_block_announcement{0};

    //! Whether this peer is an inbound connection
    const bool m_is_inbound;

    CNodeState(CAddress address, bool is_inbound) : m_address(address), m_is_inbound(is_inbound) {}
};

class PeerManagerImpl final : public PeerManager
{
public:
    PeerManagerImpl(CConnman& connman, AddrMan& addrman,
                    BanMan* banman, ChainstateManager& chainman,
                    CTxMemPool& pool, Options opts);

    /** Overridden from CValidationInterface. */
    void BlockConnected(ChainstateRole role, const std::shared_ptr<const CBlock>& pblock, const CBlockIndex* pindexConnected) override
        EXCLUSIVE_LOCKS_REQUIRED(!m_recent_confirmed_transactions_mutex);
    void BlockDisconnected(const std::shared_ptr<const CBlock> &block, const CBlockIndex* pindex) override
        EXCLUSIVE_LOCKS_REQUIRED(!m_recent_confirmed_transactions_mutex);
    void UpdatedBlockTip(const CBlockIndex *pindexNew, const CBlockIndex *pindexFork, bool fInitialDownload) override
        EXCLUSIVE_LOCKS_REQUIRED(!m_peer_mutex);
    void BlockChecked(const CBlock& block, const BlockValidationState& state) override
        EXCLUSIVE_LOCKS_REQUIRED(!m_peer_mutex);
    void NewPoWValidBlock(const CBlockIndex *pindex, const std::shared_ptr<const CBlock>& pblock) override
        EXCLUSIVE_LOCKS_REQUIRED(!m_most_recent_block_mutex);

    /** Implement NetEventsInterface */
    void InitializeNode(CNode& node, ServiceFlags our_services) override EXCLUSIVE_LOCKS_REQUIRED(!m_peer_mutex);
    void FinalizeNode(const CNode& node) override EXCLUSIVE_LOCKS_REQUIRED(!m_peer_mutex, !m_headers_presync_mutex);
    bool ProcessMessages(CNode* pfrom, std::atomic<bool>& interrupt) override
        EXCLUSIVE_LOCKS_REQUIRED(!m_peer_mutex, !m_recent_confirmed_transactions_mutex, !m_most_recent_block_mutex, !m_headers_presync_mutex, g_msgproc_mutex);
    bool SendMessages(CNode* pto) override
        EXCLUSIVE_LOCKS_REQUIRED(!m_peer_mutex, !m_recent_confirmed_transactions_mutex, !m_most_recent_block_mutex, g_msgproc_mutex);

    /** Implement PeerManager */
    void StartScheduledTasks(CScheduler& scheduler) override;
    void CheckForStaleTipAndEvictPeers() override;
    std::optional<std::string> FetchBlock(NodeId peer_id, const CBlockIndex& block_index) override
        EXCLUSIVE_LOCKS_REQUIRED(!m_peer_mutex);
    bool GetNodeStateStats(NodeId nodeid, CNodeStateStats& stats) const override EXCLUSIVE_LOCKS_REQUIRED(!m_peer_mutex);
    bool IgnoresIncomingTxs() override { return m_opts.ignore_incoming_txs; }
    void SendPings() override EXCLUSIVE_LOCKS_REQUIRED(!m_peer_mutex);
    void RelayTransaction(const uint256& txid, const uint256& wtxid) override EXCLUSIVE_LOCKS_REQUIRED(!m_peer_mutex);
    void SetBestHeight(int height) override { m_best_height = height; };
    void MisbehavingById(const NodeId pnode, const int howmuch, const std::string& message) override EXCLUSIVE_LOCKS_REQUIRED(!m_peer_mutex) {
        PeerRef peer = GetPeerRef(pnode);
        if (peer == nullptr) return;
        Misbehaving(*peer, howmuch, message);
    };
    void UnitTestMisbehaving(NodeId peer_id, int howmuch) override EXCLUSIVE_LOCKS_REQUIRED(!m_peer_mutex) { Misbehaving(*Assert(GetPeerRef(peer_id)), howmuch, ""); };
    void ProcessMessage(CNode& pfrom, const std::string& msg_type, CDataStream& vRecv,
                        const std::chrono::microseconds time_received, const std::atomic<bool>& interruptMsgProc) override
        EXCLUSIVE_LOCKS_REQUIRED(!m_peer_mutex, !m_recent_confirmed_transactions_mutex, !m_most_recent_block_mutex, !m_headers_presync_mutex, g_msgproc_mutex);
    void UpdateLastBlockAnnounceTime(NodeId node, int64_t time_in_seconds) override;

private:
    /** Consider evicting an outbound peer based on the amount of time they've been behind our tip */
    void ConsiderEviction(CNode& pto, Peer& peer, std::chrono::seconds time_in_seconds) EXCLUSIVE_LOCKS_REQUIRED(cs_main, g_msgproc_mutex);

    /** If we have extra outbound peers, try to disconnect the one with the oldest block announcement */
    void EvictExtraOutboundPeers(std::chrono::seconds now) EXCLUSIVE_LOCKS_REQUIRED(cs_main);

    /** Retrieve unbroadcast transactions from the mempool and reattempt sending to peers */
    void ReattemptInitialBroadcast(CScheduler& scheduler) EXCLUSIVE_LOCKS_REQUIRED(!m_peer_mutex);

    /** Get a shared pointer to the Peer object.
     *  May return an empty shared_ptr if the Peer object can't be found. */
    PeerRef GetPeerRef(NodeId id) const EXCLUSIVE_LOCKS_REQUIRED(!m_peer_mutex);

    /** Get a shared pointer to the Peer object and remove it from m_peer_map.
     *  May return an empty shared_ptr if the Peer object can't be found. */
    PeerRef RemovePeer(NodeId id) EXCLUSIVE_LOCKS_REQUIRED(!m_peer_mutex);

    /**
     * Increment peer's misbehavior score. If the new value >= DISCOURAGEMENT_THRESHOLD, mark the node
     * to be discouraged, meaning the peer might be disconnected and added to the discouragement filter.
     */
    void Misbehaving(Peer& peer, int howmuch, const std::string& message);

    /**
     * Potentially mark a node discouraged based on the contents of a BlockValidationState object
     *
     * @param[in] via_compact_block this bool is passed in because net_processing should
     * punish peers differently depending on whether the data was provided in a compact
     * block message or not. If the compact block had a valid header, but contained invalid
     * txs, the peer should not be punished. See BIP 152.
     *
     * @return Returns true if the peer was punished (probably disconnected)
     */
    bool MaybePunishNodeForBlock(NodeId nodeid, const BlockValidationState& state,
                                 bool via_compact_block, const std::string& message = "")
        EXCLUSIVE_LOCKS_REQUIRED(!m_peer_mutex);

    /**
     * Potentially disconnect and discourage a node based on the contents of a TxValidationState object
     *
     * @return Returns true if the peer was punished (probably disconnected)
     */
    bool MaybePunishNodeForTx(NodeId nodeid, const TxValidationState& state)
        EXCLUSIVE_LOCKS_REQUIRED(!m_peer_mutex);

    /** Maybe disconnect a peer and discourage future connections from its address.
     *
     * @param[in]   pnode     The node to check.
     * @param[in]   peer      The peer object to check.
     * @return                True if the peer was marked for disconnection in this function
     */
    bool MaybeDiscourageAndDisconnect(CNode& pnode, Peer& peer) EXCLUSIVE_LOCKS_REQUIRED(!m_peer_mutex);

    /**
     * Reconsider orphan transactions after a parent has been accepted to the mempool.
     *
     * @peer[in]  peer     The peer whose orphan transactions we will reconsider. Generally only
     *                     one orphan will be reconsidered on each call of this function. If an
     *                     accepted orphan has orphaned children, those will need to be
     *                     reconsidered, creating more work, possibly for other peers.
     * @return             True if meaningful work was done (an orphan was accepted/rejected).
     *                     If no meaningful work was done, then the work set for this peer
     *                     will be empty.
     */
    bool ProcessOrphanTx(Peer& peer)
        EXCLUSIVE_LOCKS_REQUIRED(!m_peer_mutex, g_msgproc_mutex);

    /** Process a single headers message from a peer.
     *
     * @param[in]   pfrom     CNode of the peer
     * @param[in]   peer      The peer sending us the headers
     * @param[in]   headers   The headers received. Note that this may be modified within ProcessHeadersMessage.
     * @param[in]   via_compact_block   Whether this header came in via compact block handling.
    */
    void ProcessHeadersMessage(CNode& pfrom, Peer& peer,
                               std::vector<CBlockHeader>&& headers,
                               bool via_compact_block)
        EXCLUSIVE_LOCKS_REQUIRED(!m_peer_mutex, !m_headers_presync_mutex, g_msgproc_mutex);
    /** Various helpers for headers processing, invoked by ProcessHeadersMessage() */
    /** Return true if headers are continuous and have valid proof-of-work (DoS points assigned on failure) */
    bool CheckHeadersPoW(const std::vector<CBlockHeader>& headers, const Consensus::Params& consensusParams, Peer& peer);
    /** Calculate an anti-DoS work threshold for headers chains */
    arith_uint256 GetAntiDoSWorkThreshold();
    /** Deal with state tracking and headers sync for peers that send the
     * occasional non-connecting header (this can happen due to BIP 130 headers
     * announcements for blocks interacting with the 2hr (MAX_FUTURE_BLOCK_TIME) rule). */
    void HandleFewUnconnectingHeaders(CNode& pfrom, Peer& peer, const std::vector<CBlockHeader>& headers) EXCLUSIVE_LOCKS_REQUIRED(g_msgproc_mutex);
    /** Return true if the headers connect to each other, false otherwise */
    bool CheckHeadersAreContinuous(const std::vector<CBlockHeader>& headers) const;
    /** Try to continue a low-work headers sync that has already begun.
     * Assumes the caller has already verified the headers connect, and has
     * checked that each header satisfies the proof-of-work target included in
     * the header.
     *  @param[in]  peer                            The peer we're syncing with.
     *  @param[in]  pfrom                           CNode of the peer
     *  @param[in,out] headers                      The headers to be processed.
     *  @return     True if the passed in headers were successfully processed
     *              as the continuation of a low-work headers sync in progress;
     *              false otherwise.
     *              If false, the passed in headers will be returned back to
     *              the caller.
     *              If true, the returned headers may be empty, indicating
     *              there is no more work for the caller to do; or the headers
     *              may be populated with entries that have passed anti-DoS
     *              checks (and therefore may be validated for block index
     *              acceptance by the caller).
     */
    bool IsContinuationOfLowWorkHeadersSync(Peer& peer, CNode& pfrom,
            std::vector<CBlockHeader>& headers)
        EXCLUSIVE_LOCKS_REQUIRED(peer.m_headers_sync_mutex, !m_headers_presync_mutex, g_msgproc_mutex);
    /** Check work on a headers chain to be processed, and if insufficient,
     * initiate our anti-DoS headers sync mechanism.
     *
     * @param[in]   peer                The peer whose headers we're processing.
     * @param[in]   pfrom               CNode of the peer
     * @param[in]   chain_start_header  Where these headers connect in our index.
     * @param[in,out]   headers             The headers to be processed.
     *
     * @return      True if chain was low work (headers will be empty after
     *              calling); false otherwise.
     */
    bool TryLowWorkHeadersSync(Peer& peer, CNode& pfrom,
                                  const CBlockIndex* chain_start_header,
                                  std::vector<CBlockHeader>& headers)
        EXCLUSIVE_LOCKS_REQUIRED(!peer.m_headers_sync_mutex, !m_peer_mutex, !m_headers_presync_mutex, g_msgproc_mutex);

    /** Return true if the given header is an ancestor of
     *  m_chainman.m_best_header or our current tip */
    bool IsAncestorOfBestHeaderOrTip(const CBlockIndex* header) EXCLUSIVE_LOCKS_REQUIRED(cs_main);

    /** Request further headers from this peer with a given locator.
     * We don't issue a getheaders message if we have a recent one outstanding.
     * This returns true if a getheaders is actually sent, and false otherwise.
     */
    bool MaybeSendGetHeaders(CNode& pfrom, const CBlockLocator& locator, Peer& peer) EXCLUSIVE_LOCKS_REQUIRED(g_msgproc_mutex);
    /** Potentially fetch blocks from this peer upon receipt of a new headers tip */
    void HeadersDirectFetchBlocks(CNode& pfrom, const Peer& peer, const CBlockIndex& last_header);
    /** Update peer state based on received headers message */
    void UpdatePeerStateForReceivedHeaders(CNode& pfrom, Peer& peer, const CBlockIndex& last_header, bool received_new_header, bool may_have_more_headers)
        EXCLUSIVE_LOCKS_REQUIRED(g_msgproc_mutex);

    void SendBlockTransactions(CNode& pfrom, Peer& peer, const CBlock& block, const BlockTransactionsRequest& req);

    /** Register with TxRequestTracker that an INV has been received from a
     *  peer. The announcement parameters are decided in PeerManager and then
     *  passed to TxRequestTracker. */
    void AddTxAnnouncement(const CNode& node, const GenTxid& gtxid, std::chrono::microseconds current_time)
        EXCLUSIVE_LOCKS_REQUIRED(::cs_main);

    /** Send a version message to a peer */
    void PushNodeVersion(CNode& pnode, const Peer& peer);

    /** Send a ping message every PING_INTERVAL or if requested via RPC. May
     *  mark the peer to be disconnected if a ping has timed out.
     *  We use mockable time for ping timeouts, so setmocktime may cause pings
     *  to time out. */
    void MaybeSendPing(CNode& node_to, Peer& peer, std::chrono::microseconds now);

    /** Send `addr` messages on a regular schedule. */
    void MaybeSendAddr(CNode& node, Peer& peer, std::chrono::microseconds current_time) EXCLUSIVE_LOCKS_REQUIRED(g_msgproc_mutex);

    /** Send a single `sendheaders` message, after we have completed headers sync with a peer. */
    void MaybeSendSendHeaders(CNode& node, Peer& peer) EXCLUSIVE_LOCKS_REQUIRED(g_msgproc_mutex);

    /** Relay (gossip) an address to a few randomly chosen nodes.
     *
     * @param[in] originator   The id of the peer that sent us the address. We don't want to relay it back.
     * @param[in] addr         Address to relay.
     * @param[in] fReachable   Whether the address' network is reachable. We relay unreachable
     *                         addresses less.
     */
    void RelayAddress(NodeId originator, const CAddress& addr, bool fReachable) EXCLUSIVE_LOCKS_REQUIRED(!m_peer_mutex, g_msgproc_mutex);

    /** Send `feefilter` message. */
    void MaybeSendFeefilter(CNode& node, Peer& peer, std::chrono::microseconds current_time) EXCLUSIVE_LOCKS_REQUIRED(g_msgproc_mutex);

    FastRandomContext m_rng GUARDED_BY(NetEventsInterface::g_msgproc_mutex);

    FeeFilterRounder m_fee_filter_rounder GUARDED_BY(NetEventsInterface::g_msgproc_mutex);

    const CChainParams& m_chainparams;
    CConnman& m_connman;
    AddrMan& m_addrman;
    /** Pointer to this node's banman. May be nullptr - check existence before dereferencing. */
    BanMan* const m_banman;
    ChainstateManager& m_chainman;
    CTxMemPool& m_mempool;
    TxRequestTracker m_txrequest GUARDED_BY(::cs_main);
    std::unique_ptr<TxReconciliationTracker> m_txreconciliation;

    /** The height of the best chain */
    std::atomic<int> m_best_height{-1};

    /** Next time to check for stale tip */
    std::chrono::seconds m_stale_tip_check_time GUARDED_BY(cs_main){0s};

    const Options m_opts;

    bool RejectIncomingTxs(const CNode& peer) const;

    /** Whether we've completed initial sync yet, for determining when to turn
      * on extra block-relay-only peers. */
    bool m_initial_sync_finished GUARDED_BY(cs_main){false};

    /** Protects m_peer_map. This mutex must not be locked while holding a lock
     *  on any of the mutexes inside a Peer object. */
    mutable Mutex m_peer_mutex;
    /**
     * Map of all Peer objects, keyed by peer id. This map is protected
     * by the m_peer_mutex. Once a shared pointer reference is
     * taken, the lock may be released. Individual fields are protected by
     * their own locks.
     */
    std::map<NodeId, PeerRef> m_peer_map GUARDED_BY(m_peer_mutex);

    /** Map maintaining per-node state. */
    std::map<NodeId, CNodeState> m_node_states GUARDED_BY(cs_main);

    /** Get a pointer to a const CNodeState, used when not mutating the CNodeState object. */
    const CNodeState* State(NodeId pnode) const EXCLUSIVE_LOCKS_REQUIRED(cs_main);
    /** Get a pointer to a mutable CNodeState. */
    CNodeState* State(NodeId pnode) EXCLUSIVE_LOCKS_REQUIRED(cs_main);

    uint32_t GetFetchFlags(const Peer& peer) const;

    std::atomic<std::chrono::microseconds> m_next_inv_to_inbounds{0us};

    /** Number of nodes with fSyncStarted. */
    int nSyncStarted GUARDED_BY(cs_main) = 0;

    /** Hash of the last block we received via INV */
    uint256 m_last_block_inv_triggering_headers_sync GUARDED_BY(g_msgproc_mutex){};

    /**
     * Sources of received blocks, saved to be able punish them when processing
     * happens afterwards.
     * Set mapBlockSource[hash].second to false if the node should not be
     * punished if the block is invalid.
     */
    std::map<uint256, std::pair<NodeId, bool>> mapBlockSource GUARDED_BY(cs_main);

    /** Number of peers with wtxid relay. */
    std::atomic<int> m_wtxid_relay_peers{0};

    /** Number of outbound peers with m_chain_sync.m_protect. */
    int m_outbound_peers_with_protect_from_disconnect GUARDED_BY(cs_main) = 0;

    /** Number of preferable block download peers. */
    int m_num_preferred_download_peers GUARDED_BY(cs_main){0};

    /** Stalling timeout for blocks in IBD */
    std::atomic<std::chrono::seconds> m_block_stalling_timeout{BLOCK_STALLING_TIMEOUT_DEFAULT};

    bool AlreadyHaveTx(const GenTxid& gtxid)
        EXCLUSIVE_LOCKS_REQUIRED(cs_main, !m_recent_confirmed_transactions_mutex);

    /**
     * Filter for transactions that were recently rejected by the mempool.
     * These are not rerequested until the chain tip changes, at which point
     * the entire filter is reset.
     *
     * Without this filter we'd be re-requesting txs from each of our peers,
     * increasing bandwidth consumption considerably. For instance, with 100
     * peers, half of which relay a tx we don't accept, that might be a 50x
     * bandwidth increase. A flooding attacker attempting to roll-over the
     * filter using minimum-sized, 60byte, transactions might manage to send
     * 1000/sec if we have fast peers, so we pick 120,000 to give our peers a
     * two minute window to send invs to us.
     *
     * Decreasing the false positive rate is fairly cheap, so we pick one in a
     * million to make it highly unlikely for users to have issues with this
     * filter.
     *
     * We typically only add wtxids to this filter. For non-segwit
     * transactions, the txid == wtxid, so this only prevents us from
     * re-downloading non-segwit transactions when communicating with
     * non-wtxidrelay peers -- which is important for avoiding malleation
     * attacks that could otherwise interfere with transaction relay from
     * non-wtxidrelay peers. For communicating with wtxidrelay peers, having
     * the reject filter store wtxids is exactly what we want to avoid
     * redownload of a rejected transaction.
     *
     * In cases where we can tell that a segwit transaction will fail
     * validation no matter the witness, we may add the txid of such
     * transaction to the filter as well. This can be helpful when
     * communicating with txid-relay peers or if we were to otherwise fetch a
     * transaction via txid (eg in our orphan handling).
     *
     * Memory used: 1.3 MB
     */
    CRollingBloomFilter m_recent_rejects GUARDED_BY(::cs_main){120'000, 0.000'001};
    uint256 hashRecentRejectsChainTip GUARDED_BY(cs_main);

    /*
     * Filter for transactions that have been recently confirmed.
     * We use this to avoid requesting transactions that have already been
     * confirnmed.
     *
     * Blocks don't typically have more than 4000 transactions, so this should
     * be at least six blocks (~1 hr) worth of transactions that we can store,
     * inserting both a txid and wtxid for every observed transaction.
     * If the number of transactions appearing in a block goes up, or if we are
     * seeing getdata requests more than an hour after initial announcement, we
     * can increase this number.
     * The false positive rate of 1/1M should come out to less than 1
     * transaction per day that would be inadvertently ignored (which is the
     * same probability that we have in the reject filter).
     */
    Mutex m_recent_confirmed_transactions_mutex;
    CRollingBloomFilter m_recent_confirmed_transactions GUARDED_BY(m_recent_confirmed_transactions_mutex){48'000, 0.000'001};

    /**
     * For sending `inv`s to inbound peers, we use a single (exponentially
     * distributed) timer for all peers. If we used a separate timer for each
     * peer, a spy node could make multiple inbound connections to us to
     * accurately determine when we received the transaction (and potentially
     * determine the transaction's origin). */
    std::chrono::microseconds NextInvToInbounds(std::chrono::microseconds now,
                                                std::chrono::seconds average_interval);


    // All of the following cache a recent block, and are protected by m_most_recent_block_mutex
    Mutex m_most_recent_block_mutex;
    std::shared_ptr<const CBlock> m_most_recent_block GUARDED_BY(m_most_recent_block_mutex);
    std::shared_ptr<const CBlockHeaderAndShortTxIDs> m_most_recent_compact_block GUARDED_BY(m_most_recent_block_mutex);
    uint256 m_most_recent_block_hash GUARDED_BY(m_most_recent_block_mutex);
    std::unique_ptr<const std::map<uint256, CTransactionRef>> m_most_recent_block_txs GUARDED_BY(m_most_recent_block_mutex);

    // Data about the low-work headers synchronization, aggregated from all peers' HeadersSyncStates.
    /** Mutex guarding the other m_headers_presync_* variables. */
    Mutex m_headers_presync_mutex;
    /** A type to represent statistics about a peer's low-work headers sync.
     *
     * - The first field is the total verified amount of work in that synchronization.
     * - The second is:
     *   - nullopt: the sync is in REDOWNLOAD phase (phase 2).
     *   - {height, timestamp}: the sync has the specified tip height and block timestamp (phase 1).
     */
    using HeadersPresyncStats = std::pair<arith_uint256, std::optional<std::pair<int64_t, uint32_t>>>;
    /** Statistics for all peers in low-work headers sync. */
    std::map<NodeId, HeadersPresyncStats> m_headers_presync_stats GUARDED_BY(m_headers_presync_mutex) {};
    /** The peer with the most-work entry in m_headers_presync_stats. */
    NodeId m_headers_presync_bestpeer GUARDED_BY(m_headers_presync_mutex) {-1};
    /** The m_headers_presync_stats improved, and needs signalling. */
    std::atomic_bool m_headers_presync_should_signal{false};

    /** Height of the highest block announced using BIP 152 high-bandwidth mode. */
    int m_highest_fast_announce GUARDED_BY(::cs_main){0};

    /** Have we requested this block from a peer */
    bool IsBlockRequested(const uint256& hash) EXCLUSIVE_LOCKS_REQUIRED(cs_main);

    /** Have we requested this block from an outbound peer */
    bool IsBlockRequestedFromOutbound(const uint256& hash) EXCLUSIVE_LOCKS_REQUIRED(cs_main);

    /** Remove this block from our tracked requested blocks. Called if:
     *  - the block has been received from a peer
     *  - the request for the block has timed out
     * If "from_peer" is specified, then only remove the block if it is in
     * flight from that peer (to avoid one peer's network traffic from
     * affecting another's state).
     */
    void RemoveBlockRequest(const uint256& hash, std::optional<NodeId> from_peer) EXCLUSIVE_LOCKS_REQUIRED(cs_main);

    /* Mark a block as in flight
     * Returns false, still setting pit, if the block was already in flight from the same peer
     * pit will only be valid as long as the same cs_main lock is being held
     */
    bool BlockRequested(NodeId nodeid, const CBlockIndex& block, std::list<QueuedBlock>::iterator** pit = nullptr) EXCLUSIVE_LOCKS_REQUIRED(cs_main);

    bool TipMayBeStale() EXCLUSIVE_LOCKS_REQUIRED(cs_main);

    /** Update pindexLastCommonBlock and add not-in-flight missing successors to vBlocks, until it has
     *  at most count entries.
     */
    void FindNextBlocksToDownload(const Peer& peer, unsigned int count, std::vector<const CBlockIndex*>& vBlocks, NodeId& nodeStaller) EXCLUSIVE_LOCKS_REQUIRED(cs_main);

    /** Request blocks for the background chainstate, if one is in use. */
    void TryDownloadingHistoricalBlocks(const Peer& peer, unsigned int count, std::vector<const CBlockIndex*>& vBlocks, const CBlockIndex* from_tip, const CBlockIndex* target_block) EXCLUSIVE_LOCKS_REQUIRED(cs_main);

    /**
    * \brief Find next blocks to download from a peer after a starting block.
    *
    * \param vBlocks      Vector of blocks to download which will be appended to.
    * \param peer         Peer which blocks will be downloaded from.
    * \param state        Pointer to the state of the peer.
    * \param pindexWalk   Pointer to the starting block to add to vBlocks.
    * \param count        Maximum number of blocks to allow in vBlocks. No more
    *                     blocks will be added if it reaches this size.
    * \param nWindowEnd   Maximum height of blocks to allow in vBlocks. No
    *                     blocks will be added above this height.
    * \param activeChain  Optional pointer to a chain to compare against. If
    *                     provided, any next blocks which are already contained
    *                     in this chain will not be appended to vBlocks, but
    *                     instead will be used to update the
    *                     state->pindexLastCommonBlock pointer.
    * \param nodeStaller  Optional pointer to a NodeId variable that will receive
    *                     the ID of another peer that might be causing this peer
    *                     to stall. This is set to the ID of the peer which
    *                     first requested the first in-flight block in the
    *                     download window. It is only set if vBlocks is empty at
    *                     the end of this function call and if increasing
    *                     nWindowEnd by 1 would cause it to be non-empty (which
    *                     indicates the download might be stalled because every
    *                     block in the window is in flight and no other peer is
    *                     trying to download the next block).
    */
    void FindNextBlocks(std::vector<const CBlockIndex*>& vBlocks, const Peer& peer, CNodeState *state, const CBlockIndex *pindexWalk, unsigned int count, int nWindowEnd, const CChain* activeChain=nullptr, NodeId* nodeStaller=nullptr) EXCLUSIVE_LOCKS_REQUIRED(cs_main);

    /* Multimap used to preserve insertion order */
    typedef std::multimap<uint256, std::pair<NodeId, std::list<QueuedBlock>::iterator>> BlockDownloadMap;
    BlockDownloadMap mapBlocksInFlight GUARDED_BY(cs_main);

    /** When our tip was last updated. */
    std::atomic<std::chrono::seconds> m_last_tip_update{0s};

    /** Determine whether or not a peer can request a transaction, and return it (or nullptr if not found or not allowed). */
    CTransactionRef FindTxForGetData(const Peer::TxRelay& tx_relay, const GenTxid& gtxid)
        EXCLUSIVE_LOCKS_REQUIRED(!m_most_recent_block_mutex, NetEventsInterface::g_msgproc_mutex);

    void ProcessGetData(CNode& pfrom, Peer& peer, const std::atomic<bool>& interruptMsgProc)
        EXCLUSIVE_LOCKS_REQUIRED(!m_most_recent_block_mutex, peer.m_getdata_requests_mutex, NetEventsInterface::g_msgproc_mutex)
        LOCKS_EXCLUDED(::cs_main);

    /** Process a new block. Perform any post-processing housekeeping */
    void ProcessBlock(CNode& node, const std::shared_ptr<const CBlock>& block, bool force_processing, bool min_pow_checked);

    /** Process compact block txns  */
    void ProcessCompactBlockTxns(CNode& pfrom, Peer& peer, const BlockTransactions& block_transactions)
        EXCLUSIVE_LOCKS_REQUIRED(g_msgproc_mutex, !m_most_recent_block_mutex);

    /**
     * When a peer sends us a valid block, instruct it to announce blocks to us
     * using CMPCTBLOCK if possible by adding its nodeid to the end of
     * lNodesAnnouncingHeaderAndIDs, and keeping that list under a certain size by
     * removing the first element if necessary.
     */
    void MaybeSetPeerAsAnnouncingHeaderAndIDs(NodeId nodeid) EXCLUSIVE_LOCKS_REQUIRED(cs_main);

    /** Stack of nodes which we have set to announce using compact blocks */
    std::list<NodeId> lNodesAnnouncingHeaderAndIDs GUARDED_BY(cs_main);

    /** Number of peers from which we're downloading blocks. */
    int m_peers_downloading_from GUARDED_BY(cs_main) = 0;

    /** Storage for orphan information */
    TxOrphanage m_orphanage;

    void AddToCompactExtraTransactions(const CTransactionRef& tx) EXCLUSIVE_LOCKS_REQUIRED(g_msgproc_mutex);

    /** Orphan/conflicted/etc transactions that are kept for compact block reconstruction.
     *  The last -blockreconstructionextratxn/DEFAULT_BLOCK_RECONSTRUCTION_EXTRA_TXN of
     *  these are kept in a ring buffer */
    std::vector<std::pair<uint256, CTransactionRef>> vExtraTxnForCompact GUARDED_BY(g_msgproc_mutex);
    /** Offset into vExtraTxnForCompact to insert the next tx */
    size_t vExtraTxnForCompactIt GUARDED_BY(g_msgproc_mutex) = 0;

    /** Check whether the last unknown block a peer advertised is not yet known. */
    void ProcessBlockAvailability(NodeId nodeid) EXCLUSIVE_LOCKS_REQUIRED(cs_main);
    /** Update tracking information about which blocks a peer is assumed to have. */
    void UpdateBlockAvailability(NodeId nodeid, const uint256& hash) EXCLUSIVE_LOCKS_REQUIRED(cs_main);
    bool CanDirectFetch() EXCLUSIVE_LOCKS_REQUIRED(cs_main);

    /**
     * To prevent fingerprinting attacks, only send blocks/headers outside of
     * the active chain if they are no more than a month older (both in time,
     * and in best equivalent proof of work) than the best header chain we know
     * about and we fully-validated them at some point.
     */
    bool BlockRequestAllowed(const CBlockIndex* pindex) EXCLUSIVE_LOCKS_REQUIRED(cs_main);
    bool AlreadyHaveBlock(const uint256& block_hash) EXCLUSIVE_LOCKS_REQUIRED(cs_main);
    void ProcessGetBlockData(CNode& pfrom, Peer& peer, const CInv& inv)
        EXCLUSIVE_LOCKS_REQUIRED(!m_most_recent_block_mutex);

    /**
     * Validation logic for compact filters request handling.
     *
     * May disconnect from the peer in the case of a bad request.
     *
     * @param[in]   node            The node that we received the request from
     * @param[in]   peer            The peer that we received the request from
     * @param[in]   filter_type     The filter type the request is for. Must be basic filters.
     * @param[in]   start_height    The start height for the request
     * @param[in]   stop_hash       The stop_hash for the request
     * @param[in]   max_height_diff The maximum number of items permitted to request, as specified in BIP 157
     * @param[out]  stop_index      The CBlockIndex for the stop_hash block, if the request can be serviced.
     * @param[out]  filter_index    The filter index, if the request can be serviced.
     * @return                      True if the request can be serviced.
     */
    bool PrepareBlockFilterRequest(CNode& node, Peer& peer,
                                   BlockFilterType filter_type, uint32_t start_height,
                                   const uint256& stop_hash, uint32_t max_height_diff,
                                   const CBlockIndex*& stop_index,
                                   BlockFilterIndex*& filter_index);

    /**
     * Handle a cfilters request.
     *
     * May disconnect from the peer in the case of a bad request.
     *
     * @param[in]   node            The node that we received the request from
     * @param[in]   peer            The peer that we received the request from
     * @param[in]   vRecv           The raw message received
     */
    void ProcessGetCFilters(CNode& node, Peer& peer, CDataStream& vRecv);

    /**
     * Handle a cfheaders request.
     *
     * May disconnect from the peer in the case of a bad request.
     *
     * @param[in]   node            The node that we received the request from
     * @param[in]   peer            The peer that we received the request from
     * @param[in]   vRecv           The raw message received
     */
    void ProcessGetCFHeaders(CNode& node, Peer& peer, CDataStream& vRecv);

    /**
     * Handle a getcfcheckpt request.
     *
     * May disconnect from the peer in the case of a bad request.
     *
     * @param[in]   node            The node that we received the request from
     * @param[in]   peer            The peer that we received the request from
     * @param[in]   vRecv           The raw message received
     */
    void ProcessGetCFCheckPt(CNode& node, Peer& peer, CDataStream& vRecv);

    /** Checks if address relay is permitted with peer. If needed, initializes
     * the m_addr_known bloom filter and sets m_addr_relay_enabled to true.
     *
     *  @return   True if address relay is enabled with peer
     *            False if address relay is disallowed
     */
    bool SetupAddressRelay(const CNode& node, Peer& peer) EXCLUSIVE_LOCKS_REQUIRED(g_msgproc_mutex);

    void AddAddressKnown(Peer& peer, const CAddress& addr) EXCLUSIVE_LOCKS_REQUIRED(g_msgproc_mutex);
<<<<<<< HEAD
    void PushAddress(Peer& peer, const CAddress& addr, FastRandomContext& insecure_rand) EXCLUSIVE_LOCKS_REQUIRED(g_msgproc_mutex);

    /** Particl */
    int m_banscore = DISCOURAGEMENT_THRESHOLD;
    void PassOnMisbehaviour(NodeId node_id, int howmuch) EXCLUSIVE_LOCKS_REQUIRED(!m_peer_mutex);
public:
    NodeId GetBlockSource(const uint256 &hash) override EXCLUSIVE_LOCKS_REQUIRED(cs_main);
    void IncPersistentMisbehaviour(NodeId node_id, int howmuch) override EXCLUSIVE_LOCKS_REQUIRED(cs_main, !m_peer_mutex);
    bool IncPersistentDiscouraged(NodeId node_id) override EXCLUSIVE_LOCKS_REQUIRED(cs_main, !m_peer_mutex);
    void DecMisbehaving(NodeId nodeid, int howmuch) override EXCLUSIVE_LOCKS_REQUIRED(!m_peer_mutex);
    void MisbehavingByAddr(CNetAddr addr, int misbehavior_cfwd, int howmuch, const std::string& message) override EXCLUSIVE_LOCKS_REQUIRED(cs_main, !m_peer_mutex);
    bool IncDuplicateHeaders(NodeId node_id) override EXCLUSIVE_LOCKS_REQUIRED(cs_main, !m_peer_mutex);
    void CheckUnreceivedHeaders(int64_t now) override EXCLUSIVE_LOCKS_REQUIRED(cs_main, !m_peer_mutex);
    bool MaybePunishNodeForDuplicates(NodeId nodeid, const BlockValidationState& state) EXCLUSIVE_LOCKS_REQUIRED(!m_peer_mutex);
    bool AddNodeHeader(NodeId node_id, const uint256 &hash) override EXCLUSIVE_LOCKS_REQUIRED(cs_main);
    void RemoveNodeHeader(const uint256 &hash) override EXCLUSIVE_LOCKS_REQUIRED(cs_main);
    void RemoveNonReceivedHeaderFromNodes(node::BlockMap::iterator mi) override EXCLUSIVE_LOCKS_REQUIRED(cs_main);
};

class CNodeDOS
{
public:
    //! Headers received from this peer, removed when block is received
    std::map<uint256, int64_t> m_map_loose_headers;

    //! Set of node ids that triggered the counters
    //std::set<NodeID> m_node_ids;

    //! Count of times node tried to send duplicate headers/blocks, decreased in DecMisbehaving
    int m_duplicate_count = 0;

    //! Set when counters increase
    int64_t m_last_used_time = 0;

    //! Persistent misbehaving counter
    int m_misbehavior = 0;

    //! Times node was discouraged
    int m_discouraged_count = 0;
=======
    void PushAddress(Peer& peer, const CAddress& addr) EXCLUSIVE_LOCKS_REQUIRED(g_msgproc_mutex);
>>>>>>> db283a6b
};

/** Map maintaining per-addr DOS state. */
static std::map<CNetAddr, CNodeDOS> map_dos_state GUARDED_BY(cs_main);

const CNodeState* PeerManagerImpl::State(NodeId pnode) const EXCLUSIVE_LOCKS_REQUIRED(cs_main)
{
    std::map<NodeId, CNodeState>::const_iterator it = m_node_states.find(pnode);
    if (it == m_node_states.end())
        return nullptr;
    return &it->second;
}

CNodeState* PeerManagerImpl::State(NodeId pnode) EXCLUSIVE_LOCKS_REQUIRED(cs_main)
{
    return const_cast<CNodeState*>(std::as_const(*this).State(pnode));
}

/**
 * Whether the peer supports the address. For example, a peer that does not
 * implement BIP155 cannot receive Tor v3 addresses because it requires
 * ADDRv2 (BIP155) encoding.
 */
static bool IsAddrCompatible(const Peer& peer, const CAddress& addr)
{
    return peer.m_wants_addrv2 || addr.IsAddrV1Compatible();
}

void PeerManagerImpl::AddAddressKnown(Peer& peer, const CAddress& addr)
{
    assert(peer.m_addr_known);
    peer.m_addr_known->insert(addr.GetKey());
}

void PeerManagerImpl::PushAddress(Peer& peer, const CAddress& addr)
{
    // Known checking here is only to save space from duplicates.
    // Before sending, we'll filter it again for known addresses that were
    // added after addresses were pushed.
    assert(peer.m_addr_known);
    if (addr.IsValid() && !peer.m_addr_known->contains(addr.GetKey()) && IsAddrCompatible(peer, addr)) {
        if (peer.m_addrs_to_send.size() >= MAX_ADDR_TO_SEND) {
            peer.m_addrs_to_send[m_rng.randrange(peer.m_addrs_to_send.size())] = addr;
        } else {
            peer.m_addrs_to_send.push_back(addr);
        }
    }
}

static void AddKnownTx(Peer& peer, const uint256& hash)
{
    auto tx_relay = peer.GetTxRelay();
    if (!tx_relay) return;

    LOCK(tx_relay->m_tx_inventory_mutex);
    tx_relay->m_tx_inventory_known_filter.insert(hash);
}

/** Whether this peer can serve us blocks. */
static bool CanServeBlocks(const Peer& peer)
{
    return peer.m_their_services & (NODE_NETWORK|NODE_NETWORK_LIMITED);
}

/** Whether this peer can only serve limited recent blocks (e.g. because
 *  it prunes old blocks) */
static bool IsLimitedPeer(const Peer& peer)
{
    return (!(peer.m_their_services & NODE_NETWORK) &&
             (peer.m_their_services & NODE_NETWORK_LIMITED));
}

/** Whether this peer can serve us witness data */
static bool CanServeWitnesses(const Peer& peer)
{
    return peer.m_their_services & NODE_WITNESS;
}

std::chrono::microseconds PeerManagerImpl::NextInvToInbounds(std::chrono::microseconds now,
                                                             std::chrono::seconds average_interval)
{
    if (m_next_inv_to_inbounds.load() < now) {
        // If this function were called from multiple threads simultaneously
        // it would possible that both update the next send variable, and return a different result to their caller.
        // This is not possible in practice as only the net processing thread invokes this function.
        m_next_inv_to_inbounds = GetExponentialRand(now, average_interval);
    }
    return m_next_inv_to_inbounds;
}

bool PeerManagerImpl::IsBlockRequested(const uint256& hash)
{
    return mapBlocksInFlight.count(hash);
}

bool PeerManagerImpl::IsBlockRequestedFromOutbound(const uint256& hash)
{
    for (auto range = mapBlocksInFlight.equal_range(hash); range.first != range.second; range.first++) {
        auto [nodeid, block_it] = range.first->second;
        CNodeState& nodestate = *Assert(State(nodeid));
        if (!nodestate.m_is_inbound) return true;
    }

    return false;
}

void PeerManagerImpl::RemoveBlockRequest(const uint256& hash, std::optional<NodeId> from_peer)
{
    auto range = mapBlocksInFlight.equal_range(hash);
    if (range.first == range.second) {
        // Block was not requested from any peer
        return;
    }

    // We should not have requested too many of this block
    Assume(mapBlocksInFlight.count(hash) <= MAX_CMPCTBLOCKS_INFLIGHT_PER_BLOCK);

    while (range.first != range.second) {
        auto [node_id, list_it] = range.first->second;

        if (from_peer && *from_peer != node_id) {
            range.first++;
            continue;
        }

        CNodeState& state = *Assert(State(node_id));

        if (state.vBlocksInFlight.begin() == list_it) {
            // First block on the queue was received, update the start download time for the next one
            state.m_downloading_since = std::max(state.m_downloading_since, GetTime<std::chrono::microseconds>());
        }
        state.vBlocksInFlight.erase(list_it);

        if (state.vBlocksInFlight.empty()) {
            // Last validated block on the queue for this peer was received.
            m_peers_downloading_from--;
        }
        state.m_stalling_since = 0us;

        range.first = mapBlocksInFlight.erase(range.first);
    }
}

bool PeerManagerImpl::BlockRequested(NodeId nodeid, const CBlockIndex& block, std::list<QueuedBlock>::iterator** pit)
{
    const uint256& hash{block.GetBlockHash()};

    CNodeState *state = State(nodeid);
    assert(state != nullptr);

    Assume(mapBlocksInFlight.count(hash) <= MAX_CMPCTBLOCKS_INFLIGHT_PER_BLOCK);

    // Short-circuit most stuff in case it is from the same node
    for (auto range = mapBlocksInFlight.equal_range(hash); range.first != range.second; range.first++) {
        if (range.first->second.first == nodeid) {
            if (pit) {
                *pit = &range.first->second.second;
            }
            return false;
        }
    }

    // Make sure it's not being fetched already from same peer.
    RemoveBlockRequest(hash, nodeid);

    std::list<QueuedBlock>::iterator it = state->vBlocksInFlight.insert(state->vBlocksInFlight.end(),
            {&block, std::unique_ptr<PartiallyDownloadedBlock>(pit ? new PartiallyDownloadedBlock(&m_mempool) : nullptr)});
    if (state->vBlocksInFlight.size() == 1) {
        // We're starting a block download (batch) from this peer.
        state->m_downloading_since = GetTime<std::chrono::microseconds>();
        m_peers_downloading_from++;
    }
    auto itInFlight = mapBlocksInFlight.insert(std::make_pair(hash, std::make_pair(nodeid, it)));
    if (pit) {
        *pit = &itInFlight->second.second;
    }
    return true;
}

void PeerManagerImpl::MaybeSetPeerAsAnnouncingHeaderAndIDs(NodeId nodeid)
{
    AssertLockHeld(cs_main);

    // When in -blocksonly mode, never request high-bandwidth mode from peers. Our
    // mempool will not contain the transactions necessary to reconstruct the
    // compact block.
    if (m_opts.ignore_incoming_txs) return;

    CNodeState* nodestate = State(nodeid);
    if (!nodestate || !nodestate->m_provides_cmpctblocks) {
        // Don't request compact blocks if the peer has not signalled support
        return;
    }

    int num_outbound_hb_peers = 0;
    for (std::list<NodeId>::iterator it = lNodesAnnouncingHeaderAndIDs.begin(); it != lNodesAnnouncingHeaderAndIDs.end(); it++) {
        if (*it == nodeid) {
            lNodesAnnouncingHeaderAndIDs.erase(it);
            lNodesAnnouncingHeaderAndIDs.push_back(nodeid);
            return;
        }
        CNodeState *state = State(*it);
        if (state != nullptr && !state->m_is_inbound) ++num_outbound_hb_peers;
    }
    if (nodestate->m_is_inbound) {
        // If we're adding an inbound HB peer, make sure we're not removing
        // our last outbound HB peer in the process.
        if (lNodesAnnouncingHeaderAndIDs.size() >= 3 && num_outbound_hb_peers == 1) {
            CNodeState *remove_node = State(lNodesAnnouncingHeaderAndIDs.front());
            if (remove_node != nullptr && !remove_node->m_is_inbound) {
                // Put the HB outbound peer in the second slot, so that it
                // doesn't get removed.
                std::swap(lNodesAnnouncingHeaderAndIDs.front(), *std::next(lNodesAnnouncingHeaderAndIDs.begin()));
            }
        }
    }
    m_connman.ForNode(nodeid, [this](CNode* pfrom) EXCLUSIVE_LOCKS_REQUIRED(::cs_main) {
        AssertLockHeld(::cs_main);
        if (lNodesAnnouncingHeaderAndIDs.size() >= 3) {
            // As per BIP152, we only get 3 of our peers to announce
            // blocks using compact encodings.
            m_connman.ForNode(lNodesAnnouncingHeaderAndIDs.front(), [this](CNode* pnodeStop){
                m_connman.PushMessage(pnodeStop, CNetMsgMaker(pnodeStop->GetCommonVersion()).Make(NetMsgType::SENDCMPCT, /*high_bandwidth=*/false, /*version=*/CMPCTBLOCKS_VERSION));
                // save BIP152 bandwidth state: we select peer to be low-bandwidth
                pnodeStop->m_bip152_highbandwidth_to = false;
                return true;
            });
            lNodesAnnouncingHeaderAndIDs.pop_front();
        }
        m_connman.PushMessage(pfrom, CNetMsgMaker(pfrom->GetCommonVersion()).Make(NetMsgType::SENDCMPCT, /*high_bandwidth=*/true, /*version=*/CMPCTBLOCKS_VERSION));
        // save BIP152 bandwidth state: we select peer to be high-bandwidth
        pfrom->m_bip152_highbandwidth_to = true;
        lNodesAnnouncingHeaderAndIDs.push_back(pfrom->GetId());
        return true;
    });
}

bool PeerManagerImpl::TipMayBeStale()
{
    AssertLockHeld(cs_main);
    const Consensus::Params& consensusParams = m_chainparams.GetConsensus();
    if (m_last_tip_update.load() == 0s) {
        m_last_tip_update = GetTime<std::chrono::seconds>();
    }
    return m_last_tip_update.load() < GetTime<std::chrono::seconds>() - std::chrono::seconds{consensusParams.nPowTargetSpacing * 3} && mapBlocksInFlight.empty();
}

bool PeerManagerImpl::CanDirectFetch()
{
    if (!m_chainman.ActiveChain().Tip()) {
        return false;
    }
    return m_chainman.ActiveChain().Tip()->Time() > GetAdjustedTime() - m_chainparams.GetConsensus().PowTargetSpacing() * 20;
}

static bool PeerHasHeader(CNodeState *state, const CBlockIndex *pindex) EXCLUSIVE_LOCKS_REQUIRED(cs_main)
{
    if (state->pindexBestKnownBlock && pindex == state->pindexBestKnownBlock->GetAncestor(pindex->nHeight))
        return true;
    if (state->pindexBestHeaderSent && pindex == state->pindexBestHeaderSent->GetAncestor(pindex->nHeight))
        return true;
    return false;
}

void PeerManagerImpl::ProcessBlockAvailability(NodeId nodeid) {
    CNodeState *state = State(nodeid);
    assert(state != nullptr);

    if (!state->hashLastUnknownBlock.IsNull()) {
        const CBlockIndex* pindex = m_chainman.m_blockman.LookupBlockIndex(state->hashLastUnknownBlock);
        if (pindex && pindex->nChainWork > 0) {
            if (state->pindexBestKnownBlock == nullptr || pindex->nChainWork >= state->pindexBestKnownBlock->nChainWork) {
                state->pindexBestKnownBlock = pindex;
            }
            state->hashLastUnknownBlock.SetNull();
        }
    }
}

void PeerManagerImpl::UpdateBlockAvailability(NodeId nodeid, const uint256 &hash) {
    CNodeState *state = State(nodeid);
    assert(state != nullptr);

    ProcessBlockAvailability(nodeid);

    const CBlockIndex* pindex = m_chainman.m_blockman.LookupBlockIndex(hash);
    if (pindex && pindex->nChainWork > 0) {
        // An actually better block was announced.
        if (state->pindexBestKnownBlock == nullptr || pindex->nChainWork >= state->pindexBestKnownBlock->nChainWork) {
            state->pindexBestKnownBlock = pindex;
        }
    } else {
        // An unknown block was announced; just assume that the latest one is the best one.
        state->hashLastUnknownBlock = hash;
    }
}

// Logic for calculating which blocks to download from a given peer, given our current tip.
void PeerManagerImpl::FindNextBlocksToDownload(const Peer& peer, unsigned int count, std::vector<const CBlockIndex*>& vBlocks, NodeId& nodeStaller)
{
    if (count == 0)
        return;

    vBlocks.reserve(vBlocks.size() + count);
    CNodeState *state = State(peer.m_id);
    assert(state != nullptr);

    // Make sure pindexBestKnownBlock is up to date, we'll need it.
    ProcessBlockAvailability(peer.m_id);

    if (state->pindexBestKnownBlock == nullptr || state->pindexBestKnownBlock->nChainWork < m_chainman.ActiveChain().Tip()->nChainWork || state->pindexBestKnownBlock->nChainWork < m_chainman.MinimumChainWork()) {
        // This peer has nothing interesting.
        return;
    }

    if (state->pindexLastCommonBlock == nullptr) {
        // Bootstrap quickly by guessing a parent of our best tip is the forking point.
        // Guessing wrong in either direction is not a problem.
        state->pindexLastCommonBlock = m_chainman.ActiveChain()[std::min(state->pindexBestKnownBlock->nHeight, m_chainman.ActiveChain().Height())];
    }

    // If the peer reorganized, our previous pindexLastCommonBlock may not be an ancestor
    // of its current tip anymore. Go back enough to fix that.
    state->pindexLastCommonBlock = LastCommonAncestor(state->pindexLastCommonBlock, state->pindexBestKnownBlock);
    if (state->pindexLastCommonBlock == state->pindexBestKnownBlock)
        return;

    const CBlockIndex *pindexWalk = state->pindexLastCommonBlock;
    // Never fetch further than the best block we know the peer has, or more than BLOCK_DOWNLOAD_WINDOW + 1 beyond the last
    // linked block we have in common with this peer. The +1 is so we can detect stalling, namely if we would be able to
    // download that next block if the window were 1 larger.
    int nWindowEnd = state->pindexLastCommonBlock->nHeight + BLOCK_DOWNLOAD_WINDOW;

    FindNextBlocks(vBlocks, peer, state, pindexWalk, count, nWindowEnd, &m_chainman.ActiveChain(), &nodeStaller);
}

void PeerManagerImpl::TryDownloadingHistoricalBlocks(const Peer& peer, unsigned int count, std::vector<const CBlockIndex*>& vBlocks, const CBlockIndex *from_tip, const CBlockIndex* target_block)
{
    Assert(from_tip);
    Assert(target_block);

    if (vBlocks.size() >= count) {
        return;
    }

    vBlocks.reserve(count);
    CNodeState *state = Assert(State(peer.m_id));

    if (state->pindexBestKnownBlock == nullptr || state->pindexBestKnownBlock->GetAncestor(target_block->nHeight) != target_block) {
        // This peer can't provide us the complete series of blocks leading up to the
        // assumeutxo snapshot base.
        //
        // Presumably this peer's chain has less work than our ActiveChain()'s tip, or else we
        // will eventually crash when we try to reorg to it. Let other logic
        // deal with whether we disconnect this peer.
        //
        // TODO at some point in the future, we might choose to request what blocks
        // this peer does have from the historical chain, despite it not having a
        // complete history beneath the snapshot base.
        return;
    }

    FindNextBlocks(vBlocks, peer, state, from_tip, count, std::min<int>(from_tip->nHeight + BLOCK_DOWNLOAD_WINDOW, target_block->nHeight));
}

void PeerManagerImpl::FindNextBlocks(std::vector<const CBlockIndex*>& vBlocks, const Peer& peer, CNodeState *state, const CBlockIndex *pindexWalk, unsigned int count, int nWindowEnd, const CChain* activeChain, NodeId* nodeStaller)
{
    std::vector<const CBlockIndex*> vToFetch;
    int nMaxHeight = std::min<int>(state->pindexBestKnownBlock->nHeight, nWindowEnd + 1);
    NodeId waitingfor = -1;
    while (pindexWalk->nHeight < nMaxHeight) {
        // Read up to 128 (or more, if more blocks than that are needed) successors of pindexWalk (towards
        // pindexBestKnownBlock) into vToFetch. We fetch 128, because CBlockIndex::GetAncestor may be as expensive
        // as iterating over ~100 CBlockIndex* entries anyway.
        int nToFetch = std::min(nMaxHeight - pindexWalk->nHeight, std::max<int>(count - vBlocks.size(), 128));
        vToFetch.resize(nToFetch);
        pindexWalk = state->pindexBestKnownBlock->GetAncestor(pindexWalk->nHeight + nToFetch);
        vToFetch[nToFetch - 1] = pindexWalk;
        for (unsigned int i = nToFetch - 1; i > 0; i--) {
            vToFetch[i - 1] = vToFetch[i]->pprev;
        }

        // Iterate over those blocks in vToFetch (in forward direction), adding the ones that
        // are not yet downloaded and not in flight to vBlocks. In the meantime, update
        // pindexLastCommonBlock as long as all ancestors are already downloaded, or if it's
        // already part of our chain (and therefore don't need it even if pruned).
        for (const CBlockIndex* pindex : vToFetch) {
            if (pindex->nFlags & BLOCK_DELAYED) {
                // Already have block in delayed queue
                continue;
            }
            if (!pindex->IsValid(BLOCK_VALID_TREE)) {
                // We consider the chain that this peer is on invalid.
                return;
            }
            if (!CanServeWitnesses(peer) && DeploymentActiveAt(*pindex, m_chainman, Consensus::DEPLOYMENT_SEGWIT)) {
                // We wouldn't download this block or its descendants from this peer.
                return;
            }
            if (pindex->nStatus & BLOCK_HAVE_DATA || (activeChain && activeChain->Contains(pindex))) {
                if (activeChain && pindex->HaveNumChainTxs())
                    state->pindexLastCommonBlock = pindex;
            } else if (!IsBlockRequested(pindex->GetBlockHash())) {
                // The block is not already downloaded, and not yet in flight.
                if (pindex->nHeight > nWindowEnd) {
                    // We reached the end of the window.
                    if (vBlocks.size() == 0 && waitingfor != peer.m_id) {
                        // We aren't able to fetch anything, but we would be if the download window was one larger.
                        if (nodeStaller) *nodeStaller = waitingfor;
                    }
                    return;
                }
                vBlocks.push_back(pindex);
                if (vBlocks.size() == count) {
                    return;
                }
            } else if (waitingfor == -1) {
                // This is the first already-in-flight block.
                waitingfor = mapBlocksInFlight.lower_bound(pindex->GetBlockHash())->second.first;
            }
        }
    }
}

} // namespace

void PeerManagerImpl::PushNodeVersion(CNode& pnode, const Peer& peer)
{
    uint64_t my_services{peer.m_our_services};
    const int64_t nTime{count_seconds(GetTime<std::chrono::seconds>())};
    uint64_t nonce = pnode.GetLocalNonce();
    const int nNodeStartingHeight{m_best_height};
    NodeId nodeid = pnode.GetId();
    CAddress addr = pnode.addr;

    CService addr_you = addr.IsRoutable() && !IsProxy(addr) && addr.IsAddrV1Compatible() ? addr : CService();
    uint64_t your_services{addr.nServices};

    const bool tx_relay{!RejectIncomingTxs(pnode)};
    m_connman.PushMessage(&pnode, CNetMsgMaker(INIT_PROTO_VERSION).Make(NetMsgType::VERSION, PROTOCOL_VERSION, my_services, nTime,
            your_services, CNetAddr::V1(addr_you), // Together the pre-version-31402 serialization of CAddress "addrYou" (without nTime)
            my_services, CNetAddr::V1(CService{}), // Together the pre-version-31402 serialization of CAddress "addrMe" (without nTime)
            nonce, strSubVersion, nNodeStartingHeight, tx_relay));

    if (fLogIPs) {
        LogPrint(BCLog::NET, "send version message: version %d, blocks=%d, them=%s, txrelay=%d, peer=%d\n", PROTOCOL_VERSION, nNodeStartingHeight, addr_you.ToStringAddrPort(), tx_relay, nodeid);
    } else {
        LogPrint(BCLog::NET, "send version message: version %d, blocks=%d, txrelay=%d, peer=%d\n", PROTOCOL_VERSION, nNodeStartingHeight, tx_relay, nodeid);
    }
}

void PeerManagerImpl::AddTxAnnouncement(const CNode& node, const GenTxid& gtxid, std::chrono::microseconds current_time)
{
    AssertLockHeld(::cs_main); // For m_txrequest
    NodeId nodeid = node.GetId();
    if (!node.HasPermission(NetPermissionFlags::Relay) && m_txrequest.Count(nodeid) >= MAX_PEER_TX_ANNOUNCEMENTS) {
        // Too many queued announcements from this peer
        return;
    }
    const CNodeState* state = State(nodeid);

    // Decide the TxRequestTracker parameters for this announcement:
    // - "preferred": if fPreferredDownload is set (= outbound, or NetPermissionFlags::NoBan permission)
    // - "reqtime": current time plus delays for:
    //   - NONPREF_PEER_TX_DELAY for announcements from non-preferred connections
    //   - TXID_RELAY_DELAY for txid announcements while wtxid peers are available
    //   - OVERLOADED_PEER_TX_DELAY for announcements from peers which have at least
    //     MAX_PEER_TX_REQUEST_IN_FLIGHT requests in flight (and don't have NetPermissionFlags::Relay).
    auto delay{0us};
    const bool preferred = state->fPreferredDownload;
    if (!preferred) delay += NONPREF_PEER_TX_DELAY;
    if (!gtxid.IsWtxid() && m_wtxid_relay_peers > 0) delay += TXID_RELAY_DELAY;
    const bool overloaded = !node.HasPermission(NetPermissionFlags::Relay) &&
        m_txrequest.CountInFlight(nodeid) >= MAX_PEER_TX_REQUEST_IN_FLIGHT;
    if (overloaded) delay += OVERLOADED_PEER_TX_DELAY;
    m_txrequest.ReceivedInv(nodeid, gtxid, preferred, current_time + delay);
}

void PeerManagerImpl::UpdateLastBlockAnnounceTime(NodeId node, int64_t time_in_seconds)
{
    LOCK(cs_main);
    CNodeState *state = State(node);
    if (state) state->m_last_block_announcement = time_in_seconds;
}

void PeerManagerImpl::InitializeNode(CNode& node, ServiceFlags our_services)
{
    NodeId nodeid = node.GetId();
    CAddress addr = node.addr;
    {
        LOCK(cs_main);
        m_node_states.emplace_hint(m_node_states.end(), std::piecewise_construct, std::forward_as_tuple(nodeid), std::forward_as_tuple(addr, node.IsInboundConn()));
        assert(m_txrequest.Count(nodeid) == 0);
    }
    PeerRef peer = std::make_shared<Peer>(nodeid, our_services);
    {
        LOCK(m_peer_mutex);
        m_peer_map.emplace_hint(m_peer_map.end(), nodeid, peer);
    }
    if (!node.IsInboundConn()) {
        PushNodeVersion(node, *peer);
    }
}

void PeerManagerImpl::ReattemptInitialBroadcast(CScheduler& scheduler)
{
    std::set<uint256> unbroadcast_txids = m_mempool.GetUnbroadcastTxs();

    for (const auto& txid : unbroadcast_txids) {
        CTransactionRef tx = m_mempool.get(txid);

        if (tx != nullptr) {
            RelayTransaction(txid, tx->GetWitnessHash());
        } else {
            m_mempool.RemoveUnbroadcastTx(txid, true);
        }
    }

    // Schedule next run for 10-15 minutes in the future.
    // We add randomness on every cycle to avoid the possibility of P2P fingerprinting.
    const std::chrono::milliseconds delta = 10min + GetRandMillis(5min);
    scheduler.scheduleFromNow([&] { ReattemptInitialBroadcast(scheduler); }, delta);
}

void PeerManagerImpl::FinalizeNode(const CNode& node)
{
    NodeId nodeid = node.GetId();
    int misbehavior{0};
    {
    LOCK(cs_main);
    {
        // We remove the PeerRef from g_peer_map here, but we don't always
        // destruct the Peer. Sometimes another thread is still holding a
        // PeerRef, so the refcount is >= 1. Be careful not to do any
        // processing here that assumes Peer won't be changed before it's
        // destructed.
        PeerRef peer = RemovePeer(nodeid);
        assert(peer != nullptr);
        misbehavior = WITH_LOCK(peer->m_misbehavior_mutex, return peer->m_misbehavior_score);
        m_wtxid_relay_peers -= peer->m_wtxid_relay;
        assert(m_wtxid_relay_peers >= 0);
    }
    CNodeState *state = State(nodeid);
    assert(state != nullptr);

    if (state->fSyncStarted)
        nSyncStarted--;

    for (const QueuedBlock& entry : state->vBlocksInFlight) {
        auto range = mapBlocksInFlight.equal_range(entry.pindex->GetBlockHash());
        while (range.first != range.second) {
            auto [node_id, list_it] = range.first->second;
            if (node_id != nodeid) {
                range.first++;
            } else {
                range.first = mapBlocksInFlight.erase(range.first);
            }
        }
    }
    m_orphanage.EraseForPeer(nodeid);
    m_txrequest.DisconnectedPeer(nodeid);
    if (m_txreconciliation) m_txreconciliation->ForgetPeer(nodeid);
    m_num_preferred_download_peers -= state->fPreferredDownload;
    m_peers_downloading_from -= (!state->vBlocksInFlight.empty());
    assert(m_peers_downloading_from >= 0);
    m_outbound_peers_with_protect_from_disconnect -= state->m_chain_sync.m_protect;
    assert(m_outbound_peers_with_protect_from_disconnect >= 0);

    m_node_states.erase(nodeid);

    if (m_node_states.empty()) {
        // Do a consistency check after the last peer is removed.
        assert(mapBlocksInFlight.empty());
        assert(m_num_preferred_download_peers == 0);
        assert(m_peers_downloading_from == 0);
        assert(m_outbound_peers_with_protect_from_disconnect == 0);
        assert(m_wtxid_relay_peers == 0);
        assert(m_txrequest.Size() == 0);
        assert(m_orphanage.Size() == 0);
    }
    } // cs_main
    if (node.fSuccessfullyConnected && misbehavior == 0 &&
        !node.IsBlockOnlyConn() && !node.IsInboundConn()) {
        // Only change visible addrman state for full outbound peers.  We don't
        // call Connected() for feeler connections since they don't have
        // fSuccessfullyConnected set.
        m_addrman.Connected(node.addr);
    }
    {
        LOCK(m_headers_presync_mutex);
        m_headers_presync_stats.erase(nodeid);
    }
    LogPrint(BCLog::NET, "Cleared nodestate for peer=%d\n", nodeid);
}

PeerRef PeerManagerImpl::GetPeerRef(NodeId id) const
{
    LOCK(m_peer_mutex);
    auto it = m_peer_map.find(id);
    return it != m_peer_map.end() ? it->second : nullptr;
}

PeerRef PeerManagerImpl::RemovePeer(NodeId id)
{
    PeerRef ret;
    LOCK(m_peer_mutex);
    auto it = m_peer_map.find(id);
    if (it != m_peer_map.end()) {
        ret = std::move(it->second);
        m_peer_map.erase(it);
    }
    return ret;
}

bool PeerManagerImpl::GetNodeStateStats(NodeId nodeid, CNodeStateStats& stats) const
{
    {
        LOCK(cs_main);
        const CNodeState* state = State(nodeid);
        if (state == nullptr)
            return false;
        stats.nSyncHeight = state->pindexBestKnownBlock ? state->pindexBestKnownBlock->nHeight : -1;
        stats.nCommonHeight = state->pindexLastCommonBlock ? state->pindexLastCommonBlock->nHeight : -1;
        for (const QueuedBlock& queue : state->vBlocksInFlight) {
            if (queue.pindex)
                stats.vHeightInFlight.push_back(queue.pindex->nHeight);
        }
        auto it = map_dos_state.find(state->m_address);
        if (it != map_dos_state.end()) {
            stats.nDuplicateCount = it->second.m_duplicate_count;
            stats.nLooseHeadersCount = (int)it->second.m_map_loose_headers.size();
        }
    }

    PeerRef peer = GetPeerRef(nodeid);
    if (peer == nullptr) return false;
    stats.their_services = peer->m_their_services;
    stats.m_starting_height = peer->m_starting_height;
    stats.m_misbehavior_score = WITH_LOCK(peer->m_misbehavior_mutex, return peer->m_misbehavior_score);

    // It is common for nodes with good ping times to suddenly become lagged,
    // due to a new block arriving or other large transfer.
    // Merely reporting pingtime might fool the caller into thinking the node was still responsive,
    // since pingtime does not update until the ping is complete, which might take a while.
    // So, if a ping is taking an unusually long time in flight,
    // the caller can immediately detect that this is happening.
    auto ping_wait{0us};
    if ((0 != peer->m_ping_nonce_sent) && (0 != peer->m_ping_start.load().count())) {
        ping_wait = GetTime<std::chrono::microseconds>() - peer->m_ping_start.load();
    }

    if (auto tx_relay = peer->GetTxRelay(); tx_relay != nullptr) {
        stats.m_relay_txs = WITH_LOCK(tx_relay->m_bloom_filter_mutex, return tx_relay->m_relay_txs);
        stats.m_fee_filter_received = tx_relay->m_fee_filter_received.load();
    } else {
        stats.m_relay_txs = false;
        stats.m_fee_filter_received = 0;
    }

    stats.m_ping_wait = ping_wait;
    stats.m_addr_processed = peer->m_addr_processed.load();
    stats.m_addr_rate_limited = peer->m_addr_rate_limited.load();
    stats.m_addr_relay_enabled = peer->m_addr_relay_enabled.load();
    {
        LOCK(peer->m_headers_sync_mutex);
        if (peer->m_headers_sync) {
            stats.presync_height = peer->m_headers_sync->GetPresyncHeight();
        }
    }

    stats.m_chain_height = peer->m_chain_height;

    return true;
}

void PeerManagerImpl::AddToCompactExtraTransactions(const CTransactionRef& tx)
{
    if (m_opts.max_extra_txs <= 0)
        return;
    if (!vExtraTxnForCompact.size())
        vExtraTxnForCompact.resize(m_opts.max_extra_txs);
    vExtraTxnForCompact[vExtraTxnForCompactIt] = std::make_pair(tx->GetWitnessHash(), tx);
    vExtraTxnForCompactIt = (vExtraTxnForCompactIt + 1) % m_opts.max_extra_txs;
}

void PeerManagerImpl::Misbehaving(Peer& peer, int howmuch, const std::string& message)
{
    assert(howmuch > 0);

    if (fParticlMode) {
        LOCK(cs_main);
        IncPersistentMisbehaviour(peer.m_id, howmuch);
    }

    LOCK(peer.m_misbehavior_mutex);
    const int score_before{peer.m_misbehavior_score};
    peer.m_misbehavior_score += howmuch;
    const int score_now{peer.m_misbehavior_score};

    const std::string message_prefixed = message.empty() ? "" : (": " + message);
    std::string warning;

    if (score_now >= m_banscore && score_before < m_banscore) {
        warning = " DISCOURAGE THRESHOLD EXCEEDED";
        peer.m_should_discourage = true;
    }
    if (score_now >= m_banscore * 2 && !peer.m_should_ban) {
        warning = " BAN THRESHOLD EXCEEDED";
        peer.m_should_ban = true;
    }

    LogPrint(BCLog::NET, "Misbehaving: peer=%d (%d -> %d)%s%s\n",
             peer.m_id, score_before, score_now, warning, message_prefixed);
}

void PeerManagerImpl::DecMisbehaving(NodeId nodeid, int howmuch)
{
    if (howmuch == 0) {
        return;
    }

    PeerRef peer = GetPeerRef(nodeid);
    if (peer == nullptr) return;

    LOCK(peer->m_misbehavior_mutex);
    peer->m_misbehavior_score -= howmuch;
    if (peer->m_misbehavior_score < 0) {
        peer->m_misbehavior_score = 0;
    }
}

/**
 * Potentially disconnect and discourage a node based on the contents of a TxValidationState object
 *
 * @return Returns true if the peer was punished (probably disconnected)
 */
bool PeerManagerImpl::MaybePunishNodeForTx(NodeId nodeid, const TxValidationState& state)
{
    PeerRef peer{GetPeerRef(nodeid)};
    switch (state.GetResult()) {
    case TxValidationResult::TX_RESULT_UNSET:
        break;
    // The node is providing invalid data:
    case TxValidationResult::TX_CONSENSUS:
        if (peer) Misbehaving(*peer, 100, "");
        return true;
    case TxValidationResult::DOS_100:
        if (peer) Misbehaving(*peer, 100, "");
        return true;
    case TxValidationResult::DOS_50:
        if (peer) Misbehaving(*peer, 50, "");
        return true;
    case TxValidationResult::DOS_20:
        if (peer) Misbehaving(*peer, 20, "");
        return true;
    case TxValidationResult::DOS_5:
        if (peer) Misbehaving(*peer, 5, "");
        return true;
    case TxValidationResult::DOS_1:
        if (peer) Misbehaving(*peer, 1, "");
        return true;
    // Conflicting (but not necessarily invalid) data or different policy:
    case TxValidationResult::TX_RECENT_CONSENSUS_CHANGE:
    case TxValidationResult::TX_INPUTS_NOT_STANDARD:
    case TxValidationResult::TX_NOT_STANDARD:
    case TxValidationResult::TX_MISSING_INPUTS:
    case TxValidationResult::TX_PREMATURE_SPEND:
    case TxValidationResult::TX_WITNESS_MUTATED:
    case TxValidationResult::TX_WITNESS_STRIPPED:
    case TxValidationResult::TX_CONFLICT:
    case TxValidationResult::TX_MEMPOOL_POLICY:
    case TxValidationResult::TX_NO_MEMPOOL:
        break;
    }
    return false;
}

bool PeerManagerImpl::MaybePunishNodeForBlock(NodeId nodeid, const BlockValidationState& state,
                                              bool via_compact_block, const std::string& message)
{
    PeerRef peer{GetPeerRef(nodeid)};
    switch (state.GetResult()) {
    case BlockValidationResult::BLOCK_RESULT_UNSET:
        break;
    case BlockValidationResult::BLOCK_HEADER_LOW_WORK:
        // We didn't try to process the block because the header chain may have
        // too little work.
        break;
    // The node is providing invalid data:
    case BlockValidationResult::BLOCK_CONSENSUS:
    case BlockValidationResult::BLOCK_MUTATED:
        if (!via_compact_block) {
            if (peer) Misbehaving(*peer, 100, message);
            return true;
        }
        break;
    case BlockValidationResult::BLOCK_CACHED_INVALID:
        {
            LOCK(cs_main);
            CNodeState *node_state = State(nodeid);
            if (node_state == nullptr) {
                break;
            }

            // Discourage outbound (but not inbound) peers if on an invalid chain.
            // Exempt HB compact block peers. Manual connections are always protected from discouragement.
            if (!via_compact_block && !node_state->m_is_inbound) {
                if (peer) Misbehaving(*peer, 100, message);
                return true;
            }
            break;
        }
    case BlockValidationResult::BLOCK_INVALID_HEADER:
    case BlockValidationResult::BLOCK_CHECKPOINT:
    case BlockValidationResult::BLOCK_INVALID_PREV:
        if (peer) Misbehaving(*peer, 100, message);
        return true;
    // Conflicting (but not necessarily invalid) data or different policy:
    case BlockValidationResult::BLOCK_MISSING_PREV:
        // TODO: Handle this much more gracefully (10 DoS points is super arbitrary)
        if (peer) Misbehaving(*peer, 10, message);
        return true;

    case BlockValidationResult::DOS_100:
        if (peer) Misbehaving(*peer, 100, message);
        return true;
    case BlockValidationResult::DOS_50:
        if (peer) Misbehaving(*peer, 50, message);
        return true;
    case BlockValidationResult::DOS_20:
        if (peer) Misbehaving(*peer, 20, message);
        return true;
    case BlockValidationResult::DOS_5:
        if (peer) Misbehaving(*peer, 5, message);
        return true;
    case BlockValidationResult::DOS_1:
        if (peer) Misbehaving(*peer, 1, message);
        return true;
    case BlockValidationResult::BLOCK_RECENT_CONSENSUS_CHANGE:
    case BlockValidationResult::BLOCK_TIME_FUTURE:
        break;
    }
    if (message != "") {
        LogPrint(BCLog::NET, "peer=%d: %s\n", nodeid, message);
    }
    return false;
}

void PeerManagerImpl::PassOnMisbehaviour(NodeId node_id, int howmuch)
{
    PeerRef peer{GetPeerRef(node_id)};
    if (peer == nullptr) return;
    LOCK(peer->m_misbehavior_mutex);
    peer->m_misbehavior_score = howmuch;
    if (peer->m_misbehavior_score >= m_banscore) {
        peer->m_should_discourage = true;
    }
    if (peer->m_misbehavior_score >= m_banscore * 2) {
        peer->m_should_ban = true;
    }
    LogPrint(BCLog::NET, "peer=%d Inherited misbehavior (%d)\n", node_id, peer->m_misbehavior_score);
}

/** Increase misbehavior scores by address. */
void PeerManagerImpl::MisbehavingByAddr(CNetAddr addr, int misbehavior_cfwd, int howmuch, const std::string& message)
{
    for (auto it = m_node_states.begin(); it != m_node_states.end(); ++it) {
        if (it->first < 0) {
            continue;
        }
        if (addr == (CNetAddr)it->second.m_address) {
            PeerRef peer = GetPeerRef(it->first);
            if (peer) Misbehaving(*peer, howmuch, message);
        }
    }
}

bool PeerManagerImpl::IncDuplicateHeaders(NodeId node_id) EXCLUSIVE_LOCKS_REQUIRED(cs_main, !m_peer_mutex)
{
    CNodeState *state = State(node_id);
    if (state == nullptr) {
        return true; // Node already disconnected
    }
    const CService &node_address = state->m_address;

    PeerRef peer = GetPeerRef(node_id);
    if (peer == nullptr) return true;
    auto it = map_dos_state.find(node_address);
    if (it != map_dos_state.end()) {
        ++it->second.m_duplicate_count;
        it->second.m_last_used_time = GetTime();
        if (it->second.m_duplicate_count < particl::MAX_DUPLICATE_HEADERS) {
            return true;
        }
        return false;
    }
    map_dos_state[node_address].m_duplicate_count = 1;
    map_dos_state[node_address].m_last_used_time = GetTime();
    return true;
}

NodeId PeerManagerImpl::GetBlockSource(const uint256 &hash) EXCLUSIVE_LOCKS_REQUIRED(cs_main)
{
    const auto it = mapBlockSource.find(hash);
    if (it == mapBlockSource.end()) {
        return -1;
    }
    return it->second.first;
}

void PeerManagerImpl::IncPersistentMisbehaviour(NodeId node_id, int howmuch)
{
    CNodeState *state = State(node_id);
    if (state == nullptr) {
        return;
    }
    const CService &node_address = state->m_address;

    PeerRef peer = GetPeerRef(node_id);
    if (peer == nullptr) return;
    auto it = map_dos_state.find(node_address);
    if (it != map_dos_state.end()) {
        int peer_misbehavior_score = WITH_LOCK(peer->m_misbehavior_mutex, return peer->m_misbehavior_score);
        if (peer_misbehavior_score < it->second.m_misbehavior) {
            PassOnMisbehaviour(node_id, it->second.m_misbehavior);
        }
        it->second.m_misbehavior += howmuch;
        return;
    }
    map_dos_state[node_address].m_misbehavior = howmuch;
    return;
}

bool PeerManagerImpl::IncPersistentDiscouraged(NodeId node_id)
{
    CNodeState *state = State(node_id);
    if (state == nullptr) {
        return false;
    }
    const CService &node_address = state->m_address;

    PeerRef peer = GetPeerRef(node_id);
    if (peer == nullptr) return false;
    auto it = map_dos_state.find(node_address);
    if (it != map_dos_state.end()) {
        it->second.m_discouraged_count += 1;
        if (it->second.m_discouraged_count > 5) {
            WITH_LOCK(peer->m_misbehavior_mutex, peer->m_should_ban = true);
            LogPrintf("Too often discouraged. Banning peer %d!\n", node_id);
            it->second.m_discouraged_count = 0;
            return true;
        }
        LogPrint(BCLog::NET, "peer=%d discouraged count (%d)\n", node_id, it->second.m_discouraged_count);
        return false;
    }
    map_dos_state[node_address].m_discouraged_count = 1;
    return false;
}

void PeerManagerImpl::CheckUnreceivedHeaders(int64_t now) EXCLUSIVE_LOCKS_REQUIRED(cs_main, !m_peer_mutex)
{
    auto it = map_dos_state.begin();
    for (; it != map_dos_state.end();) {
        auto &dos_counters = it->second;
        auto it_headers = dos_counters.m_map_loose_headers.begin();
        for (; it_headers != dos_counters.m_map_loose_headers.end();) {
            if (it_headers->second + particl::MAX_LOOSE_HEADER_TIME < now) {
                if (particl::RemoveUnreceivedHeader(m_chainman, it_headers->first)) {
                    MisbehavingByAddr(it->first, dos_counters.m_misbehavior, 5, "Block not received.");
                    dos_counters.m_misbehavior += 5;
                }
                dos_counters.m_map_loose_headers.erase(it_headers++);
                continue;
            }
            ++it_headers;
        }
        // TODO: Options for decrease rate
        if (dos_counters.m_duplicate_count > 0) {
            if (now - dos_counters.m_last_used_time > particl::MIN_DOS_STATE_TTL) {
                // Decay faster after some time passes
                dos_counters.m_duplicate_count -= 20;
                if (dos_counters.m_duplicate_count > 0) {
                    dos_counters.m_duplicate_count = 0;
                }
            } else {
                --dos_counters.m_duplicate_count;
            }
        }
        if (dos_counters.m_misbehavior > 0) {
            --dos_counters.m_misbehavior;
        }
        if (dos_counters.m_duplicate_count < 1 &&
            dos_counters.m_misbehavior < 1 &&
            dos_counters.m_map_loose_headers.size() == 0 &&
            now - dos_counters.m_last_used_time > particl::MIN_DOS_STATE_TTL) {
            map_dos_state.erase(it++);
            continue;
        }
        ++it;
    }
}

bool PeerManagerImpl::MaybePunishNodeForDuplicates(NodeId nodeid, const BlockValidationState& state)
{
    if (state.m_punish_for_duplicates) {
        MisbehavingById(nodeid, 10, "Too many duplicates");
        return true;
    }
    return false;
}

bool PeerManagerImpl::AddNodeHeader(NodeId node_id, const uint256 &hash) EXCLUSIVE_LOCKS_REQUIRED(cs_main)
{
    CNodeState *state = State(node_id);
    if (state == nullptr) {
        return true;
    }
    auto it = map_dos_state.find(state->m_address);
    if (it != map_dos_state.end()) {
        if (it->second.m_map_loose_headers.size() > particl::MAX_LOOSE_HEADERS) {
            return false;
        }
        it->second.m_map_loose_headers.insert(std::make_pair(hash, GetTime()));
        it->second.m_last_used_time = GetTime();
        return true;
    }
    map_dos_state[state->m_address].m_map_loose_headers.insert(std::make_pair(hash, GetTime()));
    map_dos_state[state->m_address].m_last_used_time = GetTime();
    return true;
}

void PeerManagerImpl::RemoveNodeHeader(const uint256 &hash) EXCLUSIVE_LOCKS_REQUIRED(cs_main)
{
    auto it = map_dos_state.begin();
    for (; it != map_dos_state.end(); ++it) {
        it->second.m_map_loose_headers.erase(hash);
    }
}

void PeerManagerImpl::RemoveNonReceivedHeaderFromNodes(node::BlockMap::iterator mi) EXCLUSIVE_LOCKS_REQUIRED(cs_main)
{
    auto it = m_node_states.begin();
    for (; it != m_node_states.end(); ++it) {
        if (it->second.pindexBestKnownBlock == &mi->second) {
            it->second.pindexBestKnownBlock = nullptr;
        }
    }
}

int GetNumDOSStates()
{
    return map_dos_state.size();
}

void ClearDOSStates()
{
    map_dos_state.clear();
}

bool PeerManagerImpl::BlockRequestAllowed(const CBlockIndex* pindex)
{
    AssertLockHeld(cs_main);
    if (m_chainman.ActiveChain().Contains(pindex)) return true;
    return pindex->IsValid(BLOCK_VALID_SCRIPTS) && (m_chainman.m_best_header != nullptr) &&
           (m_chainman.m_best_header->GetBlockTime() - pindex->GetBlockTime() < STALE_RELAY_AGE_LIMIT) &&
           (GetBlockProofEquivalentTime(*m_chainman.m_best_header, *pindex, *m_chainman.m_best_header, m_chainparams.GetConsensus()) < STALE_RELAY_AGE_LIMIT);
}

std::optional<std::string> PeerManagerImpl::FetchBlock(NodeId peer_id, const CBlockIndex& block_index)
{
    if (m_chainman.m_blockman.LoadingBlocks()) return "Loading blocks ...";

    // Ensure this peer exists and hasn't been disconnected
    PeerRef peer = GetPeerRef(peer_id);
    if (peer == nullptr) return "Peer does not exist";

    // Ignore pre-segwit peers
    if (!CanServeWitnesses(*peer)) return "Pre-SegWit peer";

    LOCK(cs_main);

    // Forget about all prior requests
    RemoveBlockRequest(block_index.GetBlockHash(), std::nullopt);

    // Mark block as in-flight
    if (!BlockRequested(peer_id, block_index)) return "Already requested from this peer";

    // Construct message to request the block
    const uint256& hash{block_index.GetBlockHash()};
    std::vector<CInv> invs{CInv(MSG_BLOCK | MSG_WITNESS_FLAG, hash)};

    // Send block request message to the peer
    bool success = m_connman.ForNode(peer_id, [this, &invs](CNode* node) {
        const CNetMsgMaker msgMaker(node->GetCommonVersion());
        this->m_connman.PushMessage(node, msgMaker.Make(NetMsgType::GETDATA, invs));
        return true;
    });

    if (!success) return "Peer not fully connected";

    LogPrint(BCLog::NET, "Requesting block %s from peer=%d\n",
                 hash.ToString(), peer_id);
    return std::nullopt;
}

std::unique_ptr<PeerManager> PeerManager::make(CConnman& connman, AddrMan& addrman,
                                               BanMan* banman, ChainstateManager& chainman,
                                               CTxMemPool& pool, Options opts)
{
    return std::make_unique<PeerManagerImpl>(connman, addrman, banman, chainman, pool, opts);
}

PeerManagerImpl::PeerManagerImpl(CConnman& connman, AddrMan& addrman,
                                 BanMan* banman, ChainstateManager& chainman,
                                 CTxMemPool& pool, Options opts)
    : m_rng{opts.deterministic_rng},
      m_fee_filter_rounder{CFeeRate{DEFAULT_MIN_RELAY_TX_FEE}, m_rng},
      m_chainparams(chainman.GetParams()),
      m_connman(connman),
      m_addrman(addrman),
      m_banman(banman),
      m_chainman(chainman),
      m_mempool(pool),
      m_opts{opts}
{
    // While Erlay support is incomplete, it must be enabled explicitly via -txreconciliation.
    // This argument can go away after Erlay support is complete.
    if (opts.reconcile_txs) {
        m_txreconciliation = std::make_unique<TxReconciliationTracker>(TXRECONCILIATION_VERSION);
    }
}

void PeerManagerImpl::StartScheduledTasks(CScheduler& scheduler)
{
    // Stale tip checking and peer eviction are on two different timers, but we
    // don't want them to get out of sync due to drift in the scheduler, so we
    // combine them in one function and schedule at the quicker (peer-eviction)
    // timer.
    static_assert(EXTRA_PEER_CHECK_INTERVAL < STALE_CHECK_INTERVAL, "peer eviction timer should be less than stale tip check timer");
    scheduler.scheduleEvery([this] { this->CheckForStaleTipAndEvictPeers(); }, std::chrono::seconds{EXTRA_PEER_CHECK_INTERVAL});

    // schedule next run for 10-15 minutes in the future
    const std::chrono::milliseconds delta = 10min + GetRandMillis(5min);
    scheduler.scheduleFromNow([&] { ReattemptInitialBroadcast(scheduler); }, delta);

    m_banscore = m_opts.banscore;
}

/**
 * Evict orphan txn pool entries based on a newly connected
 * block, remember the recently confirmed transactions, and delete tracked
 * announcements for them. Also save the time of the last tip update and
 * possibly reduce dynamic block stalling timeout.
 */
void PeerManagerImpl::BlockConnected(
    ChainstateRole role,
    const std::shared_ptr<const CBlock>& pblock,
    const CBlockIndex* pindex)
{
    // Update this for all chainstate roles so that we don't mistakenly see peers
    // helping us do background IBD as having a stale tip.
    m_last_tip_update = GetTime<std::chrono::seconds>();

    // In case the dynamic timeout was doubled once or more, reduce it slowly back to its default value
    auto stalling_timeout = m_block_stalling_timeout.load();
    Assume(stalling_timeout >= BLOCK_STALLING_TIMEOUT_DEFAULT);
    if (stalling_timeout != BLOCK_STALLING_TIMEOUT_DEFAULT) {
        const auto new_timeout = std::max(std::chrono::duration_cast<std::chrono::seconds>(stalling_timeout * 0.85), BLOCK_STALLING_TIMEOUT_DEFAULT);
        if (m_block_stalling_timeout.compare_exchange_strong(stalling_timeout, new_timeout)) {
            LogPrint(BCLog::NET, "Decreased stalling timeout to %d seconds\n", count_seconds(new_timeout));
        }
    }

    // The following task can be skipped since we don't maintain a mempool for
    // the ibd/background chainstate.
    if (role == ChainstateRole::BACKGROUND) {
        return;
    }
    m_orphanage.EraseForBlock(*pblock);

    {
        LOCK(m_recent_confirmed_transactions_mutex);
        for (const auto& ptx : pblock->vtx) {
            m_recent_confirmed_transactions.insert(ptx->GetHash());
            if (ptx->GetHash() != ptx->GetWitnessHash()) {
                m_recent_confirmed_transactions.insert(ptx->GetWitnessHash());
            }
        }
    }
    {
        LOCK(cs_main);
        for (const auto& ptx : pblock->vtx) {
            m_txrequest.ForgetTxHash(ptx->GetHash());
            m_txrequest.ForgetTxHash(ptx->GetWitnessHash());
        }
    }
}

void PeerManagerImpl::BlockDisconnected(const std::shared_ptr<const CBlock> &block, const CBlockIndex* pindex)
{
    // To avoid relay problems with transactions that were previously
    // confirmed, clear our filter of recently confirmed transactions whenever
    // there's a reorg.
    // This means that in a 1-block reorg (where 1 block is disconnected and
    // then another block reconnected), our filter will drop to having only one
    // block's worth of transactions in it, but that should be fine, since
    // presumably the most common case of relaying a confirmed transaction
    // should be just after a new block containing it is found.
    LOCK(m_recent_confirmed_transactions_mutex);
    m_recent_confirmed_transactions.reset();
}

/**
 * Maintain state about the best-seen block and fast-announce a compact block
 * to compatible peers.
 */
void PeerManagerImpl::NewPoWValidBlock(const CBlockIndex *pindex, const std::shared_ptr<const CBlock>& pblock)
{
    auto pcmpctblock = std::make_shared<const CBlockHeaderAndShortTxIDs>(*pblock);
    const CNetMsgMaker msgMaker(PROTOCOL_VERSION);

    LOCK(cs_main);

    if (pindex->nHeight <= m_highest_fast_announce)
        return;
    m_highest_fast_announce = pindex->nHeight;

    if (!DeploymentActiveAt(*pindex, m_chainman, Consensus::DEPLOYMENT_SEGWIT)) return;

    uint256 hashBlock(pblock->GetHash());
    const std::shared_future<CSerializedNetMsg> lazy_ser{
        std::async(std::launch::deferred, [&] { return msgMaker.Make(NetMsgType::CMPCTBLOCK, *pcmpctblock); })};

    {
        auto most_recent_block_txs = std::make_unique<std::map<uint256, CTransactionRef>>();
        for (const auto& tx : pblock->vtx) {
            most_recent_block_txs->emplace(tx->GetHash(), tx);
            most_recent_block_txs->emplace(tx->GetWitnessHash(), tx);
        }

        LOCK(m_most_recent_block_mutex);
        m_most_recent_block_hash = hashBlock;
        m_most_recent_block = pblock;
        m_most_recent_compact_block = pcmpctblock;
        m_most_recent_block_txs = std::move(most_recent_block_txs);
    }

    m_connman.ForEachNode([this, pindex, &lazy_ser, &hashBlock](CNode* pnode) EXCLUSIVE_LOCKS_REQUIRED(::cs_main) {
        AssertLockHeld(::cs_main);

        if (pnode->GetCommonVersion() < INVALID_CB_NO_BAN_VERSION || pnode->fDisconnect)
            return;
        ProcessBlockAvailability(pnode->GetId());
        CNodeState &state = *State(pnode->GetId());

        // If the peer has, or we announced to them the previous block already,
        // but we don't think they have this one, go ahead and announce it
        if (state.m_requested_hb_cmpctblocks && !PeerHasHeader(&state, pindex) && PeerHasHeader(&state, pindex->pprev)) {

            LogPrint(BCLog::NET, "%s sending header-and-ids %s to peer=%d\n", "PeerManager::NewPoWValidBlock",
                    hashBlock.ToString(), pnode->GetId());

            const CSerializedNetMsg& ser_cmpctblock{lazy_ser.get()};
            m_connman.PushMessage(pnode, ser_cmpctblock.Copy());
            state.pindexBestHeaderSent = pindex;
        }
    });
}

/**
 * Update our best height and announce any block hashes which weren't previously
 * in m_chainman.ActiveChain() to our peers.
 */
void PeerManagerImpl::UpdatedBlockTip(const CBlockIndex *pindexNew, const CBlockIndex *pindexFork, bool fInitialDownload)
{
    SetBestHeight(pindexNew->nHeight);
    SetServiceFlagsIBDCache(!fInitialDownload);

    // Don't relay inventory during initial block download.
    if (fInitialDownload) return;

    // Find the hashes of all blocks that weren't previously in the best chain.
    std::vector<uint256> vHashes;
    const CBlockIndex *pindexToAnnounce = pindexNew;
    while (pindexToAnnounce != pindexFork) {
        vHashes.push_back(pindexToAnnounce->GetBlockHash());
        pindexToAnnounce = pindexToAnnounce->pprev;
        if (vHashes.size() == MAX_BLOCKS_TO_ANNOUNCE) {
            // Limit announcements in case of a huge reorganization.
            // Rely on the peer's synchronization mechanism in that case.
            break;
        }
    }

    {
        LOCK(m_peer_mutex);
        for (auto& it : m_peer_map) {
            Peer& peer = *it.second;
            LOCK(peer.m_block_inv_mutex);
            for (const uint256& hash : reverse_iterate(vHashes)) {
                peer.m_blocks_for_headers_relay.push_back(hash);
            }
        }
    }

    m_connman.WakeMessageHandler();
}

/**
 * Handle invalid block rejection and consequent peer discouragement, maintain which
 * peers announce compact blocks.
 */
void PeerManagerImpl::BlockChecked(const CBlock& block, const BlockValidationState& state)
{
    LOCK(cs_main);

    const uint256 hash(block.GetHash());
    std::map<uint256, std::pair<NodeId, bool>>::iterator it = mapBlockSource.find(hash);

    if (it != mapBlockSource.end()) {
        MaybePunishNodeForDuplicates(/*nodeid=*/ it->second.first, state);
    }
    // If the block failed validation, we know where it came from and we're still connected
    // to that peer, maybe punish.
    if (state.IsInvalid() &&
        it != mapBlockSource.end() &&
        State(it->second.first)) {
            MaybePunishNodeForBlock(/*nodeid=*/ it->second.first, state, /*via_compact_block=*/ !it->second.second);
    } else
    if (state.nFlags & BLOCK_FAILED_DUPLICATE_STAKE) {
        if (it != mapBlockSource.end() && State(it->second.first)) {
            MisbehavingById(it->second.first, 10, "duplicate-stake");
        }
    }
    // Check that:
    // 1. The block is valid
    // 2. We're not in initial block download
    // 3. This is currently the best block we're aware of. We haven't updated
    //    the tip yet so we have no way to check this directly here. Instead we
    //    just check that there are currently no other blocks in flight.
    else if (state.IsValid() &&
             !m_chainman.IsInitialBlockDownload() &&
             mapBlocksInFlight.count(hash) == mapBlocksInFlight.size()) {
        if (it != mapBlockSource.end()) {
            MaybeSetPeerAsAnnouncingHeaderAndIDs(it->second.first);
        }
    }
    if (it != mapBlockSource.end())
        mapBlockSource.erase(it);
}

//////////////////////////////////////////////////////////////////////////////
//
// Messages
//


bool PeerManagerImpl::AlreadyHaveTx(const GenTxid& gtxid)
{
    if (m_chainman.ActiveChain().Tip()->GetBlockHash() != hashRecentRejectsChainTip) {
        // If the chain tip has changed previously rejected transactions
        // might be now valid, e.g. due to a nLockTime'd tx becoming valid,
        // or a double-spend. Reset the rejects filter and give those
        // txs a second chance.
        hashRecentRejectsChainTip = m_chainman.ActiveChain().Tip()->GetBlockHash();
        m_recent_rejects.reset();
    }

    const uint256& hash = gtxid.GetHash();

    if (m_orphanage.HaveTx(gtxid)) return true;

    {
        LOCK(m_recent_confirmed_transactions_mutex);
        if (m_recent_confirmed_transactions.contains(hash)) return true;
    }

    return m_recent_rejects.contains(hash) || m_mempool.exists(gtxid);
}

bool PeerManagerImpl::AlreadyHaveBlock(const uint256& block_hash)
{
    return m_chainman.m_blockman.LookupBlockIndex(block_hash) != nullptr;
}

void PeerManagerImpl::SendPings()
{
    LOCK(m_peer_mutex);
    for(auto& it : m_peer_map) it.second->m_ping_queued = true;
}

void PeerManagerImpl::RelayTransaction(const uint256& txid, const uint256& wtxid)
{
    LOCK(m_peer_mutex);
    for(auto& it : m_peer_map) {
        Peer& peer = *it.second;
        auto tx_relay = peer.GetTxRelay();
        if (!tx_relay) continue;

        LOCK(tx_relay->m_tx_inventory_mutex);
        // Only queue transactions for announcement once the version handshake
        // is completed. The time of arrival for these transactions is
        // otherwise at risk of leaking to a spy, if the spy is able to
        // distinguish transactions received during the handshake from the rest
        // in the announcement.
        if (tx_relay->m_next_inv_send_time == 0s) continue;

        const uint256& hash{peer.m_wtxid_relay ? wtxid : txid};
        if (!tx_relay->m_tx_inventory_known_filter.contains(hash)) {
            tx_relay->m_tx_inventory_to_send.insert(hash);
        }
    };
}

void PeerManagerImpl::RelayAddress(NodeId originator,
                                   const CAddress& addr,
                                   bool fReachable)
{
    // We choose the same nodes within a given 24h window (if the list of connected
    // nodes does not change) and we don't relay to nodes that already know an
    // address. So within 24h we will likely relay a given address once. This is to
    // prevent a peer from unjustly giving their address better propagation by sending
    // it to us repeatedly.

    if (!fReachable && !addr.IsRelayable()) return;

    // Relay to a limited number of other nodes
    // Use deterministic randomness to send to the same nodes for 24 hours
    // at a time so the m_addr_knowns of the chosen nodes prevent repeats
    const uint64_t hash_addr{CServiceHash(0, 0)(addr)};
    const auto current_time{GetTime<std::chrono::seconds>()};
    // Adding address hash makes exact rotation time different per address, while preserving periodicity.
    const uint64_t time_addr{(static_cast<uint64_t>(count_seconds(current_time)) + hash_addr) / count_seconds(ROTATE_ADDR_RELAY_DEST_INTERVAL)};
    const CSipHasher hasher{m_connman.GetDeterministicRandomizer(RANDOMIZER_ID_ADDRESS_RELAY)
                                .Write(hash_addr)
                                .Write(time_addr)};

    // Relay reachable addresses to 2 peers. Unreachable addresses are relayed randomly to 1 or 2 peers.
    unsigned int nRelayNodes = (fReachable || (hasher.Finalize() & 1)) ? 2 : 1;

    std::array<std::pair<uint64_t, Peer*>, 2> best{{{0, nullptr}, {0, nullptr}}};
    assert(nRelayNodes <= best.size());

    LOCK(m_peer_mutex);

    for (auto& [id, peer] : m_peer_map) {
        if (peer->m_addr_relay_enabled && id != originator && IsAddrCompatible(*peer, addr)) {
            uint64_t hashKey = CSipHasher(hasher).Write(id).Finalize();
            for (unsigned int i = 0; i < nRelayNodes; i++) {
                 if (hashKey > best[i].first) {
                     std::copy(best.begin() + i, best.begin() + nRelayNodes - 1, best.begin() + i + 1);
                     best[i] = std::make_pair(hashKey, peer.get());
                     break;
                 }
            }
        }
    };

    for (unsigned int i = 0; i < nRelayNodes && best[i].first != 0; i++) {
        PushAddress(*best[i].second, addr);
    }
}

void PeerManagerImpl::ProcessGetBlockData(CNode& pfrom, Peer& peer, const CInv& inv)
{
    std::shared_ptr<const CBlock> a_recent_block;
    std::shared_ptr<const CBlockHeaderAndShortTxIDs> a_recent_compact_block;
    {
        LOCK(m_most_recent_block_mutex);
        a_recent_block = m_most_recent_block;
        a_recent_compact_block = m_most_recent_compact_block;
    }

    bool need_activate_chain = false;
    {
        LOCK(cs_main);
        const CBlockIndex* pindex = m_chainman.m_blockman.LookupBlockIndex(inv.hash);
        if (pindex) {
            if (pindex->HaveNumChainTxs() && !pindex->IsValid(BLOCK_VALID_SCRIPTS) &&
                    pindex->IsValid(BLOCK_VALID_TREE)) {
                // If we have the block and all of its parents, but have not yet validated it,
                // we might be in the middle of connecting it (ie in the unlock of cs_main
                // before ActivateBestChain but after AcceptBlock).
                // In this case, we need to run ActivateBestChain prior to checking the relay
                // conditions below.
                need_activate_chain = true;
            }
        }
    } // release cs_main before calling ActivateBestChain
    if (need_activate_chain) {
        BlockValidationState state;
        state.m_chainman = &m_chainman;
        state.m_peerman = this;
        state.nodeId = pfrom.GetId();
        if (!m_chainman.ActiveChainstate().ActivateBestChain(state, a_recent_block)) {
            LogPrint(BCLog::NET, "failed to activate chain (%s)\n", state.ToString());
        }
    }

    LOCK(cs_main);
    const CBlockIndex* pindex = m_chainman.m_blockman.LookupBlockIndex(inv.hash);
    if (!pindex) {
        return;
    }
    if (!BlockRequestAllowed(pindex)) {
        LogPrint(BCLog::NET, "%s: ignoring request from peer=%i for old block that isn't in the main chain\n", __func__, pfrom.GetId());
        return;
    }
    const CNetMsgMaker msgMaker(pfrom.GetCommonVersion());
    // disconnect node in case we have reached the outbound limit for serving historical blocks
    if (m_connman.OutboundTargetReached(true) &&
        (((m_chainman.m_best_header != nullptr) && (m_chainman.m_best_header->GetBlockTime() - pindex->GetBlockTime() > HISTORICAL_BLOCK_AGE)) || inv.IsMsgFilteredBlk()) &&
        !pfrom.HasPermission(NetPermissionFlags::Download) // nodes with the download permission may exceed target
    ) {
        LogPrint(BCLog::NET, "historical block serving limit reached, disconnect peer=%d\n", pfrom.GetId());
        pfrom.fDisconnect = true;
        return;
    }
    // Avoid leaking prune-height by never sending blocks below the NODE_NETWORK_LIMITED threshold
    if (!pfrom.HasPermission(NetPermissionFlags::NoBan) && (
            (((peer.m_our_services & NODE_NETWORK_LIMITED) == NODE_NETWORK_LIMITED) && ((peer.m_our_services & NODE_NETWORK) != NODE_NETWORK) && (m_chainman.ActiveChain().Tip()->nHeight - pindex->nHeight > (int)NODE_NETWORK_LIMITED_MIN_BLOCKS + 2 /* add two blocks buffer extension for possible races */) )
       )) {
        LogPrint(BCLog::NET, "Ignore block request below NODE_NETWORK_LIMITED threshold, disconnect peer=%d\n", pfrom.GetId());
        //disconnect node and prevent it from stalling (would otherwise wait for the missing block)
        pfrom.fDisconnect = true;
        return;
    }
    // Pruned nodes may have deleted the block, so check whether
    // it's available before trying to send.
    if (!(pindex->nStatus & BLOCK_HAVE_DATA)) {
        return;
    }
    std::shared_ptr<const CBlock> pblock;
    if (a_recent_block && a_recent_block->GetHash() == pindex->GetBlockHash()) {
        pblock = a_recent_block;
    } else if (inv.IsMsgWitnessBlk()) {
        // Fast-path: in this case it is possible to serve the block directly from disk,
        // as the network format matches the format on disk
        std::vector<uint8_t> block_data;
        if (!m_chainman.m_blockman.ReadRawBlockFromDisk(block_data, pindex->GetBlockPos())) {
            assert(!"cannot load block from disk");
        }
        m_connman.PushMessage(&pfrom, msgMaker.Make(NetMsgType::BLOCK, Span{block_data}));
        // Don't set pblock as we've sent the block
    } else {
        // Send block from disk
        std::shared_ptr<CBlock> pblockRead = std::make_shared<CBlock>();
        if (!m_chainman.m_blockman.ReadBlockFromDisk(*pblockRead, *pindex)) {
            assert(!"cannot load block from disk");
        }
        pblock = pblockRead;
    }
    if (pblock) {
        if (inv.IsMsgBlk()) {
            m_connman.PushMessage(&pfrom, msgMaker.Make(SERIALIZE_TRANSACTION_NO_WITNESS, NetMsgType::BLOCK, *pblock));
        } else if (inv.IsMsgWitnessBlk()) {
            m_connman.PushMessage(&pfrom, msgMaker.Make(NetMsgType::BLOCK, *pblock));
        } else if (inv.IsMsgFilteredBlk()) {
            bool sendMerkleBlock = false;
            CMerkleBlock merkleBlock;
            if (auto tx_relay = peer.GetTxRelay(); tx_relay != nullptr) {
                LOCK(tx_relay->m_bloom_filter_mutex);
                if (tx_relay->m_bloom_filter) {
                    sendMerkleBlock = true;
                    merkleBlock = CMerkleBlock(*pblock, *tx_relay->m_bloom_filter);
                }
            }
            if (sendMerkleBlock) {
                m_connman.PushMessage(&pfrom, msgMaker.Make(NetMsgType::MERKLEBLOCK, merkleBlock));
                // CMerkleBlock just contains hashes, so also push any transactions in the block the client did not see
                // This avoids hurting performance by pointlessly requiring a round-trip
                // Note that there is currently no way for a node to request any single transactions we didn't send here -
                // they must either disconnect and retry or request the full block.
                // Thus, the protocol spec specified allows for us to provide duplicate txn here,
                // however we MUST always provide at least what the remote peer needs
                typedef std::pair<unsigned int, uint256> PairType;
                for (PairType& pair : merkleBlock.vMatchedTxn)
                    m_connman.PushMessage(&pfrom, msgMaker.Make(SERIALIZE_TRANSACTION_NO_WITNESS, NetMsgType::TX, *pblock->vtx[pair.first]));
            }
            // else
            // no response
        } else if (inv.IsMsgCmpctBlk()) {
            // If a peer is asking for old blocks, we're almost guaranteed
            // they won't have a useful mempool to match against a compact block,
            // and we don't feel like constructing the object for them, so
            // instead we respond with the full, non-compact block.
            if (CanDirectFetch() && pindex->nHeight >= m_chainman.ActiveChain().Height() - MAX_CMPCTBLOCK_DEPTH) {
                if (a_recent_compact_block && a_recent_compact_block->header.GetHash() == pindex->GetBlockHash()) {
                    m_connman.PushMessage(&pfrom, msgMaker.Make(NetMsgType::CMPCTBLOCK, *a_recent_compact_block));
                } else {
                    CBlockHeaderAndShortTxIDs cmpctblock{*pblock};
                    m_connman.PushMessage(&pfrom, msgMaker.Make(NetMsgType::CMPCTBLOCK, cmpctblock));
                }
            } else {
                m_connman.PushMessage(&pfrom, msgMaker.Make(NetMsgType::BLOCK, *pblock));
            }
        }
    }

    {
        LOCK(peer.m_block_inv_mutex);
        // Trigger the peer node to send a getblocks request for the next batch of inventory
        if (inv.hash == peer.m_continuation_block) {
            // Send immediately. This must send even if redundant,
            // and we want it right after the last block so they don't
            // wait for other stuff first.
            std::vector<CInv> vInv;
            vInv.push_back(CInv(MSG_BLOCK, m_chainman.ActiveChain().Tip()->GetBlockHash()));
            m_connman.PushMessage(&pfrom, msgMaker.Make(NetMsgType::INV, vInv));
            peer.m_continuation_block.SetNull();
        }
    }
}

CTransactionRef PeerManagerImpl::FindTxForGetData(const Peer::TxRelay& tx_relay, const GenTxid& gtxid)
{
    // If a tx was in the mempool prior to the last INV for this peer, permit the request.
    auto txinfo = m_mempool.info_for_relay(gtxid, tx_relay.m_last_inv_sequence);
    if (txinfo.tx) {
        return std::move(txinfo.tx);
    }

    // Or it might be from the most recent block
    {
        LOCK(m_most_recent_block_mutex);
        if (m_most_recent_block_txs != nullptr) {
            auto it = m_most_recent_block_txs->find(gtxid.GetHash());
            if (it != m_most_recent_block_txs->end()) return it->second;
        }
    }

    return {};
}

void PeerManagerImpl::ProcessGetData(CNode& pfrom, Peer& peer, const std::atomic<bool>& interruptMsgProc)
{
    AssertLockNotHeld(cs_main);

    auto tx_relay = peer.GetTxRelay();

    std::deque<CInv>::iterator it = peer.m_getdata_requests.begin();
    std::vector<CInv> vNotFound;
    const CNetMsgMaker msgMaker(pfrom.GetCommonVersion());

    // Process as many TX items from the front of the getdata queue as
    // possible, since they're common and it's efficient to batch process
    // them.
    while (it != peer.m_getdata_requests.end() && it->IsGenTxMsg()) {
        if (interruptMsgProc) return;
        // The send buffer provides backpressure. If there's no space in
        // the buffer, pause processing until the next call.
        if (pfrom.fPauseSend) break;

        const CInv &inv = *it++;

        if (tx_relay == nullptr) {
            // Ignore GETDATA requests for transactions from block-relay-only
            // peers and peers that asked us not to announce transactions.
            continue;
        }

        CTransactionRef tx = FindTxForGetData(*tx_relay, ToGenTxid(inv));
        if (tx) {
            // WTX and WITNESS_TX imply we serialize with witness
            int nSendFlags = (inv.IsMsgTx() ? SERIALIZE_TRANSACTION_NO_WITNESS : 0);
            m_connman.PushMessage(&pfrom, msgMaker.Make(nSendFlags, NetMsgType::TX, *tx));
            m_mempool.RemoveUnbroadcastTx(tx->GetHash());
        } else {
            vNotFound.push_back(inv);
        }
    }

    // Only process one BLOCK item per call, since they're uncommon and can be
    // expensive to process.
    if (it != peer.m_getdata_requests.end() && !pfrom.fPauseSend) {
        const CInv &inv = *it++;
        if (inv.IsGenBlkMsg()) {
            ProcessGetBlockData(pfrom, peer, inv);
        }
        // else: If the first item on the queue is an unknown type, we erase it
        // and continue processing the queue on the next call.
    }

    peer.m_getdata_requests.erase(peer.m_getdata_requests.begin(), it);

    if (!vNotFound.empty()) {
        // Let the peer know that we didn't find what it asked for, so it doesn't
        // have to wait around forever.
        // SPV clients care about this message: it's needed when they are
        // recursively walking the dependencies of relevant unconfirmed
        // transactions. SPV clients want to do that because they want to know
        // about (and store and rebroadcast and risk analyze) the dependencies
        // of transactions relevant to them, without having to download the
        // entire memory pool.
        // Also, other nodes can use these messages to automatically request a
        // transaction from some other peer that annnounced it, and stop
        // waiting for us to respond.
        // In normal operation, we often send NOTFOUND messages for parents of
        // transactions that we relay; if a peer is missing a parent, they may
        // assume we have them and request the parents from us.
        m_connman.PushMessage(&pfrom, msgMaker.Make(NetMsgType::NOTFOUND, vNotFound));
    }
}

uint32_t PeerManagerImpl::GetFetchFlags(const Peer& peer) const
{
    uint32_t nFetchFlags = 0;
    if (CanServeWitnesses(peer)) {
        nFetchFlags |= MSG_WITNESS_FLAG;
    }
    return nFetchFlags;
}

void PeerManagerImpl::SendBlockTransactions(CNode& pfrom, Peer& peer, const CBlock& block, const BlockTransactionsRequest& req)
{
    BlockTransactions resp(req);
    for (size_t i = 0; i < req.indexes.size(); i++) {
        if (req.indexes[i] >= block.vtx.size()) {
            Misbehaving(peer, 100, "getblocktxn with out-of-bounds tx indices");
            return;
        }
        resp.txn[i] = block.vtx[req.indexes[i]];
    }

    const CNetMsgMaker msgMaker(pfrom.GetCommonVersion());
    m_connman.PushMessage(&pfrom, msgMaker.Make(NetMsgType::BLOCKTXN, resp));
}

bool PeerManagerImpl::CheckHeadersPoW(const std::vector<CBlockHeader>& headers, const Consensus::Params& consensusParams, Peer& peer)
{
    // Do these headers have proof-of-work matching what's claimed?
    if (!fParticlMode &&
        !HasValidProofOfWork(headers, consensusParams)) {
        Misbehaving(peer, 100, "header with invalid proof of work");
        return false;
    }

    // Are these headers connected to each other?
    if (!CheckHeadersAreContinuous(headers)) {
        Misbehaving(peer, 20, "non-continuous headers sequence");
        return false;
    }
    return true;
}

arith_uint256 PeerManagerImpl::GetAntiDoSWorkThreshold()
{
    arith_uint256 near_chaintip_work = 0;
    LOCK(cs_main);
    if (m_chainman.ActiveChain().Tip() != nullptr) {
        const CBlockIndex *tip = m_chainman.ActiveChain().Tip();
        // Use a 144 block buffer, so that we'll accept headers that fork from
        // near our tip.
        near_chaintip_work = tip->nChainWork - std::min<arith_uint256>(144*GetBlockProof(*tip), tip->nChainWork);
    }
    return std::max(near_chaintip_work, m_chainman.MinimumChainWork());
}

/**
 * Special handling for unconnecting headers that might be part of a block
 * announcement.
 *
 * We'll send a getheaders message in response to try to connect the chain.
 *
 * The peer can send up to MAX_NUM_UNCONNECTING_HEADERS_MSGS in a row that
 * don't connect before given DoS points.
 *
 * Once a headers message is received that is valid and does connect,
 * m_num_unconnecting_headers_msgs gets reset back to 0.
 */
void PeerManagerImpl::HandleFewUnconnectingHeaders(CNode& pfrom, Peer& peer,
        const std::vector<CBlockHeader>& headers)
{
    peer.m_num_unconnecting_headers_msgs++;
    // Try to fill in the missing headers.
    const CBlockIndex* best_header{WITH_LOCK(cs_main, return m_chainman.m_best_header)};
    if (MaybeSendGetHeaders(pfrom, GetLocator(best_header), peer)) {
        LogPrint(BCLog::NET, "received header %s: missing prev block %s, sending getheaders (%d) to end (peer=%d, m_num_unconnecting_headers_msgs=%d)\n",
            headers[0].GetHash().ToString(),
            headers[0].hashPrevBlock.ToString(),
            best_header->nHeight,
            pfrom.GetId(), peer.m_num_unconnecting_headers_msgs);
    }

    // Set hashLastUnknownBlock for this peer, so that if we
    // eventually get the headers - even from a different peer -
    // we can use this peer to download.
    WITH_LOCK(cs_main, UpdateBlockAvailability(pfrom.GetId(), headers.back().GetHash()));

    // The peer may just be broken, so periodically assign DoS points if this
    // condition persists.
    if (peer.m_num_unconnecting_headers_msgs % MAX_NUM_UNCONNECTING_HEADERS_MSGS == 0) {
        Misbehaving(peer, 20, strprintf("%d non-connecting headers", peer.m_num_unconnecting_headers_msgs));
    }
}

bool PeerManagerImpl::CheckHeadersAreContinuous(const std::vector<CBlockHeader>& headers) const
{
    uint256 hashLastBlock;
    for (const CBlockHeader& header : headers) {
        if (!hashLastBlock.IsNull() && header.hashPrevBlock != hashLastBlock) {
            return false;
        }
        hashLastBlock = header.GetHash();
    }
    return true;
}

bool PeerManagerImpl::IsContinuationOfLowWorkHeadersSync(Peer& peer, CNode& pfrom, std::vector<CBlockHeader>& headers)
{
    if (peer.m_headers_sync) {
        auto result = peer.m_headers_sync->ProcessNextHeaders(headers, headers.size() == MAX_HEADERS_RESULTS);
        if (result.request_more) {
            auto locator = peer.m_headers_sync->NextHeadersRequestLocator();
            // If we were instructed to ask for a locator, it should not be empty.
            Assume(!locator.vHave.empty());
            if (!locator.vHave.empty()) {
                // It should be impossible for the getheaders request to fail,
                // because we should have cleared the last getheaders timestamp
                // when processing the headers that triggered this call. But
                // it may be possible to bypass this via compactblock
                // processing, so check the result before logging just to be
                // safe.
                bool sent_getheaders = MaybeSendGetHeaders(pfrom, locator, peer);
                if (sent_getheaders) {
                    LogPrint(BCLog::NET, "more getheaders (from %s) to peer=%d\n",
                            locator.vHave.front().ToString(), pfrom.GetId());
                } else {
                    LogPrint(BCLog::NET, "error sending next getheaders (from %s) to continue sync with peer=%d\n",
                            locator.vHave.front().ToString(), pfrom.GetId());
                }
            }
        }

        if (peer.m_headers_sync->GetState() == HeadersSyncState::State::FINAL) {
            peer.m_headers_sync.reset(nullptr);

            // Delete this peer's entry in m_headers_presync_stats.
            // If this is m_headers_presync_bestpeer, it will be replaced later
            // by the next peer that triggers the else{} branch below.
            LOCK(m_headers_presync_mutex);
            m_headers_presync_stats.erase(pfrom.GetId());
        } else {
            // Build statistics for this peer's sync.
            HeadersPresyncStats stats;
            stats.first = peer.m_headers_sync->GetPresyncWork();
            if (peer.m_headers_sync->GetState() == HeadersSyncState::State::PRESYNC) {
                stats.second = {peer.m_headers_sync->GetPresyncHeight(),
                                peer.m_headers_sync->GetPresyncTime()};
            }

            // Update statistics in stats.
            LOCK(m_headers_presync_mutex);
            m_headers_presync_stats[pfrom.GetId()] = stats;
            auto best_it = m_headers_presync_stats.find(m_headers_presync_bestpeer);
            bool best_updated = false;
            if (best_it == m_headers_presync_stats.end()) {
                // If the cached best peer is outdated, iterate over all remaining ones (including
                // newly updated one) to find the best one.
                NodeId peer_best{-1};
                const HeadersPresyncStats* stat_best{nullptr};
                for (const auto& [peer, stat] : m_headers_presync_stats) {
                    if (!stat_best || stat > *stat_best) {
                        peer_best = peer;
                        stat_best = &stat;
                    }
                }
                m_headers_presync_bestpeer = peer_best;
                best_updated = (peer_best == pfrom.GetId());
            } else if (best_it->first == pfrom.GetId() || stats > best_it->second) {
                // pfrom was and remains the best peer, or pfrom just became best.
                m_headers_presync_bestpeer = pfrom.GetId();
                best_updated = true;
            }
            if (best_updated && stats.second.has_value()) {
                // If the best peer updated, and it is in its first phase, signal.
                m_headers_presync_should_signal = true;
            }
        }

        if (result.success) {
            // We only overwrite the headers passed in if processing was
            // successful.
            headers.swap(result.pow_validated_headers);
        }

        return result.success;
    }
    // Either we didn't have a sync in progress, or something went wrong
    // processing these headers, or we are returning headers to the caller to
    // process.
    return false;
}

bool PeerManagerImpl::TryLowWorkHeadersSync(Peer& peer, CNode& pfrom, const CBlockIndex* chain_start_header, std::vector<CBlockHeader>& headers)
{
    // Calculate the total work on this chain.
    arith_uint256 total_work = chain_start_header->nChainWork + CalculateHeadersWork(headers);

    // Our dynamic anti-DoS threshold (minimum work required on a headers chain
    // before we'll store it)
    arith_uint256 minimum_chain_work = GetAntiDoSWorkThreshold();

    // Avoid DoS via low-difficulty-headers by only processing if the headers
    // are part of a chain with sufficient work.
    if (total_work < minimum_chain_work) {
        // Only try to sync with this peer if their headers message was full;
        // otherwise they don't have more headers after this so no point in
        // trying to sync their too-little-work chain.
        if (headers.size() == MAX_HEADERS_RESULTS) {
            // Note: we could advance to the last header in this set that is
            // known to us, rather than starting at the first header (which we
            // may already have); however this is unlikely to matter much since
            // ProcessHeadersMessage() already handles the case where all
            // headers in a received message are already known and are
            // ancestors of m_best_header or chainActive.Tip(), by skipping
            // this logic in that case. So even if the first header in this set
            // of headers is known, some header in this set must be new, so
            // advancing to the first unknown header would be a small effect.
            LOCK(peer.m_headers_sync_mutex);
            peer.m_headers_sync.reset(new HeadersSyncState(peer.m_id, m_chainparams.GetConsensus(),
                chain_start_header, minimum_chain_work));

            // Now a HeadersSyncState object for tracking this synchronization
            // is created, process the headers using it as normal. Failures are
            // handled inside of IsContinuationOfLowWorkHeadersSync.
            (void)IsContinuationOfLowWorkHeadersSync(peer, pfrom, headers);
        } else {
            LogPrint(BCLog::NET, "Ignoring low-work chain (height=%u) from peer=%d\n", chain_start_header->nHeight + headers.size(), pfrom.GetId());
        }

        // The peer has not yet given us a chain that meets our work threshold,
        // so we want to prevent further processing of the headers in any case.
        headers = {};
        return true;
    }

    return false;
}

bool PeerManagerImpl::IsAncestorOfBestHeaderOrTip(const CBlockIndex* header)
{
    if (header == nullptr) {
        return false;
    } else if (m_chainman.m_best_header != nullptr && header == m_chainman.m_best_header->GetAncestor(header->nHeight)) {
        return true;
    } else if (m_chainman.ActiveChain().Contains(header)) {
        return true;
    }
    return false;
}

bool PeerManagerImpl::MaybeSendGetHeaders(CNode& pfrom, const CBlockLocator& locator, Peer& peer)
{
    const CNetMsgMaker msgMaker(pfrom.GetCommonVersion());

    const auto current_time = NodeClock::now();

    // Only allow a new getheaders message to go out if we don't have a recent
    // one already in-flight
    if (current_time - peer.m_last_getheaders_timestamp > HEADERS_RESPONSE_TIME) {
        m_connman.PushMessage(&pfrom, msgMaker.Make(NetMsgType::GETHEADERS, locator, uint256()));
        peer.m_last_getheaders_timestamp = current_time;
        return true;
    }
    return false;
}

/*
 * Given a new headers tip ending in last_header, potentially request blocks towards that tip.
 * We require that the given tip have at least as much work as our tip, and for
 * our current tip to be "close to synced" (see CanDirectFetch()).
 */
void PeerManagerImpl::HeadersDirectFetchBlocks(CNode& pfrom, const Peer& peer, const CBlockIndex& last_header)
{
    const CNetMsgMaker msgMaker(pfrom.GetCommonVersion());

    LOCK(cs_main);
    CNodeState *nodestate = State(pfrom.GetId());

    if (CanDirectFetch() && last_header.IsValid(BLOCK_VALID_TREE) && m_chainman.ActiveChain().Tip()->nChainWork <= last_header.nChainWork) {
        std::vector<const CBlockIndex*> vToFetch;
        const CBlockIndex* pindexWalk{&last_header};
        // Calculate all the blocks we'd need to switch to last_header, up to a limit.
        while (pindexWalk && !m_chainman.ActiveChain().Contains(pindexWalk) && vToFetch.size() <= MAX_BLOCKS_IN_TRANSIT_PER_PEER) {
            if (!(pindexWalk->nStatus & BLOCK_HAVE_DATA) &&
                    !IsBlockRequested(pindexWalk->GetBlockHash()) &&
                    (!DeploymentActiveAt(*pindexWalk, m_chainman, Consensus::DEPLOYMENT_SEGWIT) || CanServeWitnesses(peer)) &&
                     !(pindexWalk->nFlags & BLOCK_DELAYED)) {  // Particl: Already have block, waiting for previous blocks
                // We don't have this block, and it's not yet in flight.
                vToFetch.push_back(pindexWalk);
            }
            pindexWalk = pindexWalk->pprev;
        }
        // If pindexWalk still isn't on our main chain, we're looking at a
        // very large reorg at a time we think we're close to caught up to
        // the main chain -- this shouldn't really happen.  Bail out on the
        // direct fetch and rely on parallel download instead.
        if (!m_chainman.ActiveChain().Contains(pindexWalk)) {
            LogPrint(BCLog::NET, "Large reorg, won't direct fetch to %s (%d)\n",
                     last_header.GetBlockHash().ToString(),
                     last_header.nHeight);
        } else {
            std::vector<CInv> vGetData;
            // Download as much as possible, from earliest to latest.
            for (const CBlockIndex *pindex : reverse_iterate(vToFetch)) {
                if (nodestate->vBlocksInFlight.size() >= MAX_BLOCKS_IN_TRANSIT_PER_PEER) {
                    // Can't download any more from this peer
                    break;
                }
                uint32_t nFetchFlags = GetFetchFlags(peer);
                vGetData.push_back(CInv(MSG_BLOCK | nFetchFlags, pindex->GetBlockHash()));
                BlockRequested(pfrom.GetId(), *pindex);
                LogPrint(BCLog::NET, "Requesting block %s from  peer=%d\n",
                        pindex->GetBlockHash().ToString(), pfrom.GetId());
            }
            if (vGetData.size() > 1) {
                LogPrint(BCLog::NET, "Downloading blocks toward %s (%d) via headers direct fetch\n",
                         last_header.GetBlockHash().ToString(),
                         last_header.nHeight);
            }
            if (vGetData.size() > 0) {
                if (!m_opts.ignore_incoming_txs &&
                        nodestate->m_provides_cmpctblocks &&
                        vGetData.size() == 1 &&
                        mapBlocksInFlight.size() == 1 &&
                        last_header.pprev->IsValid(BLOCK_VALID_CHAIN)) {
                    // In any case, we want to download using a compact block, not a regular one
                    vGetData[0] = CInv(MSG_CMPCT_BLOCK, vGetData[0].hash);
                }
                m_connman.PushMessage(&pfrom, msgMaker.Make(NetMsgType::GETDATA, vGetData));
            }
        }
    }
}

/**
 * Given receipt of headers from a peer ending in last_header, along with
 * whether that header was new and whether the headers message was full,
 * update the state we keep for the peer.
 */
void PeerManagerImpl::UpdatePeerStateForReceivedHeaders(CNode& pfrom, Peer& peer,
        const CBlockIndex& last_header, bool received_new_header, bool may_have_more_headers)
{
    if (peer.m_num_unconnecting_headers_msgs > 0) {
        LogPrint(BCLog::NET, "peer=%d: resetting m_num_unconnecting_headers_msgs (%d -> 0)\n", pfrom.GetId(), peer.m_num_unconnecting_headers_msgs);
    }
    peer.m_num_unconnecting_headers_msgs = 0;

    LOCK(cs_main);
    CNodeState *nodestate = State(pfrom.GetId());

    UpdateBlockAvailability(pfrom.GetId(), last_header.GetBlockHash());

    // From here, pindexBestKnownBlock should be guaranteed to be non-null,
    // because it is set in UpdateBlockAvailability. Some nullptr checks
    // are still present, however, as belt-and-suspenders.

    if (received_new_header && last_header.nChainWork > m_chainman.ActiveChain().Tip()->nChainWork) {
        nodestate->m_last_block_announcement = GetTime();
    }

    // If we're in IBD, we want outbound peers that will serve us a useful
    // chain. Disconnect peers that are on chains with insufficient work.
    if (m_chainman.IsInitialBlockDownload() && !may_have_more_headers) {
        // If the peer has no more headers to give us, then we know we have
        // their tip.
        if (nodestate->pindexBestKnownBlock && nodestate->pindexBestKnownBlock->nChainWork < m_chainman.MinimumChainWork()) {
            // This peer has too little work on their headers chain to help
            // us sync -- disconnect if it is an outbound disconnection
            // candidate.
            // Note: We compare their tip to the minimum chain work (rather than
            // m_chainman.ActiveChain().Tip()) because we won't start block download
            // until we have a headers chain that has at least
            // the minimum chain work, even if a peer has a chain past our tip,
            // as an anti-DoS measure.
            if (pfrom.IsOutboundOrBlockRelayConn()) {
                LogPrintf("Disconnecting outbound peer %d -- headers chain has insufficient work\n", pfrom.GetId());
                pfrom.fDisconnect = true;
            }
        }
    }

    // If this is an outbound full-relay peer, check to see if we should protect
    // it from the bad/lagging chain logic.
    // Note that outbound block-relay peers are excluded from this protection, and
    // thus always subject to eviction under the bad/lagging chain logic.
    // See ChainSyncTimeoutState.
    if (!pfrom.fDisconnect && pfrom.IsFullOutboundConn() && nodestate->pindexBestKnownBlock != nullptr) {
        if (m_outbound_peers_with_protect_from_disconnect < MAX_OUTBOUND_PEERS_TO_PROTECT_FROM_DISCONNECT && nodestate->pindexBestKnownBlock->nChainWork >= m_chainman.ActiveChain().Tip()->nChainWork && !nodestate->m_chain_sync.m_protect) {
            LogPrint(BCLog::NET, "Protecting outbound peer=%d from eviction\n", pfrom.GetId());
            nodestate->m_chain_sync.m_protect = true;
            ++m_outbound_peers_with_protect_from_disconnect;
        }
    }
}

void PeerManagerImpl::ProcessHeadersMessage(CNode& pfrom, Peer& peer,
                                            std::vector<CBlockHeader>&& headers,
                                            bool via_compact_block)
{
    size_t nCount = headers.size();

    if (nCount == 0) {
        // Nothing interesting. Stop asking this peers for more headers.
        // If we were in the middle of headers sync, receiving an empty headers
        // message suggests that the peer suddenly has nothing to give us
        // (perhaps it reorged to our chain). Clear download state for this peer.
        LOCK(peer.m_headers_sync_mutex);
        if (peer.m_headers_sync) {
            peer.m_headers_sync.reset(nullptr);
            LOCK(m_headers_presync_mutex);
            m_headers_presync_stats.erase(pfrom.GetId());
        }
        return;
    }

    // Before we do any processing, make sure these pass basic sanity checks.
    // We'll rely on headers having valid proof-of-work further down, as an
    // anti-DoS criteria (note: this check is required before passing any
    // headers into HeadersSyncState).
    if (!CheckHeadersPoW(headers, m_chainparams.GetConsensus(), peer)) {
        // Misbehaving() calls are handled within CheckHeadersPoW(), so we can
        // just return. (Note that even if a header is announced via compact
        // block, the header itself should be valid, so this type of error can
        // always be punished.)
        return;
    }

    const CBlockIndex *pindexLast = nullptr;

    // We'll set already_validated_work to true if these headers are
    // successfully processed as part of a low-work headers sync in progress
    // (either in PRESYNC or REDOWNLOAD phase).
    // If true, this will mean that any headers returned to us (ie during
    // REDOWNLOAD) can be validated without further anti-DoS checks.
    bool already_validated_work = false;

    // If we're in the middle of headers sync, let it do its magic.
    bool have_headers_sync = false;
    {
        LOCK(peer.m_headers_sync_mutex);

        already_validated_work = IsContinuationOfLowWorkHeadersSync(peer, pfrom, headers);

        // The headers we passed in may have been:
        // - untouched, perhaps if no headers-sync was in progress, or some
        //   failure occurred
        // - erased, such as if the headers were successfully processed and no
        //   additional headers processing needs to take place (such as if we
        //   are still in PRESYNC)
        // - replaced with headers that are now ready for validation, such as
        //   during the REDOWNLOAD phase of a low-work headers sync.
        // So just check whether we still have headers that we need to process,
        // or not.
        if (headers.empty()) {
            return;
        }

        have_headers_sync = !!peer.m_headers_sync;
    }

    // Do these headers connect to something in our block index?
    const CBlockIndex *chain_start_header{WITH_LOCK(::cs_main, return m_chainman.m_blockman.LookupBlockIndex(headers[0].hashPrevBlock))};
    bool headers_connect_blockindex{chain_start_header != nullptr};

    if (!headers_connect_blockindex) {
        if (nCount <= MAX_BLOCKS_TO_ANNOUNCE) {
            // If this looks like it could be a BIP 130 block announcement, use
            // special logic for handling headers that don't connect, as this
            // could be benign.
            HandleFewUnconnectingHeaders(pfrom, peer, headers);
        } else {
            Misbehaving(peer, 10, "invalid header received");
        }
        return;
    }

    // If the headers we received are already in memory and an ancestor of
    // m_best_header or our tip, skip anti-DoS checks. These headers will not
    // use any more memory (and we are not leaking information that could be
    // used to fingerprint us).
    const CBlockIndex *last_received_header{nullptr};
    {
        LOCK(cs_main);
        last_received_header = m_chainman.m_blockman.LookupBlockIndex(headers.back().GetHash());
        if (IsAncestorOfBestHeaderOrTip(last_received_header)) {
            already_validated_work = true;
        }
    }

    // If our peer has NetPermissionFlags::NoBan privileges, then bypass our
    // anti-DoS logic (this saves bandwidth when we connect to a trusted peer
    // on startup).
    if (pfrom.HasPermission(NetPermissionFlags::NoBan)) {
        already_validated_work = true;
    }

    // At this point, the headers connect to something in our block index.
    // Do anti-DoS checks to determine if we should process or store for later
    // processing.
    if (!already_validated_work && TryLowWorkHeadersSync(peer, pfrom,
                chain_start_header, headers)) {
        // If we successfully started a low-work headers sync, then there
        // should be no headers to process any further.
        Assume(headers.empty());
        return;
    }

    // At this point, we have a set of headers with sufficient work on them
    // which can be processed.

    // If we don't have the last header, then this peer will have given us
    // something new (if these headers are valid).
    bool received_new_header{last_received_header == nullptr};

    // Now process all the headers.
    BlockValidationState state;
    state.m_peerman = this;
    state.nodeId = pfrom.GetId();
    if (!m_chainman.ProcessNewBlockHeaders(headers, /*min_pow_checked=*/true, state, &pindexLast)) {
        if (state.IsInvalid()) {
            MaybePunishNodeForBlock(pfrom.GetId(), state, via_compact_block, "invalid header received");
            return;
        }
    }
    MaybePunishNodeForDuplicates(state.nodeId, state);
    assert(pindexLast);

    // Consider fetching more headers if we are not using our headers-sync mechanism.
    if (nCount == MAX_HEADERS_RESULTS && !have_headers_sync) {
        // Headers message had its maximum size; the peer may have more headers.
        if (MaybeSendGetHeaders(pfrom, GetLocator(pindexLast), peer)) {
            LogPrint(BCLog::NET, "more getheaders (%d) to end to peer=%d (startheight:%d)\n",
                    pindexLast->nHeight, pfrom.GetId(), peer.m_starting_height);
        }
    }

    UpdatePeerStateForReceivedHeaders(pfrom, peer, *pindexLast, received_new_header, nCount == MAX_HEADERS_RESULTS);

    // Consider immediately downloading blocks.
    HeadersDirectFetchBlocks(pfrom, peer, *pindexLast);

    return;
}

bool PeerManagerImpl::ProcessOrphanTx(Peer& peer)
{
    AssertLockHeld(g_msgproc_mutex);
    LOCK(cs_main);

    CTransactionRef porphanTx = nullptr;

    while (CTransactionRef porphanTx = m_orphanage.GetTxToReconsider(peer.m_id)) {
        const MempoolAcceptResult result = m_chainman.ProcessTransaction(porphanTx);
        const TxValidationState& state = result.m_state;
        const uint256& orphanHash = porphanTx->GetHash();
        const uint256& orphan_wtxid = porphanTx->GetWitnessHash();

        if (result.m_result_type == MempoolAcceptResult::ResultType::VALID) {
            LogPrint(BCLog::TXPACKAGES, "   accepted orphan tx %s (wtxid=%s)\n", orphanHash.ToString(), orphan_wtxid.ToString());
            LogPrint(BCLog::MEMPOOL, "AcceptToMemoryPool: peer=%d: accepted %s (wtxid=%s) (poolsz %u txn, %u kB)\n",
                peer.m_id,
                orphanHash.ToString(),
                orphan_wtxid.ToString(),
                m_mempool.size(), m_mempool.DynamicMemoryUsage() / 1000);
            RelayTransaction(orphanHash, porphanTx->GetWitnessHash());
            m_orphanage.AddChildrenToWorkSet(*porphanTx);
            m_orphanage.EraseTx(orphanHash);
            for (const CTransactionRef& removedTx : result.m_replaced_transactions.value()) {
                AddToCompactExtraTransactions(removedTx);
            }
            return true;
        } else if (state.GetResult() != TxValidationResult::TX_MISSING_INPUTS) {
            if (state.IsInvalid()) {
                LogPrint(BCLog::TXPACKAGES, "   invalid orphan tx %s (wtxid=%s) from peer=%d. %s\n",
                    orphanHash.ToString(),
                    orphan_wtxid.ToString(),
                    peer.m_id,
                    state.ToString());
                LogPrint(BCLog::MEMPOOLREJ, "%s (wtxid=%s) from peer=%d was not accepted: %s\n",
                    orphanHash.ToString(),
                    orphan_wtxid.ToString(),
                    peer.m_id,
                    state.ToString());
                // Maybe punish peer that gave us an invalid orphan tx
                MaybePunishNodeForTx(peer.m_id, state);
            }
            // Has inputs but not accepted to mempool
            // Probably non-standard or insufficient fee
            LogPrint(BCLog::TXPACKAGES, "   removed orphan tx %s (wtxid=%s)\n", orphanHash.ToString(), orphan_wtxid.ToString());
            if (state.GetResult() != TxValidationResult::TX_WITNESS_STRIPPED) {
                // We can add the wtxid of this transaction to our reject filter.
                // Do not add txids of witness transactions or witness-stripped
                // transactions to the filter, as they can have been malleated;
                // adding such txids to the reject filter would potentially
                // interfere with relay of valid transactions from peers that
                // do not support wtxid-based relay. See
                // https://github.com/bitcoin/bitcoin/issues/8279 for details.
                // We can remove this restriction (and always add wtxids to
                // the filter even for witness stripped transactions) once
                // wtxid-based relay is broadly deployed.
                // See also comments in https://github.com/bitcoin/bitcoin/pull/18044#discussion_r443419034
                // for concerns around weakening security of unupgraded nodes
                // if we start doing this too early.
                m_recent_rejects.insert(porphanTx->GetWitnessHash());
                // If the transaction failed for TX_INPUTS_NOT_STANDARD,
                // then we know that the witness was irrelevant to the policy
                // failure, since this check depends only on the txid
                // (the scriptPubKey being spent is covered by the txid).
                // Add the txid to the reject filter to prevent repeated
                // processing of this transaction in the event that child
                // transactions are later received (resulting in
                // parent-fetching by txid via the orphan-handling logic).
                if (state.GetResult() == TxValidationResult::TX_INPUTS_NOT_STANDARD && porphanTx->GetWitnessHash() != porphanTx->GetHash()) {
                    // We only add the txid if it differs from the wtxid, to
                    // avoid wasting entries in the rolling bloom filter.
                    m_recent_rejects.insert(porphanTx->GetHash());
                }
            }
            m_orphanage.EraseTx(orphanHash);
            return true;
        }
    }

    return false;
}

bool PeerManagerImpl::PrepareBlockFilterRequest(CNode& node, Peer& peer,
                                                BlockFilterType filter_type, uint32_t start_height,
                                                const uint256& stop_hash, uint32_t max_height_diff,
                                                const CBlockIndex*& stop_index,
                                                BlockFilterIndex*& filter_index)
{
    const bool supported_filter_type =
        (filter_type == BlockFilterType::BASIC &&
         (peer.m_our_services & NODE_COMPACT_FILTERS));
    if (!supported_filter_type) {
        LogPrint(BCLog::NET, "peer %d requested unsupported block filter type: %d\n",
                 node.GetId(), static_cast<uint8_t>(filter_type));
        node.fDisconnect = true;
        return false;
    }

    {
        LOCK(cs_main);
        stop_index = m_chainman.m_blockman.LookupBlockIndex(stop_hash);

        // Check that the stop block exists and the peer would be allowed to fetch it.
        if (!stop_index || !BlockRequestAllowed(stop_index)) {
            LogPrint(BCLog::NET, "peer %d requested invalid block hash: %s\n",
                     node.GetId(), stop_hash.ToString());
            node.fDisconnect = true;
            return false;
        }
    }

    uint32_t stop_height = stop_index->nHeight;
    if (start_height > stop_height) {
        LogPrint(BCLog::NET, "peer %d sent invalid getcfilters/getcfheaders with "
                 "start height %d and stop height %d\n",
                 node.GetId(), start_height, stop_height);
        node.fDisconnect = true;
        return false;
    }
    if (stop_height - start_height >= max_height_diff) {
        LogPrint(BCLog::NET, "peer %d requested too many cfilters/cfheaders: %d / %d\n",
                 node.GetId(), stop_height - start_height + 1, max_height_diff);
        node.fDisconnect = true;
        return false;
    }

    filter_index = GetBlockFilterIndex(filter_type);
    if (!filter_index) {
        LogPrint(BCLog::NET, "Filter index for supported type %s not found\n", BlockFilterTypeName(filter_type));
        return false;
    }

    return true;
}

void PeerManagerImpl::ProcessGetCFilters(CNode& node,Peer& peer, CDataStream& vRecv)
{
    uint8_t filter_type_ser;
    uint32_t start_height;
    uint256 stop_hash;

    vRecv >> filter_type_ser >> start_height >> stop_hash;

    const BlockFilterType filter_type = static_cast<BlockFilterType>(filter_type_ser);

    const CBlockIndex* stop_index;
    BlockFilterIndex* filter_index;
    if (!PrepareBlockFilterRequest(node, peer, filter_type, start_height, stop_hash,
                                   MAX_GETCFILTERS_SIZE, stop_index, filter_index)) {
        return;
    }

    std::vector<BlockFilter> filters;
    if (!filter_index->LookupFilterRange(start_height, stop_index, filters)) {
        LogPrint(BCLog::NET, "Failed to find block filter in index: filter_type=%s, start_height=%d, stop_hash=%s\n",
                     BlockFilterTypeName(filter_type), start_height, stop_hash.ToString());
        return;
    }

    for (const auto& filter : filters) {
        CSerializedNetMsg msg = CNetMsgMaker(node.GetCommonVersion())
            .Make(NetMsgType::CFILTER, filter);
        m_connman.PushMessage(&node, std::move(msg));
    }
}

void PeerManagerImpl::ProcessGetCFHeaders(CNode& node, Peer& peer, CDataStream& vRecv)
{
    uint8_t filter_type_ser;
    uint32_t start_height;
    uint256 stop_hash;

    vRecv >> filter_type_ser >> start_height >> stop_hash;

    const BlockFilterType filter_type = static_cast<BlockFilterType>(filter_type_ser);

    const CBlockIndex* stop_index;
    BlockFilterIndex* filter_index;
    if (!PrepareBlockFilterRequest(node, peer, filter_type, start_height, stop_hash,
                                   MAX_GETCFHEADERS_SIZE, stop_index, filter_index)) {
        return;
    }

    uint256 prev_header;
    if (start_height > 0) {
        const CBlockIndex* const prev_block =
            stop_index->GetAncestor(static_cast<int>(start_height - 1));
        if (!filter_index->LookupFilterHeader(prev_block, prev_header)) {
            LogPrint(BCLog::NET, "Failed to find block filter header in index: filter_type=%s, block_hash=%s\n",
                         BlockFilterTypeName(filter_type), prev_block->GetBlockHash().ToString());
            return;
        }
    }

    std::vector<uint256> filter_hashes;
    if (!filter_index->LookupFilterHashRange(start_height, stop_index, filter_hashes)) {
        LogPrint(BCLog::NET, "Failed to find block filter hashes in index: filter_type=%s, start_height=%d, stop_hash=%s\n",
                     BlockFilterTypeName(filter_type), start_height, stop_hash.ToString());
        return;
    }

    CSerializedNetMsg msg = CNetMsgMaker(node.GetCommonVersion())
        .Make(NetMsgType::CFHEADERS,
              filter_type_ser,
              stop_index->GetBlockHash(),
              prev_header,
              filter_hashes);
    m_connman.PushMessage(&node, std::move(msg));
}

void PeerManagerImpl::ProcessGetCFCheckPt(CNode& node, Peer& peer, CDataStream& vRecv)
{
    uint8_t filter_type_ser;
    uint256 stop_hash;

    vRecv >> filter_type_ser >> stop_hash;

    const BlockFilterType filter_type = static_cast<BlockFilterType>(filter_type_ser);

    const CBlockIndex* stop_index;
    BlockFilterIndex* filter_index;
    if (!PrepareBlockFilterRequest(node, peer, filter_type, /*start_height=*/0, stop_hash,
                                   /*max_height_diff=*/std::numeric_limits<uint32_t>::max(),
                                   stop_index, filter_index)) {
        return;
    }

    std::vector<uint256> headers(stop_index->nHeight / CFCHECKPT_INTERVAL);

    // Populate headers.
    const CBlockIndex* block_index = stop_index;
    for (int i = headers.size() - 1; i >= 0; i--) {
        int height = (i + 1) * CFCHECKPT_INTERVAL;
        block_index = block_index->GetAncestor(height);

        if (!filter_index->LookupFilterHeader(block_index, headers[i])) {
            LogPrint(BCLog::NET, "Failed to find block filter header in index: filter_type=%s, block_hash=%s\n",
                         BlockFilterTypeName(filter_type), block_index->GetBlockHash().ToString());
            return;
        }
    }

    CSerializedNetMsg msg = CNetMsgMaker(node.GetCommonVersion())
        .Make(NetMsgType::CFCHECKPT,
              filter_type_ser,
              stop_index->GetBlockHash(),
              headers);
    m_connman.PushMessage(&node, std::move(msg));
}

void PeerManagerImpl::ProcessBlock(CNode& node, const std::shared_ptr<const CBlock>& block, bool force_processing, bool min_pow_checked)
{
    bool new_block{false};
    m_chainman.ProcessNewBlock(block, force_processing, min_pow_checked, &new_block, node.GetId());
    if (new_block) {
        node.m_last_block_time = GetTime<std::chrono::seconds>();
        // In case this block came from a different peer than we requested
        // from, we can erase the block request now anyway (as we just stored
        // this block to disk).
        LOCK(cs_main);
        RemoveBlockRequest(block->GetHash(), std::nullopt);
    } else {
        LOCK(cs_main);
        mapBlockSource.erase(block->GetHash());
    }
}

void PeerManagerImpl::ProcessCompactBlockTxns(CNode& pfrom, Peer& peer, const BlockTransactions& block_transactions)
{
    std::shared_ptr<CBlock> pblock = std::make_shared<CBlock>();
    bool fBlockRead{false};
    const CNetMsgMaker msgMaker(pfrom.GetCommonVersion());
    {
        LOCK(cs_main);

        auto range_flight = mapBlocksInFlight.equal_range(block_transactions.blockhash);
        size_t already_in_flight = std::distance(range_flight.first, range_flight.second);
        bool requested_block_from_this_peer{false};

        // Multimap ensures ordering of outstanding requests. It's either empty or first in line.
        bool first_in_flight = already_in_flight == 0 || (range_flight.first->second.first == pfrom.GetId());

        while (range_flight.first != range_flight.second) {
            auto [node_id, block_it] = range_flight.first->second;
            if (node_id == pfrom.GetId() && block_it->partialBlock) {
                requested_block_from_this_peer = true;
                break;
            }
            range_flight.first++;
        }

        if (!requested_block_from_this_peer) {
            LogPrint(BCLog::NET, "Peer %d sent us block transactions for block we weren't expecting\n", pfrom.GetId());
            return;
        }

        PartiallyDownloadedBlock& partialBlock = *range_flight.first->second.second->partialBlock;
        ReadStatus status = partialBlock.FillBlock(*pblock, block_transactions.txn);
        if (status == READ_STATUS_INVALID) {
            RemoveBlockRequest(block_transactions.blockhash, pfrom.GetId()); // Reset in-flight state in case Misbehaving does not result in a disconnect
            Misbehaving(peer, 100, "invalid compact block/non-matching block transactions");
            return;
        } else if (status == READ_STATUS_FAILED) {
            if (first_in_flight) {
                // Might have collided, fall back to getdata now :(
                std::vector<CInv> invs;
                invs.push_back(CInv(MSG_BLOCK | GetFetchFlags(peer), block_transactions.blockhash));
                m_connman.PushMessage(&pfrom, msgMaker.Make(NetMsgType::GETDATA, invs));
            } else {
                RemoveBlockRequest(block_transactions.blockhash, pfrom.GetId());
                LogPrint(BCLog::NET, "Peer %d sent us a compact block but it failed to reconstruct, waiting on first download to complete\n", pfrom.GetId());
                return;
            }
        } else {
            // Block is either okay, or possibly we received
            // READ_STATUS_CHECKBLOCK_FAILED.
            // Note that CheckBlock can only fail for one of a few reasons:
            // 1. bad-proof-of-work (impossible here, because we've already
            //    accepted the header)
            // 2. merkleroot doesn't match the transactions given (already
            //    caught in FillBlock with READ_STATUS_FAILED, so
            //    impossible here)
            // 3. the block is otherwise invalid (eg invalid coinbase,
            //    block is too big, too many legacy sigops, etc).
            // So if CheckBlock failed, #3 is the only possibility.
            // Under BIP 152, we don't discourage the peer unless proof of work is
            // invalid (we don't require all the stateless checks to have
            // been run).  This is handled below, so just treat this as
            // though the block was successfully read, and rely on the
            // handling in ProcessNewBlock to ensure the block index is
            // updated, etc.
            RemoveBlockRequest(block_transactions.blockhash, pfrom.GetId()); // it is now an empty pointer
            fBlockRead = true;
            // mapBlockSource is used for potentially punishing peers and
            // updating which peers send us compact blocks, so the race
            // between here and cs_main in ProcessNewBlock is fine.
            // BIP 152 permits peers to relay compact blocks after validating
            // the header only; we should not punish peers if the block turns
            // out to be invalid.
            mapBlockSource.emplace(block_transactions.blockhash, std::make_pair(pfrom.GetId(), false));
        }
    } // Don't hold cs_main when we call into ProcessNewBlock
    if (fBlockRead) {
        // Since we requested this block (it was in mapBlocksInFlight), force it to be processed,
        // even if it would not be a candidate for new tip (missing previous block, chain not long enough, etc)
        // This bypasses some anti-DoS logic in AcceptBlock (eg to prevent
        // disk-space attacks), but this should be safe due to the
        // protections in the compact block handler -- see related comment
        // in compact block optimistic reconstruction handling.
        ProcessBlock(pfrom, pblock, /*force_processing=*/true, /*min_pow_checked=*/true);
    }
    return;
}

void PeerManagerImpl::ProcessMessage(CNode& pfrom, const std::string& msg_type, CDataStream& vRecv,
                                     const std::chrono::microseconds time_received,
                                     const std::atomic<bool>& interruptMsgProc)
{
    AssertLockHeld(g_msgproc_mutex);

    LogPrint(BCLog::NET, "received: %s (%u bytes) peer=%d\n", SanitizeString(msg_type), vRecv.size(), pfrom.GetId());

    PeerRef peer = GetPeerRef(pfrom.GetId());
    if (peer == nullptr) return;

    if (msg_type == NetMsgType::VERSION) {
        if (pfrom.nVersion != 0) {
            LogPrint(BCLog::NET, "redundant version message from peer=%d\n", pfrom.GetId());
            return;
        }

        int64_t nTime;
        CService addrMe;
        uint64_t nNonce = 1;
        ServiceFlags nServices;
        uint64_t nServiceInt;
        int nVersion;
        std::string cleanSubVer;
        int starting_height = -1;
        bool fRelay = true;

        vRecv >> nVersion >> Using<CustomUintFormatter<8>>(nServiceInt) >> nTime;
        // Clear NODE_SMSG service flag if old peer version
        if (nVersion < smsg::MIN_SMSG_PROTO_VERSION) {
            nServiceInt &= ~NODE_SMSG;
        }
        nServices = ServiceFlags(nServiceInt);
        if (nTime < 0) {
            nTime = 0;
        }
        vRecv.ignore(8); // Ignore the addrMe service bits sent by the peer
        vRecv >> CNetAddr::V1(addrMe);
        if (!pfrom.IsInboundConn())
        {
            m_addrman.SetServices(pfrom.addr, nServices);
        }
        if (pfrom.ExpectServicesFromConn() && !HasAllDesirableServiceFlags(nServices))
        {
            LogPrint(BCLog::NET, "peer=%d does not offer the expected services (%08x offered, %08x expected); disconnecting\n", pfrom.GetId(), nServices, GetDesirableServiceFlags(nServices));
            pfrom.fDisconnect = true;
            return;
        }

        if (nVersion < MIN_PEER_PROTO_VERSION) {
            // disconnect from peers older than this proto version
            LogPrint(BCLog::NET, "peer=%d using obsolete version %i; disconnecting\n", pfrom.GetId(), nVersion);
            pfrom.fDisconnect = true;
            return;
        }

        if (!vRecv.empty()) {
            // The version message includes information about the sending node which we don't use:
            //   - 8 bytes (service bits)
            //   - 16 bytes (ipv6 address)
            //   - 2 bytes (port)
            vRecv.ignore(26);
            vRecv >> nNonce;
        }
        if (!vRecv.empty()) {
            std::string strSubVer;
            vRecv >> LIMITED_STRING(strSubVer, MAX_SUBVERSION_LENGTH);
            cleanSubVer = SanitizeString(strSubVer);
        }
        if (!vRecv.empty()) {
            vRecv >> starting_height;
        }
        if (!vRecv.empty())
            vRecv >> fRelay;
        // Disconnect if we connected to ourself
        if (pfrom.IsInboundConn() && !m_connman.CheckIncomingNonce(nNonce))
        {
            LogPrintf("connected to self at %s, disconnecting\n", pfrom.addr.ToStringAddrPort());
            pfrom.fDisconnect = true;
            return;
        }

        if (pfrom.IsInboundConn() && addrMe.IsRoutable())
        {
            SeenLocal(addrMe);
        }

        // Inbound peers send us their version message when they connect.
        // We send our version message in response.
        if (pfrom.IsInboundConn()) {
            PushNodeVersion(pfrom, *peer);
        }

        // Change version
        const int greatest_common_version = std::min(nVersion, PROTOCOL_VERSION);
        pfrom.SetCommonVersion(greatest_common_version);
        pfrom.nVersion = nVersion;

        const CNetMsgMaker msg_maker(greatest_common_version);

        if (greatest_common_version >= WTXID_RELAY_VERSION) {
            m_connman.PushMessage(&pfrom, msg_maker.Make(NetMsgType::WTXIDRELAY));
        }

        // Signal ADDRv2 support (BIP155).
        if (greatest_common_version >= WTXID_RELAY_VERSION) {
            // BIP155 defines addrv2 and sendaddrv2 for all protocol versions, but some
            // implementations reject messages they don't know. As a courtesy, don't send
            // it to nodes with a version before 70016, as no software is known to support
            // BIP155 that doesn't announce at least that protocol version number.
            m_connman.PushMessage(&pfrom, msg_maker.Make(NetMsgType::SENDADDRV2));
        }

        pfrom.m_has_all_wanted_services = HasAllDesirableServiceFlags(nServices);
        peer->m_their_services = nServices;
        pfrom.SetAddrLocal(addrMe);
        {
            LOCK(pfrom.m_subver_mutex);
            pfrom.cleanSubVer = cleanSubVer;
        }
        peer->m_starting_height = starting_height;
        peer->m_chain_height = starting_height;
        {
            LOCK(cs_main);
            particl::UpdateNumBlocksOfPeers(m_chainman, pfrom.GetId(), starting_height);
        }

        // Only initialize the Peer::TxRelay m_relay_txs data structure if:
        // - this isn't an outbound block-relay-only connection, and
        // - this isn't an outbound feeler connection, and
        // - fRelay=true (the peer wishes to receive transaction announcements)
        //   or we're offering NODE_BLOOM to this peer. NODE_BLOOM means that
        //   the peer may turn on transaction relay later.
        if (!pfrom.IsBlockOnlyConn() &&
            !pfrom.IsFeelerConn() &&
            (fRelay || (peer->m_our_services & NODE_BLOOM))) {
            auto* const tx_relay = peer->SetTxRelay();
            {
                LOCK(tx_relay->m_bloom_filter_mutex);
                tx_relay->m_relay_txs = fRelay; // set to true after we get the first filter* message
            }
            if (fRelay) pfrom.m_relays_txs = true;
        }

        if (greatest_common_version >= WTXID_RELAY_VERSION && m_txreconciliation) {
            // Per BIP-330, we announce txreconciliation support if:
            // - protocol version per the peer's VERSION message supports WTXID_RELAY;
            // - transaction relay is supported per the peer's VERSION message
            // - this is not a block-relay-only connection and not a feeler
            // - this is not an addr fetch connection;
            // - we are not in -blocksonly mode.
            const auto* tx_relay = peer->GetTxRelay();
            if (tx_relay && WITH_LOCK(tx_relay->m_bloom_filter_mutex, return tx_relay->m_relay_txs) &&
                !pfrom.IsAddrFetchConn() && !m_opts.ignore_incoming_txs) {
                const uint64_t recon_salt = m_txreconciliation->PreRegisterPeer(pfrom.GetId());
                m_connman.PushMessage(&pfrom, msg_maker.Make(NetMsgType::SENDTXRCNCL,
                                                             TXRECONCILIATION_VERSION, recon_salt));
            }
        }

        m_connman.PushMessage(&pfrom, msg_maker.Make(NetMsgType::VERACK));

        // Potentially mark this peer as a preferred download peer.
        {
            LOCK(cs_main);
            CNodeState* state = State(pfrom.GetId());
            state->fPreferredDownload = (!pfrom.IsInboundConn() || pfrom.HasPermission(NetPermissionFlags::NoBan)) && !pfrom.IsAddrFetchConn() && CanServeBlocks(*peer);
            m_num_preferred_download_peers += state->fPreferredDownload;
        }

        // Attempt to initialize address relay for outbound peers and use result
        // to decide whether to send GETADDR, so that we don't send it to
        // inbound or outbound block-relay-only peers.
        bool send_getaddr{false};
        if (!pfrom.IsInboundConn()) {
            send_getaddr = SetupAddressRelay(pfrom, *peer);
        }
        if (send_getaddr) {
            // Do a one-time address fetch to help populate/update our addrman.
            // If we're starting up for the first time, our addrman may be pretty
            // empty, so this mechanism is important to help us connect to the network.
            // We skip this for block-relay-only peers. We want to avoid
            // potentially leaking addr information and we do not want to
            // indicate to the peer that we will participate in addr relay.
            m_connman.PushMessage(&pfrom, CNetMsgMaker(greatest_common_version).Make(NetMsgType::GETADDR));
            peer->m_getaddr_sent = true;
            // When requesting a getaddr, accept an additional MAX_ADDR_TO_SEND addresses in response
            // (bypassing the MAX_ADDR_PROCESSING_TOKEN_BUCKET limit).
            peer->m_addr_token_bucket += MAX_ADDR_TO_SEND;
        }

        if (!pfrom.IsInboundConn()) {
            // For non-inbound connections, we update the addrman to record
            // connection success so that addrman will have an up-to-date
            // notion of which peers are online and available.
            //
            // While we strive to not leak information about block-relay-only
            // connections via the addrman, not moving an address to the tried
            // table is also potentially detrimental because new-table entries
            // are subject to eviction in the event of addrman collisions.  We
            // mitigate the information-leak by never calling
            // AddrMan::Connected() on block-relay-only peers; see
            // FinalizeNode().
            //
            // This moves an address from New to Tried table in Addrman,
            // resolves tried-table collisions, etc.
            m_addrman.Good(pfrom.addr);
        }

        std::string remoteAddr;
        if (fLogIPs)
            remoteAddr = ", peeraddr=" + pfrom.addr.ToStringAddrPort();

        const auto mapped_as{m_connman.GetMappedAS(pfrom.addr)};
        LogPrint(BCLog::NET, "receive version message: %s: version %d, blocks=%d, us=%s, txrelay=%d, peer=%d%s%s\n",
                  cleanSubVer, pfrom.nVersion,
                  peer->m_starting_height, addrMe.ToStringAddrPort(), fRelay, pfrom.GetId(),
                  remoteAddr, (mapped_as ? strprintf(", mapped_as=%d", mapped_as) : ""));

        int64_t nTimeOffset = nTime - GetTime();
        pfrom.nTimeOffset = nTimeOffset;
        if (!pfrom.IsInboundConn()) {
            // Don't use timedata samples from inbound peers to make it
            // harder for others to tamper with our adjusted time.
            AddTimeData(pfrom.addr, nTimeOffset);
        }

        // If the peer is old enough to have the old alert system, send it the final alert.
        if (greatest_common_version <= 70012) {
            const auto finalAlert{ParseHex("60010000000000000000000000ffffff7f00000000ffffff7ffeffff7f01ffffff7f00000000ffffff7f00ffffff7f002f555247454e543a20416c657274206b657920636f6d70726f6d697365642c2075706772616465207265717569726564004630440220653febd6410f470f6bae11cad19c48413becb1ac2c17f908fd0fd53bdc3abd5202206d0e9c96fe88d4a0f01ed9dedae2b6f9e00da94cad0fecaae66ecf689bf71b50")};
            m_connman.PushMessage(&pfrom, CNetMsgMaker(greatest_common_version).Make("alert", Span{finalAlert}));
        }

        // Feeler connections exist only to verify if address is online.
        if (pfrom.IsFeelerConn()) {
            LogPrint(BCLog::NET, "feeler connection completed peer=%d; disconnecting\n", pfrom.GetId());
            pfrom.fDisconnect = true;
        }
        return;
    }

    if (pfrom.nVersion == 0) {
        // Must have a version message before anything else
        LogPrint(BCLog::NET, "non-version message before version handshake. Message \"%s\" from peer=%d\n", SanitizeString(msg_type), pfrom.GetId());
        return;
    }

    // At this point, the outgoing message serialization version can't change.
    const CNetMsgMaker msgMaker(pfrom.GetCommonVersion());

    if (msg_type == NetMsgType::VERACK) {
        if (pfrom.fSuccessfullyConnected) {
            LogPrint(BCLog::NET, "ignoring redundant verack message from peer=%d\n", pfrom.GetId());
            return;
        }

        // Log succesful connections unconditionally for outbound, but not for inbound as those
        // can be triggered by an attacker at high rate.
        if (!pfrom.IsInboundConn() || LogAcceptCategory(BCLog::NET, BCLog::Level::Debug)) {
            const auto mapped_as{m_connman.GetMappedAS(pfrom.addr)};
            LogPrintf("New %s %s peer connected: version: %d, blocks=%d, peer=%d%s%s\n",
                      pfrom.ConnectionTypeAsString(),
                      TransportTypeAsString(pfrom.m_transport->GetInfo().transport_type),
                      pfrom.nVersion.load(), peer->m_starting_height,
                      pfrom.GetId(), (fLogIPs ? strprintf(", peeraddr=%s", pfrom.addr.ToStringAddrPort()) : ""),
                      (mapped_as ? strprintf(", mapped_as=%d", mapped_as) : ""));
        }

        if (pfrom.GetCommonVersion() >= SHORT_IDS_BLOCKS_VERSION) {
            // Tell our peer we are willing to provide version 2 cmpctblocks.
            // However, we do not request new block announcements using
            // cmpctblock messages.
            // We send this to non-NODE NETWORK peers as well, because
            // they may wish to request compact blocks from us
            m_connman.PushMessage(&pfrom, msgMaker.Make(NetMsgType::SENDCMPCT, /*high_bandwidth=*/false, /*version=*/CMPCTBLOCKS_VERSION));
        }

        if (m_txreconciliation) {
            if (!peer->m_wtxid_relay || !m_txreconciliation->IsPeerRegistered(pfrom.GetId())) {
                // We could have optimistically pre-registered/registered the peer. In that case,
                // we should forget about the reconciliation state here if this wasn't followed
                // by WTXIDRELAY (since WTXIDRELAY can't be announced later).
                m_txreconciliation->ForgetPeer(pfrom.GetId());
            }
        }

        if (auto tx_relay = peer->GetTxRelay()) {
            // `TxRelay::m_tx_inventory_to_send` must be empty before the
            // version handshake is completed as
            // `TxRelay::m_next_inv_send_time` is first initialised in
            // `SendMessages` after the verack is received. Any transactions
            // received during the version handshake would otherwise
            // immediately be advertised without random delay, potentially
            // leaking the time of arrival to a spy.
            Assume(WITH_LOCK(
                tx_relay->m_tx_inventory_mutex,
                return tx_relay->m_tx_inventory_to_send.empty() &&
                       tx_relay->m_next_inv_send_time == 0s));
        }

        pfrom.fSuccessfullyConnected = true;
        return;
    }

    if (msg_type == NetMsgType::SENDHEADERS) {
        peer->m_prefers_headers = true;
        return;
    }

    if (msg_type == NetMsgType::SENDCMPCT) {
        bool sendcmpct_hb{false};
        uint64_t sendcmpct_version{0};
        vRecv >> sendcmpct_hb >> sendcmpct_version;

        // Only support compact block relay with witnesses
        if (sendcmpct_version != CMPCTBLOCKS_VERSION) return;

        LOCK(cs_main);
        CNodeState* nodestate = State(pfrom.GetId());
        nodestate->m_provides_cmpctblocks = true;
        nodestate->m_requested_hb_cmpctblocks = sendcmpct_hb;
        // save whether peer selects us as BIP152 high-bandwidth peer
        // (receiving sendcmpct(1) signals high-bandwidth, sendcmpct(0) low-bandwidth)
        pfrom.m_bip152_highbandwidth_from = sendcmpct_hb;
        return;
    }

    // BIP339 defines feature negotiation of wtxidrelay, which must happen between
    // VERSION and VERACK to avoid relay problems from switching after a connection is up.
    if (msg_type == NetMsgType::WTXIDRELAY) {
        if (pfrom.fSuccessfullyConnected) {
            // Disconnect peers that send a wtxidrelay message after VERACK.
            LogPrint(BCLog::NET, "wtxidrelay received after verack from peer=%d; disconnecting\n", pfrom.GetId());
            pfrom.fDisconnect = true;
            return;
        }
        if (pfrom.GetCommonVersion() >= WTXID_RELAY_VERSION) {
            if (!peer->m_wtxid_relay) {
                peer->m_wtxid_relay = true;
                m_wtxid_relay_peers++;
            } else {
                LogPrint(BCLog::NET, "ignoring duplicate wtxidrelay from peer=%d\n", pfrom.GetId());
            }
        } else {
            LogPrint(BCLog::NET, "ignoring wtxidrelay due to old common version=%d from peer=%d\n", pfrom.GetCommonVersion(), pfrom.GetId());
        }
        return;
    }

    // BIP155 defines feature negotiation of addrv2 and sendaddrv2, which must happen
    // between VERSION and VERACK.
    if (msg_type == NetMsgType::SENDADDRV2) {
        if (pfrom.fSuccessfullyConnected) {
            // Disconnect peers that send a SENDADDRV2 message after VERACK.
            LogPrint(BCLog::NET, "sendaddrv2 received after verack from peer=%d; disconnecting\n", pfrom.GetId());
            pfrom.fDisconnect = true;
            return;
        }
        peer->m_wants_addrv2 = true;
        return;
    }

    // Received from a peer demonstrating readiness to announce transactions via reconciliations.
    // This feature negotiation must happen between VERSION and VERACK to avoid relay problems
    // from switching announcement protocols after the connection is up.
    if (msg_type == NetMsgType::SENDTXRCNCL) {
        if (!m_txreconciliation) {
            LogPrintLevel(BCLog::NET, BCLog::Level::Debug, "sendtxrcncl from peer=%d ignored, as our node does not have txreconciliation enabled\n", pfrom.GetId());
            return;
        }

        if (pfrom.fSuccessfullyConnected) {
            LogPrintLevel(BCLog::NET, BCLog::Level::Debug, "sendtxrcncl received after verack from peer=%d; disconnecting\n", pfrom.GetId());
            pfrom.fDisconnect = true;
            return;
        }

        // Peer must not offer us reconciliations if we specified no tx relay support in VERSION.
        if (RejectIncomingTxs(pfrom)) {
            LogPrintLevel(BCLog::NET, BCLog::Level::Debug, "sendtxrcncl received from peer=%d to which we indicated no tx relay; disconnecting\n", pfrom.GetId());
            pfrom.fDisconnect = true;
            return;
        }

        // Peer must not offer us reconciliations if they specified no tx relay support in VERSION.
        // This flag might also be false in other cases, but the RejectIncomingTxs check above
        // eliminates them, so that this flag fully represents what we are looking for.
        const auto* tx_relay = peer->GetTxRelay();
        if (!tx_relay || !WITH_LOCK(tx_relay->m_bloom_filter_mutex, return tx_relay->m_relay_txs)) {
            LogPrintLevel(BCLog::NET, BCLog::Level::Debug, "sendtxrcncl received from peer=%d which indicated no tx relay to us; disconnecting\n", pfrom.GetId());
            pfrom.fDisconnect = true;
            return;
        }

        uint32_t peer_txreconcl_version;
        uint64_t remote_salt;
        vRecv >> peer_txreconcl_version >> remote_salt;

        const ReconciliationRegisterResult result = m_txreconciliation->RegisterPeer(pfrom.GetId(), pfrom.IsInboundConn(),
                                                                                     peer_txreconcl_version, remote_salt);
        switch (result) {
        case ReconciliationRegisterResult::NOT_FOUND:
            LogPrintLevel(BCLog::NET, BCLog::Level::Debug, "Ignore unexpected txreconciliation signal from peer=%d\n", pfrom.GetId());
            break;
        case ReconciliationRegisterResult::SUCCESS:
            break;
        case ReconciliationRegisterResult::ALREADY_REGISTERED:
            LogPrintLevel(BCLog::NET, BCLog::Level::Debug, "txreconciliation protocol violation from peer=%d (sendtxrcncl received from already registered peer); disconnecting\n", pfrom.GetId());
            pfrom.fDisconnect = true;
            return;
        case ReconciliationRegisterResult::PROTOCOL_VIOLATION:
            LogPrintLevel(BCLog::NET, BCLog::Level::Debug, "txreconciliation protocol violation from peer=%d; disconnecting\n", pfrom.GetId());
            pfrom.fDisconnect = true;
            return;
        }
        return;
    }

    if (!pfrom.fSuccessfullyConnected) {
        LogPrint(BCLog::NET, "Unsupported message \"%s\" prior to verack from peer=%d\n", SanitizeString(msg_type), pfrom.GetId());
        return;
    }

    if (msg_type == NetMsgType::ADDR || msg_type == NetMsgType::ADDRV2) {
        const auto ser_params{
            msg_type == NetMsgType::ADDRV2 ?
            // Set V2 param so that the CNetAddr and CAddress
            // unserialize methods know that an address in v2 format is coming.
            CAddress::V2_NETWORK :
            CAddress::V1_NETWORK,
        };

        std::vector<CAddress> vAddr;

        vRecv >> WithParams(ser_params, vAddr);

        if (!SetupAddressRelay(pfrom, *peer)) {
            LogPrint(BCLog::NET, "ignoring %s message from %s peer=%d\n", msg_type, pfrom.ConnectionTypeAsString(), pfrom.GetId());
            return;
        }

        if (vAddr.size() > MAX_ADDR_TO_SEND)
        {
            Misbehaving(*peer, 20, strprintf("%s message size = %u", msg_type, vAddr.size()));
            return;
        }

        // Store the new addresses
        std::vector<CAddress> vAddrOk;
        const auto current_a_time{Now<NodeSeconds>()};

        // Update/increment addr rate limiting bucket.
        const auto current_time{GetTime<std::chrono::microseconds>()};
        if (peer->m_addr_token_bucket < MAX_ADDR_PROCESSING_TOKEN_BUCKET) {
            // Don't increment bucket if it's already full
            const auto time_diff = std::max(current_time - peer->m_addr_token_timestamp, 0us);
            const double increment = Ticks<SecondsDouble>(time_diff) * MAX_ADDR_RATE_PER_SECOND;
            peer->m_addr_token_bucket = std::min<double>(peer->m_addr_token_bucket + increment, MAX_ADDR_PROCESSING_TOKEN_BUCKET);
        }
        peer->m_addr_token_timestamp = current_time;

        const bool rate_limited = !pfrom.HasPermission(NetPermissionFlags::Addr);
        uint64_t num_proc = 0;
        uint64_t num_rate_limit = 0;
        Shuffle(vAddr.begin(), vAddr.end(), m_rng);
        for (CAddress& addr : vAddr)
        {
            if (interruptMsgProc)
                return;

            // Apply rate limiting.
            if (peer->m_addr_token_bucket < 1.0) {
                if (rate_limited) {
                    ++num_rate_limit;
                    continue;
                }
            } else {
                peer->m_addr_token_bucket -= 1.0;
            }
            // We only bother storing full nodes, though this may include
            // things which we would not make an outbound connection to, in
            // part because we may make feeler connections to them.
            if (!MayHaveUsefulAddressDB(addr.nServices) && !HasAllDesirableServiceFlags(addr.nServices))
                continue;

            if (addr.nTime <= NodeSeconds{100000000s} || addr.nTime > current_a_time + 10min) {
                addr.nTime = current_a_time - 5 * 24h;
            }
            AddAddressKnown(*peer, addr);
            if (m_banman && (m_banman->IsDiscouraged(addr) || m_banman->IsBanned(addr))) {
                // Do not process banned/discouraged addresses beyond remembering we received them
                continue;
            }
            ++num_proc;
            bool fReachable = IsReachable(addr);
            if (addr.nTime > current_a_time - 10min && !peer->m_getaddr_sent && vAddr.size() <= 10 && addr.IsRoutable()) {
                // Relay to a limited number of other nodes
                RelayAddress(pfrom.GetId(), addr, fReachable);
            }
            // Do not store addresses outside our network
            if (fReachable)
                vAddrOk.push_back(addr);
        }
        peer->m_addr_processed += num_proc;
        peer->m_addr_rate_limited += num_rate_limit;
        LogPrint(BCLog::NET, "Received addr: %u addresses (%u processed, %u rate-limited) from peer=%d\n",
                 vAddr.size(), num_proc, num_rate_limit, pfrom.GetId());

        m_addrman.Add(vAddrOk, pfrom.addr, 2h);
        if (vAddr.size() < 1000) peer->m_getaddr_sent = false;

        // AddrFetch: Require multiple addresses to avoid disconnecting on self-announcements
        if (pfrom.IsAddrFetchConn() && vAddr.size() > 1) {
            LogPrint(BCLog::NET, "addrfetch connection completed peer=%d; disconnecting\n", pfrom.GetId());
            pfrom.fDisconnect = true;
        }
        return;
    }

    if (msg_type == NetMsgType::INV) {
        std::vector<CInv> vInv;
        vRecv >> vInv;
        if (vInv.size() > MAX_INV_SZ)
        {
            Misbehaving(*peer, 20, strprintf("inv message size = %u", vInv.size()));
            return;
        }

        const bool reject_tx_invs{RejectIncomingTxs(pfrom)};

        LOCK(cs_main);

        const auto current_time{GetTime<std::chrono::microseconds>()};
        uint256* best_block{nullptr};

        for (CInv& inv : vInv) {
            if (interruptMsgProc) return;

            // Ignore INVs that don't match wtxidrelay setting.
            // Note that orphan parent fetching always uses MSG_TX GETDATAs regardless of the wtxidrelay setting.
            // This is fine as no INV messages are involved in that process.
            if (peer->m_wtxid_relay) {
                if (inv.IsMsgTx()) continue;
            } else {
                if (inv.IsMsgWtx()) continue;
            }

            if (inv.IsMsgBlk()) {
                const bool fAlreadyHave = AlreadyHaveBlock(inv.hash);
                LogPrint(BCLog::NET, "got inv: %s  %s peer=%d\n", inv.ToString(), fAlreadyHave ? "have" : "new", pfrom.GetId());

                UpdateBlockAvailability(pfrom.GetId(), inv.hash);
                if (!fAlreadyHave && !m_chainman.m_blockman.LoadingBlocks() && !IsBlockRequested(inv.hash)) {
                    // Headers-first is the primary method of announcement on
                    // the network. If a node fell back to sending blocks by
                    // inv, it may be for a re-org, or because we haven't
                    // completed initial headers sync. The final block hash
                    // provided should be the highest, so send a getheaders and
                    // then fetch the blocks we need to catch up.
                    best_block = &inv.hash;
                }
            } else if (inv.IsGenTxMsg()) {
                if (reject_tx_invs) {
                    LogPrint(BCLog::NET, "transaction (%s) inv sent in violation of protocol, disconnecting peer=%d\n", inv.hash.ToString(), pfrom.GetId());
                    pfrom.fDisconnect = true;
                    return;
                }
                const GenTxid gtxid = ToGenTxid(inv);
                const bool fAlreadyHave = AlreadyHaveTx(gtxid);
                LogPrint(BCLog::NET, "got inv: %s  %s peer=%d\n", inv.ToString(), fAlreadyHave ? "have" : "new", pfrom.GetId());

                AddKnownTx(*peer, inv.hash);
                if (!fAlreadyHave && !m_chainman.IsInitialBlockDownload()) {
                    AddTxAnnouncement(pfrom, gtxid, current_time);
                }
            } else {
                LogPrint(BCLog::NET, "Unknown inv type \"%s\" received from peer=%d\n", inv.ToString(), pfrom.GetId());
            }
        }

        if (best_block != nullptr) {
            // If we haven't started initial headers-sync with this peer, then
            // consider sending a getheaders now. On initial startup, there's a
            // reliability vs bandwidth tradeoff, where we are only trying to do
            // initial headers sync with one peer at a time, with a long
            // timeout (at which point, if the sync hasn't completed, we will
            // disconnect the peer and then choose another). In the meantime,
            // as new blocks are found, we are willing to add one new peer per
            // block to sync with as well, to sync quicker in the case where
            // our initial peer is unresponsive (but less bandwidth than we'd
            // use if we turned on sync with all peers).
            CNodeState& state{*Assert(State(pfrom.GetId()))};
            if (state.fSyncStarted || (!peer->m_inv_triggered_getheaders_before_sync && *best_block != m_last_block_inv_triggering_headers_sync)) {
                if (MaybeSendGetHeaders(pfrom, GetLocator(m_chainman.m_best_header), *peer)) {
                    LogPrint(BCLog::NET, "getheaders (%d) %s to peer=%d\n",
                            m_chainman.m_best_header->nHeight, best_block->ToString(),
                            pfrom.GetId());
                }
                if (!state.fSyncStarted) {
                    peer->m_inv_triggered_getheaders_before_sync = true;
                    // Update the last block hash that triggered a new headers
                    // sync, so that we don't turn on headers sync with more
                    // than 1 new peer every new block.
                    m_last_block_inv_triggering_headers_sync = *best_block;
                }
            }
        }

        return;
    }

    if (msg_type == NetMsgType::GETDATA) {
        std::vector<CInv> vInv;
        vRecv >> vInv;
        if (vInv.size() > MAX_INV_SZ)
        {
            Misbehaving(*peer, 20, strprintf("getdata message size = %u", vInv.size()));
            return;
        }

        LogPrint(BCLog::NET, "received getdata (%u invsz) peer=%d\n", vInv.size(), pfrom.GetId());

        if (vInv.size() > 0) {
            LogPrint(BCLog::NET, "received getdata for: %s peer=%d\n", vInv[0].ToString(), pfrom.GetId());
        }

        {
            LOCK(peer->m_getdata_requests_mutex);
            peer->m_getdata_requests.insert(peer->m_getdata_requests.end(), vInv.begin(), vInv.end());
            ProcessGetData(pfrom, *peer, interruptMsgProc);
        }

        return;
    }

    if (msg_type == NetMsgType::GETBLOCKS) {
        CBlockLocator locator;
        uint256 hashStop;
        vRecv >> locator >> hashStop;

        if (locator.vHave.size() > MAX_LOCATOR_SZ) {
            LogPrint(BCLog::NET, "getblocks locator size %lld > %d, disconnect peer=%d\n", locator.vHave.size(), MAX_LOCATOR_SZ, pfrom.GetId());
            pfrom.fDisconnect = true;
            return;
        }

        // We might have announced the currently-being-connected tip using a
        // compact block, which resulted in the peer sending a getblocks
        // request, which we would otherwise respond to without the new block.
        // To avoid this situation we simply verify that we are on our best
        // known chain now. This is super overkill, but we handle it better
        // for getheaders requests, and there are no known nodes which support
        // compact blocks but still use getblocks to request blocks.
        {
            std::shared_ptr<const CBlock> a_recent_block;
            {
                LOCK(m_most_recent_block_mutex);
                a_recent_block = m_most_recent_block;
            }
            BlockValidationState state;
            state.m_chainman = &m_chainman;
            state.m_peerman = this;
            state.nodeId = pfrom.GetId();
            if (!m_chainman.ActiveChainstate().ActivateBestChain(state, a_recent_block)) {
                LogPrint(BCLog::NET, "failed to activate chain (%s)\n", state.ToString());
            }
        }

        LOCK(cs_main);

        // Find the last block the caller has in the main chain
        const CBlockIndex* pindex = m_chainman.ActiveChainstate().FindForkInGlobalIndex(locator);

        // Send the rest of the chain
        if (pindex)
            pindex = m_chainman.ActiveChain().Next(pindex);
        int nLimit = 500;
        LogPrint(BCLog::NET, "getblocks %d to %s limit %d from peer=%d\n", (pindex ? pindex->nHeight : -1), hashStop.IsNull() ? "end" : hashStop.ToString(), nLimit, pfrom.GetId());
        for (; pindex; pindex = m_chainman.ActiveChain().Next(pindex))
        {
            if (pindex->GetBlockHash() == hashStop)
            {
                LogPrint(BCLog::NET, "  getblocks stopping at %d %s\n", pindex->nHeight, pindex->GetBlockHash().ToString());
                break;
            }
            // If pruning, don't inv blocks unless we have on disk and are likely to still have
            // for some reasonable time window (1 hour) that block relay might require.
            const int nPrunedBlocksLikelyToHave = MIN_BLOCKS_TO_KEEP - 3600 / m_chainparams.GetConsensus().nPowTargetSpacing;
            if (m_chainman.m_blockman.IsPruneMode() && (!(pindex->nStatus & BLOCK_HAVE_DATA) || pindex->nHeight <= m_chainman.ActiveChain().Tip()->nHeight - nPrunedBlocksLikelyToHave)) {
                LogPrint(BCLog::NET, " getblocks stopping, pruned or too old block at %d %s\n", pindex->nHeight, pindex->GetBlockHash().ToString());
                break;
            }
            WITH_LOCK(peer->m_block_inv_mutex, peer->m_blocks_for_inv_relay.push_back(pindex->GetBlockHash()));
            if (--nLimit <= 0) {
                // When this block is requested, we'll send an inv that'll
                // trigger the peer to getblocks the next batch of inventory.
                LogPrint(BCLog::NET, "  getblocks stopping at limit %d %s\n", pindex->nHeight, pindex->GetBlockHash().ToString());
                WITH_LOCK(peer->m_block_inv_mutex, {peer->m_continuation_block = pindex->GetBlockHash();});
                break;
            }
        }
        return;
    }

    if (msg_type == NetMsgType::GETBLOCKTXN) {
        BlockTransactionsRequest req;
        vRecv >> req;

        std::shared_ptr<const CBlock> recent_block;
        {
            LOCK(m_most_recent_block_mutex);
            if (m_most_recent_block_hash == req.blockhash)
                recent_block = m_most_recent_block;
            // Unlock m_most_recent_block_mutex to avoid cs_main lock inversion
        }
        if (recent_block) {
            SendBlockTransactions(pfrom, *peer, *recent_block, req);
            return;
        }

        {
            LOCK(cs_main);

            const CBlockIndex* pindex = m_chainman.m_blockman.LookupBlockIndex(req.blockhash);
            if (!pindex || !(pindex->nStatus & BLOCK_HAVE_DATA)) {
                LogPrint(BCLog::NET, "Peer %d sent us a getblocktxn for a block we don't have\n", pfrom.GetId());
                return;
            }

            if (pindex->nHeight >= m_chainman.ActiveChain().Height() - MAX_BLOCKTXN_DEPTH) {
                CBlock block;
                const bool ret{m_chainman.m_blockman.ReadBlockFromDisk(block, *pindex)};
                assert(ret);

                SendBlockTransactions(pfrom, *peer, block, req);
                return;
            }
        }

        // If an older block is requested (should never happen in practice,
        // but can happen in tests) send a block response instead of a
        // blocktxn response. Sending a full block response instead of a
        // small blocktxn response is preferable in the case where a peer
        // might maliciously send lots of getblocktxn requests to trigger
        // expensive disk reads, because it will require the peer to
        // actually receive all the data read from disk over the network.
        LogPrint(BCLog::NET, "Peer %d sent us a getblocktxn for a block > %i deep\n", pfrom.GetId(), MAX_BLOCKTXN_DEPTH);
        CInv inv{MSG_WITNESS_BLOCK, req.blockhash};
        WITH_LOCK(peer->m_getdata_requests_mutex, peer->m_getdata_requests.push_back(inv));
        // The message processing loop will go around again (without pausing) and we'll respond then
        return;
    }

    if (msg_type == NetMsgType::GETHEADERS) {
        CBlockLocator locator;
        uint256 hashStop;
        vRecv >> locator >> hashStop;

        if (locator.vHave.size() > MAX_LOCATOR_SZ) {
            LogPrint(BCLog::NET, "getheaders locator size %lld > %d, disconnect peer=%d\n", locator.vHave.size(), MAX_LOCATOR_SZ, pfrom.GetId());
            pfrom.fDisconnect = true;
            return;
        }

        if (m_chainman.m_blockman.LoadingBlocks()) {
            LogPrint(BCLog::NET, "Ignoring getheaders from peer=%d while importing/reindexing\n", pfrom.GetId());
            return;
        }

        LOCK(cs_main);

        // Note that if we were to be on a chain that forks from the checkpointed
        // chain, then serving those headers to a peer that has seen the
        // checkpointed chain would cause that peer to disconnect us. Requiring
        // that our chainwork exceed the minimum chain work is a protection against
        // being fed a bogus chain when we started up for the first time and
        // getting partitioned off the honest network for serving that chain to
        // others.
        if (m_chainman.ActiveTip() == nullptr ||
                (m_chainman.ActiveTip()->nChainWork < m_chainman.MinimumChainWork() && !pfrom.HasPermission(NetPermissionFlags::Download))) {
            LogPrint(BCLog::NET, "Ignoring getheaders from peer=%d because active chain has too little work; sending empty response\n", pfrom.GetId());
            // Just respond with an empty headers message, to tell the peer to
            // go away but not treat us as unresponsive.
            m_connman.PushMessage(&pfrom, msgMaker.Make(NetMsgType::HEADERS, std::vector<CBlock>()));
            return;
        }

        CNodeState *nodestate = State(pfrom.GetId());
        const CBlockIndex* pindex = nullptr;
        if (locator.IsNull())
        {
            // If locator is null, return the hashStop block
            pindex = m_chainman.m_blockman.LookupBlockIndex(hashStop);
            if (!pindex) {
                return;
            }

            if (!BlockRequestAllowed(pindex)) {
                LogPrint(BCLog::NET, "%s: ignoring request from peer=%i for old block header that isn't in the main chain\n", __func__, pfrom.GetId());
                return;
            }
        }
        else
        {
            // Find the last block the caller has in the main chain
            pindex = m_chainman.ActiveChainstate().FindForkInGlobalIndex(locator);
            if (pindex)
                pindex = m_chainman.ActiveChain().Next(pindex);
        }

        // we must use CBlockGetHeader, as CBlockHeaders won't include the 0x00 nTx count at the end
        std::vector<CBlockGetHeader> vHeaders;
        int nLimit = MAX_HEADERS_RESULTS;
        LogPrint(BCLog::NET, "getheaders %d to %s from peer=%d\n", (pindex ? pindex->nHeight : -1), hashStop.IsNull() ? "end" : hashStop.ToString(), pfrom.GetId());
        for (; pindex; pindex = m_chainman.ActiveChain().Next(pindex))
        {
            if (pindex == m_chainman.ActiveChain().Tip()
                && pindex->nFlags & BLOCK_FAILED_DUPLICATE_STAKE) {
                break;
            }
            vHeaders.push_back(pindex->GetBlockHeader());
            if (--nLimit <= 0 || pindex->GetBlockHash() == hashStop)
                break;
        }
        // pindex can be nullptr either if we sent m_chainman.ActiveChain().Tip() OR
        // if our peer has m_chainman.ActiveChain().Tip() (and thus we are sending an empty
        // headers message). In both cases it's safe to update
        // pindexBestHeaderSent to be our tip.
        //
        // It is important that we simply reset the BestHeaderSent value here,
        // and not max(BestHeaderSent, newHeaderSent). We might have announced
        // the currently-being-connected tip using a compact block, which
        // resulted in the peer sending a headers request, which we respond to
        // without the new block. By resetting the BestHeaderSent, we ensure we
        // will re-announce the new block via headers (or compact blocks again)
        // in the SendMessages logic.
        nodestate->pindexBestHeaderSent = pindex ? pindex : m_chainman.ActiveChain().Tip();
        m_connman.PushMessage(&pfrom, msgMaker.Make(NetMsgType::HEADERS, vHeaders));
        return;
    }

    if (msg_type == NetMsgType::TX) {
        if (RejectIncomingTxs(pfrom)) {
            LogPrint(BCLog::NET, "transaction sent in violation of protocol peer=%d\n", pfrom.GetId());
            pfrom.fDisconnect = true;
            return;
        }

        // Stop processing the transaction early if we are still in IBD since we don't
        // have enough information to validate it yet. Sending unsolicited transactions
        // is not considered a protocol violation, so don't punish the peer.
        if (m_chainman.IsInitialBlockDownload()) return;

        CTransactionRef ptx;
        vRecv >> ptx;
        const CTransaction& tx = *ptx;

        const uint256& txid = ptx->GetHash();
        const uint256& wtxid = ptx->GetWitnessHash();

        const uint256& hash = peer->m_wtxid_relay ? wtxid : txid;
        AddKnownTx(*peer, hash);

        LOCK(cs_main);

        m_txrequest.ReceivedResponse(pfrom.GetId(), txid);
        if (tx.HasWitness()) m_txrequest.ReceivedResponse(pfrom.GetId(), wtxid);

        // We do the AlreadyHaveTx() check using wtxid, rather than txid - in the
        // absence of witness malleation, this is strictly better, because the
        // recent rejects filter may contain the wtxid but rarely contains
        // the txid of a segwit transaction that has been rejected.
        // In the presence of witness malleation, it's possible that by only
        // doing the check with wtxid, we could overlook a transaction which
        // was confirmed with a different witness, or exists in our mempool
        // with a different witness, but this has limited downside:
        // mempool validation does its own lookup of whether we have the txid
        // already; and an adversary can already relay us old transactions
        // (older than our recency filter) if trying to DoS us, without any need
        // for witness malleation.
        if (AlreadyHaveTx(GenTxid::Wtxid(wtxid))) {
            if (pfrom.HasPermission(NetPermissionFlags::ForceRelay)) {
                // Always relay transactions received from peers with forcerelay
                // permission, even if they were already in the mempool, allowing
                // the node to function as a gateway for nodes hidden behind it.
                if (!m_mempool.exists(GenTxid::Txid(tx.GetHash()))) {
                    LogPrintf("Not relaying non-mempool transaction %s (wtxid=%s) from forcerelay peer=%d\n",
                              tx.GetHash().ToString(), tx.GetWitnessHash().ToString(), pfrom.GetId());
                } else {
                    LogPrintf("Force relaying tx %s (wtxid=%s) from peer=%d\n",
                              tx.GetHash().ToString(), tx.GetWitnessHash().ToString(), pfrom.GetId());
                    RelayTransaction(tx.GetHash(), tx.GetWitnessHash());
                }
            }
            // If a tx is detected by m_recent_rejects it is ignored. Because we haven't
            // submitted the tx to our mempool, we won't have computed a DoS
            // score for it or determined exactly why we consider it invalid.
            //
            // This means we won't penalize any peer subsequently relaying a DoSy
            // tx (even if we penalized the first peer who gave it to us) because
            // we have to account for m_recent_rejects showing false positives. In
            // other words, we shouldn't penalize a peer if we aren't *sure* they
            // submitted a DoSy tx.
            //
            // Note that m_recent_rejects doesn't just record DoSy or invalid
            // transactions, but any tx not accepted by the mempool, which may be
            // due to node policy (vs. consensus). So we can't blanket penalize a
            // peer simply for relaying a tx that our m_recent_rejects has caught,
            // regardless of false positives.
            return;
        }

        const MempoolAcceptResult result = m_chainman.ProcessTransaction(ptx);
        const TxValidationState& state = result.m_state;

        if (result.m_result_type == MempoolAcceptResult::ResultType::VALID) {
            // As this version of the transaction was acceptable, we can forget about any
            // requests for it.
            m_txrequest.ForgetTxHash(tx.GetHash());
            m_txrequest.ForgetTxHash(tx.GetWitnessHash());
            RelayTransaction(tx.GetHash(), tx.GetWitnessHash());
            m_orphanage.AddChildrenToWorkSet(tx);

            pfrom.m_last_tx_time = GetTime<std::chrono::seconds>();

            LogPrint(BCLog::MEMPOOL, "AcceptToMemoryPool: peer=%d: accepted %s (wtxid=%s) (poolsz %u txn, %u kB)\n",
                pfrom.GetId(),
                tx.GetHash().ToString(),
                tx.GetWitnessHash().ToString(),
                m_mempool.size(), m_mempool.DynamicMemoryUsage() / 1000);

            for (const CTransactionRef& removedTx : result.m_replaced_transactions.value()) {
                AddToCompactExtraTransactions(removedTx);
            }
        }
        else if (state.GetResult() == TxValidationResult::TX_MISSING_INPUTS)
        {
            bool fRejectedParents = false; // It may be the case that the orphans parents have all been rejected

            // Deduplicate parent txids, so that we don't have to loop over
            // the same parent txid more than once down below.
            std::vector<uint256> unique_parents;
            unique_parents.reserve(tx.vin.size());
            for (const CTxIn& txin : tx.vin) {
                if (txin.IsAnonInput()) {
                    continue;
                }
                // We start with all parents, and then remove duplicates below.
                unique_parents.push_back(txin.prevout.hash);
            }
            std::sort(unique_parents.begin(), unique_parents.end());
            unique_parents.erase(std::unique(unique_parents.begin(), unique_parents.end()), unique_parents.end());
            for (const uint256& parent_txid : unique_parents) {
                if (m_recent_rejects.contains(parent_txid)) {
                    fRejectedParents = true;
                    break;
                }
            }
            if (!fRejectedParents) {
                const auto current_time{GetTime<std::chrono::microseconds>()};

                for (const uint256& parent_txid : unique_parents) {
                    // Here, we only have the txid (and not wtxid) of the
                    // inputs, so we only request in txid mode, even for
                    // wtxidrelay peers.
                    // Eventually we should replace this with an improved
                    // protocol for getting all unconfirmed parents.
                    const auto gtxid{GenTxid::Txid(parent_txid)};
                    AddKnownTx(*peer, parent_txid);
                    if (!AlreadyHaveTx(gtxid)) AddTxAnnouncement(pfrom, gtxid, current_time);
                }

                if (m_orphanage.AddTx(ptx, pfrom.GetId())) {
                    AddToCompactExtraTransactions(ptx);
                }

                // Once added to the orphan pool, a tx is considered AlreadyHave, and we shouldn't request it anymore.
                m_txrequest.ForgetTxHash(tx.GetHash());
                m_txrequest.ForgetTxHash(tx.GetWitnessHash());

                // DoS prevention: do not allow m_orphanage to grow unbounded (see CVE-2012-3789)
                m_orphanage.LimitOrphans(m_opts.max_orphan_txs);
            } else {
                LogPrint(BCLog::MEMPOOL, "not keeping orphan with rejected parents %s (wtxid=%s)\n",
                         tx.GetHash().ToString(),
                         tx.GetWitnessHash().ToString());
                // We will continue to reject this tx since it has rejected
                // parents so avoid re-requesting it from other peers.
                // Here we add both the txid and the wtxid, as we know that
                // regardless of what witness is provided, we will not accept
                // this, so we don't need to allow for redownload of this txid
                // from any of our non-wtxidrelay peers.
                m_recent_rejects.insert(tx.GetHash());
                m_recent_rejects.insert(tx.GetWitnessHash());
                m_txrequest.ForgetTxHash(tx.GetHash());
                m_txrequest.ForgetTxHash(tx.GetWitnessHash());
            }
        } else {
            if (state.GetResult() != TxValidationResult::TX_WITNESS_STRIPPED) {
                // We can add the wtxid of this transaction to our reject filter.
                // Do not add txids of witness transactions or witness-stripped
                // transactions to the filter, as they can have been malleated;
                // adding such txids to the reject filter would potentially
                // interfere with relay of valid transactions from peers that
                // do not support wtxid-based relay. See
                // https://github.com/bitcoin/bitcoin/issues/8279 for details.
                // We can remove this restriction (and always add wtxids to
                // the filter even for witness stripped transactions) once
                // wtxid-based relay is broadly deployed.
                // See also comments in https://github.com/bitcoin/bitcoin/pull/18044#discussion_r443419034
                // for concerns around weakening security of unupgraded nodes
                // if we start doing this too early.
                m_recent_rejects.insert(tx.GetWitnessHash());
                m_txrequest.ForgetTxHash(tx.GetWitnessHash());
                // If the transaction failed for TX_INPUTS_NOT_STANDARD,
                // then we know that the witness was irrelevant to the policy
                // failure, since this check depends only on the txid
                // (the scriptPubKey being spent is covered by the txid).
                // Add the txid to the reject filter to prevent repeated
                // processing of this transaction in the event that child
                // transactions are later received (resulting in
                // parent-fetching by txid via the orphan-handling logic).
                if (state.GetResult() == TxValidationResult::TX_INPUTS_NOT_STANDARD && tx.GetWitnessHash() != tx.GetHash()) {
                    m_recent_rejects.insert(tx.GetHash());
                    m_txrequest.ForgetTxHash(tx.GetHash());
                }
                if (RecursiveDynamicUsage(*ptx) < 100000) {
                    AddToCompactExtraTransactions(ptx);
                }
            }
        }

        if (state.IsInvalid()) {
            LogPrint(BCLog::MEMPOOLREJ, "%s (wtxid=%s) from peer=%d was not accepted: %s\n",
                tx.GetHash().ToString(),
                tx.GetWitnessHash().ToString(),
                pfrom.GetId(),
                state.ToString());
            MaybePunishNodeForTx(pfrom.GetId(), state);
        }
        return;
    }

    if (msg_type == NetMsgType::CMPCTBLOCK)
    {
        // Ignore cmpctblock received while importing
        if (m_chainman.m_blockman.LoadingBlocks()) {
            LogPrint(BCLog::NET, "Unexpected cmpctblock message received from peer %d\n", pfrom.GetId());
            return;
        }

        CBlockHeaderAndShortTxIDs cmpctblock;
        vRecv >> cmpctblock;

        bool received_new_header = false;
        const auto blockhash = cmpctblock.header.GetHash();

        {
        LOCK(cs_main);

        const CBlockIndex* prev_block = m_chainman.m_blockman.LookupBlockIndex(cmpctblock.header.hashPrevBlock);
        if (!prev_block) {
            // Doesn't connect (or is genesis), instead of DoSing in AcceptBlockHeader, request deeper headers
            if (!m_chainman.IsInitialBlockDownload()) {
                MaybeSendGetHeaders(pfrom, GetLocator(m_chainman.m_best_header), *peer);
            }
            return;
        } else if (prev_block->nChainWork + CalculateHeadersWork({cmpctblock.header}) < GetAntiDoSWorkThreshold()) {
            // If we get a low-work header in a compact block, we can ignore it.
            LogPrint(BCLog::NET, "Ignoring low-work compact block from peer %d\n", pfrom.GetId());
            return;
        }

        if (!m_chainman.m_blockman.LookupBlockIndex(blockhash)) {
            received_new_header = true;
        }
        }

        const CBlockIndex *pindex = nullptr;
        BlockValidationState state;
        state.m_peerman = this;
        state.nodeId = pfrom.GetId();
        if (!m_chainman.ProcessNewBlockHeaders({cmpctblock.header}, /*min_pow_checked=*/true, state, &pindex)) {
            if (state.IsInvalid()) {
                MaybePunishNodeForBlock(pfrom.GetId(), state, /*via_compact_block=*/true, "invalid header via cmpctblock");
                return;
            }
        }
        MaybePunishNodeForDuplicates(state.nodeId, state);

        if (received_new_header) {
            LogPrintfCategory(BCLog::NET, "Saw new cmpctblock header hash=%s peer=%d\n",
                blockhash.ToString(), pfrom.GetId());
        }

        bool fProcessBLOCKTXN = false;

        // If we end up treating this as a plain headers message, call that as well
        // without cs_main.
        bool fRevertToHeaderProcessing = false;

        // Keep a CBlock for "optimistic" compactblock reconstructions (see
        // below)
        std::shared_ptr<CBlock> pblock = std::make_shared<CBlock>();
        bool fBlockReconstructed = false;

        {
        LOCK(cs_main);
        // If AcceptBlockHeader returned true, it set pindex
        assert(pindex);
        UpdateBlockAvailability(pfrom.GetId(), pindex->GetBlockHash());

        CNodeState *nodestate = State(pfrom.GetId());

        // If this was a new header with more work than our tip, update the
        // peer's last block announcement time
        if (received_new_header && pindex->nChainWork > m_chainman.ActiveChain().Tip()->nChainWork) {
            nodestate->m_last_block_announcement = GetTime();
        }

        if (pindex->nStatus & BLOCK_HAVE_DATA) // Nothing to do here
            return;

        auto range_flight = mapBlocksInFlight.equal_range(pindex->GetBlockHash());
        size_t already_in_flight = std::distance(range_flight.first, range_flight.second);
        bool requested_block_from_this_peer{false};

        // Multimap ensures ordering of outstanding requests. It's either empty or first in line.
        bool first_in_flight = already_in_flight == 0 || (range_flight.first->second.first == pfrom.GetId());

        while (range_flight.first != range_flight.second) {
            if (range_flight.first->second.first == pfrom.GetId()) {
                requested_block_from_this_peer = true;
                break;
            }
            range_flight.first++;
        }

        if (pindex->nChainWork <= m_chainman.ActiveChain().Tip()->nChainWork || // We know something better
                pindex->nTx != 0) { // We had this block at some point, but pruned it
            if (requested_block_from_this_peer) {
                // We requested this block for some reason, but our mempool will probably be useless
                // so we just grab the block via normal getdata
                std::vector<CInv> vInv(1);
                vInv[0] = CInv(MSG_BLOCK | GetFetchFlags(*peer), blockhash);
                m_connman.PushMessage(&pfrom, msgMaker.Make(NetMsgType::GETDATA, vInv));
            }
            return;
        }

        // If we're not close to tip yet, give up and let parallel block fetch work its magic
        if (!already_in_flight && !CanDirectFetch()) {
            return;
        }

        // We want to be a bit conservative just to be extra careful about DoS
        // possibilities in compact block processing...
        if (pindex->nHeight <= m_chainman.ActiveChain().Height() + 2) {
            if ((already_in_flight < MAX_CMPCTBLOCKS_INFLIGHT_PER_BLOCK && nodestate->vBlocksInFlight.size() < MAX_BLOCKS_IN_TRANSIT_PER_PEER) ||
                 requested_block_from_this_peer) {
                std::list<QueuedBlock>::iterator* queuedBlockIt = nullptr;
                if (!BlockRequested(pfrom.GetId(), *pindex, &queuedBlockIt)) {
                    if (!(*queuedBlockIt)->partialBlock)
                        (*queuedBlockIt)->partialBlock.reset(new PartiallyDownloadedBlock(&m_mempool));
                    else {
                        // The block was already in flight using compact blocks from the same peer
                        LogPrint(BCLog::NET, "Peer sent us compact block we were already syncing!\n");
                        return;
                    }
                }

                PartiallyDownloadedBlock& partialBlock = *(*queuedBlockIt)->partialBlock;
                ReadStatus status = partialBlock.InitData(cmpctblock, vExtraTxnForCompact);
                if (status == READ_STATUS_INVALID) {
                    RemoveBlockRequest(pindex->GetBlockHash(), pfrom.GetId()); // Reset in-flight state in case Misbehaving does not result in a disconnect
                    Misbehaving(*peer, 100, "invalid compact block");
                    return;
                } else if (status == READ_STATUS_FAILED) {
                    if (first_in_flight)  {
                        // Duplicate txindexes, the block is now in-flight, so just request it
                        std::vector<CInv> vInv(1);
                        vInv[0] = CInv(MSG_BLOCK | GetFetchFlags(*peer), blockhash);
                        m_connman.PushMessage(&pfrom, msgMaker.Make(NetMsgType::GETDATA, vInv));
                    } else {
                        // Give up for this peer and wait for other peer(s)
                        RemoveBlockRequest(pindex->GetBlockHash(), pfrom.GetId());
                    }
                    return;
                }

                BlockTransactionsRequest req;
                for (size_t i = 0; i < cmpctblock.BlockTxCount(); i++) {
                    if (!partialBlock.IsTxAvailable(i))
                        req.indexes.push_back(i);
                }
                if (req.indexes.empty()) {
                    fProcessBLOCKTXN = true;
                } else if (first_in_flight) {
                    // We will try to round-trip any compact blocks we get on failure,
                    // as long as it's first...
                    req.blockhash = pindex->GetBlockHash();
                    m_connman.PushMessage(&pfrom, msgMaker.Make(NetMsgType::GETBLOCKTXN, req));
                } else if (pfrom.m_bip152_highbandwidth_to &&
                    (!pfrom.IsInboundConn() ||
                    IsBlockRequestedFromOutbound(blockhash) ||
                    already_in_flight < MAX_CMPCTBLOCKS_INFLIGHT_PER_BLOCK - 1)) {
                    // ... or it's a hb relay peer and:
                    // - peer is outbound, or
                    // - we already have an outbound attempt in flight(so we'll take what we can get), or
                    // - it's not the final parallel download slot (which we may reserve for first outbound)
                    req.blockhash = pindex->GetBlockHash();
                    m_connman.PushMessage(&pfrom, msgMaker.Make(NetMsgType::GETBLOCKTXN, req));
                } else {
                    // Give up for this peer and wait for other peer(s)
                    RemoveBlockRequest(pindex->GetBlockHash(), pfrom.GetId());
                }
            } else {
                // This block is either already in flight from a different
                // peer, or this peer has too many blocks outstanding to
                // download from.
                // Optimistically try to reconstruct anyway since we might be
                // able to without any round trips.
                PartiallyDownloadedBlock tempBlock(&m_mempool);
                ReadStatus status = tempBlock.InitData(cmpctblock, vExtraTxnForCompact);
                if (status != READ_STATUS_OK) {
                    // TODO: don't ignore failures
                    return;
                }
                std::vector<CTransactionRef> dummy;
                status = tempBlock.FillBlock(*pblock, dummy);
                if (status == READ_STATUS_OK) {
                    fBlockReconstructed = true;
                }
            }
        } else {
            if (requested_block_from_this_peer) {
                // We requested this block, but its far into the future, so our
                // mempool will probably be useless - request the block normally
                std::vector<CInv> vInv(1);
                vInv[0] = CInv(MSG_BLOCK | GetFetchFlags(*peer), blockhash);
                m_connman.PushMessage(&pfrom, msgMaker.Make(NetMsgType::GETDATA, vInv));
                return;
            } else {
                // If this was an announce-cmpctblock, we want the same treatment as a header message
                fRevertToHeaderProcessing = true;
            }
        }
        } // cs_main

        if (fProcessBLOCKTXN) {
            BlockTransactions txn;
            txn.blockhash = blockhash;
            return ProcessCompactBlockTxns(pfrom, *peer, txn);
        }

        if (fRevertToHeaderProcessing) {
            // Headers received from HB compact block peers are permitted to be
            // relayed before full validation (see BIP 152), so we don't want to disconnect
            // the peer if the header turns out to be for an invalid block.
            // Note that if a peer tries to build on an invalid chain, that
            // will be detected and the peer will be disconnected/discouraged.
            return ProcessHeadersMessage(pfrom, *peer, {cmpctblock.header}, /*via_compact_block=*/true);
        }

        if (fBlockReconstructed) {
            // If we got here, we were able to optimistically reconstruct a
            // block that is in flight from some other peer.
            {
                LOCK(cs_main);
                mapBlockSource.emplace(pblock->GetHash(), std::make_pair(pfrom.GetId(), false));
            }
            // Setting force_processing to true means that we bypass some of
            // our anti-DoS protections in AcceptBlock, which filters
            // unrequested blocks that might be trying to waste our resources
            // (eg disk space). Because we only try to reconstruct blocks when
            // we're close to caught up (via the CanDirectFetch() requirement
            // above, combined with the behavior of not requesting blocks until
            // we have a chain with at least the minimum chain work), and we ignore
            // compact blocks with less work than our tip, it is safe to treat
            // reconstructed compact blocks as having been requested.
            ProcessBlock(pfrom, pblock, /*force_processing=*/true, /*min_pow_checked=*/true);
            LOCK(cs_main); // hold cs_main for CBlockIndex::IsValid()
            if (pindex->IsValid(BLOCK_VALID_TRANSACTIONS)) {
                // Clear download state for this block, which is in
                // process from some other peer.  We do this after calling
                // ProcessNewBlock so that a malleated cmpctblock announcement
                // can't be used to interfere with block relay.
                RemoveBlockRequest(pblock->GetHash(), std::nullopt);
            }
        }
        return;
    }

    if (msg_type == NetMsgType::BLOCKTXN)
    {
        // Ignore blocktxn received while importing
        if (m_chainman.m_blockman.LoadingBlocks()) {
            LogPrint(BCLog::NET, "Unexpected blocktxn message received from peer %d\n", pfrom.GetId());
            return;
        }

        BlockTransactions resp;
        vRecv >> resp;

        return ProcessCompactBlockTxns(pfrom, *peer, resp);
    }

    if (msg_type == NetMsgType::HEADERS)
    {
        // Ignore headers received while importing
        if (m_chainman.m_blockman.LoadingBlocks()) {
            LogPrint(BCLog::NET, "Unexpected headers message received from peer %d\n", pfrom.GetId());
            return;
        }

        // Assume that this is in response to any outstanding getheaders
        // request we may have sent, and clear out the time of our last request
        peer->m_last_getheaders_timestamp = {};

        std::vector<CBlockHeader> headers;

        // Bypass the normal CBlock deserialization, as we don't want to risk deserializing 2000 full blocks.
        unsigned int nCount = ReadCompactSize(vRecv);
        if (nCount > MAX_HEADERS_RESULTS) {
            Misbehaving(*peer, 20, strprintf("headers message size = %u", nCount));
            return;
        }
        headers.resize(nCount);
        for (unsigned int n = 0; n < nCount; n++) {
            vRecv >> headers[n];
            ReadCompactSize(vRecv); // ignore tx count; assume it is 0.
        }

        ProcessHeadersMessage(pfrom, *peer, std::move(headers), /*via_compact_block=*/false);

        // Check if the headers presync progress needs to be reported to validation.
        // This needs to be done without holding the m_headers_presync_mutex lock.
        if (m_headers_presync_should_signal.exchange(false)) {
            HeadersPresyncStats stats;
            {
                LOCK(m_headers_presync_mutex);
                auto it = m_headers_presync_stats.find(m_headers_presync_bestpeer);
                if (it != m_headers_presync_stats.end()) stats = it->second;
            }
            if (stats.second) {
                m_chainman.ReportHeadersPresync(stats.first, stats.second->first, stats.second->second);
            }
        }

        return;
    }

    if (msg_type == NetMsgType::BLOCK)
    {
        // Ignore block received while importing
        if (m_chainman.m_blockman.LoadingBlocks()) {
            LogPrint(BCLog::NET, "Unexpected block message received from peer %d\n", pfrom.GetId());
            return;
        }

        std::shared_ptr<CBlock> pblock = std::make_shared<CBlock>();
        vRecv >> *pblock;

        LogPrint(BCLog::NET, "received block %s peer=%d\n", pblock->GetHash().ToString(), pfrom.GetId());

        bool forceProcessing = false;
        const uint256 hash(pblock->GetHash());
        bool min_pow_checked = false;
        {
            LOCK(cs_main);
            // Always process the block if we requested it, since we may
            // need it even when it's not a candidate for a new best tip.
            forceProcessing = IsBlockRequested(hash);
            RemoveBlockRequest(hash, pfrom.GetId());
            // mapBlockSource is only used for punishing peers and setting
            // which peers send us compact blocks, so the race between here and
            // cs_main in ProcessNewBlock is fine.
            mapBlockSource.emplace(hash, std::make_pair(pfrom.GetId(), true));

            // Check work on this block against our anti-dos thresholds.
            const CBlockIndex* prev_block = m_chainman.m_blockman.LookupBlockIndex(pblock->hashPrevBlock);
            if (fParticlMode) {
                // TODO: Add limit
                min_pow_checked = true;
            } else
            if (prev_block && prev_block->nChainWork + CalculateHeadersWork({pblock->GetBlockHeader()}) >= GetAntiDoSWorkThreshold()) {
                min_pow_checked = true;
            }
        }
        ProcessBlock(pfrom, pblock, forceProcessing, min_pow_checked);
        return;
    }

    if (msg_type == NetMsgType::GETADDR) {
        // This asymmetric behavior for inbound and outbound connections was introduced
        // to prevent a fingerprinting attack: an attacker can send specific fake addresses
        // to users' AddrMan and later request them by sending getaddr messages.
        // Making nodes which are behind NAT and can only make outgoing connections ignore
        // the getaddr message mitigates the attack.
        if (!pfrom.IsInboundConn()) {
            LogPrint(BCLog::NET, "Ignoring \"getaddr\" from %s connection. peer=%d\n", pfrom.ConnectionTypeAsString(), pfrom.GetId());
            return;
        }

        // Since this must be an inbound connection, SetupAddressRelay will
        // never fail.
        Assume(SetupAddressRelay(pfrom, *peer));

        // Only send one GetAddr response per connection to reduce resource waste
        // and discourage addr stamping of INV announcements.
        if (peer->m_getaddr_recvd) {
            LogPrint(BCLog::NET, "Ignoring repeated \"getaddr\". peer=%d\n", pfrom.GetId());
            return;
        }
        peer->m_getaddr_recvd = true;

        peer->m_addrs_to_send.clear();
        std::vector<CAddress> vAddr;
        if (pfrom.HasPermission(NetPermissionFlags::Addr)) {
            vAddr = m_connman.GetAddresses(MAX_ADDR_TO_SEND, MAX_PCT_ADDR_TO_SEND, /*network=*/std::nullopt);
        } else {
            vAddr = m_connman.GetAddresses(pfrom, MAX_ADDR_TO_SEND, MAX_PCT_ADDR_TO_SEND);
        }
        for (const CAddress &addr : vAddr) {
            PushAddress(*peer, addr);
        }
        return;
    }

    if (msg_type == NetMsgType::MEMPOOL) {
        // Only process received mempool messages if we advertise NODE_BLOOM
        // or if the peer has mempool permissions.
        if (!(peer->m_our_services & NODE_BLOOM) && !pfrom.HasPermission(NetPermissionFlags::Mempool))
        {
            if (!pfrom.HasPermission(NetPermissionFlags::NoBan))
            {
                LogPrint(BCLog::NET, "mempool request with bloom filters disabled, disconnect peer=%d\n", pfrom.GetId());
                pfrom.fDisconnect = true;
            }
            return;
        }

        if (m_connman.OutboundTargetReached(false) && !pfrom.HasPermission(NetPermissionFlags::Mempool))
        {
            if (!pfrom.HasPermission(NetPermissionFlags::NoBan))
            {
                LogPrint(BCLog::NET, "mempool request with bandwidth limit reached, disconnect peer=%d\n", pfrom.GetId());
                pfrom.fDisconnect = true;
            }
            return;
        }

        if (auto tx_relay = peer->GetTxRelay(); tx_relay != nullptr) {
            LOCK(tx_relay->m_tx_inventory_mutex);
            tx_relay->m_send_mempool = true;
        }
        return;
    }

    if (msg_type == NetMsgType::PING) {
        if (pfrom.GetCommonVersion() > BIP0031_VERSION) {
            uint64_t nonce = 0;
            vRecv >> nonce;

            int nChainHeight;
            vRecv >> nChainHeight;
            PeerRef peer = GetPeerRef(pfrom.GetId());
            if (peer) {
                peer->m_chain_height = nChainHeight;
            }
            {
                LOCK(cs_main);
                particl::UpdateNumBlocksOfPeers(m_chainman, pfrom.GetId(), nChainHeight);
            }

            // Echo the message back with the nonce. This allows for two useful features:
            //
            // 1) A remote node can quickly check if the connection is operational
            // 2) Remote nodes can measure the latency of the network thread. If this node
            //    is overloaded it won't respond to pings quickly and the remote node can
            //    avoid sending us more work, like chain download requests.
            //
            // The nonce stops the remote getting confused between different pings: without
            // it, if the remote node sends a ping once per second and this node takes 5
            // seconds to respond to each, the 5th ping the remote sends would appear to
            // return very quickly.
            m_connman.PushMessage(&pfrom, msgMaker.Make(NetMsgType::PONG, nonce));
        }
        return;
    }

    if (msg_type == NetMsgType::PONG) {
        const auto ping_end = time_received;
        uint64_t nonce = 0;
        size_t nAvail = vRecv.in_avail();
        bool bPingFinished = false;
        std::string sProblem;

        if (nAvail >= sizeof(nonce)) {
            vRecv >> nonce;

            // Only process pong message if there is an outstanding ping (old ping without nonce should never pong)
            if (peer->m_ping_nonce_sent != 0) {
                if (nonce == peer->m_ping_nonce_sent) {
                    // Matching pong received, this ping is no longer outstanding
                    bPingFinished = true;
                    const auto ping_time = ping_end - peer->m_ping_start.load();
                    if (ping_time.count() >= 0) {
                        // Let connman know about this successful ping-pong
                        pfrom.PongReceived(ping_time);
                    } else {
                        // This should never happen
                        sProblem = "Timing mishap";
                    }
                } else {
                    // Nonce mismatches are normal when pings are overlapping
                    sProblem = "Nonce mismatch";
                    if (nonce == 0) {
                        // This is most likely a bug in another implementation somewhere; cancel this ping
                        bPingFinished = true;
                        sProblem = "Nonce zero";
                    }
                }
            } else {
                sProblem = "Unsolicited pong without ping";
            }
        } else {
            // This is most likely a bug in another implementation somewhere; cancel this ping
            bPingFinished = true;
            sProblem = "Short payload";
        }

        if (!(sProblem.empty())) {
            LogPrint(BCLog::NET, "pong peer=%d: %s, %x expected, %x received, %u bytes\n",
                pfrom.GetId(),
                sProblem,
                peer->m_ping_nonce_sent,
                nonce,
                nAvail);
        }
        if (bPingFinished) {
            peer->m_ping_nonce_sent = 0;
        }
        return;
    }

    if (msg_type == NetMsgType::FILTERLOAD) {
        if (!(peer->m_our_services & NODE_BLOOM)) {
            LogPrint(BCLog::NET, "filterload received despite not offering bloom services from peer=%d; disconnecting\n", pfrom.GetId());
            pfrom.fDisconnect = true;
            return;
        }
        CBloomFilter filter;
        vRecv >> filter;

        if (!filter.IsWithinSizeConstraints())
        {
            // There is no excuse for sending a too-large filter
            Misbehaving(*peer, 100, "too-large bloom filter");
        } else if (auto tx_relay = peer->GetTxRelay(); tx_relay != nullptr) {
            {
                LOCK(tx_relay->m_bloom_filter_mutex);
                tx_relay->m_bloom_filter.reset(new CBloomFilter(filter));
                tx_relay->m_relay_txs = true;
            }
            pfrom.m_bloom_filter_loaded = true;
            pfrom.m_relays_txs = true;
        }
        return;
    }

    if (msg_type == NetMsgType::FILTERADD) {
        if (!(peer->m_our_services & NODE_BLOOM)) {
            LogPrint(BCLog::NET, "filteradd received despite not offering bloom services from peer=%d; disconnecting\n", pfrom.GetId());
            pfrom.fDisconnect = true;
            return;
        }
        std::vector<unsigned char> vData;
        vRecv >> vData;

        // Nodes must NEVER send a data item > 520 bytes (the max size for a script data object,
        // and thus, the maximum size any matched object can have) in a filteradd message
        bool bad = false;
        if (vData.size() > MAX_SCRIPT_ELEMENT_SIZE) {
            bad = true;
        } else if (auto tx_relay = peer->GetTxRelay(); tx_relay != nullptr) {
            LOCK(tx_relay->m_bloom_filter_mutex);
            if (tx_relay->m_bloom_filter) {
                tx_relay->m_bloom_filter->insert(vData);
            } else {
                bad = true;
            }
        }
        if (bad) {
            Misbehaving(*peer, 100, "bad filteradd message");
        }
        return;
    }

    if (msg_type == NetMsgType::FILTERCLEAR) {
        if (!(peer->m_our_services & NODE_BLOOM)) {
            LogPrint(BCLog::NET, "filterclear received despite not offering bloom services from peer=%d; disconnecting\n", pfrom.GetId());
            pfrom.fDisconnect = true;
            return;
        }
        auto tx_relay = peer->GetTxRelay();
        if (!tx_relay) return;

        {
            LOCK(tx_relay->m_bloom_filter_mutex);
            tx_relay->m_bloom_filter = nullptr;
            tx_relay->m_relay_txs = true;
        }
        pfrom.m_bloom_filter_loaded = false;
        pfrom.m_relays_txs = true;
        return;
    }

    if (msg_type == NetMsgType::FEEFILTER) {
        CAmount newFeeFilter = 0;
        vRecv >> newFeeFilter;
        if (MoneyRange(newFeeFilter)) {
            if (auto tx_relay = peer->GetTxRelay(); tx_relay != nullptr) {
                tx_relay->m_fee_filter_received = newFeeFilter;
            }
            LogPrint(BCLog::NET, "received: feefilter of %s from peer=%d\n", CFeeRate(newFeeFilter).ToString(), pfrom.GetId());
        }
        return;
    }

    if (msg_type == NetMsgType::GETCFILTERS) {
        ProcessGetCFilters(pfrom, *peer, vRecv);
        return;
    }

    if (msg_type == NetMsgType::GETCFHEADERS) {
        ProcessGetCFHeaders(pfrom, *peer, vRecv);
        return;
    }

    if (msg_type == NetMsgType::GETCFCHECKPT) {
        ProcessGetCFCheckPt(pfrom, *peer, vRecv);
        return;
    }

    if (msg_type == NetMsgType::NOTFOUND) {
        std::vector<CInv> vInv;
        vRecv >> vInv;
        if (vInv.size() <= MAX_PEER_TX_ANNOUNCEMENTS + MAX_BLOCKS_IN_TRANSIT_PER_PEER) {
            LOCK(::cs_main);
            for (CInv &inv : vInv) {
                if (inv.IsGenTxMsg()) {
                    // If we receive a NOTFOUND message for a tx we requested, mark the announcement for it as
                    // completed in TxRequestTracker.
                    m_txrequest.ReceivedResponse(pfrom.GetId(), inv.hash);
                }
            }
        }
        return;
    }

    if (!(pfrom.IsAddrFetchConn() || pfrom.IsFeelerConn()) &&
        smsg::SMSG_UNKNOWN_MESSAGE != smsgModule.ReceiveData(this, &pfrom, msg_type, vRecv)) {
        // If smsg::fSecMsgEnabled is false smsgModule.ReceiveData will ignore SMSGMsgType::PING messages to avoid the Unknown command message
        return;
    }

    // Ignore unknown commands for extensibility
    LogPrint(BCLog::NET, "Unknown command \"%s\" from peer=%d\n", SanitizeString(msg_type), pfrom.GetId());
    return;
}

bool PeerManagerImpl::MaybeDiscourageAndDisconnect(CNode& pnode, Peer& peer)
{
    bool banning{false};
    {
        LOCK(peer.m_misbehavior_mutex);

        // There's nothing to do if the m_should_discourage flag isn't set
        if (!peer.m_should_discourage && !peer.m_should_ban) return false;

        banning = peer.m_should_ban;
        peer.m_should_discourage = false;
        peer.m_should_ban = false;
    } // peer.m_misbehavior_mutex

    if (fParticlMode && !banning) {
        LOCK(cs_main);
        if (IncPersistentDiscouraged(peer.m_id)) {
            banning = true;
        }
    }

    if (pnode.HasPermission(NetPermissionFlags::NoBan)) {
        // We never disconnect or discourage peers for bad behavior if they have NetPermissionFlags::NoBan permission
        LogPrintf("Warning: not punishing noban peer %d!\n", peer.m_id);
        return false;
    }

    if (pnode.IsManualConn()) {
        // We never disconnect or discourage manual peers for bad behavior
        LogPrintf("Warning: not punishing manually connected peer %d!\n", peer.m_id);
        return false;
    }

    if (pnode.addr.IsLocal()) {
        // We disconnect local peers for bad behavior but don't discourage (since that would discourage
        // all peers on the same local address)
        LogPrint(BCLog::NET, "Warning: disconnecting but not discouraging %s peer %d!\n",
                 pnode.m_inbound_onion ? "inbound onion" : "local", peer.m_id);
        pnode.fDisconnect = true;
        return true;
    }

    if (m_banman && banning && m_opts.automaticbans) {
        LogPrint(BCLog::NET, "Disconnecting and banning peer %d!\n", peer.m_id);
        m_banman->Ban(pnode.addr);
    } else {
        // Normal case: Disconnect the peer and discourage all nodes sharing the address
        LogPrint(BCLog::NET, "Disconnecting and discouraging peer %d!\n", peer.m_id);
        if (m_banman) m_banman->Discourage(pnode.addr);
    }
    m_connman.DisconnectNode(pnode.addr);
    return true;
}

bool PeerManagerImpl::ProcessMessages(CNode* pfrom, std::atomic<bool>& interruptMsgProc)
{
    AssertLockHeld(g_msgproc_mutex);

    PeerRef peer = GetPeerRef(pfrom->GetId());
    if (peer == nullptr) return false;

    {
        LOCK(peer->m_getdata_requests_mutex);
        if (!peer->m_getdata_requests.empty()) {
            ProcessGetData(*pfrom, *peer, interruptMsgProc);
        }
    }

    const bool processed_orphan = ProcessOrphanTx(*peer);

    if (pfrom->fDisconnect)
        return false;

    if (processed_orphan) return true;

    // this maintains the order of responses
    // and prevents m_getdata_requests to grow unbounded
    {
        LOCK(peer->m_getdata_requests_mutex);
        if (!peer->m_getdata_requests.empty()) return true;
    }

    // Don't bother if send buffer is too full to respond anyway
    if (pfrom->fPauseSend) return false;

    auto poll_result{pfrom->PollMessage()};
    if (!poll_result) {
        // No message to process
        return false;
    }

    CNetMessage& msg{poll_result->first};
    bool fMoreWork = poll_result->second;

    TRACE6(net, inbound_message,
        pfrom->GetId(),
        pfrom->m_addr_name.c_str(),
        pfrom->ConnectionTypeAsString().c_str(),
        msg.m_type.c_str(),
        msg.m_recv.size(),
        msg.m_recv.data()
    );

    if (m_opts.capture_messages) {
        CaptureMessage(pfrom->addr, msg.m_type, MakeUCharSpan(msg.m_recv), /*is_incoming=*/true);
    }

    msg.SetVersion(pfrom->GetCommonVersion());

    try {
        ProcessMessage(*pfrom, msg.m_type, msg.m_recv, msg.m_time, interruptMsgProc);
        if (interruptMsgProc) return false;
        {
            LOCK(peer->m_getdata_requests_mutex);
            if (!peer->m_getdata_requests.empty()) fMoreWork = true;
        }
        // Does this peer has an orphan ready to reconsider?
        // (Note: we may have provided a parent for an orphan provided
        //  by another peer that was already processed; in that case,
        //  the extra work may not be noticed, possibly resulting in an
        //  unnecessary 100ms delay)
        if (m_orphanage.HaveTxToReconsider(peer->m_id)) fMoreWork = true;
    } catch (const std::exception& e) {
        LogPrint(BCLog::NET, "%s(%s, %u bytes): Exception '%s' (%s) caught\n", __func__, SanitizeString(msg.m_type), msg.m_message_size, e.what(), typeid(e).name());
    } catch (...) {
        LogPrint(BCLog::NET, "%s(%s, %u bytes): Unknown exception caught\n", __func__, SanitizeString(msg.m_type), msg.m_message_size);
    }

    return fMoreWork;
}

void PeerManagerImpl::ConsiderEviction(CNode& pto, Peer& peer, std::chrono::seconds time_in_seconds)
{
    AssertLockHeld(cs_main);

    CNodeState &state = *State(pto.GetId());

    if (!state.m_chain_sync.m_protect && pto.IsOutboundOrBlockRelayConn() && state.fSyncStarted) {
        // This is an outbound peer subject to disconnection if they don't
        // announce a block with as much work as the current tip within
        // CHAIN_SYNC_TIMEOUT + HEADERS_RESPONSE_TIME seconds (note: if
        // their chain has more work than ours, we should sync to it,
        // unless it's invalid, in which case we should find that out and
        // disconnect from them elsewhere).
        if (state.pindexBestKnownBlock != nullptr && state.pindexBestKnownBlock->nChainWork >= m_chainman.ActiveChain().Tip()->nChainWork) {
            if (state.m_chain_sync.m_timeout != 0s) {
                state.m_chain_sync.m_timeout = 0s;
                state.m_chain_sync.m_work_header = nullptr;
                state.m_chain_sync.m_sent_getheaders = false;
            }
        } else if (state.m_chain_sync.m_timeout == 0s || (state.m_chain_sync.m_work_header != nullptr && state.pindexBestKnownBlock != nullptr && state.pindexBestKnownBlock->nChainWork >= state.m_chain_sync.m_work_header->nChainWork)) {
            // Our best block known by this peer is behind our tip, and we're either noticing
            // that for the first time, OR this peer was able to catch up to some earlier point
            // where we checked against our tip.
            // Either way, set a new timeout based on current tip.
            state.m_chain_sync.m_timeout = time_in_seconds + CHAIN_SYNC_TIMEOUT;
            state.m_chain_sync.m_work_header = m_chainman.ActiveChain().Tip();
            state.m_chain_sync.m_sent_getheaders = false;
        } else if (state.m_chain_sync.m_timeout > 0s && time_in_seconds > state.m_chain_sync.m_timeout) {
            // No evidence yet that our peer has synced to a chain with work equal to that
            // of our tip, when we first detected it was behind. Send a single getheaders
            // message to give the peer a chance to update us.
            if (state.m_chain_sync.m_sent_getheaders) {
                // They've run out of time to catch up!
                LogPrintf("Disconnecting outbound peer %d for old chain, best known block = %s\n", pto.GetId(), state.pindexBestKnownBlock != nullptr ? state.pindexBestKnownBlock->GetBlockHash().ToString() : "<none>");
                pto.fDisconnect = true;
            } else {
                assert(state.m_chain_sync.m_work_header);
                // Here, we assume that the getheaders message goes out,
                // because it'll either go out or be skipped because of a
                // getheaders in-flight already, in which case the peer should
                // still respond to us with a sufficiently high work chain tip.
                MaybeSendGetHeaders(pto,
                        GetLocator(state.m_chain_sync.m_work_header->pprev),
                        peer);
                LogPrint(BCLog::NET, "sending getheaders to outbound peer=%d to verify chain work (current best known block:%s, benchmark blockhash: %s)\n", pto.GetId(), state.pindexBestKnownBlock != nullptr ? state.pindexBestKnownBlock->GetBlockHash().ToString() : "<none>", state.m_chain_sync.m_work_header->GetBlockHash().ToString());
                state.m_chain_sync.m_sent_getheaders = true;
                // Bump the timeout to allow a response, which could clear the timeout
                // (if the response shows the peer has synced), reset the timeout (if
                // the peer syncs to the required work but not to our tip), or result
                // in disconnect (if we advance to the timeout and pindexBestKnownBlock
                // has not sufficiently progressed)
                state.m_chain_sync.m_timeout = time_in_seconds + HEADERS_RESPONSE_TIME;
            }
        }
    }
}

void PeerManagerImpl::EvictExtraOutboundPeers(std::chrono::seconds now)
{
    // If we have any extra block-relay-only peers, disconnect the youngest unless
    // it's given us a block -- in which case, compare with the second-youngest, and
    // out of those two, disconnect the peer who least recently gave us a block.
    // The youngest block-relay-only peer would be the extra peer we connected
    // to temporarily in order to sync our tip; see net.cpp.
    // Note that we use higher nodeid as a measure for most recent connection.
    if (m_connman.GetExtraBlockRelayCount() > 0) {
        std::pair<NodeId, std::chrono::seconds> youngest_peer{-1, 0}, next_youngest_peer{-1, 0};

        m_connman.ForEachNode([&](CNode* pnode) {
            if (!pnode->IsBlockOnlyConn() || pnode->fDisconnect) return;
            if (pnode->GetId() > youngest_peer.first) {
                next_youngest_peer = youngest_peer;
                youngest_peer.first = pnode->GetId();
                youngest_peer.second = pnode->m_last_block_time;
            }
        });
        NodeId to_disconnect = youngest_peer.first;
        if (youngest_peer.second > next_youngest_peer.second) {
            // Our newest block-relay-only peer gave us a block more recently;
            // disconnect our second youngest.
            to_disconnect = next_youngest_peer.first;
        }
        m_connman.ForNode(to_disconnect, [&](CNode* pnode) EXCLUSIVE_LOCKS_REQUIRED(::cs_main) {
            AssertLockHeld(::cs_main);
            // Make sure we're not getting a block right now, and that
            // we've been connected long enough for this eviction to happen
            // at all.
            // Note that we only request blocks from a peer if we learn of a
            // valid headers chain with at least as much work as our tip.
            CNodeState *node_state = State(pnode->GetId());
            if (node_state == nullptr ||
                (now - pnode->m_connected >= MINIMUM_CONNECT_TIME && node_state->vBlocksInFlight.empty())) {
                pnode->fDisconnect = true;
                LogPrint(BCLog::NET, "disconnecting extra block-relay-only peer=%d (last block received at time %d)\n",
                         pnode->GetId(), count_seconds(pnode->m_last_block_time));
                return true;
            } else {
                LogPrint(BCLog::NET, "keeping block-relay-only peer=%d chosen for eviction (connect time: %d, blocks_in_flight: %d)\n",
                         pnode->GetId(), count_seconds(pnode->m_connected), node_state->vBlocksInFlight.size());
            }
            return false;
        });
    }

    // Check whether we have too many outbound-full-relay peers
    if (m_connman.GetExtraFullOutboundCount() > 0) {
        // If we have more outbound-full-relay peers than we target, disconnect one.
        // Pick the outbound-full-relay peer that least recently announced
        // us a new block, with ties broken by choosing the more recent
        // connection (higher node id)
        // Protect peers from eviction if we don't have another connection
        // to their network, counting both outbound-full-relay and manual peers.
        NodeId worst_peer = -1;
        int64_t oldest_block_announcement = std::numeric_limits<int64_t>::max();

        m_connman.ForEachNode([&](CNode* pnode) EXCLUSIVE_LOCKS_REQUIRED(::cs_main, m_connman.GetNodesMutex()) {
            AssertLockHeld(::cs_main);

            // Only consider outbound-full-relay peers that are not already
            // marked for disconnection
            if (!pnode->IsFullOutboundConn() || pnode->fDisconnect) return;
            CNodeState *state = State(pnode->GetId());
            if (state == nullptr) return; // shouldn't be possible, but just in case
            // Don't evict our protected peers
            if (state->m_chain_sync.m_protect) return;
            // If this is the only connection on a particular network that is
            // OUTBOUND_FULL_RELAY or MANUAL, protect it.
            if (!m_connman.MultipleManualOrFullOutboundConns(pnode->addr.GetNetwork())) return;
            if (state->m_last_block_announcement < oldest_block_announcement || (state->m_last_block_announcement == oldest_block_announcement && pnode->GetId() > worst_peer)) {
                worst_peer = pnode->GetId();
                oldest_block_announcement = state->m_last_block_announcement;
            }
        });
        if (worst_peer != -1) {
            bool disconnected = m_connman.ForNode(worst_peer, [&](CNode* pnode) EXCLUSIVE_LOCKS_REQUIRED(::cs_main) {
                AssertLockHeld(::cs_main);

                // Only disconnect a peer that has been connected to us for
                // some reasonable fraction of our check-frequency, to give
                // it time for new information to have arrived.
                // Also don't disconnect any peer we're trying to download a
                // block from.
                CNodeState &state = *State(pnode->GetId());
                if (now - pnode->m_connected > MINIMUM_CONNECT_TIME && state.vBlocksInFlight.empty()) {
                    LogPrint(BCLog::NET, "disconnecting extra outbound peer=%d (last block announcement received at time %d)\n", pnode->GetId(), oldest_block_announcement);
                    pnode->fDisconnect = true;
                    return true;
                } else {
                    LogPrint(BCLog::NET, "keeping outbound peer=%d chosen for eviction (connect time: %d, blocks_in_flight: %d)\n",
                             pnode->GetId(), count_seconds(pnode->m_connected), state.vBlocksInFlight.size());
                    return false;
                }
            });
            if (disconnected) {
                // If we disconnected an extra peer, that means we successfully
                // connected to at least one peer after the last time we
                // detected a stale tip. Don't try any more extra peers until
                // we next detect a stale tip, to limit the load we put on the
                // network from these extra connections.
                m_connman.SetTryNewOutboundPeer(false);
            }
        }
    }
}

void PeerManagerImpl::CheckForStaleTipAndEvictPeers()
{
    LOCK(cs_main);

    auto now{GetTime<std::chrono::seconds>()};

    EvictExtraOutboundPeers(now);

    if (now > m_stale_tip_check_time) {
        // Check whether our tip is stale, and if so, allow using an extra
        // outbound peer
        if (!m_chainman.m_blockman.LoadingBlocks() && m_connman.GetNetworkActive() && m_connman.GetUseAddrmanOutgoing() && TipMayBeStale()) {
            LogPrintf("Potential stale tip detected, will try using extra outbound peer (last tip update: %d seconds ago)\n",
                      count_seconds(now - m_last_tip_update.load()));
            m_connman.SetTryNewOutboundPeer(true);
        } else if (m_connman.GetTryNewOutboundPeer()) {
            m_connman.SetTryNewOutboundPeer(false);
        }
        m_stale_tip_check_time = now + STALE_CHECK_INTERVAL;
    }

    if (!m_initial_sync_finished && CanDirectFetch()) {
        m_connman.StartExtraBlockRelayPeers();
        m_initial_sync_finished = true;
    }
}

void PeerManagerImpl::MaybeSendPing(CNode& node_to, Peer& peer, std::chrono::microseconds now)
{
    if (m_connman.ShouldRunInactivityChecks(node_to, std::chrono::duration_cast<std::chrono::seconds>(now)) &&
        peer.m_ping_nonce_sent &&
        now > peer.m_ping_start.load() + TIMEOUT_INTERVAL)
    {
        // The ping timeout is using mocktime. To disable the check during
        // testing, increase -peertimeout.
        LogPrint(BCLog::NET, "ping timeout: %fs peer=%d\n", 0.000001 * count_microseconds(now - peer.m_ping_start.load()), peer.m_id);
        node_to.fDisconnect = true;
        return;
    }

    const CNetMsgMaker msgMaker(node_to.GetCommonVersion());
    bool pingSend = false;

    if (peer.m_ping_queued) {
        // RPC ping request by user
        pingSend = true;
    }

    if (peer.m_ping_nonce_sent == 0 && now > peer.m_ping_start.load() + PING_INTERVAL) {
        // Ping automatically sent as a latency probe & keepalive.
        pingSend = true;
    }

    if (pingSend) {
        uint64_t nonce;
        do {
            nonce = GetRand<uint64_t>();
        } while (nonce == 0);
        peer.m_ping_queued = false;
        peer.m_ping_start = now;
        // Particl ping includes chain height and is always > BIP0031
        int nChainHeight;
        {
            LOCK(cs_main);
            nChainHeight = (int)m_chainman.ActiveChain().Height();
        }
        // BIP0031_VERSION
        peer.m_ping_nonce_sent = nonce;
        m_connman.PushMessage(&node_to, msgMaker.Make(NetMsgType::PING, nonce, nChainHeight));
    }
}

void PeerManagerImpl::MaybeSendAddr(CNode& node, Peer& peer, std::chrono::microseconds current_time)
{
    // Nothing to do for non-address-relay peers
    if (!peer.m_addr_relay_enabled) return;

    LOCK(peer.m_addr_send_times_mutex);
    // Periodically advertise our local address to the peer.
    if (fListen && !m_chainman.IsInitialBlockDownload() &&
        peer.m_next_local_addr_send < current_time) {
        // If we've sent before, clear the bloom filter for the peer, so that our
        // self-announcement will actually go out.
        // This might be unnecessary if the bloom filter has already rolled
        // over since our last self-announcement, but there is only a small
        // bandwidth cost that we can incur by doing this (which happens
        // once a day on average).
        if (peer.m_next_local_addr_send != 0us) {
            peer.m_addr_known->reset();
        }
        if (std::optional<CService> local_service = GetLocalAddrForPeer(node)) {
            CAddress local_addr{*local_service, peer.m_our_services, Now<NodeSeconds>()};
            PushAddress(peer, local_addr);
        }
        peer.m_next_local_addr_send = GetExponentialRand(current_time, AVG_LOCAL_ADDRESS_BROADCAST_INTERVAL);
    }

    // We sent an `addr` message to this peer recently. Nothing more to do.
    if (current_time <= peer.m_next_addr_send) return;

    peer.m_next_addr_send = GetExponentialRand(current_time, AVG_ADDRESS_BROADCAST_INTERVAL);

    if (!Assume(peer.m_addrs_to_send.size() <= MAX_ADDR_TO_SEND)) {
        // Should be impossible since we always check size before adding to
        // m_addrs_to_send. Recover by trimming the vector.
        peer.m_addrs_to_send.resize(MAX_ADDR_TO_SEND);
    }

    // Remove addr records that the peer already knows about, and add new
    // addrs to the m_addr_known filter on the same pass.
    auto addr_already_known = [&peer](const CAddress& addr) EXCLUSIVE_LOCKS_REQUIRED(g_msgproc_mutex) {
        bool ret = peer.m_addr_known->contains(addr.GetKey());
        if (!ret) peer.m_addr_known->insert(addr.GetKey());
        return ret;
    };
    peer.m_addrs_to_send.erase(std::remove_if(peer.m_addrs_to_send.begin(), peer.m_addrs_to_send.end(), addr_already_known),
                           peer.m_addrs_to_send.end());

    // No addr messages to send
    if (peer.m_addrs_to_send.empty()) return;

    const char* msg_type;
    CNetAddr::Encoding ser_enc;
    if (peer.m_wants_addrv2) {
        msg_type = NetMsgType::ADDRV2;
        ser_enc = CNetAddr::Encoding::V2;
    } else {
        msg_type = NetMsgType::ADDR;
        ser_enc = CNetAddr::Encoding::V1;
    }
    m_connman.PushMessage(&node, CNetMsgMaker(node.GetCommonVersion()).Make(msg_type, WithParams(CAddress::SerParams{{ser_enc}, CAddress::Format::Network}, peer.m_addrs_to_send)));
    peer.m_addrs_to_send.clear();

    // we only send the big addr message once
    if (peer.m_addrs_to_send.capacity() > 40) {
        peer.m_addrs_to_send.shrink_to_fit();
    }
}

void PeerManagerImpl::MaybeSendSendHeaders(CNode& node, Peer& peer)
{
    // Delay sending SENDHEADERS (BIP 130) until we're done with an
    // initial-headers-sync with this peer. Receiving headers announcements for
    // new blocks while trying to sync their headers chain is problematic,
    // because of the state tracking done.
    if (!peer.m_sent_sendheaders && node.GetCommonVersion() >= SENDHEADERS_VERSION) {
        LOCK(cs_main);
        CNodeState &state = *State(node.GetId());
        if (state.pindexBestKnownBlock != nullptr &&
                state.pindexBestKnownBlock->nChainWork > m_chainman.MinimumChainWork()) {
            // Tell our peer we prefer to receive headers rather than inv's
            // We send this to non-NODE NETWORK peers as well, because even
            // non-NODE NETWORK peers can announce blocks (such as pruning
            // nodes)
            m_connman.PushMessage(&node, CNetMsgMaker(node.GetCommonVersion()).Make(NetMsgType::SENDHEADERS));
            peer.m_sent_sendheaders = true;
        }
    }
}

void PeerManagerImpl::MaybeSendFeefilter(CNode& pto, Peer& peer, std::chrono::microseconds current_time)
{
    if (m_opts.ignore_incoming_txs) return;
    if (pto.GetCommonVersion() < FEEFILTER_VERSION) return;
    // peers with the forcerelay permission should not filter txs to us
    if (pto.HasPermission(NetPermissionFlags::ForceRelay)) return;
    // Don't send feefilter messages to outbound block-relay-only peers since they should never announce
    // transactions to us, regardless of feefilter state.
    if (pto.IsBlockOnlyConn()) return;

    CAmount currentFilter = m_mempool.GetMinFee().GetFeePerK();

    if (m_chainman.IsInitialBlockDownload()) {
        // Received tx-inv messages are discarded when the active
        // chainstate is in IBD, so tell the peer to not send them.
        currentFilter = MAX_MONEY;
    } else {
        static const CAmount MAX_FILTER{m_fee_filter_rounder.round(MAX_MONEY)};
        if (peer.m_fee_filter_sent == MAX_FILTER) {
            // Send the current filter if we sent MAX_FILTER previously
            // and made it out of IBD.
            peer.m_next_send_feefilter = 0us;
        }
    }
    if (current_time > peer.m_next_send_feefilter) {
        CAmount filterToSend = m_fee_filter_rounder.round(currentFilter);
        // We always have a fee filter of at least the min relay fee
        filterToSend = std::max(filterToSend, m_mempool.m_min_relay_feerate.GetFeePerK());
        if (filterToSend != peer.m_fee_filter_sent) {
            m_connman.PushMessage(&pto, CNetMsgMaker(pto.GetCommonVersion()).Make(NetMsgType::FEEFILTER, filterToSend));
            peer.m_fee_filter_sent = filterToSend;
        }
        peer.m_next_send_feefilter = GetExponentialRand(current_time, AVG_FEEFILTER_BROADCAST_INTERVAL);
    }
    // If the fee filter has changed substantially and it's still more than MAX_FEEFILTER_CHANGE_DELAY
    // until scheduled broadcast, then move the broadcast to within MAX_FEEFILTER_CHANGE_DELAY.
    else if (current_time + MAX_FEEFILTER_CHANGE_DELAY < peer.m_next_send_feefilter &&
                (currentFilter < 3 * peer.m_fee_filter_sent / 4 || currentFilter > 4 * peer.m_fee_filter_sent / 3)) {
        peer.m_next_send_feefilter = current_time + GetRandomDuration<std::chrono::microseconds>(MAX_FEEFILTER_CHANGE_DELAY);
    }
}

namespace {
class CompareInvMempoolOrder
{
    CTxMemPool* mp;
    bool m_wtxid_relay;
public:
    explicit CompareInvMempoolOrder(CTxMemPool *_mempool, bool use_wtxid)
    {
        mp = _mempool;
        m_wtxid_relay = use_wtxid;
    }

    bool operator()(std::set<uint256>::iterator a, std::set<uint256>::iterator b)
    {
        /* As std::make_heap produces a max-heap, we want the entries with the
         * fewest ancestors/highest fee to sort later. */
        return mp->CompareDepthAndScore(*b, *a, m_wtxid_relay);
    }
};
} // namespace

bool PeerManagerImpl::RejectIncomingTxs(const CNode& peer) const
{
    // block-relay-only peers may never send txs to us
    if (peer.IsBlockOnlyConn()) return true;
    if (peer.IsFeelerConn()) return true;
    // In -blocksonly mode, peers need the 'relay' permission to send txs to us
    if (m_opts.ignore_incoming_txs && !peer.HasPermission(NetPermissionFlags::Relay)) return true;
    return false;
}

bool PeerManagerImpl::SetupAddressRelay(const CNode& node, Peer& peer)
{
    // We don't participate in addr relay with outbound block-relay-only
    // connections to prevent providing adversaries with the additional
    // information of addr traffic to infer the link.
    if (node.IsBlockOnlyConn()) return false;

    if (!peer.m_addr_relay_enabled.exchange(true)) {
        // During version message processing (non-block-relay-only outbound peers)
        // or on first addr-related message we have received (inbound peers), initialize
        // m_addr_known.
        peer.m_addr_known = std::make_unique<CRollingBloomFilter>(5000, 0.001);
    }

    return true;
}

bool PeerManagerImpl::SendMessages(CNode* pto)
{
    AssertLockHeld(g_msgproc_mutex);

    PeerRef peer = GetPeerRef(pto->GetId());
    if (!peer) return false;
    const Consensus::Params& consensusParams = m_chainparams.GetConsensus();

    // We must call MaybeDiscourageAndDisconnect first, to ensure that we'll
    // disconnect misbehaving peers even before the version handshake is complete.
    if (MaybeDiscourageAndDisconnect(*pto, *peer)) return true;

    // Don't send anything until the version handshake is complete
    if (!pto->fSuccessfullyConnected || pto->fDisconnect)
        return true;

    // If we get here, the outgoing message serialization version is set and can't change.
    const CNetMsgMaker msgMaker(pto->GetCommonVersion());

    const auto current_time{GetTime<std::chrono::microseconds>()};

    if (pto->IsAddrFetchConn() && current_time - pto->m_connected > 10 * AVG_ADDRESS_BROADCAST_INTERVAL) {
        LogPrint(BCLog::NET, "addrfetch connection timeout; disconnecting peer=%d\n", pto->GetId());
        pto->fDisconnect = true;
        return true;
    }

    MaybeSendPing(*pto, *peer, current_time);

    // MaybeSendPing may have marked peer for disconnection
    if (pto->fDisconnect) return true;

    MaybeSendAddr(*pto, *peer, current_time);

    MaybeSendSendHeaders(*pto, *peer);

    {
        LOCK(cs_main);

        CNodeState &state = *State(pto->GetId());

        // Start block sync
        if (m_chainman.m_best_header == nullptr) {
            m_chainman.m_best_header = m_chainman.ActiveChain().Tip();
        }

        // Determine whether we might try initial headers sync or parallel
        // block download from this peer -- this mostly affects behavior while
        // in IBD (once out of IBD, we sync from all peers).
        bool sync_blocks_and_headers_from_peer = false;
        if (state.fPreferredDownload) {
            sync_blocks_and_headers_from_peer = true;
        } else if (CanServeBlocks(*peer) && !pto->IsAddrFetchConn()) {
            // Typically this is an inbound peer. If we don't have any outbound
            // peers, or if we aren't downloading any blocks from such peers,
            // then allow block downloads from this peer, too.
            // We prefer downloading blocks from outbound peers to avoid
            // putting undue load on (say) some home user who is just making
            // outbound connections to the network, but if our only source of
            // the latest blocks is from an inbound peer, we have to be sure to
            // eventually download it (and not just wait indefinitely for an
            // outbound peer to have it).
            if (m_num_preferred_download_peers == 0 || mapBlocksInFlight.empty()) {
                sync_blocks_and_headers_from_peer = true;
            }
        }

        if (!state.fSyncStarted && CanServeBlocks(*peer) && !m_chainman.m_blockman.LoadingBlocks()) {
            // Only actively request headers from a single peer, unless we're close to today.
            if ((nSyncStarted == 0 && sync_blocks_and_headers_from_peer) || m_chainman.m_best_header->Time() > GetAdjustedTime() - 24h) {
                const CBlockIndex* pindexStart = m_chainman.m_best_header;
                /* If possible, start at the block preceding the currently
                   best known header.  This ensures that we always get a
                   non-empty list of headers back as long as the peer
                   is up-to-date.  With a non-empty response, we can initialise
                   the peer's known best block.  This wouldn't be possible
                   if we requested starting at m_chainman.m_best_header and
                   got back an empty response.  */
                if (pindexStart->pprev)
                    pindexStart = pindexStart->pprev;
                if (MaybeSendGetHeaders(*pto, GetLocator(pindexStart), *peer)) {
                    LogPrint(BCLog::NET, "initial getheaders (%d) to peer=%d (startheight:%d)\n", pindexStart->nHeight, pto->GetId(), peer->m_starting_height);

                    state.fSyncStarted = true;
                    peer->m_headers_sync_timeout = current_time + HEADERS_DOWNLOAD_TIMEOUT_BASE +
                        (
                         // Convert HEADERS_DOWNLOAD_TIMEOUT_PER_HEADER to microseconds before scaling
                         // to maintain precision
                         std::chrono::microseconds{HEADERS_DOWNLOAD_TIMEOUT_PER_HEADER} *
                         Ticks<std::chrono::seconds>(GetAdjustedTime() - m_chainman.m_best_header->Time()) / consensusParams.nPowTargetSpacing
                        );
                    nSyncStarted++;
                }
            }
        }

        //
        // Try sending block announcements via headers
        //
        {
            // If we have no more than MAX_BLOCKS_TO_ANNOUNCE in our
            // list of block hashes we're relaying, and our peer wants
            // headers announcements, then find the first header
            // not yet known to our peer but would connect, and send.
            // If no header would connect, or if we have too many
            // blocks, or if the peer doesn't want headers, just
            // add all to the inv queue.
            LOCK(peer->m_block_inv_mutex);
            std::vector<CBlockGetHeader> vHeaders;
            bool fRevertToInv = ((!peer->m_prefers_headers &&
                                 (!state.m_requested_hb_cmpctblocks || peer->m_blocks_for_headers_relay.size() > 1)) ||
                                 peer->m_blocks_for_headers_relay.size() > MAX_BLOCKS_TO_ANNOUNCE);
            const CBlockIndex *pBestIndex = nullptr; // last header queued for delivery
            ProcessBlockAvailability(pto->GetId()); // ensure pindexBestKnownBlock is up-to-date

            if (!fRevertToInv) {
                bool fFoundStartingHeader = false;
                // Try to find first header that our peer doesn't have, and
                // then send all headers past that one.  If we come across any
                // headers that aren't on m_chainman.ActiveChain(), give up.
                for (const uint256& hash : peer->m_blocks_for_headers_relay) {
                    const CBlockIndex* pindex = m_chainman.m_blockman.LookupBlockIndex(hash);
                    assert(pindex);
                    if (m_chainman.ActiveChain()[pindex->nHeight] != pindex) {
                        // Bail out if we reorged away from this block
                        fRevertToInv = true;
                        break;
                    }
                    if (pBestIndex != nullptr && pindex->pprev != pBestIndex) {
                        // This means that the list of blocks to announce don't
                        // connect to each other.
                        // This shouldn't really be possible to hit during
                        // regular operation (because reorgs should take us to
                        // a chain that has some block not on the prior chain,
                        // which should be caught by the prior check), but one
                        // way this could happen is by using invalidateblock /
                        // reconsiderblock repeatedly on the tip, causing it to
                        // be added multiple times to m_blocks_for_headers_relay.
                        // Robustly deal with this rare situation by reverting
                        // to an inv.
                        fRevertToInv = true;
                        break;
                    }
                    pBestIndex = pindex;
                    if (fFoundStartingHeader) {
                        // add this to the headers message
                        vHeaders.push_back(pindex->GetBlockHeader());
                    } else if (PeerHasHeader(&state, pindex)) {
                        continue; // keep looking for the first new block
                    } else if (pindex->pprev == nullptr || PeerHasHeader(&state, pindex->pprev)) {
                        // Peer doesn't have this header but they do have the prior one.
                        // Start sending headers.
                        fFoundStartingHeader = true;
                        vHeaders.push_back(pindex->GetBlockHeader());
                    } else {
                        // Peer doesn't have this header or the prior one -- nothing will
                        // connect, so bail out.
                        fRevertToInv = true;
                        break;
                    }
                }
            }
            if (!fRevertToInv && !vHeaders.empty()) {
                if (vHeaders.size() == 1 && state.m_requested_hb_cmpctblocks) {
                    // We only send up to 1 block as header-and-ids, as otherwise
                    // probably means we're doing an initial-ish-sync or they're slow
                    LogPrint(BCLog::NET, "%s sending header-and-ids %s to peer=%d\n", __func__,
                            vHeaders.front().GetHash().ToString(), pto->GetId());

                    std::optional<CSerializedNetMsg> cached_cmpctblock_msg;
                    {
                        LOCK(m_most_recent_block_mutex);
                        if (m_most_recent_block_hash == pBestIndex->GetBlockHash()) {
                            cached_cmpctblock_msg = msgMaker.Make(NetMsgType::CMPCTBLOCK, *m_most_recent_compact_block);
                        }
                    }
                    if (cached_cmpctblock_msg.has_value()) {
                        m_connman.PushMessage(pto, std::move(cached_cmpctblock_msg.value()));
                    } else {
                        CBlock block;
                        const bool ret{m_chainman.m_blockman.ReadBlockFromDisk(block, *pBestIndex)};
                        assert(ret);
                        CBlockHeaderAndShortTxIDs cmpctblock{block};
                        m_connman.PushMessage(pto, msgMaker.Make(NetMsgType::CMPCTBLOCK, cmpctblock));
                    }
                    state.pindexBestHeaderSent = pBestIndex;
                } else if (peer->m_prefers_headers) {
                    if (vHeaders.size() > 1) {
                        LogPrint(BCLog::NET, "%s: %u headers, range (%s, %s), to peer=%d\n", __func__,
                                vHeaders.size(),
                                vHeaders.front().GetHash().ToString(),
                                vHeaders.back().GetHash().ToString(), pto->GetId());
                    } else {
                        LogPrint(BCLog::NET, "%s: sending header %s to peer=%d\n", __func__,
                                vHeaders.front().GetHash().ToString(), pto->GetId());
                    }
                    m_connman.PushMessage(pto, msgMaker.Make(NetMsgType::HEADERS, vHeaders));
                    state.pindexBestHeaderSent = pBestIndex;
                } else
                    fRevertToInv = true;
            }
            if (fRevertToInv) {
                // If falling back to using an inv, just try to inv the tip.
                // The last entry in m_blocks_for_headers_relay was our tip at some point
                // in the past.
                if (!peer->m_blocks_for_headers_relay.empty()) {
                    const uint256& hashToAnnounce = peer->m_blocks_for_headers_relay.back();
                    const CBlockIndex* pindex = m_chainman.m_blockman.LookupBlockIndex(hashToAnnounce);
                    assert(pindex);

                    // Warn if we're announcing a block that is not on the main chain.
                    // This should be very rare and could be optimized out.
                    // Just log for now.
                    if (m_chainman.ActiveChain()[pindex->nHeight] != pindex) {
                        LogPrint(BCLog::NET, "Announcing block %s not on main chain (tip=%s)\n",
                            hashToAnnounce.ToString(), m_chainman.ActiveChain().Tip()->GetBlockHash().ToString());
                    }

                    // If the peer's chain has this block, don't inv it back.
                    if (!PeerHasHeader(&state, pindex)) {
                        peer->m_blocks_for_inv_relay.push_back(hashToAnnounce);
                        LogPrint(BCLog::NET, "%s: sending inv peer=%d hash=%s\n", __func__,
                            pto->GetId(), hashToAnnounce.ToString());
                    }
                }
            }
            peer->m_blocks_for_headers_relay.clear();
        }

        //
        // Message: inventory
        //
        std::vector<CInv> vInv;
        {
            LOCK(peer->m_block_inv_mutex);
            vInv.reserve(std::max<size_t>(peer->m_blocks_for_inv_relay.size(), INVENTORY_BROADCAST_TARGET));

            // Add blocks
            for (const uint256& hash : peer->m_blocks_for_inv_relay) {
                vInv.push_back(CInv(MSG_BLOCK, hash));
                if (vInv.size() == MAX_INV_SZ) {
                    m_connman.PushMessage(pto, msgMaker.Make(NetMsgType::INV, vInv));
                    vInv.clear();
                }
            }
            peer->m_blocks_for_inv_relay.clear();
        }

        if (auto tx_relay = peer->GetTxRelay(); tx_relay != nullptr) {
                LOCK(tx_relay->m_tx_inventory_mutex);
                // Check whether periodic sends should happen
                bool fSendTrickle = pto->HasPermission(NetPermissionFlags::NoBan);
                if (tx_relay->m_next_inv_send_time < current_time) {
                    fSendTrickle = true;
                    if (pto->IsInboundConn()) {
                        tx_relay->m_next_inv_send_time = NextInvToInbounds(current_time, INBOUND_INVENTORY_BROADCAST_INTERVAL);
                    } else {
                        tx_relay->m_next_inv_send_time = GetExponentialRand(current_time, OUTBOUND_INVENTORY_BROADCAST_INTERVAL);
                    }
                }

                // Time to send but the peer has requested we not relay transactions.
                if (fSendTrickle) {
                    LOCK(tx_relay->m_bloom_filter_mutex);
                    if (!tx_relay->m_relay_txs) tx_relay->m_tx_inventory_to_send.clear();
                }

                // Respond to BIP35 mempool requests
                if (fSendTrickle && tx_relay->m_send_mempool) {
                    auto vtxinfo = m_mempool.infoAll();
                    tx_relay->m_send_mempool = false;
                    const CFeeRate filterrate{tx_relay->m_fee_filter_received.load()};

                    LOCK(tx_relay->m_bloom_filter_mutex);

                    for (const auto& txinfo : vtxinfo) {
                        const uint256& hash = peer->m_wtxid_relay ? txinfo.tx->GetWitnessHash() : txinfo.tx->GetHash();
                        CInv inv(peer->m_wtxid_relay ? MSG_WTX : MSG_TX, hash);
                        tx_relay->m_tx_inventory_to_send.erase(hash);
                        // Don't send transactions that peers will not put into their mempool
                        if (txinfo.fee < filterrate.GetFee(txinfo.vsize)) {
                            continue;
                        }
                        if (tx_relay->m_bloom_filter) {
                            if (!tx_relay->m_bloom_filter->IsRelevantAndUpdate(*txinfo.tx)) continue;
                        }
                        tx_relay->m_tx_inventory_known_filter.insert(hash);
                        vInv.push_back(inv);
                        if (vInv.size() == MAX_INV_SZ) {
                            m_connman.PushMessage(pto, msgMaker.Make(NetMsgType::INV, vInv));
                            vInv.clear();
                        }
                    }
                }

                // Determine transactions to relay
                if (fSendTrickle) {
                    // Produce a vector with all candidates for sending
                    std::vector<std::set<uint256>::iterator> vInvTx;
                    vInvTx.reserve(tx_relay->m_tx_inventory_to_send.size());
                    for (std::set<uint256>::iterator it = tx_relay->m_tx_inventory_to_send.begin(); it != tx_relay->m_tx_inventory_to_send.end(); it++) {
                        vInvTx.push_back(it);
                    }
                    const CFeeRate filterrate{tx_relay->m_fee_filter_received.load()};
                    // Topologically and fee-rate sort the inventory we send for privacy and priority reasons.
                    // A heap is used so that not all items need sorting if only a few are being sent.
                    CompareInvMempoolOrder compareInvMempoolOrder(&m_mempool, peer->m_wtxid_relay);
                    std::make_heap(vInvTx.begin(), vInvTx.end(), compareInvMempoolOrder);
                    // No reason to drain out at many times the network's capacity,
                    // especially since we have many peers and some will draw much shorter delays.
                    unsigned int nRelayedTransactions = 0;
                    LOCK(tx_relay->m_bloom_filter_mutex);
                    size_t broadcast_max{INVENTORY_BROADCAST_TARGET + (tx_relay->m_tx_inventory_to_send.size()/1000)*5};
                    broadcast_max = std::min<size_t>(INVENTORY_BROADCAST_MAX, broadcast_max);
                    while (!vInvTx.empty() && nRelayedTransactions < broadcast_max) {
                        // Fetch the top element from the heap
                        std::pop_heap(vInvTx.begin(), vInvTx.end(), compareInvMempoolOrder);
                        std::set<uint256>::iterator it = vInvTx.back();
                        vInvTx.pop_back();
                        uint256 hash = *it;
                        CInv inv(peer->m_wtxid_relay ? MSG_WTX : MSG_TX, hash);
                        // Remove it from the to-be-sent set
                        tx_relay->m_tx_inventory_to_send.erase(it);
                        // Check if not in the filter already
                        if (tx_relay->m_tx_inventory_known_filter.contains(hash)) {
                            continue;
                        }
                        // Not in the mempool anymore? don't bother sending it.
                        auto txinfo = m_mempool.info(ToGenTxid(inv));
                        if (!txinfo.tx) {
                            continue;
                        }
                        // Peer told you to not send transactions at that feerate? Don't bother sending it.
                        if (txinfo.fee < filterrate.GetFee(txinfo.vsize)) {
                            continue;
                        }
                        if (tx_relay->m_bloom_filter && !tx_relay->m_bloom_filter->IsRelevantAndUpdate(*txinfo.tx)) continue;
                        // Send
                        vInv.push_back(inv);
                        nRelayedTransactions++;
                        if (vInv.size() == MAX_INV_SZ) {
                            m_connman.PushMessage(pto, msgMaker.Make(NetMsgType::INV, vInv));
                            vInv.clear();
                        }
                        tx_relay->m_tx_inventory_known_filter.insert(hash);
                    }

                    // Ensure we'll respond to GETDATA requests for anything we've just announced
                    LOCK(m_mempool.cs);
                    tx_relay->m_last_inv_sequence = m_mempool.GetSequence();
                }
        }
        if (!vInv.empty())
            m_connman.PushMessage(pto, msgMaker.Make(NetMsgType::INV, vInv));

        // Detect whether we're stalling
        auto stalling_timeout = m_block_stalling_timeout.load();
        if (state.m_stalling_since.count() && state.m_stalling_since < current_time - stalling_timeout) {
            // Stalling only triggers when the block download window cannot move. During normal steady state,
            // the download window should be much larger than the to-be-downloaded set of blocks, so disconnection
            // should only happen during initial block download.
            LogPrintf("Peer=%d%s is stalling block download, disconnecting\n", pto->GetId(), fLogIPs ? strprintf(" peeraddr=%s", pto->addr.ToStringAddrPort()) : "");
            pto->fDisconnect = true;
            // Increase timeout for the next peer so that we don't disconnect multiple peers if our own
            // bandwidth is insufficient.
            const auto new_timeout = std::min(2 * stalling_timeout, BLOCK_STALLING_TIMEOUT_MAX);
            if (stalling_timeout != new_timeout && m_block_stalling_timeout.compare_exchange_strong(stalling_timeout, new_timeout)) {
                LogPrint(BCLog::NET, "Increased stalling timeout temporarily to %d seconds\n", count_seconds(new_timeout));
            }
            return true;
        }
        // In case there is a block that has been in flight from this peer for block_interval * (1 + 0.5 * N)
        // (with N the number of peers from which we're downloading validated blocks), disconnect due to timeout.
        // We compensate for other peers to prevent killing off peers due to our own downstream link
        // being saturated. We only count validated in-flight blocks so peers can't advertise non-existing block hashes
        // to unreasonably increase our timeout.
        if (state.vBlocksInFlight.size() > 0) {
            QueuedBlock &queuedBlock = state.vBlocksInFlight.front();
            int nOtherPeersWithValidatedDownloads = m_peers_downloading_from - 1;
            if (current_time > state.m_downloading_since + std::chrono::seconds{consensusParams.nPowTargetSpacing} * (BLOCK_DOWNLOAD_TIMEOUT_BASE + BLOCK_DOWNLOAD_TIMEOUT_PER_PEER * nOtherPeersWithValidatedDownloads)) {
                LogPrintf("Timeout downloading block %s from peer=%d%s, disconnecting\n", queuedBlock.pindex->GetBlockHash().ToString(), pto->GetId(), fLogIPs ? strprintf(" peeraddr=%s", pto->addr.ToStringAddrPort()) : "");
                pto->fDisconnect = true;
                return true;
            }
        }
        // Check for headers sync timeouts
        if (state.fSyncStarted && peer->m_headers_sync_timeout < std::chrono::microseconds::max()) {
            // Detect whether this is a stalling initial-headers-sync peer
            if (m_chainman.m_best_header->Time() <= GetAdjustedTime() - 24h) {
                if (current_time > peer->m_headers_sync_timeout && nSyncStarted == 1 && (m_num_preferred_download_peers - state.fPreferredDownload >= 1)) {
                    // Disconnect a peer (without NetPermissionFlags::NoBan permission) if it is our only sync peer,
                    // and we have others we could be using instead.
                    // Note: If all our peers are inbound, then we won't
                    // disconnect our sync peer for stalling; we have bigger
                    // problems if we can't get any outbound peers.
                    if (!pto->HasPermission(NetPermissionFlags::NoBan)) {
                        LogPrintf("Timeout downloading headers from peer=%d%s, disconnecting\n", pto->GetId(), fLogIPs ? strprintf(" peeraddr=%s", pto->addr.ToStringAddrPort()) : "");
                        pto->fDisconnect = true;
                        return true;
                    } else {
                        LogPrintf("Timeout downloading headers from noban peer=%d%s, not disconnecting\n", pto->GetId(), fLogIPs ? strprintf(" peeraddr=%s", pto->addr.ToStringAddrPort()) : "");
                        // Reset the headers sync state so that we have a
                        // chance to try downloading from a different peer.
                        // Note: this will also result in at least one more
                        // getheaders message to be sent to
                        // this peer (eventually).
                        state.fSyncStarted = false;
                        nSyncStarted--;
                        peer->m_headers_sync_timeout = 0us;
                    }
                }
            } else {
                // After we've caught up once, reset the timeout so we can't trigger
                // disconnect later.
                peer->m_headers_sync_timeout = std::chrono::microseconds::max();
            }
        }

        // Check that outbound peers have reasonable chains
        // GetTime() is used by this anti-DoS logic so we can test this using mocktime
        ConsiderEviction(*pto, *peer, GetTime<std::chrono::seconds>());

        //
        // Message: getdata (blocks)
        //
        std::vector<CInv> vGetData;
        if (CanServeBlocks(*peer) && ((sync_blocks_and_headers_from_peer && !IsLimitedPeer(*peer)) || !m_chainman.IsInitialBlockDownload()) && state.vBlocksInFlight.size() < MAX_BLOCKS_IN_TRANSIT_PER_PEER) {
            std::vector<const CBlockIndex*> vToDownload;
            NodeId staller = -1;
            auto get_inflight_budget = [&state]() {
                return std::max(0, MAX_BLOCKS_IN_TRANSIT_PER_PEER - static_cast<int>(state.vBlocksInFlight.size()));
            };

            // If a snapshot chainstate is in use, we want to find its next blocks
            // before the background chainstate to prioritize getting to network tip.
            FindNextBlocksToDownload(*peer, get_inflight_budget(), vToDownload, staller);
            if (m_chainman.BackgroundSyncInProgress() && !IsLimitedPeer(*peer)) {
                TryDownloadingHistoricalBlocks(
                    *peer,
                    get_inflight_budget(),
                    vToDownload, m_chainman.GetBackgroundSyncTip(),
                    Assert(m_chainman.GetSnapshotBaseBlock()));
            }
            for (const CBlockIndex *pindex : vToDownload) {
                uint32_t nFetchFlags = GetFetchFlags(*peer);
                vGetData.push_back(CInv(MSG_BLOCK | nFetchFlags, pindex->GetBlockHash()));
                BlockRequested(pto->GetId(), *pindex);
                LogPrint(BCLog::NET, "Requesting block %s (%d) peer=%d\n", pindex->GetBlockHash().ToString(),
                    pindex->nHeight, pto->GetId());
            }
            if (state.vBlocksInFlight.empty() && staller != -1) {
                if (State(staller)->m_stalling_since == 0us) {
                    State(staller)->m_stalling_since = current_time;
                    LogPrint(BCLog::NET, "Stall started peer=%d\n", staller);
                }
            }
        }

        //
        // Message: getdata (transactions)
        //
        std::vector<std::pair<NodeId, GenTxid>> expired;
        auto requestable = m_txrequest.GetRequestable(pto->GetId(), current_time, &expired);
        for (const auto& entry : expired) {
            LogPrint(BCLog::NET, "timeout of inflight %s %s from peer=%d\n", entry.second.IsWtxid() ? "wtx" : "tx",
                entry.second.GetHash().ToString(), entry.first);
        }
        for (const GenTxid& gtxid : requestable) {
            if (!AlreadyHaveTx(gtxid)) {
                LogPrint(BCLog::NET, "Requesting %s %s peer=%d\n", gtxid.IsWtxid() ? "wtx" : "tx",
                    gtxid.GetHash().ToString(), pto->GetId());
                vGetData.emplace_back(gtxid.IsWtxid() ? MSG_WTX : (MSG_TX | GetFetchFlags(*peer)), gtxid.GetHash());
                if (vGetData.size() >= MAX_GETDATA_SZ) {
                    m_connman.PushMessage(pto, msgMaker.Make(NetMsgType::GETDATA, vGetData));
                    vGetData.clear();
                }
                m_txrequest.RequestedTx(pto->GetId(), gtxid.GetHash(), current_time + GETDATA_TX_INTERVAL);
            } else {
                // We have already seen this transaction, no need to download. This is just a belt-and-suspenders, as
                // this should already be called whenever a transaction becomes AlreadyHaveTx().
                m_txrequest.ForgetTxHash(gtxid.GetHash());
            }
        }


        if (!vGetData.empty())
            m_connman.PushMessage(pto, msgMaker.Make(NetMsgType::GETDATA, vGetData));
    } // release cs_main

    MaybeSendFeefilter(*pto, *peer, current_time);

    if (smsg::fSecMsgEnabled &&
        !(pto->IsAddrFetchConn() || pto->IsFeelerConn())) {
        bool fSendTrickle = pto->HasPermission(NetPermissionFlags::NoBan);
        smsgModule.SendData(pto, fSendTrickle);
    }
    return true;
}<|MERGE_RESOLUTION|>--- conflicted
+++ resolved
@@ -1077,8 +1077,7 @@
     bool SetupAddressRelay(const CNode& node, Peer& peer) EXCLUSIVE_LOCKS_REQUIRED(g_msgproc_mutex);
 
     void AddAddressKnown(Peer& peer, const CAddress& addr) EXCLUSIVE_LOCKS_REQUIRED(g_msgproc_mutex);
-<<<<<<< HEAD
-    void PushAddress(Peer& peer, const CAddress& addr, FastRandomContext& insecure_rand) EXCLUSIVE_LOCKS_REQUIRED(g_msgproc_mutex);
+    void PushAddress(Peer& peer, const CAddress& addr) EXCLUSIVE_LOCKS_REQUIRED(g_msgproc_mutex);
 
     /** Particl */
     int m_banscore = DISCOURAGEMENT_THRESHOLD;
@@ -1117,9 +1116,6 @@
 
     //! Times node was discouraged
     int m_discouraged_count = 0;
-=======
-    void PushAddress(Peer& peer, const CAddress& addr) EXCLUSIVE_LOCKS_REQUIRED(g_msgproc_mutex);
->>>>>>> db283a6b
 };
 
 /** Map maintaining per-addr DOS state. */
