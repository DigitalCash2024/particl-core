// Copyright (c) 2009-2010 Satoshi Nakamoto
// Copyright (c) 2009-2021 The Bitcoin Core developers
// Distributed under the MIT software license, see the accompanying
// file COPYING or http://www.opensource.org/licenses/mit-license.php.

#include <net_processing.h>

#include <addrman.h>
#include <banman.h>
#include <blockencodings.h>
#include <blockfilter.h>
#include <chainparams.h>
#include <consensus/amount.h>
#include <consensus/validation.h>
#include <deploymentstatus.h>
#include <hash.h>
#include <headerssync.h>
#include <index/blockfilterindex.h>
#include <merkleblock.h>
#include <netbase.h>
#include <netmessagemaker.h>
#include <node/blockstorage.h>
#include <policy/fees.h>
#include <policy/policy.h>
#include <policy/settings.h>
#include <primitives/block.h>
#include <primitives/transaction.h>
#include <random.h>
#include <reverse_iterator.h>
#include <scheduler.h>
#include <streams.h>
#include <sync.h>
#include <timedata.h>
#include <tinyformat.h>
#include <txmempool.h>
#include <txorphanage.h>
#include <txrequest.h>
#include <util/check.h> // For NDEBUG compile time check
#include <util/strencodings.h>
#include <util/system.h>
#include <util/trace.h>
#include <validation.h>

#include <algorithm>
#include <atomic>
#include <chrono>
#include <future>
#include <memory>
#include <optional>
#include <typeinfo>

// Particl includes
#include <smsg/smessage.h>

using node::ReadBlockFromDisk;
using node::ReadRawBlockFromDisk;
using node::fImporting;
using node::fPruneMode;
using node::fReindex;

/** How long to cache transactions in mapRelay for normal relay */
static constexpr auto RELAY_TX_CACHE_TIME = 15min;
/** How long a transaction has to be in the mempool before it can unconditionally be relayed (even when not in mapRelay). */
static constexpr auto UNCONDITIONAL_RELAY_DELAY = 2min;
/** Headers download timeout.
 *  Timeout = base + per_header * (expected number of headers) */
static constexpr auto HEADERS_DOWNLOAD_TIMEOUT_BASE = 15min;
static constexpr auto HEADERS_DOWNLOAD_TIMEOUT_PER_HEADER = 1ms;
/** How long to wait for a peer to respond to a getheaders request */
static constexpr auto HEADERS_RESPONSE_TIME{2min};
/** Protect at least this many outbound peers from disconnection due to slow/
 * behind headers chain.
 */
static constexpr int32_t MAX_OUTBOUND_PEERS_TO_PROTECT_FROM_DISCONNECT = 4;
/** Timeout for (unprotected) outbound peers to sync to our chainwork */
static constexpr auto CHAIN_SYNC_TIMEOUT{20min};
/** How frequently to check for stale tips */
static constexpr auto STALE_CHECK_INTERVAL{10min};
/** How frequently to check for extra outbound peers and disconnect */
static constexpr auto EXTRA_PEER_CHECK_INTERVAL{45s};
/** Minimum time an outbound-peer-eviction candidate must be connected for, in order to evict */
static constexpr auto MINIMUM_CONNECT_TIME{30s};
/** SHA256("main address relay")[0:8] */
static constexpr uint64_t RANDOMIZER_ID_ADDRESS_RELAY = 0x3cac0035b5866b90ULL;
/// Age after which a stale block will no longer be served if requested as
/// protection against fingerprinting. Set to one month, denominated in seconds.
static constexpr int STALE_RELAY_AGE_LIMIT = 30 * 24 * 60 * 60;
/// Age after which a block is considered historical for purposes of rate
/// limiting block relay. Set to one week, denominated in seconds.
static constexpr int HISTORICAL_BLOCK_AGE = 7 * 24 * 60 * 60;
/** Time between pings automatically sent out for latency probing and keepalive */
static constexpr auto PING_INTERVAL{2min};
/** The maximum number of entries in a locator */
static const unsigned int MAX_LOCATOR_SZ = 101;
/** The maximum number of entries in an 'inv' protocol message */
static const unsigned int MAX_INV_SZ = 50000;
/** Maximum number of in-flight transaction requests from a peer. It is not a hard limit, but the threshold at which
 *  point the OVERLOADED_PEER_TX_DELAY kicks in. */
static constexpr int32_t MAX_PEER_TX_REQUEST_IN_FLIGHT = 100;
/** Maximum number of transactions to consider for requesting, per peer. It provides a reasonable DoS limit to
 *  per-peer memory usage spent on announcements, while covering peers continuously sending INVs at the maximum
 *  rate (by our own policy, see INVENTORY_BROADCAST_PER_SECOND) for several minutes, while not receiving
 *  the actual transaction (from any peer) in response to requests for them. */
static constexpr int32_t MAX_PEER_TX_ANNOUNCEMENTS = 5000;
/** How long to delay requesting transactions via txids, if we have wtxid-relaying peers */
static constexpr auto TXID_RELAY_DELAY{2s};
/** How long to delay requesting transactions from non-preferred peers */
static constexpr auto NONPREF_PEER_TX_DELAY{2s};
/** How long to delay requesting transactions from overloaded peers (see MAX_PEER_TX_REQUEST_IN_FLIGHT). */
static constexpr auto OVERLOADED_PEER_TX_DELAY{2s};
/** How long to wait before downloading a transaction from an additional peer */
static constexpr auto GETDATA_TX_INTERVAL{60s};
/** Limit to avoid sending big packets. Not used in processing incoming GETDATA for compatibility */
static const unsigned int MAX_GETDATA_SZ = 1000;
/** Number of blocks that can be requested at any given time from a single peer. */
static const int MAX_BLOCKS_IN_TRANSIT_PER_PEER = 16;
/** Time during which a peer must stall block download progress before being disconnected. */
static constexpr auto BLOCK_STALLING_TIMEOUT{2s};
/** Number of headers sent in one getheaders result. We rely on the assumption that if a peer sends
 *  less than this number, we reached its tip. Changing this value is a protocol upgrade. */
static const unsigned int MAX_HEADERS_RESULTS = 2000;
/** Maximum depth of blocks we're willing to serve as compact blocks to peers
 *  when requested. For older blocks, a regular BLOCK response will be sent. */
static const int MAX_CMPCTBLOCK_DEPTH = 5;
/** Maximum depth of blocks we're willing to respond to GETBLOCKTXN requests for. */
static const int MAX_BLOCKTXN_DEPTH = 10;
/** Size of the "block download window": how far ahead of our current height do we fetch?
 *  Larger windows tolerate larger download speed differences between peer, but increase the potential
 *  degree of disordering of blocks on disk (which make reindexing and pruning harder). We'll probably
 *  want to make this a per-peer adaptive value at some point. */
static const unsigned int BLOCK_DOWNLOAD_WINDOW = 1024;
/** Block download timeout base, expressed in multiples of the block interval (i.e. 10 min) */
static constexpr double BLOCK_DOWNLOAD_TIMEOUT_BASE = 1;
/** Additional block download timeout per parallel downloading peer (i.e. 5 min) */
static constexpr double BLOCK_DOWNLOAD_TIMEOUT_PER_PEER = 0.5;
/** Maximum number of headers to announce when relaying blocks with headers message.*/
static const unsigned int MAX_BLOCKS_TO_ANNOUNCE = 8;
/** Maximum number of unconnecting headers announcements before DoS score */
static const int MAX_UNCONNECTING_HEADERS = 10;
/** Minimum blocks required to signal NODE_NETWORK_LIMITED */
//static const unsigned int NODE_NETWORK_LIMITED_MIN_BLOCKS = 288;
/** Average delay between local address broadcasts */
static constexpr auto AVG_LOCAL_ADDRESS_BROADCAST_INTERVAL{24h};
/** Average delay between peer address broadcasts */
static constexpr auto AVG_ADDRESS_BROADCAST_INTERVAL{30s};
/** Delay between rotating the peers we relay a particular address to */
static constexpr auto ROTATE_ADDR_RELAY_DEST_INTERVAL{24h};
/** Average delay between trickled inventory transmissions for inbound peers.
 *  Blocks and peers with NetPermissionFlags::NoBan permission bypass this. */
static constexpr auto INBOUND_INVENTORY_BROADCAST_INTERVAL{5s};
/** Average delay between trickled inventory transmissions for outbound peers.
 *  Use a smaller delay as there is less privacy concern for them.
 *  Blocks and peers with NetPermissionFlags::NoBan permission bypass this. */
static constexpr auto OUTBOUND_INVENTORY_BROADCAST_INTERVAL{2s};
/** Maximum rate of inventory items to send per second.
 *  Limits the impact of low-fee transaction floods. */
static constexpr unsigned int INVENTORY_BROADCAST_PER_SECOND = 7;
/** Maximum number of inventory items to send per transmission. */
static constexpr unsigned int INVENTORY_BROADCAST_MAX = INVENTORY_BROADCAST_PER_SECOND * count_seconds(INBOUND_INVENTORY_BROADCAST_INTERVAL);
/** The number of most recently announced transactions a peer can request. */
static constexpr unsigned int INVENTORY_MAX_RECENT_RELAY = 3500;
/** Verify that INVENTORY_MAX_RECENT_RELAY is enough to cache everything typically
 *  relayed before unconditional relay from the mempool kicks in. This is only a
 *  lower bound, and it should be larger to account for higher inv rate to outbound
 *  peers, and random variations in the broadcast mechanism. */
static_assert(INVENTORY_MAX_RECENT_RELAY >= INVENTORY_BROADCAST_PER_SECOND * UNCONDITIONAL_RELAY_DELAY / std::chrono::seconds{1}, "INVENTORY_RELAY_MAX too low");
/** Average delay between feefilter broadcasts in seconds. */
static constexpr auto AVG_FEEFILTER_BROADCAST_INTERVAL{10min};
/** Maximum feefilter broadcast delay after significant change. */
static constexpr auto MAX_FEEFILTER_CHANGE_DELAY{5min};
/** Maximum number of compact filters that may be requested with one getcfilters. See BIP 157. */
static constexpr uint32_t MAX_GETCFILTERS_SIZE = 1000;
/** Maximum number of cf hashes that may be requested with one getcfheaders. See BIP 157. */
static constexpr uint32_t MAX_GETCFHEADERS_SIZE = 2000;
/** the maximum percentage of addresses from our addrman to return in response to a getaddr message. */
static constexpr size_t MAX_PCT_ADDR_TO_SEND = 23;
/** The maximum number of address records permitted in an ADDR message. */
static constexpr size_t MAX_ADDR_TO_SEND{1000};
/** The maximum rate of address records we're willing to process on average. Can be bypassed using
 *  the NetPermissionFlags::Addr permission. */
static constexpr double MAX_ADDR_RATE_PER_SECOND{0.1};
/** The soft limit of the address processing token bucket (the regular MAX_ADDR_RATE_PER_SECOND
 *  based increments won't go above this, but the MAX_ADDR_TO_SEND increment following GETADDR
 *  is exempt from this limit). */
static constexpr size_t MAX_ADDR_PROCESSING_TOKEN_BUCKET{MAX_ADDR_TO_SEND};
/** The compactblocks version we support. See BIP 152. */
static constexpr uint64_t CMPCTBLOCKS_VERSION{2};

namespace particl {
static constexpr size_t MAX_LOOSE_HEADERS = 1000;
static constexpr int MAX_DUPLICATE_HEADERS = 2000;
static constexpr int64_t MAX_LOOSE_HEADER_TIME = 120;
static constexpr int64_t MIN_DOS_STATE_TTL = 60 * 10; // seconds
} // namespace particl

// Internal stuff
namespace {
/** Blocks that are in flight, and that are in the queue to be downloaded. */
struct QueuedBlock {
    /** BlockIndex. We must have this since we only request blocks when we've already validated the header. */
    const CBlockIndex* pindex;
    /** Optional, used for CMPCTBLOCK downloads */
    std::unique_ptr<PartiallyDownloadedBlock> partialBlock;
};

/**
 * Data structure for an individual peer. This struct is not protected by
 * cs_main since it does not contain validation-critical data.
 *
 * Memory is owned by shared pointers and this object is destructed when
 * the refcount drops to zero.
 *
 * Mutexes inside this struct must not be held when locking m_peer_mutex.
 *
 * TODO: move most members from CNodeState to this structure.
 * TODO: move remaining application-layer data members from CNode to this structure.
 */
struct Peer {
    /** Same id as the CNode object for this peer */
    const NodeId m_id{0};

    /** Services we offered to this peer.
     *
     *  This is supplied by CConnman during peer initialization. It's const
     *  because there is no protocol defined for renegotiating services
     *  initially offered to a peer. The set of local services we offer should
     *  not change after initialization.
     *
     *  An interesting example of this is NODE_NETWORK and initial block
     *  download: a node which starts up from scratch doesn't have any blocks
     *  to serve, but still advertises NODE_NETWORK because it will eventually
     *  fulfill this role after IBD completes. P2P code is written in such a
     *  way that it can gracefully handle peers who don't make good on their
     *  service advertisements. */
    const ServiceFlags m_our_services;
    /** Services this peer offered to us. */
    std::atomic<ServiceFlags> m_their_services{NODE_NONE};

    /** Protects misbehavior data members */
    Mutex m_misbehavior_mutex;
    /** Accumulated misbehavior score for this peer */
    int m_misbehavior_score GUARDED_BY(m_misbehavior_mutex){0};
    /** Whether this peer should be disconnected and marked as discouraged (unless it has NetPermissionFlags::NoBan permission). */
    bool m_should_discourage GUARDED_BY(m_misbehavior_mutex){false};
    bool m_should_ban GUARDED_BY(m_misbehavior_mutex){false};

    /** Protects block inventory data members */
    Mutex m_block_inv_mutex;
    /** List of blocks that we'll announce via an `inv` message.
     * There is no final sorting before sending, as they are always sent
     * immediately and in the order requested. */
    std::vector<uint256> m_blocks_for_inv_relay GUARDED_BY(m_block_inv_mutex);
    /** Unfiltered list of blocks that we'd like to announce via a `headers`
     * message. If we can't announce via a `headers` message, we'll fall back to
     * announcing via `inv`. */
    std::vector<uint256> m_blocks_for_headers_relay GUARDED_BY(m_block_inv_mutex);
    /** The final block hash that we sent in an `inv` message to this peer.
     * When the peer requests this block, we send an `inv` message to trigger
     * the peer to request the next sequence of block hashes.
     * Most peers use headers-first syncing, which doesn't use this mechanism */
    uint256 m_continuation_block GUARDED_BY(m_block_inv_mutex) {};

    /** This peer's reported block height when we connected */
    std::atomic<int> m_starting_height{-1};
    /** This peer's reported block height in ping messages */
    std::atomic<int> m_chain_height{-1};

    /** The pong reply we're expecting, or 0 if no pong expected. */
    std::atomic<uint64_t> m_ping_nonce_sent{0};
    /** When the last ping was sent, or 0 if no ping was ever sent */
    std::atomic<std::chrono::microseconds> m_ping_start{0us};
    /** Whether a ping has been requested by the user */
    std::atomic<bool> m_ping_queued{false};

    /** Whether this peer relays txs via wtxid */
    std::atomic<bool> m_wtxid_relay{false};
    /** The feerate in the most recent BIP133 `feefilter` message sent to the peer.
     *  It is *not* a p2p protocol violation for the peer to send us
     *  transactions with a lower fee rate than this. See BIP133. */
    CAmount m_fee_filter_sent GUARDED_BY(NetEventsInterface::g_msgproc_mutex){0};
    /** Timestamp after which we will send the next BIP133 `feefilter` message
      * to the peer. */
    std::chrono::microseconds m_next_send_feefilter GUARDED_BY(NetEventsInterface::g_msgproc_mutex){0};

    struct TxRelay {
        mutable RecursiveMutex m_bloom_filter_mutex;
        /** Whether the peer wishes to receive transaction announcements.
         *
         * This is initially set based on the fRelay flag in the received
         * `version` message. If initially set to false, it can only be flipped
         * to true if we have offered the peer NODE_BLOOM services and it sends
         * us a `filterload` or `filterclear` message. See BIP37. */
        bool m_relay_txs GUARDED_BY(m_bloom_filter_mutex){false};
        /** A bloom filter for which transactions to announce to the peer. See BIP37. */
        std::unique_ptr<CBloomFilter> m_bloom_filter PT_GUARDED_BY(m_bloom_filter_mutex) GUARDED_BY(m_bloom_filter_mutex){nullptr};

        mutable RecursiveMutex m_tx_inventory_mutex;
        /** A filter of all the txids and wtxids that the peer has announced to
         *  us or we have announced to the peer. We use this to avoid announcing
         *  the same txid/wtxid to a peer that already has the transaction. */
        CRollingBloomFilter m_tx_inventory_known_filter GUARDED_BY(m_tx_inventory_mutex){50000, 0.000001};
        /** Set of transaction ids we still have to announce (txid for
         *  non-wtxid-relay peers, wtxid for wtxid-relay peers). We use the
         *  mempool to sort transactions in dependency order before relay, so
         *  this does not have to be sorted. */
        std::set<uint256> m_tx_inventory_to_send GUARDED_BY(m_tx_inventory_mutex);
        /** Whether the peer has requested us to send our complete mempool. Only
         *  permitted if the peer has NetPermissionFlags::Mempool. See BIP35. */
        bool m_send_mempool GUARDED_BY(m_tx_inventory_mutex){false};
        /** The last time a BIP35 `mempool` request was serviced. */
        std::atomic<std::chrono::seconds> m_last_mempool_req{0s};
        /** The next time after which we will send an `inv` message containing
         *  transaction announcements to this peer. */
        std::chrono::microseconds m_next_inv_send_time GUARDED_BY(NetEventsInterface::g_msgproc_mutex){0};

        /** Minimum fee rate with which to filter transaction announcements to this node. See BIP133. */
        std::atomic<CAmount> m_fee_filter_received{0};
    };

    /* Initializes a TxRelay struct for this peer. Can be called at most once for a peer. */
    TxRelay* SetTxRelay() EXCLUSIVE_LOCKS_REQUIRED(!m_tx_relay_mutex)
    {
        LOCK(m_tx_relay_mutex);
        Assume(!m_tx_relay);
        m_tx_relay = std::make_unique<Peer::TxRelay>();
        return m_tx_relay.get();
    };

    TxRelay* GetTxRelay() EXCLUSIVE_LOCKS_REQUIRED(!m_tx_relay_mutex)
    {
        return WITH_LOCK(m_tx_relay_mutex, return m_tx_relay.get());
    };

    /** A vector of addresses to send to the peer, limited to MAX_ADDR_TO_SEND. */
    std::vector<CAddress> m_addrs_to_send GUARDED_BY(NetEventsInterface::g_msgproc_mutex);
    /** Probabilistic filter to track recent addr messages relayed with this
     *  peer. Used to avoid relaying redundant addresses to this peer.
     *
     *  We initialize this filter for outbound peers (other than
     *  block-relay-only connections) or when an inbound peer sends us an
     *  address related message (ADDR, ADDRV2, GETADDR).
     *
     *  Presence of this filter must correlate with m_addr_relay_enabled.
     **/
    std::unique_ptr<CRollingBloomFilter> m_addr_known GUARDED_BY(NetEventsInterface::g_msgproc_mutex);
    /** Whether we are participating in address relay with this connection.
     *
     *  We set this bool to true for outbound peers (other than
     *  block-relay-only connections), or when an inbound peer sends us an
     *  address related message (ADDR, ADDRV2, GETADDR).
     *
     *  We use this bool to decide whether a peer is eligible for gossiping
     *  addr messages. This avoids relaying to peers that are unlikely to
     *  forward them, effectively blackholing self announcements. Reasons
     *  peers might support addr relay on the link include that they connected
     *  to us as a block-relay-only peer or they are a light client.
     *
     *  This field must correlate with whether m_addr_known has been
     *  initialized.*/
    std::atomic_bool m_addr_relay_enabled{false};
    /** Whether a getaddr request to this peer is outstanding. */
    bool m_getaddr_sent GUARDED_BY(NetEventsInterface::g_msgproc_mutex){false};
    /** Guards address sending timers. */
    mutable Mutex m_addr_send_times_mutex;
    /** Time point to send the next ADDR message to this peer. */
    std::chrono::microseconds m_next_addr_send GUARDED_BY(m_addr_send_times_mutex){0};
    /** Time point to possibly re-announce our local address to this peer. */
    std::chrono::microseconds m_next_local_addr_send GUARDED_BY(m_addr_send_times_mutex){0};
    /** Whether the peer has signaled support for receiving ADDRv2 (BIP155)
     *  messages, indicating a preference to receive ADDRv2 instead of ADDR ones. */
    std::atomic_bool m_wants_addrv2{false};
    /** Whether this peer has already sent us a getaddr message. */
    bool m_getaddr_recvd GUARDED_BY(NetEventsInterface::g_msgproc_mutex){false};
    /** Number of addresses that can be processed from this peer. Start at 1 to
     *  permit self-announcement. */
    double m_addr_token_bucket GUARDED_BY(NetEventsInterface::g_msgproc_mutex){1.0};
    /** When m_addr_token_bucket was last updated */
    std::chrono::microseconds m_addr_token_timestamp GUARDED_BY(NetEventsInterface::g_msgproc_mutex){GetTime<std::chrono::microseconds>()};
    /** Total number of addresses that were dropped due to rate limiting. */
    std::atomic<uint64_t> m_addr_rate_limited{0};
    /** Total number of addresses that were processed (excludes rate-limited ones). */
    std::atomic<uint64_t> m_addr_processed{0};

    /** Set of txids to reconsider once their parent transactions have been accepted **/
    std::set<uint256> m_orphan_work_set GUARDED_BY(g_cs_orphans);

    /** Whether we've sent this peer a getheaders in response to an inv prior to initial-headers-sync completing */
    bool m_inv_triggered_getheaders_before_sync GUARDED_BY(NetEventsInterface::g_msgproc_mutex){false};

    /** Protects m_getdata_requests **/
    Mutex m_getdata_requests_mutex;
    /** Work queue of items requested by this peer **/
    std::deque<CInv> m_getdata_requests GUARDED_BY(m_getdata_requests_mutex);

    /** Time of the last getheaders message to this peer */
    NodeClock::time_point m_last_getheaders_timestamp GUARDED_BY(NetEventsInterface::g_msgproc_mutex){};

    /** Protects m_headers_sync **/
    Mutex m_headers_sync_mutex;
    /** Headers-sync state for this peer (eg for initial sync, or syncing large
     * reorgs) **/
    std::unique_ptr<HeadersSyncState> m_headers_sync PT_GUARDED_BY(m_headers_sync_mutex) GUARDED_BY(m_headers_sync_mutex) {};

    /** Whether we've sent our peer a sendheaders message. **/
    std::atomic<bool> m_sent_sendheaders{false};

    explicit Peer(NodeId id, ServiceFlags our_services)
        : m_id{id}
        , m_our_services{our_services}
    {}

private:
    Mutex m_tx_relay_mutex;

    /** Transaction relay data. Will be a nullptr if we're not relaying
     *  transactions with this peer (e.g. if it's a block-relay-only peer or
     *  the peer has sent us fRelay=false with bloom filters disabled). */
    std::unique_ptr<TxRelay> m_tx_relay GUARDED_BY(m_tx_relay_mutex);
};

using PeerRef = std::shared_ptr<Peer>;

/**
 * Maintain validation-specific state about nodes, protected by cs_main, instead
 * by CNode's own locks. This simplifies asynchronous operation, where
 * processing of incoming data is done after the ProcessMessage call returns,
 * and we're no longer holding the node's locks.
 */
struct CNodeState {
    //! The peer's address
    const CService m_address;
    //! The best known block we know this peer has announced.
    const CBlockIndex* pindexBestKnownBlock{nullptr};
    //! The hash of the last unknown block this peer has announced.
    uint256 hashLastUnknownBlock{};
    //! The last full block we both have.
    const CBlockIndex* pindexLastCommonBlock{nullptr};
    //! The best header we have sent our peer.
    const CBlockIndex* pindexBestHeaderSent{nullptr};
    //! Length of current-streak of unconnecting headers announcements
    int nUnconnectingHeaders{0};
    //! Whether we've started headers synchronization with this peer.
    bool fSyncStarted{false};
    //! When to potentially disconnect peer for stalling headers download
    std::chrono::microseconds m_headers_sync_timeout{0us};
    //! Since when we're stalling block download progress (in microseconds), or 0.
    std::chrono::microseconds m_stalling_since{0us};
    std::list<QueuedBlock> vBlocksInFlight;
    //! When the first entry in vBlocksInFlight started downloading. Don't care when vBlocksInFlight is empty.
    std::chrono::microseconds m_downloading_since{0us};
    int nBlocksInFlight{0};
    //! Whether we consider this a preferred download peer.
    bool fPreferredDownload{false};
    //! Whether this peer wants invs or headers (when possible) for block announcements.
    bool fPreferHeaders{false};
    /** Whether this peer wants invs or cmpctblocks (when possible) for block announcements. */
    bool m_requested_hb_cmpctblocks{false};
    /** Whether this peer will send us cmpctblocks if we request them. */
    bool m_provides_cmpctblocks{false};

    /** State used to enforce CHAIN_SYNC_TIMEOUT and EXTRA_PEER_CHECK_INTERVAL logic.
      *
      * Both are only in effect for outbound, non-manual, non-protected connections.
      * Any peer protected (m_protect = true) is not chosen for eviction. A peer is
      * marked as protected if all of these are true:
      *   - its connection type is IsBlockOnlyConn() == false
      *   - it gave us a valid connecting header
      *   - we haven't reached MAX_OUTBOUND_PEERS_TO_PROTECT_FROM_DISCONNECT yet
      *   - its chain tip has at least as much work as ours
      *
      * CHAIN_SYNC_TIMEOUT: if a peer's best known block has less work than our tip,
      * set a timeout CHAIN_SYNC_TIMEOUT in the future:
      *   - If at timeout their best known block now has more work than our tip
      *     when the timeout was set, then either reset the timeout or clear it
      *     (after comparing against our current tip's work)
      *   - If at timeout their best known block still has less work than our
      *     tip did when the timeout was set, then send a getheaders message,
      *     and set a shorter timeout, HEADERS_RESPONSE_TIME seconds in future.
      *     If their best known block is still behind when that new timeout is
      *     reached, disconnect.
      *
      * EXTRA_PEER_CHECK_INTERVAL: after each interval, if we have too many outbound peers,
      * drop the outbound one that least recently announced us a new block.
      */
    struct ChainSyncTimeoutState {
        //! A timeout used for checking whether our peer has sufficiently synced
        std::chrono::seconds m_timeout{0s};
        //! A header with the work we require on our peer's chain
        const CBlockIndex* m_work_header{nullptr};
        //! After timeout is reached, set to true after sending getheaders
        bool m_sent_getheaders{false};
        //! Whether this peer is protected from disconnection due to a bad/slow chain
        bool m_protect{false};
    };

    ChainSyncTimeoutState m_chain_sync;

    //! Time of last new block announcement
    int64_t m_last_block_announcement{0};

    //! Whether this peer is an inbound connection
    const bool m_is_inbound;

    //! A rolling bloom filter of all announced tx CInvs to this peer.
    CRollingBloomFilter m_recently_announced_invs = CRollingBloomFilter{INVENTORY_MAX_RECENT_RELAY, 0.000001};

    CNodeState(CAddress address, bool is_inbound) : m_address(address), m_is_inbound(is_inbound) {}
};

class PeerManagerImpl final : public PeerManager
{
public:
    PeerManagerImpl(CConnman& connman, AddrMan& addrman,
                    BanMan* banman, ChainstateManager& chainman,
                    CTxMemPool& pool, bool ignore_incoming_txs);

    /** Overridden from CValidationInterface. */
    void BlockConnected(const std::shared_ptr<const CBlock>& pblock, const CBlockIndex* pindexConnected) override
        EXCLUSIVE_LOCKS_REQUIRED(!m_recent_confirmed_transactions_mutex);
    void BlockDisconnected(const std::shared_ptr<const CBlock> &block, const CBlockIndex* pindex) override
        EXCLUSIVE_LOCKS_REQUIRED(!m_recent_confirmed_transactions_mutex);
    void UpdatedBlockTip(const CBlockIndex *pindexNew, const CBlockIndex *pindexFork, bool fInitialDownload) override
        EXCLUSIVE_LOCKS_REQUIRED(!m_peer_mutex);
    void BlockChecked(const CBlock& block, const BlockValidationState& state) override
        EXCLUSIVE_LOCKS_REQUIRED(!m_peer_mutex);
    void NewPoWValidBlock(const CBlockIndex *pindex, const std::shared_ptr<const CBlock>& pblock) override
        EXCLUSIVE_LOCKS_REQUIRED(!m_most_recent_block_mutex);

    /** Implement NetEventsInterface */
    void InitializeNode(CNode& node, ServiceFlags our_services) override EXCLUSIVE_LOCKS_REQUIRED(!m_peer_mutex);
    void FinalizeNode(const CNode& node) override EXCLUSIVE_LOCKS_REQUIRED(!m_peer_mutex, !m_headers_presync_mutex);
    bool ProcessMessages(CNode* pfrom, std::atomic<bool>& interrupt) override
        EXCLUSIVE_LOCKS_REQUIRED(!m_peer_mutex, !m_recent_confirmed_transactions_mutex, !m_most_recent_block_mutex, !m_headers_presync_mutex, g_msgproc_mutex);
    bool SendMessages(CNode* pto) override
        EXCLUSIVE_LOCKS_REQUIRED(!m_peer_mutex, !m_recent_confirmed_transactions_mutex, !m_most_recent_block_mutex, g_msgproc_mutex);

    /** Implement PeerManager */
    void StartScheduledTasks(CScheduler& scheduler) override;
    void CheckForStaleTipAndEvictPeers() override;
    std::optional<std::string> FetchBlock(NodeId peer_id, const CBlockIndex& block_index) override
        EXCLUSIVE_LOCKS_REQUIRED(!m_peer_mutex);
    bool GetNodeStateStats(NodeId nodeid, CNodeStateStats& stats) const override EXCLUSIVE_LOCKS_REQUIRED(!m_peer_mutex);
    bool IgnoresIncomingTxs() override { return m_ignore_incoming_txs; }
    void SendPings() override EXCLUSIVE_LOCKS_REQUIRED(!m_peer_mutex);
    void RelayTransaction(const uint256& txid, const uint256& wtxid) override EXCLUSIVE_LOCKS_REQUIRED(!m_peer_mutex);
    void SetBestHeight(int height) override { m_best_height = height; };
    void MisbehavingById(const NodeId pnode, const int howmuch, const std::string& message) override EXCLUSIVE_LOCKS_REQUIRED(!m_peer_mutex) {
        PeerRef peer = GetPeerRef(pnode);
        if (peer == nullptr) return;
        Misbehaving(*peer, howmuch, message);
    };
    void UnitTestMisbehaving(NodeId peer_id, int howmuch) override EXCLUSIVE_LOCKS_REQUIRED(!m_peer_mutex) { Misbehaving(*Assert(GetPeerRef(peer_id)), howmuch, ""); };
    void ProcessMessage(CNode& pfrom, const std::string& msg_type, CDataStream& vRecv,
                        const std::chrono::microseconds time_received, const std::atomic<bool>& interruptMsgProc) override
        EXCLUSIVE_LOCKS_REQUIRED(!m_peer_mutex, !m_recent_confirmed_transactions_mutex, !m_most_recent_block_mutex, !m_headers_presync_mutex, g_msgproc_mutex);
    void UpdateLastBlockAnnounceTime(NodeId node, int64_t time_in_seconds) override;

private:
    /** Consider evicting an outbound peer based on the amount of time they've been behind our tip */
    void ConsiderEviction(CNode& pto, Peer& peer, std::chrono::seconds time_in_seconds) EXCLUSIVE_LOCKS_REQUIRED(cs_main, g_msgproc_mutex);

    /** If we have extra outbound peers, try to disconnect the one with the oldest block announcement */
    void EvictExtraOutboundPeers(std::chrono::seconds now) EXCLUSIVE_LOCKS_REQUIRED(cs_main);

    /** Retrieve unbroadcast transactions from the mempool and reattempt sending to peers */
    void ReattemptInitialBroadcast(CScheduler& scheduler) EXCLUSIVE_LOCKS_REQUIRED(!m_peer_mutex);

    /** Get a shared pointer to the Peer object.
     *  May return an empty shared_ptr if the Peer object can't be found. */
    PeerRef GetPeerRef(NodeId id) const EXCLUSIVE_LOCKS_REQUIRED(!m_peer_mutex);

    /** Get a shared pointer to the Peer object and remove it from m_peer_map.
     *  May return an empty shared_ptr if the Peer object can't be found. */
    PeerRef RemovePeer(NodeId id) EXCLUSIVE_LOCKS_REQUIRED(!m_peer_mutex);

    /**
     * Increment peer's misbehavior score. If the new value >= DISCOURAGEMENT_THRESHOLD, mark the node
     * to be discouraged, meaning the peer might be disconnected and added to the discouragement filter.
     */
    void Misbehaving(Peer& peer, int howmuch, const std::string& message);

    /**
     * Potentially mark a node discouraged based on the contents of a BlockValidationState object
     *
     * @param[in] via_compact_block this bool is passed in because net_processing should
     * punish peers differently depending on whether the data was provided in a compact
     * block message or not. If the compact block had a valid header, but contained invalid
     * txs, the peer should not be punished. See BIP 152.
     *
     * @return Returns true if the peer was punished (probably disconnected)
     */
    bool MaybePunishNodeForBlock(NodeId nodeid, const BlockValidationState& state,
                                 bool via_compact_block, const std::string& message = "")
        EXCLUSIVE_LOCKS_REQUIRED(!m_peer_mutex);

    /**
     * Potentially disconnect and discourage a node based on the contents of a TxValidationState object
     *
     * @return Returns true if the peer was punished (probably disconnected)
     */
    bool MaybePunishNodeForTx(NodeId nodeid, const TxValidationState& state, const std::string& message = "")
        EXCLUSIVE_LOCKS_REQUIRED(!m_peer_mutex);

    /** Maybe disconnect a peer and discourage future connections from its address.
     *
     * @param[in]   pnode     The node to check.
     * @param[in]   peer      The peer object to check.
     * @return                True if the peer was marked for disconnection in this function
     */
    bool MaybeDiscourageAndDisconnect(CNode& pnode, Peer& peer) EXCLUSIVE_LOCKS_REQUIRED(!m_peer_mutex);

    void ProcessOrphanTx(std::set<uint256>& orphan_work_set) EXCLUSIVE_LOCKS_REQUIRED(cs_main, g_cs_orphans)
        EXCLUSIVE_LOCKS_REQUIRED(!m_peer_mutex);
    /** Process a single headers message from a peer.
     *
     * @param[in]   pfrom     CNode of the peer
     * @param[in]   peer      The peer sending us the headers
     * @param[in]   headers   The headers received. Note that this may be modified within ProcessHeadersMessage.
     * @param[in]   via_compact_block   Whether this header came in via compact block handling.
    */
    void ProcessHeadersMessage(CNode& pfrom, Peer& peer,
                               std::vector<CBlockHeader>&& headers,
                               bool via_compact_block)
        EXCLUSIVE_LOCKS_REQUIRED(!m_peer_mutex, !m_headers_presync_mutex, g_msgproc_mutex);
    /** Various helpers for headers processing, invoked by ProcessHeadersMessage() */
    /** Return true if headers are continuous and have valid proof-of-work (DoS points assigned on failure) */
    bool CheckHeadersPoW(const std::vector<CBlockHeader>& headers, const Consensus::Params& consensusParams, Peer& peer);
    /** Calculate an anti-DoS work threshold for headers chains */
    arith_uint256 GetAntiDoSWorkThreshold();
    /** Deal with state tracking and headers sync for peers that send the
     * occasional non-connecting header (this can happen due to BIP 130 headers
     * announcements for blocks interacting with the 2hr (MAX_FUTURE_BLOCK_TIME) rule). */
    void HandleFewUnconnectingHeaders(CNode& pfrom, Peer& peer, const std::vector<CBlockHeader>& headers) EXCLUSIVE_LOCKS_REQUIRED(g_msgproc_mutex);
    /** Return true if the headers connect to each other, false otherwise */
    bool CheckHeadersAreContinuous(const std::vector<CBlockHeader>& headers) const;
    /** Try to continue a low-work headers sync that has already begun.
     * Assumes the caller has already verified the headers connect, and has
     * checked that each header satisfies the proof-of-work target included in
     * the header.
     *  @param[in]  peer                            The peer we're syncing with.
     *  @param[in]  pfrom                           CNode of the peer
     *  @param[in,out] headers                      The headers to be processed.
     *  @return     True if the passed in headers were successfully processed
     *              as the continuation of a low-work headers sync in progress;
     *              false otherwise.
     *              If false, the passed in headers will be returned back to
     *              the caller.
     *              If true, the returned headers may be empty, indicating
     *              there is no more work for the caller to do; or the headers
     *              may be populated with entries that have passed anti-DoS
     *              checks (and therefore may be validated for block index
     *              acceptance by the caller).
     */
    bool IsContinuationOfLowWorkHeadersSync(Peer& peer, CNode& pfrom,
            std::vector<CBlockHeader>& headers)
        EXCLUSIVE_LOCKS_REQUIRED(peer.m_headers_sync_mutex, !m_headers_presync_mutex, g_msgproc_mutex);
    /** Check work on a headers chain to be processed, and if insufficient,
     * initiate our anti-DoS headers sync mechanism.
     *
     * @param[in]   peer                The peer whose headers we're processing.
     * @param[in]   pfrom               CNode of the peer
     * @param[in]   chain_start_header  Where these headers connect in our index.
     * @param[in,out]   headers             The headers to be processed.
     *
     * @return      True if chain was low work and a headers sync was
     *              initiated (and headers will be empty after calling); false
     *              otherwise.
     */
    bool TryLowWorkHeadersSync(Peer& peer, CNode& pfrom,
                                  const CBlockIndex* chain_start_header,
                                  std::vector<CBlockHeader>& headers)
        EXCLUSIVE_LOCKS_REQUIRED(!peer.m_headers_sync_mutex, !m_peer_mutex, !m_headers_presync_mutex, g_msgproc_mutex);

    /** Return true if the given header is an ancestor of
     *  m_chainman.m_best_header or our current tip */
    bool IsAncestorOfBestHeaderOrTip(const CBlockIndex* header) EXCLUSIVE_LOCKS_REQUIRED(cs_main);

    /** Request further headers from this peer with a given locator.
     * We don't issue a getheaders message if we have a recent one outstanding.
     * This returns true if a getheaders is actually sent, and false otherwise.
     */
    bool MaybeSendGetHeaders(CNode& pfrom, const CBlockLocator& locator, Peer& peer) EXCLUSIVE_LOCKS_REQUIRED(g_msgproc_mutex);
    /** Potentially fetch blocks from this peer upon receipt of a new headers tip */
    void HeadersDirectFetchBlocks(CNode& pfrom, const Peer& peer, const CBlockIndex* pindexLast);
    /** Update peer state based on received headers message */
    void UpdatePeerStateForReceivedHeaders(CNode& pfrom, const CBlockIndex *pindexLast, bool received_new_header, bool may_have_more_headers);

    void SendBlockTransactions(CNode& pfrom, Peer& peer, const CBlock& block, const BlockTransactionsRequest& req);

    /** Register with TxRequestTracker that an INV has been received from a
     *  peer. The announcement parameters are decided in PeerManager and then
     *  passed to TxRequestTracker. */
    void AddTxAnnouncement(const CNode& node, const GenTxid& gtxid, std::chrono::microseconds current_time)
        EXCLUSIVE_LOCKS_REQUIRED(::cs_main);

    /** Send a version message to a peer */
    void PushNodeVersion(CNode& pnode, const Peer& peer);

    /** Send a ping message every PING_INTERVAL or if requested via RPC. May
     *  mark the peer to be disconnected if a ping has timed out.
     *  We use mockable time for ping timeouts, so setmocktime may cause pings
     *  to time out. */
    void MaybeSendPing(CNode& node_to, Peer& peer, std::chrono::microseconds now);

    /** Send `addr` messages on a regular schedule. */
    void MaybeSendAddr(CNode& node, Peer& peer, std::chrono::microseconds current_time) EXCLUSIVE_LOCKS_REQUIRED(g_msgproc_mutex);

    /** Send a single `sendheaders` message, after we have completed headers sync with a peer. */
    void MaybeSendSendHeaders(CNode& node, Peer& peer) EXCLUSIVE_LOCKS_REQUIRED(g_msgproc_mutex);

    /** Relay (gossip) an address to a few randomly chosen nodes.
     *
     * @param[in] originator   The id of the peer that sent us the address. We don't want to relay it back.
     * @param[in] addr         Address to relay.
     * @param[in] fReachable   Whether the address' network is reachable. We relay unreachable
     *                         addresses less.
     */
    void RelayAddress(NodeId originator, const CAddress& addr, bool fReachable) EXCLUSIVE_LOCKS_REQUIRED(!m_peer_mutex, g_msgproc_mutex);

    /** Send `feefilter` message. */
    void MaybeSendFeefilter(CNode& node, Peer& peer, std::chrono::microseconds current_time) EXCLUSIVE_LOCKS_REQUIRED(g_msgproc_mutex);

    const CChainParams& m_chainparams;
    CConnman& m_connman;
    AddrMan& m_addrman;
    /** Pointer to this node's banman. May be nullptr - check existence before dereferencing. */
    BanMan* const m_banman;
    ChainstateManager& m_chainman;
    CTxMemPool& m_mempool;
    TxRequestTracker m_txrequest GUARDED_BY(::cs_main);

    /** The height of the best chain */
    std::atomic<int> m_best_height{-1};

    /** Next time to check for stale tip */
    std::chrono::seconds m_stale_tip_check_time GUARDED_BY(cs_main){0s};

    /** Whether this node is running in -blocksonly mode */
    const bool m_ignore_incoming_txs;

    bool RejectIncomingTxs(const CNode& peer) const;

    /** Whether we've completed initial sync yet, for determining when to turn
      * on extra block-relay-only peers. */
    bool m_initial_sync_finished GUARDED_BY(cs_main){false};

    /** Protects m_peer_map. This mutex must not be locked while holding a lock
     *  on any of the mutexes inside a Peer object. */
    mutable Mutex m_peer_mutex;
    /**
     * Map of all Peer objects, keyed by peer id. This map is protected
     * by the m_peer_mutex. Once a shared pointer reference is
     * taken, the lock may be released. Individual fields are protected by
     * their own locks.
     */
    std::map<NodeId, PeerRef> m_peer_map GUARDED_BY(m_peer_mutex);

    /** Map maintaining per-node state. */
    std::map<NodeId, CNodeState> m_node_states GUARDED_BY(cs_main);

    /** Get a pointer to a const CNodeState, used when not mutating the CNodeState object. */
    const CNodeState* State(NodeId pnode) const EXCLUSIVE_LOCKS_REQUIRED(cs_main);
    /** Get a pointer to a mutable CNodeState. */
    CNodeState* State(NodeId pnode) EXCLUSIVE_LOCKS_REQUIRED(cs_main);

    uint32_t GetFetchFlags(const Peer& peer) const;

    std::atomic<std::chrono::microseconds> m_next_inv_to_inbounds{0us};

    /** Number of nodes with fSyncStarted. */
    int nSyncStarted GUARDED_BY(cs_main) = 0;

    /** Hash of the last block we received via INV */
    uint256 m_last_block_inv_triggering_headers_sync GUARDED_BY(g_msgproc_mutex){};

    /**
     * Sources of received blocks, saved to be able punish them when processing
     * happens afterwards.
     * Set mapBlockSource[hash].second to false if the node should not be
     * punished if the block is invalid.
     */
    std::map<uint256, std::pair<NodeId, bool>> mapBlockSource GUARDED_BY(cs_main);

    /** Number of peers with wtxid relay. */
    std::atomic<int> m_wtxid_relay_peers{0};

    /** Number of outbound peers with m_chain_sync.m_protect. */
    int m_outbound_peers_with_protect_from_disconnect GUARDED_BY(cs_main) = 0;

    /** Number of preferable block download peers. */
    int m_num_preferred_download_peers GUARDED_BY(cs_main){0};

    bool AlreadyHaveTx(const GenTxid& gtxid)
        EXCLUSIVE_LOCKS_REQUIRED(cs_main, !m_recent_confirmed_transactions_mutex);

    /**
     * Filter for transactions that were recently rejected by the mempool.
     * These are not rerequested until the chain tip changes, at which point
     * the entire filter is reset.
     *
     * Without this filter we'd be re-requesting txs from each of our peers,
     * increasing bandwidth consumption considerably. For instance, with 100
     * peers, half of which relay a tx we don't accept, that might be a 50x
     * bandwidth increase. A flooding attacker attempting to roll-over the
     * filter using minimum-sized, 60byte, transactions might manage to send
     * 1000/sec if we have fast peers, so we pick 120,000 to give our peers a
     * two minute window to send invs to us.
     *
     * Decreasing the false positive rate is fairly cheap, so we pick one in a
     * million to make it highly unlikely for users to have issues with this
     * filter.
     *
     * We typically only add wtxids to this filter. For non-segwit
     * transactions, the txid == wtxid, so this only prevents us from
     * re-downloading non-segwit transactions when communicating with
     * non-wtxidrelay peers -- which is important for avoiding malleation
     * attacks that could otherwise interfere with transaction relay from
     * non-wtxidrelay peers. For communicating with wtxidrelay peers, having
     * the reject filter store wtxids is exactly what we want to avoid
     * redownload of a rejected transaction.
     *
     * In cases where we can tell that a segwit transaction will fail
     * validation no matter the witness, we may add the txid of such
     * transaction to the filter as well. This can be helpful when
     * communicating with txid-relay peers or if we were to otherwise fetch a
     * transaction via txid (eg in our orphan handling).
     *
     * Memory used: 1.3 MB
     */
    CRollingBloomFilter m_recent_rejects GUARDED_BY(::cs_main){120'000, 0.000'001};
    uint256 hashRecentRejectsChainTip GUARDED_BY(cs_main);

    /*
     * Filter for transactions that have been recently confirmed.
     * We use this to avoid requesting transactions that have already been
     * confirnmed.
     *
     * Blocks don't typically have more than 4000 transactions, so this should
     * be at least six blocks (~1 hr) worth of transactions that we can store,
     * inserting both a txid and wtxid for every observed transaction.
     * If the number of transactions appearing in a block goes up, or if we are
     * seeing getdata requests more than an hour after initial announcement, we
     * can increase this number.
     * The false positive rate of 1/1M should come out to less than 1
     * transaction per day that would be inadvertently ignored (which is the
     * same probability that we have in the reject filter).
     */
    Mutex m_recent_confirmed_transactions_mutex;
    CRollingBloomFilter m_recent_confirmed_transactions GUARDED_BY(m_recent_confirmed_transactions_mutex){48'000, 0.000'001};

    /**
     * For sending `inv`s to inbound peers, we use a single (exponentially
     * distributed) timer for all peers. If we used a separate timer for each
     * peer, a spy node could make multiple inbound connections to us to
     * accurately determine when we received the transaction (and potentially
     * determine the transaction's origin). */
    std::chrono::microseconds NextInvToInbounds(std::chrono::microseconds now,
                                                std::chrono::seconds average_interval);


    // All of the following cache a recent block, and are protected by m_most_recent_block_mutex
    Mutex m_most_recent_block_mutex;
    std::shared_ptr<const CBlock> m_most_recent_block GUARDED_BY(m_most_recent_block_mutex);
    std::shared_ptr<const CBlockHeaderAndShortTxIDs> m_most_recent_compact_block GUARDED_BY(m_most_recent_block_mutex);
    uint256 m_most_recent_block_hash GUARDED_BY(m_most_recent_block_mutex);

    // Data about the low-work headers synchronization, aggregated from all peers' HeadersSyncStates.
    /** Mutex guarding the other m_headers_presync_* variables. */
    Mutex m_headers_presync_mutex;
    /** A type to represent statistics about a peer's low-work headers sync.
     *
     * - The first field is the total verified amount of work in that synchronization.
     * - The second is:
     *   - nullopt: the sync is in REDOWNLOAD phase (phase 2).
     *   - {height, timestamp}: the sync has the specified tip height and block timestamp (phase 1).
     */
    using HeadersPresyncStats = std::pair<arith_uint256, std::optional<std::pair<int64_t, uint32_t>>>;
    /** Statistics for all peers in low-work headers sync. */
    std::map<NodeId, HeadersPresyncStats> m_headers_presync_stats GUARDED_BY(m_headers_presync_mutex) {};
    /** The peer with the most-work entry in m_headers_presync_stats. */
    NodeId m_headers_presync_bestpeer GUARDED_BY(m_headers_presync_mutex) {-1};
    /** The m_headers_presync_stats improved, and needs signalling. */
    std::atomic_bool m_headers_presync_should_signal{false};

    /** Height of the highest block announced using BIP 152 high-bandwidth mode. */
    int m_highest_fast_announce GUARDED_BY(::cs_main){0};

    /** Have we requested this block from a peer */
    bool IsBlockRequested(const uint256& hash) EXCLUSIVE_LOCKS_REQUIRED(cs_main);

    /** Remove this block from our tracked requested blocks. Called if:
     *  - the block has been received from a peer
     *  - the request for the block has timed out
     */
    void RemoveBlockRequest(const uint256& hash) EXCLUSIVE_LOCKS_REQUIRED(cs_main);

    /* Mark a block as in flight
     * Returns false, still setting pit, if the block was already in flight from the same peer
     * pit will only be valid as long as the same cs_main lock is being held
     */
    bool BlockRequested(NodeId nodeid, const CBlockIndex& block, std::list<QueuedBlock>::iterator** pit = nullptr) EXCLUSIVE_LOCKS_REQUIRED(cs_main);

    bool TipMayBeStale() EXCLUSIVE_LOCKS_REQUIRED(cs_main);

    /** Update pindexLastCommonBlock and add not-in-flight missing successors to vBlocks, until it has
     *  at most count entries.
     */
    void FindNextBlocksToDownload(const Peer& peer, unsigned int count, std::vector<const CBlockIndex*>& vBlocks, NodeId& nodeStaller) EXCLUSIVE_LOCKS_REQUIRED(cs_main);

    std::map<uint256, std::pair<NodeId, std::list<QueuedBlock>::iterator> > mapBlocksInFlight GUARDED_BY(cs_main);

    /** When our tip was last updated. */
    std::atomic<std::chrono::seconds> m_last_tip_update{0s};

    /** Determine whether or not a peer can request a transaction, and return it (or nullptr if not found or not allowed). */
    CTransactionRef FindTxForGetData(const CNode& peer, const GenTxid& gtxid, const std::chrono::seconds mempool_req, const std::chrono::seconds now) LOCKS_EXCLUDED(cs_main);

    void ProcessGetData(CNode& pfrom, Peer& peer, const std::atomic<bool>& interruptMsgProc)
        EXCLUSIVE_LOCKS_REQUIRED(!m_most_recent_block_mutex, peer.m_getdata_requests_mutex) LOCKS_EXCLUDED(::cs_main);

    /** Process a new block. Perform any post-processing housekeeping */
    void ProcessBlock(CNode& node, const std::shared_ptr<const CBlock>& block, bool force_processing, bool min_pow_checked);

    /** Relay map (txid or wtxid -> CTransactionRef) */
    typedef std::map<uint256, CTransactionRef> MapRelay;
    MapRelay mapRelay GUARDED_BY(cs_main);
    /** Expiration-time ordered list of (expire time, relay map entry) pairs. */
    std::deque<std::pair<std::chrono::microseconds, MapRelay::iterator>> g_relay_expiration GUARDED_BY(cs_main);

    /**
     * When a peer sends us a valid block, instruct it to announce blocks to us
     * using CMPCTBLOCK if possible by adding its nodeid to the end of
     * lNodesAnnouncingHeaderAndIDs, and keeping that list under a certain size by
     * removing the first element if necessary.
     */
    void MaybeSetPeerAsAnnouncingHeaderAndIDs(NodeId nodeid) EXCLUSIVE_LOCKS_REQUIRED(cs_main);

    /** Stack of nodes which we have set to announce using compact blocks */
    std::list<NodeId> lNodesAnnouncingHeaderAndIDs GUARDED_BY(cs_main);

    /** Number of peers from which we're downloading blocks. */
    int m_peers_downloading_from GUARDED_BY(cs_main) = 0;

    /** Storage for orphan information */
    TxOrphanage m_orphanage;

    void AddToCompactExtraTransactions(const CTransactionRef& tx) EXCLUSIVE_LOCKS_REQUIRED(g_cs_orphans);

    /** Orphan/conflicted/etc transactions that are kept for compact block reconstruction.
     *  The last -blockreconstructionextratxn/DEFAULT_BLOCK_RECONSTRUCTION_EXTRA_TXN of
     *  these are kept in a ring buffer */
    std::vector<std::pair<uint256, CTransactionRef>> vExtraTxnForCompact GUARDED_BY(g_cs_orphans);
    /** Offset into vExtraTxnForCompact to insert the next tx */
    size_t vExtraTxnForCompactIt GUARDED_BY(g_cs_orphans) = 0;

    /** Check whether the last unknown block a peer advertised is not yet known. */
    void ProcessBlockAvailability(NodeId nodeid) EXCLUSIVE_LOCKS_REQUIRED(cs_main);
    /** Update tracking information about which blocks a peer is assumed to have. */
    void UpdateBlockAvailability(NodeId nodeid, const uint256& hash) EXCLUSIVE_LOCKS_REQUIRED(cs_main);
    bool CanDirectFetch() EXCLUSIVE_LOCKS_REQUIRED(cs_main);

    /**
     * To prevent fingerprinting attacks, only send blocks/headers outside of
     * the active chain if they are no more than a month older (both in time,
     * and in best equivalent proof of work) than the best header chain we know
     * about and we fully-validated them at some point.
     */
    bool BlockRequestAllowed(const CBlockIndex* pindex) EXCLUSIVE_LOCKS_REQUIRED(cs_main);
    bool AlreadyHaveBlock(const uint256& block_hash) EXCLUSIVE_LOCKS_REQUIRED(cs_main);
    void ProcessGetBlockData(CNode& pfrom, Peer& peer, const CInv& inv)
        EXCLUSIVE_LOCKS_REQUIRED(!m_most_recent_block_mutex);

    /**
     * Validation logic for compact filters request handling.
     *
     * May disconnect from the peer in the case of a bad request.
     *
     * @param[in]   node            The node that we received the request from
     * @param[in]   peer            The peer that we received the request from
     * @param[in]   filter_type     The filter type the request is for. Must be basic filters.
     * @param[in]   start_height    The start height for the request
     * @param[in]   stop_hash       The stop_hash for the request
     * @param[in]   max_height_diff The maximum number of items permitted to request, as specified in BIP 157
     * @param[out]  stop_index      The CBlockIndex for the stop_hash block, if the request can be serviced.
     * @param[out]  filter_index    The filter index, if the request can be serviced.
     * @return                      True if the request can be serviced.
     */
    bool PrepareBlockFilterRequest(CNode& node, Peer& peer,
                                   BlockFilterType filter_type, uint32_t start_height,
                                   const uint256& stop_hash, uint32_t max_height_diff,
                                   const CBlockIndex*& stop_index,
                                   BlockFilterIndex*& filter_index);

    /**
     * Handle a cfilters request.
     *
     * May disconnect from the peer in the case of a bad request.
     *
     * @param[in]   node            The node that we received the request from
     * @param[in]   peer            The peer that we received the request from
     * @param[in]   vRecv           The raw message received
     */
    void ProcessGetCFilters(CNode& node, Peer& peer, CDataStream& vRecv);

    /**
     * Handle a cfheaders request.
     *
     * May disconnect from the peer in the case of a bad request.
     *
     * @param[in]   node            The node that we received the request from
     * @param[in]   peer            The peer that we received the request from
     * @param[in]   vRecv           The raw message received
     */
    void ProcessGetCFHeaders(CNode& node, Peer& peer, CDataStream& vRecv);

    /**
     * Handle a getcfcheckpt request.
     *
     * May disconnect from the peer in the case of a bad request.
     *
     * @param[in]   node            The node that we received the request from
     * @param[in]   peer            The peer that we received the request from
     * @param[in]   vRecv           The raw message received
     */
    void ProcessGetCFCheckPt(CNode& node, Peer& peer, CDataStream& vRecv);

    /** Checks if address relay is permitted with peer. If needed, initializes
     * the m_addr_known bloom filter and sets m_addr_relay_enabled to true.
     *
     *  @return   True if address relay is enabled with peer
     *            False if address relay is disallowed
     */
<<<<<<< HEAD
    bool SetupAddressRelay(const CNode& node, Peer& peer);

    /** Particl */
    int m_banscore = DISCOURAGEMENT_THRESHOLD;
    void PassOnMisbehaviour(NodeId node_id, int howmuch) EXCLUSIVE_LOCKS_REQUIRED(!m_peer_mutex);
public:
    NodeId GetBlockSource(const uint256 &hash) override EXCLUSIVE_LOCKS_REQUIRED(cs_main);
    void IncPersistentMisbehaviour(NodeId node_id, int howmuch) override EXCLUSIVE_LOCKS_REQUIRED(cs_main, !m_peer_mutex);
    bool IncPersistentDiscouraged(NodeId node_id) override EXCLUSIVE_LOCKS_REQUIRED(cs_main, !m_peer_mutex);
    void DecMisbehaving(NodeId nodeid, int howmuch) override EXCLUSIVE_LOCKS_REQUIRED(!m_peer_mutex);
    void MisbehavingByAddr(CNetAddr addr, int misbehavior_cfwd, int howmuch, const std::string& message) override EXCLUSIVE_LOCKS_REQUIRED(cs_main, !m_peer_mutex);
    bool IncDuplicateHeaders(NodeId node_id) override EXCLUSIVE_LOCKS_REQUIRED(cs_main, !m_peer_mutex);
    void CheckUnreceivedHeaders(int64_t now) override EXCLUSIVE_LOCKS_REQUIRED(cs_main, !m_peer_mutex);
    bool MaybePunishNodeForDuplicates(NodeId nodeid, const BlockValidationState& state) EXCLUSIVE_LOCKS_REQUIRED(!m_peer_mutex);
    bool AddNodeHeader(NodeId node_id, const uint256 &hash) override EXCLUSIVE_LOCKS_REQUIRED(cs_main);
    void RemoveNodeHeader(const uint256 &hash) override EXCLUSIVE_LOCKS_REQUIRED(cs_main);
    void RemoveNonReceivedHeaderFromNodes(node::BlockMap::iterator mi) override EXCLUSIVE_LOCKS_REQUIRED(cs_main);
=======
    bool SetupAddressRelay(const CNode& node, Peer& peer) EXCLUSIVE_LOCKS_REQUIRED(g_msgproc_mutex);

    void AddAddressKnown(Peer& peer, const CAddress& addr) EXCLUSIVE_LOCKS_REQUIRED(g_msgproc_mutex);
    void PushAddress(Peer& peer, const CAddress& addr, FastRandomContext& insecure_rand) EXCLUSIVE_LOCKS_REQUIRED(g_msgproc_mutex);
>>>>>>> 100949af
};

class CNodeDOS
{
public:
    //! Headers received from this peer, removed when block is received
    std::map<uint256, int64_t> m_map_loose_headers;

    //! Set of node ids that triggered the counters
    //std::set<NodeID> m_node_ids;

    //! Count of times node tried to send duplicate headers/blocks, decreased in DecMisbehaving
    int m_duplicate_count = 0;

    //! Set when counters increase
    int64_t m_last_used_time = 0;

    //! Persistent misbehaving counter
    int m_misbehavior = 0;

    //! Times node was discouraged
    int m_discouraged_count = 0;
};

/** Map maintaining per-addr DOS state. */
static std::map<CNetAddr, CNodeDOS> map_dos_state GUARDED_BY(cs_main);

const CNodeState* PeerManagerImpl::State(NodeId pnode) const EXCLUSIVE_LOCKS_REQUIRED(cs_main)
{
    std::map<NodeId, CNodeState>::const_iterator it = m_node_states.find(pnode);
    if (it == m_node_states.end())
        return nullptr;
    return &it->second;
}

CNodeState* PeerManagerImpl::State(NodeId pnode) EXCLUSIVE_LOCKS_REQUIRED(cs_main)
{
    return const_cast<CNodeState*>(std::as_const(*this).State(pnode));
}

/**
 * Whether the peer supports the address. For example, a peer that does not
 * implement BIP155 cannot receive Tor v3 addresses because it requires
 * ADDRv2 (BIP155) encoding.
 */
static bool IsAddrCompatible(const Peer& peer, const CAddress& addr)
{
    return peer.m_wants_addrv2 || addr.IsAddrV1Compatible();
}

void PeerManagerImpl::AddAddressKnown(Peer& peer, const CAddress& addr)
{
    assert(peer.m_addr_known);
    peer.m_addr_known->insert(addr.GetKey());
}

void PeerManagerImpl::PushAddress(Peer& peer, const CAddress& addr, FastRandomContext& insecure_rand)
{
    // Known checking here is only to save space from duplicates.
    // Before sending, we'll filter it again for known addresses that were
    // added after addresses were pushed.
    assert(peer.m_addr_known);
    if (addr.IsValid() && !peer.m_addr_known->contains(addr.GetKey()) && IsAddrCompatible(peer, addr)) {
        if (peer.m_addrs_to_send.size() >= MAX_ADDR_TO_SEND) {
            peer.m_addrs_to_send[insecure_rand.randrange(peer.m_addrs_to_send.size())] = addr;
        } else {
            peer.m_addrs_to_send.push_back(addr);
        }
    }
}

static void AddKnownTx(Peer& peer, const uint256& hash)
{
    auto tx_relay = peer.GetTxRelay();
    if (!tx_relay) return;

    LOCK(tx_relay->m_tx_inventory_mutex);
    tx_relay->m_tx_inventory_known_filter.insert(hash);
}

/** Whether this peer can serve us blocks. */
static bool CanServeBlocks(const Peer& peer)
{
    return peer.m_their_services & (NODE_NETWORK|NODE_NETWORK_LIMITED);
}

/** Whether this peer can only serve limited recent blocks (e.g. because
 *  it prunes old blocks) */
static bool IsLimitedPeer(const Peer& peer)
{
    return (!(peer.m_their_services & NODE_NETWORK) &&
             (peer.m_their_services & NODE_NETWORK_LIMITED));
}

/** Whether this peer can serve us witness data */
static bool CanServeWitnesses(const Peer& peer)
{
    return peer.m_their_services & NODE_WITNESS;
}

std::chrono::microseconds PeerManagerImpl::NextInvToInbounds(std::chrono::microseconds now,
                                                             std::chrono::seconds average_interval)
{
    if (m_next_inv_to_inbounds.load() < now) {
        // If this function were called from multiple threads simultaneously
        // it would possible that both update the next send variable, and return a different result to their caller.
        // This is not possible in practice as only the net processing thread invokes this function.
        m_next_inv_to_inbounds = GetExponentialRand(now, average_interval);
    }
    return m_next_inv_to_inbounds;
}

bool PeerManagerImpl::IsBlockRequested(const uint256& hash)
{
    return mapBlocksInFlight.find(hash) != mapBlocksInFlight.end();
}

void PeerManagerImpl::RemoveBlockRequest(const uint256& hash)
{
    auto it = mapBlocksInFlight.find(hash);
    if (it == mapBlocksInFlight.end()) {
        // Block was not requested
        return;
    }

    auto [node_id, list_it] = it->second;
    CNodeState *state = State(node_id);
    assert(state != nullptr);

    if (state->vBlocksInFlight.begin() == list_it) {
        // First block on the queue was received, update the start download time for the next one
        state->m_downloading_since = std::max(state->m_downloading_since, GetTime<std::chrono::microseconds>());
    }
    state->vBlocksInFlight.erase(list_it);

    state->nBlocksInFlight--;
    if (state->nBlocksInFlight == 0) {
        // Last validated block on the queue was received.
        m_peers_downloading_from--;
    }
    state->m_stalling_since = 0us;
    mapBlocksInFlight.erase(it);
}

bool PeerManagerImpl::BlockRequested(NodeId nodeid, const CBlockIndex& block, std::list<QueuedBlock>::iterator** pit)
{
    const uint256& hash{block.GetBlockHash()};

    CNodeState *state = State(nodeid);
    assert(state != nullptr);

    // Short-circuit most stuff in case it is from the same node
    std::map<uint256, std::pair<NodeId, std::list<QueuedBlock>::iterator> >::iterator itInFlight = mapBlocksInFlight.find(hash);
    if (itInFlight != mapBlocksInFlight.end() && itInFlight->second.first == nodeid) {
        if (pit) {
            *pit = &itInFlight->second.second;
        }
        return false;
    }

    // Make sure it's not listed somewhere already.
    RemoveBlockRequest(hash);

    std::list<QueuedBlock>::iterator it = state->vBlocksInFlight.insert(state->vBlocksInFlight.end(),
            {&block, std::unique_ptr<PartiallyDownloadedBlock>(pit ? new PartiallyDownloadedBlock(&m_mempool) : nullptr)});
    state->nBlocksInFlight++;
    if (state->nBlocksInFlight == 1) {
        // We're starting a block download (batch) from this peer.
        state->m_downloading_since = GetTime<std::chrono::microseconds>();
        m_peers_downloading_from++;
    }
    itInFlight = mapBlocksInFlight.insert(std::make_pair(hash, std::make_pair(nodeid, it))).first;
    if (pit) {
        *pit = &itInFlight->second.second;
    }
    return true;
}

void PeerManagerImpl::MaybeSetPeerAsAnnouncingHeaderAndIDs(NodeId nodeid)
{
    AssertLockHeld(cs_main);

    // When in -blocksonly mode, never request high-bandwidth mode from peers. Our
    // mempool will not contain the transactions necessary to reconstruct the
    // compact block.
    if (m_ignore_incoming_txs) return;

    CNodeState* nodestate = State(nodeid);
    if (!nodestate || !nodestate->m_provides_cmpctblocks) {
        // Don't request compact blocks if the peer has not signalled support
        return;
    }

    int num_outbound_hb_peers = 0;
    for (std::list<NodeId>::iterator it = lNodesAnnouncingHeaderAndIDs.begin(); it != lNodesAnnouncingHeaderAndIDs.end(); it++) {
        if (*it == nodeid) {
            lNodesAnnouncingHeaderAndIDs.erase(it);
            lNodesAnnouncingHeaderAndIDs.push_back(nodeid);
            return;
        }
        CNodeState *state = State(*it);
        if (state != nullptr && !state->m_is_inbound) ++num_outbound_hb_peers;
    }
    if (nodestate->m_is_inbound) {
        // If we're adding an inbound HB peer, make sure we're not removing
        // our last outbound HB peer in the process.
        if (lNodesAnnouncingHeaderAndIDs.size() >= 3 && num_outbound_hb_peers == 1) {
            CNodeState *remove_node = State(lNodesAnnouncingHeaderAndIDs.front());
            if (remove_node != nullptr && !remove_node->m_is_inbound) {
                // Put the HB outbound peer in the second slot, so that it
                // doesn't get removed.
                std::swap(lNodesAnnouncingHeaderAndIDs.front(), *std::next(lNodesAnnouncingHeaderAndIDs.begin()));
            }
        }
    }
    m_connman.ForNode(nodeid, [this](CNode* pfrom) EXCLUSIVE_LOCKS_REQUIRED(::cs_main) {
        AssertLockHeld(::cs_main);
        if (lNodesAnnouncingHeaderAndIDs.size() >= 3) {
            // As per BIP152, we only get 3 of our peers to announce
            // blocks using compact encodings.
            m_connman.ForNode(lNodesAnnouncingHeaderAndIDs.front(), [this](CNode* pnodeStop){
                m_connman.PushMessage(pnodeStop, CNetMsgMaker(pnodeStop->GetCommonVersion()).Make(NetMsgType::SENDCMPCT, /*high_bandwidth=*/false, /*version=*/CMPCTBLOCKS_VERSION));
                // save BIP152 bandwidth state: we select peer to be low-bandwidth
                pnodeStop->m_bip152_highbandwidth_to = false;
                return true;
            });
            lNodesAnnouncingHeaderAndIDs.pop_front();
        }
        m_connman.PushMessage(pfrom, CNetMsgMaker(pfrom->GetCommonVersion()).Make(NetMsgType::SENDCMPCT, /*high_bandwidth=*/true, /*version=*/CMPCTBLOCKS_VERSION));
        // save BIP152 bandwidth state: we select peer to be high-bandwidth
        pfrom->m_bip152_highbandwidth_to = true;
        lNodesAnnouncingHeaderAndIDs.push_back(pfrom->GetId());
        return true;
    });
}

bool PeerManagerImpl::TipMayBeStale()
{
    AssertLockHeld(cs_main);
    const Consensus::Params& consensusParams = m_chainparams.GetConsensus();
    if (m_last_tip_update.load() == 0s) {
        m_last_tip_update = GetTime<std::chrono::seconds>();
    }
    return m_last_tip_update.load() < GetTime<std::chrono::seconds>() - std::chrono::seconds{consensusParams.nPowTargetSpacing * 3} && mapBlocksInFlight.empty();
}

bool PeerManagerImpl::CanDirectFetch()
{
    if (!m_chainman.ActiveChain().Tip()) {
        return false;
    }
    return m_chainman.ActiveChain().Tip()->Time() > GetAdjustedTime() - m_chainparams.GetConsensus().PowTargetSpacing() * 20;
}

static bool PeerHasHeader(CNodeState *state, const CBlockIndex *pindex) EXCLUSIVE_LOCKS_REQUIRED(cs_main)
{
    if (state->pindexBestKnownBlock && pindex == state->pindexBestKnownBlock->GetAncestor(pindex->nHeight))
        return true;
    if (state->pindexBestHeaderSent && pindex == state->pindexBestHeaderSent->GetAncestor(pindex->nHeight))
        return true;
    return false;
}

void PeerManagerImpl::ProcessBlockAvailability(NodeId nodeid) {
    CNodeState *state = State(nodeid);
    assert(state != nullptr);

    if (!state->hashLastUnknownBlock.IsNull()) {
        const CBlockIndex* pindex = m_chainman.m_blockman.LookupBlockIndex(state->hashLastUnknownBlock);
        if (pindex && pindex->nChainWork > 0) {
            if (state->pindexBestKnownBlock == nullptr || pindex->nChainWork >= state->pindexBestKnownBlock->nChainWork) {
                state->pindexBestKnownBlock = pindex;
            }
            state->hashLastUnknownBlock.SetNull();
        }
    }
}

void PeerManagerImpl::UpdateBlockAvailability(NodeId nodeid, const uint256 &hash) {
    CNodeState *state = State(nodeid);
    assert(state != nullptr);

    ProcessBlockAvailability(nodeid);

    const CBlockIndex* pindex = m_chainman.m_blockman.LookupBlockIndex(hash);
    if (pindex && pindex->nChainWork > 0) {
        // An actually better block was announced.
        if (state->pindexBestKnownBlock == nullptr || pindex->nChainWork >= state->pindexBestKnownBlock->nChainWork) {
            state->pindexBestKnownBlock = pindex;
        }
    } else {
        // An unknown block was announced; just assume that the latest one is the best one.
        state->hashLastUnknownBlock = hash;
    }
}

void PeerManagerImpl::FindNextBlocksToDownload(const Peer& peer, unsigned int count, std::vector<const CBlockIndex*>& vBlocks, NodeId& nodeStaller)
{
    if (count == 0)
        return;

    vBlocks.reserve(vBlocks.size() + count);
    CNodeState *state = State(peer.m_id);
    assert(state != nullptr);

    // Make sure pindexBestKnownBlock is up to date, we'll need it.
    ProcessBlockAvailability(peer.m_id);

    if (state->pindexBestKnownBlock == nullptr || state->pindexBestKnownBlock->nChainWork < m_chainman.ActiveChain().Tip()->nChainWork || state->pindexBestKnownBlock->nChainWork < nMinimumChainWork) {
        // This peer has nothing interesting.
        return;
    }

    if (state->pindexLastCommonBlock == nullptr) {
        // Bootstrap quickly by guessing a parent of our best tip is the forking point.
        // Guessing wrong in either direction is not a problem.
        state->pindexLastCommonBlock = m_chainman.ActiveChain()[std::min(state->pindexBestKnownBlock->nHeight, m_chainman.ActiveChain().Height())];
    }

    // If the peer reorganized, our previous pindexLastCommonBlock may not be an ancestor
    // of its current tip anymore. Go back enough to fix that.
    state->pindexLastCommonBlock = LastCommonAncestor(state->pindexLastCommonBlock, state->pindexBestKnownBlock);
    if (state->pindexLastCommonBlock == state->pindexBestKnownBlock)
        return;

    std::vector<const CBlockIndex*> vToFetch;
    const CBlockIndex *pindexWalk = state->pindexLastCommonBlock;
    // Never fetch further than the best block we know the peer has, or more than BLOCK_DOWNLOAD_WINDOW + 1 beyond the last
    // linked block we have in common with this peer. The +1 is so we can detect stalling, namely if we would be able to
    // download that next block if the window were 1 larger.
    int nWindowEnd = state->pindexLastCommonBlock->nHeight + BLOCK_DOWNLOAD_WINDOW;
    int nMaxHeight = std::min<int>(state->pindexBestKnownBlock->nHeight, nWindowEnd + 1);
    NodeId waitingfor = -1;
    while (pindexWalk->nHeight < nMaxHeight) {
        // Read up to 128 (or more, if more blocks than that are needed) successors of pindexWalk (towards
        // pindexBestKnownBlock) into vToFetch. We fetch 128, because CBlockIndex::GetAncestor may be as expensive
        // as iterating over ~100 CBlockIndex* entries anyway.
        int nToFetch = std::min(nMaxHeight - pindexWalk->nHeight, std::max<int>(count - vBlocks.size(), 128));
        vToFetch.resize(nToFetch);
        pindexWalk = state->pindexBestKnownBlock->GetAncestor(pindexWalk->nHeight + nToFetch);
        vToFetch[nToFetch - 1] = pindexWalk;
        for (unsigned int i = nToFetch - 1; i > 0; i--) {
            vToFetch[i - 1] = vToFetch[i]->pprev;
        }

        // Iterate over those blocks in vToFetch (in forward direction), adding the ones that
        // are not yet downloaded and not in flight to vBlocks. In the meantime, update
        // pindexLastCommonBlock as long as all ancestors are already downloaded, or if it's
        // already part of our chain (and therefore don't need it even if pruned).
        for (const CBlockIndex* pindex : vToFetch) {
            if (pindex->nFlags & BLOCK_DELAYED) {
                // Already have block in delayed queue
                continue;
            }
            if (!pindex->IsValid(BLOCK_VALID_TREE)) {
                // We consider the chain that this peer is on invalid.
                return;
            }
            if (!CanServeWitnesses(peer) && DeploymentActiveAt(*pindex, m_chainman, Consensus::DEPLOYMENT_SEGWIT)) {
                // We wouldn't download this block or its descendants from this peer.
                return;
            }
            if (pindex->nStatus & BLOCK_HAVE_DATA || m_chainman.ActiveChain().Contains(pindex)) {
                if (pindex->HaveTxsDownloaded())
                    state->pindexLastCommonBlock = pindex;
            } else if (!IsBlockRequested(pindex->GetBlockHash())) {
                // The block is not already downloaded, and not yet in flight.
                if (pindex->nHeight > nWindowEnd) {
                    // We reached the end of the window.
                    if (vBlocks.size() == 0 && waitingfor != peer.m_id) {
                        // We aren't able to fetch anything, but we would be if the download window was one larger.
                        nodeStaller = waitingfor;
                    }
                    return;
                }
                vBlocks.push_back(pindex);
                if (vBlocks.size() == count) {
                    return;
                }
            } else if (waitingfor == -1) {
                // This is the first already-in-flight block.
                waitingfor = mapBlocksInFlight[pindex->GetBlockHash()].first;
            }
        }
    }
}

} // namespace

void PeerManagerImpl::PushNodeVersion(CNode& pnode, const Peer& peer)
{
    uint64_t my_services{peer.m_our_services};
    const int64_t nTime{count_seconds(GetTime<std::chrono::seconds>())};
    uint64_t nonce = pnode.GetLocalNonce();
    const int nNodeStartingHeight{m_best_height};
    NodeId nodeid = pnode.GetId();
    CAddress addr = pnode.addr;

    CService addr_you = addr.IsRoutable() && !IsProxy(addr) && addr.IsAddrV1Compatible() ? addr : CService();
    uint64_t your_services{addr.nServices};

    const bool tx_relay = !m_ignore_incoming_txs && !pnode.IsBlockOnlyConn() && !pnode.IsFeelerConn();
    m_connman.PushMessage(&pnode, CNetMsgMaker(INIT_PROTO_VERSION).Make(NetMsgType::VERSION, PROTOCOL_VERSION, my_services, nTime,
            your_services, addr_you, // Together the pre-version-31402 serialization of CAddress "addrYou" (without nTime)
            my_services, CService(), // Together the pre-version-31402 serialization of CAddress "addrMe" (without nTime)
            nonce, strSubVersion, nNodeStartingHeight, tx_relay));

    if (fLogIPs) {
        LogPrint(BCLog::NET, "send version message: version %d, blocks=%d, them=%s, txrelay=%d, peer=%d\n", PROTOCOL_VERSION, nNodeStartingHeight, addr_you.ToString(), tx_relay, nodeid);
    } else {
        LogPrint(BCLog::NET, "send version message: version %d, blocks=%d, txrelay=%d, peer=%d\n", PROTOCOL_VERSION, nNodeStartingHeight, tx_relay, nodeid);
    }
}

void PeerManagerImpl::AddTxAnnouncement(const CNode& node, const GenTxid& gtxid, std::chrono::microseconds current_time)
{
    AssertLockHeld(::cs_main); // For m_txrequest
    NodeId nodeid = node.GetId();
    if (!node.HasPermission(NetPermissionFlags::Relay) && m_txrequest.Count(nodeid) >= MAX_PEER_TX_ANNOUNCEMENTS) {
        // Too many queued announcements from this peer
        return;
    }
    const CNodeState* state = State(nodeid);

    // Decide the TxRequestTracker parameters for this announcement:
    // - "preferred": if fPreferredDownload is set (= outbound, or NetPermissionFlags::NoBan permission)
    // - "reqtime": current time plus delays for:
    //   - NONPREF_PEER_TX_DELAY for announcements from non-preferred connections
    //   - TXID_RELAY_DELAY for txid announcements while wtxid peers are available
    //   - OVERLOADED_PEER_TX_DELAY for announcements from peers which have at least
    //     MAX_PEER_TX_REQUEST_IN_FLIGHT requests in flight (and don't have NetPermissionFlags::Relay).
    auto delay{0us};
    const bool preferred = state->fPreferredDownload;
    if (!preferred) delay += NONPREF_PEER_TX_DELAY;
    if (!gtxid.IsWtxid() && m_wtxid_relay_peers > 0) delay += TXID_RELAY_DELAY;
    const bool overloaded = !node.HasPermission(NetPermissionFlags::Relay) &&
        m_txrequest.CountInFlight(nodeid) >= MAX_PEER_TX_REQUEST_IN_FLIGHT;
    if (overloaded) delay += OVERLOADED_PEER_TX_DELAY;
    m_txrequest.ReceivedInv(nodeid, gtxid, preferred, current_time + delay);
}

void PeerManagerImpl::UpdateLastBlockAnnounceTime(NodeId node, int64_t time_in_seconds)
{
    LOCK(cs_main);
    CNodeState *state = State(node);
    if (state) state->m_last_block_announcement = time_in_seconds;
}

void PeerManagerImpl::InitializeNode(CNode& node, ServiceFlags our_services)
{
    NodeId nodeid = node.GetId();
    CAddress addr = node.addr;
    {
        LOCK(cs_main);
        m_node_states.emplace_hint(m_node_states.end(), std::piecewise_construct, std::forward_as_tuple(nodeid), std::forward_as_tuple(addr, node.IsInboundConn()));
        assert(m_txrequest.Count(nodeid) == 0);
    }
    PeerRef peer = std::make_shared<Peer>(nodeid, our_services);
    {
        LOCK(m_peer_mutex);
        m_peer_map.emplace_hint(m_peer_map.end(), nodeid, peer);
    }
    if (!node.IsInboundConn()) {
        PushNodeVersion(node, *peer);
    }
}

void PeerManagerImpl::ReattemptInitialBroadcast(CScheduler& scheduler)
{
    std::set<uint256> unbroadcast_txids = m_mempool.GetUnbroadcastTxs();

    for (const auto& txid : unbroadcast_txids) {
        CTransactionRef tx = m_mempool.get(txid);

        if (tx != nullptr) {
            RelayTransaction(txid, tx->GetWitnessHash());
        } else {
            m_mempool.RemoveUnbroadcastTx(txid, true);
        }
    }

    // Schedule next run for 10-15 minutes in the future.
    // We add randomness on every cycle to avoid the possibility of P2P fingerprinting.
    const std::chrono::milliseconds delta = 10min + GetRandMillis(5min);
    scheduler.scheduleFromNow([&] { ReattemptInitialBroadcast(scheduler); }, delta);
}

void PeerManagerImpl::FinalizeNode(const CNode& node)
{
    NodeId nodeid = node.GetId();
    int misbehavior{0};
    {
    LOCK(cs_main);
    {
        // We remove the PeerRef from g_peer_map here, but we don't always
        // destruct the Peer. Sometimes another thread is still holding a
        // PeerRef, so the refcount is >= 1. Be careful not to do any
        // processing here that assumes Peer won't be changed before it's
        // destructed.
        PeerRef peer = RemovePeer(nodeid);
        assert(peer != nullptr);
        misbehavior = WITH_LOCK(peer->m_misbehavior_mutex, return peer->m_misbehavior_score);
        m_wtxid_relay_peers -= peer->m_wtxid_relay;
        assert(m_wtxid_relay_peers >= 0);
    }
    CNodeState *state = State(nodeid);
    assert(state != nullptr);

    if (state->fSyncStarted)
        nSyncStarted--;

    for (const QueuedBlock& entry : state->vBlocksInFlight) {
        mapBlocksInFlight.erase(entry.pindex->GetBlockHash());
    }
    WITH_LOCK(g_cs_orphans, m_orphanage.EraseForPeer(nodeid));
    m_txrequest.DisconnectedPeer(nodeid);
    m_num_preferred_download_peers -= state->fPreferredDownload;
    m_peers_downloading_from -= (state->nBlocksInFlight != 0);
    assert(m_peers_downloading_from >= 0);
    m_outbound_peers_with_protect_from_disconnect -= state->m_chain_sync.m_protect;
    assert(m_outbound_peers_with_protect_from_disconnect >= 0);

    m_node_states.erase(nodeid);

    if (m_node_states.empty()) {
        // Do a consistency check after the last peer is removed.
        assert(mapBlocksInFlight.empty());
        assert(m_num_preferred_download_peers == 0);
        assert(m_peers_downloading_from == 0);
        assert(m_outbound_peers_with_protect_from_disconnect == 0);
        assert(m_wtxid_relay_peers == 0);
        assert(m_txrequest.Size() == 0);
        assert(m_orphanage.Size() == 0);
    }
    } // cs_main
    if (node.fSuccessfullyConnected && misbehavior == 0 &&
        !node.IsBlockOnlyConn() && !node.IsInboundConn()) {
        // Only change visible addrman state for full outbound peers.  We don't
        // call Connected() for feeler connections since they don't have
        // fSuccessfullyConnected set.
        m_addrman.Connected(node.addr);
    }
    {
        LOCK(m_headers_presync_mutex);
        m_headers_presync_stats.erase(nodeid);
    }
    LogPrint(BCLog::NET, "Cleared nodestate for peer=%d\n", nodeid);
}

PeerRef PeerManagerImpl::GetPeerRef(NodeId id) const
{
    LOCK(m_peer_mutex);
    auto it = m_peer_map.find(id);
    return it != m_peer_map.end() ? it->second : nullptr;
}

PeerRef PeerManagerImpl::RemovePeer(NodeId id)
{
    PeerRef ret;
    LOCK(m_peer_mutex);
    auto it = m_peer_map.find(id);
    if (it != m_peer_map.end()) {
        ret = std::move(it->second);
        m_peer_map.erase(it);
    }
    return ret;
}

bool PeerManagerImpl::GetNodeStateStats(NodeId nodeid, CNodeStateStats& stats) const
{
    {
        LOCK(cs_main);
        const CNodeState* state = State(nodeid);
        if (state == nullptr)
            return false;
        stats.nSyncHeight = state->pindexBestKnownBlock ? state->pindexBestKnownBlock->nHeight : -1;
        stats.nCommonHeight = state->pindexLastCommonBlock ? state->pindexLastCommonBlock->nHeight : -1;
        for (const QueuedBlock& queue : state->vBlocksInFlight) {
            if (queue.pindex)
                stats.vHeightInFlight.push_back(queue.pindex->nHeight);
        }
        auto it = map_dos_state.find(state->m_address);
        if (it != map_dos_state.end()) {
            stats.nDuplicateCount = it->second.m_duplicate_count;
            stats.nLooseHeadersCount = (int)it->second.m_map_loose_headers.size();
        }
    }

    PeerRef peer = GetPeerRef(nodeid);
    if (peer == nullptr) return false;
    stats.their_services = peer->m_their_services;
    stats.m_starting_height = peer->m_starting_height;
    stats.m_misbehavior_score = WITH_LOCK(peer->m_misbehavior_mutex, return peer->m_misbehavior_score);

    // It is common for nodes with good ping times to suddenly become lagged,
    // due to a new block arriving or other large transfer.
    // Merely reporting pingtime might fool the caller into thinking the node was still responsive,
    // since pingtime does not update until the ping is complete, which might take a while.
    // So, if a ping is taking an unusually long time in flight,
    // the caller can immediately detect that this is happening.
    auto ping_wait{0us};
    if ((0 != peer->m_ping_nonce_sent) && (0 != peer->m_ping_start.load().count())) {
        ping_wait = GetTime<std::chrono::microseconds>() - peer->m_ping_start.load();
    }

    if (auto tx_relay = peer->GetTxRelay(); tx_relay != nullptr) {
        stats.m_relay_txs = WITH_LOCK(tx_relay->m_bloom_filter_mutex, return tx_relay->m_relay_txs);
        stats.m_fee_filter_received = tx_relay->m_fee_filter_received.load();
    } else {
        stats.m_relay_txs = false;
        stats.m_fee_filter_received = 0;
    }

    stats.m_ping_wait = ping_wait;
    stats.m_addr_processed = peer->m_addr_processed.load();
    stats.m_addr_rate_limited = peer->m_addr_rate_limited.load();
    stats.m_addr_relay_enabled = peer->m_addr_relay_enabled.load();
    {
        LOCK(peer->m_headers_sync_mutex);
        if (peer->m_headers_sync) {
            stats.presync_height = peer->m_headers_sync->GetPresyncHeight();
        }
    }

    stats.m_chain_height = peer->m_chain_height;

    return true;
}

void PeerManagerImpl::AddToCompactExtraTransactions(const CTransactionRef& tx)
{
    size_t max_extra_txn = gArgs.GetIntArg("-blockreconstructionextratxn", DEFAULT_BLOCK_RECONSTRUCTION_EXTRA_TXN);
    if (max_extra_txn <= 0)
        return;
    if (!vExtraTxnForCompact.size())
        vExtraTxnForCompact.resize(max_extra_txn);
    vExtraTxnForCompact[vExtraTxnForCompactIt] = std::make_pair(tx->GetWitnessHash(), tx);
    vExtraTxnForCompactIt = (vExtraTxnForCompactIt + 1) % max_extra_txn;
}

void PeerManagerImpl::Misbehaving(Peer& peer, int howmuch, const std::string& message)
{
    assert(howmuch > 0);

    if (fParticlMode) {
        LOCK(cs_main);
        IncPersistentMisbehaviour(peer.m_id, howmuch);
    }

    LOCK(peer.m_misbehavior_mutex);
    const int score_before{peer.m_misbehavior_score};
    peer.m_misbehavior_score += howmuch;
    const int score_now{peer.m_misbehavior_score};

    const std::string message_prefixed = message.empty() ? "" : (": " + message);
    std::string warning;

    if (score_now >= m_banscore && score_before < m_banscore) {
        warning = " DISCOURAGE THRESHOLD EXCEEDED";
        peer.m_should_discourage = true;
    }
    if (score_now >= m_banscore * 2 && !peer.m_should_ban) {
        warning = " BAN THRESHOLD EXCEEDED";
        peer.m_should_ban = true;
    }

    LogPrint(BCLog::NET, "Misbehaving: peer=%d (%d -> %d)%s%s\n",
             peer.m_id, score_before, score_now, warning, message_prefixed);
}

void PeerManagerImpl::DecMisbehaving(NodeId nodeid, int howmuch)
{
    if (howmuch == 0) {
        return;
    }

    PeerRef peer = GetPeerRef(nodeid);
    if (peer == nullptr) return;

    LOCK(peer->m_misbehavior_mutex);
    peer->m_misbehavior_score -= howmuch;
    if (peer->m_misbehavior_score < 0) {
        peer->m_misbehavior_score = 0;
    }
}

/**
 * Potentially disconnect and discourage a node based on the contents of a TxValidationState object
 *
 * @return Returns true if the peer was punished (probably disconnected)
 */
bool PeerManagerImpl::MaybePunishNodeForTx(NodeId nodeid, const TxValidationState& state, const std::string& message)
{
    PeerRef peer{GetPeerRef(nodeid)};
    switch (state.GetResult()) {
    case TxValidationResult::TX_RESULT_UNSET:
        break;
    // The node is providing invalid data:
    case TxValidationResult::TX_CONSENSUS:
        if (peer) Misbehaving(*peer, 100, message);
        return true;
    case TxValidationResult::DOS_100:
        if (peer) Misbehaving(*peer, 100, message);
        return true;
    case TxValidationResult::DOS_50:
        if (peer) Misbehaving(*peer, 50, message);
        return true;
    case TxValidationResult::DOS_20:
        if (peer) Misbehaving(*peer, 20, message);
        return true;
    case TxValidationResult::DOS_5:
        if (peer) Misbehaving(*peer, 5, message);
        return true;
    case TxValidationResult::DOS_1:
        if (peer) Misbehaving(*peer, 1, message);
        return true;
    // Conflicting (but not necessarily invalid) data or different policy:
    case TxValidationResult::TX_RECENT_CONSENSUS_CHANGE:
    case TxValidationResult::TX_INPUTS_NOT_STANDARD:
    case TxValidationResult::TX_NOT_STANDARD:
    case TxValidationResult::TX_MISSING_INPUTS:
    case TxValidationResult::TX_PREMATURE_SPEND:
    case TxValidationResult::TX_WITNESS_MUTATED:
    case TxValidationResult::TX_WITNESS_STRIPPED:
    case TxValidationResult::TX_CONFLICT:
    case TxValidationResult::TX_MEMPOOL_POLICY:
    case TxValidationResult::TX_NO_MEMPOOL:
        break;
    }
    if (message != "") {
        LogPrint(BCLog::NET, "peer=%d: %s\n", nodeid, message);
    }
    return false;
}

bool PeerManagerImpl::MaybePunishNodeForBlock(NodeId nodeid, const BlockValidationState& state,
                                              bool via_compact_block, const std::string& message)
{
    PeerRef peer{GetPeerRef(nodeid)};
    switch (state.GetResult()) {
    case BlockValidationResult::BLOCK_RESULT_UNSET:
        break;
    case BlockValidationResult::BLOCK_HEADER_LOW_WORK:
        // We didn't try to process the block because the header chain may have
        // too little work.
        break;
    // The node is providing invalid data:
    case BlockValidationResult::BLOCK_CONSENSUS:
    case BlockValidationResult::BLOCK_MUTATED:
        if (!via_compact_block) {
            if (peer) Misbehaving(*peer, 100, message);
            return true;
        }
        break;
    case BlockValidationResult::BLOCK_CACHED_INVALID:
        {
            LOCK(cs_main);
            CNodeState *node_state = State(nodeid);
            if (node_state == nullptr) {
                break;
            }

            // Discourage outbound (but not inbound) peers if on an invalid chain.
            // Exempt HB compact block peers. Manual connections are always protected from discouragement.
            if (!via_compact_block && !node_state->m_is_inbound) {
                if (peer) Misbehaving(*peer, 100, message);
                return true;
            }
            break;
        }
    case BlockValidationResult::BLOCK_INVALID_HEADER:
    case BlockValidationResult::BLOCK_CHECKPOINT:
    case BlockValidationResult::BLOCK_INVALID_PREV:
        if (peer) Misbehaving(*peer, 100, message);
        return true;
    // Conflicting (but not necessarily invalid) data or different policy:
    case BlockValidationResult::BLOCK_MISSING_PREV:
        // TODO: Handle this much more gracefully (10 DoS points is super arbitrary)
        if (peer) Misbehaving(*peer, 10, message);
        return true;

    case BlockValidationResult::DOS_100:
        if (peer) Misbehaving(*peer, 100, message);
        return true;
    case BlockValidationResult::DOS_50:
        if (peer) Misbehaving(*peer, 50, message);
        return true;
    case BlockValidationResult::DOS_20:
        if (peer) Misbehaving(*peer, 20, message);
        return true;
    case BlockValidationResult::DOS_5:
        if (peer) Misbehaving(*peer, 5, message);
        return true;
    case BlockValidationResult::DOS_1:
        if (peer) Misbehaving(*peer, 1, message);
        return true;
    case BlockValidationResult::BLOCK_RECENT_CONSENSUS_CHANGE:
    case BlockValidationResult::BLOCK_TIME_FUTURE:
        break;
    }
    if (message != "") {
        LogPrint(BCLog::NET, "peer=%d: %s\n", nodeid, message);
    }
    return false;
}

void PeerManagerImpl::PassOnMisbehaviour(NodeId node_id, int howmuch)
{
    PeerRef peer{GetPeerRef(node_id)};
    if (peer == nullptr) return;
    LOCK(peer->m_misbehavior_mutex);
    peer->m_misbehavior_score = howmuch;
    if (peer->m_misbehavior_score >= m_banscore) {
        peer->m_should_discourage = true;
    }
    if (peer->m_misbehavior_score >= m_banscore * 2) {
        peer->m_should_ban = true;
    }
    LogPrint(BCLog::NET, "peer=%d Inherited misbehavior (%d)\n", node_id, peer->m_misbehavior_score);
}

/** Increase misbehavior scores by address. */
void PeerManagerImpl::MisbehavingByAddr(CNetAddr addr, int misbehavior_cfwd, int howmuch, const std::string& message)
{
    for (auto it = m_node_states.begin(); it != m_node_states.end(); ++it) {
        if (it->first < 0) {
            continue;
        }
        if (addr == (CNetAddr)it->second.m_address) {
            PeerRef peer = GetPeerRef(it->first);
            if (peer) Misbehaving(*peer, howmuch, message);
        }
    }
}

bool PeerManagerImpl::IncDuplicateHeaders(NodeId node_id) EXCLUSIVE_LOCKS_REQUIRED(cs_main, !m_peer_mutex)
{
    CNodeState *state = State(node_id);
    if (state == nullptr) {
        return true; // Node already disconnected
    }
    const CService &node_address = state->m_address;

    PeerRef peer = GetPeerRef(node_id);
    if (peer == nullptr) return true;
    auto it = map_dos_state.find(node_address);
    if (it != map_dos_state.end()) {
        ++it->second.m_duplicate_count;
        it->second.m_last_used_time = GetTime();
        if (it->second.m_duplicate_count < particl::MAX_DUPLICATE_HEADERS) {
            return true;
        }
        return false;
    }
    map_dos_state[node_address].m_duplicate_count = 1;
    map_dos_state[node_address].m_last_used_time = GetTime();
    return true;
}

NodeId PeerManagerImpl::GetBlockSource(const uint256 &hash) EXCLUSIVE_LOCKS_REQUIRED(cs_main)
{
    const auto it = mapBlockSource.find(hash);
    if (it == mapBlockSource.end()) {
        return -1;
    }
    return it->second.first;
}

void PeerManagerImpl::IncPersistentMisbehaviour(NodeId node_id, int howmuch)
{
    CNodeState *state = State(node_id);
    if (state == nullptr) {
        return;
    }
    const CService &node_address = state->m_address;

    PeerRef peer = GetPeerRef(node_id);
    if (peer == nullptr) return;
    auto it = map_dos_state.find(node_address);
    if (it != map_dos_state.end()) {
        int peer_misbehavior_score = WITH_LOCK(peer->m_misbehavior_mutex, return peer->m_misbehavior_score);
        if (peer_misbehavior_score < it->second.m_misbehavior) {
            PassOnMisbehaviour(node_id, it->second.m_misbehavior);
        }
        it->second.m_misbehavior += howmuch;
        return;
    }
    map_dos_state[node_address].m_misbehavior = howmuch;
    return;
}

bool PeerManagerImpl::IncPersistentDiscouraged(NodeId node_id)
{
    CNodeState *state = State(node_id);
    if (state == nullptr) {
        return false;
    }
    const CService &node_address = state->m_address;

    PeerRef peer = GetPeerRef(node_id);
    if (peer == nullptr) return false;
    auto it = map_dos_state.find(node_address);
    if (it != map_dos_state.end()) {
        it->second.m_discouraged_count += 1;
        if (it->second.m_discouraged_count > 5) {
            WITH_LOCK(peer->m_misbehavior_mutex, peer->m_should_ban = true);
            LogPrintf("Too often discouraged. Banning peer %d!\n", node_id);
            it->second.m_discouraged_count = 0;
            return true;
        }
        LogPrint(BCLog::NET, "peer=%d discouraged count (%d)\n", node_id, it->second.m_discouraged_count);
        return false;
    }
    map_dos_state[node_address].m_discouraged_count = 1;
    return false;
}

void PeerManagerImpl::CheckUnreceivedHeaders(int64_t now) EXCLUSIVE_LOCKS_REQUIRED(cs_main, !m_peer_mutex)
{
    auto it = map_dos_state.begin();
    for (; it != map_dos_state.end();) {
        auto &dos_counters = it->second;
        auto it_headers = dos_counters.m_map_loose_headers.begin();
        for (; it_headers != dos_counters.m_map_loose_headers.end();) {
            if (it_headers->second + particl::MAX_LOOSE_HEADER_TIME < now) {
                if (particl::RemoveUnreceivedHeader(m_chainman, it_headers->first)) {
                    MisbehavingByAddr(it->first, dos_counters.m_misbehavior, 5, "Block not received.");
                    dos_counters.m_misbehavior += 5;
                }
                dos_counters.m_map_loose_headers.erase(it_headers++);
                continue;
            }
            ++it_headers;
        }
        // TODO: Options for decrease rate
        if (dos_counters.m_duplicate_count > 0) {
            if (now - dos_counters.m_last_used_time > particl::MIN_DOS_STATE_TTL) {
                // Decay faster after some time passes
                dos_counters.m_duplicate_count -= 20;
                if (dos_counters.m_duplicate_count > 0) {
                    dos_counters.m_duplicate_count = 0;
                }
            } else {
                --dos_counters.m_duplicate_count;
            }
        }
        if (dos_counters.m_misbehavior > 0) {
            --dos_counters.m_misbehavior;
        }
        if (dos_counters.m_duplicate_count < 1 &&
            dos_counters.m_misbehavior < 1 &&
            dos_counters.m_map_loose_headers.size() == 0 &&
            now - dos_counters.m_last_used_time > particl::MIN_DOS_STATE_TTL) {
            map_dos_state.erase(it++);
            continue;
        }
        ++it;
    }
}

bool PeerManagerImpl::MaybePunishNodeForDuplicates(NodeId nodeid, const BlockValidationState& state)
{
    if (state.m_punish_for_duplicates) {
        MisbehavingById(nodeid, 10, "Too many duplicates");
        return true;
    }
    return false;
};

bool PeerManagerImpl::AddNodeHeader(NodeId node_id, const uint256 &hash) EXCLUSIVE_LOCKS_REQUIRED(cs_main)
{
    CNodeState *state = State(node_id);
    if (state == nullptr) {
        return true;
    }
    auto it = map_dos_state.find(state->m_address);
    if (it != map_dos_state.end()) {
        if (it->second.m_map_loose_headers.size() > particl::MAX_LOOSE_HEADERS) {
            return false;
        }
        it->second.m_map_loose_headers.insert(std::make_pair(hash, GetTime()));
        it->second.m_last_used_time = GetTime();
        return true;
    }
    map_dos_state[state->m_address].m_map_loose_headers.insert(std::make_pair(hash, GetTime()));
    map_dos_state[state->m_address].m_last_used_time = GetTime();
    return true;
}

void PeerManagerImpl::RemoveNodeHeader(const uint256 &hash) EXCLUSIVE_LOCKS_REQUIRED(cs_main)
{
    auto it = map_dos_state.begin();
    for (; it != map_dos_state.end(); ++it) {
        it->second.m_map_loose_headers.erase(hash);
    }
}

void PeerManagerImpl::RemoveNonReceivedHeaderFromNodes(node::BlockMap::iterator mi) EXCLUSIVE_LOCKS_REQUIRED(cs_main)
{
    auto it = m_node_states.begin();
    for (; it != m_node_states.end(); ++it) {
        if (it->second.pindexBestKnownBlock == &mi->second) {
            it->second.pindexBestKnownBlock = nullptr;
        }
    }
}

int GetNumDOSStates()
{
    return map_dos_state.size();
}

void ClearDOSStates()
{
    map_dos_state.clear();
}

bool PeerManagerImpl::BlockRequestAllowed(const CBlockIndex* pindex)
{
    AssertLockHeld(cs_main);
    if (m_chainman.ActiveChain().Contains(pindex)) return true;
    return pindex->IsValid(BLOCK_VALID_SCRIPTS) && (m_chainman.m_best_header != nullptr) &&
           (m_chainman.m_best_header->GetBlockTime() - pindex->GetBlockTime() < STALE_RELAY_AGE_LIMIT) &&
           (GetBlockProofEquivalentTime(*m_chainman.m_best_header, *pindex, *m_chainman.m_best_header, m_chainparams.GetConsensus()) < STALE_RELAY_AGE_LIMIT);
}

std::optional<std::string> PeerManagerImpl::FetchBlock(NodeId peer_id, const CBlockIndex& block_index)
{
    if (fImporting) return "Importing...";
    if (fReindex) return "Reindexing...";

    // Ensure this peer exists and hasn't been disconnected
    PeerRef peer = GetPeerRef(peer_id);
    if (peer == nullptr) return "Peer does not exist";

    // Ignore pre-segwit peers
    if (!CanServeWitnesses(*peer)) return "Pre-SegWit peer";

    LOCK(cs_main);

    // Mark block as in-flight unless it already is (for this peer).
    // If a block was already in-flight for a different peer, its BLOCKTXN
    // response will be dropped.
    if (!BlockRequested(peer_id, block_index)) return "Already requested from this peer";

    // Construct message to request the block
    const uint256& hash{block_index.GetBlockHash()};
    std::vector<CInv> invs{CInv(MSG_BLOCK | MSG_WITNESS_FLAG, hash)};

    // Send block request message to the peer
    bool success = m_connman.ForNode(peer_id, [this, &invs](CNode* node) {
        const CNetMsgMaker msgMaker(node->GetCommonVersion());
        this->m_connman.PushMessage(node, msgMaker.Make(NetMsgType::GETDATA, invs));
        return true;
    });

    if (!success) return "Peer not fully connected";

    LogPrint(BCLog::NET, "Requesting block %s from peer=%d\n",
                 hash.ToString(), peer_id);
    return std::nullopt;
}

std::unique_ptr<PeerManager> PeerManager::make(CConnman& connman, AddrMan& addrman,
                                               BanMan* banman, ChainstateManager& chainman,
                                               CTxMemPool& pool, bool ignore_incoming_txs)
{
    return std::make_unique<PeerManagerImpl>(connman, addrman, banman, chainman, pool, ignore_incoming_txs);
}

PeerManagerImpl::PeerManagerImpl(CConnman& connman, AddrMan& addrman,
                                 BanMan* banman, ChainstateManager& chainman,
                                 CTxMemPool& pool, bool ignore_incoming_txs)
    : m_chainparams(chainman.GetParams()),
      m_connman(connman),
      m_addrman(addrman),
      m_banman(banman),
      m_chainman(chainman),
      m_mempool(pool),
      m_ignore_incoming_txs(ignore_incoming_txs)
{
}

void PeerManagerImpl::StartScheduledTasks(CScheduler& scheduler)
{
    // Stale tip checking and peer eviction are on two different timers, but we
    // don't want them to get out of sync due to drift in the scheduler, so we
    // combine them in one function and schedule at the quicker (peer-eviction)
    // timer.
    static_assert(EXTRA_PEER_CHECK_INTERVAL < STALE_CHECK_INTERVAL, "peer eviction timer should be less than stale tip check timer");
    scheduler.scheduleEvery([this] { this->CheckForStaleTipAndEvictPeers(); }, std::chrono::seconds{EXTRA_PEER_CHECK_INTERVAL});

    // schedule next run for 10-15 minutes in the future
    const std::chrono::milliseconds delta = 10min + GetRandMillis(5min);
    scheduler.scheduleFromNow([&] { ReattemptInitialBroadcast(scheduler); }, delta);

    m_banscore = gArgs.GetIntArg("-banscore", DISCOURAGEMENT_THRESHOLD);
}

/**
 * Evict orphan txn pool entries based on a newly connected
 * block, remember the recently confirmed transactions, and delete tracked
 * announcements for them. Also save the time of the last tip update.
 */
void PeerManagerImpl::BlockConnected(const std::shared_ptr<const CBlock>& pblock, const CBlockIndex* pindex)
{
    m_orphanage.EraseForBlock(*pblock);
    m_last_tip_update = GetTime<std::chrono::seconds>();

    {
        LOCK(m_recent_confirmed_transactions_mutex);
        for (const auto& ptx : pblock->vtx) {
            m_recent_confirmed_transactions.insert(ptx->GetHash());
            if (ptx->GetHash() != ptx->GetWitnessHash()) {
                m_recent_confirmed_transactions.insert(ptx->GetWitnessHash());
            }
        }
    }
    {
        LOCK(cs_main);
        for (const auto& ptx : pblock->vtx) {
            m_txrequest.ForgetTxHash(ptx->GetHash());
            m_txrequest.ForgetTxHash(ptx->GetWitnessHash());
        }
    }
}

void PeerManagerImpl::BlockDisconnected(const std::shared_ptr<const CBlock> &block, const CBlockIndex* pindex)
{
    // To avoid relay problems with transactions that were previously
    // confirmed, clear our filter of recently confirmed transactions whenever
    // there's a reorg.
    // This means that in a 1-block reorg (where 1 block is disconnected and
    // then another block reconnected), our filter will drop to having only one
    // block's worth of transactions in it, but that should be fine, since
    // presumably the most common case of relaying a confirmed transaction
    // should be just after a new block containing it is found.
    LOCK(m_recent_confirmed_transactions_mutex);
    m_recent_confirmed_transactions.reset();
}

/**
 * Maintain state about the best-seen block and fast-announce a compact block
 * to compatible peers.
 */
void PeerManagerImpl::NewPoWValidBlock(const CBlockIndex *pindex, const std::shared_ptr<const CBlock>& pblock)
{
    auto pcmpctblock = std::make_shared<const CBlockHeaderAndShortTxIDs>(*pblock);
    const CNetMsgMaker msgMaker(PROTOCOL_VERSION);

    LOCK(cs_main);

    if (pindex->nHeight <= m_highest_fast_announce)
        return;
    m_highest_fast_announce = pindex->nHeight;

    if (!DeploymentActiveAt(*pindex, m_chainman, Consensus::DEPLOYMENT_SEGWIT)) return;

    uint256 hashBlock(pblock->GetHash());
    const std::shared_future<CSerializedNetMsg> lazy_ser{
        std::async(std::launch::deferred, [&] { return msgMaker.Make(NetMsgType::CMPCTBLOCK, *pcmpctblock); })};

    {
        LOCK(m_most_recent_block_mutex);
        m_most_recent_block_hash = hashBlock;
        m_most_recent_block = pblock;
        m_most_recent_compact_block = pcmpctblock;
    }

    m_connman.ForEachNode([this, pindex, &lazy_ser, &hashBlock](CNode* pnode) EXCLUSIVE_LOCKS_REQUIRED(::cs_main) {
        AssertLockHeld(::cs_main);

        if (pnode->GetCommonVersion() < INVALID_CB_NO_BAN_VERSION || pnode->fDisconnect)
            return;
        ProcessBlockAvailability(pnode->GetId());
        CNodeState &state = *State(pnode->GetId());

        // If the peer has, or we announced to them the previous block already,
        // but we don't think they have this one, go ahead and announce it
        if (state.m_requested_hb_cmpctblocks && !PeerHasHeader(&state, pindex) && PeerHasHeader(&state, pindex->pprev)) {

            LogPrint(BCLog::NET, "%s sending header-and-ids %s to peer=%d\n", "PeerManager::NewPoWValidBlock",
                    hashBlock.ToString(), pnode->GetId());

            const CSerializedNetMsg& ser_cmpctblock{lazy_ser.get()};
            m_connman.PushMessage(pnode, ser_cmpctblock.Copy());
            state.pindexBestHeaderSent = pindex;
        }
    });
}

/**
 * Update our best height and announce any block hashes which weren't previously
 * in m_chainman.ActiveChain() to our peers.
 */
void PeerManagerImpl::UpdatedBlockTip(const CBlockIndex *pindexNew, const CBlockIndex *pindexFork, bool fInitialDownload)
{
    SetBestHeight(pindexNew->nHeight);
    SetServiceFlagsIBDCache(!fInitialDownload);

    // Don't relay inventory during initial block download.
    if (fInitialDownload) return;

    // Find the hashes of all blocks that weren't previously in the best chain.
    std::vector<uint256> vHashes;
    const CBlockIndex *pindexToAnnounce = pindexNew;
    while (pindexToAnnounce != pindexFork) {
        vHashes.push_back(pindexToAnnounce->GetBlockHash());
        pindexToAnnounce = pindexToAnnounce->pprev;
        if (vHashes.size() == MAX_BLOCKS_TO_ANNOUNCE) {
            // Limit announcements in case of a huge reorganization.
            // Rely on the peer's synchronization mechanism in that case.
            break;
        }
    }

    {
        LOCK(m_peer_mutex);
        for (auto& it : m_peer_map) {
            Peer& peer = *it.second;
            LOCK(peer.m_block_inv_mutex);
            for (const uint256& hash : reverse_iterate(vHashes)) {
                peer.m_blocks_for_headers_relay.push_back(hash);
            }
        }
    }

    m_connman.WakeMessageHandler();
}

/**
 * Handle invalid block rejection and consequent peer discouragement, maintain which
 * peers announce compact blocks.
 */
void PeerManagerImpl::BlockChecked(const CBlock& block, const BlockValidationState& state)
{
    LOCK(cs_main);

    const uint256 hash(block.GetHash());
    std::map<uint256, std::pair<NodeId, bool>>::iterator it = mapBlockSource.find(hash);

    if (it != mapBlockSource.end()) {
        MaybePunishNodeForDuplicates(/*nodeid=*/ it->second.first, state);
    }
    // If the block failed validation, we know where it came from and we're still connected
    // to that peer, maybe punish.
    if (state.IsInvalid() &&
        it != mapBlockSource.end() &&
        State(it->second.first)) {
            MaybePunishNodeForBlock(/*nodeid=*/ it->second.first, state, /*via_compact_block=*/ !it->second.second);
    } else
    if (state.nFlags & BLOCK_FAILED_DUPLICATE_STAKE) {
        if (it != mapBlockSource.end() && State(it->second.first)) {
            MisbehavingById(it->second.first, 10, "duplicate-stake");
        }
    }
    // Check that:
    // 1. The block is valid
    // 2. We're not in initial block download
    // 3. This is currently the best block we're aware of. We haven't updated
    //    the tip yet so we have no way to check this directly here. Instead we
    //    just check that there are currently no other blocks in flight.
    else if (state.IsValid() &&
             !m_chainman.ActiveChainstate().IsInitialBlockDownload() &&
             mapBlocksInFlight.count(hash) == mapBlocksInFlight.size()) {
        if (it != mapBlockSource.end()) {
            MaybeSetPeerAsAnnouncingHeaderAndIDs(it->second.first);
        }
    }
    if (it != mapBlockSource.end())
        mapBlockSource.erase(it);
}

//////////////////////////////////////////////////////////////////////////////
//
// Messages
//


bool PeerManagerImpl::AlreadyHaveTx(const GenTxid& gtxid)
{
    if (m_chainman.ActiveChain().Tip()->GetBlockHash() != hashRecentRejectsChainTip) {
        // If the chain tip has changed previously rejected transactions
        // might be now valid, e.g. due to a nLockTime'd tx becoming valid,
        // or a double-spend. Reset the rejects filter and give those
        // txs a second chance.
        hashRecentRejectsChainTip = m_chainman.ActiveChain().Tip()->GetBlockHash();
        m_recent_rejects.reset();
    }

    const uint256& hash = gtxid.GetHash();

    if (m_orphanage.HaveTx(gtxid)) return true;

    {
        LOCK(m_recent_confirmed_transactions_mutex);
        if (m_recent_confirmed_transactions.contains(hash)) return true;
    }

    return m_recent_rejects.contains(hash) || m_mempool.exists(gtxid);
}

bool PeerManagerImpl::AlreadyHaveBlock(const uint256& block_hash)
{
    return m_chainman.m_blockman.LookupBlockIndex(block_hash) != nullptr;
}

void PeerManagerImpl::SendPings()
{
    LOCK(m_peer_mutex);
    for(auto& it : m_peer_map) it.second->m_ping_queued = true;
}

void PeerManagerImpl::RelayTransaction(const uint256& txid, const uint256& wtxid)
{
    LOCK(m_peer_mutex);
    for(auto& it : m_peer_map) {
        Peer& peer = *it.second;
        auto tx_relay = peer.GetTxRelay();
        if (!tx_relay) continue;

        const uint256& hash{peer.m_wtxid_relay ? wtxid : txid};
        LOCK(tx_relay->m_tx_inventory_mutex);
        if (!tx_relay->m_tx_inventory_known_filter.contains(hash)) {
            tx_relay->m_tx_inventory_to_send.insert(hash);
        }
    };
}

void PeerManagerImpl::RelayAddress(NodeId originator,
                                   const CAddress& addr,
                                   bool fReachable)
{
    // We choose the same nodes within a given 24h window (if the list of connected
    // nodes does not change) and we don't relay to nodes that already know an
    // address. So within 24h we will likely relay a given address once. This is to
    // prevent a peer from unjustly giving their address better propagation by sending
    // it to us repeatedly.

    if (!fReachable && !addr.IsRelayable()) return;

    // Relay to a limited number of other nodes
    // Use deterministic randomness to send to the same nodes for 24 hours
    // at a time so the m_addr_knowns of the chosen nodes prevent repeats
    const uint64_t hash_addr{CServiceHash(0, 0)(addr)};
    const auto current_time{GetTime<std::chrono::seconds>()};
    // Adding address hash makes exact rotation time different per address, while preserving periodicity.
    const uint64_t time_addr{(static_cast<uint64_t>(count_seconds(current_time)) + hash_addr) / count_seconds(ROTATE_ADDR_RELAY_DEST_INTERVAL)};
    const CSipHasher hasher{m_connman.GetDeterministicRandomizer(RANDOMIZER_ID_ADDRESS_RELAY)
                                .Write(hash_addr)
                                .Write(time_addr)};
    FastRandomContext insecure_rand;

    // Relay reachable addresses to 2 peers. Unreachable addresses are relayed randomly to 1 or 2 peers.
    unsigned int nRelayNodes = (fReachable || (hasher.Finalize() & 1)) ? 2 : 1;

    std::array<std::pair<uint64_t, Peer*>, 2> best{{{0, nullptr}, {0, nullptr}}};
    assert(nRelayNodes <= best.size());

    LOCK(m_peer_mutex);

    for (auto& [id, peer] : m_peer_map) {
        if (peer->m_addr_relay_enabled && id != originator && IsAddrCompatible(*peer, addr)) {
            uint64_t hashKey = CSipHasher(hasher).Write(id).Finalize();
            for (unsigned int i = 0; i < nRelayNodes; i++) {
                 if (hashKey > best[i].first) {
                     std::copy(best.begin() + i, best.begin() + nRelayNodes - 1, best.begin() + i + 1);
                     best[i] = std::make_pair(hashKey, peer.get());
                     break;
                 }
            }
        }
    };

    for (unsigned int i = 0; i < nRelayNodes && best[i].first != 0; i++) {
        PushAddress(*best[i].second, addr, insecure_rand);
    }
}

void PeerManagerImpl::ProcessGetBlockData(CNode& pfrom, Peer& peer, const CInv& inv)
{
    std::shared_ptr<const CBlock> a_recent_block;
    std::shared_ptr<const CBlockHeaderAndShortTxIDs> a_recent_compact_block;
    {
        LOCK(m_most_recent_block_mutex);
        a_recent_block = m_most_recent_block;
        a_recent_compact_block = m_most_recent_compact_block;
    }

    bool need_activate_chain = false;
    {
        LOCK(cs_main);
        const CBlockIndex* pindex = m_chainman.m_blockman.LookupBlockIndex(inv.hash);
        if (pindex) {
            if (pindex->HaveTxsDownloaded() && !pindex->IsValid(BLOCK_VALID_SCRIPTS) &&
                    pindex->IsValid(BLOCK_VALID_TREE)) {
                // If we have the block and all of its parents, but have not yet validated it,
                // we might be in the middle of connecting it (ie in the unlock of cs_main
                // before ActivateBestChain but after AcceptBlock).
                // In this case, we need to run ActivateBestChain prior to checking the relay
                // conditions below.
                need_activate_chain = true;
            }
        }
    } // release cs_main before calling ActivateBestChain
    if (need_activate_chain) {
        BlockValidationState state;
        state.m_chainman = &m_chainman;
        state.m_peerman = this;
        state.nodeId = pfrom.GetId();
        if (!m_chainman.ActiveChainstate().ActivateBestChain(state, a_recent_block)) {
            LogPrint(BCLog::NET, "failed to activate chain (%s)\n", state.ToString());
        }
    }

    LOCK(cs_main);
    const CBlockIndex* pindex = m_chainman.m_blockman.LookupBlockIndex(inv.hash);
    if (!pindex) {
        return;
    }
    if (!BlockRequestAllowed(pindex)) {
        LogPrint(BCLog::NET, "%s: ignoring request from peer=%i for old block that isn't in the main chain\n", __func__, pfrom.GetId());
        return;
    }
    const CNetMsgMaker msgMaker(pfrom.GetCommonVersion());
    // disconnect node in case we have reached the outbound limit for serving historical blocks
    if (m_connman.OutboundTargetReached(true) &&
        (((m_chainman.m_best_header != nullptr) && (m_chainman.m_best_header->GetBlockTime() - pindex->GetBlockTime() > HISTORICAL_BLOCK_AGE)) || inv.IsMsgFilteredBlk()) &&
        !pfrom.HasPermission(NetPermissionFlags::Download) // nodes with the download permission may exceed target
    ) {
        LogPrint(BCLog::NET, "historical block serving limit reached, disconnect peer=%d\n", pfrom.GetId());
        pfrom.fDisconnect = true;
        return;
    }
    // Avoid leaking prune-height by never sending blocks below the NODE_NETWORK_LIMITED threshold
    if (!pfrom.HasPermission(NetPermissionFlags::NoBan) && (
            (((peer.m_our_services & NODE_NETWORK_LIMITED) == NODE_NETWORK_LIMITED) && ((peer.m_our_services & NODE_NETWORK) != NODE_NETWORK) && (m_chainman.ActiveChain().Tip()->nHeight - pindex->nHeight > (int)NODE_NETWORK_LIMITED_MIN_BLOCKS + 2 /* add two blocks buffer extension for possible races */) )
       )) {
        LogPrint(BCLog::NET, "Ignore block request below NODE_NETWORK_LIMITED threshold, disconnect peer=%d\n", pfrom.GetId());
        //disconnect node and prevent it from stalling (would otherwise wait for the missing block)
        pfrom.fDisconnect = true;
        return;
    }
    // Pruned nodes may have deleted the block, so check whether
    // it's available before trying to send.
    if (!(pindex->nStatus & BLOCK_HAVE_DATA)) {
        return;
    }
    std::shared_ptr<const CBlock> pblock;
    if (a_recent_block && a_recent_block->GetHash() == pindex->GetBlockHash()) {
        pblock = a_recent_block;
    } else if (inv.IsMsgWitnessBlk()) {
        // Fast-path: in this case it is possible to serve the block directly from disk,
        // as the network format matches the format on disk
        std::vector<uint8_t> block_data;
        if (!ReadRawBlockFromDisk(block_data, pindex->GetBlockPos(), m_chainparams.MessageStart())) {
            assert(!"cannot load block from disk");
        }
        m_connman.PushMessage(&pfrom, msgMaker.Make(NetMsgType::BLOCK, Span{block_data}));
        // Don't set pblock as we've sent the block
    } else {
        // Send block from disk
        std::shared_ptr<CBlock> pblockRead = std::make_shared<CBlock>();
        if (!ReadBlockFromDisk(*pblockRead, pindex, m_chainparams.GetConsensus())) {
            assert(!"cannot load block from disk");
        }
        pblock = pblockRead;
    }
    if (pblock) {
        if (inv.IsMsgBlk()) {
            m_connman.PushMessage(&pfrom, msgMaker.Make(SERIALIZE_TRANSACTION_NO_WITNESS, NetMsgType::BLOCK, *pblock));
        } else if (inv.IsMsgWitnessBlk()) {
            m_connman.PushMessage(&pfrom, msgMaker.Make(NetMsgType::BLOCK, *pblock));
        } else if (inv.IsMsgFilteredBlk()) {
            bool sendMerkleBlock = false;
            CMerkleBlock merkleBlock;
            if (auto tx_relay = peer.GetTxRelay(); tx_relay != nullptr) {
                LOCK(tx_relay->m_bloom_filter_mutex);
                if (tx_relay->m_bloom_filter) {
                    sendMerkleBlock = true;
                    merkleBlock = CMerkleBlock(*pblock, *tx_relay->m_bloom_filter);
                }
            }
            if (sendMerkleBlock) {
                m_connman.PushMessage(&pfrom, msgMaker.Make(NetMsgType::MERKLEBLOCK, merkleBlock));
                // CMerkleBlock just contains hashes, so also push any transactions in the block the client did not see
                // This avoids hurting performance by pointlessly requiring a round-trip
                // Note that there is currently no way for a node to request any single transactions we didn't send here -
                // they must either disconnect and retry or request the full block.
                // Thus, the protocol spec specified allows for us to provide duplicate txn here,
                // however we MUST always provide at least what the remote peer needs
                typedef std::pair<unsigned int, uint256> PairType;
                for (PairType& pair : merkleBlock.vMatchedTxn)
                    m_connman.PushMessage(&pfrom, msgMaker.Make(SERIALIZE_TRANSACTION_NO_WITNESS, NetMsgType::TX, *pblock->vtx[pair.first]));
            }
            // else
            // no response
        } else if (inv.IsMsgCmpctBlk()) {
            // If a peer is asking for old blocks, we're almost guaranteed
            // they won't have a useful mempool to match against a compact block,
            // and we don't feel like constructing the object for them, so
            // instead we respond with the full, non-compact block.
            if (CanDirectFetch() && pindex->nHeight >= m_chainman.ActiveChain().Height() - MAX_CMPCTBLOCK_DEPTH) {
                if (a_recent_compact_block && a_recent_compact_block->header.GetHash() == pindex->GetBlockHash()) {
                    m_connman.PushMessage(&pfrom, msgMaker.Make(NetMsgType::CMPCTBLOCK, *a_recent_compact_block));
                } else {
                    CBlockHeaderAndShortTxIDs cmpctblock{*pblock};
                    m_connman.PushMessage(&pfrom, msgMaker.Make(NetMsgType::CMPCTBLOCK, cmpctblock));
                }
            } else {
                m_connman.PushMessage(&pfrom, msgMaker.Make(NetMsgType::BLOCK, *pblock));
            }
        }
    }

    {
        LOCK(peer.m_block_inv_mutex);
        // Trigger the peer node to send a getblocks request for the next batch of inventory
        if (inv.hash == peer.m_continuation_block) {
            // Send immediately. This must send even if redundant,
            // and we want it right after the last block so they don't
            // wait for other stuff first.
            std::vector<CInv> vInv;
            vInv.push_back(CInv(MSG_BLOCK, m_chainman.ActiveChain().Tip()->GetBlockHash()));
            m_connman.PushMessage(&pfrom, msgMaker.Make(NetMsgType::INV, vInv));
            peer.m_continuation_block.SetNull();
        }
    }
}

CTransactionRef PeerManagerImpl::FindTxForGetData(const CNode& peer, const GenTxid& gtxid, const std::chrono::seconds mempool_req, const std::chrono::seconds now)
{
    auto txinfo = m_mempool.info(gtxid);
    if (txinfo.tx) {
        // If a TX could have been INVed in reply to a MEMPOOL request,
        // or is older than UNCONDITIONAL_RELAY_DELAY, permit the request
        // unconditionally.
        if ((mempool_req.count() && txinfo.m_time <= mempool_req) || txinfo.m_time <= now - UNCONDITIONAL_RELAY_DELAY) {
            return std::move(txinfo.tx);
        }
    }

    {
        LOCK(cs_main);
        // Otherwise, the transaction must have been announced recently.
        if (State(peer.GetId())->m_recently_announced_invs.contains(gtxid.GetHash())) {
            // If it was, it can be relayed from either the mempool...
            if (txinfo.tx) return std::move(txinfo.tx);
            // ... or the relay pool.
            auto mi = mapRelay.find(gtxid.GetHash());
            if (mi != mapRelay.end()) return mi->second;
        }
    }

    return {};
}

void PeerManagerImpl::ProcessGetData(CNode& pfrom, Peer& peer, const std::atomic<bool>& interruptMsgProc)
{
    AssertLockNotHeld(cs_main);

    auto tx_relay = peer.GetTxRelay();

    std::deque<CInv>::iterator it = peer.m_getdata_requests.begin();
    std::vector<CInv> vNotFound;
    const CNetMsgMaker msgMaker(pfrom.GetCommonVersion());

    const auto now{GetTime<std::chrono::seconds>()};
    // Get last mempool request time
    const auto mempool_req = tx_relay != nullptr ? tx_relay->m_last_mempool_req.load() : std::chrono::seconds::min();

    // Process as many TX items from the front of the getdata queue as
    // possible, since they're common and it's efficient to batch process
    // them.
    while (it != peer.m_getdata_requests.end() && it->IsGenTxMsg()) {
        if (interruptMsgProc) return;
        // The send buffer provides backpressure. If there's no space in
        // the buffer, pause processing until the next call.
        if (pfrom.fPauseSend) break;

        const CInv &inv = *it++;

        if (tx_relay == nullptr) {
            // Ignore GETDATA requests for transactions from block-relay-only
            // peers and peers that asked us not to announce transactions.
            continue;
        }

        CTransactionRef tx = FindTxForGetData(pfrom, ToGenTxid(inv), mempool_req, now);
        if (tx) {
            // WTX and WITNESS_TX imply we serialize with witness
            int nSendFlags = (inv.IsMsgTx() ? SERIALIZE_TRANSACTION_NO_WITNESS : 0);
            m_connman.PushMessage(&pfrom, msgMaker.Make(nSendFlags, NetMsgType::TX, *tx));
            m_mempool.RemoveUnbroadcastTx(tx->GetHash());
            // As we're going to send tx, make sure its unconfirmed parents are made requestable.
            std::vector<uint256> parent_ids_to_add;
            {
                LOCK(m_mempool.cs);
                auto txiter = m_mempool.GetIter(tx->GetHash());
                if (txiter) {
                    const CTxMemPoolEntry::Parents& parents = (*txiter)->GetMemPoolParentsConst();
                    parent_ids_to_add.reserve(parents.size());
                    for (const CTxMemPoolEntry& parent : parents) {
                        if (parent.GetTime() > now - UNCONDITIONAL_RELAY_DELAY) {
                            parent_ids_to_add.push_back(parent.GetTx().GetHash());
                        }
                    }
                }
            }
            for (const uint256& parent_txid : parent_ids_to_add) {
                // Relaying a transaction with a recent but unconfirmed parent.
                if (WITH_LOCK(tx_relay->m_tx_inventory_mutex, return !tx_relay->m_tx_inventory_known_filter.contains(parent_txid))) {
                    LOCK(cs_main);
                    State(pfrom.GetId())->m_recently_announced_invs.insert(parent_txid);
                }
            }
        } else {
            vNotFound.push_back(inv);
        }
    }

    // Only process one BLOCK item per call, since they're uncommon and can be
    // expensive to process.
    if (it != peer.m_getdata_requests.end() && !pfrom.fPauseSend) {
        const CInv &inv = *it++;
        if (inv.IsGenBlkMsg()) {
            ProcessGetBlockData(pfrom, peer, inv);
        }
        // else: If the first item on the queue is an unknown type, we erase it
        // and continue processing the queue on the next call.
    }

    peer.m_getdata_requests.erase(peer.m_getdata_requests.begin(), it);

    if (!vNotFound.empty()) {
        // Let the peer know that we didn't find what it asked for, so it doesn't
        // have to wait around forever.
        // SPV clients care about this message: it's needed when they are
        // recursively walking the dependencies of relevant unconfirmed
        // transactions. SPV clients want to do that because they want to know
        // about (and store and rebroadcast and risk analyze) the dependencies
        // of transactions relevant to them, without having to download the
        // entire memory pool.
        // Also, other nodes can use these messages to automatically request a
        // transaction from some other peer that annnounced it, and stop
        // waiting for us to respond.
        // In normal operation, we often send NOTFOUND messages for parents of
        // transactions that we relay; if a peer is missing a parent, they may
        // assume we have them and request the parents from us.
        m_connman.PushMessage(&pfrom, msgMaker.Make(NetMsgType::NOTFOUND, vNotFound));
    }
}

uint32_t PeerManagerImpl::GetFetchFlags(const Peer& peer) const
{
    uint32_t nFetchFlags = 0;
    if (CanServeWitnesses(peer)) {
        nFetchFlags |= MSG_WITNESS_FLAG;
    }
    return nFetchFlags;
}

void PeerManagerImpl::SendBlockTransactions(CNode& pfrom, Peer& peer, const CBlock& block, const BlockTransactionsRequest& req)
{
    BlockTransactions resp(req);
    for (size_t i = 0; i < req.indexes.size(); i++) {
        if (req.indexes[i] >= block.vtx.size()) {
            Misbehaving(peer, 100, "getblocktxn with out-of-bounds tx indices");
            return;
        }
        resp.txn[i] = block.vtx[req.indexes[i]];
    }

    const CNetMsgMaker msgMaker(pfrom.GetCommonVersion());
    m_connman.PushMessage(&pfrom, msgMaker.Make(NetMsgType::BLOCKTXN, resp));
}

bool PeerManagerImpl::CheckHeadersPoW(const std::vector<CBlockHeader>& headers, const Consensus::Params& consensusParams, Peer& peer)
{
    // Do these headers have proof-of-work matching what's claimed?
    if (!fParticlMode &&
        !HasValidProofOfWork(headers, consensusParams)) {
        Misbehaving(peer, 100, "header with invalid proof of work");
        return false;
    }

    // Are these headers connected to each other?
    if (!CheckHeadersAreContinuous(headers)) {
        Misbehaving(peer, 20, "non-continuous headers sequence");
        return false;
    }
    return true;
}

arith_uint256 PeerManagerImpl::GetAntiDoSWorkThreshold()
{
    arith_uint256 near_chaintip_work = 0;
    LOCK(cs_main);
    if (m_chainman.ActiveChain().Tip() != nullptr) {
        const CBlockIndex *tip = m_chainman.ActiveChain().Tip();
        // Use a 144 block buffer, so that we'll accept headers that fork from
        // near our tip.
        near_chaintip_work = tip->nChainWork - std::min<arith_uint256>(144*GetBlockProof(*tip), tip->nChainWork);
    }
    return std::max(near_chaintip_work, arith_uint256(nMinimumChainWork));
}

/**
 * Special handling for unconnecting headers that might be part of a block
 * announcement.
 *
 * We'll send a getheaders message in response to try to connect the chain.
 *
 * The peer can send up to MAX_UNCONNECTING_HEADERS in a row that
 * don't connect before given DoS points.
 *
 * Once a headers message is received that is valid and does connect,
 * nUnconnectingHeaders gets reset back to 0.
 */
void PeerManagerImpl::HandleFewUnconnectingHeaders(CNode& pfrom, Peer& peer,
        const std::vector<CBlockHeader>& headers)
{
    const CNetMsgMaker msgMaker(pfrom.GetCommonVersion());

    LOCK(cs_main);
    CNodeState *nodestate = State(pfrom.GetId());

    nodestate->nUnconnectingHeaders++;
    // Try to fill in the missing headers.
    if (MaybeSendGetHeaders(pfrom, GetLocator(m_chainman.m_best_header), peer)) {
        LogPrint(BCLog::NET, "received header %s: missing prev block %s, sending getheaders (%d) to end (peer=%d, nUnconnectingHeaders=%d)\n",
            headers[0].GetHash().ToString(),
            headers[0].hashPrevBlock.ToString(),
            m_chainman.m_best_header->nHeight,
            pfrom.GetId(), nodestate->nUnconnectingHeaders);
    }
    // Set hashLastUnknownBlock for this peer, so that if we
    // eventually get the headers - even from a different peer -
    // we can use this peer to download.
    UpdateBlockAvailability(pfrom.GetId(), headers.back().GetHash());

    // The peer may just be broken, so periodically assign DoS points if this
    // condition persists.
    if (nodestate->nUnconnectingHeaders % MAX_UNCONNECTING_HEADERS == 0) {
        Misbehaving(peer, 20, strprintf("%d non-connecting headers", nodestate->nUnconnectingHeaders));
    }
}

bool PeerManagerImpl::CheckHeadersAreContinuous(const std::vector<CBlockHeader>& headers) const
{
    uint256 hashLastBlock;
    for (const CBlockHeader& header : headers) {
        if (!hashLastBlock.IsNull() && header.hashPrevBlock != hashLastBlock) {
            return false;
        }
        hashLastBlock = header.GetHash();
    }
    return true;
}

bool PeerManagerImpl::IsContinuationOfLowWorkHeadersSync(Peer& peer, CNode& pfrom, std::vector<CBlockHeader>& headers)
{
    if (peer.m_headers_sync) {
        auto result = peer.m_headers_sync->ProcessNextHeaders(headers, headers.size() == MAX_HEADERS_RESULTS);
        if (result.request_more) {
            auto locator = peer.m_headers_sync->NextHeadersRequestLocator();
            // If we were instructed to ask for a locator, it should not be empty.
            Assume(!locator.vHave.empty());
            if (!locator.vHave.empty()) {
                // It should be impossible for the getheaders request to fail,
                // because we should have cleared the last getheaders timestamp
                // when processing the headers that triggered this call. But
                // it may be possible to bypass this via compactblock
                // processing, so check the result before logging just to be
                // safe.
                bool sent_getheaders = MaybeSendGetHeaders(pfrom, locator, peer);
                if (sent_getheaders) {
                    LogPrint(BCLog::NET, "more getheaders (from %s) to peer=%d\n",
                            locator.vHave.front().ToString(), pfrom.GetId());
                } else {
                    LogPrint(BCLog::NET, "error sending next getheaders (from %s) to continue sync with peer=%d\n",
                            locator.vHave.front().ToString(), pfrom.GetId());
                }
            }
        }

        if (peer.m_headers_sync->GetState() == HeadersSyncState::State::FINAL) {
            peer.m_headers_sync.reset(nullptr);

            // Delete this peer's entry in m_headers_presync_stats.
            // If this is m_headers_presync_bestpeer, it will be replaced later
            // by the next peer that triggers the else{} branch below.
            LOCK(m_headers_presync_mutex);
            m_headers_presync_stats.erase(pfrom.GetId());
        } else {
            // Build statistics for this peer's sync.
            HeadersPresyncStats stats;
            stats.first = peer.m_headers_sync->GetPresyncWork();
            if (peer.m_headers_sync->GetState() == HeadersSyncState::State::PRESYNC) {
                stats.second = {peer.m_headers_sync->GetPresyncHeight(),
                                peer.m_headers_sync->GetPresyncTime()};
            }

            // Update statistics in stats.
            LOCK(m_headers_presync_mutex);
            m_headers_presync_stats[pfrom.GetId()] = stats;
            auto best_it = m_headers_presync_stats.find(m_headers_presync_bestpeer);
            bool best_updated = false;
            if (best_it == m_headers_presync_stats.end()) {
                // If the cached best peer is outdated, iterate over all remaining ones (including
                // newly updated one) to find the best one.
                NodeId peer_best{-1};
                const HeadersPresyncStats* stat_best{nullptr};
                for (const auto& [peer, stat] : m_headers_presync_stats) {
                    if (!stat_best || stat > *stat_best) {
                        peer_best = peer;
                        stat_best = &stat;
                    }
                }
                m_headers_presync_bestpeer = peer_best;
                best_updated = (peer_best == pfrom.GetId());
            } else if (best_it->first == pfrom.GetId() || stats > best_it->second) {
                // pfrom was and remains the best peer, or pfrom just became best.
                m_headers_presync_bestpeer = pfrom.GetId();
                best_updated = true;
            }
            if (best_updated && stats.second.has_value()) {
                // If the best peer updated, and it is in its first phase, signal.
                m_headers_presync_should_signal = true;
            }
        }

        if (result.success) {
            // We only overwrite the headers passed in if processing was
            // successful.
            headers.swap(result.pow_validated_headers);
        }

        return result.success;
    }
    // Either we didn't have a sync in progress, or something went wrong
    // processing these headers, or we are returning headers to the caller to
    // process.
    return false;
}

bool PeerManagerImpl::TryLowWorkHeadersSync(Peer& peer, CNode& pfrom, const CBlockIndex* chain_start_header, std::vector<CBlockHeader>& headers)
{
    // Calculate the total work on this chain.
    arith_uint256 total_work = chain_start_header->nChainWork + CalculateHeadersWork(headers);

    // Our dynamic anti-DoS threshold (minimum work required on a headers chain
    // before we'll store it)
    arith_uint256 minimum_chain_work = GetAntiDoSWorkThreshold();

    // Avoid DoS via low-difficulty-headers by only processing if the headers
    // are part of a chain with sufficient work.
    if (total_work < minimum_chain_work) {
        // Only try to sync with this peer if their headers message was full;
        // otherwise they don't have more headers after this so no point in
        // trying to sync their too-little-work chain.
        if (headers.size() == MAX_HEADERS_RESULTS) {
            // Note: we could advance to the last header in this set that is
            // known to us, rather than starting at the first header (which we
            // may already have); however this is unlikely to matter much since
            // ProcessHeadersMessage() already handles the case where all
            // headers in a received message are already known and are
            // ancestors of m_best_header or chainActive.Tip(), by skipping
            // this logic in that case. So even if the first header in this set
            // of headers is known, some header in this set must be new, so
            // advancing to the first unknown header would be a small effect.
            LOCK(peer.m_headers_sync_mutex);
            peer.m_headers_sync.reset(new HeadersSyncState(peer.m_id, m_chainparams.GetConsensus(),
                chain_start_header, minimum_chain_work));

            // Now a HeadersSyncState object for tracking this synchronization is created,
            // process the headers using it as normal.
            return IsContinuationOfLowWorkHeadersSync(peer, pfrom, headers);
        } else {
            LogPrint(BCLog::NET, "Ignoring low-work chain (height=%u) from peer=%d\n", chain_start_header->nHeight + headers.size(), pfrom.GetId());
            // Since this is a low-work headers chain, no further processing is required.
            headers = {};
            return true;
        }
    }
    return false;
}

bool PeerManagerImpl::IsAncestorOfBestHeaderOrTip(const CBlockIndex* header)
{
    if (header == nullptr) {
        return false;
    } else if (m_chainman.m_best_header != nullptr && header == m_chainman.m_best_header->GetAncestor(header->nHeight)) {
        return true;
    } else if (m_chainman.ActiveChain().Contains(header)) {
        return true;
    }
    return false;
}

bool PeerManagerImpl::MaybeSendGetHeaders(CNode& pfrom, const CBlockLocator& locator, Peer& peer)
{
    const CNetMsgMaker msgMaker(pfrom.GetCommonVersion());

    const auto current_time = NodeClock::now();

    // Only allow a new getheaders message to go out if we don't have a recent
    // one already in-flight
    if (current_time - peer.m_last_getheaders_timestamp > HEADERS_RESPONSE_TIME) {
        m_connman.PushMessage(&pfrom, msgMaker.Make(NetMsgType::GETHEADERS, locator, uint256()));
        peer.m_last_getheaders_timestamp = current_time;
        return true;
    }
    return false;
}

/*
 * Given a new headers tip ending in pindexLast, potentially request blocks towards that tip.
 * We require that the given tip have at least as much work as our tip, and for
 * our current tip to be "close to synced" (see CanDirectFetch()).
 */
void PeerManagerImpl::HeadersDirectFetchBlocks(CNode& pfrom, const Peer& peer, const CBlockIndex* pindexLast)
{
    const CNetMsgMaker msgMaker(pfrom.GetCommonVersion());

    LOCK(cs_main);
    CNodeState *nodestate = State(pfrom.GetId());

    if (CanDirectFetch() && pindexLast->IsValid(BLOCK_VALID_TREE) && m_chainman.ActiveChain().Tip()->nChainWork <= pindexLast->nChainWork) {

        std::vector<const CBlockIndex*> vToFetch;
        const CBlockIndex *pindexWalk = pindexLast;
        // Calculate all the blocks we'd need to switch to pindexLast, up to a limit.
        while (pindexWalk && !m_chainman.ActiveChain().Contains(pindexWalk) && vToFetch.size() <= MAX_BLOCKS_IN_TRANSIT_PER_PEER) {
            if (!(pindexWalk->nStatus & BLOCK_HAVE_DATA) &&
                    !IsBlockRequested(pindexWalk->GetBlockHash()) &&
                    (!DeploymentActiveAt(*pindexWalk, m_chainman, Consensus::DEPLOYMENT_SEGWIT) || CanServeWitnesses(peer)) &&
                     !(pindexWalk->nFlags & BLOCK_DELAYED)) {  // Particl: Already have block, waiting for previous blocks
                // We don't have this block, and it's not yet in flight.
                vToFetch.push_back(pindexWalk);
            }
            pindexWalk = pindexWalk->pprev;
        }
        // If pindexWalk still isn't on our main chain, we're looking at a
        // very large reorg at a time we think we're close to caught up to
        // the main chain -- this shouldn't really happen.  Bail out on the
        // direct fetch and rely on parallel download instead.
        if (!m_chainman.ActiveChain().Contains(pindexWalk)) {
            LogPrint(BCLog::NET, "Large reorg, won't direct fetch to %s (%d)\n",
                    pindexLast->GetBlockHash().ToString(),
                    pindexLast->nHeight);
        } else {
            std::vector<CInv> vGetData;
            // Download as much as possible, from earliest to latest.
            for (const CBlockIndex *pindex : reverse_iterate(vToFetch)) {
                if (nodestate->nBlocksInFlight >= MAX_BLOCKS_IN_TRANSIT_PER_PEER) {
                    // Can't download any more from this peer
                    break;
                }
                uint32_t nFetchFlags = GetFetchFlags(peer);
                vGetData.push_back(CInv(MSG_BLOCK | nFetchFlags, pindex->GetBlockHash()));
                BlockRequested(pfrom.GetId(), *pindex);
                LogPrint(BCLog::NET, "Requesting block %s from  peer=%d\n",
                        pindex->GetBlockHash().ToString(), pfrom.GetId());
            }
            if (vGetData.size() > 1) {
                LogPrint(BCLog::NET, "Downloading blocks toward %s (%d) via headers direct fetch\n",
                        pindexLast->GetBlockHash().ToString(), pindexLast->nHeight);
            }
            if (vGetData.size() > 0) {
                if (!m_ignore_incoming_txs &&
                        nodestate->m_provides_cmpctblocks &&
                        vGetData.size() == 1 &&
                        mapBlocksInFlight.size() == 1 &&
                        pindexLast->pprev->IsValid(BLOCK_VALID_CHAIN)) {
                    // In any case, we want to download using a compact block, not a regular one
                    vGetData[0] = CInv(MSG_CMPCT_BLOCK, vGetData[0].hash);
                }
                m_connman.PushMessage(&pfrom, msgMaker.Make(NetMsgType::GETDATA, vGetData));
            }
        }
    }
}

/**
 * Given receipt of headers from a peer ending in pindexLast, along with
 * whether that header was new and whether the headers message was full,
 * update the state we keep for the peer.
 */
void PeerManagerImpl::UpdatePeerStateForReceivedHeaders(CNode& pfrom,
        const CBlockIndex *pindexLast, bool received_new_header, bool may_have_more_headers)
{
    LOCK(cs_main);
    CNodeState *nodestate = State(pfrom.GetId());
    if (nodestate->nUnconnectingHeaders > 0) {
        LogPrint(BCLog::NET, "peer=%d: resetting nUnconnectingHeaders (%d -> 0)\n", pfrom.GetId(), nodestate->nUnconnectingHeaders);
    }
    nodestate->nUnconnectingHeaders = 0;

    assert(pindexLast);
    UpdateBlockAvailability(pfrom.GetId(), pindexLast->GetBlockHash());

    // From here, pindexBestKnownBlock should be guaranteed to be non-null,
    // because it is set in UpdateBlockAvailability. Some nullptr checks
    // are still present, however, as belt-and-suspenders.

    if (received_new_header && pindexLast->nChainWork > m_chainman.ActiveChain().Tip()->nChainWork) {
        nodestate->m_last_block_announcement = GetTime();
    }

    // If we're in IBD, we want outbound peers that will serve us a useful
    // chain. Disconnect peers that are on chains with insufficient work.
    if (m_chainman.ActiveChainstate().IsInitialBlockDownload() && !may_have_more_headers) {
        // If the peer has no more headers to give us, then we know we have
        // their tip.
        if (nodestate->pindexBestKnownBlock && nodestate->pindexBestKnownBlock->nChainWork < nMinimumChainWork) {
            // This peer has too little work on their headers chain to help
            // us sync -- disconnect if it is an outbound disconnection
            // candidate.
            // Note: We compare their tip to nMinimumChainWork (rather than
            // m_chainman.ActiveChain().Tip()) because we won't start block download
            // until we have a headers chain that has at least
            // nMinimumChainWork, even if a peer has a chain past our tip,
            // as an anti-DoS measure.
            if (pfrom.IsOutboundOrBlockRelayConn()) {
                LogPrintf("Disconnecting outbound peer %d -- headers chain has insufficient work\n", pfrom.GetId());
                pfrom.fDisconnect = true;
            }
        }
    }

    // If this is an outbound full-relay peer, check to see if we should protect
    // it from the bad/lagging chain logic.
    // Note that outbound block-relay peers are excluded from this protection, and
    // thus always subject to eviction under the bad/lagging chain logic.
    // See ChainSyncTimeoutState.
    if (!pfrom.fDisconnect && pfrom.IsFullOutboundConn() && nodestate->pindexBestKnownBlock != nullptr) {
        if (m_outbound_peers_with_protect_from_disconnect < MAX_OUTBOUND_PEERS_TO_PROTECT_FROM_DISCONNECT && nodestate->pindexBestKnownBlock->nChainWork >= m_chainman.ActiveChain().Tip()->nChainWork && !nodestate->m_chain_sync.m_protect) {
            LogPrint(BCLog::NET, "Protecting outbound peer=%d from eviction\n", pfrom.GetId());
            nodestate->m_chain_sync.m_protect = true;
            ++m_outbound_peers_with_protect_from_disconnect;
        }
    }
}

void PeerManagerImpl::ProcessHeadersMessage(CNode& pfrom, Peer& peer,
                                            std::vector<CBlockHeader>&& headers,
                                            bool via_compact_block)
{
    size_t nCount = headers.size();

    if (nCount == 0) {
        // Nothing interesting. Stop asking this peers for more headers.
        // If we were in the middle of headers sync, receiving an empty headers
        // message suggests that the peer suddenly has nothing to give us
        // (perhaps it reorged to our chain). Clear download state for this peer.
        LOCK(peer.m_headers_sync_mutex);
        if (peer.m_headers_sync) {
            peer.m_headers_sync.reset(nullptr);
            LOCK(m_headers_presync_mutex);
            m_headers_presync_stats.erase(pfrom.GetId());
        }
        return;
    }

    // Before we do any processing, make sure these pass basic sanity checks.
    // We'll rely on headers having valid proof-of-work further down, as an
    // anti-DoS criteria (note: this check is required before passing any
    // headers into HeadersSyncState).
    if (!CheckHeadersPoW(headers, m_chainparams.GetConsensus(), peer)) {
        // Misbehaving() calls are handled within CheckHeadersPoW(), so we can
        // just return. (Note that even if a header is announced via compact
        // block, the header itself should be valid, so this type of error can
        // always be punished.)
        return;
    }

    const CBlockIndex *pindexLast = nullptr;

    // We'll set already_validated_work to true if these headers are
    // successfully processed as part of a low-work headers sync in progress
    // (either in PRESYNC or REDOWNLOAD phase).
    // If true, this will mean that any headers returned to us (ie during
    // REDOWNLOAD) can be validated without further anti-DoS checks.
    bool already_validated_work = false;

    // If we're in the middle of headers sync, let it do its magic.
    bool have_headers_sync = false;
    {
        LOCK(peer.m_headers_sync_mutex);

        already_validated_work = IsContinuationOfLowWorkHeadersSync(peer, pfrom, headers);

        // The headers we passed in may have been:
        // - untouched, perhaps if no headers-sync was in progress, or some
        //   failure occurred
        // - erased, such as if the headers were successfully processed and no
        //   additional headers processing needs to take place (such as if we
        //   are still in PRESYNC)
        // - replaced with headers that are now ready for validation, such as
        //   during the REDOWNLOAD phase of a low-work headers sync.
        // So just check whether we still have headers that we need to process,
        // or not.
        if (headers.empty()) {
            return;
        }

        have_headers_sync = !!peer.m_headers_sync;
    }

    // Do these headers connect to something in our block index?
    const CBlockIndex *chain_start_header{WITH_LOCK(::cs_main, return m_chainman.m_blockman.LookupBlockIndex(headers[0].hashPrevBlock))};
    bool headers_connect_blockindex{chain_start_header != nullptr};

    if (!headers_connect_blockindex) {
        if (nCount <= MAX_BLOCKS_TO_ANNOUNCE) {
            // If this looks like it could be a BIP 130 block announcement, use
            // special logic for handling headers that don't connect, as this
            // could be benign.
            HandleFewUnconnectingHeaders(pfrom, peer, headers);
        } else {
            Misbehaving(peer, 10, "invalid header received");
        }
        return;
    }

    // If the headers we received are already in memory and an ancestor of
    // m_best_header or our tip, skip anti-DoS checks. These headers will not
    // use any more memory (and we are not leaking information that could be
    // used to fingerprint us).
    const CBlockIndex *last_received_header{nullptr};
    {
        LOCK(cs_main);
        last_received_header = m_chainman.m_blockman.LookupBlockIndex(headers.back().GetHash());
        if (IsAncestorOfBestHeaderOrTip(last_received_header)) {
            already_validated_work = true;
        }
    }

    // If our peer has NetPermissionFlags::NoBan privileges, then bypass our
    // anti-DoS logic (this saves bandwidth when we connect to a trusted peer
    // on startup).
    if (pfrom.HasPermission(NetPermissionFlags::NoBan)) {
        already_validated_work = true;
    }

    // At this point, the headers connect to something in our block index.
    // Do anti-DoS checks to determine if we should process or store for later
    // processing.
    if (!already_validated_work && TryLowWorkHeadersSync(peer, pfrom,
                chain_start_header, headers)) {
        // If we successfully started a low-work headers sync, then there
        // should be no headers to process any further.
        Assume(headers.empty());
        return;
    }

    // At this point, we have a set of headers with sufficient work on them
    // which can be processed.

    // If we don't have the last header, then this peer will have given us
    // something new (if these headers are valid).
    bool received_new_header{last_received_header != nullptr};

    // Now process all the headers.
    BlockValidationState state;
    state.m_peerman = this;
    state.nodeId = pfrom.GetId();
    if (!m_chainman.ProcessNewBlockHeaders(headers, /*min_pow_checked=*/true, state, &pindexLast)) {
        if (state.IsInvalid()) {
            MaybePunishNodeForBlock(pfrom.GetId(), state, via_compact_block, "invalid header received");
            return;
        }
    }
    MaybePunishNodeForDuplicates(state.nodeId, state);
    Assume(pindexLast);

    // Consider fetching more headers if we are not using our headers-sync mechanism.
    if (nCount == MAX_HEADERS_RESULTS && !have_headers_sync) {
        // Headers message had its maximum size; the peer may have more headers.
        if (MaybeSendGetHeaders(pfrom, GetLocator(pindexLast), peer)) {
            LogPrint(BCLog::NET, "more getheaders (%d) to end to peer=%d (startheight:%d)\n",
                    pindexLast->nHeight, pfrom.GetId(), peer.m_starting_height);
        }
    }

    UpdatePeerStateForReceivedHeaders(pfrom, pindexLast, received_new_header, nCount == MAX_HEADERS_RESULTS);

    // Consider immediately downloading blocks.
    HeadersDirectFetchBlocks(pfrom, peer, pindexLast);

    return;
}

/**
 * Reconsider orphan transactions after a parent has been accepted to the mempool.
 *
 * @param[in,out]  orphan_work_set  The set of orphan transactions to reconsider. Generally only one
 *                                  orphan will be reconsidered on each call of this function. This set
 *                                  may be added to if accepting an orphan causes its children to be
 *                                  reconsidered.
 */
void PeerManagerImpl::ProcessOrphanTx(std::set<uint256>& orphan_work_set)
{
    AssertLockHeld(cs_main);
    AssertLockHeld(g_cs_orphans);

    while (!orphan_work_set.empty()) {
        const uint256 orphanHash = *orphan_work_set.begin();
        orphan_work_set.erase(orphan_work_set.begin());

        const auto [porphanTx, from_peer] = m_orphanage.GetTx(orphanHash);
        if (porphanTx == nullptr) continue;

        const MempoolAcceptResult result = m_chainman.ProcessTransaction(porphanTx);
        const TxValidationState& state = result.m_state;

        if (result.m_result_type == MempoolAcceptResult::ResultType::VALID) {
            LogPrint(BCLog::MEMPOOL, "   accepted orphan tx %s\n", orphanHash.ToString());
            RelayTransaction(orphanHash, porphanTx->GetWitnessHash());
            m_orphanage.AddChildrenToWorkSet(*porphanTx, orphan_work_set);
            m_orphanage.EraseTx(orphanHash);
            for (const CTransactionRef& removedTx : result.m_replaced_transactions.value()) {
                AddToCompactExtraTransactions(removedTx);
            }
            break;
        } else if (state.GetResult() != TxValidationResult::TX_MISSING_INPUTS) {
            if (state.IsInvalid()) {
                LogPrint(BCLog::MEMPOOL, "   invalid orphan tx %s from peer=%d. %s\n",
                    orphanHash.ToString(),
                    from_peer,
                    state.ToString());
                // Maybe punish peer that gave us an invalid orphan tx
                MaybePunishNodeForTx(from_peer, state);
            }
            // Has inputs but not accepted to mempool
            // Probably non-standard or insufficient fee
            LogPrint(BCLog::MEMPOOL, "   removed orphan tx %s\n", orphanHash.ToString());
            if (state.GetResult() != TxValidationResult::TX_WITNESS_STRIPPED) {
                // We can add the wtxid of this transaction to our reject filter.
                // Do not add txids of witness transactions or witness-stripped
                // transactions to the filter, as they can have been malleated;
                // adding such txids to the reject filter would potentially
                // interfere with relay of valid transactions from peers that
                // do not support wtxid-based relay. See
                // https://github.com/bitcoin/bitcoin/issues/8279 for details.
                // We can remove this restriction (and always add wtxids to
                // the filter even for witness stripped transactions) once
                // wtxid-based relay is broadly deployed.
                // See also comments in https://github.com/bitcoin/bitcoin/pull/18044#discussion_r443419034
                // for concerns around weakening security of unupgraded nodes
                // if we start doing this too early.
                m_recent_rejects.insert(porphanTx->GetWitnessHash());
                // If the transaction failed for TX_INPUTS_NOT_STANDARD,
                // then we know that the witness was irrelevant to the policy
                // failure, since this check depends only on the txid
                // (the scriptPubKey being spent is covered by the txid).
                // Add the txid to the reject filter to prevent repeated
                // processing of this transaction in the event that child
                // transactions are later received (resulting in
                // parent-fetching by txid via the orphan-handling logic).
                if (state.GetResult() == TxValidationResult::TX_INPUTS_NOT_STANDARD && porphanTx->GetWitnessHash() != porphanTx->GetHash()) {
                    // We only add the txid if it differs from the wtxid, to
                    // avoid wasting entries in the rolling bloom filter.
                    m_recent_rejects.insert(porphanTx->GetHash());
                }
            }
            m_orphanage.EraseTx(orphanHash);
            break;
        }
    }
}

bool PeerManagerImpl::PrepareBlockFilterRequest(CNode& node, Peer& peer,
                                                BlockFilterType filter_type, uint32_t start_height,
                                                const uint256& stop_hash, uint32_t max_height_diff,
                                                const CBlockIndex*& stop_index,
                                                BlockFilterIndex*& filter_index)
{
    const bool supported_filter_type =
        (filter_type == BlockFilterType::BASIC &&
         (peer.m_our_services & NODE_COMPACT_FILTERS));
    if (!supported_filter_type) {
        LogPrint(BCLog::NET, "peer %d requested unsupported block filter type: %d\n",
                 node.GetId(), static_cast<uint8_t>(filter_type));
        node.fDisconnect = true;
        return false;
    }

    {
        LOCK(cs_main);
        stop_index = m_chainman.m_blockman.LookupBlockIndex(stop_hash);

        // Check that the stop block exists and the peer would be allowed to fetch it.
        if (!stop_index || !BlockRequestAllowed(stop_index)) {
            LogPrint(BCLog::NET, "peer %d requested invalid block hash: %s\n",
                     node.GetId(), stop_hash.ToString());
            node.fDisconnect = true;
            return false;
        }
    }

    uint32_t stop_height = stop_index->nHeight;
    if (start_height > stop_height) {
        LogPrint(BCLog::NET, "peer %d sent invalid getcfilters/getcfheaders with " /* Continued */
                 "start height %d and stop height %d\n",
                 node.GetId(), start_height, stop_height);
        node.fDisconnect = true;
        return false;
    }
    if (stop_height - start_height >= max_height_diff) {
        LogPrint(BCLog::NET, "peer %d requested too many cfilters/cfheaders: %d / %d\n",
                 node.GetId(), stop_height - start_height + 1, max_height_diff);
        node.fDisconnect = true;
        return false;
    }

    filter_index = GetBlockFilterIndex(filter_type);
    if (!filter_index) {
        LogPrint(BCLog::NET, "Filter index for supported type %s not found\n", BlockFilterTypeName(filter_type));
        return false;
    }

    return true;
}

void PeerManagerImpl::ProcessGetCFilters(CNode& node,Peer& peer, CDataStream& vRecv)
{
    uint8_t filter_type_ser;
    uint32_t start_height;
    uint256 stop_hash;

    vRecv >> filter_type_ser >> start_height >> stop_hash;

    const BlockFilterType filter_type = static_cast<BlockFilterType>(filter_type_ser);

    const CBlockIndex* stop_index;
    BlockFilterIndex* filter_index;
    if (!PrepareBlockFilterRequest(node, peer, filter_type, start_height, stop_hash,
                                   MAX_GETCFILTERS_SIZE, stop_index, filter_index)) {
        return;
    }

    std::vector<BlockFilter> filters;
    if (!filter_index->LookupFilterRange(start_height, stop_index, filters)) {
        LogPrint(BCLog::NET, "Failed to find block filter in index: filter_type=%s, start_height=%d, stop_hash=%s\n",
                     BlockFilterTypeName(filter_type), start_height, stop_hash.ToString());
        return;
    }

    for (const auto& filter : filters) {
        CSerializedNetMsg msg = CNetMsgMaker(node.GetCommonVersion())
            .Make(NetMsgType::CFILTER, filter);
        m_connman.PushMessage(&node, std::move(msg));
    }
}

void PeerManagerImpl::ProcessGetCFHeaders(CNode& node, Peer& peer, CDataStream& vRecv)
{
    uint8_t filter_type_ser;
    uint32_t start_height;
    uint256 stop_hash;

    vRecv >> filter_type_ser >> start_height >> stop_hash;

    const BlockFilterType filter_type = static_cast<BlockFilterType>(filter_type_ser);

    const CBlockIndex* stop_index;
    BlockFilterIndex* filter_index;
    if (!PrepareBlockFilterRequest(node, peer, filter_type, start_height, stop_hash,
                                   MAX_GETCFHEADERS_SIZE, stop_index, filter_index)) {
        return;
    }

    uint256 prev_header;
    if (start_height > 0) {
        const CBlockIndex* const prev_block =
            stop_index->GetAncestor(static_cast<int>(start_height - 1));
        if (!filter_index->LookupFilterHeader(prev_block, prev_header)) {
            LogPrint(BCLog::NET, "Failed to find block filter header in index: filter_type=%s, block_hash=%s\n",
                         BlockFilterTypeName(filter_type), prev_block->GetBlockHash().ToString());
            return;
        }
    }

    std::vector<uint256> filter_hashes;
    if (!filter_index->LookupFilterHashRange(start_height, stop_index, filter_hashes)) {
        LogPrint(BCLog::NET, "Failed to find block filter hashes in index: filter_type=%s, start_height=%d, stop_hash=%s\n",
                     BlockFilterTypeName(filter_type), start_height, stop_hash.ToString());
        return;
    }

    CSerializedNetMsg msg = CNetMsgMaker(node.GetCommonVersion())
        .Make(NetMsgType::CFHEADERS,
              filter_type_ser,
              stop_index->GetBlockHash(),
              prev_header,
              filter_hashes);
    m_connman.PushMessage(&node, std::move(msg));
}

void PeerManagerImpl::ProcessGetCFCheckPt(CNode& node, Peer& peer, CDataStream& vRecv)
{
    uint8_t filter_type_ser;
    uint256 stop_hash;

    vRecv >> filter_type_ser >> stop_hash;

    const BlockFilterType filter_type = static_cast<BlockFilterType>(filter_type_ser);

    const CBlockIndex* stop_index;
    BlockFilterIndex* filter_index;
    if (!PrepareBlockFilterRequest(node, peer, filter_type, /*start_height=*/0, stop_hash,
                                   /*max_height_diff=*/std::numeric_limits<uint32_t>::max(),
                                   stop_index, filter_index)) {
        return;
    }

    std::vector<uint256> headers(stop_index->nHeight / CFCHECKPT_INTERVAL);

    // Populate headers.
    const CBlockIndex* block_index = stop_index;
    for (int i = headers.size() - 1; i >= 0; i--) {
        int height = (i + 1) * CFCHECKPT_INTERVAL;
        block_index = block_index->GetAncestor(height);

        if (!filter_index->LookupFilterHeader(block_index, headers[i])) {
            LogPrint(BCLog::NET, "Failed to find block filter header in index: filter_type=%s, block_hash=%s\n",
                         BlockFilterTypeName(filter_type), block_index->GetBlockHash().ToString());
            return;
        }
    }

    CSerializedNetMsg msg = CNetMsgMaker(node.GetCommonVersion())
        .Make(NetMsgType::CFCHECKPT,
              filter_type_ser,
              stop_index->GetBlockHash(),
              headers);
    m_connman.PushMessage(&node, std::move(msg));
}

void PeerManagerImpl::ProcessBlock(CNode& node, const std::shared_ptr<const CBlock>& block, bool force_processing, bool min_pow_checked)
{
    bool new_block{false};
    m_chainman.ProcessNewBlock(block, force_processing, min_pow_checked, &new_block, node.GetId());
    if (new_block) {
        node.m_last_block_time = GetTime<std::chrono::seconds>();
    } else {
        LOCK(cs_main);
        mapBlockSource.erase(block->GetHash());
    }
}

void PeerManagerImpl::ProcessMessage(CNode& pfrom, const std::string& msg_type, CDataStream& vRecv,
                                     const std::chrono::microseconds time_received,
                                     const std::atomic<bool>& interruptMsgProc)
{
    AssertLockHeld(g_msgproc_mutex);

    LogPrint(BCLog::NET, "received: %s (%u bytes) peer=%d\n", SanitizeString(msg_type), vRecv.size(), pfrom.GetId());

    PeerRef peer = GetPeerRef(pfrom.GetId());
    if (peer == nullptr) return;

    if (msg_type == NetMsgType::VERSION) {
        if (pfrom.nVersion != 0) {
            LogPrint(BCLog::NET, "redundant version message from peer=%d\n", pfrom.GetId());
            return;
        }

        int64_t nTime;
        CService addrMe;
        uint64_t nNonce = 1;
        ServiceFlags nServices;
        uint64_t nServiceInt;
        int nVersion;
        std::string cleanSubVer;
        int starting_height = -1;
        bool fRelay = true;

        vRecv >> nVersion >> Using<CustomUintFormatter<8>>(nServiceInt) >> nTime;
        // Clear NODE_SMSG service flag if old peer version
        if (nVersion < smsg::MIN_SMSG_PROTO_VERSION) {
            nServiceInt &= ~NODE_SMSG;
        }
        nServices = ServiceFlags(nServiceInt);
        if (nTime < 0) {
            nTime = 0;
        }
        vRecv.ignore(8); // Ignore the addrMe service bits sent by the peer
        vRecv >> addrMe;
        if (!pfrom.IsInboundConn())
        {
            m_addrman.SetServices(pfrom.addr, nServices);
        }
        if (pfrom.ExpectServicesFromConn() && !HasAllDesirableServiceFlags(nServices))
        {
            LogPrint(BCLog::NET, "peer=%d does not offer the expected services (%08x offered, %08x expected); disconnecting\n", pfrom.GetId(), nServices, GetDesirableServiceFlags(nServices));
            pfrom.fDisconnect = true;
            return;
        }

        if (nVersion < MIN_PEER_PROTO_VERSION) {
            // disconnect from peers older than this proto version
            LogPrint(BCLog::NET, "peer=%d using obsolete version %i; disconnecting\n", pfrom.GetId(), nVersion);
            pfrom.fDisconnect = true;
            return;
        }

        if (!vRecv.empty()) {
            // The version message includes information about the sending node which we don't use:
            //   - 8 bytes (service bits)
            //   - 16 bytes (ipv6 address)
            //   - 2 bytes (port)
            vRecv.ignore(26);
            vRecv >> nNonce;
        }
        if (!vRecv.empty()) {
            std::string strSubVer;
            vRecv >> LIMITED_STRING(strSubVer, MAX_SUBVERSION_LENGTH);
            cleanSubVer = SanitizeString(strSubVer);
        }
        if (!vRecv.empty()) {
            vRecv >> starting_height;
        }
        if (!vRecv.empty())
            vRecv >> fRelay;
        // Disconnect if we connected to ourself
        if (pfrom.IsInboundConn() && !m_connman.CheckIncomingNonce(nNonce))
        {
            LogPrintf("connected to self at %s, disconnecting\n", pfrom.addr.ToString());
            pfrom.fDisconnect = true;
            return;
        }

        if (pfrom.IsInboundConn() && addrMe.IsRoutable())
        {
            SeenLocal(addrMe);
        }

        // Inbound peers send us their version message when they connect.
        // We send our version message in response.
        if (pfrom.IsInboundConn()) {
            PushNodeVersion(pfrom, *peer);
        }

        // Change version
        const int greatest_common_version = std::min(nVersion, PROTOCOL_VERSION);
        pfrom.SetCommonVersion(greatest_common_version);
        pfrom.nVersion = nVersion;

        const CNetMsgMaker msg_maker(greatest_common_version);

        if (greatest_common_version >= WTXID_RELAY_VERSION) {
            m_connman.PushMessage(&pfrom, msg_maker.Make(NetMsgType::WTXIDRELAY));
        }

        // Signal ADDRv2 support (BIP155).
        if (greatest_common_version >= WTXID_RELAY_VERSION) {
            // BIP155 defines addrv2 and sendaddrv2 for all protocol versions, but some
            // implementations reject messages they don't know. As a courtesy, don't send
            // it to nodes with a version before 70016, as no software is known to support
            // BIP155 that doesn't announce at least that protocol version number.
            m_connman.PushMessage(&pfrom, msg_maker.Make(NetMsgType::SENDADDRV2));
        }

        m_connman.PushMessage(&pfrom, msg_maker.Make(NetMsgType::VERACK));

        pfrom.m_has_all_wanted_services = HasAllDesirableServiceFlags(nServices);
        peer->m_their_services = nServices;
        pfrom.SetAddrLocal(addrMe);
        {
            LOCK(pfrom.m_subver_mutex);
            pfrom.cleanSubVer = cleanSubVer;
        }
        peer->m_starting_height = starting_height;
        peer->m_chain_height = starting_height;
        {
            LOCK(cs_main);
            particl::UpdateNumBlocksOfPeers(m_chainman, pfrom.GetId(), starting_height);
        }

        // We only initialize the m_tx_relay data structure if:
        // - this isn't an outbound block-relay-only connection; and
        // - fRelay=true or we're offering NODE_BLOOM to this peer
        //   (NODE_BLOOM means that the peer may turn on tx relay later)
        if (!pfrom.IsBlockOnlyConn() &&
            (fRelay || (peer->m_our_services & NODE_BLOOM))) {
            auto* const tx_relay = peer->SetTxRelay();
            {
                LOCK(tx_relay->m_bloom_filter_mutex);
                tx_relay->m_relay_txs = fRelay; // set to true after we get the first filter* message
            }
            if (fRelay) pfrom.m_relays_txs = true;
        }

        // Potentially mark this peer as a preferred download peer.
        {
            LOCK(cs_main);
            CNodeState* state = State(pfrom.GetId());
            state->fPreferredDownload = (!pfrom.IsInboundConn() || pfrom.HasPermission(NetPermissionFlags::NoBan)) && !pfrom.IsAddrFetchConn() && CanServeBlocks(*peer);
            m_num_preferred_download_peers += state->fPreferredDownload;
        }

        // Self advertisement & GETADDR logic
        if (!pfrom.IsInboundConn() && SetupAddressRelay(pfrom, *peer)) {
            // For outbound peers, we try to relay our address (so that other
            // nodes can try to find us more quickly, as we have no guarantee
            // that an outbound peer is even aware of how to reach us) and do a
            // one-time address fetch (to help populate/update our addrman). If
            // we're starting up for the first time, our addrman may be pretty
            // empty and no one will know who we are, so these mechanisms are
            // important to help us connect to the network.
            //
            // We skip this for block-relay-only peers. We want to avoid
            // potentially leaking addr information and we do not want to
            // indicate to the peer that we will participate in addr relay.
            if (fListen && !m_chainman.ActiveChainstate().IsInitialBlockDownload())
            {
                CAddress addr{GetLocalAddress(pfrom.addr), peer->m_our_services, Now<NodeSeconds>()};
                FastRandomContext insecure_rand;
                if (addr.IsRoutable())
                {
                    LogPrint(BCLog::NET, "ProcessMessages: advertising address %s\n", addr.ToString());
                    PushAddress(*peer, addr, insecure_rand);
                } else if (IsPeerAddrLocalGood(&pfrom)) {
                    // Override just the address with whatever the peer sees us as.
                    // Leave the port in addr as it was returned by GetLocalAddress()
                    // above, as this is an outbound connection and the peer cannot
                    // observe our listening port.
                    addr.SetIP(addrMe);
                    LogPrint(BCLog::NET, "ProcessMessages: advertising address %s\n", addr.ToString());
                    PushAddress(*peer, addr, insecure_rand);
                }
            }

            // Get recent addresses
            m_connman.PushMessage(&pfrom, CNetMsgMaker(greatest_common_version).Make(NetMsgType::GETADDR));
            peer->m_getaddr_sent = true;
            // When requesting a getaddr, accept an additional MAX_ADDR_TO_SEND addresses in response
            // (bypassing the MAX_ADDR_PROCESSING_TOKEN_BUCKET limit).
            peer->m_addr_token_bucket += MAX_ADDR_TO_SEND;
        }

        if (!pfrom.IsInboundConn()) {
            // For non-inbound connections, we update the addrman to record
            // connection success so that addrman will have an up-to-date
            // notion of which peers are online and available.
            //
            // While we strive to not leak information about block-relay-only
            // connections via the addrman, not moving an address to the tried
            // table is also potentially detrimental because new-table entries
            // are subject to eviction in the event of addrman collisions.  We
            // mitigate the information-leak by never calling
            // AddrMan::Connected() on block-relay-only peers; see
            // FinalizeNode().
            //
            // This moves an address from New to Tried table in Addrman,
            // resolves tried-table collisions, etc.
            m_addrman.Good(pfrom.addr);
        }

        std::string remoteAddr;
        if (fLogIPs)
            remoteAddr = ", peeraddr=" + pfrom.addr.ToString();

        LogPrint(BCLog::NET, "receive version message: %s: version %d, blocks=%d, us=%s, txrelay=%d, peer=%d%s\n",
                  cleanSubVer, pfrom.nVersion,
                  peer->m_starting_height, addrMe.ToString(), fRelay, pfrom.GetId(),
                  remoteAddr);

        int64_t nTimeOffset = nTime - GetTime();
        pfrom.nTimeOffset = nTimeOffset;
        if (!pfrom.IsInboundConn()) {
            // Don't use timedata samples from inbound peers to make it
            // harder for others to tamper with our adjusted time.
            AddTimeData(pfrom.addr, nTimeOffset);
        }

        // If the peer is old enough to have the old alert system, send it the final alert.
        if (greatest_common_version <= 70012) {
            CDataStream finalAlert(ParseHex("60010000000000000000000000ffffff7f00000000ffffff7ffeffff7f01ffffff7f00000000ffffff7f00ffffff7f002f555247454e543a20416c657274206b657920636f6d70726f6d697365642c2075706772616465207265717569726564004630440220653febd6410f470f6bae11cad19c48413becb1ac2c17f908fd0fd53bdc3abd5202206d0e9c96fe88d4a0f01ed9dedae2b6f9e00da94cad0fecaae66ecf689bf71b50"), SER_NETWORK, PROTOCOL_VERSION);
            m_connman.PushMessage(&pfrom, CNetMsgMaker(greatest_common_version).Make("alert", finalAlert));
        }

        // Feeler connections exist only to verify if address is online.
        if (pfrom.IsFeelerConn()) {
            LogPrint(BCLog::NET, "feeler connection completed peer=%d; disconnecting\n", pfrom.GetId());
            pfrom.fDisconnect = true;
        }
        return;
    }

    if (pfrom.nVersion == 0) {
        // Must have a version message before anything else
        LogPrint(BCLog::NET, "non-version message before version handshake. Message \"%s\" from peer=%d\n", SanitizeString(msg_type), pfrom.GetId());
        return;
    }

    // At this point, the outgoing message serialization version can't change.
    const CNetMsgMaker msgMaker(pfrom.GetCommonVersion());

    if (msg_type == NetMsgType::VERACK) {
        if (pfrom.fSuccessfullyConnected) {
            LogPrint(BCLog::NET, "ignoring redundant verack message from peer=%d\n", pfrom.GetId());
            return;
        }

        if (!pfrom.IsInboundConn()) {
            LogPrintf("New outbound peer connected: version: %d, blocks=%d, peer=%d%s (%s)\n",
                      pfrom.nVersion.load(), peer->m_starting_height,
                      pfrom.GetId(), (fLogIPs ? strprintf(", peeraddr=%s", pfrom.addr.ToString()) : ""),
                      pfrom.ConnectionTypeAsString());
        }

        if (pfrom.GetCommonVersion() >= SHORT_IDS_BLOCKS_VERSION) {
            // Tell our peer we are willing to provide version 2 cmpctblocks.
            // However, we do not request new block announcements using
            // cmpctblock messages.
            // We send this to non-NODE NETWORK peers as well, because
            // they may wish to request compact blocks from us
            m_connman.PushMessage(&pfrom, msgMaker.Make(NetMsgType::SENDCMPCT, /*high_bandwidth=*/false, /*version=*/CMPCTBLOCKS_VERSION));
        }
        pfrom.fSuccessfullyConnected = true;
        return;
    }

    if (msg_type == NetMsgType::SENDHEADERS) {
        LOCK(cs_main);
        State(pfrom.GetId())->fPreferHeaders = true;
        return;
    }

    if (msg_type == NetMsgType::SENDCMPCT) {
        bool sendcmpct_hb{false};
        uint64_t sendcmpct_version{0};
        vRecv >> sendcmpct_hb >> sendcmpct_version;

        // Only support compact block relay with witnesses
        if (sendcmpct_version != CMPCTBLOCKS_VERSION) return;

        LOCK(cs_main);
        CNodeState* nodestate = State(pfrom.GetId());
        nodestate->m_provides_cmpctblocks = true;
        nodestate->m_requested_hb_cmpctblocks = sendcmpct_hb;
        // save whether peer selects us as BIP152 high-bandwidth peer
        // (receiving sendcmpct(1) signals high-bandwidth, sendcmpct(0) low-bandwidth)
        pfrom.m_bip152_highbandwidth_from = sendcmpct_hb;
        return;
    }

    // BIP339 defines feature negotiation of wtxidrelay, which must happen between
    // VERSION and VERACK to avoid relay problems from switching after a connection is up.
    if (msg_type == NetMsgType::WTXIDRELAY) {
        if (pfrom.fSuccessfullyConnected) {
            // Disconnect peers that send a wtxidrelay message after VERACK.
            LogPrint(BCLog::NET, "wtxidrelay received after verack from peer=%d; disconnecting\n", pfrom.GetId());
            pfrom.fDisconnect = true;
            return;
        }
        if (pfrom.GetCommonVersion() >= WTXID_RELAY_VERSION) {
            if (!peer->m_wtxid_relay) {
                peer->m_wtxid_relay = true;
                m_wtxid_relay_peers++;
            } else {
                LogPrint(BCLog::NET, "ignoring duplicate wtxidrelay from peer=%d\n", pfrom.GetId());
            }
        } else {
            LogPrint(BCLog::NET, "ignoring wtxidrelay due to old common version=%d from peer=%d\n", pfrom.GetCommonVersion(), pfrom.GetId());
        }
        return;
    }

    // BIP155 defines feature negotiation of addrv2 and sendaddrv2, which must happen
    // between VERSION and VERACK.
    if (msg_type == NetMsgType::SENDADDRV2) {
        if (pfrom.fSuccessfullyConnected) {
            // Disconnect peers that send a SENDADDRV2 message after VERACK.
            LogPrint(BCLog::NET, "sendaddrv2 received after verack from peer=%d; disconnecting\n", pfrom.GetId());
            pfrom.fDisconnect = true;
            return;
        }
        peer->m_wants_addrv2 = true;
        return;
    }

    if (!pfrom.fSuccessfullyConnected) {
        LogPrint(BCLog::NET, "Unsupported message \"%s\" prior to verack from peer=%d\n", SanitizeString(msg_type), pfrom.GetId());
        return;
    }

    if (msg_type == NetMsgType::ADDR || msg_type == NetMsgType::ADDRV2) {
        int stream_version = vRecv.GetVersion();
        if (msg_type == NetMsgType::ADDRV2) {
            // Add ADDRV2_FORMAT to the version so that the CNetAddr and CAddress
            // unserialize methods know that an address in v2 format is coming.
            stream_version |= ADDRV2_FORMAT;
        }

        OverrideStream<CDataStream> s(&vRecv, vRecv.GetType(), stream_version);
        std::vector<CAddress> vAddr;

        s >> vAddr;

        if (!SetupAddressRelay(pfrom, *peer)) {
            LogPrint(BCLog::NET, "ignoring %s message from %s peer=%d\n", msg_type, pfrom.ConnectionTypeAsString(), pfrom.GetId());
            return;
        }

        if (vAddr.size() > MAX_ADDR_TO_SEND)
        {
            Misbehaving(*peer, 20, strprintf("%s message size = %u", msg_type, vAddr.size()));
            return;
        }

        // Store the new addresses
        std::vector<CAddress> vAddrOk;
        const auto current_a_time{Now<NodeSeconds>()};

        // Update/increment addr rate limiting bucket.
        const auto current_time{GetTime<std::chrono::microseconds>()};
        if (peer->m_addr_token_bucket < MAX_ADDR_PROCESSING_TOKEN_BUCKET) {
            // Don't increment bucket if it's already full
            const auto time_diff = std::max(current_time - peer->m_addr_token_timestamp, 0us);
            const double increment = Ticks<SecondsDouble>(time_diff) * MAX_ADDR_RATE_PER_SECOND;
            peer->m_addr_token_bucket = std::min<double>(peer->m_addr_token_bucket + increment, MAX_ADDR_PROCESSING_TOKEN_BUCKET);
        }
        peer->m_addr_token_timestamp = current_time;

        const bool rate_limited = !pfrom.HasPermission(NetPermissionFlags::Addr);
        uint64_t num_proc = 0;
        uint64_t num_rate_limit = 0;
        Shuffle(vAddr.begin(), vAddr.end(), FastRandomContext());
        for (CAddress& addr : vAddr)
        {
            if (interruptMsgProc)
                return;

            // Apply rate limiting.
            if (peer->m_addr_token_bucket < 1.0) {
                if (rate_limited) {
                    ++num_rate_limit;
                    continue;
                }
            } else {
                peer->m_addr_token_bucket -= 1.0;
            }
            // We only bother storing full nodes, though this may include
            // things which we would not make an outbound connection to, in
            // part because we may make feeler connections to them.
            if (!MayHaveUsefulAddressDB(addr.nServices) && !HasAllDesirableServiceFlags(addr.nServices))
                continue;

            if (addr.nTime <= NodeSeconds{100000000s} || addr.nTime > current_a_time + 10min) {
                addr.nTime = current_a_time - 5 * 24h;
            }
            AddAddressKnown(*peer, addr);
            if (m_banman && (m_banman->IsDiscouraged(addr) || m_banman->IsBanned(addr))) {
                // Do not process banned/discouraged addresses beyond remembering we received them
                continue;
            }
            ++num_proc;
            bool fReachable = IsReachable(addr);
            if (addr.nTime > current_a_time - 10min && !peer->m_getaddr_sent && vAddr.size() <= 10 && addr.IsRoutable()) {
                // Relay to a limited number of other nodes
                RelayAddress(pfrom.GetId(), addr, fReachable);
            }
            // Do not store addresses outside our network
            if (fReachable)
                vAddrOk.push_back(addr);
        }
        peer->m_addr_processed += num_proc;
        peer->m_addr_rate_limited += num_rate_limit;
        LogPrint(BCLog::NET, "Received addr: %u addresses (%u processed, %u rate-limited) from peer=%d\n",
                 vAddr.size(), num_proc, num_rate_limit, pfrom.GetId());

        m_addrman.Add(vAddrOk, pfrom.addr, 2h);
        if (vAddr.size() < 1000) peer->m_getaddr_sent = false;

        // AddrFetch: Require multiple addresses to avoid disconnecting on self-announcements
        if (pfrom.IsAddrFetchConn() && vAddr.size() > 1) {
            LogPrint(BCLog::NET, "addrfetch connection completed peer=%d; disconnecting\n", pfrom.GetId());
            pfrom.fDisconnect = true;
        }
        return;
    }

    if (msg_type == NetMsgType::INV) {
        std::vector<CInv> vInv;
        vRecv >> vInv;
        if (vInv.size() > MAX_INV_SZ)
        {
            Misbehaving(*peer, 20, strprintf("inv message size = %u", vInv.size()));
            return;
        }

        const bool reject_tx_invs{RejectIncomingTxs(pfrom)};

        LOCK(cs_main);

        const auto current_time{GetTime<std::chrono::microseconds>()};
        uint256* best_block{nullptr};

        for (CInv& inv : vInv) {
            if (interruptMsgProc) return;

            // Ignore INVs that don't match wtxidrelay setting.
            // Note that orphan parent fetching always uses MSG_TX GETDATAs regardless of the wtxidrelay setting.
            // This is fine as no INV messages are involved in that process.
            if (peer->m_wtxid_relay) {
                if (inv.IsMsgTx()) continue;
            } else {
                if (inv.IsMsgWtx()) continue;
            }

            if (inv.IsMsgBlk()) {
                const bool fAlreadyHave = AlreadyHaveBlock(inv.hash);
                LogPrint(BCLog::NET, "got inv: %s  %s peer=%d\n", inv.ToString(), fAlreadyHave ? "have" : "new", pfrom.GetId());

                UpdateBlockAvailability(pfrom.GetId(), inv.hash);
                if (!fAlreadyHave && !fImporting && !fReindex && !IsBlockRequested(inv.hash)) {
                    // Headers-first is the primary method of announcement on
                    // the network. If a node fell back to sending blocks by
                    // inv, it may be for a re-org, or because we haven't
                    // completed initial headers sync. The final block hash
                    // provided should be the highest, so send a getheaders and
                    // then fetch the blocks we need to catch up.
                    best_block = &inv.hash;
                }
            } else if (inv.IsGenTxMsg()) {
                if (reject_tx_invs) {
                    LogPrint(BCLog::NET, "transaction (%s) inv sent in violation of protocol, disconnecting peer=%d\n", inv.hash.ToString(), pfrom.GetId());
                    pfrom.fDisconnect = true;
                    return;
                }
                const GenTxid gtxid = ToGenTxid(inv);
                const bool fAlreadyHave = AlreadyHaveTx(gtxid);
                LogPrint(BCLog::NET, "got inv: %s  %s peer=%d\n", inv.ToString(), fAlreadyHave ? "have" : "new", pfrom.GetId());

                AddKnownTx(*peer, inv.hash);
                if (!fAlreadyHave && !m_chainman.ActiveChainstate().IsInitialBlockDownload()) {
                    AddTxAnnouncement(pfrom, gtxid, current_time);
                }
            } else {
                LogPrint(BCLog::NET, "Unknown inv type \"%s\" received from peer=%d\n", inv.ToString(), pfrom.GetId());
            }
        }

        if (best_block != nullptr) {
            // If we haven't started initial headers-sync with this peer, then
            // consider sending a getheaders now. On initial startup, there's a
            // reliability vs bandwidth tradeoff, where we are only trying to do
            // initial headers sync with one peer at a time, with a long
            // timeout (at which point, if the sync hasn't completed, we will
            // disconnect the peer and then choose another). In the meantime,
            // as new blocks are found, we are willing to add one new peer per
            // block to sync with as well, to sync quicker in the case where
            // our initial peer is unresponsive (but less bandwidth than we'd
            // use if we turned on sync with all peers).
            CNodeState& state{*Assert(State(pfrom.GetId()))};
            if (state.fSyncStarted || (!peer->m_inv_triggered_getheaders_before_sync && *best_block != m_last_block_inv_triggering_headers_sync)) {
                if (MaybeSendGetHeaders(pfrom, GetLocator(m_chainman.m_best_header), *peer)) {
                    LogPrint(BCLog::NET, "getheaders (%d) %s to peer=%d\n",
                            m_chainman.m_best_header->nHeight, best_block->ToString(),
                            pfrom.GetId());
                }
                if (!state.fSyncStarted) {
                    peer->m_inv_triggered_getheaders_before_sync = true;
                    // Update the last block hash that triggered a new headers
                    // sync, so that we don't turn on headers sync with more
                    // than 1 new peer every new block.
                    m_last_block_inv_triggering_headers_sync = *best_block;
                }
            }
        }

        return;
    }

    if (msg_type == NetMsgType::GETDATA) {
        std::vector<CInv> vInv;
        vRecv >> vInv;
        if (vInv.size() > MAX_INV_SZ)
        {
            Misbehaving(*peer, 20, strprintf("getdata message size = %u", vInv.size()));
            return;
        }

        LogPrint(BCLog::NET, "received getdata (%u invsz) peer=%d\n", vInv.size(), pfrom.GetId());

        if (vInv.size() > 0) {
            LogPrint(BCLog::NET, "received getdata for: %s peer=%d\n", vInv[0].ToString(), pfrom.GetId());
        }

        {
            LOCK(peer->m_getdata_requests_mutex);
            peer->m_getdata_requests.insert(peer->m_getdata_requests.end(), vInv.begin(), vInv.end());
            ProcessGetData(pfrom, *peer, interruptMsgProc);
        }

        return;
    }

    if (msg_type == NetMsgType::GETBLOCKS) {
        CBlockLocator locator;
        uint256 hashStop;
        vRecv >> locator >> hashStop;

        if (locator.vHave.size() > MAX_LOCATOR_SZ) {
            LogPrint(BCLog::NET, "getblocks locator size %lld > %d, disconnect peer=%d\n", locator.vHave.size(), MAX_LOCATOR_SZ, pfrom.GetId());
            pfrom.fDisconnect = true;
            return;
        }

        // We might have announced the currently-being-connected tip using a
        // compact block, which resulted in the peer sending a getblocks
        // request, which we would otherwise respond to without the new block.
        // To avoid this situation we simply verify that we are on our best
        // known chain now. This is super overkill, but we handle it better
        // for getheaders requests, and there are no known nodes which support
        // compact blocks but still use getblocks to request blocks.
        {
            std::shared_ptr<const CBlock> a_recent_block;
            {
                LOCK(m_most_recent_block_mutex);
                a_recent_block = m_most_recent_block;
            }
            BlockValidationState state;
            state.m_chainman = &m_chainman;
            state.m_peerman = this;
            state.nodeId = pfrom.GetId();
            if (!m_chainman.ActiveChainstate().ActivateBestChain(state, a_recent_block)) {
                LogPrint(BCLog::NET, "failed to activate chain (%s)\n", state.ToString());
            }
        }

        LOCK(cs_main);

        // Find the last block the caller has in the main chain
        const CBlockIndex* pindex = m_chainman.ActiveChainstate().FindForkInGlobalIndex(locator);

        // Send the rest of the chain
        if (pindex)
            pindex = m_chainman.ActiveChain().Next(pindex);
        int nLimit = 500;
        LogPrint(BCLog::NET, "getblocks %d to %s limit %d from peer=%d\n", (pindex ? pindex->nHeight : -1), hashStop.IsNull() ? "end" : hashStop.ToString(), nLimit, pfrom.GetId());
        for (; pindex; pindex = m_chainman.ActiveChain().Next(pindex))
        {
            if (pindex->GetBlockHash() == hashStop)
            {
                LogPrint(BCLog::NET, "  getblocks stopping at %d %s\n", pindex->nHeight, pindex->GetBlockHash().ToString());
                break;
            }
            // If pruning, don't inv blocks unless we have on disk and are likely to still have
            // for some reasonable time window (1 hour) that block relay might require.
            const int nPrunedBlocksLikelyToHave = MIN_BLOCKS_TO_KEEP - 3600 / m_chainparams.GetConsensus().nPowTargetSpacing;
            if (fPruneMode && (!(pindex->nStatus & BLOCK_HAVE_DATA) || pindex->nHeight <= m_chainman.ActiveChain().Tip()->nHeight - nPrunedBlocksLikelyToHave))
            {
                LogPrint(BCLog::NET, " getblocks stopping, pruned or too old block at %d %s\n", pindex->nHeight, pindex->GetBlockHash().ToString());
                break;
            }
            WITH_LOCK(peer->m_block_inv_mutex, peer->m_blocks_for_inv_relay.push_back(pindex->GetBlockHash()));
            if (--nLimit <= 0) {
                // When this block is requested, we'll send an inv that'll
                // trigger the peer to getblocks the next batch of inventory.
                LogPrint(BCLog::NET, "  getblocks stopping at limit %d %s\n", pindex->nHeight, pindex->GetBlockHash().ToString());
                WITH_LOCK(peer->m_block_inv_mutex, {peer->m_continuation_block = pindex->GetBlockHash();});
                break;
            }
        }
        return;
    }

    if (msg_type == NetMsgType::GETBLOCKTXN) {
        BlockTransactionsRequest req;
        vRecv >> req;

        std::shared_ptr<const CBlock> recent_block;
        {
            LOCK(m_most_recent_block_mutex);
            if (m_most_recent_block_hash == req.blockhash)
                recent_block = m_most_recent_block;
            // Unlock m_most_recent_block_mutex to avoid cs_main lock inversion
        }
        if (recent_block) {
            SendBlockTransactions(pfrom, *peer, *recent_block, req);
            return;
        }

        {
            LOCK(cs_main);

            const CBlockIndex* pindex = m_chainman.m_blockman.LookupBlockIndex(req.blockhash);
            if (!pindex || !(pindex->nStatus & BLOCK_HAVE_DATA)) {
                LogPrint(BCLog::NET, "Peer %d sent us a getblocktxn for a block we don't have\n", pfrom.GetId());
                return;
            }

            if (pindex->nHeight >= m_chainman.ActiveChain().Height() - MAX_BLOCKTXN_DEPTH) {
                CBlock block;
                bool ret = ReadBlockFromDisk(block, pindex, m_chainparams.GetConsensus());
                assert(ret);

                SendBlockTransactions(pfrom, *peer, block, req);
                return;
            }
        }

        // If an older block is requested (should never happen in practice,
        // but can happen in tests) send a block response instead of a
        // blocktxn response. Sending a full block response instead of a
        // small blocktxn response is preferable in the case where a peer
        // might maliciously send lots of getblocktxn requests to trigger
        // expensive disk reads, because it will require the peer to
        // actually receive all the data read from disk over the network.
        LogPrint(BCLog::NET, "Peer %d sent us a getblocktxn for a block > %i deep\n", pfrom.GetId(), MAX_BLOCKTXN_DEPTH);
        CInv inv{MSG_WITNESS_BLOCK, req.blockhash};
        WITH_LOCK(peer->m_getdata_requests_mutex, peer->m_getdata_requests.push_back(inv));
        // The message processing loop will go around again (without pausing) and we'll respond then
        return;
    }

    if (msg_type == NetMsgType::GETHEADERS) {
        CBlockLocator locator;
        uint256 hashStop;
        vRecv >> locator >> hashStop;

        if (locator.vHave.size() > MAX_LOCATOR_SZ) {
            LogPrint(BCLog::NET, "getheaders locator size %lld > %d, disconnect peer=%d\n", locator.vHave.size(), MAX_LOCATOR_SZ, pfrom.GetId());
            pfrom.fDisconnect = true;
            return;
        }

        if (fImporting || fReindex) {
            LogPrint(BCLog::NET, "Ignoring getheaders from peer=%d while importing/reindexing\n", pfrom.GetId());
            return;
        }

        LOCK(cs_main);

        // Note that if we were to be on a chain that forks from the checkpointed
        // chain, then serving those headers to a peer that has seen the
        // checkpointed chain would cause that peer to disconnect us. Requiring
        // that our chainwork exceed nMinimumChainWork is a protection against
        // being fed a bogus chain when we started up for the first time and
        // getting partitioned off the honest network for serving that chain to
        // others.
        if (m_chainman.ActiveTip() == nullptr ||
                (m_chainman.ActiveTip()->nChainWork < nMinimumChainWork && !pfrom.HasPermission(NetPermissionFlags::Download))) {
            LogPrint(BCLog::NET, "Ignoring getheaders from peer=%d because active chain has too little work; sending empty response\n", pfrom.GetId());
            // Just respond with an empty headers message, to tell the peer to
            // go away but not treat us as unresponsive.
            m_connman.PushMessage(&pfrom, msgMaker.Make(NetMsgType::HEADERS, std::vector<CBlock>()));
            return;
        }

        CNodeState *nodestate = State(pfrom.GetId());
        const CBlockIndex* pindex = nullptr;
        if (locator.IsNull())
        {
            // If locator is null, return the hashStop block
            pindex = m_chainman.m_blockman.LookupBlockIndex(hashStop);
            if (!pindex) {
                return;
            }

            if (!BlockRequestAllowed(pindex)) {
                LogPrint(BCLog::NET, "%s: ignoring request from peer=%i for old block header that isn't in the main chain\n", __func__, pfrom.GetId());
                return;
            }
        }
        else
        {
            // Find the last block the caller has in the main chain
            pindex = m_chainman.ActiveChainstate().FindForkInGlobalIndex(locator);
            if (pindex)
                pindex = m_chainman.ActiveChain().Next(pindex);
        }

        // we must use CBlockGetHeader, as CBlockHeaders won't include the 0x00 nTx count at the end
        std::vector<CBlockGetHeader> vHeaders;
        int nLimit = MAX_HEADERS_RESULTS;
        LogPrint(BCLog::NET, "getheaders %d to %s from peer=%d\n", (pindex ? pindex->nHeight : -1), hashStop.IsNull() ? "end" : hashStop.ToString(), pfrom.GetId());
        for (; pindex; pindex = m_chainman.ActiveChain().Next(pindex))
        {
            if (pindex == m_chainman.ActiveChain().Tip()
                && pindex->nFlags & BLOCK_FAILED_DUPLICATE_STAKE) {
                break;
            }
            vHeaders.push_back(pindex->GetBlockHeader());
            if (--nLimit <= 0 || pindex->GetBlockHash() == hashStop)
                break;
        }
        // pindex can be nullptr either if we sent m_chainman.ActiveChain().Tip() OR
        // if our peer has m_chainman.ActiveChain().Tip() (and thus we are sending an empty
        // headers message). In both cases it's safe to update
        // pindexBestHeaderSent to be our tip.
        //
        // It is important that we simply reset the BestHeaderSent value here,
        // and not max(BestHeaderSent, newHeaderSent). We might have announced
        // the currently-being-connected tip using a compact block, which
        // resulted in the peer sending a headers request, which we respond to
        // without the new block. By resetting the BestHeaderSent, we ensure we
        // will re-announce the new block via headers (or compact blocks again)
        // in the SendMessages logic.
        nodestate->pindexBestHeaderSent = pindex ? pindex : m_chainman.ActiveChain().Tip();
        m_connman.PushMessage(&pfrom, msgMaker.Make(NetMsgType::HEADERS, vHeaders));
        return;
    }

    if (msg_type == NetMsgType::TX) {
        if (RejectIncomingTxs(pfrom)) {
            LogPrint(BCLog::NET, "transaction sent in violation of protocol peer=%d\n", pfrom.GetId());
            pfrom.fDisconnect = true;
            return;
        }

        // Stop processing the transaction early if we are still in IBD since we don't
        // have enough information to validate it yet. Sending unsolicited transactions
        // is not considered a protocol violation, so don't punish the peer.
        if (m_chainman.ActiveChainstate().IsInitialBlockDownload()) return;

        CTransactionRef ptx;
        vRecv >> ptx;
        const CTransaction& tx = *ptx;

        const uint256& txid = ptx->GetHash();
        const uint256& wtxid = ptx->GetWitnessHash();

        const uint256& hash = peer->m_wtxid_relay ? wtxid : txid;
        AddKnownTx(*peer, hash);
        if (peer->m_wtxid_relay && txid != wtxid) {
            // Insert txid into m_tx_inventory_known_filter, even for
            // wtxidrelay peers. This prevents re-adding of
            // unconfirmed parents to the recently_announced
            // filter, when a child tx is requested. See
            // ProcessGetData().
            AddKnownTx(*peer, txid);
        }

        LOCK2(cs_main, g_cs_orphans);

        m_txrequest.ReceivedResponse(pfrom.GetId(), txid);
        if (tx.HasWitness()) m_txrequest.ReceivedResponse(pfrom.GetId(), wtxid);

        // We do the AlreadyHaveTx() check using wtxid, rather than txid - in the
        // absence of witness malleation, this is strictly better, because the
        // recent rejects filter may contain the wtxid but rarely contains
        // the txid of a segwit transaction that has been rejected.
        // In the presence of witness malleation, it's possible that by only
        // doing the check with wtxid, we could overlook a transaction which
        // was confirmed with a different witness, or exists in our mempool
        // with a different witness, but this has limited downside:
        // mempool validation does its own lookup of whether we have the txid
        // already; and an adversary can already relay us old transactions
        // (older than our recency filter) if trying to DoS us, without any need
        // for witness malleation.
        if (AlreadyHaveTx(GenTxid::Wtxid(wtxid))) {
            if (pfrom.HasPermission(NetPermissionFlags::ForceRelay)) {
                // Always relay transactions received from peers with forcerelay
                // permission, even if they were already in the mempool, allowing
                // the node to function as a gateway for nodes hidden behind it.
                if (!m_mempool.exists(GenTxid::Txid(tx.GetHash()))) {
                    LogPrintf("Not relaying non-mempool transaction %s from forcerelay peer=%d\n", tx.GetHash().ToString(), pfrom.GetId());
                } else {
                    LogPrintf("Force relaying tx %s from peer=%d\n", tx.GetHash().ToString(), pfrom.GetId());
                    RelayTransaction(tx.GetHash(), tx.GetWitnessHash());
                }
            }
            return;
        }

        const MempoolAcceptResult result = m_chainman.ProcessTransaction(ptx);
        const TxValidationState& state = result.m_state;

        if (result.m_result_type == MempoolAcceptResult::ResultType::VALID) {
            // As this version of the transaction was acceptable, we can forget about any
            // requests for it.
            m_txrequest.ForgetTxHash(tx.GetHash());
            m_txrequest.ForgetTxHash(tx.GetWitnessHash());
            RelayTransaction(tx.GetHash(), tx.GetWitnessHash());
            m_orphanage.AddChildrenToWorkSet(tx, peer->m_orphan_work_set);

            pfrom.m_last_tx_time = GetTime<std::chrono::seconds>();

            LogPrint(BCLog::MEMPOOL, "AcceptToMemoryPool: peer=%d: accepted %s (poolsz %u txn, %u kB)\n",
                pfrom.GetId(),
                tx.GetHash().ToString(),
                m_mempool.size(), m_mempool.DynamicMemoryUsage() / 1000);

            for (const CTransactionRef& removedTx : result.m_replaced_transactions.value()) {
                AddToCompactExtraTransactions(removedTx);
            }

            // Recursively process any orphan transactions that depended on this one
            ProcessOrphanTx(peer->m_orphan_work_set);
        }
        else if (state.GetResult() == TxValidationResult::TX_MISSING_INPUTS)
        {
            bool fRejectedParents = false; // It may be the case that the orphans parents have all been rejected

            // Deduplicate parent txids, so that we don't have to loop over
            // the same parent txid more than once down below.
            std::vector<uint256> unique_parents;
            unique_parents.reserve(tx.vin.size());
            for (const CTxIn& txin : tx.vin) {
                if (txin.IsAnonInput()) {
                    continue;
                }
                // We start with all parents, and then remove duplicates below.
                unique_parents.push_back(txin.prevout.hash);
            }
            std::sort(unique_parents.begin(), unique_parents.end());
            unique_parents.erase(std::unique(unique_parents.begin(), unique_parents.end()), unique_parents.end());
            for (const uint256& parent_txid : unique_parents) {
                if (m_recent_rejects.contains(parent_txid)) {
                    fRejectedParents = true;
                    break;
                }
            }
            if (!fRejectedParents) {
                const auto current_time{GetTime<std::chrono::microseconds>()};

                for (const uint256& parent_txid : unique_parents) {
                    // Here, we only have the txid (and not wtxid) of the
                    // inputs, so we only request in txid mode, even for
                    // wtxidrelay peers.
                    // Eventually we should replace this with an improved
                    // protocol for getting all unconfirmed parents.
                    const auto gtxid{GenTxid::Txid(parent_txid)};
                    AddKnownTx(*peer, parent_txid);
                    if (!AlreadyHaveTx(gtxid)) AddTxAnnouncement(pfrom, gtxid, current_time);
                }

                if (m_orphanage.AddTx(ptx, pfrom.GetId())) {
                    AddToCompactExtraTransactions(ptx);
                }

                // Once added to the orphan pool, a tx is considered AlreadyHave, and we shouldn't request it anymore.
                m_txrequest.ForgetTxHash(tx.GetHash());
                m_txrequest.ForgetTxHash(tx.GetWitnessHash());

                // DoS prevention: do not allow m_orphanage to grow unbounded (see CVE-2012-3789)
                unsigned int nMaxOrphanTx = (unsigned int)std::max((int64_t)0, gArgs.GetIntArg("-maxorphantx", DEFAULT_MAX_ORPHAN_TRANSACTIONS));
                m_orphanage.LimitOrphans(nMaxOrphanTx);
            } else {
                LogPrint(BCLog::MEMPOOL, "not keeping orphan with rejected parents %s\n",tx.GetHash().ToString());
                // We will continue to reject this tx since it has rejected
                // parents so avoid re-requesting it from other peers.
                // Here we add both the txid and the wtxid, as we know that
                // regardless of what witness is provided, we will not accept
                // this, so we don't need to allow for redownload of this txid
                // from any of our non-wtxidrelay peers.
                m_recent_rejects.insert(tx.GetHash());
                m_recent_rejects.insert(tx.GetWitnessHash());
                m_txrequest.ForgetTxHash(tx.GetHash());
                m_txrequest.ForgetTxHash(tx.GetWitnessHash());
            }
        } else {
            if (state.GetResult() != TxValidationResult::TX_WITNESS_STRIPPED) {
                // We can add the wtxid of this transaction to our reject filter.
                // Do not add txids of witness transactions or witness-stripped
                // transactions to the filter, as they can have been malleated;
                // adding such txids to the reject filter would potentially
                // interfere with relay of valid transactions from peers that
                // do not support wtxid-based relay. See
                // https://github.com/bitcoin/bitcoin/issues/8279 for details.
                // We can remove this restriction (and always add wtxids to
                // the filter even for witness stripped transactions) once
                // wtxid-based relay is broadly deployed.
                // See also comments in https://github.com/bitcoin/bitcoin/pull/18044#discussion_r443419034
                // for concerns around weakening security of unupgraded nodes
                // if we start doing this too early.
                m_recent_rejects.insert(tx.GetWitnessHash());
                m_txrequest.ForgetTxHash(tx.GetWitnessHash());
                // If the transaction failed for TX_INPUTS_NOT_STANDARD,
                // then we know that the witness was irrelevant to the policy
                // failure, since this check depends only on the txid
                // (the scriptPubKey being spent is covered by the txid).
                // Add the txid to the reject filter to prevent repeated
                // processing of this transaction in the event that child
                // transactions are later received (resulting in
                // parent-fetching by txid via the orphan-handling logic).
                if (state.GetResult() == TxValidationResult::TX_INPUTS_NOT_STANDARD && tx.GetWitnessHash() != tx.GetHash()) {
                    m_recent_rejects.insert(tx.GetHash());
                    m_txrequest.ForgetTxHash(tx.GetHash());
                }
                if (RecursiveDynamicUsage(*ptx) < 100000) {
                    AddToCompactExtraTransactions(ptx);
                }
            }
        }

        // If a tx has been detected by m_recent_rejects, we will have reached
        // this point and the tx will have been ignored. Because we haven't
        // submitted the tx to our mempool, we won't have computed a DoS
        // score for it or determined exactly why we consider it invalid.
        //
        // This means we won't penalize any peer subsequently relaying a DoSy
        // tx (even if we penalized the first peer who gave it to us) because
        // we have to account for m_recent_rejects showing false positives. In
        // other words, we shouldn't penalize a peer if we aren't *sure* they
        // submitted a DoSy tx.
        //
        // Note that m_recent_rejects doesn't just record DoSy or invalid
        // transactions, but any tx not accepted by the mempool, which may be
        // due to node policy (vs. consensus). So we can't blanket penalize a
        // peer simply for relaying a tx that our m_recent_rejects has caught,
        // regardless of false positives.

        if (state.IsInvalid()) {
            LogPrint(BCLog::MEMPOOLREJ, "%s from peer=%d was not accepted: %s\n", tx.GetHash().ToString(),
                pfrom.GetId(),
                state.ToString());
            MaybePunishNodeForTx(pfrom.GetId(), state);
        }
        return;
    }

    if (msg_type == NetMsgType::CMPCTBLOCK)
    {
        // Ignore cmpctblock received while importing
        if (fImporting || fReindex) {
            LogPrint(BCLog::NET, "Unexpected cmpctblock message received from peer %d\n", pfrom.GetId());
            return;
        }

        CBlockHeaderAndShortTxIDs cmpctblock;
        vRecv >> cmpctblock;

        bool received_new_header = false;

        {
        LOCK(cs_main);

        const CBlockIndex* prev_block = m_chainman.m_blockman.LookupBlockIndex(cmpctblock.header.hashPrevBlock);
        if (!prev_block) {
            // Doesn't connect (or is genesis), instead of DoSing in AcceptBlockHeader, request deeper headers
            if (!m_chainman.ActiveChainstate().IsInitialBlockDownload()) {
                MaybeSendGetHeaders(pfrom, GetLocator(m_chainman.m_best_header), *peer);
            }
            return;
        } else if (prev_block->nChainWork + CalculateHeadersWork({cmpctblock.header}) < GetAntiDoSWorkThreshold()) {
            // If we get a low-work header in a compact block, we can ignore it.
            LogPrint(BCLog::NET, "Ignoring low-work compact block from peer %d\n", pfrom.GetId());
            return;
        }

        if (!m_chainman.m_blockman.LookupBlockIndex(cmpctblock.header.GetHash())) {
            received_new_header = true;
        }
        }

        const CBlockIndex *pindex = nullptr;
        BlockValidationState state;
        state.m_peerman = this;
        state.nodeId = pfrom.GetId();
        if (!m_chainman.ProcessNewBlockHeaders({cmpctblock.header}, /*min_pow_checked=*/true, state, &pindex)) {
            if (state.IsInvalid()) {
                MaybePunishNodeForBlock(pfrom.GetId(), state, /*via_compact_block=*/true, "invalid header via cmpctblock");
                return;
            }
        }
        MaybePunishNodeForDuplicates(state.nodeId, state);

        // When we succeed in decoding a block's txids from a cmpctblock
        // message we typically jump to the BLOCKTXN handling code, with a
        // dummy (empty) BLOCKTXN message, to re-use the logic there in
        // completing processing of the putative block (without cs_main).
        bool fProcessBLOCKTXN = false;
        CDataStream blockTxnMsg(SER_NETWORK, PROTOCOL_VERSION);

        // If we end up treating this as a plain headers message, call that as well
        // without cs_main.
        bool fRevertToHeaderProcessing = false;

        // Keep a CBlock for "optimistic" compactblock reconstructions (see
        // below)
        std::shared_ptr<CBlock> pblock = std::make_shared<CBlock>();
        bool fBlockReconstructed = false;

        {
        LOCK2(cs_main, g_cs_orphans);
        // If AcceptBlockHeader returned true, it set pindex
        assert(pindex);
        UpdateBlockAvailability(pfrom.GetId(), pindex->GetBlockHash());

        CNodeState *nodestate = State(pfrom.GetId());

        // If this was a new header with more work than our tip, update the
        // peer's last block announcement time
        if (received_new_header && pindex->nChainWork > m_chainman.ActiveChain().Tip()->nChainWork) {
            nodestate->m_last_block_announcement = GetTime();
        }

        std::map<uint256, std::pair<NodeId, std::list<QueuedBlock>::iterator> >::iterator blockInFlightIt = mapBlocksInFlight.find(pindex->GetBlockHash());
        bool fAlreadyInFlight = blockInFlightIt != mapBlocksInFlight.end();

        if (pindex->nStatus & BLOCK_HAVE_DATA) // Nothing to do here
            return;

        if (pindex->nChainWork <= m_chainman.ActiveChain().Tip()->nChainWork || // We know something better
                pindex->nTx != 0) { // We had this block at some point, but pruned it
            if (fAlreadyInFlight) {
                // We requested this block for some reason, but our mempool will probably be useless
                // so we just grab the block via normal getdata
                std::vector<CInv> vInv(1);
                vInv[0] = CInv(MSG_BLOCK | GetFetchFlags(*peer), cmpctblock.header.GetHash());
                m_connman.PushMessage(&pfrom, msgMaker.Make(NetMsgType::GETDATA, vInv));
            }
            return;
        }

        // If we're not close to tip yet, give up and let parallel block fetch work its magic
        if (!fAlreadyInFlight && !CanDirectFetch()) {
            return;
        }

        // We want to be a bit conservative just to be extra careful about DoS
        // possibilities in compact block processing...
        if (pindex->nHeight <= m_chainman.ActiveChain().Height() + 2) {
            if ((!fAlreadyInFlight && nodestate->nBlocksInFlight < MAX_BLOCKS_IN_TRANSIT_PER_PEER) ||
                 (fAlreadyInFlight && blockInFlightIt->second.first == pfrom.GetId())) {
                std::list<QueuedBlock>::iterator* queuedBlockIt = nullptr;
                if (!BlockRequested(pfrom.GetId(), *pindex, &queuedBlockIt)) {
                    if (!(*queuedBlockIt)->partialBlock)
                        (*queuedBlockIt)->partialBlock.reset(new PartiallyDownloadedBlock(&m_mempool));
                    else {
                        // The block was already in flight using compact blocks from the same peer
                        LogPrint(BCLog::NET, "Peer sent us compact block we were already syncing!\n");
                        return;
                    }
                }

                PartiallyDownloadedBlock& partialBlock = *(*queuedBlockIt)->partialBlock;
                ReadStatus status = partialBlock.InitData(cmpctblock, vExtraTxnForCompact);
                if (status == READ_STATUS_INVALID) {
                    RemoveBlockRequest(pindex->GetBlockHash()); // Reset in-flight state in case Misbehaving does not result in a disconnect
                    Misbehaving(*peer, 100, "invalid compact block");
                    return;
                } else if (status == READ_STATUS_FAILED) {
                    // Duplicate txindexes, the block is now in-flight, so just request it
                    std::vector<CInv> vInv(1);
                    vInv[0] = CInv(MSG_BLOCK | GetFetchFlags(*peer), cmpctblock.header.GetHash());
                    m_connman.PushMessage(&pfrom, msgMaker.Make(NetMsgType::GETDATA, vInv));
                    return;
                }

                BlockTransactionsRequest req;
                for (size_t i = 0; i < cmpctblock.BlockTxCount(); i++) {
                    if (!partialBlock.IsTxAvailable(i))
                        req.indexes.push_back(i);
                }
                if (req.indexes.empty()) {
                    // Dirty hack to jump to BLOCKTXN code (TODO: move message handling into their own functions)
                    BlockTransactions txn;
                    txn.blockhash = cmpctblock.header.GetHash();
                    blockTxnMsg << txn;
                    fProcessBLOCKTXN = true;
                } else {
                    req.blockhash = pindex->GetBlockHash();
                    m_connman.PushMessage(&pfrom, msgMaker.Make(NetMsgType::GETBLOCKTXN, req));
                }
            } else {
                // This block is either already in flight from a different
                // peer, or this peer has too many blocks outstanding to
                // download from.
                // Optimistically try to reconstruct anyway since we might be
                // able to without any round trips.
                PartiallyDownloadedBlock tempBlock(&m_mempool);
                ReadStatus status = tempBlock.InitData(cmpctblock, vExtraTxnForCompact);
                if (status != READ_STATUS_OK) {
                    // TODO: don't ignore failures
                    return;
                }
                std::vector<CTransactionRef> dummy;
                status = tempBlock.FillBlock(*pblock, dummy);
                if (status == READ_STATUS_OK) {
                    fBlockReconstructed = true;
                }
            }
        } else {
            if (fAlreadyInFlight) {
                // We requested this block, but its far into the future, so our
                // mempool will probably be useless - request the block normally
                std::vector<CInv> vInv(1);
                vInv[0] = CInv(MSG_BLOCK | GetFetchFlags(*peer), cmpctblock.header.GetHash());
                m_connman.PushMessage(&pfrom, msgMaker.Make(NetMsgType::GETDATA, vInv));
                return;
            } else {
                // If this was an announce-cmpctblock, we want the same treatment as a header message
                fRevertToHeaderProcessing = true;
            }
        }
        } // cs_main

        if (fProcessBLOCKTXN) {
            return ProcessMessage(pfrom, NetMsgType::BLOCKTXN, blockTxnMsg, time_received, interruptMsgProc);
        }

        if (fRevertToHeaderProcessing) {
            // Headers received from HB compact block peers are permitted to be
            // relayed before full validation (see BIP 152), so we don't want to disconnect
            // the peer if the header turns out to be for an invalid block.
            // Note that if a peer tries to build on an invalid chain, that
            // will be detected and the peer will be disconnected/discouraged.
            return ProcessHeadersMessage(pfrom, *peer, {cmpctblock.header}, /*via_compact_block=*/true);
        }

        if (fBlockReconstructed) {
            // If we got here, we were able to optimistically reconstruct a
            // block that is in flight from some other peer.
            {
                LOCK(cs_main);
                mapBlockSource.emplace(pblock->GetHash(), std::make_pair(pfrom.GetId(), false));
            }
            // Setting force_processing to true means that we bypass some of
            // our anti-DoS protections in AcceptBlock, which filters
            // unrequested blocks that might be trying to waste our resources
            // (eg disk space). Because we only try to reconstruct blocks when
            // we're close to caught up (via the CanDirectFetch() requirement
            // above, combined with the behavior of not requesting blocks until
            // we have a chain with at least nMinimumChainWork), and we ignore
            // compact blocks with less work than our tip, it is safe to treat
            // reconstructed compact blocks as having been requested.
            ProcessBlock(pfrom, pblock, /*force_processing=*/true, /*min_pow_checked=*/true);
            LOCK(cs_main); // hold cs_main for CBlockIndex::IsValid()
            if (pindex->IsValid(BLOCK_VALID_TRANSACTIONS)) {
                // Clear download state for this block, which is in
                // process from some other peer.  We do this after calling
                // ProcessNewBlock so that a malleated cmpctblock announcement
                // can't be used to interfere with block relay.
                RemoveBlockRequest(pblock->GetHash());
            }
        }
        return;
    }

    if (msg_type == NetMsgType::BLOCKTXN)
    {
        // Ignore blocktxn received while importing
        if (fImporting || fReindex) {
            LogPrint(BCLog::NET, "Unexpected blocktxn message received from peer %d\n", pfrom.GetId());
            return;
        }

        BlockTransactions resp;
        vRecv >> resp;

        std::shared_ptr<CBlock> pblock = std::make_shared<CBlock>();
        bool fBlockRead = false;
        {
            LOCK(cs_main);

            std::map<uint256, std::pair<NodeId, std::list<QueuedBlock>::iterator> >::iterator it = mapBlocksInFlight.find(resp.blockhash);
            if (it == mapBlocksInFlight.end() || !it->second.second->partialBlock ||
                    it->second.first != pfrom.GetId()) {
                LogPrint(BCLog::NET, "Peer %d sent us block transactions for block we weren't expecting\n", pfrom.GetId());
                return;
            }

            PartiallyDownloadedBlock& partialBlock = *it->second.second->partialBlock;
            ReadStatus status = partialBlock.FillBlock(*pblock, resp.txn);
            if (status == READ_STATUS_INVALID) {
                RemoveBlockRequest(resp.blockhash); // Reset in-flight state in case Misbehaving does not result in a disconnect
                Misbehaving(*peer, 100, "invalid compact block/non-matching block transactions");
                return;
            } else if (status == READ_STATUS_FAILED) {
                // Might have collided, fall back to getdata now :(
                std::vector<CInv> invs;
                invs.push_back(CInv(MSG_BLOCK | GetFetchFlags(*peer), resp.blockhash));
                m_connman.PushMessage(&pfrom, msgMaker.Make(NetMsgType::GETDATA, invs));
            } else {
                // Block is either okay, or possibly we received
                // READ_STATUS_CHECKBLOCK_FAILED.
                // Note that CheckBlock can only fail for one of a few reasons:
                // 1. bad-proof-of-work (impossible here, because we've already
                //    accepted the header)
                // 2. merkleroot doesn't match the transactions given (already
                //    caught in FillBlock with READ_STATUS_FAILED, so
                //    impossible here)
                // 3. the block is otherwise invalid (eg invalid coinbase,
                //    block is too big, too many legacy sigops, etc).
                // So if CheckBlock failed, #3 is the only possibility.
                // Under BIP 152, we don't discourage the peer unless proof of work is
                // invalid (we don't require all the stateless checks to have
                // been run).  This is handled below, so just treat this as
                // though the block was successfully read, and rely on the
                // handling in ProcessNewBlock to ensure the block index is
                // updated, etc.
                RemoveBlockRequest(resp.blockhash); // it is now an empty pointer
                fBlockRead = true;
                // mapBlockSource is used for potentially punishing peers and
                // updating which peers send us compact blocks, so the race
                // between here and cs_main in ProcessNewBlock is fine.
                // BIP 152 permits peers to relay compact blocks after validating
                // the header only; we should not punish peers if the block turns
                // out to be invalid.
                mapBlockSource.emplace(resp.blockhash, std::make_pair(pfrom.GetId(), false));
            }
        } // Don't hold cs_main when we call into ProcessNewBlock
        if (fBlockRead) {
            // Since we requested this block (it was in mapBlocksInFlight), force it to be processed,
            // even if it would not be a candidate for new tip (missing previous block, chain not long enough, etc)
            // This bypasses some anti-DoS logic in AcceptBlock (eg to prevent
            // disk-space attacks), but this should be safe due to the
            // protections in the compact block handler -- see related comment
            // in compact block optimistic reconstruction handling.
            ProcessBlock(pfrom, pblock, /*force_processing=*/true, /*min_pow_checked=*/true);
        }
        return;
    }

    if (msg_type == NetMsgType::HEADERS)
    {
        // Ignore headers received while importing
        if (fImporting || fReindex) {
            LogPrint(BCLog::NET, "Unexpected headers message received from peer %d\n", pfrom.GetId());
            return;
        }

        // Assume that this is in response to any outstanding getheaders
        // request we may have sent, and clear out the time of our last request
        peer->m_last_getheaders_timestamp = {};

        std::vector<CBlockHeader> headers;

        // Bypass the normal CBlock deserialization, as we don't want to risk deserializing 2000 full blocks.
        unsigned int nCount = ReadCompactSize(vRecv);
        if (nCount > MAX_HEADERS_RESULTS) {
            Misbehaving(*peer, 20, strprintf("headers message size = %u", nCount));
            return;
        }
        headers.resize(nCount);
        for (unsigned int n = 0; n < nCount; n++) {
            vRecv >> headers[n];
            ReadCompactSize(vRecv); // ignore tx count; assume it is 0.
        }

        ProcessHeadersMessage(pfrom, *peer, std::move(headers), /*via_compact_block=*/false);

        // Check if the headers presync progress needs to be reported to validation.
        // This needs to be done without holding the m_headers_presync_mutex lock.
        if (m_headers_presync_should_signal.exchange(false)) {
            HeadersPresyncStats stats;
            {
                LOCK(m_headers_presync_mutex);
                auto it = m_headers_presync_stats.find(m_headers_presync_bestpeer);
                if (it != m_headers_presync_stats.end()) stats = it->second;
            }
            if (stats.second) {
                m_chainman.ReportHeadersPresync(stats.first, stats.second->first, stats.second->second);
            }
        }

        return;
    }

    if (msg_type == NetMsgType::BLOCK)
    {
        // Ignore block received while importing
        if (fImporting || fReindex) {
            LogPrint(BCLog::NET, "Unexpected block message received from peer %d\n", pfrom.GetId());
            return;
        }

        std::shared_ptr<CBlock> pblock = std::make_shared<CBlock>();
        vRecv >> *pblock;

        LogPrint(BCLog::NET, "received block %s peer=%d\n", pblock->GetHash().ToString(), pfrom.GetId());

        bool forceProcessing = false;
        const uint256 hash(pblock->GetHash());
        bool min_pow_checked = false;
        {
            LOCK(cs_main);
            // Always process the block if we requested it, since we may
            // need it even when it's not a candidate for a new best tip.
            forceProcessing = IsBlockRequested(hash);
            RemoveBlockRequest(hash);
            // mapBlockSource is only used for punishing peers and setting
            // which peers send us compact blocks, so the race between here and
            // cs_main in ProcessNewBlock is fine.
            mapBlockSource.emplace(hash, std::make_pair(pfrom.GetId(), true));

            // Check work on this block against our anti-dos thresholds.
            const CBlockIndex* prev_block = m_chainman.m_blockman.LookupBlockIndex(pblock->hashPrevBlock);
            if (fParticlMode) {
                // TODO: Add limit
                min_pow_checked = true;
            } else
            if (prev_block && prev_block->nChainWork + CalculateHeadersWork({pblock->GetBlockHeader()}) >= GetAntiDoSWorkThreshold()) {
                min_pow_checked = true;
            }
        }
        ProcessBlock(pfrom, pblock, forceProcessing, min_pow_checked);
        return;
    }

    if (msg_type == NetMsgType::GETADDR) {
        // This asymmetric behavior for inbound and outbound connections was introduced
        // to prevent a fingerprinting attack: an attacker can send specific fake addresses
        // to users' AddrMan and later request them by sending getaddr messages.
        // Making nodes which are behind NAT and can only make outgoing connections ignore
        // the getaddr message mitigates the attack.
        if (!pfrom.IsInboundConn()) {
            LogPrint(BCLog::NET, "Ignoring \"getaddr\" from %s connection. peer=%d\n", pfrom.ConnectionTypeAsString(), pfrom.GetId());
            return;
        }

        // Since this must be an inbound connection, SetupAddressRelay will
        // never fail.
        Assume(SetupAddressRelay(pfrom, *peer));

        // Only send one GetAddr response per connection to reduce resource waste
        // and discourage addr stamping of INV announcements.
        if (peer->m_getaddr_recvd) {
            LogPrint(BCLog::NET, "Ignoring repeated \"getaddr\". peer=%d\n", pfrom.GetId());
            return;
        }
        peer->m_getaddr_recvd = true;

        peer->m_addrs_to_send.clear();
        std::vector<CAddress> vAddr;
        if (pfrom.HasPermission(NetPermissionFlags::Addr)) {
            vAddr = m_connman.GetAddresses(MAX_ADDR_TO_SEND, MAX_PCT_ADDR_TO_SEND, /*network=*/std::nullopt);
        } else {
            vAddr = m_connman.GetAddresses(pfrom, MAX_ADDR_TO_SEND, MAX_PCT_ADDR_TO_SEND);
        }
        FastRandomContext insecure_rand;
        for (const CAddress &addr : vAddr) {
            PushAddress(*peer, addr, insecure_rand);
        }
        return;
    }

    if (msg_type == NetMsgType::MEMPOOL) {
        if (!(peer->m_our_services & NODE_BLOOM) && !pfrom.HasPermission(NetPermissionFlags::Mempool))
        {
            if (!pfrom.HasPermission(NetPermissionFlags::NoBan))
            {
                LogPrint(BCLog::NET, "mempool request with bloom filters disabled, disconnect peer=%d\n", pfrom.GetId());
                pfrom.fDisconnect = true;
            }
            return;
        }

        if (m_connman.OutboundTargetReached(false) && !pfrom.HasPermission(NetPermissionFlags::Mempool))
        {
            if (!pfrom.HasPermission(NetPermissionFlags::NoBan))
            {
                LogPrint(BCLog::NET, "mempool request with bandwidth limit reached, disconnect peer=%d\n", pfrom.GetId());
                pfrom.fDisconnect = true;
            }
            return;
        }

        if (auto tx_relay = peer->GetTxRelay(); tx_relay != nullptr) {
            LOCK(tx_relay->m_tx_inventory_mutex);
            tx_relay->m_send_mempool = true;
        }
        return;
    }

    if (msg_type == NetMsgType::PING) {
        if (pfrom.GetCommonVersion() > BIP0031_VERSION) {
            uint64_t nonce = 0;
            vRecv >> nonce;

            int nChainHeight;
            vRecv >> nChainHeight;
            PeerRef peer = GetPeerRef(pfrom.GetId());
            if (peer) {
                peer->m_chain_height = nChainHeight;
            }
            {
                LOCK(cs_main);
                particl::UpdateNumBlocksOfPeers(m_chainman, pfrom.GetId(), nChainHeight);
            }

            // Echo the message back with the nonce. This allows for two useful features:
            //
            // 1) A remote node can quickly check if the connection is operational
            // 2) Remote nodes can measure the latency of the network thread. If this node
            //    is overloaded it won't respond to pings quickly and the remote node can
            //    avoid sending us more work, like chain download requests.
            //
            // The nonce stops the remote getting confused between different pings: without
            // it, if the remote node sends a ping once per second and this node takes 5
            // seconds to respond to each, the 5th ping the remote sends would appear to
            // return very quickly.
            m_connman.PushMessage(&pfrom, msgMaker.Make(NetMsgType::PONG, nonce));
        }
        return;
    }

    if (msg_type == NetMsgType::PONG) {
        const auto ping_end = time_received;
        uint64_t nonce = 0;
        size_t nAvail = vRecv.in_avail();
        bool bPingFinished = false;
        std::string sProblem;

        if (nAvail >= sizeof(nonce)) {
            vRecv >> nonce;

            // Only process pong message if there is an outstanding ping (old ping without nonce should never pong)
            if (peer->m_ping_nonce_sent != 0) {
                if (nonce == peer->m_ping_nonce_sent) {
                    // Matching pong received, this ping is no longer outstanding
                    bPingFinished = true;
                    const auto ping_time = ping_end - peer->m_ping_start.load();
                    if (ping_time.count() >= 0) {
                        // Let connman know about this successful ping-pong
                        pfrom.PongReceived(ping_time);
                    } else {
                        // This should never happen
                        sProblem = "Timing mishap";
                    }
                } else {
                    // Nonce mismatches are normal when pings are overlapping
                    sProblem = "Nonce mismatch";
                    if (nonce == 0) {
                        // This is most likely a bug in another implementation somewhere; cancel this ping
                        bPingFinished = true;
                        sProblem = "Nonce zero";
                    }
                }
            } else {
                sProblem = "Unsolicited pong without ping";
            }
        } else {
            // This is most likely a bug in another implementation somewhere; cancel this ping
            bPingFinished = true;
            sProblem = "Short payload";
        }

        if (!(sProblem.empty())) {
            LogPrint(BCLog::NET, "pong peer=%d: %s, %x expected, %x received, %u bytes\n",
                pfrom.GetId(),
                sProblem,
                peer->m_ping_nonce_sent,
                nonce,
                nAvail);
        }
        if (bPingFinished) {
            peer->m_ping_nonce_sent = 0;
        }
        return;
    }

    if (msg_type == NetMsgType::FILTERLOAD) {
        if (!(peer->m_our_services & NODE_BLOOM)) {
            LogPrint(BCLog::NET, "filterload received despite not offering bloom services from peer=%d; disconnecting\n", pfrom.GetId());
            pfrom.fDisconnect = true;
            return;
        }
        CBloomFilter filter;
        vRecv >> filter;

        if (!filter.IsWithinSizeConstraints())
        {
            // There is no excuse for sending a too-large filter
            Misbehaving(*peer, 100, "too-large bloom filter");
        } else if (auto tx_relay = peer->GetTxRelay(); tx_relay != nullptr) {
            {
                LOCK(tx_relay->m_bloom_filter_mutex);
                tx_relay->m_bloom_filter.reset(new CBloomFilter(filter));
                tx_relay->m_relay_txs = true;
            }
            pfrom.m_bloom_filter_loaded = true;
            pfrom.m_relays_txs = true;
        }
        return;
    }

    if (msg_type == NetMsgType::FILTERADD) {
        if (!(peer->m_our_services & NODE_BLOOM)) {
            LogPrint(BCLog::NET, "filteradd received despite not offering bloom services from peer=%d; disconnecting\n", pfrom.GetId());
            pfrom.fDisconnect = true;
            return;
        }
        std::vector<unsigned char> vData;
        vRecv >> vData;

        // Nodes must NEVER send a data item > 520 bytes (the max size for a script data object,
        // and thus, the maximum size any matched object can have) in a filteradd message
        bool bad = false;
        if (vData.size() > MAX_SCRIPT_ELEMENT_SIZE) {
            bad = true;
        } else if (auto tx_relay = peer->GetTxRelay(); tx_relay != nullptr) {
            LOCK(tx_relay->m_bloom_filter_mutex);
            if (tx_relay->m_bloom_filter) {
                tx_relay->m_bloom_filter->insert(vData);
            } else {
                bad = true;
            }
        }
        if (bad) {
            Misbehaving(*peer, 100, "bad filteradd message");
        }
        return;
    }

    if (msg_type == NetMsgType::FILTERCLEAR) {
        if (!(peer->m_our_services & NODE_BLOOM)) {
            LogPrint(BCLog::NET, "filterclear received despite not offering bloom services from peer=%d; disconnecting\n", pfrom.GetId());
            pfrom.fDisconnect = true;
            return;
        }
        auto tx_relay = peer->GetTxRelay();
        if (!tx_relay) return;

        {
            LOCK(tx_relay->m_bloom_filter_mutex);
            tx_relay->m_bloom_filter = nullptr;
            tx_relay->m_relay_txs = true;
        }
        pfrom.m_bloom_filter_loaded = false;
        pfrom.m_relays_txs = true;
        return;
    }

    if (msg_type == NetMsgType::FEEFILTER) {
        CAmount newFeeFilter = 0;
        vRecv >> newFeeFilter;
        if (MoneyRange(newFeeFilter)) {
            if (auto tx_relay = peer->GetTxRelay(); tx_relay != nullptr) {
                tx_relay->m_fee_filter_received = newFeeFilter;
            }
            LogPrint(BCLog::NET, "received: feefilter of %s from peer=%d\n", CFeeRate(newFeeFilter).ToString(), pfrom.GetId());
        }
        return;
    }

    if (msg_type == NetMsgType::GETCFILTERS) {
        ProcessGetCFilters(pfrom, *peer, vRecv);
        return;
    }

    if (msg_type == NetMsgType::GETCFHEADERS) {
        ProcessGetCFHeaders(pfrom, *peer, vRecv);
        return;
    }

    if (msg_type == NetMsgType::GETCFCHECKPT) {
        ProcessGetCFCheckPt(pfrom, *peer, vRecv);
        return;
    }

    if (msg_type == NetMsgType::NOTFOUND) {
        std::vector<CInv> vInv;
        vRecv >> vInv;
        if (vInv.size() <= MAX_PEER_TX_ANNOUNCEMENTS + MAX_BLOCKS_IN_TRANSIT_PER_PEER) {
            LOCK(::cs_main);
            for (CInv &inv : vInv) {
                if (inv.IsGenTxMsg()) {
                    // If we receive a NOTFOUND message for a tx we requested, mark the announcement for it as
                    // completed in TxRequestTracker.
                    m_txrequest.ReceivedResponse(pfrom.GetId(), inv.hash);
                }
            }
        }
        return;
    }

    if (!(pfrom.IsAddrFetchConn() || pfrom.IsFeelerConn()) &&
        smsg::SMSG_UNKNOWN_MESSAGE != smsgModule.ReceiveData(this, &pfrom, msg_type, vRecv)) {
        // If smsg::fSecMsgEnabled is false smsgModule.ReceiveData will ignore SMSGMsgType::PING messages to avoid the Unknown command message
        return;
    }

    // Ignore unknown commands for extensibility
    LogPrint(BCLog::NET, "Unknown command \"%s\" from peer=%d\n", SanitizeString(msg_type), pfrom.GetId());
    return;
}

bool PeerManagerImpl::MaybeDiscourageAndDisconnect(CNode& pnode, Peer& peer)
{
    bool banning{false};
    {
        LOCK(peer.m_misbehavior_mutex);

        // There's nothing to do if the m_should_discourage flag isn't set
        if (!peer.m_should_discourage && !peer.m_should_ban) return false;

        banning = peer.m_should_ban;
        peer.m_should_discourage = false;
        peer.m_should_ban = false;
    } // peer.m_misbehavior_mutex

    if (fParticlMode && !banning) {
        LOCK(cs_main);
        if (IncPersistentDiscouraged(peer.m_id)) {
            banning = true;
        }
    }

    if (pnode.HasPermission(NetPermissionFlags::NoBan)) {
        // We never disconnect or discourage peers for bad behavior if they have NetPermissionFlags::NoBan permission
        LogPrintf("Warning: not punishing noban peer %d!\n", peer.m_id);
        return false;
    }

    if (pnode.IsManualConn()) {
        // We never disconnect or discourage manual peers for bad behavior
        LogPrintf("Warning: not punishing manually connected peer %d!\n", peer.m_id);
        return false;
    }

    if (pnode.addr.IsLocal()) {
        // We disconnect local peers for bad behavior but don't discourage (since that would discourage
        // all peers on the same local address)
        LogPrint(BCLog::NET, "Warning: disconnecting but not discouraging %s peer %d!\n",
                 pnode.m_inbound_onion ? "inbound onion" : "local", peer.m_id);
        pnode.fDisconnect = true;
        return true;
    }

    if (m_banman && banning &&
        gArgs.GetBoolArg("-automaticbans", particl::DEFAULT_AUTOMATIC_BANS)) {
        LogPrint(BCLog::NET, "Disconnecting and banning peer %d!\n", peer.m_id);
        m_banman->Ban(pnode.addr);
    } else {
        // Normal case: Disconnect the peer and discourage all nodes sharing the address
        LogPrint(BCLog::NET, "Disconnecting and discouraging peer %d!\n", peer.m_id);
        if (m_banman) m_banman->Discourage(pnode.addr);
    }
    m_connman.DisconnectNode(pnode.addr);
    return true;
}

bool PeerManagerImpl::ProcessMessages(CNode* pfrom, std::atomic<bool>& interruptMsgProc)
{
    AssertLockHeld(g_msgproc_mutex);

    bool fMoreWork = false;

    PeerRef peer = GetPeerRef(pfrom->GetId());
    if (peer == nullptr) return false;

    {
        LOCK(peer->m_getdata_requests_mutex);
        if (!peer->m_getdata_requests.empty()) {
            ProcessGetData(*pfrom, *peer, interruptMsgProc);
        }
    }

    {
        LOCK2(cs_main, g_cs_orphans);
        if (!peer->m_orphan_work_set.empty()) {
            ProcessOrphanTx(peer->m_orphan_work_set);
        }
    }

    if (pfrom->fDisconnect)
        return false;

    // this maintains the order of responses
    // and prevents m_getdata_requests to grow unbounded
    {
        LOCK(peer->m_getdata_requests_mutex);
        if (!peer->m_getdata_requests.empty()) return true;
    }

    {
        LOCK(g_cs_orphans);
        if (!peer->m_orphan_work_set.empty()) return true;
    }

    // Don't bother if send buffer is too full to respond anyway
    if (pfrom->fPauseSend) return false;

    std::list<CNetMessage> msgs;
    {
        LOCK(pfrom->cs_vProcessMsg);
        if (pfrom->vProcessMsg.empty()) return false;
        // Just take one message
        msgs.splice(msgs.begin(), pfrom->vProcessMsg, pfrom->vProcessMsg.begin());
        pfrom->nProcessQueueSize -= msgs.front().m_raw_message_size;
        pfrom->fPauseRecv = pfrom->nProcessQueueSize > m_connman.GetReceiveFloodSize();
        fMoreWork = !pfrom->vProcessMsg.empty();
    }
    CNetMessage& msg(msgs.front());

    TRACE6(net, inbound_message,
        pfrom->GetId(),
        pfrom->m_addr_name.c_str(),
        pfrom->ConnectionTypeAsString().c_str(),
        msg.m_type.c_str(),
        msg.m_recv.size(),
        msg.m_recv.data()
    );

    if (gArgs.GetBoolArg("-capturemessages", false)) {
        CaptureMessage(pfrom->addr, msg.m_type, MakeUCharSpan(msg.m_recv), /*is_incoming=*/true);
    }

    msg.SetVersion(pfrom->GetCommonVersion());

    try {
        ProcessMessage(*pfrom, msg.m_type, msg.m_recv, msg.m_time, interruptMsgProc);
        if (interruptMsgProc) return false;
        {
            LOCK(peer->m_getdata_requests_mutex);
            if (!peer->m_getdata_requests.empty()) fMoreWork = true;
        }
    } catch (const std::exception& e) {
        LogPrint(BCLog::NET, "%s(%s, %u bytes): Exception '%s' (%s) caught\n", __func__, SanitizeString(msg.m_type), msg.m_message_size, e.what(), typeid(e).name());
    } catch (...) {
        LogPrint(BCLog::NET, "%s(%s, %u bytes): Unknown exception caught\n", __func__, SanitizeString(msg.m_type), msg.m_message_size);
    }

    return fMoreWork;
}

void PeerManagerImpl::ConsiderEviction(CNode& pto, Peer& peer, std::chrono::seconds time_in_seconds)
{
    AssertLockHeld(cs_main);

    CNodeState &state = *State(pto.GetId());
    const CNetMsgMaker msgMaker(pto.GetCommonVersion());

    if (!state.m_chain_sync.m_protect && pto.IsOutboundOrBlockRelayConn() && state.fSyncStarted) {
        // This is an outbound peer subject to disconnection if they don't
        // announce a block with as much work as the current tip within
        // CHAIN_SYNC_TIMEOUT + HEADERS_RESPONSE_TIME seconds (note: if
        // their chain has more work than ours, we should sync to it,
        // unless it's invalid, in which case we should find that out and
        // disconnect from them elsewhere).
        if (state.pindexBestKnownBlock != nullptr && state.pindexBestKnownBlock->nChainWork >= m_chainman.ActiveChain().Tip()->nChainWork) {
            if (state.m_chain_sync.m_timeout != 0s) {
                state.m_chain_sync.m_timeout = 0s;
                state.m_chain_sync.m_work_header = nullptr;
                state.m_chain_sync.m_sent_getheaders = false;
            }
        } else if (state.m_chain_sync.m_timeout == 0s || (state.m_chain_sync.m_work_header != nullptr && state.pindexBestKnownBlock != nullptr && state.pindexBestKnownBlock->nChainWork >= state.m_chain_sync.m_work_header->nChainWork)) {
            // Our best block known by this peer is behind our tip, and we're either noticing
            // that for the first time, OR this peer was able to catch up to some earlier point
            // where we checked against our tip.
            // Either way, set a new timeout based on current tip.
            state.m_chain_sync.m_timeout = time_in_seconds + CHAIN_SYNC_TIMEOUT;
            state.m_chain_sync.m_work_header = m_chainman.ActiveChain().Tip();
            state.m_chain_sync.m_sent_getheaders = false;
        } else if (state.m_chain_sync.m_timeout > 0s && time_in_seconds > state.m_chain_sync.m_timeout) {
            // No evidence yet that our peer has synced to a chain with work equal to that
            // of our tip, when we first detected it was behind. Send a single getheaders
            // message to give the peer a chance to update us.
            if (state.m_chain_sync.m_sent_getheaders) {
                // They've run out of time to catch up!
                LogPrintf("Disconnecting outbound peer %d for old chain, best known block = %s\n", pto.GetId(), state.pindexBestKnownBlock != nullptr ? state.pindexBestKnownBlock->GetBlockHash().ToString() : "<none>");
                pto.fDisconnect = true;
            } else {
                assert(state.m_chain_sync.m_work_header);
                // Here, we assume that the getheaders message goes out,
                // because it'll either go out or be skipped because of a
                // getheaders in-flight already, in which case the peer should
                // still respond to us with a sufficiently high work chain tip.
                MaybeSendGetHeaders(pto,
                        GetLocator(state.m_chain_sync.m_work_header->pprev),
                        peer);
                LogPrint(BCLog::NET, "sending getheaders to outbound peer=%d to verify chain work (current best known block:%s, benchmark blockhash: %s)\n", pto.GetId(), state.pindexBestKnownBlock != nullptr ? state.pindexBestKnownBlock->GetBlockHash().ToString() : "<none>", state.m_chain_sync.m_work_header->GetBlockHash().ToString());
                state.m_chain_sync.m_sent_getheaders = true;
                // Bump the timeout to allow a response, which could clear the timeout
                // (if the response shows the peer has synced), reset the timeout (if
                // the peer syncs to the required work but not to our tip), or result
                // in disconnect (if we advance to the timeout and pindexBestKnownBlock
                // has not sufficiently progressed)
                state.m_chain_sync.m_timeout = time_in_seconds + HEADERS_RESPONSE_TIME;
            }
        }
    }
}

void PeerManagerImpl::EvictExtraOutboundPeers(std::chrono::seconds now)
{
    // If we have any extra block-relay-only peers, disconnect the youngest unless
    // it's given us a block -- in which case, compare with the second-youngest, and
    // out of those two, disconnect the peer who least recently gave us a block.
    // The youngest block-relay-only peer would be the extra peer we connected
    // to temporarily in order to sync our tip; see net.cpp.
    // Note that we use higher nodeid as a measure for most recent connection.
    if (m_connman.GetExtraBlockRelayCount() > 0) {
        std::pair<NodeId, std::chrono::seconds> youngest_peer{-1, 0}, next_youngest_peer{-1, 0};

        m_connman.ForEachNode([&](CNode* pnode) {
            if (!pnode->IsBlockOnlyConn() || pnode->fDisconnect) return;
            if (pnode->GetId() > youngest_peer.first) {
                next_youngest_peer = youngest_peer;
                youngest_peer.first = pnode->GetId();
                youngest_peer.second = pnode->m_last_block_time;
            }
        });
        NodeId to_disconnect = youngest_peer.first;
        if (youngest_peer.second > next_youngest_peer.second) {
            // Our newest block-relay-only peer gave us a block more recently;
            // disconnect our second youngest.
            to_disconnect = next_youngest_peer.first;
        }
        m_connman.ForNode(to_disconnect, [&](CNode* pnode) EXCLUSIVE_LOCKS_REQUIRED(::cs_main) {
            AssertLockHeld(::cs_main);
            // Make sure we're not getting a block right now, and that
            // we've been connected long enough for this eviction to happen
            // at all.
            // Note that we only request blocks from a peer if we learn of a
            // valid headers chain with at least as much work as our tip.
            CNodeState *node_state = State(pnode->GetId());
            if (node_state == nullptr ||
                (now - pnode->m_connected >= MINIMUM_CONNECT_TIME && node_state->nBlocksInFlight == 0)) {
                pnode->fDisconnect = true;
                LogPrint(BCLog::NET, "disconnecting extra block-relay-only peer=%d (last block received at time %d)\n",
                         pnode->GetId(), count_seconds(pnode->m_last_block_time));
                return true;
            } else {
                LogPrint(BCLog::NET, "keeping block-relay-only peer=%d chosen for eviction (connect time: %d, blocks_in_flight: %d)\n",
                         pnode->GetId(), count_seconds(pnode->m_connected), node_state->nBlocksInFlight);
            }
            return false;
        });
    }

    // Check whether we have too many outbound-full-relay peers
    if (m_connman.GetExtraFullOutboundCount() > 0) {
        // If we have more outbound-full-relay peers than we target, disconnect one.
        // Pick the outbound-full-relay peer that least recently announced
        // us a new block, with ties broken by choosing the more recent
        // connection (higher node id)
        NodeId worst_peer = -1;
        int64_t oldest_block_announcement = std::numeric_limits<int64_t>::max();

        m_connman.ForEachNode([&](CNode* pnode) EXCLUSIVE_LOCKS_REQUIRED(::cs_main) {
            AssertLockHeld(::cs_main);

            // Only consider outbound-full-relay peers that are not already
            // marked for disconnection
            if (!pnode->IsFullOutboundConn() || pnode->fDisconnect) return;
            CNodeState *state = State(pnode->GetId());
            if (state == nullptr) return; // shouldn't be possible, but just in case
            // Don't evict our protected peers
            if (state->m_chain_sync.m_protect) return;
            if (state->m_last_block_announcement < oldest_block_announcement || (state->m_last_block_announcement == oldest_block_announcement && pnode->GetId() > worst_peer)) {
                worst_peer = pnode->GetId();
                oldest_block_announcement = state->m_last_block_announcement;
            }
        });
        if (worst_peer != -1) {
            bool disconnected = m_connman.ForNode(worst_peer, [&](CNode* pnode) EXCLUSIVE_LOCKS_REQUIRED(::cs_main) {
                AssertLockHeld(::cs_main);

                // Only disconnect a peer that has been connected to us for
                // some reasonable fraction of our check-frequency, to give
                // it time for new information to have arrived.
                // Also don't disconnect any peer we're trying to download a
                // block from.
                CNodeState &state = *State(pnode->GetId());
                if (now - pnode->m_connected > MINIMUM_CONNECT_TIME && state.nBlocksInFlight == 0) {
                    LogPrint(BCLog::NET, "disconnecting extra outbound peer=%d (last block announcement received at time %d)\n", pnode->GetId(), oldest_block_announcement);
                    pnode->fDisconnect = true;
                    return true;
                } else {
                    LogPrint(BCLog::NET, "keeping outbound peer=%d chosen for eviction (connect time: %d, blocks_in_flight: %d)\n",
                             pnode->GetId(), count_seconds(pnode->m_connected), state.nBlocksInFlight);
                    return false;
                }
            });
            if (disconnected) {
                // If we disconnected an extra peer, that means we successfully
                // connected to at least one peer after the last time we
                // detected a stale tip. Don't try any more extra peers until
                // we next detect a stale tip, to limit the load we put on the
                // network from these extra connections.
                m_connman.SetTryNewOutboundPeer(false);
            }
        }
    }
}

void PeerManagerImpl::CheckForStaleTipAndEvictPeers()
{
    LOCK(cs_main);

    auto now{GetTime<std::chrono::seconds>()};

    EvictExtraOutboundPeers(now);

    if (now > m_stale_tip_check_time) {
        // Check whether our tip is stale, and if so, allow using an extra
        // outbound peer
        if (!fImporting && !fReindex && m_connman.GetNetworkActive() && m_connman.GetUseAddrmanOutgoing() && TipMayBeStale()) {
            LogPrintf("Potential stale tip detected, will try using extra outbound peer (last tip update: %d seconds ago)\n",
                      count_seconds(now - m_last_tip_update.load()));
            m_connman.SetTryNewOutboundPeer(true);
        } else if (m_connman.GetTryNewOutboundPeer()) {
            m_connman.SetTryNewOutboundPeer(false);
        }
        m_stale_tip_check_time = now + STALE_CHECK_INTERVAL;
    }

    if (!m_initial_sync_finished && CanDirectFetch()) {
        m_connman.StartExtraBlockRelayPeers();
        m_initial_sync_finished = true;
    }
}

void PeerManagerImpl::MaybeSendPing(CNode& node_to, Peer& peer, std::chrono::microseconds now)
{
    if (m_connman.ShouldRunInactivityChecks(node_to, std::chrono::duration_cast<std::chrono::seconds>(now)) &&
        peer.m_ping_nonce_sent &&
        now > peer.m_ping_start.load() + TIMEOUT_INTERVAL)
    {
        // The ping timeout is using mocktime. To disable the check during
        // testing, increase -peertimeout.
        LogPrint(BCLog::NET, "ping timeout: %fs peer=%d\n", 0.000001 * count_microseconds(now - peer.m_ping_start.load()), peer.m_id);
        node_to.fDisconnect = true;
        return;
    }

    const CNetMsgMaker msgMaker(node_to.GetCommonVersion());
    bool pingSend = false;

    if (peer.m_ping_queued) {
        // RPC ping request by user
        pingSend = true;
    }

    if (peer.m_ping_nonce_sent == 0 && now > peer.m_ping_start.load() + PING_INTERVAL) {
        // Ping automatically sent as a latency probe & keepalive.
        pingSend = true;
    }

    if (pingSend) {
        uint64_t nonce;
        do {
            nonce = GetRand<uint64_t>();
        } while (nonce == 0);
        peer.m_ping_queued = false;
        peer.m_ping_start = now;
        // Particl ping includes chain height and is always > BIP0031
        int nChainHeight;
        {
            LOCK(cs_main);
            nChainHeight = (int)m_chainman.ActiveChain().Height();
        }
        // BIP0031_VERSION
        peer.m_ping_nonce_sent = nonce;
        m_connman.PushMessage(&node_to, msgMaker.Make(NetMsgType::PING, nonce, nChainHeight));
    }
}

void PeerManagerImpl::MaybeSendAddr(CNode& node, Peer& peer, std::chrono::microseconds current_time)
{
    // Nothing to do for non-address-relay peers
    if (!peer.m_addr_relay_enabled) return;

    LOCK(peer.m_addr_send_times_mutex);
    // Periodically advertise our local address to the peer.
    if (fListen && !m_chainman.ActiveChainstate().IsInitialBlockDownload() &&
        peer.m_next_local_addr_send < current_time) {
        // If we've sent before, clear the bloom filter for the peer, so that our
        // self-announcement will actually go out.
        // This might be unnecessary if the bloom filter has already rolled
        // over since our last self-announcement, but there is only a small
        // bandwidth cost that we can incur by doing this (which happens
        // once a day on average).
        if (peer.m_next_local_addr_send != 0us) {
            peer.m_addr_known->reset();
        }
        if (std::optional<CService> local_service = GetLocalAddrForPeer(node)) {
            CAddress local_addr{*local_service, peer.m_our_services, Now<NodeSeconds>()};
            FastRandomContext insecure_rand;
            PushAddress(peer, local_addr, insecure_rand);
        }
        peer.m_next_local_addr_send = GetExponentialRand(current_time, AVG_LOCAL_ADDRESS_BROADCAST_INTERVAL);
    }

    // We sent an `addr` message to this peer recently. Nothing more to do.
    if (current_time <= peer.m_next_addr_send) return;

    peer.m_next_addr_send = GetExponentialRand(current_time, AVG_ADDRESS_BROADCAST_INTERVAL);

    if (!Assume(peer.m_addrs_to_send.size() <= MAX_ADDR_TO_SEND)) {
        // Should be impossible since we always check size before adding to
        // m_addrs_to_send. Recover by trimming the vector.
        peer.m_addrs_to_send.resize(MAX_ADDR_TO_SEND);
    }

    // Remove addr records that the peer already knows about, and add new
    // addrs to the m_addr_known filter on the same pass.
    auto addr_already_known = [&peer](const CAddress& addr) EXCLUSIVE_LOCKS_REQUIRED(g_msgproc_mutex) {
        bool ret = peer.m_addr_known->contains(addr.GetKey());
        if (!ret) peer.m_addr_known->insert(addr.GetKey());
        return ret;
    };
    peer.m_addrs_to_send.erase(std::remove_if(peer.m_addrs_to_send.begin(), peer.m_addrs_to_send.end(), addr_already_known),
                           peer.m_addrs_to_send.end());

    // No addr messages to send
    if (peer.m_addrs_to_send.empty()) return;

    const char* msg_type;
    int make_flags;
    if (peer.m_wants_addrv2) {
        msg_type = NetMsgType::ADDRV2;
        make_flags = ADDRV2_FORMAT;
    } else {
        msg_type = NetMsgType::ADDR;
        make_flags = 0;
    }
    m_connman.PushMessage(&node, CNetMsgMaker(node.GetCommonVersion()).Make(make_flags, msg_type, peer.m_addrs_to_send));
    peer.m_addrs_to_send.clear();

    // we only send the big addr message once
    if (peer.m_addrs_to_send.capacity() > 40) {
        peer.m_addrs_to_send.shrink_to_fit();
    }
}

void PeerManagerImpl::MaybeSendSendHeaders(CNode& node, Peer& peer)
{
    // Delay sending SENDHEADERS (BIP 130) until we're done with an
    // initial-headers-sync with this peer. Receiving headers announcements for
    // new blocks while trying to sync their headers chain is problematic,
    // because of the state tracking done.
    if (!peer.m_sent_sendheaders && node.GetCommonVersion() >= SENDHEADERS_VERSION) {
        LOCK(cs_main);
        CNodeState &state = *State(node.GetId());
        if (state.pindexBestKnownBlock != nullptr &&
                state.pindexBestKnownBlock->nChainWork > nMinimumChainWork) {
            // Tell our peer we prefer to receive headers rather than inv's
            // We send this to non-NODE NETWORK peers as well, because even
            // non-NODE NETWORK peers can announce blocks (such as pruning
            // nodes)
            m_connman.PushMessage(&node, CNetMsgMaker(node.GetCommonVersion()).Make(NetMsgType::SENDHEADERS));
            peer.m_sent_sendheaders = true;
        }
    }
}

void PeerManagerImpl::MaybeSendFeefilter(CNode& pto, Peer& peer, std::chrono::microseconds current_time)
{
    if (m_ignore_incoming_txs) return;
    if (pto.GetCommonVersion() < FEEFILTER_VERSION) return;
    // peers with the forcerelay permission should not filter txs to us
    if (pto.HasPermission(NetPermissionFlags::ForceRelay)) return;
    // Don't send feefilter messages to outbound block-relay-only peers since they should never announce
    // transactions to us, regardless of feefilter state.
    if (pto.IsBlockOnlyConn()) return;

    CAmount currentFilter = m_mempool.GetMinFee().GetFeePerK();
    static FeeFilterRounder g_filter_rounder{CFeeRate{DEFAULT_MIN_RELAY_TX_FEE}};

    if (m_chainman.ActiveChainstate().IsInitialBlockDownload()) {
        // Received tx-inv messages are discarded when the active
        // chainstate is in IBD, so tell the peer to not send them.
        currentFilter = MAX_MONEY;
    } else {
        static const CAmount MAX_FILTER{g_filter_rounder.round(MAX_MONEY)};
        if (peer.m_fee_filter_sent == MAX_FILTER) {
            // Send the current filter if we sent MAX_FILTER previously
            // and made it out of IBD.
            peer.m_next_send_feefilter = 0us;
        }
    }
    if (current_time > peer.m_next_send_feefilter) {
        CAmount filterToSend = g_filter_rounder.round(currentFilter);
        // We always have a fee filter of at least the min relay fee
        filterToSend = std::max(filterToSend, m_mempool.m_min_relay_feerate.GetFeePerK());
        if (filterToSend != peer.m_fee_filter_sent) {
            m_connman.PushMessage(&pto, CNetMsgMaker(pto.GetCommonVersion()).Make(NetMsgType::FEEFILTER, filterToSend));
            peer.m_fee_filter_sent = filterToSend;
        }
        peer.m_next_send_feefilter = GetExponentialRand(current_time, AVG_FEEFILTER_BROADCAST_INTERVAL);
    }
    // If the fee filter has changed substantially and it's still more than MAX_FEEFILTER_CHANGE_DELAY
    // until scheduled broadcast, then move the broadcast to within MAX_FEEFILTER_CHANGE_DELAY.
    else if (current_time + MAX_FEEFILTER_CHANGE_DELAY < peer.m_next_send_feefilter &&
                (currentFilter < 3 * peer.m_fee_filter_sent / 4 || currentFilter > 4 * peer.m_fee_filter_sent / 3)) {
        peer.m_next_send_feefilter = current_time + GetRandomDuration<std::chrono::microseconds>(MAX_FEEFILTER_CHANGE_DELAY);
    }
}

namespace {
class CompareInvMempoolOrder
{
    CTxMemPool* mp;
    bool m_wtxid_relay;
public:
    explicit CompareInvMempoolOrder(CTxMemPool *_mempool, bool use_wtxid)
    {
        mp = _mempool;
        m_wtxid_relay = use_wtxid;
    }

    bool operator()(std::set<uint256>::iterator a, std::set<uint256>::iterator b)
    {
        /* As std::make_heap produces a max-heap, we want the entries with the
         * fewest ancestors/highest fee to sort later. */
        return mp->CompareDepthAndScore(*b, *a, m_wtxid_relay);
    }
};
} // namespace

bool PeerManagerImpl::RejectIncomingTxs(const CNode& peer) const
{
    // block-relay-only peers may never send txs to us
    if (peer.IsBlockOnlyConn()) return true;
    // In -blocksonly mode, peers need the 'relay' permission to send txs to us
    if (m_ignore_incoming_txs && !peer.HasPermission(NetPermissionFlags::Relay)) return true;
    return false;
}

bool PeerManagerImpl::SetupAddressRelay(const CNode& node, Peer& peer)
{
    // We don't participate in addr relay with outbound block-relay-only
    // connections to prevent providing adversaries with the additional
    // information of addr traffic to infer the link.
    if (node.IsBlockOnlyConn()) return false;

    if (!peer.m_addr_relay_enabled.exchange(true)) {
        // First addr message we have received from the peer, initialize
        // m_addr_known
        peer.m_addr_known = std::make_unique<CRollingBloomFilter>(5000, 0.001);
    }

    return true;
}

bool PeerManagerImpl::SendMessages(CNode* pto)
{
    AssertLockHeld(g_msgproc_mutex);

    PeerRef peer = GetPeerRef(pto->GetId());
    if (!peer) return false;
    const Consensus::Params& consensusParams = m_chainparams.GetConsensus();

    // We must call MaybeDiscourageAndDisconnect first, to ensure that we'll
    // disconnect misbehaving peers even before the version handshake is complete.
    if (MaybeDiscourageAndDisconnect(*pto, *peer)) return true;

    // Don't send anything until the version handshake is complete
    if (!pto->fSuccessfullyConnected || pto->fDisconnect)
        return true;

    // If we get here, the outgoing message serialization version is set and can't change.
    const CNetMsgMaker msgMaker(pto->GetCommonVersion());

    const auto current_time{GetTime<std::chrono::microseconds>()};

    if (pto->IsAddrFetchConn() && current_time - pto->m_connected > 10 * AVG_ADDRESS_BROADCAST_INTERVAL) {
        LogPrint(BCLog::NET, "addrfetch connection timeout; disconnecting peer=%d\n", pto->GetId());
        pto->fDisconnect = true;
        return true;
    }

    MaybeSendPing(*pto, *peer, current_time);

    // MaybeSendPing may have marked peer for disconnection
    if (pto->fDisconnect) return true;

    MaybeSendAddr(*pto, *peer, current_time);

    MaybeSendSendHeaders(*pto, *peer);

    {
        LOCK(cs_main);

        CNodeState &state = *State(pto->GetId());

        // Start block sync
        if (m_chainman.m_best_header == nullptr) {
            m_chainman.m_best_header = m_chainman.ActiveChain().Tip();
        }

        // Determine whether we might try initial headers sync or parallel
        // block download from this peer -- this mostly affects behavior while
        // in IBD (once out of IBD, we sync from all peers).
        bool sync_blocks_and_headers_from_peer = false;
        if (state.fPreferredDownload) {
            sync_blocks_and_headers_from_peer = true;
        } else if (CanServeBlocks(*peer) && !pto->IsAddrFetchConn()) {
            // Typically this is an inbound peer. If we don't have any outbound
            // peers, or if we aren't downloading any blocks from such peers,
            // then allow block downloads from this peer, too.
            // We prefer downloading blocks from outbound peers to avoid
            // putting undue load on (say) some home user who is just making
            // outbound connections to the network, but if our only source of
            // the latest blocks is from an inbound peer, we have to be sure to
            // eventually download it (and not just wait indefinitely for an
            // outbound peer to have it).
            if (m_num_preferred_download_peers == 0 || mapBlocksInFlight.empty()) {
                sync_blocks_and_headers_from_peer = true;
            }
        }

        if (!state.fSyncStarted && CanServeBlocks(*peer) && !fImporting && !fReindex) {
            // Only actively request headers from a single peer, unless we're close to today.
            if ((nSyncStarted == 0 && sync_blocks_and_headers_from_peer) || m_chainman.m_best_header->Time() > GetAdjustedTime() - 24h) {
                const CBlockIndex* pindexStart = m_chainman.m_best_header;
                /* If possible, start at the block preceding the currently
                   best known header.  This ensures that we always get a
                   non-empty list of headers back as long as the peer
                   is up-to-date.  With a non-empty response, we can initialise
                   the peer's known best block.  This wouldn't be possible
                   if we requested starting at m_chainman.m_best_header and
                   got back an empty response.  */
                if (pindexStart->pprev)
                    pindexStart = pindexStart->pprev;
                if (MaybeSendGetHeaders(*pto, GetLocator(pindexStart), *peer)) {
                    LogPrint(BCLog::NET, "initial getheaders (%d) to peer=%d (startheight:%d)\n", pindexStart->nHeight, pto->GetId(), peer->m_starting_height);

                    state.fSyncStarted = true;
                    state.m_headers_sync_timeout = current_time + HEADERS_DOWNLOAD_TIMEOUT_BASE +
                        (
                         // Convert HEADERS_DOWNLOAD_TIMEOUT_PER_HEADER to microseconds before scaling
                         // to maintain precision
                         std::chrono::microseconds{HEADERS_DOWNLOAD_TIMEOUT_PER_HEADER} *
                         Ticks<std::chrono::seconds>(GetAdjustedTime() - m_chainman.m_best_header->Time()) / consensusParams.nPowTargetSpacing
                        );
                    nSyncStarted++;
                }
            }
        }

        //
        // Try sending block announcements via headers
        //
        {
            // If we have no more than MAX_BLOCKS_TO_ANNOUNCE in our
            // list of block hashes we're relaying, and our peer wants
            // headers announcements, then find the first header
            // not yet known to our peer but would connect, and send.
            // If no header would connect, or if we have too many
            // blocks, or if the peer doesn't want headers, just
            // add all to the inv queue.
            LOCK(peer->m_block_inv_mutex);
            std::vector<CBlockGetHeader> vHeaders;
            bool fRevertToInv = ((!state.fPreferHeaders &&
                                 (!state.m_requested_hb_cmpctblocks || peer->m_blocks_for_headers_relay.size() > 1)) ||
                                 peer->m_blocks_for_headers_relay.size() > MAX_BLOCKS_TO_ANNOUNCE);
            const CBlockIndex *pBestIndex = nullptr; // last header queued for delivery
            ProcessBlockAvailability(pto->GetId()); // ensure pindexBestKnownBlock is up-to-date

            if (!fRevertToInv) {
                bool fFoundStartingHeader = false;
                // Try to find first header that our peer doesn't have, and
                // then send all headers past that one.  If we come across any
                // headers that aren't on m_chainman.ActiveChain(), give up.
                for (const uint256& hash : peer->m_blocks_for_headers_relay) {
                    const CBlockIndex* pindex = m_chainman.m_blockman.LookupBlockIndex(hash);
                    assert(pindex);
                    if (m_chainman.ActiveChain()[pindex->nHeight] != pindex) {
                        // Bail out if we reorged away from this block
                        fRevertToInv = true;
                        break;
                    }
                    if (pBestIndex != nullptr && pindex->pprev != pBestIndex) {
                        // This means that the list of blocks to announce don't
                        // connect to each other.
                        // This shouldn't really be possible to hit during
                        // regular operation (because reorgs should take us to
                        // a chain that has some block not on the prior chain,
                        // which should be caught by the prior check), but one
                        // way this could happen is by using invalidateblock /
                        // reconsiderblock repeatedly on the tip, causing it to
                        // be added multiple times to m_blocks_for_headers_relay.
                        // Robustly deal with this rare situation by reverting
                        // to an inv.
                        fRevertToInv = true;
                        break;
                    }
                    pBestIndex = pindex;
                    if (fFoundStartingHeader) {
                        // add this to the headers message
                        vHeaders.push_back(pindex->GetBlockHeader());
                    } else if (PeerHasHeader(&state, pindex)) {
                        continue; // keep looking for the first new block
                    } else if (pindex->pprev == nullptr || PeerHasHeader(&state, pindex->pprev)) {
                        // Peer doesn't have this header but they do have the prior one.
                        // Start sending headers.
                        fFoundStartingHeader = true;
                        vHeaders.push_back(pindex->GetBlockHeader());
                    } else {
                        // Peer doesn't have this header or the prior one -- nothing will
                        // connect, so bail out.
                        fRevertToInv = true;
                        break;
                    }
                }
            }
            if (!fRevertToInv && !vHeaders.empty()) {
                if (vHeaders.size() == 1 && state.m_requested_hb_cmpctblocks) {
                    // We only send up to 1 block as header-and-ids, as otherwise
                    // probably means we're doing an initial-ish-sync or they're slow
                    LogPrint(BCLog::NET, "%s sending header-and-ids %s to peer=%d\n", __func__,
                            vHeaders.front().GetHash().ToString(), pto->GetId());

                    std::optional<CSerializedNetMsg> cached_cmpctblock_msg;
                    {
                        LOCK(m_most_recent_block_mutex);
                        if (m_most_recent_block_hash == pBestIndex->GetBlockHash()) {
                            cached_cmpctblock_msg = msgMaker.Make(NetMsgType::CMPCTBLOCK, *m_most_recent_compact_block);
                        }
                    }
                    if (cached_cmpctblock_msg.has_value()) {
                        m_connman.PushMessage(pto, std::move(cached_cmpctblock_msg.value()));
                    } else {
                        CBlock block;
                        bool ret = ReadBlockFromDisk(block, pBestIndex, consensusParams);
                        assert(ret);
                        CBlockHeaderAndShortTxIDs cmpctblock{block};
                        m_connman.PushMessage(pto, msgMaker.Make(NetMsgType::CMPCTBLOCK, cmpctblock));
                    }
                    state.pindexBestHeaderSent = pBestIndex;
                } else if (state.fPreferHeaders) {
                    if (vHeaders.size() > 1) {
                        LogPrint(BCLog::NET, "%s: %u headers, range (%s, %s), to peer=%d\n", __func__,
                                vHeaders.size(),
                                vHeaders.front().GetHash().ToString(),
                                vHeaders.back().GetHash().ToString(), pto->GetId());
                    } else {
                        LogPrint(BCLog::NET, "%s: sending header %s to peer=%d\n", __func__,
                                vHeaders.front().GetHash().ToString(), pto->GetId());
                    }
                    m_connman.PushMessage(pto, msgMaker.Make(NetMsgType::HEADERS, vHeaders));
                    state.pindexBestHeaderSent = pBestIndex;
                } else
                    fRevertToInv = true;
            }
            if (fRevertToInv) {
                // If falling back to using an inv, just try to inv the tip.
                // The last entry in m_blocks_for_headers_relay was our tip at some point
                // in the past.
                if (!peer->m_blocks_for_headers_relay.empty()) {
                    const uint256& hashToAnnounce = peer->m_blocks_for_headers_relay.back();
                    const CBlockIndex* pindex = m_chainman.m_blockman.LookupBlockIndex(hashToAnnounce);
                    assert(pindex);

                    // Warn if we're announcing a block that is not on the main chain.
                    // This should be very rare and could be optimized out.
                    // Just log for now.
                    if (m_chainman.ActiveChain()[pindex->nHeight] != pindex) {
                        LogPrint(BCLog::NET, "Announcing block %s not on main chain (tip=%s)\n",
                            hashToAnnounce.ToString(), m_chainman.ActiveChain().Tip()->GetBlockHash().ToString());
                    }

                    // If the peer's chain has this block, don't inv it back.
                    if (!PeerHasHeader(&state, pindex)) {
                        peer->m_blocks_for_inv_relay.push_back(hashToAnnounce);
                        LogPrint(BCLog::NET, "%s: sending inv peer=%d hash=%s\n", __func__,
                            pto->GetId(), hashToAnnounce.ToString());
                    }
                }
            }
            peer->m_blocks_for_headers_relay.clear();
        }

        //
        // Message: inventory
        //
        std::vector<CInv> vInv;
        {
            LOCK(peer->m_block_inv_mutex);
            vInv.reserve(std::max<size_t>(peer->m_blocks_for_inv_relay.size(), INVENTORY_BROADCAST_MAX));

            // Add blocks
            for (const uint256& hash : peer->m_blocks_for_inv_relay) {
                vInv.push_back(CInv(MSG_BLOCK, hash));
                if (vInv.size() == MAX_INV_SZ) {
                    m_connman.PushMessage(pto, msgMaker.Make(NetMsgType::INV, vInv));
                    vInv.clear();
                }
            }
            peer->m_blocks_for_inv_relay.clear();
        }

        if (auto tx_relay = peer->GetTxRelay(); tx_relay != nullptr) {
                LOCK(tx_relay->m_tx_inventory_mutex);
                // Check whether periodic sends should happen
                bool fSendTrickle = pto->HasPermission(NetPermissionFlags::NoBan);
                if (tx_relay->m_next_inv_send_time < current_time) {
                    fSendTrickle = true;
                    if (pto->IsInboundConn()) {
                        tx_relay->m_next_inv_send_time = NextInvToInbounds(current_time, INBOUND_INVENTORY_BROADCAST_INTERVAL);
                    } else {
                        tx_relay->m_next_inv_send_time = GetExponentialRand(current_time, OUTBOUND_INVENTORY_BROADCAST_INTERVAL);
                    }
                }

                // Time to send but the peer has requested we not relay transactions.
                if (fSendTrickle) {
                    LOCK(tx_relay->m_bloom_filter_mutex);
                    if (!tx_relay->m_relay_txs) tx_relay->m_tx_inventory_to_send.clear();
                }

                // Respond to BIP35 mempool requests
                if (fSendTrickle && tx_relay->m_send_mempool) {
                    auto vtxinfo = m_mempool.infoAll();
                    tx_relay->m_send_mempool = false;
                    const CFeeRate filterrate{tx_relay->m_fee_filter_received.load()};

                    LOCK(tx_relay->m_bloom_filter_mutex);

                    for (const auto& txinfo : vtxinfo) {
                        const uint256& hash = peer->m_wtxid_relay ? txinfo.tx->GetWitnessHash() : txinfo.tx->GetHash();
                        CInv inv(peer->m_wtxid_relay ? MSG_WTX : MSG_TX, hash);
                        tx_relay->m_tx_inventory_to_send.erase(hash);
                        // Don't send transactions that peers will not put into their mempool
                        if (txinfo.fee < filterrate.GetFee(txinfo.vsize)) {
                            continue;
                        }
                        if (tx_relay->m_bloom_filter) {
                            if (!tx_relay->m_bloom_filter->IsRelevantAndUpdate(*txinfo.tx)) continue;
                        }
                        tx_relay->m_tx_inventory_known_filter.insert(hash);
                        // Responses to MEMPOOL requests bypass the m_recently_announced_invs filter.
                        vInv.push_back(inv);
                        if (vInv.size() == MAX_INV_SZ) {
                            m_connman.PushMessage(pto, msgMaker.Make(NetMsgType::INV, vInv));
                            vInv.clear();
                        }
                    }
                    tx_relay->m_last_mempool_req = std::chrono::duration_cast<std::chrono::seconds>(current_time);
                }

                // Determine transactions to relay
                if (fSendTrickle) {
                    // Produce a vector with all candidates for sending
                    std::vector<std::set<uint256>::iterator> vInvTx;
                    vInvTx.reserve(tx_relay->m_tx_inventory_to_send.size());
                    for (std::set<uint256>::iterator it = tx_relay->m_tx_inventory_to_send.begin(); it != tx_relay->m_tx_inventory_to_send.end(); it++) {
                        vInvTx.push_back(it);
                    }
                    const CFeeRate filterrate{tx_relay->m_fee_filter_received.load()};
                    // Topologically and fee-rate sort the inventory we send for privacy and priority reasons.
                    // A heap is used so that not all items need sorting if only a few are being sent.
                    CompareInvMempoolOrder compareInvMempoolOrder(&m_mempool, peer->m_wtxid_relay);
                    std::make_heap(vInvTx.begin(), vInvTx.end(), compareInvMempoolOrder);
                    // No reason to drain out at many times the network's capacity,
                    // especially since we have many peers and some will draw much shorter delays.
                    unsigned int nRelayedTransactions = 0;
                    LOCK(tx_relay->m_bloom_filter_mutex);
                    while (!vInvTx.empty() && nRelayedTransactions < INVENTORY_BROADCAST_MAX) {
                        // Fetch the top element from the heap
                        std::pop_heap(vInvTx.begin(), vInvTx.end(), compareInvMempoolOrder);
                        std::set<uint256>::iterator it = vInvTx.back();
                        vInvTx.pop_back();
                        uint256 hash = *it;
                        CInv inv(peer->m_wtxid_relay ? MSG_WTX : MSG_TX, hash);
                        // Remove it from the to-be-sent set
                        tx_relay->m_tx_inventory_to_send.erase(it);
                        // Check if not in the filter already
                        if (tx_relay->m_tx_inventory_known_filter.contains(hash)) {
                            continue;
                        }
                        // Not in the mempool anymore? don't bother sending it.
                        auto txinfo = m_mempool.info(ToGenTxid(inv));
                        if (!txinfo.tx) {
                            continue;
                        }
                        auto txid = txinfo.tx->GetHash();
                        auto wtxid = txinfo.tx->GetWitnessHash();
                        // Peer told you to not send transactions at that feerate? Don't bother sending it.
                        if (txinfo.fee < filterrate.GetFee(txinfo.vsize)) {
                            continue;
                        }
                        if (tx_relay->m_bloom_filter && !tx_relay->m_bloom_filter->IsRelevantAndUpdate(*txinfo.tx)) continue;
                        // Send
                        State(pto->GetId())->m_recently_announced_invs.insert(hash);
                        vInv.push_back(inv);
                        nRelayedTransactions++;
                        {
                            // Expire old relay messages
                            while (!g_relay_expiration.empty() && g_relay_expiration.front().first < current_time)
                            {
                                mapRelay.erase(g_relay_expiration.front().second);
                                g_relay_expiration.pop_front();
                            }

                            auto ret = mapRelay.emplace(txid, std::move(txinfo.tx));
                            if (ret.second) {
                                g_relay_expiration.emplace_back(current_time + RELAY_TX_CACHE_TIME, ret.first);
                            }
                            // Add wtxid-based lookup into mapRelay as well, so that peers can request by wtxid
                            auto ret2 = mapRelay.emplace(wtxid, ret.first->second);
                            if (ret2.second) {
                                g_relay_expiration.emplace_back(current_time + RELAY_TX_CACHE_TIME, ret2.first);
                            }
                        }
                        if (vInv.size() == MAX_INV_SZ) {
                            m_connman.PushMessage(pto, msgMaker.Make(NetMsgType::INV, vInv));
                            vInv.clear();
                        }
                        tx_relay->m_tx_inventory_known_filter.insert(hash);
                        if (hash != txid) {
                            // Insert txid into m_tx_inventory_known_filter, even for
                            // wtxidrelay peers. This prevents re-adding of
                            // unconfirmed parents to the recently_announced
                            // filter, when a child tx is requested. See
                            // ProcessGetData().
                            tx_relay->m_tx_inventory_known_filter.insert(txid);
                        }
                    }
                }
        }
        if (!vInv.empty())
            m_connman.PushMessage(pto, msgMaker.Make(NetMsgType::INV, vInv));

        // Detect whether we're stalling
        if (state.m_stalling_since.count() && state.m_stalling_since < current_time - BLOCK_STALLING_TIMEOUT) {
            // Stalling only triggers when the block download window cannot move. During normal steady state,
            // the download window should be much larger than the to-be-downloaded set of blocks, so disconnection
            // should only happen during initial block download.
            LogPrintf("Peer=%d is stalling block download, disconnecting\n", pto->GetId());
            pto->fDisconnect = true;
            return true;
        }
        // In case there is a block that has been in flight from this peer for block_interval * (1 + 0.5 * N)
        // (with N the number of peers from which we're downloading validated blocks), disconnect due to timeout.
        // We compensate for other peers to prevent killing off peers due to our own downstream link
        // being saturated. We only count validated in-flight blocks so peers can't advertise non-existing block hashes
        // to unreasonably increase our timeout.
        if (state.vBlocksInFlight.size() > 0) {
            QueuedBlock &queuedBlock = state.vBlocksInFlight.front();
            int nOtherPeersWithValidatedDownloads = m_peers_downloading_from - 1;
            if (current_time > state.m_downloading_since + std::chrono::seconds{consensusParams.nPowTargetSpacing} * (BLOCK_DOWNLOAD_TIMEOUT_BASE + BLOCK_DOWNLOAD_TIMEOUT_PER_PEER * nOtherPeersWithValidatedDownloads)) {
                LogPrintf("Timeout downloading block %s from peer=%d, disconnecting\n", queuedBlock.pindex->GetBlockHash().ToString(), pto->GetId());
                pto->fDisconnect = true;
                return true;
            }
        }
        // Check for headers sync timeouts
        if (state.fSyncStarted && state.m_headers_sync_timeout < std::chrono::microseconds::max()) {
            // Detect whether this is a stalling initial-headers-sync peer
            if (m_chainman.m_best_header->Time() <= GetAdjustedTime() - 24h) {
                if (current_time > state.m_headers_sync_timeout && nSyncStarted == 1 && (m_num_preferred_download_peers - state.fPreferredDownload >= 1)) {
                    // Disconnect a peer (without NetPermissionFlags::NoBan permission) if it is our only sync peer,
                    // and we have others we could be using instead.
                    // Note: If all our peers are inbound, then we won't
                    // disconnect our sync peer for stalling; we have bigger
                    // problems if we can't get any outbound peers.
                    if (!pto->HasPermission(NetPermissionFlags::NoBan)) {
                        LogPrintf("Timeout downloading headers from peer=%d, disconnecting\n", pto->GetId());
                        pto->fDisconnect = true;
                        return true;
                    } else {
                        LogPrintf("Timeout downloading headers from noban peer=%d, not disconnecting\n", pto->GetId());
                        // Reset the headers sync state so that we have a
                        // chance to try downloading from a different peer.
                        // Note: this will also result in at least one more
                        // getheaders message to be sent to
                        // this peer (eventually).
                        state.fSyncStarted = false;
                        nSyncStarted--;
                        state.m_headers_sync_timeout = 0us;
                    }
                }
            } else {
                // After we've caught up once, reset the timeout so we can't trigger
                // disconnect later.
                state.m_headers_sync_timeout = std::chrono::microseconds::max();
            }
        }

        // Check that outbound peers have reasonable chains
        // GetTime() is used by this anti-DoS logic so we can test this using mocktime
        ConsiderEviction(*pto, *peer, GetTime<std::chrono::seconds>());

        //
        // Message: getdata (blocks)
        //
        std::vector<CInv> vGetData;
        if (CanServeBlocks(*peer) && ((sync_blocks_and_headers_from_peer && !IsLimitedPeer(*peer)) || !m_chainman.ActiveChainstate().IsInitialBlockDownload()) && state.nBlocksInFlight < MAX_BLOCKS_IN_TRANSIT_PER_PEER) {
            std::vector<const CBlockIndex*> vToDownload;
            NodeId staller = -1;
            FindNextBlocksToDownload(*peer, MAX_BLOCKS_IN_TRANSIT_PER_PEER - state.nBlocksInFlight, vToDownload, staller);
            for (const CBlockIndex *pindex : vToDownload) {
                uint32_t nFetchFlags = GetFetchFlags(*peer);
                vGetData.push_back(CInv(MSG_BLOCK | nFetchFlags, pindex->GetBlockHash()));
                BlockRequested(pto->GetId(), *pindex);
                LogPrint(BCLog::NET, "Requesting block %s (%d) peer=%d\n", pindex->GetBlockHash().ToString(),
                    pindex->nHeight, pto->GetId());
            }
            if (state.nBlocksInFlight == 0 && staller != -1) {
                if (State(staller)->m_stalling_since == 0us) {
                    State(staller)->m_stalling_since = current_time;
                    LogPrint(BCLog::NET, "Stall started peer=%d\n", staller);
                }
            }
        }

        //
        // Message: getdata (transactions)
        //
        std::vector<std::pair<NodeId, GenTxid>> expired;
        auto requestable = m_txrequest.GetRequestable(pto->GetId(), current_time, &expired);
        for (const auto& entry : expired) {
            LogPrint(BCLog::NET, "timeout of inflight %s %s from peer=%d\n", entry.second.IsWtxid() ? "wtx" : "tx",
                entry.second.GetHash().ToString(), entry.first);
        }
        for (const GenTxid& gtxid : requestable) {
            if (!AlreadyHaveTx(gtxid)) {
                LogPrint(BCLog::NET, "Requesting %s %s peer=%d\n", gtxid.IsWtxid() ? "wtx" : "tx",
                    gtxid.GetHash().ToString(), pto->GetId());
                vGetData.emplace_back(gtxid.IsWtxid() ? MSG_WTX : (MSG_TX | GetFetchFlags(*peer)), gtxid.GetHash());
                if (vGetData.size() >= MAX_GETDATA_SZ) {
                    m_connman.PushMessage(pto, msgMaker.Make(NetMsgType::GETDATA, vGetData));
                    vGetData.clear();
                }
                m_txrequest.RequestedTx(pto->GetId(), gtxid.GetHash(), current_time + GETDATA_TX_INTERVAL);
            } else {
                // We have already seen this transaction, no need to download. This is just a belt-and-suspenders, as
                // this should already be called whenever a transaction becomes AlreadyHaveTx().
                m_txrequest.ForgetTxHash(gtxid.GetHash());
            }
        }


        if (!vGetData.empty())
            m_connman.PushMessage(pto, msgMaker.Make(NetMsgType::GETDATA, vGetData));
    } // release cs_main

    MaybeSendFeefilter(*pto, *peer, current_time);

    if (smsg::fSecMsgEnabled &&
        !(pto->IsAddrFetchConn() || pto->IsFeelerConn())) {
        bool fSendTrickle = pto->HasPermission(NetPermissionFlags::NoBan);
        smsgModule.SendData(pto, fSendTrickle);
    }
    return true;
}<|MERGE_RESOLUTION|>--- conflicted
+++ resolved
@@ -1030,8 +1030,10 @@
      *  @return   True if address relay is enabled with peer
      *            False if address relay is disallowed
      */
-<<<<<<< HEAD
-    bool SetupAddressRelay(const CNode& node, Peer& peer);
+    bool SetupAddressRelay(const CNode& node, Peer& peer) EXCLUSIVE_LOCKS_REQUIRED(g_msgproc_mutex);
+
+    void AddAddressKnown(Peer& peer, const CAddress& addr) EXCLUSIVE_LOCKS_REQUIRED(g_msgproc_mutex);
+    void PushAddress(Peer& peer, const CAddress& addr, FastRandomContext& insecure_rand) EXCLUSIVE_LOCKS_REQUIRED(g_msgproc_mutex);
 
     /** Particl */
     int m_banscore = DISCOURAGEMENT_THRESHOLD;
@@ -1048,12 +1050,6 @@
     bool AddNodeHeader(NodeId node_id, const uint256 &hash) override EXCLUSIVE_LOCKS_REQUIRED(cs_main);
     void RemoveNodeHeader(const uint256 &hash) override EXCLUSIVE_LOCKS_REQUIRED(cs_main);
     void RemoveNonReceivedHeaderFromNodes(node::BlockMap::iterator mi) override EXCLUSIVE_LOCKS_REQUIRED(cs_main);
-=======
-    bool SetupAddressRelay(const CNode& node, Peer& peer) EXCLUSIVE_LOCKS_REQUIRED(g_msgproc_mutex);
-
-    void AddAddressKnown(Peer& peer, const CAddress& addr) EXCLUSIVE_LOCKS_REQUIRED(g_msgproc_mutex);
-    void PushAddress(Peer& peer, const CAddress& addr, FastRandomContext& insecure_rand) EXCLUSIVE_LOCKS_REQUIRED(g_msgproc_mutex);
->>>>>>> 100949af
 };
 
 class CNodeDOS
