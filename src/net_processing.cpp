// Copyright (c) 2009-2010 Satoshi Nakamoto
// Copyright (c) 2009-2020 The Bitcoin Core developers
// Distributed under the MIT software license, see the accompanying
// file COPYING or http://www.opensource.org/licenses/mit-license.php.

#include <net_processing.h>

#include <addrman.h>
#include <banman.h>
#include <blockencodings.h>
#include <blockfilter.h>
#include <chainparams.h>
#include <consensus/validation.h>
#include <hash.h>
#include <index/blockfilterindex.h>
#include <merkleblock.h>
#include <netbase.h>
#include <netmessagemaker.h>
#include <policy/fees.h>
#include <policy/policy.h>
#include <primitives/block.h>
#include <primitives/transaction.h>
#include <random.h>
#include <reverse_iterator.h>
#include <scheduler.h>
#include <streams.h>
#include <tinyformat.h>
#include <txmempool.h>
#include <txrequest.h>
#include <util/check.h> // For NDEBUG compile time check
#include <util/strencodings.h>
#include <util/system.h>
#include <validation.h>

#include <smsg/smessage.h>

#include <memory>
#include <typeinfo>

/** Expiration time for orphan transactions in seconds */
static constexpr int64_t ORPHAN_TX_EXPIRE_TIME = 20 * 60;
/** Minimum time between orphan transactions expire time checks in seconds */
static constexpr int64_t ORPHAN_TX_EXPIRE_INTERVAL = 5 * 60;
/** How long to cache transactions in mapRelay for normal relay */
static constexpr std::chrono::seconds RELAY_TX_CACHE_TIME = std::chrono::minutes{15};
/** How long a transaction has to be in the mempool before it can unconditionally be relayed (even when not in mapRelay). */
static constexpr std::chrono::seconds UNCONDITIONAL_RELAY_DELAY = std::chrono::minutes{2};
/** Headers download timeout expressed in microseconds
 *  Timeout = base + per_header * (expected number of headers) */
static constexpr int64_t HEADERS_DOWNLOAD_TIMEOUT_BASE = 15 * 60 * 1000000; // 15 minutes
static constexpr int64_t HEADERS_DOWNLOAD_TIMEOUT_PER_HEADER = 1000; // 1ms/header
/** Protect at least this many outbound peers from disconnection due to slow/
 * behind headers chain.
 */
static constexpr int32_t MAX_OUTBOUND_PEERS_TO_PROTECT_FROM_DISCONNECT = 4;
/** Timeout for (unprotected) outbound peers to sync to our chainwork, in seconds */
static constexpr int64_t CHAIN_SYNC_TIMEOUT = 20 * 60; // 20 minutes
/** How frequently to check for stale tips, in seconds */
static constexpr int64_t STALE_CHECK_INTERVAL = 10 * 60; // 10 minutes
/** How frequently to check for extra outbound peers and disconnect, in seconds */
static constexpr int64_t EXTRA_PEER_CHECK_INTERVAL = 45;
/** Minimum time an outbound-peer-eviction candidate must be connected for, in order to evict, in seconds */
static constexpr int64_t MINIMUM_CONNECT_TIME = 30;
/** SHA256("main address relay")[0:8] */
static constexpr uint64_t RANDOMIZER_ID_ADDRESS_RELAY = 0x3cac0035b5866b90ULL;
/// Age after which a stale block will no longer be served if requested as
/// protection against fingerprinting. Set to one month, denominated in seconds.
static constexpr int STALE_RELAY_AGE_LIMIT = 30 * 24 * 60 * 60;
/// Age after which a block is considered historical for purposes of rate
/// limiting block relay. Set to one week, denominated in seconds.
static constexpr int HISTORICAL_BLOCK_AGE = 7 * 24 * 60 * 60;
/** Time between pings automatically sent out for latency probing and keepalive */
static constexpr std::chrono::minutes PING_INTERVAL{2};
/** The maximum number of entries in a locator */
static const unsigned int MAX_LOCATOR_SZ = 101;
/** The maximum number of entries in an 'inv' protocol message */
static const unsigned int MAX_INV_SZ = 50000;
/** Maximum number of in-flight transaction requests from a peer. It is not a hard limit, but the threshold at which
 *  point the OVERLOADED_PEER_TX_DELAY kicks in. */
static constexpr int32_t MAX_PEER_TX_REQUEST_IN_FLIGHT = 100;
/** Maximum number of transactions to consider for requesting, per peer. It provides a reasonable DoS limit to
 *  per-peer memory usage spent on announcements, while covering peers continuously sending INVs at the maximum
 *  rate (by our own policy, see INVENTORY_BROADCAST_PER_SECOND) for several minutes, while not receiving
 *  the actual transaction (from any peer) in response to requests for them. */
static constexpr int32_t MAX_PEER_TX_ANNOUNCEMENTS = 5000;
/** How long to delay requesting transactions via txids, if we have wtxid-relaying peers */
static constexpr auto TXID_RELAY_DELAY = std::chrono::seconds{2};
/** How long to delay requesting transactions from non-preferred peers */
static constexpr auto NONPREF_PEER_TX_DELAY = std::chrono::seconds{2};
/** How long to delay requesting transactions from overloaded peers (see MAX_PEER_TX_REQUEST_IN_FLIGHT). */
static constexpr auto OVERLOADED_PEER_TX_DELAY = std::chrono::seconds{2};
/** How long to wait (in microseconds) before downloading a transaction from an additional peer */
static constexpr std::chrono::microseconds GETDATA_TX_INTERVAL{std::chrono::seconds{60}};
/** Limit to avoid sending big packets. Not used in processing incoming GETDATA for compatibility */
static const unsigned int MAX_GETDATA_SZ = 1000;
/** Number of blocks that can be requested at any given time from a single peer. */
static const int MAX_BLOCKS_IN_TRANSIT_PER_PEER = 16;
/** Timeout in seconds during which a peer must stall block download progress before being disconnected. */
static const unsigned int BLOCK_STALLING_TIMEOUT = 2;
/** Number of headers sent in one getheaders result. We rely on the assumption that if a peer sends
 *  less than this number, we reached its tip. Changing this value is a protocol upgrade. */
static const unsigned int MAX_HEADERS_RESULTS = 2000;
/** Maximum depth of blocks we're willing to serve as compact blocks to peers
 *  when requested. For older blocks, a regular BLOCK response will be sent. */
static const int MAX_CMPCTBLOCK_DEPTH = 5;
/** Maximum depth of blocks we're willing to respond to GETBLOCKTXN requests for. */
static const int MAX_BLOCKTXN_DEPTH = 10;
/** Size of the "block download window": how far ahead of our current height do we fetch?
 *  Larger windows tolerate larger download speed differences between peer, but increase the potential
 *  degree of disordering of blocks on disk (which make reindexing and pruning harder). We'll probably
 *  want to make this a per-peer adaptive value at some point. */
static const unsigned int BLOCK_DOWNLOAD_WINDOW = 1024;
/** Block download timeout base, expressed in millionths of the block interval (i.e. 10 min) */
static const int64_t BLOCK_DOWNLOAD_TIMEOUT_BASE = 1000000;
/** Additional block download timeout per parallel downloading peer (i.e. 5 min) */
static const int64_t BLOCK_DOWNLOAD_TIMEOUT_PER_PEER = 500000;
/** Maximum number of headers to announce when relaying blocks with headers message.*/
static const unsigned int MAX_BLOCKS_TO_ANNOUNCE = 8;
/** Maximum number of unconnecting headers announcements before DoS score */
static const int MAX_UNCONNECTING_HEADERS = 10;
/** Minimum blocks required to signal NODE_NETWORK_LIMITED */
//static const unsigned int NODE_NETWORK_LIMITED_MIN_BLOCKS = 288;
/** Average delay between local address broadcasts */
static constexpr std::chrono::hours AVG_LOCAL_ADDRESS_BROADCAST_INTERVAL{24};
/** Average delay between peer address broadcasts */
static constexpr std::chrono::seconds AVG_ADDRESS_BROADCAST_INTERVAL{30};
/** Average delay between trickled inventory transmissions in seconds.
 *  Blocks and peers with noban permission bypass this, outbound peers get half this delay. */
static const unsigned int INVENTORY_BROADCAST_INTERVAL = 5;
/** Maximum rate of inventory items to send per second.
 *  Limits the impact of low-fee transaction floods. */
static constexpr unsigned int INVENTORY_BROADCAST_PER_SECOND = 7;
/** Maximum number of inventory items to send per transmission. */
static constexpr unsigned int INVENTORY_BROADCAST_MAX = INVENTORY_BROADCAST_PER_SECOND * INVENTORY_BROADCAST_INTERVAL;
/** The number of most recently announced transactions a peer can request. */
static constexpr unsigned int INVENTORY_MAX_RECENT_RELAY = 3500;
/** Verify that INVENTORY_MAX_RECENT_RELAY is enough to cache everything typically
 *  relayed before unconditional relay from the mempool kicks in. This is only a
 *  lower bound, and it should be larger to account for higher inv rate to outbound
 *  peers, and random variations in the broadcast mechanism. */
static_assert(INVENTORY_MAX_RECENT_RELAY >= INVENTORY_BROADCAST_PER_SECOND * UNCONDITIONAL_RELAY_DELAY / std::chrono::seconds{1}, "INVENTORY_RELAY_MAX too low");
/** Average delay between feefilter broadcasts in seconds. */
static constexpr unsigned int AVG_FEEFILTER_BROADCAST_INTERVAL = 10 * 60;
/** Maximum feefilter broadcast delay after significant change. */
static constexpr unsigned int MAX_FEEFILTER_CHANGE_DELAY = 5 * 60;
/** Maximum number of compact filters that may be requested with one getcfilters. See BIP 157. */
static constexpr uint32_t MAX_GETCFILTERS_SIZE = 1000;
/** Maximum number of cf hashes that may be requested with one getcfheaders. See BIP 157. */
static constexpr uint32_t MAX_GETCFHEADERS_SIZE = 2000;
/** the maximum percentage of addresses from our addrman to return in response to a getaddr message. */
static constexpr size_t MAX_PCT_ADDR_TO_SEND = 23;

struct COrphanTx {
    // When modifying, adapt the copy of this definition in tests/DoS_tests.
    CTransactionRef tx;
    NodeId fromPeer;
    int64_t nTimeExpire;
    size_t list_pos;
};

/** Guards orphan transactions and extra txs for compact blocks */
RecursiveMutex g_cs_orphans;
/** Map from txid to orphan transaction record. Limited by
 *  -maxorphantx/DEFAULT_MAX_ORPHAN_TRANSACTIONS */
std::map<uint256, COrphanTx> mapOrphanTransactions GUARDED_BY(g_cs_orphans);
/** Index from wtxid into the mapOrphanTransactions to lookup orphan
 *  transactions using their witness ids. */
std::map<uint256, std::map<uint256, COrphanTx>::iterator> g_orphans_by_wtxid GUARDED_BY(g_cs_orphans);

void EraseOrphansFor(NodeId peer);

/** Increase a node's misbehavior score. */
PeerManager *g_peerman = nullptr;
void Misbehaving(NodeId nodeid, int howmuch, const std::string& message="")
{
    if (!g_peerman) return;
    g_peerman->Misbehaving(nodeid, howmuch, message);
};


extern void UpdateNumBlocksOfPeers(NodeId id, int height);

// Internal stuff
namespace {
/**
 * Data structure for an individual peer. This struct is not protected by
 * cs_main since it does not contain validation-critical data.
 *
 * Memory is owned by shared pointers and this object is destructed when
 * the refcount drops to zero.
 *
 * Mutexes inside this struct must not be held when locking m_peer_mutex.
 *
 * TODO: move most members from CNodeState to this structure.
 * TODO: move remaining application-layer data members from CNode to this structure.
 */
struct Peer {
    /** Same id as the CNode object for this peer */
    const NodeId m_id{0};

    /** Protects misbehavior data members */
    Mutex m_misbehavior_mutex;
    /** Accumulated misbehavior score for this peer */
    int m_misbehavior_score GUARDED_BY(m_misbehavior_mutex){0};
    /** Whether this peer should be disconnected and marked as discouraged (unless it has the noban permission). */
    bool m_should_discourage GUARDED_BY(m_misbehavior_mutex){false};

    /** Protects block inventory data members */
    Mutex m_block_inv_mutex;
    /** List of blocks that we'll announce via an `inv` message.
     * There is no final sorting before sending, as they are always sent
     * immediately and in the order requested. */
    std::vector<uint256> m_blocks_for_inv_relay GUARDED_BY(m_block_inv_mutex);
    /** Unfiltered list of blocks that we'd like to announce via a `headers`
     * message. If we can't announce via a `headers` message, we'll fall back to
     * announcing via `inv`. */
    std::vector<uint256> m_blocks_for_headers_relay GUARDED_BY(m_block_inv_mutex);
    /** The final block hash that we sent in an `inv` message to this peer.
     * When the peer requests this block, we send an `inv` message to trigger
     * the peer to request the next sequence of block hashes.
     * Most peers use headers-first syncing, which doesn't use this mechanism */
    uint256 m_continuation_block GUARDED_BY(m_block_inv_mutex) {};

    /** This peer's reported block height when we connected */
    std::atomic<int> m_starting_height{-1};
    /** This peer's reported block height in ping messages */
    std::atomic<int> m_chain_height{-1};

    /** Set of txids to reconsider once their parent transactions have been accepted **/
    std::set<uint256> m_orphan_work_set GUARDED_BY(g_cs_orphans);

    /** Protects m_getdata_requests **/
    Mutex m_getdata_requests_mutex;
    /** Work queue of items requested by this peer **/
    std::deque<CInv> m_getdata_requests GUARDED_BY(m_getdata_requests_mutex);

    explicit Peer(NodeId id) : m_id(id) {}
};

using PeerRef = std::shared_ptr<Peer>;

class PeerManagerImpl final : public PeerManager
{
public:
    PeerManagerImpl(const CChainParams& chainparams, CConnman& connman, BanMan* banman,
                    CScheduler& scheduler, ChainstateManager& chainman, CTxMemPool& pool,
                    bool ignore_incoming_txs);

    /** Overridden from CValidationInterface. */
    void BlockConnected(const std::shared_ptr<const CBlock>& pblock, const CBlockIndex* pindexConnected) override;
    void BlockDisconnected(const std::shared_ptr<const CBlock> &block, const CBlockIndex* pindex) override;
    void UpdatedBlockTip(const CBlockIndex *pindexNew, const CBlockIndex *pindexFork, bool fInitialDownload) override;
    void BlockChecked(const CBlock& block, const BlockValidationState& state) override;
    void NewPoWValidBlock(const CBlockIndex *pindex, const std::shared_ptr<const CBlock>& pblock) override;

    /** Implement NetEventsInterface */
    void InitializeNode(CNode* pnode) override;
    void FinalizeNode(const CNode& node, bool& fUpdateConnectionTime) override;
    bool ProcessMessages(CNode* pfrom, std::atomic<bool>& interrupt) override;
    bool SendMessages(CNode* pto) override EXCLUSIVE_LOCKS_REQUIRED(pto->cs_sendProcessing);

    /** Implement PeerManager */
    void CheckForStaleTipAndEvictPeers() override;
    bool GetNodeStateStats(NodeId nodeid, CNodeStateStats& stats) override;
    bool IgnoresIncomingTxs() override { return m_ignore_incoming_txs; }
    void SetBestHeight(int height) override { m_best_height = height; };
    void Misbehaving(const NodeId pnode, const int howmuch, const std::string& message) override;
    void ProcessMessage(CNode& pfrom, const std::string& msg_type, CDataStream& vRecv,
                        const std::chrono::microseconds time_received, const std::atomic<bool>& interruptMsgProc) override;

private:
    /** Consider evicting an outbound peer based on the amount of time they've been behind our tip */
    void ConsiderEviction(CNode& pto, int64_t time_in_seconds) EXCLUSIVE_LOCKS_REQUIRED(cs_main);

    /** If we have extra outbound peers, try to disconnect the one with the oldest block announcement */
    void EvictExtraOutboundPeers(int64_t time_in_seconds) EXCLUSIVE_LOCKS_REQUIRED(cs_main);

    /** Retrieve unbroadcast transactions from the mempool and reattempt sending to peers */
    void ReattemptInitialBroadcast(CScheduler& scheduler) const;

    /** Get a shared pointer to the Peer object.
     *  May return an empty shared_ptr if the Peer object can't be found. */
    PeerRef GetPeerRef(NodeId id) const;

    /** Get a shared pointer to the Peer object and remove it from m_peer_map.
     *  May return an empty shared_ptr if the Peer object can't be found. */
    PeerRef RemovePeer(NodeId id);

    /**
     * Potentially mark a node discouraged based on the contents of a BlockValidationState object
     *
     * @param[in] via_compact_block this bool is passed in because net_processing should
     * punish peers differently depending on whether the data was provided in a compact
     * block message or not. If the compact block had a valid header, but contained invalid
     * txs, the peer should not be punished. See BIP 152.
     *
     * @return Returns true if the peer was punished (probably disconnected)
     */
    bool MaybePunishNodeForBlock(NodeId nodeid, const BlockValidationState& state,
                                 bool via_compact_block, const std::string& message = "");

    /**
     * Potentially disconnect and discourage a node based on the contents of a TxValidationState object
     *
     * @return Returns true if the peer was punished (probably disconnected)
     */
    bool MaybePunishNodeForTx(NodeId nodeid, const TxValidationState& state, const std::string& message = "");

    /** Maybe disconnect a peer and discourage future connections from its address.
     *
     * @param[in]   pnode     The node to check.
     * @return                True if the peer was marked for disconnection in this function
     */
    bool MaybeDiscourageAndDisconnect(CNode& pnode);

    void ProcessOrphanTx(std::set<uint256>& orphan_work_set) EXCLUSIVE_LOCKS_REQUIRED(cs_main, g_cs_orphans);
    /** Process a single headers message from a peer. */
    void ProcessHeadersMessage(CNode& pfrom, const Peer& peer,
                               const std::vector<CBlockHeader>& headers,
                               bool via_compact_block);

    void SendBlockTransactions(CNode& pfrom, const CBlock& block, const BlockTransactionsRequest& req);

    /** Register with TxRequestTracker that an INV has been received from a
     *  peer. The announcement parameters are decided in PeerManager and then
     *  passed to TxRequestTracker. */
    void AddTxAnnouncement(const CNode& node, const GenTxid& gtxid, std::chrono::microseconds current_time)
        EXCLUSIVE_LOCKS_REQUIRED(::cs_main);

    /** Send a version message to a peer */
    void PushNodeVersion(CNode& pnode, int64_t nTime);

    const CChainParams& m_chainparams;
    CConnman& m_connman;
    /** Pointer to this node's banman. May be nullptr - check existence before dereferencing. */
    BanMan* const m_banman;
    ChainstateManager& m_chainman;
    CTxMemPool& m_mempool;
    TxRequestTracker m_txrequest GUARDED_BY(::cs_main);

    /** The height of the best chain */
    std::atomic<int> m_best_height{-1};

    int64_t m_stale_tip_check_time; //!< Next time to check for stale tip

    /** Whether this node is running in blocks only mode */
    const bool m_ignore_incoming_txs;

    /** Whether we've completed initial sync yet, for determining when to turn
      * on extra block-relay-only peers. */
    bool m_initial_sync_finished{false};

    /** Protects m_peer_map. This mutex must not be locked while holding a lock
     *  on any of the mutexes inside a Peer object. */
    mutable Mutex m_peer_mutex;
    /**
     * Map of all Peer objects, keyed by peer id. This map is protected
     * by the m_peer_mutex. Once a shared pointer reference is
     * taken, the lock may be released. Individual fields are protected by
     * their own locks.
     */
    std::map<NodeId, PeerRef> m_peer_map GUARDED_BY(m_peer_mutex);

    /** Particl */
    int m_banscore = DISCOURAGEMENT_THRESHOLD;
    void PassOnMisbehaviour(NodeId node_id, int howmuch);
public:
    void IncPersistentMisbehaviour(NodeId node_id, const CService &node_address, int howmuch) override EXCLUSIVE_LOCKS_REQUIRED(cs_main);
    void DecMisbehaving(NodeId nodeid, int howmuch) override;
    void MisbehavingByAddr(CNetAddr addr, int misbehavior_cfwd, int howmuch, const std::string& message) override EXCLUSIVE_LOCKS_REQUIRED(cs_main);

    bool IncDuplicateHeaders(NodeId node_id, const CService &node_address) override EXCLUSIVE_LOCKS_REQUIRED(cs_main);
};
} // namespace

namespace {
    /** Number of nodes with fSyncStarted. */
    int nSyncStarted GUARDED_BY(cs_main) = 0;

    /**
     * Sources of received blocks, saved to be able punish them when processing
     * happens afterwards.
     * Set mapBlockSource[hash].second to false if the node should not be
     * punished if the block is invalid.
     */
    std::map<uint256, std::pair<NodeId, bool>> mapBlockSource GUARDED_BY(cs_main);

    /**
     * Filter for transactions that were recently rejected by
     * AcceptToMemoryPool. These are not rerequested until the chain tip
     * changes, at which point the entire filter is reset.
     *
     * Without this filter we'd be re-requesting txs from each of our peers,
     * increasing bandwidth consumption considerably. For instance, with 100
     * peers, half of which relay a tx we don't accept, that might be a 50x
     * bandwidth increase. A flooding attacker attempting to roll-over the
     * filter using minimum-sized, 60byte, transactions might manage to send
     * 1000/sec if we have fast peers, so we pick 120,000 to give our peers a
     * two minute window to send invs to us.
     *
     * Decreasing the false positive rate is fairly cheap, so we pick one in a
     * million to make it highly unlikely for users to have issues with this
     * filter.
     *
     * We typically only add wtxids to this filter. For non-segwit
     * transactions, the txid == wtxid, so this only prevents us from
     * re-downloading non-segwit transactions when communicating with
     * non-wtxidrelay peers -- which is important for avoiding malleation
     * attacks that could otherwise interfere with transaction relay from
     * non-wtxidrelay peers. For communicating with wtxidrelay peers, having
     * the reject filter store wtxids is exactly what we want to avoid
     * redownload of a rejected transaction.
     *
     * In cases where we can tell that a segwit transaction will fail
     * validation no matter the witness, we may add the txid of such
     * transaction to the filter as well. This can be helpful when
     * communicating with txid-relay peers or if we were to otherwise fetch a
     * transaction via txid (eg in our orphan handling).
     *
     * Memory used: 1.3 MB
     */
    std::unique_ptr<CRollingBloomFilter> recentRejects GUARDED_BY(cs_main);
    uint256 hashRecentRejectsChainTip GUARDED_BY(cs_main);

    /*
     * Filter for transactions that have been recently confirmed.
     * We use this to avoid requesting transactions that have already been
     * confirnmed.
     */
    Mutex g_cs_recent_confirmed_transactions;
    std::unique_ptr<CRollingBloomFilter> g_recent_confirmed_transactions GUARDED_BY(g_cs_recent_confirmed_transactions);

    /** Blocks that are in flight, and that are in the queue to be downloaded. */
    struct QueuedBlock {
        uint256 hash;
        const CBlockIndex* pindex;                               //!< Optional.
        bool fValidatedHeaders;                                  //!< Whether this block has validated headers at the time of request.
        std::unique_ptr<PartiallyDownloadedBlock> partialBlock;  //!< Optional, used for CMPCTBLOCK downloads
    };
    std::map<uint256, std::pair<NodeId, std::list<QueuedBlock>::iterator> > mapBlocksInFlight GUARDED_BY(cs_main);

    /** Stack of nodes which we have set to announce using compact blocks */
    std::list<NodeId> lNodesAnnouncingHeaderAndIDs GUARDED_BY(cs_main);

    /** Number of preferable block download peers. */
    int nPreferredDownload GUARDED_BY(cs_main) = 0;

    /** Number of peers from which we're downloading blocks. */
    int nPeersWithValidatedDownloads GUARDED_BY(cs_main) = 0;

    /** Number of peers with wtxid relay. */
    int g_wtxid_relay_peers GUARDED_BY(cs_main) = 0;

    /** Number of outbound peers with m_chain_sync.m_protect. */
    int g_outbound_peers_with_protect_from_disconnect GUARDED_BY(cs_main) = 0;

    /** When our tip was last updated. */
    std::atomic<int64_t> g_last_tip_update(0);

    /** Relay map (txid or wtxid -> CTransactionRef) */
    typedef std::map<uint256, CTransactionRef> MapRelay;
    MapRelay mapRelay GUARDED_BY(cs_main);
    /** Expiration-time ordered list of (expire time, relay map entry) pairs. */
    std::deque<std::pair<int64_t, MapRelay::iterator>> vRelayExpiration GUARDED_BY(cs_main);

    struct IteratorComparator
    {
        template<typename I>
        bool operator()(const I& a, const I& b) const
        {
            return &(*a) < &(*b);
        }
    };

    /** Index from the parents' COutPoint into the mapOrphanTransactions. Used
     *  to remove orphan transactions from the mapOrphanTransactions */
    std::map<COutPoint, std::set<std::map<uint256, COrphanTx>::iterator, IteratorComparator>> mapOrphanTransactionsByPrev GUARDED_BY(g_cs_orphans);
    /** Orphan transactions in vector for quick random eviction */
    std::vector<std::map<uint256, COrphanTx>::iterator> g_orphan_list GUARDED_BY(g_cs_orphans);

    /** Orphan/conflicted/etc transactions that are kept for compact block reconstruction.
     *  The last -blockreconstructionextratxn/DEFAULT_BLOCK_RECONSTRUCTION_EXTRA_TXN of
     *  these are kept in a ring buffer */
    static std::vector<std::pair<uint256, CTransactionRef>> vExtraTxnForCompact GUARDED_BY(g_cs_orphans);
    /** Offset into vExtraTxnForCompact to insert the next tx */
    static size_t vExtraTxnForCompactIt GUARDED_BY(g_cs_orphans) = 0;
} // namespace

namespace {
/**
 * Maintain validation-specific state about nodes, protected by cs_main, instead
 * by CNode's own locks. This simplifies asynchronous operation, where
 * processing of incoming data is done after the ProcessMessage call returns,
 * and we're no longer holding the node's locks.
 */
struct CNodeState {
    //! The peer's address
    const CService address;
    //! The best known block we know this peer has announced.
    const CBlockIndex *pindexBestKnownBlock;
    //! The hash of the last unknown block this peer has announced.
    uint256 hashLastUnknownBlock;
    //! The last full block we both have.
    const CBlockIndex *pindexLastCommonBlock;
    //! The best header we have sent our peer.
    const CBlockIndex *pindexBestHeaderSent;
    //! Length of current-streak of unconnecting headers announcements
    int nUnconnectingHeaders;
    //! Whether we've started headers synchronization with this peer.
    bool fSyncStarted;
    //! When to potentially disconnect peer for stalling headers download
    int64_t nHeadersSyncTimeout;
    //! Since when we're stalling block download progress (in microseconds), or 0.
    int64_t nStallingSince;
    std::list<QueuedBlock> vBlocksInFlight;
    //! When the first entry in vBlocksInFlight started downloading. Don't care when vBlocksInFlight is empty.
    int64_t nDownloadingSince;
    int nBlocksInFlight;
    int nBlocksInFlightValidHeaders;
    //! Whether we consider this a preferred download peer.
    bool fPreferredDownload;
    //! Whether this peer wants invs or headers (when possible) for block announcements.
    bool fPreferHeaders;
    //! Whether this peer wants invs or cmpctblocks (when possible) for block announcements.
    bool fPreferHeaderAndIDs;
    /**
      * Whether this peer will send us cmpctblocks if we request them.
      * This is not used to gate request logic, as we really only care about fSupportsDesiredCmpctVersion,
      * but is used as a flag to "lock in" the version of compact blocks (fWantsCmpctWitness) we send.
      */
    bool fProvidesHeaderAndIDs;
    //! Whether this peer can give us witnesses
    bool fHaveWitness;
    //! Whether this peer wants witnesses in cmpctblocks/blocktxns
    bool fWantsCmpctWitness;
    /**
     * If we've announced NODE_WITNESS to this peer: whether the peer sends witnesses in cmpctblocks/blocktxns,
     * otherwise: whether this peer sends non-witnesses in cmpctblocks/blocktxns.
     */
    bool fSupportsDesiredCmpctVersion;

    /** State used to enforce CHAIN_SYNC_TIMEOUT and EXTRA_PEER_CHECK_INTERVAL logic.
      *
      * Both are only in effect for outbound, non-manual, non-protected connections.
      * Any peer protected (m_protect = true) is not chosen for eviction. A peer is
      * marked as protected if all of these are true:
      *   - its connection type is IsBlockOnlyConn() == false
      *   - it gave us a valid connecting header
      *   - we haven't reached MAX_OUTBOUND_PEERS_TO_PROTECT_FROM_DISCONNECT yet
      *   - it has a better chain than we have
      *
      * CHAIN_SYNC_TIMEOUT: if a peer's best known block has less work than our tip,
      * set a timeout CHAIN_SYNC_TIMEOUT seconds in the future:
      *   - If at timeout their best known block now has more work than our tip
      *     when the timeout was set, then either reset the timeout or clear it
      *     (after comparing against our current tip's work)
      *   - If at timeout their best known block still has less work than our
      *     tip did when the timeout was set, then send a getheaders message,
      *     and set a shorter timeout, HEADERS_RESPONSE_TIME seconds in future.
      *     If their best known block is still behind when that new timeout is
      *     reached, disconnect.
      *
      * EXTRA_PEER_CHECK_INTERVAL: after each interval, if we have too many outbound peers,
      * drop the outbound one that least recently announced us a new block.
      */
    struct ChainSyncTimeoutState {
        //! A timeout used for checking whether our peer has sufficiently synced
        int64_t m_timeout;
        //! A header with the work we require on our peer's chain
        const CBlockIndex * m_work_header;
        //! After timeout is reached, set to true after sending getheaders
        bool m_sent_getheaders;
        //! Whether this peer is protected from disconnection due to a bad/slow chain
        bool m_protect;
    };

    ChainSyncTimeoutState m_chain_sync;

    //! Time of last new block announcement
    int64_t m_last_block_announcement;

    //! Whether this peer is an inbound connection
    bool m_is_inbound;

    //! A rolling bloom filter of all announced tx CInvs to this peer.
    CRollingBloomFilter m_recently_announced_invs = CRollingBloomFilter{INVENTORY_MAX_RECENT_RELAY, 0.000001};

    //! Whether this peer relays txs via wtxid
    bool m_wtxid_relay{false};

    CNodeState(CAddress addrIn, bool is_inbound)
        : address(addrIn), m_is_inbound(is_inbound)
    {
        pindexBestKnownBlock = nullptr;
        hashLastUnknownBlock.SetNull();
        pindexLastCommonBlock = nullptr;
        pindexBestHeaderSent = nullptr;
        nUnconnectingHeaders = 0;
        fSyncStarted = false;
        nHeadersSyncTimeout = 0;
        nStallingSince = 0;
        nDownloadingSince = 0;
        nBlocksInFlight = 0;
        nBlocksInFlightValidHeaders = 0;
        fPreferredDownload = false;
        fPreferHeaders = false;
        fPreferHeaderAndIDs = false;
        fProvidesHeaderAndIDs = false;
        fHaveWitness = false;
        fWantsCmpctWitness = false;
        fSupportsDesiredCmpctVersion = false;
        m_chain_sync = { 0, nullptr, false, false };
        m_last_block_announcement = 0;
        m_recently_announced_invs.reset();
    }
};

class CNodeDOS
{
public:
    //! Headers received from this peer, removed when block is received
    std::map<uint256, int64_t> m_map_loose_headers;

    //! Set of node ids that triggered the counters
    //std::set<NodeID> m_node_ids;

    //! Count of times node tried to send duplicate headers/blocks, decreased in DecMisbehaving
    int m_duplicate_count = 0;

    //! Set when counters increase
    int64_t m_last_used_time = 0;

    //! Persistent misbehaving counter
    int m_misbehavior = 0;
};

/** Map maintaining per-addr DOS state. */
static std::map<CNetAddr, CNodeDOS> map_dos_state GUARDED_BY(cs_main);

/** Map maintaining per-node state. */
static std::map<NodeId, CNodeState> mapNodeState GUARDED_BY(cs_main);

static CNodeState *State(NodeId pnode) EXCLUSIVE_LOCKS_REQUIRED(cs_main) {
    std::map<NodeId, CNodeState>::iterator it = mapNodeState.find(pnode);
    if (it == mapNodeState.end())
        return nullptr;
    return &it->second;
}

static void UpdatePreferredDownload(const CNode& node, CNodeState* state) EXCLUSIVE_LOCKS_REQUIRED(cs_main)
{
    nPreferredDownload -= state->fPreferredDownload;

    // Whether this node should be marked as a preferred download node.
    state->fPreferredDownload = (!node.IsInboundConn() || node.HasPermission(PF_NOBAN)) && !node.IsAddrFetchConn() && !node.fClient;

    nPreferredDownload += state->fPreferredDownload;
}

// Returns a bool indicating whether we requested this block.
// Also used if a block was /not/ received and timed out or started with another peer
static bool MarkBlockAsReceived(const uint256& hash) EXCLUSIVE_LOCKS_REQUIRED(cs_main) {
    std::map<uint256, std::pair<NodeId, std::list<QueuedBlock>::iterator> >::iterator itInFlight = mapBlocksInFlight.find(hash);
    if (itInFlight != mapBlocksInFlight.end()) {
        CNodeState *state = State(itInFlight->second.first);
        assert(state != nullptr);
        state->nBlocksInFlightValidHeaders -= itInFlight->second.second->fValidatedHeaders;
        if (state->nBlocksInFlightValidHeaders == 0 && itInFlight->second.second->fValidatedHeaders) {
            // Last validated block on the queue was received.
            nPeersWithValidatedDownloads--;
        }
        if (state->vBlocksInFlight.begin() == itInFlight->second.second) {
            // First block on the queue was received, update the start download time for the next one
            state->nDownloadingSince = std::max(state->nDownloadingSince, count_microseconds(GetTime<std::chrono::microseconds>()));
        }
        state->vBlocksInFlight.erase(itInFlight->second.second);
        state->nBlocksInFlight--;
        state->nStallingSince = 0;
        mapBlocksInFlight.erase(itInFlight);
        return true;
    }
    return false;
}

// returns false, still setting pit, if the block was already in flight from the same peer
// pit will only be valid as long as the same cs_main lock is being held
static bool MarkBlockAsInFlight(CTxMemPool& mempool, NodeId nodeid, const uint256& hash, const CBlockIndex* pindex = nullptr, std::list<QueuedBlock>::iterator** pit = nullptr) EXCLUSIVE_LOCKS_REQUIRED(cs_main) {
    CNodeState *state = State(nodeid);
    assert(state != nullptr);

    // Short-circuit most stuff in case it is from the same node
    std::map<uint256, std::pair<NodeId, std::list<QueuedBlock>::iterator> >::iterator itInFlight = mapBlocksInFlight.find(hash);
    if (itInFlight != mapBlocksInFlight.end() && itInFlight->second.first == nodeid) {
        if (pit) {
            *pit = &itInFlight->second.second;
        }
        return false;
    }

    // Make sure it's not listed somewhere already.
    MarkBlockAsReceived(hash);

    std::list<QueuedBlock>::iterator it = state->vBlocksInFlight.insert(state->vBlocksInFlight.end(),
            {hash, pindex, pindex != nullptr, std::unique_ptr<PartiallyDownloadedBlock>(pit ? new PartiallyDownloadedBlock(&mempool) : nullptr)});
    state->nBlocksInFlight++;
    state->nBlocksInFlightValidHeaders += it->fValidatedHeaders;
    if (state->nBlocksInFlight == 1) {
        // We're starting a block download (batch) from this peer.
        state->nDownloadingSince = GetTime<std::chrono::microseconds>().count();
    }
    if (state->nBlocksInFlightValidHeaders == 1 && pindex != nullptr) {
        nPeersWithValidatedDownloads++;
    }
    itInFlight = mapBlocksInFlight.insert(std::make_pair(hash, std::make_pair(nodeid, it))).first;
    if (pit)
        *pit = &itInFlight->second.second;
    return true;
}

/** Check whether the last unknown block a peer advertised is not yet known. */
static void ProcessBlockAvailability(NodeId nodeid) EXCLUSIVE_LOCKS_REQUIRED(cs_main) {
    CNodeState *state = State(nodeid);
    assert(state != nullptr);

    if (!state->hashLastUnknownBlock.IsNull()) {
        const CBlockIndex* pindex = g_chainman.m_blockman.LookupBlockIndex(state->hashLastUnknownBlock);
        if (pindex && pindex->nChainWork > 0) {
            if (state->pindexBestKnownBlock == nullptr || pindex->nChainWork >= state->pindexBestKnownBlock->nChainWork) {
                state->pindexBestKnownBlock = pindex;
            }
            state->hashLastUnknownBlock.SetNull();
        }
    }
}

/** Update tracking information about which blocks a peer is assumed to have. */
static void UpdateBlockAvailability(NodeId nodeid, const uint256 &hash) EXCLUSIVE_LOCKS_REQUIRED(cs_main) {
    CNodeState *state = State(nodeid);
    assert(state != nullptr);

    ProcessBlockAvailability(nodeid);

    const CBlockIndex* pindex = g_chainman.m_blockman.LookupBlockIndex(hash);
    if (pindex && pindex->nChainWork > 0) {
        // An actually better block was announced.
        if (state->pindexBestKnownBlock == nullptr || pindex->nChainWork >= state->pindexBestKnownBlock->nChainWork) {
            state->pindexBestKnownBlock = pindex;
        }
    } else {
        // An unknown block was announced; just assume that the latest one is the best one.
        state->hashLastUnknownBlock = hash;
    }
}

/**
 * When a peer sends us a valid block, instruct it to announce blocks to us
 * using CMPCTBLOCK if possible by adding its nodeid to the end of
 * lNodesAnnouncingHeaderAndIDs, and keeping that list under a certain size by
 * removing the first element if necessary.
 */
static void MaybeSetPeerAsAnnouncingHeaderAndIDs(NodeId nodeid, CConnman& connman) EXCLUSIVE_LOCKS_REQUIRED(cs_main)
{
    AssertLockHeld(cs_main);
    CNodeState* nodestate = State(nodeid);
    if (!nodestate || !nodestate->fSupportsDesiredCmpctVersion) {
        // Never ask from peers who can't provide witnesses.
        return;
    }
    if (nodestate->fProvidesHeaderAndIDs) {
        for (std::list<NodeId>::iterator it = lNodesAnnouncingHeaderAndIDs.begin(); it != lNodesAnnouncingHeaderAndIDs.end(); it++) {
            if (*it == nodeid) {
                lNodesAnnouncingHeaderAndIDs.erase(it);
                lNodesAnnouncingHeaderAndIDs.push_back(nodeid);
                return;
            }
        }
        connman.ForNode(nodeid, [&connman](CNode* pfrom) EXCLUSIVE_LOCKS_REQUIRED(::cs_main) {
            AssertLockHeld(::cs_main);
            uint64_t nCMPCTBLOCKVersion = (pfrom->GetLocalServices() & NODE_WITNESS) ? 2 : 1;
            if (lNodesAnnouncingHeaderAndIDs.size() >= 3) {
                // As per BIP152, we only get 3 of our peers to announce
                // blocks using compact encodings.
                connman.ForNode(lNodesAnnouncingHeaderAndIDs.front(), [&connman, nCMPCTBLOCKVersion](CNode* pnodeStop){
                    connman.PushMessage(pnodeStop, CNetMsgMaker(pnodeStop->GetCommonVersion()).Make(NetMsgType::SENDCMPCT, /*fAnnounceUsingCMPCTBLOCK=*/false, nCMPCTBLOCKVersion));
                    // save BIP152 bandwidth state: we select peer to be low-bandwidth
                    pnodeStop->m_bip152_highbandwidth_to = false;
                    return true;
                });
                lNodesAnnouncingHeaderAndIDs.pop_front();
            }
            connman.PushMessage(pfrom, CNetMsgMaker(pfrom->GetCommonVersion()).Make(NetMsgType::SENDCMPCT, /*fAnnounceUsingCMPCTBLOCK=*/true, nCMPCTBLOCKVersion));
            // save BIP152 bandwidth state: we select peer to be high-bandwidth
            pfrom->m_bip152_highbandwidth_to = true;
            lNodesAnnouncingHeaderAndIDs.push_back(pfrom->GetId());
            return true;
        });
    }
}

static bool TipMayBeStale(const Consensus::Params &consensusParams) EXCLUSIVE_LOCKS_REQUIRED(cs_main)
{
    AssertLockHeld(cs_main);
    if (g_last_tip_update == 0) {
        g_last_tip_update = GetTime();
    }
    return g_last_tip_update < GetTime() - consensusParams.nPowTargetSpacing * 3 && mapBlocksInFlight.empty();
}

static bool CanDirectFetch(const Consensus::Params &consensusParams) EXCLUSIVE_LOCKS_REQUIRED(cs_main)
{
    return ::ChainActive().Tip()->GetBlockTime() > GetAdjustedTime() - consensusParams.nPowTargetSpacing * 20;
}

static bool PeerHasHeader(CNodeState *state, const CBlockIndex *pindex) EXCLUSIVE_LOCKS_REQUIRED(cs_main)
{
    if (state->pindexBestKnownBlock && pindex == state->pindexBestKnownBlock->GetAncestor(pindex->nHeight))
        return true;
    if (state->pindexBestHeaderSent && pindex == state->pindexBestHeaderSent->GetAncestor(pindex->nHeight))
        return true;
    return false;
}

/** Update pindexLastCommonBlock and add not-in-flight missing successors to vBlocks, until it has
 *  at most count entries. */
static void FindNextBlocksToDownload(NodeId nodeid, unsigned int count, std::vector<const CBlockIndex*>& vBlocks, NodeId& nodeStaller, const Consensus::Params& consensusParams) EXCLUSIVE_LOCKS_REQUIRED(cs_main)
{
    if (count == 0)
        return;

    vBlocks.reserve(vBlocks.size() + count);
    CNodeState *state = State(nodeid);
    assert(state != nullptr);

    // Make sure pindexBestKnownBlock is up to date, we'll need it.
    ProcessBlockAvailability(nodeid);

    if (state->pindexBestKnownBlock == nullptr || state->pindexBestKnownBlock->nChainWork < ::ChainActive().Tip()->nChainWork || state->pindexBestKnownBlock->nChainWork < nMinimumChainWork) {
        // This peer has nothing interesting.
        return;
    }

    if (state->pindexLastCommonBlock == nullptr) {
        // Bootstrap quickly by guessing a parent of our best tip is the forking point.
        // Guessing wrong in either direction is not a problem.
        state->pindexLastCommonBlock = ::ChainActive()[std::min(state->pindexBestKnownBlock->nHeight, ::ChainActive().Height())];
    }

    // If the peer reorganized, our previous pindexLastCommonBlock may not be an ancestor
    // of its current tip anymore. Go back enough to fix that.
    state->pindexLastCommonBlock = LastCommonAncestor(state->pindexLastCommonBlock, state->pindexBestKnownBlock);
    if (state->pindexLastCommonBlock == state->pindexBestKnownBlock)
        return;

    std::vector<const CBlockIndex*> vToFetch;
    const CBlockIndex *pindexWalk = state->pindexLastCommonBlock;
    // Never fetch further than the best block we know the peer has, or more than BLOCK_DOWNLOAD_WINDOW + 1 beyond the last
    // linked block we have in common with this peer. The +1 is so we can detect stalling, namely if we would be able to
    // download that next block if the window were 1 larger.
    int nWindowEnd = state->pindexLastCommonBlock->nHeight + BLOCK_DOWNLOAD_WINDOW;
    int nMaxHeight = std::min<int>(state->pindexBestKnownBlock->nHeight, nWindowEnd + 1);
    NodeId waitingfor = -1;
    while (pindexWalk->nHeight < nMaxHeight) {
        // Read up to 128 (or more, if more blocks than that are needed) successors of pindexWalk (towards
        // pindexBestKnownBlock) into vToFetch. We fetch 128, because CBlockIndex::GetAncestor may be as expensive
        // as iterating over ~100 CBlockIndex* entries anyway.
        int nToFetch = std::min(nMaxHeight - pindexWalk->nHeight, std::max<int>(count - vBlocks.size(), 128));
        vToFetch.resize(nToFetch);
        pindexWalk = state->pindexBestKnownBlock->GetAncestor(pindexWalk->nHeight + nToFetch);
        vToFetch[nToFetch - 1] = pindexWalk;
        for (unsigned int i = nToFetch - 1; i > 0; i--) {
            vToFetch[i - 1] = vToFetch[i]->pprev;
        }

        // Iterate over those blocks in vToFetch (in forward direction), adding the ones that
        // are not yet downloaded and not in flight to vBlocks. In the meantime, update
        // pindexLastCommonBlock as long as all ancestors are already downloaded, or if it's
        // already part of our chain (and therefore don't need it even if pruned).
        for (const CBlockIndex* pindex : vToFetch) {
            if (pindex->nFlags & BLOCK_DELAYED) {
                // Already have block in delayed queue
                continue;
            }
            if (!pindex->IsValid(BLOCK_VALID_TREE)) {
                // We consider the chain that this peer is on invalid.
                return;
            }
            if (!State(nodeid)->fHaveWitness && IsWitnessEnabled(pindex->pprev, consensusParams)) {
                // We wouldn't download this block or its descendants from this peer.
                return;
            }
            if (pindex->nStatus & BLOCK_HAVE_DATA || ::ChainActive().Contains(pindex)) {
                if (pindex->HaveTxsDownloaded())
                    state->pindexLastCommonBlock = pindex;
            } else if (mapBlocksInFlight.count(pindex->GetBlockHash()) == 0) {
                // The block is not already downloaded, and not yet in flight.
                if (pindex->nHeight > nWindowEnd) {
                    // We reached the end of the window.
                    if (vBlocks.size() == 0 && waitingfor != nodeid) {
                        // We aren't able to fetch anything, but we would be if the download window was one larger.
                        nodeStaller = waitingfor;
                    }
                    return;
                }
                vBlocks.push_back(pindex);
                if (vBlocks.size() == count) {
                    return;
                }
            } else if (waitingfor == -1) {
                // This is the first already-in-flight block.
                waitingfor = mapBlocksInFlight[pindex->GetBlockHash()].first;
            }
        }
    }
}

} // namespace

void PeerManagerImpl::PushNodeVersion(CNode& pnode, int64_t nTime)
{
    // Note that pnode->GetLocalServices() is a reflection of the local
    // services we were offering when the CNode object was created for this
    // peer.
    ServiceFlags nLocalNodeServices = pnode.GetLocalServices();
    uint64_t nonce = pnode.GetLocalNonce();
    const int nNodeStartingHeight{m_best_height};
    NodeId nodeid = pnode.GetId();
    CAddress addr = pnode.addr;

    CAddress addrYou = addr.IsRoutable() && !IsProxy(addr) && addr.IsAddrV1Compatible() ?
                           addr :
                           CAddress(CService(), addr.nServices);
    CAddress addrMe = CAddress(CService(), nLocalNodeServices);

    const bool tx_relay = !m_ignore_incoming_txs && pnode.m_tx_relay != nullptr;
    m_connman.PushMessage(&pnode, CNetMsgMaker(INIT_PROTO_VERSION).Make(NetMsgType::VERSION, PROTOCOL_VERSION, (uint64_t)nLocalNodeServices, nTime, addrYou, addrMe,
            nonce, strSubVersion, nNodeStartingHeight, tx_relay));

    if (fLogIPs) {
        LogPrint(BCLog::NET, "send version message: version %d, blocks=%d, us=%s, them=%s, txrelay=%d, peer=%d\n", PROTOCOL_VERSION, nNodeStartingHeight, addrMe.ToString(), addrYou.ToString(), tx_relay, nodeid);
    } else {
        LogPrint(BCLog::NET, "send version message: version %d, blocks=%d, us=%s, txrelay=%d, peer=%d\n", PROTOCOL_VERSION, nNodeStartingHeight, addrMe.ToString(), tx_relay, nodeid);
    }
}

void PeerManagerImpl::AddTxAnnouncement(const CNode& node, const GenTxid& gtxid, std::chrono::microseconds current_time)
{
    AssertLockHeld(::cs_main); // For m_txrequest
    NodeId nodeid = node.GetId();
    if (!node.HasPermission(PF_RELAY) && m_txrequest.Count(nodeid) >= MAX_PEER_TX_ANNOUNCEMENTS) {
        // Too many queued announcements from this peer
        return;
    }
    const CNodeState* state = State(nodeid);

    // Decide the TxRequestTracker parameters for this announcement:
    // - "preferred": if fPreferredDownload is set (= outbound, or PF_NOBAN permission)
    // - "reqtime": current time plus delays for:
    //   - NONPREF_PEER_TX_DELAY for announcements from non-preferred connections
    //   - TXID_RELAY_DELAY for txid announcements while wtxid peers are available
    //   - OVERLOADED_PEER_TX_DELAY for announcements from peers which have at least
    //     MAX_PEER_TX_REQUEST_IN_FLIGHT requests in flight (and don't have PF_RELAY).
    auto delay = std::chrono::microseconds{0};
    const bool preferred = state->fPreferredDownload;
    if (!preferred) delay += NONPREF_PEER_TX_DELAY;
    if (!gtxid.IsWtxid() && g_wtxid_relay_peers > 0) delay += TXID_RELAY_DELAY;
    const bool overloaded = !node.HasPermission(PF_RELAY) &&
        m_txrequest.CountInFlight(nodeid) >= MAX_PEER_TX_REQUEST_IN_FLIGHT;
    if (overloaded) delay += OVERLOADED_PEER_TX_DELAY;
    m_txrequest.ReceivedInv(nodeid, gtxid, preferred, current_time + delay);
}

// This function is used for testing the stale tip eviction logic, see
// denialofservice_tests.cpp
void UpdateLastBlockAnnounceTime(NodeId node, int64_t time_in_seconds)
{
    LOCK(cs_main);
    CNodeState *state = State(node);
    if (state) state->m_last_block_announcement = time_in_seconds;
}

void PeerManagerImpl::InitializeNode(CNode *pnode)
{
    CAddress addr = pnode->addr;
    std::string addrName = pnode->GetAddrName();
    NodeId nodeid = pnode->GetId();
    {
        LOCK(cs_main);
        mapNodeState.emplace_hint(mapNodeState.end(), std::piecewise_construct, std::forward_as_tuple(nodeid), std::forward_as_tuple(addr, pnode->IsInboundConn()));
        assert(m_txrequest.Count(nodeid) == 0);
    }
    {
        PeerRef peer = std::make_shared<Peer>(nodeid);
        LOCK(m_peer_mutex);
        m_peer_map.emplace_hint(m_peer_map.end(), nodeid, std::move(peer));
    }
    if (!pnode->IsInboundConn()) {
        PushNodeVersion(*pnode, GetTime());
    }
}

void PeerManagerImpl::ReattemptInitialBroadcast(CScheduler& scheduler) const
{
    std::set<uint256> unbroadcast_txids = m_mempool.GetUnbroadcastTxs();

    for (const auto& txid : unbroadcast_txids) {
        CTransactionRef tx = m_mempool.get(txid);

        if (tx != nullptr) {
            LOCK(cs_main);
            RelayTransaction(txid, tx->GetWitnessHash(), m_connman);
        } else {
            m_mempool.RemoveUnbroadcastTx(txid, true);
        }
    }

    // Schedule next run for 10-15 minutes in the future.
    // We add randomness on every cycle to avoid the possibility of P2P fingerprinting.
    const std::chrono::milliseconds delta = std::chrono::minutes{10} + GetRandMillis(std::chrono::minutes{5});
    scheduler.scheduleFromNow([&] { ReattemptInitialBroadcast(scheduler); }, delta);
}

void PeerManagerImpl::FinalizeNode(const CNode& node, bool& fUpdateConnectionTime)
{
    NodeId nodeid = node.GetId();
    fUpdateConnectionTime = false;
    LOCK(cs_main);
    int misbehavior{0};
    {
        // We remove the PeerRef from g_peer_map here, but we don't always
        // destruct the Peer. Sometimes another thread is still holding a
        // PeerRef, so the refcount is >= 1. Be careful not to do any
        // processing here that assumes Peer won't be changed before it's
        // destructed.
        PeerRef peer = RemovePeer(nodeid);
        assert(peer != nullptr);
        misbehavior = WITH_LOCK(peer->m_misbehavior_mutex, return peer->m_misbehavior_score);
    }
    CNodeState *state = State(nodeid);
    assert(state != nullptr);

    if (state->fSyncStarted)
        nSyncStarted--;

    if (node.fSuccessfullyConnected && misbehavior == 0 &&
        !node.IsBlockOnlyConn() && !node.IsInboundConn()) {
        // Only change visible addrman state for outbound, full-relay peers
        fUpdateConnectionTime = true;
    }

    for (const QueuedBlock& entry : state->vBlocksInFlight) {
        mapBlocksInFlight.erase(entry.hash);
    }
    EraseOrphansFor(nodeid);
    m_txrequest.DisconnectedPeer(nodeid);
    nPreferredDownload -= state->fPreferredDownload;
    nPeersWithValidatedDownloads -= (state->nBlocksInFlightValidHeaders != 0);
    assert(nPeersWithValidatedDownloads >= 0);
    g_outbound_peers_with_protect_from_disconnect -= state->m_chain_sync.m_protect;
    assert(g_outbound_peers_with_protect_from_disconnect >= 0);
    g_wtxid_relay_peers -= state->m_wtxid_relay;
    assert(g_wtxid_relay_peers >= 0);

    mapNodeState.erase(nodeid);

    if (mapNodeState.empty()) {
        // Do a consistency check after the last peer is removed.
        assert(mapBlocksInFlight.empty());
        assert(nPreferredDownload == 0);
        assert(nPeersWithValidatedDownloads == 0);
        assert(g_outbound_peers_with_protect_from_disconnect == 0);
        assert(g_wtxid_relay_peers == 0);
        assert(m_txrequest.Size() == 0);
    }
    LogPrint(BCLog::NET, "Cleared nodestate for peer=%d\n", nodeid);
}

PeerRef PeerManagerImpl::GetPeerRef(NodeId id) const
{
    LOCK(m_peer_mutex);
    auto it = m_peer_map.find(id);
    return it != m_peer_map.end() ? it->second : nullptr;
}

PeerRef PeerManagerImpl::RemovePeer(NodeId id)
{
    PeerRef ret;
    LOCK(m_peer_mutex);
    auto it = m_peer_map.find(id);
    if (it != m_peer_map.end()) {
        ret = std::move(it->second);
        m_peer_map.erase(it);
    }
    return ret;
}

bool PeerManagerImpl::GetNodeStateStats(NodeId nodeid, CNodeStateStats &stats)
{
    {
        LOCK(cs_main);
        CNodeState* state = State(nodeid);
        if (state == nullptr)
            return false;
        stats.nSyncHeight = state->pindexBestKnownBlock ? state->pindexBestKnownBlock->nHeight : -1;
        stats.nCommonHeight = state->pindexLastCommonBlock ? state->pindexLastCommonBlock->nHeight : -1;
        for (const QueuedBlock& queue : state->vBlocksInFlight) {
            if (queue.pindex)
                stats.vHeightInFlight.push_back(queue.pindex->nHeight);
        }
        auto it = map_dos_state.find(state->address);
        if (it != map_dos_state.end()) {
            stats.nDuplicateCount = it->second.m_duplicate_count;
            stats.nLooseHeadersCount = (int)it->second.m_map_loose_headers.size();
        }
    }

    PeerRef peer = GetPeerRef(nodeid);
    if (peer == nullptr) return false;
    stats.m_misbehavior_score = WITH_LOCK(peer->m_misbehavior_mutex, return peer->m_misbehavior_score);
    stats.m_starting_height = peer->m_starting_height;
    stats.m_chain_height = peer->m_chain_height;

    return true;
}

//////////////////////////////////////////////////////////////////////////////
//
// mapOrphanTransactions
//

static void AddToCompactExtraTransactions(const CTransactionRef& tx) EXCLUSIVE_LOCKS_REQUIRED(g_cs_orphans)
{
    size_t max_extra_txn = gArgs.GetArg("-blockreconstructionextratxn", DEFAULT_BLOCK_RECONSTRUCTION_EXTRA_TXN);
    if (max_extra_txn <= 0)
        return;
    if (!vExtraTxnForCompact.size())
        vExtraTxnForCompact.resize(max_extra_txn);
    vExtraTxnForCompact[vExtraTxnForCompactIt] = std::make_pair(tx->GetWitnessHash(), tx);
    vExtraTxnForCompactIt = (vExtraTxnForCompactIt + 1) % max_extra_txn;
}

bool AddOrphanTx(const CTransactionRef& tx, NodeId peer) EXCLUSIVE_LOCKS_REQUIRED(g_cs_orphans)
{
    const uint256& hash = tx->GetHash();
    if (mapOrphanTransactions.count(hash))
        return false;

    // Ignore big transactions, to avoid a
    // send-big-orphans memory exhaustion attack. If a peer has a legitimate
    // large transaction with a missing parent then we assume
    // it will rebroadcast it later, after the parent transaction(s)
    // have been mined or received.
    // 100 orphans, each of which is at most 100,000 bytes big is
    // at most 10 megabytes of orphans and somewhat more byprev index (in the worst case):
    unsigned int sz = GetTransactionWeight(*tx);
    if (sz > MAX_STANDARD_TX_WEIGHT)
    {
        LogPrint(BCLog::MEMPOOL, "ignoring large orphan tx (size: %u, hash: %s)\n", sz, hash.ToString());
        return false;
    }

    auto ret = mapOrphanTransactions.emplace(hash, COrphanTx{tx, peer, GetTime() + ORPHAN_TX_EXPIRE_TIME, g_orphan_list.size()});
    assert(ret.second);
    g_orphan_list.push_back(ret.first);
    // Allow for lookups in the orphan pool by wtxid, as well as txid
    g_orphans_by_wtxid.emplace(tx->GetWitnessHash(), ret.first);
    for (const CTxIn& txin : tx->vin) {
        if (txin.IsAnonInput())
            continue;
        mapOrphanTransactionsByPrev[txin.prevout].insert(ret.first);
    }

    AddToCompactExtraTransactions(tx);

    LogPrint(BCLog::MEMPOOL, "stored orphan tx %s (mapsz %u outsz %u)\n", hash.ToString(),
             mapOrphanTransactions.size(), mapOrphanTransactionsByPrev.size());
    return true;
}

int static EraseOrphanTx(uint256 hash) EXCLUSIVE_LOCKS_REQUIRED(g_cs_orphans)
{
    std::map<uint256, COrphanTx>::iterator it = mapOrphanTransactions.find(hash);
    if (it == mapOrphanTransactions.end())
        return 0;
    for (const CTxIn& txin : it->second.tx->vin)
    {
        if (txin.IsAnonInput())
            continue;
        auto itPrev = mapOrphanTransactionsByPrev.find(txin.prevout);
        if (itPrev == mapOrphanTransactionsByPrev.end())
            continue;
        itPrev->second.erase(it);
        if (itPrev->second.empty())
            mapOrphanTransactionsByPrev.erase(itPrev);
    }

    size_t old_pos = it->second.list_pos;
    assert(g_orphan_list[old_pos] == it);
    if (old_pos + 1 != g_orphan_list.size()) {
        // Unless we're deleting the last entry in g_orphan_list, move the last
        // entry to the position we're deleting.
        auto it_last = g_orphan_list.back();
        g_orphan_list[old_pos] = it_last;
        it_last->second.list_pos = old_pos;
    }
    g_orphan_list.pop_back();
    g_orphans_by_wtxid.erase(it->second.tx->GetWitnessHash());

    mapOrphanTransactions.erase(it);
    return 1;
}

void EraseOrphansFor(NodeId peer)
{
    LOCK(g_cs_orphans);
    int nErased = 0;
    std::map<uint256, COrphanTx>::iterator iter = mapOrphanTransactions.begin();
    while (iter != mapOrphanTransactions.end())
    {
        std::map<uint256, COrphanTx>::iterator maybeErase = iter++; // increment to avoid iterator becoming invalid
        if (maybeErase->second.fromPeer == peer)
        {
            nErased += EraseOrphanTx(maybeErase->second.tx->GetHash());
        }
    }
    if (nErased > 0) LogPrint(BCLog::MEMPOOL, "Erased %d orphan tx from peer=%d\n", nErased, peer);
}


unsigned int LimitOrphanTxSize(unsigned int nMaxOrphans)
{
    LOCK(g_cs_orphans);

    unsigned int nEvicted = 0;
    static int64_t nNextSweep;
    int64_t nNow = GetTime();
    if (nNextSweep <= nNow) {
        // Sweep out expired orphan pool entries:
        int nErased = 0;
        int64_t nMinExpTime = nNow + ORPHAN_TX_EXPIRE_TIME - ORPHAN_TX_EXPIRE_INTERVAL;
        std::map<uint256, COrphanTx>::iterator iter = mapOrphanTransactions.begin();
        while (iter != mapOrphanTransactions.end())
        {
            std::map<uint256, COrphanTx>::iterator maybeErase = iter++;
            if (maybeErase->second.nTimeExpire <= nNow) {
                nErased += EraseOrphanTx(maybeErase->second.tx->GetHash());
            } else {
                nMinExpTime = std::min(maybeErase->second.nTimeExpire, nMinExpTime);
            }
        }
        // Sweep again 5 minutes after the next entry that expires in order to batch the linear scan.
        nNextSweep = nMinExpTime + ORPHAN_TX_EXPIRE_INTERVAL;
        if (nErased > 0) LogPrint(BCLog::MEMPOOL, "Erased %d orphan tx due to expiration\n", nErased);
    }
    FastRandomContext rng;
    while (mapOrphanTransactions.size() > nMaxOrphans)
    {
        // Evict a random orphan:
        size_t randompos = rng.randrange(g_orphan_list.size());
        EraseOrphanTx(g_orphan_list[randompos]->first);
        ++nEvicted;
    }
    return nEvicted;
}

void PeerManagerImpl::Misbehaving(const NodeId pnode, const int howmuch, const std::string& message)
{
    assert(howmuch > 0);

    PeerRef peer = GetPeerRef(pnode);
    if (peer == nullptr) return;

    LOCK(peer->m_misbehavior_mutex);
    peer->m_misbehavior_score += howmuch;
    std::string message_prefixed = message.empty() ? "" : (": " + message);
    if (peer->m_misbehavior_score >= m_banscore && peer->m_misbehavior_score - howmuch < m_banscore) {
        LogPrint(BCLog::NET, "Misbehaving: peer=%d (%d -> %d) DISCOURAGE THRESHOLD EXCEEDED%s\n", pnode, peer->m_misbehavior_score - howmuch, peer->m_misbehavior_score, message_prefixed);
        peer->m_should_discourage = true;
    } else {
        LogPrint(BCLog::NET, "Misbehaving: peer=%d (%d -> %d)%s\n", pnode, peer->m_misbehavior_score - howmuch, peer->m_misbehavior_score, message_prefixed);
    }
}

void PeerManagerImpl::DecMisbehaving(NodeId nodeid, int howmuch)
{
    if (howmuch == 0) {
        return;
    }

    PeerRef peer = GetPeerRef(nodeid);
    if (peer == nullptr) return;

    LOCK(peer->m_misbehavior_mutex);
    peer->m_misbehavior_score -= howmuch;
    if (peer->m_misbehavior_score < 0) {
        peer->m_misbehavior_score = 0;
    }
}

void DecMisbehaving(NodeId nodeid, int howmuch)
{
    g_peerman->DecMisbehaving(nodeid, howmuch);
}

/**
 * Potentially disconnect and discourage a node based on the contents of a TxValidationState object
 *
 * @return Returns true if the peer was punished (probably disconnected)
 */
bool PeerManagerImpl::MaybePunishNodeForTx(NodeId nodeid, const TxValidationState& state, const std::string& message)
{
    switch (state.GetResult()) {
    case TxValidationResult::TX_RESULT_UNSET:
        break;
    // The node is providing invalid data:
    case TxValidationResult::TX_CONSENSUS:
        {
            LOCK(cs_main);
            Misbehaving(nodeid, 100, message);
            return true;
        }
    case TxValidationResult::DOS_100:
        {
            LOCK(cs_main);
            Misbehaving(nodeid, 100, message);
        }
        return true;
    case TxValidationResult::DOS_50:
        {
            LOCK(cs_main);
            Misbehaving(nodeid, 50, message);
        }
        return true;
    case TxValidationResult::DOS_20:
        {
            LOCK(cs_main);
            Misbehaving(nodeid, 20, message);
        }
        return true;
    case TxValidationResult::DOS_5:
        {
            LOCK(cs_main);
            Misbehaving(nodeid, 5, message);
        }
        return true;
    case TxValidationResult::DOS_1:
        {
            LOCK(cs_main);
            Misbehaving(nodeid, 1, message);
        }
        return true;
    // Conflicting (but not necessarily invalid) data or different policy:
    case TxValidationResult::TX_RECENT_CONSENSUS_CHANGE:
    case TxValidationResult::TX_INPUTS_NOT_STANDARD:
    case TxValidationResult::TX_NOT_STANDARD:
    case TxValidationResult::TX_MISSING_INPUTS:
    case TxValidationResult::TX_PREMATURE_SPEND:
    case TxValidationResult::TX_WITNESS_MUTATED:
    case TxValidationResult::TX_WITNESS_STRIPPED:
    case TxValidationResult::TX_CONFLICT:
    case TxValidationResult::TX_MEMPOOL_POLICY:
        break;
    }
    if (message != "") {
        LogPrint(BCLog::NET, "peer=%d: %s\n", nodeid, message);
    }
    return false;
}

bool PeerManagerImpl::MaybePunishNodeForBlock(NodeId nodeid, const BlockValidationState& state,
                                              bool via_compact_block, const std::string& message)
{
    switch (state.GetResult()) {
    case BlockValidationResult::BLOCK_RESULT_UNSET:
        break;
    // The node is providing invalid data:
    case BlockValidationResult::BLOCK_CONSENSUS:
    case BlockValidationResult::BLOCK_MUTATED:
        if (!via_compact_block) {
            Misbehaving(nodeid, 100, message);
            return true;
        }
        break;
    case BlockValidationResult::BLOCK_CACHED_INVALID:
        {
            LOCK(cs_main);
            CNodeState *node_state = State(nodeid);
            if (node_state == nullptr) {
                break;
            }

            // Discourage outbound (but not inbound) peers if on an invalid chain.
            // Exempt HB compact block peers. Manual connections are always protected from discouragement.
            if (!via_compact_block && !node_state->m_is_inbound) {
                Misbehaving(nodeid, 100, message);
                return true;
            }
            break;
        }
    case BlockValidationResult::BLOCK_INVALID_HEADER:
    case BlockValidationResult::BLOCK_CHECKPOINT:
    case BlockValidationResult::BLOCK_INVALID_PREV:
        Misbehaving(nodeid, 100, message);
        return true;
    // Conflicting (but not necessarily invalid) data or different policy:
    case BlockValidationResult::BLOCK_MISSING_PREV:
        // TODO: Handle this much more gracefully (10 DoS points is super arbitrary)
        Misbehaving(nodeid, 10, message);
        return true;

    case BlockValidationResult::DOS_100:
        {
            LOCK(cs_main);
            Misbehaving(nodeid, 100, message);
        }
        return true;
    case BlockValidationResult::DOS_50:
        {
            LOCK(cs_main);
            Misbehaving(nodeid, 50, message);
        }
        return true;
    case BlockValidationResult::DOS_20:
        {
            LOCK(cs_main);
            Misbehaving(nodeid, 20, message);
        }
        return true;
    case BlockValidationResult::DOS_5:
        {
            LOCK(cs_main);
            Misbehaving(nodeid, 5, message);
        }
        return true;
    case BlockValidationResult::DOS_1:
        {
            LOCK(cs_main);
            Misbehaving(nodeid, 1, message);
        }
        return true;
    case BlockValidationResult::BLOCK_RECENT_CONSENSUS_CHANGE:
    case BlockValidationResult::BLOCK_TIME_FUTURE:
        break;
    }
    if (message != "") {
        LogPrint(BCLog::NET, "peer=%d: %s\n", nodeid, message);
    }
    return false;
}

NodeId GetBlockSource(uint256 hash)
{
    const auto it = mapBlockSource.find(hash);
    if (it == mapBlockSource.end()) {
        return -1;
    }
    return it->second.first;
}

size_t MAX_LOOSE_HEADERS = 1000;
int MAX_DUPLICATE_HEADERS = 2000;
int64_t MAX_LOOSE_HEADER_TIME = 120;
int64_t MIN_DOS_STATE_TTL = 60 * 10; // seconds
bool AddNodeHeader(NodeId node_id, const uint256 &hash) EXCLUSIVE_LOCKS_REQUIRED(cs_main)
{
    CNodeState *state = State(node_id);
    if (state == nullptr) {
        return true;
    }
    auto it = map_dos_state.find(state->address);
    if (it != map_dos_state.end()) {
        if (it->second.m_map_loose_headers.size() > MAX_LOOSE_HEADERS) {
            return false;
        }
        it->second.m_map_loose_headers.insert(std::make_pair(hash, GetTime()));
        it->second.m_last_used_time = GetTime();
        return true;
    }
    map_dos_state[state->address].m_map_loose_headers.insert(std::make_pair(hash, GetTime()));
    map_dos_state[state->address].m_last_used_time = GetTime();
    return true;
}

void RemoveNodeHeader(const uint256 &hash) EXCLUSIVE_LOCKS_REQUIRED(cs_main)
{
    auto it = map_dos_state.begin();
    for (; it != map_dos_state.end(); ++it) {
        it->second.m_map_loose_headers.erase(hash);
    }
}

void RemoveNonReceivedHeaderFromNodes(BlockMap::iterator mi) EXCLUSIVE_LOCKS_REQUIRED(cs_main)
{
    auto it = mapNodeState.begin();
    for (; it != mapNodeState.end(); ++it) {
        if (it->second.pindexBestKnownBlock == mi->second) {
            it->second.pindexBestKnownBlock = nullptr;
        }
    }
}

void PeerManagerImpl::PassOnMisbehaviour(NodeId node_id, int howmuch)
{
    PeerRef peer = GetPeerRef(node_id);
    if (peer == nullptr) return;
    LOCK(peer->m_misbehavior_mutex);
    peer->m_misbehavior_score = howmuch;
    if (peer->m_misbehavior_score >= gArgs.GetArg("-banscore", DISCOURAGEMENT_THRESHOLD)) {
        peer->m_should_discourage = true;
    }
    LogPrint(BCLog::NET, "peer=%d Inherited misbehavior (%d)\n", node_id, peer->m_misbehavior_score);
}

/** Increase misbehavior scores by address. */
void PeerManagerImpl::MisbehavingByAddr(CNetAddr addr, int misbehavior_cfwd, int howmuch, const std::string& message)
{
    for (auto it = mapNodeState.begin(); it != mapNodeState.end(); ++it) {
        if (it->first < 0) {
            continue;
        }
        if (addr == (CNetAddr)it->second.address) {
            PeerRef peer = GetPeerRef(it->first);
            if (peer == nullptr) continue;

            int misbehavior_score = WITH_LOCK(peer->m_misbehavior_mutex, return peer->m_misbehavior_score);
            if (misbehavior_score < misbehavior_cfwd) {
                PassOnMisbehaviour(it->first, misbehavior_cfwd);
            }
            Misbehaving(it->first, howmuch, message);
        }
    }
}

void CheckUnreceivedHeaders(int64_t now) EXCLUSIVE_LOCKS_REQUIRED(cs_main)
{
    auto it = map_dos_state.begin();
    for (; it != map_dos_state.end();) {
        auto &dos_counters = it->second;
        auto it_headers = dos_counters.m_map_loose_headers.begin();
        for (; it_headers != dos_counters.m_map_loose_headers.end();) {
            if (it_headers->second + MAX_LOOSE_HEADER_TIME < now) {
                if (particl::RemoveUnreceivedHeader(it_headers->first)) {
                    g_peerman->MisbehavingByAddr(it->first, dos_counters.m_misbehavior, 5, "Block not received.");
                    dos_counters.m_misbehavior += 5;
                }
                dos_counters.m_map_loose_headers.erase(it_headers++);
                continue;
            }
            ++it_headers;
        }
        // TODO: Options for decrease rate
        if (dos_counters.m_duplicate_count > 0) {
            if (now - dos_counters.m_last_used_time > MIN_DOS_STATE_TTL) {
                // Decay faster after some time passes
                dos_counters.m_duplicate_count -= 20;
                if (dos_counters.m_duplicate_count > 0) {
                    dos_counters.m_duplicate_count = 0;
                }
            } else {
                --dos_counters.m_duplicate_count;
            }
        }
        if (dos_counters.m_misbehavior > 0) {
            --dos_counters.m_misbehavior;
        }
        if (dos_counters.m_duplicate_count < 1
            && dos_counters.m_misbehavior < 1
            && dos_counters.m_map_loose_headers.size() == 0
            && now - dos_counters.m_last_used_time > MIN_DOS_STATE_TTL) {
            map_dos_state.erase(it++);
            continue;
        }
        ++it;
    }
}

bool PeerManagerImpl::IncDuplicateHeaders(NodeId node_id, const CService &node_address) EXCLUSIVE_LOCKS_REQUIRED(cs_main)
{
    PeerRef peer = GetPeerRef(node_id);
    if (peer == nullptr) return true;
    auto it = map_dos_state.find(node_address);
    if (it != map_dos_state.end()) {
        ++it->second.m_duplicate_count;
        it->second.m_last_used_time = GetTime();
        if (it->second.m_duplicate_count < MAX_DUPLICATE_HEADERS) {
            return true;
        }
        int peer_misbehavior_score = WITH_LOCK(peer->m_misbehavior_mutex, return peer->m_misbehavior_score);
        if (peer_misbehavior_score < it->second.m_misbehavior) {
            PassOnMisbehaviour(node_id, it->second.m_misbehavior);
        }
        WITH_LOCK(peer->m_misbehavior_mutex, peer->m_misbehavior_score += 5);
        return false;
    }
    map_dos_state[node_address].m_duplicate_count = 1;
    map_dos_state[node_address].m_last_used_time = GetTime();
    return true;
}

bool IncDuplicateHeaders(NodeId node_id) EXCLUSIVE_LOCKS_REQUIRED(cs_main)
{
    CNodeState *state = State(node_id);
    if (state == nullptr) {
        return true; // Node already disconnected
    }
    return g_peerman->IncDuplicateHeaders(node_id, state->address);
}


void PeerManagerImpl::IncPersistentMisbehaviour(NodeId node_id, const CService &node_address, int howmuch)
{
    PeerRef peer = GetPeerRef(node_id);
    if (peer == nullptr) return;
    auto it = map_dos_state.find(node_address);
    if (it != map_dos_state.end()) {
        int peer_misbehavior_score = WITH_LOCK(peer->m_misbehavior_mutex, return peer->m_misbehavior_score);
        if (peer_misbehavior_score < it->second.m_misbehavior) {
            PassOnMisbehaviour(node_id, it->second.m_misbehavior);
        }
        it->second.m_misbehavior += howmuch;
        return;
    }
    map_dos_state[node_address].m_misbehavior = howmuch;
    return;
}

void IncPersistentMisbehaviour(NodeId node_id, int howmuch)
{
    CNodeState *state = State(node_id);
    if (state == nullptr) {
        return;
    }
    g_peerman->IncPersistentMisbehaviour(node_id, state->address, howmuch);
}

int GetNumDOSStates()
{
    return map_dos_state.size();
}

void ClearDOSStates()
{
    map_dos_state.clear();
}

//////////////////////////////////////////////////////////////////////////////
//
// blockchain -> download logic notification
//

// To prevent fingerprinting attacks, only send blocks/headers outside of the
// active chain if they are no more than a month older (both in time, and in
// best equivalent proof of work) than the best header chain we know about and
// we fully-validated them at some point.
static bool BlockRequestAllowed(const CBlockIndex* pindex, const Consensus::Params& consensusParams) EXCLUSIVE_LOCKS_REQUIRED(cs_main)
{
    AssertLockHeld(cs_main);
    if (::ChainActive().Contains(pindex)) return true;
    return pindex->IsValid(BLOCK_VALID_SCRIPTS) && (pindexBestHeader != nullptr) &&
        (pindexBestHeader->GetBlockTime() - pindex->GetBlockTime() < STALE_RELAY_AGE_LIMIT) &&
        (GetBlockProofEquivalentTime(*pindexBestHeader, *pindex, *pindexBestHeader, consensusParams) < STALE_RELAY_AGE_LIMIT);
}

std::unique_ptr<PeerManager> PeerManager::make(const CChainParams& chainparams, CConnman& connman, BanMan* banman,
                                               CScheduler& scheduler, ChainstateManager& chainman, CTxMemPool& pool,
                                               bool ignore_incoming_txs)
{
    return std::make_unique<PeerManagerImpl>(chainparams, connman, banman, scheduler, chainman, pool, ignore_incoming_txs);
}

PeerManagerImpl::PeerManagerImpl(const CChainParams& chainparams, CConnman& connman, BanMan* banman,
                                 CScheduler& scheduler, ChainstateManager& chainman, CTxMemPool& pool,
                                 bool ignore_incoming_txs)
    : m_chainparams(chainparams),
      m_connman(connman),
      m_banman(banman),
      m_chainman(chainman),
      m_mempool(pool),
      m_stale_tip_check_time(0),
      m_ignore_incoming_txs(ignore_incoming_txs)
{
    // Initialize global variables that cannot be constructed at startup.
    recentRejects.reset(new CRollingBloomFilter(120000, 0.000001));

    // Blocks don't typically have more than 4000 transactions, so this should
    // be at least six blocks (~1 hr) worth of transactions that we can store,
    // inserting both a txid and wtxid for every observed transaction.
    // If the number of transactions appearing in a block goes up, or if we are
    // seeing getdata requests more than an hour after initial announcement, we
    // can increase this number.
    // The false positive rate of 1/1M should come out to less than 1
    // transaction per day that would be inadvertently ignored (which is the
    // same probability that we have in the reject filter).
    g_recent_confirmed_transactions.reset(new CRollingBloomFilter(48000, 0.000001));

    // Stale tip checking and peer eviction are on two different timers, but we
    // don't want them to get out of sync due to drift in the scheduler, so we
    // combine them in one function and schedule at the quicker (peer-eviction)
    // timer.
    static_assert(EXTRA_PEER_CHECK_INTERVAL < STALE_CHECK_INTERVAL, "peer eviction timer should be less than stale tip check timer");
    scheduler.scheduleEvery([this] { this->CheckForStaleTipAndEvictPeers(); }, std::chrono::seconds{EXTRA_PEER_CHECK_INTERVAL});

    // schedule next run for 10-15 minutes in the future
    const std::chrono::milliseconds delta = std::chrono::minutes{10} + GetRandMillis(std::chrono::minutes{5});
    scheduler.scheduleFromNow([&] { ReattemptInitialBroadcast(scheduler); }, delta);

    m_banscore = gArgs.GetArg("-banscore", DISCOURAGEMENT_THRESHOLD);
}

/**
 * Evict orphan txn pool entries (EraseOrphanTx) based on a newly connected
 * block, remember the recently confirmed transactions, and delete tracked
 * announcements for them. Also save the time of the last tip update.
 */
void PeerManagerImpl::BlockConnected(const std::shared_ptr<const CBlock>& pblock, const CBlockIndex* pindex)
{
    {
        LOCK(g_cs_orphans);

        std::vector<uint256> vOrphanErase;

        for (const CTransactionRef& ptx : pblock->vtx) {
            const CTransaction& tx = *ptx;

            // Which orphan pool entries must we evict?
            for (const auto& txin : tx.vin) {
                if (txin.IsAnonInput()) {
                    continue;
                }
                auto itByPrev = mapOrphanTransactionsByPrev.find(txin.prevout);
                if (itByPrev == mapOrphanTransactionsByPrev.end()) continue;
                for (auto mi = itByPrev->second.begin(); mi != itByPrev->second.end(); ++mi) {
                    const CTransaction& orphanTx = *(*mi)->second.tx;
                    const uint256& orphanHash = orphanTx.GetHash();
                    vOrphanErase.push_back(orphanHash);
                }
            }
        }

        // Erase orphan transactions included or precluded by this block
        if (vOrphanErase.size()) {
            int nErased = 0;
            for (const uint256& orphanHash : vOrphanErase) {
                nErased += EraseOrphanTx(orphanHash);
            }
            LogPrint(BCLog::MEMPOOL, "Erased %d orphan tx included or conflicted by block\n", nErased);
        }

        g_last_tip_update = GetTime();
    }
    {
        LOCK(g_cs_recent_confirmed_transactions);
        for (const auto& ptx : pblock->vtx) {
            g_recent_confirmed_transactions->insert(ptx->GetHash());
            if (ptx->GetHash() != ptx->GetWitnessHash()) {
                g_recent_confirmed_transactions->insert(ptx->GetWitnessHash());
            }
        }
    }
    {
        LOCK(cs_main);
        for (const auto& ptx : pblock->vtx) {
            m_txrequest.ForgetTxHash(ptx->GetHash());
            m_txrequest.ForgetTxHash(ptx->GetWitnessHash());
        }
    }
}

void PeerManagerImpl::BlockDisconnected(const std::shared_ptr<const CBlock> &block, const CBlockIndex* pindex)
{
    // To avoid relay problems with transactions that were previously
    // confirmed, clear our filter of recently confirmed transactions whenever
    // there's a reorg.
    // This means that in a 1-block reorg (where 1 block is disconnected and
    // then another block reconnected), our filter will drop to having only one
    // block's worth of transactions in it, but that should be fine, since
    // presumably the most common case of relaying a confirmed transaction
    // should be just after a new block containing it is found.
    LOCK(g_cs_recent_confirmed_transactions);
    g_recent_confirmed_transactions->reset();
}

// All of the following cache a recent block, and are protected by cs_most_recent_block
static RecursiveMutex cs_most_recent_block;
static std::shared_ptr<const CBlock> most_recent_block GUARDED_BY(cs_most_recent_block);
static std::shared_ptr<const CBlockHeaderAndShortTxIDs> most_recent_compact_block GUARDED_BY(cs_most_recent_block);
static uint256 most_recent_block_hash GUARDED_BY(cs_most_recent_block);
static bool fWitnessesPresentInMostRecentCompactBlock GUARDED_BY(cs_most_recent_block);

/**
 * Maintain state about the best-seen block and fast-announce a compact block
 * to compatible peers.
 */
void PeerManagerImpl::NewPoWValidBlock(const CBlockIndex *pindex, const std::shared_ptr<const CBlock>& pblock)
{
    std::shared_ptr<const CBlockHeaderAndShortTxIDs> pcmpctblock = std::make_shared<const CBlockHeaderAndShortTxIDs> (*pblock, true);
    const CNetMsgMaker msgMaker(PROTOCOL_VERSION);

    LOCK(cs_main);

    static int nHighestFastAnnounce = 0;
    if (pindex->nHeight <= nHighestFastAnnounce)
        return;
    nHighestFastAnnounce = pindex->nHeight;

    bool fWitnessEnabled = IsWitnessEnabled(pindex->pprev, m_chainparams.GetConsensus());
    uint256 hashBlock(pblock->GetHash());

    {
        LOCK(cs_most_recent_block);
        most_recent_block_hash = hashBlock;
        most_recent_block = pblock;
        most_recent_compact_block = pcmpctblock;
        fWitnessesPresentInMostRecentCompactBlock = fWitnessEnabled;
    }

    m_connman.ForEachNode([this, &pcmpctblock, pindex, &msgMaker, fWitnessEnabled, &hashBlock](CNode* pnode) EXCLUSIVE_LOCKS_REQUIRED(::cs_main) {
        AssertLockHeld(::cs_main);

        // TODO: Avoid the repeated-serialization here
        if (pnode->GetCommonVersion() < INVALID_CB_NO_BAN_VERSION || pnode->fDisconnect)
            return;
        ProcessBlockAvailability(pnode->GetId());
        CNodeState &state = *State(pnode->GetId());

        // If the peer has, or we announced to them the previous block already,
        // but we don't think they have this one, go ahead and announce it
        if (state.fPreferHeaderAndIDs && (!fWitnessEnabled || state.fWantsCmpctWitness) &&
                !PeerHasHeader(&state, pindex) && PeerHasHeader(&state, pindex->pprev)) {

            LogPrint(BCLog::NET, "%s sending header-and-ids %s to peer=%d\n", "PeerManager::NewPoWValidBlock",
                    hashBlock.ToString(), pnode->GetId());
            m_connman.PushMessage(pnode, msgMaker.Make(NetMsgType::CMPCTBLOCK, *pcmpctblock));
            state.pindexBestHeaderSent = pindex;
        }
    });
}

/**
 * Update our best height and announce any block hashes which weren't previously
 * in ::ChainActive() to our peers.
 */
void PeerManagerImpl::UpdatedBlockTip(const CBlockIndex *pindexNew, const CBlockIndex *pindexFork, bool fInitialDownload)
{
    SetBestHeight(pindexNew->nHeight);
    SetServiceFlagsIBDCache(!fInitialDownload);

    // Don't relay inventory during initial block download.
    if (fInitialDownload) return;

    // Find the hashes of all blocks that weren't previously in the best chain.
    std::vector<uint256> vHashes;
    const CBlockIndex *pindexToAnnounce = pindexNew;
    while (pindexToAnnounce != pindexFork) {
        vHashes.push_back(pindexToAnnounce->GetBlockHash());
        pindexToAnnounce = pindexToAnnounce->pprev;
        if (vHashes.size() == MAX_BLOCKS_TO_ANNOUNCE) {
            // Limit announcements in case of a huge reorganization.
            // Rely on the peer's synchronization mechanism in that case.
            break;
        }
    }

    {
        LOCK(m_peer_mutex);
        for (auto& it : m_peer_map) {
            Peer& peer = *it.second;
            LOCK(peer.m_block_inv_mutex);
            for (const uint256& hash : reverse_iterate(vHashes)) {
                peer.m_blocks_for_headers_relay.push_back(hash);
            }
        }
    }

    m_connman.WakeMessageHandler();
}

/**
 * Handle invalid block rejection and consequent peer discouragement, maintain which
 * peers announce compact blocks.
 */
void PeerManagerImpl::BlockChecked(const CBlock& block, const BlockValidationState& state)
{
    LOCK(cs_main);

    const uint256 hash(block.GetHash());
    std::map<uint256, std::pair<NodeId, bool>>::iterator it = mapBlockSource.find(hash);

    // If the block failed validation, we know where it came from and we're still connected
    // to that peer, maybe punish.
    if (state.IsInvalid() &&
        it != mapBlockSource.end() &&
        State(it->second.first)) {
            MaybePunishNodeForBlock(/*nodeid=*/ it->second.first, state, /*via_compact_block=*/ !it->second.second);
    } else
    if (state.nFlags & BLOCK_FAILED_DUPLICATE_STAKE) {
        if (it != mapBlockSource.end() && State(it->second.first)) {
            Misbehaving(it->second.first, 10, "duplicate-stake");
        }
    }
    // Check that:
    // 1. The block is valid
    // 2. We're not in initial block download
    // 3. This is currently the best block we're aware of. We haven't updated
    //    the tip yet so we have no way to check this directly here. Instead we
    //    just check that there are currently no other blocks in flight.
    else if (state.IsValid() &&
             !::ChainstateActive().IsInitialBlockDownload() &&
             mapBlocksInFlight.count(hash) == mapBlocksInFlight.size()) {
        if (it != mapBlockSource.end()) {
            MaybeSetPeerAsAnnouncingHeaderAndIDs(it->second.first, m_connman);
        }
    }
    if (it != mapBlockSource.end())
        mapBlockSource.erase(it);
}

//////////////////////////////////////////////////////////////////////////////
//
// Messages
//


bool static AlreadyHaveTx(const GenTxid& gtxid, const CTxMemPool& mempool) EXCLUSIVE_LOCKS_REQUIRED(cs_main)
{
    assert(recentRejects);
    if (::ChainActive().Tip()->GetBlockHash() != hashRecentRejectsChainTip) {
        // If the chain tip has changed previously rejected transactions
        // might be now valid, e.g. due to a nLockTime'd tx becoming valid,
        // or a double-spend. Reset the rejects filter and give those
        // txs a second chance.
        hashRecentRejectsChainTip = ::ChainActive().Tip()->GetBlockHash();
        recentRejects->reset();
    }

    const uint256& hash = gtxid.GetHash();

    {
        LOCK(g_cs_orphans);
        if (!gtxid.IsWtxid() && mapOrphanTransactions.count(hash)) {
            return true;
        } else if (gtxid.IsWtxid() && g_orphans_by_wtxid.count(hash)) {
            return true;
        }
    }

    {
        LOCK(g_cs_recent_confirmed_transactions);
        if (g_recent_confirmed_transactions->contains(hash)) return true;
    }

    return recentRejects->contains(hash) || mempool.exists(gtxid);
}

bool static AlreadyHaveBlock(const uint256& block_hash) EXCLUSIVE_LOCKS_REQUIRED(cs_main)
{
    return g_chainman.m_blockman.LookupBlockIndex(block_hash) != nullptr;
}

void RelayTransaction(const uint256& txid, const uint256& wtxid, const CConnman& connman)
{
    connman.ForEachNode([&txid, &wtxid](CNode* pnode) EXCLUSIVE_LOCKS_REQUIRED(::cs_main) {
        AssertLockHeld(::cs_main);

        CNodeState* state = State(pnode->GetId());
        if (state == nullptr) return;
        if (state->m_wtxid_relay) {
            pnode->PushTxInventory(wtxid);
        } else {
            pnode->PushTxInventory(txid);
        }
    });
}

/**
 * Relay (gossip) an address to a few randomly chosen nodes.
 * We choose the same nodes within a given 24h window (if the list of connected
 * nodes does not change) and we don't relay to nodes that already know an
 * address. So within 24h we will likely relay a given address once. This is to
 * prevent a peer from unjustly giving their address better propagation by sending
 * it to us repeatedly.
 * @param[in] originator The peer that sent us the address. We don't want to relay it back.
 * @param[in] addr Address to relay.
 * @param[in] fReachable Whether the address' network is reachable. We relay unreachable
 * addresses less.
 * @param[in] connman Connection manager to choose nodes to relay to.
 */
static void RelayAddress(const CNode& originator,
                         const CAddress& addr,
                         bool fReachable,
                         const CConnman& connman)
{
    if (!fReachable && !addr.IsRelayable()) return;

    // Relay to a limited number of other nodes
    // Use deterministic randomness to send to the same nodes for 24 hours
    // at a time so the m_addr_knowns of the chosen nodes prevent repeats
    uint64_t hashAddr = addr.GetHash();
    const CSipHasher hasher = connman.GetDeterministicRandomizer(RANDOMIZER_ID_ADDRESS_RELAY).Write(hashAddr << 32).Write((GetTime() + hashAddr) / (24 * 60 * 60));
    FastRandomContext insecure_rand;

    // Relay reachable addresses to 2 peers. Unreachable addresses are relayed randomly to 1 or 2 peers.
    unsigned int nRelayNodes = (fReachable || (hasher.Finalize() & 1)) ? 2 : 1;

    std::array<std::pair<uint64_t, CNode*>,2> best{{{0, nullptr}, {0, nullptr}}};
    assert(nRelayNodes <= best.size());

    auto sortfunc = [&best, &hasher, nRelayNodes, &originator, &addr](CNode* pnode) {
        if (pnode->RelayAddrsWithConn() && pnode != &originator && pnode->IsAddrCompatible(addr)) {
            uint64_t hashKey = CSipHasher(hasher).Write(pnode->GetId()).Finalize();
            for (unsigned int i = 0; i < nRelayNodes; i++) {
                 if (hashKey > best[i].first) {
                     std::copy(best.begin() + i, best.begin() + nRelayNodes - 1, best.begin() + i + 1);
                     best[i] = std::make_pair(hashKey, pnode);
                     break;
                 }
            }
        }
    };

    auto pushfunc = [&addr, &best, nRelayNodes, &insecure_rand] {
        for (unsigned int i = 0; i < nRelayNodes && best[i].first != 0; i++) {
            best[i].second->PushAddress(addr, insecure_rand);
        }
    };

    connman.ForEachNodeThen(std::move(sortfunc), std::move(pushfunc));
}

void static ProcessGetBlockData(CNode& pfrom, Peer& peer, const CChainParams& chainparams, const CInv& inv, CConnman& connman)
{
    bool send = false;
    std::shared_ptr<const CBlock> a_recent_block;
    std::shared_ptr<const CBlockHeaderAndShortTxIDs> a_recent_compact_block;
    bool fWitnessesPresentInARecentCompactBlock;
    const Consensus::Params& consensusParams = chainparams.GetConsensus();
    {
        LOCK(cs_most_recent_block);
        a_recent_block = most_recent_block;
        a_recent_compact_block = most_recent_compact_block;
        fWitnessesPresentInARecentCompactBlock = fWitnessesPresentInMostRecentCompactBlock;
    }

    bool need_activate_chain = false;
    {
        LOCK(cs_main);
        const CBlockIndex* pindex = g_chainman.m_blockman.LookupBlockIndex(inv.hash);
        if (pindex) {
            if (pindex->HaveTxsDownloaded() && !pindex->IsValid(BLOCK_VALID_SCRIPTS) &&
                    pindex->IsValid(BLOCK_VALID_TREE)) {
                // If we have the block and all of its parents, but have not yet validated it,
                // we might be in the middle of connecting it (ie in the unlock of cs_main
                // before ActivateBestChain but after AcceptBlock).
                // In this case, we need to run ActivateBestChain prior to checking the relay
                // conditions below.
                need_activate_chain = true;
            }
        }
    } // release cs_main before calling ActivateBestChain
    if (need_activate_chain) {
        BlockValidationState state;
        if (!::ChainstateActive().ActivateBestChain(state, chainparams, a_recent_block)) {
            LogPrint(BCLog::NET, "failed to activate chain (%s)\n", state.ToString());
        }
    }

    LOCK(cs_main);
    const CBlockIndex* pindex = g_chainman.m_blockman.LookupBlockIndex(inv.hash);
    if (pindex) {
        send = BlockRequestAllowed(pindex, consensusParams);
        if (!send) {
            LogPrint(BCLog::NET, "%s: ignoring request from peer=%i for old block that isn't in the main chain\n", __func__, pfrom.GetId());
        }
    }
    const CNetMsgMaker msgMaker(pfrom.GetCommonVersion());
    // disconnect node in case we have reached the outbound limit for serving historical blocks
    if (send &&
        connman.OutboundTargetReached(true) &&
        (((pindexBestHeader != nullptr) && (pindexBestHeader->GetBlockTime() - pindex->GetBlockTime() > HISTORICAL_BLOCK_AGE)) || inv.IsMsgFilteredBlk()) &&
        !pfrom.HasPermission(PF_DOWNLOAD) // nodes with the download permission may exceed target
    ) {
        LogPrint(BCLog::NET, "historical block serving limit reached, disconnect peer=%d\n", pfrom.GetId());

        //disconnect node
        pfrom.fDisconnect = true;
        send = false;
    }
    // Avoid leaking prune-height by never sending blocks below the NODE_NETWORK_LIMITED threshold
    if (send && !pfrom.HasPermission(PF_NOBAN) && (
            (((pfrom.GetLocalServices() & NODE_NETWORK_LIMITED) == NODE_NETWORK_LIMITED) && ((pfrom.GetLocalServices() & NODE_NETWORK) != NODE_NETWORK) && (::ChainActive().Tip()->nHeight - pindex->nHeight > (int)NODE_NETWORK_LIMITED_MIN_BLOCKS + 2 /* add two blocks buffer extension for possible races */) )
       )) {
        LogPrint(BCLog::NET, "Ignore block request below NODE_NETWORK_LIMITED threshold from peer=%d\n", pfrom.GetId());

        //disconnect node and prevent it from stalling (would otherwise wait for the missing block)
        pfrom.fDisconnect = true;
        send = false;
    }
    // Pruned nodes may have deleted the block, so check whether
    // it's available before trying to send.
    if (send && (pindex->nStatus & BLOCK_HAVE_DATA))
    {
        std::shared_ptr<const CBlock> pblock;
        if (a_recent_block && a_recent_block->GetHash() == pindex->GetBlockHash()) {
            pblock = a_recent_block;
        } else if (inv.IsMsgWitnessBlk()) {
            // Fast-path: in this case it is possible to serve the block directly from disk,
            // as the network format matches the format on disk
            std::vector<uint8_t> block_data;
            if (!ReadRawBlockFromDisk(block_data, pindex, chainparams.MessageStart())) {
                assert(!"cannot load block from disk");
            }
            connman.PushMessage(&pfrom, msgMaker.Make(NetMsgType::BLOCK, MakeSpan(block_data)));
            // Don't set pblock as we've sent the block
        } else {
            // Send block from disk
            std::shared_ptr<CBlock> pblockRead = std::make_shared<CBlock>();
            if (!ReadBlockFromDisk(*pblockRead, pindex, consensusParams))
                assert(!"cannot load block from disk");
            pblock = pblockRead;
        }
        if (pblock) {
            if (inv.IsMsgBlk()) {
                connman.PushMessage(&pfrom, msgMaker.Make(SERIALIZE_TRANSACTION_NO_WITNESS, NetMsgType::BLOCK, *pblock));
            } else if (inv.IsMsgWitnessBlk()) {
                connman.PushMessage(&pfrom, msgMaker.Make(NetMsgType::BLOCK, *pblock));
            } else if (inv.IsMsgFilteredBlk()) {
                bool sendMerkleBlock = false;
                CMerkleBlock merkleBlock;
                if (pfrom.m_tx_relay != nullptr) {
                    LOCK(pfrom.m_tx_relay->cs_filter);
                    if (pfrom.m_tx_relay->pfilter) {
                        sendMerkleBlock = true;
                        merkleBlock = CMerkleBlock(*pblock, *pfrom.m_tx_relay->pfilter);
                    }
                }
                if (sendMerkleBlock) {
                    connman.PushMessage(&pfrom, msgMaker.Make(NetMsgType::MERKLEBLOCK, merkleBlock));
                    // CMerkleBlock just contains hashes, so also push any transactions in the block the client did not see
                    // This avoids hurting performance by pointlessly requiring a round-trip
                    // Note that there is currently no way for a node to request any single transactions we didn't send here -
                    // they must either disconnect and retry or request the full block.
                    // Thus, the protocol spec specified allows for us to provide duplicate txn here,
                    // however we MUST always provide at least what the remote peer needs
                    typedef std::pair<unsigned int, uint256> PairType;
                    for (PairType& pair : merkleBlock.vMatchedTxn)
                        connman.PushMessage(&pfrom, msgMaker.Make(SERIALIZE_TRANSACTION_NO_WITNESS, NetMsgType::TX, *pblock->vtx[pair.first]));
                }
                // else
                    // no response
            } else if (inv.IsMsgCmpctBlk()) {
                // If a peer is asking for old blocks, we're almost guaranteed
                // they won't have a useful mempool to match against a compact block,
                // and we don't feel like constructing the object for them, so
                // instead we respond with the full, non-compact block.
                bool fPeerWantsWitness = State(pfrom.GetId())->fWantsCmpctWitness;
                int nSendFlags = fPeerWantsWitness ? 0 : SERIALIZE_TRANSACTION_NO_WITNESS;
                if (CanDirectFetch(consensusParams) && pindex->nHeight >= ::ChainActive().Height() - MAX_CMPCTBLOCK_DEPTH) {
                    if ((fPeerWantsWitness || !fWitnessesPresentInARecentCompactBlock) && a_recent_compact_block && a_recent_compact_block->header.GetHash() == pindex->GetBlockHash()) {
                        connman.PushMessage(&pfrom, msgMaker.Make(nSendFlags, NetMsgType::CMPCTBLOCK, *a_recent_compact_block));
                    } else {
                        CBlockHeaderAndShortTxIDs cmpctblock(*pblock, fPeerWantsWitness);
                        connman.PushMessage(&pfrom, msgMaker.Make(nSendFlags, NetMsgType::CMPCTBLOCK, cmpctblock));
                    }
                } else {
                    connman.PushMessage(&pfrom, msgMaker.Make(nSendFlags, NetMsgType::BLOCK, *pblock));
                }
            }
        }

        {
            LOCK(peer.m_block_inv_mutex);
            // Trigger the peer node to send a getblocks request for the next batch of inventory
            if (inv.hash == peer.m_continuation_block) {
                // Send immediately. This must send even if redundant,
                // and we want it right after the last block so they don't
                // wait for other stuff first.
                std::vector<CInv> vInv;
                vInv.push_back(CInv(MSG_BLOCK, ::ChainActive().Tip()->GetBlockHash()));
                connman.PushMessage(&pfrom, msgMaker.Make(NetMsgType::INV, vInv));
                peer.m_continuation_block.SetNull();
            }
        }
    }
}

//! Determine whether or not a peer can request a transaction, and return it (or nullptr if not found or not allowed).
static CTransactionRef FindTxForGetData(const CTxMemPool& mempool, const CNode& peer, const GenTxid& gtxid, const std::chrono::seconds mempool_req, const std::chrono::seconds now) LOCKS_EXCLUDED(cs_main)
{
    auto txinfo = mempool.info(gtxid);
    if (txinfo.tx) {
        // If a TX could have been INVed in reply to a MEMPOOL request,
        // or is older than UNCONDITIONAL_RELAY_DELAY, permit the request
        // unconditionally.
        if ((mempool_req.count() && txinfo.m_time <= mempool_req) || txinfo.m_time <= now - UNCONDITIONAL_RELAY_DELAY) {
            return std::move(txinfo.tx);
        }
    }

    {
        LOCK(cs_main);
        // Otherwise, the transaction must have been announced recently.
        if (State(peer.GetId())->m_recently_announced_invs.contains(gtxid.GetHash())) {
            // If it was, it can be relayed from either the mempool...
            if (txinfo.tx) return std::move(txinfo.tx);
            // ... or the relay pool.
            auto mi = mapRelay.find(gtxid.GetHash());
            if (mi != mapRelay.end()) return mi->second;
        }
    }

    return {};
}

void static ProcessGetData(CNode& pfrom, Peer& peer, const CChainParams& chainparams, CConnman& connman, CTxMemPool& mempool, const std::atomic<bool>& interruptMsgProc) EXCLUSIVE_LOCKS_REQUIRED(!cs_main, peer.m_getdata_requests_mutex)
{
    AssertLockNotHeld(cs_main);

    std::deque<CInv>::iterator it = peer.m_getdata_requests.begin();
    std::vector<CInv> vNotFound;
    const CNetMsgMaker msgMaker(pfrom.GetCommonVersion());

    const std::chrono::seconds now = GetTime<std::chrono::seconds>();
    // Get last mempool request time
    const std::chrono::seconds mempool_req = pfrom.m_tx_relay != nullptr ? pfrom.m_tx_relay->m_last_mempool_req.load()
                                                                          : std::chrono::seconds::min();

    // Process as many TX items from the front of the getdata queue as
    // possible, since they're common and it's efficient to batch process
    // them.
    while (it != peer.m_getdata_requests.end() && it->IsGenTxMsg()) {
        if (interruptMsgProc) return;
        // The send buffer provides backpressure. If there's no space in
        // the buffer, pause processing until the next call.
        if (pfrom.fPauseSend) break;

        const CInv &inv = *it++;

        if (pfrom.m_tx_relay == nullptr) {
            // Ignore GETDATA requests for transactions from blocks-only peers.
            continue;
        }

        CTransactionRef tx = FindTxForGetData(mempool, pfrom, ToGenTxid(inv), mempool_req, now);
        if (tx) {
            // WTX and WITNESS_TX imply we serialize with witness
            int nSendFlags = (inv.IsMsgTx() ? SERIALIZE_TRANSACTION_NO_WITNESS : 0);
            connman.PushMessage(&pfrom, msgMaker.Make(nSendFlags, NetMsgType::TX, *tx));
            mempool.RemoveUnbroadcastTx(tx->GetHash());
            // As we're going to send tx, make sure its unconfirmed parents are made requestable.
            std::vector<uint256> parent_ids_to_add;
            {
                LOCK(mempool.cs);
                auto txiter = mempool.GetIter(tx->GetHash());
                if (txiter) {
                    const CTxMemPoolEntry::Parents& parents = (*txiter)->GetMemPoolParentsConst();
                    parent_ids_to_add.reserve(parents.size());
                    for (const CTxMemPoolEntry& parent : parents) {
                        if (parent.GetTime() > now - UNCONDITIONAL_RELAY_DELAY) {
                            parent_ids_to_add.push_back(parent.GetTx().GetHash());
                        }
                    }
                }
            }
            for (const uint256& parent_txid : parent_ids_to_add) {
                // Relaying a transaction with a recent but unconfirmed parent.
                if (WITH_LOCK(pfrom.m_tx_relay->cs_tx_inventory, return !pfrom.m_tx_relay->filterInventoryKnown.contains(parent_txid))) {
                    LOCK(cs_main);
                    State(pfrom.GetId())->m_recently_announced_invs.insert(parent_txid);
                }
            }
        } else {
            vNotFound.push_back(inv);
        }
    }

    // Only process one BLOCK item per call, since they're uncommon and can be
    // expensive to process.
    if (it != peer.m_getdata_requests.end() && !pfrom.fPauseSend) {
        const CInv &inv = *it++;
        if (inv.IsGenBlkMsg()) {
            ProcessGetBlockData(pfrom, peer, chainparams, inv, connman);
        }
        // else: If the first item on the queue is an unknown type, we erase it
        // and continue processing the queue on the next call.
    }

    peer.m_getdata_requests.erase(peer.m_getdata_requests.begin(), it);

    if (!vNotFound.empty()) {
        // Let the peer know that we didn't find what it asked for, so it doesn't
        // have to wait around forever.
        // SPV clients care about this message: it's needed when they are
        // recursively walking the dependencies of relevant unconfirmed
        // transactions. SPV clients want to do that because they want to know
        // about (and store and rebroadcast and risk analyze) the dependencies
        // of transactions relevant to them, without having to download the
        // entire memory pool.
        // Also, other nodes can use these messages to automatically request a
        // transaction from some other peer that annnounced it, and stop
        // waiting for us to respond.
        // In normal operation, we often send NOTFOUND messages for parents of
        // transactions that we relay; if a peer is missing a parent, they may
        // assume we have them and request the parents from us.
        connman.PushMessage(&pfrom, msgMaker.Make(NetMsgType::NOTFOUND, vNotFound));
    }
}

static uint32_t GetFetchFlags(const CNode& pfrom) EXCLUSIVE_LOCKS_REQUIRED(cs_main) {
    uint32_t nFetchFlags = 0;
    if ((pfrom.GetLocalServices() & NODE_WITNESS) && State(pfrom.GetId())->fHaveWitness) {
        nFetchFlags |= MSG_WITNESS_FLAG;
    }
    return nFetchFlags;
}

void PeerManagerImpl::SendBlockTransactions(CNode& pfrom, const CBlock& block, const BlockTransactionsRequest& req)
{
    BlockTransactions resp(req);
    for (size_t i = 0; i < req.indexes.size(); i++) {
        if (req.indexes[i] >= block.vtx.size()) {
            Misbehaving(pfrom.GetId(), 100, "getblocktxn with out-of-bounds tx indices");
            return;
        }
        resp.txn[i] = block.vtx[req.indexes[i]];
    }
    LOCK(cs_main);
    const CNetMsgMaker msgMaker(pfrom.GetCommonVersion());
    int nSendFlags = State(pfrom.GetId())->fWantsCmpctWitness ? 0 : SERIALIZE_TRANSACTION_NO_WITNESS;
    m_connman.PushMessage(&pfrom, msgMaker.Make(nSendFlags, NetMsgType::BLOCKTXN, resp));
}

void PeerManagerImpl::ProcessHeadersMessage(CNode& pfrom, const Peer& peer,
                                            const std::vector<CBlockHeader>& headers,
                                            bool via_compact_block)
{
    const CNetMsgMaker msgMaker(pfrom.GetCommonVersion());
    size_t nCount = headers.size();

    if (nCount == 0) {
        // Nothing interesting. Stop asking this peers for more headers.
        return;
    }

    bool received_new_header = false;
    const CBlockIndex *pindexLast = nullptr;
    {
        LOCK(cs_main);
        CNodeState *nodestate = State(pfrom.GetId());

        // If this looks like it could be a block announcement (nCount <
        // MAX_BLOCKS_TO_ANNOUNCE), use special logic for handling headers that
        // don't connect:
        // - Send a getheaders message in response to try to connect the chain.
        // - The peer can send up to MAX_UNCONNECTING_HEADERS in a row that
        //   don't connect before giving DoS points
        // - Once a headers message is received that is valid and does connect,
        //   nUnconnectingHeaders gets reset back to 0.
        if (!g_chainman.m_blockman.LookupBlockIndex(headers[0].hashPrevBlock) && nCount < MAX_BLOCKS_TO_ANNOUNCE) {
            nodestate->nUnconnectingHeaders++;
            m_connman.PushMessage(&pfrom, msgMaker.Make(NetMsgType::GETHEADERS, ::ChainActive().GetLocator(pindexBestHeader), uint256()));
            LogPrint(BCLog::NET, "received header %s: missing prev block %s, sending getheaders (%d) to end (peer=%d, nUnconnectingHeaders=%d)\n",
                    headers[0].GetHash().ToString(),
                    headers[0].hashPrevBlock.ToString(),
                    pindexBestHeader->nHeight,
                    pfrom.GetId(), nodestate->nUnconnectingHeaders);
            // Set hashLastUnknownBlock for this peer, so that if we
            // eventually get the headers - even from a different peer -
            // we can use this peer to download.
            UpdateBlockAvailability(pfrom.GetId(), headers.back().GetHash());

            if (nodestate->nUnconnectingHeaders % MAX_UNCONNECTING_HEADERS == 0) {
                Misbehaving(pfrom.GetId(), 20, strprintf("%d non-connecting headers", nodestate->nUnconnectingHeaders));
            }
            return;
        }

        uint256 hashLastBlock;
        for (const CBlockHeader& header : headers) {
            if (!hashLastBlock.IsNull() && header.hashPrevBlock != hashLastBlock) {
                Misbehaving(pfrom.GetId(), 20, "non-continuous headers sequence");
                return;
            }
            hashLastBlock = header.GetHash();
        }

        // If we don't have the last header, then they'll have given us
        // something new (if these headers are valid).
        if (!g_chainman.m_blockman.LookupBlockIndex(hashLastBlock)) {
            received_new_header = true;
        }
    }

    BlockValidationState state;
    state.nodeId = pfrom.GetId();
    if (!m_chainman.ProcessNewBlockHeaders(headers, state, m_chainparams, &pindexLast)) {
        if (state.IsInvalid()) {
            MaybePunishNodeForBlock(pfrom.GetId(), state, via_compact_block, "invalid header received");
            return;
        }
    }

    {
        LOCK(cs_main);
        CNodeState *nodestate = State(pfrom.GetId());
        if (nodestate->nUnconnectingHeaders > 0) {
            LogPrint(BCLog::NET, "peer=%d: resetting nUnconnectingHeaders (%d -> 0)\n", pfrom.GetId(), nodestate->nUnconnectingHeaders);
        }
        nodestate->nUnconnectingHeaders = 0;

        assert(pindexLast);
        UpdateBlockAvailability(pfrom.GetId(), pindexLast->GetBlockHash());

        // From here, pindexBestKnownBlock should be guaranteed to be non-null,
        // because it is set in UpdateBlockAvailability. Some nullptr checks
        // are still present, however, as belt-and-suspenders.

        if (received_new_header && pindexLast->nChainWork > ::ChainActive().Tip()->nChainWork) {
            nodestate->m_last_block_announcement = GetTime();
        }

        if (nCount == MAX_HEADERS_RESULTS) {
            // Headers message had its maximum size; the peer may have more headers.
            // TODO: optimize: if pindexLast is an ancestor of ::ChainActive().Tip or pindexBestHeader, continue
            // from there instead.
            LogPrint(BCLog::NET, "more getheaders (%d) to end to peer=%d (startheight:%d)\n",
                                 pindexLast->nHeight, pfrom.GetId(), peer.m_starting_height);
            m_connman.PushMessage(&pfrom, msgMaker.Make(NetMsgType::GETHEADERS, ::ChainActive().GetLocator(pindexLast), uint256()));
        }

        bool fCanDirectFetch = CanDirectFetch(m_chainparams.GetConsensus());
        // If this set of headers is valid and ends in a block with at least as
        // much work as our tip, download as much as possible.
        if (fCanDirectFetch && pindexLast->IsValid(BLOCK_VALID_TREE) && ::ChainActive().Tip()->nChainWork <= pindexLast->nChainWork) {
            std::vector<const CBlockIndex*> vToFetch;
            const CBlockIndex *pindexWalk = pindexLast;
            // Calculate all the blocks we'd need to switch to pindexLast, up to a limit.
            while (pindexWalk && !::ChainActive().Contains(pindexWalk) && vToFetch.size() <= MAX_BLOCKS_IN_TRANSIT_PER_PEER) {
                if (!(pindexWalk->nStatus & BLOCK_HAVE_DATA) &&
                        !mapBlocksInFlight.count(pindexWalk->GetBlockHash()) &&
                        (!IsWitnessEnabled(pindexWalk->pprev, m_chainparams.GetConsensus()) || State(pfrom.GetId())->fHaveWitness) &&
                         !(pindexWalk->nFlags & BLOCK_DELAYED)) {
                    // We don't have this block, and it's not yet in flight.
                    vToFetch.push_back(pindexWalk);
                }
                pindexWalk = pindexWalk->pprev;
            }
            // If pindexWalk still isn't on our main chain, we're looking at a
            // very large reorg at a time we think we're close to caught up to
            // the main chain -- this shouldn't really happen.  Bail out on the
            // direct fetch and rely on parallel download instead.
            if (!::ChainActive().Contains(pindexWalk)) {
                LogPrint(BCLog::NET, "Large reorg, won't direct fetch to %s (%d)\n",
                        pindexLast->GetBlockHash().ToString(),
                        pindexLast->nHeight);
            } else {
                std::vector<CInv> vGetData;
                // Download as much as possible, from earliest to latest.
                for (const CBlockIndex *pindex : reverse_iterate(vToFetch)) {
                    if (nodestate->nBlocksInFlight >= MAX_BLOCKS_IN_TRANSIT_PER_PEER) {
                        // Can't download any more from this peer
                        break;
                    }
                    uint32_t nFetchFlags = GetFetchFlags(pfrom);
                    vGetData.push_back(CInv(MSG_BLOCK | nFetchFlags, pindex->GetBlockHash()));
                    MarkBlockAsInFlight(m_mempool, pfrom.GetId(), pindex->GetBlockHash(), pindex);
                    LogPrint(BCLog::NET, "Requesting block %s from  peer=%d\n",
                            pindex->GetBlockHash().ToString(), pfrom.GetId());
                }
                if (vGetData.size() > 1) {
                    LogPrint(BCLog::NET, "Downloading blocks toward %s (%d) via headers direct fetch\n",
                            pindexLast->GetBlockHash().ToString(), pindexLast->nHeight);
                }
                if (vGetData.size() > 0) {
                    if (nodestate->fSupportsDesiredCmpctVersion && vGetData.size() == 1 && mapBlocksInFlight.size() == 1 && pindexLast->pprev->IsValid(BLOCK_VALID_CHAIN)) {
                        // In any case, we want to download using a compact block, not a regular one
                        vGetData[0] = CInv(MSG_CMPCT_BLOCK, vGetData[0].hash);
                    }
                    m_connman.PushMessage(&pfrom, msgMaker.Make(NetMsgType::GETDATA, vGetData));
                }
            }
        }
        // If we're in IBD, we want outbound peers that will serve us a useful
        // chain. Disconnect peers that are on chains with insufficient work.
        if (::ChainstateActive().IsInitialBlockDownload() && nCount != MAX_HEADERS_RESULTS) {
            // When nCount < MAX_HEADERS_RESULTS, we know we have no more
            // headers to fetch from this peer.
            if (nodestate->pindexBestKnownBlock && nodestate->pindexBestKnownBlock->nChainWork < nMinimumChainWork) {
                // This peer has too little work on their headers chain to help
                // us sync -- disconnect if it is an outbound disconnection
                // candidate.
                // Note: We compare their tip to nMinimumChainWork (rather than
                // ::ChainActive().Tip()) because we won't start block download
                // until we have a headers chain that has at least
                // nMinimumChainWork, even if a peer has a chain past our tip,
                // as an anti-DoS measure.
                if (pfrom.IsOutboundOrBlockRelayConn()) {
                    LogPrintf("Disconnecting outbound peer %d -- headers chain has insufficient work\n", pfrom.GetId());
                    pfrom.fDisconnect = true;
                }
            }
        }

        // If this is an outbound full-relay peer, check to see if we should protect
        // it from the bad/lagging chain logic.
        // Note that outbound block-relay peers are excluded from this protection, and
        // thus always subject to eviction under the bad/lagging chain logic.
        // See ChainSyncTimeoutState.
        if (!pfrom.fDisconnect && pfrom.IsFullOutboundConn() && nodestate->pindexBestKnownBlock != nullptr) {
            if (g_outbound_peers_with_protect_from_disconnect < MAX_OUTBOUND_PEERS_TO_PROTECT_FROM_DISCONNECT && nodestate->pindexBestKnownBlock->nChainWork >= ::ChainActive().Tip()->nChainWork && !nodestate->m_chain_sync.m_protect) {
                LogPrint(BCLog::NET, "Protecting outbound peer=%d from eviction\n", pfrom.GetId());
                nodestate->m_chain_sync.m_protect = true;
                ++g_outbound_peers_with_protect_from_disconnect;
            }
        }
    }

    return;
}

/**
 * Reconsider orphan transactions after a parent has been accepted to the mempool.
 *
 * @param[in/out]  orphan_work_set  The set of orphan transactions to reconsider. Generally only one
 *                                  orphan will be reconsidered on each call of this function. This set
 *                                  may be added to if accepting an orphan causes its children to be
 *                                  reconsidered.
 */
void PeerManagerImpl::ProcessOrphanTx(std::set<uint256>& orphan_work_set)
{
    AssertLockHeld(cs_main);
    AssertLockHeld(g_cs_orphans);

    while (!orphan_work_set.empty()) {
        const uint256 orphanHash = *orphan_work_set.begin();
        orphan_work_set.erase(orphan_work_set.begin());

        auto orphan_it = mapOrphanTransactions.find(orphanHash);
        if (orphan_it == mapOrphanTransactions.end()) continue;

        const CTransactionRef porphanTx = orphan_it->second.tx;
        const MempoolAcceptResult result = AcceptToMemoryPool(m_mempool, porphanTx, false /* bypass_limits */);
        const TxValidationState& state = result.m_state;

        if (result.m_result_type == MempoolAcceptResult::ResultType::VALID) {
            LogPrint(BCLog::MEMPOOL, "   accepted orphan tx %s\n", orphanHash.ToString());
            RelayTransaction(orphanHash, porphanTx->GetWitnessHash(), m_connman);
            for (unsigned int i = 0; i < porphanTx->GetNumVOuts(); i++) {
                auto it_by_prev = mapOrphanTransactionsByPrev.find(COutPoint(orphanHash, i));
                if (it_by_prev != mapOrphanTransactionsByPrev.end()) {
                    for (const auto& elem : it_by_prev->second) {
                        orphan_work_set.insert(elem->first);
                    }
                }
            }
            EraseOrphanTx(orphanHash);
            for (const CTransactionRef& removedTx : result.m_replaced_transactions.value()) {
                AddToCompactExtraTransactions(removedTx);
            }
            break;
        } else if (state.GetResult() != TxValidationResult::TX_MISSING_INPUTS) {
            if (state.IsInvalid()) {
                LogPrint(BCLog::MEMPOOL, "   invalid orphan tx %s from peer=%d. %s\n",
                    orphanHash.ToString(),
                    orphan_it->second.fromPeer,
                    state.ToString());
                // Maybe punish peer that gave us an invalid orphan tx
                MaybePunishNodeForTx(orphan_it->second.fromPeer, state);
            }
            // Has inputs but not accepted to mempool
            // Probably non-standard or insufficient fee
            LogPrint(BCLog::MEMPOOL, "   removed orphan tx %s\n", orphanHash.ToString());
            if (state.GetResult() != TxValidationResult::TX_WITNESS_STRIPPED) {
                // We can add the wtxid of this transaction to our reject filter.
                // Do not add txids of witness transactions or witness-stripped
                // transactions to the filter, as they can have been malleated;
                // adding such txids to the reject filter would potentially
                // interfere with relay of valid transactions from peers that
                // do not support wtxid-based relay. See
                // https://github.com/bitcoin/bitcoin/issues/8279 for details.
                // We can remove this restriction (and always add wtxids to
                // the filter even for witness stripped transactions) once
                // wtxid-based relay is broadly deployed.
                // See also comments in https://github.com/bitcoin/bitcoin/pull/18044#discussion_r443419034
                // for concerns around weakening security of unupgraded nodes
                // if we start doing this too early.
                assert(recentRejects);
                recentRejects->insert(porphanTx->GetWitnessHash());
                // If the transaction failed for TX_INPUTS_NOT_STANDARD,
                // then we know that the witness was irrelevant to the policy
                // failure, since this check depends only on the txid
                // (the scriptPubKey being spent is covered by the txid).
                // Add the txid to the reject filter to prevent repeated
                // processing of this transaction in the event that child
                // transactions are later received (resulting in
                // parent-fetching by txid via the orphan-handling logic).
                if (state.GetResult() == TxValidationResult::TX_INPUTS_NOT_STANDARD && porphanTx->GetWitnessHash() != porphanTx->GetHash()) {
                    // We only add the txid if it differs from the wtxid, to
                    // avoid wasting entries in the rolling bloom filter.
                    recentRejects->insert(porphanTx->GetHash());
                }
            }
            EraseOrphanTx(orphanHash);
            break;
        }
    }
    m_mempool.check(&::ChainstateActive().CoinsTip());
}

/**
 * Validation logic for compact filters request handling.
 *
 * May disconnect from the peer in the case of a bad request.
 *
 * @param[in]   peer            The peer that we received the request from
 * @param[in]   chain_params    Chain parameters
 * @param[in]   filter_type     The filter type the request is for. Must be basic filters.
 * @param[in]   start_height    The start height for the request
 * @param[in]   stop_hash       The stop_hash for the request
 * @param[in]   max_height_diff The maximum number of items permitted to request, as specified in BIP 157
 * @param[out]  stop_index      The CBlockIndex for the stop_hash block, if the request can be serviced.
 * @param[out]  filter_index    The filter index, if the request can be serviced.
 * @return                      True if the request can be serviced.
 */
static bool PrepareBlockFilterRequest(CNode& peer, const CChainParams& chain_params,
                                      BlockFilterType filter_type, uint32_t start_height,
                                      const uint256& stop_hash, uint32_t max_height_diff,
                                      const CBlockIndex*& stop_index,
                                      BlockFilterIndex*& filter_index)
{
    const bool supported_filter_type =
        (filter_type == BlockFilterType::BASIC &&
         (peer.GetLocalServices() & NODE_COMPACT_FILTERS));
    if (!supported_filter_type) {
        LogPrint(BCLog::NET, "peer %d requested unsupported block filter type: %d\n",
                 peer.GetId(), static_cast<uint8_t>(filter_type));
        peer.fDisconnect = true;
        return false;
    }

    {
        LOCK(cs_main);
        stop_index = g_chainman.m_blockman.LookupBlockIndex(stop_hash);

        // Check that the stop block exists and the peer would be allowed to fetch it.
        if (!stop_index || !BlockRequestAllowed(stop_index, chain_params.GetConsensus())) {
            LogPrint(BCLog::NET, "peer %d requested invalid block hash: %s\n",
                     peer.GetId(), stop_hash.ToString());
            peer.fDisconnect = true;
            return false;
        }
    }

    uint32_t stop_height = stop_index->nHeight;
    if (start_height > stop_height) {
        LogPrint(BCLog::NET, "peer %d sent invalid getcfilters/getcfheaders with " /* Continued */
                 "start height %d and stop height %d\n",
                 peer.GetId(), start_height, stop_height);
        peer.fDisconnect = true;
        return false;
    }
    if (stop_height - start_height >= max_height_diff) {
        LogPrint(BCLog::NET, "peer %d requested too many cfilters/cfheaders: %d / %d\n",
                 peer.GetId(), stop_height - start_height + 1, max_height_diff);
        peer.fDisconnect = true;
        return false;
    }

    filter_index = GetBlockFilterIndex(filter_type);
    if (!filter_index) {
        LogPrint(BCLog::NET, "Filter index for supported type %s not found\n", BlockFilterTypeName(filter_type));
        return false;
    }

    return true;
}

/**
 * Handle a cfilters request.
 *
 * May disconnect from the peer in the case of a bad request.
 *
 * @param[in]   peer            The peer that we received the request from
 * @param[in]   vRecv           The raw message received
 * @param[in]   chain_params    Chain parameters
 * @param[in]   connman         Pointer to the connection manager
 */
static void ProcessGetCFilters(CNode& peer, CDataStream& vRecv, const CChainParams& chain_params,
                               CConnman& connman)
{
    uint8_t filter_type_ser;
    uint32_t start_height;
    uint256 stop_hash;

    vRecv >> filter_type_ser >> start_height >> stop_hash;

    const BlockFilterType filter_type = static_cast<BlockFilterType>(filter_type_ser);

    const CBlockIndex* stop_index;
    BlockFilterIndex* filter_index;
    if (!PrepareBlockFilterRequest(peer, chain_params, filter_type, start_height, stop_hash,
                                   MAX_GETCFILTERS_SIZE, stop_index, filter_index)) {
        return;
    }

    std::vector<BlockFilter> filters;
    if (!filter_index->LookupFilterRange(start_height, stop_index, filters)) {
        LogPrint(BCLog::NET, "Failed to find block filter in index: filter_type=%s, start_height=%d, stop_hash=%s\n",
                     BlockFilterTypeName(filter_type), start_height, stop_hash.ToString());
        return;
    }

    for (const auto& filter : filters) {
        CSerializedNetMsg msg = CNetMsgMaker(peer.GetCommonVersion())
            .Make(NetMsgType::CFILTER, filter);
        connman.PushMessage(&peer, std::move(msg));
    }
}

/**
 * Handle a cfheaders request.
 *
 * May disconnect from the peer in the case of a bad request.
 *
 * @param[in]   peer            The peer that we received the request from
 * @param[in]   vRecv           The raw message received
 * @param[in]   chain_params    Chain parameters
 * @param[in]   connman         Pointer to the connection manager
 */
static void ProcessGetCFHeaders(CNode& peer, CDataStream& vRecv, const CChainParams& chain_params,
                                CConnman& connman)
{
    uint8_t filter_type_ser;
    uint32_t start_height;
    uint256 stop_hash;

    vRecv >> filter_type_ser >> start_height >> stop_hash;

    const BlockFilterType filter_type = static_cast<BlockFilterType>(filter_type_ser);

    const CBlockIndex* stop_index;
    BlockFilterIndex* filter_index;
    if (!PrepareBlockFilterRequest(peer, chain_params, filter_type, start_height, stop_hash,
                                   MAX_GETCFHEADERS_SIZE, stop_index, filter_index)) {
        return;
    }

    uint256 prev_header;
    if (start_height > 0) {
        const CBlockIndex* const prev_block =
            stop_index->GetAncestor(static_cast<int>(start_height - 1));
        if (!filter_index->LookupFilterHeader(prev_block, prev_header)) {
            LogPrint(BCLog::NET, "Failed to find block filter header in index: filter_type=%s, block_hash=%s\n",
                         BlockFilterTypeName(filter_type), prev_block->GetBlockHash().ToString());
            return;
        }
    }

    std::vector<uint256> filter_hashes;
    if (!filter_index->LookupFilterHashRange(start_height, stop_index, filter_hashes)) {
        LogPrint(BCLog::NET, "Failed to find block filter hashes in index: filter_type=%s, start_height=%d, stop_hash=%s\n",
                     BlockFilterTypeName(filter_type), start_height, stop_hash.ToString());
        return;
    }

    CSerializedNetMsg msg = CNetMsgMaker(peer.GetCommonVersion())
        .Make(NetMsgType::CFHEADERS,
              filter_type_ser,
              stop_index->GetBlockHash(),
              prev_header,
              filter_hashes);
    connman.PushMessage(&peer, std::move(msg));
}

/**
 * Handle a getcfcheckpt request.
 *
 * May disconnect from the peer in the case of a bad request.
 *
 * @param[in]   peer            The peer that we received the request from
 * @param[in]   vRecv           The raw message received
 * @param[in]   chain_params    Chain parameters
 * @param[in]   connman         Pointer to the connection manager
 */
static void ProcessGetCFCheckPt(CNode& peer, CDataStream& vRecv, const CChainParams& chain_params,
                                CConnman& connman)
{
    uint8_t filter_type_ser;
    uint256 stop_hash;

    vRecv >> filter_type_ser >> stop_hash;

    const BlockFilterType filter_type = static_cast<BlockFilterType>(filter_type_ser);

    const CBlockIndex* stop_index;
    BlockFilterIndex* filter_index;
    if (!PrepareBlockFilterRequest(peer, chain_params, filter_type, /*start_height=*/0, stop_hash,
                                   /*max_height_diff=*/std::numeric_limits<uint32_t>::max(),
                                   stop_index, filter_index)) {
        return;
    }

    std::vector<uint256> headers(stop_index->nHeight / CFCHECKPT_INTERVAL);

    // Populate headers.
    const CBlockIndex* block_index = stop_index;
    for (int i = headers.size() - 1; i >= 0; i--) {
        int height = (i + 1) * CFCHECKPT_INTERVAL;
        block_index = block_index->GetAncestor(height);

        if (!filter_index->LookupFilterHeader(block_index, headers[i])) {
            LogPrint(BCLog::NET, "Failed to find block filter header in index: filter_type=%s, block_hash=%s\n",
                         BlockFilterTypeName(filter_type), block_index->GetBlockHash().ToString());
            return;
        }
    }

    CSerializedNetMsg msg = CNetMsgMaker(peer.GetCommonVersion())
        .Make(NetMsgType::CFCHECKPT,
              filter_type_ser,
              stop_index->GetBlockHash(),
              headers);
    connman.PushMessage(&peer, std::move(msg));
}

void PeerManagerImpl::ProcessMessage(CNode& pfrom, const std::string& msg_type, CDataStream& vRecv,
                                     const std::chrono::microseconds time_received,
                                     const std::atomic<bool>& interruptMsgProc)
{
    LogPrint(BCLog::NET, "received: %s (%u bytes) peer=%d\n", SanitizeString(msg_type), vRecv.size(), pfrom.GetId());

    PeerRef peer = GetPeerRef(pfrom.GetId());
    if (peer == nullptr) return;

    if (msg_type == NetMsgType::VERSION) {
        if (pfrom.nVersion != 0) {
            LogPrint(BCLog::NET, "redundant version message from peer=%d\n", pfrom.GetId());
            return;
        }

        int64_t nTime;
        CAddress addrMe;
        CAddress addrFrom;
        uint64_t nNonce = 1;
        uint64_t nServiceInt;
        ServiceFlags nServices;
        int nVersion;
        std::string cleanSubVer;
        int starting_height = -1;
        bool fRelay = true;

        vRecv >> nVersion >> nServiceInt >> nTime >> addrMe;
<<<<<<< HEAD

        // Clear NODE_SMSG service flag if old peer version
        if (nVersion < smsg::MIN_SMSG_PROTO_VERSION) {
            nServiceInt &= ~NODE_SMSG;
=======
        if (nTime < 0) {
            nTime = 0;
>>>>>>> bf3189ed
        }
        nServices = ServiceFlags(nServiceInt);
        if (!pfrom.IsInboundConn())
        {
            m_connman.SetServices(pfrom.addr, nServices);
        }
        if (pfrom.ExpectServicesFromConn() && !HasAllDesirableServiceFlags(nServices))
        {
            LogPrint(BCLog::NET, "peer=%d does not offer the expected services (%08x offered, %08x expected); disconnecting\n", pfrom.GetId(), nServices, GetDesirableServiceFlags(nServices));
            pfrom.fDisconnect = true;
            return;
        }

        if (nVersion < MIN_PEER_PROTO_VERSION) {
            // disconnect from peers older than this proto version
            LogPrint(BCLog::NET, "peer=%d using obsolete version %i; disconnecting\n", pfrom.GetId(), nVersion);
            pfrom.fDisconnect = true;
            return;
        }

        if (!vRecv.empty())
            vRecv >> addrFrom >> nNonce;
        if (!vRecv.empty()) {
            std::string strSubVer;
            vRecv >> LIMITED_STRING(strSubVer, MAX_SUBVERSION_LENGTH);
            cleanSubVer = SanitizeString(strSubVer);
        }
        if (!vRecv.empty()) {
            vRecv >> starting_height;
        }
        if (!vRecv.empty())
            vRecv >> fRelay;
        // Disconnect if we connected to ourself
        if (pfrom.IsInboundConn() && !m_connman.CheckIncomingNonce(nNonce))
        {
            LogPrintf("connected to self at %s, disconnecting\n", pfrom.addr.ToString());
            pfrom.fDisconnect = true;
            return;
        }

        if (pfrom.IsInboundConn() && addrMe.IsRoutable())
        {
            SeenLocal(addrMe);
        }

        // Inbound peers send us their version message when they connect.
        // We send our version message in response.
        if (pfrom.IsInboundConn()) PushNodeVersion(pfrom, GetAdjustedTime());

        // Change version
        const int greatest_common_version = std::min(nVersion, PROTOCOL_VERSION);
        pfrom.SetCommonVersion(greatest_common_version);
        pfrom.nVersion = nVersion;

        const CNetMsgMaker msg_maker(greatest_common_version);

        if (greatest_common_version >= WTXID_RELAY_VERSION) {
            m_connman.PushMessage(&pfrom, msg_maker.Make(NetMsgType::WTXIDRELAY));
        }

        // Signal ADDRv2 support (BIP155).
        if (greatest_common_version >= 70016) {
            // BIP155 defines addrv2 and sendaddrv2 for all protocol versions, but some
            // implementations reject messages they don't know. As a courtesy, don't send
            // it to nodes with a version before 70016, as no software is known to support
            // BIP155 that doesn't announce at least that protocol version number.
            m_connman.PushMessage(&pfrom, msg_maker.Make(NetMsgType::SENDADDRV2));
        }

        m_connman.PushMessage(&pfrom, msg_maker.Make(NetMsgType::VERACK));

        pfrom.nServices = nServices;
        pfrom.SetAddrLocal(addrMe);
        {
            LOCK(pfrom.cs_SubVer);
            pfrom.cleanSubVer = cleanSubVer;
        }
        peer->m_starting_height = starting_height;
        peer->m_chain_height = starting_height;
        {
            LOCK(cs_main);
            UpdateNumBlocksOfPeers(pfrom.GetId(), starting_height);
        }

        // set nodes not relaying blocks and tx and not serving (parts) of the historical blockchain as "clients"
        pfrom.fClient = (!(nServices & NODE_NETWORK) && !(nServices & NODE_NETWORK_LIMITED));

        // set nodes not capable of serving the complete blockchain history as "limited nodes"
        pfrom.m_limited_node = (!(nServices & NODE_NETWORK) && (nServices & NODE_NETWORK_LIMITED));

        if (pfrom.m_tx_relay != nullptr) {
            LOCK(pfrom.m_tx_relay->cs_filter);
            pfrom.m_tx_relay->fRelayTxes = fRelay; // set to true after we get the first filter* message
        }

        if((nServices & NODE_WITNESS))
        {
            LOCK(cs_main);
            State(pfrom.GetId())->fHaveWitness = true;
        }

        // Potentially mark this peer as a preferred download peer.
        {
        LOCK(cs_main);
        UpdatePreferredDownload(pfrom, State(pfrom.GetId()));
        }

        if (!pfrom.IsInboundConn() && !pfrom.IsBlockOnlyConn()) {
            // For outbound peers, we try to relay our address (so that other
            // nodes can try to find us more quickly, as we have no guarantee
            // that an outbound peer is even aware of how to reach us) and do a
            // one-time address fetch (to help populate/update our addrman). If
            // we're starting up for the first time, our addrman may be pretty
            // empty and no one will know who we are, so these mechanisms are
            // important to help us connect to the network.
            //
            // We skip this for block-relay-only peers to avoid potentially leaking
            // information about our block-relay-only connections via address relay.
            if (fListen && !::ChainstateActive().IsInitialBlockDownload())
            {
                CAddress addr = GetLocalAddress(&pfrom.addr, pfrom.GetLocalServices());
                FastRandomContext insecure_rand;
                if (addr.IsRoutable())
                {
                    LogPrint(BCLog::NET, "ProcessMessages: advertising address %s\n", addr.ToString());
                    pfrom.PushAddress(addr, insecure_rand);
                } else if (IsPeerAddrLocalGood(&pfrom)) {
                    addr.SetIP(addrMe);
                    LogPrint(BCLog::NET, "ProcessMessages: advertising address %s\n", addr.ToString());
                    pfrom.PushAddress(addr, insecure_rand);
                }
            }

            // Get recent addresses
            m_connman.PushMessage(&pfrom, CNetMsgMaker(greatest_common_version).Make(NetMsgType::GETADDR));
            pfrom.fGetAddr = true;
        }

        if (!pfrom.IsInboundConn()) {
            // For non-inbound connections, we update the addrman to record
            // connection success so that addrman will have an up-to-date
            // notion of which peers are online and available.
            //
            // While we strive to not leak information about block-relay-only
            // connections via the addrman, not moving an address to the tried
            // table is also potentially detrimental because new-table entries
            // are subject to eviction in the event of addrman collisions.  We
            // mitigate the information-leak by never calling
            // CAddrMan::Connected() on block-relay-only peers; see
            // FinalizeNode().
            //
            // This moves an address from New to Tried table in Addrman,
            // resolves tried-table collisions, etc.
            m_connman.MarkAddressGood(pfrom.addr);
        }

        std::string remoteAddr;
        if (fLogIPs)
            remoteAddr = ", peeraddr=" + pfrom.addr.ToString();

        LogPrint(BCLog::NET, "receive version message: %s: version %d, blocks=%d, us=%s, txrelay=%d, peer=%d%s\n",
                  cleanSubVer, pfrom.nVersion,
                  peer->m_starting_height, addrMe.ToString(), fRelay, pfrom.GetId(),
                  remoteAddr);

        int64_t nTimeOffset = nTime - GetTime();
        pfrom.nTimeOffset = nTimeOffset;
        AddTimeData(pfrom.addr, nTimeOffset);

        // If the peer is old enough to have the old alert system, send it the final alert.
        if (greatest_common_version <= 70012) {
            CDataStream finalAlert(ParseHex("60010000000000000000000000ffffff7f00000000ffffff7ffeffff7f01ffffff7f00000000ffffff7f00ffffff7f002f555247454e543a20416c657274206b657920636f6d70726f6d697365642c2075706772616465207265717569726564004630440220653febd6410f470f6bae11cad19c48413becb1ac2c17f908fd0fd53bdc3abd5202206d0e9c96fe88d4a0f01ed9dedae2b6f9e00da94cad0fecaae66ecf689bf71b50"), SER_NETWORK, PROTOCOL_VERSION);
            m_connman.PushMessage(&pfrom, CNetMsgMaker(greatest_common_version).Make("alert", finalAlert));
        }

        // Feeler connections exist only to verify if address is online.
        if (pfrom.IsFeelerConn()) {
            LogPrint(BCLog::NET, "feeler connection completed peer=%d; disconnecting\n", pfrom.GetId());
            pfrom.fDisconnect = true;
        }
        return;
    }

    if (pfrom.nVersion == 0) {
        // Must have a version message before anything else
        LogPrint(BCLog::NET, "non-version message before version handshake. Message \"%s\" from peer=%d\n", SanitizeString(msg_type), pfrom.GetId());
        return;
    }

    // At this point, the outgoing message serialization version can't change.
    const CNetMsgMaker msgMaker(pfrom.GetCommonVersion());

    if (msg_type == NetMsgType::VERACK) {
        if (pfrom.fSuccessfullyConnected) {
            LogPrint(BCLog::NET, "ignoring redundant verack message from peer=%d\n", pfrom.GetId());
            return;
        }

        if (!pfrom.IsInboundConn()) {
            LogPrintf("New outbound peer connected: version: %d, blocks=%d, peer=%d%s (%s)\n",
                      pfrom.nVersion.load(), peer->m_starting_height,
                      pfrom.GetId(), (fLogIPs ? strprintf(", peeraddr=%s", pfrom.addr.ToString()) : ""),
                      pfrom.ConnectionTypeAsString());
        }

        if (pfrom.GetCommonVersion() >= SENDHEADERS_VERSION) {
            // Tell our peer we prefer to receive headers rather than inv's
            // We send this to non-NODE NETWORK peers as well, because even
            // non-NODE NETWORK peers can announce blocks (such as pruning
            // nodes)
            m_connman.PushMessage(&pfrom, msgMaker.Make(NetMsgType::SENDHEADERS));
        }
        if (pfrom.GetCommonVersion() >= SHORT_IDS_BLOCKS_VERSION) {
            // Tell our peer we are willing to provide version 1 or 2 cmpctblocks
            // However, we do not request new block announcements using
            // cmpctblock messages.
            // We send this to non-NODE NETWORK peers as well, because
            // they may wish to request compact blocks from us
            bool fAnnounceUsingCMPCTBLOCK = false;
            uint64_t nCMPCTBLOCKVersion = 2;
            if (pfrom.GetLocalServices() & NODE_WITNESS)
                m_connman.PushMessage(&pfrom, msgMaker.Make(NetMsgType::SENDCMPCT, fAnnounceUsingCMPCTBLOCK, nCMPCTBLOCKVersion));
            nCMPCTBLOCKVersion = 1;
            m_connman.PushMessage(&pfrom, msgMaker.Make(NetMsgType::SENDCMPCT, fAnnounceUsingCMPCTBLOCK, nCMPCTBLOCKVersion));
        }
        pfrom.fSuccessfullyConnected = true;
        return;
    }

    if (msg_type == NetMsgType::SENDHEADERS) {
        LOCK(cs_main);
        State(pfrom.GetId())->fPreferHeaders = true;
        return;
    }

    if (msg_type == NetMsgType::SENDCMPCT) {
        bool fAnnounceUsingCMPCTBLOCK = false;
        uint64_t nCMPCTBLOCKVersion = 0;
        vRecv >> fAnnounceUsingCMPCTBLOCK >> nCMPCTBLOCKVersion;
        if (nCMPCTBLOCKVersion == 1 || ((pfrom.GetLocalServices() & NODE_WITNESS) && nCMPCTBLOCKVersion == 2)) {
            LOCK(cs_main);
            // fProvidesHeaderAndIDs is used to "lock in" version of compact blocks we send (fWantsCmpctWitness)
            if (!State(pfrom.GetId())->fProvidesHeaderAndIDs) {
                State(pfrom.GetId())->fProvidesHeaderAndIDs = true;
                State(pfrom.GetId())->fWantsCmpctWitness = nCMPCTBLOCKVersion == 2;
            }
            if (State(pfrom.GetId())->fWantsCmpctWitness == (nCMPCTBLOCKVersion == 2)) { // ignore later version announces
                State(pfrom.GetId())->fPreferHeaderAndIDs = fAnnounceUsingCMPCTBLOCK;
                // save whether peer selects us as BIP152 high-bandwidth peer
                // (receiving sendcmpct(1) signals high-bandwidth, sendcmpct(0) low-bandwidth)
                pfrom.m_bip152_highbandwidth_from = fAnnounceUsingCMPCTBLOCK;
            }
            if (!State(pfrom.GetId())->fSupportsDesiredCmpctVersion) {
                if (pfrom.GetLocalServices() & NODE_WITNESS)
                    State(pfrom.GetId())->fSupportsDesiredCmpctVersion = (nCMPCTBLOCKVersion == 2);
                else
                    State(pfrom.GetId())->fSupportsDesiredCmpctVersion = (nCMPCTBLOCKVersion == 1);
            }
        }
        return;
    }

    // BIP339 defines feature negotiation of wtxidrelay, which must happen between
    // VERSION and VERACK to avoid relay problems from switching after a connection is up.
    if (msg_type == NetMsgType::WTXIDRELAY) {
        if (pfrom.fSuccessfullyConnected) {
            // Disconnect peers that send a wtxidrelay message after VERACK.
            LogPrint(BCLog::NET, "wtxidrelay received after verack from peer=%d; disconnecting\n", pfrom.GetId());
            pfrom.fDisconnect = true;
            return;
        }
        if (pfrom.GetCommonVersion() >= WTXID_RELAY_VERSION) {
            LOCK(cs_main);
            if (!State(pfrom.GetId())->m_wtxid_relay) {
                State(pfrom.GetId())->m_wtxid_relay = true;
                g_wtxid_relay_peers++;
            } else {
                LogPrint(BCLog::NET, "ignoring duplicate wtxidrelay from peer=%d\n", pfrom.GetId());
            }
        } else {
            LogPrint(BCLog::NET, "ignoring wtxidrelay due to old common version=%d from peer=%d\n", pfrom.GetCommonVersion(), pfrom.GetId());
        }
        return;
    }

    // BIP155 defines feature negotiation of addrv2 and sendaddrv2, which must happen
    // between VERSION and VERACK.
    if (msg_type == NetMsgType::SENDADDRV2) {
        if (pfrom.fSuccessfullyConnected) {
            // Disconnect peers that send a SENDADDRV2 message after VERACK.
            LogPrint(BCLog::NET, "sendaddrv2 received after verack from peer=%d; disconnecting\n", pfrom.GetId());
            pfrom.fDisconnect = true;
            return;
        }
        pfrom.m_wants_addrv2 = true;
        return;
    }

    if (!pfrom.fSuccessfullyConnected) {
        LogPrint(BCLog::NET, "Unsupported message \"%s\" prior to verack from peer=%d\n", SanitizeString(msg_type), pfrom.GetId());
        return;
    }

    if (msg_type == NetMsgType::ADDR || msg_type == NetMsgType::ADDRV2) {
        int stream_version = vRecv.GetVersion();
        if (msg_type == NetMsgType::ADDRV2) {
            // Add ADDRV2_FORMAT to the version so that the CNetAddr and CAddress
            // unserialize methods know that an address in v2 format is coming.
            stream_version |= ADDRV2_FORMAT;
        }

        OverrideStream<CDataStream> s(&vRecv, vRecv.GetType(), stream_version);
        std::vector<CAddress> vAddr;

        s >> vAddr;

        if (!pfrom.RelayAddrsWithConn()) {
            LogPrint(BCLog::NET, "ignoring %s message from %s peer=%d\n", msg_type, pfrom.ConnectionTypeAsString(), pfrom.GetId());
            return;
        }
        if (vAddr.size() > MAX_ADDR_TO_SEND)
        {
            Misbehaving(pfrom.GetId(), 20, strprintf("%s message size = %u", msg_type, vAddr.size()));
            return;
        }

        // Store the new addresses
        std::vector<CAddress> vAddrOk;
        int64_t nNow = GetAdjustedTime();
        int64_t nSince = nNow - 10 * 60;
        for (CAddress& addr : vAddr)
        {
            if (interruptMsgProc)
                return;

            // We only bother storing full nodes, though this may include
            // things which we would not make an outbound connection to, in
            // part because we may make feeler connections to them.
            if (!MayHaveUsefulAddressDB(addr.nServices) && !HasAllDesirableServiceFlags(addr.nServices))
                continue;

            if (addr.nTime <= 100000000 || addr.nTime > nNow + 10 * 60)
                addr.nTime = nNow - 5 * 24 * 60 * 60;
            pfrom.AddAddressKnown(addr);
            if (m_banman && (m_banman->IsDiscouraged(addr) || m_banman->IsBanned(addr))) {
                // Do not process banned/discouraged addresses beyond remembering we received them
                continue;
            }
            bool fReachable = IsReachable(addr);
            if (addr.nTime > nSince && !pfrom.fGetAddr && vAddr.size() <= 10 && addr.IsRoutable())
            {
                // Relay to a limited number of other nodes
                RelayAddress(pfrom, addr, fReachable, m_connman);
            }
            // Do not store addresses outside our network
            if (fReachable)
                vAddrOk.push_back(addr);
        }
        m_connman.AddNewAddresses(vAddrOk, pfrom.addr, 2 * 60 * 60);
        if (vAddr.size() < 1000)
            pfrom.fGetAddr = false;
        if (pfrom.IsAddrFetchConn()) {
            LogPrint(BCLog::NET, "addrfetch connection completed peer=%d; disconnecting\n", pfrom.GetId());
            pfrom.fDisconnect = true;
        }
        return;
    }

    if (msg_type == NetMsgType::INV) {
        std::vector<CInv> vInv;
        vRecv >> vInv;
        if (vInv.size() > MAX_INV_SZ)
        {
            Misbehaving(pfrom.GetId(), 20, strprintf("inv message size = %u", vInv.size()));
            return;
        }

        // We won't accept tx inv's if we're in blocks-only mode, or this is a
        // block-relay-only peer
        bool fBlocksOnly = m_ignore_incoming_txs || (pfrom.m_tx_relay == nullptr);

        // Allow peers with relay permission to send data other than blocks in blocks only mode
        if (pfrom.HasPermission(PF_RELAY)) {
            fBlocksOnly = false;
        }

        LOCK(cs_main);

        const auto current_time = GetTime<std::chrono::microseconds>();
        uint256* best_block{nullptr};

        for (CInv& inv : vInv) {
            if (interruptMsgProc) return;

            // Ignore INVs that don't match wtxidrelay setting.
            // Note that orphan parent fetching always uses MSG_TX GETDATAs regardless of the wtxidrelay setting.
            // This is fine as no INV messages are involved in that process.
            if (State(pfrom.GetId())->m_wtxid_relay) {
                if (inv.IsMsgTx()) continue;
            } else {
                if (inv.IsMsgWtx()) continue;
            }

            if (inv.IsMsgBlk()) {
                const bool fAlreadyHave = AlreadyHaveBlock(inv.hash);
                LogPrint(BCLog::NET, "got inv: %s  %s peer=%d\n", inv.ToString(), fAlreadyHave ? "have" : "new", pfrom.GetId());

                UpdateBlockAvailability(pfrom.GetId(), inv.hash);
                if (!fAlreadyHave && !fImporting && !fReindex && !mapBlocksInFlight.count(inv.hash)) {
                    // Headers-first is the primary method of announcement on
                    // the network. If a node fell back to sending blocks by inv,
                    // it's probably for a re-org. The final block hash
                    // provided should be the highest, so send a getheaders and
                    // then fetch the blocks we need to catch up.
                    best_block = &inv.hash;
                }
            } else if (inv.IsGenTxMsg()) {
                const GenTxid gtxid = ToGenTxid(inv);
                const bool fAlreadyHave = AlreadyHaveTx(gtxid, m_mempool);
                LogPrint(BCLog::NET, "got inv: %s  %s peer=%d\n", inv.ToString(), fAlreadyHave ? "have" : "new", pfrom.GetId());

                pfrom.AddKnownTx(inv.hash);
                if (fBlocksOnly) {
                    LogPrint(BCLog::NET, "transaction (%s) inv sent in violation of protocol, disconnecting peer=%d\n", inv.hash.ToString(), pfrom.GetId());
                    pfrom.fDisconnect = true;
                    return;
                } else if (!fAlreadyHave && !m_chainman.ActiveChainstate().IsInitialBlockDownload()) {
                    AddTxAnnouncement(pfrom, gtxid, current_time);
                }
            } else {
                LogPrint(BCLog::NET, "Unknown inv type \"%s\" received from peer=%d\n", inv.ToString(), pfrom.GetId());
            }
        }

        if (best_block != nullptr) {
            m_connman.PushMessage(&pfrom, msgMaker.Make(NetMsgType::GETHEADERS, ::ChainActive().GetLocator(pindexBestHeader), *best_block));
            LogPrint(BCLog::NET, "getheaders (%d) %s to peer=%d\n", pindexBestHeader->nHeight, best_block->ToString(), pfrom.GetId());
        }

        return;
    }

    if (msg_type == NetMsgType::GETDATA) {
        std::vector<CInv> vInv;
        vRecv >> vInv;
        if (vInv.size() > MAX_INV_SZ)
        {
            Misbehaving(pfrom.GetId(), 20, strprintf("getdata message size = %u", vInv.size()));
            return;
        }

        LogPrint(BCLog::NET, "received getdata (%u invsz) peer=%d\n", vInv.size(), pfrom.GetId());

        if (vInv.size() > 0) {
            LogPrint(BCLog::NET, "received getdata for: %s peer=%d\n", vInv[0].ToString(), pfrom.GetId());
        }

        {
            LOCK(peer->m_getdata_requests_mutex);
            peer->m_getdata_requests.insert(peer->m_getdata_requests.end(), vInv.begin(), vInv.end());
            ProcessGetData(pfrom, *peer, m_chainparams, m_connman, m_mempool, interruptMsgProc);
        }

        return;
    }

    if (msg_type == NetMsgType::GETBLOCKS) {
        CBlockLocator locator;
        uint256 hashStop;
        vRecv >> locator >> hashStop;

        if (locator.vHave.size() > MAX_LOCATOR_SZ) {
            LogPrint(BCLog::NET, "getblocks locator size %lld > %d, disconnect peer=%d\n", locator.vHave.size(), MAX_LOCATOR_SZ, pfrom.GetId());
            pfrom.fDisconnect = true;
            return;
        }

        // We might have announced the currently-being-connected tip using a
        // compact block, which resulted in the peer sending a getblocks
        // request, which we would otherwise respond to without the new block.
        // To avoid this situation we simply verify that we are on our best
        // known chain now. This is super overkill, but we handle it better
        // for getheaders requests, and there are no known nodes which support
        // compact blocks but still use getblocks to request blocks.
        {
            std::shared_ptr<const CBlock> a_recent_block;
            {
                LOCK(cs_most_recent_block);
                a_recent_block = most_recent_block;
            }
            BlockValidationState state;
            if (!::ChainstateActive().ActivateBestChain(state, m_chainparams, a_recent_block)) {
                LogPrint(BCLog::NET, "failed to activate chain (%s)\n", state.ToString());
            }
        }

        LOCK(cs_main);

        // Find the last block the caller has in the main chain
        const CBlockIndex* pindex = g_chainman.m_blockman.FindForkInGlobalIndex(::ChainActive(), locator);

        // Send the rest of the chain
        if (pindex)
            pindex = ::ChainActive().Next(pindex);
        int nLimit = 500;
        LogPrint(BCLog::NET, "getblocks %d to %s limit %d from peer=%d\n", (pindex ? pindex->nHeight : -1), hashStop.IsNull() ? "end" : hashStop.ToString(), nLimit, pfrom.GetId());
        for (; pindex; pindex = ::ChainActive().Next(pindex))
        {
            if (pindex->GetBlockHash() == hashStop)
            {
                LogPrint(BCLog::NET, "  getblocks stopping at %d %s\n", pindex->nHeight, pindex->GetBlockHash().ToString());
                break;
            }
            // If pruning, don't inv blocks unless we have on disk and are likely to still have
            // for some reasonable time window (1 hour) that block relay might require.
            const int nPrunedBlocksLikelyToHave = MIN_BLOCKS_TO_KEEP - 3600 / m_chainparams.GetConsensus().nPowTargetSpacing;
            if (fPruneMode && (!(pindex->nStatus & BLOCK_HAVE_DATA) || pindex->nHeight <= ::ChainActive().Tip()->nHeight - nPrunedBlocksLikelyToHave))
            {
                LogPrint(BCLog::NET, " getblocks stopping, pruned or too old block at %d %s\n", pindex->nHeight, pindex->GetBlockHash().ToString());
                break;
            }
            WITH_LOCK(peer->m_block_inv_mutex, peer->m_blocks_for_inv_relay.push_back(pindex->GetBlockHash()));
            if (--nLimit <= 0) {
                // When this block is requested, we'll send an inv that'll
                // trigger the peer to getblocks the next batch of inventory.
                LogPrint(BCLog::NET, "  getblocks stopping at limit %d %s\n", pindex->nHeight, pindex->GetBlockHash().ToString());
                WITH_LOCK(peer->m_block_inv_mutex, {peer->m_continuation_block = pindex->GetBlockHash();});
                break;
            }
        }
        return;
    }

    if (msg_type == NetMsgType::GETBLOCKTXN) {
        BlockTransactionsRequest req;
        vRecv >> req;

        std::shared_ptr<const CBlock> recent_block;
        {
            LOCK(cs_most_recent_block);
            if (most_recent_block_hash == req.blockhash)
                recent_block = most_recent_block;
            // Unlock cs_most_recent_block to avoid cs_main lock inversion
        }
        if (recent_block) {
            SendBlockTransactions(pfrom, *recent_block, req);
            return;
        }

        {
            LOCK(cs_main);

            const CBlockIndex* pindex = g_chainman.m_blockman.LookupBlockIndex(req.blockhash);
            if (!pindex || !(pindex->nStatus & BLOCK_HAVE_DATA)) {
                LogPrint(BCLog::NET, "Peer %d sent us a getblocktxn for a block we don't have\n", pfrom.GetId());
                return;
            }

            if (pindex->nHeight >= ::ChainActive().Height() - MAX_BLOCKTXN_DEPTH) {
                CBlock block;
                bool ret = ReadBlockFromDisk(block, pindex, m_chainparams.GetConsensus());
                assert(ret);

                SendBlockTransactions(pfrom, block, req);
                return;
            }
        }

        // If an older block is requested (should never happen in practice,
        // but can happen in tests) send a block response instead of a
        // blocktxn response. Sending a full block response instead of a
        // small blocktxn response is preferable in the case where a peer
        // might maliciously send lots of getblocktxn requests to trigger
        // expensive disk reads, because it will require the peer to
        // actually receive all the data read from disk over the network.
        LogPrint(BCLog::NET, "Peer %d sent us a getblocktxn for a block > %i deep\n", pfrom.GetId(), MAX_BLOCKTXN_DEPTH);
        CInv inv;
        WITH_LOCK(cs_main, inv.type = State(pfrom.GetId())->fWantsCmpctWitness ? MSG_WITNESS_BLOCK : MSG_BLOCK);
        inv.hash = req.blockhash;
        WITH_LOCK(peer->m_getdata_requests_mutex, peer->m_getdata_requests.push_back(inv));
        // The message processing loop will go around again (without pausing) and we'll respond then
        return;
    }

    if (msg_type == NetMsgType::GETHEADERS) {
        CBlockLocator locator;
        uint256 hashStop;
        vRecv >> locator >> hashStop;

        if (locator.vHave.size() > MAX_LOCATOR_SZ) {
            LogPrint(BCLog::NET, "getheaders locator size %lld > %d, disconnect peer=%d\n", locator.vHave.size(), MAX_LOCATOR_SZ, pfrom.GetId());
            pfrom.fDisconnect = true;
            return;
        }

        LOCK(cs_main);
        if (::ChainstateActive().IsInitialBlockDownload() && !pfrom.HasPermission(PF_DOWNLOAD)) {
            LogPrint(BCLog::NET, "Ignoring getheaders from peer=%d because node is in initial block download\n", pfrom.GetId());
            return;
        }

        CNodeState *nodestate = State(pfrom.GetId());
        const CBlockIndex* pindex = nullptr;
        if (locator.IsNull())
        {
            // If locator is null, return the hashStop block
            pindex = g_chainman.m_blockman.LookupBlockIndex(hashStop);
            if (!pindex) {
                return;
            }

            if (!BlockRequestAllowed(pindex, m_chainparams.GetConsensus())) {
                LogPrint(BCLog::NET, "%s: ignoring request from peer=%i for old block header that isn't in the main chain\n", __func__, pfrom.GetId());
                return;
            }
        }
        else
        {
            // Find the last block the caller has in the main chain
            pindex = g_chainman.m_blockman.FindForkInGlobalIndex(::ChainActive(), locator);
            if (pindex)
                pindex = ::ChainActive().Next(pindex);
        }

        // we must use CBlockGetHeader, as CBlockHeaders won't include the 0x00 nTx count at the end
        std::vector<CBlockGetHeader> vHeaders;
        int nLimit = MAX_HEADERS_RESULTS;
        LogPrint(BCLog::NET, "getheaders %d to %s from peer=%d\n", (pindex ? pindex->nHeight : -1), hashStop.IsNull() ? "end" : hashStop.ToString(), pfrom.GetId());
        for (; pindex; pindex = ::ChainActive().Next(pindex))
        {
            if (pindex == ::ChainActive().Tip()
                && pindex->nFlags & BLOCK_FAILED_DUPLICATE_STAKE)
            {
                break;
            };
            vHeaders.push_back(pindex->GetBlockHeader());
            if (--nLimit <= 0 || pindex->GetBlockHash() == hashStop)
                break;
        }
        // pindex can be nullptr either if we sent ::ChainActive().Tip() OR
        // if our peer has ::ChainActive().Tip() (and thus we are sending an empty
        // headers message). In both cases it's safe to update
        // pindexBestHeaderSent to be our tip.
        //
        // It is important that we simply reset the BestHeaderSent value here,
        // and not max(BestHeaderSent, newHeaderSent). We might have announced
        // the currently-being-connected tip using a compact block, which
        // resulted in the peer sending a headers request, which we respond to
        // without the new block. By resetting the BestHeaderSent, we ensure we
        // will re-announce the new block via headers (or compact blocks again)
        // in the SendMessages logic.
        nodestate->pindexBestHeaderSent = pindex ? pindex : ::ChainActive().Tip();
        m_connman.PushMessage(&pfrom, msgMaker.Make(NetMsgType::HEADERS, vHeaders));
        return;
    }

    if (msg_type == NetMsgType::TX) {
        // Stop processing the transaction early if
        // 1) We are in blocks only mode and peer has no relay permission
        // 2) This peer is a block-relay-only peer
        if ((m_ignore_incoming_txs && !pfrom.HasPermission(PF_RELAY)) || (pfrom.m_tx_relay == nullptr))
        {
            LogPrint(BCLog::NET, "transaction sent in violation of protocol peer=%d\n", pfrom.GetId());
            pfrom.fDisconnect = true;
            return;
        }

        CTransactionRef ptx;
        vRecv >> ptx;
        const CTransaction& tx = *ptx;

        const uint256& txid = ptx->GetHash();
        const uint256& wtxid = ptx->GetWitnessHash();

        LOCK2(cs_main, g_cs_orphans);

        CNodeState* nodestate = State(pfrom.GetId());

        const uint256& hash = nodestate->m_wtxid_relay ? wtxid : txid;
        pfrom.AddKnownTx(hash);
        if (nodestate->m_wtxid_relay && txid != wtxid) {
            // Insert txid into filterInventoryKnown, even for
            // wtxidrelay peers. This prevents re-adding of
            // unconfirmed parents to the recently_announced
            // filter, when a child tx is requested. See
            // ProcessGetData().
            pfrom.AddKnownTx(txid);
        }

        m_txrequest.ReceivedResponse(pfrom.GetId(), txid);
        if (tx.HasWitness()) m_txrequest.ReceivedResponse(pfrom.GetId(), wtxid);

        // We do the AlreadyHaveTx() check using wtxid, rather than txid - in the
        // absence of witness malleation, this is strictly better, because the
        // recent rejects filter may contain the wtxid but rarely contains
        // the txid of a segwit transaction that has been rejected.
        // In the presence of witness malleation, it's possible that by only
        // doing the check with wtxid, we could overlook a transaction which
        // was confirmed with a different witness, or exists in our mempool
        // with a different witness, but this has limited downside:
        // mempool validation does its own lookup of whether we have the txid
        // already; and an adversary can already relay us old transactions
        // (older than our recency filter) if trying to DoS us, without any need
        // for witness malleation.
        if (AlreadyHaveTx(GenTxid(/* is_wtxid=*/true, wtxid), m_mempool)) {
            if (pfrom.HasPermission(PF_FORCERELAY)) {
                // Always relay transactions received from peers with forcerelay
                // permission, even if they were already in the mempool, allowing
                // the node to function as a gateway for nodes hidden behind it.
                if (!m_mempool.exists(tx.GetHash())) {
                    LogPrintf("Not relaying non-mempool transaction %s from forcerelay peer=%d\n", tx.GetHash().ToString(), pfrom.GetId());
                } else {
                    LogPrintf("Force relaying tx %s from peer=%d\n", tx.GetHash().ToString(), pfrom.GetId());
                    RelayTransaction(tx.GetHash(), tx.GetWitnessHash(), m_connman);
                }
            }
            return;
        }

        const MempoolAcceptResult result = AcceptToMemoryPool(m_mempool, ptx, false /* bypass_limits */);
        const TxValidationState& state = result.m_state;

        if (result.m_result_type == MempoolAcceptResult::ResultType::VALID) {
            m_mempool.check(&::ChainstateActive().CoinsTip());
            // As this version of the transaction was acceptable, we can forget about any
            // requests for it.
            m_txrequest.ForgetTxHash(tx.GetHash());
            m_txrequest.ForgetTxHash(tx.GetWitnessHash());
            RelayTransaction(tx.GetHash(), tx.GetWitnessHash(), m_connman);
            for (unsigned int i = 0; i < tx.vout.size(); i++) {
                auto it_by_prev = mapOrphanTransactionsByPrev.find(COutPoint(txid, i));
                if (it_by_prev != mapOrphanTransactionsByPrev.end()) {
                    for (const auto& elem : it_by_prev->second) {
                        peer->m_orphan_work_set.insert(elem->first);
                    }
                }
            }

            pfrom.nLastTXTime = GetTime();

            LogPrint(BCLog::MEMPOOL, "AcceptToMemoryPool: peer=%d: accepted %s (poolsz %u txn, %u kB)\n",
                pfrom.GetId(),
                tx.GetHash().ToString(),
                m_mempool.size(), m_mempool.DynamicMemoryUsage() / 1000);

            for (const CTransactionRef& removedTx : result.m_replaced_transactions.value()) {
                AddToCompactExtraTransactions(removedTx);
            }

            // Recursively process any orphan transactions that depended on this one
            ProcessOrphanTx(peer->m_orphan_work_set);
        }
        else if (state.GetResult() == TxValidationResult::TX_MISSING_INPUTS)
        {
            bool fRejectedParents = false; // It may be the case that the orphans parents have all been rejected

            // Deduplicate parent txids, so that we don't have to loop over
            // the same parent txid more than once down below.
            std::vector<uint256> unique_parents;
            unique_parents.reserve(tx.vin.size());
            for (const CTxIn& txin : tx.vin) {
                if (txin.IsAnonInput()) {
                    continue;
                }
                // We start with all parents, and then remove duplicates below.
                unique_parents.push_back(txin.prevout.hash);
            }
            std::sort(unique_parents.begin(), unique_parents.end());
            unique_parents.erase(std::unique(unique_parents.begin(), unique_parents.end()), unique_parents.end());
            for (const uint256& parent_txid : unique_parents) {
                if (recentRejects->contains(parent_txid)) {
                    fRejectedParents = true;
                    break;
                }
            }
            if (!fRejectedParents) {
                const auto current_time = GetTime<std::chrono::microseconds>();

                for (const uint256& parent_txid : unique_parents) {
                    // Here, we only have the txid (and not wtxid) of the
                    // inputs, so we only request in txid mode, even for
                    // wtxidrelay peers.
                    // Eventually we should replace this with an improved
                    // protocol for getting all unconfirmed parents.
                    const GenTxid gtxid{/* is_wtxid=*/false, parent_txid};
                    pfrom.AddKnownTx(parent_txid);
                    if (!AlreadyHaveTx(gtxid, m_mempool)) AddTxAnnouncement(pfrom, gtxid, current_time);
                }
                AddOrphanTx(ptx, pfrom.GetId());

                // Once added to the orphan pool, a tx is considered AlreadyHave, and we shouldn't request it anymore.
                m_txrequest.ForgetTxHash(tx.GetHash());
                m_txrequest.ForgetTxHash(tx.GetWitnessHash());

                // DoS prevention: do not allow mapOrphanTransactions to grow unbounded (see CVE-2012-3789)
                unsigned int nMaxOrphanTx = (unsigned int)std::max((int64_t)0, gArgs.GetArg("-maxorphantx", DEFAULT_MAX_ORPHAN_TRANSACTIONS));
                unsigned int nEvicted = LimitOrphanTxSize(nMaxOrphanTx);
                if (nEvicted > 0) {
                    LogPrint(BCLog::MEMPOOL, "mapOrphan overflow, removed %u tx\n", nEvicted);
                }
            } else {
                LogPrint(BCLog::MEMPOOL, "not keeping orphan with rejected parents %s\n",tx.GetHash().ToString());
                // We will continue to reject this tx since it has rejected
                // parents so avoid re-requesting it from other peers.
                // Here we add both the txid and the wtxid, as we know that
                // regardless of what witness is provided, we will not accept
                // this, so we don't need to allow for redownload of this txid
                // from any of our non-wtxidrelay peers.
                recentRejects->insert(tx.GetHash());
                recentRejects->insert(tx.GetWitnessHash());
                m_txrequest.ForgetTxHash(tx.GetHash());
                m_txrequest.ForgetTxHash(tx.GetWitnessHash());
            }
        } else {
            if (state.GetResult() != TxValidationResult::TX_WITNESS_STRIPPED) {
                // We can add the wtxid of this transaction to our reject filter.
                // Do not add txids of witness transactions or witness-stripped
                // transactions to the filter, as they can have been malleated;
                // adding such txids to the reject filter would potentially
                // interfere with relay of valid transactions from peers that
                // do not support wtxid-based relay. See
                // https://github.com/bitcoin/bitcoin/issues/8279 for details.
                // We can remove this restriction (and always add wtxids to
                // the filter even for witness stripped transactions) once
                // wtxid-based relay is broadly deployed.
                // See also comments in https://github.com/bitcoin/bitcoin/pull/18044#discussion_r443419034
                // for concerns around weakening security of unupgraded nodes
                // if we start doing this too early.
                assert(recentRejects);
                recentRejects->insert(tx.GetWitnessHash());
                m_txrequest.ForgetTxHash(tx.GetWitnessHash());
                // If the transaction failed for TX_INPUTS_NOT_STANDARD,
                // then we know that the witness was irrelevant to the policy
                // failure, since this check depends only on the txid
                // (the scriptPubKey being spent is covered by the txid).
                // Add the txid to the reject filter to prevent repeated
                // processing of this transaction in the event that child
                // transactions are later received (resulting in
                // parent-fetching by txid via the orphan-handling logic).
                if (state.GetResult() == TxValidationResult::TX_INPUTS_NOT_STANDARD && tx.GetWitnessHash() != tx.GetHash()) {
                    recentRejects->insert(tx.GetHash());
                    m_txrequest.ForgetTxHash(tx.GetHash());
                }
                if (RecursiveDynamicUsage(*ptx) < 100000) {
                    AddToCompactExtraTransactions(ptx);
                }
            }
        }

        // If a tx has been detected by recentRejects, we will have reached
        // this point and the tx will have been ignored. Because we haven't run
        // the tx through AcceptToMemoryPool, we won't have computed a DoS
        // score for it or determined exactly why we consider it invalid.
        //
        // This means we won't penalize any peer subsequently relaying a DoSy
        // tx (even if we penalized the first peer who gave it to us) because
        // we have to account for recentRejects showing false positives. In
        // other words, we shouldn't penalize a peer if we aren't *sure* they
        // submitted a DoSy tx.
        //
        // Note that recentRejects doesn't just record DoSy or invalid
        // transactions, but any tx not accepted by the mempool, which may be
        // due to node policy (vs. consensus). So we can't blanket penalize a
        // peer simply for relaying a tx that our recentRejects has caught,
        // regardless of false positives.

        if (state.IsInvalid()) {
            LogPrint(BCLog::MEMPOOLREJ, "%s from peer=%d was not accepted: %s\n", tx.GetHash().ToString(),
                pfrom.GetId(),
                state.ToString());
            MaybePunishNodeForTx(pfrom.GetId(), state);
        }
        return;
    }

    if (msg_type == NetMsgType::CMPCTBLOCK)
    {
        // Ignore cmpctblock received while importing
        if (fImporting || fReindex) {
            LogPrint(BCLog::NET, "Unexpected cmpctblock message received from peer %d\n", pfrom.GetId());
            return;
        }

        CBlockHeaderAndShortTxIDs cmpctblock;
        vRecv >> cmpctblock;

        bool received_new_header = false;

        {
        LOCK(cs_main);

        if (!g_chainman.m_blockman.LookupBlockIndex(cmpctblock.header.hashPrevBlock)) {
            // Doesn't connect (or is genesis), instead of DoSing in AcceptBlockHeader, request deeper headers
            if (!::ChainstateActive().IsInitialBlockDownload())
                m_connman.PushMessage(&pfrom, msgMaker.Make(NetMsgType::GETHEADERS, ::ChainActive().GetLocator(pindexBestHeader), uint256()));
            return;
        }

        if (!g_chainman.m_blockman.LookupBlockIndex(cmpctblock.header.GetHash())) {
            received_new_header = true;
        }
        }

        const CBlockIndex *pindex = nullptr;
        BlockValidationState state;
        state.nodeId = pfrom.GetId();
        if (!m_chainman.ProcessNewBlockHeaders({cmpctblock.header}, state, m_chainparams, &pindex)) {
            if (state.IsInvalid()) {
                MaybePunishNodeForBlock(pfrom.GetId(), state, /*via_compact_block*/ true, "invalid header via cmpctblock");
                return;
            }
        }

        // When we succeed in decoding a block's txids from a cmpctblock
        // message we typically jump to the BLOCKTXN handling code, with a
        // dummy (empty) BLOCKTXN message, to re-use the logic there in
        // completing processing of the putative block (without cs_main).
        bool fProcessBLOCKTXN = false;
        CDataStream blockTxnMsg(SER_NETWORK, PROTOCOL_VERSION);

        // If we end up treating this as a plain headers message, call that as well
        // without cs_main.
        bool fRevertToHeaderProcessing = false;

        // Keep a CBlock for "optimistic" compactblock reconstructions (see
        // below)
        std::shared_ptr<CBlock> pblock = std::make_shared<CBlock>();
        bool fBlockReconstructed = false;

        {
        LOCK2(cs_main, g_cs_orphans);
        // If AcceptBlockHeader returned true, it set pindex
        assert(pindex);
        UpdateBlockAvailability(pfrom.GetId(), pindex->GetBlockHash());

        CNodeState *nodestate = State(pfrom.GetId());

        // If this was a new header with more work than our tip, update the
        // peer's last block announcement time
        if (received_new_header && pindex->nChainWork > ::ChainActive().Tip()->nChainWork) {
            nodestate->m_last_block_announcement = GetTime();
        }

        std::map<uint256, std::pair<NodeId, std::list<QueuedBlock>::iterator> >::iterator blockInFlightIt = mapBlocksInFlight.find(pindex->GetBlockHash());
        bool fAlreadyInFlight = blockInFlightIt != mapBlocksInFlight.end();

        if (pindex->nStatus & BLOCK_HAVE_DATA) // Nothing to do here
            return;

        if (pindex->nChainWork <= ::ChainActive().Tip()->nChainWork || // We know something better
                pindex->nTx != 0) { // We had this block at some point, but pruned it
            if (fAlreadyInFlight) {
                // We requested this block for some reason, but our mempool will probably be useless
                // so we just grab the block via normal getdata
                std::vector<CInv> vInv(1);
                vInv[0] = CInv(MSG_BLOCK | GetFetchFlags(pfrom), cmpctblock.header.GetHash());
                m_connman.PushMessage(&pfrom, msgMaker.Make(NetMsgType::GETDATA, vInv));
            }
            return;
        }

        // If we're not close to tip yet, give up and let parallel block fetch work its magic
        if (!fAlreadyInFlight && !CanDirectFetch(m_chainparams.GetConsensus()))
            return;

        if (IsWitnessEnabled(pindex->pprev, m_chainparams.GetConsensus()) && !nodestate->fSupportsDesiredCmpctVersion) {
            // Don't bother trying to process compact blocks from v1 peers
            // after segwit activates.
            return;
        }

        // We want to be a bit conservative just to be extra careful about DoS
        // possibilities in compact block processing...
        if (pindex->nHeight <= ::ChainActive().Height() + 2) {
            if ((!fAlreadyInFlight && nodestate->nBlocksInFlight < MAX_BLOCKS_IN_TRANSIT_PER_PEER) ||
                 (fAlreadyInFlight && blockInFlightIt->second.first == pfrom.GetId())) {
                std::list<QueuedBlock>::iterator* queuedBlockIt = nullptr;
                if (!MarkBlockAsInFlight(m_mempool, pfrom.GetId(), pindex->GetBlockHash(), pindex, &queuedBlockIt)) {
                    if (!(*queuedBlockIt)->partialBlock)
                        (*queuedBlockIt)->partialBlock.reset(new PartiallyDownloadedBlock(&m_mempool));
                    else {
                        // The block was already in flight using compact blocks from the same peer
                        LogPrint(BCLog::NET, "Peer sent us compact block we were already syncing!\n");
                        return;
                    }
                }

                PartiallyDownloadedBlock& partialBlock = *(*queuedBlockIt)->partialBlock;
                ReadStatus status = partialBlock.InitData(cmpctblock, vExtraTxnForCompact);
                if (status == READ_STATUS_INVALID) {
                    MarkBlockAsReceived(pindex->GetBlockHash()); // Reset in-flight state in case Misbehaving does not result in a disconnect
                    Misbehaving(pfrom.GetId(), 100, "invalid compact block");
                    return;
                } else if (status == READ_STATUS_FAILED) {
                    // Duplicate txindexes, the block is now in-flight, so just request it
                    std::vector<CInv> vInv(1);
                    vInv[0] = CInv(MSG_BLOCK | GetFetchFlags(pfrom), cmpctblock.header.GetHash());
                    m_connman.PushMessage(&pfrom, msgMaker.Make(NetMsgType::GETDATA, vInv));
                    return;
                }

                BlockTransactionsRequest req;
                for (size_t i = 0; i < cmpctblock.BlockTxCount(); i++) {
                    if (!partialBlock.IsTxAvailable(i))
                        req.indexes.push_back(i);
                }
                if (req.indexes.empty()) {
                    // Dirty hack to jump to BLOCKTXN code (TODO: move message handling into their own functions)
                    BlockTransactions txn;
                    txn.blockhash = cmpctblock.header.GetHash();
                    blockTxnMsg << txn;
                    fProcessBLOCKTXN = true;
                } else {
                    req.blockhash = pindex->GetBlockHash();
                    m_connman.PushMessage(&pfrom, msgMaker.Make(NetMsgType::GETBLOCKTXN, req));
                }
            } else {
                // This block is either already in flight from a different
                // peer, or this peer has too many blocks outstanding to
                // download from.
                // Optimistically try to reconstruct anyway since we might be
                // able to without any round trips.
                PartiallyDownloadedBlock tempBlock(&m_mempool);
                ReadStatus status = tempBlock.InitData(cmpctblock, vExtraTxnForCompact);
                if (status != READ_STATUS_OK) {
                    // TODO: don't ignore failures
                    return;
                }
                std::vector<CTransactionRef> dummy;
                status = tempBlock.FillBlock(*pblock, dummy);
                if (status == READ_STATUS_OK) {
                    fBlockReconstructed = true;
                }
            }
        } else {
            if (fAlreadyInFlight) {
                // We requested this block, but its far into the future, so our
                // mempool will probably be useless - request the block normally
                std::vector<CInv> vInv(1);
                vInv[0] = CInv(MSG_BLOCK | GetFetchFlags(pfrom), cmpctblock.header.GetHash());
                m_connman.PushMessage(&pfrom, msgMaker.Make(NetMsgType::GETDATA, vInv));
                return;
            } else {
                // If this was an announce-cmpctblock, we want the same treatment as a header message
                fRevertToHeaderProcessing = true;
            }
        }
        } // cs_main

        if (fProcessBLOCKTXN) {
            return ProcessMessage(pfrom, NetMsgType::BLOCKTXN, blockTxnMsg, time_received, interruptMsgProc);
        }

        if (fRevertToHeaderProcessing) {
            // Headers received from HB compact block peers are permitted to be
            // relayed before full validation (see BIP 152), so we don't want to disconnect
            // the peer if the header turns out to be for an invalid block.
            // Note that if a peer tries to build on an invalid chain, that
            // will be detected and the peer will be disconnected/discouraged.
            return ProcessHeadersMessage(pfrom, *peer, {cmpctblock.header}, /*via_compact_block=*/true);
        }

        if (fBlockReconstructed) {
            // If we got here, we were able to optimistically reconstruct a
            // block that is in flight from some other peer.
            {
                LOCK(cs_main);
                mapBlockSource.emplace(pblock->GetHash(), std::make_pair(pfrom.GetId(), false));
            }
            bool fNewBlock = false;
            // Setting fForceProcessing to true means that we bypass some of
            // our anti-DoS protections in AcceptBlock, which filters
            // unrequested blocks that might be trying to waste our resources
            // (eg disk space). Because we only try to reconstruct blocks when
            // we're close to caught up (via the CanDirectFetch() requirement
            // above, combined with the behavior of not requesting blocks until
            // we have a chain with at least nMinimumChainWork), and we ignore
            // compact blocks with less work than our tip, it is safe to treat
            // reconstructed compact blocks as having been requested.
            m_chainman.ProcessNewBlock(m_chainparams, pblock, /*fForceProcessing=*/true, &fNewBlock, pfrom.GetId());
            if (fNewBlock) {
                pfrom.nLastBlockTime = GetTime();
            } else {
                LOCK(cs_main);
                mapBlockSource.erase(pblock->GetHash());
            }
            LOCK(cs_main); // hold cs_main for CBlockIndex::IsValid()
            if (pindex->IsValid(BLOCK_VALID_TRANSACTIONS)) {
                // Clear download state for this block, which is in
                // process from some other peer.  We do this after calling
                // ProcessNewBlock so that a malleated cmpctblock announcement
                // can't be used to interfere with block relay.
                MarkBlockAsReceived(pblock->GetHash());
            }
        }
        return;
    }

    if (msg_type == NetMsgType::BLOCKTXN)
    {
        // Ignore blocktxn received while importing
        if (fImporting || fReindex) {
            LogPrint(BCLog::NET, "Unexpected blocktxn message received from peer %d\n", pfrom.GetId());
            return;
        }

        BlockTransactions resp;
        vRecv >> resp;

        std::shared_ptr<CBlock> pblock = std::make_shared<CBlock>();
        bool fBlockRead = false;
        {
            LOCK(cs_main);

            std::map<uint256, std::pair<NodeId, std::list<QueuedBlock>::iterator> >::iterator it = mapBlocksInFlight.find(resp.blockhash);
            if (it == mapBlocksInFlight.end() || !it->second.second->partialBlock ||
                    it->second.first != pfrom.GetId()) {
                LogPrint(BCLog::NET, "Peer %d sent us block transactions for block we weren't expecting\n", pfrom.GetId());
                return;
            }

            PartiallyDownloadedBlock& partialBlock = *it->second.second->partialBlock;
            ReadStatus status = partialBlock.FillBlock(*pblock, resp.txn);
            if (status == READ_STATUS_INVALID) {
                MarkBlockAsReceived(resp.blockhash); // Reset in-flight state in case Misbehaving does not result in a disconnect
                Misbehaving(pfrom.GetId(), 100, "invalid compact block/non-matching block transactions");
                return;
            } else if (status == READ_STATUS_FAILED) {
                // Might have collided, fall back to getdata now :(
                std::vector<CInv> invs;
                invs.push_back(CInv(MSG_BLOCK | GetFetchFlags(pfrom), resp.blockhash));
                m_connman.PushMessage(&pfrom, msgMaker.Make(NetMsgType::GETDATA, invs));
            } else {
                // Block is either okay, or possibly we received
                // READ_STATUS_CHECKBLOCK_FAILED.
                // Note that CheckBlock can only fail for one of a few reasons:
                // 1. bad-proof-of-work (impossible here, because we've already
                //    accepted the header)
                // 2. merkleroot doesn't match the transactions given (already
                //    caught in FillBlock with READ_STATUS_FAILED, so
                //    impossible here)
                // 3. the block is otherwise invalid (eg invalid coinbase,
                //    block is too big, too many legacy sigops, etc).
                // So if CheckBlock failed, #3 is the only possibility.
                // Under BIP 152, we don't discourage the peer unless proof of work is
                // invalid (we don't require all the stateless checks to have
                // been run).  This is handled below, so just treat this as
                // though the block was successfully read, and rely on the
                // handling in ProcessNewBlock to ensure the block index is
                // updated, etc.
                MarkBlockAsReceived(resp.blockhash); // it is now an empty pointer
                fBlockRead = true;
                // mapBlockSource is used for potentially punishing peers and
                // updating which peers send us compact blocks, so the race
                // between here and cs_main in ProcessNewBlock is fine.
                // BIP 152 permits peers to relay compact blocks after validating
                // the header only; we should not punish peers if the block turns
                // out to be invalid.
                mapBlockSource.emplace(resp.blockhash, std::make_pair(pfrom.GetId(), false));
            }
        } // Don't hold cs_main when we call into ProcessNewBlock
        if (fBlockRead) {
            bool fNewBlock = false;
            // Since we requested this block (it was in mapBlocksInFlight), force it to be processed,
            // even if it would not be a candidate for new tip (missing previous block, chain not long enough, etc)
            // This bypasses some anti-DoS logic in AcceptBlock (eg to prevent
            // disk-space attacks), but this should be safe due to the
            // protections in the compact block handler -- see related comment
            // in compact block optimistic reconstruction handling.
            m_chainman.ProcessNewBlock(m_chainparams, pblock, /*fForceProcessing=*/true, &fNewBlock, pfrom.GetId());
            if (fNewBlock) {
                pfrom.nLastBlockTime = GetTime();
            } else {
                LOCK(cs_main);
                mapBlockSource.erase(pblock->GetHash());
            }
        }
        return;
    }

    if (msg_type == NetMsgType::HEADERS)
    {
        // Ignore headers received while importing
        if (fImporting || fReindex) {
            LogPrint(BCLog::NET, "Unexpected headers message received from peer %d\n", pfrom.GetId());
            return;
        }

        std::vector<CBlockHeader> headers;

        // Bypass the normal CBlock deserialization, as we don't want to risk deserializing 2000 full blocks.
        unsigned int nCount = ReadCompactSize(vRecv);
        if (nCount > MAX_HEADERS_RESULTS) {
            Misbehaving(pfrom.GetId(), 20, strprintf("headers message size = %u", nCount));
            return;
        }
        headers.resize(nCount);
        for (unsigned int n = 0; n < nCount; n++) {
            vRecv >> headers[n];
            ReadCompactSize(vRecv); // ignore tx count; assume it is 0.
        }

        return ProcessHeadersMessage(pfrom, *peer, headers, /*via_compact_block=*/false);
    }

    if (msg_type == NetMsgType::BLOCK)
    {
        // Ignore block received while importing
        if (fImporting || fReindex) {
            LogPrint(BCLog::NET, "Unexpected block message received from peer %d\n", pfrom.GetId());
            return;
        }

        std::shared_ptr<CBlock> pblock = std::make_shared<CBlock>();
        vRecv >> *pblock;

        LogPrint(BCLog::NET, "received block %s peer=%d\n", pblock->GetHash().ToString(), pfrom.GetId());

        bool forceProcessing = false;
        const uint256 hash(pblock->GetHash());
        {
            LOCK(cs_main);
            // Also always process if we requested the block explicitly, as we may
            // need it even though it is not a candidate for a new best tip.
            forceProcessing |= MarkBlockAsReceived(hash);
            // mapBlockSource is only used for punishing peers and setting
            // which peers send us compact blocks, so the race between here and
            // cs_main in ProcessNewBlock is fine.
            mapBlockSource.emplace(hash, std::make_pair(pfrom.GetId(), true));
        }
        bool fNewBlock = false;
        m_chainman.ProcessNewBlock(m_chainparams, pblock, forceProcessing, &fNewBlock, pfrom.GetId());
        if (fNewBlock) {
            pfrom.nLastBlockTime = GetTime();
        } else {
            LOCK(cs_main);
            mapBlockSource.erase(pblock->GetHash());
        }
        return;
    }

    if (msg_type == NetMsgType::GETADDR) {
        // This asymmetric behavior for inbound and outbound connections was introduced
        // to prevent a fingerprinting attack: an attacker can send specific fake addresses
        // to users' AddrMan and later request them by sending getaddr messages.
        // Making nodes which are behind NAT and can only make outgoing connections ignore
        // the getaddr message mitigates the attack.
        if (!pfrom.IsInboundConn()) {
            LogPrint(BCLog::NET, "Ignoring \"getaddr\" from %s connection. peer=%d\n", pfrom.ConnectionTypeAsString(), pfrom.GetId());
            return;
        }

        // Only send one GetAddr response per connection to reduce resource waste
        //  and discourage addr stamping of INV announcements.
        if (pfrom.fSentAddr) {
            LogPrint(BCLog::NET, "Ignoring repeated \"getaddr\". peer=%d\n", pfrom.GetId());
            return;
        }
        pfrom.fSentAddr = true;

        pfrom.vAddrToSend.clear();
        std::vector<CAddress> vAddr;
        if (pfrom.HasPermission(PF_ADDR)) {
            vAddr = m_connman.GetAddresses(MAX_ADDR_TO_SEND, MAX_PCT_ADDR_TO_SEND);
        } else {
            vAddr = m_connman.GetAddresses(pfrom, MAX_ADDR_TO_SEND, MAX_PCT_ADDR_TO_SEND);
        }
        FastRandomContext insecure_rand;
        for (const CAddress &addr : vAddr) {
            pfrom.PushAddress(addr, insecure_rand);
        }
        return;
    }

    if (msg_type == NetMsgType::MEMPOOL) {
        if (!(pfrom.GetLocalServices() & NODE_BLOOM) && !pfrom.HasPermission(PF_MEMPOOL))
        {
            if (!pfrom.HasPermission(PF_NOBAN))
            {
                LogPrint(BCLog::NET, "mempool request with bloom filters disabled, disconnect peer=%d\n", pfrom.GetId());
                pfrom.fDisconnect = true;
            }
            return;
        }

        if (m_connman.OutboundTargetReached(false) && !pfrom.HasPermission(PF_MEMPOOL))
        {
            if (!pfrom.HasPermission(PF_NOBAN))
            {
                LogPrint(BCLog::NET, "mempool request with bandwidth limit reached, disconnect peer=%d\n", pfrom.GetId());
                pfrom.fDisconnect = true;
            }
            return;
        }

        if (pfrom.m_tx_relay != nullptr) {
            LOCK(pfrom.m_tx_relay->cs_tx_inventory);
            pfrom.m_tx_relay->fSendMempool = true;
        }
        return;
    }

    if (msg_type == NetMsgType::PING) {
        if (pfrom.GetCommonVersion() > BIP0031_VERSION) {
            uint64_t nonce = 0;
            vRecv >> nonce;

            int nChainHeight;
            vRecv >> nChainHeight;
            PeerRef peer = GetPeerRef(pfrom.GetId());
            if (peer) {
                peer->m_chain_height = nChainHeight;
            }
            {
                LOCK(cs_main);
                UpdateNumBlocksOfPeers(pfrom.GetId(), nChainHeight);
            }

            // Echo the message back with the nonce. This allows for two useful features:
            //
            // 1) A remote node can quickly check if the connection is operational
            // 2) Remote nodes can measure the latency of the network thread. If this node
            //    is overloaded it won't respond to pings quickly and the remote node can
            //    avoid sending us more work, like chain download requests.
            //
            // The nonce stops the remote getting confused between different pings: without
            // it, if the remote node sends a ping once per second and this node takes 5
            // seconds to respond to each, the 5th ping the remote sends would appear to
            // return very quickly.
            m_connman.PushMessage(&pfrom, msgMaker.Make(NetMsgType::PONG, nonce));
        }
        return;
    }

    if (msg_type == NetMsgType::PONG) {
        const auto ping_end = time_received;
        uint64_t nonce = 0;
        size_t nAvail = vRecv.in_avail();
        bool bPingFinished = false;
        std::string sProblem;

        if (nAvail >= sizeof(nonce)) {
            vRecv >> nonce;

            // Only process pong message if there is an outstanding ping (old ping without nonce should never pong)
            if (pfrom.nPingNonceSent != 0) {
                if (nonce == pfrom.nPingNonceSent) {
                    // Matching pong received, this ping is no longer outstanding
                    bPingFinished = true;
                    const auto ping_time = ping_end - pfrom.m_ping_start.load();
                    if (ping_time.count() >= 0) {
                        // Successful ping time measurement, replace previous
                        pfrom.nPingUsecTime = count_microseconds(ping_time);
                        pfrom.nMinPingUsecTime = std::min(pfrom.nMinPingUsecTime.load(), count_microseconds(ping_time));
                    } else {
                        // This should never happen
                        sProblem = "Timing mishap";
                    }
                } else {
                    // Nonce mismatches are normal when pings are overlapping
                    sProblem = "Nonce mismatch";
                    if (nonce == 0) {
                        // This is most likely a bug in another implementation somewhere; cancel this ping
                        bPingFinished = true;
                        sProblem = "Nonce zero";
                    }
                }
            } else {
                sProblem = "Unsolicited pong without ping";
            }
        } else {
            // This is most likely a bug in another implementation somewhere; cancel this ping
            bPingFinished = true;
            sProblem = "Short payload";
        }

        if (!(sProblem.empty())) {
            LogPrint(BCLog::NET, "pong peer=%d: %s, %x expected, %x received, %u bytes\n",
                pfrom.GetId(),
                sProblem,
                pfrom.nPingNonceSent,
                nonce,
                nAvail);
        }
        if (bPingFinished) {
            pfrom.nPingNonceSent = 0;
        }
        return;
    }

    if (msg_type == NetMsgType::FILTERLOAD) {
        if (!(pfrom.GetLocalServices() & NODE_BLOOM)) {
            LogPrint(BCLog::NET, "filterload received despite not offering bloom services from peer=%d; disconnecting\n", pfrom.GetId());
            pfrom.fDisconnect = true;
            return;
        }
        CBloomFilter filter;
        vRecv >> filter;

        if (!filter.IsWithinSizeConstraints())
        {
            // There is no excuse for sending a too-large filter
            Misbehaving(pfrom.GetId(), 100, "too-large bloom filter");
        }
        else if (pfrom.m_tx_relay != nullptr)
        {
            LOCK(pfrom.m_tx_relay->cs_filter);
            pfrom.m_tx_relay->pfilter.reset(new CBloomFilter(filter));
            pfrom.m_tx_relay->fRelayTxes = true;
        }
        return;
    }

    if (msg_type == NetMsgType::FILTERADD) {
        if (!(pfrom.GetLocalServices() & NODE_BLOOM)) {
            LogPrint(BCLog::NET, "filteradd received despite not offering bloom services from peer=%d; disconnecting\n", pfrom.GetId());
            pfrom.fDisconnect = true;
            return;
        }
        std::vector<unsigned char> vData;
        vRecv >> vData;

        // Nodes must NEVER send a data item > 520 bytes (the max size for a script data object,
        // and thus, the maximum size any matched object can have) in a filteradd message
        bool bad = false;
        if (vData.size() > MAX_SCRIPT_ELEMENT_SIZE) {
            bad = true;
        } else if (pfrom.m_tx_relay != nullptr) {
            LOCK(pfrom.m_tx_relay->cs_filter);
            if (pfrom.m_tx_relay->pfilter) {
                pfrom.m_tx_relay->pfilter->insert(vData);
            } else {
                bad = true;
            }
        }
        if (bad) {
            Misbehaving(pfrom.GetId(), 100, "bad filteradd message");
        }
        return;
    }

    if (msg_type == NetMsgType::FILTERCLEAR) {
        if (!(pfrom.GetLocalServices() & NODE_BLOOM)) {
            LogPrint(BCLog::NET, "filterclear received despite not offering bloom services from peer=%d; disconnecting\n", pfrom.GetId());
            pfrom.fDisconnect = true;
            return;
        }
        if (pfrom.m_tx_relay == nullptr) {
            return;
        }
        LOCK(pfrom.m_tx_relay->cs_filter);
        pfrom.m_tx_relay->pfilter = nullptr;
        pfrom.m_tx_relay->fRelayTxes = true;
        return;
    }

    if (msg_type == NetMsgType::FEEFILTER) {
        CAmount newFeeFilter = 0;
        vRecv >> newFeeFilter;
        if (MoneyRange(newFeeFilter)) {
            if (pfrom.m_tx_relay != nullptr) {
                pfrom.m_tx_relay->minFeeFilter = newFeeFilter;
            }
            LogPrint(BCLog::NET, "received: feefilter of %s from peer=%d\n", CFeeRate(newFeeFilter).ToString(), pfrom.GetId());
        }
        return;
    }

    if (msg_type == NetMsgType::GETCFILTERS) {
        ProcessGetCFilters(pfrom, vRecv, m_chainparams, m_connman);
        return;
    }

    if (msg_type == NetMsgType::GETCFHEADERS) {
        ProcessGetCFHeaders(pfrom, vRecv, m_chainparams, m_connman);
        return;
    }

    if (msg_type == NetMsgType::GETCFCHECKPT) {
        ProcessGetCFCheckPt(pfrom, vRecv, m_chainparams, m_connman);
        return;
    }

    if (msg_type == NetMsgType::NOTFOUND) {
        std::vector<CInv> vInv;
        vRecv >> vInv;
        if (vInv.size() <= MAX_PEER_TX_ANNOUNCEMENTS + MAX_BLOCKS_IN_TRANSIT_PER_PEER) {
            LOCK(::cs_main);
            for (CInv &inv : vInv) {
                if (inv.IsGenTxMsg()) {
                    // If we receive a NOTFOUND message for a tx we requested, mark the announcement for it as
                    // completed in TxRequestTracker.
                    m_txrequest.ReceivedResponse(pfrom.GetId(), inv.hash);
                }
            }
        }
        return;
    }

    if (smsg::SMSG_UNKNOWN_MESSAGE != smsgModule.ReceiveData(this, &pfrom, msg_type, vRecv)) {
        return;
    }

    // Ignore unknown commands for extensibility
    LogPrint(BCLog::NET, "Unknown command \"%s\" from peer=%d\n", SanitizeString(msg_type), pfrom.GetId());
    return;
}

bool PeerManagerImpl::MaybeDiscourageAndDisconnect(CNode& pnode)
{
    const NodeId peer_id{pnode.GetId()};
    PeerRef peer = GetPeerRef(peer_id);
    if (peer == nullptr) return false;

    {
        LOCK(peer->m_misbehavior_mutex);

        // There's nothing to do if the m_should_discourage flag isn't set
        if (!peer->m_should_discourage) return false;

        peer->m_should_discourage = false;
    } // peer.m_misbehavior_mutex

    if (pnode.HasPermission(PF_NOBAN)) {
        // We never disconnect or discourage peers for bad behavior if they have the NOBAN permission flag
        LogPrintf("Warning: not punishing noban peer %d!\n", peer_id);
        return false;
    }

    if (pnode.IsManualConn()) {
        // We never disconnect or discourage manual peers for bad behavior
        LogPrintf("Warning: not punishing manually connected peer %d!\n", peer_id);
        return false;
    }

    if (pnode.addr.IsLocal()) {
        // We disconnect local peers for bad behavior but don't discourage (since that would discourage
        // all peers on the same local address)
        LogPrintf("Warning: disconnecting but not discouraging local peer %d!\n", peer_id);
        pnode.fDisconnect = true;
        return true;
    }

    // Normal case: Disconnect the peer and discourage all nodes sharing the address
    LogPrint(BCLog::NET, "Disconnecting and discouraging peer %d!\n", peer_id);
    if (m_banman) m_banman->Discourage(pnode.addr);
    m_connman.DisconnectNode(pnode.addr);
    return true;
}

bool PeerManagerImpl::ProcessMessages(CNode* pfrom, std::atomic<bool>& interruptMsgProc)
{
    bool fMoreWork = false;

    PeerRef peer = GetPeerRef(pfrom->GetId());
    if (peer == nullptr) return false;

    {
        LOCK(peer->m_getdata_requests_mutex);
        if (!peer->m_getdata_requests.empty()) {
            ProcessGetData(*pfrom, *peer, m_chainparams, m_connman, m_mempool, interruptMsgProc);
        }
    }

    {
        LOCK2(cs_main, g_cs_orphans);
        if (!peer->m_orphan_work_set.empty()) {
            ProcessOrphanTx(peer->m_orphan_work_set);
        }
    }

    if (pfrom->fDisconnect)
        return false;

    // this maintains the order of responses
    // and prevents m_getdata_requests to grow unbounded
    {
        LOCK(peer->m_getdata_requests_mutex);
        if (!peer->m_getdata_requests.empty()) return true;
    }

    {
        LOCK(g_cs_orphans);
        if (!peer->m_orphan_work_set.empty()) return true;
    }

    // Don't bother if send buffer is too full to respond anyway
    if (pfrom->fPauseSend) return false;

    std::list<CNetMessage> msgs;
    {
        LOCK(pfrom->cs_vProcessMsg);
        if (pfrom->vProcessMsg.empty()) return false;
        // Just take one message
        msgs.splice(msgs.begin(), pfrom->vProcessMsg, pfrom->vProcessMsg.begin());
        pfrom->nProcessQueueSize -= msgs.front().m_raw_message_size;
        pfrom->fPauseRecv = pfrom->nProcessQueueSize > m_connman.GetReceiveFloodSize();
        fMoreWork = !pfrom->vProcessMsg.empty();
    }
    CNetMessage& msg(msgs.front());

    if (gArgs.GetBoolArg("-capturemessages", false)) {
        CaptureMessage(pfrom->addr, msg.m_command, MakeUCharSpan(msg.m_recv), /* incoming */ true);
    }

    msg.SetVersion(pfrom->GetCommonVersion());
    const std::string& msg_type = msg.m_command;

    // Message size
    unsigned int nMessageSize = msg.m_message_size;

    try {
        ProcessMessage(*pfrom, msg_type, msg.m_recv, msg.m_time, interruptMsgProc);
        if (interruptMsgProc) return false;
        {
            LOCK(peer->m_getdata_requests_mutex);
            if (!peer->m_getdata_requests.empty()) fMoreWork = true;
        }
    } catch (const std::exception& e) {
        LogPrint(BCLog::NET, "%s(%s, %u bytes): Exception '%s' (%s) caught\n", __func__, SanitizeString(msg_type), nMessageSize, e.what(), typeid(e).name());
    } catch (...) {
        LogPrint(BCLog::NET, "%s(%s, %u bytes): Unknown exception caught\n", __func__, SanitizeString(msg_type), nMessageSize);
    }

    return fMoreWork;
}

void PeerManagerImpl::ConsiderEviction(CNode& pto, int64_t time_in_seconds)
{
    AssertLockHeld(cs_main);

    CNodeState &state = *State(pto.GetId());
    const CNetMsgMaker msgMaker(pto.GetCommonVersion());

    if (!state.m_chain_sync.m_protect && pto.IsOutboundOrBlockRelayConn() && state.fSyncStarted) {
        // This is an outbound peer subject to disconnection if they don't
        // announce a block with as much work as the current tip within
        // CHAIN_SYNC_TIMEOUT + HEADERS_RESPONSE_TIME seconds (note: if
        // their chain has more work than ours, we should sync to it,
        // unless it's invalid, in which case we should find that out and
        // disconnect from them elsewhere).
        if (state.pindexBestKnownBlock != nullptr && state.pindexBestKnownBlock->nChainWork >= ::ChainActive().Tip()->nChainWork) {
            if (state.m_chain_sync.m_timeout != 0) {
                state.m_chain_sync.m_timeout = 0;
                state.m_chain_sync.m_work_header = nullptr;
                state.m_chain_sync.m_sent_getheaders = false;
            }
        } else if (state.m_chain_sync.m_timeout == 0 || (state.m_chain_sync.m_work_header != nullptr && state.pindexBestKnownBlock != nullptr && state.pindexBestKnownBlock->nChainWork >= state.m_chain_sync.m_work_header->nChainWork)) {
            // Our best block known by this peer is behind our tip, and we're either noticing
            // that for the first time, OR this peer was able to catch up to some earlier point
            // where we checked against our tip.
            // Either way, set a new timeout based on current tip.
            state.m_chain_sync.m_timeout = time_in_seconds + CHAIN_SYNC_TIMEOUT;
            state.m_chain_sync.m_work_header = ::ChainActive().Tip();
            state.m_chain_sync.m_sent_getheaders = false;
        } else if (state.m_chain_sync.m_timeout > 0 && time_in_seconds > state.m_chain_sync.m_timeout) {
            // No evidence yet that our peer has synced to a chain with work equal to that
            // of our tip, when we first detected it was behind. Send a single getheaders
            // message to give the peer a chance to update us.
            if (state.m_chain_sync.m_sent_getheaders) {
                // They've run out of time to catch up!
                LogPrintf("Disconnecting outbound peer %d for old chain, best known block = %s\n", pto.GetId(), state.pindexBestKnownBlock != nullptr ? state.pindexBestKnownBlock->GetBlockHash().ToString() : "<none>");
                pto.fDisconnect = true;
            } else {
                assert(state.m_chain_sync.m_work_header);
                LogPrint(BCLog::NET, "sending getheaders to outbound peer=%d to verify chain work (current best known block:%s, benchmark blockhash: %s)\n", pto.GetId(), state.pindexBestKnownBlock != nullptr ? state.pindexBestKnownBlock->GetBlockHash().ToString() : "<none>", state.m_chain_sync.m_work_header->GetBlockHash().ToString());
                m_connman.PushMessage(&pto, msgMaker.Make(NetMsgType::GETHEADERS, ::ChainActive().GetLocator(state.m_chain_sync.m_work_header->pprev), uint256()));
                state.m_chain_sync.m_sent_getheaders = true;
                constexpr int64_t HEADERS_RESPONSE_TIME = 120; // 2 minutes
                // Bump the timeout to allow a response, which could clear the timeout
                // (if the response shows the peer has synced), reset the timeout (if
                // the peer syncs to the required work but not to our tip), or result
                // in disconnect (if we advance to the timeout and pindexBestKnownBlock
                // has not sufficiently progressed)
                state.m_chain_sync.m_timeout = time_in_seconds + HEADERS_RESPONSE_TIME;
            }
        }
    }
}

void PeerManagerImpl::EvictExtraOutboundPeers(int64_t time_in_seconds)
{
    // If we have any extra block-relay-only peers, disconnect the youngest unless
    // it's given us a block -- in which case, compare with the second-youngest, and
    // out of those two, disconnect the peer who least recently gave us a block.
    // The youngest block-relay-only peer would be the extra peer we connected
    // to temporarily in order to sync our tip; see net.cpp.
    // Note that we use higher nodeid as a measure for most recent connection.
    if (m_connman.GetExtraBlockRelayCount() > 0) {
        std::pair<NodeId, int64_t> youngest_peer{-1, 0}, next_youngest_peer{-1, 0};

        m_connman.ForEachNode([&](CNode* pnode) {
            if (!pnode->IsBlockOnlyConn() || pnode->fDisconnect) return;
            if (pnode->GetId() > youngest_peer.first) {
                next_youngest_peer = youngest_peer;
                youngest_peer.first = pnode->GetId();
                youngest_peer.second = pnode->nLastBlockTime;
            }
        });
        NodeId to_disconnect = youngest_peer.first;
        if (youngest_peer.second > next_youngest_peer.second) {
            // Our newest block-relay-only peer gave us a block more recently;
            // disconnect our second youngest.
            to_disconnect = next_youngest_peer.first;
        }
        m_connman.ForNode(to_disconnect, [&](CNode* pnode) EXCLUSIVE_LOCKS_REQUIRED(::cs_main) {
            AssertLockHeld(::cs_main);
            // Make sure we're not getting a block right now, and that
            // we've been connected long enough for this eviction to happen
            // at all.
            // Note that we only request blocks from a peer if we learn of a
            // valid headers chain with at least as much work as our tip.
            CNodeState *node_state = State(pnode->GetId());
            if (node_state == nullptr ||
                (time_in_seconds - pnode->nTimeConnected >= MINIMUM_CONNECT_TIME && node_state->nBlocksInFlight == 0)) {
                pnode->fDisconnect = true;
                LogPrint(BCLog::NET, "disconnecting extra block-relay-only peer=%d (last block received at time %d)\n", pnode->GetId(), pnode->nLastBlockTime);
                return true;
            } else {
                LogPrint(BCLog::NET, "keeping block-relay-only peer=%d chosen for eviction (connect time: %d, blocks_in_flight: %d)\n",
                    pnode->GetId(), pnode->nTimeConnected, node_state->nBlocksInFlight);
            }
            return false;
        });
    }

    // Check whether we have too many outbound-full-relay peers
    if (m_connman.GetExtraFullOutboundCount() > 0) {
        // If we have more outbound-full-relay peers than we target, disconnect one.
        // Pick the outbound-full-relay peer that least recently announced
        // us a new block, with ties broken by choosing the more recent
        // connection (higher node id)
        NodeId worst_peer = -1;
        int64_t oldest_block_announcement = std::numeric_limits<int64_t>::max();

        m_connman.ForEachNode([&](CNode* pnode) EXCLUSIVE_LOCKS_REQUIRED(::cs_main) {
            AssertLockHeld(::cs_main);

            // Only consider outbound-full-relay peers that are not already
            // marked for disconnection
            if (!pnode->IsFullOutboundConn() || pnode->fDisconnect) return;
            CNodeState *state = State(pnode->GetId());
            if (state == nullptr) return; // shouldn't be possible, but just in case
            // Don't evict our protected peers
            if (state->m_chain_sync.m_protect) return;
            if (state->m_last_block_announcement < oldest_block_announcement || (state->m_last_block_announcement == oldest_block_announcement && pnode->GetId() > worst_peer)) {
                worst_peer = pnode->GetId();
                oldest_block_announcement = state->m_last_block_announcement;
            }
        });
        if (worst_peer != -1) {
            bool disconnected = m_connman.ForNode(worst_peer, [&](CNode* pnode) EXCLUSIVE_LOCKS_REQUIRED(::cs_main) {
                AssertLockHeld(::cs_main);

                // Only disconnect a peer that has been connected to us for
                // some reasonable fraction of our check-frequency, to give
                // it time for new information to have arrived.
                // Also don't disconnect any peer we're trying to download a
                // block from.
                CNodeState &state = *State(pnode->GetId());
                if (time_in_seconds - pnode->nTimeConnected > MINIMUM_CONNECT_TIME && state.nBlocksInFlight == 0) {
                    LogPrint(BCLog::NET, "disconnecting extra outbound peer=%d (last block announcement received at time %d)\n", pnode->GetId(), oldest_block_announcement);
                    pnode->fDisconnect = true;
                    return true;
                } else {
                    LogPrint(BCLog::NET, "keeping outbound peer=%d chosen for eviction (connect time: %d, blocks_in_flight: %d)\n", pnode->GetId(), pnode->nTimeConnected, state.nBlocksInFlight);
                    return false;
                }
            });
            if (disconnected) {
                // If we disconnected an extra peer, that means we successfully
                // connected to at least one peer after the last time we
                // detected a stale tip. Don't try any more extra peers until
                // we next detect a stale tip, to limit the load we put on the
                // network from these extra connections.
                m_connman.SetTryNewOutboundPeer(false);
            }
        }
    }
}

void PeerManagerImpl::CheckForStaleTipAndEvictPeers()
{
    LOCK(cs_main);

    int64_t time_in_seconds = GetTime();

    EvictExtraOutboundPeers(time_in_seconds);

    if (time_in_seconds > m_stale_tip_check_time) {
        // Check whether our tip is stale, and if so, allow using an extra
        // outbound peer
        if (!fImporting && !fReindex && m_connman.GetNetworkActive() && m_connman.GetUseAddrmanOutgoing() && TipMayBeStale(m_chainparams.GetConsensus())) {
            LogPrintf("Potential stale tip detected, will try using extra outbound peer (last tip update: %d seconds ago)\n", time_in_seconds - g_last_tip_update);
            m_connman.SetTryNewOutboundPeer(true);
        } else if (m_connman.GetTryNewOutboundPeer()) {
            m_connman.SetTryNewOutboundPeer(false);
        }
        m_stale_tip_check_time = time_in_seconds + STALE_CHECK_INTERVAL;
    }

    if (!m_initial_sync_finished && CanDirectFetch(m_chainparams.GetConsensus())) {
        m_connman.StartExtraBlockRelayPeers();
        m_initial_sync_finished = true;
    }
}

namespace {
class CompareInvMempoolOrder
{
    CTxMemPool *mp;
    bool m_wtxid_relay;
public:
    explicit CompareInvMempoolOrder(CTxMemPool *_mempool, bool use_wtxid)
    {
        mp = _mempool;
        m_wtxid_relay = use_wtxid;
    }

    bool operator()(std::set<uint256>::iterator a, std::set<uint256>::iterator b)
    {
        /* As std::make_heap produces a max-heap, we want the entries with the
         * fewest ancestors/highest fee to sort later. */
        return mp->CompareDepthAndScore(*b, *a, m_wtxid_relay);
    }
};
}

bool PeerManagerImpl::SendMessages(CNode* pto)
{
    PeerRef peer = GetPeerRef(pto->GetId());
    const Consensus::Params& consensusParams = m_chainparams.GetConsensus();

    // We must call MaybeDiscourageAndDisconnect first, to ensure that we'll
    // disconnect misbehaving peers even before the version handshake is complete.
    if (MaybeDiscourageAndDisconnect(*pto)) return true;

    // Don't send anything until the version handshake is complete
    if (!pto->fSuccessfullyConnected || pto->fDisconnect)
        return true;

    // If we get here, the outgoing message serialization version is set and can't change.
    const CNetMsgMaker msgMaker(pto->GetCommonVersion());

    //
    // Message: ping
    //
    bool pingSend = false;
    if (pto->fPingQueued) {
        // RPC ping request by user
        pingSend = true;
    }
    if (pto->nPingNonceSent == 0 && pto->m_ping_start.load() + PING_INTERVAL < GetTime<std::chrono::microseconds>()) {
        // Ping automatically sent as a latency probe & keepalive.
        pingSend = true;
    }
    if (pingSend) {
        uint64_t nonce = 0;
        while (nonce == 0) {
            GetRandBytes((unsigned char*)&nonce, sizeof(nonce));
        }
        pto->fPingQueued = false;
        pto->m_ping_start = GetTime<std::chrono::microseconds>();
        int nChainHeight;
        {
            LOCK(cs_main);
            nChainHeight = (int)::ChainActive().Height();
        }
        // BIP0031_VERSION
        pto->nPingNonceSent = nonce;
        m_connman.PushMessage(pto, msgMaker.Make(NetMsgType::PING, nonce, nChainHeight));
    }

    {
        LOCK(cs_main);

        CNodeState &state = *State(pto->GetId());

        // Address refresh broadcast
        auto current_time = GetTime<std::chrono::microseconds>();

        if (pto->RelayAddrsWithConn() && !::ChainstateActive().IsInitialBlockDownload() && pto->m_next_local_addr_send < current_time) {
            // If we've sent before, clear the bloom filter for the peer, so that our
            // self-announcement will actually go out.
            // This might be unnecessary if the bloom filter has already rolled
            // over since our last self-announcement, but there is only a small
            // bandwidth cost that we can incur by doing this (which happens
            // once a day on average).
            if (pto->m_next_local_addr_send != 0us) {
                pto->m_addr_known->reset();
            }
            AdvertiseLocal(pto);
            pto->m_next_local_addr_send = PoissonNextSend(current_time, AVG_LOCAL_ADDRESS_BROADCAST_INTERVAL);
        }

        //
        // Message: addr
        //
        if (pto->RelayAddrsWithConn() && pto->m_next_addr_send < current_time) {
            pto->m_next_addr_send = PoissonNextSend(current_time, AVG_ADDRESS_BROADCAST_INTERVAL);
            std::vector<CAddress> vAddr;
            vAddr.reserve(pto->vAddrToSend.size());
            assert(pto->m_addr_known);

            const char* msg_type;
            int make_flags;
            if (pto->m_wants_addrv2) {
                msg_type = NetMsgType::ADDRV2;
                make_flags = ADDRV2_FORMAT;
            } else {
                msg_type = NetMsgType::ADDR;
                make_flags = 0;
            }

            for (const CAddress& addr : pto->vAddrToSend)
            {
                if (!pto->m_addr_known->contains(addr.GetKey()))
                {
                    pto->m_addr_known->insert(addr.GetKey());
                    vAddr.push_back(addr);
                    // receiver rejects addr messages larger than MAX_ADDR_TO_SEND
                    if (vAddr.size() >= MAX_ADDR_TO_SEND)
                    {
                        m_connman.PushMessage(pto, msgMaker.Make(make_flags, msg_type, vAddr));
                        vAddr.clear();
                    }
                }
            }
            pto->vAddrToSend.clear();
            if (!vAddr.empty())
                m_connman.PushMessage(pto, msgMaker.Make(make_flags, msg_type, vAddr));
            // we only send the big addr message once
            if (pto->vAddrToSend.capacity() > 40)
                pto->vAddrToSend.shrink_to_fit();
        }

        // Start block sync
        if (pindexBestHeader == nullptr)
            pindexBestHeader = ::ChainActive().Tip();
        bool fFetch = state.fPreferredDownload || (nPreferredDownload == 0 && !pto->fClient && !pto->IsAddrFetchConn()); // Download if this is a nice peer, or we have no nice peers and this one might do.
        if (!state.fSyncStarted && !pto->fClient && !fImporting && !fReindex) {
            // Only actively request headers from a single peer, unless we're close to today.
            if ((nSyncStarted == 0 && fFetch) || pindexBestHeader->GetBlockTime() > GetAdjustedTime() - 24 * 60 * 60) {
                state.fSyncStarted = true;
                state.nHeadersSyncTimeout = count_microseconds(current_time) + HEADERS_DOWNLOAD_TIMEOUT_BASE + HEADERS_DOWNLOAD_TIMEOUT_PER_HEADER * (GetAdjustedTime() - pindexBestHeader->GetBlockTime())/(consensusParams.nPowTargetSpacing);
                nSyncStarted++;
                const CBlockIndex *pindexStart = pindexBestHeader;
                /* If possible, start at the block preceding the currently
                   best known header.  This ensures that we always get a
                   non-empty list of headers back as long as the peer
                   is up-to-date.  With a non-empty response, we can initialise
                   the peer's known best block.  This wouldn't be possible
                   if we requested starting at pindexBestHeader and
                   got back an empty response.  */
                if (pindexStart->pprev)
                    pindexStart = pindexStart->pprev;
                LogPrint(BCLog::NET, "initial getheaders (%d) to peer=%d (startheight:%d)\n", pindexStart->nHeight, pto->GetId(), peer->m_starting_height);
                m_connman.PushMessage(pto, msgMaker.Make(NetMsgType::GETHEADERS, ::ChainActive().GetLocator(pindexStart), uint256()));
            }
        }

        //
        // Try sending block announcements via headers
        //
        {
            // If we have less than MAX_BLOCKS_TO_ANNOUNCE in our
            // list of block hashes we're relaying, and our peer wants
            // headers announcements, then find the first header
            // not yet known to our peer but would connect, and send.
            // If no header would connect, or if we have too many
            // blocks, or if the peer doesn't want headers, just
            // add all to the inv queue.
            LOCK(peer->m_block_inv_mutex);
            std::vector<CBlockGetHeader> vHeaders;
            bool fRevertToInv = ((!state.fPreferHeaders &&
                                 (!state.fPreferHeaderAndIDs || peer->m_blocks_for_headers_relay.size() > 1)) ||
                                 peer->m_blocks_for_headers_relay.size() > MAX_BLOCKS_TO_ANNOUNCE);
            const CBlockIndex *pBestIndex = nullptr; // last header queued for delivery
            ProcessBlockAvailability(pto->GetId()); // ensure pindexBestKnownBlock is up-to-date

            if (!fRevertToInv) {
                bool fFoundStartingHeader = false;
                // Try to find first header that our peer doesn't have, and
                // then send all headers past that one.  If we come across any
                // headers that aren't on ::ChainActive(), give up.
                for (const uint256& hash : peer->m_blocks_for_headers_relay) {
                    const CBlockIndex* pindex = g_chainman.m_blockman.LookupBlockIndex(hash);
                    assert(pindex);
                    if (::ChainActive()[pindex->nHeight] != pindex) {
                        // Bail out if we reorged away from this block
                        fRevertToInv = true;
                        break;
                    }
                    if (pBestIndex != nullptr && pindex->pprev != pBestIndex) {
                        // This means that the list of blocks to announce don't
                        // connect to each other.
                        // This shouldn't really be possible to hit during
                        // regular operation (because reorgs should take us to
                        // a chain that has some block not on the prior chain,
                        // which should be caught by the prior check), but one
                        // way this could happen is by using invalidateblock /
                        // reconsiderblock repeatedly on the tip, causing it to
                        // be added multiple times to m_blocks_for_headers_relay.
                        // Robustly deal with this rare situation by reverting
                        // to an inv.
                        fRevertToInv = true;
                        break;
                    }
                    pBestIndex = pindex;
                    if (fFoundStartingHeader) {
                        // add this to the headers message
                        vHeaders.push_back(pindex->GetBlockHeader());
                    } else if (PeerHasHeader(&state, pindex)) {
                        continue; // keep looking for the first new block
                    } else if (pindex->pprev == nullptr || PeerHasHeader(&state, pindex->pprev)) {
                        // Peer doesn't have this header but they do have the prior one.
                        // Start sending headers.
                        fFoundStartingHeader = true;
                        vHeaders.push_back(pindex->GetBlockHeader());
                    } else {
                        // Peer doesn't have this header or the prior one -- nothing will
                        // connect, so bail out.
                        fRevertToInv = true;
                        break;
                    }
                }
            }
            if (!fRevertToInv && !vHeaders.empty()) {
                if (vHeaders.size() == 1 && state.fPreferHeaderAndIDs) {
                    // We only send up to 1 block as header-and-ids, as otherwise
                    // probably means we're doing an initial-ish-sync or they're slow
                    LogPrint(BCLog::NET, "%s sending header-and-ids %s to peer=%d\n", __func__,
                            vHeaders.front().GetHash().ToString(), pto->GetId());

                    int nSendFlags = state.fWantsCmpctWitness ? 0 : SERIALIZE_TRANSACTION_NO_WITNESS;

                    bool fGotBlockFromCache = false;
                    {
                        LOCK(cs_most_recent_block);
                        if (most_recent_block_hash == pBestIndex->GetBlockHash()) {
                            if (state.fWantsCmpctWitness || !fWitnessesPresentInMostRecentCompactBlock)
                                m_connman.PushMessage(pto, msgMaker.Make(nSendFlags, NetMsgType::CMPCTBLOCK, *most_recent_compact_block));
                            else {
                                CBlockHeaderAndShortTxIDs cmpctblock(*most_recent_block, state.fWantsCmpctWitness);
                                m_connman.PushMessage(pto, msgMaker.Make(nSendFlags, NetMsgType::CMPCTBLOCK, cmpctblock));
                            }
                            fGotBlockFromCache = true;
                        }
                    }
                    if (!fGotBlockFromCache) {
                        CBlock block;
                        bool ret = ReadBlockFromDisk(block, pBestIndex, consensusParams);
                        assert(ret);
                        CBlockHeaderAndShortTxIDs cmpctblock(block, state.fWantsCmpctWitness);
                        m_connman.PushMessage(pto, msgMaker.Make(nSendFlags, NetMsgType::CMPCTBLOCK, cmpctblock));
                    }
                    state.pindexBestHeaderSent = pBestIndex;
                } else if (state.fPreferHeaders) {
                    if (vHeaders.size() > 1) {
                        LogPrint(BCLog::NET, "%s: %u headers, range (%s, %s), to peer=%d\n", __func__,
                                vHeaders.size(),
                                vHeaders.front().GetHash().ToString(),
                                vHeaders.back().GetHash().ToString(), pto->GetId());
                    } else {
                        LogPrint(BCLog::NET, "%s: sending header %s to peer=%d\n", __func__,
                                vHeaders.front().GetHash().ToString(), pto->GetId());
                    }
                    m_connman.PushMessage(pto, msgMaker.Make(NetMsgType::HEADERS, vHeaders));
                    state.pindexBestHeaderSent = pBestIndex;
                } else
                    fRevertToInv = true;
            }
            if (fRevertToInv) {
                // If falling back to using an inv, just try to inv the tip.
                // The last entry in m_blocks_for_headers_relay was our tip at some point
                // in the past.
                if (!peer->m_blocks_for_headers_relay.empty()) {
                    const uint256& hashToAnnounce = peer->m_blocks_for_headers_relay.back();
                    const CBlockIndex* pindex = g_chainman.m_blockman.LookupBlockIndex(hashToAnnounce);
                    assert(pindex);

                    // Warn if we're announcing a block that is not on the main chain.
                    // This should be very rare and could be optimized out.
                    // Just log for now.
                    if (::ChainActive()[pindex->nHeight] != pindex) {
                        LogPrint(BCLog::NET, "Announcing block %s not on main chain (tip=%s)\n",
                            hashToAnnounce.ToString(), ::ChainActive().Tip()->GetBlockHash().ToString());
                    }

                    // If the peer's chain has this block, don't inv it back.
                    if (!PeerHasHeader(&state, pindex)) {
                        peer->m_blocks_for_inv_relay.push_back(hashToAnnounce);
                        LogPrint(BCLog::NET, "%s: sending inv peer=%d hash=%s\n", __func__,
                            pto->GetId(), hashToAnnounce.ToString());
                    }
                }
            }
            peer->m_blocks_for_headers_relay.clear();
        }

        //
        // Message: inventory
        //
        std::vector<CInv> vInv;
        {
            LOCK(peer->m_block_inv_mutex);
            vInv.reserve(std::max<size_t>(peer->m_blocks_for_inv_relay.size(), INVENTORY_BROADCAST_MAX));

            // Add blocks
            for (const uint256& hash : peer->m_blocks_for_inv_relay) {
                vInv.push_back(CInv(MSG_BLOCK, hash));
                if (vInv.size() == MAX_INV_SZ) {
                    m_connman.PushMessage(pto, msgMaker.Make(NetMsgType::INV, vInv));
                    vInv.clear();
                }
            }
            peer->m_blocks_for_inv_relay.clear();

            if (pto->m_tx_relay != nullptr) {
                LOCK(pto->m_tx_relay->cs_tx_inventory);
                // Check whether periodic sends should happen
                bool fSendTrickle = pto->HasPermission(PF_NOBAN);
                if (pto->m_tx_relay->nNextInvSend < current_time) {
                    fSendTrickle = true;
                    if (pto->IsInboundConn()) {
                        pto->m_tx_relay->nNextInvSend = std::chrono::microseconds{m_connman.PoissonNextSendInbound(count_microseconds(current_time), INVENTORY_BROADCAST_INTERVAL)};
                    } else {
                        // Use half the delay for outbound peers, as there is less privacy concern for them.
                        pto->m_tx_relay->nNextInvSend = PoissonNextSend(current_time, std::chrono::seconds{INVENTORY_BROADCAST_INTERVAL >> 1});
                    }
                }

                // Time to send but the peer has requested we not relay transactions.
                if (fSendTrickle) {
                    LOCK(pto->m_tx_relay->cs_filter);
                    if (!pto->m_tx_relay->fRelayTxes) pto->m_tx_relay->setInventoryTxToSend.clear();
                }

                // Respond to BIP35 mempool requests
                if (fSendTrickle && pto->m_tx_relay->fSendMempool) {
                    auto vtxinfo = m_mempool.infoAll();
                    pto->m_tx_relay->fSendMempool = false;
                    const CFeeRate filterrate{pto->m_tx_relay->minFeeFilter.load()};

                    LOCK(pto->m_tx_relay->cs_filter);

                    for (const auto& txinfo : vtxinfo) {
                        const uint256& hash = state.m_wtxid_relay ? txinfo.tx->GetWitnessHash() : txinfo.tx->GetHash();
                        CInv inv(state.m_wtxid_relay ? MSG_WTX : MSG_TX, hash);
                        pto->m_tx_relay->setInventoryTxToSend.erase(hash);
                        // Don't send transactions that peers will not put into their mempool
                        if (txinfo.fee < filterrate.GetFee(txinfo.vsize)) {
                            continue;
                        }
                        if (pto->m_tx_relay->pfilter) {
                            if (!pto->m_tx_relay->pfilter->IsRelevantAndUpdate(*txinfo.tx)) continue;
                        }
                        pto->m_tx_relay->filterInventoryKnown.insert(hash);
                        // Responses to MEMPOOL requests bypass the m_recently_announced_invs filter.
                        vInv.push_back(inv);
                        if (vInv.size() == MAX_INV_SZ) {
                            m_connman.PushMessage(pto, msgMaker.Make(NetMsgType::INV, vInv));
                            vInv.clear();
                        }
                    }
                    pto->m_tx_relay->m_last_mempool_req = GetTime<std::chrono::seconds>();
                }

                // Determine transactions to relay
                if (fSendTrickle) {
                    // Produce a vector with all candidates for sending
                    std::vector<std::set<uint256>::iterator> vInvTx;
                    vInvTx.reserve(pto->m_tx_relay->setInventoryTxToSend.size());
                    for (std::set<uint256>::iterator it = pto->m_tx_relay->setInventoryTxToSend.begin(); it != pto->m_tx_relay->setInventoryTxToSend.end(); it++) {
                        vInvTx.push_back(it);
                    }
                    const CFeeRate filterrate{pto->m_tx_relay->minFeeFilter.load()};
                    // Topologically and fee-rate sort the inventory we send for privacy and priority reasons.
                    // A heap is used so that not all items need sorting if only a few are being sent.
                    CompareInvMempoolOrder compareInvMempoolOrder(&m_mempool, state.m_wtxid_relay);
                    std::make_heap(vInvTx.begin(), vInvTx.end(), compareInvMempoolOrder);
                    // No reason to drain out at many times the network's capacity,
                    // especially since we have many peers and some will draw much shorter delays.
                    unsigned int nRelayedTransactions = 0;
                    LOCK(pto->m_tx_relay->cs_filter);
                    while (!vInvTx.empty() && nRelayedTransactions < INVENTORY_BROADCAST_MAX) {
                        // Fetch the top element from the heap
                        std::pop_heap(vInvTx.begin(), vInvTx.end(), compareInvMempoolOrder);
                        std::set<uint256>::iterator it = vInvTx.back();
                        vInvTx.pop_back();
                        uint256 hash = *it;
                        CInv inv(state.m_wtxid_relay ? MSG_WTX : MSG_TX, hash);
                        // Remove it from the to-be-sent set
                        pto->m_tx_relay->setInventoryTxToSend.erase(it);
                        // Check if not in the filter already
                        if (pto->m_tx_relay->filterInventoryKnown.contains(hash)) {
                            continue;
                        }
                        // Not in the mempool anymore? don't bother sending it.
                        auto txinfo = m_mempool.info(ToGenTxid(inv));
                        if (!txinfo.tx) {
                            continue;
                        }
                        auto txid = txinfo.tx->GetHash();
                        auto wtxid = txinfo.tx->GetWitnessHash();
                        // Peer told you to not send transactions at that feerate? Don't bother sending it.
                        if (txinfo.fee < filterrate.GetFee(txinfo.vsize)) {
                            continue;
                        }
                        if (pto->m_tx_relay->pfilter && !pto->m_tx_relay->pfilter->IsRelevantAndUpdate(*txinfo.tx)) continue;
                        // Send
                        State(pto->GetId())->m_recently_announced_invs.insert(hash);
                        vInv.push_back(inv);
                        nRelayedTransactions++;
                        {
                            // Expire old relay messages
                            while (!vRelayExpiration.empty() && vRelayExpiration.front().first < count_microseconds(current_time))
                            {
                                mapRelay.erase(vRelayExpiration.front().second);
                                vRelayExpiration.pop_front();
                            }

                            auto ret = mapRelay.emplace(txid, std::move(txinfo.tx));
                            if (ret.second) {
                                vRelayExpiration.emplace_back(count_microseconds(current_time + std::chrono::microseconds{RELAY_TX_CACHE_TIME}), ret.first);
                            }
                            // Add wtxid-based lookup into mapRelay as well, so that peers can request by wtxid
                            auto ret2 = mapRelay.emplace(wtxid, ret.first->second);
                            if (ret2.second) {
                                vRelayExpiration.emplace_back(count_microseconds(current_time + std::chrono::microseconds{RELAY_TX_CACHE_TIME}), ret2.first);
                            }
                        }
                        if (vInv.size() == MAX_INV_SZ) {
                            m_connman.PushMessage(pto, msgMaker.Make(NetMsgType::INV, vInv));
                            vInv.clear();
                        }
                        pto->m_tx_relay->filterInventoryKnown.insert(hash);
                        if (hash != txid) {
                            // Insert txid into filterInventoryKnown, even for
                            // wtxidrelay peers. This prevents re-adding of
                            // unconfirmed parents to the recently_announced
                            // filter, when a child tx is requested. See
                            // ProcessGetData().
                            pto->m_tx_relay->filterInventoryKnown.insert(txid);
                        }
                    }
                }
            }
        }
        if (!vInv.empty())
            m_connman.PushMessage(pto, msgMaker.Make(NetMsgType::INV, vInv));

        // Detect whether we're stalling
        current_time = GetTime<std::chrono::microseconds>();
        if (state.nStallingSince && state.nStallingSince < count_microseconds(current_time) - 1000000 * BLOCK_STALLING_TIMEOUT) {
            // Stalling only triggers when the block download window cannot move. During normal steady state,
            // the download window should be much larger than the to-be-downloaded set of blocks, so disconnection
            // should only happen during initial block download.
            LogPrintf("Peer=%d is stalling block download, disconnecting\n", pto->GetId());
            pto->fDisconnect = true;
            return true;
        }
        // In case there is a block that has been in flight from this peer for 2 + 0.5 * N times the block interval
        // (with N the number of peers from which we're downloading validated blocks), disconnect due to timeout.
        // We compensate for other peers to prevent killing off peers due to our own downstream link
        // being saturated. We only count validated in-flight blocks so peers can't advertise non-existing block hashes
        // to unreasonably increase our timeout.
        if (state.vBlocksInFlight.size() > 0) {
            QueuedBlock &queuedBlock = state.vBlocksInFlight.front();
            int nOtherPeersWithValidatedDownloads = nPeersWithValidatedDownloads - (state.nBlocksInFlightValidHeaders > 0);
            if (count_microseconds(current_time) > state.nDownloadingSince + consensusParams.nPowTargetSpacing * (BLOCK_DOWNLOAD_TIMEOUT_BASE + BLOCK_DOWNLOAD_TIMEOUT_PER_PEER * nOtherPeersWithValidatedDownloads)) {
                LogPrintf("Timeout downloading block %s from peer=%d, disconnecting\n", queuedBlock.hash.ToString(), pto->GetId());
                pto->fDisconnect = true;
                return true;
            }
        }
        // Check for headers sync timeouts
        if (state.fSyncStarted && state.nHeadersSyncTimeout < std::numeric_limits<int64_t>::max()) {
            // Detect whether this is a stalling initial-headers-sync peer
            if (pindexBestHeader->GetBlockTime() <= GetAdjustedTime() - 24 * 60 * 60) {
                if (count_microseconds(current_time) > state.nHeadersSyncTimeout && nSyncStarted == 1 && (nPreferredDownload - state.fPreferredDownload >= 1)) {
                    // Disconnect a peer (without the noban permission) if it is our only sync peer,
                    // and we have others we could be using instead.
                    // Note: If all our peers are inbound, then we won't
                    // disconnect our sync peer for stalling; we have bigger
                    // problems if we can't get any outbound peers.
                    if (!pto->HasPermission(PF_NOBAN)) {
                        LogPrintf("Timeout downloading headers from peer=%d, disconnecting\n", pto->GetId());
                        pto->fDisconnect = true;
                        return true;
                    } else {
                        LogPrintf("Timeout downloading headers from noban peer=%d, not disconnecting\n", pto->GetId());
                        // Reset the headers sync state so that we have a
                        // chance to try downloading from a different peer.
                        // Note: this will also result in at least one more
                        // getheaders message to be sent to
                        // this peer (eventually).
                        state.fSyncStarted = false;
                        nSyncStarted--;
                        state.nHeadersSyncTimeout = 0;
                    }
                }
            } else {
                // After we've caught up once, reset the timeout so we can't trigger
                // disconnect later.
                state.nHeadersSyncTimeout = std::numeric_limits<int64_t>::max();
            }
        }

        // Check that outbound peers have reasonable chains
        // GetTime() is used by this anti-DoS logic so we can test this using mocktime
        ConsiderEviction(*pto, GetTime());

        //
        // Message: getdata (blocks)
        //
        std::vector<CInv> vGetData;
        if (!pto->fClient && ((fFetch && !pto->m_limited_node) || !::ChainstateActive().IsInitialBlockDownload()) && state.nBlocksInFlight < MAX_BLOCKS_IN_TRANSIT_PER_PEER) {
            std::vector<const CBlockIndex*> vToDownload;
            NodeId staller = -1;
            FindNextBlocksToDownload(pto->GetId(), MAX_BLOCKS_IN_TRANSIT_PER_PEER - state.nBlocksInFlight, vToDownload, staller, consensusParams);
            for (const CBlockIndex *pindex : vToDownload) {
                uint32_t nFetchFlags = GetFetchFlags(*pto);
                vGetData.push_back(CInv(MSG_BLOCK | nFetchFlags, pindex->GetBlockHash()));
                MarkBlockAsInFlight(m_mempool, pto->GetId(), pindex->GetBlockHash(), pindex);
                LogPrint(BCLog::NET, "Requesting block %s (%d) peer=%d\n", pindex->GetBlockHash().ToString(),
                    pindex->nHeight, pto->GetId());
            }
            if (state.nBlocksInFlight == 0 && staller != -1) {
                if (State(staller)->nStallingSince == 0) {
                    State(staller)->nStallingSince = count_microseconds(current_time);
                    LogPrint(BCLog::NET, "Stall started peer=%d\n", staller);
                }
            }
        }

        //
        // Message: getdata (transactions)
        //
        std::vector<std::pair<NodeId, GenTxid>> expired;
        auto requestable = m_txrequest.GetRequestable(pto->GetId(), current_time, &expired);
        for (const auto& entry : expired) {
            LogPrint(BCLog::NET, "timeout of inflight %s %s from peer=%d\n", entry.second.IsWtxid() ? "wtx" : "tx",
                entry.second.GetHash().ToString(), entry.first);
        }
        for (const GenTxid& gtxid : requestable) {
            if (!AlreadyHaveTx(gtxid, m_mempool)) {
                LogPrint(BCLog::NET, "Requesting %s %s peer=%d\n", gtxid.IsWtxid() ? "wtx" : "tx",
                    gtxid.GetHash().ToString(), pto->GetId());
                vGetData.emplace_back(gtxid.IsWtxid() ? MSG_WTX : (MSG_TX | GetFetchFlags(*pto)), gtxid.GetHash());
                if (vGetData.size() >= MAX_GETDATA_SZ) {
                    m_connman.PushMessage(pto, msgMaker.Make(NetMsgType::GETDATA, vGetData));
                    vGetData.clear();
                }
                m_txrequest.RequestedTx(pto->GetId(), gtxid.GetHash(), current_time + GETDATA_TX_INTERVAL);
            } else {
                // We have already seen this transaction, no need to download. This is just a belt-and-suspenders, as
                // this should already be called whenever a transaction becomes AlreadyHaveTx().
                m_txrequest.ForgetTxHash(gtxid.GetHash());
            }
        }


        if (!vGetData.empty())
            m_connman.PushMessage(pto, msgMaker.Make(NetMsgType::GETDATA, vGetData));

        //
        // Message: feefilter
        //
        if (pto->m_tx_relay != nullptr && pto->GetCommonVersion() >= FEEFILTER_VERSION && gArgs.GetBoolArg("-feefilter", DEFAULT_FEEFILTER) &&
            !pto->HasPermission(PF_FORCERELAY) // peers with the forcerelay permission should not filter txs to us
        ) {
            CAmount currentFilter = m_mempool.GetMinFee(gArgs.GetArg("-maxmempool", DEFAULT_MAX_MEMPOOL_SIZE) * 1000000).GetFeePerK();
            static FeeFilterRounder g_filter_rounder{CFeeRate{DEFAULT_MIN_RELAY_TX_FEE}};
            if (m_chainman.ActiveChainstate().IsInitialBlockDownload()) {
                // Received tx-inv messages are discarded when the active
                // chainstate is in IBD, so tell the peer to not send them.
                currentFilter = MAX_MONEY;
            } else {
                static const CAmount MAX_FILTER{g_filter_rounder.round(MAX_MONEY)};
                if (pto->m_tx_relay->lastSentFeeFilter == MAX_FILTER) {
                    // Send the current filter if we sent MAX_FILTER previously
                    // and made it out of IBD.
                    pto->m_tx_relay->nextSendTimeFeeFilter = count_microseconds(current_time) - 1;
                }
            }
            if (count_microseconds(current_time) > pto->m_tx_relay->nextSendTimeFeeFilter) {
                CAmount filterToSend = g_filter_rounder.round(currentFilter);
                // We always have a fee filter of at least minRelayTxFee
                filterToSend = std::max(filterToSend, ::minRelayTxFee.GetFeePerK());
                if (filterToSend != pto->m_tx_relay->lastSentFeeFilter) {
                    m_connman.PushMessage(pto, msgMaker.Make(NetMsgType::FEEFILTER, filterToSend));
                    pto->m_tx_relay->lastSentFeeFilter = filterToSend;
                }
                pto->m_tx_relay->nextSendTimeFeeFilter = PoissonNextSend(count_microseconds(current_time), AVG_FEEFILTER_BROADCAST_INTERVAL);
            }
            // If the fee filter has changed substantially and it's still more than MAX_FEEFILTER_CHANGE_DELAY
            // until scheduled broadcast, then move the broadcast to within MAX_FEEFILTER_CHANGE_DELAY.
            else if (count_microseconds(current_time) + MAX_FEEFILTER_CHANGE_DELAY * 1000000 < pto->m_tx_relay->nextSendTimeFeeFilter &&
                     (currentFilter < 3 * pto->m_tx_relay->lastSentFeeFilter / 4 || currentFilter > 4 * pto->m_tx_relay->lastSentFeeFilter / 3)) {
                pto->m_tx_relay->nextSendTimeFeeFilter = count_microseconds(current_time) + GetRandInt(MAX_FEEFILTER_CHANGE_DELAY) * 1000000;
            }
        }
    } // release cs_main

    if (smsg::fSecMsgEnabled) {
        bool fSendTrickle = pto->HasPermission(PF_NOBAN);
        smsgModule.SendData(pto, fSendTrickle);
    }
    return true;
}

class CNetProcessingCleanup
{
public:
    CNetProcessingCleanup() {}
    ~CNetProcessingCleanup() {
        // orphan transactions
        mapOrphanTransactions.clear();
        mapOrphanTransactionsByPrev.clear();
        g_orphans_by_wtxid.clear();
    }
};
static CNetProcessingCleanup instance_of_cnetprocessingcleanup;<|MERGE_RESOLUTION|>--- conflicted
+++ resolved
@@ -2848,15 +2848,13 @@
         bool fRelay = true;
 
         vRecv >> nVersion >> nServiceInt >> nTime >> addrMe;
-<<<<<<< HEAD
 
         // Clear NODE_SMSG service flag if old peer version
         if (nVersion < smsg::MIN_SMSG_PROTO_VERSION) {
             nServiceInt &= ~NODE_SMSG;
-=======
+        }
         if (nTime < 0) {
             nTime = 0;
->>>>>>> bf3189ed
         }
         nServices = ServiceFlags(nServiceInt);
         if (!pfrom.IsInboundConn())
