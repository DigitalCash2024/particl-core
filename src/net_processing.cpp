--- conflicted
+++ resolved
@@ -51,14 +51,9 @@
 #include <optional>
 #include <typeinfo>
 
-<<<<<<< HEAD
 // Particl includes
 #include <smsg/smessage.h>
 
-/** How long a transaction has to be in the mempool before it can unconditionally be relayed. */
-static constexpr auto UNCONDITIONAL_RELAY_DELAY = 2min;
-=======
->>>>>>> 6d473bad
 /** Headers download timeout.
  *  Timeout = base + per_header * (expected number of headers) */
 static constexpr auto HEADERS_DOWNLOAD_TIMEOUT_BASE = 15min;
