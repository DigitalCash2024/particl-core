--- conflicted
+++ resolved
@@ -114,7 +114,7 @@
 /** Maximum number of unconnecting headers announcements before DoS score */
 static const int MAX_UNCONNECTING_HEADERS = 10;
 /** Minimum blocks required to signal NODE_NETWORK_LIMITED */
-static const unsigned int NODE_NETWORK_LIMITED_MIN_BLOCKS = 288;
+//static const unsigned int NODE_NETWORK_LIMITED_MIN_BLOCKS = 288;
 /** Average delay between local address broadcasts */
 static constexpr std::chrono::hours AVG_LOCAL_ADDRESS_BROADCAST_INTERVAL{24};
 /** Average delay between peer address broadcasts */
@@ -145,26 +145,9 @@
 /** Increase a node's misbehavior score. */
 void Misbehaving(NodeId nodeid, int howmuch, const std::string& message="") EXCLUSIVE_LOCKS_REQUIRED(cs_main);
 
-<<<<<<< HEAD
-/** Average delay between local address broadcasts */
-static constexpr std::chrono::hours AVG_LOCAL_ADDRESS_BROADCAST_INTERVAL{24};
-/** Average delay between peer address broadcasts */
-static constexpr std::chrono::seconds AVG_ADDRESS_BROADCAST_INTERVAL{30};
-/** Average delay between trickled inventory transmissions in seconds.
- *  Blocks and whitelisted receivers bypass this, outbound peers get half this delay. */
-static const unsigned int INVENTORY_BROADCAST_INTERVAL = 5;
-/** Maximum number of inventory items to send per transmission.
- *  Limits the impact of low-fee transaction floods. */
-static constexpr unsigned int INVENTORY_BROADCAST_MAX = 7 * INVENTORY_BROADCAST_INTERVAL;
-/** Average delay between feefilter broadcasts in seconds. */
-static constexpr unsigned int AVG_FEEFILTER_BROADCAST_INTERVAL = 10 * 60;
-/** Maximum feefilter broadcast delay after significant change. */
-static constexpr unsigned int MAX_FEEFILTER_CHANGE_DELAY = 5 * 60;
 
 extern void UpdateNumBlocksOfPeers(NodeId id, int height);
 
-=======
->>>>>>> eef90c14
 // Internal stuff
 namespace {
     /** Number of nodes with fSyncStarted. */
