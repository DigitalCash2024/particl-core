// Copyright (c) 2009-2010 Satoshi Nakamoto
// Copyright (c) 2009-2020 The Bitcoin Core developers
// Distributed under the MIT software license, see the accompanying
// file COPYING or http://www.opensource.org/licenses/mit-license.php.

#include <net_processing.h>

#include <addrman.h>
#include <banman.h>
#include <blockencodings.h>
#include <blockfilter.h>
#include <chainparams.h>
#include <consensus/validation.h>
#include <hash.h>
#include <index/blockfilterindex.h>
#include <validation.h>
#include <merkleblock.h>
#include <netmessagemaker.h>
#include <netbase.h>
#include <policy/fees.h>
#include <policy/policy.h>
#include <primitives/block.h>
#include <primitives/transaction.h>
#include <random.h>
#include <reverse_iterator.h>
#include <scheduler.h>
#include <tinyformat.h>
#include <txmempool.h>
#include <util/system.h>
#include <util/strencodings.h>

#include <smsg/smessage.h>

#include <memory>
#include <typeinfo>

#if defined(NDEBUG)
# error "Bitcoin cannot be compiled without assertions."
#endif

/** Expiration time for orphan transactions in seconds */
static constexpr int64_t ORPHAN_TX_EXPIRE_TIME = 20 * 60;
/** Minimum time between orphan transactions expire time checks in seconds */
static constexpr int64_t ORPHAN_TX_EXPIRE_INTERVAL = 5 * 60;
/** How long to cache transactions in mapRelay for normal relay */
static constexpr std::chrono::seconds RELAY_TX_CACHE_TIME{15 * 60};
/** Headers download timeout expressed in microseconds
 *  Timeout = base + per_header * (expected number of headers) */
static constexpr int64_t HEADERS_DOWNLOAD_TIMEOUT_BASE = 15 * 60 * 1000000; // 15 minutes
static constexpr int64_t HEADERS_DOWNLOAD_TIMEOUT_PER_HEADER = 1000; // 1ms/header
/** Protect at least this many outbound peers from disconnection due to slow/
 * behind headers chain.
 */
static constexpr int32_t MAX_OUTBOUND_PEERS_TO_PROTECT_FROM_DISCONNECT = 4;
/** Timeout for (unprotected) outbound peers to sync to our chainwork, in seconds */
static constexpr int64_t CHAIN_SYNC_TIMEOUT = 20 * 60; // 20 minutes
/** How frequently to check for stale tips, in seconds */
static constexpr int64_t STALE_CHECK_INTERVAL = 10 * 60; // 10 minutes
/** How frequently to check for extra outbound peers and disconnect, in seconds */
static constexpr int64_t EXTRA_PEER_CHECK_INTERVAL = 45;
/** Minimum time an outbound-peer-eviction candidate must be connected for, in order to evict, in seconds */
static constexpr int64_t MINIMUM_CONNECT_TIME = 30;
/** SHA256("main address relay")[0:8] */
static constexpr uint64_t RANDOMIZER_ID_ADDRESS_RELAY = 0x3cac0035b5866b90ULL;
/// Age after which a stale block will no longer be served if requested as
/// protection against fingerprinting. Set to one month, denominated in seconds.
static constexpr int STALE_RELAY_AGE_LIMIT = 30 * 24 * 60 * 60;
/// Age after which a block is considered historical for purposes of rate
/// limiting block relay. Set to one week, denominated in seconds.
static constexpr int HISTORICAL_BLOCK_AGE = 7 * 24 * 60 * 60;
/** Time between pings automatically sent out for latency probing and keepalive (in seconds). */
static const int PING_INTERVAL = 2 * 60;
/** The maximum number of entries in a locator */
static const unsigned int MAX_LOCATOR_SZ = 101;
/** The maximum number of entries in an 'inv' protocol message */
static const unsigned int MAX_INV_SZ = 50000;
/** Maximum number of in-flight transactions from a peer */
static constexpr int32_t MAX_PEER_TX_IN_FLIGHT = 100;
/** Maximum number of announced transactions from a peer */
static constexpr int32_t MAX_PEER_TX_ANNOUNCEMENTS = 2 * MAX_INV_SZ;
/** How many microseconds to delay requesting transactions from inbound peers */
static constexpr std::chrono::microseconds INBOUND_PEER_TX_DELAY{std::chrono::seconds{2}};
/** How long to wait (in microseconds) before downloading a transaction from an additional peer */
static constexpr std::chrono::microseconds GETDATA_TX_INTERVAL{std::chrono::seconds{60}};
/** Maximum delay (in microseconds) for transaction requests to avoid biasing some peers over others. */
static constexpr std::chrono::microseconds MAX_GETDATA_RANDOM_DELAY{std::chrono::seconds{2}};
/** How long to wait (in microseconds) before expiring an in-flight getdata request to a peer */
static constexpr std::chrono::microseconds TX_EXPIRY_INTERVAL{GETDATA_TX_INTERVAL * 10};
static_assert(INBOUND_PEER_TX_DELAY >= MAX_GETDATA_RANDOM_DELAY,
"To preserve security, MAX_GETDATA_RANDOM_DELAY should not exceed INBOUND_PEER_DELAY");
/** Limit to avoid sending big packets. Not used in processing incoming GETDATA for compatibility */
static const unsigned int MAX_GETDATA_SZ = 1000;
/** Number of blocks that can be requested at any given time from a single peer. */
static const int MAX_BLOCKS_IN_TRANSIT_PER_PEER = 16;
/** Timeout in seconds during which a peer must stall block download progress before being disconnected. */
static const unsigned int BLOCK_STALLING_TIMEOUT = 2;
/** Number of headers sent in one getheaders result. We rely on the assumption that if a peer sends
 *  less than this number, we reached its tip. Changing this value is a protocol upgrade. */
static const unsigned int MAX_HEADERS_RESULTS = 2000;
/** Maximum depth of blocks we're willing to serve as compact blocks to peers
 *  when requested. For older blocks, a regular BLOCK response will be sent. */
static const int MAX_CMPCTBLOCK_DEPTH = 5;
/** Maximum depth of blocks we're willing to respond to GETBLOCKTXN requests for. */
static const int MAX_BLOCKTXN_DEPTH = 10;
/** Size of the "block download window": how far ahead of our current height do we fetch?
 *  Larger windows tolerate larger download speed differences between peer, but increase the potential
 *  degree of disordering of blocks on disk (which make reindexing and pruning harder). We'll probably
 *  want to make this a per-peer adaptive value at some point. */
static const unsigned int BLOCK_DOWNLOAD_WINDOW = 1024;
/** Block download timeout base, expressed in millionths of the block interval (i.e. 10 min) */
static const int64_t BLOCK_DOWNLOAD_TIMEOUT_BASE = 1000000;
/** Additional block download timeout per parallel downloading peer (i.e. 5 min) */
static const int64_t BLOCK_DOWNLOAD_TIMEOUT_PER_PEER = 500000;
/** Maximum number of headers to announce when relaying blocks with headers message.*/
static const unsigned int MAX_BLOCKS_TO_ANNOUNCE = 8;
/** Maximum number of unconnecting headers announcements before DoS score */
static const int MAX_UNCONNECTING_HEADERS = 10;
/** Minimum blocks required to signal NODE_NETWORK_LIMITED */
//static const unsigned int NODE_NETWORK_LIMITED_MIN_BLOCKS = 288;
/** Average delay between local address broadcasts */
static constexpr std::chrono::hours AVG_LOCAL_ADDRESS_BROADCAST_INTERVAL{24};
/** Average delay between peer address broadcasts */
static constexpr std::chrono::seconds AVG_ADDRESS_BROADCAST_INTERVAL{30};
/** Average delay between trickled inventory transmissions in seconds.
 *  Blocks and whitelisted receivers bypass this, outbound peers get half this delay. */
static const unsigned int INVENTORY_BROADCAST_INTERVAL = 5;
/** Maximum number of inventory items to send per transmission.
 *  Limits the impact of low-fee transaction floods. */
static constexpr unsigned int INVENTORY_BROADCAST_MAX = 7 * INVENTORY_BROADCAST_INTERVAL;
/** Average delay between feefilter broadcasts in seconds. */
static constexpr unsigned int AVG_FEEFILTER_BROADCAST_INTERVAL = 10 * 60;
/** Maximum feefilter broadcast delay after significant change. */
static constexpr unsigned int MAX_FEEFILTER_CHANGE_DELAY = 5 * 60;
/** Maximum number of compact filters that may be requested with one getcfilters. See BIP 157. */
static constexpr uint32_t MAX_GETCFILTERS_SIZE = 1000;
/** Maximum number of cf hashes that may be requested with one getcfheaders. See BIP 157. */
static constexpr uint32_t MAX_GETCFHEADERS_SIZE = 2000;

struct COrphanTx {
    // When modifying, adapt the copy of this definition in tests/DoS_tests.
    CTransactionRef tx;
    NodeId fromPeer;
    int64_t nTimeExpire;
    size_t list_pos;
};
RecursiveMutex g_cs_orphans;
std::map<uint256, COrphanTx> mapOrphanTransactions GUARDED_BY(g_cs_orphans);

void EraseOrphansFor(NodeId peer);

/** Increase a node's misbehavior score. */
void Misbehaving(NodeId nodeid, int howmuch, const std::string& message="") EXCLUSIVE_LOCKS_REQUIRED(cs_main);


extern void UpdateNumBlocksOfPeers(NodeId id, int height);

// Internal stuff
namespace {
    /** Number of nodes with fSyncStarted. */
    int nSyncStarted GUARDED_BY(cs_main) = 0;

    /**
     * Sources of received blocks, saved to be able punish them when processing
     * happens afterwards.
     * Set mapBlockSource[hash].second to false if the node should not be
     * punished if the block is invalid.
     */
    std::map<uint256, std::pair<NodeId, bool>> mapBlockSource GUARDED_BY(cs_main);

    /**
     * Filter for transactions that were recently rejected by
     * AcceptToMemoryPool. These are not rerequested until the chain tip
     * changes, at which point the entire filter is reset.
     *
     * Without this filter we'd be re-requesting txs from each of our peers,
     * increasing bandwidth consumption considerably. For instance, with 100
     * peers, half of which relay a tx we don't accept, that might be a 50x
     * bandwidth increase. A flooding attacker attempting to roll-over the
     * filter using minimum-sized, 60byte, transactions might manage to send
     * 1000/sec if we have fast peers, so we pick 120,000 to give our peers a
     * two minute window to send invs to us.
     *
     * Decreasing the false positive rate is fairly cheap, so we pick one in a
     * million to make it highly unlikely for users to have issues with this
     * filter.
     *
     * Memory used: 1.3 MB
     */
    std::unique_ptr<CRollingBloomFilter> recentRejects GUARDED_BY(cs_main);
    uint256 hashRecentRejectsChainTip GUARDED_BY(cs_main);

    /*
     * Filter for transactions that have been recently confirmed.
     * We use this to avoid requesting transactions that have already been
     * confirnmed.
     */
    RecursiveMutex g_cs_recent_confirmed_transactions;
    std::unique_ptr<CRollingBloomFilter> g_recent_confirmed_transactions GUARDED_BY(g_cs_recent_confirmed_transactions);

    /** Blocks that are in flight, and that are in the queue to be downloaded. */
    struct QueuedBlock {
        uint256 hash;
        const CBlockIndex* pindex;                               //!< Optional.
        bool fValidatedHeaders;                                  //!< Whether this block has validated headers at the time of request.
        std::unique_ptr<PartiallyDownloadedBlock> partialBlock;  //!< Optional, used for CMPCTBLOCK downloads
    };
    std::map<uint256, std::pair<NodeId, std::list<QueuedBlock>::iterator> > mapBlocksInFlight GUARDED_BY(cs_main);

    /** Stack of nodes which we have set to announce using compact blocks */
    std::list<NodeId> lNodesAnnouncingHeaderAndIDs GUARDED_BY(cs_main);

    /** Number of preferable block download peers. */
    int nPreferredDownload GUARDED_BY(cs_main) = 0;

    /** Number of peers from which we're downloading blocks. */
    int nPeersWithValidatedDownloads GUARDED_BY(cs_main) = 0;

    /** Number of outbound peers with m_chain_sync.m_protect. */
    int g_outbound_peers_with_protect_from_disconnect GUARDED_BY(cs_main) = 0;

    /** When our tip was last updated. */
    std::atomic<int64_t> g_last_tip_update(0);

    /** Relay map */
    typedef std::map<uint256, CTransactionRef> MapRelay;
    MapRelay mapRelay GUARDED_BY(cs_main);
    /** Expiration-time ordered list of (expire time, relay map entry) pairs. */
    std::deque<std::pair<int64_t, MapRelay::iterator>> vRelayExpiration GUARDED_BY(cs_main);

    struct IteratorComparator
    {
        template<typename I>
        bool operator()(const I& a, const I& b) const
        {
            return &(*a) < &(*b);
        }
    };
    std::map<COutPoint, std::set<std::map<uint256, COrphanTx>::iterator, IteratorComparator>> mapOrphanTransactionsByPrev GUARDED_BY(g_cs_orphans);

    std::vector<std::map<uint256, COrphanTx>::iterator> g_orphan_list GUARDED_BY(g_cs_orphans); //! For random eviction

    static size_t vExtraTxnForCompactIt GUARDED_BY(g_cs_orphans) = 0;
    static std::vector<std::pair<uint256, CTransactionRef>> vExtraTxnForCompact GUARDED_BY(g_cs_orphans);
} // namespace

namespace {
/**
 * Maintain validation-specific state about nodes, protected by cs_main, instead
 * by CNode's own locks. This simplifies asynchronous operation, where
 * processing of incoming data is done after the ProcessMessage call returns,
 * and we're no longer holding the node's locks.
 */
struct CNodeState {
    //! The peer's address
    const CService address;
    //! Whether we have a fully established connection.
    bool fCurrentlyConnected;
    //! Accumulated misbehaviour score for this peer.
    int nMisbehavior;
    //! Whether this peer should be disconnected and banned (unless whitelisted).
    bool fShouldBan;
    //! String name of this peer (debugging/logging purposes).
    const std::string name;
    //! The best known block we know this peer has announced.
    const CBlockIndex *pindexBestKnownBlock;
    //! The hash of the last unknown block this peer has announced.
    uint256 hashLastUnknownBlock;
    //! The last full block we both have.
    const CBlockIndex *pindexLastCommonBlock;
    //! The best header we have sent our peer.
    const CBlockIndex *pindexBestHeaderSent;
    //! Length of current-streak of unconnecting headers announcements
    int nUnconnectingHeaders;
    //! Whether we've started headers synchronization with this peer.
    bool fSyncStarted;
    //! When to potentially disconnect peer for stalling headers download
    int64_t nHeadersSyncTimeout;
    //! Since when we're stalling block download progress (in microseconds), or 0.
    int64_t nStallingSince;
    std::list<QueuedBlock> vBlocksInFlight;
    //! When the first entry in vBlocksInFlight started downloading. Don't care when vBlocksInFlight is empty.
    int64_t nDownloadingSince;
    int nBlocksInFlight;
    int nBlocksInFlightValidHeaders;
    //! Whether we consider this a preferred download peer.
    bool fPreferredDownload;
    //! Whether this peer wants invs or headers (when possible) for block announcements.
    bool fPreferHeaders;
    //! Whether this peer wants invs or cmpctblocks (when possible) for block announcements.
    bool fPreferHeaderAndIDs;
    /**
      * Whether this peer will send us cmpctblocks if we request them.
      * This is not used to gate request logic, as we really only care about fSupportsDesiredCmpctVersion,
      * but is used as a flag to "lock in" the version of compact blocks (fWantsCmpctWitness) we send.
      */
    bool fProvidesHeaderAndIDs;
    //! Whether this peer can give us witnesses
    bool fHaveWitness;
    //! Whether this peer wants witnesses in cmpctblocks/blocktxns
    bool fWantsCmpctWitness;
    /**
     * If we've announced NODE_WITNESS to this peer: whether the peer sends witnesses in cmpctblocks/blocktxns,
     * otherwise: whether this peer sends non-witnesses in cmpctblocks/blocktxns.
     */
    bool fSupportsDesiredCmpctVersion;

    /** State used to enforce CHAIN_SYNC_TIMEOUT
      * Only in effect for outbound, non-manual, full-relay connections, with
      * m_protect == false
      * Algorithm: if a peer's best known block has less work than our tip,
      * set a timeout CHAIN_SYNC_TIMEOUT seconds in the future:
      *   - If at timeout their best known block now has more work than our tip
      *     when the timeout was set, then either reset the timeout or clear it
      *     (after comparing against our current tip's work)
      *   - If at timeout their best known block still has less work than our
      *     tip did when the timeout was set, then send a getheaders message,
      *     and set a shorter timeout, HEADERS_RESPONSE_TIME seconds in future.
      *     If their best known block is still behind when that new timeout is
      *     reached, disconnect.
      */
    struct ChainSyncTimeoutState {
        //! A timeout used for checking whether our peer has sufficiently synced
        int64_t m_timeout;
        //! A header with the work we require on our peer's chain
        const CBlockIndex * m_work_header;
        //! After timeout is reached, set to true after sending getheaders
        bool m_sent_getheaders;
        //! Whether this peer is protected from disconnection due to a bad/slow chain
        bool m_protect;
    };

    ChainSyncTimeoutState m_chain_sync;

    //! Time of last new block announcement
    int64_t m_last_block_announcement;

    /*
     * State associated with transaction download.
     *
     * Tx download algorithm:
     *
     *   When inv comes in, queue up (process_time, txid) inside the peer's
     *   CNodeState (m_tx_process_time) as long as m_tx_announced for the peer
     *   isn't too big (MAX_PEER_TX_ANNOUNCEMENTS).
     *
     *   The process_time for a transaction is set to nNow for outbound peers,
     *   nNow + 2 seconds for inbound peers. This is the time at which we'll
     *   consider trying to request the transaction from the peer in
     *   SendMessages(). The delay for inbound peers is to allow outbound peers
     *   a chance to announce before we request from inbound peers, to prevent
     *   an adversary from using inbound connections to blind us to a
     *   transaction (InvBlock).
     *
     *   When we call SendMessages() for a given peer,
     *   we will loop over the transactions in m_tx_process_time, looking
     *   at the transactions whose process_time <= nNow. We'll request each
     *   such transaction that we don't have already and that hasn't been
     *   requested from another peer recently, up until we hit the
     *   MAX_PEER_TX_IN_FLIGHT limit for the peer. Then we'll update
     *   g_already_asked_for for each requested txid, storing the time of the
     *   GETDATA request. We use g_already_asked_for to coordinate transaction
     *   requests amongst our peers.
     *
     *   For transactions that we still need but we have already recently
     *   requested from some other peer, we'll reinsert (process_time, txid)
     *   back into the peer's m_tx_process_time at the point in the future at
     *   which the most recent GETDATA request would time out (ie
     *   GETDATA_TX_INTERVAL + the request time stored in g_already_asked_for).
     *   We add an additional delay for inbound peers, again to prefer
     *   attempting download from outbound peers first.
     *   We also add an extra small random delay up to 2 seconds
     *   to avoid biasing some peers over others. (e.g., due to fixed ordering
     *   of peer processing in ThreadMessageHandler).
     *
     *   When we receive a transaction from a peer, we remove the txid from the
     *   peer's m_tx_in_flight set and from their recently announced set
     *   (m_tx_announced).  We also clear g_already_asked_for for that entry, so
     *   that if somehow the transaction is not accepted but also not added to
     *   the reject filter, then we will eventually redownload from other
     *   peers.
     */
    struct TxDownloadState {
        /* Track when to attempt download of announced transactions (process
         * time in micros -> txid)
         */
        std::multimap<std::chrono::microseconds, uint256> m_tx_process_time;

        //! Store all the transactions a peer has recently announced
        std::set<uint256> m_tx_announced;

        //! Store transactions which were requested by us, with timestamp
        std::map<uint256, std::chrono::microseconds> m_tx_in_flight;

        //! Periodically check for stuck getdata requests
        std::chrono::microseconds m_check_expiry_timer{0};
    };

    TxDownloadState m_tx_download;

    //! Whether this peer is an inbound connection
    bool m_is_inbound;

    //! Whether this peer is a manual connection
    bool m_is_manual_connection;

    CNodeState(CAddress addrIn, std::string addrNameIn, bool is_inbound, bool is_manual) :
        address(addrIn), name(std::move(addrNameIn)), m_is_inbound(is_inbound),
        m_is_manual_connection (is_manual)
    {
        fCurrentlyConnected = false;
        nMisbehavior = 0;
        fShouldBan = false;
        pindexBestKnownBlock = nullptr;
        hashLastUnknownBlock.SetNull();
        pindexLastCommonBlock = nullptr;
        pindexBestHeaderSent = nullptr;
        nUnconnectingHeaders = 0;
        fSyncStarted = false;
        nHeadersSyncTimeout = 0;
        nStallingSince = 0;
        nDownloadingSince = 0;
        nBlocksInFlight = 0;
        nBlocksInFlightValidHeaders = 0;
        fPreferredDownload = false;
        fPreferHeaders = false;
        fPreferHeaderAndIDs = false;
        fProvidesHeaderAndIDs = false;
        fHaveWitness = false;
        fWantsCmpctWitness = false;
        fSupportsDesiredCmpctVersion = false;
        m_chain_sync = { 0, nullptr, false, false };
        m_last_block_announcement = 0;
    }
};


class CNodeDOS
{
public:
    //! Headers received from this peer, removed when block is received
    std::map<uint256, int64_t> m_map_loose_headers;

    //! Set of node ids that triggered the counters
    //std::set<NodeID> m_node_ids;

    //! Count of times node tried to send duplicate headers/blocks, decreased in DecMisbehaving
    int m_duplicate_count = 0;

    //! Set when counters increase
    int64_t m_last_used_time = 0;

    //! Persistent misbehaving counter
    int m_misbehavior = 0;
};

/** Map maintaining per-addr DOS state. */
static std::map<CNetAddr, CNodeDOS> map_dos_state GUARDED_BY(cs_main);


// Keeps track of the time (in microseconds) when transactions were requested last time
limitedmap<uint256, std::chrono::microseconds> g_already_asked_for GUARDED_BY(cs_main)(MAX_INV_SZ);

/** Map maintaining per-node state. */
static std::map<NodeId, CNodeState> mapNodeState GUARDED_BY(cs_main);

static CNodeState *State(NodeId pnode) EXCLUSIVE_LOCKS_REQUIRED(cs_main) {
    std::map<NodeId, CNodeState>::iterator it = mapNodeState.find(pnode);
    if (it == mapNodeState.end())
        return nullptr;
    return &it->second;
}

static void UpdatePreferredDownload(const CNode& node, CNodeState* state) EXCLUSIVE_LOCKS_REQUIRED(cs_main)
{
    nPreferredDownload -= state->fPreferredDownload;

    // Whether this node should be marked as a preferred download node.
    state->fPreferredDownload = (!node.fInbound || node.HasPermission(PF_NOBAN)) && !node.fOneShot && !node.fClient;

    nPreferredDownload += state->fPreferredDownload;
}

static void PushNodeVersion(CNode& pnode, CConnman* connman, int64_t nTime)
{
    // Note that pnode->GetLocalServices() is a reflection of the local
    // services we were offering when the CNode object was created for this
    // peer.
    ServiceFlags nLocalNodeServices = pnode.GetLocalServices();
    uint64_t nonce = pnode.GetLocalNonce();
    int nNodeStartingHeight = pnode.GetMyStartingHeight();
    NodeId nodeid = pnode.GetId();
    CAddress addr = pnode.addr;

    CAddress addrYou = (addr.IsRoutable() && !IsProxy(addr) ? addr : CAddress(CService(), addr.nServices));
    CAddress addrMe = CAddress(CService(), nLocalNodeServices);

    connman->PushMessage(&pnode, CNetMsgMaker(INIT_PROTO_VERSION).Make(NetMsgType::VERSION, PROTOCOL_VERSION, (uint64_t)nLocalNodeServices, nTime, addrYou, addrMe,
            nonce, strSubVersion, nNodeStartingHeight, ::g_relay_txes && pnode.m_tx_relay != nullptr));

    if (fLogIPs) {
        LogPrint(BCLog::NET, "send version message: version %d, blocks=%d, us=%s, them=%s, peer=%d\n", PROTOCOL_VERSION, nNodeStartingHeight, addrMe.ToString(), addrYou.ToString(), nodeid);
    } else {
        LogPrint(BCLog::NET, "send version message: version %d, blocks=%d, us=%s, peer=%d\n", PROTOCOL_VERSION, nNodeStartingHeight, addrMe.ToString(), nodeid);
    }
}

// Returns a bool indicating whether we requested this block.
// Also used if a block was /not/ received and timed out or started with another peer
static bool MarkBlockAsReceived(const uint256& hash) EXCLUSIVE_LOCKS_REQUIRED(cs_main) {
    std::map<uint256, std::pair<NodeId, std::list<QueuedBlock>::iterator> >::iterator itInFlight = mapBlocksInFlight.find(hash);
    if (itInFlight != mapBlocksInFlight.end()) {
        CNodeState *state = State(itInFlight->second.first);
        assert(state != nullptr);
        state->nBlocksInFlightValidHeaders -= itInFlight->second.second->fValidatedHeaders;
        if (state->nBlocksInFlightValidHeaders == 0 && itInFlight->second.second->fValidatedHeaders) {
            // Last validated block on the queue was received.
            nPeersWithValidatedDownloads--;
        }
        if (state->vBlocksInFlight.begin() == itInFlight->second.second) {
            // First block on the queue was received, update the start download time for the next one
            state->nDownloadingSince = std::max(state->nDownloadingSince, GetTimeMicros());
        }
        state->vBlocksInFlight.erase(itInFlight->second.second);
        state->nBlocksInFlight--;
        state->nStallingSince = 0;
        mapBlocksInFlight.erase(itInFlight);
        return true;
    }
    return false;
}

// returns false, still setting pit, if the block was already in flight from the same peer
// pit will only be valid as long as the same cs_main lock is being held
static bool MarkBlockAsInFlight(CTxMemPool& mempool, NodeId nodeid, const uint256& hash, const CBlockIndex* pindex = nullptr, std::list<QueuedBlock>::iterator** pit = nullptr) EXCLUSIVE_LOCKS_REQUIRED(cs_main) {
    CNodeState *state = State(nodeid);
    assert(state != nullptr);

    // Short-circuit most stuff in case it is from the same node
    std::map<uint256, std::pair<NodeId, std::list<QueuedBlock>::iterator> >::iterator itInFlight = mapBlocksInFlight.find(hash);
    if (itInFlight != mapBlocksInFlight.end() && itInFlight->second.first == nodeid) {
        if (pit) {
            *pit = &itInFlight->second.second;
        }
        return false;
    }

    // Make sure it's not listed somewhere already.
    MarkBlockAsReceived(hash);

    std::list<QueuedBlock>::iterator it = state->vBlocksInFlight.insert(state->vBlocksInFlight.end(),
            {hash, pindex, pindex != nullptr, std::unique_ptr<PartiallyDownloadedBlock>(pit ? new PartiallyDownloadedBlock(&mempool) : nullptr)});
    state->nBlocksInFlight++;
    state->nBlocksInFlightValidHeaders += it->fValidatedHeaders;
    if (state->nBlocksInFlight == 1) {
        // We're starting a block download (batch) from this peer.
        state->nDownloadingSince = GetTimeMicros();
    }
    if (state->nBlocksInFlightValidHeaders == 1 && pindex != nullptr) {
        nPeersWithValidatedDownloads++;
    }
    itInFlight = mapBlocksInFlight.insert(std::make_pair(hash, std::make_pair(nodeid, it))).first;
    if (pit)
        *pit = &itInFlight->second.second;
    return true;
}

/** Check whether the last unknown block a peer advertised is not yet known. */
static void ProcessBlockAvailability(NodeId nodeid) EXCLUSIVE_LOCKS_REQUIRED(cs_main) {
    CNodeState *state = State(nodeid);
    assert(state != nullptr);

    if (!state->hashLastUnknownBlock.IsNull()) {
        const CBlockIndex* pindex = LookupBlockIndex(state->hashLastUnknownBlock);
        if (pindex && pindex->nChainWork > 0) {
            if (state->pindexBestKnownBlock == nullptr || pindex->nChainWork >= state->pindexBestKnownBlock->nChainWork) {
                state->pindexBestKnownBlock = pindex;
            }
            state->hashLastUnknownBlock.SetNull();
        }
    }
}

/** Update tracking information about which blocks a peer is assumed to have. */
static void UpdateBlockAvailability(NodeId nodeid, const uint256 &hash) EXCLUSIVE_LOCKS_REQUIRED(cs_main) {
    CNodeState *state = State(nodeid);
    assert(state != nullptr);

    ProcessBlockAvailability(nodeid);

    const CBlockIndex* pindex = LookupBlockIndex(hash);
    if (pindex && pindex->nChainWork > 0) {
        // An actually better block was announced.
        if (state->pindexBestKnownBlock == nullptr || pindex->nChainWork >= state->pindexBestKnownBlock->nChainWork) {
            state->pindexBestKnownBlock = pindex;
        }
    } else {
        // An unknown block was announced; just assume that the latest one is the best one.
        state->hashLastUnknownBlock = hash;
    }
}

/**
 * When a peer sends us a valid block, instruct it to announce blocks to us
 * using CMPCTBLOCK if possible by adding its nodeid to the end of
 * lNodesAnnouncingHeaderAndIDs, and keeping that list under a certain size by
 * removing the first element if necessary.
 */
static void MaybeSetPeerAsAnnouncingHeaderAndIDs(NodeId nodeid, CConnman* connman) EXCLUSIVE_LOCKS_REQUIRED(cs_main)
{
    AssertLockHeld(cs_main);
    CNodeState* nodestate = State(nodeid);
    if (!nodestate || !nodestate->fSupportsDesiredCmpctVersion) {
        // Never ask from peers who can't provide witnesses.
        return;
    }
    if (nodestate->fProvidesHeaderAndIDs) {
        for (std::list<NodeId>::iterator it = lNodesAnnouncingHeaderAndIDs.begin(); it != lNodesAnnouncingHeaderAndIDs.end(); it++) {
            if (*it == nodeid) {
                lNodesAnnouncingHeaderAndIDs.erase(it);
                lNodesAnnouncingHeaderAndIDs.push_back(nodeid);
                return;
            }
        }
        connman->ForNode(nodeid, [connman](CNode* pfrom){
            AssertLockHeld(cs_main);
            uint64_t nCMPCTBLOCKVersion = (pfrom->GetLocalServices() & NODE_WITNESS) ? 2 : 1;
            if (lNodesAnnouncingHeaderAndIDs.size() >= 3) {
                // As per BIP152, we only get 3 of our peers to announce
                // blocks using compact encodings.
                connman->ForNode(lNodesAnnouncingHeaderAndIDs.front(), [connman, nCMPCTBLOCKVersion](CNode* pnodeStop){
                    AssertLockHeld(cs_main);
                    connman->PushMessage(pnodeStop, CNetMsgMaker(pnodeStop->GetSendVersion()).Make(NetMsgType::SENDCMPCT, /*fAnnounceUsingCMPCTBLOCK=*/false, nCMPCTBLOCKVersion));
                    return true;
                });
                lNodesAnnouncingHeaderAndIDs.pop_front();
            }
            connman->PushMessage(pfrom, CNetMsgMaker(pfrom->GetSendVersion()).Make(NetMsgType::SENDCMPCT, /*fAnnounceUsingCMPCTBLOCK=*/true, nCMPCTBLOCKVersion));
            lNodesAnnouncingHeaderAndIDs.push_back(pfrom->GetId());
            return true;
        });
    }
}

static bool TipMayBeStale(const Consensus::Params &consensusParams) EXCLUSIVE_LOCKS_REQUIRED(cs_main)
{
    AssertLockHeld(cs_main);
    if (g_last_tip_update == 0) {
        g_last_tip_update = GetTime();
    }
    return g_last_tip_update < GetTime() - consensusParams.nPowTargetSpacing * 3 && mapBlocksInFlight.empty();
}

static bool CanDirectFetch(const Consensus::Params &consensusParams) EXCLUSIVE_LOCKS_REQUIRED(cs_main)
{
    return ::ChainActive().Tip()->GetBlockTime() > GetAdjustedTime() - consensusParams.nPowTargetSpacing * 20;
}

static bool PeerHasHeader(CNodeState *state, const CBlockIndex *pindex) EXCLUSIVE_LOCKS_REQUIRED(cs_main)
{
    if (state->pindexBestKnownBlock && pindex == state->pindexBestKnownBlock->GetAncestor(pindex->nHeight))
        return true;
    if (state->pindexBestHeaderSent && pindex == state->pindexBestHeaderSent->GetAncestor(pindex->nHeight))
        return true;
    return false;
}

/** Update pindexLastCommonBlock and add not-in-flight missing successors to vBlocks, until it has
 *  at most count entries. */
static void FindNextBlocksToDownload(NodeId nodeid, unsigned int count, std::vector<const CBlockIndex*>& vBlocks, NodeId& nodeStaller, const Consensus::Params& consensusParams) EXCLUSIVE_LOCKS_REQUIRED(cs_main)
{
    if (count == 0)
        return;

    vBlocks.reserve(vBlocks.size() + count);
    CNodeState *state = State(nodeid);
    assert(state != nullptr);

    // Make sure pindexBestKnownBlock is up to date, we'll need it.
    ProcessBlockAvailability(nodeid);

    if (state->pindexBestKnownBlock == nullptr || state->pindexBestKnownBlock->nChainWork < ::ChainActive().Tip()->nChainWork || state->pindexBestKnownBlock->nChainWork < nMinimumChainWork) {
        // This peer has nothing interesting.
        return;
    }

    if (state->pindexLastCommonBlock == nullptr) {
        // Bootstrap quickly by guessing a parent of our best tip is the forking point.
        // Guessing wrong in either direction is not a problem.
        state->pindexLastCommonBlock = ::ChainActive()[std::min(state->pindexBestKnownBlock->nHeight, ::ChainActive().Height())];
    }

    // If the peer reorganized, our previous pindexLastCommonBlock may not be an ancestor
    // of its current tip anymore. Go back enough to fix that.
    state->pindexLastCommonBlock = LastCommonAncestor(state->pindexLastCommonBlock, state->pindexBestKnownBlock);
    if (state->pindexLastCommonBlock == state->pindexBestKnownBlock)
        return;

    std::vector<const CBlockIndex*> vToFetch;
    const CBlockIndex *pindexWalk = state->pindexLastCommonBlock;
    // Never fetch further than the best block we know the peer has, or more than BLOCK_DOWNLOAD_WINDOW + 1 beyond the last
    // linked block we have in common with this peer. The +1 is so we can detect stalling, namely if we would be able to
    // download that next block if the window were 1 larger.
    int nWindowEnd = state->pindexLastCommonBlock->nHeight + BLOCK_DOWNLOAD_WINDOW;
    int nMaxHeight = std::min<int>(state->pindexBestKnownBlock->nHeight, nWindowEnd + 1);
    NodeId waitingfor = -1;
    while (pindexWalk->nHeight < nMaxHeight) {
        // Read up to 128 (or more, if more blocks than that are needed) successors of pindexWalk (towards
        // pindexBestKnownBlock) into vToFetch. We fetch 128, because CBlockIndex::GetAncestor may be as expensive
        // as iterating over ~100 CBlockIndex* entries anyway.
        int nToFetch = std::min(nMaxHeight - pindexWalk->nHeight, std::max<int>(count - vBlocks.size(), 128));
        vToFetch.resize(nToFetch);
        pindexWalk = state->pindexBestKnownBlock->GetAncestor(pindexWalk->nHeight + nToFetch);
        vToFetch[nToFetch - 1] = pindexWalk;
        for (unsigned int i = nToFetch - 1; i > 0; i--) {
            vToFetch[i - 1] = vToFetch[i]->pprev;
        }

        // Iterate over those blocks in vToFetch (in forward direction), adding the ones that
        // are not yet downloaded and not in flight to vBlocks. In the meantime, update
        // pindexLastCommonBlock as long as all ancestors are already downloaded, or if it's
        // already part of our chain (and therefore don't need it even if pruned).
        for (const CBlockIndex* pindex : vToFetch) {
            if (pindex->nFlags & BLOCK_DELAYED) {
                // Already have block in delayed queue
                continue;
            }
            if (!pindex->IsValid(BLOCK_VALID_TREE)) {
                // We consider the chain that this peer is on invalid.
                return;
            }
            if (!State(nodeid)->fHaveWitness && IsWitnessEnabled(pindex->pprev, consensusParams)) {
                // We wouldn't download this block or its descendants from this peer.
                return;
            }
            if (pindex->nStatus & BLOCK_HAVE_DATA || ::ChainActive().Contains(pindex)) {
                if (pindex->HaveTxsDownloaded())
                    state->pindexLastCommonBlock = pindex;
            } else if (mapBlocksInFlight.count(pindex->GetBlockHash()) == 0) {
                // The block is not already downloaded, and not yet in flight.
                if (pindex->nHeight > nWindowEnd) {
                    // We reached the end of the window.
                    if (vBlocks.size() == 0 && waitingfor != nodeid) {
                        // We aren't able to fetch anything, but we would be if the download window was one larger.
                        nodeStaller = waitingfor;
                    }
                    return;
                }
                vBlocks.push_back(pindex);
                if (vBlocks.size() == count) {
                    return;
                }
            } else if (waitingfor == -1) {
                // This is the first already-in-flight block.
                waitingfor = mapBlocksInFlight[pindex->GetBlockHash()].first;
            }
        }
    }
}

void EraseTxRequest(const uint256& txid) EXCLUSIVE_LOCKS_REQUIRED(cs_main)
{
    g_already_asked_for.erase(txid);
}

std::chrono::microseconds GetTxRequestTime(const uint256& txid) EXCLUSIVE_LOCKS_REQUIRED(cs_main)
{
    auto it = g_already_asked_for.find(txid);
    if (it != g_already_asked_for.end()) {
        return it->second;
    }
    return {};
}

void UpdateTxRequestTime(const uint256& txid, std::chrono::microseconds request_time) EXCLUSIVE_LOCKS_REQUIRED(cs_main)
{
    auto it = g_already_asked_for.find(txid);
    if (it == g_already_asked_for.end()) {
        g_already_asked_for.insert(std::make_pair(txid, request_time));
    } else {
        g_already_asked_for.update(it, request_time);
    }
}

std::chrono::microseconds CalculateTxGetDataTime(const uint256& txid, std::chrono::microseconds current_time, bool use_inbound_delay) EXCLUSIVE_LOCKS_REQUIRED(cs_main)
{
    std::chrono::microseconds process_time;
    const auto last_request_time = GetTxRequestTime(txid);
    // First time requesting this tx
    if (last_request_time.count() == 0) {
        process_time = current_time;
    } else {
        // Randomize the delay to avoid biasing some peers over others (such as due to
        // fixed ordering of peer processing in ThreadMessageHandler)
        process_time = last_request_time + GETDATA_TX_INTERVAL + GetRandMicros(MAX_GETDATA_RANDOM_DELAY);
    }

    // We delay processing announcements from inbound peers
    if (use_inbound_delay) process_time += INBOUND_PEER_TX_DELAY;

    return process_time;
}

void RequestTx(CNodeState* state, const uint256& txid, std::chrono::microseconds current_time) EXCLUSIVE_LOCKS_REQUIRED(cs_main)
{
    CNodeState::TxDownloadState& peer_download_state = state->m_tx_download;
    if (peer_download_state.m_tx_announced.size() >= MAX_PEER_TX_ANNOUNCEMENTS ||
            peer_download_state.m_tx_process_time.size() >= MAX_PEER_TX_ANNOUNCEMENTS ||
            peer_download_state.m_tx_announced.count(txid)) {
        // Too many queued announcements from this peer, or we already have
        // this announcement
        return;
    }
    peer_download_state.m_tx_announced.insert(txid);

    // Calculate the time to try requesting this transaction. Use
    // fPreferredDownload as a proxy for outbound peers.
    const auto process_time = CalculateTxGetDataTime(txid, current_time, !state->fPreferredDownload);

    peer_download_state.m_tx_process_time.emplace(process_time, txid);
}

} // namespace

// This function is used for testing the stale tip eviction logic, see
// denialofservice_tests.cpp
void UpdateLastBlockAnnounceTime(NodeId node, int64_t time_in_seconds)
{
    LOCK(cs_main);
    CNodeState *state = State(node);
    if (state) state->m_last_block_announcement = time_in_seconds;
}

// Returns true for outbound peers, excluding manual connections, feelers, and
// one-shots.
static bool IsOutboundDisconnectionCandidate(const CNode& node)
{
    return !(node.fInbound || node.m_manual_connection || node.fFeeler || node.fOneShot);
}

void PeerLogicValidation::InitializeNode(CNode *pnode) {
    CAddress addr = pnode->addr;
    std::string addrName = pnode->GetAddrName();
    NodeId nodeid = pnode->GetId();
    {
        LOCK(cs_main);
        mapNodeState.emplace_hint(mapNodeState.end(), std::piecewise_construct, std::forward_as_tuple(nodeid), std::forward_as_tuple(addr, std::move(addrName), pnode->fInbound, pnode->m_manual_connection));
    }
    if(!pnode->fInbound)
        PushNodeVersion(*pnode, connman, GetTime());
}

void PeerLogicValidation::ReattemptInitialBroadcast(CScheduler& scheduler) const
{
    std::set<uint256> unbroadcast_txids = m_mempool.GetUnbroadcastTxs();

    for (const uint256& txid : unbroadcast_txids) {
        // Sanity check: all unbroadcast txns should exist in the mempool
        if (m_mempool.exists(txid)) {
            RelayTransaction(txid, *connman);
        } else {
            m_mempool.RemoveUnbroadcastTx(txid, true);
        }
    }

    // Schedule next run for 10-15 minutes in the future.
    // We add randomness on every cycle to avoid the possibility of P2P fingerprinting.
    const std::chrono::milliseconds delta = std::chrono::minutes{10} + GetRandMillis(std::chrono::minutes{5});
    scheduler.scheduleFromNow([&] { ReattemptInitialBroadcast(scheduler); }, delta);
}

void PeerLogicValidation::FinalizeNode(NodeId nodeid, bool& fUpdateConnectionTime) {
    fUpdateConnectionTime = false;
    LOCK(cs_main);
    CNodeState *state = State(nodeid);
    assert(state != nullptr);

    if (state->fSyncStarted)
        nSyncStarted--;

    if (state->nMisbehavior == 0 && state->fCurrentlyConnected) {
        fUpdateConnectionTime = true;
    }

    for (const QueuedBlock& entry : state->vBlocksInFlight) {
        mapBlocksInFlight.erase(entry.hash);
    }
    EraseOrphansFor(nodeid);
    nPreferredDownload -= state->fPreferredDownload;
    nPeersWithValidatedDownloads -= (state->nBlocksInFlightValidHeaders != 0);
    assert(nPeersWithValidatedDownloads >= 0);
    g_outbound_peers_with_protect_from_disconnect -= state->m_chain_sync.m_protect;
    assert(g_outbound_peers_with_protect_from_disconnect >= 0);

    mapNodeState.erase(nodeid);

    if (mapNodeState.empty()) {
        // Do a consistency check after the last peer is removed.
        assert(mapBlocksInFlight.empty());
        assert(nPreferredDownload == 0);
        assert(nPeersWithValidatedDownloads == 0);
        assert(g_outbound_peers_with_protect_from_disconnect == 0);
    }
    LogPrint(BCLog::NET, "Cleared nodestate for peer=%d\n", nodeid);
}

bool GetNodeStateStats(NodeId nodeid, CNodeStateStats &stats) {
    LOCK(cs_main);
    CNodeState *state = State(nodeid);
    if (state == nullptr)
        return false;
    stats.nMisbehavior = state->nMisbehavior;
    stats.nSyncHeight = state->pindexBestKnownBlock ? state->pindexBestKnownBlock->nHeight : -1;
    stats.nCommonHeight = state->pindexLastCommonBlock ? state->pindexLastCommonBlock->nHeight : -1;
    for (const QueuedBlock& queue : state->vBlocksInFlight) {
        if (queue.pindex)
            stats.vHeightInFlight.push_back(queue.pindex->nHeight);
    }

    auto it = map_dos_state.find(state->address);
    if (it != map_dos_state.end()) {
        stats.nDuplicateCount = it->second.m_duplicate_count;
        stats.nLooseHeadersCount = (int)it->second.m_map_loose_headers.size();
    }
    return true;
}

//////////////////////////////////////////////////////////////////////////////
//
// mapOrphanTransactions
//

static void AddToCompactExtraTransactions(const CTransactionRef& tx) EXCLUSIVE_LOCKS_REQUIRED(g_cs_orphans)
{
    size_t max_extra_txn = gArgs.GetArg("-blockreconstructionextratxn", DEFAULT_BLOCK_RECONSTRUCTION_EXTRA_TXN);
    if (max_extra_txn <= 0)
        return;
    if (!vExtraTxnForCompact.size())
        vExtraTxnForCompact.resize(max_extra_txn);
    vExtraTxnForCompact[vExtraTxnForCompactIt] = std::make_pair(tx->GetWitnessHash(), tx);
    vExtraTxnForCompactIt = (vExtraTxnForCompactIt + 1) % max_extra_txn;
}

bool AddOrphanTx(const CTransactionRef& tx, NodeId peer) EXCLUSIVE_LOCKS_REQUIRED(g_cs_orphans)
{
    const uint256& hash = tx->GetHash();
    if (mapOrphanTransactions.count(hash))
        return false;

    // Ignore big transactions, to avoid a
    // send-big-orphans memory exhaustion attack. If a peer has a legitimate
    // large transaction with a missing parent then we assume
    // it will rebroadcast it later, after the parent transaction(s)
    // have been mined or received.
    // 100 orphans, each of which is at most 100,000 bytes big is
    // at most 10 megabytes of orphans and somewhat more byprev index (in the worst case):
    unsigned int sz = GetTransactionWeight(*tx);
    if (sz > MAX_STANDARD_TX_WEIGHT)
    {
        LogPrint(BCLog::MEMPOOL, "ignoring large orphan tx (size: %u, hash: %s)\n", sz, hash.ToString());
        return false;
    }

    auto ret = mapOrphanTransactions.emplace(hash, COrphanTx{tx, peer, GetTime() + ORPHAN_TX_EXPIRE_TIME, g_orphan_list.size()});
    assert(ret.second);
    g_orphan_list.push_back(ret.first);
    for (const CTxIn& txin : tx->vin) {
        if (txin.IsAnonInput())
            continue;
        mapOrphanTransactionsByPrev[txin.prevout].insert(ret.first);
    }

    AddToCompactExtraTransactions(tx);

    LogPrint(BCLog::MEMPOOL, "stored orphan tx %s (mapsz %u outsz %u)\n", hash.ToString(),
             mapOrphanTransactions.size(), mapOrphanTransactionsByPrev.size());
    return true;
}

int static EraseOrphanTx(uint256 hash) EXCLUSIVE_LOCKS_REQUIRED(g_cs_orphans)
{
    std::map<uint256, COrphanTx>::iterator it = mapOrphanTransactions.find(hash);
    if (it == mapOrphanTransactions.end())
        return 0;
    for (const CTxIn& txin : it->second.tx->vin)
    {
        if (txin.IsAnonInput())
            continue;
        auto itPrev = mapOrphanTransactionsByPrev.find(txin.prevout);
        if (itPrev == mapOrphanTransactionsByPrev.end())
            continue;
        itPrev->second.erase(it);
        if (itPrev->second.empty())
            mapOrphanTransactionsByPrev.erase(itPrev);
    }

    size_t old_pos = it->second.list_pos;
    assert(g_orphan_list[old_pos] == it);
    if (old_pos + 1 != g_orphan_list.size()) {
        // Unless we're deleting the last entry in g_orphan_list, move the last
        // entry to the position we're deleting.
        auto it_last = g_orphan_list.back();
        g_orphan_list[old_pos] = it_last;
        it_last->second.list_pos = old_pos;
    }
    g_orphan_list.pop_back();

    mapOrphanTransactions.erase(it);
    return 1;
}

void EraseOrphansFor(NodeId peer)
{
    LOCK(g_cs_orphans);
    int nErased = 0;
    std::map<uint256, COrphanTx>::iterator iter = mapOrphanTransactions.begin();
    while (iter != mapOrphanTransactions.end())
    {
        std::map<uint256, COrphanTx>::iterator maybeErase = iter++; // increment to avoid iterator becoming invalid
        if (maybeErase->second.fromPeer == peer)
        {
            nErased += EraseOrphanTx(maybeErase->second.tx->GetHash());
        }
    }
    if (nErased > 0) LogPrint(BCLog::MEMPOOL, "Erased %d orphan tx from peer=%d\n", nErased, peer);
}


unsigned int LimitOrphanTxSize(unsigned int nMaxOrphans)
{
    LOCK(g_cs_orphans);

    unsigned int nEvicted = 0;
    static int64_t nNextSweep;
    int64_t nNow = GetTime();
    if (nNextSweep <= nNow) {
        // Sweep out expired orphan pool entries:
        int nErased = 0;
        int64_t nMinExpTime = nNow + ORPHAN_TX_EXPIRE_TIME - ORPHAN_TX_EXPIRE_INTERVAL;
        std::map<uint256, COrphanTx>::iterator iter = mapOrphanTransactions.begin();
        while (iter != mapOrphanTransactions.end())
        {
            std::map<uint256, COrphanTx>::iterator maybeErase = iter++;
            if (maybeErase->second.nTimeExpire <= nNow) {
                nErased += EraseOrphanTx(maybeErase->second.tx->GetHash());
            } else {
                nMinExpTime = std::min(maybeErase->second.nTimeExpire, nMinExpTime);
            }
        }
        // Sweep again 5 minutes after the next entry that expires in order to batch the linear scan.
        nNextSweep = nMinExpTime + ORPHAN_TX_EXPIRE_INTERVAL;
        if (nErased > 0) LogPrint(BCLog::MEMPOOL, "Erased %d orphan tx due to expiration\n", nErased);
    }
    FastRandomContext rng;
    while (mapOrphanTransactions.size() > nMaxOrphans)
    {
        // Evict a random orphan:
        size_t randompos = rng.randrange(g_orphan_list.size());
        EraseOrphanTx(g_orphan_list[randompos]->first);
        ++nEvicted;
    }
    return nEvicted;
}

/**
 * Mark a misbehaving peer to be banned depending upon the value of `-banscore`.
 */
void Misbehaving(NodeId pnode, int howmuch, const std::string& message) EXCLUSIVE_LOCKS_REQUIRED(cs_main)
{
    if (howmuch == 0)
        return;

    CNodeState *state = State(pnode);
    if (state == nullptr)
        return;

    state->nMisbehavior += howmuch;
    int banscore = gArgs.GetArg("-banscore", DEFAULT_BANSCORE_THRESHOLD);
    std::string message_prefixed = message.empty() ? "" : (": " + message);
    if (state->nMisbehavior >= banscore && state->nMisbehavior - howmuch < banscore)
    {
        LogPrint(BCLog::NET, "%s: %s peer=%d (%d -> %d) BAN THRESHOLD EXCEEDED%s\n", __func__, state->name, pnode, state->nMisbehavior-howmuch, state->nMisbehavior, message_prefixed);
        state->fShouldBan = true;
    } else
        LogPrint(BCLog::NET, "%s: %s peer=%d (%d -> %d)%s\n", __func__, state->name, pnode, state->nMisbehavior-howmuch, state->nMisbehavior, message_prefixed);
}

void DecMisbehaving(NodeId nodeid, int howmuch) EXCLUSIVE_LOCKS_REQUIRED(cs_main)
{
    if (howmuch == 0) {
        return;
    }

    CNodeState *state = State(nodeid);
    if (state == nullptr) {
        return;
    }

    state->nMisbehavior -= howmuch;
    if (state->nMisbehavior < 0) {
        state->nMisbehavior = 0;
    }
}

/**
 * Potentially ban a node based on the contents of a TxValidationState object
 *
 * @return Returns true if the peer was punished (probably disconnected)
 */
static bool MaybePunishNodeForTx(NodeId nodeid, const TxValidationState& state, const std::string& message = "")
{
    switch (state.GetResult()) {
    case TxValidationResult::TX_RESULT_UNSET:
        break;
    // The node is providing invalid data:
    case TxValidationResult::TX_CONSENSUS:
        {
            LOCK(cs_main);
            Misbehaving(nodeid, 100, message);
            return true;
        }
    case TxValidationResult::DOS_100:
        {
            LOCK(cs_main);
            Misbehaving(nodeid, 100, message);
        }
        return true;
    case TxValidationResult::DOS_50:
        {
            LOCK(cs_main);
            Misbehaving(nodeid, 50, message);
        }
        return true;
    case TxValidationResult::DOS_20:
        {
            LOCK(cs_main);
            Misbehaving(nodeid, 20, message);
        }
        return true;
    case TxValidationResult::DOS_5:
        {
            LOCK(cs_main);
            Misbehaving(nodeid, 5, message);
        }
        return true;
    case TxValidationResult::DOS_1:
        {
            LOCK(cs_main);
            Misbehaving(nodeid, 1, message);
        }
        return true;
    // Conflicting (but not necessarily invalid) data or different policy:
    case TxValidationResult::TX_RECENT_CONSENSUS_CHANGE:
    case TxValidationResult::TX_NOT_STANDARD:
    case TxValidationResult::TX_MISSING_INPUTS:
    case TxValidationResult::TX_PREMATURE_SPEND:
    case TxValidationResult::TX_WITNESS_MUTATED:
    case TxValidationResult::TX_CONFLICT:
    case TxValidationResult::TX_MEMPOOL_POLICY:
        break;
    }
    if (message != "") {
        LogPrint(BCLog::NET, "peer=%d: %s\n", nodeid, message);
    }
    return false;
}

/**
 * Potentially ban a node based on the contents of a BlockValidationState object
 *
 * @param[in] via_compact_block this bool is passed in because net_processing should
 * punish peers differently depending on whether the data was provided in a compact
 * block message or not. If the compact block had a valid header, but contained invalid
 * txs, the peer should not be punished. See BIP 152.
 *
 * @return Returns true if the peer was punished (probably disconnected)
 */
static bool MaybePunishNodeForBlock(NodeId nodeid, const BlockValidationState& state, bool via_compact_block, const std::string& message = "") {
    switch (state.GetResult()) {
    case BlockValidationResult::BLOCK_RESULT_UNSET:
        break;
    // The node is providing invalid data:
    case BlockValidationResult::BLOCK_CONSENSUS:
    case BlockValidationResult::BLOCK_MUTATED:
        if (!via_compact_block) {
            LOCK(cs_main);
            Misbehaving(nodeid, 100, message);
            return true;
        }
        break;
    case BlockValidationResult::BLOCK_CACHED_INVALID:
        {
            LOCK(cs_main);
            CNodeState *node_state = State(nodeid);
            if (node_state == nullptr) {
                break;
            }

            // Ban outbound (but not inbound) peers if on an invalid chain.
            // Exempt HB compact block peers and manual connections.
            if (!via_compact_block && !node_state->m_is_inbound && !node_state->m_is_manual_connection) {
                Misbehaving(nodeid, 100, message);
                return true;
            }
            break;
        }
    case BlockValidationResult::BLOCK_INVALID_HEADER:
    case BlockValidationResult::BLOCK_CHECKPOINT:
    case BlockValidationResult::BLOCK_INVALID_PREV:
        {
            LOCK(cs_main);
            Misbehaving(nodeid, 100, message);
        }
        return true;
    // Conflicting (but not necessarily invalid) data or different policy:
    case BlockValidationResult::BLOCK_MISSING_PREV:
        {
            // TODO: Handle this much more gracefully (10 DoS points is super arbitrary)
            LOCK(cs_main);
            Misbehaving(nodeid, 10, message);
        }
        return true;

    case BlockValidationResult::DOS_100:
        {
            LOCK(cs_main);
            Misbehaving(nodeid, 100, message);
        }
        return true;
    case BlockValidationResult::DOS_50:
        {
            LOCK(cs_main);
            Misbehaving(nodeid, 50, message);
        }
        return true;
    case BlockValidationResult::DOS_20:
        {
            LOCK(cs_main);
            Misbehaving(nodeid, 20, message);
        }
        return true;
    case BlockValidationResult::DOS_5:
        {
            LOCK(cs_main);
            Misbehaving(nodeid, 5, message);
        }
        return true;
    case BlockValidationResult::DOS_1:
        {
            LOCK(cs_main);
            Misbehaving(nodeid, 1, message);
        }
        return true;
    case BlockValidationResult::BLOCK_RECENT_CONSENSUS_CHANGE:
    case BlockValidationResult::BLOCK_TIME_FUTURE:
        break;
    }
    if (message != "") {
        LogPrint(BCLog::NET, "peer=%d: %s\n", nodeid, message);
    }
    return false;
}

NodeId GetBlockSource(uint256 hash)
{
    const auto it = mapBlockSource.find(hash);
    if (it == mapBlockSource.end())
        return -1;
    return it->second.first;
}

size_t MAX_LOOSE_HEADERS = 1000;
int MAX_DUPLICATE_HEADERS = 2000;
int64_t MAX_LOOSE_HEADER_TIME = 120;
int64_t MIN_DOS_STATE_TTL = 60 * 10; // seconds
bool AddNodeHeader(NodeId node_id, const uint256 &hash) EXCLUSIVE_LOCKS_REQUIRED(cs_main)
{
    CNodeState *state = State(node_id);
    if (state == nullptr) {
        return true;
    }
    auto it = map_dos_state.find(state->address);
    if (it != map_dos_state.end()) {
        if (it->second.m_map_loose_headers.size() > MAX_LOOSE_HEADERS) {
            return false;
        }
        it->second.m_map_loose_headers.insert(std::make_pair(hash, GetTime()));
        it->second.m_last_used_time = GetTime();
        return true;
    }
    map_dos_state[state->address].m_map_loose_headers.insert(std::make_pair(hash, GetTime()));
    map_dos_state[state->address].m_last_used_time = GetTime();
    return true;
}

void RemoveNodeHeader(const uint256 &hash) EXCLUSIVE_LOCKS_REQUIRED(cs_main)
{
    auto it = map_dos_state.begin();
    for (; it != map_dos_state.end(); ++it) {
        it->second.m_map_loose_headers.erase(hash);
    }
}

void RemoveNonReceivedHeaderFromNodes(BlockMap::iterator mi) EXCLUSIVE_LOCKS_REQUIRED(cs_main)
{
    auto it = mapNodeState.begin();
    for (; it != mapNodeState.end(); ++it) {
        if (it->second.pindexBestKnownBlock == mi->second) {
            it->second.pindexBestKnownBlock = nullptr;
        }
    }
}

void PassOnMisbehaviour(CNodeState *state, NodeId node_id, int howmuch) {
    state->nMisbehavior = howmuch;

    if (state->nMisbehavior >= gArgs.GetArg("-banscore", DEFAULT_BANSCORE_THRESHOLD)) {
        state->fShouldBan = true;
    }
    LogPrint(BCLog::NET, "%s: %s peer=%d Inherited misbehavior (%d)%s\n", __func__, state->name, node_id, state->nMisbehavior, state->fShouldBan ? ", Banned" : "");
}

/** Increase misbehavior scores by address. */
void MisbehavingByAddr(CNetAddr addr, int misbehavior_cfwd, int howmuch, const std::string& message="") EXCLUSIVE_LOCKS_REQUIRED(cs_main)
{
    for (auto it = mapNodeState.begin(); it != mapNodeState.end(); ++it) {
        if (it->first < 0) {
            continue;
        }
        if (addr == (CNetAddr)it->second.address) {
            if (it->second.nMisbehavior < misbehavior_cfwd) {
                PassOnMisbehaviour(&it->second, it->first, misbehavior_cfwd);
            }
            Misbehaving(it->first, howmuch, message);
        }
    }
}

void CheckUnreceivedHeaders(int64_t now) EXCLUSIVE_LOCKS_REQUIRED(cs_main)
{
    auto it = map_dos_state.begin();
    for (; it != map_dos_state.end();) {
        auto &dos_counters = it->second;
        auto it_headers = dos_counters.m_map_loose_headers.begin();
        for (; it_headers != dos_counters.m_map_loose_headers.end();) {
            if (it_headers->second + MAX_LOOSE_HEADER_TIME < now) {
                if (RemoveUnreceivedHeader(it_headers->first)) {
                    MisbehavingByAddr(it->first, dos_counters.m_misbehavior, 5, "Block not received.");
                    dos_counters.m_misbehavior += 5;
                }
                dos_counters.m_map_loose_headers.erase(it_headers++);
                continue;
            }
            ++it_headers;
        }
        // TODO: Options for decrease rate
        if (dos_counters.m_duplicate_count > 0) {
            if (now - dos_counters.m_last_used_time > MIN_DOS_STATE_TTL) {
                // Decay faster after some time passes
                dos_counters.m_duplicate_count -= 20;
                if (dos_counters.m_duplicate_count > 0) {
                    dos_counters.m_duplicate_count = 0;
                }
            } else {
                --dos_counters.m_duplicate_count;
            }
        }
        if (dos_counters.m_misbehavior > 0) {
            --dos_counters.m_misbehavior;
        }
        if (dos_counters.m_duplicate_count < 1
            && dos_counters.m_misbehavior < 1
            && dos_counters.m_map_loose_headers.size() == 0
            && now - dos_counters.m_last_used_time > MIN_DOS_STATE_TTL) {
            map_dos_state.erase(it++);
            continue;
        }
        ++it;
    }
}

bool IncDuplicateHeaders(NodeId node_id) EXCLUSIVE_LOCKS_REQUIRED(cs_main)
{
    CNodeState *state = State(node_id);
    if (state == nullptr) {
        return true; // Node already disconnected
    }
    auto it = map_dos_state.find(state->address);
    if (it != map_dos_state.end()) {
        ++it->second.m_duplicate_count;
        it->second.m_last_used_time = GetTime();
        if (it->second.m_duplicate_count < MAX_DUPLICATE_HEADERS) {
            return true;
        }
        if (state->nMisbehavior < it->second.m_misbehavior) {
            PassOnMisbehaviour(state, node_id, it->second.m_misbehavior);
        }
        it->second.m_misbehavior += 5;
        return false;
    }
    map_dos_state[state->address].m_duplicate_count = 1;
    map_dos_state[state->address].m_last_used_time = GetTime();
    return true;
}

void IncPersistentMisbehaviour(NodeId node_id, int howmuch)
{
    CNodeState *state = State(node_id);
    if (state == nullptr) {
        return;
    }
    auto it = map_dos_state.find(state->address);
    if (it != map_dos_state.end()) {
        if (state->nMisbehavior < it->second.m_misbehavior) {
            PassOnMisbehaviour(state, node_id, it->second.m_misbehavior);
        }
        it->second.m_misbehavior += howmuch;
        return;
    }
    map_dos_state[state->address].m_misbehavior = howmuch;
    return;
}

int GetNumDOSStates()
{
    return map_dos_state.size();
}

void ClearDOSStates()
{
    map_dos_state.clear();
}

//////////////////////////////////////////////////////////////////////////////
//
// blockchain -> download logic notification
//

// To prevent fingerprinting attacks, only send blocks/headers outside of the
// active chain if they are no more than a month older (both in time, and in
// best equivalent proof of work) than the best header chain we know about and
// we fully-validated them at some point.
static bool BlockRequestAllowed(const CBlockIndex* pindex, const Consensus::Params& consensusParams) EXCLUSIVE_LOCKS_REQUIRED(cs_main)
{
    AssertLockHeld(cs_main);
    if (::ChainActive().Contains(pindex)) return true;
    return pindex->IsValid(BLOCK_VALID_SCRIPTS) && (pindexBestHeader != nullptr) &&
        (pindexBestHeader->GetBlockTime() - pindex->GetBlockTime() < STALE_RELAY_AGE_LIMIT) &&
        (GetBlockProofEquivalentTime(*pindexBestHeader, *pindex, *pindexBestHeader, consensusParams) < STALE_RELAY_AGE_LIMIT);
}

PeerLogicValidation::PeerLogicValidation(CConnman* connmanIn, BanMan* banman, CScheduler& scheduler, ChainstateManager& chainman, CTxMemPool& pool)
    : connman(connmanIn),
      m_banman(banman),
      m_chainman(chainman),
      m_mempool(pool),
      m_stale_tip_check_time(0)
{
    // Initialize global variables that cannot be constructed at startup.
    recentRejects.reset(new CRollingBloomFilter(120000, 0.000001));

    // Blocks don't typically have more than 4000 transactions, so this should
    // be at least six blocks (~1 hr) worth of transactions that we can store.
    // If the number of transactions appearing in a block goes up, or if we are
    // seeing getdata requests more than an hour after initial announcement, we
    // can increase this number.
    // The false positive rate of 1/1M should come out to less than 1
    // transaction per day that would be inadvertently ignored (which is the
    // same probability that we have in the reject filter).
    g_recent_confirmed_transactions.reset(new CRollingBloomFilter(24000, 0.000001));

    const Consensus::Params& consensusParams = Params().GetConsensus();
    // Stale tip checking and peer eviction are on two different timers, but we
    // don't want them to get out of sync due to drift in the scheduler, so we
    // combine them in one function and schedule at the quicker (peer-eviction)
    // timer.
    static_assert(EXTRA_PEER_CHECK_INTERVAL < STALE_CHECK_INTERVAL, "peer eviction timer should be less than stale tip check timer");
    scheduler.scheduleEvery([this, consensusParams] { this->CheckForStaleTipAndEvictPeers(consensusParams); }, std::chrono::seconds{EXTRA_PEER_CHECK_INTERVAL});

    // schedule next run for 10-15 minutes in the future
    const std::chrono::milliseconds delta = std::chrono::minutes{10} + GetRandMillis(std::chrono::minutes{5});
    scheduler.scheduleFromNow([&] { ReattemptInitialBroadcast(scheduler); }, delta);
}

/**
 * Evict orphan txn pool entries (EraseOrphanTx) based on a newly connected
 * block. Also save the time of the last tip update.
 */
void PeerLogicValidation::BlockConnected(const std::shared_ptr<const CBlock>& pblock, const CBlockIndex* pindex)
{
    {
        LOCK(g_cs_orphans);

        std::vector<uint256> vOrphanErase;

        for (const CTransactionRef& ptx : pblock->vtx) {
            const CTransaction& tx = *ptx;

            // Which orphan pool entries must we evict?
            for (const auto& txin : tx.vin) {
                if (txin.IsAnonInput()) {
                    continue;
                }
                auto itByPrev = mapOrphanTransactionsByPrev.find(txin.prevout);
                if (itByPrev == mapOrphanTransactionsByPrev.end()) continue;
                for (auto mi = itByPrev->second.begin(); mi != itByPrev->second.end(); ++mi) {
                    const CTransaction& orphanTx = *(*mi)->second.tx;
                    const uint256& orphanHash = orphanTx.GetHash();
                    vOrphanErase.push_back(orphanHash);
                }
            }
        }

        // Erase orphan transactions included or precluded by this block
        if (vOrphanErase.size()) {
            int nErased = 0;
            for (const uint256& orphanHash : vOrphanErase) {
                nErased += EraseOrphanTx(orphanHash);
            }
            LogPrint(BCLog::MEMPOOL, "Erased %d orphan tx included or conflicted by block\n", nErased);
        }

        g_last_tip_update = GetTime();
    }
    {
        LOCK(g_cs_recent_confirmed_transactions);
        for (const auto& ptx : pblock->vtx) {
            g_recent_confirmed_transactions->insert(ptx->GetHash());
        }
    }
}

void PeerLogicValidation::BlockDisconnected(const std::shared_ptr<const CBlock> &block, const CBlockIndex* pindex)
{
    // To avoid relay problems with transactions that were previously
    // confirmed, clear our filter of recently confirmed transactions whenever
    // there's a reorg.
    // This means that in a 1-block reorg (where 1 block is disconnected and
    // then another block reconnected), our filter will drop to having only one
    // block's worth of transactions in it, but that should be fine, since
    // presumably the most common case of relaying a confirmed transaction
    // should be just after a new block containing it is found.
    LOCK(g_cs_recent_confirmed_transactions);
    g_recent_confirmed_transactions->reset();
}

// All of the following cache a recent block, and are protected by cs_most_recent_block
static RecursiveMutex cs_most_recent_block;
static std::shared_ptr<const CBlock> most_recent_block GUARDED_BY(cs_most_recent_block);
static std::shared_ptr<const CBlockHeaderAndShortTxIDs> most_recent_compact_block GUARDED_BY(cs_most_recent_block);
static uint256 most_recent_block_hash GUARDED_BY(cs_most_recent_block);
static bool fWitnessesPresentInMostRecentCompactBlock GUARDED_BY(cs_most_recent_block);

/**
 * Maintain state about the best-seen block and fast-announce a compact block
 * to compatible peers.
 */
void PeerLogicValidation::NewPoWValidBlock(const CBlockIndex *pindex, const std::shared_ptr<const CBlock>& pblock) {
    std::shared_ptr<const CBlockHeaderAndShortTxIDs> pcmpctblock = std::make_shared<const CBlockHeaderAndShortTxIDs> (*pblock, true);
    const CNetMsgMaker msgMaker(PROTOCOL_VERSION);

    LOCK(cs_main);

    static int nHighestFastAnnounce = 0;
    if (pindex->nHeight <= nHighestFastAnnounce)
        return;
    nHighestFastAnnounce = pindex->nHeight;

    bool fWitnessEnabled = IsWitnessEnabled(pindex->pprev, Params().GetConsensus());
    uint256 hashBlock(pblock->GetHash());

    {
        LOCK(cs_most_recent_block);
        most_recent_block_hash = hashBlock;
        most_recent_block = pblock;
        most_recent_compact_block = pcmpctblock;
        fWitnessesPresentInMostRecentCompactBlock = fWitnessEnabled;
    }

    connman->ForEachNode([this, &pcmpctblock, pindex, &msgMaker, fWitnessEnabled, &hashBlock](CNode* pnode) {
        AssertLockHeld(cs_main);

        // TODO: Avoid the repeated-serialization here
        if (pnode->nVersion < INVALID_CB_NO_BAN_VERSION || pnode->fDisconnect)
            return;
        ProcessBlockAvailability(pnode->GetId());
        CNodeState &state = *State(pnode->GetId());

        // If the peer has, or we announced to them the previous block already,
        // but we don't think they have this one, go ahead and announce it
        if (state.fPreferHeaderAndIDs && (!fWitnessEnabled || state.fWantsCmpctWitness) &&
                !PeerHasHeader(&state, pindex) && PeerHasHeader(&state, pindex->pprev)) {

            LogPrint(BCLog::NET, "%s sending header-and-ids %s to peer=%d\n", "PeerLogicValidation::NewPoWValidBlock",
                    hashBlock.ToString(), pnode->GetId());
            connman->PushMessage(pnode, msgMaker.Make(NetMsgType::CMPCTBLOCK, *pcmpctblock));
            state.pindexBestHeaderSent = pindex;
        }
    });
}

/**
 * Update our best height and announce any block hashes which weren't previously
 * in ::ChainActive() to our peers.
 */
void PeerLogicValidation::UpdatedBlockTip(const CBlockIndex *pindexNew, const CBlockIndex *pindexFork, bool fInitialDownload) {
    const int nNewHeight = pindexNew->nHeight;
    connman->SetBestHeight(nNewHeight);

    SetServiceFlagsIBDCache(!fInitialDownload);
    if (!fInitialDownload) {
        // Find the hashes of all blocks that weren't previously in the best chain.
        std::vector<uint256> vHashes;
        const CBlockIndex *pindexToAnnounce = pindexNew;
        while (pindexToAnnounce != pindexFork) {
            vHashes.push_back(pindexToAnnounce->GetBlockHash());
            pindexToAnnounce = pindexToAnnounce->pprev;
            if (vHashes.size() == MAX_BLOCKS_TO_ANNOUNCE) {
                // Limit announcements in case of a huge reorganization.
                // Rely on the peer's synchronization mechanism in that case.
                break;
            }
        }
        // Relay inventory, but don't relay old inventory during initial block download.
        connman->ForEachNode([nNewHeight, &vHashes](CNode* pnode) {
            if (nNewHeight > (pnode->nStartingHeight != -1 ? pnode->nStartingHeight - 2000 : 0)) {
                for (const uint256& hash : reverse_iterate(vHashes)) {
                    pnode->PushBlockHash(hash);
                }
            }
        });
        connman->WakeMessageHandler();
    }
}

/**
 * Handle invalid block rejection and consequent peer banning, maintain which
 * peers announce compact blocks.
 */
void PeerLogicValidation::BlockChecked(const CBlock& block, const BlockValidationState& state) {
    LOCK(cs_main);

    const uint256 hash(block.GetHash());
    std::map<uint256, std::pair<NodeId, bool>>::iterator it = mapBlockSource.find(hash);

    // If the block failed validation, we know where it came from and we're still connected
    // to that peer, maybe punish.
    if (state.IsInvalid() &&
        it != mapBlockSource.end() &&
        State(it->second.first)) {
            MaybePunishNodeForBlock(/*nodeid=*/ it->second.first, state, /*via_compact_block=*/ !it->second.second);
    } else
    if (state.nFlags & BLOCK_FAILED_DUPLICATE_STAKE) {
        if (it != mapBlockSource.end() && State(it->second.first)) {
            Misbehaving(it->second.first, 10);
        }
    }
    // Check that:
    // 1. The block is valid
    // 2. We're not in initial block download
    // 3. This is currently the best block we're aware of. We haven't updated
    //    the tip yet so we have no way to check this directly here. Instead we
    //    just check that there are currently no other blocks in flight.
    else if (state.IsValid() &&
             !::ChainstateActive().IsInitialBlockDownload() &&
             mapBlocksInFlight.count(hash) == mapBlocksInFlight.size()) {
        if (it != mapBlockSource.end()) {
            MaybeSetPeerAsAnnouncingHeaderAndIDs(it->second.first, connman);
        }
    }
    if (it != mapBlockSource.end())
        mapBlockSource.erase(it);
}

//////////////////////////////////////////////////////////////////////////////
//
// Messages
//


bool static AlreadyHave(const CInv& inv, const CTxMemPool& mempool) EXCLUSIVE_LOCKS_REQUIRED(cs_main)
{
    switch (inv.type)
    {
    case MSG_TX:
    case MSG_WITNESS_TX:
        {
            assert(recentRejects);
            if (::ChainActive().Tip()->GetBlockHash() != hashRecentRejectsChainTip)
            {
                // If the chain tip has changed previously rejected transactions
                // might be now valid, e.g. due to a nLockTime'd tx becoming valid,
                // or a double-spend. Reset the rejects filter and give those
                // txs a second chance.
                hashRecentRejectsChainTip = ::ChainActive().Tip()->GetBlockHash();
                recentRejects->reset();
            }

            {
                LOCK(g_cs_orphans);
                if (mapOrphanTransactions.count(inv.hash)) return true;
            }

            {
                LOCK(g_cs_recent_confirmed_transactions);
                if (g_recent_confirmed_transactions->contains(inv.hash)) return true;
            }

            return recentRejects->contains(inv.hash) ||
                   mempool.exists(inv.hash);
        }
    case MSG_BLOCK:
    case MSG_WITNESS_BLOCK:
        return LookupBlockIndex(inv.hash) != nullptr;
    }
    // Don't know what it is, just say we already got one
    return true;
}

void RelayTransaction(const uint256& txid, const CConnman& connman)
{
    CInv inv(MSG_TX, txid);
    connman.ForEachNode([&inv](CNode* pnode)
    {
        pnode->PushInventory(inv);
    });
}

static void RelayAddress(const CAddress& addr, bool fReachable, const CConnman& connman)
{
    unsigned int nRelayNodes = fReachable ? 2 : 1; // limited relaying of addresses outside our network(s)

    // Relay to a limited number of other nodes
    // Use deterministic randomness to send to the same nodes for 24 hours
    // at a time so the m_addr_knowns of the chosen nodes prevent repeats
    uint64_t hashAddr = addr.GetHash();
    const CSipHasher hasher = connman.GetDeterministicRandomizer(RANDOMIZER_ID_ADDRESS_RELAY).Write(hashAddr << 32).Write((GetTime() + hashAddr) / (24 * 60 * 60));
    FastRandomContext insecure_rand;

    std::array<std::pair<uint64_t, CNode*>,2> best{{{0, nullptr}, {0, nullptr}}};
    assert(nRelayNodes <= best.size());

    auto sortfunc = [&best, &hasher, nRelayNodes](CNode* pnode) {
        if (pnode->nVersion >= CADDR_TIME_VERSION && pnode->IsAddrRelayPeer()) {
            uint64_t hashKey = CSipHasher(hasher).Write(pnode->GetId()).Finalize();
            for (unsigned int i = 0; i < nRelayNodes; i++) {
                 if (hashKey > best[i].first) {
                     std::copy(best.begin() + i, best.begin() + nRelayNodes - 1, best.begin() + i + 1);
                     best[i] = std::make_pair(hashKey, pnode);
                     break;
                 }
            }
        }
    };

    auto pushfunc = [&addr, &best, nRelayNodes, &insecure_rand] {
        for (unsigned int i = 0; i < nRelayNodes && best[i].first != 0; i++) {
            best[i].second->PushAddress(addr, insecure_rand);
        }
    };

    connman.ForEachNodeThen(std::move(sortfunc), std::move(pushfunc));
}

void static ProcessGetBlockData(CNode& pfrom, const CChainParams& chainparams, const CInv& inv, CConnman* connman)
{
    bool send = false;
    std::shared_ptr<const CBlock> a_recent_block;
    std::shared_ptr<const CBlockHeaderAndShortTxIDs> a_recent_compact_block;
    bool fWitnessesPresentInARecentCompactBlock;
    const Consensus::Params& consensusParams = chainparams.GetConsensus();
    {
        LOCK(cs_most_recent_block);
        a_recent_block = most_recent_block;
        a_recent_compact_block = most_recent_compact_block;
        fWitnessesPresentInARecentCompactBlock = fWitnessesPresentInMostRecentCompactBlock;
    }

    bool need_activate_chain = false;
    {
        LOCK(cs_main);
        const CBlockIndex* pindex = LookupBlockIndex(inv.hash);
        if (pindex) {
            if (pindex->HaveTxsDownloaded() && !pindex->IsValid(BLOCK_VALID_SCRIPTS) &&
                    pindex->IsValid(BLOCK_VALID_TREE)) {
                // If we have the block and all of its parents, but have not yet validated it,
                // we might be in the middle of connecting it (ie in the unlock of cs_main
                // before ActivateBestChain but after AcceptBlock).
                // In this case, we need to run ActivateBestChain prior to checking the relay
                // conditions below.
                need_activate_chain = true;
            }
        }
    } // release cs_main before calling ActivateBestChain
    if (need_activate_chain) {
        BlockValidationState state;
        if (!ActivateBestChain(state, Params(), a_recent_block)) {
            LogPrint(BCLog::NET, "failed to activate chain (%s)\n", state.ToString());
        }
    }

    LOCK(cs_main);
    const CBlockIndex* pindex = LookupBlockIndex(inv.hash);
    if (pindex) {
        send = BlockRequestAllowed(pindex, consensusParams);
        if (!send) {
            LogPrint(BCLog::NET, "%s: ignoring request from peer=%i for old block that isn't in the main chain\n", __func__, pfrom.GetId());
        }
    }
    const CNetMsgMaker msgMaker(pfrom.GetSendVersion());
    // disconnect node in case we have reached the outbound limit for serving historical blocks
    // never disconnect whitelisted nodes
    if (send && connman->OutboundTargetReached(true) && ( ((pindexBestHeader != nullptr) && (pindexBestHeader->GetBlockTime() - pindex->GetBlockTime() > HISTORICAL_BLOCK_AGE)) || inv.type == MSG_FILTERED_BLOCK) && !pfrom.HasPermission(PF_NOBAN))
    {
        LogPrint(BCLog::NET, "historical block serving limit reached, disconnect peer=%d\n", pfrom.GetId());

        //disconnect node
        pfrom.fDisconnect = true;
        send = false;
    }
    // Avoid leaking prune-height by never sending blocks below the NODE_NETWORK_LIMITED threshold
    if (send && !pfrom.HasPermission(PF_NOBAN) && (
            (((pfrom.GetLocalServices() & NODE_NETWORK_LIMITED) == NODE_NETWORK_LIMITED) && ((pfrom.GetLocalServices() & NODE_NETWORK) != NODE_NETWORK) && (::ChainActive().Tip()->nHeight - pindex->nHeight > (int)NODE_NETWORK_LIMITED_MIN_BLOCKS + 2 /* add two blocks buffer extension for possible races */) )
       )) {
        LogPrint(BCLog::NET, "Ignore block request below NODE_NETWORK_LIMITED threshold from peer=%d\n", pfrom.GetId());

        //disconnect node and prevent it from stalling (would otherwise wait for the missing block)
        pfrom.fDisconnect = true;
        send = false;
    }
    // Pruned nodes may have deleted the block, so check whether
    // it's available before trying to send.
    if (send && (pindex->nStatus & BLOCK_HAVE_DATA))
    {
        std::shared_ptr<const CBlock> pblock;
        if (a_recent_block && a_recent_block->GetHash() == pindex->GetBlockHash()) {
            pblock = a_recent_block;
        } else if (inv.type == MSG_WITNESS_BLOCK) {
            // Fast-path: in this case it is possible to serve the block directly from disk,
            // as the network format matches the format on disk
            std::vector<uint8_t> block_data;
            if (!ReadRawBlockFromDisk(block_data, pindex, chainparams.MessageStart())) {
                assert(!"cannot load block from disk");
            }
            connman->PushMessage(&pfrom, msgMaker.Make(NetMsgType::BLOCK, MakeSpan(block_data)));
            // Don't set pblock as we've sent the block
        } else {
            // Send block from disk
            std::shared_ptr<CBlock> pblockRead = std::make_shared<CBlock>();
            if (!ReadBlockFromDisk(*pblockRead, pindex, consensusParams))
                assert(!"cannot load block from disk");
            pblock = pblockRead;
        }
        if (pblock) {
            if (inv.type == MSG_BLOCK)
                connman->PushMessage(&pfrom, msgMaker.Make(SERIALIZE_TRANSACTION_NO_WITNESS, NetMsgType::BLOCK, *pblock));
            else if (inv.type == MSG_WITNESS_BLOCK)
                connman->PushMessage(&pfrom, msgMaker.Make(NetMsgType::BLOCK, *pblock));
            else if (inv.type == MSG_FILTERED_BLOCK)
            {
                bool sendMerkleBlock = false;
                CMerkleBlock merkleBlock;
                if (pfrom.m_tx_relay != nullptr) {
                    LOCK(pfrom.m_tx_relay->cs_filter);
                    if (pfrom.m_tx_relay->pfilter) {
                        sendMerkleBlock = true;
                        merkleBlock = CMerkleBlock(*pblock, *pfrom.m_tx_relay->pfilter);
                    }
                }
                if (sendMerkleBlock) {
                    connman->PushMessage(&pfrom, msgMaker.Make(NetMsgType::MERKLEBLOCK, merkleBlock));
                    // CMerkleBlock just contains hashes, so also push any transactions in the block the client did not see
                    // This avoids hurting performance by pointlessly requiring a round-trip
                    // Note that there is currently no way for a node to request any single transactions we didn't send here -
                    // they must either disconnect and retry or request the full block.
                    // Thus, the protocol spec specified allows for us to provide duplicate txn here,
                    // however we MUST always provide at least what the remote peer needs
                    typedef std::pair<unsigned int, uint256> PairType;
                    for (PairType& pair : merkleBlock.vMatchedTxn)
                        connman->PushMessage(&pfrom, msgMaker.Make(SERIALIZE_TRANSACTION_NO_WITNESS, NetMsgType::TX, *pblock->vtx[pair.first]));
                }
                // else
                    // no response
            }
            else if (inv.type == MSG_CMPCT_BLOCK)
            {
                // If a peer is asking for old blocks, we're almost guaranteed
                // they won't have a useful mempool to match against a compact block,
                // and we don't feel like constructing the object for them, so
                // instead we respond with the full, non-compact block.
                bool fPeerWantsWitness = State(pfrom.GetId())->fWantsCmpctWitness;
                int nSendFlags = fPeerWantsWitness ? 0 : SERIALIZE_TRANSACTION_NO_WITNESS;
                if (CanDirectFetch(consensusParams) && pindex->nHeight >= ::ChainActive().Height() - MAX_CMPCTBLOCK_DEPTH) {
                    if ((fPeerWantsWitness || !fWitnessesPresentInARecentCompactBlock) && a_recent_compact_block && a_recent_compact_block->header.GetHash() == pindex->GetBlockHash()) {
                        connman->PushMessage(&pfrom, msgMaker.Make(nSendFlags, NetMsgType::CMPCTBLOCK, *a_recent_compact_block));
                    } else {
                        CBlockHeaderAndShortTxIDs cmpctblock(*pblock, fPeerWantsWitness);
                        connman->PushMessage(&pfrom, msgMaker.Make(nSendFlags, NetMsgType::CMPCTBLOCK, cmpctblock));
                    }
                } else {
                    connman->PushMessage(&pfrom, msgMaker.Make(nSendFlags, NetMsgType::BLOCK, *pblock));
                }
            }
        }

        // Trigger the peer node to send a getblocks request for the next batch of inventory
        if (inv.hash == pfrom.hashContinue)
        {
            // Bypass PushInventory, this must send even if redundant,
            // and we want it right after the last block so they don't
            // wait for other stuff first.
            std::vector<CInv> vInv;
            vInv.push_back(CInv(MSG_BLOCK, ::ChainActive().Tip()->GetBlockHash()));
            connman->PushMessage(&pfrom, msgMaker.Make(NetMsgType::INV, vInv));
            pfrom.hashContinue.SetNull();
        }
    }
}

//! Determine whether or not a peer can request a transaction, and return it (or nullptr if not found or not allowed).
CTransactionRef static FindTxForGetData(CNode& peer, const uint256& txid, const std::chrono::seconds mempool_req, const std::chrono::seconds longlived_mempool_time) LOCKS_EXCLUDED(cs_main)
{
    // Check if the requested transaction is so recent that we're just
    // about to announce it to the peer; if so, they certainly shouldn't
    // know we already have it.
    {
        LOCK(peer.m_tx_relay->cs_tx_inventory);
        if (peer.m_tx_relay->setInventoryTxToSend.count(txid)) return {};
    }

    {
        LOCK(cs_main);
        // Look up transaction in relay pool
        auto mi = mapRelay.find(txid);
        if (mi != mapRelay.end()) return mi->second;
    }

    auto txinfo = mempool.info(txid);
    if (txinfo.tx) {
        // To protect privacy, do not answer getdata using the mempool when
        // that TX couldn't have been INVed in reply to a MEMPOOL request,
        // or when it's too recent to have expired from mapRelay.
        if ((mempool_req.count() && txinfo.m_time <= mempool_req) || txinfo.m_time <= longlived_mempool_time) {
            return txinfo.tx;
        }
    }

    return {};
}

void static ProcessGetData(CNode& pfrom, const CChainParams& chainparams, CConnman* connman, CTxMemPool& mempool, const std::atomic<bool>& interruptMsgProc) LOCKS_EXCLUDED(cs_main)
{
    AssertLockNotHeld(cs_main);

    std::deque<CInv>::iterator it = pfrom.vRecvGetData.begin();
    std::vector<CInv> vNotFound;
    const CNetMsgMaker msgMaker(pfrom.GetSendVersion());

    // mempool entries added before this time have likely expired from mapRelay
    const std::chrono::seconds longlived_mempool_time = GetTime<std::chrono::seconds>() - RELAY_TX_CACHE_TIME;
    // Get last mempool request time
    const std::chrono::seconds mempool_req = pfrom.m_tx_relay != nullptr ? pfrom.m_tx_relay->m_last_mempool_req.load()
                                                                          : std::chrono::seconds::min();

    // Process as many TX items from the front of the getdata queue as
    // possible, since they're common and it's efficient to batch process
    // them.
    while (it != pfrom.vRecvGetData.end() && (it->type == MSG_TX || it->type == MSG_WITNESS_TX)) {
        if (interruptMsgProc) return;
        // The send buffer provides backpressure. If there's no space in
        // the buffer, pause processing until the next call.
        if (pfrom.fPauseSend) break;

        const CInv &inv = *it++;

        if (pfrom.m_tx_relay == nullptr) {
            // Ignore GETDATA requests for transactions from blocks-only peers.
            continue;
        }

        CTransactionRef tx = FindTxForGetData(pfrom, inv.hash, mempool_req, longlived_mempool_time);
        if (tx) {
            int nSendFlags = (inv.type == MSG_TX ? SERIALIZE_TRANSACTION_NO_WITNESS : 0);
            connman->PushMessage(&pfrom, msgMaker.Make(nSendFlags, NetMsgType::TX, *tx));
            mempool.RemoveUnbroadcastTx(inv.hash);
        } else {
            vNotFound.push_back(inv);
        }
    }

    // Only process one BLOCK item per call, since they're uncommon and can be
    // expensive to process.
    if (it != pfrom.vRecvGetData.end() && !pfrom.fPauseSend) {
        const CInv &inv = *it++;
        if (inv.type == MSG_BLOCK || inv.type == MSG_FILTERED_BLOCK || inv.type == MSG_CMPCT_BLOCK || inv.type == MSG_WITNESS_BLOCK) {
            ProcessGetBlockData(pfrom, chainparams, inv, connman);
        }
        // else: If the first item on the queue is an unknown type, we erase it
        // and continue processing the queue on the next call.
    }

    pfrom.vRecvGetData.erase(pfrom.vRecvGetData.begin(), it);

    if (!vNotFound.empty()) {
        // Let the peer know that we didn't find what it asked for, so it doesn't
        // have to wait around forever.
        // SPV clients care about this message: it's needed when they are
        // recursively walking the dependencies of relevant unconfirmed
        // transactions. SPV clients want to do that because they want to know
        // about (and store and rebroadcast and risk analyze) the dependencies
        // of transactions relevant to them, without having to download the
        // entire memory pool.
        // Also, other nodes can use these messages to automatically request a
        // transaction from some other peer that annnounced it, and stop
        // waiting for us to respond.
        // In normal operation, we often send NOTFOUND messages for parents of
        // transactions that we relay; if a peer is missing a parent, they may
        // assume we have them and request the parents from us.
        connman->PushMessage(&pfrom, msgMaker.Make(NetMsgType::NOTFOUND, vNotFound));
    }
}

static uint32_t GetFetchFlags(const CNode& pfrom) EXCLUSIVE_LOCKS_REQUIRED(cs_main) {
    uint32_t nFetchFlags = 0;
    if ((pfrom.GetLocalServices() & NODE_WITNESS) && State(pfrom.GetId())->fHaveWitness) {
        nFetchFlags |= MSG_WITNESS_FLAG;
    }
    return nFetchFlags;
}

inline void static SendBlockTransactions(const CBlock& block, const BlockTransactionsRequest& req, CNode& pfrom, CConnman* connman) {
    BlockTransactions resp(req);
    for (size_t i = 0; i < req.indexes.size(); i++) {
        if (req.indexes[i] >= block.vtx.size()) {
            LOCK(cs_main);
            Misbehaving(pfrom.GetId(), 100, strprintf("Peer %d sent us a getblocktxn with out-of-bounds tx indices", pfrom.GetId()));
            return;
        }
        resp.txn[i] = block.vtx[req.indexes[i]];
    }
    LOCK(cs_main);
    const CNetMsgMaker msgMaker(pfrom.GetSendVersion());
    int nSendFlags = State(pfrom.GetId())->fWantsCmpctWitness ? 0 : SERIALIZE_TRANSACTION_NO_WITNESS;
    connman->PushMessage(&pfrom, msgMaker.Make(nSendFlags, NetMsgType::BLOCKTXN, resp));
}

bool static ProcessHeadersMessage(CNode& pfrom, CConnman* connman, ChainstateManager& chainman, CTxMemPool& mempool, const std::vector<CBlockHeader>& headers, const CChainParams& chainparams, bool via_compact_block)
{
    const CNetMsgMaker msgMaker(pfrom.GetSendVersion());
    size_t nCount = headers.size();

    if (nCount == 0) {
        // Nothing interesting. Stop asking this peers for more headers.
        return true;
    }

    bool received_new_header = false;
    const CBlockIndex *pindexLast = nullptr;
    {
        LOCK(cs_main);
        CNodeState *nodestate = State(pfrom.GetId());

        // If this looks like it could be a block announcement (nCount <
        // MAX_BLOCKS_TO_ANNOUNCE), use special logic for handling headers that
        // don't connect:
        // - Send a getheaders message in response to try to connect the chain.
        // - The peer can send up to MAX_UNCONNECTING_HEADERS in a row that
        //   don't connect before giving DoS points
        // - Once a headers message is received that is valid and does connect,
        //   nUnconnectingHeaders gets reset back to 0.
        if (!LookupBlockIndex(headers[0].hashPrevBlock) && nCount < MAX_BLOCKS_TO_ANNOUNCE) {
            nodestate->nUnconnectingHeaders++;
            connman->PushMessage(&pfrom, msgMaker.Make(NetMsgType::GETHEADERS, ::ChainActive().GetLocator(pindexBestHeader), uint256()));
            LogPrint(BCLog::NET, "received header %s: missing prev block %s, sending getheaders (%d) to end (peer=%d, nUnconnectingHeaders=%d)\n",
                    headers[0].GetHash().ToString(),
                    headers[0].hashPrevBlock.ToString(),
                    pindexBestHeader->nHeight,
                    pfrom.GetId(), nodestate->nUnconnectingHeaders);
            // Set hashLastUnknownBlock for this peer, so that if we
            // eventually get the headers - even from a different peer -
            // we can use this peer to download.
            UpdateBlockAvailability(pfrom.GetId(), headers.back().GetHash());

            if (nodestate->nUnconnectingHeaders % MAX_UNCONNECTING_HEADERS == 0) {
                Misbehaving(pfrom.GetId(), 20);
            }
            return true;
        }

        uint256 hashLastBlock;
        for (const CBlockHeader& header : headers) {
            if (!hashLastBlock.IsNull() && header.hashPrevBlock != hashLastBlock) {
                Misbehaving(pfrom.GetId(), 20, "non-continuous headers sequence");
                return false;
            }
            hashLastBlock = header.GetHash();
        }

        // If we don't have the last header, then they'll have given us
        // something new (if these headers are valid).
        if (!LookupBlockIndex(hashLastBlock)) {
            received_new_header = true;
        }
    }

    BlockValidationState state;
    state.nodeId = pfrom->GetId();
    if (!chainman.ProcessNewBlockHeaders(headers, state, chainparams, &pindexLast)) {
        if (state.IsInvalid()) {
            MaybePunishNodeForBlock(pfrom.GetId(), state, via_compact_block, "invalid header received");
            return false;
        }
    }

    {
        LOCK(cs_main);
        CNodeState *nodestate = State(pfrom.GetId());
        if (nodestate->nUnconnectingHeaders > 0) {
            LogPrint(BCLog::NET, "peer=%d: resetting nUnconnectingHeaders (%d -> 0)\n", pfrom.GetId(), nodestate->nUnconnectingHeaders);
        }
        nodestate->nUnconnectingHeaders = 0;

        assert(pindexLast);
        UpdateBlockAvailability(pfrom.GetId(), pindexLast->GetBlockHash());

        // From here, pindexBestKnownBlock should be guaranteed to be non-null,
        // because it is set in UpdateBlockAvailability. Some nullptr checks
        // are still present, however, as belt-and-suspenders.

        if (received_new_header && pindexLast->nChainWork > ::ChainActive().Tip()->nChainWork) {
            nodestate->m_last_block_announcement = GetTime();
        }

        if (nCount == MAX_HEADERS_RESULTS) {
            // Headers message had its maximum size; the peer may have more headers.
            // TODO: optimize: if pindexLast is an ancestor of ::ChainActive().Tip or pindexBestHeader, continue
            // from there instead.
            LogPrint(BCLog::NET, "more getheaders (%d) to end to peer=%d (startheight:%d)\n", pindexLast->nHeight, pfrom.GetId(), pfrom.nStartingHeight);
            connman->PushMessage(&pfrom, msgMaker.Make(NetMsgType::GETHEADERS, ::ChainActive().GetLocator(pindexLast), uint256()));
        }

        bool fCanDirectFetch = CanDirectFetch(chainparams.GetConsensus());
        // If this set of headers is valid and ends in a block with at least as
        // much work as our tip, download as much as possible.
        if (fCanDirectFetch && pindexLast->IsValid(BLOCK_VALID_TREE) && ::ChainActive().Tip()->nChainWork <= pindexLast->nChainWork) {
            std::vector<const CBlockIndex*> vToFetch;
            const CBlockIndex *pindexWalk = pindexLast;
            // Calculate all the blocks we'd need to switch to pindexLast, up to a limit.
            while (pindexWalk && !::ChainActive().Contains(pindexWalk) && vToFetch.size() <= MAX_BLOCKS_IN_TRANSIT_PER_PEER) {
                if (!(pindexWalk->nStatus & BLOCK_HAVE_DATA) &&
                        !mapBlocksInFlight.count(pindexWalk->GetBlockHash()) &&
<<<<<<< HEAD
                        (!IsWitnessEnabled(pindexWalk->pprev, chainparams.GetConsensus()) || State(pfrom->GetId())->fHaveWitness) &&
                        !(pindexWalk->nFlags & BLOCK_DELAYED)) {
=======
                        (!IsWitnessEnabled(pindexWalk->pprev, chainparams.GetConsensus()) || State(pfrom.GetId())->fHaveWitness)) {
>>>>>>> 17cfa52d
                    // We don't have this block, and it's not yet in flight.
                    vToFetch.push_back(pindexWalk);
                }
                pindexWalk = pindexWalk->pprev;
            }
            // If pindexWalk still isn't on our main chain, we're looking at a
            // very large reorg at a time we think we're close to caught up to
            // the main chain -- this shouldn't really happen.  Bail out on the
            // direct fetch and rely on parallel download instead.
            if (!::ChainActive().Contains(pindexWalk)) {
                LogPrint(BCLog::NET, "Large reorg, won't direct fetch to %s (%d)\n",
                        pindexLast->GetBlockHash().ToString(),
                        pindexLast->nHeight);
            } else {
                std::vector<CInv> vGetData;
                // Download as much as possible, from earliest to latest.
                for (const CBlockIndex *pindex : reverse_iterate(vToFetch)) {
                    if (nodestate->nBlocksInFlight >= MAX_BLOCKS_IN_TRANSIT_PER_PEER) {
                        // Can't download any more from this peer
                        break;
                    }
                    uint32_t nFetchFlags = GetFetchFlags(pfrom);
                    vGetData.push_back(CInv(MSG_BLOCK | nFetchFlags, pindex->GetBlockHash()));
                    MarkBlockAsInFlight(mempool, pfrom.GetId(), pindex->GetBlockHash(), pindex);
                    LogPrint(BCLog::NET, "Requesting block %s from  peer=%d\n",
                            pindex->GetBlockHash().ToString(), pfrom.GetId());
                }
                if (vGetData.size() > 1) {
                    LogPrint(BCLog::NET, "Downloading blocks toward %s (%d) via headers direct fetch\n",
                            pindexLast->GetBlockHash().ToString(), pindexLast->nHeight);
                }
                if (vGetData.size() > 0) {
                    if (nodestate->fSupportsDesiredCmpctVersion && vGetData.size() == 1 && mapBlocksInFlight.size() == 1 && pindexLast->pprev->IsValid(BLOCK_VALID_CHAIN)) {
                        // In any case, we want to download using a compact block, not a regular one
                        vGetData[0] = CInv(MSG_CMPCT_BLOCK, vGetData[0].hash);
                    }
                    connman->PushMessage(&pfrom, msgMaker.Make(NetMsgType::GETDATA, vGetData));
                }
            }
        }
        // If we're in IBD, we want outbound peers that will serve us a useful
        // chain. Disconnect peers that are on chains with insufficient work.
        if (::ChainstateActive().IsInitialBlockDownload() && nCount != MAX_HEADERS_RESULTS) {
            // When nCount < MAX_HEADERS_RESULTS, we know we have no more
            // headers to fetch from this peer.
            if (nodestate->pindexBestKnownBlock && nodestate->pindexBestKnownBlock->nChainWork < nMinimumChainWork) {
                // This peer has too little work on their headers chain to help
                // us sync -- disconnect if using an outbound slot (unless
                // whitelisted or addnode).
                // Note: We compare their tip to nMinimumChainWork (rather than
                // ::ChainActive().Tip()) because we won't start block download
                // until we have a headers chain that has at least
                // nMinimumChainWork, even if a peer has a chain past our tip,
                // as an anti-DoS measure.
                if (IsOutboundDisconnectionCandidate(pfrom)) {
                    LogPrintf("Disconnecting outbound peer %d -- headers chain has insufficient work\n", pfrom.GetId());
                    pfrom.fDisconnect = true;
                }
            }
        }

        if (!pfrom.fDisconnect && IsOutboundDisconnectionCandidate(pfrom) && nodestate->pindexBestKnownBlock != nullptr && pfrom.m_tx_relay != nullptr) {
            // If this is an outbound full-relay peer, check to see if we should protect
            // it from the bad/lagging chain logic.
            // Note that block-relay-only peers are already implicitly protected, so we
            // only consider setting m_protect for the full-relay peers.
            if (g_outbound_peers_with_protect_from_disconnect < MAX_OUTBOUND_PEERS_TO_PROTECT_FROM_DISCONNECT && nodestate->pindexBestKnownBlock->nChainWork >= ::ChainActive().Tip()->nChainWork && !nodestate->m_chain_sync.m_protect) {
                LogPrint(BCLog::NET, "Protecting outbound peer=%d from eviction\n", pfrom.GetId());
                nodestate->m_chain_sync.m_protect = true;
                ++g_outbound_peers_with_protect_from_disconnect;
            }
        }
    }

    return true;
}

void static ProcessOrphanTx(CConnman* connman, CTxMemPool& mempool, std::set<uint256>& orphan_work_set, std::list<CTransactionRef>& removed_txn) EXCLUSIVE_LOCKS_REQUIRED(cs_main, g_cs_orphans)
{
    AssertLockHeld(cs_main);
    AssertLockHeld(g_cs_orphans);
    std::set<NodeId> setMisbehaving;
    bool done = false;
    while (!done && !orphan_work_set.empty()) {
        const uint256 orphanHash = *orphan_work_set.begin();
        orphan_work_set.erase(orphan_work_set.begin());

        auto orphan_it = mapOrphanTransactions.find(orphanHash);
        if (orphan_it == mapOrphanTransactions.end()) continue;

        const CTransactionRef porphanTx = orphan_it->second.tx;
        const CTransaction& orphanTx = *porphanTx;
        NodeId fromPeer = orphan_it->second.fromPeer;
        // Use a new TxValidationState because orphans come from different peers (and we call
        // MaybePunishNodeForTx based on the source peer from the orphan map, not based on the peer
        // that relayed the previous transaction).
        TxValidationState orphan_state;

        if (setMisbehaving.count(fromPeer)) continue;
        if (AcceptToMemoryPool(mempool, orphan_state, porphanTx, &removed_txn, false /* bypass_limits */, 0 /* nAbsurdFee */)) {
            LogPrint(BCLog::MEMPOOL, "   accepted orphan tx %s\n", orphanHash.ToString());
            RelayTransaction(orphanHash, *connman);
            for (unsigned int i = 0; i < orphanTx.GetNumVOuts(); i++) {
                auto it_by_prev = mapOrphanTransactionsByPrev.find(COutPoint(orphanHash, i));
                if (it_by_prev != mapOrphanTransactionsByPrev.end()) {
                    for (const auto& elem : it_by_prev->second) {
                        orphan_work_set.insert(elem->first);
                    }
                }
            }
            EraseOrphanTx(orphanHash);
            done = true;
        } else if (orphan_state.GetResult() != TxValidationResult::TX_MISSING_INPUTS) {
            if (orphan_state.IsInvalid()) {
                // Punish peer that gave us an invalid orphan tx
                if (MaybePunishNodeForTx(fromPeer, orphan_state)) {
                    setMisbehaving.insert(fromPeer);
                }
                LogPrint(BCLog::MEMPOOL, "   invalid orphan tx %s\n", orphanHash.ToString());
            }
            // Has inputs but not accepted to mempool
            // Probably non-standard or insufficient fee
            LogPrint(BCLog::MEMPOOL, "   removed orphan tx %s\n", orphanHash.ToString());
            if (!orphanTx.HasWitness() && orphan_state.GetResult() != TxValidationResult::TX_WITNESS_MUTATED) {
                // Do not use rejection cache for witness transactions or
                // witness-stripped transactions, as they can have been malleated.
                // See https://github.com/bitcoin/bitcoin/issues/8279 for details.
                assert(recentRejects);
                recentRejects->insert(orphanHash);
            }
            EraseOrphanTx(orphanHash);
            done = true;
        }
        mempool.check(&::ChainstateActive().CoinsTip());
    }
}

/**
 * Validation logic for compact filters request handling.
 *
 * May disconnect from the peer in the case of a bad request.
 *
 * @param[in]   pfrom           The peer that we received the request from
 * @param[in]   chain_params    Chain parameters
 * @param[in]   filter_type     The filter type the request is for. Must be basic filters.
 * @param[in]   start_height    The start height for the request
 * @param[in]   stop_hash       The stop_hash for the request
 * @param[in]   max_height_diff The maximum number of items permitted to request, as specified in BIP 157
 * @param[out]  stop_index      The CBlockIndex for the stop_hash block, if the request can be serviced.
 * @param[out]  filter_index    The filter index, if the request can be serviced.
 * @return                      True if the request can be serviced.
 */
static bool PrepareBlockFilterRequest(CNode& pfrom, const CChainParams& chain_params,
                                      BlockFilterType filter_type, uint32_t start_height,
                                      const uint256& stop_hash, uint32_t max_height_diff,
                                      const CBlockIndex*& stop_index,
                                      BlockFilterIndex*& filter_index)
{
    const bool supported_filter_type =
        (filter_type == BlockFilterType::BASIC &&
         gArgs.GetBoolArg("-peerblockfilters", DEFAULT_PEERBLOCKFILTERS));
    if (!supported_filter_type) {
        LogPrint(BCLog::NET, "peer %d requested unsupported block filter type: %d\n",
                 pfrom.GetId(), static_cast<uint8_t>(filter_type));
        pfrom.fDisconnect = true;
        return false;
    }

    {
        LOCK(cs_main);
        stop_index = LookupBlockIndex(stop_hash);

        // Check that the stop block exists and the peer would be allowed to fetch it.
        if (!stop_index || !BlockRequestAllowed(stop_index, chain_params.GetConsensus())) {
            LogPrint(BCLog::NET, "peer %d requested invalid block hash: %s\n",
                     pfrom.GetId(), stop_hash.ToString());
            pfrom.fDisconnect = true;
            return false;
        }
    }

    uint32_t stop_height = stop_index->nHeight;
    if (start_height > stop_height) {
        LogPrint(BCLog::NET, "peer %d sent invalid getcfilters/getcfheaders with " /* Continued */
                 "start height %d and stop height %d\n",
                 pfrom.GetId(), start_height, stop_height);
        pfrom.fDisconnect = true;
        return false;
    }
    if (stop_height - start_height >= max_height_diff) {
        LogPrint(BCLog::NET, "peer %d requested too many cfilters/cfheaders: %d / %d\n",
                 pfrom.GetId(), stop_height - start_height + 1, max_height_diff);
        pfrom.fDisconnect = true;
        return false;
    }

    filter_index = GetBlockFilterIndex(filter_type);
    if (!filter_index) {
        LogPrint(BCLog::NET, "Filter index for supported type %s not found\n", BlockFilterTypeName(filter_type));
        return false;
    }

    return true;
}

/**
 * Handle a cfilters request.
 *
 * May disconnect from the peer in the case of a bad request.
 *
 * @param[in]   pfrom           The peer that we received the request from
 * @param[in]   vRecv           The raw message received
 * @param[in]   chain_params    Chain parameters
 * @param[in]   connman         Pointer to the connection manager
 */
static void ProcessGetCFilters(CNode& pfrom, CDataStream& vRecv, const CChainParams& chain_params,
                               CConnman& connman)
{
    uint8_t filter_type_ser;
    uint32_t start_height;
    uint256 stop_hash;

    vRecv >> filter_type_ser >> start_height >> stop_hash;

    const BlockFilterType filter_type = static_cast<BlockFilterType>(filter_type_ser);

    const CBlockIndex* stop_index;
    BlockFilterIndex* filter_index;
    if (!PrepareBlockFilterRequest(pfrom, chain_params, filter_type, start_height, stop_hash,
                                   MAX_GETCFILTERS_SIZE, stop_index, filter_index)) {
        return;
    }

    std::vector<BlockFilter> filters;

    if (!filter_index->LookupFilterRange(start_height, stop_index, filters)) {
        LogPrint(BCLog::NET, "Failed to find block filter in index: filter_type=%s, start_height=%d, stop_hash=%s\n",
                     BlockFilterTypeName(filter_type), start_height, stop_hash.ToString());
        return;
    }

    for (const auto& filter : filters) {
        CSerializedNetMsg msg = CNetMsgMaker(pfrom.GetSendVersion())
            .Make(NetMsgType::CFILTER, filter);
        connman.PushMessage(&pfrom, std::move(msg));
    }
}

/**
 * Handle a cfheaders request.
 *
 * May disconnect from the peer in the case of a bad request.
 *
 * @param[in]   pfrom           The peer that we received the request from
 * @param[in]   vRecv           The raw message received
 * @param[in]   chain_params    Chain parameters
 * @param[in]   connman         Pointer to the connection manager
 */
static void ProcessGetCFHeaders(CNode& pfrom, CDataStream& vRecv, const CChainParams& chain_params,
                                CConnman& connman)
{
    uint8_t filter_type_ser;
    uint32_t start_height;
    uint256 stop_hash;

    vRecv >> filter_type_ser >> start_height >> stop_hash;

    const BlockFilterType filter_type = static_cast<BlockFilterType>(filter_type_ser);

    const CBlockIndex* stop_index;
    BlockFilterIndex* filter_index;
    if (!PrepareBlockFilterRequest(pfrom, chain_params, filter_type, start_height, stop_hash,
                                   MAX_GETCFHEADERS_SIZE, stop_index, filter_index)) {
        return;
    }

    uint256 prev_header;
    if (start_height > 0) {
        const CBlockIndex* const prev_block =
            stop_index->GetAncestor(static_cast<int>(start_height - 1));
        if (!filter_index->LookupFilterHeader(prev_block, prev_header)) {
            LogPrint(BCLog::NET, "Failed to find block filter header in index: filter_type=%s, block_hash=%s\n",
                         BlockFilterTypeName(filter_type), prev_block->GetBlockHash().ToString());
            return;
        }
    }

    std::vector<uint256> filter_hashes;
    if (!filter_index->LookupFilterHashRange(start_height, stop_index, filter_hashes)) {
        LogPrint(BCLog::NET, "Failed to find block filter hashes in index: filter_type=%s, start_height=%d, stop_hash=%s\n",
                     BlockFilterTypeName(filter_type), start_height, stop_hash.ToString());
        return;
    }

    CSerializedNetMsg msg = CNetMsgMaker(pfrom.GetSendVersion())
        .Make(NetMsgType::CFHEADERS,
              filter_type_ser,
              stop_index->GetBlockHash(),
              prev_header,
              filter_hashes);
    connman.PushMessage(&pfrom, std::move(msg));
}

/**
 * Handle a getcfcheckpt request.
 *
 * May disconnect from the peer in the case of a bad request.
 *
 * @param[in]   pfrom           The peer that we received the request from
 * @param[in]   vRecv           The raw message received
 * @param[in]   chain_params    Chain parameters
 * @param[in]   connman         Pointer to the connection manager
 */
static void ProcessGetCFCheckPt(CNode& pfrom, CDataStream& vRecv, const CChainParams& chain_params,
                                CConnman& connman)
{
    uint8_t filter_type_ser;
    uint256 stop_hash;

    vRecv >> filter_type_ser >> stop_hash;

    const BlockFilterType filter_type = static_cast<BlockFilterType>(filter_type_ser);

    const CBlockIndex* stop_index;
    BlockFilterIndex* filter_index;
    if (!PrepareBlockFilterRequest(pfrom, chain_params, filter_type, /*start_height=*/0, stop_hash,
                                   /*max_height_diff=*/std::numeric_limits<uint32_t>::max(),
                                   stop_index, filter_index)) {
        return;
    }

    std::vector<uint256> headers(stop_index->nHeight / CFCHECKPT_INTERVAL);

    // Populate headers.
    const CBlockIndex* block_index = stop_index;
    for (int i = headers.size() - 1; i >= 0; i--) {
        int height = (i + 1) * CFCHECKPT_INTERVAL;
        block_index = block_index->GetAncestor(height);

        if (!filter_index->LookupFilterHeader(block_index, headers[i])) {
            LogPrint(BCLog::NET, "Failed to find block filter header in index: filter_type=%s, block_hash=%s\n",
                         BlockFilterTypeName(filter_type), block_index->GetBlockHash().ToString());
            return;
        }
    }

    CSerializedNetMsg msg = CNetMsgMaker(pfrom.GetSendVersion())
        .Make(NetMsgType::CFCHECKPT,
              filter_type_ser,
              stop_index->GetBlockHash(),
              headers);
    connman.PushMessage(&pfrom, std::move(msg));
}

bool ProcessMessage(CNode& pfrom, const std::string& msg_type, CDataStream& vRecv, int64_t nTimeReceived, const CChainParams& chainparams, ChainstateManager& chainman, CTxMemPool& mempool, CConnman* connman, BanMan* banman, const std::atomic<bool>& interruptMsgProc)
{
    LogPrint(BCLog::NET, "received: %s (%u bytes) peer=%d\n", SanitizeString(msg_type), vRecv.size(), pfrom.GetId());
    if (gArgs.IsArgSet("-dropmessagestest") && GetRand(gArgs.GetArg("-dropmessagestest", 0)) == 0)
    {
        LogPrintf("dropmessagestest DROPPING RECV MESSAGE\n");
        return true;
    }


    if (!(pfrom.GetLocalServices() & NODE_BLOOM) &&
              (msg_type == NetMsgType::FILTERLOAD ||
               msg_type == NetMsgType::FILTERADD))
    {
        if (pfrom.nVersion >= NO_BLOOM_VERSION) {
            LOCK(cs_main);
            Misbehaving(pfrom.GetId(), 100);
            return false;
        } else {
            pfrom.fDisconnect = true;
            return false;
        }
    }

    if (msg_type == NetMsgType::VERSION) {
        // Each connection can only send one version message
        if (pfrom.nVersion != 0)
        {
            LOCK(cs_main);
            Misbehaving(pfrom.GetId(), 1);
            return false;
        }

        int64_t nTime;
        CAddress addrMe;
        CAddress addrFrom;
        uint64_t nNonce = 1;
        uint64_t nServiceInt;
        ServiceFlags nServices;
        int nVersion;
        int nSendVersion;
        std::string cleanSubVer;
        int nStartingHeight = -1;
        bool fRelay = true;

        vRecv >> nVersion >> nServiceInt >> nTime >> addrMe;
        nSendVersion = std::min(nVersion, PROTOCOL_VERSION);

        // Clear NODE_SMSG service flag if old peer version
        if (nVersion < smsg::MIN_SMSG_PROTO_VERSION) {
            nServiceInt &= ~NODE_SMSG;
        }
        nServices = ServiceFlags(nServiceInt);
<<<<<<< HEAD

        if (!pfrom->fInbound)
=======
        if (!pfrom.fInbound)
>>>>>>> 17cfa52d
        {
            connman->SetServices(pfrom.addr, nServices);
        }
        if (!pfrom.fInbound && !pfrom.fFeeler && !pfrom.m_manual_connection && !HasAllDesirableServiceFlags(nServices))
        {
            LogPrint(BCLog::NET, "peer=%d does not offer the expected services (%08x offered, %08x expected); disconnecting\n", pfrom.GetId(), nServices, GetDesirableServiceFlags(nServices));
            pfrom.fDisconnect = true;
            return false;
        }

        if (nVersion < MIN_PEER_PROTO_VERSION) {
            // disconnect from peers older than this proto version
            LogPrint(BCLog::NET, "peer=%d using obsolete version %i; disconnecting\n", pfrom.GetId(), nVersion);
            pfrom.fDisconnect = true;
            return false;
        }

        if (!vRecv.empty())
            vRecv >> addrFrom >> nNonce;
        if (!vRecv.empty()) {
            std::string strSubVer;
            vRecv >> LIMITED_STRING(strSubVer, MAX_SUBVERSION_LENGTH);
            cleanSubVer = SanitizeString(strSubVer);
        }
        if (!vRecv.empty()) {
            vRecv >> nStartingHeight;
        }
        if (!vRecv.empty())
            vRecv >> fRelay;
        // Disconnect if we connected to ourself
        if (pfrom.fInbound && !connman->CheckIncomingNonce(nNonce))
        {
            LogPrintf("connected to self at %s, disconnecting\n", pfrom.addr.ToString());
            pfrom.fDisconnect = true;
            return true;
        }

        if (pfrom.fInbound && addrMe.IsRoutable())
        {
            SeenLocal(addrMe);
        }

        // Be shy and don't send version until we hear
        if (pfrom.fInbound)
            PushNodeVersion(pfrom, connman, GetAdjustedTime());

        connman->PushMessage(&pfrom, CNetMsgMaker(INIT_PROTO_VERSION).Make(NetMsgType::VERACK));

<<<<<<< HEAD
        pfrom->nStartingHeight = nStartingHeight;
        pfrom->nChainHeight = nStartingHeight;
        {
            LOCK(cs_main);
            UpdateNumBlocksOfPeers(pfrom->GetId(), nStartingHeight);
        }
        pfrom->nServices = nServices;
        pfrom->SetAddrLocal(addrMe);
=======
        pfrom.nServices = nServices;
        pfrom.SetAddrLocal(addrMe);
>>>>>>> 17cfa52d
        {
            LOCK(pfrom.cs_SubVer);
            pfrom.cleanSubVer = cleanSubVer;
        }
<<<<<<< HEAD

        pfrom->nStartingHeight = nStartingHeight;
=======
        pfrom.nStartingHeight = nStartingHeight;
>>>>>>> 17cfa52d

        // set nodes not relaying blocks and tx and not serving (parts) of the historical blockchain as "clients"
        pfrom.fClient = (!(nServices & NODE_NETWORK) && !(nServices & NODE_NETWORK_LIMITED));

        // set nodes not capable of serving the complete blockchain history as "limited nodes"
        pfrom.m_limited_node = (!(nServices & NODE_NETWORK) && (nServices & NODE_NETWORK_LIMITED));

        if (pfrom.m_tx_relay != nullptr) {
            LOCK(pfrom.m_tx_relay->cs_filter);
            pfrom.m_tx_relay->fRelayTxes = fRelay; // set to true after we get the first filter* message
        }

        // Change version
        pfrom.SetSendVersion(nSendVersion);
        pfrom.nVersion = nVersion;

        if((nServices & NODE_WITNESS))
        {
            LOCK(cs_main);
            State(pfrom.GetId())->fHaveWitness = true;
        }

        // Potentially mark this peer as a preferred download peer.
        {
        LOCK(cs_main);
        UpdatePreferredDownload(pfrom, State(pfrom.GetId()));
        }

        if (!pfrom.fInbound && pfrom.IsAddrRelayPeer())
        {
            // Advertise our address
            if (fListen && !::ChainstateActive().IsInitialBlockDownload())
            {
                CAddress addr = GetLocalAddress(&pfrom.addr, pfrom.GetLocalServices());
                FastRandomContext insecure_rand;
                if (addr.IsRoutable())
                {
                    LogPrint(BCLog::NET, "ProcessMessages: advertising address %s\n", addr.ToString());
                    pfrom.PushAddress(addr, insecure_rand);
                } else if (IsPeerAddrLocalGood(&pfrom)) {
                    addr.SetIP(addrMe);
                    LogPrint(BCLog::NET, "ProcessMessages: advertising address %s\n", addr.ToString());
                    pfrom.PushAddress(addr, insecure_rand);
                }
            }

            // Get recent addresses
            if (pfrom.fOneShot || pfrom.nVersion >= CADDR_TIME_VERSION || connman->GetAddressCount() < 1000)
            {
                connman->PushMessage(&pfrom, CNetMsgMaker(nSendVersion).Make(NetMsgType::GETADDR));
                pfrom.fGetAddr = true;
            }
            connman->MarkAddressGood(pfrom.addr);
        }

        std::string remoteAddr;
        if (fLogIPs)
            remoteAddr = ", peeraddr=" + pfrom.addr.ToString();

        LogPrint(BCLog::NET, "receive version message: %s: version %d, blocks=%d, us=%s, peer=%d%s\n",
                  cleanSubVer, pfrom.nVersion,
                  pfrom.nStartingHeight, addrMe.ToString(), pfrom.GetId(),
                  remoteAddr);

        int64_t nTimeOffset = nTime - GetTime();
        pfrom.nTimeOffset = nTimeOffset;
        AddTimeData(pfrom.addr, nTimeOffset);

        // If the peer is old enough to have the old alert system, send it the final alert.
        if (pfrom.nVersion <= 70012) {
            CDataStream finalAlert(ParseHex("60010000000000000000000000ffffff7f00000000ffffff7ffeffff7f01ffffff7f00000000ffffff7f00ffffff7f002f555247454e543a20416c657274206b657920636f6d70726f6d697365642c2075706772616465207265717569726564004630440220653febd6410f470f6bae11cad19c48413becb1ac2c17f908fd0fd53bdc3abd5202206d0e9c96fe88d4a0f01ed9dedae2b6f9e00da94cad0fecaae66ecf689bf71b50"), SER_NETWORK, PROTOCOL_VERSION);
            connman->PushMessage(&pfrom, CNetMsgMaker(nSendVersion).Make("alert", finalAlert));
        }

        // Feeler connections exist only to verify if address is online.
        if (pfrom.fFeeler) {
            assert(pfrom.fInbound == false);
            pfrom.fDisconnect = true;
        }
        return true;
    }

    if (pfrom.nVersion == 0) {
        // Must have a version message before anything else
        LOCK(cs_main);
        Misbehaving(pfrom.GetId(), 1);
        return false;
    }

    // At this point, the outgoing message serialization version can't change.
    const CNetMsgMaker msgMaker(pfrom.GetSendVersion());

    if (msg_type == NetMsgType::VERACK)
    {
        pfrom.SetRecvVersion(std::min(pfrom.nVersion.load(), PROTOCOL_VERSION));

        if (!pfrom.fInbound) {
            // Mark this node as currently connected, so we update its timestamp later.
            LOCK(cs_main);
            State(pfrom.GetId())->fCurrentlyConnected = true;
            LogPrintf("New outbound peer connected: version: %d, blocks=%d, peer=%d%s (%s)\n",
                      pfrom.nVersion.load(), pfrom.nStartingHeight,
                      pfrom.GetId(), (fLogIPs ? strprintf(", peeraddr=%s", pfrom.addr.ToString()) : ""),
                      pfrom.m_tx_relay == nullptr ? "block-relay" : "full-relay");
        }

        if (pfrom.nVersion >= SENDHEADERS_VERSION) {
            // Tell our peer we prefer to receive headers rather than inv's
            // We send this to non-NODE NETWORK peers as well, because even
            // non-NODE NETWORK peers can announce blocks (such as pruning
            // nodes)
            connman->PushMessage(&pfrom, msgMaker.Make(NetMsgType::SENDHEADERS));
        }
        if (pfrom.nVersion >= SHORT_IDS_BLOCKS_VERSION) {
            // Tell our peer we are willing to provide version 1 or 2 cmpctblocks
            // However, we do not request new block announcements using
            // cmpctblock messages.
            // We send this to non-NODE NETWORK peers as well, because
            // they may wish to request compact blocks from us
            bool fAnnounceUsingCMPCTBLOCK = false;
            uint64_t nCMPCTBLOCKVersion = 2;
            if (pfrom.GetLocalServices() & NODE_WITNESS)
                connman->PushMessage(&pfrom, msgMaker.Make(NetMsgType::SENDCMPCT, fAnnounceUsingCMPCTBLOCK, nCMPCTBLOCKVersion));
            nCMPCTBLOCKVersion = 1;
            connman->PushMessage(&pfrom, msgMaker.Make(NetMsgType::SENDCMPCT, fAnnounceUsingCMPCTBLOCK, nCMPCTBLOCKVersion));
        }
        pfrom.fSuccessfullyConnected = true;
        return true;
    }

    if (!pfrom.fSuccessfullyConnected) {
        // Must have a verack message before anything else
        LOCK(cs_main);
        Misbehaving(pfrom.GetId(), 1);
        return false;
    }

    if (msg_type == NetMsgType::ADDR) {
        std::vector<CAddress> vAddr;
        vRecv >> vAddr;

        // Don't want addr from older versions unless seeding
        if (pfrom.nVersion < CADDR_TIME_VERSION && connman->GetAddressCount() > 1000)
            return true;
        if (!pfrom.IsAddrRelayPeer()) {
            return true;
        }
        if (vAddr.size() > 1000)
        {
            LOCK(cs_main);
            Misbehaving(pfrom.GetId(), 20, strprintf("message addr size() = %u", vAddr.size()));
            return false;
        }

        // Store the new addresses
        std::vector<CAddress> vAddrOk;
        int64_t nNow = GetAdjustedTime();
        int64_t nSince = nNow - 10 * 60;
        for (CAddress& addr : vAddr)
        {
            if (interruptMsgProc)
                return true;

            // We only bother storing full nodes, though this may include
            // things which we would not make an outbound connection to, in
            // part because we may make feeler connections to them.
            if (!MayHaveUsefulAddressDB(addr.nServices) && !HasAllDesirableServiceFlags(addr.nServices))
                continue;

            if (addr.nTime <= 100000000 || addr.nTime > nNow + 10 * 60)
                addr.nTime = nNow - 5 * 24 * 60 * 60;
            pfrom.AddAddressKnown(addr);
            if (banman->IsBanned(addr)) continue; // Do not process banned addresses beyond remembering we received them
            bool fReachable = IsReachable(addr);
            if (addr.nTime > nSince && !pfrom.fGetAddr && vAddr.size() <= 10 && addr.IsRoutable())
            {
                // Relay to a limited number of other nodes
                RelayAddress(addr, fReachable, *connman);
            }
            // Do not store addresses outside our network
            if (fReachable)
                vAddrOk.push_back(addr);
        }
        connman->AddNewAddresses(vAddrOk, pfrom.addr, 2 * 60 * 60);
        if (vAddr.size() < 1000)
            pfrom.fGetAddr = false;
        if (pfrom.fOneShot)
            pfrom.fDisconnect = true;
        return true;
    }

    if (msg_type == NetMsgType::SENDHEADERS) {
        LOCK(cs_main);
        State(pfrom.GetId())->fPreferHeaders = true;
        return true;
    }

    if (msg_type == NetMsgType::SENDCMPCT) {
        bool fAnnounceUsingCMPCTBLOCK = false;
        uint64_t nCMPCTBLOCKVersion = 0;
        vRecv >> fAnnounceUsingCMPCTBLOCK >> nCMPCTBLOCKVersion;
<<<<<<< HEAD

        if (nCMPCTBLOCKVersion == 1 || ((pfrom->GetLocalServices() & NODE_WITNESS) && nCMPCTBLOCKVersion == 2)) {
=======
        if (nCMPCTBLOCKVersion == 1 || ((pfrom.GetLocalServices() & NODE_WITNESS) && nCMPCTBLOCKVersion == 2)) {
>>>>>>> 17cfa52d
            LOCK(cs_main);
            // fProvidesHeaderAndIDs is used to "lock in" version of compact blocks we send (fWantsCmpctWitness)
            if (!State(pfrom.GetId())->fProvidesHeaderAndIDs) {
                State(pfrom.GetId())->fProvidesHeaderAndIDs = true;
                State(pfrom.GetId())->fWantsCmpctWitness = nCMPCTBLOCKVersion == 2;
            }
            if (State(pfrom.GetId())->fWantsCmpctWitness == (nCMPCTBLOCKVersion == 2)) // ignore later version announces
                State(pfrom.GetId())->fPreferHeaderAndIDs = fAnnounceUsingCMPCTBLOCK;
            if (!State(pfrom.GetId())->fSupportsDesiredCmpctVersion) {
                if (pfrom.GetLocalServices() & NODE_WITNESS)
                    State(pfrom.GetId())->fSupportsDesiredCmpctVersion = (nCMPCTBLOCKVersion == 2);
                else
                    State(pfrom.GetId())->fSupportsDesiredCmpctVersion = (nCMPCTBLOCKVersion == 1);
            }
        }
        return true;
    }

    if (msg_type == NetMsgType::INV) {
        std::vector<CInv> vInv;
        vRecv >> vInv;
        if (vInv.size() > MAX_INV_SZ)
        {
            LOCK(cs_main);
            Misbehaving(pfrom.GetId(), 20, strprintf("message inv size() = %u", vInv.size()));
            return false;
        }

        // We won't accept tx inv's if we're in blocks-only mode, or this is a
        // block-relay-only peer
        bool fBlocksOnly = !g_relay_txes || (pfrom.m_tx_relay == nullptr);

        // Allow whitelisted peers to send data other than blocks in blocks only mode if whitelistrelay is true
        if (pfrom.HasPermission(PF_RELAY))
            fBlocksOnly = false;

        LOCK(cs_main);

        uint32_t nFetchFlags = GetFetchFlags(pfrom);
        const auto current_time = GetTime<std::chrono::microseconds>();
        uint256* best_block{nullptr};

        for (CInv &inv : vInv)
        {
            if (interruptMsgProc)
                return true;

            bool fAlreadyHave = AlreadyHave(inv, mempool);
            LogPrint(BCLog::NET, "got inv: %s  %s peer=%d\n", inv.ToString(), fAlreadyHave ? "have" : "new", pfrom.GetId());

            if (inv.type == MSG_TX) {
                inv.type |= nFetchFlags;
            }

            if (inv.type == MSG_BLOCK) {
                UpdateBlockAvailability(pfrom.GetId(), inv.hash);
                if (!fAlreadyHave && !fImporting && !fReindex && !mapBlocksInFlight.count(inv.hash)) {
                    // Headers-first is the primary method of announcement on
                    // the network. If a node fell back to sending blocks by inv,
                    // it's probably for a re-org. The final block hash
                    // provided should be the highest, so send a getheaders and
                    // then fetch the blocks we need to catch up.
                    best_block = &inv.hash;
                }
            } else {
                pfrom.AddInventoryKnown(inv);
                if (fBlocksOnly) {
                    LogPrint(BCLog::NET, "transaction (%s) inv sent in violation of protocol, disconnecting peer=%d\n", inv.hash.ToString(), pfrom.GetId());
                    pfrom.fDisconnect = true;
                    return true;
                } else if (!fAlreadyHave && !fImporting && !fReindex && !::ChainstateActive().IsInitialBlockDownload()) {
                    RequestTx(State(pfrom.GetId()), inv.hash, current_time);
                }
            }
        }

        if (best_block != nullptr) {
            connman->PushMessage(&pfrom, msgMaker.Make(NetMsgType::GETHEADERS, ::ChainActive().GetLocator(pindexBestHeader), *best_block));
            LogPrint(BCLog::NET, "getheaders (%d) %s to peer=%d\n", pindexBestHeader->nHeight, best_block->ToString(), pfrom.GetId());
        }

        return true;
    }

    if (msg_type == NetMsgType::GETDATA) {
        std::vector<CInv> vInv;
        vRecv >> vInv;
        if (vInv.size() > MAX_INV_SZ)
        {
            LOCK(cs_main);
            Misbehaving(pfrom.GetId(), 20, strprintf("message getdata size() = %u", vInv.size()));
            return false;
        }

        LogPrint(BCLog::NET, "received getdata (%u invsz) peer=%d\n", vInv.size(), pfrom.GetId());

        if (vInv.size() > 0) {
            LogPrint(BCLog::NET, "received getdata for: %s peer=%d\n", vInv[0].ToString(), pfrom.GetId());
        }

        pfrom.vRecvGetData.insert(pfrom.vRecvGetData.end(), vInv.begin(), vInv.end());
        ProcessGetData(pfrom, chainparams, connman, mempool, interruptMsgProc);
        return true;
    }

    if (msg_type == NetMsgType::GETBLOCKS) {
        CBlockLocator locator;
        uint256 hashStop;
        vRecv >> locator >> hashStop;

        if (locator.vHave.size() > MAX_LOCATOR_SZ) {
            LogPrint(BCLog::NET, "getblocks locator size %lld > %d, disconnect peer=%d\n", locator.vHave.size(), MAX_LOCATOR_SZ, pfrom.GetId());
            pfrom.fDisconnect = true;
            return true;
        }

        // We might have announced the currently-being-connected tip using a
        // compact block, which resulted in the peer sending a getblocks
        // request, which we would otherwise respond to without the new block.
        // To avoid this situation we simply verify that we are on our best
        // known chain now. This is super overkill, but we handle it better
        // for getheaders requests, and there are no known nodes which support
        // compact blocks but still use getblocks to request blocks.
        {
            std::shared_ptr<const CBlock> a_recent_block;
            {
                LOCK(cs_most_recent_block);
                a_recent_block = most_recent_block;
            }
            BlockValidationState state;
            if (!ActivateBestChain(state, Params(), a_recent_block)) {
                LogPrint(BCLog::NET, "failed to activate chain (%s)\n", state.ToString());
            }
        }

        LOCK(cs_main);

        // Find the last block the caller has in the main chain
        const CBlockIndex* pindex = FindForkInGlobalIndex(::ChainActive(), locator);

        // Send the rest of the chain
        if (pindex)
            pindex = ::ChainActive().Next(pindex);
        int nLimit = 500;
        LogPrint(BCLog::NET, "getblocks %d to %s limit %d from peer=%d\n", (pindex ? pindex->nHeight : -1), hashStop.IsNull() ? "end" : hashStop.ToString(), nLimit, pfrom.GetId());
        for (; pindex; pindex = ::ChainActive().Next(pindex))
        {
            if (pindex->GetBlockHash() == hashStop)
            {
                LogPrint(BCLog::NET, "  getblocks stopping at %d %s\n", pindex->nHeight, pindex->GetBlockHash().ToString());
                break;
            }
            // If pruning, don't inv blocks unless we have on disk and are likely to still have
            // for some reasonable time window (1 hour) that block relay might require.
            const int nPrunedBlocksLikelyToHave = MIN_BLOCKS_TO_KEEP - 3600 / chainparams.GetConsensus().nPowTargetSpacing;
            if (fPruneMode && (!(pindex->nStatus & BLOCK_HAVE_DATA) || pindex->nHeight <= ::ChainActive().Tip()->nHeight - nPrunedBlocksLikelyToHave))
            {
                LogPrint(BCLog::NET, " getblocks stopping, pruned or too old block at %d %s\n", pindex->nHeight, pindex->GetBlockHash().ToString());
                break;
            }
            pfrom.PushInventory(CInv(MSG_BLOCK, pindex->GetBlockHash()));
            if (--nLimit <= 0)
            {
                // When this block is requested, we'll send an inv that'll
                // trigger the peer to getblocks the next batch of inventory.
                LogPrint(BCLog::NET, "  getblocks stopping at limit %d %s\n", pindex->nHeight, pindex->GetBlockHash().ToString());
                pfrom.hashContinue = pindex->GetBlockHash();
                break;
            }
        }
        return true;
    }

    if (msg_type == NetMsgType::GETBLOCKTXN) {
        BlockTransactionsRequest req;
        vRecv >> req;

        std::shared_ptr<const CBlock> recent_block;
        {
            LOCK(cs_most_recent_block);
            if (most_recent_block_hash == req.blockhash)
                recent_block = most_recent_block;
            // Unlock cs_most_recent_block to avoid cs_main lock inversion
        }
        if (recent_block) {
            SendBlockTransactions(*recent_block, req, pfrom, connman);
            return true;
        }

        LOCK(cs_main);

        const CBlockIndex* pindex = LookupBlockIndex(req.blockhash);
        if (!pindex || !(pindex->nStatus & BLOCK_HAVE_DATA)) {
            LogPrint(BCLog::NET, "Peer %d sent us a getblocktxn for a block we don't have\n", pfrom.GetId());
            return true;
        }

        if (pindex->nHeight < ::ChainActive().Height() - MAX_BLOCKTXN_DEPTH) {
            // If an older block is requested (should never happen in practice,
            // but can happen in tests) send a block response instead of a
            // blocktxn response. Sending a full block response instead of a
            // small blocktxn response is preferable in the case where a peer
            // might maliciously send lots of getblocktxn requests to trigger
            // expensive disk reads, because it will require the peer to
            // actually receive all the data read from disk over the network.
            LogPrint(BCLog::NET, "Peer %d sent us a getblocktxn for a block > %i deep\n", pfrom.GetId(), MAX_BLOCKTXN_DEPTH);
            CInv inv;
            inv.type = State(pfrom.GetId())->fWantsCmpctWitness ? MSG_WITNESS_BLOCK : MSG_BLOCK;
            inv.hash = req.blockhash;
            pfrom.vRecvGetData.push_back(inv);
            // The message processing loop will go around again (without pausing) and we'll respond then (without cs_main)
            return true;
        }

        CBlock block;
        bool ret = ReadBlockFromDisk(block, pindex, chainparams.GetConsensus());
        assert(ret);

        SendBlockTransactions(block, req, pfrom, connman);
        return true;
    }

    if (msg_type == NetMsgType::GETHEADERS) {
        CBlockLocator locator;
        uint256 hashStop;
        vRecv >> locator >> hashStop;

        if (locator.vHave.size() > MAX_LOCATOR_SZ) {
            LogPrint(BCLog::NET, "getheaders locator size %lld > %d, disconnect peer=%d\n", locator.vHave.size(), MAX_LOCATOR_SZ, pfrom.GetId());
            pfrom.fDisconnect = true;
            return true;
        }

        LOCK(cs_main);
        if (::ChainstateActive().IsInitialBlockDownload() && !pfrom.HasPermission(PF_NOBAN)) {
            LogPrint(BCLog::NET, "Ignoring getheaders from peer=%d because node is in initial block download\n", pfrom.GetId());
            return true;
        }

        CNodeState *nodestate = State(pfrom.GetId());
        const CBlockIndex* pindex = nullptr;
        if (locator.IsNull())
        {
            // If locator is null, return the hashStop block
            pindex = LookupBlockIndex(hashStop);
            if (!pindex) {
                return true;
            }

            if (!BlockRequestAllowed(pindex, chainparams.GetConsensus())) {
                LogPrint(BCLog::NET, "%s: ignoring request from peer=%i for old block header that isn't in the main chain\n", __func__, pfrom.GetId());
                return true;
            }
        }
        else
        {
            // Find the last block the caller has in the main chain
            pindex = FindForkInGlobalIndex(::ChainActive(), locator);
            if (pindex)
                pindex = ::ChainActive().Next(pindex);
        }

        // we must use CBlockGetHeader, as CBlockHeaders won't include the 0x00 nTx count at the end
        std::vector<CBlockGetHeader> vHeaders;
        int nLimit = MAX_HEADERS_RESULTS;
        LogPrint(BCLog::NET, "getheaders %d to %s from peer=%d\n", (pindex ? pindex->nHeight : -1), hashStop.IsNull() ? "end" : hashStop.ToString(), pfrom.GetId());
        for (; pindex; pindex = ::ChainActive().Next(pindex))
        {
            if (pindex == ::ChainActive().Tip()
                && pindex->nFlags & BLOCK_FAILED_DUPLICATE_STAKE)
            {
                break;
            };
            vHeaders.push_back(pindex->GetBlockHeader());
            if (--nLimit <= 0 || pindex->GetBlockHash() == hashStop)
                break;
        }
        // pindex can be nullptr either if we sent ::ChainActive().Tip() OR
        // if our peer has ::ChainActive().Tip() (and thus we are sending an empty
        // headers message). In both cases it's safe to update
        // pindexBestHeaderSent to be our tip.
        //
        // It is important that we simply reset the BestHeaderSent value here,
        // and not max(BestHeaderSent, newHeaderSent). We might have announced
        // the currently-being-connected tip using a compact block, which
        // resulted in the peer sending a headers request, which we respond to
        // without the new block. By resetting the BestHeaderSent, we ensure we
        // will re-announce the new block via headers (or compact blocks again)
        // in the SendMessages logic.
        nodestate->pindexBestHeaderSent = pindex ? pindex : ::ChainActive().Tip();
        connman->PushMessage(&pfrom, msgMaker.Make(NetMsgType::HEADERS, vHeaders));
        return true;
    }

    if (msg_type == NetMsgType::TX) {
        // Stop processing the transaction early if
        // 1) We are in blocks only mode and peer has no relay permission
        // 2) This peer is a block-relay-only peer
        if ((!g_relay_txes && !pfrom.HasPermission(PF_RELAY)) || (pfrom.m_tx_relay == nullptr))
        {
            LogPrint(BCLog::NET, "transaction sent in violation of protocol peer=%d\n", pfrom.GetId());
            pfrom.fDisconnect = true;
            return true;
        }

        CTransactionRef ptx;
        vRecv >> ptx;
        const CTransaction& tx = *ptx;

        CInv inv(MSG_TX, tx.GetHash());
        pfrom.AddInventoryKnown(inv);

        LOCK2(cs_main, g_cs_orphans);

        TxValidationState state;

        CNodeState* nodestate = State(pfrom.GetId());
        nodestate->m_tx_download.m_tx_announced.erase(inv.hash);
        nodestate->m_tx_download.m_tx_in_flight.erase(inv.hash);
        EraseTxRequest(inv.hash);

        std::list<CTransactionRef> lRemovedTxn;

        if (!AlreadyHave(inv, mempool) &&
            AcceptToMemoryPool(mempool, state, ptx, &lRemovedTxn, false /* bypass_limits */, 0 /* nAbsurdFee */)) {
            mempool.check(&::ChainstateActive().CoinsTip());
            RelayTransaction(tx.GetHash(), *connman);
            for (unsigned int i = 0; i < tx.GetNumVOuts(); i++) {
                auto it_by_prev = mapOrphanTransactionsByPrev.find(COutPoint(inv.hash, i));
                if (it_by_prev != mapOrphanTransactionsByPrev.end()) {
                    for (const auto& elem : it_by_prev->second) {
                        pfrom.orphan_work_set.insert(elem->first);
                    }
                }
            }

            pfrom.nLastTXTime = GetTime();

            LogPrint(BCLog::MEMPOOL, "AcceptToMemoryPool: peer=%d: accepted %s (poolsz %u txn, %u kB)\n",
                pfrom.GetId(),
                tx.GetHash().ToString(),
                mempool.size(), mempool.DynamicMemoryUsage() / 1000);

            // Recursively process any orphan transactions that depended on this one
            ProcessOrphanTx(connman, mempool, pfrom.orphan_work_set, lRemovedTxn);
        }
        else if (state.GetResult() == TxValidationResult::TX_MISSING_INPUTS)
        {
            bool fRejectedParents = false; // It may be the case that the orphans parents have all been rejected
            for (const CTxIn& txin : tx.vin) {
                if (txin.IsAnonInput())
                    continue;
                if (recentRejects->contains(txin.prevout.hash)) {
                    fRejectedParents = true;
                    break;
                }
            }
            if (!fRejectedParents) {
                uint32_t nFetchFlags = GetFetchFlags(pfrom);
                const auto current_time = GetTime<std::chrono::microseconds>();

                for (const CTxIn& txin : tx.vin) {
                    if (txin.IsAnonInput())
                        continue;
                    CInv _inv(MSG_TX | nFetchFlags, txin.prevout.hash);
                    pfrom.AddInventoryKnown(_inv);
                    if (!AlreadyHave(_inv, mempool)) RequestTx(State(pfrom.GetId()), _inv.hash, current_time);
                }
                AddOrphanTx(ptx, pfrom.GetId());

                // DoS prevention: do not allow mapOrphanTransactions to grow unbounded (see CVE-2012-3789)
                unsigned int nMaxOrphanTx = (unsigned int)std::max((int64_t)0, gArgs.GetArg("-maxorphantx", DEFAULT_MAX_ORPHAN_TRANSACTIONS));
                unsigned int nEvicted = LimitOrphanTxSize(nMaxOrphanTx);
                if (nEvicted > 0) {
                    LogPrint(BCLog::MEMPOOL, "mapOrphan overflow, removed %u tx\n", nEvicted);
                }
            } else {
                LogPrint(BCLog::MEMPOOL, "not keeping orphan with rejected parents %s\n",tx.GetHash().ToString());
                // We will continue to reject this tx since it has rejected
                // parents so avoid re-requesting it from other peers.
                recentRejects->insert(tx.GetHash());
            }
        } else {
            if (!tx.HasWitness() && state.GetResult() != TxValidationResult::TX_WITNESS_MUTATED) {
                // Do not use rejection cache for witness transactions or
                // witness-stripped transactions, as they can have been malleated.
                // See https://github.com/bitcoin/bitcoin/issues/8279 for details.
                assert(recentRejects);
                recentRejects->insert(tx.GetHash());
                if (RecursiveDynamicUsage(*ptx) < 100000) {
                    AddToCompactExtraTransactions(ptx);
                }
            } else if (tx.HasWitness() && RecursiveDynamicUsage(*ptx) < 100000) {
                AddToCompactExtraTransactions(ptx);
            }

            if (pfrom.HasPermission(PF_FORCERELAY)) {
                // Always relay transactions received from whitelisted peers, even
                // if they were already in the mempool,
                // allowing the node to function as a gateway for
                // nodes hidden behind it.
                if (!mempool.exists(tx.GetHash())) {
                    LogPrintf("Not relaying non-mempool transaction %s from whitelisted peer=%d\n", tx.GetHash().ToString(), pfrom.GetId());
                } else {
                    LogPrintf("Force relaying tx %s from whitelisted peer=%d\n", tx.GetHash().ToString(), pfrom.GetId());
                    RelayTransaction(tx.GetHash(), *connman);
                }
            }
        }

        for (const CTransactionRef& removedTx : lRemovedTxn)
            AddToCompactExtraTransactions(removedTx);

        // If a tx has been detected by recentRejects, we will have reached
        // this point and the tx will have been ignored. Because we haven't run
        // the tx through AcceptToMemoryPool, we won't have computed a DoS
        // score for it or determined exactly why we consider it invalid.
        //
        // This means we won't penalize any peer subsequently relaying a DoSy
        // tx (even if we penalized the first peer who gave it to us) because
        // we have to account for recentRejects showing false positives. In
        // other words, we shouldn't penalize a peer if we aren't *sure* they
        // submitted a DoSy tx.
        //
        // Note that recentRejects doesn't just record DoSy or invalid
        // transactions, but any tx not accepted by the mempool, which may be
        // due to node policy (vs. consensus). So we can't blanket penalize a
        // peer simply for relaying a tx that our recentRejects has caught,
        // regardless of false positives.

        if (state.IsInvalid())
        {
            LogPrint(BCLog::MEMPOOLREJ, "%s from peer=%d was not accepted: %s\n", tx.GetHash().ToString(),
                pfrom.GetId(),
                state.ToString());
            MaybePunishNodeForTx(pfrom.GetId(), state);
        }
        return true;
    }

    if (msg_type == NetMsgType::CMPCTBLOCK)
    {
        // Ignore cmpctblock received while importing
        if (fImporting || fReindex) {
            LogPrint(BCLog::NET, "Unexpected cmpctblock message received from peer %d\n", pfrom.GetId());
            return true;
        }

        CBlockHeaderAndShortTxIDs cmpctblock;
        vRecv >> cmpctblock;

        bool received_new_header = false;

        {
        LOCK(cs_main);

        if (!LookupBlockIndex(cmpctblock.header.hashPrevBlock)) {
            // Doesn't connect (or is genesis), instead of DoSing in AcceptBlockHeader, request deeper headers
            if (!::ChainstateActive().IsInitialBlockDownload())
                connman->PushMessage(&pfrom, msgMaker.Make(NetMsgType::GETHEADERS, ::ChainActive().GetLocator(pindexBestHeader), uint256()));
            return true;
        }

        if (!LookupBlockIndex(cmpctblock.header.GetHash())) {
            received_new_header = true;
        }
        }

        const CBlockIndex *pindex = nullptr;
        BlockValidationState state;
        state.nodeId = pfrom->GetId();
        if (!chainman.ProcessNewBlockHeaders({cmpctblock.header}, state, chainparams, &pindex)) {
            if (state.IsInvalid()) {
                MaybePunishNodeForBlock(pfrom.GetId(), state, /*via_compact_block*/ true, "invalid header via cmpctblock");
                return true;
            }
        }

        // When we succeed in decoding a block's txids from a cmpctblock
        // message we typically jump to the BLOCKTXN handling code, with a
        // dummy (empty) BLOCKTXN message, to re-use the logic there in
        // completing processing of the putative block (without cs_main).
        bool fProcessBLOCKTXN = false;
        CDataStream blockTxnMsg(SER_NETWORK, PROTOCOL_VERSION);

        // If we end up treating this as a plain headers message, call that as well
        // without cs_main.
        bool fRevertToHeaderProcessing = false;

        // Keep a CBlock for "optimistic" compactblock reconstructions (see
        // below)
        std::shared_ptr<CBlock> pblock = std::make_shared<CBlock>();
        bool fBlockReconstructed = false;

        {
        LOCK2(cs_main, g_cs_orphans);
        // If AcceptBlockHeader returned true, it set pindex
        assert(pindex);
        UpdateBlockAvailability(pfrom.GetId(), pindex->GetBlockHash());

        CNodeState *nodestate = State(pfrom.GetId());

        // If this was a new header with more work than our tip, update the
        // peer's last block announcement time
        if (received_new_header && pindex->nChainWork > ::ChainActive().Tip()->nChainWork) {
            nodestate->m_last_block_announcement = GetTime();
        }

        std::map<uint256, std::pair<NodeId, std::list<QueuedBlock>::iterator> >::iterator blockInFlightIt = mapBlocksInFlight.find(pindex->GetBlockHash());
        bool fAlreadyInFlight = blockInFlightIt != mapBlocksInFlight.end();

        if (pindex->nStatus & BLOCK_HAVE_DATA) // Nothing to do here
            return true;

        if (pindex->nChainWork <= ::ChainActive().Tip()->nChainWork || // We know something better
                pindex->nTx != 0) { // We had this block at some point, but pruned it
            if (fAlreadyInFlight) {
                // We requested this block for some reason, but our mempool will probably be useless
                // so we just grab the block via normal getdata
                std::vector<CInv> vInv(1);
                vInv[0] = CInv(MSG_BLOCK | GetFetchFlags(pfrom), cmpctblock.header.GetHash());
                connman->PushMessage(&pfrom, msgMaker.Make(NetMsgType::GETDATA, vInv));
            }
            return true;
        }

        // If we're not close to tip yet, give up and let parallel block fetch work its magic
        if (!fAlreadyInFlight && !CanDirectFetch(chainparams.GetConsensus()))
            return true;

        if (IsWitnessEnabled(pindex->pprev, chainparams.GetConsensus()) && !nodestate->fSupportsDesiredCmpctVersion) {
            // Don't bother trying to process compact blocks from v1 peers
            // after segwit activates.
            return true;
        }

        // We want to be a bit conservative just to be extra careful about DoS
        // possibilities in compact block processing...
        if (pindex->nHeight <= ::ChainActive().Height() + 2) {
            if ((!fAlreadyInFlight && nodestate->nBlocksInFlight < MAX_BLOCKS_IN_TRANSIT_PER_PEER) ||
                 (fAlreadyInFlight && blockInFlightIt->second.first == pfrom.GetId())) {
                std::list<QueuedBlock>::iterator* queuedBlockIt = nullptr;
                if (!MarkBlockAsInFlight(mempool, pfrom.GetId(), pindex->GetBlockHash(), pindex, &queuedBlockIt)) {
                    if (!(*queuedBlockIt)->partialBlock)
                        (*queuedBlockIt)->partialBlock.reset(new PartiallyDownloadedBlock(&mempool));
                    else {
                        // The block was already in flight using compact blocks from the same peer
                        LogPrint(BCLog::NET, "Peer sent us compact block we were already syncing!\n");
                        return true;
                    }
                }

                PartiallyDownloadedBlock& partialBlock = *(*queuedBlockIt)->partialBlock;
                ReadStatus status = partialBlock.InitData(cmpctblock, vExtraTxnForCompact);
                if (status == READ_STATUS_INVALID) {
                    MarkBlockAsReceived(pindex->GetBlockHash()); // Reset in-flight state in case of whitelist
                    Misbehaving(pfrom.GetId(), 100, strprintf("Peer %d sent us invalid compact block\n", pfrom.GetId()));
                    return true;
                } else if (status == READ_STATUS_FAILED) {
                    // Duplicate txindexes, the block is now in-flight, so just request it
                    std::vector<CInv> vInv(1);
                    vInv[0] = CInv(MSG_BLOCK | GetFetchFlags(pfrom), cmpctblock.header.GetHash());
                    connman->PushMessage(&pfrom, msgMaker.Make(NetMsgType::GETDATA, vInv));
                    return true;
                }

                BlockTransactionsRequest req;
                for (size_t i = 0; i < cmpctblock.BlockTxCount(); i++) {
                    if (!partialBlock.IsTxAvailable(i))
                        req.indexes.push_back(i);
                }
                if (req.indexes.empty()) {
                    // Dirty hack to jump to BLOCKTXN code (TODO: move message handling into their own functions)
                    BlockTransactions txn;
                    txn.blockhash = cmpctblock.header.GetHash();
                    blockTxnMsg << txn;
                    fProcessBLOCKTXN = true;
                } else {
                    req.blockhash = pindex->GetBlockHash();
                    connman->PushMessage(&pfrom, msgMaker.Make(NetMsgType::GETBLOCKTXN, req));
                }
            } else {
                // This block is either already in flight from a different
                // peer, or this peer has too many blocks outstanding to
                // download from.
                // Optimistically try to reconstruct anyway since we might be
                // able to without any round trips.
                PartiallyDownloadedBlock tempBlock(&mempool);
                ReadStatus status = tempBlock.InitData(cmpctblock, vExtraTxnForCompact);
                if (status != READ_STATUS_OK) {
                    // TODO: don't ignore failures
                    return true;
                }
                std::vector<CTransactionRef> dummy;
                status = tempBlock.FillBlock(*pblock, dummy);
                if (status == READ_STATUS_OK) {
                    fBlockReconstructed = true;
                }
            }
        } else {
            if (fAlreadyInFlight) {
                // We requested this block, but its far into the future, so our
                // mempool will probably be useless - request the block normally
                std::vector<CInv> vInv(1);
                vInv[0] = CInv(MSG_BLOCK | GetFetchFlags(pfrom), cmpctblock.header.GetHash());
                connman->PushMessage(&pfrom, msgMaker.Make(NetMsgType::GETDATA, vInv));
                return true;
            } else {
                // If this was an announce-cmpctblock, we want the same treatment as a header message
                fRevertToHeaderProcessing = true;
            }
        }
        } // cs_main

        if (fProcessBLOCKTXN)
            return ProcessMessage(pfrom, NetMsgType::BLOCKTXN, blockTxnMsg, nTimeReceived, chainparams, chainman, mempool, connman, banman, interruptMsgProc);

        if (fRevertToHeaderProcessing) {
            // Headers received from HB compact block peers are permitted to be
            // relayed before full validation (see BIP 152), so we don't want to disconnect
            // the peer if the header turns out to be for an invalid block.
            // Note that if a peer tries to build on an invalid chain, that
            // will be detected and the peer will be banned.
            return ProcessHeadersMessage(pfrom, connman, chainman, mempool, {cmpctblock.header}, chainparams, /*via_compact_block=*/true);
        }

        if (fBlockReconstructed) {
            // If we got here, we were able to optimistically reconstruct a
            // block that is in flight from some other peer.
            {
                LOCK(cs_main);
                mapBlockSource.emplace(pblock->GetHash(), std::make_pair(pfrom.GetId(), false));
            }
            bool fNewBlock = false;
            // Setting fForceProcessing to true means that we bypass some of
            // our anti-DoS protections in AcceptBlock, which filters
            // unrequested blocks that might be trying to waste our resources
            // (eg disk space). Because we only try to reconstruct blocks when
            // we're close to caught up (via the CanDirectFetch() requirement
            // above, combined with the behavior of not requesting blocks until
            // we have a chain with at least nMinimumChainWork), and we ignore
            // compact blocks with less work than our tip, it is safe to treat
            // reconstructed compact blocks as having been requested.
            chainman.ProcessNewBlock(chainparams, pblock, /*fForceProcessing=*/true, &fNewBlock, pfrom->GetId());
            if (fNewBlock) {
                pfrom.nLastBlockTime = GetTime();
            } else {
                LOCK(cs_main);
                mapBlockSource.erase(pblock->GetHash());
            }
            LOCK(cs_main); // hold cs_main for CBlockIndex::IsValid()
            if (pindex->IsValid(BLOCK_VALID_TRANSACTIONS)) {
                // Clear download state for this block, which is in
                // process from some other peer.  We do this after calling
                // ProcessNewBlock so that a malleated cmpctblock announcement
                // can't be used to interfere with block relay.
                MarkBlockAsReceived(pblock->GetHash());
            }
        }

        return true;
    }

    if (msg_type == NetMsgType::BLOCKTXN)
    {
        // Ignore blocktxn received while importing
        if (fImporting || fReindex) {
            LogPrint(BCLog::NET, "Unexpected blocktxn message received from peer %d\n", pfrom.GetId());
            return true;
        }

        BlockTransactions resp;
        vRecv >> resp;

        std::shared_ptr<CBlock> pblock = std::make_shared<CBlock>();
        bool fBlockRead = false;
        {
            LOCK(cs_main);

            std::map<uint256, std::pair<NodeId, std::list<QueuedBlock>::iterator> >::iterator it = mapBlocksInFlight.find(resp.blockhash);
            if (it == mapBlocksInFlight.end() || !it->second.second->partialBlock ||
                    it->second.first != pfrom.GetId()) {
                LogPrint(BCLog::NET, "Peer %d sent us block transactions for block we weren't expecting\n", pfrom.GetId());
                return true;
            }

            PartiallyDownloadedBlock& partialBlock = *it->second.second->partialBlock;
            ReadStatus status = partialBlock.FillBlock(*pblock, resp.txn);
            if (status == READ_STATUS_INVALID) {
                MarkBlockAsReceived(resp.blockhash); // Reset in-flight state in case of whitelist
                Misbehaving(pfrom.GetId(), 100, strprintf("Peer %d sent us invalid compact block/non-matching block transactions\n", pfrom.GetId()));
                return true;
            } else if (status == READ_STATUS_FAILED) {
                // Might have collided, fall back to getdata now :(
                std::vector<CInv> invs;
                invs.push_back(CInv(MSG_BLOCK | GetFetchFlags(pfrom), resp.blockhash));
                connman->PushMessage(&pfrom, msgMaker.Make(NetMsgType::GETDATA, invs));
            } else {
                // Block is either okay, or possibly we received
                // READ_STATUS_CHECKBLOCK_FAILED.
                // Note that CheckBlock can only fail for one of a few reasons:
                // 1. bad-proof-of-work (impossible here, because we've already
                //    accepted the header)
                // 2. merkleroot doesn't match the transactions given (already
                //    caught in FillBlock with READ_STATUS_FAILED, so
                //    impossible here)
                // 3. the block is otherwise invalid (eg invalid coinbase,
                //    block is too big, too many legacy sigops, etc).
                // So if CheckBlock failed, #3 is the only possibility.
                // Under BIP 152, we don't DoS-ban unless proof of work is
                // invalid (we don't require all the stateless checks to have
                // been run).  This is handled below, so just treat this as
                // though the block was successfully read, and rely on the
                // handling in ProcessNewBlock to ensure the block index is
                // updated, etc.
                MarkBlockAsReceived(resp.blockhash); // it is now an empty pointer
                fBlockRead = true;
                // mapBlockSource is used for potentially punishing peers and
                // updating which peers send us compact blocks, so the race
                // between here and cs_main in ProcessNewBlock is fine.
                // BIP 152 permits peers to relay compact blocks after validating
                // the header only; we should not punish peers if the block turns
                // out to be invalid.
                mapBlockSource.emplace(resp.blockhash, std::make_pair(pfrom.GetId(), false));
            }
        } // Don't hold cs_main when we call into ProcessNewBlock
        if (fBlockRead) {
            bool fNewBlock = false;
            // Since we requested this block (it was in mapBlocksInFlight), force it to be processed,
            // even if it would not be a candidate for new tip (missing previous block, chain not long enough, etc)
            // This bypasses some anti-DoS logic in AcceptBlock (eg to prevent
            // disk-space attacks), but this should be safe due to the
            // protections in the compact block handler -- see related comment
            // in compact block optimistic reconstruction handling.
            chainman.ProcessNewBlock(chainparams, pblock, /*fForceProcessing=*/true, &fNewBlock, pfrom->GetId());
            if (fNewBlock) {
                pfrom.nLastBlockTime = GetTime();
            } else {
                LOCK(cs_main);
                mapBlockSource.erase(pblock->GetHash());
            }
        }
        return true;
    }

    if (msg_type == NetMsgType::HEADERS)
    {
        // Ignore headers received while importing
        if (fImporting || fReindex) {
            LogPrint(BCLog::NET, "Unexpected headers message received from peer %d\n", pfrom.GetId());
            return true;
        }

        std::vector<CBlockHeader> headers;

        // Bypass the normal CBlock deserialization, as we don't want to risk deserializing 2000 full blocks.
        unsigned int nCount = ReadCompactSize(vRecv);
        if (nCount > MAX_HEADERS_RESULTS) {
            LOCK(cs_main);
            Misbehaving(pfrom.GetId(), 20, strprintf("headers message size = %u", nCount));
            return false;
        }
        headers.resize(nCount);
        for (unsigned int n = 0; n < nCount; n++) {
            vRecv >> headers[n];
            ReadCompactSize(vRecv); // ignore tx count; assume it is 0.
        }

        return ProcessHeadersMessage(pfrom, connman, chainman, mempool, headers, chainparams, /*via_compact_block=*/false);
    }

    if (msg_type == NetMsgType::BLOCK)
    {
        // Ignore block received while importing
        if (fImporting || fReindex) {
            LogPrint(BCLog::NET, "Unexpected block message received from peer %d\n", pfrom.GetId());
            return true;
        }

        std::shared_ptr<CBlock> pblock = std::make_shared<CBlock>();
        vRecv >> *pblock;

        LogPrint(BCLog::NET, "received block %s peer=%d\n", pblock->GetHash().ToString(), pfrom.GetId());

        bool forceProcessing = false;
        const uint256 hash(pblock->GetHash());
        {
            LOCK(cs_main);
            // Also always process if we requested the block explicitly, as we may
            // need it even though it is not a candidate for a new best tip.
            forceProcessing |= MarkBlockAsReceived(hash);
            // mapBlockSource is only used for punishing peers and setting
            // which peers send us compact blocks, so the race between here and
            // cs_main in ProcessNewBlock is fine.
            mapBlockSource.emplace(hash, std::make_pair(pfrom.GetId(), true));
        }
        bool fNewBlock = false;
        chainman.ProcessNewBlock(chainparams, pblock, forceProcessing, &fNewBlock, pfrom->GetId());
        if (fNewBlock) {
            pfrom.nLastBlockTime = GetTime();
        } else {
            LOCK(cs_main);
            mapBlockSource.erase(pblock->GetHash());
        }
        return true;
    }

    if (msg_type == NetMsgType::GETADDR) {
        // This asymmetric behavior for inbound and outbound connections was introduced
        // to prevent a fingerprinting attack: an attacker can send specific fake addresses
        // to users' AddrMan and later request them by sending getaddr messages.
        // Making nodes which are behind NAT and can only make outgoing connections ignore
        // the getaddr message mitigates the attack.
        if (!pfrom.fInbound) {
            LogPrint(BCLog::NET, "Ignoring \"getaddr\" from outbound connection. peer=%d\n", pfrom.GetId());
            return true;
        }
        if (!pfrom.IsAddrRelayPeer()) {
            LogPrint(BCLog::NET, "Ignoring \"getaddr\" from block-relay-only connection. peer=%d\n", pfrom.GetId());
            return true;
        }

        // Only send one GetAddr response per connection to reduce resource waste
        //  and discourage addr stamping of INV announcements.
        if (pfrom.fSentAddr) {
            LogPrint(BCLog::NET, "Ignoring repeated \"getaddr\". peer=%d\n", pfrom.GetId());
            return true;
        }
        pfrom.fSentAddr = true;

        pfrom.vAddrToSend.clear();
        std::vector<CAddress> vAddr = connman->GetAddresses();
        FastRandomContext insecure_rand;
        for (const CAddress &addr : vAddr) {
            if (!banman->IsBanned(addr)) {
                pfrom.PushAddress(addr, insecure_rand);
            }
        }
        return true;
    }

    if (msg_type == NetMsgType::MEMPOOL) {
        if (!(pfrom.GetLocalServices() & NODE_BLOOM) && !pfrom.HasPermission(PF_MEMPOOL))
        {
            if (!pfrom.HasPermission(PF_NOBAN))
            {
                LogPrint(BCLog::NET, "mempool request with bloom filters disabled, disconnect peer=%d\n", pfrom.GetId());
                pfrom.fDisconnect = true;
            }
            return true;
        }

        if (connman->OutboundTargetReached(false) && !pfrom.HasPermission(PF_MEMPOOL))
        {
            if (!pfrom.HasPermission(PF_NOBAN))
            {
                LogPrint(BCLog::NET, "mempool request with bandwidth limit reached, disconnect peer=%d\n", pfrom.GetId());
                pfrom.fDisconnect = true;
            }
            return true;
        }

        if (pfrom.m_tx_relay != nullptr) {
            LOCK(pfrom.m_tx_relay->cs_tx_inventory);
            pfrom.m_tx_relay->fSendMempool = true;
        }
        return true;
    }

    if (msg_type == NetMsgType::PING) {
        if (pfrom.nVersion > BIP0031_VERSION)
        {
            uint64_t nonce = 0;
            vRecv >> nonce;


            int nChainHeight;
            vRecv >> nChainHeight;
            pfrom->nChainHeight = nChainHeight;
            {
                LOCK(cs_main);
                UpdateNumBlocksOfPeers(pfrom->GetId(), nChainHeight);
            }

            // Echo the message back with the nonce. This allows for two useful features:
            //
            // 1) A remote node can quickly check if the connection is operational
            // 2) Remote nodes can measure the latency of the network thread. If this node
            //    is overloaded it won't respond to pings quickly and the remote node can
            //    avoid sending us more work, like chain download requests.
            //
            // The nonce stops the remote getting confused between different pings: without
            // it, if the remote node sends a ping once per second and this node takes 5
            // seconds to respond to each, the 5th ping the remote sends would appear to
            // return very quickly.
            connman->PushMessage(&pfrom, msgMaker.Make(NetMsgType::PONG, nonce));
        }
        return true;
    }

    if (msg_type == NetMsgType::PONG) {
        int64_t pingUsecEnd = nTimeReceived;
        uint64_t nonce = 0;
        size_t nAvail = vRecv.in_avail();
        bool bPingFinished = false;
        std::string sProblem;

        if (nAvail >= sizeof(nonce)) {
            vRecv >> nonce;

            // Only process pong message if there is an outstanding ping (old ping without nonce should never pong)
            if (pfrom.nPingNonceSent != 0) {
                if (nonce == pfrom.nPingNonceSent) {
                    // Matching pong received, this ping is no longer outstanding
                    bPingFinished = true;
                    int64_t pingUsecTime = pingUsecEnd - pfrom.nPingUsecStart;
                    if (pingUsecTime > 0) {
                        // Successful ping time measurement, replace previous
                        pfrom.nPingUsecTime = pingUsecTime;
                        pfrom.nMinPingUsecTime = std::min(pfrom.nMinPingUsecTime.load(), pingUsecTime);
                    } else {
                        // This should never happen
                        sProblem = "Timing mishap";
                    }
                } else {
                    // Nonce mismatches are normal when pings are overlapping
                    sProblem = "Nonce mismatch";
                    if (nonce == 0) {
                        // This is most likely a bug in another implementation somewhere; cancel this ping
                        bPingFinished = true;
                        sProblem = "Nonce zero";
                    }
                }
            } else {
                sProblem = "Unsolicited pong without ping";
            }
        } else {
            // This is most likely a bug in another implementation somewhere; cancel this ping
            bPingFinished = true;
            sProblem = "Short payload";
        }

        if (!(sProblem.empty())) {
            LogPrint(BCLog::NET, "pong peer=%d: %s, %x expected, %x received, %u bytes\n",
                pfrom.GetId(),
                sProblem,
                pfrom.nPingNonceSent,
                nonce,
                nAvail);
        }
        if (bPingFinished) {
            pfrom.nPingNonceSent = 0;
        }
        return true;
    }

    if (msg_type == NetMsgType::FILTERLOAD) {
        CBloomFilter filter;
        vRecv >> filter;

        if (!filter.IsWithinSizeConstraints())
        {
            // There is no excuse for sending a too-large filter
            LOCK(cs_main);
            Misbehaving(pfrom.GetId(), 100);
        }
        else if (pfrom.m_tx_relay != nullptr)
        {
            LOCK(pfrom.m_tx_relay->cs_filter);
            pfrom.m_tx_relay->pfilter.reset(new CBloomFilter(filter));
            pfrom.m_tx_relay->fRelayTxes = true;
        }
        return true;
    }

    if (msg_type == NetMsgType::FILTERADD) {
        std::vector<unsigned char> vData;
        vRecv >> vData;

        // Nodes must NEVER send a data item > 520 bytes (the max size for a script data object,
        // and thus, the maximum size any matched object can have) in a filteradd message
        bool bad = false;
        if (vData.size() > MAX_SCRIPT_ELEMENT_SIZE) {
            bad = true;
        } else if (pfrom.m_tx_relay != nullptr) {
            LOCK(pfrom.m_tx_relay->cs_filter);
            if (pfrom.m_tx_relay->pfilter) {
                pfrom.m_tx_relay->pfilter->insert(vData);
            } else {
                bad = true;
            }
        }
        if (bad) {
            LOCK(cs_main);
            Misbehaving(pfrom.GetId(), 100);
        }
        return true;
    }

    if (msg_type == NetMsgType::FILTERCLEAR) {
        if (pfrom.m_tx_relay == nullptr) {
            return true;
        }
        LOCK(pfrom.m_tx_relay->cs_filter);
        if (pfrom.GetLocalServices() & NODE_BLOOM) {
            pfrom.m_tx_relay->pfilter = nullptr;
        }
        pfrom.m_tx_relay->fRelayTxes = true;
        return true;
    }

    if (msg_type == NetMsgType::FEEFILTER) {
        CAmount newFeeFilter = 0;
        vRecv >> newFeeFilter;
        if (MoneyRange(newFeeFilter)) {
            if (pfrom.m_tx_relay != nullptr) {
                LOCK(pfrom.m_tx_relay->cs_feeFilter);
                pfrom.m_tx_relay->minFeeFilter = newFeeFilter;
            }
            LogPrint(BCLog::NET, "received: feefilter of %s from peer=%d\n", CFeeRate(newFeeFilter).ToString(), pfrom.GetId());
        }
        return true;
    }

    if (msg_type == NetMsgType::GETCFILTERS) {
        ProcessGetCFilters(pfrom, vRecv, chainparams, *connman);
        return true;
    }

    if (msg_type == NetMsgType::GETCFHEADERS) {
        ProcessGetCFHeaders(pfrom, vRecv, chainparams, *connman);
        return true;
    }

    if (msg_type == NetMsgType::GETCFCHECKPT) {
        ProcessGetCFCheckPt(pfrom, vRecv, chainparams, *connman);
        return true;
    }

    if (msg_type == NetMsgType::NOTFOUND) {
        // Remove the NOTFOUND transactions from the peer
        LOCK(cs_main);
        CNodeState *state = State(pfrom.GetId());
        std::vector<CInv> vInv;
        vRecv >> vInv;
        if (vInv.size() <= MAX_PEER_TX_IN_FLIGHT + MAX_BLOCKS_IN_TRANSIT_PER_PEER) {
            for (CInv &inv : vInv) {
                if (inv.type == MSG_TX || inv.type == MSG_WITNESS_TX) {
                    // If we receive a NOTFOUND message for a txid we requested, erase
                    // it from our data structures for this peer.
                    auto in_flight_it = state->m_tx_download.m_tx_in_flight.find(inv.hash);
                    if (in_flight_it == state->m_tx_download.m_tx_in_flight.end()) {
                        // Skip any further work if this is a spurious NOTFOUND
                        // message.
                        continue;
                    }
                    state->m_tx_download.m_tx_in_flight.erase(in_flight_it);
                    state->m_tx_download.m_tx_announced.erase(inv.hash);
                }
            }
        }
        return true;
    }

    if (smsg::SMSG_UNKNOWN_MESSAGE != smsgModule.ReceiveData(pfrom, msg_type, vRecv)) {
        return true;
    }

    // Ignore unknown commands for extensibility
    LogPrint(BCLog::NET, "Unknown command \"%s\" from peer=%d\n", SanitizeString(msg_type), pfrom.GetId());
    return true;
}

bool PeerLogicValidation::CheckIfBanned(CNode& pnode)
{
    AssertLockHeld(cs_main);
    CNodeState &state = *State(pnode.GetId());

    if (state.fShouldBan) {
        state.fShouldBan = false;
        if (pnode.HasPermission(PF_NOBAN))
            LogPrintf("Warning: not punishing whitelisted peer %s!\n", pnode.addr.ToString());
        else if (pnode.m_manual_connection)
            LogPrintf("Warning: not punishing manually-connected peer %s!\n", pnode.addr.ToString());
        else if (pnode.addr.IsLocal()) {
            // Disconnect but don't ban _this_ local node
            LogPrintf("Warning: disconnecting but not banning local peer %s!\n", pnode.addr.ToString());
            pnode.fDisconnect = true;
        } else {
            // Disconnect and ban all nodes sharing the address
            if (m_banman) {
                m_banman->Ban(pnode.addr, BanReasonNodeMisbehaving);
            }
            connman->DisconnectNode(pnode.addr);
        }
        return true;
    }
    return false;
}

bool PeerLogicValidation::ProcessMessages(CNode* pfrom, std::atomic<bool>& interruptMsgProc)
{
    const CChainParams& chainparams = Params();
    //
    // Message format
    //  (4) message start
    //  (12) command
    //  (4) size
    //  (4) checksum
    //  (x) data
    //
    bool fMoreWork = false;

    if (!pfrom->vRecvGetData.empty())
        ProcessGetData(*pfrom, chainparams, connman, m_mempool, interruptMsgProc);

    if (!pfrom->orphan_work_set.empty()) {
        std::list<CTransactionRef> removed_txn;
        LOCK2(cs_main, g_cs_orphans);
        ProcessOrphanTx(connman, m_mempool, pfrom->orphan_work_set, removed_txn);
        for (const CTransactionRef& removedTx : removed_txn) {
            AddToCompactExtraTransactions(removedTx);
        }
    }

    if (pfrom->fDisconnect)
        return false;

    // this maintains the order of responses
    // and prevents vRecvGetData to grow unbounded
    if (!pfrom->vRecvGetData.empty()) return true;
    if (!pfrom->orphan_work_set.empty()) return true;

    // Don't bother if send buffer is too full to respond anyway
    if (pfrom->fPauseSend)
        return false;

    std::list<CNetMessage> msgs;
    {
        LOCK(pfrom->cs_vProcessMsg);
        if (pfrom->vProcessMsg.empty())
            return false;
        // Just take one message
        msgs.splice(msgs.begin(), pfrom->vProcessMsg, pfrom->vProcessMsg.begin());
        pfrom->nProcessQueueSize -= msgs.front().m_raw_message_size;
        pfrom->fPauseRecv = pfrom->nProcessQueueSize > connman->GetReceiveFloodSize();
        fMoreWork = !pfrom->vProcessMsg.empty();
    }
    CNetMessage& msg(msgs.front());

    msg.SetVersion(pfrom->GetRecvVersion());
    // Check network magic
    if (!msg.m_valid_netmagic) {
        LogPrint(BCLog::NET, "PROCESSMESSAGE: INVALID MESSAGESTART %s peer=%d\n", SanitizeString(msg.m_command), pfrom->GetId());
        pfrom->fDisconnect = true;
        return false;
    }

    // Check header
    if (!msg.m_valid_header)
    {
        LogPrint(BCLog::NET, "PROCESSMESSAGE: ERRORS IN HEADER %s peer=%d\n", SanitizeString(msg.m_command), pfrom->GetId());
        return fMoreWork;
    }
    const std::string& msg_type = msg.m_command;

    // Message size
    unsigned int nMessageSize = msg.m_message_size;

    // Checksum
    CDataStream& vRecv = msg.m_recv;
    if (!msg.m_valid_checksum)
    {
        LogPrint(BCLog::NET, "%s(%s, %u bytes): CHECKSUM ERROR peer=%d\n", __func__,
           SanitizeString(msg_type), nMessageSize, pfrom->GetId());
        return fMoreWork;
    }

    // Process message
    bool fRet = false;
    try
    {
        fRet = ProcessMessage(*pfrom, msg_type, vRecv, msg.m_time, chainparams, m_chainman, m_mempool, connman, m_banman, interruptMsgProc);
        if (interruptMsgProc)
            return false;
        if (!pfrom->vRecvGetData.empty())
            fMoreWork = true;
    } catch (const std::exception& e) {
        LogPrint(BCLog::NET, "%s(%s, %u bytes): Exception '%s' (%s) caught\n", __func__, SanitizeString(msg_type), nMessageSize, e.what(), typeid(e).name());
    } catch (...) {
        LogPrint(BCLog::NET, "%s(%s, %u bytes): Unknown exception caught\n", __func__, SanitizeString(msg_type), nMessageSize);
    }

    if (!fRet) {
        LogPrint(BCLog::NET, "%s(%s, %u bytes) FAILED peer=%d\n", __func__, SanitizeString(msg_type), nMessageSize, pfrom->GetId());
    }

    LOCK(cs_main);
    CheckIfBanned(*pfrom);

    return fMoreWork;
}

void PeerLogicValidation::ConsiderEviction(CNode& pto, int64_t time_in_seconds)
{
    AssertLockHeld(cs_main);

    CNodeState &state = *State(pto.GetId());
    const CNetMsgMaker msgMaker(pto.GetSendVersion());

    if (!state.m_chain_sync.m_protect && IsOutboundDisconnectionCandidate(pto) && state.fSyncStarted) {
        // This is an outbound peer subject to disconnection if they don't
        // announce a block with as much work as the current tip within
        // CHAIN_SYNC_TIMEOUT + HEADERS_RESPONSE_TIME seconds (note: if
        // their chain has more work than ours, we should sync to it,
        // unless it's invalid, in which case we should find that out and
        // disconnect from them elsewhere).
        if (state.pindexBestKnownBlock != nullptr && state.pindexBestKnownBlock->nChainWork >= ::ChainActive().Tip()->nChainWork) {
            if (state.m_chain_sync.m_timeout != 0) {
                state.m_chain_sync.m_timeout = 0;
                state.m_chain_sync.m_work_header = nullptr;
                state.m_chain_sync.m_sent_getheaders = false;
            }
        } else if (state.m_chain_sync.m_timeout == 0 || (state.m_chain_sync.m_work_header != nullptr && state.pindexBestKnownBlock != nullptr && state.pindexBestKnownBlock->nChainWork >= state.m_chain_sync.m_work_header->nChainWork)) {
            // Our best block known by this peer is behind our tip, and we're either noticing
            // that for the first time, OR this peer was able to catch up to some earlier point
            // where we checked against our tip.
            // Either way, set a new timeout based on current tip.
            state.m_chain_sync.m_timeout = time_in_seconds + CHAIN_SYNC_TIMEOUT;
            state.m_chain_sync.m_work_header = ::ChainActive().Tip();
            state.m_chain_sync.m_sent_getheaders = false;
        } else if (state.m_chain_sync.m_timeout > 0 && time_in_seconds > state.m_chain_sync.m_timeout) {
            // No evidence yet that our peer has synced to a chain with work equal to that
            // of our tip, when we first detected it was behind. Send a single getheaders
            // message to give the peer a chance to update us.
            if (state.m_chain_sync.m_sent_getheaders) {
                // They've run out of time to catch up!
                LogPrintf("Disconnecting outbound peer %d for old chain, best known block = %s\n", pto.GetId(), state.pindexBestKnownBlock != nullptr ? state.pindexBestKnownBlock->GetBlockHash().ToString() : "<none>");
                pto.fDisconnect = true;
            } else {
                assert(state.m_chain_sync.m_work_header);
                LogPrint(BCLog::NET, "sending getheaders to outbound peer=%d to verify chain work (current best known block:%s, benchmark blockhash: %s)\n", pto.GetId(), state.pindexBestKnownBlock != nullptr ? state.pindexBestKnownBlock->GetBlockHash().ToString() : "<none>", state.m_chain_sync.m_work_header->GetBlockHash().ToString());
                connman->PushMessage(&pto, msgMaker.Make(NetMsgType::GETHEADERS, ::ChainActive().GetLocator(state.m_chain_sync.m_work_header->pprev), uint256()));
                state.m_chain_sync.m_sent_getheaders = true;
                constexpr int64_t HEADERS_RESPONSE_TIME = 120; // 2 minutes
                // Bump the timeout to allow a response, which could clear the timeout
                // (if the response shows the peer has synced), reset the timeout (if
                // the peer syncs to the required work but not to our tip), or result
                // in disconnect (if we advance to the timeout and pindexBestKnownBlock
                // has not sufficiently progressed)
                state.m_chain_sync.m_timeout = time_in_seconds + HEADERS_RESPONSE_TIME;
            }
        }
    }
}

void PeerLogicValidation::EvictExtraOutboundPeers(int64_t time_in_seconds)
{
    // Check whether we have too many outbound peers
    int extra_peers = connman->GetExtraOutboundCount();
    if (extra_peers > 0) {
        // If we have more outbound peers than we target, disconnect one.
        // Pick the outbound peer that least recently announced
        // us a new block, with ties broken by choosing the more recent
        // connection (higher node id)
        NodeId worst_peer = -1;
        int64_t oldest_block_announcement = std::numeric_limits<int64_t>::max();

        connman->ForEachNode([&](CNode* pnode) {
            AssertLockHeld(cs_main);

            // Ignore non-outbound peers, or nodes marked for disconnect already
            if (!IsOutboundDisconnectionCandidate(*pnode) || pnode->fDisconnect) return;
            CNodeState *state = State(pnode->GetId());
            if (state == nullptr) return; // shouldn't be possible, but just in case
            // Don't evict our protected peers
            if (state->m_chain_sync.m_protect) return;
            // Don't evict our block-relay-only peers.
            if (pnode->m_tx_relay == nullptr) return;
            if (state->m_last_block_announcement < oldest_block_announcement || (state->m_last_block_announcement == oldest_block_announcement && pnode->GetId() > worst_peer)) {
                worst_peer = pnode->GetId();
                oldest_block_announcement = state->m_last_block_announcement;
            }
        });
        if (worst_peer != -1) {
            bool disconnected = connman->ForNode(worst_peer, [&](CNode *pnode) {
                AssertLockHeld(cs_main);

                // Only disconnect a peer that has been connected to us for
                // some reasonable fraction of our check-frequency, to give
                // it time for new information to have arrived.
                // Also don't disconnect any peer we're trying to download a
                // block from.
                CNodeState &state = *State(pnode->GetId());
                if (time_in_seconds - pnode->nTimeConnected > MINIMUM_CONNECT_TIME && state.nBlocksInFlight == 0) {
                    LogPrint(BCLog::NET, "disconnecting extra outbound peer=%d (last block announcement received at time %d)\n", pnode->GetId(), oldest_block_announcement);
                    pnode->fDisconnect = true;
                    return true;
                } else {
                    LogPrint(BCLog::NET, "keeping outbound peer=%d chosen for eviction (connect time: %d, blocks_in_flight: %d)\n", pnode->GetId(), pnode->nTimeConnected, state.nBlocksInFlight);
                    return false;
                }
            });
            if (disconnected) {
                // If we disconnected an extra peer, that means we successfully
                // connected to at least one peer after the last time we
                // detected a stale tip. Don't try any more extra peers until
                // we next detect a stale tip, to limit the load we put on the
                // network from these extra connections.
                connman->SetTryNewOutboundPeer(false);
            }
        }
    }
}

void PeerLogicValidation::CheckForStaleTipAndEvictPeers(const Consensus::Params &consensusParams)
{
    LOCK(cs_main);

    if (connman == nullptr) return;

    int64_t time_in_seconds = GetTime();

    EvictExtraOutboundPeers(time_in_seconds);

    if (time_in_seconds > m_stale_tip_check_time) {
        // Check whether our tip is stale, and if so, allow using an extra
        // outbound peer
        if (!fImporting && !fReindex && connman->GetNetworkActive() && connman->GetUseAddrmanOutgoing() && TipMayBeStale(consensusParams)) {
            LogPrintf("Potential stale tip detected, will try using extra outbound peer (last tip update: %d seconds ago)\n", time_in_seconds - g_last_tip_update);
            connman->SetTryNewOutboundPeer(true);
        } else if (connman->GetTryNewOutboundPeer()) {
            connman->SetTryNewOutboundPeer(false);
        }
        m_stale_tip_check_time = time_in_seconds + STALE_CHECK_INTERVAL;
    }
}

namespace {
class CompareInvMempoolOrder
{
    CTxMemPool *mp;
public:
    explicit CompareInvMempoolOrder(CTxMemPool *_mempool)
    {
        mp = _mempool;
    }

    bool operator()(std::set<uint256>::iterator a, std::set<uint256>::iterator b)
    {
        /* As std::make_heap produces a max-heap, we want the entries with the
         * fewest ancestors/highest fee to sort later. */
        return mp->CompareDepthAndScore(*b, *a);
    }
};
}

bool PeerLogicValidation::SendMessages(CNode* pto)
{
    const Consensus::Params& consensusParams = Params().GetConsensus();
    {
        // Don't send anything until the version handshake is complete
        if (!pto->fSuccessfullyConnected || pto->fDisconnect)
            return true;

        // If we get here, the outgoing message serialization version is set and can't change.
        const CNetMsgMaker msgMaker(pto->GetSendVersion());

        //
        // Message: ping
        //
        bool pingSend = false;
        if (pto->fPingQueued) {
            // RPC ping request by user
            pingSend = true;
        }
        if (pto->nPingNonceSent == 0 && pto->nPingUsecStart + PING_INTERVAL * 1000000 < GetTimeMicros()) {
            // Ping automatically sent as a latency probe & keepalive.
            pingSend = true;
        }
        if (pingSend) {
            uint64_t nonce = 0;
            while (nonce == 0) {
                GetRandBytes((unsigned char*)&nonce, sizeof(nonce));
            }
            pto->fPingQueued = false;
            pto->nPingUsecStart = GetTimeMicros();
            int nChainHeight;
            {
                LOCK(cs_main);
                nChainHeight = (int)::ChainActive().Height();
            }
            // BIP0031_VERSION
            pto->nPingNonceSent = nonce;
            connman->PushMessage(pto, msgMaker.Make(NetMsgType::PING, nonce, nChainHeight));
        }

        TRY_LOCK(cs_main, lockMain);
        if (!lockMain)
            return true;

        if (CheckIfBanned(*pto)) return true;

        CNodeState &state = *State(pto->GetId());

        // Address refresh broadcast
        int64_t nNow = GetTimeMicros();
        auto current_time = GetTime<std::chrono::microseconds>();

        if (pto->IsAddrRelayPeer() && !::ChainstateActive().IsInitialBlockDownload() && pto->m_next_local_addr_send < current_time) {
            AdvertiseLocal(pto);
            pto->m_next_local_addr_send = PoissonNextSend(current_time, AVG_LOCAL_ADDRESS_BROADCAST_INTERVAL);
        }

        //
        // Message: addr
        //
        if (pto->IsAddrRelayPeer() && pto->m_next_addr_send < current_time) {
            pto->m_next_addr_send = PoissonNextSend(current_time, AVG_ADDRESS_BROADCAST_INTERVAL);
            std::vector<CAddress> vAddr;
            vAddr.reserve(pto->vAddrToSend.size());
            assert(pto->m_addr_known);
            for (const CAddress& addr : pto->vAddrToSend)
            {
                if (!pto->m_addr_known->contains(addr.GetKey()))
                {
                    pto->m_addr_known->insert(addr.GetKey());
                    vAddr.push_back(addr);
                    // receiver rejects addr messages larger than 1000
                    if (vAddr.size() >= 1000)
                    {
                        connman->PushMessage(pto, msgMaker.Make(NetMsgType::ADDR, vAddr));
                        vAddr.clear();
                    }
                }
            }
            pto->vAddrToSend.clear();
            if (!vAddr.empty())
                connman->PushMessage(pto, msgMaker.Make(NetMsgType::ADDR, vAddr));
            // we only send the big addr message once
            if (pto->vAddrToSend.capacity() > 40)
                pto->vAddrToSend.shrink_to_fit();
        }

        // Start block sync
        if (pindexBestHeader == nullptr)
            pindexBestHeader = ::ChainActive().Tip();
        bool fFetch = state.fPreferredDownload || (nPreferredDownload == 0 && !pto->fClient && !pto->fOneShot); // Download if this is a nice peer, or we have no nice peers and this one might do.
        if (!state.fSyncStarted && !pto->fClient && !fImporting && !fReindex) {
            // Only actively request headers from a single peer, unless we're close to today.
            if ((nSyncStarted == 0 && fFetch) || pindexBestHeader->GetBlockTime() > GetAdjustedTime() - 24 * 60 * 60) {
                state.fSyncStarted = true;
                state.nHeadersSyncTimeout = GetTimeMicros() + HEADERS_DOWNLOAD_TIMEOUT_BASE + HEADERS_DOWNLOAD_TIMEOUT_PER_HEADER * (GetAdjustedTime() - pindexBestHeader->GetBlockTime())/(consensusParams.nPowTargetSpacing);
                nSyncStarted++;
                const CBlockIndex *pindexStart = pindexBestHeader;
                /* If possible, start at the block preceding the currently
                   best known header.  This ensures that we always get a
                   non-empty list of headers back as long as the peer
                   is up-to-date.  With a non-empty response, we can initialise
                   the peer's known best block.  This wouldn't be possible
                   if we requested starting at pindexBestHeader and
                   got back an empty response.  */
                if (pindexStart->pprev)
                    pindexStart = pindexStart->pprev;
                LogPrint(BCLog::NET, "initial getheaders (%d) to peer=%d (startheight:%d)\n", pindexStart->nHeight, pto->GetId(), pto->nStartingHeight);
                connman->PushMessage(pto, msgMaker.Make(NetMsgType::GETHEADERS, ::ChainActive().GetLocator(pindexStart), uint256()));
            }
        }

        //
        // Try sending block announcements via headers
        //
        {
            // If we have less than MAX_BLOCKS_TO_ANNOUNCE in our
            // list of block hashes we're relaying, and our peer wants
            // headers announcements, then find the first header
            // not yet known to our peer but would connect, and send.
            // If no header would connect, or if we have too many
            // blocks, or if the peer doesn't want headers, just
            // add all to the inv queue.
            LOCK(pto->cs_inventory);
            std::vector<CBlockGetHeader> vHeaders;
            bool fRevertToInv = ((!state.fPreferHeaders &&
                                 (!state.fPreferHeaderAndIDs || pto->vBlockHashesToAnnounce.size() > 1)) ||
                                pto->vBlockHashesToAnnounce.size() > MAX_BLOCKS_TO_ANNOUNCE);
            const CBlockIndex *pBestIndex = nullptr; // last header queued for delivery
            ProcessBlockAvailability(pto->GetId()); // ensure pindexBestKnownBlock is up-to-date

            if (!fRevertToInv) {
                bool fFoundStartingHeader = false;
                // Try to find first header that our peer doesn't have, and
                // then send all headers past that one.  If we come across any
                // headers that aren't on ::ChainActive(), give up.
                for (const uint256 &hash : pto->vBlockHashesToAnnounce) {
                    const CBlockIndex* pindex = LookupBlockIndex(hash);
                    assert(pindex);
                    if (::ChainActive()[pindex->nHeight] != pindex) {
                        // Bail out if we reorged away from this block
                        fRevertToInv = true;
                        break;
                    }
                    if (pBestIndex != nullptr && pindex->pprev != pBestIndex) {
                        // This means that the list of blocks to announce don't
                        // connect to each other.
                        // This shouldn't really be possible to hit during
                        // regular operation (because reorgs should take us to
                        // a chain that has some block not on the prior chain,
                        // which should be caught by the prior check), but one
                        // way this could happen is by using invalidateblock /
                        // reconsiderblock repeatedly on the tip, causing it to
                        // be added multiple times to vBlockHashesToAnnounce.
                        // Robustly deal with this rare situation by reverting
                        // to an inv.
                        fRevertToInv = true;
                        break;
                    }
                    pBestIndex = pindex;
                    if (fFoundStartingHeader) {
                        // add this to the headers message
                        vHeaders.push_back(pindex->GetBlockHeader());
                    } else if (PeerHasHeader(&state, pindex)) {
                        continue; // keep looking for the first new block
                    } else if (pindex->pprev == nullptr || PeerHasHeader(&state, pindex->pprev)) {
                        // Peer doesn't have this header but they do have the prior one.
                        // Start sending headers.
                        fFoundStartingHeader = true;
                        vHeaders.push_back(pindex->GetBlockHeader());
                    } else {
                        // Peer doesn't have this header or the prior one -- nothing will
                        // connect, so bail out.
                        fRevertToInv = true;
                        break;
                    }
                }
            }
            if (!fRevertToInv && !vHeaders.empty()) {
                if (vHeaders.size() == 1 && state.fPreferHeaderAndIDs) {
                    // We only send up to 1 block as header-and-ids, as otherwise
                    // probably means we're doing an initial-ish-sync or they're slow
                    LogPrint(BCLog::NET, "%s sending header-and-ids %s to peer=%d\n", __func__,
                            vHeaders.front().GetHash().ToString(), pto->GetId());

                    int nSendFlags = state.fWantsCmpctWitness ? 0 : SERIALIZE_TRANSACTION_NO_WITNESS;

                    bool fGotBlockFromCache = false;
                    {
                        LOCK(cs_most_recent_block);
                        if (most_recent_block_hash == pBestIndex->GetBlockHash()) {
                            if (state.fWantsCmpctWitness || !fWitnessesPresentInMostRecentCompactBlock)
                                connman->PushMessage(pto, msgMaker.Make(nSendFlags, NetMsgType::CMPCTBLOCK, *most_recent_compact_block));
                            else {
                                CBlockHeaderAndShortTxIDs cmpctblock(*most_recent_block, state.fWantsCmpctWitness);
                                connman->PushMessage(pto, msgMaker.Make(nSendFlags, NetMsgType::CMPCTBLOCK, cmpctblock));
                            }
                            fGotBlockFromCache = true;
                        }
                    }
                    if (!fGotBlockFromCache) {
                        CBlock block;
                        bool ret = ReadBlockFromDisk(block, pBestIndex, consensusParams);
                        assert(ret);
                        CBlockHeaderAndShortTxIDs cmpctblock(block, state.fWantsCmpctWitness);
                        connman->PushMessage(pto, msgMaker.Make(nSendFlags, NetMsgType::CMPCTBLOCK, cmpctblock));
                    }
                    state.pindexBestHeaderSent = pBestIndex;
                } else if (state.fPreferHeaders) {
                    if (vHeaders.size() > 1) {
                        LogPrint(BCLog::NET, "%s: %u headers, range (%s, %s), to peer=%d\n", __func__,
                                vHeaders.size(),
                                vHeaders.front().GetHash().ToString(),
                                vHeaders.back().GetHash().ToString(), pto->GetId());
                    } else {
                        LogPrint(BCLog::NET, "%s: sending header %s to peer=%d\n", __func__,
                                vHeaders.front().GetHash().ToString(), pto->GetId());
                    }
                    connman->PushMessage(pto, msgMaker.Make(NetMsgType::HEADERS, vHeaders));
                    state.pindexBestHeaderSent = pBestIndex;
                } else
                    fRevertToInv = true;
            }
            if (fRevertToInv) {
                // If falling back to using an inv, just try to inv the tip.
                // The last entry in vBlockHashesToAnnounce was our tip at some point
                // in the past.
                if (!pto->vBlockHashesToAnnounce.empty()) {
                    const uint256 &hashToAnnounce = pto->vBlockHashesToAnnounce.back();
                    const CBlockIndex* pindex = LookupBlockIndex(hashToAnnounce);
                    assert(pindex);

                    // Warn if we're announcing a block that is not on the main chain.
                    // This should be very rare and could be optimized out.
                    // Just log for now.
                    if (::ChainActive()[pindex->nHeight] != pindex) {
                        LogPrint(BCLog::NET, "Announcing block %s not on main chain (tip=%s)\n",
                            hashToAnnounce.ToString(), ::ChainActive().Tip()->GetBlockHash().ToString());
                    }

                    // If the peer's chain has this block, don't inv it back.
                    if (!PeerHasHeader(&state, pindex)) {
                        pto->PushInventory(CInv(MSG_BLOCK, hashToAnnounce));
                        LogPrint(BCLog::NET, "%s: sending inv peer=%d hash=%s\n", __func__,
                            pto->GetId(), hashToAnnounce.ToString());
                    }
                }
            }
            pto->vBlockHashesToAnnounce.clear();
        }

        //
        // Message: inventory
        //
        std::vector<CInv> vInv;
        {
            LOCK(pto->cs_inventory);
            vInv.reserve(std::max<size_t>(pto->vInventoryBlockToSend.size(), INVENTORY_BROADCAST_MAX));

            // Add blocks
            for (const uint256& hash : pto->vInventoryBlockToSend) {
                vInv.push_back(CInv(MSG_BLOCK, hash));
                if (vInv.size() == MAX_INV_SZ) {
                    connman->PushMessage(pto, msgMaker.Make(NetMsgType::INV, vInv));
                    vInv.clear();
                }
            }
            pto->vInventoryBlockToSend.clear();

            if (pto->m_tx_relay != nullptr) {
                LOCK(pto->m_tx_relay->cs_tx_inventory);
                // Check whether periodic sends should happen
                bool fSendTrickle = pto->HasPermission(PF_NOBAN);
                if (pto->m_tx_relay->nNextInvSend < current_time) {
                    fSendTrickle = true;
                    if (pto->fInbound) {
                        pto->m_tx_relay->nNextInvSend = std::chrono::microseconds{connman->PoissonNextSendInbound(nNow, INVENTORY_BROADCAST_INTERVAL)};
                    } else {
                        // Use half the delay for outbound peers, as there is less privacy concern for them.
                        pto->m_tx_relay->nNextInvSend = PoissonNextSend(current_time, std::chrono::seconds{INVENTORY_BROADCAST_INTERVAL >> 1});
                    }
                }

                // Time to send but the peer has requested we not relay transactions.
                if (fSendTrickle) {
                    LOCK(pto->m_tx_relay->cs_filter);
                    if (!pto->m_tx_relay->fRelayTxes) pto->m_tx_relay->setInventoryTxToSend.clear();
                }

                // Respond to BIP35 mempool requests
                if (fSendTrickle && pto->m_tx_relay->fSendMempool) {
                    auto vtxinfo = m_mempool.infoAll();
                    pto->m_tx_relay->fSendMempool = false;
                    CFeeRate filterrate;
                    {
                        LOCK(pto->m_tx_relay->cs_feeFilter);
                        filterrate = CFeeRate(pto->m_tx_relay->minFeeFilter);
                    }

                    LOCK(pto->m_tx_relay->cs_filter);

                    for (const auto& txinfo : vtxinfo) {
                        const uint256& hash = txinfo.tx->GetHash();
                        CInv inv(MSG_TX, hash);
                        pto->m_tx_relay->setInventoryTxToSend.erase(hash);
                        // Don't send transactions that peers will not put into their mempool
                        if (txinfo.fee < filterrate.GetFee(txinfo.vsize)) {
                            continue;
                        }
                        if (pto->m_tx_relay->pfilter) {
                            if (!pto->m_tx_relay->pfilter->IsRelevantAndUpdate(*txinfo.tx)) continue;
                        }
                        pto->m_tx_relay->filterInventoryKnown.insert(hash);
                        vInv.push_back(inv);
                        if (vInv.size() == MAX_INV_SZ) {
                            connman->PushMessage(pto, msgMaker.Make(NetMsgType::INV, vInv));
                            vInv.clear();
                        }
                    }
                    pto->m_tx_relay->m_last_mempool_req = GetTime<std::chrono::seconds>();
                }

                // Determine transactions to relay
                if (fSendTrickle) {
                    // Produce a vector with all candidates for sending
                    std::vector<std::set<uint256>::iterator> vInvTx;
                    vInvTx.reserve(pto->m_tx_relay->setInventoryTxToSend.size());
                    for (std::set<uint256>::iterator it = pto->m_tx_relay->setInventoryTxToSend.begin(); it != pto->m_tx_relay->setInventoryTxToSend.end(); it++) {
                        vInvTx.push_back(it);
                    }
                    CFeeRate filterrate;
                    {
                        LOCK(pto->m_tx_relay->cs_feeFilter);
                        filterrate = CFeeRate(pto->m_tx_relay->minFeeFilter);
                    }
                    // Topologically and fee-rate sort the inventory we send for privacy and priority reasons.
                    // A heap is used so that not all items need sorting if only a few are being sent.
                    CompareInvMempoolOrder compareInvMempoolOrder(&m_mempool);
                    std::make_heap(vInvTx.begin(), vInvTx.end(), compareInvMempoolOrder);
                    // No reason to drain out at many times the network's capacity,
                    // especially since we have many peers and some will draw much shorter delays.
                    unsigned int nRelayedTransactions = 0;
                    LOCK(pto->m_tx_relay->cs_filter);
                    while (!vInvTx.empty() && nRelayedTransactions < INVENTORY_BROADCAST_MAX) {
                        // Fetch the top element from the heap
                        std::pop_heap(vInvTx.begin(), vInvTx.end(), compareInvMempoolOrder);
                        std::set<uint256>::iterator it = vInvTx.back();
                        vInvTx.pop_back();
                        uint256 hash = *it;
                        // Remove it from the to-be-sent set
                        pto->m_tx_relay->setInventoryTxToSend.erase(it);
                        // Check if not in the filter already
                        if (pto->m_tx_relay->filterInventoryKnown.contains(hash)) {
                            continue;
                        }
                        // Not in the mempool anymore? don't bother sending it.
                        auto txinfo = m_mempool.info(hash);
                        if (!txinfo.tx) {
                            continue;
                        }
                        // Peer told you to not send transactions at that feerate? Don't bother sending it.
                        if (txinfo.fee < filterrate.GetFee(txinfo.vsize)) {
                            continue;
                        }
                        if (pto->m_tx_relay->pfilter && !pto->m_tx_relay->pfilter->IsRelevantAndUpdate(*txinfo.tx)) continue;
                        // Send
                        vInv.push_back(CInv(MSG_TX, hash));
                        nRelayedTransactions++;
                        {
                            // Expire old relay messages
                            while (!vRelayExpiration.empty() && vRelayExpiration.front().first < nNow)
                            {
                                mapRelay.erase(vRelayExpiration.front().second);
                                vRelayExpiration.pop_front();
                            }

                            auto ret = mapRelay.insert(std::make_pair(hash, std::move(txinfo.tx)));
                            if (ret.second) {
                                vRelayExpiration.push_back(std::make_pair(nNow + std::chrono::microseconds{RELAY_TX_CACHE_TIME}.count(), ret.first));
                            }
                        }
                        if (vInv.size() == MAX_INV_SZ) {
                            connman->PushMessage(pto, msgMaker.Make(NetMsgType::INV, vInv));
                            vInv.clear();
                        }
                        pto->m_tx_relay->filterInventoryKnown.insert(hash);
                    }
                }
            }
        }
        if (!vInv.empty())
            connman->PushMessage(pto, msgMaker.Make(NetMsgType::INV, vInv));

        // Detect whether we're stalling
        current_time = GetTime<std::chrono::microseconds>();
        // nNow is the current system time (GetTimeMicros is not mockable) and
        // should be replaced by the mockable current_time eventually
        nNow = GetTimeMicros();
        if (state.nStallingSince && state.nStallingSince < nNow - 1000000 * BLOCK_STALLING_TIMEOUT) {
            // Stalling only triggers when the block download window cannot move. During normal steady state,
            // the download window should be much larger than the to-be-downloaded set of blocks, so disconnection
            // should only happen during initial block download.
            LogPrintf("Peer=%d is stalling block download, disconnecting\n", pto->GetId());
            pto->fDisconnect = true;
            return true;
        }
        // In case there is a block that has been in flight from this peer for 2 + 0.5 * N times the block interval
        // (with N the number of peers from which we're downloading validated blocks), disconnect due to timeout.
        // We compensate for other peers to prevent killing off peers due to our own downstream link
        // being saturated. We only count validated in-flight blocks so peers can't advertise non-existing block hashes
        // to unreasonably increase our timeout.
        if (state.vBlocksInFlight.size() > 0) {
            QueuedBlock &queuedBlock = state.vBlocksInFlight.front();
            int nOtherPeersWithValidatedDownloads = nPeersWithValidatedDownloads - (state.nBlocksInFlightValidHeaders > 0);
            if (nNow > state.nDownloadingSince + consensusParams.nPowTargetSpacing * (BLOCK_DOWNLOAD_TIMEOUT_BASE + BLOCK_DOWNLOAD_TIMEOUT_PER_PEER * nOtherPeersWithValidatedDownloads)) {
                LogPrintf("Timeout downloading block %s from peer=%d, disconnecting\n", queuedBlock.hash.ToString(), pto->GetId());
                pto->fDisconnect = true;
                return true;
            }
        }
        // Check for headers sync timeouts
        if (state.fSyncStarted && state.nHeadersSyncTimeout < std::numeric_limits<int64_t>::max()) {
            // Detect whether this is a stalling initial-headers-sync peer
            if (pindexBestHeader->GetBlockTime() <= GetAdjustedTime() - 24*60*60) {
                if (nNow > state.nHeadersSyncTimeout && nSyncStarted == 1 && (nPreferredDownload - state.fPreferredDownload >= 1)) {
                    // Disconnect a (non-whitelisted) peer if it is our only sync peer,
                    // and we have others we could be using instead.
                    // Note: If all our peers are inbound, then we won't
                    // disconnect our sync peer for stalling; we have bigger
                    // problems if we can't get any outbound peers.
                    if (!pto->HasPermission(PF_NOBAN)) {
                        LogPrintf("Timeout downloading headers from peer=%d, disconnecting\n", pto->GetId());
                        pto->fDisconnect = true;
                        return true;
                    } else {
                        LogPrintf("Timeout downloading headers from whitelisted peer=%d, not disconnecting\n", pto->GetId());
                        // Reset the headers sync state so that we have a
                        // chance to try downloading from a different peer.
                        // Note: this will also result in at least one more
                        // getheaders message to be sent to
                        // this peer (eventually).
                        state.fSyncStarted = false;
                        nSyncStarted--;
                        state.nHeadersSyncTimeout = 0;
                    }
                }
            } else {
                // After we've caught up once, reset the timeout so we can't trigger
                // disconnect later.
                state.nHeadersSyncTimeout = std::numeric_limits<int64_t>::max();
            }
        }

        // Check that outbound peers have reasonable chains
        // GetTime() is used by this anti-DoS logic so we can test this using mocktime
        ConsiderEviction(*pto, GetTime());

        //
        // Message: getdata (blocks)
        //
        std::vector<CInv> vGetData;
        if (!pto->fClient && ((fFetch && !pto->m_limited_node) || !::ChainstateActive().IsInitialBlockDownload()) && state.nBlocksInFlight < MAX_BLOCKS_IN_TRANSIT_PER_PEER) {
            std::vector<const CBlockIndex*> vToDownload;
            NodeId staller = -1;
            FindNextBlocksToDownload(pto->GetId(), MAX_BLOCKS_IN_TRANSIT_PER_PEER - state.nBlocksInFlight, vToDownload, staller, consensusParams);
            for (const CBlockIndex *pindex : vToDownload) {
                uint32_t nFetchFlags = GetFetchFlags(*pto);
                vGetData.push_back(CInv(MSG_BLOCK | nFetchFlags, pindex->GetBlockHash()));
                MarkBlockAsInFlight(m_mempool, pto->GetId(), pindex->GetBlockHash(), pindex);
                LogPrint(BCLog::NET, "Requesting block %s (%d) peer=%d\n", pindex->GetBlockHash().ToString(),
                    pindex->nHeight, pto->GetId());
            }
            if (state.nBlocksInFlight == 0 && staller != -1) {
                if (State(staller)->nStallingSince == 0) {
                    State(staller)->nStallingSince = nNow;
                    LogPrint(BCLog::NET, "Stall started peer=%d\n", staller);
                }
            }
        }

        //
        // Message: getdata (non-blocks)
        //

        // For robustness, expire old requests after a long timeout, so that
        // we can resume downloading transactions from a peer even if they
        // were unresponsive in the past.
        // Eventually we should consider disconnecting peers, but this is
        // conservative.
        if (state.m_tx_download.m_check_expiry_timer <= current_time) {
            for (auto it=state.m_tx_download.m_tx_in_flight.begin(); it != state.m_tx_download.m_tx_in_flight.end();) {
                if (it->second <= current_time - TX_EXPIRY_INTERVAL) {
                    LogPrint(BCLog::NET, "timeout of inflight tx %s from peer=%d\n", it->first.ToString(), pto->GetId());
                    state.m_tx_download.m_tx_announced.erase(it->first);
                    state.m_tx_download.m_tx_in_flight.erase(it++);
                } else {
                    ++it;
                }
            }
            // On average, we do this check every TX_EXPIRY_INTERVAL. Randomize
            // so that we're not doing this for all peers at the same time.
            state.m_tx_download.m_check_expiry_timer = current_time + TX_EXPIRY_INTERVAL / 2 + GetRandMicros(TX_EXPIRY_INTERVAL);
        }

        auto& tx_process_time = state.m_tx_download.m_tx_process_time;
        while (!tx_process_time.empty() && tx_process_time.begin()->first <= current_time && state.m_tx_download.m_tx_in_flight.size() < MAX_PEER_TX_IN_FLIGHT) {
            const uint256 txid = tx_process_time.begin()->second;
            // Erase this entry from tx_process_time (it may be added back for
            // processing at a later time, see below)
            tx_process_time.erase(tx_process_time.begin());
            CInv inv(MSG_TX | GetFetchFlags(*pto), txid);
            if (!AlreadyHave(inv, m_mempool)) {
                // If this transaction was last requested more than 1 minute ago,
                // then request.
                const auto last_request_time = GetTxRequestTime(inv.hash);
                if (last_request_time <= current_time - GETDATA_TX_INTERVAL) {
                    LogPrint(BCLog::NET, "Requesting %s peer=%d\n", inv.ToString(), pto->GetId());
                    vGetData.push_back(inv);
                    if (vGetData.size() >= MAX_GETDATA_SZ) {
                        connman->PushMessage(pto, msgMaker.Make(NetMsgType::GETDATA, vGetData));
                        vGetData.clear();
                    }
                    UpdateTxRequestTime(inv.hash, current_time);
                    state.m_tx_download.m_tx_in_flight.emplace(inv.hash, current_time);
                } else {
                    // This transaction is in flight from someone else; queue
                    // up processing to happen after the download times out
                    // (with a slight delay for inbound peers, to prefer
                    // requests to outbound peers).
                    const auto next_process_time = CalculateTxGetDataTime(txid, current_time, !state.fPreferredDownload);
                    tx_process_time.emplace(next_process_time, txid);
                }
            } else {
                // We have already seen this transaction, no need to download.
                state.m_tx_download.m_tx_announced.erase(inv.hash);
                state.m_tx_download.m_tx_in_flight.erase(inv.hash);
            }
        }


        if (!vGetData.empty())
            connman->PushMessage(pto, msgMaker.Make(NetMsgType::GETDATA, vGetData));

        //
        // Message: feefilter
        //
        // We don't want white listed peers to filter txs to us if we have -whitelistforcerelay
        if (pto->m_tx_relay != nullptr && pto->nVersion >= FEEFILTER_VERSION && gArgs.GetBoolArg("-feefilter", DEFAULT_FEEFILTER) &&
            !pto->HasPermission(PF_FORCERELAY)) {
            CAmount currentFilter = m_mempool.GetMinFee(gArgs.GetArg("-maxmempool", DEFAULT_MAX_MEMPOOL_SIZE) * 1000000).GetFeePerK();
            int64_t timeNow = GetTimeMicros();
            if (timeNow > pto->m_tx_relay->nextSendTimeFeeFilter) {
                static CFeeRate default_feerate(DEFAULT_MIN_RELAY_TX_FEE);
                static FeeFilterRounder filterRounder(default_feerate);
                CAmount filterToSend = filterRounder.round(currentFilter);
                // We always have a fee filter of at least minRelayTxFee
                filterToSend = std::max(filterToSend, ::minRelayTxFee.GetFeePerK());
                if (filterToSend != pto->m_tx_relay->lastSentFeeFilter) {
                    connman->PushMessage(pto, msgMaker.Make(NetMsgType::FEEFILTER, filterToSend));
                    pto->m_tx_relay->lastSentFeeFilter = filterToSend;
                }
                pto->m_tx_relay->nextSendTimeFeeFilter = PoissonNextSend(timeNow, AVG_FEEFILTER_BROADCAST_INTERVAL);
            }
            // If the fee filter has changed substantially and it's still more than MAX_FEEFILTER_CHANGE_DELAY
            // until scheduled broadcast, then move the broadcast to within MAX_FEEFILTER_CHANGE_DELAY.
            else if (timeNow + MAX_FEEFILTER_CHANGE_DELAY * 1000000 < pto->m_tx_relay->nextSendTimeFeeFilter &&
                     (currentFilter < 3 * pto->m_tx_relay->lastSentFeeFilter / 4 || currentFilter > 4 * pto->m_tx_relay->lastSentFeeFilter / 3)) {
                pto->m_tx_relay->nextSendTimeFeeFilter = timeNow + GetRandInt(MAX_FEEFILTER_CHANGE_DELAY) * 1000000;
            }
        }
    }

    if (smsg::fSecMsgEnabled) {
        bool fSendTrickle = pto->HasPermission(PF_NOBAN);
        smsgModule.SendData(pto, fSendTrickle);
    }
    return true;
}

class CNetProcessingCleanup
{
public:
    CNetProcessingCleanup() {}
    ~CNetProcessingCleanup() {
        // orphan transactions
        mapOrphanTransactions.clear();
        mapOrphanTransactionsByPrev.clear();
    }
};
static CNetProcessingCleanup instance_of_cnetprocessingcleanup;<|MERGE_RESOLUTION|>--- conflicted
+++ resolved
@@ -2103,7 +2103,7 @@
     }
 
     BlockValidationState state;
-    state.nodeId = pfrom->GetId();
+    state.nodeId = pfrom.GetId();
     if (!chainman.ProcessNewBlockHeaders(headers, state, chainparams, &pindexLast)) {
         if (state.IsInvalid()) {
             MaybePunishNodeForBlock(pfrom.GetId(), state, via_compact_block, "invalid header received");
@@ -2148,12 +2148,8 @@
             while (pindexWalk && !::ChainActive().Contains(pindexWalk) && vToFetch.size() <= MAX_BLOCKS_IN_TRANSIT_PER_PEER) {
                 if (!(pindexWalk->nStatus & BLOCK_HAVE_DATA) &&
                         !mapBlocksInFlight.count(pindexWalk->GetBlockHash()) &&
-<<<<<<< HEAD
-                        (!IsWitnessEnabled(pindexWalk->pprev, chainparams.GetConsensus()) || State(pfrom->GetId())->fHaveWitness) &&
+                        (!IsWitnessEnabled(pindexWalk->pprev, chainparams.GetConsensus()) || State(pfrom.GetId())->fHaveWitness) &&
                         !(pindexWalk->nFlags & BLOCK_DELAYED)) {
-=======
-                        (!IsWitnessEnabled(pindexWalk->pprev, chainparams.GetConsensus()) || State(pfrom.GetId())->fHaveWitness)) {
->>>>>>> 17cfa52d
                     // We don't have this block, and it's not yet in flight.
                     vToFetch.push_back(pindexWalk);
                 }
@@ -2561,12 +2557,7 @@
             nServiceInt &= ~NODE_SMSG;
         }
         nServices = ServiceFlags(nServiceInt);
-<<<<<<< HEAD
-
-        if (!pfrom->fInbound)
-=======
         if (!pfrom.fInbound)
->>>>>>> 17cfa52d
         {
             connman->SetServices(pfrom.addr, nServices);
         }
@@ -2615,29 +2606,19 @@
 
         connman->PushMessage(&pfrom, CNetMsgMaker(INIT_PROTO_VERSION).Make(NetMsgType::VERACK));
 
-<<<<<<< HEAD
-        pfrom->nStartingHeight = nStartingHeight;
-        pfrom->nChainHeight = nStartingHeight;
+        pfrom.nStartingHeight = nStartingHeight;
+        pfrom.nChainHeight = nStartingHeight;
         {
             LOCK(cs_main);
-            UpdateNumBlocksOfPeers(pfrom->GetId(), nStartingHeight);
-        }
-        pfrom->nServices = nServices;
-        pfrom->SetAddrLocal(addrMe);
-=======
+            UpdateNumBlocksOfPeers(pfrom.GetId(), nStartingHeight);
+        }
         pfrom.nServices = nServices;
         pfrom.SetAddrLocal(addrMe);
->>>>>>> 17cfa52d
         {
             LOCK(pfrom.cs_SubVer);
             pfrom.cleanSubVer = cleanSubVer;
         }
-<<<<<<< HEAD
-
-        pfrom->nStartingHeight = nStartingHeight;
-=======
         pfrom.nStartingHeight = nStartingHeight;
->>>>>>> 17cfa52d
 
         // set nodes not relaying blocks and tx and not serving (parts) of the historical blockchain as "clients"
         pfrom.fClient = (!(nServices & NODE_NETWORK) && !(nServices & NODE_NETWORK_LIMITED));
@@ -2839,12 +2820,7 @@
         bool fAnnounceUsingCMPCTBLOCK = false;
         uint64_t nCMPCTBLOCKVersion = 0;
         vRecv >> fAnnounceUsingCMPCTBLOCK >> nCMPCTBLOCKVersion;
-<<<<<<< HEAD
-
-        if (nCMPCTBLOCKVersion == 1 || ((pfrom->GetLocalServices() & NODE_WITNESS) && nCMPCTBLOCKVersion == 2)) {
-=======
         if (nCMPCTBLOCKVersion == 1 || ((pfrom.GetLocalServices() & NODE_WITNESS) && nCMPCTBLOCKVersion == 2)) {
->>>>>>> 17cfa52d
             LOCK(cs_main);
             // fProvidesHeaderAndIDs is used to "lock in" version of compact blocks we send (fWantsCmpctWitness)
             if (!State(pfrom.GetId())->fProvidesHeaderAndIDs) {
@@ -3315,7 +3291,7 @@
 
         const CBlockIndex *pindex = nullptr;
         BlockValidationState state;
-        state.nodeId = pfrom->GetId();
+        state.nodeId = pfrom.GetId();
         if (!chainman.ProcessNewBlockHeaders({cmpctblock.header}, state, chainparams, &pindex)) {
             if (state.IsInvalid()) {
                 MaybePunishNodeForBlock(pfrom.GetId(), state, /*via_compact_block*/ true, "invalid header via cmpctblock");
@@ -3488,7 +3464,7 @@
             // we have a chain with at least nMinimumChainWork), and we ignore
             // compact blocks with less work than our tip, it is safe to treat
             // reconstructed compact blocks as having been requested.
-            chainman.ProcessNewBlock(chainparams, pblock, /*fForceProcessing=*/true, &fNewBlock, pfrom->GetId());
+            chainman.ProcessNewBlock(chainparams, pblock, /*fForceProcessing=*/true, &fNewBlock, pfrom.GetId());
             if (fNewBlock) {
                 pfrom.nLastBlockTime = GetTime();
             } else {
@@ -3579,7 +3555,7 @@
             // disk-space attacks), but this should be safe due to the
             // protections in the compact block handler -- see related comment
             // in compact block optimistic reconstruction handling.
-            chainman.ProcessNewBlock(chainparams, pblock, /*fForceProcessing=*/true, &fNewBlock, pfrom->GetId());
+            chainman.ProcessNewBlock(chainparams, pblock, /*fForceProcessing=*/true, &fNewBlock, pfrom.GetId());
             if (fNewBlock) {
                 pfrom.nLastBlockTime = GetTime();
             } else {
@@ -3642,7 +3618,7 @@
             mapBlockSource.emplace(hash, std::make_pair(pfrom.GetId(), true));
         }
         bool fNewBlock = false;
-        chainman.ProcessNewBlock(chainparams, pblock, forceProcessing, &fNewBlock, pfrom->GetId());
+        chainman.ProcessNewBlock(chainparams, pblock, forceProcessing, &fNewBlock, pfrom.GetId());
         if (fNewBlock) {
             pfrom.nLastBlockTime = GetTime();
         } else {
@@ -3723,10 +3699,10 @@
 
             int nChainHeight;
             vRecv >> nChainHeight;
-            pfrom->nChainHeight = nChainHeight;
+            pfrom.nChainHeight = nChainHeight;
             {
                 LOCK(cs_main);
-                UpdateNumBlocksOfPeers(pfrom->GetId(), nChainHeight);
+                UpdateNumBlocksOfPeers(pfrom.GetId(), nChainHeight);
             }
 
             // Echo the message back with the nonce. This allows for two useful features:
@@ -3909,7 +3885,7 @@
         return true;
     }
 
-    if (smsg::SMSG_UNKNOWN_MESSAGE != smsgModule.ReceiveData(pfrom, msg_type, vRecv)) {
+    if (smsg::SMSG_UNKNOWN_MESSAGE != smsgModule.ReceiveData(&pfrom, msg_type, vRecv)) {
         return true;
     }
 
