--- conflicted
+++ resolved
@@ -31,24 +31,10 @@
 bool InitShutdownState()
 {
 #ifndef WIN32
-<<<<<<< HEAD
-#if HAVE_O_CLOEXEC && HAVE_DECL_PIPE2
-    // If we can, make sure that the file descriptors are closed on exec()
-    // to prevent interference.
-    if (pipe2(g_shutdown_pipe, O_CLOEXEC) != 0) {
-        return false;
-    }
-#else
-    if (pipe(g_shutdown_pipe) != 0) {
-        return false;
-    }
-#endif
-=======
     std::optional<TokenPipe> pipe = TokenPipe::Make();
     if (!pipe) return false;
     g_shutdown_r = pipe->TakeReadEnd();
     g_shutdown_w = pipe->TakeWriteEnd();
->>>>>>> e0bc27a1
 #endif
     return true;
 }
