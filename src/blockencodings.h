--- conflicted
+++ resolved
@@ -141,15 +141,12 @@
     const CTxMemPool* pool;
 public:
     CBlockHeader header;
-<<<<<<< HEAD
-    std::vector<uint8_t> vchBlockSig;
-=======
+    std::vector<uint8_t> vchBlockSig; // Particl
 
     // Can be overriden for testing
     using CheckBlockFn = std::function<bool(const CBlock&, BlockValidationState&, const Consensus::Params&, bool, bool)>;
     CheckBlockFn m_check_block_mock{nullptr};
 
->>>>>>> 3ce7b271
     explicit PartiallyDownloadedBlock(CTxMemPool* poolIn) : pool(poolIn) {}
 
     // extra_txn is a list of extra transactions to look at, in <witness hash, reference> form
