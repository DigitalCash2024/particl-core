--- conflicted
+++ resolved
@@ -11,22 +11,8 @@
 #include <consensus/consensus.h>
 #include <primitives/transaction.h>
 #include <primitives/block.h>
-
-<<<<<<< HEAD
 #include <consensus/params.h>
 
-/** "reject" message codes */
-static const unsigned char REJECT_MALFORMED = 0x01;
-static const unsigned char REJECT_INVALID = 0x10;
-static const unsigned char REJECT_OBSOLETE = 0x11;
-static const unsigned char REJECT_DUPLICATE = 0x12;
-static const unsigned char REJECT_NONSTANDARD = 0x40;
-// static const unsigned char REJECT_DUST = 0x41; // part of BIP 61
-static const unsigned char REJECT_INSUFFICIENTFEE = 0x42;
-static const unsigned char REJECT_CHECKPOINT = 0x43;
-
-=======
->>>>>>> b688b859
 /** A "reason" why something was invalid, suitable for determining whether the
   * provider of the object should be banned/ignored/disconnected/etc.
   */
@@ -125,11 +111,7 @@
     std::string strRejectReason;
     std::string strDebugMessage;
 public:
-<<<<<<< HEAD
-    CValidationState() : mode(MODE_VALID), m_reason(ValidationInvalidReason::NONE), chRejectCode(0) { nodeId = -1; nFlags = 0; }
-=======
-    CValidationState() : mode(MODE_VALID), m_reason(ValidationInvalidReason::NONE) {}
->>>>>>> b688b859
+    CValidationState() : mode(MODE_VALID), m_reason(ValidationInvalidReason::NONE) { nodeId = -1; nFlags = 0; }
     bool Invalid(ValidationInvalidReason reasonIn, bool ret = false,
             const std::string &strRejectReasonIn="",
             const std::string &strDebugMessageIn="") {
