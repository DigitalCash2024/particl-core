--- conflicted
+++ resolved
@@ -58,16 +58,13 @@
      */
     TX_CONFLICT,
     TX_MEMPOOL_POLICY,        //!< violated mempool's fee/size/descendant/RBF/etc limits
-<<<<<<< HEAD
+    TX_NO_MEMPOOL,            //!< this node does not have a mempool so can't validate the transaction
 
     DOS_100,
     DOS_50,
     DOS_20,
     DOS_5,
     DOS_1,
-=======
-    TX_NO_MEMPOOL,            //!< this node does not have a mempool so can't validate the transaction
->>>>>>> 7f0f8533
 };
 
 /** A "reason" why a block was invalid, suitable for determining whether the
