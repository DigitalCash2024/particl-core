// Copyright (c) 2017-2021 The Bitcoin Core developers
// Distributed under the MIT software license, see the accompanying
// file COPYING or http://www.opensource.org/licenses/mit-license.php.

#include <consensus/tx_check.h>

#include <consensus/amount.h>
#include <primitives/transaction.h>
#include <consensus/validation.h>
<<<<<<< HEAD
=======

bool CheckTransaction(const CTransaction& tx, TxValidationState& state)
{
    // Basic checks that don't depend on any context
    if (tx.vin.empty())
        return state.Invalid(TxValidationResult::TX_CONSENSUS, "bad-txns-vin-empty");
    if (tx.vout.empty())
        return state.Invalid(TxValidationResult::TX_CONSENSUS, "bad-txns-vout-empty");
    // Size limits (this doesn't take the witness into account, as that hasn't been checked for malleability)
    if (::GetSerializeSize(TX_NO_WITNESS(tx)) * WITNESS_SCALE_FACTOR > MAX_BLOCK_WEIGHT) {
        return state.Invalid(TxValidationResult::TX_CONSENSUS, "bad-txns-oversize");
    }

    // Check for negative or overflow output values (see CVE-2010-5139)
    CAmount nValueOut = 0;
    for (const auto& txout : tx.vout)
    {
        if (txout.nValue < 0)
            return state.Invalid(TxValidationResult::TX_CONSENSUS, "bad-txns-vout-negative");
        if (txout.nValue > MAX_MONEY)
            return state.Invalid(TxValidationResult::TX_CONSENSUS, "bad-txns-vout-toolarge");
        nValueOut += txout.nValue;
        if (!MoneyRange(nValueOut))
            return state.Invalid(TxValidationResult::TX_CONSENSUS, "bad-txns-txouttotal-toolarge");
    }

    // Check for duplicate inputs (see CVE-2018-17144)
    // While Consensus::CheckTxInputs does check if all inputs of a tx are available, and UpdateCoins marks all inputs
    // of a tx as spent, it does not check if the tx has duplicate inputs.
    // Failure to run this check will result in either a crash or an inflation bug, depending on the implementation of
    // the underlying coins database.
    std::set<COutPoint> vInOutPoints;
    for (const auto& txin : tx.vin) {
        if (!vInOutPoints.insert(txin.prevout).second)
            return state.Invalid(TxValidationResult::TX_CONSENSUS, "bad-txns-inputs-duplicate");
    }

    if (tx.IsCoinBase())
    {
        if (tx.vin[0].scriptSig.size() < 2 || tx.vin[0].scriptSig.size() > 100)
            return state.Invalid(TxValidationResult::TX_CONSENSUS, "bad-cb-length");
    }
    else
    {
        for (const auto& txin : tx.vin)
            if (txin.prevout.IsNull())
                return state.Invalid(TxValidationResult::TX_CONSENSUS, "bad-txns-prevout-null");
    }

    return true;
}
>>>>>>> d7523490
<|MERGE_RESOLUTION|>--- conflicted
+++ resolved
@@ -7,32 +7,224 @@
 #include <consensus/amount.h>
 #include <primitives/transaction.h>
 #include <consensus/validation.h>
-<<<<<<< HEAD
-=======
-
-bool CheckTransaction(const CTransaction& tx, TxValidationState& state)
+
+
+// Particl dependencies
+#include <blind.h>
+#include <insight/balanceindex.h>
+#include <validation.h>
+#include <consensus/params.h>
+#include <chainparams.h>
+#include <timedata.h>
+#include <common/args.h>
+#include <util/strencodings.h>
+#include <util/moneystr.h>
+
+
+static bool CheckStandardOutput(TxValidationState &state, const CTxOutStandard *p, CAmount &nValueOut)
+{
+    if (p->nValue < 0)
+        return state.Invalid(TxValidationResult::TX_CONSENSUS, "bad-txns-vout-negative");
+    if (p->nValue > MAX_MONEY)
+        return state.Invalid(TxValidationResult::TX_CONSENSUS, "bad-txns-vout-toolarge");
+    nValueOut += p->nValue;
+
+    if (HasIsCoinstakeOp(p->scriptPubKey)) {
+        if (TicksSinceEpoch<std::chrono::seconds>(GetAdjustedTime()) < state.m_consensus_params->OpIsCoinstakeTime) {
+            return state.Invalid(TxValidationResult::TX_CONSENSUS, "bad-txns-vout-opiscoinstake");
+        }
+        if (!state.m_consensus_params->fAllowOpIsCoinstakeWithP2PKH) {
+            if (IsSpendScriptP2PKH(p->scriptPubKey)) {
+                return state.Invalid(TxValidationResult::TX_CONSENSUS, "bad-txns-vout-opiscoinstake-spend-p2pkh");
+            }
+        }
+    }
+
+    return true;
+}
+
+static bool CheckBlindOutput(TxValidationState &state, const CTxOutCT *p)
+{
+    if (p->vData.size() < 33 || p->vData.size() > 33 + 5 + 33) {
+        return state.Invalid(TxValidationResult::TX_CONSENSUS, "bad-ctout-ephem-size");
+    }
+    size_t nRangeProofLen = 5134;
+    if (p->vRangeproof.size() < 500 || p->vRangeproof.size() > nRangeProofLen) {
+        return state.Invalid(TxValidationResult::TX_CONSENSUS, "bad-ctout-rangeproof-size");
+    }
+
+    if (state.m_skip_rangeproof) {
+        return true;
+    }
+
+    uint64_t min_value = 0, max_value = 0;
+    int rv = 0;
+
+    if (state.fBulletproofsActive) {
+        rv = secp256k1_bulletproof_rangeproof_verify(secp256k1_ctx_blind,
+            blind_scratch, blind_gens, p->vRangeproof.data(), p->vRangeproof.size(),
+            nullptr, &p->commitment, 1, 64, &secp256k1_generator_const_h, nullptr, 0);
+    } else {
+        rv = secp256k1_rangeproof_verify(secp256k1_ctx_blind, &min_value, &max_value,
+            &p->commitment, p->vRangeproof.data(), p->vRangeproof.size(),
+            nullptr, 0,
+            secp256k1_generator_h);
+    }
+
+    if (LogAcceptCategory(BCLog::VALIDATION, BCLog::Level::Debug)) {
+        LogPrintf("%s: rv, min_value, max_value %d, %s, %s\n", __func__,
+            rv, FormatMoney((CAmount)min_value), FormatMoney((CAmount)max_value));
+    }
+
+    if (rv != 1) {
+        return state.Invalid(TxValidationResult::TX_CONSENSUS, "bad-ctout-rangeproof-verify");
+    }
+
+    return true;
+}
+
+bool CheckAnonOutput(TxValidationState &state, const CTxOutRingCT *p)
+{
+    if (!state.rct_active) {
+        return state.Invalid(TxValidationResult::TX_CONSENSUS, "rctout-before-active");
+    }
+    if (p->vData.size() < 33 || p->vData.size() > 33 + 5 + 33) {
+        return state.Invalid(TxValidationResult::TX_CONSENSUS, "bad-rctout-ephem-size");
+    }
+
+    size_t nRangeProofLen = 5134;
+    if (p->vRangeproof.size() < 500 || p->vRangeproof.size() > nRangeProofLen) {
+        return state.Invalid(TxValidationResult::TX_CONSENSUS, "bad-rctout-rangeproof-size");
+    }
+
+    if (state.m_skip_rangeproof) {
+        return true;
+    }
+
+    uint64_t min_value = 0, max_value = 0;
+    int rv = 0;
+
+    if (state.fBulletproofsActive) {
+        rv = secp256k1_bulletproof_rangeproof_verify(secp256k1_ctx_blind,
+            blind_scratch, blind_gens, p->vRangeproof.data(), p->vRangeproof.size(),
+            nullptr, &p->commitment, 1, 64, &secp256k1_generator_const_h, nullptr, 0);
+    } else {
+        rv = secp256k1_rangeproof_verify(secp256k1_ctx_blind, &min_value, &max_value,
+            &p->commitment, p->vRangeproof.data(), p->vRangeproof.size(),
+            nullptr, 0,
+            secp256k1_generator_h);
+    }
+
+    if (LogAcceptCategory(BCLog::VALIDATION, BCLog::Level::Debug)) {
+        LogPrintf("%s: rv, min_value, max_value %d, %s, %s\n", __func__,
+            rv, FormatMoney((CAmount)min_value), FormatMoney((CAmount)max_value));
+    }
+
+    if (rv != 1) {
+        return state.Invalid(TxValidationResult::TX_CONSENSUS, "bad-rctout-rangeproof-verify");
+    }
+
+    return true;
+}
+
+static bool CheckDataOutput(TxValidationState &state, const CTxOutData *p)
+{
+    if (p->vData.size() < 1) {
+        return state.Invalid(TxValidationResult::TX_CONSENSUS, "bad-output-data-size");
+    }
+
+    if (p->vData.size() > MAX_DATA_OUTPUT_SIZE) {
+        return state.Invalid(TxValidationResult::TX_CONSENSUS, "bad-output-data-size");
+    }
+
+    return true;
+}
+
+bool CheckTransaction(const CTransaction& tx, TxValidationState &state)
 {
     // Basic checks that don't depend on any context
     if (tx.vin.empty())
         return state.Invalid(TxValidationResult::TX_CONSENSUS, "bad-txns-vin-empty");
-    if (tx.vout.empty())
-        return state.Invalid(TxValidationResult::TX_CONSENSUS, "bad-txns-vout-empty");
+
     // Size limits (this doesn't take the witness into account, as that hasn't been checked for malleability)
-    if (::GetSerializeSize(TX_NO_WITNESS(tx)) * WITNESS_SCALE_FACTOR > MAX_BLOCK_WEIGHT) {
+    if (::GetSerializeSize(TX_NO_WITNESS(tx)) * WITNESS_SCALE_FACTOR > MAX_BLOCK_WEIGHT)
         return state.Invalid(TxValidationResult::TX_CONSENSUS, "bad-txns-oversize");
-    }
-
-    // Check for negative or overflow output values (see CVE-2010-5139)
-    CAmount nValueOut = 0;
-    for (const auto& txout : tx.vout)
-    {
-        if (txout.nValue < 0)
-            return state.Invalid(TxValidationResult::TX_CONSENSUS, "bad-txns-vout-negative");
-        if (txout.nValue > MAX_MONEY)
-            return state.Invalid(TxValidationResult::TX_CONSENSUS, "bad-txns-vout-toolarge");
-        nValueOut += txout.nValue;
-        if (!MoneyRange(nValueOut))
-            return state.Invalid(TxValidationResult::TX_CONSENSUS, "bad-txns-txouttotal-toolarge");
+
+    if (tx.IsParticlVersion()) {
+        if (state.m_clamp_tx_version && tx.GetParticlVersion() != PARTICL_TXN_VERSION) {
+            return state.Invalid(TxValidationResult::TX_CONSENSUS, "bad-txn-version");
+        }
+        if (tx.vpout.empty()) {
+            return state.Invalid(TxValidationResult::TX_CONSENSUS, "bad-txns-vpout-empty");
+        }
+        if (!tx.vout.empty()) {
+            return state.Invalid(TxValidationResult::TX_CONSENSUS, "bad-txns-vout-not-empty");
+        }
+
+        size_t nStandardOutputs = 0, nDataOutputs = 0, nBlindOutputs = 0, nAnonOutputs = 0;
+        CAmount nValueOut = 0;
+        for (const auto &txout : tx.vpout) {
+            switch (txout->nVersion) {
+                case OUTPUT_STANDARD:
+                    if (!CheckStandardOutput(state, (CTxOutStandard*) txout.get(), nValueOut)) {
+                        return false;
+                    }
+                    nStandardOutputs++;
+                    break;
+                case OUTPUT_CT:
+                    if (!CheckBlindOutput(state, (CTxOutCT*) txout.get())) {
+                        return false;
+                    }
+                    nBlindOutputs++;
+                    break;
+                case OUTPUT_RINGCT:
+                    if (!CheckAnonOutput(state, (CTxOutRingCT*) txout.get())) {
+                        return false;
+                    }
+                    nAnonOutputs++;
+                    break;
+                case OUTPUT_DATA:
+                    if (!CheckDataOutput(state, (CTxOutData*) txout.get())) {
+                        return false;
+                    }
+                    nDataOutputs++;
+                    break;
+                default:
+                    return state.Invalid(TxValidationResult::TX_CONSENSUS, "bad-txns-unknown-output-version");
+            }
+
+            if (!MoneyRange(nValueOut)) {
+                return state.Invalid(TxValidationResult::TX_CONSENSUS, "bad-txns-txouttotal-toolarge");
+            }
+        }
+
+        size_t max_data_outputs = 1 + nStandardOutputs; // extra 1 for ct fee output
+        if (state.m_clamp_tx_version) {
+            max_data_outputs += nBlindOutputs + nAnonOutputs;
+        }
+        if (nDataOutputs > max_data_outputs) {
+            return state.Invalid(TxValidationResult::TX_CONSENSUS, "too-many-data-outputs");
+        }
+    } else {
+        if (state.m_particl_mode) {
+            return state.Invalid(TxValidationResult::TX_CONSENSUS, "bad-txn-version");
+        }
+        if (tx.vout.empty()) {
+            return state.Invalid(TxValidationResult::TX_CONSENSUS, "bad-txns-vout-empty");
+        }
+
+        // Check for negative or overflow output values
+        CAmount nValueOut = 0;
+        for (const auto& txout : tx.vout)
+        {
+            if (txout.nValue < 0)
+                return state.Invalid(TxValidationResult::TX_CONSENSUS, "bad-txns-vout-negative");
+            if (txout.nValue > MAX_MONEY)
+                return state.Invalid(TxValidationResult::TX_CONSENSUS, "bad-txns-vout-toolarge");
+            nValueOut += txout.nValue;
+            if (!MoneyRange(nValueOut))
+                return state.Invalid(TxValidationResult::TX_CONSENSUS, "bad-txns-txouttotal-toolarge");
+        }
     }
 
     // Check for duplicate inputs (see CVE-2018-17144)
@@ -41,9 +233,12 @@
     // Failure to run this check will result in either a crash or an inflation bug, depending on the implementation of
     // the underlying coins database.
     std::set<COutPoint> vInOutPoints;
-    for (const auto& txin : tx.vin) {
-        if (!vInOutPoints.insert(txin.prevout).second)
+    for (const auto& txin : tx.vin)
+    {
+        if (!txin.IsAnonInput() &&
+            !vInOutPoints.insert(txin.prevout).second) {
             return state.Invalid(TxValidationResult::TX_CONSENSUS, "bad-txns-inputs-duplicate");
+        }
     }
 
     if (tx.IsCoinBase())
@@ -53,11 +248,12 @@
     }
     else
     {
-        for (const auto& txin : tx.vin)
-            if (txin.prevout.IsNull())
+        for (const auto& txin : tx.vin) {
+            if (!txin.IsAnonInput() && txin.prevout.IsNull()) {
                 return state.Invalid(TxValidationResult::TX_CONSENSUS, "bad-txns-prevout-null");
-    }
-
-    return true;
-}
->>>>>>> d7523490
+            }
+        }
+    }
+
+    return true;
+}