// Copyright (c) 2009-2010 Satoshi Nakamoto
// Copyright (c) 2009-2019 The Bitcoin Core developers
// Distributed under the MIT software license, see the accompanying
// file COPYING or http://www.opensource.org/licenses/mit-license.php.

#ifndef BITCOIN_CONSENSUS_PARAMS_H
#define BITCOIN_CONSENSUS_PARAMS_H

#include <uint256.h>
#include <limits>

namespace Consensus {

enum DeploymentPos
{
    DEPLOYMENT_TESTDUMMY,
    DEPLOYMENT_TAPROOT, // Deployment of Schnorr/Taproot (BIPs 340-342)
    // NOTE: Also add new deployments to VersionBitsDeploymentInfo in versionbits.cpp
    MAX_VERSION_BITS_DEPLOYMENTS
};

/**
 * Struct for each individual consensus rule change using BIP9.
 */
struct BIP9Deployment {
    /** Bit position to select the particular bit in nVersion. */
    int bit;
    /** Start MedianTime for version bits miner confirmation. Can be a date in the past */
    int64_t nStartTime;
    /** Timeout/expiry MedianTime for the deployment attempt. */
    int64_t nTimeout;

    /** Constant for nTimeout very far in the future. */
    static constexpr int64_t NO_TIMEOUT = std::numeric_limits<int64_t>::max();

    /** Special value for nStartTime indicating that the deployment is always active.
     *  This is useful for testing, as it means tests don't need to deal with the activation
     *  process (which takes at least 3 BIP9 intervals). Only tests that specifically test the
     *  behaviour during activation cannot use this. */
    static constexpr int64_t ALWAYS_ACTIVE = -1;
};

/**
 * Parameters that influence chain consensus.
 */
struct Params {
    uint256 hashGenesisBlock;

    int nSubsidyHalvingInterval;
    /* Block hash that is excepted from BIP16 enforcement */
    uint256 BIP16Exception;
    /** Block height and hash at which BIP34 becomes active */
    int BIP34Height;
    uint256 BIP34Hash;
    /** Block height at which BIP65 becomes active */
    int BIP65Height;
    /** Block height at which BIP66 becomes active */
    int BIP66Height;
    /** Block height at which CSV (BIP68, BIP112 and BIP113) becomes active */
    int CSVHeight;
    /** Block height at which Segwit (BIP141, BIP143 and BIP147) becomes active.
     * Note that segwit v0 script rules are enforced on all blocks except the
     * BIP 16 exception blocks. */
    int SegwitHeight;
    /** Don't warn about unknown BIP 9 activations below this height.
     * This prevents us from warning about the CSV and segwit activations. */
    int MinBIP9WarningHeight;

    /** Time at which OP_ISCOINSTAKE becomes active */
    int64_t OpIsCoinstakeTime;
    bool fAllowOpIsCoinstakeWithP2PKH;
    /** Time at which Paid SMSG becomes active */
    uint32_t nPaidSmsgTime;
    /** Time at which variable SMSG fee become active */
    uint32_t smsg_fee_time;
    /** Time at which bulletproofs become active */
    uint32_t bulletproof_time;
    /** Time at which RCT become active */
    uint32_t rct_time;
    /** Time at which SMSG difficulty tokens are enforced */
    uint32_t smsg_difficulty_time;
    /** Time of fork to activate more data outputs for blind and anon txns */
    uint32_t extra_dataoutput_time = 0xffffffff;
    /** Time of fork to clamp tx version, change sighash, moneysupply and dev fund dest */
    uint32_t clamp_tx_version_time = 0xffffffff;

    uint32_t smsg_fee_period;
    int64_t smsg_fee_funding_tx_per_k;
    int64_t smsg_fee_msg_per_day_per_k;
    int64_t smsg_fee_max_delta_percent; /* Divided by 1000000 */
    uint32_t smsg_min_difficulty;
    uint32_t smsg_difficulty_max_delta;

    /**
     * Minimum blocks including miner confirmation of the total of 2016 blocks in a retargeting period,
     * (nPowTargetTimespan / nPowTargetSpacing) which is also used for BIP9 deployments.
     * Examples: 1916 for 95%, 1512 for testchains.
     */
    uint32_t nRuleChangeActivationThreshold;
    uint32_t nMinerConfirmationWindow;
    BIP9Deployment vDeployments[MAX_VERSION_BITS_DEPLOYMENTS];
    /** Proof of work parameters */
    uint256 powLimit;
    bool fPowAllowMinDifficultyBlocks;
    bool fPowNoRetargeting;
    int64_t nPowTargetSpacing;
    int64_t nPowTargetTimespan;
    int64_t DifficultyAdjustmentInterval() const { return nPowTargetTimespan / nPowTargetSpacing; }
    /** The best chain should have at least this much work */
    uint256 nMinimumChainWork;
    /** By default assume that the signatures in ancestors of this block are valid */
    uint256 defaultAssumeValid;

<<<<<<< HEAD
    int nMinRCTOutputDepth;
=======
    /**
     * If true, witness commitments contain a payload equal to a Bitcoin Script solution
     * to the signet challenge. See BIP325.
     */
    bool signet_blocks{false};
    std::vector<uint8_t> signet_challenge;
>>>>>>> 4f807348
};
} // namespace Consensus

#endif // BITCOIN_CONSENSUS_PARAMS_H<|MERGE_RESOLUTION|>--- conflicted
+++ resolved
@@ -111,16 +111,15 @@
     /** By default assume that the signatures in ancestors of this block are valid */
     uint256 defaultAssumeValid;
 
-<<<<<<< HEAD
+    /** Minimum depth a Particl Anon output is spendable at */
     int nMinRCTOutputDepth;
-=======
+
     /**
      * If true, witness commitments contain a payload equal to a Bitcoin Script solution
      * to the signet challenge. See BIP325.
      */
     bool signet_blocks{false};
     std::vector<uint8_t> signet_challenge;
->>>>>>> 4f807348
 };
 } // namespace Consensus
 
