// Copyright (c) 2012-2017 The Bitcoin Core developers
// Distributed under the MIT software license, see the accompanying
// file COPYING or http://www.opensource.org/licenses/mit-license.php.

#include <bloom.h>

#include <clientversion.h>
#include <key.h>
#include <key_io.h>
#include <merkleblock.h>
#include <primitives/block.h>
#include <random.h>
#include <serialize.h>
#include <streams.h>
#include <uint256.h>
#include <util.h>
#include <utilstrencodings.h>
#include <test/test_bitcoin.h>

#include <vector>

#include <boost/test/unit_test.hpp>

BOOST_FIXTURE_TEST_SUITE(bloom_tests, BasicTestingSetup)

BOOST_AUTO_TEST_CASE(bloom_create_insert_serialize)
{
    CBloomFilter filter(3, 0.01, 0, BLOOM_UPDATE_ALL);

    filter.insert(ParseHex("99108ad8ed9bb6274d3980bab5a85c048f0950c8"));
    BOOST_CHECK_MESSAGE( filter.contains(ParseHex("99108ad8ed9bb6274d3980bab5a85c048f0950c8")), "Bloom filter doesn't contain just-inserted object!");
    // One bit different in first byte
    BOOST_CHECK_MESSAGE(!filter.contains(ParseHex("19108ad8ed9bb6274d3980bab5a85c048f0950c8")), "Bloom filter contains something it shouldn't!");

    filter.insert(ParseHex("b5a2c786d9ef4658287ced5914b37a1b4aa32eee"));
    BOOST_CHECK_MESSAGE(filter.contains(ParseHex("b5a2c786d9ef4658287ced5914b37a1b4aa32eee")), "Bloom filter doesn't contain just-inserted object (2)!");

    filter.insert(ParseHex("b9300670b4c5366e95b2699e8b18bc75e5f729c5"));
    BOOST_CHECK_MESSAGE(filter.contains(ParseHex("b9300670b4c5366e95b2699e8b18bc75e5f729c5")), "Bloom filter doesn't contain just-inserted object (3)!");

    CDataStream stream(SER_NETWORK, PROTOCOL_VERSION);
    stream << filter;

    std::vector<unsigned char> vch = ParseHex("03614e9b050000000000000001");
    std::vector<char> expected(vch.size());

    for (unsigned int i = 0; i < vch.size(); i++)
        expected[i] = (char)vch[i];

    BOOST_CHECK_EQUAL_COLLECTIONS(stream.begin(), stream.end(), expected.begin(), expected.end());

    BOOST_CHECK_MESSAGE( filter.contains(ParseHex("99108ad8ed9bb6274d3980bab5a85c048f0950c8")), "Bloom filter doesn't contain just-inserted object!");
    filter.clear();
    BOOST_CHECK_MESSAGE( !filter.contains(ParseHex("99108ad8ed9bb6274d3980bab5a85c048f0950c8")), "Bloom filter should be empty!");
}

BOOST_AUTO_TEST_CASE(bloom_create_insert_serialize_with_tweak)
{
    // Same test as bloom_create_insert_serialize, but we add a nTweak of 100
    CBloomFilter filter(3, 0.01, 2147483649UL, BLOOM_UPDATE_ALL);

    filter.insert(ParseHex("99108ad8ed9bb6274d3980bab5a85c048f0950c8"));
    BOOST_CHECK_MESSAGE( filter.contains(ParseHex("99108ad8ed9bb6274d3980bab5a85c048f0950c8")), "Bloom filter doesn't contain just-inserted object!");
    // One bit different in first byte
    BOOST_CHECK_MESSAGE(!filter.contains(ParseHex("19108ad8ed9bb6274d3980bab5a85c048f0950c8")), "Bloom filter contains something it shouldn't!");

    filter.insert(ParseHex("b5a2c786d9ef4658287ced5914b37a1b4aa32eee"));
    BOOST_CHECK_MESSAGE(filter.contains(ParseHex("b5a2c786d9ef4658287ced5914b37a1b4aa32eee")), "Bloom filter doesn't contain just-inserted object (2)!");

    filter.insert(ParseHex("b9300670b4c5366e95b2699e8b18bc75e5f729c5"));
    BOOST_CHECK_MESSAGE(filter.contains(ParseHex("b9300670b4c5366e95b2699e8b18bc75e5f729c5")), "Bloom filter doesn't contain just-inserted object (3)!");

    CDataStream stream(SER_NETWORK, PROTOCOL_VERSION);
    stream << filter;

    std::vector<unsigned char> vch = ParseHex("03ce4299050000000100008001");
    std::vector<char> expected(vch.size());

    for (unsigned int i = 0; i < vch.size(); i++)
        expected[i] = (char)vch[i];

    BOOST_CHECK_EQUAL_COLLECTIONS(stream.begin(), stream.end(), expected.begin(), expected.end());
}

BOOST_AUTO_TEST_CASE(bloom_create_insert_key)
{
<<<<<<< HEAD
    std::string strSecret =  std::string("4eo8A9C6Xq8o2Y5bGDrSxzfwMkSjarZQqwiyRCoFgHwh34V1xiX");
    CBitcoinSecret vchSecret;
    BOOST_CHECK(vchSecret.SetString(strSecret));

    CKey key = vchSecret.GetKey();
=======
    std::string strSecret = std::string("5Kg1gnAjaLfKiwhhPpGS3QfRg2m6awQvaj98JCZBZQ5SuS2F15C");
    CKey key = DecodeSecret(strSecret);
>>>>>>> 243c9bb7
    CPubKey pubkey = key.GetPubKey();
    std::vector<unsigned char> vchPubKey(pubkey.begin(), pubkey.end());

    CBloomFilter filter(2, 0.001, 0, BLOOM_UPDATE_ALL);
    filter.insert(vchPubKey);
    uint160 hash = pubkey.GetID();
    filter.insert(std::vector<unsigned char>(hash.begin(), hash.end()));

    CDataStream stream(SER_NETWORK, PROTOCOL_VERSION);
    stream << filter;

    std::vector<unsigned char> vch = ParseHex("038fc16b080000000000000001");
    std::vector<char> expected(vch.size());

    for (unsigned int i = 0; i < vch.size(); i++)
        expected[i] = (char)vch[i];

    BOOST_CHECK_EQUAL_COLLECTIONS(stream.begin(), stream.end(), expected.begin(), expected.end());
}

BOOST_AUTO_TEST_CASE(bloom_match)
{
    // Random real transaction (b4749f017444b051c44dfd2720e88f314ff94f3dd6d56d40ef65854fcd7fff6b)
    CDataStream stream(ParseHex("01000000010b26e9b7735eb6aabdf358bab62f9816a21ba9ebdb719d5299e88607d722c190000000008b4830450220070aca44506c5cef3a16ed519d7c3c39f8aab192c4e1c90d065f37b8a4af6141022100a8e160b856c2d43d27d8fba71e5aef6405b8643ac4cb7cb3c462aced7f14711a0141046d11fee51b0e60666d5049a9101a72741df480b96ee26488a4d3466b95c9a40ac5eeef87e10a5cd336c19a84565f80fa6c547957b7700ff4dfbdefe76036c339ffffffff021bff3d11000000001976a91404943fdd508053c75000106d3bc6e2754dbcff1988ac2f15de00000000001976a914a266436d2965547608b9e15d9032a7b9d64fa43188ac00000000"), SER_DISK, CLIENT_VERSION);
    CTransaction tx(deserialize, stream);

    // and one which spends it (e2769b09e784f32f62ef849763d4f45b98e07ba658647343b915ff832b110436)
    unsigned char ch[] = {0x01, 0x00, 0x00, 0x00, 0x01, 0x6b, 0xff, 0x7f, 0xcd, 0x4f, 0x85, 0x65, 0xef, 0x40, 0x6d, 0xd5, 0xd6, 0x3d, 0x4f, 0xf9, 0x4f, 0x31, 0x8f, 0xe8, 0x20, 0x27, 0xfd, 0x4d, 0xc4, 0x51, 0xb0, 0x44, 0x74, 0x01, 0x9f, 0x74, 0xb4, 0x00, 0x00, 0x00, 0x00, 0x8c, 0x49, 0x30, 0x46, 0x02, 0x21, 0x00, 0xda, 0x0d, 0xc6, 0xae, 0xce, 0xfe, 0x1e, 0x06, 0xef, 0xdf, 0x05, 0x77, 0x37, 0x57, 0xde, 0xb1, 0x68, 0x82, 0x09, 0x30, 0xe3, 0xb0, 0xd0, 0x3f, 0x46, 0xf5, 0xfc, 0xf1, 0x50, 0xbf, 0x99, 0x0c, 0x02, 0x21, 0x00, 0xd2, 0x5b, 0x5c, 0x87, 0x04, 0x00, 0x76, 0xe4, 0xf2, 0x53, 0xf8, 0x26, 0x2e, 0x76, 0x3e, 0x2d, 0xd5, 0x1e, 0x7f, 0xf0, 0xbe, 0x15, 0x77, 0x27, 0xc4, 0xbc, 0x42, 0x80, 0x7f, 0x17, 0xbd, 0x39, 0x01, 0x41, 0x04, 0xe6, 0xc2, 0x6e, 0xf6, 0x7d, 0xc6, 0x10, 0xd2, 0xcd, 0x19, 0x24, 0x84, 0x78, 0x9a, 0x6c, 0xf9, 0xae, 0xa9, 0x93, 0x0b, 0x94, 0x4b, 0x7e, 0x2d, 0xb5, 0x34, 0x2b, 0x9d, 0x9e, 0x5b, 0x9f, 0xf7, 0x9a, 0xff, 0x9a, 0x2e, 0xe1, 0x97, 0x8d, 0xd7, 0xfd, 0x01, 0xdf, 0xc5, 0x22, 0xee, 0x02, 0x28, 0x3d, 0x3b, 0x06, 0xa9, 0xd0, 0x3a, 0xcf, 0x80, 0x96, 0x96, 0x8d, 0x7d, 0xbb, 0x0f, 0x91, 0x78, 0xff, 0xff, 0xff, 0xff, 0x02, 0x8b, 0xa7, 0x94, 0x0e, 0x00, 0x00, 0x00, 0x00, 0x19, 0x76, 0xa9, 0x14, 0xba, 0xde, 0xec, 0xfd, 0xef, 0x05, 0x07, 0x24, 0x7f, 0xc8, 0xf7, 0x42, 0x41, 0xd7, 0x3b, 0xc0, 0x39, 0x97, 0x2d, 0x7b, 0x88, 0xac, 0x40, 0x94, 0xa8, 0x02, 0x00, 0x00, 0x00, 0x00, 0x19, 0x76, 0xa9, 0x14, 0xc1, 0x09, 0x32, 0x48, 0x3f, 0xec, 0x93, 0xed, 0x51, 0xf5, 0xfe, 0x95, 0xe7, 0x25, 0x59, 0xf2, 0xcc, 0x70, 0x43, 0xf9, 0x88, 0xac, 0x00, 0x00, 0x00, 0x00, 0x00};
    std::vector<unsigned char> vch(ch, ch + sizeof(ch) -1);
    CDataStream spendStream(vch, SER_DISK, CLIENT_VERSION);
    CTransaction spendingTx(deserialize, spendStream);

    CBloomFilter filter(10, 0.000001, 0, BLOOM_UPDATE_ALL);
    filter.insert(uint256S("0xb4749f017444b051c44dfd2720e88f314ff94f3dd6d56d40ef65854fcd7fff6b"));
    BOOST_CHECK_MESSAGE(filter.IsRelevantAndUpdate(tx), "Simple Bloom filter didn't match tx hash");

    filter = CBloomFilter(10, 0.000001, 0, BLOOM_UPDATE_ALL);
    // byte-reversed tx hash
    filter.insert(ParseHex("6bff7fcd4f8565ef406dd5d63d4ff94f318fe82027fd4dc451b04474019f74b4"));
    BOOST_CHECK_MESSAGE(filter.IsRelevantAndUpdate(tx), "Simple Bloom filter didn't match manually serialized tx hash");

    filter = CBloomFilter(10, 0.000001, 0, BLOOM_UPDATE_ALL);
    filter.insert(ParseHex("30450220070aca44506c5cef3a16ed519d7c3c39f8aab192c4e1c90d065f37b8a4af6141022100a8e160b856c2d43d27d8fba71e5aef6405b8643ac4cb7cb3c462aced7f14711a01"));
    BOOST_CHECK_MESSAGE(filter.IsRelevantAndUpdate(tx), "Simple Bloom filter didn't match input signature");

    filter = CBloomFilter(10, 0.000001, 0, BLOOM_UPDATE_ALL);
    filter.insert(ParseHex("046d11fee51b0e60666d5049a9101a72741df480b96ee26488a4d3466b95c9a40ac5eeef87e10a5cd336c19a84565f80fa6c547957b7700ff4dfbdefe76036c339"));
    BOOST_CHECK_MESSAGE(filter.IsRelevantAndUpdate(tx), "Simple Bloom filter didn't match input pub key");

    filter = CBloomFilter(10, 0.000001, 0, BLOOM_UPDATE_ALL);
    filter.insert(ParseHex("04943fdd508053c75000106d3bc6e2754dbcff19"));
    BOOST_CHECK_MESSAGE(filter.IsRelevantAndUpdate(tx), "Simple Bloom filter didn't match output address");
    BOOST_CHECK_MESSAGE(filter.IsRelevantAndUpdate(spendingTx), "Simple Bloom filter didn't add output");

    filter = CBloomFilter(10, 0.000001, 0, BLOOM_UPDATE_ALL);
    filter.insert(ParseHex("a266436d2965547608b9e15d9032a7b9d64fa431"));
    BOOST_CHECK_MESSAGE(filter.IsRelevantAndUpdate(tx), "Simple Bloom filter didn't match output address");

    filter = CBloomFilter(10, 0.000001, 0, BLOOM_UPDATE_ALL);
    filter.insert(COutPoint(uint256S("0x90c122d70786e899529d71dbeba91ba216982fb6ba58f3bdaab65e73b7e9260b"), 0));
    BOOST_CHECK_MESSAGE(filter.IsRelevantAndUpdate(tx), "Simple Bloom filter didn't match COutPoint");

    filter = CBloomFilter(10, 0.000001, 0, BLOOM_UPDATE_ALL);
    COutPoint prevOutPoint(uint256S("0x90c122d70786e899529d71dbeba91ba216982fb6ba58f3bdaab65e73b7e9260b"), 0);
    {
        std::vector<unsigned char> data(32 + sizeof(unsigned int));
        memcpy(data.data(), prevOutPoint.hash.begin(), 32);
        memcpy(data.data()+32, &prevOutPoint.n, sizeof(unsigned int));
        filter.insert(data);
    }
    BOOST_CHECK_MESSAGE(filter.IsRelevantAndUpdate(tx), "Simple Bloom filter didn't match manually serialized COutPoint");

    filter = CBloomFilter(10, 0.000001, 0, BLOOM_UPDATE_ALL);
    filter.insert(uint256S("00000009e784f32f62ef849763d4f45b98e07ba658647343b915ff832b110436"));
    BOOST_CHECK_MESSAGE(!filter.IsRelevantAndUpdate(tx), "Simple Bloom filter matched random tx hash");

    filter = CBloomFilter(10, 0.000001, 0, BLOOM_UPDATE_ALL);
    filter.insert(ParseHex("0000006d2965547608b9e15d9032a7b9d64fa431"));
    BOOST_CHECK_MESSAGE(!filter.IsRelevantAndUpdate(tx), "Simple Bloom filter matched random address");

    filter = CBloomFilter(10, 0.000001, 0, BLOOM_UPDATE_ALL);
    filter.insert(COutPoint(uint256S("0x90c122d70786e899529d71dbeba91ba216982fb6ba58f3bdaab65e73b7e9260b"), 1));
    BOOST_CHECK_MESSAGE(!filter.IsRelevantAndUpdate(tx), "Simple Bloom filter matched COutPoint for an output we didn't care about");

    filter = CBloomFilter(10, 0.000001, 0, BLOOM_UPDATE_ALL);
    filter.insert(COutPoint(uint256S("0x000000d70786e899529d71dbeba91ba216982fb6ba58f3bdaab65e73b7e9260b"), 0));
    BOOST_CHECK_MESSAGE(!filter.IsRelevantAndUpdate(tx), "Simple Bloom filter matched COutPoint for an output we didn't care about");
}

BOOST_AUTO_TEST_CASE(merkle_block_1)
{
    CBlock block = getBlock13b8a();
    CBloomFilter filter(10, 0.000001, 0, BLOOM_UPDATE_ALL);
    // Match the last transaction
    filter.insert(uint256S("0x74d681e0e03bafa802c8aa084379aa98d9fcd632ddc2ed9782b586ec87451f20"));

    CMerkleBlock merkleBlock(block, filter);
    BOOST_CHECK_EQUAL(merkleBlock.header.GetHash().GetHex(), block.GetHash().GetHex());

    BOOST_CHECK_EQUAL(merkleBlock.vMatchedTxn.size(), 1);
    std::pair<unsigned int, uint256> pair = merkleBlock.vMatchedTxn[0];

    BOOST_CHECK(merkleBlock.vMatchedTxn[0].second == uint256S("0x74d681e0e03bafa802c8aa084379aa98d9fcd632ddc2ed9782b586ec87451f20"));
    BOOST_CHECK(merkleBlock.vMatchedTxn[0].first == 8);

    std::vector<uint256> vMatched;
    std::vector<unsigned int> vIndex;
    BOOST_CHECK(merkleBlock.txn.ExtractMatches(vMatched, vIndex) == block.hashMerkleRoot);
    BOOST_CHECK(vMatched.size() == merkleBlock.vMatchedTxn.size());
    for (unsigned int i = 0; i < vMatched.size(); i++)
        BOOST_CHECK(vMatched[i] == merkleBlock.vMatchedTxn[i].second);

    // Also match the 8th transaction
    filter.insert(uint256S("0xdd1fd2a6fc16404faf339881a90adbde7f4f728691ac62e8f168809cdfae1053"));
    merkleBlock = CMerkleBlock(block, filter);
    BOOST_CHECK(merkleBlock.header.GetHash() == block.GetHash());

    BOOST_CHECK(merkleBlock.vMatchedTxn.size() == 2);

    BOOST_CHECK(merkleBlock.vMatchedTxn[1] == pair);

    BOOST_CHECK(merkleBlock.vMatchedTxn[0].second == uint256S("0xdd1fd2a6fc16404faf339881a90adbde7f4f728691ac62e8f168809cdfae1053"));
    BOOST_CHECK(merkleBlock.vMatchedTxn[0].first == 7);

    BOOST_CHECK(merkleBlock.txn.ExtractMatches(vMatched, vIndex) == block.hashMerkleRoot);
    BOOST_CHECK(vMatched.size() == merkleBlock.vMatchedTxn.size());
    for (unsigned int i = 0; i < vMatched.size(); i++)
        BOOST_CHECK(vMatched[i] == merkleBlock.vMatchedTxn[i].second);
}

BOOST_AUTO_TEST_CASE(merkle_block_2)
{
    // Random real block (000000005a4ded781e667e06ceefafb71410b511fe0d5adc3e5a27ecbec34ae6)
    // With 4 txes
    CBlock block;
    CDataStream stream(ParseHex("0100000075616236cc2126035fadb38deb65b9102cc2c41c09cdf29fc051906800000000fe7d5e12ef0ff901f6050211249919b1c0653771832b3a80c66cea42847f0ae1d4d26e49ffff001d00f0a4410401000000010000000000000000000000000000000000000000000000000000000000000000ffffffff0804ffff001d029105ffffffff0100f2052a010000004341046d8709a041d34357697dfcb30a9d05900a6294078012bf3bb09c6f9b525f1d16d5503d7905db1ada9501446ea00728668fc5719aa80be2fdfc8a858a4dbdd4fbac00000000010000000255605dc6f5c3dc148b6da58442b0b2cd422be385eab2ebea4119ee9c268d28350000000049483045022100aa46504baa86df8a33b1192b1b9367b4d729dc41e389f2c04f3e5c7f0559aae702205e82253a54bf5c4f65b7428551554b2045167d6d206dfe6a2e198127d3f7df1501ffffffff55605dc6f5c3dc148b6da58442b0b2cd422be385eab2ebea4119ee9c268d2835010000004847304402202329484c35fa9d6bb32a55a70c0982f606ce0e3634b69006138683bcd12cbb6602200c28feb1e2555c3210f1dddb299738b4ff8bbe9667b68cb8764b5ac17b7adf0001ffffffff0200e1f505000000004341046a0765b5865641ce08dd39690aade26dfbf5511430ca428a3089261361cef170e3929a68aee3d8d4848b0c5111b0a37b82b86ad559fd2a745b44d8e8d9dfdc0cac00180d8f000000004341044a656f065871a353f216ca26cef8dde2f03e8c16202d2e8ad769f02032cb86a5eb5e56842e92e19141d60a01928f8dd2c875a390f67c1f6c94cfc617c0ea45afac0000000001000000025f9a06d3acdceb56be1bfeaa3e8a25e62d182fa24fefe899d1c17f1dad4c2028000000004847304402205d6058484157235b06028c30736c15613a28bdb768ee628094ca8b0030d4d6eb0220328789c9a2ec27ddaec0ad5ef58efded42e6ea17c2e1ce838f3d6913f5e95db601ffffffff5f9a06d3acdceb56be1bfeaa3e8a25e62d182fa24fefe899d1c17f1dad4c2028010000004a493046022100c45af050d3cea806cedd0ab22520c53ebe63b987b8954146cdca42487b84bdd6022100b9b027716a6b59e640da50a864d6dd8a0ef24c76ce62391fa3eabaf4d2886d2d01ffffffff0200e1f505000000004341046a0765b5865641ce08dd39690aade26dfbf5511430ca428a3089261361cef170e3929a68aee3d8d4848b0c5111b0a37b82b86ad559fd2a745b44d8e8d9dfdc0cac00180d8f000000004341046a0765b5865641ce08dd39690aade26dfbf5511430ca428a3089261361cef170e3929a68aee3d8d4848b0c5111b0a37b82b86ad559fd2a745b44d8e8d9dfdc0cac000000000100000002e2274e5fea1bf29d963914bd301aa63b64daaf8a3e88f119b5046ca5738a0f6b0000000048473044022016e7a727a061ea2254a6c358376aaa617ac537eb836c77d646ebda4c748aac8b0220192ce28bf9f2c06a6467e6531e27648d2b3e2e2bae85159c9242939840295ba501ffffffffe2274e5fea1bf29d963914bd301aa63b64daaf8a3e88f119b5046ca5738a0f6b010000004a493046022100b7a1a755588d4190118936e15cd217d133b0e4a53c3c15924010d5648d8925c9022100aaef031874db2114f2d869ac2de4ae53908fbfea5b2b1862e181626bb9005c9f01ffffffff0200e1f505000000004341044a656f065871a353f216ca26cef8dde2f03e8c16202d2e8ad769f02032cb86a5eb5e56842e92e19141d60a01928f8dd2c875a390f67c1f6c94cfc617c0ea45afac00180d8f000000004341046a0765b5865641ce08dd39690aade26dfbf5511430ca428a3089261361cef170e3929a68aee3d8d4848b0c5111b0a37b82b86ad559fd2a745b44d8e8d9dfdc0cac00000000"), SER_NETWORK, PROTOCOL_VERSION);
    stream >> block;

    CBloomFilter filter(10, 0.000001, 0, BLOOM_UPDATE_ALL);
    // Match the first transaction
    filter.insert(uint256S("0xe980fe9f792d014e73b95203dc1335c5f9ce19ac537a419e6df5b47aecb93b70"));

    CMerkleBlock merkleBlock(block, filter);
    BOOST_CHECK(merkleBlock.header.GetHash() == block.GetHash());

    BOOST_CHECK(merkleBlock.vMatchedTxn.size() == 1);
    std::pair<unsigned int, uint256> pair = merkleBlock.vMatchedTxn[0];

    BOOST_CHECK(merkleBlock.vMatchedTxn[0].second == uint256S("0xe980fe9f792d014e73b95203dc1335c5f9ce19ac537a419e6df5b47aecb93b70"));
    BOOST_CHECK(merkleBlock.vMatchedTxn[0].first == 0);

    std::vector<uint256> vMatched;
    std::vector<unsigned int> vIndex;
    BOOST_CHECK(merkleBlock.txn.ExtractMatches(vMatched, vIndex) == block.hashMerkleRoot);
    BOOST_CHECK(vMatched.size() == merkleBlock.vMatchedTxn.size());
    for (unsigned int i = 0; i < vMatched.size(); i++)
        BOOST_CHECK(vMatched[i] == merkleBlock.vMatchedTxn[i].second);

    // Match an output from the second transaction (the pubkey for address 1DZTzaBHUDM7T3QvUKBz4qXMRpkg8jsfB5)
    // This should match the third transaction because it spends the output matched
    // It also matches the fourth transaction, which spends to the pubkey again
    filter.insert(ParseHex("044a656f065871a353f216ca26cef8dde2f03e8c16202d2e8ad769f02032cb86a5eb5e56842e92e19141d60a01928f8dd2c875a390f67c1f6c94cfc617c0ea45af"));

    merkleBlock = CMerkleBlock(block, filter);
    BOOST_CHECK(merkleBlock.header.GetHash() == block.GetHash());

    BOOST_CHECK(merkleBlock.vMatchedTxn.size() == 4);

    BOOST_CHECK(pair == merkleBlock.vMatchedTxn[0]);

    BOOST_CHECK(merkleBlock.vMatchedTxn[1].second == uint256S("0x28204cad1d7fc1d199e8ef4fa22f182de6258a3eaafe1bbe56ebdcacd3069a5f"));
    BOOST_CHECK(merkleBlock.vMatchedTxn[1].first == 1);

    BOOST_CHECK(merkleBlock.vMatchedTxn[2].second == uint256S("0x6b0f8a73a56c04b519f1883e8aafda643ba61a30bd1439969df21bea5f4e27e2"));
    BOOST_CHECK(merkleBlock.vMatchedTxn[2].first == 2);

    BOOST_CHECK(merkleBlock.vMatchedTxn[3].second == uint256S("0x3c1d7e82342158e4109df2e0b6348b6e84e403d8b4046d7007663ace63cddb23"));
    BOOST_CHECK(merkleBlock.vMatchedTxn[3].first == 3);

    BOOST_CHECK(merkleBlock.txn.ExtractMatches(vMatched, vIndex) == block.hashMerkleRoot);
    BOOST_CHECK(vMatched.size() == merkleBlock.vMatchedTxn.size());
    for (unsigned int i = 0; i < vMatched.size(); i++)
        BOOST_CHECK(vMatched[i] == merkleBlock.vMatchedTxn[i].second);
}

BOOST_AUTO_TEST_CASE(merkle_block_2_with_update_none)
{
    // Random real block (000000005a4ded781e667e06ceefafb71410b511fe0d5adc3e5a27ecbec34ae6)
    // With 4 txes
    CBlock block;
    CDataStream stream(ParseHex("0100000075616236cc2126035fadb38deb65b9102cc2c41c09cdf29fc051906800000000fe7d5e12ef0ff901f6050211249919b1c0653771832b3a80c66cea42847f0ae1d4d26e49ffff001d00f0a4410401000000010000000000000000000000000000000000000000000000000000000000000000ffffffff0804ffff001d029105ffffffff0100f2052a010000004341046d8709a041d34357697dfcb30a9d05900a6294078012bf3bb09c6f9b525f1d16d5503d7905db1ada9501446ea00728668fc5719aa80be2fdfc8a858a4dbdd4fbac00000000010000000255605dc6f5c3dc148b6da58442b0b2cd422be385eab2ebea4119ee9c268d28350000000049483045022100aa46504baa86df8a33b1192b1b9367b4d729dc41e389f2c04f3e5c7f0559aae702205e82253a54bf5c4f65b7428551554b2045167d6d206dfe6a2e198127d3f7df1501ffffffff55605dc6f5c3dc148b6da58442b0b2cd422be385eab2ebea4119ee9c268d2835010000004847304402202329484c35fa9d6bb32a55a70c0982f606ce0e3634b69006138683bcd12cbb6602200c28feb1e2555c3210f1dddb299738b4ff8bbe9667b68cb8764b5ac17b7adf0001ffffffff0200e1f505000000004341046a0765b5865641ce08dd39690aade26dfbf5511430ca428a3089261361cef170e3929a68aee3d8d4848b0c5111b0a37b82b86ad559fd2a745b44d8e8d9dfdc0cac00180d8f000000004341044a656f065871a353f216ca26cef8dde2f03e8c16202d2e8ad769f02032cb86a5eb5e56842e92e19141d60a01928f8dd2c875a390f67c1f6c94cfc617c0ea45afac0000000001000000025f9a06d3acdceb56be1bfeaa3e8a25e62d182fa24fefe899d1c17f1dad4c2028000000004847304402205d6058484157235b06028c30736c15613a28bdb768ee628094ca8b0030d4d6eb0220328789c9a2ec27ddaec0ad5ef58efded42e6ea17c2e1ce838f3d6913f5e95db601ffffffff5f9a06d3acdceb56be1bfeaa3e8a25e62d182fa24fefe899d1c17f1dad4c2028010000004a493046022100c45af050d3cea806cedd0ab22520c53ebe63b987b8954146cdca42487b84bdd6022100b9b027716a6b59e640da50a864d6dd8a0ef24c76ce62391fa3eabaf4d2886d2d01ffffffff0200e1f505000000004341046a0765b5865641ce08dd39690aade26dfbf5511430ca428a3089261361cef170e3929a68aee3d8d4848b0c5111b0a37b82b86ad559fd2a745b44d8e8d9dfdc0cac00180d8f000000004341046a0765b5865641ce08dd39690aade26dfbf5511430ca428a3089261361cef170e3929a68aee3d8d4848b0c5111b0a37b82b86ad559fd2a745b44d8e8d9dfdc0cac000000000100000002e2274e5fea1bf29d963914bd301aa63b64daaf8a3e88f119b5046ca5738a0f6b0000000048473044022016e7a727a061ea2254a6c358376aaa617ac537eb836c77d646ebda4c748aac8b0220192ce28bf9f2c06a6467e6531e27648d2b3e2e2bae85159c9242939840295ba501ffffffffe2274e5fea1bf29d963914bd301aa63b64daaf8a3e88f119b5046ca5738a0f6b010000004a493046022100b7a1a755588d4190118936e15cd217d133b0e4a53c3c15924010d5648d8925c9022100aaef031874db2114f2d869ac2de4ae53908fbfea5b2b1862e181626bb9005c9f01ffffffff0200e1f505000000004341044a656f065871a353f216ca26cef8dde2f03e8c16202d2e8ad769f02032cb86a5eb5e56842e92e19141d60a01928f8dd2c875a390f67c1f6c94cfc617c0ea45afac00180d8f000000004341046a0765b5865641ce08dd39690aade26dfbf5511430ca428a3089261361cef170e3929a68aee3d8d4848b0c5111b0a37b82b86ad559fd2a745b44d8e8d9dfdc0cac00000000"), SER_NETWORK, PROTOCOL_VERSION);
    stream >> block;

    CBloomFilter filter(10, 0.000001, 0, BLOOM_UPDATE_NONE);
    // Match the first transaction
    filter.insert(uint256S("0xe980fe9f792d014e73b95203dc1335c5f9ce19ac537a419e6df5b47aecb93b70"));

    CMerkleBlock merkleBlock(block, filter);
    BOOST_CHECK(merkleBlock.header.GetHash() == block.GetHash());

    BOOST_CHECK(merkleBlock.vMatchedTxn.size() == 1);
    std::pair<unsigned int, uint256> pair = merkleBlock.vMatchedTxn[0];

    BOOST_CHECK(merkleBlock.vMatchedTxn[0].second == uint256S("0xe980fe9f792d014e73b95203dc1335c5f9ce19ac537a419e6df5b47aecb93b70"));
    BOOST_CHECK(merkleBlock.vMatchedTxn[0].first == 0);

    std::vector<uint256> vMatched;
    std::vector<unsigned int> vIndex;
    BOOST_CHECK(merkleBlock.txn.ExtractMatches(vMatched, vIndex) == block.hashMerkleRoot);
    BOOST_CHECK(vMatched.size() == merkleBlock.vMatchedTxn.size());
    for (unsigned int i = 0; i < vMatched.size(); i++)
        BOOST_CHECK(vMatched[i] == merkleBlock.vMatchedTxn[i].second);

    // Match an output from the second transaction (the pubkey for address 1DZTzaBHUDM7T3QvUKBz4qXMRpkg8jsfB5)
    // This should not match the third transaction though it spends the output matched
    // It will match the fourth transaction, which has another pay-to-pubkey output to the same address
    filter.insert(ParseHex("044a656f065871a353f216ca26cef8dde2f03e8c16202d2e8ad769f02032cb86a5eb5e56842e92e19141d60a01928f8dd2c875a390f67c1f6c94cfc617c0ea45af"));

    merkleBlock = CMerkleBlock(block, filter);
    BOOST_CHECK(merkleBlock.header.GetHash() == block.GetHash());

    BOOST_CHECK(merkleBlock.vMatchedTxn.size() == 3);

    BOOST_CHECK(pair == merkleBlock.vMatchedTxn[0]);

    BOOST_CHECK(merkleBlock.vMatchedTxn[1].second == uint256S("0x28204cad1d7fc1d199e8ef4fa22f182de6258a3eaafe1bbe56ebdcacd3069a5f"));
    BOOST_CHECK(merkleBlock.vMatchedTxn[1].first == 1);

    BOOST_CHECK(merkleBlock.vMatchedTxn[2].second == uint256S("0x3c1d7e82342158e4109df2e0b6348b6e84e403d8b4046d7007663ace63cddb23"));
    BOOST_CHECK(merkleBlock.vMatchedTxn[2].first == 3);

    BOOST_CHECK(merkleBlock.txn.ExtractMatches(vMatched, vIndex) == block.hashMerkleRoot);
    BOOST_CHECK(vMatched.size() == merkleBlock.vMatchedTxn.size());
    for (unsigned int i = 0; i < vMatched.size(); i++)
        BOOST_CHECK(vMatched[i] == merkleBlock.vMatchedTxn[i].second);
}

BOOST_AUTO_TEST_CASE(merkle_block_3_and_serialize)
{
    // Random real block (000000000000dab0130bbcc991d3d7ae6b81aa6f50a798888dfe62337458dc45)
    // With one tx
    CBlock block;
    CDataStream stream(ParseHex("0100000079cda856b143d9db2c1caff01d1aecc8630d30625d10e8b4b8b0000000000000b50cc069d6a3e33e3ff84a5c41d9d3febe7c770fdcc96b2c3ff60abe184f196367291b4d4c86041b8fa45d630101000000010000000000000000000000000000000000000000000000000000000000000000ffffffff08044c86041b020a02ffffffff0100f2052a01000000434104ecd3229b0571c3be876feaac0442a9f13c5a572742927af1dc623353ecf8c202225f64868137a18cdd85cbbb4c74fbccfd4f49639cf1bdc94a5672bb15ad5d4cac00000000"), SER_NETWORK, PROTOCOL_VERSION);
    stream >> block;

    CBloomFilter filter(10, 0.000001, 0, BLOOM_UPDATE_ALL);
    // Match the only transaction
    filter.insert(uint256S("0x63194f18be0af63f2c6bc9dc0f777cbefed3d9415c4af83f3ee3a3d669c00cb5"));

    CMerkleBlock merkleBlock(block, filter);
    BOOST_CHECK(merkleBlock.header.GetHash() == block.GetHash());

    BOOST_CHECK(merkleBlock.vMatchedTxn.size() == 1);

    BOOST_CHECK(merkleBlock.vMatchedTxn[0].second == uint256S("0x63194f18be0af63f2c6bc9dc0f777cbefed3d9415c4af83f3ee3a3d669c00cb5"));
    BOOST_CHECK(merkleBlock.vMatchedTxn[0].first == 0);

    std::vector<uint256> vMatched;
    std::vector<unsigned int> vIndex;
    BOOST_CHECK(merkleBlock.txn.ExtractMatches(vMatched, vIndex) == block.hashMerkleRoot);
    BOOST_CHECK(vMatched.size() == merkleBlock.vMatchedTxn.size());
    for (unsigned int i = 0; i < vMatched.size(); i++)
        BOOST_CHECK(vMatched[i] == merkleBlock.vMatchedTxn[i].second);

    CDataStream merkleStream(SER_NETWORK, PROTOCOL_VERSION);
    merkleStream << merkleBlock;

    std::vector<unsigned char> vch = ParseHex("0100000079cda856b143d9db2c1caff01d1aecc8630d30625d10e8b4b8b0000000000000b50cc069d6a3e33e3ff84a5c41d9d3febe7c770fdcc96b2c3ff60abe184f196367291b4d4c86041b8fa45d630100000001b50cc069d6a3e33e3ff84a5c41d9d3febe7c770fdcc96b2c3ff60abe184f19630101");
    std::vector<char> expected(vch.size());

    for (unsigned int i = 0; i < vch.size(); i++)
        expected[i] = (char)vch[i];

    BOOST_CHECK_EQUAL_COLLECTIONS(expected.begin(), expected.end(), merkleStream.begin(), merkleStream.end());
}

BOOST_AUTO_TEST_CASE(merkle_block_4)
{
    // Random real block (000000000000b731f2eef9e8c63173adfb07e41bd53eb0ef0a6b720d6cb6dea4)
    // With 7 txes
    CBlock block;
    CDataStream stream(ParseHex("0100000082bb869cf3a793432a66e826e05a6fc37469f8efb7421dc880670100000000007f16c5962e8bd963659c793ce370d95f093bc7e367117b3c30c1f8fdd0d9728776381b4d4c86041b554b85290701000000010000000000000000000000000000000000000000000000000000000000000000ffffffff07044c86041b0136ffffffff0100f2052a01000000434104eaafc2314def4ca98ac970241bcab022b9c1e1f4ea423a20f134c876f2c01ec0f0dd5b2e86e7168cefe0d81113c3807420ce13ad1357231a2252247d97a46a91ac000000000100000001bcad20a6a29827d1424f08989255120bf7f3e9e3cdaaa6bb31b0737fe048724300000000494830450220356e834b046cadc0f8ebb5a8a017b02de59c86305403dad52cd77b55af062ea10221009253cd6c119d4729b77c978e1e2aa19f5ea6e0e52b3f16e32fa608cd5bab753901ffffffff02008d380c010000001976a9142b4b8072ecbba129b6453c63e129e643207249ca88ac0065cd1d000000001976a9141b8dd13b994bcfc787b32aeadf58ccb3615cbd5488ac000000000100000003fdacf9b3eb077412e7a968d2e4f11b9a9dee312d666187ed77ee7d26af16cb0b000000008c493046022100ea1608e70911ca0de5af51ba57ad23b9a51db8d28f82c53563c56a05c20f5a87022100a8bdc8b4a8acc8634c6b420410150775eb7f2474f5615f7fccd65af30f310fbf01410465fdf49e29b06b9a1582287b6279014f834edc317695d125ef623c1cc3aaece245bd69fcad7508666e9c74a49dc9056d5fc14338ef38118dc4afae5fe2c585caffffffff309e1913634ecb50f3c4f83e96e70b2df071b497b8973a3e75429df397b5af83000000004948304502202bdb79c596a9ffc24e96f4386199aba386e9bc7b6071516e2b51dda942b3a1ed022100c53a857e76b724fc14d45311eac5019650d415c3abb5428f3aae16d8e69bec2301ffffffff2089e33491695080c9edc18a428f7d834db5b6d372df13ce2b1b0e0cbcb1e6c10000000049483045022100d4ce67c5896ee251c810ac1ff9ceccd328b497c8f553ab6e08431e7d40bad6b5022033119c0c2b7d792d31f1187779c7bd95aefd93d90a715586d73801d9b47471c601ffffffff0100714460030000001976a914c7b55141d097ea5df7a0ed330cf794376e53ec8d88ac0000000001000000045bf0e214aa4069a3e792ecee1e1bf0c1d397cde8dd08138f4b72a00681743447000000008b48304502200c45de8c4f3e2c1821f2fc878cba97b1e6f8807d94930713aa1c86a67b9bf1e40221008581abfef2e30f957815fc89978423746b2086375ca8ecf359c85c2a5b7c88ad01410462bb73f76ca0994fcb8b4271e6fb7561f5c0f9ca0cf6485261c4a0dc894f4ab844c6cdfb97cd0b60ffb5018ffd6238f4d87270efb1d3ae37079b794a92d7ec95ffffffffd669f7d7958d40fc59d2253d88e0f248e29b599c80bbcec344a83dda5f9aa72c000000008a473044022078124c8beeaa825f9e0b30bff96e564dd859432f2d0cb3b72d3d5d93d38d7e930220691d233b6c0f995be5acb03d70a7f7a65b6bc9bdd426260f38a1346669507a3601410462bb73f76ca0994fcb8b4271e6fb7561f5c0f9ca0cf6485261c4a0dc894f4ab844c6cdfb97cd0b60ffb5018ffd6238f4d87270efb1d3ae37079b794a92d7ec95fffffffff878af0d93f5229a68166cf051fd372bb7a537232946e0a46f53636b4dafdaa4000000008c493046022100c717d1714551663f69c3c5759bdbb3a0fcd3fab023abc0e522fe6440de35d8290221008d9cbe25bffc44af2b18e81c58eb37293fd7fe1c2e7b46fc37ee8c96c50ab1e201410462bb73f76ca0994fcb8b4271e6fb7561f5c0f9ca0cf6485261c4a0dc894f4ab844c6cdfb97cd0b60ffb5018ffd6238f4d87270efb1d3ae37079b794a92d7ec95ffffffff27f2b668859cd7f2f894aa0fd2d9e60963bcd07c88973f425f999b8cbfd7a1e2000000008c493046022100e00847147cbf517bcc2f502f3ddc6d284358d102ed20d47a8aa788a62f0db780022100d17b2d6fa84dcaf1c95d88d7e7c30385aecf415588d749afd3ec81f6022cecd701410462bb73f76ca0994fcb8b4271e6fb7561f5c0f9ca0cf6485261c4a0dc894f4ab844c6cdfb97cd0b60ffb5018ffd6238f4d87270efb1d3ae37079b794a92d7ec95ffffffff0100c817a8040000001976a914b6efd80d99179f4f4ff6f4dd0a007d018c385d2188ac000000000100000001834537b2f1ce8ef9373a258e10545ce5a50b758df616cd4356e0032554ebd3c4000000008b483045022100e68f422dd7c34fdce11eeb4509ddae38201773dd62f284e8aa9d96f85099d0b002202243bd399ff96b649a0fad05fa759d6a882f0af8c90cf7632c2840c29070aec20141045e58067e815c2f464c6a2a15f987758374203895710c2d452442e28496ff38ba8f5fd901dc20e29e88477167fe4fc299bf818fd0d9e1632d467b2a3d9503b1aaffffffff0280d7e636030000001976a914f34c3e10eb387efe872acb614c89e78bfca7815d88ac404b4c00000000001976a914a84e272933aaf87e1715d7786c51dfaeb5b65a6f88ac00000000010000000143ac81c8e6f6ef307dfe17f3d906d999e23e0189fda838c5510d850927e03ae7000000008c4930460221009c87c344760a64cb8ae6685a3eec2c1ac1bed5b88c87de51acd0e124f266c16602210082d07c037359c3a257b5c63ebd90f5a5edf97b2ac1c434b08ca998839f346dd40141040ba7e521fa7946d12edbb1d1e95a15c34bd4398195e86433c92b431cd315f455fe30032ede69cad9d1e1ed6c3c4ec0dbfced53438c625462afb792dcb098544bffffffff0240420f00000000001976a9144676d1b820d63ec272f1900d59d43bc6463d96f888ac40420f00000000001976a914648d04341d00d7968b3405c034adc38d4d8fb9bd88ac00000000010000000248cc917501ea5c55f4a8d2009c0567c40cfe037c2e71af017d0a452ff705e3f1000000008b483045022100bf5fdc86dc5f08a5d5c8e43a8c9d5b1ed8c65562e280007b52b133021acd9acc02205e325d613e555f772802bf413d36ba807892ed1a690a77811d3033b3de226e0a01410429fa713b124484cb2bd7b5557b2c0b9df7b2b1fee61825eadc5ae6c37a9920d38bfccdc7dc3cb0c47d7b173dbc9db8d37db0a33ae487982c59c6f8606e9d1791ffffffff41ed70551dd7e841883ab8f0b16bf04176b7d1480e4f0af9f3d4c3595768d068000000008b4830450221008513ad65187b903aed1102d1d0c47688127658c51106753fed0151ce9c16b80902201432b9ebcb87bd04ceb2de66035fbbaf4bf8b00d1cfe41f1a1f7338f9ad79d210141049d4cf80125bf50be1709f718c07ad15d0fc612b7da1f5570dddc35f2a352f0f27c978b06820edca9ef982c35fda2d255afba340068c5035552368bc7200c1488ffffffff0100093d00000000001976a9148edb68822f1ad580b043c7b3df2e400f8699eb4888ac00000000"), SER_NETWORK, PROTOCOL_VERSION);
    stream >> block;

    CBloomFilter filter(10, 0.000001, 0, BLOOM_UPDATE_ALL);
    // Match the last transaction
    filter.insert(uint256S("0x0a2a92f0bda4727d0a13eaddf4dd9ac6b5c61a1429e6b2b818f19b15df0ac154"));

    CMerkleBlock merkleBlock(block, filter);
    BOOST_CHECK(merkleBlock.header.GetHash() == block.GetHash());

    BOOST_CHECK(merkleBlock.vMatchedTxn.size() == 1);
    std::pair<unsigned int, uint256> pair = merkleBlock.vMatchedTxn[0];

    BOOST_CHECK(merkleBlock.vMatchedTxn[0].second == uint256S("0x0a2a92f0bda4727d0a13eaddf4dd9ac6b5c61a1429e6b2b818f19b15df0ac154"));
    BOOST_CHECK(merkleBlock.vMatchedTxn[0].first == 6);

    std::vector<uint256> vMatched;
    std::vector<unsigned int> vIndex;
    BOOST_CHECK(merkleBlock.txn.ExtractMatches(vMatched, vIndex) == block.hashMerkleRoot);
    BOOST_CHECK(vMatched.size() == merkleBlock.vMatchedTxn.size());
    for (unsigned int i = 0; i < vMatched.size(); i++)
        BOOST_CHECK(vMatched[i] == merkleBlock.vMatchedTxn[i].second);

    // Also match the 4th transaction
    filter.insert(uint256S("0x02981fa052f0481dbc5868f4fc2166035a10f27a03cfd2de67326471df5bc041"));
    merkleBlock = CMerkleBlock(block, filter);
    BOOST_CHECK(merkleBlock.header.GetHash() == block.GetHash());

    BOOST_CHECK(merkleBlock.vMatchedTxn.size() == 2);

    BOOST_CHECK(merkleBlock.vMatchedTxn[0].second == uint256S("0x02981fa052f0481dbc5868f4fc2166035a10f27a03cfd2de67326471df5bc041"));
    BOOST_CHECK(merkleBlock.vMatchedTxn[0].first == 3);

    BOOST_CHECK(merkleBlock.vMatchedTxn[1] == pair);

    BOOST_CHECK(merkleBlock.txn.ExtractMatches(vMatched, vIndex) == block.hashMerkleRoot);
    BOOST_CHECK(vMatched.size() == merkleBlock.vMatchedTxn.size());
    for (unsigned int i = 0; i < vMatched.size(); i++)
        BOOST_CHECK(vMatched[i] == merkleBlock.vMatchedTxn[i].second);
}

BOOST_AUTO_TEST_CASE(merkle_block_4_test_p2pubkey_only)
{
    // Random real block (000000000000b731f2eef9e8c63173adfb07e41bd53eb0ef0a6b720d6cb6dea4)
    // With 7 txes
    CBlock block;
    CDataStream stream(ParseHex("0100000082bb869cf3a793432a66e826e05a6fc37469f8efb7421dc880670100000000007f16c5962e8bd963659c793ce370d95f093bc7e367117b3c30c1f8fdd0d9728776381b4d4c86041b554b85290701000000010000000000000000000000000000000000000000000000000000000000000000ffffffff07044c86041b0136ffffffff0100f2052a01000000434104eaafc2314def4ca98ac970241bcab022b9c1e1f4ea423a20f134c876f2c01ec0f0dd5b2e86e7168cefe0d81113c3807420ce13ad1357231a2252247d97a46a91ac000000000100000001bcad20a6a29827d1424f08989255120bf7f3e9e3cdaaa6bb31b0737fe048724300000000494830450220356e834b046cadc0f8ebb5a8a017b02de59c86305403dad52cd77b55af062ea10221009253cd6c119d4729b77c978e1e2aa19f5ea6e0e52b3f16e32fa608cd5bab753901ffffffff02008d380c010000001976a9142b4b8072ecbba129b6453c63e129e643207249ca88ac0065cd1d000000001976a9141b8dd13b994bcfc787b32aeadf58ccb3615cbd5488ac000000000100000003fdacf9b3eb077412e7a968d2e4f11b9a9dee312d666187ed77ee7d26af16cb0b000000008c493046022100ea1608e70911ca0de5af51ba57ad23b9a51db8d28f82c53563c56a05c20f5a87022100a8bdc8b4a8acc8634c6b420410150775eb7f2474f5615f7fccd65af30f310fbf01410465fdf49e29b06b9a1582287b6279014f834edc317695d125ef623c1cc3aaece245bd69fcad7508666e9c74a49dc9056d5fc14338ef38118dc4afae5fe2c585caffffffff309e1913634ecb50f3c4f83e96e70b2df071b497b8973a3e75429df397b5af83000000004948304502202bdb79c596a9ffc24e96f4386199aba386e9bc7b6071516e2b51dda942b3a1ed022100c53a857e76b724fc14d45311eac5019650d415c3abb5428f3aae16d8e69bec2301ffffffff2089e33491695080c9edc18a428f7d834db5b6d372df13ce2b1b0e0cbcb1e6c10000000049483045022100d4ce67c5896ee251c810ac1ff9ceccd328b497c8f553ab6e08431e7d40bad6b5022033119c0c2b7d792d31f1187779c7bd95aefd93d90a715586d73801d9b47471c601ffffffff0100714460030000001976a914c7b55141d097ea5df7a0ed330cf794376e53ec8d88ac0000000001000000045bf0e214aa4069a3e792ecee1e1bf0c1d397cde8dd08138f4b72a00681743447000000008b48304502200c45de8c4f3e2c1821f2fc878cba97b1e6f8807d94930713aa1c86a67b9bf1e40221008581abfef2e30f957815fc89978423746b2086375ca8ecf359c85c2a5b7c88ad01410462bb73f76ca0994fcb8b4271e6fb7561f5c0f9ca0cf6485261c4a0dc894f4ab844c6cdfb97cd0b60ffb5018ffd6238f4d87270efb1d3ae37079b794a92d7ec95ffffffffd669f7d7958d40fc59d2253d88e0f248e29b599c80bbcec344a83dda5f9aa72c000000008a473044022078124c8beeaa825f9e0b30bff96e564dd859432f2d0cb3b72d3d5d93d38d7e930220691d233b6c0f995be5acb03d70a7f7a65b6bc9bdd426260f38a1346669507a3601410462bb73f76ca0994fcb8b4271e6fb7561f5c0f9ca0cf6485261c4a0dc894f4ab844c6cdfb97cd0b60ffb5018ffd6238f4d87270efb1d3ae37079b794a92d7ec95fffffffff878af0d93f5229a68166cf051fd372bb7a537232946e0a46f53636b4dafdaa4000000008c493046022100c717d1714551663f69c3c5759bdbb3a0fcd3fab023abc0e522fe6440de35d8290221008d9cbe25bffc44af2b18e81c58eb37293fd7fe1c2e7b46fc37ee8c96c50ab1e201410462bb73f76ca0994fcb8b4271e6fb7561f5c0f9ca0cf6485261c4a0dc894f4ab844c6cdfb97cd0b60ffb5018ffd6238f4d87270efb1d3ae37079b794a92d7ec95ffffffff27f2b668859cd7f2f894aa0fd2d9e60963bcd07c88973f425f999b8cbfd7a1e2000000008c493046022100e00847147cbf517bcc2f502f3ddc6d284358d102ed20d47a8aa788a62f0db780022100d17b2d6fa84dcaf1c95d88d7e7c30385aecf415588d749afd3ec81f6022cecd701410462bb73f76ca0994fcb8b4271e6fb7561f5c0f9ca0cf6485261c4a0dc894f4ab844c6cdfb97cd0b60ffb5018ffd6238f4d87270efb1d3ae37079b794a92d7ec95ffffffff0100c817a8040000001976a914b6efd80d99179f4f4ff6f4dd0a007d018c385d2188ac000000000100000001834537b2f1ce8ef9373a258e10545ce5a50b758df616cd4356e0032554ebd3c4000000008b483045022100e68f422dd7c34fdce11eeb4509ddae38201773dd62f284e8aa9d96f85099d0b002202243bd399ff96b649a0fad05fa759d6a882f0af8c90cf7632c2840c29070aec20141045e58067e815c2f464c6a2a15f987758374203895710c2d452442e28496ff38ba8f5fd901dc20e29e88477167fe4fc299bf818fd0d9e1632d467b2a3d9503b1aaffffffff0280d7e636030000001976a914f34c3e10eb387efe872acb614c89e78bfca7815d88ac404b4c00000000001976a914a84e272933aaf87e1715d7786c51dfaeb5b65a6f88ac00000000010000000143ac81c8e6f6ef307dfe17f3d906d999e23e0189fda838c5510d850927e03ae7000000008c4930460221009c87c344760a64cb8ae6685a3eec2c1ac1bed5b88c87de51acd0e124f266c16602210082d07c037359c3a257b5c63ebd90f5a5edf97b2ac1c434b08ca998839f346dd40141040ba7e521fa7946d12edbb1d1e95a15c34bd4398195e86433c92b431cd315f455fe30032ede69cad9d1e1ed6c3c4ec0dbfced53438c625462afb792dcb098544bffffffff0240420f00000000001976a9144676d1b820d63ec272f1900d59d43bc6463d96f888ac40420f00000000001976a914648d04341d00d7968b3405c034adc38d4d8fb9bd88ac00000000010000000248cc917501ea5c55f4a8d2009c0567c40cfe037c2e71af017d0a452ff705e3f1000000008b483045022100bf5fdc86dc5f08a5d5c8e43a8c9d5b1ed8c65562e280007b52b133021acd9acc02205e325d613e555f772802bf413d36ba807892ed1a690a77811d3033b3de226e0a01410429fa713b124484cb2bd7b5557b2c0b9df7b2b1fee61825eadc5ae6c37a9920d38bfccdc7dc3cb0c47d7b173dbc9db8d37db0a33ae487982c59c6f8606e9d1791ffffffff41ed70551dd7e841883ab8f0b16bf04176b7d1480e4f0af9f3d4c3595768d068000000008b4830450221008513ad65187b903aed1102d1d0c47688127658c51106753fed0151ce9c16b80902201432b9ebcb87bd04ceb2de66035fbbaf4bf8b00d1cfe41f1a1f7338f9ad79d210141049d4cf80125bf50be1709f718c07ad15d0fc612b7da1f5570dddc35f2a352f0f27c978b06820edca9ef982c35fda2d255afba340068c5035552368bc7200c1488ffffffff0100093d00000000001976a9148edb68822f1ad580b043c7b3df2e400f8699eb4888ac00000000"), SER_NETWORK, PROTOCOL_VERSION);
    stream >> block;

    CBloomFilter filter(10, 0.000001, 0, BLOOM_UPDATE_P2PUBKEY_ONLY);
    // Match the generation pubkey
    filter.insert(ParseHex("04eaafc2314def4ca98ac970241bcab022b9c1e1f4ea423a20f134c876f2c01ec0f0dd5b2e86e7168cefe0d81113c3807420ce13ad1357231a2252247d97a46a91"));
    // ...and the output address of the 4th transaction
    filter.insert(ParseHex("b6efd80d99179f4f4ff6f4dd0a007d018c385d21"));

    CMerkleBlock merkleBlock(block, filter);
    BOOST_CHECK(merkleBlock.header.GetHash() == block.GetHash());

    // We should match the generation outpoint
    BOOST_CHECK(filter.contains(COutPoint(uint256S("0x147caa76786596590baa4e98f5d9f48b86c7765e489f7a6ff3360fe5c674360b"), 0)));
    // ... but not the 4th transaction's output (its not pay-2-pubkey)
    BOOST_CHECK(!filter.contains(COutPoint(uint256S("0x02981fa052f0481dbc5868f4fc2166035a10f27a03cfd2de67326471df5bc041"), 0)));
}

BOOST_AUTO_TEST_CASE(merkle_block_4_test_update_none)
{
    // Random real block (000000000000b731f2eef9e8c63173adfb07e41bd53eb0ef0a6b720d6cb6dea4)
    // With 7 txes
    CBlock block;
    CDataStream stream(ParseHex("0100000082bb869cf3a793432a66e826e05a6fc37469f8efb7421dc880670100000000007f16c5962e8bd963659c793ce370d95f093bc7e367117b3c30c1f8fdd0d9728776381b4d4c86041b554b85290701000000010000000000000000000000000000000000000000000000000000000000000000ffffffff07044c86041b0136ffffffff0100f2052a01000000434104eaafc2314def4ca98ac970241bcab022b9c1e1f4ea423a20f134c876f2c01ec0f0dd5b2e86e7168cefe0d81113c3807420ce13ad1357231a2252247d97a46a91ac000000000100000001bcad20a6a29827d1424f08989255120bf7f3e9e3cdaaa6bb31b0737fe048724300000000494830450220356e834b046cadc0f8ebb5a8a017b02de59c86305403dad52cd77b55af062ea10221009253cd6c119d4729b77c978e1e2aa19f5ea6e0e52b3f16e32fa608cd5bab753901ffffffff02008d380c010000001976a9142b4b8072ecbba129b6453c63e129e643207249ca88ac0065cd1d000000001976a9141b8dd13b994bcfc787b32aeadf58ccb3615cbd5488ac000000000100000003fdacf9b3eb077412e7a968d2e4f11b9a9dee312d666187ed77ee7d26af16cb0b000000008c493046022100ea1608e70911ca0de5af51ba57ad23b9a51db8d28f82c53563c56a05c20f5a87022100a8bdc8b4a8acc8634c6b420410150775eb7f2474f5615f7fccd65af30f310fbf01410465fdf49e29b06b9a1582287b6279014f834edc317695d125ef623c1cc3aaece245bd69fcad7508666e9c74a49dc9056d5fc14338ef38118dc4afae5fe2c585caffffffff309e1913634ecb50f3c4f83e96e70b2df071b497b8973a3e75429df397b5af83000000004948304502202bdb79c596a9ffc24e96f4386199aba386e9bc7b6071516e2b51dda942b3a1ed022100c53a857e76b724fc14d45311eac5019650d415c3abb5428f3aae16d8e69bec2301ffffffff2089e33491695080c9edc18a428f7d834db5b6d372df13ce2b1b0e0cbcb1e6c10000000049483045022100d4ce67c5896ee251c810ac1ff9ceccd328b497c8f553ab6e08431e7d40bad6b5022033119c0c2b7d792d31f1187779c7bd95aefd93d90a715586d73801d9b47471c601ffffffff0100714460030000001976a914c7b55141d097ea5df7a0ed330cf794376e53ec8d88ac0000000001000000045bf0e214aa4069a3e792ecee1e1bf0c1d397cde8dd08138f4b72a00681743447000000008b48304502200c45de8c4f3e2c1821f2fc878cba97b1e6f8807d94930713aa1c86a67b9bf1e40221008581abfef2e30f957815fc89978423746b2086375ca8ecf359c85c2a5b7c88ad01410462bb73f76ca0994fcb8b4271e6fb7561f5c0f9ca0cf6485261c4a0dc894f4ab844c6cdfb97cd0b60ffb5018ffd6238f4d87270efb1d3ae37079b794a92d7ec95ffffffffd669f7d7958d40fc59d2253d88e0f248e29b599c80bbcec344a83dda5f9aa72c000000008a473044022078124c8beeaa825f9e0b30bff96e564dd859432f2d0cb3b72d3d5d93d38d7e930220691d233b6c0f995be5acb03d70a7f7a65b6bc9bdd426260f38a1346669507a3601410462bb73f76ca0994fcb8b4271e6fb7561f5c0f9ca0cf6485261c4a0dc894f4ab844c6cdfb97cd0b60ffb5018ffd6238f4d87270efb1d3ae37079b794a92d7ec95fffffffff878af0d93f5229a68166cf051fd372bb7a537232946e0a46f53636b4dafdaa4000000008c493046022100c717d1714551663f69c3c5759bdbb3a0fcd3fab023abc0e522fe6440de35d8290221008d9cbe25bffc44af2b18e81c58eb37293fd7fe1c2e7b46fc37ee8c96c50ab1e201410462bb73f76ca0994fcb8b4271e6fb7561f5c0f9ca0cf6485261c4a0dc894f4ab844c6cdfb97cd0b60ffb5018ffd6238f4d87270efb1d3ae37079b794a92d7ec95ffffffff27f2b668859cd7f2f894aa0fd2d9e60963bcd07c88973f425f999b8cbfd7a1e2000000008c493046022100e00847147cbf517bcc2f502f3ddc6d284358d102ed20d47a8aa788a62f0db780022100d17b2d6fa84dcaf1c95d88d7e7c30385aecf415588d749afd3ec81f6022cecd701410462bb73f76ca0994fcb8b4271e6fb7561f5c0f9ca0cf6485261c4a0dc894f4ab844c6cdfb97cd0b60ffb5018ffd6238f4d87270efb1d3ae37079b794a92d7ec95ffffffff0100c817a8040000001976a914b6efd80d99179f4f4ff6f4dd0a007d018c385d2188ac000000000100000001834537b2f1ce8ef9373a258e10545ce5a50b758df616cd4356e0032554ebd3c4000000008b483045022100e68f422dd7c34fdce11eeb4509ddae38201773dd62f284e8aa9d96f85099d0b002202243bd399ff96b649a0fad05fa759d6a882f0af8c90cf7632c2840c29070aec20141045e58067e815c2f464c6a2a15f987758374203895710c2d452442e28496ff38ba8f5fd901dc20e29e88477167fe4fc299bf818fd0d9e1632d467b2a3d9503b1aaffffffff0280d7e636030000001976a914f34c3e10eb387efe872acb614c89e78bfca7815d88ac404b4c00000000001976a914a84e272933aaf87e1715d7786c51dfaeb5b65a6f88ac00000000010000000143ac81c8e6f6ef307dfe17f3d906d999e23e0189fda838c5510d850927e03ae7000000008c4930460221009c87c344760a64cb8ae6685a3eec2c1ac1bed5b88c87de51acd0e124f266c16602210082d07c037359c3a257b5c63ebd90f5a5edf97b2ac1c434b08ca998839f346dd40141040ba7e521fa7946d12edbb1d1e95a15c34bd4398195e86433c92b431cd315f455fe30032ede69cad9d1e1ed6c3c4ec0dbfced53438c625462afb792dcb098544bffffffff0240420f00000000001976a9144676d1b820d63ec272f1900d59d43bc6463d96f888ac40420f00000000001976a914648d04341d00d7968b3405c034adc38d4d8fb9bd88ac00000000010000000248cc917501ea5c55f4a8d2009c0567c40cfe037c2e71af017d0a452ff705e3f1000000008b483045022100bf5fdc86dc5f08a5d5c8e43a8c9d5b1ed8c65562e280007b52b133021acd9acc02205e325d613e555f772802bf413d36ba807892ed1a690a77811d3033b3de226e0a01410429fa713b124484cb2bd7b5557b2c0b9df7b2b1fee61825eadc5ae6c37a9920d38bfccdc7dc3cb0c47d7b173dbc9db8d37db0a33ae487982c59c6f8606e9d1791ffffffff41ed70551dd7e841883ab8f0b16bf04176b7d1480e4f0af9f3d4c3595768d068000000008b4830450221008513ad65187b903aed1102d1d0c47688127658c51106753fed0151ce9c16b80902201432b9ebcb87bd04ceb2de66035fbbaf4bf8b00d1cfe41f1a1f7338f9ad79d210141049d4cf80125bf50be1709f718c07ad15d0fc612b7da1f5570dddc35f2a352f0f27c978b06820edca9ef982c35fda2d255afba340068c5035552368bc7200c1488ffffffff0100093d00000000001976a9148edb68822f1ad580b043c7b3df2e400f8699eb4888ac00000000"), SER_NETWORK, PROTOCOL_VERSION);
    stream >> block;

    CBloomFilter filter(10, 0.000001, 0, BLOOM_UPDATE_NONE);
    // Match the generation pubkey
    filter.insert(ParseHex("04eaafc2314def4ca98ac970241bcab022b9c1e1f4ea423a20f134c876f2c01ec0f0dd5b2e86e7168cefe0d81113c3807420ce13ad1357231a2252247d97a46a91"));
    // ...and the output address of the 4th transaction
    filter.insert(ParseHex("b6efd80d99179f4f4ff6f4dd0a007d018c385d21"));

    CMerkleBlock merkleBlock(block, filter);
    BOOST_CHECK(merkleBlock.header.GetHash() == block.GetHash());

    // We shouldn't match any outpoints (UPDATE_NONE)
    BOOST_CHECK(!filter.contains(COutPoint(uint256S("0x147caa76786596590baa4e98f5d9f48b86c7765e489f7a6ff3360fe5c674360b"), 0)));
    BOOST_CHECK(!filter.contains(COutPoint(uint256S("0x02981fa052f0481dbc5868f4fc2166035a10f27a03cfd2de67326471df5bc041"), 0)));
}

static std::vector<unsigned char> RandomData()
{
    uint256 r = InsecureRand256();
    return std::vector<unsigned char>(r.begin(), r.end());
}

BOOST_AUTO_TEST_CASE(rolling_bloom)
{
    // last-100-entry, 1% false positive:
    CRollingBloomFilter rb1(100, 0.01);

    // Overfill:
    static const int DATASIZE=399;
    std::vector<unsigned char> data[DATASIZE];
    for (int i = 0; i < DATASIZE; i++) {
        data[i] = RandomData();
        rb1.insert(data[i]);
    }
    // Last 100 guaranteed to be remembered:
    for (int i = 299; i < DATASIZE; i++) {
        BOOST_CHECK(rb1.contains(data[i]));
    }

    // false positive rate is 1%, so we should get about 100 hits if
    // testing 10,000 random keys. We get worst-case false positive
    // behavior when the filter is as full as possible, which is
    // when we've inserted one minus an integer multiple of nElement*2.
    unsigned int nHits = 0;
    for (int i = 0; i < 10000; i++) {
        if (rb1.contains(RandomData()))
            ++nHits;
    }
    // Run test_particl with --log_level=message to see BOOST_TEST_MESSAGEs:
    BOOST_TEST_MESSAGE("RollingBloomFilter got " << nHits << " false positives (~100 expected)");

    // Insanely unlikely to get a fp count outside this range:
    BOOST_CHECK(nHits > 25);
    BOOST_CHECK(nHits < 175);

    BOOST_CHECK(rb1.contains(data[DATASIZE-1]));
    rb1.reset();
    BOOST_CHECK(!rb1.contains(data[DATASIZE-1]));

    // Now roll through data, make sure last 100 entries
    // are always remembered:
    for (int i = 0; i < DATASIZE; i++) {
        if (i >= 100)
            BOOST_CHECK(rb1.contains(data[i-100]));
        rb1.insert(data[i]);
        BOOST_CHECK(rb1.contains(data[i]));
    }

    // Insert 999 more random entries:
    for (int i = 0; i < 999; i++) {
        std::vector<unsigned char> d = RandomData();
        rb1.insert(d);
        BOOST_CHECK(rb1.contains(d));
    }
    // Sanity check to make sure the filter isn't just filling up:
    nHits = 0;
    for (int i = 0; i < DATASIZE; i++) {
        if (rb1.contains(data[i]))
            ++nHits;
    }
    // Expect about 5 false positives, more than 100 means
    // something is definitely broken.
    BOOST_TEST_MESSAGE("RollingBloomFilter got " << nHits << " false positives (~5 expected)");
    BOOST_CHECK(nHits < 100);

    // last-1000-entry, 0.01% false positive:
    CRollingBloomFilter rb2(1000, 0.001);
    for (int i = 0; i < DATASIZE; i++) {
        rb2.insert(data[i]);
    }
    // ... room for all of them:
    for (int i = 0; i < DATASIZE; i++) {
        BOOST_CHECK(rb2.contains(data[i]));
    }
}

BOOST_AUTO_TEST_SUITE_END()<|MERGE_RESOLUTION|>--- conflicted
+++ resolved
@@ -84,16 +84,13 @@
 
 BOOST_AUTO_TEST_CASE(bloom_create_insert_key)
 {
-<<<<<<< HEAD
     std::string strSecret =  std::string("4eo8A9C6Xq8o2Y5bGDrSxzfwMkSjarZQqwiyRCoFgHwh34V1xiX");
+    CKey key = DecodeSecret(strSecret);
+
     CBitcoinSecret vchSecret;
     BOOST_CHECK(vchSecret.SetString(strSecret));
-
-    CKey key = vchSecret.GetKey();
-=======
-    std::string strSecret = std::string("5Kg1gnAjaLfKiwhhPpGS3QfRg2m6awQvaj98JCZBZQ5SuS2F15C");
-    CKey key = DecodeSecret(strSecret);
->>>>>>> 243c9bb7
+    BOOST_CHECK(key == vchSecret.GetKey());
+
     CPubKey pubkey = key.GetPubKey();
     std::vector<unsigned char> vchPubKey(pubkey.begin(), pubkey.end());
 
