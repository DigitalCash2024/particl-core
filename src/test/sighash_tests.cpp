--- conflicted
+++ resolved
@@ -194,24 +194,17 @@
           nHashType = test[3].getInt<int>();
           sigHashHex = test[4].get_str();
 
-<<<<<<< HEAD
-
             char strHex[2];
             strHex[0] = raw_tx[0];
             strHex[1] = raw_tx[1];
-            if (std::strtoul(strHex, nullptr, 16) >= PARTICL_TXN_VERSION)
-            {
+            if (std::strtoul(strHex, nullptr, 16) >= PARTICL_TXN_VERSION) {
                 raw_tx[0] = '0';
                 raw_tx[1] = '0';
                 fExpectHashFailure = true;
-            };
-
-          CDataStream stream(ParseHex(raw_tx), SER_NETWORK, PROTOCOL_VERSION);
-          stream >> tx;
-=======
+            }
+
           DataStream stream(ParseHex(raw_tx));
           stream >> TX_WITH_WITNESS(tx);
->>>>>>> d7523490
 
           TxValidationState state;
           BOOST_CHECK_MESSAGE(CheckTransaction(*tx, state), strTest);
