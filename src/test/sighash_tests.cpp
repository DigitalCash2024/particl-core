--- conflicted
+++ resolved
@@ -139,17 +139,12 @@
         int nIn = InsecureRandRange(txTo.vin.size());
 
         uint256 sh, sho;
-<<<<<<< HEAD
-        sho = SignatureHashOld(scriptCode, txTo, nIn, nHashType);
+        sho = SignatureHashOld(scriptCode, CTransaction(txTo), nIn, nHashType);
 
         CAmount amount = 0;
         std::vector<uint8_t> vchAmount(8);
         memcpy(&vchAmount[0], &amount, 8);
         sh = SignatureHash(scriptCode, txTo, nIn, nHashType, vchAmount, SigVersion::BASE);
-=======
-        sho = SignatureHashOld(scriptCode, CTransaction(txTo), nIn, nHashType);
-        sh = SignatureHash(scriptCode, txTo, nIn, nHashType, 0, SigVersion::BASE);
->>>>>>> 6d0a1470
         #if defined(PRINT_SIGHASH_JSON)
         CDataStream ss(SER_NETWORK, PROTOCOL_VERSION);
         ss << txTo;
