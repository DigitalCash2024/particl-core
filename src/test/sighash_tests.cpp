--- conflicted
+++ resolved
@@ -2,20 +2,6 @@
 // Distributed under the MIT software license, see the accompanying
 // file COPYING or http://www.opensource.org/licenses/mit-license.php.
 
-<<<<<<< HEAD
-#include "consensus/tx_verify.h"
-#include "consensus/validation.h"
-#include "data/sighash.json.h"
-#include "hash.h"
-#include "script/interpreter.h"
-#include "script/script.h"
-#include "serialize.h"
-#include "streams.h"
-#include "test/test_particl.h"
-#include "util.h"
-#include "utilstrencodings.h"
-#include "version.h"
-=======
 #include <consensus/tx_verify.h>
 #include <consensus/validation.h>
 #include <test/data/sighash.json.h>
@@ -24,11 +10,10 @@
 #include <script/script.h>
 #include <serialize.h>
 #include <streams.h>
-#include <test/test_bitcoin.h>
+#include <test/test_particl.h>
 #include <util.h>
 #include <utilstrencodings.h>
 #include <version.h>
->>>>>>> f17942a3
 
 #include <iostream>
 
@@ -108,9 +93,9 @@
 }
 
 void static RandomTransaction(CMutableTransaction &tx, bool fSingle) {
-    
+
     tx.nVersion = ((uint32_t)InsecureRand32()) % (PARTICL_TXN_VERSION-1);
-    
+
     tx.vin.clear();
     tx.vout.clear();
     tx.nLockTime = (InsecureRandBool()) ? InsecureRand32() : 0;
@@ -155,11 +140,11 @@
 
         uint256 sh, sho;
         sho = SignatureHashOld(scriptCode, txTo, nIn, nHashType);
-        
+
         CAmount amount = 0;
         std::vector<uint8_t> vchAmount(8);
         memcpy(&vchAmount[0], &amount, 8);
-        
+
         sh = SignatureHash(scriptCode, txTo, nIn, nHashType, vchAmount, SIGVERSION_BASE);
         #if defined(PRINT_SIGHASH_JSON)
         CDataStream ss(SER_NETWORK, PROTOCOL_VERSION);
@@ -203,7 +188,7 @@
         uint256 sh;
         CTransactionRef tx;
         CScript scriptCode = CScript();
-        
+
         bool fExpectHashFailure = false; // adjusting test vectors >= PARTICL_TXN_VERSION
         try {
           // deserialize test data
@@ -212,8 +197,8 @@
           nIn = test[2].get_int();
           nHashType = test[3].get_int();
           sigHashHex = test[4].get_str();
-          
-          
+
+
             char strHex[2];
             strHex[0] = raw_tx[0];
             strHex[1] = raw_tx[1];
