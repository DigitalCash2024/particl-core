// Copyright (c) 2012-2022 The Bitcoin Core developers
// Distributed under the MIT software license, see the accompanying
// file COPYING or http://www.opensource.org/licenses/mit-license.php.

#include <dbwrapper.h>
#include <test/util/setup_common.h>
#include <uint256.h>
<<<<<<< HEAD
#include <fs.h>
=======
#include <util/string.h>
>>>>>>> aff75463

#include <memory>

#include <boost/test/unit_test.hpp>

// Test if a string consists entirely of null characters
static bool is_null_key(const std::vector<unsigned char>& key) {
    bool isnull = true;

    for (unsigned int i = 0; i < key.size(); i++)
        isnull &= (key[i] == '\x00');

    return isnull;
}

BOOST_FIXTURE_TEST_SUITE(dbwrapper_tests, BasicTestingSetup)

BOOST_AUTO_TEST_CASE(dbwrapper)
{
    // Perform tests both obfuscated and non-obfuscated.
    for (const bool obfuscate : {false, true}) {
        fs::path ph = m_args.GetDataDirBase() / (obfuscate ? "dbwrapper_obfuscate_true" : "dbwrapper_obfuscate_false");
        CDBWrapper dbw(ph, (1 << 20), true, false, obfuscate);
        uint8_t key{'k'};
        uint256 in = InsecureRand256();
        uint256 res;

        // Ensure that we're doing real obfuscation when obfuscate=true
        BOOST_CHECK(obfuscate != is_null_key(dbwrapper_private::GetObfuscateKey(dbw)));

        BOOST_CHECK(dbw.Write(key, in));
        BOOST_CHECK(dbw.Read(key, res));
        BOOST_CHECK_EQUAL(res.ToString(), in.ToString());
    }
}

BOOST_AUTO_TEST_CASE(dbwrapper_compression)
{
    // Perform tests both with compression and without
    for (int i = 0; i < 2; i++) {
        bool compression = (bool)i;
        std::filesystem::path ph = std::filesystem::temp_directory_path() / InsecureRand256().ToString();
        CDBWrapper dbw(ph, (1 << 20), true, false, false, compression);
        uint8_t key = 'k';
        uint256 in = GetRandHash();
        uint256 res;

        BOOST_CHECK(dbw.Write(key, in));
        BOOST_CHECK(dbw.Read(key, res));
        BOOST_CHECK_EQUAL(res.ToString(), in.ToString());
    }
}

BOOST_AUTO_TEST_CASE(dbwrapper_maxopenfiles_64)
{
    std::filesystem::path ph = std::filesystem::temp_directory_path() / InsecureRand256().ToString();
    CDBWrapper dbw(ph, (1 << 20), true, false, false, false, 64);
    uint8_t key = 'k';
    uint256 in = GetRandHash();
    uint256 res;

    BOOST_CHECK(dbw.Write(key, in));
    BOOST_CHECK(dbw.Read(key, res));
    BOOST_CHECK_EQUAL(res.ToString(), in.ToString());
}

BOOST_AUTO_TEST_CASE(dbwrapper_maxopenfiles_1000)
{
    std::filesystem::path ph = std::filesystem::temp_directory_path() / InsecureRand256().ToString();
    CDBWrapper dbw(ph, (1 << 20), true, false, false, false, 1000);
    uint8_t key = 'k';
    uint256 in = GetRandHash();
    uint256 res;

    BOOST_CHECK(dbw.Write(key, in));
    BOOST_CHECK(dbw.Read(key, res));
    BOOST_CHECK_EQUAL(res.ToString(), in.ToString());
}

BOOST_AUTO_TEST_CASE(dbwrapper_basic_data)
{
    // Perform tests both obfuscated and non-obfuscated.
    for (bool obfuscate : {false, true}) {
        fs::path ph = m_args.GetDataDirBase() / (obfuscate ? "dbwrapper_1_obfuscate_true" : "dbwrapper_1_obfuscate_false");
        CDBWrapper dbw(ph, (1 << 20), false, true, obfuscate);

        uint256 res;
        uint32_t res_uint_32;
        bool res_bool;

        // Ensure that we're doing real obfuscation when obfuscate=true
        BOOST_CHECK(obfuscate != is_null_key(dbwrapper_private::GetObfuscateKey(dbw)));

        //Simulate block raw data - "b + block hash"
        std::string key_block = "b" + InsecureRand256().ToString();

        uint256 in_block = InsecureRand256();
        BOOST_CHECK(dbw.Write(key_block, in_block));
        BOOST_CHECK(dbw.Read(key_block, res));
        BOOST_CHECK_EQUAL(res.ToString(), in_block.ToString());

        //Simulate file raw data - "f + file_number"
        std::string key_file = strprintf("f%04x", InsecureRand32());

        uint256 in_file_info = InsecureRand256();
        BOOST_CHECK(dbw.Write(key_file, in_file_info));
        BOOST_CHECK(dbw.Read(key_file, res));
        BOOST_CHECK_EQUAL(res.ToString(), in_file_info.ToString());

        //Simulate transaction raw data - "t + transaction hash"
        std::string key_transaction = "t" + InsecureRand256().ToString();

        uint256 in_transaction = InsecureRand256();
        BOOST_CHECK(dbw.Write(key_transaction, in_transaction));
        BOOST_CHECK(dbw.Read(key_transaction, res));
        BOOST_CHECK_EQUAL(res.ToString(), in_transaction.ToString());

        //Simulate UTXO raw data - "c + transaction hash"
        std::string key_utxo = "c" + InsecureRand256().ToString();

        uint256 in_utxo = InsecureRand256();
        BOOST_CHECK(dbw.Write(key_utxo, in_utxo));
        BOOST_CHECK(dbw.Read(key_utxo, res));
        BOOST_CHECK_EQUAL(res.ToString(), in_utxo.ToString());

        //Simulate last block file number - "l"
        uint8_t key_last_blockfile_number{'l'};
        uint32_t lastblockfilenumber = InsecureRand32();
        BOOST_CHECK(dbw.Write(key_last_blockfile_number, lastblockfilenumber));
        BOOST_CHECK(dbw.Read(key_last_blockfile_number, res_uint_32));
        BOOST_CHECK_EQUAL(lastblockfilenumber, res_uint_32);

        //Simulate Is Reindexing - "R"
        uint8_t key_IsReindexing{'R'};
        bool isInReindexing = InsecureRandBool();
        BOOST_CHECK(dbw.Write(key_IsReindexing, isInReindexing));
        BOOST_CHECK(dbw.Read(key_IsReindexing, res_bool));
        BOOST_CHECK_EQUAL(isInReindexing, res_bool);

        //Simulate last block hash up to which UXTO covers - 'B'
        uint8_t key_lastblockhash_uxto{'B'};
        uint256 lastblock_hash = InsecureRand256();
        BOOST_CHECK(dbw.Write(key_lastblockhash_uxto, lastblock_hash));
        BOOST_CHECK(dbw.Read(key_lastblockhash_uxto, res));
        BOOST_CHECK_EQUAL(lastblock_hash, res);

        //Simulate file raw data - "F + filename_number + filename"
        std::string file_option_tag = "F";
        uint8_t filename_length = InsecureRandBits(8);
        std::string filename = "randomfilename";
        std::string key_file_option = strprintf("%s%01x%s", file_option_tag,filename_length,filename);

        bool in_file_bool = InsecureRandBool();
        BOOST_CHECK(dbw.Write(key_file_option, in_file_bool));
        BOOST_CHECK(dbw.Read(key_file_option, res_bool));
        BOOST_CHECK_EQUAL(res_bool, in_file_bool);
   }
}

// Test batch operations
BOOST_AUTO_TEST_CASE(dbwrapper_batch)
{
    // Perform tests both obfuscated and non-obfuscated.
    for (const bool obfuscate : {false, true}) {
        fs::path ph = m_args.GetDataDirBase() / (obfuscate ? "dbwrapper_batch_obfuscate_true" : "dbwrapper_batch_obfuscate_false");
        CDBWrapper dbw(ph, (1 << 20), true, false, obfuscate);

        uint8_t key{'i'};
        uint256 in = InsecureRand256();
        uint8_t key2{'j'};
        uint256 in2 = InsecureRand256();
        uint8_t key3{'k'};
        uint256 in3 = InsecureRand256();

        uint256 res;
        CDBBatch batch(dbw);

        batch.Write(key, in);
        batch.Write(key2, in2);
        batch.Write(key3, in3);

        // Remove key3 before it's even been written
        batch.Erase(key3);

        BOOST_CHECK(dbw.WriteBatch(batch));

        BOOST_CHECK(dbw.Read(key, res));
        BOOST_CHECK_EQUAL(res.ToString(), in.ToString());
        BOOST_CHECK(dbw.Read(key2, res));
        BOOST_CHECK_EQUAL(res.ToString(), in2.ToString());

        // key3 should've never been written
        BOOST_CHECK(dbw.Read(key3, res) == false);
    }
}

BOOST_AUTO_TEST_CASE(dbwrapper_iterator)
{
    // Perform tests both obfuscated and non-obfuscated.
    for (const bool obfuscate : {false, true}) {
        fs::path ph = m_args.GetDataDirBase() / (obfuscate ? "dbwrapper_iterator_obfuscate_true" : "dbwrapper_iterator_obfuscate_false");
        CDBWrapper dbw(ph, (1 << 20), true, false, obfuscate);

        // The two keys are intentionally chosen for ordering
        uint8_t key{'j'};
        uint256 in = InsecureRand256();
        BOOST_CHECK(dbw.Write(key, in));
        uint8_t key2{'k'};
        uint256 in2 = InsecureRand256();
        BOOST_CHECK(dbw.Write(key2, in2));

        std::unique_ptr<CDBIterator> it(const_cast<CDBWrapper&>(dbw).NewIterator());

        // Be sure to seek past the obfuscation key (if it exists)
        it->Seek(key);

        uint8_t key_res;
        uint256 val_res;

        BOOST_REQUIRE(it->GetKey(key_res));
        BOOST_REQUIRE(it->GetValue(val_res));
        BOOST_CHECK_EQUAL(key_res, key);
        BOOST_CHECK_EQUAL(val_res.ToString(), in.ToString());

        it->Next();

        BOOST_REQUIRE(it->GetKey(key_res));
        BOOST_REQUIRE(it->GetValue(val_res));
        BOOST_CHECK_EQUAL(key_res, key2);
        BOOST_CHECK_EQUAL(val_res.ToString(), in2.ToString());

        it->Next();
        BOOST_CHECK_EQUAL(it->Valid(), false);
    }
}

// Test that we do not obfuscation if there is existing data.
BOOST_AUTO_TEST_CASE(existing_data_no_obfuscate)
{
    // We're going to share this fs::path between two wrappers
    fs::path ph = m_args.GetDataDirBase() / "existing_data_no_obfuscate";
    fs::create_directories(ph);

    // Set up a non-obfuscated wrapper to write some initial data.
    std::unique_ptr<CDBWrapper> dbw = std::make_unique<CDBWrapper>(ph, (1 << 10), false, false, false);
    uint8_t key{'k'};
    uint256 in = InsecureRand256();
    uint256 res;

    BOOST_CHECK(dbw->Write(key, in));
    BOOST_CHECK(dbw->Read(key, res));
    BOOST_CHECK_EQUAL(res.ToString(), in.ToString());

    // Call the destructor to free leveldb LOCK
    dbw.reset();

    // Now, set up another wrapper that wants to obfuscate the same directory
    CDBWrapper odbw(ph, (1 << 10), false, false, true);

    // Check that the key/val we wrote with unobfuscated wrapper exists and
    // is readable.
    uint256 res2;
    BOOST_CHECK(odbw.Read(key, res2));
    BOOST_CHECK_EQUAL(res2.ToString(), in.ToString());

    BOOST_CHECK(!odbw.IsEmpty()); // There should be existing data
    BOOST_CHECK(is_null_key(dbwrapper_private::GetObfuscateKey(odbw))); // The key should be an empty string

    uint256 in2 = InsecureRand256();
    uint256 res3;

    // Check that we can write successfully
    BOOST_CHECK(odbw.Write(key, in2));
    BOOST_CHECK(odbw.Read(key, res3));
    BOOST_CHECK_EQUAL(res3.ToString(), in2.ToString());
}

// Ensure that we start obfuscating during a reindex.
BOOST_AUTO_TEST_CASE(existing_data_reindex)
{
    // We're going to share this fs::path between two wrappers
    fs::path ph = m_args.GetDataDirBase() / "existing_data_reindex";
    fs::create_directories(ph);

    // Set up a non-obfuscated wrapper to write some initial data.
    std::unique_ptr<CDBWrapper> dbw = std::make_unique<CDBWrapper>(ph, (1 << 10), false, false, false);
    uint8_t key{'k'};
    uint256 in = InsecureRand256();
    uint256 res;

    BOOST_CHECK(dbw->Write(key, in));
    BOOST_CHECK(dbw->Read(key, res));
    BOOST_CHECK_EQUAL(res.ToString(), in.ToString());

    // Call the destructor to free leveldb LOCK
    dbw.reset();

    // Simulate a -reindex by wiping the existing data store
    CDBWrapper odbw(ph, (1 << 10), false, true, true);

    // Check that the key/val we wrote with unobfuscated wrapper doesn't exist
    uint256 res2;
    BOOST_CHECK(!odbw.Read(key, res2));
    BOOST_CHECK(!is_null_key(dbwrapper_private::GetObfuscateKey(odbw)));

    uint256 in2 = InsecureRand256();
    uint256 res3;

    // Check that we can write successfully
    BOOST_CHECK(odbw.Write(key, in2));
    BOOST_CHECK(odbw.Read(key, res3));
    BOOST_CHECK_EQUAL(res3.ToString(), in2.ToString());
}

BOOST_AUTO_TEST_CASE(iterator_ordering)
{
    fs::path ph = m_args.GetDataDirBase() / "iterator_ordering";
    CDBWrapper dbw(ph, (1 << 20), true, false, false);
    for (int x=0x00; x<256; ++x) {
        uint8_t key = x;
        uint32_t value = x*x;
        if (!(x & 1)) BOOST_CHECK(dbw.Write(key, value));
    }

    // Check that creating an iterator creates a snapshot
    std::unique_ptr<CDBIterator> it(const_cast<CDBWrapper&>(dbw).NewIterator());

    for (unsigned int x=0x00; x<256; ++x) {
        uint8_t key = x;
        uint32_t value = x*x;
        if (x & 1) BOOST_CHECK(dbw.Write(key, value));
    }

    for (const int seek_start : {0x00, 0x80}) {
        it->Seek((uint8_t)seek_start);
        for (unsigned int x=seek_start; x<255; ++x) {
            uint8_t key;
            uint32_t value;
            BOOST_CHECK(it->Valid());
            if (!it->Valid()) // Avoid spurious errors about invalid iterator's key and value in case of failure
                break;
            BOOST_CHECK(it->GetKey(key));
            if (x & 1) {
                BOOST_CHECK_EQUAL(key, x + 1);
                continue;
            }
            BOOST_CHECK(it->GetValue(value));
            BOOST_CHECK_EQUAL(key, x);
            BOOST_CHECK_EQUAL(value, x*x);
            it->Next();
        }
        BOOST_CHECK(!it->Valid());
    }
}

struct StringContentsSerializer {
    // Used to make two serialized objects the same while letting them have different lengths
    // This is a terrible idea
    std::string str;
    StringContentsSerializer() = default;
    explicit StringContentsSerializer(const std::string& inp) : str(inp) {}

    template<typename Stream>
    void Serialize(Stream& s) const
    {
        for (size_t i = 0; i < str.size(); i++) {
            s << uint8_t(str[i]);
        }
    }

    template<typename Stream>
    void Unserialize(Stream& s)
    {
        str.clear();
        uint8_t c{0};
        while (!s.eof()) {
            s >> c;
            str.push_back(c);
        }
    }
};

BOOST_AUTO_TEST_CASE(iterator_string_ordering)
{
    fs::path ph = m_args.GetDataDirBase() / "iterator_string_ordering";
    CDBWrapper dbw(ph, (1 << 20), true, false, false);
    for (int x = 0; x < 10; ++x) {
        for (int y = 0; y < 10; ++y) {
            std::string key{ToString(x)};
            for (int z = 0; z < y; ++z)
                key += key;
            uint32_t value = x*x;
            BOOST_CHECK(dbw.Write(StringContentsSerializer{key}, value));
        }
    }

    std::unique_ptr<CDBIterator> it(const_cast<CDBWrapper&>(dbw).NewIterator());
    for (const int seek_start : {0, 5}) {
        it->Seek(StringContentsSerializer{ToString(seek_start)});
        for (unsigned int x = seek_start; x < 10; ++x) {
            for (int y = 0; y < 10; ++y) {
                std::string exp_key{ToString(x)};
                for (int z = 0; z < y; ++z)
                    exp_key += exp_key;
                StringContentsSerializer key;
                uint32_t value;
                BOOST_CHECK(it->Valid());
                if (!it->Valid()) // Avoid spurious errors about invalid iterator's key and value in case of failure
                    break;
                BOOST_CHECK(it->GetKey(key));
                BOOST_CHECK(it->GetValue(value));
                BOOST_CHECK_EQUAL(key.str, exp_key);
                BOOST_CHECK_EQUAL(value, x*x);
                it->Next();
            }
        }
        BOOST_CHECK(!it->Valid());
    }
}

BOOST_AUTO_TEST_CASE(unicodepath)
{
    // Attempt to create a database with a UTF8 character in the path.
    // On Windows this test will fail if the directory is created using
    // the ANSI CreateDirectoryA call and the code page isn't UTF8.
    // It will succeed if created with CreateDirectoryW.
    fs::path ph = m_args.GetDataDirBase() / "test_runner_₿_🏃_20191128_104644";
    CDBWrapper dbw(ph, (1 << 20));

    fs::path lockPath = ph / "LOCK";
    BOOST_CHECK(fs::exists(lockPath));
}


BOOST_AUTO_TEST_SUITE_END()<|MERGE_RESOLUTION|>--- conflicted
+++ resolved
@@ -5,11 +5,7 @@
 #include <dbwrapper.h>
 #include <test/util/setup_common.h>
 #include <uint256.h>
-<<<<<<< HEAD
-#include <fs.h>
-=======
 #include <util/string.h>
->>>>>>> aff75463
 
 #include <memory>
 
