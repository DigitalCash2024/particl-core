// Copyright (c) 2011-2020 The Bitcoin Core developers
// Distributed under the MIT software license, see the accompanying
// file COPYING or http://www.opensource.org/licenses/mit-license.php.

#include <consensus/validation.h>
#include <key.h>
#include <script/sign.h>
#include <script/signingprovider.h>
#include <script/standard.h>
#include <test/util/setup_common.h>
#include <txmempool.h>
#include <validation.h>

#include <boost/test/unit_test.hpp>

<<<<<<< HEAD
bool CheckInputScripts(const CTransaction& tx, TxValidationState &state, const CCoinsViewCache &inputs, unsigned int flags, bool cacheSigStore, bool cacheFullScriptStore, PrecomputedTransactionData& txdata, std::vector<CScriptCheck> *pvChecks, bool fAnonChecks = true);
=======
bool CheckInputScripts(const CTransaction& tx, TxValidationState& state,
                       const CCoinsViewCache& inputs, unsigned int flags, bool cacheSigStore,
                       bool cacheFullScriptStore, PrecomputedTransactionData& txdata,
                       std::vector<CScriptCheck>* pvChecks) EXCLUSIVE_LOCKS_REQUIRED(cs_main);
>>>>>>> 67c59ae4

BOOST_AUTO_TEST_SUITE(txvalidationcache_tests)

BOOST_FIXTURE_TEST_CASE(tx_mempool_block_doublespend, TestChain100Setup)
{
    // Make sure skipping validation of transactions that were
    // validated going into the memory pool does not allow
    // double-spends in blocks to pass validation when they should not.

    CScript scriptPubKey = CScript() <<  ToByteVector(coinbaseKey.GetPubKey()) << OP_CHECKSIG;

    const auto ToMemPool = [this](const CMutableTransaction& tx) {
        LOCK(cs_main);

        const MempoolAcceptResult result = AcceptToMemoryPool(::ChainstateActive(), *m_node.mempool, MakeTransactionRef(tx),
            true /* bypass_limits */);
        return result.m_result_type == MempoolAcceptResult::ResultType::VALID;
    };

    // Create a double-spend of mature coinbase txn:
    std::vector<CMutableTransaction> spends;
    spends.resize(2);
    for (int i = 0; i < 2; i++)
    {
        spends[i].nVersion = 1;
        spends[i].vin.resize(1);
        spends[i].vin[0].prevout.hash = m_coinbase_txns[0]->GetHash();
        spends[i].vin[0].prevout.n = 0;
        spends[i].vout.resize(1);
        spends[i].vout[0].nValue = 11*CENT;
        spends[i].vout[0].scriptPubKey = scriptPubKey;

        // Sign:
        std::vector<unsigned char> vchSig;
        CAmount amount = 0;
        std::vector<uint8_t> vchAmount(8);
        part::SetAmount(vchAmount, amount);
        uint256 hash = SignatureHash(scriptPubKey, spends[i], 0, SIGHASH_ALL, vchAmount, SigVersion::BASE);
        BOOST_CHECK(coinbaseKey.Sign(hash, vchSig));
        vchSig.push_back((unsigned char)SIGHASH_ALL);
        spends[i].vin[0].scriptSig << vchSig;
    }

    CBlock block;

    // Test 1: block with both of those transactions should be rejected.
    block = CreateAndProcessBlock(spends, scriptPubKey);
    {
        LOCK(cs_main);
        BOOST_CHECK(::ChainActive().Tip()->GetBlockHash() != block.GetHash());
    }

    // Test 2: ... and should be rejected if spend1 is in the memory pool
    BOOST_CHECK(ToMemPool(spends[0]));
    block = CreateAndProcessBlock(spends, scriptPubKey);
    {
        LOCK(cs_main);
        BOOST_CHECK(::ChainActive().Tip()->GetBlockHash() != block.GetHash());
    }
    m_node.mempool->clear();

    // Test 3: ... and should be rejected if spend2 is in the memory pool
    BOOST_CHECK(ToMemPool(spends[1]));
    block = CreateAndProcessBlock(spends, scriptPubKey);
    {
        LOCK(cs_main);
        BOOST_CHECK(::ChainActive().Tip()->GetBlockHash() != block.GetHash());
    }
    m_node.mempool->clear();

    // Final sanity test: first spend in *m_node.mempool, second in block, that's OK:
    std::vector<CMutableTransaction> oneSpend;
    oneSpend.push_back(spends[0]);
    BOOST_CHECK(ToMemPool(spends[1]));
    block = CreateAndProcessBlock(oneSpend, scriptPubKey);
    {
        LOCK(cs_main);
        BOOST_CHECK(::ChainActive().Tip()->GetBlockHash() == block.GetHash());
    }
    // spends[1] should have been removed from the mempool when the
    // block with spends[0] is accepted:
    BOOST_CHECK_EQUAL(m_node.mempool->size(), 0U);
}

// Run CheckInputScripts (using CoinsTip()) on the given transaction, for all script
// flags.  Test that CheckInputScripts passes for all flags that don't overlap with
// the failing_flags argument, but otherwise fails.
// CHECKLOCKTIMEVERIFY and CHECKSEQUENCEVERIFY (and future NOP codes that may
// get reassigned) have an interaction with DISCOURAGE_UPGRADABLE_NOPS: if
// the script flags used contain DISCOURAGE_UPGRADABLE_NOPS but don't contain
// CHECKLOCKTIMEVERIFY (or CHECKSEQUENCEVERIFY), but the script does contain
// OP_CHECKLOCKTIMEVERIFY (or OP_CHECKSEQUENCEVERIFY), then script execution
// should fail.
// Capture this interaction with the upgraded_nop argument: set it when evaluating
// any script flag that is implemented as an upgraded NOP code.
static void ValidateCheckInputsForAllFlags(const CTransaction &tx, uint32_t failing_flags, bool add_to_cache) EXCLUSIVE_LOCKS_REQUIRED(cs_main)
{
    PrecomputedTransactionData txdata;
    // If we add many more flags, this loop can get too expensive, but we can
    // rewrite in the future to randomly pick a set of flags to evaluate.
    for (uint32_t test_flags=0; test_flags < (1U << 16); test_flags += 1) {
        TxValidationState state;
        // Filter out incompatible flag choices
        if ((test_flags & SCRIPT_VERIFY_CLEANSTACK)) {
            // CLEANSTACK requires P2SH and WITNESS, see VerifyScript() in
            // script/interpreter.cpp
            test_flags |= SCRIPT_VERIFY_P2SH | SCRIPT_VERIFY_WITNESS;
        }
        if ((test_flags & SCRIPT_VERIFY_WITNESS)) {
            // WITNESS requires P2SH
            test_flags |= SCRIPT_VERIFY_P2SH;
        }
        bool ret = CheckInputScripts(tx, state, &::ChainstateActive().CoinsTip(), test_flags, true, add_to_cache, txdata, nullptr);
        // CheckInputScripts should succeed iff test_flags doesn't intersect with
        // failing_flags
        bool expected_return_value = !(test_flags & failing_flags);
        BOOST_CHECK_EQUAL(ret, expected_return_value);

        // Test the caching
        if (ret && add_to_cache) {
            // Check that we get a cache hit if the tx was valid
            std::vector<CScriptCheck> scriptchecks;
            BOOST_CHECK(CheckInputScripts(tx, state, &::ChainstateActive().CoinsTip(), test_flags, true, add_to_cache, txdata, &scriptchecks));
            BOOST_CHECK(scriptchecks.empty());
        } else {
            // Check that we get script executions to check, if the transaction
            // was invalid, or we didn't add to cache.
            std::vector<CScriptCheck> scriptchecks;
            BOOST_CHECK(CheckInputScripts(tx, state, &::ChainstateActive().CoinsTip(), test_flags, true, add_to_cache, txdata, &scriptchecks));
            BOOST_CHECK_EQUAL(scriptchecks.size(), tx.vin.size());
        }
    }
}

BOOST_FIXTURE_TEST_CASE(checkinputs_test, TestChain100Setup)
{
    // Test that passing CheckInputScripts with one set of script flags doesn't imply
    // that we would pass again with a different set of flags.
    {
        LOCK(cs_main);
        InitScriptExecutionCache();
    }

    CScript p2pk_scriptPubKey = CScript() << ToByteVector(coinbaseKey.GetPubKey()) << OP_CHECKSIG;
    CScript p2sh_scriptPubKey = GetScriptForDestination(ScriptHash(p2pk_scriptPubKey));
    CScript p2pkh_scriptPubKey = GetScriptForDestination(PKHash(coinbaseKey.GetPubKey()));
    CScript p2wpkh_scriptPubKey = GetScriptForDestination(WitnessV0KeyHash(coinbaseKey.GetPubKey()));

    FillableSigningProvider keystore;
    BOOST_CHECK(keystore.AddKey(coinbaseKey));
    BOOST_CHECK(keystore.AddCScript(p2pk_scriptPubKey));

    // flags to test: SCRIPT_VERIFY_CHECKLOCKTIMEVERIFY, SCRIPT_VERIFY_CHECKSEQUENCE_VERIFY, SCRIPT_VERIFY_NULLDUMMY, uncompressed pubkey thing

    // Create 2 outputs that match the three scripts above, spending the first
    // coinbase tx.
    CMutableTransaction spend_tx;

    spend_tx.nVersion = 1;
    spend_tx.vin.resize(1);
    spend_tx.vin[0].prevout.hash = m_coinbase_txns[0]->GetHash();
    spend_tx.vin[0].prevout.n = 0;
    spend_tx.vout.resize(4);
    spend_tx.vout[0].nValue = 11*CENT;
    spend_tx.vout[0].scriptPubKey = p2sh_scriptPubKey;
    spend_tx.vout[1].nValue = 11*CENT;
    spend_tx.vout[1].scriptPubKey = p2wpkh_scriptPubKey;
    spend_tx.vout[2].nValue = 11*CENT;
    spend_tx.vout[2].scriptPubKey = CScript() << OP_CHECKLOCKTIMEVERIFY << OP_DROP << ToByteVector(coinbaseKey.GetPubKey()) << OP_CHECKSIG;
    spend_tx.vout[3].nValue = 11*CENT;
    spend_tx.vout[3].scriptPubKey = CScript() << OP_CHECKSEQUENCEVERIFY << OP_DROP << ToByteVector(coinbaseKey.GetPubKey()) << OP_CHECKSIG;

    // Sign, with a non-DER signature
    {
        std::vector<unsigned char> vchSig;
        CAmount amount = 0;
        std::vector<uint8_t> vchAmount(8);
        part::SetAmount(vchAmount, amount);
        uint256 hash = SignatureHash(p2pk_scriptPubKey, spend_tx, 0, SIGHASH_ALL, vchAmount, SigVersion::BASE);
        BOOST_CHECK(coinbaseKey.Sign(hash, vchSig));
        vchSig.push_back((unsigned char) 0); // padding byte makes this non-DER
        vchSig.push_back((unsigned char)SIGHASH_ALL);
        spend_tx.vin[0].scriptSig << vchSig;
    }

    // Test that invalidity under a set of flags doesn't preclude validity
    // under other (eg consensus) flags.
    // spend_tx is invalid according to DERSIG
    {
        LOCK(cs_main);

        TxValidationState state;
        PrecomputedTransactionData ptd_spend_tx;

        BOOST_CHECK(!CheckInputScripts(CTransaction(spend_tx), state, &::ChainstateActive().CoinsTip(), SCRIPT_VERIFY_P2SH | SCRIPT_VERIFY_DERSIG, true, true, ptd_spend_tx, nullptr));

        // If we call again asking for scriptchecks (as happens in
        // ConnectBlock), we should add a script check object for this -- we're
        // not caching invalidity (if that changes, delete this test case).
        std::vector<CScriptCheck> scriptchecks;
        BOOST_CHECK(CheckInputScripts(CTransaction(spend_tx), state, &::ChainstateActive().CoinsTip(), SCRIPT_VERIFY_P2SH | SCRIPT_VERIFY_DERSIG, true, true, ptd_spend_tx, &scriptchecks));
        BOOST_CHECK_EQUAL(scriptchecks.size(), 1U);

        // Test that CheckInputScripts returns true iff DERSIG-enforcing flags are
        // not present.  Don't add these checks to the cache, so that we can
        // test later that block validation works fine in the absence of cached
        // successes.
        ValidateCheckInputsForAllFlags(CTransaction(spend_tx), SCRIPT_VERIFY_DERSIG | SCRIPT_VERIFY_LOW_S | SCRIPT_VERIFY_STRICTENC, false);
    }

    // And if we produce a block with this tx, it should be valid (DERSIG not
    // enabled yet), even though there's no cache entry.
    CBlock block;

    block = CreateAndProcessBlock({spend_tx}, p2pk_scriptPubKey);
    LOCK(cs_main);
    BOOST_CHECK(::ChainActive().Tip()->GetBlockHash() == block.GetHash());
    BOOST_CHECK(::ChainstateActive().CoinsTip().GetBestBlock() == block.GetHash());

    // Test P2SH: construct a transaction that is valid without P2SH, and
    // then test validity with P2SH.
    {
        CMutableTransaction invalid_under_p2sh_tx;
        invalid_under_p2sh_tx.nVersion = 1;
        invalid_under_p2sh_tx.vin.resize(1);
        invalid_under_p2sh_tx.vin[0].prevout.hash = spend_tx.GetHash();
        invalid_under_p2sh_tx.vin[0].prevout.n = 0;
        invalid_under_p2sh_tx.vout.resize(1);
        invalid_under_p2sh_tx.vout[0].nValue = 11*CENT;
        invalid_under_p2sh_tx.vout[0].scriptPubKey = p2pk_scriptPubKey;
        std::vector<unsigned char> vchSig2(p2pk_scriptPubKey.begin(), p2pk_scriptPubKey.end());
        invalid_under_p2sh_tx.vin[0].scriptSig << vchSig2;

        ValidateCheckInputsForAllFlags(CTransaction(invalid_under_p2sh_tx), SCRIPT_VERIFY_P2SH, true);
    }

    // Test CHECKLOCKTIMEVERIFY
    {
        CMutableTransaction invalid_with_cltv_tx;
        invalid_with_cltv_tx.nVersion = 1;
        invalid_with_cltv_tx.nLockTime = 100;
        invalid_with_cltv_tx.vin.resize(1);
        invalid_with_cltv_tx.vin[0].prevout.hash = spend_tx.GetHash();
        invalid_with_cltv_tx.vin[0].prevout.n = 2;
        invalid_with_cltv_tx.vin[0].nSequence = 0;
        invalid_with_cltv_tx.vout.resize(1);
        invalid_with_cltv_tx.vout[0].nValue = 11*CENT;
        invalid_with_cltv_tx.vout[0].scriptPubKey = p2pk_scriptPubKey;

        // Sign
        std::vector<unsigned char> vchSig;
        CAmount amount = 0;
        std::vector<uint8_t> vchAmount(8);
        part::SetAmount(vchAmount, amount);
        uint256 hash = SignatureHash(spend_tx.vout[2].scriptPubKey, invalid_with_cltv_tx, 0, SIGHASH_ALL, vchAmount, SigVersion::BASE);
        BOOST_CHECK(coinbaseKey.Sign(hash, vchSig));
        vchSig.push_back((unsigned char)SIGHASH_ALL);
        invalid_with_cltv_tx.vin[0].scriptSig = CScript() << vchSig << 101;

        ValidateCheckInputsForAllFlags(CTransaction(invalid_with_cltv_tx), SCRIPT_VERIFY_CHECKLOCKTIMEVERIFY, true);

        // Make it valid, and check again
        invalid_with_cltv_tx.vin[0].scriptSig = CScript() << vchSig << 100;
        TxValidationState state;
        PrecomputedTransactionData txdata;
        BOOST_CHECK(CheckInputScripts(CTransaction(invalid_with_cltv_tx), state, ::ChainstateActive().CoinsTip(), SCRIPT_VERIFY_CHECKLOCKTIMEVERIFY, true, true, txdata, nullptr));
    }

    // TEST CHECKSEQUENCEVERIFY
    {
        CMutableTransaction invalid_with_csv_tx;
        invalid_with_csv_tx.nVersion = 2;
        invalid_with_csv_tx.vin.resize(1);
        invalid_with_csv_tx.vin[0].prevout.hash = spend_tx.GetHash();
        invalid_with_csv_tx.vin[0].prevout.n = 3;
        invalid_with_csv_tx.vin[0].nSequence = 100;
        invalid_with_csv_tx.vout.resize(1);
        invalid_with_csv_tx.vout[0].nValue = 11*CENT;
        invalid_with_csv_tx.vout[0].scriptPubKey = p2pk_scriptPubKey;

        // Sign
        std::vector<unsigned char> vchSig;
        CAmount amount = 0;
        std::vector<uint8_t> vchAmount(8);
        part::SetAmount(vchAmount, amount);
        uint256 hash = SignatureHash(spend_tx.vout[3].scriptPubKey, invalid_with_csv_tx, 0, SIGHASH_ALL, vchAmount, SigVersion::BASE);
        BOOST_CHECK(coinbaseKey.Sign(hash, vchSig));
        vchSig.push_back((unsigned char)SIGHASH_ALL);
        invalid_with_csv_tx.vin[0].scriptSig = CScript() << vchSig << 101;

        ValidateCheckInputsForAllFlags(CTransaction(invalid_with_csv_tx), SCRIPT_VERIFY_CHECKSEQUENCEVERIFY, true);

        // Make it valid, and check again
        invalid_with_csv_tx.vin[0].scriptSig = CScript() << vchSig << 100;
        TxValidationState state;
        PrecomputedTransactionData txdata;
        BOOST_CHECK(CheckInputScripts(CTransaction(invalid_with_csv_tx), state, &::ChainstateActive().CoinsTip(), SCRIPT_VERIFY_CHECKSEQUENCEVERIFY, true, true, txdata, nullptr));
    }

    // TODO: add tests for remaining script flags

    // Test that passing CheckInputScripts with a valid witness doesn't imply success
    // for the same tx with a different witness.
    {
        CMutableTransaction valid_with_witness_tx;
        valid_with_witness_tx.nVersion = 1;
        valid_with_witness_tx.vin.resize(1);
        valid_with_witness_tx.vin[0].prevout.hash = spend_tx.GetHash();
        valid_with_witness_tx.vin[0].prevout.n = 1;
        valid_with_witness_tx.vout.resize(1);
        valid_with_witness_tx.vout[0].nValue = 11*CENT;
        valid_with_witness_tx.vout[0].scriptPubKey = p2pk_scriptPubKey;

        // Sign
        SignatureData sigdata;
        CAmount amount = 11*CENT;
        std::vector<uint8_t> vchAmount(8);
        part::SetAmount(vchAmount, amount);
        BOOST_CHECK(ProduceSignature(keystore, MutableTransactionSignatureCreator(&valid_with_witness_tx, 0, vchAmount, SIGHASH_ALL), spend_tx.vout[1].scriptPubKey, sigdata));
        UpdateInput(valid_with_witness_tx.vin[0], sigdata);

        // This should be valid under all script flags.
        ValidateCheckInputsForAllFlags(CTransaction(valid_with_witness_tx), 0, true);

        // Remove the witness, and check that it is now invalid.
        valid_with_witness_tx.vin[0].scriptWitness.SetNull();
        ValidateCheckInputsForAllFlags(CTransaction(valid_with_witness_tx), SCRIPT_VERIFY_WITNESS, true);
    }

    {
        // Test a transaction with multiple inputs.
        CMutableTransaction tx;

        tx.nVersion = 1;
        tx.vin.resize(2);
        tx.vin[0].prevout.hash = spend_tx.GetHash();
        tx.vin[0].prevout.n = 0;
        tx.vin[1].prevout.hash = spend_tx.GetHash();
        tx.vin[1].prevout.n = 1;
        tx.vout.resize(1);
        tx.vout[0].nValue = 22*CENT;
        tx.vout[0].scriptPubKey = p2pk_scriptPubKey;

        // Sign
        for (int i=0; i<2; ++i) {
            SignatureData sigdata;
            CAmount amount = 11*CENT;
            std::vector<uint8_t> vchAmount(8);
            part::SetAmount(vchAmount, amount);
            BOOST_CHECK(ProduceSignature(keystore, MutableTransactionSignatureCreator(&tx, i, vchAmount, SIGHASH_ALL), spend_tx.vout[i].scriptPubKey, sigdata));
            UpdateInput(tx.vin[i], sigdata);
        }

        // This should be valid under all script flags
        ValidateCheckInputsForAllFlags(CTransaction(tx), 0, true);

        // Check that if the second input is invalid, but the first input is
        // valid, the transaction is not cached.
        // Invalidate vin[1]
        tx.vin[1].scriptWitness.SetNull();

        TxValidationState state;
        PrecomputedTransactionData txdata;
        // This transaction is now invalid under segwit, because of the second input.
        BOOST_CHECK(!CheckInputScripts(CTransaction(tx), state, &::ChainstateActive().CoinsTip(), SCRIPT_VERIFY_P2SH | SCRIPT_VERIFY_WITNESS, true, true, txdata, nullptr));

        std::vector<CScriptCheck> scriptchecks;
        // Make sure this transaction was not cached (ie because the first
        // input was valid)
        BOOST_CHECK(CheckInputScripts(CTransaction(tx), state, &::ChainstateActive().CoinsTip(), SCRIPT_VERIFY_P2SH | SCRIPT_VERIFY_WITNESS, true, true, txdata, &scriptchecks));
        // Should get 2 script checks back -- caching is on a whole-transaction basis.
        BOOST_CHECK_EQUAL(scriptchecks.size(), 2U);
    }
}

BOOST_AUTO_TEST_SUITE_END()<|MERGE_RESOLUTION|>--- conflicted
+++ resolved
@@ -13,14 +13,10 @@
 
 #include <boost/test/unit_test.hpp>
 
-<<<<<<< HEAD
-bool CheckInputScripts(const CTransaction& tx, TxValidationState &state, const CCoinsViewCache &inputs, unsigned int flags, bool cacheSigStore, bool cacheFullScriptStore, PrecomputedTransactionData& txdata, std::vector<CScriptCheck> *pvChecks, bool fAnonChecks = true);
-=======
-bool CheckInputScripts(const CTransaction& tx, TxValidationState& state,
-                       const CCoinsViewCache& inputs, unsigned int flags, bool cacheSigStore,
+bool CheckInputScripts(const CTransaction& tx, TxValidationState &state,
+                       const CCoinsViewCache &inputs, unsigned int flags, bool cacheSigStore,
                        bool cacheFullScriptStore, PrecomputedTransactionData& txdata,
-                       std::vector<CScriptCheck>* pvChecks) EXCLUSIVE_LOCKS_REQUIRED(cs_main);
->>>>>>> 67c59ae4
+                       std::vector<CScriptCheck> *pvChecks, bool fAnonChecks = true) EXCLUSIVE_LOCKS_REQUIRED(cs_main);
 
 BOOST_AUTO_TEST_SUITE(txvalidationcache_tests)
 
