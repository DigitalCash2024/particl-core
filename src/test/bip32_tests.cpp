--- conflicted
+++ resolved
@@ -14,11 +14,7 @@
 #include <string>
 #include <vector>
 
-<<<<<<< HEAD
-#include <key/extkey.h>
-=======
 namespace {
->>>>>>> 5fabde6f
 
 struct TestDerivation {
     std::string pub;
