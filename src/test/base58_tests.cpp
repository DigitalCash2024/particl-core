// Copyright (c) 2011-2019 The Bitcoin Core developers
// Distributed under the MIT software license, see the accompanying
// file COPYING or http://www.opensource.org/licenses/mit-license.php.

#include <test/data/base58_encode_decode.json.h>

#include <base58.h>
#include <test/util/setup_common.h>
#include <util/strencodings.h>
#include <util/vector.h>

#include <univalue.h>

#include <boost/test/unit_test.hpp>


extern UniValue read_json(const std::string& jsondata);

BOOST_FIXTURE_TEST_SUITE(base58_tests, BasicTestingSetup)

// Goal: test low-level base58 encoding functionality
BOOST_AUTO_TEST_CASE(base58_EncodeBase58)
{
    UniValue tests = read_json(std::string(json_tests::base58_encode_decode, json_tests::base58_encode_decode + sizeof(json_tests::base58_encode_decode)));
    for (unsigned int idx = 0; idx < tests.size(); idx++) {
        UniValue test = tests[idx];
        std::string strTest = test.write();
        if (test.size() < 2) // Allow for extra stuff (useful for comments)
        {
            BOOST_ERROR("Bad test: " << strTest);
            continue;
        }
        std::vector<unsigned char> sourcedata = ParseHex(test[0].get_str());
        std::string base58string = test[1].get_str();
        BOOST_CHECK_MESSAGE(
                    EncodeBase58(sourcedata.data(), sourcedata.data() + sourcedata.size()) == base58string,
                    strTest);
    }
}

// Goal: test low-level base58 decoding functionality
BOOST_AUTO_TEST_CASE(base58_DecodeBase58)
{
    UniValue tests = read_json(std::string(json_tests::base58_encode_decode, json_tests::base58_encode_decode + sizeof(json_tests::base58_encode_decode)));
    std::vector<unsigned char> result;

    for (unsigned int idx = 0; idx < tests.size(); idx++) {
        UniValue test = tests[idx];
        std::string strTest = test.write();
        if (test.size() < 2) // Allow for extra stuff (useful for comments)
        {
            BOOST_ERROR("Bad test: " << strTest);
            continue;
        }
        std::vector<unsigned char> expected = ParseHex(test[0].get_str());
        std::string base58string = test[1].get_str();
        BOOST_CHECK_MESSAGE(DecodeBase58(base58string, result, 256), strTest);
        BOOST_CHECK_MESSAGE(result.size() == expected.size() && std::equal(result.begin(), result.end(), expected.begin()), strTest);
    }

    BOOST_CHECK(!DecodeBase58("invalid", result, 100));

    // check that DecodeBase58 skips whitespace, but still fails with unexpected non-whitespace at the end.
    BOOST_CHECK(!DecodeBase58(" \t\n\v\f\r skip \r\f\v\n\t a", result, 3));
    BOOST_CHECK( DecodeBase58(" \t\n\v\f\r skip \r\f\v\n\t ", result, 3));
    std::vector<unsigned char> expected = ParseHex("971a55");
    BOOST_CHECK_EQUAL_COLLECTIONS(result.begin(), result.end(), expected.begin(), expected.end());
}

<<<<<<< HEAD
=======
BOOST_AUTO_TEST_CASE(base58_random_encode_decode)
{
    for (int n = 0; n < 1000; ++n) {
        unsigned int len = 1 + InsecureRandBits(8);
        unsigned int zeroes = InsecureRandBool() ? InsecureRandRange(len + 1) : 0;
        auto data = Cat(std::vector<unsigned char>(zeroes, '\000'), g_insecure_rand_ctx.randbytes(len - zeroes));
        auto encoded = EncodeBase58Check(data);
        std::vector<unsigned char> decoded;
        auto ok_too_small = DecodeBase58Check(encoded, decoded, InsecureRandRange(len));
        BOOST_CHECK(!ok_too_small);
        auto ok = DecodeBase58Check(encoded, decoded, len + InsecureRandRange(257 - len));
        BOOST_CHECK(ok);
        BOOST_CHECK(data == decoded);
    }
}
>>>>>>> c5e318ae

BOOST_AUTO_TEST_SUITE_END()<|MERGE_RESOLUTION|>--- conflicted
+++ resolved
@@ -67,8 +67,6 @@
     BOOST_CHECK_EQUAL_COLLECTIONS(result.begin(), result.end(), expected.begin(), expected.end());
 }
 
-<<<<<<< HEAD
-=======
 BOOST_AUTO_TEST_CASE(base58_random_encode_decode)
 {
     for (int n = 0; n < 1000; ++n) {
@@ -84,6 +82,5 @@
         BOOST_CHECK(data == decoded);
     }
 }
->>>>>>> c5e318ae
 
 BOOST_AUTO_TEST_SUITE_END()