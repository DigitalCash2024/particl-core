--- conflicted
+++ resolved
@@ -75,28 +75,7 @@
     }
 }
 
-<<<<<<< HEAD
-static inline uint32_t InsecureRand32() { return g_insecure_rand_ctx.rand32(); }
-static inline uint256 InsecureRand256() { return g_insecure_rand_ctx.rand256(); }
-static inline uint64_t InsecureRandBits(int bits) { return g_insecure_rand_ctx.randbits(bits); }
-static inline uint64_t InsecureRandRange(uint64_t range) { return g_insecure_rand_ctx.randrange(range); }
-static inline bool InsecureRandBool() { return g_insecure_rand_ctx.randbool(); }
-
-static inline void InsecureNewKey(CKey &key, bool fCompressed)
-{
-    uint256 i = InsecureRand256();
-    key.Set(i.begin(), fCompressed);
-    assert(key.IsValid()); // Failure should be very rare
-}
-static inline void InsecureRandBytes(uint8_t *p, size_t n)
-{
-    assert(n <= 32);
-    uint256 i = InsecureRand256();
-    memcpy(p, i.begin(), n);
-}
-=======
-static constexpr CAmount CENT{1000000};
->>>>>>> 4395b7f0
+//static constexpr CAmount CENT{1000000};
 
 /** Basic testing setup.
  * This just configures logging, data dir and chain parameters.
