--- conflicted
+++ resolved
@@ -23,12 +23,11 @@
 #include <type_traits>
 #include <vector>
 
-<<<<<<< HEAD
 #include <key/extkey.h>
 #include <key/stealth.h>
-=======
+
 class Chainstate;
->>>>>>> 6d404846
+
 
 /** This is connected to the logger. Can be used to redirect logs to any other log */
 extern const std::function<void(const std::string&)> G_TEST_LOG_FUN;
@@ -44,12 +43,6 @@
     return stream << static_cast<typename std::underlying_type<T>::type>(e);
 }
 } // namespace std
-
-#if BOOST_VERSION > 105300
-#ifndef BOOST_MESSAGE
-#define BOOST_MESSAGE(msg) BOOST_TEST_MESSAGE(msg)
-#endif
-#endif
 
 /**
  * This global and the helpers that use it are not thread-safe.
