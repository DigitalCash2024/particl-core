--- conflicted
+++ resolved
@@ -84,11 +84,7 @@
 struct BasicTestingSetup {
     node::NodeContext m_node; // keep as first member to be destructed last
 
-<<<<<<< HEAD
-    explicit BasicTestingSetup(const std::string& chainName = CBaseChainParams::MAIN, const std::vector<const char*>& extra_args = {}, bool fParticlModeIn = false);
-=======
-    explicit BasicTestingSetup(const ChainType chainType = ChainType::MAIN, const std::vector<const char*>& extra_args = {});
->>>>>>> 29c36f07
+    explicit BasicTestingSetup(const ChainType chainType = ChainType::MAIN, const std::vector<const char*>& extra_args = {}, bool fParticlModeIn = false);
     ~BasicTestingSetup();
 
     const fs::path m_path_root;
@@ -104,11 +100,7 @@
     bool m_coins_db_in_memory{true};
     bool m_block_tree_db_in_memory{true};
 
-<<<<<<< HEAD
-    explicit ChainTestingSetup(const std::string& chainName = CBaseChainParams::MAIN, const std::vector<const char*>& extra_args = {}, bool fParticlModeIn = false);
-=======
-    explicit ChainTestingSetup(const ChainType chainType = ChainType::MAIN, const std::vector<const char*>& extra_args = {});
->>>>>>> 29c36f07
+    explicit ChainTestingSetup(const ChainType chainType = ChainType::MAIN, const std::vector<const char*>& extra_args = {}, bool fParticlModeIn = false);
     ~ChainTestingSetup();
 
     // Supplies a chainstate, if one is needed
@@ -238,7 +230,7 @@
 
 
 struct ParticlBasicTestingSetup : public BasicTestingSetup {
-    ParticlBasicTestingSetup() : BasicTestingSetup(CBaseChainParams::MAIN, {}, true) {}
+    ParticlBasicTestingSetup() : BasicTestingSetup(ChainType::MAIN, {}, true) {}
 };
 
 /**
