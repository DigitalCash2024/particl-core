// Copyright (c) 2011-2020 The Bitcoin Core developers
// Distributed under the MIT software license, see the accompanying
// file COPYING or http://www.opensource.org/licenses/mit-license.php.

#include <test/util/setup_common.h>

#include <addrman.h>
#include <banman.h>
#include <chainparams.h>
#include <consensus/consensus.h>
#include <consensus/params.h>
#include <consensus/validation.h>
#include <crypto/sha256.h>
#include <init.h>
#include <interfaces/chain.h>
#include <miner.h>
#include <net.h>
#include <net_processing.h>
#include <noui.h>
#include <policy/fees.h>
#include <pow.h>
#include <rpc/blockchain.h>
#include <rpc/register.h>
#include <rpc/server.h>
#include <scheduler.h>
#include <script/sigcache.h>
#include <streams.h>
#include <txdb.h>
#include <util/strencodings.h>
#include <util/string.h>
#include <util/thread.h>
#include <util/threadnames.h>
#include <util/time.h>
#include <util/translation.h>
#include <util/url.h>
#include <util/vector.h>
#include <validation.h>
#include <validationinterface.h>
#include <walletinitinterface.h>

// Particl
#include <insight/insight.h>

#include <functional>

const std::function<std::string(const char*)> G_TRANSLATION_FUN = nullptr;
//UrlDecodeFn* const URL_DECODE = nullptr;
UrlDecodeFn* const URL_DECODE = urlDecode;

FastRandomContext g_insecure_rand_ctx;
/** Random context to get unique temp data dirs. Separate from g_insecure_rand_ctx, which can be seeded from a const env var */
static FastRandomContext g_insecure_rand_ctx_temp_path;

/** Return the unsigned from the environment var if available, otherwise 0 */
static uint256 GetUintFromEnv(const std::string& env_name)
{
    const char* num = std::getenv(env_name.c_str());
    if (!num) return {};
    return uint256S(num);
}

void Seed(FastRandomContext& ctx)
{
    // Should be enough to get the seed once for the process
    static uint256 seed{};
    static const std::string RANDOM_CTX_SEED{"RANDOM_CTX_SEED"};
    if (seed.IsNull()) seed = GetUintFromEnv(RANDOM_CTX_SEED);
    if (seed.IsNull()) seed = GetRandHash();
    LogPrintf("%s: Setting random seed for current tests to %s=%s\n", __func__, RANDOM_CTX_SEED, seed.GetHex());
    ctx = FastRandomContext(seed);
}

extern bool fParticlMode;

std::ostream& operator<<(std::ostream& os, const uint256& num)
{
    os << num.ToString();
    return os;
}

BasicTestingSetup::BasicTestingSetup(const std::string& chainName, const std::vector<const char*>& extra_args, bool fParticlModeIn)
    : m_path_root{fs::temp_directory_path() / "test_common_" PACKAGE_NAME / g_insecure_rand_ctx_temp_path.rand256().ToString()},
      m_args{}
{
<<<<<<< HEAD
    fParticlMode = fParticlModeIn;
=======
    m_node.args = &gArgs;
>>>>>>> 94e7cdd7
    const std::vector<const char*> arguments = Cat(
        {
            "dummy",
            "-printtoconsole=0",
            "-logsourcelocations",
            "-logtimemicros",
            "-logthreadnames",
            "-debug",
            "-debugexclude=libevent",
            "-debugexclude=leveldb",
            fParticlMode ? "" : "-btcmode",
            fParticlMode ? "-debugexclude=hdwallet" : "",
        },
        extra_args);
    util::ThreadRename("test");
    fs::create_directories(m_path_root);
    m_args.ForceSetArg("-datadir", m_path_root.string());
    gArgs.ForceSetArg("-datadir", m_path_root.string());
    gArgs.ClearPathCache();
    {
        SetupServerArgs(*m_node.args);
        std::string error;
        const bool success{m_node.args->ParseParameters(arguments.size(), arguments.data(), error)};
        assert(success);
        assert(error.empty());
    }

    fBalancesIndex = false; // Must reset
    for (const auto &arg : extra_args) {
        if (strcmp(arg, "-balancesindex") == 0) {
            fBalancesIndex = true;
        }
    }
    SelectParams(chainName);
    ResetParams(chainName, fParticlMode);
    SeedInsecureRand();
    if (G_TEST_LOG_FUN) LogInstance().PushBackCallback(G_TEST_LOG_FUN);
    InitLogging(*m_node.args);
    AppInitParameterInteraction(*m_node.args);
    LogInstance().StartLogging();
    SHA256AutoDetect();
    ECC_Start();
    SetupEnvironment();
    SetupNetworking();
    InitSignatureCache();
    InitScriptExecutionCache();
    m_node.chain = interfaces::MakeChain(m_node);
    g_wallet_init_interface.Construct(m_node);
    fCheckBlockIndex = true;

    static bool noui_connected = false;
    if (!noui_connected) {
        noui_connect();
        noui_connected = true;
    }
}

BasicTestingSetup::~BasicTestingSetup()
{
    SetMockTime(0s); // Reset mocktime for following tests
    LogInstance().DisconnectTestLogger();
    fs::remove_all(m_path_root);
    gArgs.ClearArgs();
    ECC_Stop();
}

ChainTestingSetup::ChainTestingSetup(const std::string& chainName, const std::vector<const char*>& extra_args, bool fParticlModeIn)
    : BasicTestingSetup(chainName, extra_args, fParticlModeIn)
{
    // We have to run a scheduler thread to prevent ActivateBestChain
    // from blocking due to queue overrun.
    m_node.scheduler = std::make_unique<CScheduler>();
    m_node.scheduler->m_service_thread = std::thread(util::TraceThread, "scheduler", [&] { m_node.scheduler->serviceQueue(); });
    GetMainSignals().RegisterBackgroundSignalScheduler(*m_node.scheduler);

    pblocktree.reset(new CBlockTreeDB(1 << 20, true));

    m_node.fee_estimator = std::make_unique<CBlockPolicyEstimator>();
    m_node.mempool = std::make_unique<CTxMemPool>(m_node.fee_estimator.get(), 1);

    m_node.chainman = std::make_unique<ChainstateManager>();

    // Start script-checking threads. Set g_parallel_script_checks to true so they are used.
    constexpr int script_check_threads = 2;
    StartScriptCheckWorkerThreads(script_check_threads);
    g_parallel_script_checks = true;
}

ChainTestingSetup::~ChainTestingSetup()
{
    if (m_node.scheduler) m_node.scheduler->stop();
    StopScriptCheckWorkerThreads();
    GetMainSignals().FlushBackgroundCallbacks();
    GetMainSignals().UnregisterBackgroundSignalScheduler();
    m_node.connman.reset();
    m_node.banman.reset();
    m_node.addrman.reset();
    m_node.args = nullptr;
    UnloadBlockIndex(m_node.mempool.get(), *m_node.chainman);
    m_node.mempool.reset();
    m_node.scheduler.reset();
    m_node.chainman->Reset();
    m_node.chainman.reset();
    pblocktree.reset();
}

TestingSetup::TestingSetup(const std::string& chainName, const std::vector<const char*>& extra_args, bool fParticlModeIn)
    : ChainTestingSetup(chainName, extra_args, fParticlModeIn)
{
    const CChainParams& chainparams = Params();
    // Ideally we'd move all the RPC tests to the functional testing framework
    // instead of unit tests, but for now we need these here.
    RegisterAllCoreRPCCommands(tableRPC);

    m_node.chainman->InitializeChainstate(*m_node.mempool);
    m_node.chainman->ActiveChainstate().InitCoinsDB(
        /* cache_size_bytes */ 1 << 23, /* in_memory */ true, /* should_wipe */ false);
    assert(!m_node.chainman->ActiveChainstate().CanFlushToDisk());
    m_node.chainman->ActiveChainstate().InitCoinsCache(1 << 23);
    assert(m_node.chainman->ActiveChainstate().CanFlushToDisk());
    if (!m_node.chainman->ActiveChainstate().LoadGenesisBlock(chainparams)) {
        throw std::runtime_error("LoadGenesisBlock failed.");
    }

    BlockValidationState state;
    state.m_chainman = m_node.chainman.get();
    if (!m_node.chainman->ActiveChainstate().ActivateBestChain(state, chainparams)) {
        throw std::runtime_error(strprintf("ActivateBestChain failed. (%s)", state.ToString()));
    }

    m_node.addrman = std::make_unique<CAddrMan>();
    m_node.banman = std::make_unique<BanMan>(m_args.GetDataDirBase() / "banlist.dat", nullptr, DEFAULT_MISBEHAVING_BANTIME);
    m_node.connman = std::make_unique<CConnman>(0x1337, 0x1337, *m_node.addrman); // Deterministic randomness for tests.
    m_node.peerman = PeerManager::make(chainparams, *m_node.connman, *m_node.addrman,
                                       m_node.banman.get(), *m_node.scheduler, *m_node.chainman,
                                       *m_node.mempool, false);

    {
        CConnman::Options options;
        options.m_msgproc = m_node.peerman.get();
        m_node.connman->Init(options);
    }
}

TestChain100Setup::TestChain100Setup()
{
    SetMockTime(1598887952);
    constexpr std::array<unsigned char, 32> vchKey = {
        {0, 0, 0, 0, 0, 0, 0, 0, 0, 0, 0, 0, 0, 0, 0, 0, 0, 0, 0, 0, 0, 0, 0, 0, 0, 0, 0, 0, 0, 0, 0, 1}};
    coinbaseKey.Set(vchKey.begin(), vchKey.end(), true);

    // Generate a 100-block chain:
    this->mineBlocks(COINBASE_MATURITY);

    {
        LOCK(::cs_main);
        assert(
            m_node.chainman->ActiveChain().Tip()->GetBlockHash().ToString() ==
            "571d80a9967ae599cec0448b0b0ba1cfb606f584d8069bd7166b86854ba7a191");
    }
}

void TestChain100Setup::mineBlocks(int num_blocks)
{
    CScript scriptPubKey = CScript() << ToByteVector(coinbaseKey.GetPubKey()) << OP_CHECKSIG;
    for (int i = 0; i < num_blocks; i++) {
        std::vector<CMutableTransaction> noTxns;
        CBlock b = CreateAndProcessBlock(noTxns, scriptPubKey);
        SetMockTime(GetTime() + 1);
        m_coinbase_txns.push_back(b.vtx[0]);
    }
}

CBlock TestChain100Setup::CreateAndProcessBlock(const std::vector<CMutableTransaction>& txns, const CScript& scriptPubKey)
{
    const CChainParams& chainparams = Params();
    CTxMemPool empty_pool;
    CBlock block = BlockAssembler(m_node.chainman->ActiveChainstate(), empty_pool, chainparams).CreateNewBlock(scriptPubKey)->block;

    Assert(block.vtx.size() == 1);
    for (const CMutableTransaction& tx : txns) {
        block.vtx.push_back(MakeTransactionRef(tx));
    }
    RegenerateCommitments(block, *Assert(m_node.chainman));

    while (!CheckProofOfWork(block.GetHash(), block.nBits, chainparams.GetConsensus())) ++block.nNonce;

    std::shared_ptr<const CBlock> shared_pblock = std::make_shared<const CBlock>(block);
    Assert(m_node.chainman)->ProcessNewBlock(chainparams, shared_pblock, true, nullptr);

    return block;
}


CMutableTransaction TestChain100Setup::CreateValidMempoolTransaction(CTransactionRef input_transaction,
                                                                     int input_vout,
                                                                     int input_height,
                                                                     CKey input_signing_key,
                                                                     CScript output_destination,
                                                                     CAmount output_amount,
                                                                     bool submit)
{
    // Transaction we will submit to the mempool
    CMutableTransaction mempool_txn;

    // Create an input
    COutPoint outpoint_to_spend(input_transaction->GetHash(), input_vout);
    CTxIn input(outpoint_to_spend);
    mempool_txn.vin.push_back(input);

    // Create an output
    CTxOut output(output_amount, output_destination);
    mempool_txn.vout.push_back(output);

    // Sign the transaction
    // - Add the signing key to a keystore
    FillableSigningProvider keystore;
    keystore.AddKey(input_signing_key);
    // - Populate a CoinsViewCache with the unspent output
    CCoinsView coins_view;
    CCoinsViewCache coins_cache(&coins_view);
    AddCoins(coins_cache, *input_transaction.get(), input_height);
    // - Use GetCoin to properly populate utxo_to_spend,
    Coin utxo_to_spend;
    assert(coins_cache.GetCoin(outpoint_to_spend, utxo_to_spend));
    // - Then add it to a map to pass in to SignTransaction
    std::map<COutPoint, Coin> input_coins;
    input_coins.insert({outpoint_to_spend, utxo_to_spend});
    // - Default signature hashing type
    int nHashType = SIGHASH_ALL;
    std::map<int, std::string> input_errors;
    assert(SignTransaction(mempool_txn, &keystore, input_coins, nHashType, input_errors));

    // If submit=true, add transaction to the mempool.
    if (submit) {
        LOCK(cs_main);
        const MempoolAcceptResult result = AcceptToMemoryPool(m_node.chainman->ActiveChainstate(), *m_node.mempool.get(), MakeTransactionRef(mempool_txn), /* bypass_limits */ false);
        assert(result.m_result_type == MempoolAcceptResult::ResultType::VALID);
    }

    return mempool_txn;
}

TestChain100Setup::~TestChain100Setup()
{
    gArgs.ForceSetArg("-segwitheight", "0");
}

CTxMemPoolEntry TestMemPoolEntryHelper::FromTx(const CMutableTransaction& tx) const
{
    return FromTx(MakeTransactionRef(tx));
}

CTxMemPoolEntry TestMemPoolEntryHelper::FromTx(const CTransactionRef& tx) const
{
    return CTxMemPoolEntry(tx, nFee, nTime, nHeight,
                           spendsCoinbase, sigOpCost, lp);
}

/**
 * @returns a real block (0000000000013b8ab2cd513b0261a14096412195a72a0c4827d229dcc7e0f7af)
 *      with 9 txs.
 */
CBlock getBlock13b8a()
{
    CBlock block;
    CDataStream stream(ParseHex("0100000090f0a9f110702f808219ebea1173056042a714bad51b916cb6800000000000005275289558f51c9966699404ae2294730c3c9f9bda53523ce50e9b95e558da2fdb261b4d4c86041b1ab1bf930901000000010000000000000000000000000000000000000000000000000000000000000000ffffffff07044c86041b0146ffffffff0100f2052a01000000434104e18f7afbe4721580e81e8414fc8c24d7cfacf254bb5c7b949450c3e997c2dc1242487a8169507b631eb3771f2b425483fb13102c4eb5d858eef260fe70fbfae0ac00000000010000000196608ccbafa16abada902780da4dc35dafd7af05fa0da08cf833575f8cf9e836000000004a493046022100dab24889213caf43ae6adc41cf1c9396c08240c199f5225acf45416330fd7dbd022100fe37900e0644bf574493a07fc5edba06dbc07c311b947520c2d514bc5725dcb401ffffffff0100f2052a010000001976a914f15d1921f52e4007b146dfa60f369ed2fc393ce288ac000000000100000001fb766c1288458c2bafcfec81e48b24d98ec706de6b8af7c4e3c29419bfacb56d000000008c493046022100f268ba165ce0ad2e6d93f089cfcd3785de5c963bb5ea6b8c1b23f1ce3e517b9f022100da7c0f21adc6c401887f2bfd1922f11d76159cbc597fbd756a23dcbb00f4d7290141042b4e8625a96127826915a5b109852636ad0da753c9e1d5606a50480cd0c40f1f8b8d898235e571fe9357d9ec842bc4bba1827daaf4de06d71844d0057707966affffffff0280969800000000001976a9146963907531db72d0ed1a0cfb471ccb63923446f388ac80d6e34c000000001976a914f0688ba1c0d1ce182c7af6741e02658c7d4dfcd388ac000000000100000002c40297f730dd7b5a99567eb8d27b78758f607507c52292d02d4031895b52f2ff010000008b483045022100f7edfd4b0aac404e5bab4fd3889e0c6c41aa8d0e6fa122316f68eddd0a65013902205b09cc8b2d56e1cd1f7f2fafd60a129ed94504c4ac7bdc67b56fe67512658b3e014104732012cb962afa90d31b25d8fb0e32c94e513ab7a17805c14ca4c3423e18b4fb5d0e676841733cb83abaf975845c9f6f2a8097b7d04f4908b18368d6fc2d68ecffffffffca5065ff9617cbcba45eb23726df6498a9b9cafed4f54cbab9d227b0035ddefb000000008a473044022068010362a13c7f9919fa832b2dee4e788f61f6f5d344a7c2a0da6ae740605658022006d1af525b9a14a35c003b78b72bd59738cd676f845d1ff3fc25049e01003614014104732012cb962afa90d31b25d8fb0e32c94e513ab7a17805c14ca4c3423e18b4fb5d0e676841733cb83abaf975845c9f6f2a8097b7d04f4908b18368d6fc2d68ecffffffff01001ec4110200000043410469ab4181eceb28985b9b4e895c13fa5e68d85761b7eee311db5addef76fa8621865134a221bd01f28ec9999ee3e021e60766e9d1f3458c115fb28650605f11c9ac000000000100000001cdaf2f758e91c514655e2dc50633d1e4c84989f8aa90a0dbc883f0d23ed5c2fa010000008b48304502207ab51be6f12a1962ba0aaaf24a20e0b69b27a94fac5adf45aa7d2d18ffd9236102210086ae728b370e5329eead9accd880d0cb070aea0c96255fae6c4f1ddcce1fd56e014104462e76fd4067b3a0aa42070082dcb0bf2f388b6495cf33d789904f07d0f55c40fbd4b82963c69b3dc31895d0c772c812b1d5fbcade15312ef1c0e8ebbb12dcd4ffffffff02404b4c00000000001976a9142b6ba7c9d796b75eef7942fc9288edd37c32f5c388ac002d3101000000001976a9141befba0cdc1ad56529371864d9f6cb042faa06b588ac000000000100000001b4a47603e71b61bc3326efd90111bf02d2f549b067f4c4a8fa183b57a0f800cb010000008a4730440220177c37f9a505c3f1a1f0ce2da777c339bd8339ffa02c7cb41f0a5804f473c9230220585b25a2ee80eb59292e52b987dad92acb0c64eced92ed9ee105ad153cdb12d001410443bd44f683467e549dae7d20d1d79cbdb6df985c6e9c029c8d0c6cb46cc1a4d3cf7923c5021b27f7a0b562ada113bc85d5fda5a1b41e87fe6e8802817cf69996ffffffff0280651406000000001976a9145505614859643ab7b547cd7f1f5e7e2a12322d3788ac00aa0271000000001976a914ea4720a7a52fc166c55ff2298e07baf70ae67e1b88ac00000000010000000586c62cd602d219bb60edb14a3e204de0705176f9022fe49a538054fb14abb49e010000008c493046022100f2bc2aba2534becbdf062eb993853a42bbbc282083d0daf9b4b585bd401aa8c9022100b1d7fd7ee0b95600db8535bbf331b19eed8d961f7a8e54159c53675d5f69df8c014104462e76fd4067b3a0aa42070082dcb0bf2f388b6495cf33d789904f07d0f55c40fbd4b82963c69b3dc31895d0c772c812b1d5fbcade15312ef1c0e8ebbb12dcd4ffffffff03ad0e58ccdac3df9dc28a218bcf6f1997b0a93306faaa4b3a28ae83447b2179010000008b483045022100be12b2937179da88599e27bb31c3525097a07cdb52422d165b3ca2f2020ffcf702200971b51f853a53d644ebae9ec8f3512e442b1bcb6c315a5b491d119d10624c83014104462e76fd4067b3a0aa42070082dcb0bf2f388b6495cf33d789904f07d0f55c40fbd4b82963c69b3dc31895d0c772c812b1d5fbcade15312ef1c0e8ebbb12dcd4ffffffff2acfcab629bbc8685792603762c921580030ba144af553d271716a95089e107b010000008b483045022100fa579a840ac258871365dd48cd7552f96c8eea69bd00d84f05b283a0dab311e102207e3c0ee9234814cfbb1b659b83671618f45abc1326b9edcc77d552a4f2a805c0014104462e76fd4067b3a0aa42070082dcb0bf2f388b6495cf33d789904f07d0f55c40fbd4b82963c69b3dc31895d0c772c812b1d5fbcade15312ef1c0e8ebbb12dcd4ffffffffdcdc6023bbc9944a658ddc588e61eacb737ddf0a3cd24f113b5a8634c517fcd2000000008b4830450221008d6df731df5d32267954bd7d2dda2302b74c6c2a6aa5c0ca64ecbabc1af03c75022010e55c571d65da7701ae2da1956c442df81bbf076cdbac25133f99d98a9ed34c014104462e76fd4067b3a0aa42070082dcb0bf2f388b6495cf33d789904f07d0f55c40fbd4b82963c69b3dc31895d0c772c812b1d5fbcade15312ef1c0e8ebbb12dcd4ffffffffe15557cd5ce258f479dfd6dc6514edf6d7ed5b21fcfa4a038fd69f06b83ac76e010000008b483045022023b3e0ab071eb11de2eb1cc3a67261b866f86bf6867d4558165f7c8c8aca2d86022100dc6e1f53a91de3efe8f63512850811f26284b62f850c70ca73ed5de8771fb451014104462e76fd4067b3a0aa42070082dcb0bf2f388b6495cf33d789904f07d0f55c40fbd4b82963c69b3dc31895d0c772c812b1d5fbcade15312ef1c0e8ebbb12dcd4ffffffff01404b4c00000000001976a9142b6ba7c9d796b75eef7942fc9288edd37c32f5c388ac00000000010000000166d7577163c932b4f9690ca6a80b6e4eb001f0a2fa9023df5595602aae96ed8d000000008a4730440220262b42546302dfb654a229cefc86432b89628ff259dc87edd1154535b16a67e102207b4634c020a97c3e7bbd0d4d19da6aa2269ad9dded4026e896b213d73ca4b63f014104979b82d02226b3a4597523845754d44f13639e3bf2df5e82c6aab2bdc79687368b01b1ab8b19875ae3c90d661a3d0a33161dab29934edeb36aa01976be3baf8affffffff02404b4c00000000001976a9144854e695a02af0aeacb823ccbc272134561e0a1688ac40420f00000000001976a914abee93376d6b37b5c2940655a6fcaf1c8e74237988ac0000000001000000014e3f8ef2e91349a9059cb4f01e54ab2597c1387161d3da89919f7ea6acdbb371010000008c49304602210081f3183471a5ca22307c0800226f3ef9c353069e0773ac76bb580654d56aa523022100d4c56465bdc069060846f4fbf2f6b20520b2a80b08b168b31e66ddb9c694e240014104976c79848e18251612f8940875b2b08d06e6dc73b9840e8860c066b7e87432c477e9a59a453e71e6d76d5fe34058b800a098fc1740ce3012e8fc8a00c96af966ffffffff02c0e1e400000000001976a9144134e75a6fcb6042034aab5e18570cf1f844f54788ac404b4c00000000001976a9142b6ba7c9d796b75eef7942fc9288edd37c32f5c388ac00000000"), SER_NETWORK, PROTOCOL_VERSION);
    stream >> block;
    return block;
}<|MERGE_RESOLUTION|>--- conflicted
+++ resolved
@@ -82,11 +82,8 @@
     : m_path_root{fs::temp_directory_path() / "test_common_" PACKAGE_NAME / g_insecure_rand_ctx_temp_path.rand256().ToString()},
       m_args{}
 {
-<<<<<<< HEAD
     fParticlMode = fParticlModeIn;
-=======
     m_node.args = &gArgs;
->>>>>>> 94e7cdd7
     const std::vector<const char*> arguments = Cat(
         {
             "dummy",
