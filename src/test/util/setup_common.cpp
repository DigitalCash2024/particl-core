--- conflicted
+++ resolved
@@ -179,10 +179,6 @@
     gArgs.ClearArgs();
 }
 
-<<<<<<< HEAD
-ChainTestingSetup::ChainTestingSetup(const std::string& chainName, const std::vector<const char*>& extra_args, bool fParticlModeIn)
-    : BasicTestingSetup(chainName, extra_args, fParticlModeIn)
-=======
 CTxMemPool::Options MemPoolOptionsForTest(const NodeContext& node)
 {
     CTxMemPool::Options mempool_opts{
@@ -195,9 +191,8 @@
     return mempool_opts;
 }
 
-ChainTestingSetup::ChainTestingSetup(const std::string& chainName, const std::vector<const char*>& extra_args)
-    : BasicTestingSetup(chainName, extra_args)
->>>>>>> 4129c137
+ChainTestingSetup::ChainTestingSetup(const std::string& chainName, const std::vector<const char*>& extra_args, bool fParticlModeIn)
+    : BasicTestingSetup(chainName, extra_args, fParticlModeIn)
 {
     const CChainParams& chainparams = Params();
 
