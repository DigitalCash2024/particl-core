// Copyright (c) 2011-2022 The Bitcoin Core developers
// Distributed under the MIT software license, see the accompanying
// file COPYING or http://www.opensource.org/licenses/mit-license.php.

#include <test/util/setup_common.h>

#include <kernel/validation_cache_sizes.h>

#include <addrman.h>
#include <banman.h>
#include <chainparams.h>
#include <common/system.h>
#include <common/url.h>
#include <consensus/consensus.h>
#include <consensus/params.h>
#include <consensus/validation.h>
#include <crypto/sha256.h>
#include <init.h>
#include <init/common.h>
#include <interfaces/chain.h>
#include <kernel/mempool_entry.h>
#include <net.h>
#include <net_processing.h>
#include <node/blockstorage.h>
#include <node/chainstate.h>
#include <node/context.h>
#include <node/kernel_notifications.h>
#include <node/mempool_args.h>
#include <node/miner.h>
#include <node/peerman_args.h>
#include <node/validation_cache_args.h>
#include <noui.h>
#include <policy/fees.h>
#include <policy/fees_args.h>
#include <pow.h>
#include <random.h>
#include <rpc/blockchain.h>
#include <rpc/register.h>
#include <rpc/server.h>
#include <scheduler.h>
#include <script/sigcache.h>
#include <shutdown.h>
#include <streams.h>
#include <test/util/net.h>
#include <test/util/random.h>
#include <test/util/txmempool.h>
#include <timedata.h>
#include <txdb.h>
#include <txmempool.h>
#include <util/chaintype.h>
#include <util/strencodings.h>
#include <util/string.h>
#include <util/thread.h>
#include <util/threadnames.h>
#include <util/time.h>
#include <util/translation.h>
#include <util/vector.h>
#include <validation.h>
#include <validationinterface.h>
#include <walletinitinterface.h>

// Particl
#include <insight/insight.h>
#include <smsg/smessage.h>
#include <smsg/manager.h>

#include <algorithm>
#include <functional>
#include <stdexcept>

using kernel::ValidationCacheSizes;
using node::ApplyArgsManOptions;
using node::BlockAssembler;
using node::BlockManager;
using node::CalculateCacheSizes;
using node::KernelNotifications;
using node::LoadChainstate;
using node::RegenerateCommitments;
using node::VerifyLoadedChainstate;

const std::function<std::string(const char*)> G_TRANSLATION_FUN = nullptr;
//UrlDecodeFn* const URL_DECODE = nullptr;
UrlDecodeFn* const URL_DECODE = urlDecode;

/** Random context to get unique temp data dirs. Separate from g_insecure_rand_ctx, which can be seeded from a const env var */
static FastRandomContext g_insecure_rand_ctx_temp_path;

std::ostream& operator<<(std::ostream& os, const uint256& num)
{
    os << num.ToString();
    return os;
}

BasicTestingSetup::BasicTestingSetup(const ChainType chainType, const std::vector<const char*>& extra_args, bool fParticlModeIn)
    : m_path_root{fs::temp_directory_path() / "test_common_" PACKAGE_NAME / g_insecure_rand_ctx_temp_path.rand256().ToString()},
      m_args{}
{
    fParticlMode = fParticlModeIn;
    m_node.args = &gArgs;
    std::vector<const char*> arguments = Cat(
        {
            "dummy",
            "-printtoconsole=0",
            "-logsourcelocations",
            "-logtimemicros",
            "-logthreadnames",
            "-loglevel=trace",
            "-debug",
            "-debugexclude=libevent",
            "-debugexclude=leveldb",
        },
        extra_args);

    if (fParticlMode) {
        arguments.push_back("-debugexclude=hdwallet");
    } else {
        arguments.push_back("-btcmode");
    }

    if (G_TEST_COMMAND_LINE_ARGUMENTS) {
        arguments = Cat(arguments, G_TEST_COMMAND_LINE_ARGUMENTS());
    }

    util::ThreadRename("test");
    fs::create_directories(m_path_root);
    m_args.ForceSetArg("-datadir", fs::PathToString(m_path_root));
    gArgs.ForceSetArg("-datadir", fs::PathToString(m_path_root));
    gArgs.ClearPathCache();
    {
        SetupServerArgs(*m_node.args);
        std::string error;
        if (!m_node.args->ParseParameters(arguments.size(), arguments.data(), error)) {
            m_node.args->ClearArgs();
            throw std::runtime_error{error};
        }
    }
    fBalancesIndex = m_node.args->GetBoolArg("-balancesindex", particl::DEFAULT_BALANCESINDEX);
    SelectParams(chainType);
    ResetParams(chainType, fParticlMode);
    SeedInsecureRand();
    if (G_TEST_LOG_FUN) LogInstance().PushBackCallback(G_TEST_LOG_FUN);
    InitLogging(*m_node.args);
    AppInitParameterInteraction(*m_node.args);
    LogInstance().StartLogging();
    m_node.kernel = std::make_unique<kernel::Context>();
    SetupEnvironment();
    SetupNetworking();

    ValidationCacheSizes validation_cache_sizes{};
    ApplyArgsManOptions(*m_node.args, validation_cache_sizes);
    Assert(InitSignatureCache(validation_cache_sizes.signature_cache_bytes));
    Assert(InitScriptExecutionCache(validation_cache_sizes.script_execution_cache_bytes));

    m_node.chain = interfaces::MakeChain(m_node);
    static bool noui_connected = false;
    if (!noui_connected) {
        noui_connect();
        noui_connected = true;
    }
}

BasicTestingSetup::~BasicTestingSetup()
{
    SetMockTime(0s); // Reset mocktime for following tests
    LogInstance().DisconnectTestLogger();
    fs::remove_all(m_path_root);
    gArgs.ClearArgs();
}

ChainTestingSetup::ChainTestingSetup(const ChainType chainType, const std::vector<const char*>& extra_args, bool fParticlModeIn)
    : BasicTestingSetup(chainType, extra_args, fParticlModeIn)
{
    const CChainParams& chainparams = Params();

    // We have to run a scheduler thread to prevent ActivateBestChain
    // from blocking due to queue overrun.
    m_node.scheduler = std::make_unique<CScheduler>();
    m_node.scheduler->m_service_thread = std::thread(util::TraceThread, "scheduler", [&] { m_node.scheduler->serviceQueue(); });
    GetMainSignals().RegisterBackgroundSignalScheduler(*m_node.scheduler);

    m_node.fee_estimator = std::make_unique<CBlockPolicyEstimator>(FeeestPath(*m_node.args), DEFAULT_ACCEPT_STALE_FEE_ESTIMATES);
    m_node.mempool = std::make_unique<CTxMemPool>(MemPoolOptionsForTest(m_node));

    m_cache_sizes = CalculateCacheSizes(m_args);

    m_node.notifications = std::make_unique<KernelNotifications>(m_node.exit_status);

    const ChainstateManager::Options chainman_opts{
        .chainparams = chainparams,
        .datadir = m_args.GetDataDirNet(),
        .adjusted_time_callback = GetAdjustedTime,
        .check_block_index = true,
        .notifications = *m_node.notifications,
    };
    const BlockManager::Options blockman_opts{
        .chainparams = chainman_opts.chainparams,
        .blocks_dir = m_args.GetBlocksDirPath(),
        .notifications = chainman_opts.notifications,
    };
    m_node.chainman = std::make_unique<ChainstateManager>(m_node.kernel->interrupt, chainman_opts, blockman_opts);
    m_node.chainman->m_blockman.m_block_tree_db = std::make_unique<CBlockTreeDB>(DBParams{
        .path = m_args.GetDataDirNet() / "blocks" / "index",
        .cache_bytes = static_cast<size_t>(m_cache_sizes.block_tree_db),
        .memory_only = true});

    m_node.smsgman = SmsgManager::make();
    m_node.chainman->m_smsgman = m_node.smsgman.get();

    constexpr int script_check_threads = 2;
    StartScriptCheckWorkerThreads(script_check_threads);
}

ChainTestingSetup::~ChainTestingSetup()
{
    smsgModule.Finalise();  // DB could have been initialised
    if (m_node.scheduler) m_node.scheduler->stop();
    StopScriptCheckWorkerThreads();
    GetMainSignals().FlushBackgroundCallbacks();
    GetMainSignals().UnregisterBackgroundSignalScheduler();
    m_node.connman.reset();
    m_node.banman.reset();
    m_node.addrman.reset();
    m_node.netgroupman.reset();
    m_node.args = nullptr;
    m_node.mempool.reset();
    m_node.scheduler.reset();
    m_node.chainman.reset();
    m_node.smsgman.reset();
}

void ChainTestingSetup::LoadVerifyActivateChainstate()
{
    auto& chainman{*Assert(m_node.chainman)};
    node::ChainstateLoadOptions options;
    options.mempool = Assert(m_node.mempool.get());
    options.block_tree_db_in_memory = m_block_tree_db_in_memory;
    options.coins_db_in_memory = m_coins_db_in_memory;
    options.reindex = node::fReindex;
    options.reindex_chainstate = m_args.GetBoolArg("-reindex-chainstate", false);
    options.prune = chainman.m_blockman.IsPruneMode();
    options.check_blocks = m_args.GetIntArg("-checkblocks", DEFAULT_CHECKBLOCKS);
    options.check_level = m_args.GetIntArg("-checklevel", DEFAULT_CHECKLEVEL);
    options.require_full_verification = m_args.IsArgSet("-checkblocks") || m_args.IsArgSet("-checklevel");

    node::ChainstateLoadArgs csl_args;
    // Particl, NOTE: m_args != m_node.args
    csl_args.address_index = m_node.args->GetBoolArg("-addressindex", particl::DEFAULT_ADDRESSINDEX);
    csl_args.spent_index = m_node.args->GetBoolArg("-spentindex", particl::DEFAULT_SPENTINDEX);
    csl_args.timestamp_index = m_node.args->GetBoolArg("-timestampindex", particl::DEFAULT_TIMESTAMPINDEX);
    csl_args.balances_index = m_node.args->GetBoolArg("-balancesindex", particl::DEFAULT_BALANCESINDEX);

    chainman.m_blockman.m_opts.addressindex = csl_args.address_index;
    chainman.m_blockman.m_opts.spentindex = csl_args.spent_index;
    chainman.m_blockman.m_opts.timestampindex = csl_args.timestamp_index;
    chainman.m_blockman.m_opts.balancesindex = csl_args.balances_index;
    options.args = csl_args;

    auto [status, error] = LoadChainstate(chainman, m_cache_sizes, options);
    assert(status == node::ChainstateLoadStatus::SUCCESS);

    std::tie(status, error) = VerifyLoadedChainstate(chainman, options);
    assert(status == node::ChainstateLoadStatus::SUCCESS);

    BlockValidationState state;
    state.m_chainman = m_node.chainman.get();
    if (!chainman.ActiveChainstate().ActivateBestChain(state)) {
        throw std::runtime_error(strprintf("ActivateBestChain failed. (%s)", state.ToString()));
    }
}

TestingSetup::TestingSetup(
    const ChainType chainType,
    const std::vector<const char*>& extra_args,
    const bool coins_db_in_memory,
    const bool block_tree_db_in_memory,
    const bool fParticlModeIn)
    : ChainTestingSetup(chainType, extra_args, fParticlModeIn)
{
    m_coins_db_in_memory = coins_db_in_memory;
    m_block_tree_db_in_memory = block_tree_db_in_memory;
    // Ideally we'd move all the RPC tests to the functional testing framework
    // instead of unit tests, but for now we need these here.
    RegisterAllCoreRPCCommands(tableRPC);

    LoadVerifyActivateChainstate();

    m_node.netgroupman = std::make_unique<NetGroupManager>(/*asmap=*/std::vector<bool>());
    m_node.addrman = std::make_unique<AddrMan>(*m_node.netgroupman,
                                               /*deterministic=*/false,
                                               m_node.args->GetIntArg("-checkaddrman", 0));
    m_node.banman = std::make_unique<BanMan>(m_args.GetDataDirBase() / "banlist", nullptr, DEFAULT_MISBEHAVING_BANTIME);
    m_node.connman = std::make_unique<ConnmanTestMsg>(0x1337, 0x1337, *m_node.addrman, *m_node.netgroupman); // Deterministic randomness for tests.
    PeerManager::Options peerman_opts;
    ApplyArgsManOptions(*m_node.args, peerman_opts);
    m_node.peerman = PeerManager::make(*m_node.connman, *m_node.addrman,
                                       m_node.banman.get(), *m_node.chainman,
<<<<<<< HEAD
                                       *m_node.mempool, false);
=======
                                       *m_node.mempool, peerman_opts);
>>>>>>> cbf38505

    {
        CConnman::Options options;
        options.m_msgproc = m_node.peerman.get();
        m_node.connman->Init(options);
    }
}

TestChain100Setup::TestChain100Setup(
        const ChainType chain_type,
        const std::vector<const char*>& extra_args,
        const bool coins_db_in_memory,
        const bool block_tree_db_in_memory)
    : TestingSetup{ChainType::REGTEST, extra_args, coins_db_in_memory, block_tree_db_in_memory}
{
    SetMockTime(1598887952);
    constexpr std::array<unsigned char, 32> vchKey = {
        {0, 0, 0, 0, 0, 0, 0, 0, 0, 0, 0, 0, 0, 0, 0, 0, 0, 0, 0, 0, 0, 0, 0, 0, 0, 0, 0, 0, 0, 0, 0, 1}};
    coinbaseKey.Set(vchKey.begin(), vchKey.end(), true);

    // Generate a 100-block chain:
    this->mineBlocks(COINBASE_MATURITY);

    {
        LOCK(::cs_main);
        assert(
            m_node.chainman->ActiveChain().Tip()->GetBlockHash().ToString() ==
            "571d80a9967ae599cec0448b0b0ba1cfb606f584d8069bd7166b86854ba7a191");
    }
}

void TestChain100Setup::mineBlocks(int num_blocks)
{
    CScript scriptPubKey = CScript() << ToByteVector(coinbaseKey.GetPubKey()) << OP_CHECKSIG;
    for (int i = 0; i < num_blocks; i++) {
        std::vector<CMutableTransaction> noTxns;
        CBlock b = CreateAndProcessBlock(noTxns, scriptPubKey);
        SetMockTime(GetTime() + 1);
        m_coinbase_txns.push_back(b.vtx[0]);
    }
}

CBlock TestChain100Setup::CreateBlock(
    const std::vector<CMutableTransaction>& txns,
    const CScript& scriptPubKey,
    Chainstate& chainstate)
{
    CBlock block = BlockAssembler{chainstate, nullptr}.CreateNewBlock(scriptPubKey)->block;

    Assert(block.vtx.size() == 1);
    for (const CMutableTransaction& tx : txns) {
        block.vtx.push_back(MakeTransactionRef(tx));
    }
    RegenerateCommitments(block, *Assert(m_node.chainman));

    while (!CheckProofOfWork(block.GetHash(), block.nBits, m_node.chainman->GetConsensus())) ++block.nNonce;

    return block;
}

CBlock TestChain100Setup::CreateAndProcessBlock(
    const std::vector<CMutableTransaction>& txns,
    const CScript& scriptPubKey,
    Chainstate* chainstate)
{
    if (!chainstate) {
        chainstate = &Assert(m_node.chainman)->ActiveChainstate();
    }

    CBlock block = this->CreateBlock(txns, scriptPubKey, *chainstate);
    std::shared_ptr<const CBlock> shared_pblock = std::make_shared<const CBlock>(block);
    Assert(m_node.chainman)->ProcessNewBlock(shared_pblock, true, true, nullptr);

    return block;
}


CMutableTransaction TestChain100Setup::CreateValidMempoolTransaction(CTransactionRef input_transaction,
                                                                     int input_vout,
                                                                     int input_height,
                                                                     CKey input_signing_key,
                                                                     CScript output_destination,
                                                                     CAmount output_amount,
                                                                     bool submit)
{
    // Transaction we will submit to the mempool
    CMutableTransaction mempool_txn;

    // Create an input
    COutPoint outpoint_to_spend(input_transaction->GetHash(), input_vout);
    CTxIn input(outpoint_to_spend);
    mempool_txn.vin.push_back(input);

    // Create an output
    CTxOut output(output_amount, output_destination);
    mempool_txn.vout.push_back(output);

    // Sign the transaction
    // - Add the signing key to a keystore
    FillableSigningProvider keystore;
    keystore.AddKey(input_signing_key);
    // - Populate a CoinsViewCache with the unspent output
    CCoinsView coins_view;
    CCoinsViewCache coins_cache(&coins_view);
    AddCoins(coins_cache, *input_transaction.get(), input_height);
    // - Use GetCoin to properly populate utxo_to_spend,
    Coin utxo_to_spend;
    assert(coins_cache.GetCoin(outpoint_to_spend, utxo_to_spend));
    // - Then add it to a map to pass in to SignTransaction
    std::map<COutPoint, Coin> input_coins;
    input_coins.insert({outpoint_to_spend, utxo_to_spend});
    // - Default signature hashing type
    int nHashType = SIGHASH_ALL;
    std::map<int, bilingual_str> input_errors;
    assert(SignTransaction(mempool_txn, &keystore, input_coins, nHashType, input_errors));

    // If submit=true, add transaction to the mempool.
    if (submit) {
        LOCK(cs_main);
        const MempoolAcceptResult result = m_node.chainman->ProcessTransaction(MakeTransactionRef(mempool_txn));
        assert(result.m_result_type == MempoolAcceptResult::ResultType::VALID);
    }

    return mempool_txn;
}

std::vector<CTransactionRef> TestChain100Setup::PopulateMempool(FastRandomContext& det_rand, size_t num_transactions, bool submit)
{
    std::vector<CTransactionRef> mempool_transactions;
    std::deque<std::pair<COutPoint, CAmount>> unspent_prevouts;
    std::transform(m_coinbase_txns.begin(), m_coinbase_txns.end(), std::back_inserter(unspent_prevouts),
        [](const auto& tx){ return std::make_pair(COutPoint(tx->GetHash(), 0), tx->vout[0].nValue); });
    while (num_transactions > 0 && !unspent_prevouts.empty()) {
        // The number of inputs and outputs are random, between 1 and 24.
        CMutableTransaction mtx = CMutableTransaction();
        const size_t num_inputs = det_rand.randrange(24) + 1;
        CAmount total_in{0};
        for (size_t n{0}; n < num_inputs; ++n) {
            if (unspent_prevouts.empty()) break;
            const auto& [prevout, amount] = unspent_prevouts.front();
            mtx.vin.push_back(CTxIn(prevout, CScript()));
            total_in += amount;
            unspent_prevouts.pop_front();
        }
        const size_t num_outputs = det_rand.randrange(24) + 1;
        const CAmount fee = 100 * det_rand.randrange(30);
        const CAmount amount_per_output = (total_in - fee) / num_outputs;
        for (size_t n{0}; n < num_outputs; ++n) {
            CScript spk = CScript() << CScriptNum(num_transactions + n);
            mtx.vout.push_back(CTxOut(amount_per_output, spk));
        }
        CTransactionRef ptx = MakeTransactionRef(mtx);
        mempool_transactions.push_back(ptx);
        if (amount_per_output > 3000) {
            // If the value is high enough to fund another transaction + fees, keep track of it so
            // it can be used to build a more complex transaction graph. Insert randomly into
            // unspent_prevouts for extra randomness in the resulting structures.
            for (size_t n{0}; n < num_outputs; ++n) {
                unspent_prevouts.push_back(std::make_pair(COutPoint(ptx->GetHash(), n), amount_per_output));
                std::swap(unspent_prevouts.back(), unspent_prevouts[det_rand.randrange(unspent_prevouts.size())]);
            }
        }
        if (submit) {
            LOCK2(cs_main, m_node.mempool->cs);
            LockPoints lp;
            m_node.mempool->addUnchecked(CTxMemPoolEntry(ptx, /*fee=*/(total_in - num_outputs * amount_per_output),
                                                         /*time=*/0, /*entry_height=*/1,
                                                         /*spends_coinbase=*/false, /*sigops_cost=*/4, lp));
        }
        --num_transactions;
    }
    return mempool_transactions;
}

void TestChain100Setup::MockMempoolMinFee(const CFeeRate& target_feerate)
{
    LOCK2(cs_main, m_node.mempool->cs);
    // Transactions in the mempool will affect the new minimum feerate.
    assert(m_node.mempool->size() == 0);
    // The target feerate cannot be too low...
    // ...otherwise the transaction's feerate will need to be negative.
    assert(target_feerate > m_node.mempool->m_incremental_relay_feerate);
    // ...otherwise this is not meaningful. The feerate policy uses the maximum of both feerates.
    assert(target_feerate > m_node.mempool->m_min_relay_feerate);

    // Manually create an invalid transaction. Manually set the fee in the CTxMemPoolEntry to
    // achieve the exact target feerate.
    CMutableTransaction mtx = CMutableTransaction();
    mtx.vin.push_back(CTxIn{COutPoint{g_insecure_rand_ctx.rand256(), 0}});
    mtx.vout.push_back(CTxOut(1 * COIN, GetScriptForDestination(WitnessV0ScriptHash(CScript() << OP_TRUE))));
    const auto tx{MakeTransactionRef(mtx)};
    LockPoints lp;
    // The new mempool min feerate is equal to the removed package's feerate + incremental feerate.
    const auto tx_fee = target_feerate.GetFee(GetVirtualTransactionSize(*tx)) -
        m_node.mempool->m_incremental_relay_feerate.GetFee(GetVirtualTransactionSize(*tx));
    m_node.mempool->addUnchecked(CTxMemPoolEntry(tx, /*fee=*/tx_fee,
                                                 /*time=*/0, /*entry_height=*/1,
                                                 /*spends_coinbase=*/true, /*sigops_cost=*/1, lp));
    m_node.mempool->TrimToSize(0);
    assert(m_node.mempool->GetMinFee() == target_feerate);
}
/**
 * @returns a real block (0000000000013b8ab2cd513b0261a14096412195a72a0c4827d229dcc7e0f7af)
 *      with 9 txs.
 */
CBlock getBlock13b8a()
{
    CBlock block;
    CDataStream stream(ParseHex("0100000090f0a9f110702f808219ebea1173056042a714bad51b916cb6800000000000005275289558f51c9966699404ae2294730c3c9f9bda53523ce50e9b95e558da2fdb261b4d4c86041b1ab1bf930901000000010000000000000000000000000000000000000000000000000000000000000000ffffffff07044c86041b0146ffffffff0100f2052a01000000434104e18f7afbe4721580e81e8414fc8c24d7cfacf254bb5c7b949450c3e997c2dc1242487a8169507b631eb3771f2b425483fb13102c4eb5d858eef260fe70fbfae0ac00000000010000000196608ccbafa16abada902780da4dc35dafd7af05fa0da08cf833575f8cf9e836000000004a493046022100dab24889213caf43ae6adc41cf1c9396c08240c199f5225acf45416330fd7dbd022100fe37900e0644bf574493a07fc5edba06dbc07c311b947520c2d514bc5725dcb401ffffffff0100f2052a010000001976a914f15d1921f52e4007b146dfa60f369ed2fc393ce288ac000000000100000001fb766c1288458c2bafcfec81e48b24d98ec706de6b8af7c4e3c29419bfacb56d000000008c493046022100f268ba165ce0ad2e6d93f089cfcd3785de5c963bb5ea6b8c1b23f1ce3e517b9f022100da7c0f21adc6c401887f2bfd1922f11d76159cbc597fbd756a23dcbb00f4d7290141042b4e8625a96127826915a5b109852636ad0da753c9e1d5606a50480cd0c40f1f8b8d898235e571fe9357d9ec842bc4bba1827daaf4de06d71844d0057707966affffffff0280969800000000001976a9146963907531db72d0ed1a0cfb471ccb63923446f388ac80d6e34c000000001976a914f0688ba1c0d1ce182c7af6741e02658c7d4dfcd388ac000000000100000002c40297f730dd7b5a99567eb8d27b78758f607507c52292d02d4031895b52f2ff010000008b483045022100f7edfd4b0aac404e5bab4fd3889e0c6c41aa8d0e6fa122316f68eddd0a65013902205b09cc8b2d56e1cd1f7f2fafd60a129ed94504c4ac7bdc67b56fe67512658b3e014104732012cb962afa90d31b25d8fb0e32c94e513ab7a17805c14ca4c3423e18b4fb5d0e676841733cb83abaf975845c9f6f2a8097b7d04f4908b18368d6fc2d68ecffffffffca5065ff9617cbcba45eb23726df6498a9b9cafed4f54cbab9d227b0035ddefb000000008a473044022068010362a13c7f9919fa832b2dee4e788f61f6f5d344a7c2a0da6ae740605658022006d1af525b9a14a35c003b78b72bd59738cd676f845d1ff3fc25049e01003614014104732012cb962afa90d31b25d8fb0e32c94e513ab7a17805c14ca4c3423e18b4fb5d0e676841733cb83abaf975845c9f6f2a8097b7d04f4908b18368d6fc2d68ecffffffff01001ec4110200000043410469ab4181eceb28985b9b4e895c13fa5e68d85761b7eee311db5addef76fa8621865134a221bd01f28ec9999ee3e021e60766e9d1f3458c115fb28650605f11c9ac000000000100000001cdaf2f758e91c514655e2dc50633d1e4c84989f8aa90a0dbc883f0d23ed5c2fa010000008b48304502207ab51be6f12a1962ba0aaaf24a20e0b69b27a94fac5adf45aa7d2d18ffd9236102210086ae728b370e5329eead9accd880d0cb070aea0c96255fae6c4f1ddcce1fd56e014104462e76fd4067b3a0aa42070082dcb0bf2f388b6495cf33d789904f07d0f55c40fbd4b82963c69b3dc31895d0c772c812b1d5fbcade15312ef1c0e8ebbb12dcd4ffffffff02404b4c00000000001976a9142b6ba7c9d796b75eef7942fc9288edd37c32f5c388ac002d3101000000001976a9141befba0cdc1ad56529371864d9f6cb042faa06b588ac000000000100000001b4a47603e71b61bc3326efd90111bf02d2f549b067f4c4a8fa183b57a0f800cb010000008a4730440220177c37f9a505c3f1a1f0ce2da777c339bd8339ffa02c7cb41f0a5804f473c9230220585b25a2ee80eb59292e52b987dad92acb0c64eced92ed9ee105ad153cdb12d001410443bd44f683467e549dae7d20d1d79cbdb6df985c6e9c029c8d0c6cb46cc1a4d3cf7923c5021b27f7a0b562ada113bc85d5fda5a1b41e87fe6e8802817cf69996ffffffff0280651406000000001976a9145505614859643ab7b547cd7f1f5e7e2a12322d3788ac00aa0271000000001976a914ea4720a7a52fc166c55ff2298e07baf70ae67e1b88ac00000000010000000586c62cd602d219bb60edb14a3e204de0705176f9022fe49a538054fb14abb49e010000008c493046022100f2bc2aba2534becbdf062eb993853a42bbbc282083d0daf9b4b585bd401aa8c9022100b1d7fd7ee0b95600db8535bbf331b19eed8d961f7a8e54159c53675d5f69df8c014104462e76fd4067b3a0aa42070082dcb0bf2f388b6495cf33d789904f07d0f55c40fbd4b82963c69b3dc31895d0c772c812b1d5fbcade15312ef1c0e8ebbb12dcd4ffffffff03ad0e58ccdac3df9dc28a218bcf6f1997b0a93306faaa4b3a28ae83447b2179010000008b483045022100be12b2937179da88599e27bb31c3525097a07cdb52422d165b3ca2f2020ffcf702200971b51f853a53d644ebae9ec8f3512e442b1bcb6c315a5b491d119d10624c83014104462e76fd4067b3a0aa42070082dcb0bf2f388b6495cf33d789904f07d0f55c40fbd4b82963c69b3dc31895d0c772c812b1d5fbcade15312ef1c0e8ebbb12dcd4ffffffff2acfcab629bbc8685792603762c921580030ba144af553d271716a95089e107b010000008b483045022100fa579a840ac258871365dd48cd7552f96c8eea69bd00d84f05b283a0dab311e102207e3c0ee9234814cfbb1b659b83671618f45abc1326b9edcc77d552a4f2a805c0014104462e76fd4067b3a0aa42070082dcb0bf2f388b6495cf33d789904f07d0f55c40fbd4b82963c69b3dc31895d0c772c812b1d5fbcade15312ef1c0e8ebbb12dcd4ffffffffdcdc6023bbc9944a658ddc588e61eacb737ddf0a3cd24f113b5a8634c517fcd2000000008b4830450221008d6df731df5d32267954bd7d2dda2302b74c6c2a6aa5c0ca64ecbabc1af03c75022010e55c571d65da7701ae2da1956c442df81bbf076cdbac25133f99d98a9ed34c014104462e76fd4067b3a0aa42070082dcb0bf2f388b6495cf33d789904f07d0f55c40fbd4b82963c69b3dc31895d0c772c812b1d5fbcade15312ef1c0e8ebbb12dcd4ffffffffe15557cd5ce258f479dfd6dc6514edf6d7ed5b21fcfa4a038fd69f06b83ac76e010000008b483045022023b3e0ab071eb11de2eb1cc3a67261b866f86bf6867d4558165f7c8c8aca2d86022100dc6e1f53a91de3efe8f63512850811f26284b62f850c70ca73ed5de8771fb451014104462e76fd4067b3a0aa42070082dcb0bf2f388b6495cf33d789904f07d0f55c40fbd4b82963c69b3dc31895d0c772c812b1d5fbcade15312ef1c0e8ebbb12dcd4ffffffff01404b4c00000000001976a9142b6ba7c9d796b75eef7942fc9288edd37c32f5c388ac00000000010000000166d7577163c932b4f9690ca6a80b6e4eb001f0a2fa9023df5595602aae96ed8d000000008a4730440220262b42546302dfb654a229cefc86432b89628ff259dc87edd1154535b16a67e102207b4634c020a97c3e7bbd0d4d19da6aa2269ad9dded4026e896b213d73ca4b63f014104979b82d02226b3a4597523845754d44f13639e3bf2df5e82c6aab2bdc79687368b01b1ab8b19875ae3c90d661a3d0a33161dab29934edeb36aa01976be3baf8affffffff02404b4c00000000001976a9144854e695a02af0aeacb823ccbc272134561e0a1688ac40420f00000000001976a914abee93376d6b37b5c2940655a6fcaf1c8e74237988ac0000000001000000014e3f8ef2e91349a9059cb4f01e54ab2597c1387161d3da89919f7ea6acdbb371010000008c49304602210081f3183471a5ca22307c0800226f3ef9c353069e0773ac76bb580654d56aa523022100d4c56465bdc069060846f4fbf2f6b20520b2a80b08b168b31e66ddb9c694e240014104976c79848e18251612f8940875b2b08d06e6dc73b9840e8860c066b7e87432c477e9a59a453e71e6d76d5fe34058b800a098fc1740ce3012e8fc8a00c96af966ffffffff02c0e1e400000000001976a9144134e75a6fcb6042034aab5e18570cf1f844f54788ac404b4c00000000001976a9142b6ba7c9d796b75eef7942fc9288edd37c32f5c388ac00000000"), SER_NETWORK, PROTOCOL_VERSION);
    stream >> block;
    return block;
}

void InsecureNewKey(CKey &key, bool fCompressed)
{
    uint256 i = InsecureRand256();
    key.Set(i.begin(), fCompressed);
    assert(key.IsValid()); // Failure should be very rare
}<|MERGE_RESOLUTION|>--- conflicted
+++ resolved
@@ -294,11 +294,7 @@
     ApplyArgsManOptions(*m_node.args, peerman_opts);
     m_node.peerman = PeerManager::make(*m_node.connman, *m_node.addrman,
                                        m_node.banman.get(), *m_node.chainman,
-<<<<<<< HEAD
-                                       *m_node.mempool, false);
-=======
                                        *m_node.mempool, peerman_opts);
->>>>>>> cbf38505
 
     {
         CConnman::Options options;
