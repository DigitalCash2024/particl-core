--- conflicted
+++ resolved
@@ -85,11 +85,6 @@
 using node::VerifyLoadedChainstate;
 
 const std::function<std::string(const char*)> G_TRANSLATION_FUN = nullptr;
-<<<<<<< HEAD
-//UrlDecodeFn* const URL_DECODE = nullptr;
-UrlDecodeFn* const URL_DECODE = urlDecode;
-=======
->>>>>>> 7973a670
 
 /** Random context to get unique temp data dirs. Separate from g_insecure_rand_ctx, which can be seeded from a const env var */
 static FastRandomContext g_insecure_rand_ctx_temp_path;
