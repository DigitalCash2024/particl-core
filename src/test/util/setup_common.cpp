--- conflicted
+++ resolved
@@ -107,11 +107,6 @@
 };
 static NetworkSetup g_networksetup_instance;
 
-<<<<<<< HEAD
-BasicTestingSetup::BasicTestingSetup(const ChainType chainType, const std::vector<const char*>& extra_args, bool fParticlModeIn)
-    : m_path_root{fs::temp_directory_path() / "test_common_" PACKAGE_NAME / g_insecure_rand_ctx_temp_path.rand256().ToString()},
-      m_args{}
-=======
 /** Register test-only arguments */
 static void SetupUnitTestArgs(ArgsManager& argsman)
 {
@@ -126,9 +121,8 @@
     exit(EXIT_FAILURE);
 }
 
-BasicTestingSetup::BasicTestingSetup(const ChainType chainType, const std::vector<const char*>& extra_args)
+BasicTestingSetup::BasicTestingSetup(const ChainType chainType, const std::vector<const char*>& extra_args, bool fParticlModeIn)
     : m_args{}
->>>>>>> a85e5a7c
 {
     fParticlMode = fParticlModeIn;
     m_node.shutdown = &m_interrupt;
@@ -168,9 +162,7 @@
             throw std::runtime_error{error};
         }
     }
-<<<<<<< HEAD
     fBalancesIndex = m_node.args->GetBoolArg("-balancesindex", particl::DEFAULT_BALANCESINDEX);
-=======
 
     if (!m_node.args->IsArgSet("-testdatadir")) {
         // By default, the data directory has a random name
@@ -204,7 +196,6 @@
     m_args.ForceSetArg("-datadir", fs::PathToString(m_path_root));
     gArgs.ForceSetArg("-datadir", fs::PathToString(m_path_root));
 
->>>>>>> a85e5a7c
     SelectParams(chainType);
     ResetParams(chainType, fParticlMode);
     SeedInsecureRand();
