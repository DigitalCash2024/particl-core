--- conflicted
+++ resolved
@@ -243,12 +243,7 @@
     m_node.smsgman.reset();
 }
 
-<<<<<<< HEAD
-TestingSetup::TestingSetup(const std::string& chainName, const std::vector<const char*>& extra_args, bool fParticlModeIn)
-    : ChainTestingSetup(chainName, extra_args, fParticlModeIn)
-=======
 void TestingSetup::LoadVerifyActivateChainstate()
->>>>>>> 3f1f5f6f
 {
     node::ChainstateLoadOptions options;
     options.mempool = Assert(m_node.mempool.get());
@@ -283,8 +278,9 @@
     const std::string& chainName,
     const std::vector<const char*>& extra_args,
     const bool coins_db_in_memory,
-    const bool block_tree_db_in_memory)
-    : ChainTestingSetup(chainName, extra_args),
+    const bool block_tree_db_in_memory,
+    const bool fParticlModeIn)
+    : ChainTestingSetup(chainName, extra_args, fParticlModeIn),
       m_coins_db_in_memory(coins_db_in_memory),
       m_block_tree_db_in_memory(block_tree_db_in_memory)
 {
