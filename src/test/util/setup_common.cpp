// Copyright (c) 2011-2022 The Bitcoin Core developers
// Distributed under the MIT software license, see the accompanying
// file COPYING or http://www.opensource.org/licenses/mit-license.php.

#include <test/util/setup_common.h>

#include <kernel/validation_cache_sizes.h>

#include <addrman.h>
#include <banman.h>
#include <chainparams.h>
#include <common/system.h>
#include <common/url.h>
#include <consensus/consensus.h>
#include <consensus/params.h>
#include <consensus/validation.h>
#include <crypto/sha256.h>
#include <init.h>
#include <init/common.h>
#include <interfaces/chain.h>
#include <kernel/mempool_entry.h>
#include <logging.h>
#include <net.h>
#include <net_processing.h>
#include <node/blockstorage.h>
#include <node/chainstate.h>
#include <node/context.h>
#include <node/kernel_notifications.h>
#include <node/mempool_args.h>
#include <node/miner.h>
#include <node/peerman_args.h>
#include <node/validation_cache_args.h>
#include <noui.h>
#include <policy/fees.h>
#include <policy/fees_args.h>
#include <pow.h>
#include <random.h>
#include <rpc/blockchain.h>
#include <rpc/register.h>
#include <rpc/server.h>
#include <scheduler.h>
#include <script/sigcache.h>
#include <shutdown.h>
#include <streams.h>
#include <test/util/net.h>
#include <test/util/random.h>
#include <test/util/txmempool.h>
#include <timedata.h>
#include <txdb.h>
#include <txmempool.h>
#include <util/chaintype.h>
#include <util/check.h>
#include <util/rbf.h>
#include <util/strencodings.h>
#include <util/string.h>
#include <util/thread.h>
#include <util/threadnames.h>
#include <util/time.h>
#include <util/translation.h>
#include <util/vector.h>
#include <validation.h>
#include <validationinterface.h>
#include <walletinitinterface.h>

// Particl
#include <insight/insight.h>
#include <smsg/smessage.h>
#include <smsg/manager.h>

#include <algorithm>
#include <functional>
#include <stdexcept>

using kernel::BlockTreeDB;
using kernel::ValidationCacheSizes;
using node::ApplyArgsManOptions;
using node::BlockAssembler;
using node::BlockManager;
using node::CalculateCacheSizes;
using node::KernelNotifications;
using node::LoadChainstate;
using node::RegenerateCommitments;
using node::VerifyLoadedChainstate;

const std::function<std::string(const char*)> G_TRANSLATION_FUN = nullptr;
//UrlDecodeFn* const URL_DECODE = nullptr;
UrlDecodeFn* const URL_DECODE = urlDecode;

/** Random context to get unique temp data dirs. Separate from g_insecure_rand_ctx, which can be seeded from a const env var */
static FastRandomContext g_insecure_rand_ctx_temp_path;

std::ostream& operator<<(std::ostream& os, const uint256& num)
{
    os << num.ToString();
    return os;
}

<<<<<<< HEAD
BasicTestingSetup::BasicTestingSetup(const ChainType chainType, const std::vector<const char*>& extra_args, bool fParticlModeIn)
=======
struct NetworkSetup
{
    NetworkSetup()
    {
        Assert(SetupNetworking());
    }
};
static NetworkSetup g_networksetup_instance;

BasicTestingSetup::BasicTestingSetup(const ChainType chainType, const std::vector<const char*>& extra_args)
>>>>>>> 18bed148
    : m_path_root{fs::temp_directory_path() / "test_common_" PACKAGE_NAME / g_insecure_rand_ctx_temp_path.rand256().ToString()},
      m_args{}
{
    fParticlMode = fParticlModeIn;
    m_node.args = &gArgs;
    std::vector<const char*> arguments = Cat(
        {
            "dummy",
            "-printtoconsole=0",
            "-logsourcelocations",
            "-logtimemicros",
            "-logthreadnames",
            "-loglevel=trace",
            "-debug",
            "-debugexclude=libevent",
            "-debugexclude=leveldb",
        },
        extra_args);

    if (fParticlMode) {
        arguments.push_back("-debugexclude=hdwallet");
    } else {
        arguments.push_back("-btcmode");
    }

    if (G_TEST_COMMAND_LINE_ARGUMENTS) {
        arguments = Cat(arguments, G_TEST_COMMAND_LINE_ARGUMENTS());
    }

    util::ThreadRename("test");
    fs::create_directories(m_path_root);
    m_args.ForceSetArg("-datadir", fs::PathToString(m_path_root));
    gArgs.ForceSetArg("-datadir", fs::PathToString(m_path_root));
    gArgs.ClearPathCache();
    {
        SetupServerArgs(*m_node.args);
        std::string error;
        if (!m_node.args->ParseParameters(arguments.size(), arguments.data(), error)) {
            m_node.args->ClearArgs();
            throw std::runtime_error{error};
        }
    }
    fBalancesIndex = m_node.args->GetBoolArg("-balancesindex", particl::DEFAULT_BALANCESINDEX);
    SelectParams(chainType);
    ResetParams(chainType, fParticlMode);
    SeedInsecureRand();
    if (G_TEST_LOG_FUN) LogInstance().PushBackCallback(G_TEST_LOG_FUN);
    InitLogging(*m_node.args);
    AppInitParameterInteraction(*m_node.args);
    LogInstance().StartLogging();
    m_node.kernel = std::make_unique<kernel::Context>();
    SetupEnvironment();

    ValidationCacheSizes validation_cache_sizes{};
    ApplyArgsManOptions(*m_node.args, validation_cache_sizes);
    Assert(InitSignatureCache(validation_cache_sizes.signature_cache_bytes));
    Assert(InitScriptExecutionCache(validation_cache_sizes.script_execution_cache_bytes));

    m_node.chain = interfaces::MakeChain(m_node);
    static bool noui_connected = false;
    if (!noui_connected) {
        noui_connect();
        noui_connected = true;
    }
}

BasicTestingSetup::~BasicTestingSetup()
{
    m_node.kernel.reset();
    SetMockTime(0s); // Reset mocktime for following tests
    LogInstance().DisconnectTestLogger();
    fs::remove_all(m_path_root);
    gArgs.ClearArgs();
}

ChainTestingSetup::ChainTestingSetup(const ChainType chainType, const std::vector<const char*>& extra_args, bool fParticlModeIn)
    : BasicTestingSetup(chainType, extra_args, fParticlModeIn)
{
    const CChainParams& chainparams = Params();

    // We have to run a scheduler thread to prevent ActivateBestChain
    // from blocking due to queue overrun.
    m_node.scheduler = std::make_unique<CScheduler>();
    m_node.scheduler->m_service_thread = std::thread(util::TraceThread, "scheduler", [&] { m_node.scheduler->serviceQueue(); });
    GetMainSignals().RegisterBackgroundSignalScheduler(*m_node.scheduler);

    m_node.fee_estimator = std::make_unique<CBlockPolicyEstimator>(FeeestPath(*m_node.args), DEFAULT_ACCEPT_STALE_FEE_ESTIMATES);
    m_node.mempool = std::make_unique<CTxMemPool>(MemPoolOptionsForTest(m_node));

    m_cache_sizes = CalculateCacheSizes(m_args);

    m_node.notifications = std::make_unique<KernelNotifications>(m_node.exit_status);

    const ChainstateManager::Options chainman_opts{
        .chainparams = chainparams,
        .datadir = m_args.GetDataDirNet(),
        .adjusted_time_callback = GetAdjustedTime,
        .check_block_index = true,
        .notifications = *m_node.notifications,
        .worker_threads_num = 2,
    };
    const BlockManager::Options blockman_opts{
        .chainparams = chainman_opts.chainparams,
        .blocks_dir = m_args.GetBlocksDirPath(),
        .notifications = chainman_opts.notifications,
    };
    m_node.chainman = std::make_unique<ChainstateManager>(m_node.kernel->interrupt, chainman_opts, blockman_opts);
    m_node.chainman->m_blockman.m_block_tree_db = std::make_unique<BlockTreeDB>(DBParams{
        .path = m_args.GetDataDirNet() / "blocks" / "index",
        .cache_bytes = static_cast<size_t>(m_cache_sizes.block_tree_db),
        .memory_only = true});
<<<<<<< HEAD

    m_node.smsgman = SmsgManager::make();
    m_node.chainman->m_smsgman = m_node.smsgman.get();

    constexpr int script_check_threads = 2;
    StartScriptCheckWorkerThreads(script_check_threads);
=======
>>>>>>> 18bed148
}

ChainTestingSetup::~ChainTestingSetup()
{
    smsgModule.Finalise();  // DB could have been initialised
    if (m_node.scheduler) m_node.scheduler->stop();
    GetMainSignals().FlushBackgroundCallbacks();
    GetMainSignals().UnregisterBackgroundSignalScheduler();
    m_node.connman.reset();
    m_node.banman.reset();
    m_node.addrman.reset();
    m_node.netgroupman.reset();
    m_node.args = nullptr;
    m_node.mempool.reset();
    m_node.fee_estimator.reset();
    m_node.chainman.reset();
    m_node.scheduler.reset();
    m_node.smsgman.reset();
}

void ChainTestingSetup::LoadVerifyActivateChainstate()
{
    auto& chainman{*Assert(m_node.chainman)};
    node::ChainstateLoadOptions options;
    options.mempool = Assert(m_node.mempool.get());
    options.block_tree_db_in_memory = m_block_tree_db_in_memory;
    options.coins_db_in_memory = m_coins_db_in_memory;
    options.reindex = node::fReindex;
    options.reindex_chainstate = m_args.GetBoolArg("-reindex-chainstate", false);
    options.prune = chainman.m_blockman.IsPruneMode();
    options.check_blocks = m_args.GetIntArg("-checkblocks", DEFAULT_CHECKBLOCKS);
    options.check_level = m_args.GetIntArg("-checklevel", DEFAULT_CHECKLEVEL);
    options.require_full_verification = m_args.IsArgSet("-checkblocks") || m_args.IsArgSet("-checklevel");

    node::ChainstateLoadArgs csl_args;
    // Particl, NOTE: m_args != m_node.args
    csl_args.address_index = m_node.args->GetBoolArg("-addressindex", particl::DEFAULT_ADDRESSINDEX);
    csl_args.spent_index = m_node.args->GetBoolArg("-spentindex", particl::DEFAULT_SPENTINDEX);
    csl_args.timestamp_index = m_node.args->GetBoolArg("-timestampindex", particl::DEFAULT_TIMESTAMPINDEX);
    csl_args.balances_index = m_node.args->GetBoolArg("-balancesindex", particl::DEFAULT_BALANCESINDEX);

    chainman.m_blockman.m_opts.addressindex = csl_args.address_index;
    chainman.m_blockman.m_opts.spentindex = csl_args.spent_index;
    chainman.m_blockman.m_opts.timestampindex = csl_args.timestamp_index;
    chainman.m_blockman.m_opts.balancesindex = csl_args.balances_index;
    options.args = csl_args;

    auto [status, error] = LoadChainstate(chainman, m_cache_sizes, options);
    assert(status == node::ChainstateLoadStatus::SUCCESS);

    std::tie(status, error) = VerifyLoadedChainstate(chainman, options);
    assert(status == node::ChainstateLoadStatus::SUCCESS);

    BlockValidationState state;
    state.m_chainman = m_node.chainman.get();
    if (!chainman.ActiveChainstate().ActivateBestChain(state)) {
        throw std::runtime_error(strprintf("ActivateBestChain failed. (%s)", state.ToString()));
    }
}

TestingSetup::TestingSetup(
    const ChainType chainType,
    const std::vector<const char*>& extra_args,
    const bool coins_db_in_memory,
    const bool block_tree_db_in_memory,
    const bool fParticlModeIn)
    : ChainTestingSetup(chainType, extra_args, fParticlModeIn)
{
    m_coins_db_in_memory = coins_db_in_memory;
    m_block_tree_db_in_memory = block_tree_db_in_memory;
    // Ideally we'd move all the RPC tests to the functional testing framework
    // instead of unit tests, but for now we need these here.
    RegisterAllCoreRPCCommands(tableRPC);

    LoadVerifyActivateChainstate();

    m_node.netgroupman = std::make_unique<NetGroupManager>(/*asmap=*/std::vector<bool>());
    m_node.addrman = std::make_unique<AddrMan>(*m_node.netgroupman,
                                               /*deterministic=*/false,
                                               m_node.args->GetIntArg("-checkaddrman", 0));
    m_node.banman = std::make_unique<BanMan>(m_args.GetDataDirBase() / "banlist", nullptr, DEFAULT_MISBEHAVING_BANTIME);
    m_node.connman = std::make_unique<ConnmanTestMsg>(0x1337, 0x1337, *m_node.addrman, *m_node.netgroupman, Params()); // Deterministic randomness for tests.
    PeerManager::Options peerman_opts;
    ApplyArgsManOptions(*m_node.args, peerman_opts);
    peerman_opts.deterministic_rng = true;
    m_node.peerman = PeerManager::make(*m_node.connman, *m_node.addrman,
                                       m_node.banman.get(), *m_node.chainman,
                                       *m_node.mempool, peerman_opts);

    {
        CConnman::Options options;
        options.m_msgproc = m_node.peerman.get();
        m_node.connman->Init(options);
    }
}

TestChain100Setup::TestChain100Setup(
        const ChainType chain_type,
        const std::vector<const char*>& extra_args,
        const bool coins_db_in_memory,
        const bool block_tree_db_in_memory)
    : TestingSetup{ChainType::REGTEST, extra_args, coins_db_in_memory, block_tree_db_in_memory}
{
    SetMockTime(1598887952);
    constexpr std::array<unsigned char, 32> vchKey = {
        {0, 0, 0, 0, 0, 0, 0, 0, 0, 0, 0, 0, 0, 0, 0, 0, 0, 0, 0, 0, 0, 0, 0, 0, 0, 0, 0, 0, 0, 0, 0, 1}};
    coinbaseKey.Set(vchKey.begin(), vchKey.end(), true);

    // Generate a 100-block chain:
    this->mineBlocks(COINBASE_MATURITY);

    {
        LOCK(::cs_main);
        assert(
            m_node.chainman->ActiveChain().Tip()->GetBlockHash().ToString() ==
            "571d80a9967ae599cec0448b0b0ba1cfb606f584d8069bd7166b86854ba7a191");
    }
}

void TestChain100Setup::mineBlocks(int num_blocks)
{
    CScript scriptPubKey = CScript() << ToByteVector(coinbaseKey.GetPubKey()) << OP_CHECKSIG;
    for (int i = 0; i < num_blocks; i++) {
        std::vector<CMutableTransaction> noTxns;
        CBlock b = CreateAndProcessBlock(noTxns, scriptPubKey);
        SetMockTime(GetTime() + 1);
        m_coinbase_txns.push_back(b.vtx[0]);
    }
}

CBlock TestChain100Setup::CreateBlock(
    const std::vector<CMutableTransaction>& txns,
    const CScript& scriptPubKey,
    Chainstate& chainstate)
{
    CBlock block = BlockAssembler{chainstate, nullptr}.CreateNewBlock(scriptPubKey)->block;

    Assert(block.vtx.size() == 1);
    for (const CMutableTransaction& tx : txns) {
        block.vtx.push_back(MakeTransactionRef(tx));
    }
    RegenerateCommitments(block, *Assert(m_node.chainman));

    while (!CheckProofOfWork(block.GetHash(), block.nBits, m_node.chainman->GetConsensus())) ++block.nNonce;

    return block;
}

CBlock TestChain100Setup::CreateAndProcessBlock(
    const std::vector<CMutableTransaction>& txns,
    const CScript& scriptPubKey,
    Chainstate* chainstate)
{
    if (!chainstate) {
        chainstate = &Assert(m_node.chainman)->ActiveChainstate();
    }

    CBlock block = this->CreateBlock(txns, scriptPubKey, *chainstate);
    std::shared_ptr<const CBlock> shared_pblock = std::make_shared<const CBlock>(block);
    Assert(m_node.chainman)->ProcessNewBlock(shared_pblock, true, true, nullptr);

    return block;
}

std::pair<CMutableTransaction, CAmount> TestChain100Setup::CreateValidTransaction(const std::vector<CTransactionRef>& input_transactions,
                                                                                  const std::vector<COutPoint>& inputs,
                                                                                  int input_height,
                                                                                  const std::vector<CKey>& input_signing_keys,
                                                                                  const std::vector<CTxOut>& outputs,
                                                                                  const std::optional<CFeeRate>& feerate,
                                                                                  const std::optional<uint32_t>& fee_output)
{
    CMutableTransaction mempool_txn;
    mempool_txn.vin.reserve(inputs.size());
    mempool_txn.vout.reserve(outputs.size());

    for (const auto& outpoint : inputs) {
        mempool_txn.vin.emplace_back(outpoint, CScript(), MAX_BIP125_RBF_SEQUENCE);
    }
    mempool_txn.vout = outputs;

    // - Add the signing key to a keystore
    FillableSigningProvider keystore;
    for (const auto& input_signing_key : input_signing_keys) {
        keystore.AddKey(input_signing_key);
    }
    // - Populate a CoinsViewCache with the unspent output
    CCoinsView coins_view;
    CCoinsViewCache coins_cache(&coins_view);
    for (const auto& input_transaction : input_transactions) {
        AddCoins(coins_cache, *input_transaction.get(), input_height);
    }
    // Build Outpoint to Coin map for SignTransaction
    std::map<COutPoint, Coin> input_coins;
    CAmount inputs_amount{0};
    for (const auto& outpoint_to_spend : inputs) {
        // - Use GetCoin to properly populate utxo_to_spend,
        Coin utxo_to_spend;
        assert(coins_cache.GetCoin(outpoint_to_spend, utxo_to_spend));
        input_coins.insert({outpoint_to_spend, utxo_to_spend});
        inputs_amount += utxo_to_spend.out.nValue;
    }
    // - Default signature hashing type
    int nHashType = SIGHASH_ALL;
    std::map<int, bilingual_str> input_errors;
    assert(SignTransaction(mempool_txn, &keystore, input_coins, nHashType, input_errors));
    CAmount current_fee = inputs_amount - std::accumulate(outputs.begin(), outputs.end(), CAmount(0),
        [](const CAmount& acc, const CTxOut& out) {
        return acc + out.nValue;
    });
    // Deduct fees from fee_output to meet feerate if set
    if (feerate.has_value()) {
        assert(fee_output.has_value());
        assert(fee_output.value() < mempool_txn.vout.size());
        CAmount target_fee = feerate.value().GetFee(GetVirtualTransactionSize(CTransaction{mempool_txn}));
        CAmount deduction = target_fee - current_fee;
        if (deduction > 0) {
            // Only deduct fee if there's anything to deduct. If the caller has put more fees than
            // the target feerate, don't change the fee.
            mempool_txn.vout[fee_output.value()].nValue -= deduction;
            // Re-sign since an output has changed
            input_errors.clear();
            assert(SignTransaction(mempool_txn, &keystore, input_coins, nHashType, input_errors));
            current_fee = target_fee;
        }
    }
    return {mempool_txn, current_fee};
}

CMutableTransaction TestChain100Setup::CreateValidMempoolTransaction(const std::vector<CTransactionRef>& input_transactions,
                                                                     const std::vector<COutPoint>& inputs,
                                                                     int input_height,
                                                                     const std::vector<CKey>& input_signing_keys,
                                                                     const std::vector<CTxOut>& outputs,
                                                                     bool submit)
{
    CMutableTransaction mempool_txn = CreateValidTransaction(input_transactions, inputs, input_height, input_signing_keys, outputs, std::nullopt, std::nullopt).first;
    // If submit=true, add transaction to the mempool.
    if (submit) {
        LOCK(cs_main);
        const MempoolAcceptResult result = m_node.chainman->ProcessTransaction(MakeTransactionRef(mempool_txn));
        assert(result.m_result_type == MempoolAcceptResult::ResultType::VALID);
    }
    return mempool_txn;
}

CMutableTransaction TestChain100Setup::CreateValidMempoolTransaction(CTransactionRef input_transaction,
                                                                     uint32_t input_vout,
                                                                     int input_height,
                                                                     CKey input_signing_key,
                                                                     CScript output_destination,
                                                                     CAmount output_amount,
                                                                     bool submit)
{
    COutPoint input{input_transaction->GetHash(), input_vout};
    CTxOut output{output_amount, output_destination};
    return CreateValidMempoolTransaction(/*input_transactions=*/{input_transaction},
                                         /*inputs=*/{input},
                                         /*input_height=*/input_height,
                                         /*input_signing_keys=*/{input_signing_key},
                                         /*outputs=*/{output},
                                         /*submit=*/submit);
}

std::vector<CTransactionRef> TestChain100Setup::PopulateMempool(FastRandomContext& det_rand, size_t num_transactions, bool submit)
{
    std::vector<CTransactionRef> mempool_transactions;
    std::deque<std::pair<COutPoint, CAmount>> unspent_prevouts;
    std::transform(m_coinbase_txns.begin(), m_coinbase_txns.end(), std::back_inserter(unspent_prevouts),
        [](const auto& tx){ return std::make_pair(COutPoint(tx->GetHash(), 0), tx->vout[0].nValue); });
    while (num_transactions > 0 && !unspent_prevouts.empty()) {
        // The number of inputs and outputs are random, between 1 and 24.
        CMutableTransaction mtx = CMutableTransaction();
        const size_t num_inputs = det_rand.randrange(24) + 1;
        CAmount total_in{0};
        for (size_t n{0}; n < num_inputs; ++n) {
            if (unspent_prevouts.empty()) break;
            const auto& [prevout, amount] = unspent_prevouts.front();
            mtx.vin.emplace_back(prevout, CScript());
            total_in += amount;
            unspent_prevouts.pop_front();
        }
        const size_t num_outputs = det_rand.randrange(24) + 1;
        const CAmount fee = 100 * det_rand.randrange(30);
        const CAmount amount_per_output = (total_in - fee) / num_outputs;
        for (size_t n{0}; n < num_outputs; ++n) {
            CScript spk = CScript() << CScriptNum(num_transactions + n);
            mtx.vout.emplace_back(amount_per_output, spk);
        }
        CTransactionRef ptx = MakeTransactionRef(mtx);
        mempool_transactions.push_back(ptx);
        if (amount_per_output > 3000) {
            // If the value is high enough to fund another transaction + fees, keep track of it so
            // it can be used to build a more complex transaction graph. Insert randomly into
            // unspent_prevouts for extra randomness in the resulting structures.
            for (size_t n{0}; n < num_outputs; ++n) {
                unspent_prevouts.emplace_back(COutPoint(ptx->GetHash(), n), amount_per_output);
                std::swap(unspent_prevouts.back(), unspent_prevouts[det_rand.randrange(unspent_prevouts.size())]);
            }
        }
        if (submit) {
            LOCK2(cs_main, m_node.mempool->cs);
            LockPoints lp;
            m_node.mempool->addUnchecked(CTxMemPoolEntry(ptx, /*fee=*/(total_in - num_outputs * amount_per_output),
                                                         /*time=*/0, /*entry_height=*/1, /*entry_sequence=*/0,
                                                         /*spends_coinbase=*/false, /*sigops_cost=*/4, lp));
        }
        --num_transactions;
    }
    return mempool_transactions;
}

void TestChain100Setup::MockMempoolMinFee(const CFeeRate& target_feerate)
{
    LOCK2(cs_main, m_node.mempool->cs);
    // Transactions in the mempool will affect the new minimum feerate.
    assert(m_node.mempool->size() == 0);
    // The target feerate cannot be too low...
    // ...otherwise the transaction's feerate will need to be negative.
    assert(target_feerate > m_node.mempool->m_incremental_relay_feerate);
    // ...otherwise this is not meaningful. The feerate policy uses the maximum of both feerates.
    assert(target_feerate > m_node.mempool->m_min_relay_feerate);

    // Manually create an invalid transaction. Manually set the fee in the CTxMemPoolEntry to
    // achieve the exact target feerate.
    CMutableTransaction mtx = CMutableTransaction();
    mtx.vin.emplace_back(COutPoint{Txid::FromUint256(g_insecure_rand_ctx.rand256()), 0});
    mtx.vout.emplace_back(1 * COIN, GetScriptForDestination(WitnessV0ScriptHash(CScript() << OP_TRUE)));
    const auto tx{MakeTransactionRef(mtx)};
    LockPoints lp;
    // The new mempool min feerate is equal to the removed package's feerate + incremental feerate.
    const auto tx_fee = target_feerate.GetFee(GetVirtualTransactionSize(*tx)) -
        m_node.mempool->m_incremental_relay_feerate.GetFee(GetVirtualTransactionSize(*tx));
    m_node.mempool->addUnchecked(CTxMemPoolEntry(tx, /*fee=*/tx_fee,
                                                 /*time=*/0, /*entry_height=*/1, /*entry_sequence=*/0,
                                                 /*spends_coinbase=*/true, /*sigops_cost=*/1, lp));
    m_node.mempool->TrimToSize(0);
    assert(m_node.mempool->GetMinFee() == target_feerate);
}
/**
 * @returns a real block (0000000000013b8ab2cd513b0261a14096412195a72a0c4827d229dcc7e0f7af)
 *      with 9 txs.
 */
CBlock getBlock13b8a()
{
    CBlock block;
    DataStream stream{
        ParseHex("0100000090f0a9f110702f808219ebea1173056042a714bad51b916cb6800000000000005275289558f51c9966699404ae2294730c3c9f9bda53523ce50e9b95e558da2fdb261b4d4c86041b1ab1bf930901000000010000000000000000000000000000000000000000000000000000000000000000ffffffff07044c86041b0146ffffffff0100f2052a01000000434104e18f7afbe4721580e81e8414fc8c24d7cfacf254bb5c7b949450c3e997c2dc1242487a8169507b631eb3771f2b425483fb13102c4eb5d858eef260fe70fbfae0ac00000000010000000196608ccbafa16abada902780da4dc35dafd7af05fa0da08cf833575f8cf9e836000000004a493046022100dab24889213caf43ae6adc41cf1c9396c08240c199f5225acf45416330fd7dbd022100fe37900e0644bf574493a07fc5edba06dbc07c311b947520c2d514bc5725dcb401ffffffff0100f2052a010000001976a914f15d1921f52e4007b146dfa60f369ed2fc393ce288ac000000000100000001fb766c1288458c2bafcfec81e48b24d98ec706de6b8af7c4e3c29419bfacb56d000000008c493046022100f268ba165ce0ad2e6d93f089cfcd3785de5c963bb5ea6b8c1b23f1ce3e517b9f022100da7c0f21adc6c401887f2bfd1922f11d76159cbc597fbd756a23dcbb00f4d7290141042b4e8625a96127826915a5b109852636ad0da753c9e1d5606a50480cd0c40f1f8b8d898235e571fe9357d9ec842bc4bba1827daaf4de06d71844d0057707966affffffff0280969800000000001976a9146963907531db72d0ed1a0cfb471ccb63923446f388ac80d6e34c000000001976a914f0688ba1c0d1ce182c7af6741e02658c7d4dfcd388ac000000000100000002c40297f730dd7b5a99567eb8d27b78758f607507c52292d02d4031895b52f2ff010000008b483045022100f7edfd4b0aac404e5bab4fd3889e0c6c41aa8d0e6fa122316f68eddd0a65013902205b09cc8b2d56e1cd1f7f2fafd60a129ed94504c4ac7bdc67b56fe67512658b3e014104732012cb962afa90d31b25d8fb0e32c94e513ab7a17805c14ca4c3423e18b4fb5d0e676841733cb83abaf975845c9f6f2a8097b7d04f4908b18368d6fc2d68ecffffffffca5065ff9617cbcba45eb23726df6498a9b9cafed4f54cbab9d227b0035ddefb000000008a473044022068010362a13c7f9919fa832b2dee4e788f61f6f5d344a7c2a0da6ae740605658022006d1af525b9a14a35c003b78b72bd59738cd676f845d1ff3fc25049e01003614014104732012cb962afa90d31b25d8fb0e32c94e513ab7a17805c14ca4c3423e18b4fb5d0e676841733cb83abaf975845c9f6f2a8097b7d04f4908b18368d6fc2d68ecffffffff01001ec4110200000043410469ab4181eceb28985b9b4e895c13fa5e68d85761b7eee311db5addef76fa8621865134a221bd01f28ec9999ee3e021e60766e9d1f3458c115fb28650605f11c9ac000000000100000001cdaf2f758e91c514655e2dc50633d1e4c84989f8aa90a0dbc883f0d23ed5c2fa010000008b48304502207ab51be6f12a1962ba0aaaf24a20e0b69b27a94fac5adf45aa7d2d18ffd9236102210086ae728b370e5329eead9accd880d0cb070aea0c96255fae6c4f1ddcce1fd56e014104462e76fd4067b3a0aa42070082dcb0bf2f388b6495cf33d789904f07d0f55c40fbd4b82963c69b3dc31895d0c772c812b1d5fbcade15312ef1c0e8ebbb12dcd4ffffffff02404b4c00000000001976a9142b6ba7c9d796b75eef7942fc9288edd37c32f5c388ac002d3101000000001976a9141befba0cdc1ad56529371864d9f6cb042faa06b588ac000000000100000001b4a47603e71b61bc3326efd90111bf02d2f549b067f4c4a8fa183b57a0f800cb010000008a4730440220177c37f9a505c3f1a1f0ce2da777c339bd8339ffa02c7cb41f0a5804f473c9230220585b25a2ee80eb59292e52b987dad92acb0c64eced92ed9ee105ad153cdb12d001410443bd44f683467e549dae7d20d1d79cbdb6df985c6e9c029c8d0c6cb46cc1a4d3cf7923c5021b27f7a0b562ada113bc85d5fda5a1b41e87fe6e8802817cf69996ffffffff0280651406000000001976a9145505614859643ab7b547cd7f1f5e7e2a12322d3788ac00aa0271000000001976a914ea4720a7a52fc166c55ff2298e07baf70ae67e1b88ac00000000010000000586c62cd602d219bb60edb14a3e204de0705176f9022fe49a538054fb14abb49e010000008c493046022100f2bc2aba2534becbdf062eb993853a42bbbc282083d0daf9b4b585bd401aa8c9022100b1d7fd7ee0b95600db8535bbf331b19eed8d961f7a8e54159c53675d5f69df8c014104462e76fd4067b3a0aa42070082dcb0bf2f388b6495cf33d789904f07d0f55c40fbd4b82963c69b3dc31895d0c772c812b1d5fbcade15312ef1c0e8ebbb12dcd4ffffffff03ad0e58ccdac3df9dc28a218bcf6f1997b0a93306faaa4b3a28ae83447b2179010000008b483045022100be12b2937179da88599e27bb31c3525097a07cdb52422d165b3ca2f2020ffcf702200971b51f853a53d644ebae9ec8f3512e442b1bcb6c315a5b491d119d10624c83014104462e76fd4067b3a0aa42070082dcb0bf2f388b6495cf33d789904f07d0f55c40fbd4b82963c69b3dc31895d0c772c812b1d5fbcade15312ef1c0e8ebbb12dcd4ffffffff2acfcab629bbc8685792603762c921580030ba144af553d271716a95089e107b010000008b483045022100fa579a840ac258871365dd48cd7552f96c8eea69bd00d84f05b283a0dab311e102207e3c0ee9234814cfbb1b659b83671618f45abc1326b9edcc77d552a4f2a805c0014104462e76fd4067b3a0aa42070082dcb0bf2f388b6495cf33d789904f07d0f55c40fbd4b82963c69b3dc31895d0c772c812b1d5fbcade15312ef1c0e8ebbb12dcd4ffffffffdcdc6023bbc9944a658ddc588e61eacb737ddf0a3cd24f113b5a8634c517fcd2000000008b4830450221008d6df731df5d32267954bd7d2dda2302b74c6c2a6aa5c0ca64ecbabc1af03c75022010e55c571d65da7701ae2da1956c442df81bbf076cdbac25133f99d98a9ed34c014104462e76fd4067b3a0aa42070082dcb0bf2f388b6495cf33d789904f07d0f55c40fbd4b82963c69b3dc31895d0c772c812b1d5fbcade15312ef1c0e8ebbb12dcd4ffffffffe15557cd5ce258f479dfd6dc6514edf6d7ed5b21fcfa4a038fd69f06b83ac76e010000008b483045022023b3e0ab071eb11de2eb1cc3a67261b866f86bf6867d4558165f7c8c8aca2d86022100dc6e1f53a91de3efe8f63512850811f26284b62f850c70ca73ed5de8771fb451014104462e76fd4067b3a0aa42070082dcb0bf2f388b6495cf33d789904f07d0f55c40fbd4b82963c69b3dc31895d0c772c812b1d5fbcade15312ef1c0e8ebbb12dcd4ffffffff01404b4c00000000001976a9142b6ba7c9d796b75eef7942fc9288edd37c32f5c388ac00000000010000000166d7577163c932b4f9690ca6a80b6e4eb001f0a2fa9023df5595602aae96ed8d000000008a4730440220262b42546302dfb654a229cefc86432b89628ff259dc87edd1154535b16a67e102207b4634c020a97c3e7bbd0d4d19da6aa2269ad9dded4026e896b213d73ca4b63f014104979b82d02226b3a4597523845754d44f13639e3bf2df5e82c6aab2bdc79687368b01b1ab8b19875ae3c90d661a3d0a33161dab29934edeb36aa01976be3baf8affffffff02404b4c00000000001976a9144854e695a02af0aeacb823ccbc272134561e0a1688ac40420f00000000001976a914abee93376d6b37b5c2940655a6fcaf1c8e74237988ac0000000001000000014e3f8ef2e91349a9059cb4f01e54ab2597c1387161d3da89919f7ea6acdbb371010000008c49304602210081f3183471a5ca22307c0800226f3ef9c353069e0773ac76bb580654d56aa523022100d4c56465bdc069060846f4fbf2f6b20520b2a80b08b168b31e66ddb9c694e240014104976c79848e18251612f8940875b2b08d06e6dc73b9840e8860c066b7e87432c477e9a59a453e71e6d76d5fe34058b800a098fc1740ce3012e8fc8a00c96af966ffffffff02c0e1e400000000001976a9144134e75a6fcb6042034aab5e18570cf1f844f54788ac404b4c00000000001976a9142b6ba7c9d796b75eef7942fc9288edd37c32f5c388ac00000000"),
    };
    stream >> TX_WITH_WITNESS(block);
    return block;
}

void InsecureNewKey(CKey &key, bool fCompressed)
{
    uint256 i = InsecureRand256();
    key.Set(i.begin(), fCompressed);
    assert(key.IsValid()); // Failure should be very rare
}<|MERGE_RESOLUTION|>--- conflicted
+++ resolved
@@ -95,9 +95,6 @@
     return os;
 }
 
-<<<<<<< HEAD
-BasicTestingSetup::BasicTestingSetup(const ChainType chainType, const std::vector<const char*>& extra_args, bool fParticlModeIn)
-=======
 struct NetworkSetup
 {
     NetworkSetup()
@@ -107,8 +104,7 @@
 };
 static NetworkSetup g_networksetup_instance;
 
-BasicTestingSetup::BasicTestingSetup(const ChainType chainType, const std::vector<const char*>& extra_args)
->>>>>>> 18bed148
+BasicTestingSetup::BasicTestingSetup(const ChainType chainType, const std::vector<const char*>& extra_args, bool fParticlModeIn)
     : m_path_root{fs::temp_directory_path() / "test_common_" PACKAGE_NAME / g_insecure_rand_ctx_temp_path.rand256().ToString()},
       m_args{}
 {
@@ -220,15 +216,9 @@
         .path = m_args.GetDataDirNet() / "blocks" / "index",
         .cache_bytes = static_cast<size_t>(m_cache_sizes.block_tree_db),
         .memory_only = true});
-<<<<<<< HEAD
 
     m_node.smsgman = SmsgManager::make();
     m_node.chainman->m_smsgman = m_node.smsgman.get();
-
-    constexpr int script_check_threads = 2;
-    StartScriptCheckWorkerThreads(script_check_threads);
-=======
->>>>>>> 18bed148
 }
 
 ChainTestingSetup::~ChainTestingSetup()
