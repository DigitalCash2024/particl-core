// Copyright (c) 2011-2022 The Bitcoin Core developers
// Distributed under the MIT software license, see the accompanying
// file COPYING or http://www.opensource.org/licenses/mit-license.php.

#include <test/util/setup_common.h>

#include <kernel/validation_cache_sizes.h>

#include <addrman.h>
#include <banman.h>
#include <chainparams.h>
#include <common/url.h>
#include <consensus/consensus.h>
#include <consensus/params.h>
#include <consensus/validation.h>
#include <crypto/sha256.h>
#include <init.h>
#include <init/common.h>
#include <interfaces/chain.h>
#include <kernel/mempool_entry.h>
#include <net.h>
#include <net_processing.h>
#include <node/blockstorage.h>
#include <node/chainstate.h>
#include <node/context.h>
#include <node/mempool_args.h>
#include <node/miner.h>
#include <node/validation_cache_args.h>
#include <noui.h>
#include <policy/fees.h>
#include <policy/fees_args.h>
#include <pow.h>
#include <rpc/blockchain.h>
#include <rpc/register.h>
#include <rpc/server.h>
#include <scheduler.h>
#include <script/sigcache.h>
#include <shutdown.h>
#include <streams.h>
#include <test/util/net.h>
#include <test/util/txmempool.h>
#include <timedata.h>
#include <txdb.h>
#include <txmempool.h>
#include <util/chaintype.h>
#include <util/strencodings.h>
#include <util/string.h>
#include <util/system.h>
#include <util/thread.h>
#include <util/threadnames.h>
#include <util/time.h>
#include <util/translation.h>
#include <util/vector.h>
#include <validation.h>
#include <validationinterface.h>
#include <walletinitinterface.h>

// Particl
#include <insight/insight.h>
#include <smsg/smessage.h>
#include <smsg/manager.h>

#include <algorithm>
#include <functional>
#include <stdexcept>

using kernel::ValidationCacheSizes;
using node::ApplyArgsManOptions;
using node::BlockAssembler;
using node::BlockManager;
using node::CalculateCacheSizes;
using node::LoadChainstate;
using node::RegenerateCommitments;
using node::VerifyLoadedChainstate;

const std::function<std::string(const char*)> G_TRANSLATION_FUN = nullptr;
//UrlDecodeFn* const URL_DECODE = nullptr;
UrlDecodeFn* const URL_DECODE = urlDecode;

FastRandomContext g_insecure_rand_ctx;
/** Random context to get unique temp data dirs. Separate from g_insecure_rand_ctx, which can be seeded from a const env var */
static FastRandomContext g_insecure_rand_ctx_temp_path;

/** Return the unsigned from the environment var if available, otherwise 0 */
static uint256 GetUintFromEnv(const std::string& env_name)
{
    const char* num = std::getenv(env_name.c_str());
    if (!num) return {};
    return uint256S(num);
}

void Seed(FastRandomContext& ctx)
{
    // Should be enough to get the seed once for the process
    static uint256 seed{};
    static const std::string RANDOM_CTX_SEED{"RANDOM_CTX_SEED"};
    if (seed.IsNull()) seed = GetUintFromEnv(RANDOM_CTX_SEED);
    if (seed.IsNull()) seed = GetRandHash();
    LogPrintf("%s: Setting random seed for current tests to %s=%s\n", __func__, RANDOM_CTX_SEED, seed.GetHex());
    ctx = FastRandomContext(seed);
}

std::ostream& operator<<(std::ostream& os, const uint256& num)
{
    os << num.ToString();
    return os;
}

<<<<<<< HEAD
BasicTestingSetup::BasicTestingSetup(const std::string& chainName, const std::vector<const char*>& extra_args, bool fParticlModeIn)
=======
BasicTestingSetup::BasicTestingSetup(const ChainType chainType, const std::vector<const char*>& extra_args)
>>>>>>> 29c36f07
    : m_path_root{fs::temp_directory_path() / "test_common_" PACKAGE_NAME / g_insecure_rand_ctx_temp_path.rand256().ToString()},
      m_args{}
{
    fParticlMode = fParticlModeIn;
    m_node.args = &gArgs;
    std::vector<const char*> arguments = Cat(
        {
            "dummy",
            "-printtoconsole=0",
            "-logsourcelocations",
            "-logtimemicros",
            "-logthreadnames",
            "-loglevel=trace",
            "-debug",
            "-debugexclude=libevent",
            "-debugexclude=leveldb",
        },
        extra_args);

    if (fParticlMode) {
        arguments.push_back("-debugexclude=hdwallet");
    } else {
        arguments.push_back("-btcmode");
    }

    if (G_TEST_COMMAND_LINE_ARGUMENTS) {
        arguments = Cat(arguments, G_TEST_COMMAND_LINE_ARGUMENTS());
    }

    util::ThreadRename("test");
    fs::create_directories(m_path_root);
    m_args.ForceSetArg("-datadir", fs::PathToString(m_path_root));
    gArgs.ForceSetArg("-datadir", fs::PathToString(m_path_root));
    gArgs.ClearPathCache();
    {
        SetupServerArgs(*m_node.args);
        std::string error;
        if (!m_node.args->ParseParameters(arguments.size(), arguments.data(), error)) {
            m_node.args->ClearArgs();
            throw std::runtime_error{error};
        }
    }
<<<<<<< HEAD
    fBalancesIndex = m_node.args->GetBoolArg("-balancesindex", particl::DEFAULT_BALANCESINDEX);
    SelectParams(chainName);
    ResetParams(chainName, fParticlMode);
=======
    SelectParams(chainType);
>>>>>>> 29c36f07
    SeedInsecureRand();
    if (G_TEST_LOG_FUN) LogInstance().PushBackCallback(G_TEST_LOG_FUN);
    InitLogging(*m_node.args);
    AppInitParameterInteraction(*m_node.args);
    LogInstance().StartLogging();
    m_node.kernel = std::make_unique<kernel::Context>();
    SetupEnvironment();
    SetupNetworking();

    ValidationCacheSizes validation_cache_sizes{};
    ApplyArgsManOptions(*m_node.args, validation_cache_sizes);
    Assert(InitSignatureCache(validation_cache_sizes.signature_cache_bytes));
    Assert(InitScriptExecutionCache(validation_cache_sizes.script_execution_cache_bytes));

    m_node.chain = interfaces::MakeChain(m_node);
    static bool noui_connected = false;
    if (!noui_connected) {
        noui_connect();
        noui_connected = true;
    }
}

BasicTestingSetup::~BasicTestingSetup()
{
    SetMockTime(0s); // Reset mocktime for following tests
    LogInstance().DisconnectTestLogger();
    fs::remove_all(m_path_root);
    gArgs.ClearArgs();
}

<<<<<<< HEAD
ChainTestingSetup::ChainTestingSetup(const std::string& chainName, const std::vector<const char*>& extra_args, bool fParticlModeIn)
    : BasicTestingSetup(chainName, extra_args, fParticlModeIn)
=======
ChainTestingSetup::ChainTestingSetup(const ChainType chainType, const std::vector<const char*>& extra_args)
    : BasicTestingSetup(chainType, extra_args)
>>>>>>> 29c36f07
{
    const CChainParams& chainparams = Params();

    // We have to run a scheduler thread to prevent ActivateBestChain
    // from blocking due to queue overrun.
    m_node.scheduler = std::make_unique<CScheduler>();
    m_node.scheduler->m_service_thread = std::thread(util::TraceThread, "scheduler", [&] { m_node.scheduler->serviceQueue(); });
    GetMainSignals().RegisterBackgroundSignalScheduler(*m_node.scheduler);

    m_node.fee_estimator = std::make_unique<CBlockPolicyEstimator>(FeeestPath(*m_node.args));
    m_node.mempool = std::make_unique<CTxMemPool>(MemPoolOptionsForTest(m_node));

    m_cache_sizes = CalculateCacheSizes(m_args);

    const ChainstateManager::Options chainman_opts{
        .chainparams = chainparams,
        .datadir = m_args.GetDataDirNet(),
        .adjusted_time_callback = GetAdjustedTime,
        .check_block_index = true,
    };
    const BlockManager::Options blockman_opts{
        .chainparams = chainman_opts.chainparams,
        .blocks_dir = m_args.GetBlocksDirPath(),
    };
    m_node.chainman = std::make_unique<ChainstateManager>(chainman_opts, blockman_opts);
    m_node.chainman->m_blockman.m_block_tree_db = std::make_unique<CBlockTreeDB>(DBParams{
        .path = m_args.GetDataDirNet() / "blocks" / "index",
        .cache_bytes = static_cast<size_t>(m_cache_sizes.block_tree_db),
        .memory_only = true});

    m_node.smsgman = SmsgManager::make();
    m_node.chainman->m_smsgman = m_node.smsgman.get();

    constexpr int script_check_threads = 2;
    StartScriptCheckWorkerThreads(script_check_threads);
}

ChainTestingSetup::~ChainTestingSetup()
{
    smsgModule.Finalise();  // DB could have been initialised
    if (m_node.scheduler) m_node.scheduler->stop();
    StopScriptCheckWorkerThreads();
    GetMainSignals().FlushBackgroundCallbacks();
    GetMainSignals().UnregisterBackgroundSignalScheduler();
    m_node.connman.reset();
    m_node.banman.reset();
    m_node.addrman.reset();
    m_node.netgroupman.reset();
    m_node.args = nullptr;
    m_node.mempool.reset();
    m_node.scheduler.reset();
    m_node.chainman.reset();
    m_node.smsgman.reset();
}

void ChainTestingSetup::LoadVerifyActivateChainstate()
{
    auto& chainman{*Assert(m_node.chainman)};
    node::ChainstateLoadOptions options;
    options.mempool = Assert(m_node.mempool.get());
    options.block_tree_db_in_memory = m_block_tree_db_in_memory;
    options.coins_db_in_memory = m_coins_db_in_memory;
    options.reindex = node::fReindex;
    options.reindex_chainstate = m_args.GetBoolArg("-reindex-chainstate", false);
    options.prune = chainman.m_blockman.IsPruneMode();
    options.check_blocks = m_args.GetIntArg("-checkblocks", DEFAULT_CHECKBLOCKS);
    options.check_level = m_args.GetIntArg("-checklevel", DEFAULT_CHECKLEVEL);
    options.require_full_verification = m_args.IsArgSet("-checkblocks") || m_args.IsArgSet("-checklevel");

    node::ChainstateLoadArgs csl_args;
    // Particl, NOTE: m_args != m_node.args
    csl_args.address_index = m_node.args->GetBoolArg("-addressindex", particl::DEFAULT_ADDRESSINDEX);
    csl_args.spent_index = m_node.args->GetBoolArg("-spentindex", particl::DEFAULT_SPENTINDEX);
    csl_args.timestamp_index = m_node.args->GetBoolArg("-timestampindex", particl::DEFAULT_TIMESTAMPINDEX);
    csl_args.balances_index = m_node.args->GetBoolArg("-balancesindex", particl::DEFAULT_BALANCESINDEX);
    options.args = csl_args;

    auto [status, error] = LoadChainstate(chainman, m_cache_sizes, options);
    assert(status == node::ChainstateLoadStatus::SUCCESS);

    std::tie(status, error) = VerifyLoadedChainstate(chainman, options);
    assert(status == node::ChainstateLoadStatus::SUCCESS);

    BlockValidationState state;
    state.m_chainman = m_node.chainman.get();
    if (!chainman.ActiveChainstate().ActivateBestChain(state)) {
        throw std::runtime_error(strprintf("ActivateBestChain failed. (%s)", state.ToString()));
    }
}

TestingSetup::TestingSetup(
    const ChainType chainType,
    const std::vector<const char*>& extra_args,
    const bool coins_db_in_memory,
<<<<<<< HEAD
    const bool block_tree_db_in_memory,
    const bool fParticlModeIn)
    : ChainTestingSetup(chainName, extra_args, fParticlModeIn),
      m_coins_db_in_memory(coins_db_in_memory),
      m_block_tree_db_in_memory(block_tree_db_in_memory)
=======
    const bool block_tree_db_in_memory)
    : ChainTestingSetup(chainType, extra_args)
>>>>>>> 29c36f07
{
    m_coins_db_in_memory = coins_db_in_memory;
    m_block_tree_db_in_memory = block_tree_db_in_memory;
    // Ideally we'd move all the RPC tests to the functional testing framework
    // instead of unit tests, but for now we need these here.
    RegisterAllCoreRPCCommands(tableRPC);

    LoadVerifyActivateChainstate();

    m_node.netgroupman = std::make_unique<NetGroupManager>(/*asmap=*/std::vector<bool>());
    m_node.addrman = std::make_unique<AddrMan>(*m_node.netgroupman,
                                               /*deterministic=*/false,
                                               m_node.args->GetIntArg("-checkaddrman", 0));
    m_node.banman = std::make_unique<BanMan>(m_args.GetDataDirBase() / "banlist", nullptr, DEFAULT_MISBEHAVING_BANTIME);
    m_node.connman = std::make_unique<ConnmanTestMsg>(0x1337, 0x1337, *m_node.addrman, *m_node.netgroupman); // Deterministic randomness for tests.
    m_node.peerman = PeerManager::make(*m_node.connman, *m_node.addrman,
                                       m_node.banman.get(), *m_node.chainman,
                                       *m_node.mempool, false);

    {
        CConnman::Options options;
        options.m_msgproc = m_node.peerman.get();
        m_node.connman->Init(options);
    }
}

TestChain100Setup::TestChain100Setup(
        const ChainType chain_type,
        const std::vector<const char*>& extra_args,
        const bool coins_db_in_memory,
        const bool block_tree_db_in_memory)
    : TestingSetup{ChainType::REGTEST, extra_args, coins_db_in_memory, block_tree_db_in_memory}
{
    SetMockTime(1598887952);
    constexpr std::array<unsigned char, 32> vchKey = {
        {0, 0, 0, 0, 0, 0, 0, 0, 0, 0, 0, 0, 0, 0, 0, 0, 0, 0, 0, 0, 0, 0, 0, 0, 0, 0, 0, 0, 0, 0, 0, 1}};
    coinbaseKey.Set(vchKey.begin(), vchKey.end(), true);

    // Generate a 100-block chain:
    this->mineBlocks(COINBASE_MATURITY);

    {
        LOCK(::cs_main);
        assert(
            m_node.chainman->ActiveChain().Tip()->GetBlockHash().ToString() ==
            "571d80a9967ae599cec0448b0b0ba1cfb606f584d8069bd7166b86854ba7a191");
    }
}

void TestChain100Setup::mineBlocks(int num_blocks)
{
    CScript scriptPubKey = CScript() << ToByteVector(coinbaseKey.GetPubKey()) << OP_CHECKSIG;
    for (int i = 0; i < num_blocks; i++) {
        std::vector<CMutableTransaction> noTxns;
        CBlock b = CreateAndProcessBlock(noTxns, scriptPubKey);
        SetMockTime(GetTime() + 1);
        m_coinbase_txns.push_back(b.vtx[0]);
    }
}

CBlock TestChain100Setup::CreateBlock(
    const std::vector<CMutableTransaction>& txns,
    const CScript& scriptPubKey,
    Chainstate& chainstate)
{
    CBlock block = BlockAssembler{chainstate, nullptr}.CreateNewBlock(scriptPubKey)->block;

    Assert(block.vtx.size() == 1);
    for (const CMutableTransaction& tx : txns) {
        block.vtx.push_back(MakeTransactionRef(tx));
    }
    RegenerateCommitments(block, *Assert(m_node.chainman));

    while (!CheckProofOfWork(block.GetHash(), block.nBits, m_node.chainman->GetConsensus())) ++block.nNonce;

    return block;
}

CBlock TestChain100Setup::CreateAndProcessBlock(
    const std::vector<CMutableTransaction>& txns,
    const CScript& scriptPubKey,
    Chainstate* chainstate)
{
    if (!chainstate) {
        chainstate = &Assert(m_node.chainman)->ActiveChainstate();
    }

    CBlock block = this->CreateBlock(txns, scriptPubKey, *chainstate);
    std::shared_ptr<const CBlock> shared_pblock = std::make_shared<const CBlock>(block);
    Assert(m_node.chainman)->ProcessNewBlock(shared_pblock, true, true, nullptr);

    return block;
}


CMutableTransaction TestChain100Setup::CreateValidMempoolTransaction(CTransactionRef input_transaction,
                                                                     int input_vout,
                                                                     int input_height,
                                                                     CKey input_signing_key,
                                                                     CScript output_destination,
                                                                     CAmount output_amount,
                                                                     bool submit)
{
    // Transaction we will submit to the mempool
    CMutableTransaction mempool_txn;

    // Create an input
    COutPoint outpoint_to_spend(input_transaction->GetHash(), input_vout);
    CTxIn input(outpoint_to_spend);
    mempool_txn.vin.push_back(input);

    // Create an output
    CTxOut output(output_amount, output_destination);
    mempool_txn.vout.push_back(output);

    // Sign the transaction
    // - Add the signing key to a keystore
    FillableSigningProvider keystore;
    keystore.AddKey(input_signing_key);
    // - Populate a CoinsViewCache with the unspent output
    CCoinsView coins_view;
    CCoinsViewCache coins_cache(&coins_view);
    AddCoins(coins_cache, *input_transaction.get(), input_height);
    // - Use GetCoin to properly populate utxo_to_spend,
    Coin utxo_to_spend;
    assert(coins_cache.GetCoin(outpoint_to_spend, utxo_to_spend));
    // - Then add it to a map to pass in to SignTransaction
    std::map<COutPoint, Coin> input_coins;
    input_coins.insert({outpoint_to_spend, utxo_to_spend});
    // - Default signature hashing type
    int nHashType = SIGHASH_ALL;
    std::map<int, bilingual_str> input_errors;
    assert(SignTransaction(mempool_txn, &keystore, input_coins, nHashType, input_errors));

    // If submit=true, add transaction to the mempool.
    if (submit) {
        LOCK(cs_main);
        const MempoolAcceptResult result = m_node.chainman->ProcessTransaction(MakeTransactionRef(mempool_txn));
        assert(result.m_result_type == MempoolAcceptResult::ResultType::VALID);
    }

    return mempool_txn;
}

std::vector<CTransactionRef> TestChain100Setup::PopulateMempool(FastRandomContext& det_rand, size_t num_transactions, bool submit)
{
    std::vector<CTransactionRef> mempool_transactions;
    std::deque<std::pair<COutPoint, CAmount>> unspent_prevouts;
    std::transform(m_coinbase_txns.begin(), m_coinbase_txns.end(), std::back_inserter(unspent_prevouts),
        [](const auto& tx){ return std::make_pair(COutPoint(tx->GetHash(), 0), tx->vout[0].nValue); });
    while (num_transactions > 0 && !unspent_prevouts.empty()) {
        // The number of inputs and outputs are random, between 1 and 24.
        CMutableTransaction mtx = CMutableTransaction();
        const size_t num_inputs = det_rand.randrange(24) + 1;
        CAmount total_in{0};
        for (size_t n{0}; n < num_inputs; ++n) {
            if (unspent_prevouts.empty()) break;
            const auto& [prevout, amount] = unspent_prevouts.front();
            mtx.vin.push_back(CTxIn(prevout, CScript()));
            total_in += amount;
            unspent_prevouts.pop_front();
        }
        const size_t num_outputs = det_rand.randrange(24) + 1;
        const CAmount fee = 100 * det_rand.randrange(30);
        const CAmount amount_per_output = (total_in - fee) / num_outputs;
        for (size_t n{0}; n < num_outputs; ++n) {
            CScript spk = CScript() << CScriptNum(num_transactions + n);
            mtx.vout.push_back(CTxOut(amount_per_output, spk));
        }
        CTransactionRef ptx = MakeTransactionRef(mtx);
        mempool_transactions.push_back(ptx);
        if (amount_per_output > 3000) {
            // If the value is high enough to fund another transaction + fees, keep track of it so
            // it can be used to build a more complex transaction graph. Insert randomly into
            // unspent_prevouts for extra randomness in the resulting structures.
            for (size_t n{0}; n < num_outputs; ++n) {
                unspent_prevouts.push_back(std::make_pair(COutPoint(ptx->GetHash(), n), amount_per_output));
                std::swap(unspent_prevouts.back(), unspent_prevouts[det_rand.randrange(unspent_prevouts.size())]);
            }
        }
        if (submit) {
            LOCK2(cs_main, m_node.mempool->cs);
            LockPoints lp;
            m_node.mempool->addUnchecked(CTxMemPoolEntry(ptx, /*fee=*/(total_in - num_outputs * amount_per_output),
                                                         /*time=*/0, /*entry_height=*/1,
                                                         /*spends_coinbase=*/false, /*sigops_cost=*/4, lp));
        }
        --num_transactions;
    }
    return mempool_transactions;
}

void TestChain100Setup::MockMempoolMinFee(const CFeeRate& target_feerate)
{
    LOCK2(cs_main, m_node.mempool->cs);
    // Transactions in the mempool will affect the new minimum feerate.
    assert(m_node.mempool->size() == 0);
    // The target feerate cannot be too low...
    // ...otherwise the transaction's feerate will need to be negative.
    assert(target_feerate > m_node.mempool->m_incremental_relay_feerate);
    // ...otherwise this is not meaningful. The feerate policy uses the maximum of both feerates.
    assert(target_feerate > m_node.mempool->m_min_relay_feerate);

    // Manually create an invalid transaction. Manually set the fee in the CTxMemPoolEntry to
    // achieve the exact target feerate.
    CMutableTransaction mtx = CMutableTransaction();
    mtx.vin.push_back(CTxIn{COutPoint{g_insecure_rand_ctx.rand256(), 0}});
    mtx.vout.push_back(CTxOut(1 * COIN, GetScriptForDestination(WitnessV0ScriptHash(CScript() << OP_TRUE))));
    const auto tx{MakeTransactionRef(mtx)};
    LockPoints lp;
    // The new mempool min feerate is equal to the removed package's feerate + incremental feerate.
    const auto tx_fee = target_feerate.GetFee(GetVirtualTransactionSize(*tx)) -
        m_node.mempool->m_incremental_relay_feerate.GetFee(GetVirtualTransactionSize(*tx));
    m_node.mempool->addUnchecked(CTxMemPoolEntry(tx, /*fee=*/tx_fee,
                                                 /*time=*/0, /*entry_height=*/1,
                                                 /*spends_coinbase=*/true, /*sigops_cost=*/1, lp));
    m_node.mempool->TrimToSize(0);
    assert(m_node.mempool->GetMinFee() == target_feerate);
}
/**
 * @returns a real block (0000000000013b8ab2cd513b0261a14096412195a72a0c4827d229dcc7e0f7af)
 *      with 9 txs.
 */
CBlock getBlock13b8a()
{
    CBlock block;
    CDataStream stream(ParseHex("0100000090f0a9f110702f808219ebea1173056042a714bad51b916cb6800000000000005275289558f51c9966699404ae2294730c3c9f9bda53523ce50e9b95e558da2fdb261b4d4c86041b1ab1bf930901000000010000000000000000000000000000000000000000000000000000000000000000ffffffff07044c86041b0146ffffffff0100f2052a01000000434104e18f7afbe4721580e81e8414fc8c24d7cfacf254bb5c7b949450c3e997c2dc1242487a8169507b631eb3771f2b425483fb13102c4eb5d858eef260fe70fbfae0ac00000000010000000196608ccbafa16abada902780da4dc35dafd7af05fa0da08cf833575f8cf9e836000000004a493046022100dab24889213caf43ae6adc41cf1c9396c08240c199f5225acf45416330fd7dbd022100fe37900e0644bf574493a07fc5edba06dbc07c311b947520c2d514bc5725dcb401ffffffff0100f2052a010000001976a914f15d1921f52e4007b146dfa60f369ed2fc393ce288ac000000000100000001fb766c1288458c2bafcfec81e48b24d98ec706de6b8af7c4e3c29419bfacb56d000000008c493046022100f268ba165ce0ad2e6d93f089cfcd3785de5c963bb5ea6b8c1b23f1ce3e517b9f022100da7c0f21adc6c401887f2bfd1922f11d76159cbc597fbd756a23dcbb00f4d7290141042b4e8625a96127826915a5b109852636ad0da753c9e1d5606a50480cd0c40f1f8b8d898235e571fe9357d9ec842bc4bba1827daaf4de06d71844d0057707966affffffff0280969800000000001976a9146963907531db72d0ed1a0cfb471ccb63923446f388ac80d6e34c000000001976a914f0688ba1c0d1ce182c7af6741e02658c7d4dfcd388ac000000000100000002c40297f730dd7b5a99567eb8d27b78758f607507c52292d02d4031895b52f2ff010000008b483045022100f7edfd4b0aac404e5bab4fd3889e0c6c41aa8d0e6fa122316f68eddd0a65013902205b09cc8b2d56e1cd1f7f2fafd60a129ed94504c4ac7bdc67b56fe67512658b3e014104732012cb962afa90d31b25d8fb0e32c94e513ab7a17805c14ca4c3423e18b4fb5d0e676841733cb83abaf975845c9f6f2a8097b7d04f4908b18368d6fc2d68ecffffffffca5065ff9617cbcba45eb23726df6498a9b9cafed4f54cbab9d227b0035ddefb000000008a473044022068010362a13c7f9919fa832b2dee4e788f61f6f5d344a7c2a0da6ae740605658022006d1af525b9a14a35c003b78b72bd59738cd676f845d1ff3fc25049e01003614014104732012cb962afa90d31b25d8fb0e32c94e513ab7a17805c14ca4c3423e18b4fb5d0e676841733cb83abaf975845c9f6f2a8097b7d04f4908b18368d6fc2d68ecffffffff01001ec4110200000043410469ab4181eceb28985b9b4e895c13fa5e68d85761b7eee311db5addef76fa8621865134a221bd01f28ec9999ee3e021e60766e9d1f3458c115fb28650605f11c9ac000000000100000001cdaf2f758e91c514655e2dc50633d1e4c84989f8aa90a0dbc883f0d23ed5c2fa010000008b48304502207ab51be6f12a1962ba0aaaf24a20e0b69b27a94fac5adf45aa7d2d18ffd9236102210086ae728b370e5329eead9accd880d0cb070aea0c96255fae6c4f1ddcce1fd56e014104462e76fd4067b3a0aa42070082dcb0bf2f388b6495cf33d789904f07d0f55c40fbd4b82963c69b3dc31895d0c772c812b1d5fbcade15312ef1c0e8ebbb12dcd4ffffffff02404b4c00000000001976a9142b6ba7c9d796b75eef7942fc9288edd37c32f5c388ac002d3101000000001976a9141befba0cdc1ad56529371864d9f6cb042faa06b588ac000000000100000001b4a47603e71b61bc3326efd90111bf02d2f549b067f4c4a8fa183b57a0f800cb010000008a4730440220177c37f9a505c3f1a1f0ce2da777c339bd8339ffa02c7cb41f0a5804f473c9230220585b25a2ee80eb59292e52b987dad92acb0c64eced92ed9ee105ad153cdb12d001410443bd44f683467e549dae7d20d1d79cbdb6df985c6e9c029c8d0c6cb46cc1a4d3cf7923c5021b27f7a0b562ada113bc85d5fda5a1b41e87fe6e8802817cf69996ffffffff0280651406000000001976a9145505614859643ab7b547cd7f1f5e7e2a12322d3788ac00aa0271000000001976a914ea4720a7a52fc166c55ff2298e07baf70ae67e1b88ac00000000010000000586c62cd602d219bb60edb14a3e204de0705176f9022fe49a538054fb14abb49e010000008c493046022100f2bc2aba2534becbdf062eb993853a42bbbc282083d0daf9b4b585bd401aa8c9022100b1d7fd7ee0b95600db8535bbf331b19eed8d961f7a8e54159c53675d5f69df8c014104462e76fd4067b3a0aa42070082dcb0bf2f388b6495cf33d789904f07d0f55c40fbd4b82963c69b3dc31895d0c772c812b1d5fbcade15312ef1c0e8ebbb12dcd4ffffffff03ad0e58ccdac3df9dc28a218bcf6f1997b0a93306faaa4b3a28ae83447b2179010000008b483045022100be12b2937179da88599e27bb31c3525097a07cdb52422d165b3ca2f2020ffcf702200971b51f853a53d644ebae9ec8f3512e442b1bcb6c315a5b491d119d10624c83014104462e76fd4067b3a0aa42070082dcb0bf2f388b6495cf33d789904f07d0f55c40fbd4b82963c69b3dc31895d0c772c812b1d5fbcade15312ef1c0e8ebbb12dcd4ffffffff2acfcab629bbc8685792603762c921580030ba144af553d271716a95089e107b010000008b483045022100fa579a840ac258871365dd48cd7552f96c8eea69bd00d84f05b283a0dab311e102207e3c0ee9234814cfbb1b659b83671618f45abc1326b9edcc77d552a4f2a805c0014104462e76fd4067b3a0aa42070082dcb0bf2f388b6495cf33d789904f07d0f55c40fbd4b82963c69b3dc31895d0c772c812b1d5fbcade15312ef1c0e8ebbb12dcd4ffffffffdcdc6023bbc9944a658ddc588e61eacb737ddf0a3cd24f113b5a8634c517fcd2000000008b4830450221008d6df731df5d32267954bd7d2dda2302b74c6c2a6aa5c0ca64ecbabc1af03c75022010e55c571d65da7701ae2da1956c442df81bbf076cdbac25133f99d98a9ed34c014104462e76fd4067b3a0aa42070082dcb0bf2f388b6495cf33d789904f07d0f55c40fbd4b82963c69b3dc31895d0c772c812b1d5fbcade15312ef1c0e8ebbb12dcd4ffffffffe15557cd5ce258f479dfd6dc6514edf6d7ed5b21fcfa4a038fd69f06b83ac76e010000008b483045022023b3e0ab071eb11de2eb1cc3a67261b866f86bf6867d4558165f7c8c8aca2d86022100dc6e1f53a91de3efe8f63512850811f26284b62f850c70ca73ed5de8771fb451014104462e76fd4067b3a0aa42070082dcb0bf2f388b6495cf33d789904f07d0f55c40fbd4b82963c69b3dc31895d0c772c812b1d5fbcade15312ef1c0e8ebbb12dcd4ffffffff01404b4c00000000001976a9142b6ba7c9d796b75eef7942fc9288edd37c32f5c388ac00000000010000000166d7577163c932b4f9690ca6a80b6e4eb001f0a2fa9023df5595602aae96ed8d000000008a4730440220262b42546302dfb654a229cefc86432b89628ff259dc87edd1154535b16a67e102207b4634c020a97c3e7bbd0d4d19da6aa2269ad9dded4026e896b213d73ca4b63f014104979b82d02226b3a4597523845754d44f13639e3bf2df5e82c6aab2bdc79687368b01b1ab8b19875ae3c90d661a3d0a33161dab29934edeb36aa01976be3baf8affffffff02404b4c00000000001976a9144854e695a02af0aeacb823ccbc272134561e0a1688ac40420f00000000001976a914abee93376d6b37b5c2940655a6fcaf1c8e74237988ac0000000001000000014e3f8ef2e91349a9059cb4f01e54ab2597c1387161d3da89919f7ea6acdbb371010000008c49304602210081f3183471a5ca22307c0800226f3ef9c353069e0773ac76bb580654d56aa523022100d4c56465bdc069060846f4fbf2f6b20520b2a80b08b168b31e66ddb9c694e240014104976c79848e18251612f8940875b2b08d06e6dc73b9840e8860c066b7e87432c477e9a59a453e71e6d76d5fe34058b800a098fc1740ce3012e8fc8a00c96af966ffffffff02c0e1e400000000001976a9144134e75a6fcb6042034aab5e18570cf1f844f54788ac404b4c00000000001976a9142b6ba7c9d796b75eef7942fc9288edd37c32f5c388ac00000000"), SER_NETWORK, PROTOCOL_VERSION);
    stream >> block;
    return block;
}<|MERGE_RESOLUTION|>--- conflicted
+++ resolved
@@ -106,11 +106,7 @@
     return os;
 }
 
-<<<<<<< HEAD
-BasicTestingSetup::BasicTestingSetup(const std::string& chainName, const std::vector<const char*>& extra_args, bool fParticlModeIn)
-=======
-BasicTestingSetup::BasicTestingSetup(const ChainType chainType, const std::vector<const char*>& extra_args)
->>>>>>> 29c36f07
+BasicTestingSetup::BasicTestingSetup(const ChainType chainType, const std::vector<const char*>& extra_args, bool fParticlModeIn)
     : m_path_root{fs::temp_directory_path() / "test_common_" PACKAGE_NAME / g_insecure_rand_ctx_temp_path.rand256().ToString()},
       m_args{}
 {
@@ -153,13 +149,9 @@
             throw std::runtime_error{error};
         }
     }
-<<<<<<< HEAD
     fBalancesIndex = m_node.args->GetBoolArg("-balancesindex", particl::DEFAULT_BALANCESINDEX);
-    SelectParams(chainName);
-    ResetParams(chainName, fParticlMode);
-=======
     SelectParams(chainType);
->>>>>>> 29c36f07
+    ResetParams(chainType, fParticlMode);
     SeedInsecureRand();
     if (G_TEST_LOG_FUN) LogInstance().PushBackCallback(G_TEST_LOG_FUN);
     InitLogging(*m_node.args);
@@ -190,13 +182,8 @@
     gArgs.ClearArgs();
 }
 
-<<<<<<< HEAD
-ChainTestingSetup::ChainTestingSetup(const std::string& chainName, const std::vector<const char*>& extra_args, bool fParticlModeIn)
-    : BasicTestingSetup(chainName, extra_args, fParticlModeIn)
-=======
-ChainTestingSetup::ChainTestingSetup(const ChainType chainType, const std::vector<const char*>& extra_args)
-    : BasicTestingSetup(chainType, extra_args)
->>>>>>> 29c36f07
+ChainTestingSetup::ChainTestingSetup(const ChainType chainType, const std::vector<const char*>& extra_args, bool fParticlModeIn)
+    : BasicTestingSetup(chainType, extra_args, fParticlModeIn)
 {
     const CChainParams& chainparams = Params();
 
@@ -291,16 +278,9 @@
     const ChainType chainType,
     const std::vector<const char*>& extra_args,
     const bool coins_db_in_memory,
-<<<<<<< HEAD
     const bool block_tree_db_in_memory,
     const bool fParticlModeIn)
-    : ChainTestingSetup(chainName, extra_args, fParticlModeIn),
-      m_coins_db_in_memory(coins_db_in_memory),
-      m_block_tree_db_in_memory(block_tree_db_in_memory)
-=======
-    const bool block_tree_db_in_memory)
-    : ChainTestingSetup(chainType, extra_args)
->>>>>>> 29c36f07
+    : ChainTestingSetup(chainType, extra_args, fParticlModeIn)
 {
     m_coins_db_in_memory = coins_db_in_memory;
     m_block_tree_db_in_memory = block_tree_db_in_memory;
