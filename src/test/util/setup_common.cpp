--- conflicted
+++ resolved
@@ -163,11 +163,6 @@
     Assert(InitScriptExecutionCache(validation_cache_sizes.script_execution_cache_bytes));
 
     m_node.chain = interfaces::MakeChain(m_node);
-<<<<<<< HEAD
-    fCheckBlockIndex = true;
-
-=======
->>>>>>> 1bad29fe
     static bool noui_connected = false;
     if (!noui_connected) {
         noui_connect();
@@ -207,13 +202,9 @@
     m_node.chainman = std::make_unique<ChainstateManager>(chainman_opts);
     m_node.chainman->m_blockman.m_block_tree_db = std::make_unique<CBlockTreeDB>(m_cache_sizes.block_tree_db, true);
 
-<<<<<<< HEAD
     m_node.smsgman = SmsgManager::make();
     m_node.chainman->m_smsgman = m_node.smsgman.get();
 
-    // Start script-checking threads. Set g_parallel_script_checks to true so they are used.
-=======
->>>>>>> 1bad29fe
     constexpr int script_check_threads = 2;
     StartScriptCheckWorkerThreads(script_check_threads);
 }
