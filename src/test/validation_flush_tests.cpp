// Copyright (c) 2019-2022 The Bitcoin Core developers
// Distributed under the MIT software license, see the accompanying
// file COPYING or http://www.opensource.org/licenses/mit-license.php.
//
#include <sync.h>
#include <test/util/coins.h>
#include <test/util/random.h>
#include <test/util/setup_common.h>
#include <validation.h>

#include <boost/test/unit_test.hpp>

BOOST_FIXTURE_TEST_SUITE(validation_flush_tests, TestingSetup)

//! Test utilities for detecting when we need to flush the coins cache based
//! on estimated memory usage.
//!
//! @sa Chainstate::GetCoinsCacheSizeState()
//!
BOOST_AUTO_TEST_CASE(getcoinscachesizestate)
{
    Chainstate& chainstate{m_node.chainman->ActiveChainstate()};

    constexpr bool is_64_bit = sizeof(void*) == 8;

    LOCK(::cs_main);
    auto& view = chainstate.CoinsTip();

    // The number of bytes consumed by coin's heap data, i.e. CScript
    // (prevector<28, unsigned char>) when assigned 56 bytes of data per above.
    //
    // See also: Coin::DynamicMemoryUsage().
    constexpr unsigned int COIN_SIZE = is_64_bit ? 80 : 64;

    auto print_view_mem_usage = [](CCoinsViewCache& view) {
        BOOST_TEST_MESSAGE("CCoinsViewCache memory usage: " << view.DynamicMemoryUsage());
    };

    constexpr size_t MAX_COINS_CACHE_BYTES = 1024 + 64; // Inc for Particl

    // Without any coins in the cache, we shouldn't need to flush.
    BOOST_CHECK_EQUAL(
        chainstate.GetCoinsCacheSizeState(MAX_COINS_CACHE_BYTES, /*max_mempool_size_bytes=*/0),
        CoinsCacheSizeState::OK);

    // If the initial memory allocations of cacheCoins don't match these common
    // cases, we can't really continue to make assertions about memory usage.
    // End the test early.
    if ((view.DynamicMemoryUsage() != 32 && view.DynamicMemoryUsage() != 16) || sizeof(Coin) != 112) {
        // Add a bunch of coins to see that we at least flip over to CRITICAL.

        for (int i{0}; i < 1000; ++i) {
            const COutPoint res = AddTestCoin(view);
            BOOST_CHECK_EQUAL(view.AccessCoin(res).DynamicMemoryUsage(), COIN_SIZE);
        }

        BOOST_CHECK_EQUAL(
            chainstate.GetCoinsCacheSizeState(MAX_COINS_CACHE_BYTES, /*max_mempool_size_bytes=*/0),
            CoinsCacheSizeState::CRITICAL);

        BOOST_TEST_MESSAGE("Exiting cache flush tests early due to unsupported arch");
        return;
    }

    print_view_mem_usage(view);
    BOOST_CHECK_EQUAL(view.DynamicMemoryUsage(), is_64_bit ? 32U : 16U);

    // We should be able to add COINS_UNTIL_CRITICAL coins to the cache before going CRITICAL.
    // This is contingent not only on the dynamic memory usage of the Coins
    // that we're adding (COIN_SIZE bytes per), but also on how much memory the
    // cacheCoins (unordered_map) preallocates.
    constexpr int COINS_UNTIL_CRITICAL{2};

    for (int i{0}; i < COINS_UNTIL_CRITICAL; ++i) {
        const COutPoint res = AddTestCoin(view);
        print_view_mem_usage(view);
        BOOST_CHECK_EQUAL(view.AccessCoin(res).DynamicMemoryUsage(), COIN_SIZE);
        BOOST_CHECK_EQUAL(
            chainstate.GetCoinsCacheSizeState(MAX_COINS_CACHE_BYTES, /*max_mempool_size_bytes=*/0),
            CoinsCacheSizeState::OK);
    }

    // Adding some additional coins will push us over the edge to CRITICAL.
    for (int i{0}; i < 4; ++i) {
        AddTestCoin(view);
        print_view_mem_usage(view);
        if (chainstate.GetCoinsCacheSizeState(MAX_COINS_CACHE_BYTES, /*max_mempool_size_bytes=*/0) ==
            CoinsCacheSizeState::CRITICAL) {
            break;
        }
    }

    BOOST_CHECK_EQUAL(
        chainstate.GetCoinsCacheSizeState(MAX_COINS_CACHE_BYTES, /*max_mempool_size_bytes=*/0),
        CoinsCacheSizeState::CRITICAL);

    // Passing non-zero max mempool usage should allow us more headroom.
    BOOST_CHECK_EQUAL(
        chainstate.GetCoinsCacheSizeState(MAX_COINS_CACHE_BYTES, /*max_mempool_size_bytes=*/1 << 10),
        CoinsCacheSizeState::OK);

<<<<<<< HEAD
    for (int i{0}; i < 2; ++i) {
        add_coin(view);
=======
    for (int i{0}; i < 3; ++i) {
        AddTestCoin(view);
>>>>>>> 4395b7f0
        print_view_mem_usage(view);
        BOOST_CHECK_EQUAL(
            chainstate.GetCoinsCacheSizeState(MAX_COINS_CACHE_BYTES, /*max_mempool_size_bytes=*/1 << 10),
            CoinsCacheSizeState::OK);
    }

    // Adding another coin with the additional mempool room will put us >90%
    // but not yet critical.
    AddTestCoin(view);
    print_view_mem_usage(view);

    // Only perform these checks on 64 bit hosts; I haven't done the math for 32.
    if (is_64_bit) {
        float usage_percentage = (float)view.DynamicMemoryUsage() / (MAX_COINS_CACHE_BYTES + (1 << 10));
        BOOST_TEST_MESSAGE("CoinsTip usage percentage: " << usage_percentage);
        BOOST_CHECK(usage_percentage >= 0.9);
        BOOST_CHECK(usage_percentage < 1.0);
        BOOST_CHECK_EQUAL(
            chainstate.GetCoinsCacheSizeState(MAX_COINS_CACHE_BYTES, 1 << 10),
            CoinsCacheSizeState::LARGE);
    }

    // Using the default max_* values permits way more coins to be added.
    for (int i{0}; i < 1000; ++i) {
        AddTestCoin(view);
        BOOST_CHECK_EQUAL(
            chainstate.GetCoinsCacheSizeState(),
            CoinsCacheSizeState::OK);
    }

    // Flushing the view doesn't take us back to OK because cacheCoins has
    // preallocated memory that doesn't get reclaimed even after flush.

    BOOST_CHECK_EQUAL(
        chainstate.GetCoinsCacheSizeState(MAX_COINS_CACHE_BYTES, 0),
        CoinsCacheSizeState::CRITICAL);

    view.SetBestBlock(InsecureRand256(), 5);
    BOOST_CHECK(view.Flush());
    print_view_mem_usage(view);

    BOOST_CHECK_EQUAL(
        chainstate.GetCoinsCacheSizeState(MAX_COINS_CACHE_BYTES, 0),
        CoinsCacheSizeState::CRITICAL);
}

BOOST_AUTO_TEST_SUITE_END()<|MERGE_RESOLUTION|>--- conflicted
+++ resolved
@@ -99,13 +99,8 @@
         chainstate.GetCoinsCacheSizeState(MAX_COINS_CACHE_BYTES, /*max_mempool_size_bytes=*/1 << 10),
         CoinsCacheSizeState::OK);
 
-<<<<<<< HEAD
     for (int i{0}; i < 2; ++i) {
-        add_coin(view);
-=======
-    for (int i{0}; i < 3; ++i) {
         AddTestCoin(view);
->>>>>>> 4395b7f0
         print_view_mem_usage(view);
         BOOST_CHECK_EQUAL(
             chainstate.GetCoinsCacheSizeState(MAX_COINS_CACHE_BYTES, /*max_mempool_size_bytes=*/1 << 10),
