--- conflicted
+++ resolved
@@ -802,13 +802,7 @@
 
     // Disallowed nVersion
     t.nVersion = -1;
-<<<<<<< HEAD
-    reason.clear();
-    //BOOST_CHECK(!IsStandardTx(CTransaction(t), reason));
-    //BOOST_CHECK_EQUAL(reason, "version");
-=======
-    CheckIsNotStandard(t, "version");
->>>>>>> 5fabde6f
+    //CheckIsNotStandard(t, "version"); // Particl
 
     t.nVersion = 0;
     CheckIsNotStandard(t, "version");
