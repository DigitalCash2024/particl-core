// Copyright (c) 2011-2022 The Bitcoin Core developers
// Distributed under the MIT software license, see the accompanying
// file COPYING or http://www.opensource.org/licenses/mit-license.php.

#include <test/data/tx_invalid.json.h>
#include <test/data/tx_valid.json.h>
#include <test/util/setup_common.h>

#include <checkqueue.h>
#include <clientversion.h>
#include <consensus/amount.h>
#include <consensus/tx_check.h>
#include <consensus/tx_verify.h>
#include <consensus/validation.h>
#include <core_io.h>
#include <key.h>
#include <policy/policy.h>
#include <policy/settings.h>
#include <script/script.h>
#include <script/script_error.h>
#include <script/sign.h>
#include <script/signingprovider.h>
#include <script/standard.h>
#include <streams.h>
#include <test/util/json.h>
#include <test/util/random.h>
#include <test/util/script.h>
#include <test/util/transaction_utils.h>
#include <util/strencodings.h>
#include <util/string.h>
#include <validation.h>

#include <key/extkey.h>
#include <key/stealth.h>

#include <functional>
#include <map>
#include <string>

#include <boost/test/unit_test.hpp>

#include <univalue.h>

typedef std::vector<unsigned char> valtype;

static CFeeRate g_dust{DUST_RELAY_TX_FEE};
static bool g_bare_multi{DEFAULT_PERMIT_BAREMULTISIG};

static std::map<std::string, unsigned int> mapFlagNames = {
    {std::string("P2SH"), (unsigned int)SCRIPT_VERIFY_P2SH},
    {std::string("STRICTENC"), (unsigned int)SCRIPT_VERIFY_STRICTENC},
    {std::string("DERSIG"), (unsigned int)SCRIPT_VERIFY_DERSIG},
    {std::string("LOW_S"), (unsigned int)SCRIPT_VERIFY_LOW_S},
    {std::string("SIGPUSHONLY"), (unsigned int)SCRIPT_VERIFY_SIGPUSHONLY},
    {std::string("MINIMALDATA"), (unsigned int)SCRIPT_VERIFY_MINIMALDATA},
    {std::string("NULLDUMMY"), (unsigned int)SCRIPT_VERIFY_NULLDUMMY},
    {std::string("DISCOURAGE_UPGRADABLE_NOPS"), (unsigned int)SCRIPT_VERIFY_DISCOURAGE_UPGRADABLE_NOPS},
    {std::string("CLEANSTACK"), (unsigned int)SCRIPT_VERIFY_CLEANSTACK},
    {std::string("MINIMALIF"), (unsigned int)SCRIPT_VERIFY_MINIMALIF},
    {std::string("NULLFAIL"), (unsigned int)SCRIPT_VERIFY_NULLFAIL},
    {std::string("CHECKLOCKTIMEVERIFY"), (unsigned int)SCRIPT_VERIFY_CHECKLOCKTIMEVERIFY},
    {std::string("CHECKSEQUENCEVERIFY"), (unsigned int)SCRIPT_VERIFY_CHECKSEQUENCEVERIFY},
    {std::string("WITNESS"), (unsigned int)SCRIPT_VERIFY_WITNESS},
    {std::string("DISCOURAGE_UPGRADABLE_WITNESS_PROGRAM"), (unsigned int)SCRIPT_VERIFY_DISCOURAGE_UPGRADABLE_WITNESS_PROGRAM},
    {std::string("WITNESS_PUBKEYTYPE"), (unsigned int)SCRIPT_VERIFY_WITNESS_PUBKEYTYPE},
    {std::string("CONST_SCRIPTCODE"), (unsigned int)SCRIPT_VERIFY_CONST_SCRIPTCODE},
    {std::string("TAPROOT"), (unsigned int)SCRIPT_VERIFY_TAPROOT},
    {std::string("DISCOURAGE_UPGRADABLE_PUBKEYTYPE"), (unsigned int)SCRIPT_VERIFY_DISCOURAGE_UPGRADABLE_PUBKEYTYPE},
    {std::string("DISCOURAGE_OP_SUCCESS"), (unsigned int)SCRIPT_VERIFY_DISCOURAGE_OP_SUCCESS},
    {std::string("DISCOURAGE_UPGRADABLE_TAPROOT_VERSION"), (unsigned int)SCRIPT_VERIFY_DISCOURAGE_UPGRADABLE_TAPROOT_VERSION},
};

unsigned int ParseScriptFlags(std::string strFlags)
{
    if (strFlags.empty() || strFlags == "NONE") return 0;
    unsigned int flags = 0;
    std::vector<std::string> words = SplitString(strFlags, ',');

    for (const std::string& word : words)
    {
        if (!mapFlagNames.count(word))
            BOOST_ERROR("Bad test: unknown verification flag '" << word << "'");
        flags |= mapFlagNames[word];
    }

    return flags;
}

// Check that all flags in STANDARD_SCRIPT_VERIFY_FLAGS are present in mapFlagNames.
bool CheckMapFlagNames()
{
    unsigned int standard_flags_missing{STANDARD_SCRIPT_VERIFY_FLAGS};
    for (const auto& pair : mapFlagNames) {
        standard_flags_missing &= ~(pair.second);
    }
    return standard_flags_missing == 0;
}

std::string FormatScriptFlags(unsigned int flags)
{
    if (flags == 0) {
        return "";
    }
    std::string ret;
    std::map<std::string, unsigned int>::const_iterator it = mapFlagNames.begin();
    while (it != mapFlagNames.end()) {
        if (flags & it->second) {
            ret += it->first + ",";
        }
        it++;
    }
    return ret.substr(0, ret.size() - 1);
}

/*
* Check that the input scripts of a transaction are valid/invalid as expected.
*/
bool CheckTxScripts(const CTransaction& tx, const std::map<COutPoint, CScript>& map_prevout_scriptPubKeys,
    const std::map<COutPoint, int64_t>& map_prevout_values, unsigned int flags,
    const PrecomputedTransactionData& txdata, const std::string& strTest, bool expect_valid)
{
    bool tx_valid = true;
    ScriptError err = expect_valid ? SCRIPT_ERR_UNKNOWN_ERROR : SCRIPT_ERR_OK;
    for (unsigned int i = 0; i < tx.vin.size() && tx_valid; ++i) {
        const CTxIn input = tx.vin[i];
        const CAmount amount = map_prevout_values.count(input.prevout) ? map_prevout_values.at(input.prevout) : 0;
        try {
            tx_valid = VerifyScript(input.scriptSig, map_prevout_scriptPubKeys.at(input.prevout),
                &input.scriptWitness, flags, TransactionSignatureChecker(&tx, i, amount, txdata, MissingDataBehavior::ASSERT_FAIL), &err);
        } catch (...) {
            BOOST_ERROR("Bad test: " << strTest);
            return true; // The test format is bad and an error is thrown. Return true to silence further error.
        }
        if (expect_valid) {
            BOOST_CHECK_MESSAGE(tx_valid, strTest);
            BOOST_CHECK_MESSAGE((err == SCRIPT_ERR_OK), ScriptErrorString(err));
            err = SCRIPT_ERR_UNKNOWN_ERROR;
        }
    }
    if (!expect_valid) {
        BOOST_CHECK_MESSAGE(!tx_valid, strTest);
        BOOST_CHECK_MESSAGE((err != SCRIPT_ERR_OK), ScriptErrorString(err));
    }
    return (tx_valid == expect_valid);
}

/*
 * Trim or fill flags to make the combination valid:
 * WITNESS must be used with P2SH
 * CLEANSTACK must be used WITNESS and P2SH
 */

unsigned int TrimFlags(unsigned int flags)
{
    // WITNESS requires P2SH
    if (!(flags & SCRIPT_VERIFY_P2SH)) flags &= ~(unsigned int)SCRIPT_VERIFY_WITNESS;

    // CLEANSTACK requires WITNESS (and transitively CLEANSTACK requires P2SH)
    if (!(flags & SCRIPT_VERIFY_WITNESS)) flags &= ~(unsigned int)SCRIPT_VERIFY_CLEANSTACK;
    Assert(IsValidFlagCombination(flags));
    return flags;
}

unsigned int FillFlags(unsigned int flags)
{
    // CLEANSTACK implies WITNESS
    if (flags & SCRIPT_VERIFY_CLEANSTACK) flags |= SCRIPT_VERIFY_WITNESS;

    // WITNESS implies P2SH (and transitively CLEANSTACK implies P2SH)
    if (flags & SCRIPT_VERIFY_WITNESS) flags |= SCRIPT_VERIFY_P2SH;
    Assert(IsValidFlagCombination(flags));
    return flags;
}

// Exclude each possible script verify flag from flags. Returns a set of these flag combinations
// that are valid and without duplicates. For example: if flags=1111 and the 4 possible flags are
// 0001, 0010, 0100, and 1000, this should return the set {0111, 1011, 1101, 1110}.
// Assumes that mapFlagNames contains all script verify flags.
std::set<unsigned int> ExcludeIndividualFlags(unsigned int flags)
{
    std::set<unsigned int> flags_combos;
    for (const auto& pair : mapFlagNames) {
        const unsigned int flags_excluding_one = TrimFlags(flags & ~(pair.second));
        if (flags != flags_excluding_one) {
            flags_combos.insert(flags_excluding_one);
        }
    }
    return flags_combos;
}

BOOST_FIXTURE_TEST_SUITE(transaction_tests, BasicTestingSetup)

BOOST_AUTO_TEST_CASE(tx_valid)
{
    BOOST_CHECK_MESSAGE(CheckMapFlagNames(), "mapFlagNames is missing a script verification flag");
    // Read tests from test/data/tx_valid.json
    UniValue tests = read_json(std::string(json_tests::tx_valid, json_tests::tx_valid + sizeof(json_tests::tx_valid)));

    for (unsigned int idx = 0; idx < tests.size(); idx++) {
        const UniValue& test = tests[idx];
        std::string strTest = test.write();
        if (test[0].isArray())
        {
            if (test.size() != 3 || !test[1].isStr() || !test[2].isStr())
            {
                BOOST_ERROR("Bad test: " << strTest);
                continue;
            }

            std::map<COutPoint, CScript> mapprevOutScriptPubKeys;
            std::map<COutPoint, int64_t> mapprevOutValues;
            UniValue inputs = test[0].get_array();
            bool fValid = true;
            for (unsigned int inpIdx = 0; inpIdx < inputs.size(); inpIdx++) {
                const UniValue& input = inputs[inpIdx];
                if (!input.isArray()) {
                    fValid = false;
                    break;
                }
                const UniValue& vinput = input.get_array();
                if (vinput.size() < 3 || vinput.size() > 4)
                {
                    fValid = false;
                    break;
                }
                COutPoint outpoint{uint256S(vinput[0].get_str()), uint32_t(vinput[1].getInt<int>())};
                mapprevOutScriptPubKeys[outpoint] = ParseScript(vinput[2].get_str());
                if (vinput.size() >= 4)
                {
                    mapprevOutValues[outpoint] = vinput[3].getInt<int64_t>();
                }
            }
            if (!fValid)
            {
                BOOST_ERROR("Bad test: " << strTest);
                continue;
            }

            std::string transaction = test[1].get_str();
            CDataStream stream(ParseHex(transaction), SER_NETWORK, PROTOCOL_VERSION);
            CTransaction tx(deserialize, stream);

            TxValidationState state;
            BOOST_CHECK_MESSAGE(CheckTransaction(tx, state), strTest);
            BOOST_CHECK(state.IsValid());

            PrecomputedTransactionData txdata(tx);
            unsigned int verify_flags = ParseScriptFlags(test[2].get_str());

            // Check that the test gives a valid combination of flags (otherwise VerifyScript will throw). Don't edit the flags.
            if (~verify_flags != FillFlags(~verify_flags)) {
                BOOST_ERROR("Bad test flags: " << strTest);
            }

            BOOST_CHECK_MESSAGE(CheckTxScripts(tx, mapprevOutScriptPubKeys, mapprevOutValues, ~verify_flags, txdata, strTest, /*expect_valid=*/true),
                                "Tx unexpectedly failed: " << strTest);

            // Backwards compatibility of script verification flags: Removing any flag(s) should not invalidate a valid transaction
            for (const auto& [name, flag] : mapFlagNames) {
                // Removing individual flags
                unsigned int flags = TrimFlags(~(verify_flags | flag));
                if (!CheckTxScripts(tx, mapprevOutScriptPubKeys, mapprevOutValues, flags, txdata, strTest, /*expect_valid=*/true)) {
                    BOOST_ERROR("Tx unexpectedly failed with flag " << name << " unset: " << strTest);
                }
                // Removing random combinations of flags
                flags = TrimFlags(~(verify_flags | (unsigned int)InsecureRandBits(mapFlagNames.size())));
                if (!CheckTxScripts(tx, mapprevOutScriptPubKeys, mapprevOutValues, flags, txdata, strTest, /*expect_valid=*/true)) {
                    BOOST_ERROR("Tx unexpectedly failed with random flags " << ToString(flags) << ": " << strTest);
                }
            }

            // Check that flags are maximal: transaction should fail if any unset flags are set.
            for (auto flags_excluding_one : ExcludeIndividualFlags(verify_flags)) {
                if (!CheckTxScripts(tx, mapprevOutScriptPubKeys, mapprevOutValues, ~flags_excluding_one, txdata, strTest, /*expect_valid=*/false)) {
                    BOOST_ERROR("Too many flags unset: " << strTest);
                }
            }
        }
    }
}

BOOST_AUTO_TEST_CASE(tx_invalid)
{
    // Read tests from test/data/tx_invalid.json
    UniValue tests = read_json(std::string(json_tests::tx_invalid, json_tests::tx_invalid + sizeof(json_tests::tx_invalid)));

    for (unsigned int idx = 0; idx < tests.size(); idx++) {
        const UniValue& test = tests[idx];
        std::string strTest = test.write();
        if (test[0].isArray())
        {
            if (test.size() != 3 || !test[1].isStr() || !test[2].isStr())
            {
                BOOST_ERROR("Bad test: " << strTest);
                continue;
            }

            std::map<COutPoint, CScript> mapprevOutScriptPubKeys;
            std::map<COutPoint, int64_t> mapprevOutValues;
            UniValue inputs = test[0].get_array();
            bool fValid = true;
            for (unsigned int inpIdx = 0; inpIdx < inputs.size(); inpIdx++) {
                const UniValue& input = inputs[inpIdx];
                if (!input.isArray()) {
                    fValid = false;
                    break;
                }
                const UniValue& vinput = input.get_array();
                if (vinput.size() < 3 || vinput.size() > 4)
                {
                    fValid = false;
                    break;
                }
                COutPoint outpoint{uint256S(vinput[0].get_str()), uint32_t(vinput[1].getInt<int>())};
                mapprevOutScriptPubKeys[outpoint] = ParseScript(vinput[2].get_str());
                if (vinput.size() >= 4)
                {
                    mapprevOutValues[outpoint] = vinput[3].getInt<int64_t>();
                }
            }
            if (!fValid)
            {
                BOOST_ERROR("Bad test: " << strTest);
                continue;
            }

            std::string transaction = test[1].get_str();
            CDataStream stream(ParseHex(transaction), SER_NETWORK, PROTOCOL_VERSION );
            CTransaction tx(deserialize, stream);

            TxValidationState state;
            if (!CheckTransaction(tx, state) || state.IsInvalid()) {
                BOOST_CHECK_MESSAGE(test[2].get_str() == "BADTX", strTest);
                continue;
            }

            PrecomputedTransactionData txdata(tx);
            unsigned int verify_flags = ParseScriptFlags(test[2].get_str());

            // Check that the test gives a valid combination of flags (otherwise VerifyScript will throw). Don't edit the flags.
            if (verify_flags != FillFlags(verify_flags)) {
                BOOST_ERROR("Bad test flags: " << strTest);
            }

            // Not using FillFlags() in the main test, in order to detect invalid verifyFlags combination
            BOOST_CHECK_MESSAGE(CheckTxScripts(tx, mapprevOutScriptPubKeys, mapprevOutValues, verify_flags, txdata, strTest, /*expect_valid=*/false),
                                "Tx unexpectedly passed: " << strTest);

            // Backwards compatibility of script verification flags: Adding any flag(s) should not validate an invalid transaction
            for (const auto& [name, flag] : mapFlagNames) {
                unsigned int flags = FillFlags(verify_flags | flag);
                // Adding individual flags
                if (!CheckTxScripts(tx, mapprevOutScriptPubKeys, mapprevOutValues, flags, txdata, strTest, /*expect_valid=*/false)) {
                    BOOST_ERROR("Tx unexpectedly passed with flag " << name << " set: " << strTest);
                }
                // Adding random combinations of flags
                flags = FillFlags(verify_flags | (unsigned int)InsecureRandBits(mapFlagNames.size()));
                if (!CheckTxScripts(tx, mapprevOutScriptPubKeys, mapprevOutValues, flags, txdata, strTest, /*expect_valid=*/false)) {
                    BOOST_ERROR("Tx unexpectedly passed with random flags " << name << ": " << strTest);
                }
            }

            // Check that flags are minimal: transaction should succeed if any set flags are unset.
            for (auto flags_excluding_one : ExcludeIndividualFlags(verify_flags)) {
                if (!CheckTxScripts(tx, mapprevOutScriptPubKeys, mapprevOutValues, flags_excluding_one, txdata, strTest, /*expect_valid=*/true)) {
                    BOOST_ERROR("Too many flags set: " << strTest);
                }
            }
        }
    }
}

BOOST_AUTO_TEST_CASE(basic_transaction_tests)
{
    // Random real transaction (e2769b09e784f32f62ef849763d4f45b98e07ba658647343b915ff832b110436)
    unsigned char ch[] = {0x01, 0x00, 0x00, 0x00, 0x01, 0x6b, 0xff, 0x7f, 0xcd, 0x4f, 0x85, 0x65, 0xef, 0x40, 0x6d, 0xd5, 0xd6, 0x3d, 0x4f, 0xf9, 0x4f, 0x31, 0x8f, 0xe8, 0x20, 0x27, 0xfd, 0x4d, 0xc4, 0x51, 0xb0, 0x44, 0x74, 0x01, 0x9f, 0x74, 0xb4, 0x00, 0x00, 0x00, 0x00, 0x8c, 0x49, 0x30, 0x46, 0x02, 0x21, 0x00, 0xda, 0x0d, 0xc6, 0xae, 0xce, 0xfe, 0x1e, 0x06, 0xef, 0xdf, 0x05, 0x77, 0x37, 0x57, 0xde, 0xb1, 0x68, 0x82, 0x09, 0x30, 0xe3, 0xb0, 0xd0, 0x3f, 0x46, 0xf5, 0xfc, 0xf1, 0x50, 0xbf, 0x99, 0x0c, 0x02, 0x21, 0x00, 0xd2, 0x5b, 0x5c, 0x87, 0x04, 0x00, 0x76, 0xe4, 0xf2, 0x53, 0xf8, 0x26, 0x2e, 0x76, 0x3e, 0x2d, 0xd5, 0x1e, 0x7f, 0xf0, 0xbe, 0x15, 0x77, 0x27, 0xc4, 0xbc, 0x42, 0x80, 0x7f, 0x17, 0xbd, 0x39, 0x01, 0x41, 0x04, 0xe6, 0xc2, 0x6e, 0xf6, 0x7d, 0xc6, 0x10, 0xd2, 0xcd, 0x19, 0x24, 0x84, 0x78, 0x9a, 0x6c, 0xf9, 0xae, 0xa9, 0x93, 0x0b, 0x94, 0x4b, 0x7e, 0x2d, 0xb5, 0x34, 0x2b, 0x9d, 0x9e, 0x5b, 0x9f, 0xf7, 0x9a, 0xff, 0x9a, 0x2e, 0xe1, 0x97, 0x8d, 0xd7, 0xfd, 0x01, 0xdf, 0xc5, 0x22, 0xee, 0x02, 0x28, 0x3d, 0x3b, 0x06, 0xa9, 0xd0, 0x3a, 0xcf, 0x80, 0x96, 0x96, 0x8d, 0x7d, 0xbb, 0x0f, 0x91, 0x78, 0xff, 0xff, 0xff, 0xff, 0x02, 0x8b, 0xa7, 0x94, 0x0e, 0x00, 0x00, 0x00, 0x00, 0x19, 0x76, 0xa9, 0x14, 0xba, 0xde, 0xec, 0xfd, 0xef, 0x05, 0x07, 0x24, 0x7f, 0xc8, 0xf7, 0x42, 0x41, 0xd7, 0x3b, 0xc0, 0x39, 0x97, 0x2d, 0x7b, 0x88, 0xac, 0x40, 0x94, 0xa8, 0x02, 0x00, 0x00, 0x00, 0x00, 0x19, 0x76, 0xa9, 0x14, 0xc1, 0x09, 0x32, 0x48, 0x3f, 0xec, 0x93, 0xed, 0x51, 0xf5, 0xfe, 0x95, 0xe7, 0x25, 0x59, 0xf2, 0xcc, 0x70, 0x43, 0xf9, 0x88, 0xac, 0x00, 0x00, 0x00, 0x00, 0x00};
    std::vector<unsigned char> vch(ch, ch + sizeof(ch) -1);
    CDataStream stream(vch, SER_DISK, CLIENT_VERSION);
    CMutableTransaction tx;
    stream >> tx;
    TxValidationState state;
    BOOST_CHECK_MESSAGE(CheckTransaction(CTransaction(tx), state) && state.IsValid(), "Simple deserialized transaction should be valid.");

    // Check that duplicate txins fail
    tx.vin.push_back(tx.vin[0]);
    BOOST_CHECK_MESSAGE(!CheckTransaction(CTransaction(tx), state) || !state.IsValid(), "Transaction with duplicate txins should be invalid.");
}

BOOST_AUTO_TEST_CASE(test_Get)
{
    FillableSigningProvider keystore;
    CCoinsView coinsDummy;
    CCoinsViewCache coins(&coinsDummy);
    std::vector<CMutableTransaction> dummyTransactions =
        SetupDummyInputs(keystore, coins, {11*CENT, 50*CENT, 21*CENT, 22*CENT});

    CMutableTransaction t1;
    t1.vin.resize(3);
    t1.vin[0].prevout.hash = dummyTransactions[0].GetHash();
    t1.vin[0].prevout.n = 1;
    t1.vin[0].scriptSig << std::vector<unsigned char>(65, 0);
    t1.vin[1].prevout.hash = dummyTransactions[1].GetHash();
    t1.vin[1].prevout.n = 0;
    t1.vin[1].scriptSig << std::vector<unsigned char>(65, 0) << std::vector<unsigned char>(33, 4);
    t1.vin[2].prevout.hash = dummyTransactions[1].GetHash();
    t1.vin[2].prevout.n = 1;
    t1.vin[2].scriptSig << std::vector<unsigned char>(65, 0) << std::vector<unsigned char>(33, 4);
    t1.vout.resize(2);
    t1.vout[0].nValue = 90*CENT;
    t1.vout[0].scriptPubKey << OP_1;

    BOOST_CHECK(AreInputsStandard(CTransaction(t1), coins));
}

static void CreateCreditAndSpend(const FillableSigningProvider& keystore, const CScript& outscript, CTransactionRef& output, CMutableTransaction& input, bool success = true)
{
    CMutableTransaction outputm;
    outputm.nVersion = 1;
    outputm.vin.resize(1);
    outputm.vin[0].prevout.SetNull();
    outputm.vin[0].scriptSig = CScript();
    outputm.vout.resize(1);
    outputm.vout[0].nValue = 1;
    outputm.vout[0].scriptPubKey = outscript;
    CDataStream ssout(SER_NETWORK, PROTOCOL_VERSION);
    ssout << outputm;
    ssout >> output;
    assert(output->vin.size() == 1);
    assert(output->vin[0] == outputm.vin[0]);
    assert(output->vout.size() == 1);
    assert(output->vout[0] == outputm.vout[0]);

    CMutableTransaction inputm;
    inputm.nVersion = 1;
    inputm.vin.resize(1);
    inputm.vin[0].prevout.hash = output->GetHash();
    inputm.vin[0].prevout.n = 0;
    inputm.vout.resize(1);
    inputm.vout[0].nValue = 1;
    inputm.vout[0].scriptPubKey = CScript();
    SignatureData empty;
    bool ret = SignSignature(keystore, *output, inputm, 0, SIGHASH_ALL, empty);
    assert(ret == success);
    CDataStream ssin(SER_NETWORK, PROTOCOL_VERSION);
    ssin << inputm;
    ssin >> input;
    assert(input.vin.size() == 1);
    assert(input.vin[0] == inputm.vin[0]);
    assert(input.vout.size() == 1);
    assert(input.vout[0] == inputm.vout[0]);
    assert(input.vin[0].scriptWitness.stack == inputm.vin[0].scriptWitness.stack);
}

static void CheckWithFlag(const CTransactionRef& output, const CMutableTransaction& input, uint32_t flags, bool success)
{
    ScriptError error;
    CTransaction inputi(input);
    bool ret = VerifyScript(inputi.vin[0].scriptSig, output->vout[0].scriptPubKey, &inputi.vin[0].scriptWitness, flags, TransactionSignatureChecker(&inputi, 0, output->vout[0].nValue, MissingDataBehavior::ASSERT_FAIL), &error);
    assert(ret == success);
}

static CScript PushAll(const std::vector<valtype>& values)
{
    CScript result;
    for (const valtype& v : values) {
        if (v.size() == 0) {
            result << OP_0;
        } else if (v.size() == 1 && v[0] >= 1 && v[0] <= 16) {
            result << CScript::EncodeOP_N(v[0]);
        } else if (v.size() == 1 && v[0] == 0x81) {
            result << OP_1NEGATE;
        } else {
            result << v;
        }
    }
    return result;
}

static void ReplaceRedeemScript(CScript& script, const CScript& redeemScript)
{
    std::vector<valtype> stack;
    EvalScript(stack, script, SCRIPT_VERIFY_STRICTENC, BaseSignatureChecker(), SigVersion::BASE);
    assert(stack.size() > 0);
    stack.back() = std::vector<unsigned char>(redeemScript.begin(), redeemScript.end());
    script = PushAll(stack);
}

BOOST_AUTO_TEST_CASE(test_big_witness_transaction)
{
    CMutableTransaction mtx;
    mtx.nVersion = 1;

    CKey key;
    key.MakeNewKey(true); // Need to use compressed keys in segwit or the signing will fail
    FillableSigningProvider keystore;
    BOOST_CHECK(keystore.AddKeyPubKey(key, key.GetPubKey()));
    CKeyID hash = key.GetPubKey().GetID();
    CScript scriptPubKey = CScript() << OP_0 << std::vector<unsigned char>(hash.begin(), hash.end());

    std::vector<int> sigHashes;
    sigHashes.push_back(SIGHASH_NONE | SIGHASH_ANYONECANPAY);
    sigHashes.push_back(SIGHASH_SINGLE | SIGHASH_ANYONECANPAY);
    sigHashes.push_back(SIGHASH_ALL | SIGHASH_ANYONECANPAY);
    sigHashes.push_back(SIGHASH_NONE);
    sigHashes.push_back(SIGHASH_SINGLE);
    sigHashes.push_back(SIGHASH_ALL);

    // create a big transaction of 4500 inputs signed by the same key
    for(uint32_t ij = 0; ij < 4500; ij++) {
        uint32_t i = mtx.vin.size();
        uint256 prevId;
        prevId.SetHex("0000000000000000000000000000000000000000000000000000000000000100");
        COutPoint outpoint(prevId, i);

        mtx.vin.resize(mtx.vin.size() + 1);
        mtx.vin[i].prevout = outpoint;
        mtx.vin[i].scriptSig = CScript();

        mtx.vout.resize(mtx.vout.size() + 1);
        mtx.vout[i].nValue = 1000;
        mtx.vout[i].scriptPubKey = CScript() << OP_1;
    }

    CAmount amount = 1000;
    std::vector<uint8_t> vchAmount(8);
    part::SetAmount(vchAmount, amount);
    // sign all inputs
    for(uint32_t i = 0; i < mtx.vin.size(); i++) {
        SignatureData empty;
        bool hashSigned = SignSignature(keystore, scriptPubKey, mtx, i, vchAmount, sigHashes.at(i % sigHashes.size()), empty);
        assert(hashSigned);
    }

    CDataStream ssout(SER_NETWORK, PROTOCOL_VERSION);
    ssout << mtx;
    CTransaction tx(deserialize, ssout);

    // check all inputs concurrently, with the cache
    PrecomputedTransactionData txdata(tx);
    CCheckQueue<CScriptCheck> scriptcheckqueue(128);
    CCheckQueueControl<CScriptCheck> control(&scriptcheckqueue);

    scriptcheckqueue.StartWorkerThreads(20);

    std::vector<Coin> coins;
    for(uint32_t i = 0; i < mtx.vin.size(); i++) {
        Coin coin;
        coin.nHeight = 1;
        coin.fCoinBase = false;
        coin.out.nValue = 1000;
        coin.out.scriptPubKey = scriptPubKey;
        coins.emplace_back(std::move(coin));
    }

    for(uint32_t i = 0; i < mtx.vin.size(); i++) {
        std::vector<CScriptCheck> vChecks;
<<<<<<< HEAD

        CScriptCheck check(coins[tx.vin[i].prevout.n].out, tx, i, SCRIPT_VERIFY_P2SH | SCRIPT_VERIFY_WITNESS, false, &txdata);
        vChecks.push_back(CScriptCheck());
        check.swap(vChecks.back());
        control.Add(vChecks);
=======
        vChecks.emplace_back(coins[tx.vin[i].prevout.n].out, tx, i, SCRIPT_VERIFY_P2SH | SCRIPT_VERIFY_WITNESS, false, &txdata);
        control.Add(std::move(vChecks));
>>>>>>> 2fadb261
    }

    bool controlCheck = control.Wait();
    assert(controlCheck);
    scriptcheckqueue.StopWorkerThreads();
}

SignatureData CombineSignatures(const CMutableTransaction& input1, const CMutableTransaction& input2, const CTransactionRef tx)
{
    SignatureData sigdata;
    sigdata = DataFromTransaction(input1, 0, tx->vout[0]);
    sigdata.MergeSignatureData(DataFromTransaction(input2, 0, tx->vout[0]));
    ProduceSignature(DUMMY_SIGNING_PROVIDER, MutableTransactionSignatureCreator(input1, 0, tx->vout[0].nValue, SIGHASH_ALL), tx->vout[0].scriptPubKey, sigdata);
    return sigdata;
}

BOOST_AUTO_TEST_CASE(test_witness)
{
    std::vector<uint8_t> vchAmount(8);

    FillableSigningProvider keystore, keystore2;
    CKey key1, key2, key3, key1L, key2L;
    CPubKey pubkey1, pubkey2, pubkey3, pubkey1L, pubkey2L;
    key1.MakeNewKey(true);
    key2.MakeNewKey(true);
    key3.MakeNewKey(true);
    key1L.MakeNewKey(false);
    key2L.MakeNewKey(false);
    pubkey1 = key1.GetPubKey();
    pubkey2 = key2.GetPubKey();
    pubkey3 = key3.GetPubKey();
    pubkey1L = key1L.GetPubKey();
    pubkey2L = key2L.GetPubKey();
    BOOST_CHECK(keystore.AddKeyPubKey(key1, pubkey1));
    BOOST_CHECK(keystore.AddKeyPubKey(key2, pubkey2));
    BOOST_CHECK(keystore.AddKeyPubKey(key1L, pubkey1L));
    BOOST_CHECK(keystore.AddKeyPubKey(key2L, pubkey2L));
    CScript scriptPubkey1, scriptPubkey2, scriptPubkey1L, scriptPubkey2L, scriptMulti;
    scriptPubkey1 << ToByteVector(pubkey1) << OP_CHECKSIG;
    scriptPubkey2 << ToByteVector(pubkey2) << OP_CHECKSIG;
    scriptPubkey1L << ToByteVector(pubkey1L) << OP_CHECKSIG;
    scriptPubkey2L << ToByteVector(pubkey2L) << OP_CHECKSIG;
    std::vector<CPubKey> oneandthree;
    oneandthree.push_back(pubkey1);
    oneandthree.push_back(pubkey3);
    scriptMulti = GetScriptForMultisig(2, oneandthree);
    BOOST_CHECK(keystore.AddCScript(scriptPubkey1));
    BOOST_CHECK(keystore.AddCScript(scriptPubkey2));
    BOOST_CHECK(keystore.AddCScript(scriptPubkey1L));
    BOOST_CHECK(keystore.AddCScript(scriptPubkey2L));
    BOOST_CHECK(keystore.AddCScript(scriptMulti));
    CScript destination_script_1, destination_script_2, destination_script_1L, destination_script_2L, destination_script_multi;
    destination_script_1 = GetScriptForDestination(WitnessV0KeyHash(pubkey1));
    destination_script_2 = GetScriptForDestination(WitnessV0KeyHash(pubkey2));
    destination_script_1L = GetScriptForDestination(WitnessV0KeyHash(pubkey1L));
    destination_script_2L = GetScriptForDestination(WitnessV0KeyHash(pubkey2L));
    destination_script_multi = GetScriptForDestination(WitnessV0ScriptHash(scriptMulti));
    BOOST_CHECK(keystore.AddCScript(destination_script_1));
    BOOST_CHECK(keystore.AddCScript(destination_script_2));
    BOOST_CHECK(keystore.AddCScript(destination_script_1L));
    BOOST_CHECK(keystore.AddCScript(destination_script_2L));
    BOOST_CHECK(keystore.AddCScript(destination_script_multi));
    BOOST_CHECK(keystore2.AddCScript(scriptMulti));
    BOOST_CHECK(keystore2.AddCScript(destination_script_multi));
    BOOST_CHECK(keystore2.AddKeyPubKey(key3, pubkey3));

    CTransactionRef output1, output2;
    CMutableTransaction input1, input2;

    // Normal pay-to-compressed-pubkey.
    CreateCreditAndSpend(keystore, scriptPubkey1, output1, input1);
    CreateCreditAndSpend(keystore, scriptPubkey2, output2, input2);
    CheckWithFlag(output1, input1, 0, true);
    CheckWithFlag(output1, input1, SCRIPT_VERIFY_P2SH, true);
    CheckWithFlag(output1, input1, SCRIPT_VERIFY_WITNESS | SCRIPT_VERIFY_P2SH, true);
    CheckWithFlag(output1, input1, STANDARD_SCRIPT_VERIFY_FLAGS, true);
    CheckWithFlag(output1, input2, 0, false);
    CheckWithFlag(output1, input2, SCRIPT_VERIFY_P2SH, false);
    CheckWithFlag(output1, input2, SCRIPT_VERIFY_WITNESS | SCRIPT_VERIFY_P2SH, false);
    CheckWithFlag(output1, input2, STANDARD_SCRIPT_VERIFY_FLAGS, false);

    // P2SH pay-to-compressed-pubkey.
    CreateCreditAndSpend(keystore, GetScriptForDestination(ScriptHash(scriptPubkey1)), output1, input1);
    CreateCreditAndSpend(keystore, GetScriptForDestination(ScriptHash(scriptPubkey2)), output2, input2);
    ReplaceRedeemScript(input2.vin[0].scriptSig, scriptPubkey1);
    CheckWithFlag(output1, input1, 0, true);
    CheckWithFlag(output1, input1, SCRIPT_VERIFY_P2SH, true);
    CheckWithFlag(output1, input1, SCRIPT_VERIFY_WITNESS | SCRIPT_VERIFY_P2SH, true);
    CheckWithFlag(output1, input1, STANDARD_SCRIPT_VERIFY_FLAGS, true);
    CheckWithFlag(output1, input2, 0, true);
    CheckWithFlag(output1, input2, SCRIPT_VERIFY_P2SH, false);
    CheckWithFlag(output1, input2, SCRIPT_VERIFY_WITNESS | SCRIPT_VERIFY_P2SH, false);
    CheckWithFlag(output1, input2, STANDARD_SCRIPT_VERIFY_FLAGS, false);

    // Witness pay-to-compressed-pubkey (v0).
    CreateCreditAndSpend(keystore, destination_script_1, output1, input1);
    CreateCreditAndSpend(keystore, destination_script_2, output2, input2);
    CheckWithFlag(output1, input1, 0, true);
    CheckWithFlag(output1, input1, SCRIPT_VERIFY_P2SH, true);
    CheckWithFlag(output1, input1, SCRIPT_VERIFY_WITNESS | SCRIPT_VERIFY_P2SH, true);
    CheckWithFlag(output1, input1, STANDARD_SCRIPT_VERIFY_FLAGS, true);
    CheckWithFlag(output1, input2, 0, true);
    CheckWithFlag(output1, input2, SCRIPT_VERIFY_P2SH, true);
    CheckWithFlag(output1, input2, SCRIPT_VERIFY_WITNESS | SCRIPT_VERIFY_P2SH, false);
    CheckWithFlag(output1, input2, STANDARD_SCRIPT_VERIFY_FLAGS, false);

    // P2SH witness pay-to-compressed-pubkey (v0).
    CreateCreditAndSpend(keystore, GetScriptForDestination(ScriptHash(destination_script_1)), output1, input1);
    CreateCreditAndSpend(keystore, GetScriptForDestination(ScriptHash(destination_script_2)), output2, input2);
    ReplaceRedeemScript(input2.vin[0].scriptSig, destination_script_1);
    CheckWithFlag(output1, input1, 0, true);
    CheckWithFlag(output1, input1, SCRIPT_VERIFY_P2SH, true);
    CheckWithFlag(output1, input1, SCRIPT_VERIFY_WITNESS | SCRIPT_VERIFY_P2SH, true);
    CheckWithFlag(output1, input1, STANDARD_SCRIPT_VERIFY_FLAGS, true);
    CheckWithFlag(output1, input2, 0, true);
    CheckWithFlag(output1, input2, SCRIPT_VERIFY_P2SH, true);
    CheckWithFlag(output1, input2, SCRIPT_VERIFY_WITNESS | SCRIPT_VERIFY_P2SH, false);
    CheckWithFlag(output1, input2, STANDARD_SCRIPT_VERIFY_FLAGS, false);

    // Normal pay-to-uncompressed-pubkey.
    CreateCreditAndSpend(keystore, scriptPubkey1L, output1, input1);
    CreateCreditAndSpend(keystore, scriptPubkey2L, output2, input2);
    CheckWithFlag(output1, input1, 0, true);
    CheckWithFlag(output1, input1, SCRIPT_VERIFY_P2SH, true);
    CheckWithFlag(output1, input1, SCRIPT_VERIFY_WITNESS | SCRIPT_VERIFY_P2SH, true);
    CheckWithFlag(output1, input1, STANDARD_SCRIPT_VERIFY_FLAGS, true);
    CheckWithFlag(output1, input2, 0, false);
    CheckWithFlag(output1, input2, SCRIPT_VERIFY_P2SH, false);
    CheckWithFlag(output1, input2, SCRIPT_VERIFY_WITNESS | SCRIPT_VERIFY_P2SH, false);
    CheckWithFlag(output1, input2, STANDARD_SCRIPT_VERIFY_FLAGS, false);

    // P2SH pay-to-uncompressed-pubkey.
    CreateCreditAndSpend(keystore, GetScriptForDestination(ScriptHash(scriptPubkey1L)), output1, input1);
    CreateCreditAndSpend(keystore, GetScriptForDestination(ScriptHash(scriptPubkey2L)), output2, input2);
    ReplaceRedeemScript(input2.vin[0].scriptSig, scriptPubkey1L);
    CheckWithFlag(output1, input1, 0, true);
    CheckWithFlag(output1, input1, SCRIPT_VERIFY_P2SH, true);
    CheckWithFlag(output1, input1, SCRIPT_VERIFY_WITNESS | SCRIPT_VERIFY_P2SH, true);
    CheckWithFlag(output1, input1, STANDARD_SCRIPT_VERIFY_FLAGS, true);
    CheckWithFlag(output1, input2, 0, true);
    CheckWithFlag(output1, input2, SCRIPT_VERIFY_P2SH, false);
    CheckWithFlag(output1, input2, SCRIPT_VERIFY_WITNESS | SCRIPT_VERIFY_P2SH, false);
    CheckWithFlag(output1, input2, STANDARD_SCRIPT_VERIFY_FLAGS, false);

    // Signing disabled for witness pay-to-uncompressed-pubkey (v1).
    CreateCreditAndSpend(keystore, destination_script_1L, output1, input1, false);
    CreateCreditAndSpend(keystore, destination_script_2L, output2, input2, false);

    // Signing disabled for P2SH witness pay-to-uncompressed-pubkey (v1).
    CreateCreditAndSpend(keystore, GetScriptForDestination(ScriptHash(destination_script_1L)), output1, input1, false);
    CreateCreditAndSpend(keystore, GetScriptForDestination(ScriptHash(destination_script_2L)), output2, input2, false);

    // Normal 2-of-2 multisig
    CreateCreditAndSpend(keystore, scriptMulti, output1, input1, false);
    CheckWithFlag(output1, input1, 0, false);
    CreateCreditAndSpend(keystore2, scriptMulti, output2, input2, false);
    CheckWithFlag(output2, input2, 0, false);
    BOOST_CHECK(*output1 == *output2);
    UpdateInput(input1.vin[0], CombineSignatures(input1, input2, output1));
    CheckWithFlag(output1, input1, STANDARD_SCRIPT_VERIFY_FLAGS, true);

    // P2SH 2-of-2 multisig
    CreateCreditAndSpend(keystore, GetScriptForDestination(ScriptHash(scriptMulti)), output1, input1, false);
    CheckWithFlag(output1, input1, 0, true);
    CheckWithFlag(output1, input1, SCRIPT_VERIFY_P2SH, false);
    CreateCreditAndSpend(keystore2, GetScriptForDestination(ScriptHash(scriptMulti)), output2, input2, false);
    CheckWithFlag(output2, input2, 0, true);
    CheckWithFlag(output2, input2, SCRIPT_VERIFY_P2SH, false);
    BOOST_CHECK(*output1 == *output2);
    UpdateInput(input1.vin[0], CombineSignatures(input1, input2, output1));
    CheckWithFlag(output1, input1, SCRIPT_VERIFY_P2SH, true);
    CheckWithFlag(output1, input1, STANDARD_SCRIPT_VERIFY_FLAGS, true);

    // Witness 2-of-2 multisig
    CreateCreditAndSpend(keystore, destination_script_multi, output1, input1, false);
    CheckWithFlag(output1, input1, 0, true);
    CheckWithFlag(output1, input1, SCRIPT_VERIFY_P2SH | SCRIPT_VERIFY_WITNESS, false);
    CreateCreditAndSpend(keystore2, destination_script_multi, output2, input2, false);
    CheckWithFlag(output2, input2, 0, true);
    CheckWithFlag(output2, input2, SCRIPT_VERIFY_P2SH | SCRIPT_VERIFY_WITNESS, false);
    BOOST_CHECK(*output1 == *output2);
    UpdateInput(input1.vin[0], CombineSignatures(input1, input2, output1));
    CheckWithFlag(output1, input1, SCRIPT_VERIFY_P2SH | SCRIPT_VERIFY_WITNESS, true);
    CheckWithFlag(output1, input1, STANDARD_SCRIPT_VERIFY_FLAGS, true);

    // P2SH witness 2-of-2 multisig
    CreateCreditAndSpend(keystore, GetScriptForDestination(ScriptHash(destination_script_multi)), output1, input1, false);
    CheckWithFlag(output1, input1, SCRIPT_VERIFY_P2SH, true);
    CheckWithFlag(output1, input1, SCRIPT_VERIFY_P2SH | SCRIPT_VERIFY_WITNESS, false);
    CreateCreditAndSpend(keystore2, GetScriptForDestination(ScriptHash(destination_script_multi)), output2, input2, false);
    CheckWithFlag(output2, input2, SCRIPT_VERIFY_P2SH, true);
    CheckWithFlag(output2, input2, SCRIPT_VERIFY_P2SH | SCRIPT_VERIFY_WITNESS, false);
    BOOST_CHECK(*output1 == *output2);
    UpdateInput(input1.vin[0], CombineSignatures(input1, input2, output1));
    CheckWithFlag(output1, input1, SCRIPT_VERIFY_P2SH | SCRIPT_VERIFY_WITNESS, true);
    CheckWithFlag(output1, input1, STANDARD_SCRIPT_VERIFY_FLAGS, true);
}

BOOST_AUTO_TEST_CASE(test_IsStandard)
{
    FillableSigningProvider keystore;
    CCoinsView coinsDummy;
    CCoinsViewCache coins(&coinsDummy);
    std::vector<CMutableTransaction> dummyTransactions =
        SetupDummyInputs(keystore, coins, {11*CENT, 50*CENT, 21*CENT, 22*CENT});

    CMutableTransaction t;
    t.vin.resize(1);
    t.vin[0].prevout.hash = dummyTransactions[0].GetHash();
    t.vin[0].prevout.n = 1;
    t.vin[0].scriptSig << std::vector<unsigned char>(65, 0);
    t.vout.resize(1);
    t.vout[0].nValue = 90*CENT;
    CKey key;
    key.MakeNewKey(true);
    t.vout[0].scriptPubKey = GetScriptForDestination(PKHash(key.GetPubKey()));

    constexpr auto CheckIsStandard = [](const auto& t) {
        std::string reason;
        BOOST_CHECK(IsStandardTx(CTransaction{t}, MAX_OP_RETURN_RELAY, g_bare_multi, g_dust, reason));
        BOOST_CHECK(reason.empty());
    };
    constexpr auto CheckIsNotStandard = [](const auto& t, const std::string& reason_in) {
        std::string reason;
        BOOST_CHECK(!IsStandardTx(CTransaction{t}, MAX_OP_RETURN_RELAY, g_bare_multi, g_dust, reason));
        BOOST_CHECK_EQUAL(reason_in, reason);
    };

    CheckIsStandard(t);

    // Check dust with default relay fee:
    CAmount nDustThreshold = 182 * g_dust.GetFeePerK() / 1000;
    BOOST_CHECK_EQUAL(nDustThreshold, 546);
    // dust:
    t.vout[0].nValue = nDustThreshold - 1;
    CheckIsNotStandard(t, "dust");
    // not dust:
    t.vout[0].nValue = nDustThreshold;
    CheckIsStandard(t);

    // Disallowed nVersion
    t.nVersion = -1;
    //CheckIsNotStandard(t, "version"); // Particl

    t.nVersion = 0;
    CheckIsNotStandard(t, "version");

    t.nVersion = 3;
    CheckIsNotStandard(t, "version");

    // Allowed nVersion
    t.nVersion = 1;
    CheckIsStandard(t);

    t.nVersion = 2;
    CheckIsStandard(t);

    // Check dust with odd relay fee to verify rounding:
    // nDustThreshold = 182 * 3702 / 1000
    g_dust = CFeeRate(3702);
    // dust:
    t.vout[0].nValue = 674 - 1;
    CheckIsNotStandard(t, "dust");
    // not dust:
    t.vout[0].nValue = 674;
    CheckIsStandard(t);
    g_dust = CFeeRate{DUST_RELAY_TX_FEE};

    t.vout[0].scriptPubKey = CScript() << OP_1;
    CheckIsNotStandard(t, "scriptpubkey");

    // MAX_OP_RETURN_RELAY-byte TxoutType::NULL_DATA (standard)
    t.vout[0].scriptPubKey = CScript() << OP_RETURN << ParseHex("04678afdb0fe5548271967f1a67130b7105cd6a828e03909a67962e0ea1f61deb649f6bc3f4cef3804678afdb0fe5548271967f1a67130b7105cd6a828e03909a67962e0ea1f61deb649f6bc3f4cef38");
    BOOST_CHECK_EQUAL(MAX_OP_RETURN_RELAY, t.vout[0].scriptPubKey.size());
    CheckIsStandard(t);

    // MAX_OP_RETURN_RELAY+1-byte TxoutType::NULL_DATA (non-standard)
    t.vout[0].scriptPubKey = CScript() << OP_RETURN << ParseHex("04678afdb0fe5548271967f1a67130b7105cd6a828e03909a67962e0ea1f61deb649f6bc3f4cef3804678afdb0fe5548271967f1a67130b7105cd6a828e03909a67962e0ea1f61deb649f6bc3f4cef3800");
    BOOST_CHECK_EQUAL(MAX_OP_RETURN_RELAY + 1, t.vout[0].scriptPubKey.size());
    CheckIsNotStandard(t, "scriptpubkey");

    // Data payload can be encoded in any way...
    t.vout[0].scriptPubKey = CScript() << OP_RETURN << ParseHex("");
    CheckIsStandard(t);
    t.vout[0].scriptPubKey = CScript() << OP_RETURN << ParseHex("00") << ParseHex("01");
    CheckIsStandard(t);
    // OP_RESERVED *is* considered to be a PUSHDATA type opcode by IsPushOnly()!
    t.vout[0].scriptPubKey = CScript() << OP_RETURN << OP_RESERVED << -1 << 0 << ParseHex("01") << 2 << 3 << 4 << 5 << 6 << 7 << 8 << 9 << 10 << 11 << 12 << 13 << 14 << 15 << 16;
    CheckIsStandard(t);
    t.vout[0].scriptPubKey = CScript() << OP_RETURN << 0 << ParseHex("01") << 2 << ParseHex("ffffffffffffffffffffffffffffffffffffffffffffffffffffffffffffffffffffffff");
    CheckIsStandard(t);

    // ...so long as it only contains PUSHDATA's
    t.vout[0].scriptPubKey = CScript() << OP_RETURN << OP_RETURN;
    CheckIsNotStandard(t, "scriptpubkey");

    // TxoutType::NULL_DATA w/o PUSHDATA
    t.vout.resize(1);
    t.vout[0].scriptPubKey = CScript() << OP_RETURN;
    CheckIsStandard(t);

    // Only one TxoutType::NULL_DATA permitted in all cases
    t.vout.resize(2);
    t.vout[0].scriptPubKey = CScript() << OP_RETURN << ParseHex("04678afdb0fe5548271967f1a67130b7105cd6a828e03909a67962e0ea1f61deb649f6bc3f4cef38");
    t.vout[0].nValue = 0;
    t.vout[1].scriptPubKey = CScript() << OP_RETURN << ParseHex("04678afdb0fe5548271967f1a67130b7105cd6a828e03909a67962e0ea1f61deb649f6bc3f4cef38");
    t.vout[1].nValue = 0;
    CheckIsNotStandard(t, "multi-op-return");

    t.vout[0].scriptPubKey = CScript() << OP_RETURN << ParseHex("04678afdb0fe5548271967f1a67130b7105cd6a828e03909a67962e0ea1f61deb649f6bc3f4cef38");
    t.vout[1].scriptPubKey = CScript() << OP_RETURN;
    CheckIsNotStandard(t, "multi-op-return");

    t.vout[0].scriptPubKey = CScript() << OP_RETURN;
    t.vout[1].scriptPubKey = CScript() << OP_RETURN;
    CheckIsNotStandard(t, "multi-op-return");

    // Check large scriptSig (non-standard if size is >1650 bytes)
    t.vout.resize(1);
    t.vout[0].nValue = MAX_MONEY;
    t.vout[0].scriptPubKey = GetScriptForDestination(PKHash(key.GetPubKey()));
    // OP_PUSHDATA2 with len (3 bytes) + data (1647 bytes) = 1650 bytes
    t.vin[0].scriptSig = CScript() << std::vector<unsigned char>(1647, 0); // 1650
    CheckIsStandard(t);

    t.vin[0].scriptSig = CScript() << std::vector<unsigned char>(1648, 0); // 1651
    CheckIsNotStandard(t, "scriptsig-size");

    // Check scriptSig format (non-standard if there are any other ops than just PUSHs)
    t.vin[0].scriptSig = CScript()
        << OP_TRUE << OP_0 << OP_1NEGATE << OP_16 // OP_n (single byte pushes: n = 1, 0, -1, 16)
        << std::vector<unsigned char>(75, 0)      // OP_PUSHx [...x bytes...]
        << std::vector<unsigned char>(235, 0)     // OP_PUSHDATA1 x [...x bytes...]
        << std::vector<unsigned char>(1234, 0)    // OP_PUSHDATA2 x [...x bytes...]
        << OP_9;
    CheckIsStandard(t);

    const std::vector<unsigned char> non_push_ops = { // arbitrary set of non-push operations
        OP_NOP, OP_VERIFY, OP_IF, OP_ROT, OP_3DUP, OP_SIZE, OP_EQUAL, OP_ADD, OP_SUB,
        OP_HASH256, OP_CODESEPARATOR, OP_CHECKSIG, OP_CHECKLOCKTIMEVERIFY };

    CScript::const_iterator pc = t.vin[0].scriptSig.begin();
    while (pc < t.vin[0].scriptSig.end()) {
        opcodetype opcode;
        CScript::const_iterator prev_pc = pc;
        t.vin[0].scriptSig.GetOp(pc, opcode); // advance to next op
        // for the sake of simplicity, we only replace single-byte push operations
        if (opcode >= 1 && opcode <= OP_PUSHDATA4)
            continue;

        int index = prev_pc - t.vin[0].scriptSig.begin();
        unsigned char orig_op = *prev_pc; // save op
        // replace current push-op with each non-push-op
        for (auto op : non_push_ops) {
            t.vin[0].scriptSig[index] = op;
            CheckIsNotStandard(t, "scriptsig-not-pushonly");
        }
        t.vin[0].scriptSig[index] = orig_op; // restore op
        CheckIsStandard(t);
    }

    // Check tx-size (non-standard if transaction weight is > MAX_STANDARD_TX_WEIGHT)
    t.vin.clear();
    t.vin.resize(2438); // size per input (empty scriptSig): 41 bytes
    t.vout[0].scriptPubKey = CScript() << OP_RETURN << std::vector<unsigned char>(19, 0); // output size: 30 bytes
    // tx header:                12 bytes =>     48 vbytes
    // 2438 inputs: 2438*41 = 99958 bytes => 399832 vbytes
    //    1 output:              30 bytes =>    120 vbytes
    //                      ===============================
    //                                total: 400000 vbytes
    BOOST_CHECK_EQUAL(GetTransactionWeight(CTransaction(t)), 400000);
    CheckIsStandard(t);

    // increase output size by one byte, so we end up with 400004 vbytes
    t.vout[0].scriptPubKey = CScript() << OP_RETURN << std::vector<unsigned char>(20, 0); // output size: 31 bytes
    BOOST_CHECK_EQUAL(GetTransactionWeight(CTransaction(t)), 400004);
    CheckIsNotStandard(t, "tx-size");

    // Check bare multisig (standard if policy flag g_bare_multi is set)
    g_bare_multi = true;
    t.vout[0].scriptPubKey = GetScriptForMultisig(1, {key.GetPubKey()}); // simple 1-of-1
    t.vin.resize(1);
    t.vin[0].scriptSig = CScript() << std::vector<unsigned char>(65, 0);
    CheckIsStandard(t);

    g_bare_multi = false;
    CheckIsNotStandard(t, "bare-multisig");
    g_bare_multi = DEFAULT_PERMIT_BAREMULTISIG;

    // Check compressed P2PK outputs dust threshold (must have leading 02 or 03)
    t.vout[0].scriptPubKey = CScript() << std::vector<unsigned char>(33, 0x02) << OP_CHECKSIG;
    t.vout[0].nValue = 576;
    CheckIsStandard(t);
    t.vout[0].nValue = 575;
    CheckIsNotStandard(t, "dust");

    // Check uncompressed P2PK outputs dust threshold (must have leading 04/06/07)
    t.vout[0].scriptPubKey = CScript() << std::vector<unsigned char>(65, 0x04) << OP_CHECKSIG;
    t.vout[0].nValue = 672;
    CheckIsStandard(t);
    t.vout[0].nValue = 671;
    CheckIsNotStandard(t, "dust");

    // Check P2PKH outputs dust threshold
    t.vout[0].scriptPubKey = CScript() << OP_DUP << OP_HASH160 << std::vector<unsigned char>(20, 0) << OP_EQUALVERIFY << OP_CHECKSIG;
    t.vout[0].nValue = 546;
    CheckIsStandard(t);
    t.vout[0].nValue = 545;
    CheckIsNotStandard(t, "dust");

    // Check P2SH outputs dust threshold
    t.vout[0].scriptPubKey = CScript() << OP_HASH160 << std::vector<unsigned char>(20, 0) << OP_EQUAL;
    t.vout[0].nValue = 540;
    CheckIsStandard(t);
    t.vout[0].nValue = 539;
    CheckIsNotStandard(t, "dust");

    // Check P2WPKH outputs dust threshold
    t.vout[0].scriptPubKey = CScript() << OP_0 << std::vector<unsigned char>(20, 0);
    t.vout[0].nValue = 294;
    CheckIsStandard(t);
    t.vout[0].nValue = 293;
    CheckIsNotStandard(t, "dust");

    // Check P2WSH outputs dust threshold
    t.vout[0].scriptPubKey = CScript() << OP_0 << std::vector<unsigned char>(32, 0);
    t.vout[0].nValue = 330;
    CheckIsStandard(t);
    t.vout[0].nValue = 329;
    CheckIsNotStandard(t, "dust");

    // Check P2TR outputs dust threshold (Invalid xonly key ok!)
    t.vout[0].scriptPubKey = CScript() << OP_1 << std::vector<unsigned char>(32, 0);
    t.vout[0].nValue = 330;
    CheckIsStandard(t);
    t.vout[0].nValue = 329;
    CheckIsNotStandard(t, "dust");

    // Check future Witness Program versions dust threshold (non-32-byte pushes are undefined for version 1)
    for (int op = OP_1; op <= OP_16; op += 1) {
        t.vout[0].scriptPubKey = CScript() << (opcodetype)op << std::vector<unsigned char>(2, 0);
        t.vout[0].nValue = 240;
        CheckIsStandard(t);

        t.vout[0].nValue = 239;
        CheckIsNotStandard(t, "dust");
    }
}

BOOST_AUTO_TEST_SUITE_END()<|MERGE_RESOLUTION|>--- conflicted
+++ resolved
@@ -554,16 +554,8 @@
 
     for(uint32_t i = 0; i < mtx.vin.size(); i++) {
         std::vector<CScriptCheck> vChecks;
-<<<<<<< HEAD
-
-        CScriptCheck check(coins[tx.vin[i].prevout.n].out, tx, i, SCRIPT_VERIFY_P2SH | SCRIPT_VERIFY_WITNESS, false, &txdata);
-        vChecks.push_back(CScriptCheck());
-        check.swap(vChecks.back());
-        control.Add(vChecks);
-=======
         vChecks.emplace_back(coins[tx.vin[i].prevout.n].out, tx, i, SCRIPT_VERIFY_P2SH | SCRIPT_VERIFY_WITNESS, false, &txdata);
         control.Add(std::move(vChecks));
->>>>>>> 2fadb261
     }
 
     bool controlCheck = control.Wait();
