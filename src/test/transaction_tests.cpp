--- conflicted
+++ resolved
@@ -110,15 +110,9 @@
     for (unsigned int i = 0; i < tx.vin.size() && tx_valid; ++i) {
         const CTxIn input = tx.vin[i];
         const CAmount amount = map_prevout_values.count(input.prevout) ? map_prevout_values.at(input.prevout) : 0;
-        std::vector<uint8_t> vchAmount(8);
-        part::SetAmount(vchAmount, amount);
         try {
             tx_valid = VerifyScript(input.scriptSig, map_prevout_scriptPubKeys.at(input.prevout),
-<<<<<<< HEAD
-                &input.scriptWitness, flags, TransactionSignatureChecker(&tx, i, vchAmount, txdata), &err);
-=======
                 &input.scriptWitness, flags, TransactionSignatureChecker(&tx, i, amount, txdata, MissingDataBehavior::ASSERT_FAIL), &err);
->>>>>>> fadbd998
         } catch (...) {
             BOOST_ERROR("Bad test: " << strTest);
             return true; // The test format is bad and an error is thrown. Return true to silence further error.
@@ -437,13 +431,7 @@
 {
     ScriptError error;
     CTransaction inputi(input);
-<<<<<<< HEAD
-    std::vector<uint8_t> vchAmount(8);
-    part::SetAmount(vchAmount, output->vout[0].nValue);
-    bool ret = VerifyScript(inputi.vin[0].scriptSig, output->vout[0].scriptPubKey, &inputi.vin[0].scriptWitness, flags, TransactionSignatureChecker(&inputi, 0, vchAmount), &error);
-=======
     bool ret = VerifyScript(inputi.vin[0].scriptSig, output->vout[0].scriptPubKey, &inputi.vin[0].scriptWitness, flags, TransactionSignatureChecker(&inputi, 0, output->vout[0].nValue, MissingDataBehavior::ASSERT_FAIL), &error);
->>>>>>> fadbd998
     assert(ret == success);
 }
 
