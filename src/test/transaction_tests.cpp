--- conflicted
+++ resolved
@@ -567,13 +567,7 @@
     SignatureData sigdata;
     sigdata = DataFromTransaction(input1, 0, tx->vout[0]);
     sigdata.MergeSignatureData(DataFromTransaction(input2, 0, tx->vout[0]));
-<<<<<<< HEAD
-    std::vector<uint8_t> vamount(8);
-    part::SetAmount(vamount, tx->vout[0].nValue);
-    ProduceSignature(DUMMY_SIGNING_PROVIDER, MutableTransactionSignatureCreator(&input1, 0, vamount), tx->vout[0].scriptPubKey, sigdata);
-=======
     ProduceSignature(DUMMY_SIGNING_PROVIDER, MutableTransactionSignatureCreator(input1, 0, tx->vout[0].nValue, SIGHASH_ALL), tx->vout[0].scriptPubKey, sigdata);
->>>>>>> 59ac8bac
     return sigdata;
 }
 
