// Copyright (c) 2011-2017 The Bitcoin Core developers
// Distributed under the MIT software license, see the accompanying
// file COPYING or http://www.opensource.org/licenses/mit-license.php.

<<<<<<< HEAD
#include "key/extkey.h"
#include "key/stealth.h"
#include "key.h"
#include "keystore.h"
#include "policy/policy.h"
#include "script/script.h"
#include "script/script_error.h"
#include "script/interpreter.h"
#include "script/sign.h"
#include "script/ismine.h"
#include "uint256.h"
#include "test/test_particl.h"
=======
#include <key.h>
#include <keystore.h>
#include <policy/policy.h>
#include <script/script.h>
#include <script/script_error.h>
#include <script/interpreter.h>
#include <script/sign.h>
#include <script/ismine.h>
#include <uint256.h>
#include <test/test_bitcoin.h>
>>>>>>> f17942a3


#include <boost/test/unit_test.hpp>

BOOST_FIXTURE_TEST_SUITE(multisig_tests, BasicTestingSetup)

CScript
sign_multisig(CScript scriptPubKey, std::vector<CKey> keys, CTransaction transaction, int whichIn)
{
    CAmount amount = 0;
    std::vector<uint8_t> vchAmount(8);
    memcpy(&vchAmount[0], &amount, 8);
    uint256 hash = SignatureHash(scriptPubKey, transaction, whichIn, SIGHASH_ALL, vchAmount, SIGVERSION_BASE);

    CScript result;
    result << OP_0; // CHECKMULTISIG bug workaround
    for (const CKey &key : keys)
    {
        std::vector<unsigned char> vchSig;
        BOOST_CHECK(key.Sign(hash, vchSig));
        vchSig.push_back((unsigned char)SIGHASH_ALL);
        result << vchSig;
    }
    return result;
}

BOOST_AUTO_TEST_CASE(multisig_verify)
{
    unsigned int flags = SCRIPT_VERIFY_P2SH | SCRIPT_VERIFY_STRICTENC;

    ScriptError err;
    CKey key[4];
    CAmount amount = 0;
    std::vector<uint8_t> vchAmount(8);
    memcpy(&vchAmount[0], &amount, 8);

    for (int i = 0; i < 4; i++)
        key[i].MakeNewKey(true);

    CScript a_and_b;
    a_and_b << OP_2 << ToByteVector(key[0].GetPubKey()) << ToByteVector(key[1].GetPubKey()) << OP_2 << OP_CHECKMULTISIG;

    CScript a_or_b;
    a_or_b << OP_1 << ToByteVector(key[0].GetPubKey()) << ToByteVector(key[1].GetPubKey()) << OP_2 << OP_CHECKMULTISIG;

    CScript escrow;
    escrow << OP_2 << ToByteVector(key[0].GetPubKey()) << ToByteVector(key[1].GetPubKey()) << ToByteVector(key[2].GetPubKey()) << OP_3 << OP_CHECKMULTISIG;

    CMutableTransaction txFrom;  // Funding transaction
    txFrom.vout.resize(3);
    txFrom.vout[0].scriptPubKey = a_and_b;
    txFrom.vout[1].scriptPubKey = a_or_b;
    txFrom.vout[2].scriptPubKey = escrow;

    CMutableTransaction txTo[3]; // Spending transaction
    for (int i = 0; i < 3; i++)
    {
        txTo[i].vin.resize(1);
        txTo[i].vout.resize(1);
        txTo[i].vin[0].prevout.n = i;
        txTo[i].vin[0].prevout.hash = txFrom.GetHash();
        txTo[i].vout[0].nValue = 1;
    }

    std::vector<CKey> keys;
    CScript s;

    // Test a AND b:
    keys.assign(1,key[0]);
    keys.push_back(key[1]);
    s = sign_multisig(a_and_b, keys, txTo[0], 0);
    BOOST_CHECK(VerifyScript(s, a_and_b, nullptr, flags, MutableTransactionSignatureChecker(&txTo[0], 0, vchAmount), &err));
    BOOST_CHECK_MESSAGE(err == SCRIPT_ERR_OK, ScriptErrorString(err));

    for (int i = 0; i < 4; i++)
    {
        keys.assign(1,key[i]);
        s = sign_multisig(a_and_b, keys, txTo[0], 0);
        BOOST_CHECK_MESSAGE(!VerifyScript(s, a_and_b, nullptr, flags, MutableTransactionSignatureChecker(&txTo[0], 0, vchAmount), &err), strprintf("a&b 1: %d", i));
        BOOST_CHECK_MESSAGE(err == SCRIPT_ERR_INVALID_STACK_OPERATION, ScriptErrorString(err));

        keys.assign(1,key[1]);
        keys.push_back(key[i]);
        s = sign_multisig(a_and_b, keys, txTo[0], 0);
        BOOST_CHECK_MESSAGE(!VerifyScript(s, a_and_b, nullptr, flags, MutableTransactionSignatureChecker(&txTo[0], 0, vchAmount), &err), strprintf("a&b 2: %d", i));
        BOOST_CHECK_MESSAGE(err == SCRIPT_ERR_EVAL_FALSE, ScriptErrorString(err));
    }

    // Test a OR b:
    for (int i = 0; i < 4; i++)
    {
        keys.assign(1,key[i]);
        s = sign_multisig(a_or_b, keys, txTo[1], 0);
        if (i == 0 || i == 1)
        {
            BOOST_CHECK_MESSAGE(VerifyScript(s, a_or_b, nullptr, flags, MutableTransactionSignatureChecker(&txTo[1], 0, vchAmount), &err), strprintf("a|b: %d", i));
            BOOST_CHECK_MESSAGE(err == SCRIPT_ERR_OK, ScriptErrorString(err));
        }
        else
        {
            BOOST_CHECK_MESSAGE(!VerifyScript(s, a_or_b, nullptr, flags, MutableTransactionSignatureChecker(&txTo[1], 0, vchAmount), &err), strprintf("a|b: %d", i));
            BOOST_CHECK_MESSAGE(err == SCRIPT_ERR_EVAL_FALSE, ScriptErrorString(err));
        }
    }
    s.clear();
    s << OP_0 << OP_1;
    BOOST_CHECK(!VerifyScript(s, a_or_b, nullptr, flags, MutableTransactionSignatureChecker(&txTo[1], 0, vchAmount), &err));
    BOOST_CHECK_MESSAGE(err == SCRIPT_ERR_SIG_DER, ScriptErrorString(err));

    for (int i = 0; i < 4; i++)
        for (int j = 0; j < 4; j++)
        {
            keys.assign(1,key[i]);
            keys.push_back(key[j]);
            s = sign_multisig(escrow, keys, txTo[2], 0);
            if (i < j && i < 3 && j < 3)
            {
                BOOST_CHECK_MESSAGE(VerifyScript(s, escrow, nullptr, flags, MutableTransactionSignatureChecker(&txTo[2], 0, vchAmount), &err), strprintf("escrow 1: %d %d", i, j));
                BOOST_CHECK_MESSAGE(err == SCRIPT_ERR_OK, ScriptErrorString(err));
            }
            else
            {
                BOOST_CHECK_MESSAGE(!VerifyScript(s, escrow, nullptr, flags, MutableTransactionSignatureChecker(&txTo[2], 0, vchAmount), &err), strprintf("escrow 2: %d %d", i, j));
                BOOST_CHECK_MESSAGE(err == SCRIPT_ERR_EVAL_FALSE, ScriptErrorString(err));
            }
        }
}

BOOST_AUTO_TEST_CASE(multisig_IsStandard)
{
    CKey key[4];
    for (int i = 0; i < 4; i++)
        key[i].MakeNewKey(true);

    txnouttype whichType;

    CScript a_and_b;
    a_and_b << OP_2 << ToByteVector(key[0].GetPubKey()) << ToByteVector(key[1].GetPubKey()) << OP_2 << OP_CHECKMULTISIG;
    BOOST_CHECK(::IsStandard(a_and_b, whichType));

    CScript a_or_b;
    a_or_b  << OP_1 << ToByteVector(key[0].GetPubKey()) << ToByteVector(key[1].GetPubKey()) << OP_2 << OP_CHECKMULTISIG;
    BOOST_CHECK(::IsStandard(a_or_b, whichType));

    CScript escrow;
    escrow << OP_2 << ToByteVector(key[0].GetPubKey()) << ToByteVector(key[1].GetPubKey()) << ToByteVector(key[2].GetPubKey()) << OP_3 << OP_CHECKMULTISIG;
    BOOST_CHECK(::IsStandard(escrow, whichType));

    CScript one_of_four;
    one_of_four << OP_1 << ToByteVector(key[0].GetPubKey()) << ToByteVector(key[1].GetPubKey()) << ToByteVector(key[2].GetPubKey()) << ToByteVector(key[3].GetPubKey()) << OP_4 << OP_CHECKMULTISIG;
    BOOST_CHECK(!::IsStandard(one_of_four, whichType));

    CScript malformed[6];
    malformed[0] << OP_3 << ToByteVector(key[0].GetPubKey()) << ToByteVector(key[1].GetPubKey()) << OP_2 << OP_CHECKMULTISIG;
    malformed[1] << OP_2 << ToByteVector(key[0].GetPubKey()) << ToByteVector(key[1].GetPubKey()) << OP_3 << OP_CHECKMULTISIG;
    malformed[2] << OP_0 << ToByteVector(key[0].GetPubKey()) << ToByteVector(key[1].GetPubKey()) << OP_2 << OP_CHECKMULTISIG;
    malformed[3] << OP_1 << ToByteVector(key[0].GetPubKey()) << ToByteVector(key[1].GetPubKey()) << OP_0 << OP_CHECKMULTISIG;
    malformed[4] << OP_1 << ToByteVector(key[0].GetPubKey()) << ToByteVector(key[1].GetPubKey()) << OP_CHECKMULTISIG;
    malformed[5] << OP_1 << ToByteVector(key[0].GetPubKey()) << ToByteVector(key[1].GetPubKey());

    for (int i = 0; i < 6; i++)
        BOOST_CHECK(!::IsStandard(malformed[i], whichType));
}

<<<<<<< HEAD

BOOST_AUTO_TEST_CASE(multisig_Solver1)
{
    // Tests Solver() that returns lists of keys that are
    // required to satisfy a ScriptPubKey
    //
    // Also tests IsMine() and ExtractDestination()
    //
    // Note: ExtractDestination for the multisignature transactions
    // always returns false for this release, even if you have
    // one key that would satisfy an (a|b) or 2-of-3 keys needed
    // to spend an escrow transaction.
    //
    CBasicKeyStore keystore, emptykeystore, partialkeystore;
    CKey key[3];
    std::vector<CTxDestination> keyaddr(3); // Wmaybe-uninitialized
    for (int i = 0; i < 3; i++)
    {
        key[i].MakeNewKey(true);
        keystore.AddKey(key[i]);
        keyaddr[i] = key[i].GetPubKey().GetID();
    }
    partialkeystore.AddKey(key[0]);

    {
        std::vector<valtype> solutions;
        txnouttype whichType;
        CScript s;
        s << ToByteVector(key[0].GetPubKey()) << OP_CHECKSIG;
        BOOST_CHECK(Solver(s, whichType, solutions));
        BOOST_CHECK(solutions.size() == 1);
        CTxDestination addr;
        BOOST_CHECK(ExtractDestination(s, addr));
        BOOST_CHECK(addr == keyaddr[0]);
        BOOST_CHECK(IsMine(keystore, s));
        BOOST_CHECK(!IsMine(emptykeystore, s));
    }
    {
        std::vector<valtype> solutions;
        txnouttype whichType;
        CScript s;
        s << OP_DUP << OP_HASH160 << ToByteVector(key[0].GetPubKey().GetID()) << OP_EQUALVERIFY << OP_CHECKSIG;
        BOOST_CHECK(Solver(s, whichType, solutions));
        BOOST_CHECK(solutions.size() == 1);
        CTxDestination addr;
        BOOST_CHECK(ExtractDestination(s, addr));
        BOOST_CHECK(addr == keyaddr[0]);
        BOOST_CHECK(IsMine(keystore, s));
        BOOST_CHECK(!IsMine(emptykeystore, s));
    }
    {
        std::vector<valtype> solutions;
        txnouttype whichType;
        CScript s;
        s << OP_2 << ToByteVector(key[0].GetPubKey()) << ToByteVector(key[1].GetPubKey()) << OP_2 << OP_CHECKMULTISIG;
        BOOST_CHECK(Solver(s, whichType, solutions));
        BOOST_CHECK_EQUAL(solutions.size(), 4U);
        CTxDestination addr;
        BOOST_CHECK(!ExtractDestination(s, addr));
        BOOST_CHECK(IsMine(keystore, s));
        BOOST_CHECK(!IsMine(emptykeystore, s));
        BOOST_CHECK(!IsMine(partialkeystore, s));
    }
    {
        std::vector<valtype> solutions;
        txnouttype whichType;
        CScript s;
        s << OP_1 << ToByteVector(key[0].GetPubKey()) << ToByteVector(key[1].GetPubKey()) << OP_2 << OP_CHECKMULTISIG;
        BOOST_CHECK(Solver(s, whichType, solutions));
        BOOST_CHECK_EQUAL(solutions.size(), 4U);
        std::vector<CTxDestination> addrs;
        int nRequired;
        BOOST_CHECK(ExtractDestinations(s, whichType, addrs, nRequired));
        BOOST_CHECK(addrs[0] == keyaddr[0]);
        BOOST_CHECK(addrs[1] == keyaddr[1]);
        BOOST_CHECK(nRequired == 1);
        BOOST_CHECK(IsMine(keystore, s));
        BOOST_CHECK(!IsMine(emptykeystore, s));
        BOOST_CHECK(!IsMine(partialkeystore, s));
    }
    {
        std::vector<valtype> solutions;
        txnouttype whichType;
        CScript s;
        s << OP_2 << ToByteVector(key[0].GetPubKey()) << ToByteVector(key[1].GetPubKey()) << ToByteVector(key[2].GetPubKey()) << OP_3 << OP_CHECKMULTISIG;
        BOOST_CHECK(Solver(s, whichType, solutions));
        BOOST_CHECK(solutions.size() == 5);
    }
}

=======
>>>>>>> f17942a3
BOOST_AUTO_TEST_CASE(multisig_Sign)
{
    // Test SignSignature() (and therefore the version of Solver() that signs transactions)
    CBasicKeyStore keystore;
    CKey key[4];
    for (int i = 0; i < 4; i++)
    {
        key[i].MakeNewKey(true);
        keystore.AddKey(key[i]);
    }

    CScript a_and_b;
    a_and_b << OP_2 << ToByteVector(key[0].GetPubKey()) << ToByteVector(key[1].GetPubKey()) << OP_2 << OP_CHECKMULTISIG;

    CScript a_or_b;
    a_or_b  << OP_1 << ToByteVector(key[0].GetPubKey()) << ToByteVector(key[1].GetPubKey()) << OP_2 << OP_CHECKMULTISIG;

    CScript escrow;
    escrow << OP_2 << ToByteVector(key[0].GetPubKey()) << ToByteVector(key[1].GetPubKey()) << ToByteVector(key[2].GetPubKey()) << OP_3 << OP_CHECKMULTISIG;

    CMutableTransaction txFrom;  // Funding transaction
    txFrom.vout.resize(3);
    txFrom.vout[0].scriptPubKey = a_and_b;
    txFrom.vout[1].scriptPubKey = a_or_b;
    txFrom.vout[2].scriptPubKey = escrow;

    CMutableTransaction txTo[3]; // Spending transaction
    for (int i = 0; i < 3; i++)
    {
        txTo[i].vin.resize(1);
        txTo[i].vout.resize(1);
        txTo[i].vin[0].prevout.n = i;
        txTo[i].vin[0].prevout.hash = txFrom.GetHash();
        txTo[i].vout[0].nValue = 1;
    }

    for (int i = 0; i < 3; i++)
    {
        BOOST_CHECK_MESSAGE(SignSignature(keystore, txFrom, txTo[i], 0, SIGHASH_ALL), strprintf("SignSignature %d", i));
    }
}


BOOST_AUTO_TEST_SUITE_END()<|MERGE_RESOLUTION|>--- conflicted
+++ resolved
@@ -2,21 +2,9 @@
 // Distributed under the MIT software license, see the accompanying
 // file COPYING or http://www.opensource.org/licenses/mit-license.php.
 
-<<<<<<< HEAD
-#include "key/extkey.h"
-#include "key/stealth.h"
-#include "key.h"
-#include "keystore.h"
-#include "policy/policy.h"
-#include "script/script.h"
-#include "script/script_error.h"
-#include "script/interpreter.h"
-#include "script/sign.h"
-#include "script/ismine.h"
-#include "uint256.h"
-#include "test/test_particl.h"
-=======
 #include <key.h>
+#include <key/extkey.h>
+#include <key/stealth.h>
 #include <keystore.h>
 #include <policy/policy.h>
 #include <script/script.h>
@@ -25,8 +13,7 @@
 #include <script/sign.h>
 #include <script/ismine.h>
 #include <uint256.h>
-#include <test/test_bitcoin.h>
->>>>>>> f17942a3
+#include <test/test_particl.h>
 
 
 #include <boost/test/unit_test.hpp>
@@ -191,8 +178,6 @@
         BOOST_CHECK(!::IsStandard(malformed[i], whichType));
 }
 
-<<<<<<< HEAD
-
 BOOST_AUTO_TEST_CASE(multisig_Solver1)
 {
     // Tests Solver() that returns lists of keys that are
@@ -282,8 +267,6 @@
     }
 }
 
-=======
->>>>>>> f17942a3
 BOOST_AUTO_TEST_CASE(multisig_Sign)
 {
     // Test SignSignature() (and therefore the version of Solver() that signs transactions)
