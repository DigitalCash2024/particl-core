// Copyright (c) 2011-2019 The Bitcoin Core developers
// Distributed under the MIT software license, see the accompanying
// file COPYING or http://www.opensource.org/licenses/mit-license.php.

#include <chainparams.h>
#include <coins.h>
#include <consensus/consensus.h>
#include <consensus/merkle.h>
#include <consensus/tx_verify.h>
#include <miner.h>
#include <key/extkey.h>
#include <key/stealth.h>
#include <policy/policy.h>
#include <script/standard.h>
#include <txmempool.h>
#include <uint256.h>
#include <util/strencodings.h>
#include <util/system.h>
#include <util/time.h>
#include <validation.h>

#include <test/util/setup_common.h>


#include <memory>

#include <boost/test/unit_test.hpp>

namespace miner_tests {
struct MinerTestingSetup : public TestingSetup {
    void TestPackageSelection(const CChainParams& chainparams, const CScript& scriptPubKey, const std::vector<CTransactionRef>& txFirst) EXCLUSIVE_LOCKS_REQUIRED(::cs_main, m_node.mempool->cs);
    bool TestSequenceLocks(const CTransaction& tx, int flags) EXCLUSIVE_LOCKS_REQUIRED(::cs_main, m_node.mempool->cs)
    {
        return CheckSequenceLocks(*m_node.mempool, tx, flags);
    }
    BlockAssembler AssemblerForTest(const CChainParams& params);
};
} // namespace miner_tests

BOOST_FIXTURE_TEST_SUITE(miner_tests, MinerTestingSetup)

static CFeeRate blockMinFeeRate = CFeeRate(DEFAULT_BLOCK_MIN_TX_FEE);

BlockAssembler MinerTestingSetup::AssemblerForTest(const CChainParams& params)
{
    BlockAssembler::Options options;

    options.nBlockMaxWeight = MAX_BLOCK_WEIGHT;
    options.blockMinFeeRate = blockMinFeeRate;
    return BlockAssembler(*m_node.mempool, params, options);
}

constexpr static struct {
    unsigned char extranonce;
    unsigned int nonce;
} blockinfo[] = {
    {4, 0xa4a3e223}, {2, 0x15c32f9e}, {1, 0x0375b547}, {1, 0x7004a8a5},
    {2, 0xce440296}, {2, 0x52cfe198}, {1, 0x77a72cd0}, {2, 0xbb5d6f84},
    {2, 0x83f30c2c}, {1, 0x48a73d5b}, {1, 0xef7dcd01}, {2, 0x6809c6c4},
    {2, 0x0883ab3c}, {1, 0x087bbbe2}, {2, 0x2104a814}, {2, 0xdffb6daa},
    {1, 0xee8a0a08}, {2, 0xba4237c1}, {1, 0xa70349dc}, {1, 0x344722bb},
    {3, 0xd6294733}, {2, 0xec9f5c94}, {2, 0xca2fbc28}, {1, 0x6ba4f406},
    {2, 0x015d4532}, {1, 0x6e119b7c}, {2, 0x43e8f314}, {2, 0x27962f38},
    {2, 0xb571b51b}, {2, 0xb36bee23}, {2, 0xd17924a8}, {2, 0x6bc212d9},
    {1, 0x630d4948}, {2, 0x9a4c4ebb}, {2, 0x554be537}, {1, 0xd63ddfc7},
    {2, 0xa10acc11}, {1, 0x759a8363}, {2, 0xfb73090d}, {1, 0xe82c6a34},
    {1, 0xe33e92d7}, {3, 0x658ef5cb}, {2, 0xba32ff22}, {5, 0x0227a10c},
    {1, 0xa9a70155}, {5, 0xd096d809}, {1, 0x37176174}, {1, 0x830b8d0f},
    {1, 0xc6e3910e}, {2, 0x823f3ca8}, {1, 0x99850849}, {1, 0x7521fb81},
    {1, 0xaacaabab}, {1, 0xd645a2eb}, {5, 0x7aea1781}, {5, 0x9d6e4b78},
    {1, 0x4ce90fd8}, {1, 0xabdc832d}, {6, 0x4a34f32a}, {2, 0xf2524c1c},
    {2, 0x1bbeb08a}, {1, 0xad47f480}, {1, 0x9f026aeb}, {1, 0x15a95049},
    {2, 0xd1cb95b2}, {2, 0xf84bbda5}, {1, 0x0fa62cd1}, {1, 0xe05f9169},
    {1, 0x78d194a9}, {5, 0x3e38147b}, {5, 0x737ba0d4}, {1, 0x63378e10},
    {1, 0x6d5f91cf}, {2, 0x88612eb8}, {2, 0xe9639484}, {1, 0xb7fabc9d},
    {2, 0x19b01592}, {1, 0x5a90dd31}, {2, 0x5bd7e028}, {2, 0x94d00323},
    {1, 0xa9b9c01a}, {1, 0x3a40de61}, {1, 0x56e7eec7}, {5, 0x859f7ef6},
    {1, 0xfd8e5630}, {1, 0x2b0c9f7f}, {1, 0xba700e26}, {1, 0x7170a408},
    {1, 0x70de86a8}, {1, 0x74d64cd5}, {1, 0x49e738a1}, {2, 0x6910b602},
    {0, 0x643c565f}, {1, 0x54264b3f}, {2, 0x97ea6396}, {2, 0x55174459},
    {2, 0x03e8779a}, {1, 0x98f34d8f}, {1, 0xc07b2b07}, {1, 0xdfe29668},
    {1, 0x3141c7c1}, {1, 0xb3b595f4}, {1, 0x735abf08}, {5, 0x623bfbce},
    {2, 0xd351e722}, {1, 0xf4ca48c9}, {1, 0x5b19c670}, {1, 0xa164bf0e},
    {2, 0xbbbeb305}, {2, 0xfe1c810a},
};

static CBlockIndex CreateBlockIndex(int nHeight) EXCLUSIVE_LOCKS_REQUIRED(cs_main)
{
    CBlockIndex index;
    index.nHeight = nHeight;
    index.pprev = ::ChainActive().Tip();
    return index;
}

// Test suite for ancestor feerate transaction selection.
// Implemented as an additional function, rather than a separate test case,
// to allow reusing the blockchain created in CreateNewBlock_validity.
void MinerTestingSetup::TestPackageSelection(const CChainParams& chainparams, const CScript& scriptPubKey, const std::vector<CTransactionRef>& txFirst)
{
    // Test the ancestor feerate transaction selection.
    TestMemPoolEntryHelper entry;

    // Test that a medium fee transaction will be selected after a higher fee
    // rate package with a low fee rate parent.
    CMutableTransaction tx;
    tx.vin.resize(1);
    tx.vin[0].scriptSig = CScript() << OP_1;
    tx.vin[0].prevout.hash = txFirst[0]->GetHash();
    tx.vin[0].prevout.n = 0;
    tx.vout.resize(1);
    tx.vout[0].nValue = 5000000000LL - 1000;
    // This tx has a low fee: 1000 satoshis
    uint256 hashParentTx = tx.GetHash(); // save this txid for later use
    m_node.mempool->addUnchecked(entry.Fee(1000).Time(GetTime()).SpendsCoinbase(true).FromTx(tx));

    // This tx has a medium fee: 10000 satoshis
    tx.vin[0].prevout.hash = txFirst[1]->GetHash();
    tx.vout[0].nValue = 5000000000LL - 10000;
    uint256 hashMediumFeeTx = tx.GetHash();
    m_node.mempool->addUnchecked(entry.Fee(10000).Time(GetTime()).SpendsCoinbase(true).FromTx(tx));

    // This tx has a high fee, but depends on the first transaction
    tx.vin[0].prevout.hash = hashParentTx;
    tx.vout[0].nValue = 5000000000LL - 1000 - 50000; // 50k satoshi fee
    uint256 hashHighFeeTx = tx.GetHash();
    m_node.mempool->addUnchecked(entry.Fee(50000).Time(GetTime()).SpendsCoinbase(false).FromTx(tx));

    std::unique_ptr<CBlockTemplate> pblocktemplate = AssemblerForTest(chainparams).CreateNewBlock(scriptPubKey);
    BOOST_CHECK(pblocktemplate->block.vtx[1]->GetHash() == hashParentTx);
    BOOST_CHECK(pblocktemplate->block.vtx[2]->GetHash() == hashHighFeeTx);
    BOOST_CHECK(pblocktemplate->block.vtx[3]->GetHash() == hashMediumFeeTx);

    // Test that a package below the block min tx fee doesn't get included
    tx.vin[0].prevout.hash = hashHighFeeTx;
    tx.vout[0].nValue = 5000000000LL - 1000 - 50000; // 0 fee
    uint256 hashFreeTx = tx.GetHash();
    m_node.mempool->addUnchecked(entry.Fee(0).FromTx(tx));
    size_t freeTxSize = ::GetSerializeSize(tx, PROTOCOL_VERSION);

    // Calculate a fee on child transaction that will put the package just
    // below the block min tx fee (assuming 1 child tx of the same size).
    CAmount feeToUse = blockMinFeeRate.GetFee(2*freeTxSize) - 1;

    tx.vin[0].prevout.hash = hashFreeTx;
    tx.vout[0].nValue = 5000000000LL - 1000 - 50000 - feeToUse;
    uint256 hashLowFeeTx = tx.GetHash();
    m_node.mempool->addUnchecked(entry.Fee(feeToUse).FromTx(tx));
    pblocktemplate = AssemblerForTest(chainparams).CreateNewBlock(scriptPubKey);
    // Verify that the free tx and the low fee tx didn't get selected
    for (size_t i=0; i<pblocktemplate->block.vtx.size(); ++i) {
        BOOST_CHECK(pblocktemplate->block.vtx[i]->GetHash() != hashFreeTx);
        BOOST_CHECK(pblocktemplate->block.vtx[i]->GetHash() != hashLowFeeTx);
    }

    // Test that packages above the min relay fee do get included, even if one
    // of the transactions is below the min relay fee
    // Remove the low fee transaction and replace with a higher fee transaction
    m_node.mempool->removeRecursive(CTransaction(tx), MemPoolRemovalReason::REPLACED);
    tx.vout[0].nValue -= 2; // Now we should be just over the min relay fee
    hashLowFeeTx = tx.GetHash();
    m_node.mempool->addUnchecked(entry.Fee(feeToUse+2).FromTx(tx));
    pblocktemplate = AssemblerForTest(chainparams).CreateNewBlock(scriptPubKey);
    BOOST_CHECK(pblocktemplate->block.vtx[4]->GetHash() == hashFreeTx);
    BOOST_CHECK(pblocktemplate->block.vtx[5]->GetHash() == hashLowFeeTx);

    // Test that transaction selection properly updates ancestor fee
    // calculations as ancestor transactions get included in a block.
    // Add a 0-fee transaction that has 2 outputs.
    tx.vin[0].prevout.hash = txFirst[2]->GetHash();
    tx.vout.resize(2);
    tx.vout[0].nValue = 5000000000LL - 100000000;
    tx.vout[1].nValue = 100000000; // 1BTC output
    uint256 hashFreeTx2 = tx.GetHash();
    m_node.mempool->addUnchecked(entry.Fee(0).SpendsCoinbase(true).FromTx(tx));

    // This tx can't be mined by itself
    tx.vin[0].prevout.hash = hashFreeTx2;
    tx.vout.resize(1);
    feeToUse = blockMinFeeRate.GetFee(freeTxSize);
    tx.vout[0].nValue = 5000000000LL - 100000000 - feeToUse;
    uint256 hashLowFeeTx2 = tx.GetHash();
    m_node.mempool->addUnchecked(entry.Fee(feeToUse).SpendsCoinbase(false).FromTx(tx));
    pblocktemplate = AssemblerForTest(chainparams).CreateNewBlock(scriptPubKey);

    // Verify that this tx isn't selected.
    for (size_t i=0; i<pblocktemplate->block.vtx.size(); ++i) {
        BOOST_CHECK(pblocktemplate->block.vtx[i]->GetHash() != hashFreeTx2);
        BOOST_CHECK(pblocktemplate->block.vtx[i]->GetHash() != hashLowFeeTx2);
    }

    // This tx will be mineable, and should cause hashLowFeeTx2 to be selected
    // as well.
    tx.vin[0].prevout.n = 1;
    tx.vout[0].nValue = 100000000 - 10000; // 10k satoshi fee
    m_node.mempool->addUnchecked(entry.Fee(10000).FromTx(tx));
    pblocktemplate = AssemblerForTest(chainparams).CreateNewBlock(scriptPubKey);
    BOOST_CHECK(pblocktemplate->block.vtx[8]->GetHash() == hashLowFeeTx2);
}

// NOTE: These tests rely on CreateNewBlock doing its own self-validation!
BOOST_AUTO_TEST_CASE(CreateNewBlock_validity)
{
    // Note that by default, these tests run with size accounting enabled.
<<<<<<< HEAD
    auto chainParams = CreateChainParams(CBaseChainParams::MAIN);
    SetOldParams(chainParams);

=======
    const auto chainParams = CreateChainParams(*m_node.args, CBaseChainParams::MAIN);
>>>>>>> 4f807348
    const CChainParams& chainparams = *chainParams;
    CScript scriptPubKey = CScript() << ParseHex("04678afdb0fe5548271967f1a67130b7105cd6a828e03909a67962e0ea1f61deb649f6bc3f4cef38c4f35504e51ec112de5c384df7ba0b8d578a4c702b6bf11d5f") << OP_CHECKSIG;
    std::unique_ptr<CBlockTemplate> pblocktemplate;
    CMutableTransaction tx;
    CScript script;
    uint256 hash;
    TestMemPoolEntryHelper entry;
    entry.nFee = 11;
    entry.nHeight = 11;

    fCheckpointsEnabled = false;

    // Simple block creation, nothing special yet:
    BOOST_CHECK(pblocktemplate = AssemblerForTest(chainparams).CreateNewBlock(scriptPubKey));

    // We can't make transactions until we have inputs
    // Therefore, load 110 blocks :)
    static_assert(sizeof(blockinfo) / sizeof(*blockinfo) == 110, "Should have 110 blocks to import");
    int baseheight = 0;
    std::vector<CTransactionRef> txFirst;
    for (unsigned int i = 0; i < sizeof(blockinfo)/sizeof(*blockinfo); ++i)
    {
        CBlock *pblock = &pblocktemplate->block; // pointer for convenience
        {
            LOCK(cs_main);
            pblock->nVersion = 1;
            pblock->nTime = ::ChainActive().Tip()->GetMedianTimePast()+1;
            CMutableTransaction txCoinbase(*pblock->vtx[0]);
            txCoinbase.nVersion = 1;
            txCoinbase.vin[0].scriptSig = CScript();
            txCoinbase.vin[0].scriptSig.push_back(blockinfo[i].extranonce);
            txCoinbase.vin[0].scriptSig.push_back(::ChainActive().Height());
            txCoinbase.vout.resize(1); // Ignore the (optional) segwit commitment added by CreateNewBlock (as the hardcoded nonces don't account for this)
            txCoinbase.vout[0].scriptPubKey = CScript();
            pblock->vtx[0] = MakeTransactionRef(std::move(txCoinbase));
            if (txFirst.size() == 0)
                baseheight = ::ChainActive().Height();
            if (txFirst.size() < 4)
                txFirst.push_back(pblock->vtx[0]);
            pblock->hashMerkleRoot = BlockMerkleRoot(*pblock);
            pblock->nNonce = blockinfo[i].nonce;
        }
        std::shared_ptr<const CBlock> shared_pblock = std::make_shared<const CBlock>(*pblock);
        BOOST_CHECK(Assert(m_node.chainman)->ProcessNewBlock(chainparams, shared_pblock, true, nullptr));
        pblock->hashPrevBlock = pblock->GetHash();
    }

    LOCK(cs_main);
    LOCK(m_node.mempool->cs);

    // Just to make sure we can still make simple blocks
    BOOST_CHECK(pblocktemplate = AssemblerForTest(chainparams).CreateNewBlock(scriptPubKey));

    const CAmount BLOCKSUBSIDY = 50*COIN;
    const CAmount LOWFEE = CENT;
    const CAmount HIGHFEE = COIN;
    const CAmount HIGHERFEE = 4*COIN;

    // block sigops > limit: 1000 CHECKMULTISIG + 1
    tx.vin.resize(1);
    // NOTE: OP_NOP is used to force 20 SigOps for the CHECKMULTISIG
    tx.vin[0].scriptSig = CScript() << OP_0 << OP_0 << OP_0 << OP_NOP << OP_CHECKMULTISIG << OP_1;
    tx.vin[0].prevout.hash = txFirst[0]->GetHash();
    tx.vin[0].prevout.n = 0;
    tx.vout.resize(1);
    tx.vout[0].nValue = BLOCKSUBSIDY;
    for (unsigned int i = 0; i < 2001; ++i)
    {
        tx.vout[0].nValue -= LOWFEE;
        hash = tx.GetHash();
        bool spendsCoinbase = i == 0; // only first tx spends coinbase
        // If we don't set the # of sig ops in the CTxMemPoolEntry, template creation fails
        m_node.mempool->addUnchecked(entry.Fee(LOWFEE).Time(GetTime()).SpendsCoinbase(spendsCoinbase).FromTx(tx));
        tx.vin[0].prevout.hash = hash;
    }

    BOOST_CHECK_EXCEPTION(AssemblerForTest(chainparams).CreateNewBlock(scriptPubKey), std::runtime_error, HasReason("bad-blk-sigops"));
    m_node.mempool->clear();

    tx.vin[0].prevout.hash = txFirst[0]->GetHash();
    tx.vout[0].nValue = BLOCKSUBSIDY;
    for (unsigned int i = 0; i < 1001; ++i)
    {
        tx.vout[0].nValue -= LOWFEE;
        hash = tx.GetHash();
        bool spendsCoinbase = i == 0; // only first tx spends coinbase
        // If we do set the # of sig ops in the CTxMemPoolEntry, template creation passes
        m_node.mempool->addUnchecked(entry.Fee(LOWFEE).Time(GetTime()).SpendsCoinbase(spendsCoinbase).SigOpsCost(80).FromTx(tx));
        tx.vin[0].prevout.hash = hash;
    }
    BOOST_CHECK(pblocktemplate = AssemblerForTest(chainparams).CreateNewBlock(scriptPubKey));
    m_node.mempool->clear();

    // block size > limit
    tx.vin[0].scriptSig = CScript();
    // 18 * (520char + DROP) + OP_1 = 9433 bytes
    std::vector<unsigned char> vchData(520);
    for (unsigned int i = 0; i < 18; ++i)
        tx.vin[0].scriptSig << vchData << OP_DROP;
    tx.vin[0].scriptSig << OP_1;
    tx.vin[0].prevout.hash = txFirst[0]->GetHash();
    tx.vout[0].nValue = BLOCKSUBSIDY;
    for (unsigned int i = 0; i < 128; ++i)
    {
        tx.vout[0].nValue -= LOWFEE;
        hash = tx.GetHash();
        bool spendsCoinbase = i == 0; // only first tx spends coinbase
        m_node.mempool->addUnchecked(entry.Fee(LOWFEE).Time(GetTime()).SpendsCoinbase(spendsCoinbase).FromTx(tx));
        tx.vin[0].prevout.hash = hash;
    }
    BOOST_CHECK(pblocktemplate = AssemblerForTest(chainparams).CreateNewBlock(scriptPubKey));
    m_node.mempool->clear();

    // orphan in *m_node.mempool, template creation fails
    hash = tx.GetHash();
    m_node.mempool->addUnchecked(entry.Fee(LOWFEE).Time(GetTime()).FromTx(tx));
    BOOST_CHECK_EXCEPTION(AssemblerForTest(chainparams).CreateNewBlock(scriptPubKey), std::runtime_error, HasReason("bad-txns-inputs-missingorspent"));
    m_node.mempool->clear();

    // child with higher feerate than parent
    tx.vin[0].scriptSig = CScript() << OP_1;
    tx.vin[0].prevout.hash = txFirst[1]->GetHash();
    tx.vout[0].nValue = BLOCKSUBSIDY-HIGHFEE;
    hash = tx.GetHash();
    m_node.mempool->addUnchecked(entry.Fee(HIGHFEE).Time(GetTime()).SpendsCoinbase(true).FromTx(tx));
    tx.vin[0].prevout.hash = hash;
    tx.vin.resize(2);
    tx.vin[1].scriptSig = CScript() << OP_1;
    tx.vin[1].prevout.hash = txFirst[0]->GetHash();
    tx.vin[1].prevout.n = 0;
    tx.vout[0].nValue = tx.vout[0].nValue+BLOCKSUBSIDY-HIGHERFEE; //First txn output + fresh coinbase - new txn fee
    hash = tx.GetHash();
    m_node.mempool->addUnchecked(entry.Fee(HIGHERFEE).Time(GetTime()).SpendsCoinbase(true).FromTx(tx));
    BOOST_CHECK(pblocktemplate = AssemblerForTest(chainparams).CreateNewBlock(scriptPubKey));
    m_node.mempool->clear();

    // coinbase in *m_node.mempool, template creation fails
    tx.vin.resize(1);
    tx.vin[0].prevout.SetNull();
    tx.vin[0].scriptSig = CScript() << OP_0 << OP_1;
    tx.vout[0].nValue = 0;
    hash = tx.GetHash();
    // give it a fee so it'll get mined
    m_node.mempool->addUnchecked(entry.Fee(LOWFEE).Time(GetTime()).SpendsCoinbase(false).FromTx(tx));
    // Should throw bad-cb-multiple
    BOOST_CHECK_EXCEPTION(AssemblerForTest(chainparams).CreateNewBlock(scriptPubKey), std::runtime_error, HasReason("bad-cb-multiple"));
    m_node.mempool->clear();

    // double spend txn pair in *m_node.mempool, template creation fails
    tx.vin[0].prevout.hash = txFirst[0]->GetHash();
    tx.vin[0].scriptSig = CScript() << OP_1;
    tx.vout[0].nValue = BLOCKSUBSIDY-HIGHFEE;
    tx.vout[0].scriptPubKey = CScript() << OP_1;
    hash = tx.GetHash();
    m_node.mempool->addUnchecked(entry.Fee(HIGHFEE).Time(GetTime()).SpendsCoinbase(true).FromTx(tx));
    tx.vout[0].scriptPubKey = CScript() << OP_2;
    hash = tx.GetHash();
    m_node.mempool->addUnchecked(entry.Fee(HIGHFEE).Time(GetTime()).SpendsCoinbase(true).FromTx(tx));
    BOOST_CHECK_EXCEPTION(AssemblerForTest(chainparams).CreateNewBlock(scriptPubKey), std::runtime_error, HasReason("bad-txns-inputs-missingorspent"));
    m_node.mempool->clear();

    // subsidy changing
    int nHeight = ::ChainActive().Height();
    // Create an actual 209999-long block chain (without valid blocks).
    while (::ChainActive().Tip()->nHeight < 209999) {
        CBlockIndex* prev = ::ChainActive().Tip();
        CBlockIndex* next = new CBlockIndex();
        next->phashBlock = new uint256(InsecureRand256());
        ::ChainstateActive().CoinsTip().SetBestBlock(next->GetBlockHash(), prev->nHeight + 1);
        next->pprev = prev;
        next->nHeight = prev->nHeight + 1;
        next->BuildSkip();
        ::ChainActive().SetTip(next);
    }
    BOOST_CHECK(pblocktemplate = AssemblerForTest(chainparams).CreateNewBlock(scriptPubKey));
    // Extend to a 210000-long block chain.
    while (::ChainActive().Tip()->nHeight < 210000) {
        CBlockIndex* prev = ::ChainActive().Tip();
        CBlockIndex* next = new CBlockIndex();
        next->phashBlock = new uint256(InsecureRand256());
        ::ChainstateActive().CoinsTip().SetBestBlock(next->GetBlockHash(), prev->nHeight + 1);
        next->pprev = prev;
        next->nHeight = prev->nHeight + 1;
        next->BuildSkip();
        ::ChainActive().SetTip(next);
    }
    BOOST_CHECK(pblocktemplate = AssemblerForTest(chainparams).CreateNewBlock(scriptPubKey));

    // invalid p2sh txn in *m_node.mempool, template creation fails
    tx.vin[0].prevout.hash = txFirst[0]->GetHash();
    tx.vin[0].prevout.n = 0;
    tx.vin[0].scriptSig = CScript() << OP_1;
    tx.vout[0].nValue = BLOCKSUBSIDY-LOWFEE;
    script = CScript() << OP_0;
    tx.vout[0].scriptPubKey = GetScriptForDestination(ScriptHash(script));
    hash = tx.GetHash();
    m_node.mempool->addUnchecked(entry.Fee(LOWFEE).Time(GetTime()).SpendsCoinbase(true).FromTx(tx));
    tx.vin[0].prevout.hash = hash;
    tx.vin[0].scriptSig = CScript() << std::vector<unsigned char>(script.begin(), script.end());
    tx.vout[0].nValue -= LOWFEE;
    hash = tx.GetHash();
    m_node.mempool->addUnchecked(entry.Fee(LOWFEE).Time(GetTime()).SpendsCoinbase(false).FromTx(tx));
    // Should throw block-validation-failed
    BOOST_CHECK_EXCEPTION(AssemblerForTest(chainparams).CreateNewBlock(scriptPubKey), std::runtime_error, HasReason("block-validation-failed"));
    m_node.mempool->clear();

    // Delete the dummy blocks again.
    while (::ChainActive().Tip()->nHeight > nHeight) {
        CBlockIndex* del = ::ChainActive().Tip();
        ::ChainActive().SetTip(del->pprev);
        ::ChainstateActive().CoinsTip().SetBestBlock(del->pprev->GetBlockHash(), del->pprev->nHeight);
        delete del->phashBlock;
        delete del;
    }

    // non-final txs in mempool
    SetMockTime(::ChainActive().Tip()->GetMedianTimePast()+1);
    int flags = LOCKTIME_VERIFY_SEQUENCE|LOCKTIME_MEDIAN_TIME_PAST;
    // height map
    std::vector<int> prevheights;

    // relative height locked
    tx.nVersion = 2;
    tx.vin.resize(1);
    prevheights.resize(1);
    tx.vin[0].prevout.hash = txFirst[0]->GetHash(); // only 1 transaction
    tx.vin[0].prevout.n = 0;
    tx.vin[0].scriptSig = CScript() << OP_1;
    tx.vin[0].nSequence = ::ChainActive().Tip()->nHeight + 1; // txFirst[0] is the 2nd block
    prevheights[0] = baseheight + 1;
    tx.vout.resize(1);
    tx.vout[0].nValue = BLOCKSUBSIDY-HIGHFEE;
    tx.vout[0].scriptPubKey = CScript() << OP_1;
    tx.nLockTime = 0;
    hash = tx.GetHash();
    m_node.mempool->addUnchecked(entry.Fee(HIGHFEE).Time(GetTime()).SpendsCoinbase(true).FromTx(tx));
    BOOST_CHECK(CheckFinalTx(CTransaction(tx), flags)); // Locktime passes
    BOOST_CHECK(!TestSequenceLocks(CTransaction(tx), flags)); // Sequence locks fail
    BOOST_CHECK(SequenceLocks(CTransaction(tx), flags, prevheights, CreateBlockIndex(::ChainActive().Tip()->nHeight + 2))); // Sequence locks pass on 2nd block

    // relative time locked
    tx.vin[0].prevout.hash = txFirst[1]->GetHash();
    tx.vin[0].nSequence = CTxIn::SEQUENCE_LOCKTIME_TYPE_FLAG | (((::ChainActive().Tip()->GetMedianTimePast()+1-::ChainActive()[1]->GetMedianTimePast()) >> CTxIn::SEQUENCE_LOCKTIME_GRANULARITY) + 1); // txFirst[1] is the 3rd block
    prevheights[0] = baseheight + 2;
    hash = tx.GetHash();
    m_node.mempool->addUnchecked(entry.Time(GetTime()).FromTx(tx));
    BOOST_CHECK(CheckFinalTx(CTransaction(tx), flags)); // Locktime passes
    BOOST_CHECK(!TestSequenceLocks(CTransaction(tx), flags)); // Sequence locks fail

    for (int i = 0; i < CBlockIndex::nMedianTimeSpan; i++)
        ::ChainActive().Tip()->GetAncestor(::ChainActive().Tip()->nHeight - i)->nTime += 512; //Trick the MedianTimePast
    BOOST_CHECK(SequenceLocks(CTransaction(tx), flags, prevheights, CreateBlockIndex(::ChainActive().Tip()->nHeight + 1))); // Sequence locks pass 512 seconds later
    for (int i = 0; i < CBlockIndex::nMedianTimeSpan; i++)
        ::ChainActive().Tip()->GetAncestor(::ChainActive().Tip()->nHeight - i)->nTime -= 512; //undo tricked MTP

    // absolute height locked
    tx.vin[0].prevout.hash = txFirst[2]->GetHash();
    tx.vin[0].nSequence = CTxIn::SEQUENCE_FINAL - 1;
    prevheights[0] = baseheight + 3;
    tx.nLockTime = ::ChainActive().Tip()->nHeight + 1;
    hash = tx.GetHash();
    m_node.mempool->addUnchecked(entry.Time(GetTime()).FromTx(tx));
    BOOST_CHECK(!CheckFinalTx(CTransaction(tx), flags)); // Locktime fails
    BOOST_CHECK(TestSequenceLocks(CTransaction(tx), flags)); // Sequence locks pass
    BOOST_CHECK(IsFinalTx(CTransaction(tx), ::ChainActive().Tip()->nHeight + 2, ::ChainActive().Tip()->GetMedianTimePast())); // Locktime passes on 2nd block

    // absolute time locked
    tx.vin[0].prevout.hash = txFirst[3]->GetHash();
    tx.nLockTime = ::ChainActive().Tip()->GetMedianTimePast();
    prevheights.resize(1);
    prevheights[0] = baseheight + 4;
    hash = tx.GetHash();
    m_node.mempool->addUnchecked(entry.Time(GetTime()).FromTx(tx));
    BOOST_CHECK(!CheckFinalTx(CTransaction(tx), flags)); // Locktime fails
    BOOST_CHECK(TestSequenceLocks(CTransaction(tx), flags)); // Sequence locks pass
    BOOST_CHECK(IsFinalTx(CTransaction(tx), ::ChainActive().Tip()->nHeight + 2, ::ChainActive().Tip()->GetMedianTimePast() + 1)); // Locktime passes 1 second later

    // mempool-dependent transactions (not added)
    tx.vin[0].prevout.hash = hash;
    prevheights[0] = ::ChainActive().Tip()->nHeight + 1;
    tx.nLockTime = 0;
    tx.vin[0].nSequence = 0;
    BOOST_CHECK(CheckFinalTx(CTransaction(tx), flags)); // Locktime passes
    BOOST_CHECK(TestSequenceLocks(CTransaction(tx), flags)); // Sequence locks pass
    tx.vin[0].nSequence = 1;
    BOOST_CHECK(!TestSequenceLocks(CTransaction(tx), flags)); // Sequence locks fail
    tx.vin[0].nSequence = CTxIn::SEQUENCE_LOCKTIME_TYPE_FLAG;
    BOOST_CHECK(TestSequenceLocks(CTransaction(tx), flags)); // Sequence locks pass
    tx.vin[0].nSequence = CTxIn::SEQUENCE_LOCKTIME_TYPE_FLAG | 1;
    BOOST_CHECK(!TestSequenceLocks(CTransaction(tx), flags)); // Sequence locks fail

    BOOST_CHECK(pblocktemplate = AssemblerForTest(chainparams).CreateNewBlock(scriptPubKey));

    // None of the of the absolute height/time locked tx should have made
    // it into the template because we still check IsFinalTx in CreateNewBlock,
    // but relative locked txs will if inconsistently added to mempool.
    // For now these will still generate a valid template until BIP68 soft fork
    BOOST_CHECK_EQUAL(pblocktemplate->block.vtx.size(), 3U);
    // However if we advance height by 1 and time by 512, all of them should be mined
    for (int i = 0; i < CBlockIndex::nMedianTimeSpan; i++)
        ::ChainActive().Tip()->GetAncestor(::ChainActive().Tip()->nHeight - i)->nTime += 512; //Trick the MedianTimePast
    ::ChainActive().Tip()->nHeight++;
    SetMockTime(::ChainActive().Tip()->GetMedianTimePast() + 1);

    BOOST_CHECK(pblocktemplate = AssemblerForTest(chainparams).CreateNewBlock(scriptPubKey));
    BOOST_CHECK_EQUAL(pblocktemplate->block.vtx.size(), 5U);

    ::ChainActive().Tip()->nHeight--;
    SetMockTime(0);
    m_node.mempool->clear();

    TestPackageSelection(chainparams, scriptPubKey, txFirst);

    fCheckpointsEnabled = true;
}

BOOST_AUTO_TEST_SUITE_END()<|MERGE_RESOLUTION|>--- conflicted
+++ resolved
@@ -201,13 +201,9 @@
 BOOST_AUTO_TEST_CASE(CreateNewBlock_validity)
 {
     // Note that by default, these tests run with size accounting enabled.
-<<<<<<< HEAD
-    auto chainParams = CreateChainParams(CBaseChainParams::MAIN);
+    auto chainParams = CreateChainParams(*m_node.args, CBaseChainParams::MAIN);
     SetOldParams(chainParams);
 
-=======
-    const auto chainParams = CreateChainParams(*m_node.args, CBaseChainParams::MAIN);
->>>>>>> 4f807348
     const CChainParams& chainparams = *chainParams;
     CScript scriptPubKey = CScript() << ParseHex("04678afdb0fe5548271967f1a67130b7105cd6a828e03909a67962e0ea1f61deb649f6bc3f4cef38c4f35504e51ec112de5c384df7ba0b8d578a4c702b6bf11d5f") << OP_CHECKSIG;
     std::unique_ptr<CBlockTemplate> pblocktemplate;
