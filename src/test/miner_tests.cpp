// Copyright (c) 2011-2021 The Bitcoin Core developers
// Distributed under the MIT software license, see the accompanying
// file COPYING or http://www.opensource.org/licenses/mit-license.php.

#include <chainparams.h>
#include <coins.h>
#include <consensus/consensus.h>
#include <consensus/merkle.h>
#include <consensus/tx_verify.h>
#include <node/miner.h>
#include <key/extkey.h>
#include <key/stealth.h>
#include <policy/policy.h>
#include <script/standard.h>
#include <txmempool.h>
#include <uint256.h>
#include <util/strencodings.h>
#include <util/system.h>
#include <util/time.h>
#include <validation.h>
#include <versionbits.h>

#include <test/util/setup_common.h>


#include <memory>

#include <boost/test/unit_test.hpp>

using node::BlockAssembler;
using node::CBlockTemplate;

namespace miner_tests {
struct MinerTestingSetup : public TestingSetup {
    void TestPackageSelection(const CChainParams& chainparams, const CScript& scriptPubKey, const std::vector<CTransactionRef>& txFirst) EXCLUSIVE_LOCKS_REQUIRED(::cs_main, m_node.mempool->cs);
    void TestBasicMining(const CChainParams& chainparams, const CScript& scriptPubKey, const std::vector<CTransactionRef>& txFirst, int baseheight) EXCLUSIVE_LOCKS_REQUIRED(::cs_main, m_node.mempool->cs);
    void TestPrioritisedMining(const CChainParams& chainparams, const CScript& scriptPubKey, const std::vector<CTransactionRef>& txFirst) EXCLUSIVE_LOCKS_REQUIRED(::cs_main, m_node.mempool->cs);
    bool TestSequenceLocks(const CTransaction& tx) EXCLUSIVE_LOCKS_REQUIRED(::cs_main, m_node.mempool->cs)
    {
        CCoinsViewMemPool view_mempool(&m_node.chainman->ActiveChainstate().CoinsTip(), *m_node.mempool);
        return CheckSequenceLocksAtTip(m_node.chainman->ActiveChain().Tip(), view_mempool, tx);
    }
    BlockAssembler AssemblerForTest(const CChainParams& params);
};
} // namespace miner_tests

BOOST_FIXTURE_TEST_SUITE(miner_tests, MinerTestingSetup)

static CFeeRate blockMinFeeRate = CFeeRate(DEFAULT_BLOCK_MIN_TX_FEE);

BlockAssembler MinerTestingSetup::AssemblerForTest(const CChainParams& params)
{
    BlockAssembler::Options options;

    options.nBlockMaxWeight = MAX_BLOCK_WEIGHT;
    options.blockMinFeeRate = blockMinFeeRate;
    return BlockAssembler(m_node.chainman->ActiveChainstate(), *m_node.mempool, params, options);
}

constexpr static struct {
    unsigned char extranonce;
    unsigned int nonce;
} BLOCKINFO[]{{8, 582909131},  {0, 971462344},  {2, 1169481553}, {6, 66147495},  {7, 427785981},  {8, 80538907},
              {8, 207348013},  {2, 1951240923}, {4, 215054351},  {1, 491520534}, {8, 1282281282}, {4, 639565734},
              {3, 248274685},  {8, 1160085976}, {6, 396349768},  {5, 393780549}, {5, 1096899528}, {4, 965381630},
              {0, 728758712},  {5, 318638310},  {3, 164591898},  {2, 274234550}, {2, 254411237},  {7, 561761812},
              {2, 268342573},  {0, 402816691},  {1, 221006382},  {6, 538872455}, {7, 393315655},  {4, 814555937},
              {7, 504879194},  {6, 467769648},  {3, 925972193},  {2, 200581872}, {3, 168915404},  {8, 430446262},
              {5, 773507406},  {3, 1195366164}, {0, 433361157},  {3, 297051771}, {0, 558856551},  {2, 501614039},
              {3, 528488272},  {2, 473587734},  {8, 230125274},  {2, 494084400}, {4, 357314010},  {8, 60361686},
              {7, 640624687},  {3, 480441695},  {8, 1424447925}, {4, 752745419}, {1, 288532283},  {6, 669170574},
              {5, 1900907591}, {3, 555326037},  {3, 1121014051}, {0, 545835650}, {8, 189196651},  {5, 252371575},
              {0, 199163095},  {6, 558895874},  {6, 1656839784}, {6, 815175452}, {6, 718677851},  {5, 544000334},
              {0, 340113484},  {6, 850744437},  {4, 496721063},  {8, 524715182}, {6, 574361898},  {6, 1642305743},
              {6, 355110149},  {5, 1647379658}, {8, 1103005356}, {7, 556460625}, {3, 1139533992}, {5, 304736030},
              {2, 361539446},  {2, 143720360},  {6, 201939025},  {7, 423141476}, {4, 574633709},  {3, 1412254823},
              {4, 873254135},  {0, 341817335},  {6, 53501687},   {3, 179755410}, {5, 172209688},  {8, 516810279},
              {4, 1228391489}, {8, 325372589},  {6, 550367589},  {0, 876291812}, {7, 412454120},  {7, 717202854},
              {2, 222677843},  {6, 251778867},  {7, 842004420},  {7, 194762829}, {4, 96668841},   {1, 925485796},
              {0, 792342903},  {6, 678455063},  {6, 773251385},  {5, 186617471}, {6, 883189502},  {7, 396077336},
              {8, 254702874},  {0, 455592851}};

static CBlockIndex CreateBlockIndex(int nHeight, CBlockIndex* active_chain_tip) EXCLUSIVE_LOCKS_REQUIRED(cs_main)
{
    CBlockIndex index;
    index.nHeight = nHeight;
    index.pprev = active_chain_tip;
    return index;
}

// Test suite for ancestor feerate transaction selection.
// Implemented as an additional function, rather than a separate test case,
// to allow reusing the blockchain created in CreateNewBlock_validity.
void MinerTestingSetup::TestPackageSelection(const CChainParams& chainparams, const CScript& scriptPubKey, const std::vector<CTransactionRef>& txFirst)
{
    // Test the ancestor feerate transaction selection.
    TestMemPoolEntryHelper entry;

    // Test that a medium fee transaction will be selected after a higher fee
    // rate package with a low fee rate parent.
    CMutableTransaction tx;
    tx.vin.resize(1);
    tx.vin[0].scriptSig = CScript() << OP_1;
    tx.vin[0].prevout.hash = txFirst[0]->GetHash();
    tx.vin[0].prevout.n = 0;
    tx.vout.resize(1);
    tx.vout[0].nValue = 5000000000LL - 1000;
    // This tx has a low fee: 1000 satoshis
    uint256 hashParentTx = tx.GetHash(); // save this txid for later use
    m_node.mempool->addUnchecked(entry.Fee(1000).Time(GetTime()).SpendsCoinbase(true).FromTx(tx));

    // This tx has a medium fee: 10000 satoshis
    tx.vin[0].prevout.hash = txFirst[1]->GetHash();
    tx.vout[0].nValue = 5000000000LL - 10000;
    uint256 hashMediumFeeTx = tx.GetHash();
    m_node.mempool->addUnchecked(entry.Fee(10000).Time(GetTime()).SpendsCoinbase(true).FromTx(tx));

    // This tx has a high fee, but depends on the first transaction
    tx.vin[0].prevout.hash = hashParentTx;
    tx.vout[0].nValue = 5000000000LL - 1000 - 50000; // 50k satoshi fee
    uint256 hashHighFeeTx = tx.GetHash();
    m_node.mempool->addUnchecked(entry.Fee(50000).Time(GetTime()).SpendsCoinbase(false).FromTx(tx));

    std::unique_ptr<CBlockTemplate> pblocktemplate = AssemblerForTest(chainparams).CreateNewBlock(scriptPubKey);
    BOOST_REQUIRE_EQUAL(pblocktemplate->block.vtx.size(), 4U);
    BOOST_CHECK(pblocktemplate->block.vtx[1]->GetHash() == hashParentTx);
    BOOST_CHECK(pblocktemplate->block.vtx[2]->GetHash() == hashHighFeeTx);
    BOOST_CHECK(pblocktemplate->block.vtx[3]->GetHash() == hashMediumFeeTx);

    // Test that a package below the block min tx fee doesn't get included
    tx.vin[0].prevout.hash = hashHighFeeTx;
    tx.vout[0].nValue = 5000000000LL - 1000 - 50000; // 0 fee
    uint256 hashFreeTx = tx.GetHash();
    m_node.mempool->addUnchecked(entry.Fee(0).FromTx(tx));
    size_t freeTxSize = ::GetSerializeSize(tx, PROTOCOL_VERSION);

    // Calculate a fee on child transaction that will put the package just
    // below the block min tx fee (assuming 1 child tx of the same size).
    CAmount feeToUse = blockMinFeeRate.GetFee(2*freeTxSize) - 1;

    tx.vin[0].prevout.hash = hashFreeTx;
    tx.vout[0].nValue = 5000000000LL - 1000 - 50000 - feeToUse;
    uint256 hashLowFeeTx = tx.GetHash();
    m_node.mempool->addUnchecked(entry.Fee(feeToUse).FromTx(tx));
    pblocktemplate = AssemblerForTest(chainparams).CreateNewBlock(scriptPubKey);
    // Verify that the free tx and the low fee tx didn't get selected
    for (size_t i=0; i<pblocktemplate->block.vtx.size(); ++i) {
        BOOST_CHECK(pblocktemplate->block.vtx[i]->GetHash() != hashFreeTx);
        BOOST_CHECK(pblocktemplate->block.vtx[i]->GetHash() != hashLowFeeTx);
    }

    // Test that packages above the min relay fee do get included, even if one
    // of the transactions is below the min relay fee
    // Remove the low fee transaction and replace with a higher fee transaction
    m_node.mempool->removeRecursive(CTransaction(tx), MemPoolRemovalReason::REPLACED);
    tx.vout[0].nValue -= 2; // Now we should be just over the min relay fee
    hashLowFeeTx = tx.GetHash();
    m_node.mempool->addUnchecked(entry.Fee(feeToUse+2).FromTx(tx));
    pblocktemplate = AssemblerForTest(chainparams).CreateNewBlock(scriptPubKey);
    BOOST_REQUIRE_EQUAL(pblocktemplate->block.vtx.size(), 6U);
    BOOST_CHECK(pblocktemplate->block.vtx[4]->GetHash() == hashFreeTx);
    BOOST_CHECK(pblocktemplate->block.vtx[5]->GetHash() == hashLowFeeTx);

    // Test that transaction selection properly updates ancestor fee
    // calculations as ancestor transactions get included in a block.
    // Add a 0-fee transaction that has 2 outputs.
    tx.vin[0].prevout.hash = txFirst[2]->GetHash();
    tx.vout.resize(2);
    tx.vout[0].nValue = 5000000000LL - 100000000;
    tx.vout[1].nValue = 100000000; // 1BTC output
    uint256 hashFreeTx2 = tx.GetHash();
    m_node.mempool->addUnchecked(entry.Fee(0).SpendsCoinbase(true).FromTx(tx));

    // This tx can't be mined by itself
    tx.vin[0].prevout.hash = hashFreeTx2;
    tx.vout.resize(1);
    feeToUse = blockMinFeeRate.GetFee(freeTxSize);
    tx.vout[0].nValue = 5000000000LL - 100000000 - feeToUse;
    uint256 hashLowFeeTx2 = tx.GetHash();
    m_node.mempool->addUnchecked(entry.Fee(feeToUse).SpendsCoinbase(false).FromTx(tx));
    pblocktemplate = AssemblerForTest(chainparams).CreateNewBlock(scriptPubKey);

    // Verify that this tx isn't selected.
    for (size_t i=0; i<pblocktemplate->block.vtx.size(); ++i) {
        BOOST_CHECK(pblocktemplate->block.vtx[i]->GetHash() != hashFreeTx2);
        BOOST_CHECK(pblocktemplate->block.vtx[i]->GetHash() != hashLowFeeTx2);
    }

    // This tx will be mineable, and should cause hashLowFeeTx2 to be selected
    // as well.
    tx.vin[0].prevout.n = 1;
    tx.vout[0].nValue = 100000000 - 10000; // 10k satoshi fee
    m_node.mempool->addUnchecked(entry.Fee(10000).FromTx(tx));
    pblocktemplate = AssemblerForTest(chainparams).CreateNewBlock(scriptPubKey);
    BOOST_REQUIRE_EQUAL(pblocktemplate->block.vtx.size(), 9U);
    BOOST_CHECK(pblocktemplate->block.vtx[8]->GetHash() == hashLowFeeTx2);
}

void MinerTestingSetup::TestBasicMining(const CChainParams& chainparams, const CScript& scriptPubKey, const std::vector<CTransactionRef>& txFirst, int baseheight)
{
<<<<<<< HEAD
    // Note that by default, these tests run with size accounting enabled.
    auto chainParams = CreateChainParams(*m_node.args, CBaseChainParams::MAIN);
    SetOldParams(chainParams);

    const CChainParams& chainparams = *chainParams;
    CScript scriptPubKey = CScript() << ParseHex("04678afdb0fe5548271967f1a67130b7105cd6a828e03909a67962e0ea1f61deb649f6bc3f4cef38c4f35504e51ec112de5c384df7ba0b8d578a4c702b6bf11d5f") << OP_CHECKSIG;
    std::unique_ptr<CBlockTemplate> pblocktemplate;
    CMutableTransaction tx;
    CScript script;
=======
>>>>>>> 59ac8bac
    uint256 hash;
    CMutableTransaction tx;
    TestMemPoolEntryHelper entry;
    entry.nFee = 11;
    entry.nHeight = 11;

    // Just to make sure we can still make simple blocks
    auto pblocktemplate = AssemblerForTest(chainparams).CreateNewBlock(scriptPubKey);
    BOOST_CHECK(pblocktemplate);

    const CAmount BLOCKSUBSIDY = 50*COIN;
    const CAmount LOWFEE = CENT;
    const CAmount HIGHFEE = COIN;
    const CAmount HIGHERFEE = 4*COIN;

    // block sigops > limit: 1000 CHECKMULTISIG + 1
    tx.vin.resize(1);
    // NOTE: OP_NOP is used to force 20 SigOps for the CHECKMULTISIG
    tx.vin[0].scriptSig = CScript() << OP_0 << OP_0 << OP_0 << OP_NOP << OP_CHECKMULTISIG << OP_1;
    tx.vin[0].prevout.hash = txFirst[0]->GetHash();
    tx.vin[0].prevout.n = 0;
    tx.vout.resize(1);
    tx.vout[0].nValue = BLOCKSUBSIDY;
    for (unsigned int i = 0; i < 2001; ++i)
    {
        tx.vout[0].nValue -= LOWFEE;
        hash = tx.GetHash();
        bool spendsCoinbase = i == 0; // only first tx spends coinbase
        // If we don't set the # of sig ops in the CTxMemPoolEntry, template creation fails
        m_node.mempool->addUnchecked(entry.Fee(LOWFEE).Time(GetTime()).SpendsCoinbase(spendsCoinbase).FromTx(tx));
        tx.vin[0].prevout.hash = hash;
    }

    BOOST_CHECK_EXCEPTION(AssemblerForTest(chainparams).CreateNewBlock(scriptPubKey), std::runtime_error, HasReason("bad-blk-sigops"));
    m_node.mempool->clear();

    tx.vin[0].prevout.hash = txFirst[0]->GetHash();
    tx.vout[0].nValue = BLOCKSUBSIDY;
    for (unsigned int i = 0; i < 1001; ++i)
    {
        tx.vout[0].nValue -= LOWFEE;
        hash = tx.GetHash();
        bool spendsCoinbase = i == 0; // only first tx spends coinbase
        // If we do set the # of sig ops in the CTxMemPoolEntry, template creation passes
        m_node.mempool->addUnchecked(entry.Fee(LOWFEE).Time(GetTime()).SpendsCoinbase(spendsCoinbase).SigOpsCost(80).FromTx(tx));
        tx.vin[0].prevout.hash = hash;
    }
    BOOST_CHECK(pblocktemplate = AssemblerForTest(chainparams).CreateNewBlock(scriptPubKey));
    m_node.mempool->clear();

    // block size > limit
    tx.vin[0].scriptSig = CScript();
    // 18 * (520char + DROP) + OP_1 = 9433 bytes
    std::vector<unsigned char> vchData(520);
    for (unsigned int i = 0; i < 18; ++i)
        tx.vin[0].scriptSig << vchData << OP_DROP;
    tx.vin[0].scriptSig << OP_1;
    tx.vin[0].prevout.hash = txFirst[0]->GetHash();
    tx.vout[0].nValue = BLOCKSUBSIDY;
    for (unsigned int i = 0; i < 128; ++i)
    {
        tx.vout[0].nValue -= LOWFEE;
        hash = tx.GetHash();
        bool spendsCoinbase = i == 0; // only first tx spends coinbase
        m_node.mempool->addUnchecked(entry.Fee(LOWFEE).Time(GetTime()).SpendsCoinbase(spendsCoinbase).FromTx(tx));
        tx.vin[0].prevout.hash = hash;
    }
    BOOST_CHECK(pblocktemplate = AssemblerForTest(chainparams).CreateNewBlock(scriptPubKey));
    m_node.mempool->clear();

    // orphan in *m_node.mempool, template creation fails
    hash = tx.GetHash();
    m_node.mempool->addUnchecked(entry.Fee(LOWFEE).Time(GetTime()).FromTx(tx));
    BOOST_CHECK_EXCEPTION(AssemblerForTest(chainparams).CreateNewBlock(scriptPubKey), std::runtime_error, HasReason("bad-txns-inputs-missingorspent"));
    m_node.mempool->clear();

    // child with higher feerate than parent
    tx.vin[0].scriptSig = CScript() << OP_1;
    tx.vin[0].prevout.hash = txFirst[1]->GetHash();
    tx.vout[0].nValue = BLOCKSUBSIDY-HIGHFEE;
    hash = tx.GetHash();
    m_node.mempool->addUnchecked(entry.Fee(HIGHFEE).Time(GetTime()).SpendsCoinbase(true).FromTx(tx));
    tx.vin[0].prevout.hash = hash;
    tx.vin.resize(2);
    tx.vin[1].scriptSig = CScript() << OP_1;
    tx.vin[1].prevout.hash = txFirst[0]->GetHash();
    tx.vin[1].prevout.n = 0;
    tx.vout[0].nValue = tx.vout[0].nValue+BLOCKSUBSIDY-HIGHERFEE; //First txn output + fresh coinbase - new txn fee
    hash = tx.GetHash();
    m_node.mempool->addUnchecked(entry.Fee(HIGHERFEE).Time(GetTime()).SpendsCoinbase(true).FromTx(tx));
    BOOST_CHECK(pblocktemplate = AssemblerForTest(chainparams).CreateNewBlock(scriptPubKey));
    m_node.mempool->clear();

    // coinbase in *m_node.mempool, template creation fails
    tx.vin.resize(1);
    tx.vin[0].prevout.SetNull();
    tx.vin[0].scriptSig = CScript() << OP_0 << OP_1;
    tx.vout[0].nValue = 0;
    hash = tx.GetHash();
    // give it a fee so it'll get mined
    m_node.mempool->addUnchecked(entry.Fee(LOWFEE).Time(GetTime()).SpendsCoinbase(false).FromTx(tx));
    // Should throw bad-cb-multiple
    BOOST_CHECK_EXCEPTION(AssemblerForTest(chainparams).CreateNewBlock(scriptPubKey), std::runtime_error, HasReason("bad-cb-multiple"));
    m_node.mempool->clear();

    // double spend txn pair in *m_node.mempool, template creation fails
    tx.vin[0].prevout.hash = txFirst[0]->GetHash();
    tx.vin[0].scriptSig = CScript() << OP_1;
    tx.vout[0].nValue = BLOCKSUBSIDY-HIGHFEE;
    tx.vout[0].scriptPubKey = CScript() << OP_1;
    hash = tx.GetHash();
    m_node.mempool->addUnchecked(entry.Fee(HIGHFEE).Time(GetTime()).SpendsCoinbase(true).FromTx(tx));
    tx.vout[0].scriptPubKey = CScript() << OP_2;
    hash = tx.GetHash();
    m_node.mempool->addUnchecked(entry.Fee(HIGHFEE).Time(GetTime()).SpendsCoinbase(true).FromTx(tx));
    BOOST_CHECK_EXCEPTION(AssemblerForTest(chainparams).CreateNewBlock(scriptPubKey), std::runtime_error, HasReason("bad-txns-inputs-missingorspent"));
    m_node.mempool->clear();

    // subsidy changing
    int nHeight = m_node.chainman->ActiveChain().Height();
    // Create an actual 209999-long block chain (without valid blocks).
    while (m_node.chainman->ActiveChain().Tip()->nHeight < 209999) {
        CBlockIndex* prev = m_node.chainman->ActiveChain().Tip();
        CBlockIndex* next = new CBlockIndex();
        next->phashBlock = new uint256(InsecureRand256());
        m_node.chainman->ActiveChainstate().CoinsTip().SetBestBlock(next->GetBlockHash(), prev->nHeight + 1);
        next->pprev = prev;
        next->nHeight = prev->nHeight + 1;
        next->BuildSkip();
        m_node.chainman->ActiveChain().SetTip(next);
    }
    BOOST_CHECK(pblocktemplate = AssemblerForTest(chainparams).CreateNewBlock(scriptPubKey));
    // Extend to a 210000-long block chain.
    while (m_node.chainman->ActiveChain().Tip()->nHeight < 210000) {
        CBlockIndex* prev = m_node.chainman->ActiveChain().Tip();
        CBlockIndex* next = new CBlockIndex();
        next->phashBlock = new uint256(InsecureRand256());
        m_node.chainman->ActiveChainstate().CoinsTip().SetBestBlock(next->GetBlockHash(), prev->nHeight + 1);
        next->pprev = prev;
        next->nHeight = prev->nHeight + 1;
        next->BuildSkip();
        m_node.chainman->ActiveChain().SetTip(next);
    }
    BOOST_CHECK(pblocktemplate = AssemblerForTest(chainparams).CreateNewBlock(scriptPubKey));

    // invalid p2sh txn in *m_node.mempool, template creation fails
    tx.vin[0].prevout.hash = txFirst[0]->GetHash();
    tx.vin[0].prevout.n = 0;
    tx.vin[0].scriptSig = CScript() << OP_1;
    tx.vout[0].nValue = BLOCKSUBSIDY-LOWFEE;
    CScript script = CScript() << OP_0;
    tx.vout[0].scriptPubKey = GetScriptForDestination(ScriptHash(script));
    hash = tx.GetHash();
    m_node.mempool->addUnchecked(entry.Fee(LOWFEE).Time(GetTime()).SpendsCoinbase(true).FromTx(tx));
    tx.vin[0].prevout.hash = hash;
    tx.vin[0].scriptSig = CScript() << std::vector<unsigned char>(script.begin(), script.end());
    tx.vout[0].nValue -= LOWFEE;
    hash = tx.GetHash();
    m_node.mempool->addUnchecked(entry.Fee(LOWFEE).Time(GetTime()).SpendsCoinbase(false).FromTx(tx));
    // Should throw block-validation-failed
    BOOST_CHECK_EXCEPTION(AssemblerForTest(chainparams).CreateNewBlock(scriptPubKey), std::runtime_error, HasReason("block-validation-failed"));
    m_node.mempool->clear();

    // Delete the dummy blocks again.
    while (m_node.chainman->ActiveChain().Tip()->nHeight > nHeight) {
        CBlockIndex* del = m_node.chainman->ActiveChain().Tip();
        m_node.chainman->ActiveChain().SetTip(del->pprev);
        m_node.chainman->ActiveChainstate().CoinsTip().SetBestBlock(del->pprev->GetBlockHash(), del->pprev->nHeight);
        delete del->phashBlock;
        delete del;
    }

    // non-final txs in mempool
    SetMockTime(m_node.chainman->ActiveChain().Tip()->GetMedianTimePast()+1);
    const int flags{LOCKTIME_VERIFY_SEQUENCE | LOCKTIME_MEDIAN_TIME_PAST};
    // height map
    std::vector<int> prevheights;

    // relative height locked
    tx.nVersion = 2;
    tx.vin.resize(1);
    prevheights.resize(1);
    tx.vin[0].prevout.hash = txFirst[0]->GetHash(); // only 1 transaction
    tx.vin[0].prevout.n = 0;
    tx.vin[0].scriptSig = CScript() << OP_1;
    tx.vin[0].nSequence = m_node.chainman->ActiveChain().Tip()->nHeight + 1; // txFirst[0] is the 2nd block
    prevheights[0] = baseheight + 1;
    tx.vout.resize(1);
    tx.vout[0].nValue = BLOCKSUBSIDY-HIGHFEE;
    tx.vout[0].scriptPubKey = CScript() << OP_1;
    tx.nLockTime = 0;
    hash = tx.GetHash();
    m_node.mempool->addUnchecked(entry.Fee(HIGHFEE).Time(GetTime()).SpendsCoinbase(true).FromTx(tx));
    BOOST_CHECK(CheckFinalTxAtTip(m_node.chainman->ActiveChain().Tip(), CTransaction{tx})); // Locktime passes
    BOOST_CHECK(!TestSequenceLocks(CTransaction{tx})); // Sequence locks fail

    {
        CBlockIndex* active_chain_tip = m_node.chainman->ActiveChain().Tip();
        BOOST_CHECK(SequenceLocks(CTransaction(tx), flags, prevheights, CreateBlockIndex(active_chain_tip->nHeight + 2, active_chain_tip))); // Sequence locks pass on 2nd block
    }

    // relative time locked
    tx.vin[0].prevout.hash = txFirst[1]->GetHash();
    tx.vin[0].nSequence = CTxIn::SEQUENCE_LOCKTIME_TYPE_FLAG | (((m_node.chainman->ActiveChain().Tip()->GetMedianTimePast()+1-m_node.chainman->ActiveChain()[1]->GetMedianTimePast()) >> CTxIn::SEQUENCE_LOCKTIME_GRANULARITY) + 1); // txFirst[1] is the 3rd block
    prevheights[0] = baseheight + 2;
    hash = tx.GetHash();
    m_node.mempool->addUnchecked(entry.Time(GetTime()).FromTx(tx));
    BOOST_CHECK(CheckFinalTxAtTip(m_node.chainman->ActiveChain().Tip(), CTransaction{tx})); // Locktime passes
    BOOST_CHECK(!TestSequenceLocks(CTransaction{tx})); // Sequence locks fail

    const int SEQUENCE_LOCK_TIME = 512; // Sequence locks pass 512 seconds later
    for (int i = 0; i < CBlockIndex::nMedianTimeSpan; ++i)
        m_node.chainman->ActiveChain().Tip()->GetAncestor(m_node.chainman->ActiveChain().Tip()->nHeight - i)->nTime += SEQUENCE_LOCK_TIME; // Trick the MedianTimePast
    {
        CBlockIndex* active_chain_tip = m_node.chainman->ActiveChain().Tip();
        BOOST_CHECK(SequenceLocks(CTransaction(tx), flags, prevheights, CreateBlockIndex(active_chain_tip->nHeight + 1, active_chain_tip)));
    }

    for (int i = 0; i < CBlockIndex::nMedianTimeSpan; ++i) {
        CBlockIndex* ancestor{Assert(m_node.chainman->ActiveChain().Tip()->GetAncestor(m_node.chainman->ActiveChain().Tip()->nHeight - i))};
        ancestor->nTime -= SEQUENCE_LOCK_TIME; // undo tricked MTP
    }

    // absolute height locked
    tx.vin[0].prevout.hash = txFirst[2]->GetHash();
    tx.vin[0].nSequence = CTxIn::MAX_SEQUENCE_NONFINAL;
    prevheights[0] = baseheight + 3;
    tx.nLockTime = m_node.chainman->ActiveChain().Tip()->nHeight + 1;
    hash = tx.GetHash();
    m_node.mempool->addUnchecked(entry.Time(GetTime()).FromTx(tx));
    BOOST_CHECK(!CheckFinalTxAtTip(m_node.chainman->ActiveChain().Tip(), CTransaction{tx})); // Locktime fails
    BOOST_CHECK(TestSequenceLocks(CTransaction{tx})); // Sequence locks pass
    BOOST_CHECK(IsFinalTx(CTransaction(tx), m_node.chainman->ActiveChain().Tip()->nHeight + 2, m_node.chainman->ActiveChain().Tip()->GetMedianTimePast())); // Locktime passes on 2nd block

    // absolute time locked
    tx.vin[0].prevout.hash = txFirst[3]->GetHash();
    tx.nLockTime = m_node.chainman->ActiveChain().Tip()->GetMedianTimePast();
    prevheights.resize(1);
    prevheights[0] = baseheight + 4;
    hash = tx.GetHash();
    m_node.mempool->addUnchecked(entry.Time(GetTime()).FromTx(tx));
    BOOST_CHECK(!CheckFinalTxAtTip(m_node.chainman->ActiveChain().Tip(), CTransaction{tx})); // Locktime fails
    BOOST_CHECK(TestSequenceLocks(CTransaction{tx})); // Sequence locks pass
    BOOST_CHECK(IsFinalTx(CTransaction(tx), m_node.chainman->ActiveChain().Tip()->nHeight + 2, m_node.chainman->ActiveChain().Tip()->GetMedianTimePast() + 1)); // Locktime passes 1 second later

    // mempool-dependent transactions (not added)
    tx.vin[0].prevout.hash = hash;
    prevheights[0] = m_node.chainman->ActiveChain().Tip()->nHeight + 1;
    tx.nLockTime = 0;
    tx.vin[0].nSequence = 0;
    BOOST_CHECK(CheckFinalTxAtTip(m_node.chainman->ActiveChain().Tip(), CTransaction{tx})); // Locktime passes
    BOOST_CHECK(TestSequenceLocks(CTransaction{tx})); // Sequence locks pass
    tx.vin[0].nSequence = 1;
    BOOST_CHECK(!TestSequenceLocks(CTransaction{tx})); // Sequence locks fail
    tx.vin[0].nSequence = CTxIn::SEQUENCE_LOCKTIME_TYPE_FLAG;
    BOOST_CHECK(TestSequenceLocks(CTransaction{tx})); // Sequence locks pass
    tx.vin[0].nSequence = CTxIn::SEQUENCE_LOCKTIME_TYPE_FLAG | 1;
    BOOST_CHECK(!TestSequenceLocks(CTransaction{tx})); // Sequence locks fail

    BOOST_CHECK(pblocktemplate = AssemblerForTest(chainparams).CreateNewBlock(scriptPubKey));

    // None of the of the absolute height/time locked tx should have made
    // it into the template because we still check IsFinalTx in CreateNewBlock,
    // but relative locked txs will if inconsistently added to mempool.
    // For now these will still generate a valid template until BIP68 soft fork
    BOOST_CHECK_EQUAL(pblocktemplate->block.vtx.size(), 3U);
    // However if we advance height by 1 and time by SEQUENCE_LOCK_TIME, all of them should be mined
    for (int i = 0; i < CBlockIndex::nMedianTimeSpan; ++i) {
        CBlockIndex* ancestor{Assert(m_node.chainman->ActiveChain().Tip()->GetAncestor(m_node.chainman->ActiveChain().Tip()->nHeight - i))};
        ancestor->nTime += SEQUENCE_LOCK_TIME; // Trick the MedianTimePast
    }
    m_node.chainman->ActiveChain().Tip()->nHeight++;
    SetMockTime(m_node.chainman->ActiveChain().Tip()->GetMedianTimePast() + 1);

    BOOST_CHECK(pblocktemplate = AssemblerForTest(chainparams).CreateNewBlock(scriptPubKey));
    BOOST_CHECK_EQUAL(pblocktemplate->block.vtx.size(), 5U);
}

void MinerTestingSetup::TestPrioritisedMining(const CChainParams& chainparams, const CScript& scriptPubKey, const std::vector<CTransactionRef>& txFirst)
{
    TestMemPoolEntryHelper entry;

    // Test that a tx below min fee but prioritised is included
    CMutableTransaction tx;
    tx.vin.resize(1);
    tx.vin[0].prevout.hash = txFirst[0]->GetHash();
    tx.vin[0].prevout.n = 0;
    tx.vin[0].scriptSig = CScript() << OP_1;
    tx.vout.resize(1);
    tx.vout[0].nValue = 5000000000LL; // 0 fee
    uint256 hashFreePrioritisedTx = tx.GetHash();
    m_node.mempool->addUnchecked(entry.Fee(0).Time(GetTime()).SpendsCoinbase(true).FromTx(tx));
    m_node.mempool->PrioritiseTransaction(hashFreePrioritisedTx, 5 * COIN);

    tx.vin[0].prevout.hash = txFirst[1]->GetHash();
    tx.vin[0].prevout.n = 0;
    tx.vout[0].nValue = 5000000000LL - 1000;
    // This tx has a low fee: 1000 satoshis
    uint256 hashParentTx = tx.GetHash(); // save this txid for later use
    m_node.mempool->addUnchecked(entry.Fee(1000).Time(GetTime()).SpendsCoinbase(true).FromTx(tx));

    // This tx has a medium fee: 10000 satoshis
    tx.vin[0].prevout.hash = txFirst[2]->GetHash();
    tx.vout[0].nValue = 5000000000LL - 10000;
    uint256 hashMediumFeeTx = tx.GetHash();
    m_node.mempool->addUnchecked(entry.Fee(10000).Time(GetTime()).SpendsCoinbase(true).FromTx(tx));
    m_node.mempool->PrioritiseTransaction(hashMediumFeeTx, -5 * COIN);

    // This tx also has a low fee, but is prioritised
    tx.vin[0].prevout.hash = hashParentTx;
    tx.vout[0].nValue = 5000000000LL - 1000 - 1000; // 1000 satoshi fee
    uint256 hashPrioritsedChild = tx.GetHash();
    m_node.mempool->addUnchecked(entry.Fee(1000).Time(GetTime()).SpendsCoinbase(false).FromTx(tx));
    m_node.mempool->PrioritiseTransaction(hashPrioritsedChild, 2 * COIN);

    // Test that transaction selection properly updates ancestor fee calculations as prioritised
    // parents get included in a block. Create a transaction with two prioritised ancestors, each
    // included by itself: FreeParent <- FreeChild <- FreeGrandchild.
    // When FreeParent is added, a modified entry will be created for FreeChild + FreeGrandchild
    // FreeParent's prioritisation should not be included in that entry.
    // When FreeChild is included, FreeChild's prioritisation should also not be included.
    tx.vin[0].prevout.hash = txFirst[3]->GetHash();
    tx.vout[0].nValue = 5000000000LL; // 0 fee
    uint256 hashFreeParent = tx.GetHash();
    m_node.mempool->addUnchecked(entry.Fee(0).SpendsCoinbase(true).FromTx(tx));
    m_node.mempool->PrioritiseTransaction(hashFreeParent, 10 * COIN);

    tx.vin[0].prevout.hash = hashFreeParent;
    tx.vout[0].nValue = 5000000000LL; // 0 fee
    uint256 hashFreeChild = tx.GetHash();
    m_node.mempool->addUnchecked(entry.Fee(0).SpendsCoinbase(false).FromTx(tx));
    m_node.mempool->PrioritiseTransaction(hashFreeChild, 1 * COIN);

    tx.vin[0].prevout.hash = hashFreeChild;
    tx.vout[0].nValue = 5000000000LL; // 0 fee
    uint256 hashFreeGrandchild = tx.GetHash();
    m_node.mempool->addUnchecked(entry.Fee(0).SpendsCoinbase(false).FromTx(tx));

    auto pblocktemplate = AssemblerForTest(chainparams).CreateNewBlock(scriptPubKey);
    BOOST_REQUIRE_EQUAL(pblocktemplate->block.vtx.size(), 6U);
    BOOST_CHECK(pblocktemplate->block.vtx[1]->GetHash() == hashFreeParent);
    BOOST_CHECK(pblocktemplate->block.vtx[2]->GetHash() == hashFreePrioritisedTx);
    BOOST_CHECK(pblocktemplate->block.vtx[3]->GetHash() == hashParentTx);
    BOOST_CHECK(pblocktemplate->block.vtx[4]->GetHash() == hashPrioritsedChild);
    BOOST_CHECK(pblocktemplate->block.vtx[5]->GetHash() == hashFreeChild);
    for (size_t i=0; i<pblocktemplate->block.vtx.size(); ++i) {
        // The FreeParent and FreeChild's prioritisations should not impact the child.
        BOOST_CHECK(pblocktemplate->block.vtx[i]->GetHash() != hashFreeGrandchild);
        // De-prioritised transaction should not be included.
        BOOST_CHECK(pblocktemplate->block.vtx[i]->GetHash() != hashMediumFeeTx);
    }
}

// NOTE: These tests rely on CreateNewBlock doing its own self-validation!
BOOST_AUTO_TEST_CASE(CreateNewBlock_validity)
{
    // Note that by default, these tests run with size accounting enabled.
    const auto chainParams = CreateChainParams(*m_node.args, CBaseChainParams::MAIN);
    const CChainParams& chainparams = *chainParams;
    CScript scriptPubKey = CScript() << ParseHex("04678afdb0fe5548271967f1a67130b7105cd6a828e03909a67962e0ea1f61deb649f6bc3f4cef38c4f35504e51ec112de5c384df7ba0b8d578a4c702b6bf11d5f") << OP_CHECKSIG;
    std::unique_ptr<CBlockTemplate> pblocktemplate;

    fCheckpointsEnabled = false;

    // Simple block creation, nothing special yet:
    BOOST_CHECK(pblocktemplate = AssemblerForTest(chainparams).CreateNewBlock(scriptPubKey));

    // We can't make transactions until we have inputs
    // Therefore, load 110 blocks :)
    static_assert(std::size(BLOCKINFO) == 110, "Should have 110 blocks to import");
    int baseheight = 0;
    std::vector<CTransactionRef> txFirst;
    for (const auto& bi : BLOCKINFO) {
        CBlock *pblock = &pblocktemplate->block; // pointer for convenience
        {
            LOCK(cs_main);
            pblock->nVersion = VERSIONBITS_TOP_BITS;
            pblock->nTime = m_node.chainman->ActiveChain().Tip()->GetMedianTimePast()+1;
            CMutableTransaction txCoinbase(*pblock->vtx[0]);
            txCoinbase.nVersion = 1;
            txCoinbase.vin[0].scriptSig = CScript{} << (m_node.chainman->ActiveChain().Height() + 1) << bi.extranonce;
            txCoinbase.vout.resize(1); // Ignore the (optional) segwit commitment added by CreateNewBlock (as the hardcoded nonces don't account for this)
            txCoinbase.vout[0].scriptPubKey = CScript();
            pblock->vtx[0] = MakeTransactionRef(std::move(txCoinbase));
            if (txFirst.size() == 0)
                baseheight = m_node.chainman->ActiveChain().Height();
            if (txFirst.size() < 4)
                txFirst.push_back(pblock->vtx[0]);
            pblock->hashMerkleRoot = BlockMerkleRoot(*pblock);
            pblock->nNonce = bi.nonce;
        }
        std::shared_ptr<const CBlock> shared_pblock = std::make_shared<const CBlock>(*pblock);
        BOOST_CHECK(Assert(m_node.chainman)->ProcessNewBlock(chainparams, shared_pblock, true, nullptr));
        pblock->hashPrevBlock = pblock->GetHash();
    }

    LOCK(cs_main);
    LOCK(m_node.mempool->cs);

    TestBasicMining(chainparams, scriptPubKey, txFirst, baseheight);

    m_node.chainman->ActiveChain().Tip()->nHeight--;
    SetMockTime(0);
    m_node.mempool->clear();

    TestPackageSelection(chainparams, scriptPubKey, txFirst);

    m_node.chainman->ActiveChain().Tip()->nHeight--;
    SetMockTime(0);
    m_node.mempool->clear();

    TestPrioritisedMining(chainparams, scriptPubKey, txFirst);

    fCheckpointsEnabled = true;
}

BOOST_AUTO_TEST_SUITE_END()<|MERGE_RESOLUTION|>--- conflicted
+++ resolved
@@ -198,18 +198,6 @@
 
 void MinerTestingSetup::TestBasicMining(const CChainParams& chainparams, const CScript& scriptPubKey, const std::vector<CTransactionRef>& txFirst, int baseheight)
 {
-<<<<<<< HEAD
-    // Note that by default, these tests run with size accounting enabled.
-    auto chainParams = CreateChainParams(*m_node.args, CBaseChainParams::MAIN);
-    SetOldParams(chainParams);
-
-    const CChainParams& chainparams = *chainParams;
-    CScript scriptPubKey = CScript() << ParseHex("04678afdb0fe5548271967f1a67130b7105cd6a828e03909a67962e0ea1f61deb649f6bc3f4cef38c4f35504e51ec112de5c384df7ba0b8d578a4c702b6bf11d5f") << OP_CHECKSIG;
-    std::unique_ptr<CBlockTemplate> pblocktemplate;
-    CMutableTransaction tx;
-    CScript script;
-=======
->>>>>>> 59ac8bac
     uint256 hash;
     CMutableTransaction tx;
     TestMemPoolEntryHelper entry;
@@ -567,7 +555,8 @@
 BOOST_AUTO_TEST_CASE(CreateNewBlock_validity)
 {
     // Note that by default, these tests run with size accounting enabled.
-    const auto chainParams = CreateChainParams(*m_node.args, CBaseChainParams::MAIN);
+    auto chainParams = CreateChainParams(*m_node.args, CBaseChainParams::MAIN);
+    SetOldParams(chainParams);
     const CChainParams& chainparams = *chainParams;
     CScript scriptPubKey = CScript() << ParseHex("04678afdb0fe5548271967f1a67130b7105cd6a828e03909a67962e0ea1f61deb649f6bc3f4cef38c4f35504e51ec112de5c384df7ba0b8d578a4c702b6bf11d5f") << OP_CHECKSIG;
     std::unique_ptr<CBlockTemplate> pblocktemplate;
