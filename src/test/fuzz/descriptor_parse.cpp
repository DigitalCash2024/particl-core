// Copyright (c) 2009-2021 The Bitcoin Core developers
// Distributed under the MIT software license, see the accompanying
// file COPYING or http://www.opensource.org/licenses/mit-license.php.

#include <chainparams.h>
#include <key_io.h>
#include <pubkey.h>
#include <script/descriptor.h>
#include <test/fuzz/fuzz.h>
#include <test/fuzz/util/descriptor.h>
#include <util/chaintype.h>
#include <util/strencodings.h>

<<<<<<< HEAD
//! Types are raw (un)compressed pubkeys, raw xonly pubkeys, raw privkeys (WIF), xpubs, xprvs.
static constexpr uint8_t KEY_TYPES_COUNT{6};
//! How many keys we'll generate in total.
static constexpr size_t TOTAL_KEYS_GENERATED{std::numeric_limits<uint8_t>::max() + 1};

/**
 * Converts a mocked descriptor string to a valid one. Every key in a mocked descriptor key is
 * represented by 2 hex characters preceded by the '%' character. We parse the two hex characters
 * as an index in a list of pre-generated keys. This list contains keys of the various types
 * accepted in descriptor keys expressions.
 */
class MockedDescriptorConverter {
    //! 256 keys of various types.
    std::array<std::string, TOTAL_KEYS_GENERATED> keys_str;

public:
    // We derive the type of key to generate from the 1-byte id parsed from hex.
    bool IdIsCompPubKey(uint8_t idx) const { return idx % KEY_TYPES_COUNT == 0; }
    bool IdIsUnCompPubKey(uint8_t idx) const { return idx % KEY_TYPES_COUNT == 1; }
    bool IdIsXOnlyPubKey(uint8_t idx) const { return idx % KEY_TYPES_COUNT == 2; }
    bool IdIsConstPrivKey(uint8_t idx) const { return idx % KEY_TYPES_COUNT == 3; }
    bool IdIsXpub(uint8_t idx) const { return idx % KEY_TYPES_COUNT == 4; }
    bool IdIsXprv(uint8_t idx) const { return idx % KEY_TYPES_COUNT == 5; }

    //! When initializing the target, populate the list of keys.
    void Init() {
        // The data to use as a private key or a seed for an xprv.
        std::array<std::byte, 32> key_data{std::byte{1}};
        // Generate keys of all kinds and store them in the keys array.
        for (size_t i{0}; i < TOTAL_KEYS_GENERATED; i++) {
            key_data[31] = std::byte(i);

            // If this is a "raw" key, generate a normal privkey. Otherwise generate
            // an extended one.
            if (IdIsCompPubKey(i) || IdIsUnCompPubKey(i) || IdIsXOnlyPubKey(i) || IdIsConstPrivKey(i)) {
                CKey privkey;
                privkey.Set(UCharCast(key_data.begin()), UCharCast(key_data.end()), !IdIsUnCompPubKey(i));
                if (IdIsCompPubKey(i) || IdIsUnCompPubKey(i)) {
                    CPubKey pubkey{privkey.GetPubKey()};
                    keys_str[i] = HexStr(pubkey);
                } else if (IdIsXOnlyPubKey(i)) {
                    const XOnlyPubKey pubkey{privkey.GetPubKey()};
                    keys_str[i] = HexStr(pubkey);
                } else {
                    keys_str[i] = EncodeSecret(privkey);
                }
            } else {
                CExtKey ext_privkey;
                ext_privkey.SetSeed(key_data);
                if (IdIsXprv(i)) {
                    keys_str[i] = EncodeExtKey(ext_privkey);
                } else {
                    const CExtPubKey ext_pubkey{ext_privkey.Neutered()};
                    keys_str[i] = EncodeExtPubKey(ext_pubkey);
                }
            }
        }
    }

    //! Parse an id in the keys vectors from a 2-characters hex string.
    std::optional<uint8_t> IdxFromHex(std::string_view hex_characters) const {
        if (hex_characters.size() != 2) return {};
        auto idx = ParseHex(hex_characters);
        if (idx.size() != 1) return {};
        return idx[0];
    }

    //! Get an actual descriptor string from a descriptor string whose keys were mocked.
    std::optional<std::string> GetDescriptor(std::string_view mocked_desc) const {
        // The smallest fragment would be "pk(%00)"
        if (mocked_desc.size() < 7) return {};

        // The actual descriptor string to be returned.
        std::string desc;
        desc.reserve(mocked_desc.size());

        // Replace all occurrences of '%' followed by two hex characters with the corresponding key.
        for (size_t i = 0; i < mocked_desc.size();) {
            if (mocked_desc[i] == '%') {
                if (i + 3 >= mocked_desc.size()) return {};
                if (const auto idx = IdxFromHex(mocked_desc.substr(i + 1, 2))) {
                    desc += keys_str[*idx];
                    i += 3;
                } else {
                    return {};
                }
            } else {
                desc += mocked_desc[i++];
            }
        }

        return desc;
    }
};

=======
>>>>>>> b5a27133
//! The converter of mocked descriptors, needs to be initialized when the target is.
MockedDescriptorConverter MOCKED_DESC_CONVERTER;

/** Test a successfully parsed descriptor. */
static void TestDescriptor(const Descriptor& desc, FlatSigningProvider& sig_provider, std::string& dummy)
{
    // Trivial helpers.
    (void)desc.IsRange();
    const bool is_solvable{desc.IsSolvable()};
    (void)desc.IsSingleType();
    (void)desc.GetOutputType();

    // Serialization to string representation.
    (void)desc.ToString();
    (void)desc.ToPrivateString(sig_provider, dummy);
    (void)desc.ToNormalizedString(sig_provider, dummy);

    // Serialization to Script.
    DescriptorCache cache;
    std::vector<CScript> out_scripts;
    (void)desc.Expand(0, sig_provider, out_scripts, sig_provider, &cache);
    (void)desc.ExpandPrivate(0, sig_provider, sig_provider);
    (void)desc.ExpandFromCache(0, cache, out_scripts, sig_provider);

    // If we could serialize to script we must be able to infer using the same provider.
    if (!out_scripts.empty()) {
        assert(InferDescriptor(out_scripts.back(), sig_provider));

        // The ScriptSize() must match the size of the serialized Script. (ScriptSize() is set for all descs but 'combo()'.)
        const bool is_combo{!desc.IsSingleType()};
        assert(is_combo || desc.ScriptSize() == out_scripts.back().size());
    }

    const auto max_sat_maxsig{desc.MaxSatisfactionWeight(true)};
    const auto max_sat_nonmaxsig{desc.MaxSatisfactionWeight(true)};
    const auto max_elems{desc.MaxSatisfactionElems()};
    // We must be able to estimate the max satisfaction size for any solvable descriptor (but combo).
    const bool is_nontop_or_nonsolvable{!is_solvable || !desc.GetOutputType()};
    const bool is_input_size_info_set{max_sat_maxsig && max_sat_nonmaxsig && max_elems};
    assert(is_input_size_info_set || is_nontop_or_nonsolvable);
}

void initialize_descriptor_parse()
{
    ECC_Start();
    SelectParams(ChainType::MAIN);
}

void initialize_mocked_descriptor_parse()
{
    initialize_descriptor_parse();
    MOCKED_DESC_CONVERTER.Init();
}

FUZZ_TARGET(mocked_descriptor_parse, .init = initialize_mocked_descriptor_parse)
{
    const std::string mocked_descriptor{buffer.begin(), buffer.end()};
    if (const auto descriptor = MOCKED_DESC_CONVERTER.GetDescriptor(mocked_descriptor)) {
        FlatSigningProvider signing_provider;
        std::string error;
        const auto desc = Parse(*descriptor, signing_provider, error);
        if (desc) TestDescriptor(*desc, signing_provider, error);
    }
}

FUZZ_TARGET(descriptor_parse, .init = initialize_descriptor_parse)
{
    const std::string descriptor(buffer.begin(), buffer.end());
    FlatSigningProvider signing_provider;
    std::string error;
    for (const bool require_checksum : {true, false}) {
        const auto desc = Parse(descriptor, signing_provider, error, require_checksum);
        if (desc) TestDescriptor(*desc, signing_provider, error);
    }
}<|MERGE_RESOLUTION|>--- conflicted
+++ resolved
@@ -11,104 +11,6 @@
 #include <util/chaintype.h>
 #include <util/strencodings.h>
 
-<<<<<<< HEAD
-//! Types are raw (un)compressed pubkeys, raw xonly pubkeys, raw privkeys (WIF), xpubs, xprvs.
-static constexpr uint8_t KEY_TYPES_COUNT{6};
-//! How many keys we'll generate in total.
-static constexpr size_t TOTAL_KEYS_GENERATED{std::numeric_limits<uint8_t>::max() + 1};
-
-/**
- * Converts a mocked descriptor string to a valid one. Every key in a mocked descriptor key is
- * represented by 2 hex characters preceded by the '%' character. We parse the two hex characters
- * as an index in a list of pre-generated keys. This list contains keys of the various types
- * accepted in descriptor keys expressions.
- */
-class MockedDescriptorConverter {
-    //! 256 keys of various types.
-    std::array<std::string, TOTAL_KEYS_GENERATED> keys_str;
-
-public:
-    // We derive the type of key to generate from the 1-byte id parsed from hex.
-    bool IdIsCompPubKey(uint8_t idx) const { return idx % KEY_TYPES_COUNT == 0; }
-    bool IdIsUnCompPubKey(uint8_t idx) const { return idx % KEY_TYPES_COUNT == 1; }
-    bool IdIsXOnlyPubKey(uint8_t idx) const { return idx % KEY_TYPES_COUNT == 2; }
-    bool IdIsConstPrivKey(uint8_t idx) const { return idx % KEY_TYPES_COUNT == 3; }
-    bool IdIsXpub(uint8_t idx) const { return idx % KEY_TYPES_COUNT == 4; }
-    bool IdIsXprv(uint8_t idx) const { return idx % KEY_TYPES_COUNT == 5; }
-
-    //! When initializing the target, populate the list of keys.
-    void Init() {
-        // The data to use as a private key or a seed for an xprv.
-        std::array<std::byte, 32> key_data{std::byte{1}};
-        // Generate keys of all kinds and store them in the keys array.
-        for (size_t i{0}; i < TOTAL_KEYS_GENERATED; i++) {
-            key_data[31] = std::byte(i);
-
-            // If this is a "raw" key, generate a normal privkey. Otherwise generate
-            // an extended one.
-            if (IdIsCompPubKey(i) || IdIsUnCompPubKey(i) || IdIsXOnlyPubKey(i) || IdIsConstPrivKey(i)) {
-                CKey privkey;
-                privkey.Set(UCharCast(key_data.begin()), UCharCast(key_data.end()), !IdIsUnCompPubKey(i));
-                if (IdIsCompPubKey(i) || IdIsUnCompPubKey(i)) {
-                    CPubKey pubkey{privkey.GetPubKey()};
-                    keys_str[i] = HexStr(pubkey);
-                } else if (IdIsXOnlyPubKey(i)) {
-                    const XOnlyPubKey pubkey{privkey.GetPubKey()};
-                    keys_str[i] = HexStr(pubkey);
-                } else {
-                    keys_str[i] = EncodeSecret(privkey);
-                }
-            } else {
-                CExtKey ext_privkey;
-                ext_privkey.SetSeed(key_data);
-                if (IdIsXprv(i)) {
-                    keys_str[i] = EncodeExtKey(ext_privkey);
-                } else {
-                    const CExtPubKey ext_pubkey{ext_privkey.Neutered()};
-                    keys_str[i] = EncodeExtPubKey(ext_pubkey);
-                }
-            }
-        }
-    }
-
-    //! Parse an id in the keys vectors from a 2-characters hex string.
-    std::optional<uint8_t> IdxFromHex(std::string_view hex_characters) const {
-        if (hex_characters.size() != 2) return {};
-        auto idx = ParseHex(hex_characters);
-        if (idx.size() != 1) return {};
-        return idx[0];
-    }
-
-    //! Get an actual descriptor string from a descriptor string whose keys were mocked.
-    std::optional<std::string> GetDescriptor(std::string_view mocked_desc) const {
-        // The smallest fragment would be "pk(%00)"
-        if (mocked_desc.size() < 7) return {};
-
-        // The actual descriptor string to be returned.
-        std::string desc;
-        desc.reserve(mocked_desc.size());
-
-        // Replace all occurrences of '%' followed by two hex characters with the corresponding key.
-        for (size_t i = 0; i < mocked_desc.size();) {
-            if (mocked_desc[i] == '%') {
-                if (i + 3 >= mocked_desc.size()) return {};
-                if (const auto idx = IdxFromHex(mocked_desc.substr(i + 1, 2))) {
-                    desc += keys_str[*idx];
-                    i += 3;
-                } else {
-                    return {};
-                }
-            } else {
-                desc += mocked_desc[i++];
-            }
-        }
-
-        return desc;
-    }
-};
-
-=======
->>>>>>> b5a27133
 //! The converter of mocked descriptors, needs to be initialized when the target is.
 MockedDescriptorConverter MOCKED_DESC_CONVERTER;
 
