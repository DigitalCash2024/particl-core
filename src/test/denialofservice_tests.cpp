--- conflicted
+++ resolved
@@ -291,13 +291,7 @@
     BOOST_CHECK(banman->IsDiscouraged(addr));
 
     bool dummy;
-<<<<<<< HEAD
-    peerLogic->FinalizeNode(dummyNode.GetId(), dummy);
-
-    SetMockTime(0);
-=======
     peerLogic->FinalizeNode(dummyNode, dummy);
->>>>>>> 5174b534
 }
 
 static CTransactionRef RandomOrphan()
