// Copyright (c) 2011-2017 The Bitcoin Core developers
// Distributed under the MIT software license, see the accompanying
// file COPYING or http://www.opensource.org/licenses/mit-license.php.

#include <test/test_bitcoin.h>

#include <chainparams.h>
#include <consensus/consensus.h>
#include <consensus/validation.h>
#include <crypto/sha256.h>
#include <validation.h>
#include <miner.h>
#include <net_processing.h>
#include <txdb.h>
#include <pow.h>
#include <ui_interface.h>
#include <rpc/server.h>
#include <rpc/register.h>
#include <script/sigcache.h>

void CConnmanTest::AddNode(CNode& node)
{
    LOCK(g_connman->cs_vNodes);
    g_connman->vNodes.push_back(&node);
}

void CConnmanTest::ClearNodes()
{
    LOCK(g_connman->cs_vNodes);
    for (CNode* node : g_connman->vNodes) {
        delete node;
    }
    g_connman->vNodes.clear();
}

uint256 insecure_rand_seed = GetRandHash();
FastRandomContext insecure_rand_ctx(insecure_rand_seed);

extern void noui_connect();
extern bool fParticlMode;

std::ostream& operator<<(std::ostream& os, const uint256& num)
{
    os << num.ToString();
    return os;
}

<<<<<<< HEAD
BasicTestingSetup::BasicTestingSetup(const std::string& chainName, bool fParticlModeIn)
{
    fParticlMode = fParticlModeIn;

=======
BasicTestingSetup::BasicTestingSetup(const std::string& chainName)
    : m_path_root(fs::temp_directory_path() / "test_bitcoin" / strprintf("%lu_%i", (unsigned long)GetTime(), (int)(InsecureRandRange(1 << 30))))
{
>>>>>>> dcb154e5
    SHA256AutoDetect();
    RandomInit();
    ECC_Start();
    SetupEnvironment();
    SetupNetworking();
    InitSignatureCache();
    InitScriptExecutionCache();
    fCheckBlockIndex = true;
    SelectParams(chainName);
<<<<<<< HEAD

    ResetParams(chainName, fParticlMode);

=======
>>>>>>> dcb154e5
    noui_connect();
}

BasicTestingSetup::~BasicTestingSetup()
{
<<<<<<< HEAD
    ECC_Stop();
=======
    fs::remove_all(m_path_root);
    ECC_Stop();
}

fs::path BasicTestingSetup::SetDataDir(const std::string& name)
{
    fs::path ret = m_path_root / name;
    fs::create_directories(ret);
    gArgs.ForceSetArg("-datadir", ret.string());
    return ret;
>>>>>>> dcb154e5
}

TestingSetup::TestingSetup(const std::string& chainName, bool fParticlModeIn) : BasicTestingSetup(chainName, fParticlModeIn)
{
    SetDataDir("tempdir");
    const CChainParams& chainparams = Params();
<<<<<<< HEAD
    // Ideally we'd move all the RPC tests to the functional testing framework
    // instead of unit tests, but for now we need these here.

    RegisterAllCoreRPCCommands(tableRPC);
    ClearDatadirCache();
    pathTemp = fs::temp_directory_path() / strprintf("test_particl_%lu_%i", (unsigned long)GetTime(), (int)(InsecureRandRange(1 << 30)));
    fs::create_directories(pathTemp);
    gArgs.ForceSetArg("-datadir", pathTemp.string());

    // We have to run a scheduler thread to prevent ActivateBestChain
    // from blocking due to queue overrun.
    threadGroup.create_thread(boost::bind(&CScheduler::serviceQueue, &scheduler));
    GetMainSignals().RegisterBackgroundSignalScheduler(scheduler);

    mempool.setSanityCheck(1.0);
    pblocktree.reset(new CBlockTreeDB(1 << 20, true));
    pcoinsdbview.reset(new CCoinsViewDB(1 << 23, true));
    pcoinsTip.reset(new CCoinsViewCache(pcoinsdbview.get()));
    if (!LoadGenesisBlock(chainparams)) {
        throw std::runtime_error("LoadGenesisBlock failed.");
    }
    {
        CValidationState state;
        if (!ActivateBestChain(state, chainparams)) {
            throw std::runtime_error(strprintf("ActivateBestChain failed. (%s)", FormatStateMessage(state)));
=======
        // Ideally we'd move all the RPC tests to the functional testing framework
        // instead of unit tests, but for now we need these here.

        RegisterAllCoreRPCCommands(tableRPC);
        ClearDatadirCache();

        // We have to run a scheduler thread to prevent ActivateBestChain
        // from blocking due to queue overrun.
        threadGroup.create_thread(boost::bind(&CScheduler::serviceQueue, &scheduler));
        GetMainSignals().RegisterBackgroundSignalScheduler(scheduler);

        mempool.setSanityCheck(1.0);
        pblocktree.reset(new CBlockTreeDB(1 << 20, true));
        pcoinsdbview.reset(new CCoinsViewDB(1 << 23, true));
        pcoinsTip.reset(new CCoinsViewCache(pcoinsdbview.get()));
        if (!LoadGenesisBlock(chainparams)) {
            throw std::runtime_error("LoadGenesisBlock failed.");
        }
        {
            CValidationState state;
            if (!ActivateBestChain(state, chainparams)) {
                throw std::runtime_error(strprintf("ActivateBestChain failed. (%s)", FormatStateMessage(state)));
            }
>>>>>>> dcb154e5
        }
    }
    nScriptCheckThreads = 3;
    for (int i=0; i < nScriptCheckThreads-1; i++)
        threadGroup.create_thread(&ThreadScriptCheck);
    g_connman = std::unique_ptr<CConnman>(new CConnman(0x1337, 0x1337)); // Deterministic randomness for tests.
    connman = g_connman.get();
    peerLogic.reset(new PeerLogicValidation(connman, scheduler));
}

TestingSetup::~TestingSetup()
{
<<<<<<< HEAD
    threadGroup.interrupt_all();
    threadGroup.join_all();
    GetMainSignals().FlushBackgroundCallbacks();
    GetMainSignals().UnregisterBackgroundSignalScheduler();
    g_connman.reset();
    peerLogic.reset();
    UnloadBlockIndex();
    pcoinsTip.reset();
    pcoinsdbview.reset();
    pblocktree.reset();
    fs::remove_all(pathTemp);
=======
        threadGroup.interrupt_all();
        threadGroup.join_all();
        GetMainSignals().FlushBackgroundCallbacks();
        GetMainSignals().UnregisterBackgroundSignalScheduler();
        g_connman.reset();
        peerLogic.reset();
        UnloadBlockIndex();
        pcoinsTip.reset();
        pcoinsdbview.reset();
        pblocktree.reset();
>>>>>>> dcb154e5
}

TestChain100Setup::TestChain100Setup() : TestingSetup(CBaseChainParams::REGTEST)
{
    // CreateAndProcessBlock() does not support building SegWit blocks, so don't activate in these tests.
    // TODO: fix the code to support SegWit blocks.
    UpdateVersionBitsParameters(Consensus::DEPLOYMENT_SEGWIT, 0, Consensus::BIP9Deployment::NO_TIMEOUT);
    // Generate a 100-block chain:
    coinbaseKey.MakeNewKey(true);
    CScript scriptPubKey = CScript() <<  ToByteVector(coinbaseKey.GetPubKey()) << OP_CHECKSIG;
    for (int i = 0; i < COINBASE_MATURITY; i++)
    {
        std::vector<CMutableTransaction> noTxns;
        CBlock b = CreateAndProcessBlock(noTxns, scriptPubKey);
        m_coinbase_txns.push_back(b.vtx[0]);
    }
}

//
// Create a new block with just given transactions, coinbase paying to
// scriptPubKey, and try to add it to the current chain.
//
CBlock
TestChain100Setup::CreateAndProcessBlock(const std::vector<CMutableTransaction>& txns, const CScript& scriptPubKey)
{
    const CChainParams& chainparams = Params();
    std::unique_ptr<CBlockTemplate> pblocktemplate = BlockAssembler(chainparams).CreateNewBlock(scriptPubKey);
    CBlock& block = pblocktemplate->block;

    // Replace mempool-selected txns with just coinbase plus passed-in txns:
    block.vtx.resize(1);
    for (const CMutableTransaction& tx : txns)
        block.vtx.push_back(MakeTransactionRef(tx));
    // IncrementExtraNonce creates a valid coinbase and merkleRoot
    {
        LOCK(cs_main);
        unsigned int extraNonce = 0;
        IncrementExtraNonce(&block, chainActive.Tip(), extraNonce);
    }

    while (!CheckProofOfWork(block.GetHash(), block.nBits, chainparams.GetConsensus())) ++block.nNonce;

    std::shared_ptr<const CBlock> shared_pblock = std::make_shared<const CBlock>(block);
    ProcessNewBlock(chainparams, shared_pblock, true, nullptr);

    CBlock result = block;
    return result;
}

TestChain100Setup::~TestChain100Setup()
{
}


CTxMemPoolEntry TestMemPoolEntryHelper::FromTx(const CMutableTransaction &tx) {
    return FromTx(MakeTransactionRef(tx));
}

CTxMemPoolEntry TestMemPoolEntryHelper::FromTx(const CTransactionRef& tx)
{
    return CTxMemPoolEntry(tx, nFee, nTime, nHeight,
                           spendsCoinbase, sigOpCost, lp);
}

/**
 * @returns a real block (0000000000013b8ab2cd513b0261a14096412195a72a0c4827d229dcc7e0f7af)
 *      with 9 txs.
 */
CBlock getBlock13b8a()
{
    CBlock block;
    CDataStream stream(ParseHex("0100000090f0a9f110702f808219ebea1173056042a714bad51b916cb6800000000000005275289558f51c9966699404ae2294730c3c9f9bda53523ce50e9b95e558da2fdb261b4d4c86041b1ab1bf930901000000010000000000000000000000000000000000000000000000000000000000000000ffffffff07044c86041b0146ffffffff0100f2052a01000000434104e18f7afbe4721580e81e8414fc8c24d7cfacf254bb5c7b949450c3e997c2dc1242487a8169507b631eb3771f2b425483fb13102c4eb5d858eef260fe70fbfae0ac00000000010000000196608ccbafa16abada902780da4dc35dafd7af05fa0da08cf833575f8cf9e836000000004a493046022100dab24889213caf43ae6adc41cf1c9396c08240c199f5225acf45416330fd7dbd022100fe37900e0644bf574493a07fc5edba06dbc07c311b947520c2d514bc5725dcb401ffffffff0100f2052a010000001976a914f15d1921f52e4007b146dfa60f369ed2fc393ce288ac000000000100000001fb766c1288458c2bafcfec81e48b24d98ec706de6b8af7c4e3c29419bfacb56d000000008c493046022100f268ba165ce0ad2e6d93f089cfcd3785de5c963bb5ea6b8c1b23f1ce3e517b9f022100da7c0f21adc6c401887f2bfd1922f11d76159cbc597fbd756a23dcbb00f4d7290141042b4e8625a96127826915a5b109852636ad0da753c9e1d5606a50480cd0c40f1f8b8d898235e571fe9357d9ec842bc4bba1827daaf4de06d71844d0057707966affffffff0280969800000000001976a9146963907531db72d0ed1a0cfb471ccb63923446f388ac80d6e34c000000001976a914f0688ba1c0d1ce182c7af6741e02658c7d4dfcd388ac000000000100000002c40297f730dd7b5a99567eb8d27b78758f607507c52292d02d4031895b52f2ff010000008b483045022100f7edfd4b0aac404e5bab4fd3889e0c6c41aa8d0e6fa122316f68eddd0a65013902205b09cc8b2d56e1cd1f7f2fafd60a129ed94504c4ac7bdc67b56fe67512658b3e014104732012cb962afa90d31b25d8fb0e32c94e513ab7a17805c14ca4c3423e18b4fb5d0e676841733cb83abaf975845c9f6f2a8097b7d04f4908b18368d6fc2d68ecffffffffca5065ff9617cbcba45eb23726df6498a9b9cafed4f54cbab9d227b0035ddefb000000008a473044022068010362a13c7f9919fa832b2dee4e788f61f6f5d344a7c2a0da6ae740605658022006d1af525b9a14a35c003b78b72bd59738cd676f845d1ff3fc25049e01003614014104732012cb962afa90d31b25d8fb0e32c94e513ab7a17805c14ca4c3423e18b4fb5d0e676841733cb83abaf975845c9f6f2a8097b7d04f4908b18368d6fc2d68ecffffffff01001ec4110200000043410469ab4181eceb28985b9b4e895c13fa5e68d85761b7eee311db5addef76fa8621865134a221bd01f28ec9999ee3e021e60766e9d1f3458c115fb28650605f11c9ac000000000100000001cdaf2f758e91c514655e2dc50633d1e4c84989f8aa90a0dbc883f0d23ed5c2fa010000008b48304502207ab51be6f12a1962ba0aaaf24a20e0b69b27a94fac5adf45aa7d2d18ffd9236102210086ae728b370e5329eead9accd880d0cb070aea0c96255fae6c4f1ddcce1fd56e014104462e76fd4067b3a0aa42070082dcb0bf2f388b6495cf33d789904f07d0f55c40fbd4b82963c69b3dc31895d0c772c812b1d5fbcade15312ef1c0e8ebbb12dcd4ffffffff02404b4c00000000001976a9142b6ba7c9d796b75eef7942fc9288edd37c32f5c388ac002d3101000000001976a9141befba0cdc1ad56529371864d9f6cb042faa06b588ac000000000100000001b4a47603e71b61bc3326efd90111bf02d2f549b067f4c4a8fa183b57a0f800cb010000008a4730440220177c37f9a505c3f1a1f0ce2da777c339bd8339ffa02c7cb41f0a5804f473c9230220585b25a2ee80eb59292e52b987dad92acb0c64eced92ed9ee105ad153cdb12d001410443bd44f683467e549dae7d20d1d79cbdb6df985c6e9c029c8d0c6cb46cc1a4d3cf7923c5021b27f7a0b562ada113bc85d5fda5a1b41e87fe6e8802817cf69996ffffffff0280651406000000001976a9145505614859643ab7b547cd7f1f5e7e2a12322d3788ac00aa0271000000001976a914ea4720a7a52fc166c55ff2298e07baf70ae67e1b88ac00000000010000000586c62cd602d219bb60edb14a3e204de0705176f9022fe49a538054fb14abb49e010000008c493046022100f2bc2aba2534becbdf062eb993853a42bbbc282083d0daf9b4b585bd401aa8c9022100b1d7fd7ee0b95600db8535bbf331b19eed8d961f7a8e54159c53675d5f69df8c014104462e76fd4067b3a0aa42070082dcb0bf2f388b6495cf33d789904f07d0f55c40fbd4b82963c69b3dc31895d0c772c812b1d5fbcade15312ef1c0e8ebbb12dcd4ffffffff03ad0e58ccdac3df9dc28a218bcf6f1997b0a93306faaa4b3a28ae83447b2179010000008b483045022100be12b2937179da88599e27bb31c3525097a07cdb52422d165b3ca2f2020ffcf702200971b51f853a53d644ebae9ec8f3512e442b1bcb6c315a5b491d119d10624c83014104462e76fd4067b3a0aa42070082dcb0bf2f388b6495cf33d789904f07d0f55c40fbd4b82963c69b3dc31895d0c772c812b1d5fbcade15312ef1c0e8ebbb12dcd4ffffffff2acfcab629bbc8685792603762c921580030ba144af553d271716a95089e107b010000008b483045022100fa579a840ac258871365dd48cd7552f96c8eea69bd00d84f05b283a0dab311e102207e3c0ee9234814cfbb1b659b83671618f45abc1326b9edcc77d552a4f2a805c0014104462e76fd4067b3a0aa42070082dcb0bf2f388b6495cf33d789904f07d0f55c40fbd4b82963c69b3dc31895d0c772c812b1d5fbcade15312ef1c0e8ebbb12dcd4ffffffffdcdc6023bbc9944a658ddc588e61eacb737ddf0a3cd24f113b5a8634c517fcd2000000008b4830450221008d6df731df5d32267954bd7d2dda2302b74c6c2a6aa5c0ca64ecbabc1af03c75022010e55c571d65da7701ae2da1956c442df81bbf076cdbac25133f99d98a9ed34c014104462e76fd4067b3a0aa42070082dcb0bf2f388b6495cf33d789904f07d0f55c40fbd4b82963c69b3dc31895d0c772c812b1d5fbcade15312ef1c0e8ebbb12dcd4ffffffffe15557cd5ce258f479dfd6dc6514edf6d7ed5b21fcfa4a038fd69f06b83ac76e010000008b483045022023b3e0ab071eb11de2eb1cc3a67261b866f86bf6867d4558165f7c8c8aca2d86022100dc6e1f53a91de3efe8f63512850811f26284b62f850c70ca73ed5de8771fb451014104462e76fd4067b3a0aa42070082dcb0bf2f388b6495cf33d789904f07d0f55c40fbd4b82963c69b3dc31895d0c772c812b1d5fbcade15312ef1c0e8ebbb12dcd4ffffffff01404b4c00000000001976a9142b6ba7c9d796b75eef7942fc9288edd37c32f5c388ac00000000010000000166d7577163c932b4f9690ca6a80b6e4eb001f0a2fa9023df5595602aae96ed8d000000008a4730440220262b42546302dfb654a229cefc86432b89628ff259dc87edd1154535b16a67e102207b4634c020a97c3e7bbd0d4d19da6aa2269ad9dded4026e896b213d73ca4b63f014104979b82d02226b3a4597523845754d44f13639e3bf2df5e82c6aab2bdc79687368b01b1ab8b19875ae3c90d661a3d0a33161dab29934edeb36aa01976be3baf8affffffff02404b4c00000000001976a9144854e695a02af0aeacb823ccbc272134561e0a1688ac40420f00000000001976a914abee93376d6b37b5c2940655a6fcaf1c8e74237988ac0000000001000000014e3f8ef2e91349a9059cb4f01e54ab2597c1387161d3da89919f7ea6acdbb371010000008c49304602210081f3183471a5ca22307c0800226f3ef9c353069e0773ac76bb580654d56aa523022100d4c56465bdc069060846f4fbf2f6b20520b2a80b08b168b31e66ddb9c694e240014104976c79848e18251612f8940875b2b08d06e6dc73b9840e8860c066b7e87432c477e9a59a453e71e6d76d5fe34058b800a098fc1740ce3012e8fc8a00c96af966ffffffff02c0e1e400000000001976a9144134e75a6fcb6042034aab5e18570cf1f844f54788ac404b4c00000000001976a9142b6ba7c9d796b75eef7942fc9288edd37c32f5c388ac00000000"), SER_NETWORK, PROTOCOL_VERSION);
    stream >> block;
    return block;
}<|MERGE_RESOLUTION|>--- conflicted
+++ resolved
@@ -45,16 +45,11 @@
     return os;
 }
 
-<<<<<<< HEAD
 BasicTestingSetup::BasicTestingSetup(const std::string& chainName, bool fParticlModeIn)
+    : m_path_root(fs::temp_directory_path() / "test_particl" / strprintf("%lu_%i", (unsigned long)GetTime(), (int)(InsecureRandRange(1 << 30))))
 {
     fParticlMode = fParticlModeIn;
 
-=======
-BasicTestingSetup::BasicTestingSetup(const std::string& chainName)
-    : m_path_root(fs::temp_directory_path() / "test_bitcoin" / strprintf("%lu_%i", (unsigned long)GetTime(), (int)(InsecureRandRange(1 << 30))))
-{
->>>>>>> dcb154e5
     SHA256AutoDetect();
     RandomInit();
     ECC_Start();
@@ -64,20 +59,14 @@
     InitScriptExecutionCache();
     fCheckBlockIndex = true;
     SelectParams(chainName);
-<<<<<<< HEAD
 
     ResetParams(chainName, fParticlMode);
 
-=======
->>>>>>> dcb154e5
     noui_connect();
 }
 
 BasicTestingSetup::~BasicTestingSetup()
 {
-<<<<<<< HEAD
-    ECC_Stop();
-=======
     fs::remove_all(m_path_root);
     ECC_Stop();
 }
@@ -88,40 +77,12 @@
     fs::create_directories(ret);
     gArgs.ForceSetArg("-datadir", ret.string());
     return ret;
->>>>>>> dcb154e5
 }
 
 TestingSetup::TestingSetup(const std::string& chainName, bool fParticlModeIn) : BasicTestingSetup(chainName, fParticlModeIn)
 {
     SetDataDir("tempdir");
     const CChainParams& chainparams = Params();
-<<<<<<< HEAD
-    // Ideally we'd move all the RPC tests to the functional testing framework
-    // instead of unit tests, but for now we need these here.
-
-    RegisterAllCoreRPCCommands(tableRPC);
-    ClearDatadirCache();
-    pathTemp = fs::temp_directory_path() / strprintf("test_particl_%lu_%i", (unsigned long)GetTime(), (int)(InsecureRandRange(1 << 30)));
-    fs::create_directories(pathTemp);
-    gArgs.ForceSetArg("-datadir", pathTemp.string());
-
-    // We have to run a scheduler thread to prevent ActivateBestChain
-    // from blocking due to queue overrun.
-    threadGroup.create_thread(boost::bind(&CScheduler::serviceQueue, &scheduler));
-    GetMainSignals().RegisterBackgroundSignalScheduler(scheduler);
-
-    mempool.setSanityCheck(1.0);
-    pblocktree.reset(new CBlockTreeDB(1 << 20, true));
-    pcoinsdbview.reset(new CCoinsViewDB(1 << 23, true));
-    pcoinsTip.reset(new CCoinsViewCache(pcoinsdbview.get()));
-    if (!LoadGenesisBlock(chainparams)) {
-        throw std::runtime_error("LoadGenesisBlock failed.");
-    }
-    {
-        CValidationState state;
-        if (!ActivateBestChain(state, chainparams)) {
-            throw std::runtime_error(strprintf("ActivateBestChain failed. (%s)", FormatStateMessage(state)));
-=======
         // Ideally we'd move all the RPC tests to the functional testing framework
         // instead of unit tests, but for now we need these here.
 
@@ -145,9 +106,7 @@
             if (!ActivateBestChain(state, chainparams)) {
                 throw std::runtime_error(strprintf("ActivateBestChain failed. (%s)", FormatStateMessage(state)));
             }
->>>>>>> dcb154e5
         }
-    }
     nScriptCheckThreads = 3;
     for (int i=0; i < nScriptCheckThreads-1; i++)
         threadGroup.create_thread(&ThreadScriptCheck);
@@ -158,7 +117,6 @@
 
 TestingSetup::~TestingSetup()
 {
-<<<<<<< HEAD
     threadGroup.interrupt_all();
     threadGroup.join_all();
     GetMainSignals().FlushBackgroundCallbacks();
@@ -169,19 +127,6 @@
     pcoinsTip.reset();
     pcoinsdbview.reset();
     pblocktree.reset();
-    fs::remove_all(pathTemp);
-=======
-        threadGroup.interrupt_all();
-        threadGroup.join_all();
-        GetMainSignals().FlushBackgroundCallbacks();
-        GetMainSignals().UnregisterBackgroundSignalScheduler();
-        g_connman.reset();
-        peerLogic.reset();
-        UnloadBlockIndex();
-        pcoinsTip.reset();
-        pcoinsdbview.reset();
-        pblocktree.reset();
->>>>>>> dcb154e5
 }
 
 TestChain100Setup::TestChain100Setup() : TestingSetup(CBaseChainParams::REGTEST)
