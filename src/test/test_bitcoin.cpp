// Copyright (c) 2011-2017 The Bitcoin Core developers
// Distributed under the MIT software license, see the accompanying
// file COPYING or http://www.opensource.org/licenses/mit-license.php.

#include <test/test_bitcoin.h>

#include <chainparams.h>
#include <consensus/consensus.h>
#include <consensus/validation.h>
#include <crypto/sha256.h>
#include <validation.h>
#include <miner.h>
#include <net_processing.h>
#include <txdb.h>
#include <pow.h>
#include <ui_interface.h>
#include <rpc/server.h>
#include <rpc/register.h>
#include <script/sigcache.h>

void CConnmanTest::AddNode(CNode& node)
{
    LOCK(g_connman->cs_vNodes);
    g_connman->vNodes.push_back(&node);
}

void CConnmanTest::ClearNodes()
{
    LOCK(g_connman->cs_vNodes);
    for (CNode* node : g_connman->vNodes) {
        delete node;
    }
    g_connman->vNodes.clear();
}

uint256 insecure_rand_seed = GetRandHash();
FastRandomContext insecure_rand_ctx(insecure_rand_seed);

extern void noui_connect();
extern bool fParticlMode;

std::ostream& operator<<(std::ostream& os, const uint256& num)
{
    os << num.ToString();
    return os;
}

BasicTestingSetup::BasicTestingSetup(const std::string& chainName, bool fParticlModeIn)
    : m_path_root(fs::temp_directory_path() / "test_particl" / strprintf("%lu_%i", (unsigned long)GetTime(), (int)(InsecureRandRange(1 << 30))))
{
    fParticlMode = fParticlModeIn;

    SHA256AutoDetect();
    RandomInit();
    ECC_Start();
    SetupEnvironment();
    SetupNetworking();
    InitSignatureCache();
    InitScriptExecutionCache();
    fCheckBlockIndex = true;
    SelectParams(chainName);

    ResetParams(chainName, fParticlMode);

    noui_connect();
}

BasicTestingSetup::~BasicTestingSetup()
{
    fs::remove_all(m_path_root);
    ECC_Stop();
}

fs::path BasicTestingSetup::SetDataDir(const std::string& name)
{
    fs::path ret = m_path_root / name;
    fs::create_directories(ret);
    gArgs.ForceSetArg("-datadir", ret.string());
    return ret;
}

TestingSetup::TestingSetup(const std::string& chainName, bool fParticlModeIn) : BasicTestingSetup(chainName, fParticlModeIn)
{
    SetDataDir("tempdir");
    const CChainParams& chainparams = Params();
        // Ideally we'd move all the RPC tests to the functional testing framework
        // instead of unit tests, but for now we need these here.

        RegisterAllCoreRPCCommands(tableRPC);
        ClearDatadirCache();

        // We have to run a scheduler thread to prevent ActivateBestChain
        // from blocking due to queue overrun.
        threadGroup.create_thread(boost::bind(&CScheduler::serviceQueue, &scheduler));
        GetMainSignals().RegisterBackgroundSignalScheduler(scheduler);

        mempool.setSanityCheck(1.0);
        pblocktree.reset(new CBlockTreeDB(1 << 20, true));
        pcoinsdbview.reset(new CCoinsViewDB(1 << 23, true));
        pcoinsTip.reset(new CCoinsViewCache(pcoinsdbview.get()));
        if (!LoadGenesisBlock(chainparams)) {
            throw std::runtime_error("LoadGenesisBlock failed.");
        }
        {
            CValidationState state;
            if (!ActivateBestChain(state, chainparams)) {
                throw std::runtime_error(strprintf("ActivateBestChain failed. (%s)", FormatStateMessage(state)));
            }
        }
<<<<<<< HEAD
    nScriptCheckThreads = 3;
    for (int i=0; i < nScriptCheckThreads-1; i++)
        threadGroup.create_thread(&ThreadScriptCheck);
    g_connman = std::unique_ptr<CConnman>(new CConnman(0x1337, 0x1337)); // Deterministic randomness for tests.
    connman = g_connman.get();
    peerLogic.reset(new PeerLogicValidation(connman, scheduler));
=======
        nScriptCheckThreads = 3;
        for (int i=0; i < nScriptCheckThreads-1; i++)
            threadGroup.create_thread(&ThreadScriptCheck);
        g_connman = std::unique_ptr<CConnman>(new CConnman(0x1337, 0x1337)); // Deterministic randomness for tests.
        connman = g_connman.get();
        peerLogic.reset(new PeerLogicValidation(connman, scheduler, /*enable_bip61=*/true));
>>>>>>> c0f15695
}

TestingSetup::~TestingSetup()
{
    threadGroup.interrupt_all();
    threadGroup.join_all();
    GetMainSignals().FlushBackgroundCallbacks();
    GetMainSignals().UnregisterBackgroundSignalScheduler();
    g_connman.reset();
    peerLogic.reset();
    UnloadBlockIndex();
    pcoinsTip.reset();
    pcoinsdbview.reset();
    pblocktree.reset();
}

TestChain100Setup::TestChain100Setup() : TestingSetup(CBaseChainParams::REGTEST)
{
    // CreateAndProcessBlock() does not support building SegWit blocks, so don't activate in these tests.
    // TODO: fix the code to support SegWit blocks.
    UpdateVersionBitsParameters(Consensus::DEPLOYMENT_SEGWIT, 0, Consensus::BIP9Deployment::NO_TIMEOUT);
    // Generate a 100-block chain:
    coinbaseKey.MakeNewKey(true);
    CScript scriptPubKey = CScript() <<  ToByteVector(coinbaseKey.GetPubKey()) << OP_CHECKSIG;
    for (int i = 0; i < COINBASE_MATURITY; i++)
    {
        std::vector<CMutableTransaction> noTxns;
        CBlock b = CreateAndProcessBlock(noTxns, scriptPubKey);
        m_coinbase_txns.push_back(b.vtx[0]);
    }
}

//
// Create a new block with just given transactions, coinbase paying to
// scriptPubKey, and try to add it to the current chain.
//
CBlock
TestChain100Setup::CreateAndProcessBlock(const std::vector<CMutableTransaction>& txns, const CScript& scriptPubKey)
{
    const CChainParams& chainparams = Params();
    std::unique_ptr<CBlockTemplate> pblocktemplate = BlockAssembler(chainparams).CreateNewBlock(scriptPubKey);
    CBlock& block = pblocktemplate->block;

    // Replace mempool-selected txns with just coinbase plus passed-in txns:
    block.vtx.resize(1);
    for (const CMutableTransaction& tx : txns)
        block.vtx.push_back(MakeTransactionRef(tx));
    // IncrementExtraNonce creates a valid coinbase and merkleRoot
    {
        LOCK(cs_main);
        unsigned int extraNonce = 0;
        IncrementExtraNonce(&block, chainActive.Tip(), extraNonce);
    }

    while (!CheckProofOfWork(block.GetHash(), block.nBits, chainparams.GetConsensus())) ++block.nNonce;

    std::shared_ptr<const CBlock> shared_pblock = std::make_shared<const CBlock>(block);
    ProcessNewBlock(chainparams, shared_pblock, true, nullptr);

    CBlock result = block;
    return result;
}

TestChain100Setup::~TestChain100Setup()
{
}


CTxMemPoolEntry TestMemPoolEntryHelper::FromTx(const CMutableTransaction &tx) {
    return FromTx(MakeTransactionRef(tx));
}

CTxMemPoolEntry TestMemPoolEntryHelper::FromTx(const CTransactionRef& tx)
{
    return CTxMemPoolEntry(tx, nFee, nTime, nHeight,
                           spendsCoinbase, sigOpCost, lp);
}

/**
 * @returns a real block (0000000000013b8ab2cd513b0261a14096412195a72a0c4827d229dcc7e0f7af)
 *      with 9 txs.
 */
CBlock getBlock13b8a()
{
    CBlock block;
    CDataStream stream(ParseHex("0100000090f0a9f110702f808219ebea1173056042a714bad51b916cb6800000000000005275289558f51c9966699404ae2294730c3c9f9bda53523ce50e9b95e558da2fdb261b4d4c86041b1ab1bf930901000000010000000000000000000000000000000000000000000000000000000000000000ffffffff07044c86041b0146ffffffff0100f2052a01000000434104e18f7afbe4721580e81e8414fc8c24d7cfacf254bb5c7b949450c3e997c2dc1242487a8169507b631eb3771f2b425483fb13102c4eb5d858eef260fe70fbfae0ac00000000010000000196608ccbafa16abada902780da4dc35dafd7af05fa0da08cf833575f8cf9e836000000004a493046022100dab24889213caf43ae6adc41cf1c9396c08240c199f5225acf45416330fd7dbd022100fe37900e0644bf574493a07fc5edba06dbc07c311b947520c2d514bc5725dcb401ffffffff0100f2052a010000001976a914f15d1921f52e4007b146dfa60f369ed2fc393ce288ac000000000100000001fb766c1288458c2bafcfec81e48b24d98ec706de6b8af7c4e3c29419bfacb56d000000008c493046022100f268ba165ce0ad2e6d93f089cfcd3785de5c963bb5ea6b8c1b23f1ce3e517b9f022100da7c0f21adc6c401887f2bfd1922f11d76159cbc597fbd756a23dcbb00f4d7290141042b4e8625a96127826915a5b109852636ad0da753c9e1d5606a50480cd0c40f1f8b8d898235e571fe9357d9ec842bc4bba1827daaf4de06d71844d0057707966affffffff0280969800000000001976a9146963907531db72d0ed1a0cfb471ccb63923446f388ac80d6e34c000000001976a914f0688ba1c0d1ce182c7af6741e02658c7d4dfcd388ac000000000100000002c40297f730dd7b5a99567eb8d27b78758f607507c52292d02d4031895b52f2ff010000008b483045022100f7edfd4b0aac404e5bab4fd3889e0c6c41aa8d0e6fa122316f68eddd0a65013902205b09cc8b2d56e1cd1f7f2fafd60a129ed94504c4ac7bdc67b56fe67512658b3e014104732012cb962afa90d31b25d8fb0e32c94e513ab7a17805c14ca4c3423e18b4fb5d0e676841733cb83abaf975845c9f6f2a8097b7d04f4908b18368d6fc2d68ecffffffffca5065ff9617cbcba45eb23726df6498a9b9cafed4f54cbab9d227b0035ddefb000000008a473044022068010362a13c7f9919fa832b2dee4e788f61f6f5d344a7c2a0da6ae740605658022006d1af525b9a14a35c003b78b72bd59738cd676f845d1ff3fc25049e01003614014104732012cb962afa90d31b25d8fb0e32c94e513ab7a17805c14ca4c3423e18b4fb5d0e676841733cb83abaf975845c9f6f2a8097b7d04f4908b18368d6fc2d68ecffffffff01001ec4110200000043410469ab4181eceb28985b9b4e895c13fa5e68d85761b7eee311db5addef76fa8621865134a221bd01f28ec9999ee3e021e60766e9d1f3458c115fb28650605f11c9ac000000000100000001cdaf2f758e91c514655e2dc50633d1e4c84989f8aa90a0dbc883f0d23ed5c2fa010000008b48304502207ab51be6f12a1962ba0aaaf24a20e0b69b27a94fac5adf45aa7d2d18ffd9236102210086ae728b370e5329eead9accd880d0cb070aea0c96255fae6c4f1ddcce1fd56e014104462e76fd4067b3a0aa42070082dcb0bf2f388b6495cf33d789904f07d0f55c40fbd4b82963c69b3dc31895d0c772c812b1d5fbcade15312ef1c0e8ebbb12dcd4ffffffff02404b4c00000000001976a9142b6ba7c9d796b75eef7942fc9288edd37c32f5c388ac002d3101000000001976a9141befba0cdc1ad56529371864d9f6cb042faa06b588ac000000000100000001b4a47603e71b61bc3326efd90111bf02d2f549b067f4c4a8fa183b57a0f800cb010000008a4730440220177c37f9a505c3f1a1f0ce2da777c339bd8339ffa02c7cb41f0a5804f473c9230220585b25a2ee80eb59292e52b987dad92acb0c64eced92ed9ee105ad153cdb12d001410443bd44f683467e549dae7d20d1d79cbdb6df985c6e9c029c8d0c6cb46cc1a4d3cf7923c5021b27f7a0b562ada113bc85d5fda5a1b41e87fe6e8802817cf69996ffffffff0280651406000000001976a9145505614859643ab7b547cd7f1f5e7e2a12322d3788ac00aa0271000000001976a914ea4720a7a52fc166c55ff2298e07baf70ae67e1b88ac00000000010000000586c62cd602d219bb60edb14a3e204de0705176f9022fe49a538054fb14abb49e010000008c493046022100f2bc2aba2534becbdf062eb993853a42bbbc282083d0daf9b4b585bd401aa8c9022100b1d7fd7ee0b95600db8535bbf331b19eed8d961f7a8e54159c53675d5f69df8c014104462e76fd4067b3a0aa42070082dcb0bf2f388b6495cf33d789904f07d0f55c40fbd4b82963c69b3dc31895d0c772c812b1d5fbcade15312ef1c0e8ebbb12dcd4ffffffff03ad0e58ccdac3df9dc28a218bcf6f1997b0a93306faaa4b3a28ae83447b2179010000008b483045022100be12b2937179da88599e27bb31c3525097a07cdb52422d165b3ca2f2020ffcf702200971b51f853a53d644ebae9ec8f3512e442b1bcb6c315a5b491d119d10624c83014104462e76fd4067b3a0aa42070082dcb0bf2f388b6495cf33d789904f07d0f55c40fbd4b82963c69b3dc31895d0c772c812b1d5fbcade15312ef1c0e8ebbb12dcd4ffffffff2acfcab629bbc8685792603762c921580030ba144af553d271716a95089e107b010000008b483045022100fa579a840ac258871365dd48cd7552f96c8eea69bd00d84f05b283a0dab311e102207e3c0ee9234814cfbb1b659b83671618f45abc1326b9edcc77d552a4f2a805c0014104462e76fd4067b3a0aa42070082dcb0bf2f388b6495cf33d789904f07d0f55c40fbd4b82963c69b3dc31895d0c772c812b1d5fbcade15312ef1c0e8ebbb12dcd4ffffffffdcdc6023bbc9944a658ddc588e61eacb737ddf0a3cd24f113b5a8634c517fcd2000000008b4830450221008d6df731df5d32267954bd7d2dda2302b74c6c2a6aa5c0ca64ecbabc1af03c75022010e55c571d65da7701ae2da1956c442df81bbf076cdbac25133f99d98a9ed34c014104462e76fd4067b3a0aa42070082dcb0bf2f388b6495cf33d789904f07d0f55c40fbd4b82963c69b3dc31895d0c772c812b1d5fbcade15312ef1c0e8ebbb12dcd4ffffffffe15557cd5ce258f479dfd6dc6514edf6d7ed5b21fcfa4a038fd69f06b83ac76e010000008b483045022023b3e0ab071eb11de2eb1cc3a67261b866f86bf6867d4558165f7c8c8aca2d86022100dc6e1f53a91de3efe8f63512850811f26284b62f850c70ca73ed5de8771fb451014104462e76fd4067b3a0aa42070082dcb0bf2f388b6495cf33d789904f07d0f55c40fbd4b82963c69b3dc31895d0c772c812b1d5fbcade15312ef1c0e8ebbb12dcd4ffffffff01404b4c00000000001976a9142b6ba7c9d796b75eef7942fc9288edd37c32f5c388ac00000000010000000166d7577163c932b4f9690ca6a80b6e4eb001f0a2fa9023df5595602aae96ed8d000000008a4730440220262b42546302dfb654a229cefc86432b89628ff259dc87edd1154535b16a67e102207b4634c020a97c3e7bbd0d4d19da6aa2269ad9dded4026e896b213d73ca4b63f014104979b82d02226b3a4597523845754d44f13639e3bf2df5e82c6aab2bdc79687368b01b1ab8b19875ae3c90d661a3d0a33161dab29934edeb36aa01976be3baf8affffffff02404b4c00000000001976a9144854e695a02af0aeacb823ccbc272134561e0a1688ac40420f00000000001976a914abee93376d6b37b5c2940655a6fcaf1c8e74237988ac0000000001000000014e3f8ef2e91349a9059cb4f01e54ab2597c1387161d3da89919f7ea6acdbb371010000008c49304602210081f3183471a5ca22307c0800226f3ef9c353069e0773ac76bb580654d56aa523022100d4c56465bdc069060846f4fbf2f6b20520b2a80b08b168b31e66ddb9c694e240014104976c79848e18251612f8940875b2b08d06e6dc73b9840e8860c066b7e87432c477e9a59a453e71e6d76d5fe34058b800a098fc1740ce3012e8fc8a00c96af966ffffffff02c0e1e400000000001976a9144134e75a6fcb6042034aab5e18570cf1f844f54788ac404b4c00000000001976a9142b6ba7c9d796b75eef7942fc9288edd37c32f5c388ac00000000"), SER_NETWORK, PROTOCOL_VERSION);
    stream >> block;
    return block;
}<|MERGE_RESOLUTION|>--- conflicted
+++ resolved
@@ -107,21 +107,12 @@
                 throw std::runtime_error(strprintf("ActivateBestChain failed. (%s)", FormatStateMessage(state)));
             }
         }
-<<<<<<< HEAD
-    nScriptCheckThreads = 3;
-    for (int i=0; i < nScriptCheckThreads-1; i++)
-        threadGroup.create_thread(&ThreadScriptCheck);
-    g_connman = std::unique_ptr<CConnman>(new CConnman(0x1337, 0x1337)); // Deterministic randomness for tests.
-    connman = g_connman.get();
-    peerLogic.reset(new PeerLogicValidation(connman, scheduler));
-=======
         nScriptCheckThreads = 3;
         for (int i=0; i < nScriptCheckThreads-1; i++)
             threadGroup.create_thread(&ThreadScriptCheck);
         g_connman = std::unique_ptr<CConnman>(new CConnman(0x1337, 0x1337)); // Deterministic randomness for tests.
         connman = g_connman.get();
         peerLogic.reset(new PeerLogicValidation(connman, scheduler, /*enable_bip61=*/true));
->>>>>>> c0f15695
 }
 
 TestingSetup::~TestingSetup()
