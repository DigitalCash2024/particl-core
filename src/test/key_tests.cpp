// Copyright (c) 2012-2018 The Bitcoin Core developers
// Distributed under the MIT software license, see the accompanying
// file COPYING or http://www.opensource.org/licenses/mit-license.php.

#include <key.h>

#include <key_io.h>
#include <script/script.h>
#include <uint256.h>
#include <util.h>
#include <utilstrencodings.h>
#include <test/test_bitcoin.h>

#include <string>
#include <vector>

#include <boost/test/unit_test.hpp>

static const std::string strSecret1 = "5HxWvvfubhXpYYpS3tJkw6fq9jE9j18THftkZjHHfmFiWtmAbrj";
static const std::string strSecret2 = "5KC4ejrDjv152FGwP386VD1i2NYc5KkfSMyv1nGy1VGDxGHqVY3";
static const std::string strSecret1C = "Kwr371tjA9u2rFSMZjTNun2PXXP3WPZu2afRHTcta6KxEUdm1vEw";
static const std::string strSecret2C = "L3Hq7a8FEQwJkW1M2GNKDW28546Vp5miewcCzSqUD9kCAXrJdS3g";
static const std::string addr1 = "1QFqqMUD55ZV3PJEJZtaKCsQmjLT6JkjvJ";
static const std::string addr2 = "1F5y5E5FMc5YzdJtB9hLaUe43GDxEKXENJ";
static const std::string addr1C = "1NoJrossxPBKfCHuJXT4HadJrXRE9Fxiqs";
static const std::string addr2C = "1CRj2HyM1CXWzHAXLQtiGLyggNT9WQqsDs";

static const std::string strAddressBad = "1HV9Lc3sNHZxwj4Zk6fB38tEmBryq2cBiF";


BOOST_FIXTURE_TEST_SUITE(key_tests, BasicTestingSetup)

BOOST_AUTO_TEST_CASE(key_test1)
{
    CKey key1  = DecodeSecret(strSecret1);
    BOOST_CHECK(key1.IsValid() && !key1.IsCompressed());
    CKey key2  = DecodeSecret(strSecret2);
    BOOST_CHECK(key2.IsValid() && !key2.IsCompressed());
    CKey key1C = DecodeSecret(strSecret1C);
    BOOST_CHECK(key1C.IsValid() && key1C.IsCompressed());
    CKey key2C = DecodeSecret(strSecret2C);
    BOOST_CHECK(key2C.IsValid() && key2C.IsCompressed());
    CKey bad_key = DecodeSecret(strAddressBad);
    BOOST_CHECK(!bad_key.IsValid());

    CPubKey pubkey1  = key1. GetPubKey();
    CPubKey pubkey2  = key2. GetPubKey();
    CPubKey pubkey1C = key1C.GetPubKey();
    CPubKey pubkey2C = key2C.GetPubKey();

    BOOST_CHECK(key1.VerifyPubKey(pubkey1));
    BOOST_CHECK(!key1.VerifyPubKey(pubkey1C));
    BOOST_CHECK(!key1.VerifyPubKey(pubkey2));
    BOOST_CHECK(!key1.VerifyPubKey(pubkey2C));

    BOOST_CHECK(!key1C.VerifyPubKey(pubkey1));
    BOOST_CHECK(key1C.VerifyPubKey(pubkey1C));
    BOOST_CHECK(!key1C.VerifyPubKey(pubkey2));
    BOOST_CHECK(!key1C.VerifyPubKey(pubkey2C));

    BOOST_CHECK(!key2.VerifyPubKey(pubkey1));
    BOOST_CHECK(!key2.VerifyPubKey(pubkey1C));
    BOOST_CHECK(key2.VerifyPubKey(pubkey2));
    BOOST_CHECK(!key2.VerifyPubKey(pubkey2C));

    BOOST_CHECK(!key2C.VerifyPubKey(pubkey1));
    BOOST_CHECK(!key2C.VerifyPubKey(pubkey1C));
    BOOST_CHECK(!key2C.VerifyPubKey(pubkey2));
    BOOST_CHECK(key2C.VerifyPubKey(pubkey2C));

    BOOST_CHECK(DecodeDestination(addr1)  == CTxDestination(pubkey1.GetID()));
    BOOST_CHECK(DecodeDestination(addr2)  == CTxDestination(pubkey2.GetID()));
    BOOST_CHECK(DecodeDestination(addr1C) == CTxDestination(pubkey1C.GetID()));
    BOOST_CHECK(DecodeDestination(addr2C) == CTxDestination(pubkey2C.GetID()));

    for (int n=0; n<16; n++)
    {
        std::string strMsg = strprintf("Very secret message %i: 11", n);
        uint256 hashMsg = Hash(strMsg.begin(), strMsg.end());

        // normal signatures

        std::vector<unsigned char> sign1, sign2, sign1C, sign2C;

        BOOST_CHECK(key1.Sign (hashMsg, sign1));
        BOOST_CHECK(key2.Sign (hashMsg, sign2));
        BOOST_CHECK(key1C.Sign(hashMsg, sign1C));
        BOOST_CHECK(key2C.Sign(hashMsg, sign2C));

        BOOST_CHECK( pubkey1.Verify(hashMsg, sign1));
        BOOST_CHECK(!pubkey1.Verify(hashMsg, sign2));
        BOOST_CHECK( pubkey1.Verify(hashMsg, sign1C));
        BOOST_CHECK(!pubkey1.Verify(hashMsg, sign2C));

        BOOST_CHECK(!pubkey2.Verify(hashMsg, sign1));
        BOOST_CHECK( pubkey2.Verify(hashMsg, sign2));
        BOOST_CHECK(!pubkey2.Verify(hashMsg, sign1C));
        BOOST_CHECK( pubkey2.Verify(hashMsg, sign2C));

        BOOST_CHECK( pubkey1C.Verify(hashMsg, sign1));
        BOOST_CHECK(!pubkey1C.Verify(hashMsg, sign2));
        BOOST_CHECK( pubkey1C.Verify(hashMsg, sign1C));
        BOOST_CHECK(!pubkey1C.Verify(hashMsg, sign2C));

        BOOST_CHECK(!pubkey2C.Verify(hashMsg, sign1));
        BOOST_CHECK( pubkey2C.Verify(hashMsg, sign2));
        BOOST_CHECK(!pubkey2C.Verify(hashMsg, sign1C));
        BOOST_CHECK( pubkey2C.Verify(hashMsg, sign2C));

        // compact signatures (with key recovery)

        std::vector<unsigned char> csign1, csign2, csign1C, csign2C;

        BOOST_CHECK(key1.SignCompact (hashMsg, csign1));
        BOOST_CHECK(key2.SignCompact (hashMsg, csign2));
        BOOST_CHECK(key1C.SignCompact(hashMsg, csign1C));
        BOOST_CHECK(key2C.SignCompact(hashMsg, csign2C));

        CPubKey rkey1, rkey2, rkey1C, rkey2C;

        BOOST_CHECK(rkey1.RecoverCompact (hashMsg, csign1));
        BOOST_CHECK(rkey2.RecoverCompact (hashMsg, csign2));
        BOOST_CHECK(rkey1C.RecoverCompact(hashMsg, csign1C));
        BOOST_CHECK(rkey2C.RecoverCompact(hashMsg, csign2C));

        BOOST_CHECK(rkey1  == pubkey1);
        BOOST_CHECK(rkey2  == pubkey2);
        BOOST_CHECK(rkey1C == pubkey1C);
        BOOST_CHECK(rkey2C == pubkey2C);
    }

    // test deterministic signing

    std::vector<unsigned char> detsig, detsigc;
    std::string strMsg = "Very deterministic message";
    uint256 hashMsg = Hash(strMsg.begin(), strMsg.end());
    BOOST_CHECK(key1.Sign(hashMsg, detsig));
    BOOST_CHECK(key1C.Sign(hashMsg, detsigc));
    BOOST_CHECK(detsig == detsigc);
    BOOST_CHECK(detsig == ParseHex("304402205dbbddda71772d95ce91cd2d14b592cfbc1dd0aabd6a394b6c2d377bbe59d31d022014ddda21494a4e221f0824f0b8b924c43fa43c0ad57dccdaa11f81a6bd4582f6"));
    BOOST_CHECK(key2.Sign(hashMsg, detsig));
    BOOST_CHECK(key2C.Sign(hashMsg, detsigc));
    BOOST_CHECK(detsig == detsigc);
    BOOST_CHECK(detsig == ParseHex("3044022052d8a32079c11e79db95af63bb9600c5b04f21a9ca33dc129c2bfa8ac9dc1cd5022061d8ae5e0f6c1a16bde3719c64c2fd70e404b6428ab9a69566962e8771b5944d"));
    BOOST_CHECK(key1.SignCompact(hashMsg, detsig));
    BOOST_CHECK(key1C.SignCompact(hashMsg, detsigc));
    BOOST_CHECK(detsig == ParseHex("1c5dbbddda71772d95ce91cd2d14b592cfbc1dd0aabd6a394b6c2d377bbe59d31d14ddda21494a4e221f0824f0b8b924c43fa43c0ad57dccdaa11f81a6bd4582f6"));
    BOOST_CHECK(detsigc == ParseHex("205dbbddda71772d95ce91cd2d14b592cfbc1dd0aabd6a394b6c2d377bbe59d31d14ddda21494a4e221f0824f0b8b924c43fa43c0ad57dccdaa11f81a6bd4582f6"));
    BOOST_CHECK(key2.SignCompact(hashMsg, detsig));
    BOOST_CHECK(key2C.SignCompact(hashMsg, detsigc));
    BOOST_CHECK(detsig == ParseHex("1c52d8a32079c11e79db95af63bb9600c5b04f21a9ca33dc129c2bfa8ac9dc1cd561d8ae5e0f6c1a16bde3719c64c2fd70e404b6428ab9a69566962e8771b5944d"));
    BOOST_CHECK(detsigc == ParseHex("2052d8a32079c11e79db95af63bb9600c5b04f21a9ca33dc129c2bfa8ac9dc1cd561d8ae5e0f6c1a16bde3719c64c2fd70e404b6428ab9a69566962e8771b5944d"));
}

<<<<<<< HEAD
BOOST_AUTO_TEST_CASE(key_pubkey_compression)
{
    CBitcoinSecret bsecret1;
    BOOST_CHECK(bsecret1.SetString(strSecret1));
    CKey key1 = bsecret1.GetKey();

    CPubKey pk1 = key1.GetPubKey();
    BOOST_CHECK(pk1.IsValid());
    BOOST_CHECK(!pk1.IsCompressed());

    key1.SetFlags(true, true);
    CPubKey pk1C = key1.GetPubKey();
    BOOST_CHECK(pk1C.IsValid());
    BOOST_CHECK(pk1C.IsCompressed());
    BOOST_CHECK(pk1 != pk1C);

    CPubKey pk1r = pk1;
    pk1r.Compress();
    BOOST_CHECK(pk1r == pk1C);

    CPubKey pk1Cr = pk1C;
    pk1Cr.Decompress();
    BOOST_CHECK(pk1Cr == pk1);
=======
BOOST_AUTO_TEST_CASE(key_signature_tests)
{
    // When entropy is specified, we should see at least one high R signature within 20 signatures
    CKey key = DecodeSecret(strSecret1);
    std::string msg = "A message to be signed";
    uint256 msg_hash = Hash(msg.begin(), msg.end());
    std::vector<unsigned char> sig;
    bool found = false;

    for (int i = 1; i <=20; ++i) {
        sig.clear();
        key.Sign(msg_hash, sig, false, i);
        found = sig[3] == 0x21 && sig[4] == 0x00;
        if (found) {
            break;
        }
    }
    BOOST_CHECK(found);

    // When entropy is not specified, we should always see low R signatures that are less than 70 bytes in 256 tries
    // We should see at least one signature that is less than 70 bytes.
    found = true;
    bool found_small = false;
    for (int i = 0; i < 256; ++i) {
        sig.clear();
        std::string msg = "A message to be signed" + std::to_string(i);
        msg_hash = Hash(msg.begin(), msg.end());
        key.Sign(msg_hash, sig);
        found = sig[3] == 0x20;
        BOOST_CHECK(sig.size() <= 70);
        found_small |= sig.size() < 70;
    }
    BOOST_CHECK(found);
    BOOST_CHECK(found_small);
>>>>>>> ddc3ec92
}

BOOST_AUTO_TEST_SUITE_END()<|MERGE_RESOLUTION|>--- conflicted
+++ resolved
@@ -152,7 +152,6 @@
     BOOST_CHECK(detsigc == ParseHex("2052d8a32079c11e79db95af63bb9600c5b04f21a9ca33dc129c2bfa8ac9dc1cd561d8ae5e0f6c1a16bde3719c64c2fd70e404b6428ab9a69566962e8771b5944d"));
 }
 
-<<<<<<< HEAD
 BOOST_AUTO_TEST_CASE(key_pubkey_compression)
 {
     CBitcoinSecret bsecret1;
@@ -176,7 +175,8 @@
     CPubKey pk1Cr = pk1C;
     pk1Cr.Decompress();
     BOOST_CHECK(pk1Cr == pk1);
-=======
+}
+
 BOOST_AUTO_TEST_CASE(key_signature_tests)
 {
     // When entropy is specified, we should see at least one high R signature within 20 signatures
@@ -211,7 +211,6 @@
     }
     BOOST_CHECK(found);
     BOOST_CHECK(found_small);
->>>>>>> ddc3ec92
 }
 
 BOOST_AUTO_TEST_SUITE_END()