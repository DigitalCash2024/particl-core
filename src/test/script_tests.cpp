// Copyright (c) 2011-2018 The Bitcoin Core developers
// Distributed under the MIT software license, see the accompanying
// file COPYING or http://www.opensource.org/licenses/mit-license.php.

#include <test/data/script_tests.json.h>

#include <core_io.h>
#include <key/extkey.h>
#include <key/stealth.h>
#include <key.h>
#include <keystore.h>
#include <script/script.h>
#include <script/script_error.h>
#include <script/sign.h>
#include <util/system.h>
#include <util/strencodings.h>
#include <test/test_bitcoin.h>
#include <rpc/server.h>

#if defined(HAVE_CONSENSUS_LIB)
#include <script/particlconsensus.h>
#endif

#include <fstream>
#include <stdint.h>
#include <string>
#include <vector>

#include <boost/test/unit_test.hpp>

#include <univalue.h>

// Uncomment if you want to output updated JSON tests.
// #define UPDATE_JSON_TESTS

static const unsigned int gFlags = SCRIPT_VERIFY_P2SH | SCRIPT_VERIFY_STRICTENC;

unsigned int ParseScriptFlags(std::string strFlags);
std::string FormatScriptFlags(unsigned int flags);

UniValue
read_json(const std::string& jsondata)
{
    UniValue v;

    if (!v.read(jsondata) || !v.isArray())
    {
        BOOST_ERROR("Parse error.");
        return UniValue(UniValue::VARR);
    }
    return v.get_array();
}

struct ScriptErrorDesc
{
    ScriptError_t err;
    const char *name;
};

static ScriptErrorDesc script_errors[]={
    {SCRIPT_ERR_OK, "OK"},
    {SCRIPT_ERR_UNKNOWN_ERROR, "UNKNOWN_ERROR"},
    {SCRIPT_ERR_EVAL_FALSE, "EVAL_FALSE"},
    {SCRIPT_ERR_OP_RETURN, "OP_RETURN"},
    {SCRIPT_ERR_SCRIPT_SIZE, "SCRIPT_SIZE"},
    {SCRIPT_ERR_PUSH_SIZE, "PUSH_SIZE"},
    {SCRIPT_ERR_OP_COUNT, "OP_COUNT"},
    {SCRIPT_ERR_STACK_SIZE, "STACK_SIZE"},
    {SCRIPT_ERR_SIG_COUNT, "SIG_COUNT"},
    {SCRIPT_ERR_PUBKEY_COUNT, "PUBKEY_COUNT"},
    {SCRIPT_ERR_VERIFY, "VERIFY"},
    {SCRIPT_ERR_EQUALVERIFY, "EQUALVERIFY"},
    {SCRIPT_ERR_CHECKMULTISIGVERIFY, "CHECKMULTISIGVERIFY"},
    {SCRIPT_ERR_CHECKSIGVERIFY, "CHECKSIGVERIFY"},
    {SCRIPT_ERR_NUMEQUALVERIFY, "NUMEQUALVERIFY"},
    {SCRIPT_ERR_BAD_OPCODE, "BAD_OPCODE"},
    {SCRIPT_ERR_DISABLED_OPCODE, "DISABLED_OPCODE"},
    {SCRIPT_ERR_INVALID_STACK_OPERATION, "INVALID_STACK_OPERATION"},
    {SCRIPT_ERR_INVALID_ALTSTACK_OPERATION, "INVALID_ALTSTACK_OPERATION"},
    {SCRIPT_ERR_UNBALANCED_CONDITIONAL, "UNBALANCED_CONDITIONAL"},
    {SCRIPT_ERR_NEGATIVE_LOCKTIME, "NEGATIVE_LOCKTIME"},
    {SCRIPT_ERR_UNSATISFIED_LOCKTIME, "UNSATISFIED_LOCKTIME"},
    {SCRIPT_ERR_SIG_HASHTYPE, "SIG_HASHTYPE"},
    {SCRIPT_ERR_SIG_DER, "SIG_DER"},
    {SCRIPT_ERR_MINIMALDATA, "MINIMALDATA"},
    {SCRIPT_ERR_SIG_PUSHONLY, "SIG_PUSHONLY"},
    {SCRIPT_ERR_SIG_HIGH_S, "SIG_HIGH_S"},
    {SCRIPT_ERR_SIG_NULLDUMMY, "SIG_NULLDUMMY"},
    {SCRIPT_ERR_PUBKEYTYPE, "PUBKEYTYPE"},
    {SCRIPT_ERR_CLEANSTACK, "CLEANSTACK"},
    {SCRIPT_ERR_MINIMALIF, "MINIMALIF"},
    {SCRIPT_ERR_SIG_NULLFAIL, "NULLFAIL"},
    {SCRIPT_ERR_DISCOURAGE_UPGRADABLE_NOPS, "DISCOURAGE_UPGRADABLE_NOPS"},
    {SCRIPT_ERR_DISCOURAGE_UPGRADABLE_WITNESS_PROGRAM, "DISCOURAGE_UPGRADABLE_WITNESS_PROGRAM"},
    {SCRIPT_ERR_WITNESS_PROGRAM_WRONG_LENGTH, "WITNESS_PROGRAM_WRONG_LENGTH"},
    {SCRIPT_ERR_WITNESS_PROGRAM_WITNESS_EMPTY, "WITNESS_PROGRAM_WITNESS_EMPTY"},
    {SCRIPT_ERR_WITNESS_PROGRAM_MISMATCH, "WITNESS_PROGRAM_MISMATCH"},
    {SCRIPT_ERR_WITNESS_MALLEATED, "WITNESS_MALLEATED"},
    {SCRIPT_ERR_WITNESS_MALLEATED_P2SH, "WITNESS_MALLEATED_P2SH"},
    {SCRIPT_ERR_WITNESS_UNEXPECTED, "WITNESS_UNEXPECTED"},
    {SCRIPT_ERR_WITNESS_PUBKEYTYPE, "WITNESS_PUBKEYTYPE"},
    {SCRIPT_ERR_OP_CODESEPARATOR, "OP_CODESEPARATOR"},
    {SCRIPT_ERR_SIG_FINDANDDELETE, "SIG_FINDANDDELETE"},
};

static const char *FormatScriptError(ScriptError_t err)
{
    for (unsigned int i=0; i<ARRAYLEN(script_errors); ++i)
        if (script_errors[i].err == err)
            return script_errors[i].name;
    BOOST_ERROR("Unknown scripterror enumeration value, update script_errors in script_tests.cpp.");
    return "";
}

static ScriptError_t ParseScriptError(const std::string &name)
{
    for (unsigned int i=0; i<ARRAYLEN(script_errors); ++i)
        if (script_errors[i].name == name)
            return script_errors[i].err;
    BOOST_ERROR("Unknown scripterror \"" << name << "\" in test description");
    return SCRIPT_ERR_UNKNOWN_ERROR;
}

BOOST_FIXTURE_TEST_SUITE(script_tests, BasicTestingSetup)

CMutableTransaction BuildCreditingTransaction(const CScript& scriptPubKey, int nValue = 0)
{
    CMutableTransaction txCredit;
    txCredit.nVersion = 1;
    txCredit.nLockTime = 0;
    txCredit.vin.resize(1);
    txCredit.vout.resize(1);
    txCredit.vin[0].prevout.SetNull();
    txCredit.vin[0].scriptSig = CScript() << CScriptNum(0) << CScriptNum(0);
    txCredit.vin[0].nSequence = CTxIn::SEQUENCE_FINAL;
    txCredit.vout[0].scriptPubKey = scriptPubKey;
    txCredit.vout[0].nValue = nValue;

    return txCredit;
}

CMutableTransaction BuildSpendingTransaction(const CScript& scriptSig, const CScriptWitness& scriptWitness, const CTransaction& txCredit)
{
    CMutableTransaction txSpend;
    txSpend.nVersion = 1;
    txSpend.nLockTime = 0;
    txSpend.vin.resize(1);
    txSpend.vout.resize(1);
    txSpend.vin[0].scriptWitness = scriptWitness;
    txSpend.vin[0].prevout.hash = txCredit.GetHash();
    txSpend.vin[0].prevout.n = 0;
    txSpend.vin[0].scriptSig = scriptSig;
    txSpend.vin[0].nSequence = CTxIn::SEQUENCE_FINAL;
    txSpend.vout[0].scriptPubKey = CScript();
    txSpend.vout[0].nValue = txCredit.vout[0].nValue;

    return txSpend;
}

void DoTest(const CScript& scriptPubKey, const CScript& scriptSig, const CScriptWitness& scriptWitness, int flags, const std::string& message, int scriptError, CAmount nValue = 0)
{
    bool expect = (scriptError == SCRIPT_ERR_OK);
    if (flags & SCRIPT_VERIFY_CLEANSTACK) {
        flags |= SCRIPT_VERIFY_P2SH;
        flags |= SCRIPT_VERIFY_WITNESS;
    }
    ScriptError err;
    const CTransaction txCredit{BuildCreditingTransaction(scriptPubKey, nValue)};
    CMutableTransaction tx = BuildSpendingTransaction(scriptSig, scriptWitness, txCredit);
    CMutableTransaction tx2 = tx;
    std::vector<uint8_t> vchAmount(8);
    memcpy(&vchAmount[0], &txCredit.vout[0].nValue, 8);

    BOOST_CHECK_MESSAGE(VerifyScript(scriptSig, scriptPubKey, &scriptWitness, flags, MutableTransactionSignatureChecker(&tx, 0, vchAmount), &err) == expect, message);
    BOOST_CHECK_MESSAGE(err == scriptError, std::string(FormatScriptError(err)) + " where " + std::string(FormatScriptError((ScriptError_t)scriptError)) + " expected: " + message);

    // Verify that removing flags from a passing test or adding flags to a failing test does not change the result.
    for (int i = 0; i < 16; ++i) {
        int extra_flags = InsecureRandBits(16);
        int combined_flags = expect ? (flags & ~extra_flags) : (flags | extra_flags);
        // Weed out some invalid flag combinations.
        if (combined_flags & SCRIPT_VERIFY_CLEANSTACK && ~combined_flags & (SCRIPT_VERIFY_P2SH | SCRIPT_VERIFY_WITNESS)) continue;
        if (combined_flags & SCRIPT_VERIFY_WITNESS && ~combined_flags & SCRIPT_VERIFY_P2SH) continue;
        std::vector<uint8_t> vchAmount(8);
        memcpy(vchAmount.data(), &txCredit.vout[0].nValue, 8);
        BOOST_CHECK_MESSAGE(VerifyScript(scriptSig, scriptPubKey, &scriptWitness, combined_flags, MutableTransactionSignatureChecker(&tx, 0, vchAmount), &err) == expect, message + strprintf(" (with flags %x)", combined_flags));
    }

#if defined(HAVE_CONSENSUS_LIB)
    CDataStream stream(SER_NETWORK, PROTOCOL_VERSION);
    stream << tx2;
    int libconsensus_flags = flags & bitcoinconsensus_SCRIPT_FLAGS_VERIFY_ALL;
    if (libconsensus_flags == flags) {
        if (flags & bitcoinconsensus_SCRIPT_FLAGS_VERIFY_WITNESS) {
            BOOST_CHECK_MESSAGE(bitcoinconsensus_verify_script_with_amount(scriptPubKey.data(), scriptPubKey.size(), txCredit.vout[0].nValue, (const unsigned char*)&stream[0], stream.size(), 0, libconsensus_flags, nullptr) == expect, message);
        } else {
            BOOST_CHECK_MESSAGE(bitcoinconsensus_verify_script_with_amount(scriptPubKey.data(), scriptPubKey.size(), 0, (const unsigned char*)&stream[0], stream.size(), 0, libconsensus_flags, nullptr) == expect, message);
            BOOST_CHECK_MESSAGE(bitcoinconsensus_verify_script(scriptPubKey.data(), scriptPubKey.size(), (const unsigned char*)&stream[0], stream.size(), 0, libconsensus_flags, nullptr) == expect,message);
        }
    }
#endif
}

void static NegateSignatureS(std::vector<unsigned char>& vchSig) {
    // Parse the signature.
    std::vector<unsigned char> r, s;
    r = std::vector<unsigned char>(vchSig.begin() + 4, vchSig.begin() + 4 + vchSig[3]);
    s = std::vector<unsigned char>(vchSig.begin() + 6 + vchSig[3], vchSig.begin() + 6 + vchSig[3] + vchSig[5 + vchSig[3]]);

    // Really ugly to implement mod-n negation here, but it would be feature creep to expose such functionality from libsecp256k1.
    static const unsigned char order[33] = {
        0x00,
        0xFF, 0xFF, 0xFF, 0xFF, 0xFF, 0xFF, 0xFF, 0xFF,
        0xFF, 0xFF, 0xFF, 0xFF, 0xFF, 0xFF, 0xFF, 0xFE,
        0xBA, 0xAE, 0xDC, 0xE6, 0xAF, 0x48, 0xA0, 0x3B,
        0xBF, 0xD2, 0x5E, 0x8C, 0xD0, 0x36, 0x41, 0x41
    };
    while (s.size() < 33) {
        s.insert(s.begin(), 0x00);
    }
    int carry = 0;
    for (int p = 32; p >= 1; p--) {
        int n = (int)order[p] - s[p] - carry;
        s[p] = (n + 256) & 0xFF;
        carry = (n < 0);
    }
    assert(carry == 0);
    if (s.size() > 1 && s[0] == 0 && s[1] < 0x80) {
        s.erase(s.begin());
    }

    // Reconstruct the signature.
    vchSig.clear();
    vchSig.push_back(0x30);
    vchSig.push_back(4 + r.size() + s.size());
    vchSig.push_back(0x02);
    vchSig.push_back(r.size());
    vchSig.insert(vchSig.end(), r.begin(), r.end());
    vchSig.push_back(0x02);
    vchSig.push_back(s.size());
    vchSig.insert(vchSig.end(), s.begin(), s.end());
}

namespace
{
const unsigned char vchKey0[32] = {0,0,0,0,0,0,0,0,0,0,0,0,0,0,0,0,0,0,0,0,0,0,0,0,0,0,0,0,0,0,0,1};
const unsigned char vchKey1[32] = {0,0,0,0,0,0,0,0,0,0,0,0,0,0,0,0,0,0,0,0,0,0,0,0,0,0,0,0,0,0,1,0};
const unsigned char vchKey2[32] = {0,0,0,0,0,0,0,0,0,0,0,0,0,0,0,0,0,0,0,0,0,0,0,0,0,0,0,0,0,1,0,0};

struct KeyData
{
    CKey key0, key0C, key1, key1C, key2, key2C;
    CPubKey pubkey0, pubkey0C, pubkey0H;
    CPubKey pubkey1, pubkey1C;
    CPubKey pubkey2, pubkey2C;

    KeyData()
    {

        key0.Set(vchKey0, vchKey0 + 32, false);
        key0C.Set(vchKey0, vchKey0 + 32, true);
        pubkey0 = key0.GetPubKey();
        pubkey0H = key0.GetPubKey();
        pubkey0C = key0C.GetPubKey();
        *const_cast<unsigned char*>(&pubkey0H[0]) = 0x06 | (pubkey0H[64] & 1);

        key1.Set(vchKey1, vchKey1 + 32, false);
        key1C.Set(vchKey1, vchKey1 + 32, true);
        pubkey1 = key1.GetPubKey();
        pubkey1C = key1C.GetPubKey();

        key2.Set(vchKey2, vchKey2 + 32, false);
        key2C.Set(vchKey2, vchKey2 + 32, true);
        pubkey2 = key2.GetPubKey();
        pubkey2C = key2C.GetPubKey();
    }
};

enum class WitnessMode {
    NONE,
    PKH,
    SH
};

class TestBuilder
{
private:
    //! Actually executed script
    CScript script;
    //! The P2SH redeemscript
    CScript redeemscript;
    //! The Witness embedded script
    CScript witscript;
    CScriptWitness scriptWitness;
    CTransactionRef creditTx;
    CMutableTransaction spendTx;
    bool havePush;
    std::vector<unsigned char> push;
    std::string comment;
    int flags;
    int scriptError;
    CAmount nValue;

    void DoPush()
    {
        if (havePush) {
            spendTx.vin[0].scriptSig << push;
            havePush = false;
        }
    }

    void DoPush(const std::vector<unsigned char>& data)
    {
         DoPush();
         push = data;
         havePush = true;
    }

public:
    TestBuilder(const CScript& script_, const std::string& comment_, int flags_, bool P2SH = false, WitnessMode wm = WitnessMode::NONE, int witnessversion = 0, CAmount nValue_ = 0) : script(script_), havePush(false), comment(comment_), flags(flags_), scriptError(SCRIPT_ERR_OK), nValue(nValue_)
    {
        CScript scriptPubKey = script;
        if (wm == WitnessMode::PKH) {
            uint160 hash;
            CHash160().Write(&script[1], script.size() - 1).Finalize(hash.begin());
            script = CScript() << OP_DUP << OP_HASH160 << ToByteVector(hash) << OP_EQUALVERIFY << OP_CHECKSIG;
            scriptPubKey = CScript() << witnessversion << ToByteVector(hash);
        } else if (wm == WitnessMode::SH) {
            witscript = scriptPubKey;
            uint256 hash;
            CSHA256().Write(&witscript[0], witscript.size()).Finalize(hash.begin());
            scriptPubKey = CScript() << witnessversion << ToByteVector(hash);
        }
        if (P2SH) {
            redeemscript = scriptPubKey;
            scriptPubKey = CScript() << OP_HASH160 << ToByteVector(CScriptID(redeemscript)) << OP_EQUAL;
        }
        creditTx = MakeTransactionRef(BuildCreditingTransaction(scriptPubKey, nValue));
        spendTx = BuildSpendingTransaction(CScript(), CScriptWitness(), *creditTx);
    }

    TestBuilder& ScriptError(ScriptError_t err)
    {
        scriptError = err;
        return *this;
    }

    TestBuilder& Add(const CScript& _script)
    {
        DoPush();
        spendTx.vin[0].scriptSig += _script;
        return *this;
    }

    TestBuilder& Num(int num)
    {
        DoPush();
        spendTx.vin[0].scriptSig << num;
        return *this;
    }

    TestBuilder& Push(const std::string& hex)
    {
        DoPush(ParseHex(hex));
        return *this;
    }

    TestBuilder& Push(const CScript& _script) {
         DoPush(std::vector<unsigned char>(_script.begin(), _script.end()));
        return *this;
    }

    TestBuilder& PushSig(const CKey& key, int nHashType = SIGHASH_ALL, unsigned int lenR = 32, unsigned int lenS = 32, SigVersion sigversion = SigVersion::BASE, CAmount amount = 0)
    {
        std::vector<uint8_t> vchAmount(8);
        memcpy(vchAmount.data(), &amount, 8);
        uint256 hash = SignatureHash(script, spendTx, 0, nHashType, vchAmount, sigversion);
        std::vector<unsigned char> vchSig, r, s;
        uint32_t iter = 0;
        do {
            key.Sign(hash, vchSig, false, iter++);
            if ((lenS == 33) != (vchSig[5 + vchSig[3]] == 33)) {
                NegateSignatureS(vchSig);
            }
            r = std::vector<unsigned char>(vchSig.begin() + 4, vchSig.begin() + 4 + vchSig[3]);
            s = std::vector<unsigned char>(vchSig.begin() + 6 + vchSig[3], vchSig.begin() + 6 + vchSig[3] + vchSig[5 + vchSig[3]]);
        } while (lenR != r.size() || lenS != s.size());
        vchSig.push_back(static_cast<unsigned char>(nHashType));
        DoPush(vchSig);
        return *this;
    }

    TestBuilder& PushWitSig(const CKey& key, CAmount amount = -1, int nHashType = SIGHASH_ALL, unsigned int lenR = 32, unsigned int lenS = 32, SigVersion sigversion = SigVersion::WITNESS_V0)
    {
        if (amount == -1)
            amount = nValue;
        return PushSig(key, nHashType, lenR, lenS, sigversion, amount).AsWit();
    }

    TestBuilder& Push(const CPubKey& pubkey)
    {
        DoPush(std::vector<unsigned char>(pubkey.begin(), pubkey.end()));
        return *this;
    }

    TestBuilder& PushRedeem()
    {
        DoPush(std::vector<unsigned char>(redeemscript.begin(), redeemscript.end()));
        return *this;
    }

    TestBuilder& PushWitRedeem()
    {
        DoPush(std::vector<unsigned char>(witscript.begin(), witscript.end()));
        return AsWit();
    }

    TestBuilder& EditPush(unsigned int pos, const std::string& hexin, const std::string& hexout)
    {
        assert(havePush);
        std::vector<unsigned char> datain = ParseHex(hexin);
        std::vector<unsigned char> dataout = ParseHex(hexout);
        assert(pos + datain.size() <= push.size());
        BOOST_CHECK_MESSAGE(std::vector<unsigned char>(push.begin() + pos, push.begin() + pos + datain.size()) == datain, comment);
        push.erase(push.begin() + pos, push.begin() + pos + datain.size());
        push.insert(push.begin() + pos, dataout.begin(), dataout.end());
        return *this;
    }

    TestBuilder& DamagePush(unsigned int pos)
    {
        assert(havePush);
        assert(pos < push.size());
        push[pos] ^= 1;
        return *this;
    }

    TestBuilder& Test()
    {
        TestBuilder copy = *this; // Make a copy so we can rollback the push.
        DoPush();
        DoTest(creditTx->vout[0].scriptPubKey, spendTx.vin[0].scriptSig, scriptWitness, flags, comment, scriptError, nValue);
        *this = copy;
        return *this;
    }

    TestBuilder& AsWit()
    {
        assert(havePush);
        scriptWitness.stack.push_back(push);
        havePush = false;
        return *this;
    }

    UniValue GetJSON()
    {
        DoPush();
        UniValue array(UniValue::VARR);
        if (!scriptWitness.stack.empty()) {
            UniValue wit(UniValue::VARR);
            for (unsigned i = 0; i < scriptWitness.stack.size(); i++) {
                wit.push_back(HexStr(scriptWitness.stack[i]));
            }
            wit.push_back(ValueFromAmount(nValue));
            array.push_back(wit);
        }
        array.push_back(FormatScript(spendTx.vin[0].scriptSig));
        array.push_back(FormatScript(creditTx->vout[0].scriptPubKey));
        array.push_back(FormatScriptFlags(flags));
        array.push_back(FormatScriptError((ScriptError_t)scriptError));
        array.push_back(comment);
        return array;
    }

    std::string GetComment() const
    {
        return comment;
    }
};

std::string JSONPrettyPrint(const UniValue& univalue)
{
    std::string ret = univalue.write(4);
    // Workaround for libunivalue pretty printer, which puts a space between commas and newlines
    size_t pos = 0;
    while ((pos = ret.find(" \n", pos)) != std::string::npos) {
        ret.replace(pos, 2, "\n");
        pos++;
    }
    return ret;
}
} // namespace

BOOST_AUTO_TEST_CASE(script_build)
{
    const KeyData keys;

    std::vector<TestBuilder> tests;

    tests.push_back(TestBuilder(CScript() << ToByteVector(keys.pubkey0) << OP_CHECKSIG,
                                "P2PK", 0
                               ).PushSig(keys.key0));
    tests.push_back(TestBuilder(CScript() << ToByteVector(keys.pubkey0) << OP_CHECKSIG,
                                "P2PK, bad sig", 0
                               ).PushSig(keys.key0).DamagePush(10).ScriptError(SCRIPT_ERR_EVAL_FALSE));

    tests.push_back(TestBuilder(CScript() << OP_DUP << OP_HASH160 << ToByteVector(keys.pubkey1C.GetID()) << OP_EQUALVERIFY << OP_CHECKSIG,
                                "P2PKH", 0
                               ).PushSig(keys.key1).Push(keys.pubkey1C));
    tests.push_back(TestBuilder(CScript() << OP_DUP << OP_HASH160 << ToByteVector(keys.pubkey2C.GetID()) << OP_EQUALVERIFY << OP_CHECKSIG,
                                "P2PKH, bad pubkey", 0
                               ).PushSig(keys.key2).Push(keys.pubkey2C).DamagePush(5).ScriptError(SCRIPT_ERR_EQUALVERIFY));

    tests.push_back(TestBuilder(CScript() << ToByteVector(keys.pubkey1) << OP_CHECKSIG,
                                "P2PK anyonecanpay", 0
                               ).PushSig(keys.key1, SIGHASH_ALL | SIGHASH_ANYONECANPAY));
    tests.push_back(TestBuilder(CScript() << ToByteVector(keys.pubkey1) << OP_CHECKSIG,
                                "P2PK anyonecanpay marked with normal hashtype", 0
                               ).PushSig(keys.key1, SIGHASH_ALL | SIGHASH_ANYONECANPAY).EditPush(70, "81", "01").ScriptError(SCRIPT_ERR_EVAL_FALSE));

    tests.push_back(TestBuilder(CScript() << ToByteVector(keys.pubkey0C) << OP_CHECKSIG,
                                "P2SH(P2PK)", SCRIPT_VERIFY_P2SH, true
                               ).PushSig(keys.key0).PushRedeem());
    tests.push_back(TestBuilder(CScript() << ToByteVector(keys.pubkey0C) << OP_CHECKSIG,
                                "P2SH(P2PK), bad redeemscript", SCRIPT_VERIFY_P2SH, true
                               ).PushSig(keys.key0).PushRedeem().DamagePush(10).ScriptError(SCRIPT_ERR_EVAL_FALSE));

    tests.push_back(TestBuilder(CScript() << OP_DUP << OP_HASH160 << ToByteVector(keys.pubkey0.GetID()) << OP_EQUALVERIFY << OP_CHECKSIG,
                                "P2SH(P2PKH)", SCRIPT_VERIFY_P2SH, true
                               ).PushSig(keys.key0).Push(keys.pubkey0).PushRedeem());
    tests.push_back(TestBuilder(CScript() << OP_DUP << OP_HASH160 << ToByteVector(keys.pubkey1.GetID()) << OP_EQUALVERIFY << OP_CHECKSIG,
                                "P2SH(P2PKH), bad sig but no VERIFY_P2SH", 0, true
                               ).PushSig(keys.key0).DamagePush(10).PushRedeem());
    tests.push_back(TestBuilder(CScript() << OP_DUP << OP_HASH160 << ToByteVector(keys.pubkey1.GetID()) << OP_EQUALVERIFY << OP_CHECKSIG,
                                "P2SH(P2PKH), bad sig", SCRIPT_VERIFY_P2SH, true
                               ).PushSig(keys.key0).DamagePush(10).PushRedeem().ScriptError(SCRIPT_ERR_EQUALVERIFY));

    tests.push_back(TestBuilder(CScript() << OP_3 << ToByteVector(keys.pubkey0C) << ToByteVector(keys.pubkey1C) << ToByteVector(keys.pubkey2C) << OP_3 << OP_CHECKMULTISIG,
                                "3-of-3", 0
                               ).Num(0).PushSig(keys.key0).PushSig(keys.key1).PushSig(keys.key2));
    tests.push_back(TestBuilder(CScript() << OP_3 << ToByteVector(keys.pubkey0C) << ToByteVector(keys.pubkey1C) << ToByteVector(keys.pubkey2C) << OP_3 << OP_CHECKMULTISIG,
                                "3-of-3, 2 sigs", 0
                               ).Num(0).PushSig(keys.key0).PushSig(keys.key1).Num(0).ScriptError(SCRIPT_ERR_EVAL_FALSE));

    tests.push_back(TestBuilder(CScript() << OP_2 << ToByteVector(keys.pubkey0C) << ToByteVector(keys.pubkey1C) << ToByteVector(keys.pubkey2C) << OP_3 << OP_CHECKMULTISIG,
                                "P2SH(2-of-3)", SCRIPT_VERIFY_P2SH, true
                               ).Num(0).PushSig(keys.key1).PushSig(keys.key2).PushRedeem());
    tests.push_back(TestBuilder(CScript() << OP_2 << ToByteVector(keys.pubkey0C) << ToByteVector(keys.pubkey1C) << ToByteVector(keys.pubkey2C) << OP_3 << OP_CHECKMULTISIG,
                                "P2SH(2-of-3), 1 sig", SCRIPT_VERIFY_P2SH, true
                               ).Num(0).PushSig(keys.key1).Num(0).PushRedeem().ScriptError(SCRIPT_ERR_EVAL_FALSE));

    tests.push_back(TestBuilder(CScript() << ToByteVector(keys.pubkey1C) << OP_CHECKSIG,
                                "P2PK with too much R padding but no DERSIG", 0
                               ).PushSig(keys.key1, SIGHASH_ALL, 31, 32).EditPush(1, "43021F", "44022000"));
    tests.push_back(TestBuilder(CScript() << ToByteVector(keys.pubkey1C) << OP_CHECKSIG,
                                "P2PK with too much R padding", SCRIPT_VERIFY_DERSIG
                               ).PushSig(keys.key1, SIGHASH_ALL, 31, 32).EditPush(1, "43021F", "44022000").ScriptError(SCRIPT_ERR_SIG_DER));
    tests.push_back(TestBuilder(CScript() << ToByteVector(keys.pubkey1C) << OP_CHECKSIG,
                                "P2PK with too much S padding but no DERSIG", 0
                               ).PushSig(keys.key1, SIGHASH_ALL).EditPush(1, "44", "45").EditPush(37, "20", "2100"));
    tests.push_back(TestBuilder(CScript() << ToByteVector(keys.pubkey1C) << OP_CHECKSIG,
                                "P2PK with too much S padding", SCRIPT_VERIFY_DERSIG
                               ).PushSig(keys.key1, SIGHASH_ALL).EditPush(1, "44", "45").EditPush(37, "20", "2100").ScriptError(SCRIPT_ERR_SIG_DER));
    tests.push_back(TestBuilder(CScript() << ToByteVector(keys.pubkey1C) << OP_CHECKSIG,
                                "P2PK with too little R padding but no DERSIG", 0
                               ).PushSig(keys.key1, SIGHASH_ALL, 33, 32).EditPush(1, "45022100", "440220"));
    tests.push_back(TestBuilder(CScript() << ToByteVector(keys.pubkey1C) << OP_CHECKSIG,
                                "P2PK with too little R padding", SCRIPT_VERIFY_DERSIG
                               ).PushSig(keys.key1, SIGHASH_ALL, 33, 32).EditPush(1, "45022100", "440220").ScriptError(SCRIPT_ERR_SIG_DER));
    tests.push_back(TestBuilder(CScript() << ToByteVector(keys.pubkey2C) << OP_CHECKSIG << OP_NOT,
                                "P2PK NOT with bad sig with too much R padding but no DERSIG", 0
                               ).PushSig(keys.key2, SIGHASH_ALL, 31, 32).EditPush(1, "43021F", "44022000").DamagePush(10));
    tests.push_back(TestBuilder(CScript() << ToByteVector(keys.pubkey2C) << OP_CHECKSIG << OP_NOT,
                                "P2PK NOT with bad sig with too much R padding", SCRIPT_VERIFY_DERSIG
                               ).PushSig(keys.key2, SIGHASH_ALL, 31, 32).EditPush(1, "43021F", "44022000").DamagePush(10).ScriptError(SCRIPT_ERR_SIG_DER));
    tests.push_back(TestBuilder(CScript() << ToByteVector(keys.pubkey2C) << OP_CHECKSIG << OP_NOT,
                                "P2PK NOT with too much R padding but no DERSIG", 0
                               ).PushSig(keys.key2, SIGHASH_ALL, 31, 32).EditPush(1, "43021F", "44022000").ScriptError(SCRIPT_ERR_EVAL_FALSE));
    tests.push_back(TestBuilder(CScript() << ToByteVector(keys.pubkey2C) << OP_CHECKSIG << OP_NOT,
                                "P2PK NOT with too much R padding", SCRIPT_VERIFY_DERSIG
                               ).PushSig(keys.key2, SIGHASH_ALL, 31, 32).EditPush(1, "43021F", "44022000").ScriptError(SCRIPT_ERR_SIG_DER));

    tests.push_back(TestBuilder(CScript() << ToByteVector(keys.pubkey1C) << OP_CHECKSIG,
                                "BIP66 example 1, without DERSIG", 0
                               ).PushSig(keys.key1, SIGHASH_ALL, 33, 32).EditPush(1, "45022100", "440220"));
    tests.push_back(TestBuilder(CScript() << ToByteVector(keys.pubkey1C) << OP_CHECKSIG,
                                "BIP66 example 1, with DERSIG", SCRIPT_VERIFY_DERSIG
                               ).PushSig(keys.key1, SIGHASH_ALL, 33, 32).EditPush(1, "45022100", "440220").ScriptError(SCRIPT_ERR_SIG_DER));
    tests.push_back(TestBuilder(CScript() << ToByteVector(keys.pubkey1C) << OP_CHECKSIG << OP_NOT,
                                "BIP66 example 2, without DERSIG", 0
                               ).PushSig(keys.key1, SIGHASH_ALL, 33, 32).EditPush(1, "45022100", "440220").ScriptError(SCRIPT_ERR_EVAL_FALSE));
    tests.push_back(TestBuilder(CScript() << ToByteVector(keys.pubkey1C) << OP_CHECKSIG << OP_NOT,
                                "BIP66 example 2, with DERSIG", SCRIPT_VERIFY_DERSIG
                               ).PushSig(keys.key1, SIGHASH_ALL, 33, 32).EditPush(1, "45022100", "440220").ScriptError(SCRIPT_ERR_SIG_DER));
    tests.push_back(TestBuilder(CScript() << ToByteVector(keys.pubkey1C) << OP_CHECKSIG,
                                "BIP66 example 3, without DERSIG", 0
                               ).Num(0).ScriptError(SCRIPT_ERR_EVAL_FALSE));
    tests.push_back(TestBuilder(CScript() << ToByteVector(keys.pubkey1C) << OP_CHECKSIG,
                                "BIP66 example 3, with DERSIG", SCRIPT_VERIFY_DERSIG
                               ).Num(0).ScriptError(SCRIPT_ERR_EVAL_FALSE));
    tests.push_back(TestBuilder(CScript() << ToByteVector(keys.pubkey1C) << OP_CHECKSIG << OP_NOT,
                                "BIP66 example 4, without DERSIG", 0
                               ).Num(0));
    tests.push_back(TestBuilder(CScript() << ToByteVector(keys.pubkey1C) << OP_CHECKSIG << OP_NOT,
                                "BIP66 example 4, with DERSIG", SCRIPT_VERIFY_DERSIG
                               ).Num(0));
    tests.push_back(TestBuilder(CScript() << ToByteVector(keys.pubkey1C) << OP_CHECKSIG,
                                "BIP66 example 5, without DERSIG", 0
                               ).Num(1).ScriptError(SCRIPT_ERR_EVAL_FALSE));
    tests.push_back(TestBuilder(CScript() << ToByteVector(keys.pubkey1C) << OP_CHECKSIG,
                                "BIP66 example 5, with DERSIG", SCRIPT_VERIFY_DERSIG
                               ).Num(1).ScriptError(SCRIPT_ERR_SIG_DER));
    tests.push_back(TestBuilder(CScript() << ToByteVector(keys.pubkey1C) << OP_CHECKSIG << OP_NOT,
                                "BIP66 example 6, without DERSIG", 0
                               ).Num(1));
    tests.push_back(TestBuilder(CScript() << ToByteVector(keys.pubkey1C) << OP_CHECKSIG << OP_NOT,
                                "BIP66 example 6, with DERSIG", SCRIPT_VERIFY_DERSIG
                               ).Num(1).ScriptError(SCRIPT_ERR_SIG_DER));
    tests.push_back(TestBuilder(CScript() << OP_2 << ToByteVector(keys.pubkey1C) << ToByteVector(keys.pubkey2C) << OP_2 << OP_CHECKMULTISIG,
                                "BIP66 example 7, without DERSIG", 0
                               ).Num(0).PushSig(keys.key1, SIGHASH_ALL, 33, 32).EditPush(1, "45022100", "440220").PushSig(keys.key2));
    tests.push_back(TestBuilder(CScript() << OP_2 << ToByteVector(keys.pubkey1C) << ToByteVector(keys.pubkey2C) << OP_2 << OP_CHECKMULTISIG,
                                "BIP66 example 7, with DERSIG", SCRIPT_VERIFY_DERSIG
                               ).Num(0).PushSig(keys.key1, SIGHASH_ALL, 33, 32).EditPush(1, "45022100", "440220").PushSig(keys.key2).ScriptError(SCRIPT_ERR_SIG_DER));
    tests.push_back(TestBuilder(CScript() << OP_2 << ToByteVector(keys.pubkey1C) << ToByteVector(keys.pubkey2C) << OP_2 << OP_CHECKMULTISIG << OP_NOT,
                                "BIP66 example 8, without DERSIG", 0
                               ).Num(0).PushSig(keys.key1, SIGHASH_ALL, 33, 32).EditPush(1, "45022100", "440220").PushSig(keys.key2).ScriptError(SCRIPT_ERR_EVAL_FALSE));
    tests.push_back(TestBuilder(CScript() << OP_2 << ToByteVector(keys.pubkey1C) << ToByteVector(keys.pubkey2C) << OP_2 << OP_CHECKMULTISIG << OP_NOT,
                                "BIP66 example 8, with DERSIG", SCRIPT_VERIFY_DERSIG
                               ).Num(0).PushSig(keys.key1, SIGHASH_ALL, 33, 32).EditPush(1, "45022100", "440220").PushSig(keys.key2).ScriptError(SCRIPT_ERR_SIG_DER));
    tests.push_back(TestBuilder(CScript() << OP_2 << ToByteVector(keys.pubkey1C) << ToByteVector(keys.pubkey2C) << OP_2 << OP_CHECKMULTISIG,
                                "BIP66 example 9, without DERSIG", 0
                               ).Num(0).Num(0).PushSig(keys.key2, SIGHASH_ALL, 33, 32).EditPush(1, "45022100", "440220").ScriptError(SCRIPT_ERR_EVAL_FALSE));
    tests.push_back(TestBuilder(CScript() << OP_2 << ToByteVector(keys.pubkey1C) << ToByteVector(keys.pubkey2C) << OP_2 << OP_CHECKMULTISIG,
                                "BIP66 example 9, with DERSIG", SCRIPT_VERIFY_DERSIG
                               ).Num(0).Num(0).PushSig(keys.key2, SIGHASH_ALL, 33, 32).EditPush(1, "45022100", "440220").ScriptError(SCRIPT_ERR_SIG_DER));
    tests.push_back(TestBuilder(CScript() << OP_2 << ToByteVector(keys.pubkey1C) << ToByteVector(keys.pubkey2C) << OP_2 << OP_CHECKMULTISIG << OP_NOT,
                                "BIP66 example 10, without DERSIG", 0
                               ).Num(0).Num(0).PushSig(keys.key2, SIGHASH_ALL, 33, 32).EditPush(1, "45022100", "440220"));
    tests.push_back(TestBuilder(CScript() << OP_2 << ToByteVector(keys.pubkey1C) << ToByteVector(keys.pubkey2C) << OP_2 << OP_CHECKMULTISIG << OP_NOT,
                                "BIP66 example 10, with DERSIG", SCRIPT_VERIFY_DERSIG
                               ).Num(0).Num(0).PushSig(keys.key2, SIGHASH_ALL, 33, 32).EditPush(1, "45022100", "440220").ScriptError(SCRIPT_ERR_SIG_DER));
    tests.push_back(TestBuilder(CScript() << OP_2 << ToByteVector(keys.pubkey1C) << ToByteVector(keys.pubkey2C) << OP_2 << OP_CHECKMULTISIG,
                                "BIP66 example 11, without DERSIG", 0
                               ).Num(0).PushSig(keys.key1, SIGHASH_ALL, 33, 32).EditPush(1, "45022100", "440220").Num(0).ScriptError(SCRIPT_ERR_EVAL_FALSE));
    tests.push_back(TestBuilder(CScript() << OP_2 << ToByteVector(keys.pubkey1C) << ToByteVector(keys.pubkey2C) << OP_2 << OP_CHECKMULTISIG,
                                "BIP66 example 11, with DERSIG", SCRIPT_VERIFY_DERSIG
                               ).Num(0).PushSig(keys.key1, SIGHASH_ALL, 33, 32).EditPush(1, "45022100", "440220").Num(0).ScriptError(SCRIPT_ERR_EVAL_FALSE));
    tests.push_back(TestBuilder(CScript() << OP_2 << ToByteVector(keys.pubkey1C) << ToByteVector(keys.pubkey2C) << OP_2 << OP_CHECKMULTISIG << OP_NOT,
                                "BIP66 example 12, without DERSIG", 0
                               ).Num(0).PushSig(keys.key1, SIGHASH_ALL, 33, 32).EditPush(1, "45022100", "440220").Num(0));
    tests.push_back(TestBuilder(CScript() << OP_2 << ToByteVector(keys.pubkey1C) << ToByteVector(keys.pubkey2C) << OP_2 << OP_CHECKMULTISIG << OP_NOT,
                                "BIP66 example 12, with DERSIG", SCRIPT_VERIFY_DERSIG
                               ).Num(0).PushSig(keys.key1, SIGHASH_ALL, 33, 32).EditPush(1, "45022100", "440220").Num(0));
    tests.push_back(TestBuilder(CScript() << ToByteVector(keys.pubkey2C) << OP_CHECKSIG,
                                "P2PK with multi-byte hashtype, without DERSIG", 0
                               ).PushSig(keys.key2, SIGHASH_ALL).EditPush(70, "01", "0101"));
    tests.push_back(TestBuilder(CScript() << ToByteVector(keys.pubkey2C) << OP_CHECKSIG,
                                "P2PK with multi-byte hashtype, with DERSIG", SCRIPT_VERIFY_DERSIG
                               ).PushSig(keys.key2, SIGHASH_ALL).EditPush(70, "01", "0101").ScriptError(SCRIPT_ERR_SIG_DER));

    tests.push_back(TestBuilder(CScript() << ToByteVector(keys.pubkey2C) << OP_CHECKSIG,
                                "P2PK with high S but no LOW_S", 0
                               ).PushSig(keys.key2, SIGHASH_ALL, 32, 33));
    tests.push_back(TestBuilder(CScript() << ToByteVector(keys.pubkey2C) << OP_CHECKSIG,
                                "P2PK with high S", SCRIPT_VERIFY_LOW_S
                               ).PushSig(keys.key2, SIGHASH_ALL, 32, 33).ScriptError(SCRIPT_ERR_SIG_HIGH_S));

    tests.push_back(TestBuilder(CScript() << ToByteVector(keys.pubkey0H) << OP_CHECKSIG,
                                "P2PK with hybrid pubkey but no STRICTENC", 0
                               ).PushSig(keys.key0, SIGHASH_ALL));
    tests.push_back(TestBuilder(CScript() << ToByteVector(keys.pubkey0H) << OP_CHECKSIG,
                                "P2PK with hybrid pubkey", SCRIPT_VERIFY_STRICTENC
                               ).PushSig(keys.key0, SIGHASH_ALL).ScriptError(SCRIPT_ERR_PUBKEYTYPE));
    tests.push_back(TestBuilder(CScript() << ToByteVector(keys.pubkey0H) << OP_CHECKSIG << OP_NOT,
                                "P2PK NOT with hybrid pubkey but no STRICTENC", 0
                               ).PushSig(keys.key0, SIGHASH_ALL).ScriptError(SCRIPT_ERR_EVAL_FALSE));
    tests.push_back(TestBuilder(CScript() << ToByteVector(keys.pubkey0H) << OP_CHECKSIG << OP_NOT,
                                "P2PK NOT with hybrid pubkey", SCRIPT_VERIFY_STRICTENC
                               ).PushSig(keys.key0, SIGHASH_ALL).ScriptError(SCRIPT_ERR_PUBKEYTYPE));
    tests.push_back(TestBuilder(CScript() << ToByteVector(keys.pubkey0H) << OP_CHECKSIG << OP_NOT,
                                "P2PK NOT with invalid hybrid pubkey but no STRICTENC", 0
                               ).PushSig(keys.key0, SIGHASH_ALL).DamagePush(10));
    tests.push_back(TestBuilder(CScript() << ToByteVector(keys.pubkey0H) << OP_CHECKSIG << OP_NOT,
                                "P2PK NOT with invalid hybrid pubkey", SCRIPT_VERIFY_STRICTENC
                               ).PushSig(keys.key0, SIGHASH_ALL).DamagePush(10).ScriptError(SCRIPT_ERR_PUBKEYTYPE));
    tests.push_back(TestBuilder(CScript() << OP_1 << ToByteVector(keys.pubkey0H) << ToByteVector(keys.pubkey1C) << OP_2 << OP_CHECKMULTISIG,
                                "1-of-2 with the second 1 hybrid pubkey and no STRICTENC", 0
                               ).Num(0).PushSig(keys.key1, SIGHASH_ALL));
    tests.push_back(TestBuilder(CScript() << OP_1 << ToByteVector(keys.pubkey0H) << ToByteVector(keys.pubkey1C) << OP_2 << OP_CHECKMULTISIG,
                                "1-of-2 with the second 1 hybrid pubkey", SCRIPT_VERIFY_STRICTENC
                               ).Num(0).PushSig(keys.key1, SIGHASH_ALL));
    tests.push_back(TestBuilder(CScript() << OP_1 << ToByteVector(keys.pubkey1C) << ToByteVector(keys.pubkey0H) << OP_2 << OP_CHECKMULTISIG,
                                "1-of-2 with the first 1 hybrid pubkey", SCRIPT_VERIFY_STRICTENC
                               ).Num(0).PushSig(keys.key1, SIGHASH_ALL).ScriptError(SCRIPT_ERR_PUBKEYTYPE));

    tests.push_back(TestBuilder(CScript() << ToByteVector(keys.pubkey1) << OP_CHECKSIG,
                                "P2PK with undefined hashtype but no STRICTENC", 0
                               ).PushSig(keys.key1, 5));
    tests.push_back(TestBuilder(CScript() << ToByteVector(keys.pubkey1) << OP_CHECKSIG,
                                "P2PK with undefined hashtype", SCRIPT_VERIFY_STRICTENC
                               ).PushSig(keys.key1, 5).ScriptError(SCRIPT_ERR_SIG_HASHTYPE));
    tests.push_back(TestBuilder(CScript() << ToByteVector(keys.pubkey1) << OP_CHECKSIG << OP_NOT,
                                "P2PK NOT with invalid sig and undefined hashtype but no STRICTENC", 0
                               ).PushSig(keys.key1, 5).DamagePush(10));
    tests.push_back(TestBuilder(CScript() << ToByteVector(keys.pubkey1) << OP_CHECKSIG << OP_NOT,
                                "P2PK NOT with invalid sig and undefined hashtype", SCRIPT_VERIFY_STRICTENC
                               ).PushSig(keys.key1, 5).DamagePush(10).ScriptError(SCRIPT_ERR_SIG_HASHTYPE));

    tests.push_back(TestBuilder(CScript() << OP_3 << ToByteVector(keys.pubkey0C) << ToByteVector(keys.pubkey1C) << ToByteVector(keys.pubkey2C) << OP_3 << OP_CHECKMULTISIG,
                                "3-of-3 with nonzero dummy but no NULLDUMMY", 0
                               ).Num(1).PushSig(keys.key0).PushSig(keys.key1).PushSig(keys.key2));
    tests.push_back(TestBuilder(CScript() << OP_3 << ToByteVector(keys.pubkey0C) << ToByteVector(keys.pubkey1C) << ToByteVector(keys.pubkey2C) << OP_3 << OP_CHECKMULTISIG,
                                "3-of-3 with nonzero dummy", SCRIPT_VERIFY_NULLDUMMY
                               ).Num(1).PushSig(keys.key0).PushSig(keys.key1).PushSig(keys.key2).ScriptError(SCRIPT_ERR_SIG_NULLDUMMY));
    tests.push_back(TestBuilder(CScript() << OP_3 << ToByteVector(keys.pubkey0C) << ToByteVector(keys.pubkey1C) << ToByteVector(keys.pubkey2C) << OP_3 << OP_CHECKMULTISIG << OP_NOT,
                                "3-of-3 NOT with invalid sig and nonzero dummy but no NULLDUMMY", 0
                               ).Num(1).PushSig(keys.key0).PushSig(keys.key1).PushSig(keys.key2).DamagePush(10));
    tests.push_back(TestBuilder(CScript() << OP_3 << ToByteVector(keys.pubkey0C) << ToByteVector(keys.pubkey1C) << ToByteVector(keys.pubkey2C) << OP_3 << OP_CHECKMULTISIG << OP_NOT,
                                "3-of-3 NOT with invalid sig with nonzero dummy", SCRIPT_VERIFY_NULLDUMMY
                               ).Num(1).PushSig(keys.key0).PushSig(keys.key1).PushSig(keys.key2).DamagePush(10).ScriptError(SCRIPT_ERR_SIG_NULLDUMMY));

    tests.push_back(TestBuilder(CScript() << OP_2 << ToByteVector(keys.pubkey1C) << ToByteVector(keys.pubkey1C) << OP_2 << OP_CHECKMULTISIG,
                                "2-of-2 with two identical keys and sigs pushed using OP_DUP but no SIGPUSHONLY", 0
                               ).Num(0).PushSig(keys.key1).Add(CScript() << OP_DUP));
    tests.push_back(TestBuilder(CScript() << OP_2 << ToByteVector(keys.pubkey1C) << ToByteVector(keys.pubkey1C) << OP_2 << OP_CHECKMULTISIG,
                                "2-of-2 with two identical keys and sigs pushed using OP_DUP", SCRIPT_VERIFY_SIGPUSHONLY
                               ).Num(0).PushSig(keys.key1).Add(CScript() << OP_DUP).ScriptError(SCRIPT_ERR_SIG_PUSHONLY));
    tests.push_back(TestBuilder(CScript() << ToByteVector(keys.pubkey2C) << OP_CHECKSIG,
                                "P2SH(P2PK) with non-push scriptSig but no P2SH or SIGPUSHONLY", 0, true
                               ).PushSig(keys.key2).Add(CScript() << OP_NOP8).PushRedeem());
    tests.push_back(TestBuilder(CScript() << ToByteVector(keys.pubkey2C) << OP_CHECKSIG,
                                "P2PK with non-push scriptSig but with P2SH validation", 0
                               ).PushSig(keys.key2).Add(CScript() << OP_NOP8));
    tests.push_back(TestBuilder(CScript() << ToByteVector(keys.pubkey2C) << OP_CHECKSIG,
                                "P2SH(P2PK) with non-push scriptSig but no SIGPUSHONLY", SCRIPT_VERIFY_P2SH, true
                               ).PushSig(keys.key2).Add(CScript() << OP_NOP8).PushRedeem().ScriptError(SCRIPT_ERR_SIG_PUSHONLY));
    tests.push_back(TestBuilder(CScript() << ToByteVector(keys.pubkey2C) << OP_CHECKSIG,
                                "P2SH(P2PK) with non-push scriptSig but not P2SH", SCRIPT_VERIFY_SIGPUSHONLY, true
                               ).PushSig(keys.key2).Add(CScript() << OP_NOP8).PushRedeem().ScriptError(SCRIPT_ERR_SIG_PUSHONLY));
    tests.push_back(TestBuilder(CScript() << OP_2 << ToByteVector(keys.pubkey1C) << ToByteVector(keys.pubkey1C) << OP_2 << OP_CHECKMULTISIG,
                                "2-of-2 with two identical keys and sigs pushed", SCRIPT_VERIFY_SIGPUSHONLY
                               ).Num(0).PushSig(keys.key1).PushSig(keys.key1));
    tests.push_back(TestBuilder(CScript() << ToByteVector(keys.pubkey0) << OP_CHECKSIG,
                                "P2PK with unnecessary input but no CLEANSTACK", SCRIPT_VERIFY_P2SH
                               ).Num(11).PushSig(keys.key0));
    tests.push_back(TestBuilder(CScript() << ToByteVector(keys.pubkey0) << OP_CHECKSIG,
                                "P2PK with unnecessary input", SCRIPT_VERIFY_CLEANSTACK | SCRIPT_VERIFY_P2SH
                               ).Num(11).PushSig(keys.key0).ScriptError(SCRIPT_ERR_CLEANSTACK));
    tests.push_back(TestBuilder(CScript() << ToByteVector(keys.pubkey0) << OP_CHECKSIG,
                                "P2SH with unnecessary input but no CLEANSTACK", SCRIPT_VERIFY_P2SH, true
                               ).Num(11).PushSig(keys.key0).PushRedeem());
    tests.push_back(TestBuilder(CScript() << ToByteVector(keys.pubkey0) << OP_CHECKSIG,
                                "P2SH with unnecessary input", SCRIPT_VERIFY_CLEANSTACK | SCRIPT_VERIFY_P2SH, true
                               ).Num(11).PushSig(keys.key0).PushRedeem().ScriptError(SCRIPT_ERR_CLEANSTACK));
    tests.push_back(TestBuilder(CScript() << ToByteVector(keys.pubkey0) << OP_CHECKSIG,
                                "P2SH with CLEANSTACK", SCRIPT_VERIFY_CLEANSTACK | SCRIPT_VERIFY_P2SH, true
                               ).PushSig(keys.key0).PushRedeem());

    tests.push_back(TestBuilder(CScript() << ToByteVector(keys.pubkey0) << OP_CHECKSIG,
                                "Basic P2WSH", SCRIPT_VERIFY_WITNESS | SCRIPT_VERIFY_P2SH, false, WitnessMode::SH,
                                0, 1).PushWitSig(keys.key0).PushWitRedeem());
    tests.push_back(TestBuilder(CScript() << ToByteVector(keys.pubkey0),
                                "Basic P2WPKH", SCRIPT_VERIFY_WITNESS | SCRIPT_VERIFY_P2SH, false, WitnessMode::PKH,
                                0, 1).PushWitSig(keys.key0).Push(keys.pubkey0).AsWit());
    tests.push_back(TestBuilder(CScript() << ToByteVector(keys.pubkey0) << OP_CHECKSIG,
                                "Basic P2SH(P2WSH)", SCRIPT_VERIFY_WITNESS | SCRIPT_VERIFY_P2SH, true, WitnessMode::SH,
                                0, 1).PushWitSig(keys.key0).PushWitRedeem().PushRedeem());
    tests.push_back(TestBuilder(CScript() << ToByteVector(keys.pubkey0),
                                "Basic P2SH(P2WPKH)", SCRIPT_VERIFY_WITNESS | SCRIPT_VERIFY_P2SH, true, WitnessMode::PKH,
                                0, 1).PushWitSig(keys.key0).Push(keys.pubkey0).AsWit().PushRedeem());
    tests.push_back(TestBuilder(CScript() << ToByteVector(keys.pubkey1) << OP_CHECKSIG,
                                "Basic P2WSH with the wrong key", SCRIPT_VERIFY_WITNESS | SCRIPT_VERIFY_P2SH, false, WitnessMode::SH
                               ).PushWitSig(keys.key0).PushWitRedeem().ScriptError(SCRIPT_ERR_EVAL_FALSE));
    tests.push_back(TestBuilder(CScript() << ToByteVector(keys.pubkey1),
                                "Basic P2WPKH with the wrong key", SCRIPT_VERIFY_WITNESS | SCRIPT_VERIFY_P2SH, false, WitnessMode::PKH
                               ).PushWitSig(keys.key0).Push(keys.pubkey1).AsWit().ScriptError(SCRIPT_ERR_EVAL_FALSE));
    tests.push_back(TestBuilder(CScript() << ToByteVector(keys.pubkey1) << OP_CHECKSIG,
                                "Basic P2SH(P2WSH) with the wrong key", SCRIPT_VERIFY_WITNESS | SCRIPT_VERIFY_P2SH, true, WitnessMode::SH
                               ).PushWitSig(keys.key0).PushWitRedeem().PushRedeem().ScriptError(SCRIPT_ERR_EVAL_FALSE));
    tests.push_back(TestBuilder(CScript() << ToByteVector(keys.pubkey1),
                                "Basic P2SH(P2WPKH) with the wrong key", SCRIPT_VERIFY_WITNESS | SCRIPT_VERIFY_P2SH, true, WitnessMode::PKH
                               ).PushWitSig(keys.key0).Push(keys.pubkey1).AsWit().PushRedeem().ScriptError(SCRIPT_ERR_EVAL_FALSE));
    tests.push_back(TestBuilder(CScript() << ToByteVector(keys.pubkey1) << OP_CHECKSIG,
                                "Basic P2WSH with the wrong key but no WITNESS", SCRIPT_VERIFY_P2SH, false, WitnessMode::SH
                               ).PushWitSig(keys.key0).PushWitRedeem());
    tests.push_back(TestBuilder(CScript() << ToByteVector(keys.pubkey1),
                                "Basic P2WPKH with the wrong key but no WITNESS", SCRIPT_VERIFY_P2SH, false, WitnessMode::PKH
                               ).PushWitSig(keys.key0).Push(keys.pubkey1).AsWit());
    tests.push_back(TestBuilder(CScript() << ToByteVector(keys.pubkey1) << OP_CHECKSIG,
                                "Basic P2SH(P2WSH) with the wrong key but no WITNESS", SCRIPT_VERIFY_P2SH, true, WitnessMode::SH
                               ).PushWitSig(keys.key0).PushWitRedeem().PushRedeem());
    tests.push_back(TestBuilder(CScript() << ToByteVector(keys.pubkey1),
                                "Basic P2SH(P2WPKH) with the wrong key but no WITNESS", SCRIPT_VERIFY_P2SH, true, WitnessMode::PKH
                               ).PushWitSig(keys.key0).Push(keys.pubkey1).AsWit().PushRedeem());
    tests.push_back(TestBuilder(CScript() << ToByteVector(keys.pubkey0) << OP_CHECKSIG,
                                "Basic P2WSH with wrong value", SCRIPT_VERIFY_WITNESS | SCRIPT_VERIFY_P2SH, false, WitnessMode::SH,
                                0, 0).PushWitSig(keys.key0, 1).PushWitRedeem().ScriptError(SCRIPT_ERR_EVAL_FALSE));
    tests.push_back(TestBuilder(CScript() << ToByteVector(keys.pubkey0),
                                "Basic P2WPKH with wrong value", SCRIPT_VERIFY_WITNESS | SCRIPT_VERIFY_P2SH, false, WitnessMode::PKH,
                                0, 0).PushWitSig(keys.key0, 1).Push(keys.pubkey0).AsWit().ScriptError(SCRIPT_ERR_EVAL_FALSE));
    tests.push_back(TestBuilder(CScript() << ToByteVector(keys.pubkey0) << OP_CHECKSIG,
                                "Basic P2SH(P2WSH) with wrong value", SCRIPT_VERIFY_WITNESS | SCRIPT_VERIFY_P2SH, true, WitnessMode::SH,
                                0, 0).PushWitSig(keys.key0, 1).PushWitRedeem().PushRedeem().ScriptError(SCRIPT_ERR_EVAL_FALSE));
    tests.push_back(TestBuilder(CScript() << ToByteVector(keys.pubkey0),
                                "Basic P2SH(P2WPKH) with wrong value", SCRIPT_VERIFY_WITNESS | SCRIPT_VERIFY_P2SH, true, WitnessMode::PKH,
                                0, 0).PushWitSig(keys.key0, 1).Push(keys.pubkey0).AsWit().PushRedeem().ScriptError(SCRIPT_ERR_EVAL_FALSE));

    tests.push_back(TestBuilder(CScript() << ToByteVector(keys.pubkey0),
                                "P2WPKH with future witness version", SCRIPT_VERIFY_WITNESS | SCRIPT_VERIFY_P2SH |
                                SCRIPT_VERIFY_DISCOURAGE_UPGRADABLE_WITNESS_PROGRAM, false, WitnessMode::PKH, 1
                               ).PushWitSig(keys.key0).Push(keys.pubkey0).AsWit().ScriptError(SCRIPT_ERR_DISCOURAGE_UPGRADABLE_WITNESS_PROGRAM));
    {
        CScript witscript = CScript() << ToByteVector(keys.pubkey0);
        uint256 hash;
        CSHA256().Write(&witscript[0], witscript.size()).Finalize(hash.begin());
        std::vector<unsigned char> hashBytes = ToByteVector(hash);
        hashBytes.pop_back();
        tests.push_back(TestBuilder(CScript() << OP_0 << hashBytes,
                                    "P2WPKH with wrong witness program length", SCRIPT_VERIFY_WITNESS | SCRIPT_VERIFY_P2SH, false
                                   ).PushWitSig(keys.key0).Push(keys.pubkey0).AsWit().ScriptError(SCRIPT_ERR_WITNESS_PROGRAM_WRONG_LENGTH));
    }
    tests.push_back(TestBuilder(CScript() << ToByteVector(keys.pubkey0) << OP_CHECKSIG,
                                "P2WSH with empty witness", SCRIPT_VERIFY_WITNESS | SCRIPT_VERIFY_P2SH, false, WitnessMode::SH
                               ).ScriptError(SCRIPT_ERR_WITNESS_PROGRAM_WITNESS_EMPTY));
    {
        CScript witscript = CScript() << ToByteVector(keys.pubkey0) << OP_CHECKSIG;
        tests.push_back(TestBuilder(witscript,
                                    "P2WSH with witness program mismatch", SCRIPT_VERIFY_WITNESS | SCRIPT_VERIFY_P2SH, false, WitnessMode::SH
                                   ).PushWitSig(keys.key0).Push(witscript).DamagePush(0).AsWit().ScriptError(SCRIPT_ERR_WITNESS_PROGRAM_MISMATCH));
    }
    tests.push_back(TestBuilder(CScript() << ToByteVector(keys.pubkey0),
                                "P2WPKH with witness program mismatch", SCRIPT_VERIFY_WITNESS | SCRIPT_VERIFY_P2SH, false, WitnessMode::PKH
                               ).PushWitSig(keys.key0).Push(keys.pubkey0).AsWit().Push("0").AsWit().ScriptError(SCRIPT_ERR_WITNESS_PROGRAM_MISMATCH));
    tests.push_back(TestBuilder(CScript() << ToByteVector(keys.pubkey0),
                                "P2WPKH with non-empty scriptSig", SCRIPT_VERIFY_WITNESS | SCRIPT_VERIFY_P2SH, false, WitnessMode::PKH
                               ).PushWitSig(keys.key0).Push(keys.pubkey0).AsWit().Num(11).ScriptError(SCRIPT_ERR_WITNESS_MALLEATED));
    tests.push_back(TestBuilder(CScript() << ToByteVector(keys.pubkey1),
                                "P2SH(P2WPKH) with superfluous push in scriptSig", SCRIPT_VERIFY_WITNESS | SCRIPT_VERIFY_P2SH, true, WitnessMode::PKH
                               ).PushWitSig(keys.key0).Push(keys.pubkey1).AsWit().Num(11).PushRedeem().ScriptError(SCRIPT_ERR_WITNESS_MALLEATED_P2SH));
    tests.push_back(TestBuilder(CScript() << ToByteVector(keys.pubkey0) << OP_CHECKSIG,
                                "P2PK with witness", SCRIPT_VERIFY_WITNESS | SCRIPT_VERIFY_P2SH
                               ).PushSig(keys.key0).Push("0").AsWit().ScriptError(SCRIPT_ERR_WITNESS_UNEXPECTED));

    // Compressed keys should pass SCRIPT_VERIFY_WITNESS_PUBKEYTYPE
    tests.push_back(TestBuilder(CScript() << ToByteVector(keys.pubkey0C) << OP_CHECKSIG,
                                "Basic P2WSH with compressed key", SCRIPT_VERIFY_WITNESS | SCRIPT_VERIFY_P2SH | SCRIPT_VERIFY_WITNESS_PUBKEYTYPE, false, WitnessMode::SH,
                                0, 1).PushWitSig(keys.key0C).PushWitRedeem());
    tests.push_back(TestBuilder(CScript() << ToByteVector(keys.pubkey0C),
                                "Basic P2WPKH with compressed key", SCRIPT_VERIFY_WITNESS | SCRIPT_VERIFY_P2SH | SCRIPT_VERIFY_WITNESS_PUBKEYTYPE, false, WitnessMode::PKH,
                                0, 1).PushWitSig(keys.key0C).Push(keys.pubkey0C).AsWit());
    tests.push_back(TestBuilder(CScript() << ToByteVector(keys.pubkey0C) << OP_CHECKSIG,
                                "Basic P2SH(P2WSH) with compressed key", SCRIPT_VERIFY_WITNESS | SCRIPT_VERIFY_P2SH | SCRIPT_VERIFY_WITNESS_PUBKEYTYPE, true, WitnessMode::SH,
                                0, 1).PushWitSig(keys.key0C).PushWitRedeem().PushRedeem());
    tests.push_back(TestBuilder(CScript() << ToByteVector(keys.pubkey0C),
                                "Basic P2SH(P2WPKH) with compressed key", SCRIPT_VERIFY_WITNESS | SCRIPT_VERIFY_P2SH | SCRIPT_VERIFY_WITNESS_PUBKEYTYPE, true, WitnessMode::PKH,
                                0, 1).PushWitSig(keys.key0C).Push(keys.pubkey0C).AsWit().PushRedeem());

    // Testing uncompressed key in witness with SCRIPT_VERIFY_WITNESS_PUBKEYTYPE
    tests.push_back(TestBuilder(CScript() << ToByteVector(keys.pubkey0) << OP_CHECKSIG,
                                "Basic P2WSH", SCRIPT_VERIFY_WITNESS | SCRIPT_VERIFY_P2SH | SCRIPT_VERIFY_WITNESS_PUBKEYTYPE, false, WitnessMode::SH,
                                0, 1).PushWitSig(keys.key0).PushWitRedeem().ScriptError(SCRIPT_ERR_WITNESS_PUBKEYTYPE));
    tests.push_back(TestBuilder(CScript() << ToByteVector(keys.pubkey0),
                                "Basic P2WPKH", SCRIPT_VERIFY_WITNESS | SCRIPT_VERIFY_P2SH | SCRIPT_VERIFY_WITNESS_PUBKEYTYPE, false, WitnessMode::PKH,
                                0, 1).PushWitSig(keys.key0).Push(keys.pubkey0).AsWit().ScriptError(SCRIPT_ERR_WITNESS_PUBKEYTYPE));
    tests.push_back(TestBuilder(CScript() << ToByteVector(keys.pubkey0) << OP_CHECKSIG,
                                "Basic P2SH(P2WSH)", SCRIPT_VERIFY_WITNESS | SCRIPT_VERIFY_P2SH | SCRIPT_VERIFY_WITNESS_PUBKEYTYPE, true, WitnessMode::SH,
                                0, 1).PushWitSig(keys.key0).PushWitRedeem().PushRedeem().ScriptError(SCRIPT_ERR_WITNESS_PUBKEYTYPE));
    tests.push_back(TestBuilder(CScript() << ToByteVector(keys.pubkey0),
                                "Basic P2SH(P2WPKH)", SCRIPT_VERIFY_WITNESS | SCRIPT_VERIFY_P2SH | SCRIPT_VERIFY_WITNESS_PUBKEYTYPE, true, WitnessMode::PKH,
                                0, 1).PushWitSig(keys.key0).Push(keys.pubkey0).AsWit().PushRedeem().ScriptError(SCRIPT_ERR_WITNESS_PUBKEYTYPE));

    // P2WSH 1-of-2 multisig with compressed keys
    tests.push_back(TestBuilder(CScript() << OP_1 << ToByteVector(keys.pubkey1C) << ToByteVector(keys.pubkey0C) << OP_2 << OP_CHECKMULTISIG,
                                "P2WSH CHECKMULTISIG with compressed keys", SCRIPT_VERIFY_WITNESS | SCRIPT_VERIFY_P2SH | SCRIPT_VERIFY_WITNESS_PUBKEYTYPE, false, WitnessMode::SH,
                                0, 1).Push(CScript()).AsWit().PushWitSig(keys.key0C).PushWitRedeem());
    tests.push_back(TestBuilder(CScript() << OP_1 << ToByteVector(keys.pubkey1C) << ToByteVector(keys.pubkey0C) << OP_2 << OP_CHECKMULTISIG,
                                "P2SH(P2WSH) CHECKMULTISIG with compressed keys", SCRIPT_VERIFY_WITNESS | SCRIPT_VERIFY_P2SH | SCRIPT_VERIFY_WITNESS_PUBKEYTYPE, true, WitnessMode::SH,
                                0, 1).Push(CScript()).AsWit().PushWitSig(keys.key0C).PushWitRedeem().PushRedeem());
    tests.push_back(TestBuilder(CScript() << OP_1 << ToByteVector(keys.pubkey1C) << ToByteVector(keys.pubkey0C) << OP_2 << OP_CHECKMULTISIG,
                                "P2WSH CHECKMULTISIG with compressed keys", SCRIPT_VERIFY_WITNESS | SCRIPT_VERIFY_P2SH | SCRIPT_VERIFY_WITNESS_PUBKEYTYPE, false, WitnessMode::SH,
                                0, 1).Push(CScript()).AsWit().PushWitSig(keys.key1C).PushWitRedeem());
    tests.push_back(TestBuilder(CScript() << OP_1 << ToByteVector(keys.pubkey1C) << ToByteVector(keys.pubkey0C) << OP_2 << OP_CHECKMULTISIG,
                                "P2SH(P2WSH) CHECKMULTISIG with compressed keys", SCRIPT_VERIFY_WITNESS | SCRIPT_VERIFY_P2SH | SCRIPT_VERIFY_WITNESS_PUBKEYTYPE, true, WitnessMode::SH,
                                0, 1).Push(CScript()).AsWit().PushWitSig(keys.key1C).PushWitRedeem().PushRedeem());

    // P2WSH 1-of-2 multisig with first key uncompressed
    tests.push_back(TestBuilder(CScript() << OP_1 << ToByteVector(keys.pubkey1C) << ToByteVector(keys.pubkey0) << OP_2 << OP_CHECKMULTISIG,
                                "P2WSH CHECKMULTISIG with first key uncompressed and signing with the first key", SCRIPT_VERIFY_WITNESS | SCRIPT_VERIFY_P2SH, false, WitnessMode::SH,
                                0, 1).Push(CScript()).AsWit().PushWitSig(keys.key0).PushWitRedeem());
    tests.push_back(TestBuilder(CScript() << OP_1 << ToByteVector(keys.pubkey1C) << ToByteVector(keys.pubkey0) << OP_2 << OP_CHECKMULTISIG,
                                "P2SH(P2WSH) CHECKMULTISIG first key uncompressed and signing with the first key", SCRIPT_VERIFY_WITNESS | SCRIPT_VERIFY_P2SH, true, WitnessMode::SH,
                                0, 1).Push(CScript()).AsWit().PushWitSig(keys.key0).PushWitRedeem().PushRedeem());
    tests.push_back(TestBuilder(CScript() << OP_1 << ToByteVector(keys.pubkey1C) << ToByteVector(keys.pubkey0) << OP_2 << OP_CHECKMULTISIG,
                                "P2WSH CHECKMULTISIG with first key uncompressed and signing with the first key", SCRIPT_VERIFY_WITNESS | SCRIPT_VERIFY_P2SH | SCRIPT_VERIFY_WITNESS_PUBKEYTYPE, false, WitnessMode::SH,
                                0, 1).Push(CScript()).AsWit().PushWitSig(keys.key0).PushWitRedeem().ScriptError(SCRIPT_ERR_WITNESS_PUBKEYTYPE));
    tests.push_back(TestBuilder(CScript() << OP_1 << ToByteVector(keys.pubkey1C) << ToByteVector(keys.pubkey0) << OP_2 << OP_CHECKMULTISIG,
                                "P2SH(P2WSH) CHECKMULTISIG with first key uncompressed and signing with the first key", SCRIPT_VERIFY_WITNESS | SCRIPT_VERIFY_P2SH | SCRIPT_VERIFY_WITNESS_PUBKEYTYPE, true, WitnessMode::SH,
                                0, 1).Push(CScript()).AsWit().PushWitSig(keys.key0).PushWitRedeem().PushRedeem().ScriptError(SCRIPT_ERR_WITNESS_PUBKEYTYPE));
    tests.push_back(TestBuilder(CScript() << OP_1 << ToByteVector(keys.pubkey1C) << ToByteVector(keys.pubkey0) << OP_2 << OP_CHECKMULTISIG,
                                "P2WSH CHECKMULTISIG with first key uncompressed and signing with the second key", SCRIPT_VERIFY_WITNESS | SCRIPT_VERIFY_P2SH, false, WitnessMode::SH,
                                0, 1).Push(CScript()).AsWit().PushWitSig(keys.key1C).PushWitRedeem());
    tests.push_back(TestBuilder(CScript() << OP_1 << ToByteVector(keys.pubkey1C) << ToByteVector(keys.pubkey0) << OP_2 << OP_CHECKMULTISIG,
                                "P2SH(P2WSH) CHECKMULTISIG with first key uncompressed and signing with the second key", SCRIPT_VERIFY_WITNESS | SCRIPT_VERIFY_P2SH, true, WitnessMode::SH,
                                0, 1).Push(CScript()).AsWit().PushWitSig(keys.key1C).PushWitRedeem().PushRedeem());
    tests.push_back(TestBuilder(CScript() << OP_1 << ToByteVector(keys.pubkey1C) << ToByteVector(keys.pubkey0) << OP_2 << OP_CHECKMULTISIG,
                                "P2WSH CHECKMULTISIG with first key uncompressed and signing with the second key", SCRIPT_VERIFY_WITNESS | SCRIPT_VERIFY_P2SH | SCRIPT_VERIFY_WITNESS_PUBKEYTYPE, false, WitnessMode::SH,
                                0, 1).Push(CScript()).AsWit().PushWitSig(keys.key1C).PushWitRedeem().ScriptError(SCRIPT_ERR_WITNESS_PUBKEYTYPE));
    tests.push_back(TestBuilder(CScript() << OP_1 << ToByteVector(keys.pubkey1C) << ToByteVector(keys.pubkey0) << OP_2 << OP_CHECKMULTISIG,
                                "P2SH(P2WSH) CHECKMULTISIG with first key uncompressed and signing with the second key", SCRIPT_VERIFY_WITNESS | SCRIPT_VERIFY_P2SH | SCRIPT_VERIFY_WITNESS_PUBKEYTYPE, true, WitnessMode::SH,
                                0, 1).Push(CScript()).AsWit().PushWitSig(keys.key1C).PushWitRedeem().PushRedeem().ScriptError(SCRIPT_ERR_WITNESS_PUBKEYTYPE));
    // P2WSH 1-of-2 multisig with second key uncompressed
    tests.push_back(TestBuilder(CScript() << OP_1 << ToByteVector(keys.pubkey1) << ToByteVector(keys.pubkey0C) << OP_2 << OP_CHECKMULTISIG,
                                "P2WSH CHECKMULTISIG with second key uncompressed and signing with the first key", SCRIPT_VERIFY_WITNESS | SCRIPT_VERIFY_P2SH, false, WitnessMode::SH,
                                0, 1).Push(CScript()).AsWit().PushWitSig(keys.key0C).PushWitRedeem());
    tests.push_back(TestBuilder(CScript() << OP_1 << ToByteVector(keys.pubkey1) << ToByteVector(keys.pubkey0C) << OP_2 << OP_CHECKMULTISIG,
                                "P2SH(P2WSH) CHECKMULTISIG second key uncompressed and signing with the first key", SCRIPT_VERIFY_WITNESS | SCRIPT_VERIFY_P2SH, true, WitnessMode::SH,
                                0, 1).Push(CScript()).AsWit().PushWitSig(keys.key0C).PushWitRedeem().PushRedeem());
    tests.push_back(TestBuilder(CScript() << OP_1 << ToByteVector(keys.pubkey1) << ToByteVector(keys.pubkey0C) << OP_2 << OP_CHECKMULTISIG,
                                "P2WSH CHECKMULTISIG with second key uncompressed and signing with the first key should pass as the uncompressed key is not used", SCRIPT_VERIFY_WITNESS | SCRIPT_VERIFY_P2SH | SCRIPT_VERIFY_WITNESS_PUBKEYTYPE, false, WitnessMode::SH,
                                0, 1).Push(CScript()).AsWit().PushWitSig(keys.key0C).PushWitRedeem());
    tests.push_back(TestBuilder(CScript() << OP_1 << ToByteVector(keys.pubkey1) << ToByteVector(keys.pubkey0C) << OP_2 << OP_CHECKMULTISIG,
                                "P2SH(P2WSH) CHECKMULTISIG with second key uncompressed and signing with the first key should pass as the uncompressed key is not used", SCRIPT_VERIFY_WITNESS | SCRIPT_VERIFY_P2SH | SCRIPT_VERIFY_WITNESS_PUBKEYTYPE, true, WitnessMode::SH,
                                0, 1).Push(CScript()).AsWit().PushWitSig(keys.key0C).PushWitRedeem().PushRedeem());
    tests.push_back(TestBuilder(CScript() << OP_1 << ToByteVector(keys.pubkey1) << ToByteVector(keys.pubkey0C) << OP_2 << OP_CHECKMULTISIG,
                                "P2WSH CHECKMULTISIG with second key uncompressed and signing with the second key", SCRIPT_VERIFY_WITNESS | SCRIPT_VERIFY_P2SH, false, WitnessMode::SH,
                                0, 1).Push(CScript()).AsWit().PushWitSig(keys.key1).PushWitRedeem());
    tests.push_back(TestBuilder(CScript() << OP_1 << ToByteVector(keys.pubkey1) << ToByteVector(keys.pubkey0C) << OP_2 << OP_CHECKMULTISIG,
                                "P2SH(P2WSH) CHECKMULTISIG with second key uncompressed and signing with the second key", SCRIPT_VERIFY_WITNESS | SCRIPT_VERIFY_P2SH, true, WitnessMode::SH,
                                0, 1).Push(CScript()).AsWit().PushWitSig(keys.key1).PushWitRedeem().PushRedeem());
    tests.push_back(TestBuilder(CScript() << OP_1 << ToByteVector(keys.pubkey1) << ToByteVector(keys.pubkey0C) << OP_2 << OP_CHECKMULTISIG,
                                "P2WSH CHECKMULTISIG with second key uncompressed and signing with the second key", SCRIPT_VERIFY_WITNESS | SCRIPT_VERIFY_P2SH | SCRIPT_VERIFY_WITNESS_PUBKEYTYPE, false, WitnessMode::SH,
                                0, 1).Push(CScript()).AsWit().PushWitSig(keys.key1).PushWitRedeem().ScriptError(SCRIPT_ERR_WITNESS_PUBKEYTYPE));
    tests.push_back(TestBuilder(CScript() << OP_1 << ToByteVector(keys.pubkey1) << ToByteVector(keys.pubkey0C) << OP_2 << OP_CHECKMULTISIG,
                                "P2SH(P2WSH) CHECKMULTISIG with second key uncompressed and signing with the second key", SCRIPT_VERIFY_WITNESS | SCRIPT_VERIFY_P2SH | SCRIPT_VERIFY_WITNESS_PUBKEYTYPE, true, WitnessMode::SH,
                                0, 1).Push(CScript()).AsWit().PushWitSig(keys.key1).PushWitRedeem().PushRedeem().ScriptError(SCRIPT_ERR_WITNESS_PUBKEYTYPE));

    std::set<std::string> tests_set;

    {
        UniValue json_tests = read_json(std::string(json_tests::script_tests, json_tests::script_tests + sizeof(json_tests::script_tests)));

        for (unsigned int idx = 0; idx < json_tests.size(); idx++) {
            const UniValue& tv = json_tests[idx];
            tests_set.insert(JSONPrettyPrint(tv.get_array()));
        }
    }

#ifdef UPDATE_JSON_TESTS
    std::string strGen;
#endif
    for (TestBuilder& test : tests) {
        test.Test();
        std::string str = JSONPrettyPrint(test.GetJSON());
#ifdef UPDATE_JSON_TESTS
        strGen += str + ",\n";
#else
        if (tests_set.count(str) == 0) {
            BOOST_CHECK_MESSAGE(false, "Missing auto script_valid test: " + test.GetComment());
        }
#endif
    }

#ifdef UPDATE_JSON_TESTS
    FILE* file = fopen("script_tests.json.gen", "w");
    fputs(strGen.c_str(), file);
    fclose(file);
#endif
}

BOOST_AUTO_TEST_CASE(script_json_test)
{
    // Read tests from test/data/script_tests.json
    // Format is an array of arrays
    // Inner arrays are [ ["wit"..., nValue]?, "scriptSig", "scriptPubKey", "flags", "expected_scripterror" ]
    // ... where scriptSig and scriptPubKey are stringified
    // scripts.
    // If a witness is given, then the last value in the array should be the
    // amount (nValue) to use in the crediting tx
    UniValue tests = read_json(std::string(json_tests::script_tests, json_tests::script_tests + sizeof(json_tests::script_tests)));

    for (unsigned int idx = 0; idx < tests.size(); idx++) {
        UniValue test = tests[idx];
        std::string strTest = test.write();
        CScriptWitness witness;
        CAmount nValue = 0;
        unsigned int pos = 0;
        if (test.size() > 0 && test[pos].isArray()) {
            unsigned int i=0;
            for (i = 0; i < test[pos].size()-1; i++) {
                witness.stack.push_back(ParseHex(test[pos][i].get_str()));
            }
            nValue = AmountFromValue(test[pos][i]);
            pos++;
        }
        if (test.size() < 4 + pos) // Allow size > 3; extra stuff ignored (useful for comments)
        {
            if (test.size() != 1) {
                BOOST_ERROR("Bad test: " << strTest);
            }
            continue;
        }
        std::string scriptSigString = test[pos++].get_str();
        CScript scriptSig = ParseScript(scriptSigString);
        std::string scriptPubKeyString = test[pos++].get_str();
        CScript scriptPubKey = ParseScript(scriptPubKeyString);
        unsigned int scriptflags = ParseScriptFlags(test[pos++].get_str());
        int scriptError = ParseScriptError(test[pos++].get_str());

        DoTest(scriptPubKey, scriptSig, witness, scriptflags, strTest, scriptError, nValue);
    }
}

BOOST_AUTO_TEST_CASE(script_PushData)
{
    // Check that PUSHDATA1, PUSHDATA2, and PUSHDATA4 create the same value on
    // the stack as the 1-75 opcodes do.
    static const unsigned char direct[] = { 1, 0x5a };
    static const unsigned char pushdata1[] = { OP_PUSHDATA1, 1, 0x5a };
    static const unsigned char pushdata2[] = { OP_PUSHDATA2, 1, 0, 0x5a };
    static const unsigned char pushdata4[] = { OP_PUSHDATA4, 1, 0, 0, 0, 0x5a };

    ScriptError err;
    std::vector<std::vector<unsigned char> > directStack;
    BOOST_CHECK(EvalScript(directStack, CScript(direct, direct + sizeof(direct)), SCRIPT_VERIFY_P2SH, BaseSignatureChecker(), SigVersion::BASE, &err));
    BOOST_CHECK_MESSAGE(err == SCRIPT_ERR_OK, ScriptErrorString(err));

    std::vector<std::vector<unsigned char> > pushdata1Stack;
    BOOST_CHECK(EvalScript(pushdata1Stack, CScript(pushdata1, pushdata1 + sizeof(pushdata1)), SCRIPT_VERIFY_P2SH, BaseSignatureChecker(), SigVersion::BASE, &err));
    BOOST_CHECK(pushdata1Stack == directStack);
    BOOST_CHECK_MESSAGE(err == SCRIPT_ERR_OK, ScriptErrorString(err));

    std::vector<std::vector<unsigned char> > pushdata2Stack;
    BOOST_CHECK(EvalScript(pushdata2Stack, CScript(pushdata2, pushdata2 + sizeof(pushdata2)), SCRIPT_VERIFY_P2SH, BaseSignatureChecker(), SigVersion::BASE, &err));
    BOOST_CHECK(pushdata2Stack == directStack);
    BOOST_CHECK_MESSAGE(err == SCRIPT_ERR_OK, ScriptErrorString(err));

    std::vector<std::vector<unsigned char> > pushdata4Stack;
    BOOST_CHECK(EvalScript(pushdata4Stack, CScript(pushdata4, pushdata4 + sizeof(pushdata4)), SCRIPT_VERIFY_P2SH, BaseSignatureChecker(), SigVersion::BASE, &err));
    BOOST_CHECK(pushdata4Stack == directStack);
    BOOST_CHECK_MESSAGE(err == SCRIPT_ERR_OK, ScriptErrorString(err));
}

static CScript
sign_multisig(const CScript& scriptPubKey, const std::vector<CKey>& keys, const CTransaction& transaction)
{
    CAmount amount = 0;
    std::vector<uint8_t> vchAmount(8);
    memcpy(&vchAmount[0], &amount, 8);

    uint256 hash = SignatureHash(scriptPubKey, transaction, 0, SIGHASH_ALL, vchAmount, SigVersion::BASE);

    CScript result;
    //
    // NOTE: CHECKMULTISIG has an unfortunate bug; it requires
    // one extra item on the stack, before the signatures.
    // Putting OP_0 on the stack is the workaround;
    // fixing the bug would mean splitting the block chain (old
    // clients would not accept new CHECKMULTISIG transactions,
    // and vice-versa)
    //
    result << OP_0;
    for (const CKey &key : keys)
    {
        std::vector<unsigned char> vchSig;
        BOOST_CHECK(key.Sign(hash, vchSig));
        vchSig.push_back((unsigned char)SIGHASH_ALL);
        result << vchSig;
    }
    return result;
}
static CScript
sign_multisig(const CScript& scriptPubKey, const CKey& key, const CTransaction& transaction)
{
    std::vector<CKey> keys;
    keys.push_back(key);
    return sign_multisig(scriptPubKey, keys, transaction);
}

BOOST_AUTO_TEST_CASE(script_CHECKMULTISIG12)
{
    ScriptError err;
    CKey key1, key2, key3;
    key1.MakeNewKey(true);
    key2.MakeNewKey(false);
    key3.MakeNewKey(true);

    CScript scriptPubKey12;
    scriptPubKey12 << OP_1 << ToByteVector(key1.GetPubKey()) << ToByteVector(key2.GetPubKey()) << OP_2 << OP_CHECKMULTISIG;

    const CTransaction txFrom12{BuildCreditingTransaction(scriptPubKey12)};
    CMutableTransaction txTo12 = BuildSpendingTransaction(CScript(), CScriptWitness(), txFrom12);

<<<<<<< HEAD
    std::vector<uint8_t> vchAmount(8);
    memcpy(&vchAmount[0], &txFrom12.vout[0].nValue, 8);

    CScript goodsig1 = sign_multisig(scriptPubKey12, key1, txTo12);
    BOOST_CHECK(VerifyScript(goodsig1, scriptPubKey12, nullptr, gFlags, MutableTransactionSignatureChecker(&txTo12, 0, vchAmount), &err));
=======
    CScript goodsig1 = sign_multisig(scriptPubKey12, key1, CTransaction(txTo12));
    BOOST_CHECK(VerifyScript(goodsig1, scriptPubKey12, nullptr, gFlags, MutableTransactionSignatureChecker(&txTo12, 0, txFrom12.vout[0].nValue), &err));
>>>>>>> 6d0a1470
    BOOST_CHECK_MESSAGE(err == SCRIPT_ERR_OK, ScriptErrorString(err));
    txTo12.vout[0].nValue = 2;
    BOOST_CHECK(!VerifyScript(goodsig1, scriptPubKey12, nullptr, gFlags, MutableTransactionSignatureChecker(&txTo12, 0, vchAmount), &err));
    BOOST_CHECK_MESSAGE(err == SCRIPT_ERR_EVAL_FALSE, ScriptErrorString(err));

<<<<<<< HEAD
    CScript goodsig2 = sign_multisig(scriptPubKey12, key2, txTo12);
    BOOST_CHECK(VerifyScript(goodsig2, scriptPubKey12, nullptr, gFlags, MutableTransactionSignatureChecker(&txTo12, 0, vchAmount), &err));
    BOOST_CHECK_MESSAGE(err == SCRIPT_ERR_OK, ScriptErrorString(err));

    CScript badsig1 = sign_multisig(scriptPubKey12, key3, txTo12);
    BOOST_CHECK(!VerifyScript(badsig1, scriptPubKey12, nullptr, gFlags, MutableTransactionSignatureChecker(&txTo12, 0, vchAmount), &err));
=======
    CScript goodsig2 = sign_multisig(scriptPubKey12, key2, CTransaction(txTo12));
    BOOST_CHECK(VerifyScript(goodsig2, scriptPubKey12, nullptr, gFlags, MutableTransactionSignatureChecker(&txTo12, 0, txFrom12.vout[0].nValue), &err));
    BOOST_CHECK_MESSAGE(err == SCRIPT_ERR_OK, ScriptErrorString(err));

    CScript badsig1 = sign_multisig(scriptPubKey12, key3, CTransaction(txTo12));
    BOOST_CHECK(!VerifyScript(badsig1, scriptPubKey12, nullptr, gFlags, MutableTransactionSignatureChecker(&txTo12, 0, txFrom12.vout[0].nValue), &err));
>>>>>>> 6d0a1470
    BOOST_CHECK_MESSAGE(err == SCRIPT_ERR_EVAL_FALSE, ScriptErrorString(err));
}

BOOST_AUTO_TEST_CASE(script_CHECKMULTISIG23)
{
    ScriptError err;
    CKey key1, key2, key3, key4;
    key1.MakeNewKey(true);
    key2.MakeNewKey(false);
    key3.MakeNewKey(true);
    key4.MakeNewKey(false);

    CScript scriptPubKey23;
    scriptPubKey23 << OP_2 << ToByteVector(key1.GetPubKey()) << ToByteVector(key2.GetPubKey()) << ToByteVector(key3.GetPubKey()) << OP_3 << OP_CHECKMULTISIG;

    const CTransaction txFrom23{BuildCreditingTransaction(scriptPubKey23)};
    CMutableTransaction txTo23 = BuildSpendingTransaction(CScript(), CScriptWitness(), txFrom23);

    std::vector<uint8_t> vchAmount(8);
    memcpy(&vchAmount[0], &txFrom23.vout[0].nValue, 8);

    std::vector<CKey> keys;
    keys.push_back(key1); keys.push_back(key2);
<<<<<<< HEAD
    CScript goodsig1 = sign_multisig(scriptPubKey23, keys, txTo23);
    BOOST_CHECK(VerifyScript(goodsig1, scriptPubKey23, nullptr, gFlags, MutableTransactionSignatureChecker(&txTo23, 0, vchAmount), &err));
=======
    CScript goodsig1 = sign_multisig(scriptPubKey23, keys, CTransaction(txTo23));
    BOOST_CHECK(VerifyScript(goodsig1, scriptPubKey23, nullptr, gFlags, MutableTransactionSignatureChecker(&txTo23, 0, txFrom23.vout[0].nValue), &err));
>>>>>>> 6d0a1470
    BOOST_CHECK_MESSAGE(err == SCRIPT_ERR_OK, ScriptErrorString(err));

    keys.clear();
    keys.push_back(key1); keys.push_back(key3);
<<<<<<< HEAD
    CScript goodsig2 = sign_multisig(scriptPubKey23, keys, txTo23);
    BOOST_CHECK(VerifyScript(goodsig2, scriptPubKey23, nullptr, gFlags, MutableTransactionSignatureChecker(&txTo23, 0, vchAmount), &err));
=======
    CScript goodsig2 = sign_multisig(scriptPubKey23, keys, CTransaction(txTo23));
    BOOST_CHECK(VerifyScript(goodsig2, scriptPubKey23, nullptr, gFlags, MutableTransactionSignatureChecker(&txTo23, 0, txFrom23.vout[0].nValue), &err));
>>>>>>> 6d0a1470
    BOOST_CHECK_MESSAGE(err == SCRIPT_ERR_OK, ScriptErrorString(err));

    keys.clear();
    keys.push_back(key2); keys.push_back(key3);
<<<<<<< HEAD
    CScript goodsig3 = sign_multisig(scriptPubKey23, keys, txTo23);
    BOOST_CHECK(VerifyScript(goodsig3, scriptPubKey23, nullptr, gFlags, MutableTransactionSignatureChecker(&txTo23, 0, vchAmount), &err));
=======
    CScript goodsig3 = sign_multisig(scriptPubKey23, keys, CTransaction(txTo23));
    BOOST_CHECK(VerifyScript(goodsig3, scriptPubKey23, nullptr, gFlags, MutableTransactionSignatureChecker(&txTo23, 0, txFrom23.vout[0].nValue), &err));
>>>>>>> 6d0a1470
    BOOST_CHECK_MESSAGE(err == SCRIPT_ERR_OK, ScriptErrorString(err));

    keys.clear();
    keys.push_back(key2); keys.push_back(key2); // Can't re-use sig
<<<<<<< HEAD
    CScript badsig1 = sign_multisig(scriptPubKey23, keys, txTo23);
    BOOST_CHECK(!VerifyScript(badsig1, scriptPubKey23, nullptr, gFlags, MutableTransactionSignatureChecker(&txTo23, 0, vchAmount), &err));
=======
    CScript badsig1 = sign_multisig(scriptPubKey23, keys, CTransaction(txTo23));
    BOOST_CHECK(!VerifyScript(badsig1, scriptPubKey23, nullptr, gFlags, MutableTransactionSignatureChecker(&txTo23, 0, txFrom23.vout[0].nValue), &err));
>>>>>>> 6d0a1470
    BOOST_CHECK_MESSAGE(err == SCRIPT_ERR_EVAL_FALSE, ScriptErrorString(err));

    keys.clear();
    keys.push_back(key2); keys.push_back(key1); // sigs must be in correct order
<<<<<<< HEAD
    CScript badsig2 = sign_multisig(scriptPubKey23, keys, txTo23);
    BOOST_CHECK(!VerifyScript(badsig2, scriptPubKey23, nullptr, gFlags, MutableTransactionSignatureChecker(&txTo23, 0, vchAmount), &err));
=======
    CScript badsig2 = sign_multisig(scriptPubKey23, keys, CTransaction(txTo23));
    BOOST_CHECK(!VerifyScript(badsig2, scriptPubKey23, nullptr, gFlags, MutableTransactionSignatureChecker(&txTo23, 0, txFrom23.vout[0].nValue), &err));
>>>>>>> 6d0a1470
    BOOST_CHECK_MESSAGE(err == SCRIPT_ERR_EVAL_FALSE, ScriptErrorString(err));

    keys.clear();
    keys.push_back(key3); keys.push_back(key2); // sigs must be in correct order
<<<<<<< HEAD
    CScript badsig3 = sign_multisig(scriptPubKey23, keys, txTo23);
    BOOST_CHECK(!VerifyScript(badsig3, scriptPubKey23, nullptr, gFlags, MutableTransactionSignatureChecker(&txTo23, 0, vchAmount), &err));
=======
    CScript badsig3 = sign_multisig(scriptPubKey23, keys, CTransaction(txTo23));
    BOOST_CHECK(!VerifyScript(badsig3, scriptPubKey23, nullptr, gFlags, MutableTransactionSignatureChecker(&txTo23, 0, txFrom23.vout[0].nValue), &err));
>>>>>>> 6d0a1470
    BOOST_CHECK_MESSAGE(err == SCRIPT_ERR_EVAL_FALSE, ScriptErrorString(err));

    keys.clear();
    keys.push_back(key4); keys.push_back(key2); // sigs must match pubkeys
<<<<<<< HEAD
    CScript badsig4 = sign_multisig(scriptPubKey23, keys, txTo23);
    BOOST_CHECK(!VerifyScript(badsig4, scriptPubKey23, nullptr, gFlags, MutableTransactionSignatureChecker(&txTo23, 0, vchAmount), &err));
=======
    CScript badsig4 = sign_multisig(scriptPubKey23, keys, CTransaction(txTo23));
    BOOST_CHECK(!VerifyScript(badsig4, scriptPubKey23, nullptr, gFlags, MutableTransactionSignatureChecker(&txTo23, 0, txFrom23.vout[0].nValue), &err));
>>>>>>> 6d0a1470
    BOOST_CHECK_MESSAGE(err == SCRIPT_ERR_EVAL_FALSE, ScriptErrorString(err));

    keys.clear();
    keys.push_back(key1); keys.push_back(key4); // sigs must match pubkeys
<<<<<<< HEAD
    CScript badsig5 = sign_multisig(scriptPubKey23, keys, txTo23);
    BOOST_CHECK(!VerifyScript(badsig5, scriptPubKey23, nullptr, gFlags, MutableTransactionSignatureChecker(&txTo23, 0, vchAmount), &err));
    BOOST_CHECK_MESSAGE(err == SCRIPT_ERR_EVAL_FALSE, ScriptErrorString(err));

    keys.clear(); // Must have signatures
    CScript badsig6 = sign_multisig(scriptPubKey23, keys, txTo23);
    BOOST_CHECK(!VerifyScript(badsig6, scriptPubKey23, nullptr, gFlags, MutableTransactionSignatureChecker(&txTo23, 0, vchAmount), &err));
=======
    CScript badsig5 = sign_multisig(scriptPubKey23, keys, CTransaction(txTo23));
    BOOST_CHECK(!VerifyScript(badsig5, scriptPubKey23, nullptr, gFlags, MutableTransactionSignatureChecker(&txTo23, 0, txFrom23.vout[0].nValue), &err));
    BOOST_CHECK_MESSAGE(err == SCRIPT_ERR_EVAL_FALSE, ScriptErrorString(err));

    keys.clear(); // Must have signatures
    CScript badsig6 = sign_multisig(scriptPubKey23, keys, CTransaction(txTo23));
    BOOST_CHECK(!VerifyScript(badsig6, scriptPubKey23, nullptr, gFlags, MutableTransactionSignatureChecker(&txTo23, 0, txFrom23.vout[0].nValue), &err));
>>>>>>> 6d0a1470
    BOOST_CHECK_MESSAGE(err == SCRIPT_ERR_INVALID_STACK_OPERATION, ScriptErrorString(err));
}

/* Wrapper around ProduceSignature to combine two scriptsigs */
SignatureData CombineSignatures(const CTxOut& txout, const CMutableTransaction& tx, const SignatureData& scriptSig1, const SignatureData& scriptSig2)
{
    SignatureData data;
    data.MergeSignatureData(scriptSig1);
    data.MergeSignatureData(scriptSig2);
    std::vector<uint8_t> vamount(8);
    memcpy(vamount.data(), &txout.nValue, 8);
    ProduceSignature(DUMMY_SIGNING_PROVIDER, MutableTransactionSignatureCreator(&tx, 0, vamount), txout.scriptPubKey, data);
    return data;
}

BOOST_AUTO_TEST_CASE(script_combineSigs)
{
    // Test the ProduceSignature's ability to combine signatures function
    CAmount amount = 0;
    std::vector<uint8_t> vchAmount(8);
    memcpy(&vchAmount[0], &amount, 8);

    CBasicKeyStore keystore;
    std::vector<CKey> keys;
    std::vector<CPubKey> pubkeys;
    for (int i = 0; i < 3; i++)
    {
        CKey key;
        key.MakeNewKey(i%2 == 1);
        keys.push_back(key);
        pubkeys.push_back(key.GetPubKey());
        keystore.AddKey(key);
    }

    CMutableTransaction txFrom = BuildCreditingTransaction(GetScriptForDestination(keys[0].GetPubKey().GetID()));
    CMutableTransaction txTo = BuildSpendingTransaction(CScript(), CScriptWitness(), CTransaction(txFrom));
    CScript& scriptPubKey = txFrom.vout[0].scriptPubKey;
    SignatureData scriptSig;

    SignatureData empty;
    SignatureData combined = CombineSignatures(txFrom.vout[0], txTo, empty, empty);
    BOOST_CHECK(combined.scriptSig.empty());

    // Single signature case:
    SignSignature(keystore, CTransaction(txFrom), txTo, 0, SIGHASH_ALL); // changes scriptSig
    scriptSig = DataFromTransaction(txTo, 0, txFrom.vout[0]);
    combined = CombineSignatures(txFrom.vout[0], txTo, scriptSig, empty);
    BOOST_CHECK(combined.scriptSig == scriptSig.scriptSig);
    combined = CombineSignatures(txFrom.vout[0], txTo, empty, scriptSig);
    BOOST_CHECK(combined.scriptSig == scriptSig.scriptSig);
    SignatureData scriptSigCopy = scriptSig;
    // Signing again will give a different, valid signature:
    SignSignature(keystore, CTransaction(txFrom), txTo, 0, SIGHASH_ALL);
    scriptSig = DataFromTransaction(txTo, 0, txFrom.vout[0]);
    combined = CombineSignatures(txFrom.vout[0], txTo, scriptSigCopy, scriptSig);
    BOOST_CHECK(combined.scriptSig == scriptSigCopy.scriptSig || combined.scriptSig == scriptSig.scriptSig);

    // P2SH, single-signature case:
    CScript pkSingle; pkSingle << ToByteVector(keys[0].GetPubKey()) << OP_CHECKSIG;
    keystore.AddCScript(pkSingle);
    scriptPubKey = GetScriptForDestination(CScriptID(pkSingle));
    SignSignature(keystore, CTransaction(txFrom), txTo, 0, SIGHASH_ALL);
    scriptSig = DataFromTransaction(txTo, 0, txFrom.vout[0]);
    combined = CombineSignatures(txFrom.vout[0], txTo, scriptSig, empty);
    BOOST_CHECK(combined.scriptSig == scriptSig.scriptSig);
    combined = CombineSignatures(txFrom.vout[0], txTo, empty, scriptSig);
    BOOST_CHECK(combined.scriptSig == scriptSig.scriptSig);
    scriptSigCopy = scriptSig;
    SignSignature(keystore, CTransaction(txFrom), txTo, 0, SIGHASH_ALL);
    scriptSig = DataFromTransaction(txTo, 0, txFrom.vout[0]);
    combined = CombineSignatures(txFrom.vout[0], txTo, scriptSigCopy, scriptSig);
    BOOST_CHECK(combined.scriptSig == scriptSigCopy.scriptSig || combined.scriptSig == scriptSig.scriptSig);

    // Hardest case:  Multisig 2-of-3
    scriptPubKey = GetScriptForMultisig(2, pubkeys);
    keystore.AddCScript(scriptPubKey);
    SignSignature(keystore, CTransaction(txFrom), txTo, 0, SIGHASH_ALL);
    scriptSig = DataFromTransaction(txTo, 0, txFrom.vout[0]);
    combined = CombineSignatures(txFrom.vout[0], txTo, scriptSig, empty);
    BOOST_CHECK(combined.scriptSig == scriptSig.scriptSig);
    combined = CombineSignatures(txFrom.vout[0], txTo, empty, scriptSig);
    BOOST_CHECK(combined.scriptSig == scriptSig.scriptSig);

    // A couple of partially-signed versions:
    std::vector<unsigned char> sig1;
    uint256 hash1 = SignatureHash(scriptPubKey, txTo, 0, SIGHASH_ALL, vchAmount, SigVersion::BASE);
    BOOST_CHECK(keys[0].Sign(hash1, sig1));
    sig1.push_back(SIGHASH_ALL);
    std::vector<unsigned char> sig2;
    uint256 hash2 = SignatureHash(scriptPubKey, txTo, 0, SIGHASH_NONE, vchAmount, SigVersion::BASE);
    BOOST_CHECK(keys[1].Sign(hash2, sig2));
    sig2.push_back(SIGHASH_NONE);
    std::vector<unsigned char> sig3;
    uint256 hash3 = SignatureHash(scriptPubKey, txTo, 0, SIGHASH_SINGLE, vchAmount, SigVersion::BASE);
    BOOST_CHECK(keys[2].Sign(hash3, sig3));
    sig3.push_back(SIGHASH_SINGLE);

    // Not fussy about order (or even existence) of placeholders or signatures:
    CScript partial1a = CScript() << OP_0 << sig1 << OP_0;
    CScript partial1b = CScript() << OP_0 << OP_0 << sig1;
    CScript partial2a = CScript() << OP_0 << sig2;
    CScript partial2b = CScript() << sig2 << OP_0;
    CScript partial3a = CScript() << sig3;
    CScript partial3b = CScript() << OP_0 << OP_0 << sig3;
    CScript partial3c = CScript() << OP_0 << sig3 << OP_0;
    CScript complete12 = CScript() << OP_0 << sig1 << sig2;
    CScript complete13 = CScript() << OP_0 << sig1 << sig3;
    CScript complete23 = CScript() << OP_0 << sig2 << sig3;
    SignatureData partial1_sigs;
    partial1_sigs.signatures.emplace(keys[0].GetPubKey().GetID(), SigPair(keys[0].GetPubKey(), sig1));
    SignatureData partial2_sigs;
    partial2_sigs.signatures.emplace(keys[1].GetPubKey().GetID(), SigPair(keys[1].GetPubKey(), sig2));
    SignatureData partial3_sigs;
    partial3_sigs.signatures.emplace(keys[2].GetPubKey().GetID(), SigPair(keys[2].GetPubKey(), sig3));

    combined = CombineSignatures(txFrom.vout[0], txTo, partial1_sigs, partial1_sigs);
    BOOST_CHECK(combined.scriptSig == partial1a);
    combined = CombineSignatures(txFrom.vout[0], txTo, partial1_sigs, partial2_sigs);
    BOOST_CHECK(combined.scriptSig == complete12);
    combined = CombineSignatures(txFrom.vout[0], txTo, partial2_sigs, partial1_sigs);
    BOOST_CHECK(combined.scriptSig == complete12);
    combined = CombineSignatures(txFrom.vout[0], txTo, partial1_sigs, partial2_sigs);
    BOOST_CHECK(combined.scriptSig == complete12);
    combined = CombineSignatures(txFrom.vout[0], txTo, partial3_sigs, partial1_sigs);
    BOOST_CHECK(combined.scriptSig == complete13);
    combined = CombineSignatures(txFrom.vout[0], txTo, partial2_sigs, partial3_sigs);
    BOOST_CHECK(combined.scriptSig == complete23);
    combined = CombineSignatures(txFrom.vout[0], txTo, partial3_sigs, partial2_sigs);
    BOOST_CHECK(combined.scriptSig == complete23);
    combined = CombineSignatures(txFrom.vout[0], txTo, partial3_sigs, partial3_sigs);
    BOOST_CHECK(combined.scriptSig == partial3c);
}

BOOST_AUTO_TEST_CASE(script_standard_push)
{
    ScriptError err;
    for (int i=0; i<67000; i++) {
        CScript script;
        script << i;
        BOOST_CHECK_MESSAGE(script.IsPushOnly(), "Number " << i << " is not pure push.");
        BOOST_CHECK_MESSAGE(VerifyScript(script, CScript() << OP_1, nullptr, SCRIPT_VERIFY_MINIMALDATA, BaseSignatureChecker(), &err), "Number " << i << " push is not minimal data.");
        BOOST_CHECK_MESSAGE(err == SCRIPT_ERR_OK, ScriptErrorString(err));
    }

    for (unsigned int i=0; i<=MAX_SCRIPT_ELEMENT_SIZE; i++) {
        std::vector<unsigned char> data(i, '\111');
        CScript script;
        script << data;
        BOOST_CHECK_MESSAGE(script.IsPushOnly(), "Length " << i << " is not pure push.");
        BOOST_CHECK_MESSAGE(VerifyScript(script, CScript() << OP_1, nullptr, SCRIPT_VERIFY_MINIMALDATA, BaseSignatureChecker(), &err), "Length " << i << " push is not minimal data.");
        BOOST_CHECK_MESSAGE(err == SCRIPT_ERR_OK, ScriptErrorString(err));
    }
}

BOOST_AUTO_TEST_CASE(script_IsPushOnly_on_invalid_scripts)
{
    // IsPushOnly returns false when given a script containing only pushes that
    // are invalid due to truncation. IsPushOnly() is consensus critical
    // because P2SH evaluation uses it, although this specific behavior should
    // not be consensus critical as the P2SH evaluation would fail first due to
    // the invalid push. Still, it doesn't hurt to test it explicitly.
    static const unsigned char direct[] = { 1 };
    BOOST_CHECK(!CScript(direct, direct+sizeof(direct)).IsPushOnly());
}

BOOST_AUTO_TEST_CASE(script_GetScriptAsm)
{
    BOOST_CHECK_EQUAL("OP_CHECKLOCKTIMEVERIFY", ScriptToAsmStr(CScript() << OP_NOP2, true));
    BOOST_CHECK_EQUAL("OP_CHECKLOCKTIMEVERIFY", ScriptToAsmStr(CScript() << OP_CHECKLOCKTIMEVERIFY, true));
    BOOST_CHECK_EQUAL("OP_CHECKLOCKTIMEVERIFY", ScriptToAsmStr(CScript() << OP_NOP2));
    BOOST_CHECK_EQUAL("OP_CHECKLOCKTIMEVERIFY", ScriptToAsmStr(CScript() << OP_CHECKLOCKTIMEVERIFY));

    std::string derSig("304502207fa7a6d1e0ee81132a269ad84e68d695483745cde8b541e3bf630749894e342a022100c1f7ab20e13e22fb95281a870f3dcf38d782e53023ee313d741ad0cfbc0c5090");
    std::string pubKey("03b0da749730dc9b4b1f4a14d6902877a92541f5368778853d9c4a0cb7802dcfb2");
    std::vector<unsigned char> vchPubKey = ToByteVector(ParseHex(pubKey));

    BOOST_CHECK_EQUAL(derSig + "00 " + pubKey, ScriptToAsmStr(CScript() << ToByteVector(ParseHex(derSig + "00")) << vchPubKey, true));
    BOOST_CHECK_EQUAL(derSig + "80 " + pubKey, ScriptToAsmStr(CScript() << ToByteVector(ParseHex(derSig + "80")) << vchPubKey, true));
    BOOST_CHECK_EQUAL(derSig + "[ALL] " + pubKey, ScriptToAsmStr(CScript() << ToByteVector(ParseHex(derSig + "01")) << vchPubKey, true));
    BOOST_CHECK_EQUAL(derSig + "[NONE] " + pubKey, ScriptToAsmStr(CScript() << ToByteVector(ParseHex(derSig + "02")) << vchPubKey, true));
    BOOST_CHECK_EQUAL(derSig + "[SINGLE] " + pubKey, ScriptToAsmStr(CScript() << ToByteVector(ParseHex(derSig + "03")) << vchPubKey, true));
    BOOST_CHECK_EQUAL(derSig + "[ALL|ANYONECANPAY] " + pubKey, ScriptToAsmStr(CScript() << ToByteVector(ParseHex(derSig + "81")) << vchPubKey, true));
    BOOST_CHECK_EQUAL(derSig + "[NONE|ANYONECANPAY] " + pubKey, ScriptToAsmStr(CScript() << ToByteVector(ParseHex(derSig + "82")) << vchPubKey, true));
    BOOST_CHECK_EQUAL(derSig + "[SINGLE|ANYONECANPAY] " + pubKey, ScriptToAsmStr(CScript() << ToByteVector(ParseHex(derSig + "83")) << vchPubKey, true));

    BOOST_CHECK_EQUAL(derSig + "00 " + pubKey, ScriptToAsmStr(CScript() << ToByteVector(ParseHex(derSig + "00")) << vchPubKey));
    BOOST_CHECK_EQUAL(derSig + "80 " + pubKey, ScriptToAsmStr(CScript() << ToByteVector(ParseHex(derSig + "80")) << vchPubKey));
    BOOST_CHECK_EQUAL(derSig + "01 " + pubKey, ScriptToAsmStr(CScript() << ToByteVector(ParseHex(derSig + "01")) << vchPubKey));
    BOOST_CHECK_EQUAL(derSig + "02 " + pubKey, ScriptToAsmStr(CScript() << ToByteVector(ParseHex(derSig + "02")) << vchPubKey));
    BOOST_CHECK_EQUAL(derSig + "03 " + pubKey, ScriptToAsmStr(CScript() << ToByteVector(ParseHex(derSig + "03")) << vchPubKey));
    BOOST_CHECK_EQUAL(derSig + "81 " + pubKey, ScriptToAsmStr(CScript() << ToByteVector(ParseHex(derSig + "81")) << vchPubKey));
    BOOST_CHECK_EQUAL(derSig + "82 " + pubKey, ScriptToAsmStr(CScript() << ToByteVector(ParseHex(derSig + "82")) << vchPubKey));
    BOOST_CHECK_EQUAL(derSig + "83 " + pubKey, ScriptToAsmStr(CScript() << ToByteVector(ParseHex(derSig + "83")) << vchPubKey));
}

static CScript
ScriptFromHex(const char* hex)
{
    std::vector<unsigned char> data = ParseHex(hex);
    return CScript(data.begin(), data.end());
}


BOOST_AUTO_TEST_CASE(script_FindAndDelete)
{
    // Exercise the FindAndDelete functionality
    CScript s;
    CScript d;
    CScript expect;

    s = CScript() << OP_1 << OP_2;
    d = CScript(); // delete nothing should be a no-op
    expect = s;
    BOOST_CHECK_EQUAL(FindAndDelete(s, d), 0);
    BOOST_CHECK(s == expect);

    s = CScript() << OP_1 << OP_2 << OP_3;
    d = CScript() << OP_2;
    expect = CScript() << OP_1 << OP_3;
    BOOST_CHECK_EQUAL(FindAndDelete(s, d), 1);
    BOOST_CHECK(s == expect);

    s = CScript() << OP_3 << OP_1 << OP_3 << OP_3 << OP_4 << OP_3;
    d = CScript() << OP_3;
    expect = CScript() << OP_1 << OP_4;
    BOOST_CHECK_EQUAL(FindAndDelete(s, d), 4);
    BOOST_CHECK(s == expect);

    s = ScriptFromHex("0302ff03"); // PUSH 0x02ff03 onto stack
    d = ScriptFromHex("0302ff03");
    expect = CScript();
    BOOST_CHECK_EQUAL(FindAndDelete(s, d), 1);
    BOOST_CHECK(s == expect);

    s = ScriptFromHex("0302ff030302ff03"); // PUSH 0x2ff03 PUSH 0x2ff03
    d = ScriptFromHex("0302ff03");
    expect = CScript();
    BOOST_CHECK_EQUAL(FindAndDelete(s, d), 2);
    BOOST_CHECK(s == expect);

    s = ScriptFromHex("0302ff030302ff03");
    d = ScriptFromHex("02");
    expect = s; // FindAndDelete matches entire opcodes
    BOOST_CHECK_EQUAL(FindAndDelete(s, d), 0);
    BOOST_CHECK(s == expect);

    s = ScriptFromHex("0302ff030302ff03");
    d = ScriptFromHex("ff");
    expect = s;
    BOOST_CHECK_EQUAL(FindAndDelete(s, d), 0);
    BOOST_CHECK(s == expect);

    // This is an odd edge case: strip of the push-three-bytes
    // prefix, leaving 02ff03 which is push-two-bytes:
    s = ScriptFromHex("0302ff030302ff03");
    d = ScriptFromHex("03");
    expect = CScript() << ParseHex("ff03") << ParseHex("ff03");
    BOOST_CHECK_EQUAL(FindAndDelete(s, d), 2);
    BOOST_CHECK(s == expect);

    // Byte sequence that spans multiple opcodes:
    s = ScriptFromHex("02feed5169"); // PUSH(0xfeed) OP_1 OP_VERIFY
    d = ScriptFromHex("feed51");
    expect = s;
    BOOST_CHECK_EQUAL(FindAndDelete(s, d), 0); // doesn't match 'inside' opcodes
    BOOST_CHECK(s == expect);

    s = ScriptFromHex("02feed5169"); // PUSH(0xfeed) OP_1 OP_VERIFY
    d = ScriptFromHex("02feed51");
    expect = ScriptFromHex("69");
    BOOST_CHECK_EQUAL(FindAndDelete(s, d), 1);
    BOOST_CHECK(s == expect);

    s = ScriptFromHex("516902feed5169");
    d = ScriptFromHex("feed51");
    expect = s;
    BOOST_CHECK_EQUAL(FindAndDelete(s, d), 0);
    BOOST_CHECK(s == expect);

    s = ScriptFromHex("516902feed5169");
    d = ScriptFromHex("02feed51");
    expect = ScriptFromHex("516969");
    BOOST_CHECK_EQUAL(FindAndDelete(s, d), 1);
    BOOST_CHECK(s == expect);

    s = CScript() << OP_0 << OP_0 << OP_1 << OP_1;
    d = CScript() << OP_0 << OP_1;
    expect = CScript() << OP_0 << OP_1; // FindAndDelete is single-pass
    BOOST_CHECK_EQUAL(FindAndDelete(s, d), 1);
    BOOST_CHECK(s == expect);

    s = CScript() << OP_0 << OP_0 << OP_1 << OP_0 << OP_1 << OP_1;
    d = CScript() << OP_0 << OP_1;
    expect = CScript() << OP_0 << OP_1; // FindAndDelete is single-pass
    BOOST_CHECK_EQUAL(FindAndDelete(s, d), 2);
    BOOST_CHECK(s == expect);

    // Another weird edge case:
    // End with invalid push (not enough data)...
    s = ScriptFromHex("0003feed");
    d = ScriptFromHex("03feed"); // ... can remove the invalid push
    expect = ScriptFromHex("00");
    BOOST_CHECK_EQUAL(FindAndDelete(s, d), 1);
    BOOST_CHECK(s == expect);

    s = ScriptFromHex("0003feed");
    d = ScriptFromHex("00");
    expect = ScriptFromHex("03feed");
    BOOST_CHECK_EQUAL(FindAndDelete(s, d), 1);
    BOOST_CHECK(s == expect);
}

BOOST_AUTO_TEST_CASE(script_HasValidOps)
{
    // Exercise the HasValidOps functionality
    CScript script;
    script = ScriptFromHex("76a9141234567890abcdefa1a2a3a4a5a6a7a8a9a0aaab88ac"); // Normal script
    BOOST_CHECK(script.HasValidOps());
    script = ScriptFromHex("76a914ff34567890abcdefa1a2a3a4a5a6a7a8a9a0aaab88ac");
    BOOST_CHECK(script.HasValidOps());
    script = ScriptFromHex("ff88ac"); // Script with OP_INVALIDOPCODE explicit
    BOOST_CHECK(!script.HasValidOps());
    script = ScriptFromHex("88acc0"); // Script with undefined opcode
    BOOST_CHECK(!script.HasValidOps());
}

BOOST_AUTO_TEST_CASE(script_can_append_self)
{
    CScript s, d;

    s = ScriptFromHex("00");
    s += s;
    d = ScriptFromHex("0000");
    BOOST_CHECK(s == d);

    // check doubling a script that's large enough to require reallocation
    static const char hex[] = "04678afdb0fe5548271967f1a67130b7105cd6a828e03909a67962e0ea1f61deb649f6bc3f4cef38c4f35504e51ec112de5c384df7ba0b8d578a4c702b6bf11d5f";
    s = CScript() << ParseHex(hex) << OP_CHECKSIG;
    d = CScript() << ParseHex(hex) << OP_CHECKSIG << ParseHex(hex) << OP_CHECKSIG;
    s += s;
    BOOST_CHECK(s == d);
}


#if defined(HAVE_CONSENSUS_LIB)

/* Test simple (successful) usage of bitcoinconsensus_verify_script */
BOOST_AUTO_TEST_CASE(bitcoinconsensus_verify_script_returns_true)
{
    unsigned int libconsensus_flags = 0;
    int nIn = 0;

    CScript scriptPubKey;
    CScript scriptSig;
    CScriptWitness wit;

    scriptPubKey << OP_1;
    CTransaction creditTx = BuildCreditingTransaction(scriptPubKey, 1);
    CTransaction spendTx = BuildSpendingTransaction(scriptSig, wit, creditTx);

    CDataStream stream(SER_NETWORK, PROTOCOL_VERSION);
    stream << spendTx;

    bitcoinconsensus_error err;
    int result = bitcoinconsensus_verify_script(scriptPubKey.data(), scriptPubKey.size(), (const unsigned char*)&stream[0], stream.size(), nIn, libconsensus_flags, &err);
    BOOST_CHECK_EQUAL(result, 1);
    BOOST_CHECK_EQUAL(err, bitcoinconsensus_ERR_OK);
}

/* Test bitcoinconsensus_verify_script returns invalid tx index err*/
BOOST_AUTO_TEST_CASE(bitcoinconsensus_verify_script_tx_index_err)
{
    unsigned int libconsensus_flags = 0;
    int nIn = 3;

    CScript scriptPubKey;
    CScript scriptSig;
    CScriptWitness wit;

    scriptPubKey << OP_EQUAL;
    CTransaction creditTx = BuildCreditingTransaction(scriptPubKey, 1);
    CTransaction spendTx = BuildSpendingTransaction(scriptSig, wit, creditTx);

    CDataStream stream(SER_NETWORK, PROTOCOL_VERSION);
    stream << spendTx;

    bitcoinconsensus_error err;
    int result = bitcoinconsensus_verify_script(scriptPubKey.data(), scriptPubKey.size(), (const unsigned char*)&stream[0], stream.size(), nIn, libconsensus_flags, &err);
    BOOST_CHECK_EQUAL(result, 0);
    BOOST_CHECK_EQUAL(err, bitcoinconsensus_ERR_TX_INDEX);
}

/* Test bitcoinconsensus_verify_script returns tx size mismatch err*/
BOOST_AUTO_TEST_CASE(bitcoinconsensus_verify_script_tx_size)
{
    unsigned int libconsensus_flags = 0;
    int nIn = 0;

    CScript scriptPubKey;
    CScript scriptSig;
    CScriptWitness wit;

    scriptPubKey << OP_EQUAL;
    CTransaction creditTx = BuildCreditingTransaction(scriptPubKey, 1);
    CTransaction spendTx = BuildSpendingTransaction(scriptSig, wit, creditTx);

    CDataStream stream(SER_NETWORK, PROTOCOL_VERSION);
    stream << spendTx;

    bitcoinconsensus_error err;
    int result = bitcoinconsensus_verify_script(scriptPubKey.data(), scriptPubKey.size(), (const unsigned char*)&stream[0], stream.size() * 2, nIn, libconsensus_flags, &err);
    BOOST_CHECK_EQUAL(result, 0);
    BOOST_CHECK_EQUAL(err, bitcoinconsensus_ERR_TX_SIZE_MISMATCH);
}

/* Test bitcoinconsensus_verify_script returns invalid tx serialization error */
BOOST_AUTO_TEST_CASE(bitcoinconsensus_verify_script_tx_serialization)
{
    unsigned int libconsensus_flags = 0;
    int nIn = 0;

    CScript scriptPubKey;
    CScript scriptSig;
    CScriptWitness wit;

    scriptPubKey << OP_EQUAL;
    CTransaction creditTx = BuildCreditingTransaction(scriptPubKey, 1);
    CTransaction spendTx = BuildSpendingTransaction(scriptSig, wit, creditTx);

    CDataStream stream(SER_NETWORK, PROTOCOL_VERSION);
    stream << 0xffffffff;

    bitcoinconsensus_error err;
    int result = bitcoinconsensus_verify_script(scriptPubKey.data(), scriptPubKey.size(), (const unsigned char*)&stream[0], stream.size(), nIn, libconsensus_flags, &err);
    BOOST_CHECK_EQUAL(result, 0);
    BOOST_CHECK_EQUAL(err, bitcoinconsensus_ERR_TX_DESERIALIZE);
}

/* Test bitcoinconsensus_verify_script returns amount required error */
BOOST_AUTO_TEST_CASE(bitcoinconsensus_verify_script_amount_required_err)
{
    unsigned int libconsensus_flags = bitcoinconsensus_SCRIPT_FLAGS_VERIFY_WITNESS;
    int nIn = 0;

    CScript scriptPubKey;
    CScript scriptSig;
    CScriptWitness wit;

    scriptPubKey << OP_EQUAL;
    CTransaction creditTx = BuildCreditingTransaction(scriptPubKey, 1);
    CTransaction spendTx = BuildSpendingTransaction(scriptSig, wit, creditTx);

    CDataStream stream(SER_NETWORK, PROTOCOL_VERSION);
    stream << spendTx;

    bitcoinconsensus_error err;
    int result = bitcoinconsensus_verify_script(scriptPubKey.data(), scriptPubKey.size(), (const unsigned char*)&stream[0], stream.size(), nIn, libconsensus_flags, &err);
    BOOST_CHECK_EQUAL(result, 0);
    BOOST_CHECK_EQUAL(err, bitcoinconsensus_ERR_AMOUNT_REQUIRED);
}

/* Test bitcoinconsensus_verify_script returns invalid flags err */
BOOST_AUTO_TEST_CASE(bitcoinconsensus_verify_script_invalid_flags)
{
    unsigned int libconsensus_flags = 1 << 3;
    int nIn = 0;

    CScript scriptPubKey;
    CScript scriptSig;
    CScriptWitness wit;

    scriptPubKey << OP_EQUAL;
    CTransaction creditTx = BuildCreditingTransaction(scriptPubKey, 1);
    CTransaction spendTx = BuildSpendingTransaction(scriptSig, wit, creditTx);

    CDataStream stream(SER_NETWORK, PROTOCOL_VERSION);
    stream << spendTx;

    bitcoinconsensus_error err;
    int result = bitcoinconsensus_verify_script(scriptPubKey.data(), scriptPubKey.size(), (const unsigned char*)&stream[0], stream.size(), nIn, libconsensus_flags, &err);
    BOOST_CHECK_EQUAL(result, 0);
    BOOST_CHECK_EQUAL(err, bitcoinconsensus_ERR_INVALID_FLAGS);
}

#endif
BOOST_AUTO_TEST_SUITE_END()<|MERGE_RESOLUTION|>--- conflicted
+++ resolved
@@ -1091,36 +1091,22 @@
     const CTransaction txFrom12{BuildCreditingTransaction(scriptPubKey12)};
     CMutableTransaction txTo12 = BuildSpendingTransaction(CScript(), CScriptWitness(), txFrom12);
 
-<<<<<<< HEAD
     std::vector<uint8_t> vchAmount(8);
     memcpy(&vchAmount[0], &txFrom12.vout[0].nValue, 8);
 
-    CScript goodsig1 = sign_multisig(scriptPubKey12, key1, txTo12);
+    CScript goodsig1 = sign_multisig(scriptPubKey12, key1, CTransaction(txTo12));
     BOOST_CHECK(VerifyScript(goodsig1, scriptPubKey12, nullptr, gFlags, MutableTransactionSignatureChecker(&txTo12, 0, vchAmount), &err));
-=======
-    CScript goodsig1 = sign_multisig(scriptPubKey12, key1, CTransaction(txTo12));
-    BOOST_CHECK(VerifyScript(goodsig1, scriptPubKey12, nullptr, gFlags, MutableTransactionSignatureChecker(&txTo12, 0, txFrom12.vout[0].nValue), &err));
->>>>>>> 6d0a1470
     BOOST_CHECK_MESSAGE(err == SCRIPT_ERR_OK, ScriptErrorString(err));
     txTo12.vout[0].nValue = 2;
     BOOST_CHECK(!VerifyScript(goodsig1, scriptPubKey12, nullptr, gFlags, MutableTransactionSignatureChecker(&txTo12, 0, vchAmount), &err));
     BOOST_CHECK_MESSAGE(err == SCRIPT_ERR_EVAL_FALSE, ScriptErrorString(err));
 
-<<<<<<< HEAD
-    CScript goodsig2 = sign_multisig(scriptPubKey12, key2, txTo12);
+    CScript goodsig2 = sign_multisig(scriptPubKey12, key2, CTransaction(txTo12));
     BOOST_CHECK(VerifyScript(goodsig2, scriptPubKey12, nullptr, gFlags, MutableTransactionSignatureChecker(&txTo12, 0, vchAmount), &err));
     BOOST_CHECK_MESSAGE(err == SCRIPT_ERR_OK, ScriptErrorString(err));
 
-    CScript badsig1 = sign_multisig(scriptPubKey12, key3, txTo12);
+    CScript badsig1 = sign_multisig(scriptPubKey12, key3, CTransaction(txTo12));
     BOOST_CHECK(!VerifyScript(badsig1, scriptPubKey12, nullptr, gFlags, MutableTransactionSignatureChecker(&txTo12, 0, vchAmount), &err));
-=======
-    CScript goodsig2 = sign_multisig(scriptPubKey12, key2, CTransaction(txTo12));
-    BOOST_CHECK(VerifyScript(goodsig2, scriptPubKey12, nullptr, gFlags, MutableTransactionSignatureChecker(&txTo12, 0, txFrom12.vout[0].nValue), &err));
-    BOOST_CHECK_MESSAGE(err == SCRIPT_ERR_OK, ScriptErrorString(err));
-
-    CScript badsig1 = sign_multisig(scriptPubKey12, key3, CTransaction(txTo12));
-    BOOST_CHECK(!VerifyScript(badsig1, scriptPubKey12, nullptr, gFlags, MutableTransactionSignatureChecker(&txTo12, 0, txFrom12.vout[0].nValue), &err));
->>>>>>> 6d0a1470
     BOOST_CHECK_MESSAGE(err == SCRIPT_ERR_EVAL_FALSE, ScriptErrorString(err));
 }
 
@@ -1144,100 +1130,55 @@
 
     std::vector<CKey> keys;
     keys.push_back(key1); keys.push_back(key2);
-<<<<<<< HEAD
-    CScript goodsig1 = sign_multisig(scriptPubKey23, keys, txTo23);
+    CScript goodsig1 = sign_multisig(scriptPubKey23, keys, CTransaction(txTo23));
     BOOST_CHECK(VerifyScript(goodsig1, scriptPubKey23, nullptr, gFlags, MutableTransactionSignatureChecker(&txTo23, 0, vchAmount), &err));
-=======
-    CScript goodsig1 = sign_multisig(scriptPubKey23, keys, CTransaction(txTo23));
-    BOOST_CHECK(VerifyScript(goodsig1, scriptPubKey23, nullptr, gFlags, MutableTransactionSignatureChecker(&txTo23, 0, txFrom23.vout[0].nValue), &err));
->>>>>>> 6d0a1470
     BOOST_CHECK_MESSAGE(err == SCRIPT_ERR_OK, ScriptErrorString(err));
 
     keys.clear();
     keys.push_back(key1); keys.push_back(key3);
-<<<<<<< HEAD
-    CScript goodsig2 = sign_multisig(scriptPubKey23, keys, txTo23);
+    CScript goodsig2 = sign_multisig(scriptPubKey23, keys, CTransaction(txTo23));
     BOOST_CHECK(VerifyScript(goodsig2, scriptPubKey23, nullptr, gFlags, MutableTransactionSignatureChecker(&txTo23, 0, vchAmount), &err));
-=======
-    CScript goodsig2 = sign_multisig(scriptPubKey23, keys, CTransaction(txTo23));
-    BOOST_CHECK(VerifyScript(goodsig2, scriptPubKey23, nullptr, gFlags, MutableTransactionSignatureChecker(&txTo23, 0, txFrom23.vout[0].nValue), &err));
->>>>>>> 6d0a1470
     BOOST_CHECK_MESSAGE(err == SCRIPT_ERR_OK, ScriptErrorString(err));
 
     keys.clear();
     keys.push_back(key2); keys.push_back(key3);
-<<<<<<< HEAD
-    CScript goodsig3 = sign_multisig(scriptPubKey23, keys, txTo23);
+    CScript goodsig3 = sign_multisig(scriptPubKey23, keys, CTransaction(txTo23));
     BOOST_CHECK(VerifyScript(goodsig3, scriptPubKey23, nullptr, gFlags, MutableTransactionSignatureChecker(&txTo23, 0, vchAmount), &err));
-=======
-    CScript goodsig3 = sign_multisig(scriptPubKey23, keys, CTransaction(txTo23));
-    BOOST_CHECK(VerifyScript(goodsig3, scriptPubKey23, nullptr, gFlags, MutableTransactionSignatureChecker(&txTo23, 0, txFrom23.vout[0].nValue), &err));
->>>>>>> 6d0a1470
     BOOST_CHECK_MESSAGE(err == SCRIPT_ERR_OK, ScriptErrorString(err));
 
     keys.clear();
     keys.push_back(key2); keys.push_back(key2); // Can't re-use sig
-<<<<<<< HEAD
-    CScript badsig1 = sign_multisig(scriptPubKey23, keys, txTo23);
+    CScript badsig1 = sign_multisig(scriptPubKey23, keys, CTransaction(txTo23));
     BOOST_CHECK(!VerifyScript(badsig1, scriptPubKey23, nullptr, gFlags, MutableTransactionSignatureChecker(&txTo23, 0, vchAmount), &err));
-=======
-    CScript badsig1 = sign_multisig(scriptPubKey23, keys, CTransaction(txTo23));
-    BOOST_CHECK(!VerifyScript(badsig1, scriptPubKey23, nullptr, gFlags, MutableTransactionSignatureChecker(&txTo23, 0, txFrom23.vout[0].nValue), &err));
->>>>>>> 6d0a1470
     BOOST_CHECK_MESSAGE(err == SCRIPT_ERR_EVAL_FALSE, ScriptErrorString(err));
 
     keys.clear();
     keys.push_back(key2); keys.push_back(key1); // sigs must be in correct order
-<<<<<<< HEAD
-    CScript badsig2 = sign_multisig(scriptPubKey23, keys, txTo23);
+    CScript badsig2 = sign_multisig(scriptPubKey23, keys, CTransaction(txTo23));
     BOOST_CHECK(!VerifyScript(badsig2, scriptPubKey23, nullptr, gFlags, MutableTransactionSignatureChecker(&txTo23, 0, vchAmount), &err));
-=======
-    CScript badsig2 = sign_multisig(scriptPubKey23, keys, CTransaction(txTo23));
-    BOOST_CHECK(!VerifyScript(badsig2, scriptPubKey23, nullptr, gFlags, MutableTransactionSignatureChecker(&txTo23, 0, txFrom23.vout[0].nValue), &err));
->>>>>>> 6d0a1470
     BOOST_CHECK_MESSAGE(err == SCRIPT_ERR_EVAL_FALSE, ScriptErrorString(err));
 
     keys.clear();
     keys.push_back(key3); keys.push_back(key2); // sigs must be in correct order
-<<<<<<< HEAD
-    CScript badsig3 = sign_multisig(scriptPubKey23, keys, txTo23);
+    CScript badsig3 = sign_multisig(scriptPubKey23, keys, CTransaction(txTo23));
     BOOST_CHECK(!VerifyScript(badsig3, scriptPubKey23, nullptr, gFlags, MutableTransactionSignatureChecker(&txTo23, 0, vchAmount), &err));
-=======
-    CScript badsig3 = sign_multisig(scriptPubKey23, keys, CTransaction(txTo23));
-    BOOST_CHECK(!VerifyScript(badsig3, scriptPubKey23, nullptr, gFlags, MutableTransactionSignatureChecker(&txTo23, 0, txFrom23.vout[0].nValue), &err));
->>>>>>> 6d0a1470
     BOOST_CHECK_MESSAGE(err == SCRIPT_ERR_EVAL_FALSE, ScriptErrorString(err));
 
     keys.clear();
     keys.push_back(key4); keys.push_back(key2); // sigs must match pubkeys
-<<<<<<< HEAD
-    CScript badsig4 = sign_multisig(scriptPubKey23, keys, txTo23);
+    CScript badsig4 = sign_multisig(scriptPubKey23, keys, CTransaction(txTo23));
     BOOST_CHECK(!VerifyScript(badsig4, scriptPubKey23, nullptr, gFlags, MutableTransactionSignatureChecker(&txTo23, 0, vchAmount), &err));
-=======
-    CScript badsig4 = sign_multisig(scriptPubKey23, keys, CTransaction(txTo23));
-    BOOST_CHECK(!VerifyScript(badsig4, scriptPubKey23, nullptr, gFlags, MutableTransactionSignatureChecker(&txTo23, 0, txFrom23.vout[0].nValue), &err));
->>>>>>> 6d0a1470
     BOOST_CHECK_MESSAGE(err == SCRIPT_ERR_EVAL_FALSE, ScriptErrorString(err));
 
     keys.clear();
     keys.push_back(key1); keys.push_back(key4); // sigs must match pubkeys
-<<<<<<< HEAD
-    CScript badsig5 = sign_multisig(scriptPubKey23, keys, txTo23);
+    CScript badsig5 = sign_multisig(scriptPubKey23, keys, CTransaction(txTo23));
     BOOST_CHECK(!VerifyScript(badsig5, scriptPubKey23, nullptr, gFlags, MutableTransactionSignatureChecker(&txTo23, 0, vchAmount), &err));
     BOOST_CHECK_MESSAGE(err == SCRIPT_ERR_EVAL_FALSE, ScriptErrorString(err));
 
     keys.clear(); // Must have signatures
-    CScript badsig6 = sign_multisig(scriptPubKey23, keys, txTo23);
+    CScript badsig6 = sign_multisig(scriptPubKey23, keys, CTransaction(txTo23));
     BOOST_CHECK(!VerifyScript(badsig6, scriptPubKey23, nullptr, gFlags, MutableTransactionSignatureChecker(&txTo23, 0, vchAmount), &err));
-=======
-    CScript badsig5 = sign_multisig(scriptPubKey23, keys, CTransaction(txTo23));
-    BOOST_CHECK(!VerifyScript(badsig5, scriptPubKey23, nullptr, gFlags, MutableTransactionSignatureChecker(&txTo23, 0, txFrom23.vout[0].nValue), &err));
-    BOOST_CHECK_MESSAGE(err == SCRIPT_ERR_EVAL_FALSE, ScriptErrorString(err));
-
-    keys.clear(); // Must have signatures
-    CScript badsig6 = sign_multisig(scriptPubKey23, keys, CTransaction(txTo23));
-    BOOST_CHECK(!VerifyScript(badsig6, scriptPubKey23, nullptr, gFlags, MutableTransactionSignatureChecker(&txTo23, 0, txFrom23.vout[0].nValue), &err));
->>>>>>> 6d0a1470
     BOOST_CHECK_MESSAGE(err == SCRIPT_ERR_INVALID_STACK_OPERATION, ScriptErrorString(err));
 }
 
