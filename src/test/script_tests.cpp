--- conflicted
+++ resolved
@@ -1169,13 +1169,9 @@
     SignatureData data;
     data.MergeSignatureData(scriptSig1);
     data.MergeSignatureData(scriptSig2);
-<<<<<<< HEAD
     std::vector<uint8_t> vamount(8);
     part::SetAmount(vamount, txout.nValue);
-    ProduceSignature(DUMMY_SIGNING_PROVIDER, MutableTransactionSignatureCreator(&tx, 0, vamount), txout.scriptPubKey, data);
-=======
-    ProduceSignature(DUMMY_SIGNING_PROVIDER, MutableTransactionSignatureCreator(&tx, 0, txout.nValue, SIGHASH_DEFAULT), txout.scriptPubKey, data);
->>>>>>> 0d9fdd32
+    ProduceSignature(DUMMY_SIGNING_PROVIDER, MutableTransactionSignatureCreator(&tx, 0, vamount, SIGHASH_DEFAULT), txout.scriptPubKey, data);
     return data;
 }
 
