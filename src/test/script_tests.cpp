// Copyright (c) 2011-2022 The Bitcoin Core developers
// Distributed under the MIT software license, see the accompanying
// file COPYING or http://www.opensource.org/licenses/mit-license.php.

#include <test/data/script_tests.json.h>
#include <test/data/bip341_wallet_vectors.json.h>

#include <common/system.h>
#include <core_io.h>
#include <key.h>
#include <rpc/util.h>
#include <script/script.h>
#include <script/script_error.h>
#include <script/sigcache.h>
#include <script/sign.h>
#include <script/signingprovider.h>
#include <script/solver.h>
#include <streams.h>
#include <test/util/json.h>
#include <test/util/random.h>
#include <test/util/setup_common.h>
#include <test/util/transaction_utils.h>
#include <util/fs.h>
#include <util/strencodings.h>

<<<<<<< HEAD
#if defined(HAVE_CONSENSUS_LIB)
#include <script/particlconsensus.h>
#endif

=======
>>>>>>> 3b12fc7b
#include <cstdint>
#include <fstream>
#include <string>
#include <vector>

#include <boost/test/unit_test.hpp>

#include <univalue.h>

// Particl
#include <key/extkey.h>
#include <key/stealth.h>

// Uncomment if you want to output updated JSON tests.
// #define UPDATE_JSON_TESTS

static const unsigned int gFlags = SCRIPT_VERIFY_P2SH | SCRIPT_VERIFY_STRICTENC;

unsigned int ParseScriptFlags(std::string strFlags);
std::string FormatScriptFlags(unsigned int flags);

struct ScriptErrorDesc
{
    ScriptError_t err;
    const char *name;
};

static ScriptErrorDesc script_errors[]={
    {SCRIPT_ERR_OK, "OK"},
    {SCRIPT_ERR_UNKNOWN_ERROR, "UNKNOWN_ERROR"},
    {SCRIPT_ERR_EVAL_FALSE, "EVAL_FALSE"},
    {SCRIPT_ERR_OP_RETURN, "OP_RETURN"},
    {SCRIPT_ERR_SCRIPT_SIZE, "SCRIPT_SIZE"},
    {SCRIPT_ERR_PUSH_SIZE, "PUSH_SIZE"},
    {SCRIPT_ERR_OP_COUNT, "OP_COUNT"},
    {SCRIPT_ERR_STACK_SIZE, "STACK_SIZE"},
    {SCRIPT_ERR_SIG_COUNT, "SIG_COUNT"},
    {SCRIPT_ERR_PUBKEY_COUNT, "PUBKEY_COUNT"},
    {SCRIPT_ERR_VERIFY, "VERIFY"},
    {SCRIPT_ERR_EQUALVERIFY, "EQUALVERIFY"},
    {SCRIPT_ERR_CHECKMULTISIGVERIFY, "CHECKMULTISIGVERIFY"},
    {SCRIPT_ERR_CHECKSIGVERIFY, "CHECKSIGVERIFY"},
    {SCRIPT_ERR_NUMEQUALVERIFY, "NUMEQUALVERIFY"},
    {SCRIPT_ERR_BAD_OPCODE, "BAD_OPCODE"},
    {SCRIPT_ERR_DISABLED_OPCODE, "DISABLED_OPCODE"},
    {SCRIPT_ERR_INVALID_STACK_OPERATION, "INVALID_STACK_OPERATION"},
    {SCRIPT_ERR_INVALID_ALTSTACK_OPERATION, "INVALID_ALTSTACK_OPERATION"},
    {SCRIPT_ERR_UNBALANCED_CONDITIONAL, "UNBALANCED_CONDITIONAL"},
    {SCRIPT_ERR_NEGATIVE_LOCKTIME, "NEGATIVE_LOCKTIME"},
    {SCRIPT_ERR_UNSATISFIED_LOCKTIME, "UNSATISFIED_LOCKTIME"},
    {SCRIPT_ERR_SIG_HASHTYPE, "SIG_HASHTYPE"},
    {SCRIPT_ERR_SIG_DER, "SIG_DER"},
    {SCRIPT_ERR_MINIMALDATA, "MINIMALDATA"},
    {SCRIPT_ERR_SIG_PUSHONLY, "SIG_PUSHONLY"},
    {SCRIPT_ERR_SIG_HIGH_S, "SIG_HIGH_S"},
    {SCRIPT_ERR_SIG_NULLDUMMY, "SIG_NULLDUMMY"},
    {SCRIPT_ERR_PUBKEYTYPE, "PUBKEYTYPE"},
    {SCRIPT_ERR_CLEANSTACK, "CLEANSTACK"},
    {SCRIPT_ERR_MINIMALIF, "MINIMALIF"},
    {SCRIPT_ERR_SIG_NULLFAIL, "NULLFAIL"},
    {SCRIPT_ERR_DISCOURAGE_UPGRADABLE_NOPS, "DISCOURAGE_UPGRADABLE_NOPS"},
    {SCRIPT_ERR_DISCOURAGE_UPGRADABLE_WITNESS_PROGRAM, "DISCOURAGE_UPGRADABLE_WITNESS_PROGRAM"},
    {SCRIPT_ERR_WITNESS_PROGRAM_WRONG_LENGTH, "WITNESS_PROGRAM_WRONG_LENGTH"},
    {SCRIPT_ERR_WITNESS_PROGRAM_WITNESS_EMPTY, "WITNESS_PROGRAM_WITNESS_EMPTY"},
    {SCRIPT_ERR_WITNESS_PROGRAM_MISMATCH, "WITNESS_PROGRAM_MISMATCH"},
    {SCRIPT_ERR_WITNESS_MALLEATED, "WITNESS_MALLEATED"},
    {SCRIPT_ERR_WITNESS_MALLEATED_P2SH, "WITNESS_MALLEATED_P2SH"},
    {SCRIPT_ERR_WITNESS_UNEXPECTED, "WITNESS_UNEXPECTED"},
    {SCRIPT_ERR_WITNESS_PUBKEYTYPE, "WITNESS_PUBKEYTYPE"},
    {SCRIPT_ERR_OP_CODESEPARATOR, "OP_CODESEPARATOR"},
    {SCRIPT_ERR_SIG_FINDANDDELETE, "SIG_FINDANDDELETE"},
};

static std::string FormatScriptError(ScriptError_t err)
{
    for (const auto& se : script_errors)
        if (se.err == err)
            return se.name;
    BOOST_ERROR("Unknown scripterror enumeration value, update script_errors in script_tests.cpp.");
    return "";
}

static ScriptError_t ParseScriptError(const std::string& name)
{
    for (const auto& se : script_errors)
        if (se.name == name)
            return se.err;
    BOOST_ERROR("Unknown scripterror \"" << name << "\" in test description");
    return SCRIPT_ERR_UNKNOWN_ERROR;
}

BOOST_FIXTURE_TEST_SUITE(script_tests, BasicTestingSetup)

void DoTest(const CScript& scriptPubKey, const CScript& scriptSig, const CScriptWitness& scriptWitness, uint32_t flags, const std::string& message, int scriptError, CAmount nValue = 0)
{
    bool expect = (scriptError == SCRIPT_ERR_OK);
    if (flags & SCRIPT_VERIFY_CLEANSTACK) {
        flags |= SCRIPT_VERIFY_P2SH;
        flags |= SCRIPT_VERIFY_WITNESS;
    }
    ScriptError err;
    const CTransaction txCredit{BuildCreditingTransaction(scriptPubKey, nValue)};
    CMutableTransaction tx = BuildSpendingTransaction(scriptSig, scriptWitness, txCredit);
    CMutableTransaction tx2 = tx;
    BOOST_CHECK_MESSAGE(VerifyScript(scriptSig, scriptPubKey, &scriptWitness, flags, MutableTransactionSignatureChecker(&tx, 0, txCredit.vout[0].nValue, MissingDataBehavior::ASSERT_FAIL), &err) == expect, message);
    BOOST_CHECK_MESSAGE(err == scriptError, FormatScriptError(err) + " where " + FormatScriptError((ScriptError_t)scriptError) + " expected: " + message);

    // Verify that removing flags from a passing test or adding flags to a failing test does not change the result.
    for (int i = 0; i < 16; ++i) {
        uint32_t extra_flags(InsecureRandBits(16));
        uint32_t combined_flags{expect ? (flags & ~extra_flags) : (flags | extra_flags)};
        // Weed out some invalid flag combinations.
        if (combined_flags & SCRIPT_VERIFY_CLEANSTACK && ~combined_flags & (SCRIPT_VERIFY_P2SH | SCRIPT_VERIFY_WITNESS)) continue;
        if (combined_flags & SCRIPT_VERIFY_WITNESS && ~combined_flags & SCRIPT_VERIFY_P2SH) continue;
        BOOST_CHECK_MESSAGE(VerifyScript(scriptSig, scriptPubKey, &scriptWitness, combined_flags, MutableTransactionSignatureChecker(&tx, 0, txCredit.vout[0].nValue, MissingDataBehavior::ASSERT_FAIL), &err) == expect, message + strprintf(" (with flags %x)", combined_flags));
    }
}

void static NegateSignatureS(std::vector<unsigned char>& vchSig) {
    // Parse the signature.
    std::vector<unsigned char> r, s;
    r = std::vector<unsigned char>(vchSig.begin() + 4, vchSig.begin() + 4 + vchSig[3]);
    s = std::vector<unsigned char>(vchSig.begin() + 6 + vchSig[3], vchSig.begin() + 6 + vchSig[3] + vchSig[5 + vchSig[3]]);

    // Really ugly to implement mod-n negation here, but it would be feature creep to expose such functionality from libsecp256k1.
    static const unsigned char order[33] = {
        0x00,
        0xFF, 0xFF, 0xFF, 0xFF, 0xFF, 0xFF, 0xFF, 0xFF,
        0xFF, 0xFF, 0xFF, 0xFF, 0xFF, 0xFF, 0xFF, 0xFE,
        0xBA, 0xAE, 0xDC, 0xE6, 0xAF, 0x48, 0xA0, 0x3B,
        0xBF, 0xD2, 0x5E, 0x8C, 0xD0, 0x36, 0x41, 0x41
    };
    while (s.size() < 33) {
        s.insert(s.begin(), 0x00);
    }
    int carry = 0;
    for (int p = 32; p >= 1; p--) {
        int n = (int)order[p] - s[p] - carry;
        s[p] = (n + 256) & 0xFF;
        carry = (n < 0);
    }
    assert(carry == 0);
    if (s.size() > 1 && s[0] == 0 && s[1] < 0x80) {
        s.erase(s.begin());
    }

    // Reconstruct the signature.
    vchSig.clear();
    vchSig.push_back(0x30);
    vchSig.push_back(4 + r.size() + s.size());
    vchSig.push_back(0x02);
    vchSig.push_back(r.size());
    vchSig.insert(vchSig.end(), r.begin(), r.end());
    vchSig.push_back(0x02);
    vchSig.push_back(s.size());
    vchSig.insert(vchSig.end(), s.begin(), s.end());
}

namespace
{
const unsigned char vchKey0[32] = {0,0,0,0,0,0,0,0,0,0,0,0,0,0,0,0,0,0,0,0,0,0,0,0,0,0,0,0,0,0,0,1};
const unsigned char vchKey1[32] = {0,0,0,0,0,0,0,0,0,0,0,0,0,0,0,0,0,0,0,0,0,0,0,0,0,0,0,0,0,0,1,0};
const unsigned char vchKey2[32] = {0,0,0,0,0,0,0,0,0,0,0,0,0,0,0,0,0,0,0,0,0,0,0,0,0,0,0,0,0,1,0,0};

struct KeyData
{
    CKey key0, key0C, key1, key1C, key2, key2C;
    CPubKey pubkey0, pubkey0C, pubkey0H;
    CPubKey pubkey1, pubkey1C;
    CPubKey pubkey2, pubkey2C;

    KeyData()
    {
        key0.Set(vchKey0, vchKey0 + 32, false);
        key0C.Set(vchKey0, vchKey0 + 32, true);
        pubkey0 = key0.GetPubKey();
        pubkey0H = key0.GetPubKey();
        pubkey0C = key0C.GetPubKey();
        *const_cast<unsigned char*>(pubkey0H.data()) = 0x06 | (pubkey0H[64] & 1);

        key1.Set(vchKey1, vchKey1 + 32, false);
        key1C.Set(vchKey1, vchKey1 + 32, true);
        pubkey1 = key1.GetPubKey();
        pubkey1C = key1C.GetPubKey();

        key2.Set(vchKey2, vchKey2 + 32, false);
        key2C.Set(vchKey2, vchKey2 + 32, true);
        pubkey2 = key2.GetPubKey();
        pubkey2C = key2C.GetPubKey();
    }
};

enum class WitnessMode {
    NONE,
    PKH,
    SH
};

class TestBuilder
{
private:
    //! Actually executed script
    CScript script;
    //! The P2SH redeemscript
    CScript redeemscript;
    //! The Witness embedded script
    CScript witscript;
    CScriptWitness scriptWitness;
    CTransactionRef creditTx;
    CMutableTransaction spendTx;
    bool havePush{false};
    std::vector<unsigned char> push;
    std::string comment;
    uint32_t flags;
    int scriptError{SCRIPT_ERR_OK};
    CAmount nValue;

    void DoPush()
    {
        if (havePush) {
            spendTx.vin[0].scriptSig << push;
            havePush = false;
        }
    }

    void DoPush(const std::vector<unsigned char>& data)
    {
        DoPush();
        push = data;
        havePush = true;
    }

public:
    TestBuilder(const CScript& script_, const std::string& comment_, uint32_t flags_, bool P2SH = false, WitnessMode wm = WitnessMode::NONE, int witnessversion = 0, CAmount nValue_ = 0) : script(script_), comment(comment_), flags(flags_), nValue(nValue_)
    {
        CScript scriptPubKey = script;
        if (wm == WitnessMode::PKH) {
            uint160 hash;
            CHash160().Write(Span{script}.subspan(1)).Finalize(hash);
            script = CScript() << OP_DUP << OP_HASH160 << ToByteVector(hash) << OP_EQUALVERIFY << OP_CHECKSIG;
            scriptPubKey = CScript() << witnessversion << ToByteVector(hash);
        } else if (wm == WitnessMode::SH) {
            witscript = scriptPubKey;
            uint256 hash;
            CSHA256().Write(witscript.data(), witscript.size()).Finalize(hash.begin());
            scriptPubKey = CScript() << witnessversion << ToByteVector(hash);
        }
        if (P2SH) {
            redeemscript = scriptPubKey;
            scriptPubKey = CScript() << OP_HASH160 << ToByteVector(CScriptID(redeemscript)) << OP_EQUAL;
        }
        creditTx = MakeTransactionRef(BuildCreditingTransaction(scriptPubKey, nValue));
        spendTx = BuildSpendingTransaction(CScript(), CScriptWitness(), *creditTx);
    }

    TestBuilder& ScriptError(ScriptError_t err)
    {
        scriptError = err;
        return *this;
    }

    TestBuilder& Opcode(const opcodetype& _op)
    {
        DoPush();
        spendTx.vin[0].scriptSig << _op;
        return *this;
    }

    TestBuilder& Num(int num)
    {
        DoPush();
        spendTx.vin[0].scriptSig << num;
        return *this;
    }

    TestBuilder& Push(const std::string& hex)
    {
        DoPush(ParseHex(hex));
        return *this;
    }

    TestBuilder& Push(const CScript& _script)
    {
        DoPush(std::vector<unsigned char>(_script.begin(), _script.end()));
        return *this;
    }

    TestBuilder& PushSig(const CKey& key, int nHashType = SIGHASH_ALL, unsigned int lenR = 32, unsigned int lenS = 32, SigVersion sigversion = SigVersion::BASE, CAmount amount = 0)
    {
        std::vector<uint8_t> vchAmount(8);
        part::SetAmount(vchAmount, amount);
        uint256 hash = SignatureHash(script, spendTx, 0, nHashType, vchAmount, sigversion);
        std::vector<unsigned char> vchSig, r, s;
        uint32_t iter = 0;
        do {
            key.Sign(hash, vchSig, false, iter++);
            if ((lenS == 33) != (vchSig[5 + vchSig[3]] == 33)) {
                NegateSignatureS(vchSig);
            }
            r = std::vector<unsigned char>(vchSig.begin() + 4, vchSig.begin() + 4 + vchSig[3]);
            s = std::vector<unsigned char>(vchSig.begin() + 6 + vchSig[3], vchSig.begin() + 6 + vchSig[3] + vchSig[5 + vchSig[3]]);
        } while (lenR != r.size() || lenS != s.size());
        vchSig.push_back(static_cast<unsigned char>(nHashType));
        DoPush(vchSig);
        return *this;
    }

    TestBuilder& PushWitSig(const CKey& key, CAmount amount = -1, int nHashType = SIGHASH_ALL, unsigned int lenR = 32, unsigned int lenS = 32, SigVersion sigversion = SigVersion::WITNESS_V0)
    {
        if (amount == -1)
            amount = nValue;
        return PushSig(key, nHashType, lenR, lenS, sigversion, amount).AsWit();
    }

    TestBuilder& Push(const CPubKey& pubkey)
    {
        DoPush(std::vector<unsigned char>(pubkey.begin(), pubkey.end()));
        return *this;
    }

    TestBuilder& PushRedeem()
    {
        DoPush(std::vector<unsigned char>(redeemscript.begin(), redeemscript.end()));
        return *this;
    }

    TestBuilder& PushWitRedeem()
    {
        DoPush(std::vector<unsigned char>(witscript.begin(), witscript.end()));
        return AsWit();
    }

    TestBuilder& EditPush(unsigned int pos, const std::string& hexin, const std::string& hexout)
    {
        assert(havePush);
        std::vector<unsigned char> datain = ParseHex(hexin);
        std::vector<unsigned char> dataout = ParseHex(hexout);
        assert(pos + datain.size() <= push.size());
        BOOST_CHECK_MESSAGE(std::vector<unsigned char>(push.begin() + pos, push.begin() + pos + datain.size()) == datain, comment);
        push.erase(push.begin() + pos, push.begin() + pos + datain.size());
        push.insert(push.begin() + pos, dataout.begin(), dataout.end());
        return *this;
    }

    TestBuilder& DamagePush(unsigned int pos)
    {
        assert(havePush);
        assert(pos < push.size());
        push[pos] ^= 1;
        return *this;
    }

    TestBuilder& Test()
    {
        TestBuilder copy = *this; // Make a copy so we can rollback the push.
        DoPush();
        DoTest(creditTx->vout[0].scriptPubKey, spendTx.vin[0].scriptSig, scriptWitness, flags, comment, scriptError, nValue);
        *this = copy;
        return *this;
    }

    TestBuilder& AsWit()
    {
        assert(havePush);
        scriptWitness.stack.push_back(push);
        havePush = false;
        return *this;
    }

    UniValue GetJSON()
    {
        DoPush();
        UniValue array(UniValue::VARR);
        if (!scriptWitness.stack.empty()) {
            UniValue wit(UniValue::VARR);
            for (unsigned i = 0; i < scriptWitness.stack.size(); i++) {
                wit.push_back(HexStr(scriptWitness.stack[i]));
            }
            wit.push_back(ValueFromAmount(nValue));
            array.push_back(wit);
        }
        array.push_back(FormatScript(spendTx.vin[0].scriptSig));
        array.push_back(FormatScript(creditTx->vout[0].scriptPubKey));
        array.push_back(FormatScriptFlags(flags));
        array.push_back(FormatScriptError((ScriptError_t)scriptError));
        array.push_back(comment);
        return array;
    }

    std::string GetComment() const
    {
        return comment;
    }
};

std::string JSONPrettyPrint(const UniValue& univalue)
{
    std::string ret = univalue.write(4);
    // Workaround for libunivalue pretty printer, which puts a space between commas and newlines
    size_t pos = 0;
    while ((pos = ret.find(" \n", pos)) != std::string::npos) {
        ret.replace(pos, 2, "\n");
        pos++;
    }
    return ret;
}
} // namespace

BOOST_AUTO_TEST_CASE(script_build)
{
    const KeyData keys;

    std::vector<TestBuilder> tests;

    tests.push_back(TestBuilder(CScript() << ToByteVector(keys.pubkey0) << OP_CHECKSIG,
                                "P2PK", 0
                               ).PushSig(keys.key0));
    tests.push_back(TestBuilder(CScript() << ToByteVector(keys.pubkey0) << OP_CHECKSIG,
                                "P2PK, bad sig", 0
                               ).PushSig(keys.key0).DamagePush(10).ScriptError(SCRIPT_ERR_EVAL_FALSE));

    tests.push_back(TestBuilder(CScript() << OP_DUP << OP_HASH160 << ToByteVector(keys.pubkey1C.GetID()) << OP_EQUALVERIFY << OP_CHECKSIG,
                                "P2PKH", 0
                               ).PushSig(keys.key1).Push(keys.pubkey1C));
    tests.push_back(TestBuilder(CScript() << OP_DUP << OP_HASH160 << ToByteVector(keys.pubkey2C.GetID()) << OP_EQUALVERIFY << OP_CHECKSIG,
                                "P2PKH, bad pubkey", 0
                               ).PushSig(keys.key2).Push(keys.pubkey2C).DamagePush(5).ScriptError(SCRIPT_ERR_EQUALVERIFY));

    tests.push_back(TestBuilder(CScript() << ToByteVector(keys.pubkey1) << OP_CHECKSIG,
                                "P2PK anyonecanpay", 0
                               ).PushSig(keys.key1, SIGHASH_ALL | SIGHASH_ANYONECANPAY));
    tests.push_back(TestBuilder(CScript() << ToByteVector(keys.pubkey1) << OP_CHECKSIG,
                                "P2PK anyonecanpay marked with normal hashtype", 0
                               ).PushSig(keys.key1, SIGHASH_ALL | SIGHASH_ANYONECANPAY).EditPush(70, "81", "01").ScriptError(SCRIPT_ERR_EVAL_FALSE));

    tests.push_back(TestBuilder(CScript() << ToByteVector(keys.pubkey0C) << OP_CHECKSIG,
                                "P2SH(P2PK)", SCRIPT_VERIFY_P2SH, true
                               ).PushSig(keys.key0).PushRedeem());
    tests.push_back(TestBuilder(CScript() << ToByteVector(keys.pubkey0C) << OP_CHECKSIG,
                                "P2SH(P2PK), bad redeemscript", SCRIPT_VERIFY_P2SH, true
                               ).PushSig(keys.key0).PushRedeem().DamagePush(10).ScriptError(SCRIPT_ERR_EVAL_FALSE));

    tests.push_back(TestBuilder(CScript() << OP_DUP << OP_HASH160 << ToByteVector(keys.pubkey0.GetID()) << OP_EQUALVERIFY << OP_CHECKSIG,
                                "P2SH(P2PKH)", SCRIPT_VERIFY_P2SH, true
                               ).PushSig(keys.key0).Push(keys.pubkey0).PushRedeem());
    tests.push_back(TestBuilder(CScript() << OP_DUP << OP_HASH160 << ToByteVector(keys.pubkey1.GetID()) << OP_EQUALVERIFY << OP_CHECKSIG,
                                "P2SH(P2PKH), bad sig but no VERIFY_P2SH", 0, true
                               ).PushSig(keys.key0).DamagePush(10).PushRedeem());
    tests.push_back(TestBuilder(CScript() << OP_DUP << OP_HASH160 << ToByteVector(keys.pubkey1.GetID()) << OP_EQUALVERIFY << OP_CHECKSIG,
                                "P2SH(P2PKH), bad sig", SCRIPT_VERIFY_P2SH, true
                               ).PushSig(keys.key0).DamagePush(10).PushRedeem().ScriptError(SCRIPT_ERR_EQUALVERIFY));

    tests.push_back(TestBuilder(CScript() << OP_3 << ToByteVector(keys.pubkey0C) << ToByteVector(keys.pubkey1C) << ToByteVector(keys.pubkey2C) << OP_3 << OP_CHECKMULTISIG,
                                "3-of-3", 0
                               ).Num(0).PushSig(keys.key0).PushSig(keys.key1).PushSig(keys.key2));
    tests.push_back(TestBuilder(CScript() << OP_3 << ToByteVector(keys.pubkey0C) << ToByteVector(keys.pubkey1C) << ToByteVector(keys.pubkey2C) << OP_3 << OP_CHECKMULTISIG,
                                "3-of-3, 2 sigs", 0
                               ).Num(0).PushSig(keys.key0).PushSig(keys.key1).Num(0).ScriptError(SCRIPT_ERR_EVAL_FALSE));

    tests.push_back(TestBuilder(CScript() << OP_2 << ToByteVector(keys.pubkey0C) << ToByteVector(keys.pubkey1C) << ToByteVector(keys.pubkey2C) << OP_3 << OP_CHECKMULTISIG,
                                "P2SH(2-of-3)", SCRIPT_VERIFY_P2SH, true
                               ).Num(0).PushSig(keys.key1).PushSig(keys.key2).PushRedeem());
    tests.push_back(TestBuilder(CScript() << OP_2 << ToByteVector(keys.pubkey0C) << ToByteVector(keys.pubkey1C) << ToByteVector(keys.pubkey2C) << OP_3 << OP_CHECKMULTISIG,
                                "P2SH(2-of-3), 1 sig", SCRIPT_VERIFY_P2SH, true
                               ).Num(0).PushSig(keys.key1).Num(0).PushRedeem().ScriptError(SCRIPT_ERR_EVAL_FALSE));

    tests.push_back(TestBuilder(CScript() << ToByteVector(keys.pubkey1C) << OP_CHECKSIG,
                                "P2PK with too much R padding but no DERSIG", 0
                               ).PushSig(keys.key1, SIGHASH_ALL, 31, 32).EditPush(1, "43021F", "44022000"));
    tests.push_back(TestBuilder(CScript() << ToByteVector(keys.pubkey1C) << OP_CHECKSIG,
                                "P2PK with too much R padding", SCRIPT_VERIFY_DERSIG
                               ).PushSig(keys.key1, SIGHASH_ALL, 31, 32).EditPush(1, "43021F", "44022000").ScriptError(SCRIPT_ERR_SIG_DER));
    tests.push_back(TestBuilder(CScript() << ToByteVector(keys.pubkey1C) << OP_CHECKSIG,
                                "P2PK with too much S padding but no DERSIG", 0
                               ).PushSig(keys.key1, SIGHASH_ALL).EditPush(1, "44", "45").EditPush(37, "20", "2100"));
    tests.push_back(TestBuilder(CScript() << ToByteVector(keys.pubkey1C) << OP_CHECKSIG,
                                "P2PK with too much S padding", SCRIPT_VERIFY_DERSIG
                               ).PushSig(keys.key1, SIGHASH_ALL).EditPush(1, "44", "45").EditPush(37, "20", "2100").ScriptError(SCRIPT_ERR_SIG_DER));
    tests.push_back(TestBuilder(CScript() << ToByteVector(keys.pubkey1C) << OP_CHECKSIG,
                                "P2PK with too little R padding but no DERSIG", 0
                               ).PushSig(keys.key1, SIGHASH_ALL, 33, 32).EditPush(1, "45022100", "440220"));
    tests.push_back(TestBuilder(CScript() << ToByteVector(keys.pubkey1C) << OP_CHECKSIG,
                                "P2PK with too little R padding", SCRIPT_VERIFY_DERSIG
                               ).PushSig(keys.key1, SIGHASH_ALL, 33, 32).EditPush(1, "45022100", "440220").ScriptError(SCRIPT_ERR_SIG_DER));
    tests.push_back(TestBuilder(CScript() << ToByteVector(keys.pubkey2C) << OP_CHECKSIG << OP_NOT,
                                "P2PK NOT with bad sig with too much R padding but no DERSIG", 0
                               ).PushSig(keys.key2, SIGHASH_ALL, 31, 32).EditPush(1, "43021F", "44022000").DamagePush(10));
    tests.push_back(TestBuilder(CScript() << ToByteVector(keys.pubkey2C) << OP_CHECKSIG << OP_NOT,
                                "P2PK NOT with bad sig with too much R padding", SCRIPT_VERIFY_DERSIG
                               ).PushSig(keys.key2, SIGHASH_ALL, 31, 32).EditPush(1, "43021F", "44022000").DamagePush(10).ScriptError(SCRIPT_ERR_SIG_DER));
    tests.push_back(TestBuilder(CScript() << ToByteVector(keys.pubkey2C) << OP_CHECKSIG << OP_NOT,
                                "P2PK NOT with too much R padding but no DERSIG", 0
                               ).PushSig(keys.key2, SIGHASH_ALL, 31, 32).EditPush(1, "43021F", "44022000").ScriptError(SCRIPT_ERR_EVAL_FALSE));
    tests.push_back(TestBuilder(CScript() << ToByteVector(keys.pubkey2C) << OP_CHECKSIG << OP_NOT,
                                "P2PK NOT with too much R padding", SCRIPT_VERIFY_DERSIG
                               ).PushSig(keys.key2, SIGHASH_ALL, 31, 32).EditPush(1, "43021F", "44022000").ScriptError(SCRIPT_ERR_SIG_DER));

    tests.push_back(TestBuilder(CScript() << ToByteVector(keys.pubkey1C) << OP_CHECKSIG,
                                "BIP66 example 1, without DERSIG", 0
                               ).PushSig(keys.key1, SIGHASH_ALL, 33, 32).EditPush(1, "45022100", "440220"));
    tests.push_back(TestBuilder(CScript() << ToByteVector(keys.pubkey1C) << OP_CHECKSIG,
                                "BIP66 example 1, with DERSIG", SCRIPT_VERIFY_DERSIG
                               ).PushSig(keys.key1, SIGHASH_ALL, 33, 32).EditPush(1, "45022100", "440220").ScriptError(SCRIPT_ERR_SIG_DER));
    tests.push_back(TestBuilder(CScript() << ToByteVector(keys.pubkey1C) << OP_CHECKSIG << OP_NOT,
                                "BIP66 example 2, without DERSIG", 0
                               ).PushSig(keys.key1, SIGHASH_ALL, 33, 32).EditPush(1, "45022100", "440220").ScriptError(SCRIPT_ERR_EVAL_FALSE));
    tests.push_back(TestBuilder(CScript() << ToByteVector(keys.pubkey1C) << OP_CHECKSIG << OP_NOT,
                                "BIP66 example 2, with DERSIG", SCRIPT_VERIFY_DERSIG
                               ).PushSig(keys.key1, SIGHASH_ALL, 33, 32).EditPush(1, "45022100", "440220").ScriptError(SCRIPT_ERR_SIG_DER));
    tests.push_back(TestBuilder(CScript() << ToByteVector(keys.pubkey1C) << OP_CHECKSIG,
                                "BIP66 example 3, without DERSIG", 0
                               ).Num(0).ScriptError(SCRIPT_ERR_EVAL_FALSE));
    tests.push_back(TestBuilder(CScript() << ToByteVector(keys.pubkey1C) << OP_CHECKSIG,
                                "BIP66 example 3, with DERSIG", SCRIPT_VERIFY_DERSIG
                               ).Num(0).ScriptError(SCRIPT_ERR_EVAL_FALSE));
    tests.push_back(TestBuilder(CScript() << ToByteVector(keys.pubkey1C) << OP_CHECKSIG << OP_NOT,
                                "BIP66 example 4, without DERSIG", 0
                               ).Num(0));
    tests.push_back(TestBuilder(CScript() << ToByteVector(keys.pubkey1C) << OP_CHECKSIG << OP_NOT,
                                "BIP66 example 4, with DERSIG", SCRIPT_VERIFY_DERSIG
                               ).Num(0));
    tests.push_back(TestBuilder(CScript() << ToByteVector(keys.pubkey1C) << OP_CHECKSIG,
                                "BIP66 example 5, without DERSIG", 0
                               ).Num(1).ScriptError(SCRIPT_ERR_EVAL_FALSE));
    tests.push_back(TestBuilder(CScript() << ToByteVector(keys.pubkey1C) << OP_CHECKSIG,
                                "BIP66 example 5, with DERSIG", SCRIPT_VERIFY_DERSIG
                               ).Num(1).ScriptError(SCRIPT_ERR_SIG_DER));
    tests.push_back(TestBuilder(CScript() << ToByteVector(keys.pubkey1C) << OP_CHECKSIG << OP_NOT,
                                "BIP66 example 6, without DERSIG", 0
                               ).Num(1));
    tests.push_back(TestBuilder(CScript() << ToByteVector(keys.pubkey1C) << OP_CHECKSIG << OP_NOT,
                                "BIP66 example 6, with DERSIG", SCRIPT_VERIFY_DERSIG
                               ).Num(1).ScriptError(SCRIPT_ERR_SIG_DER));
    tests.push_back(TestBuilder(CScript() << OP_2 << ToByteVector(keys.pubkey1C) << ToByteVector(keys.pubkey2C) << OP_2 << OP_CHECKMULTISIG,
                                "BIP66 example 7, without DERSIG", 0
                               ).Num(0).PushSig(keys.key1, SIGHASH_ALL, 33, 32).EditPush(1, "45022100", "440220").PushSig(keys.key2));
    tests.push_back(TestBuilder(CScript() << OP_2 << ToByteVector(keys.pubkey1C) << ToByteVector(keys.pubkey2C) << OP_2 << OP_CHECKMULTISIG,
                                "BIP66 example 7, with DERSIG", SCRIPT_VERIFY_DERSIG
                               ).Num(0).PushSig(keys.key1, SIGHASH_ALL, 33, 32).EditPush(1, "45022100", "440220").PushSig(keys.key2).ScriptError(SCRIPT_ERR_SIG_DER));
    tests.push_back(TestBuilder(CScript() << OP_2 << ToByteVector(keys.pubkey1C) << ToByteVector(keys.pubkey2C) << OP_2 << OP_CHECKMULTISIG << OP_NOT,
                                "BIP66 example 8, without DERSIG", 0
                               ).Num(0).PushSig(keys.key1, SIGHASH_ALL, 33, 32).EditPush(1, "45022100", "440220").PushSig(keys.key2).ScriptError(SCRIPT_ERR_EVAL_FALSE));
    tests.push_back(TestBuilder(CScript() << OP_2 << ToByteVector(keys.pubkey1C) << ToByteVector(keys.pubkey2C) << OP_2 << OP_CHECKMULTISIG << OP_NOT,
                                "BIP66 example 8, with DERSIG", SCRIPT_VERIFY_DERSIG
                               ).Num(0).PushSig(keys.key1, SIGHASH_ALL, 33, 32).EditPush(1, "45022100", "440220").PushSig(keys.key2).ScriptError(SCRIPT_ERR_SIG_DER));
    tests.push_back(TestBuilder(CScript() << OP_2 << ToByteVector(keys.pubkey1C) << ToByteVector(keys.pubkey2C) << OP_2 << OP_CHECKMULTISIG,
                                "BIP66 example 9, without DERSIG", 0
                               ).Num(0).Num(0).PushSig(keys.key2, SIGHASH_ALL, 33, 32).EditPush(1, "45022100", "440220").ScriptError(SCRIPT_ERR_EVAL_FALSE));
    tests.push_back(TestBuilder(CScript() << OP_2 << ToByteVector(keys.pubkey1C) << ToByteVector(keys.pubkey2C) << OP_2 << OP_CHECKMULTISIG,
                                "BIP66 example 9, with DERSIG", SCRIPT_VERIFY_DERSIG
                               ).Num(0).Num(0).PushSig(keys.key2, SIGHASH_ALL, 33, 32).EditPush(1, "45022100", "440220").ScriptError(SCRIPT_ERR_SIG_DER));
    tests.push_back(TestBuilder(CScript() << OP_2 << ToByteVector(keys.pubkey1C) << ToByteVector(keys.pubkey2C) << OP_2 << OP_CHECKMULTISIG << OP_NOT,
                                "BIP66 example 10, without DERSIG", 0
                               ).Num(0).Num(0).PushSig(keys.key2, SIGHASH_ALL, 33, 32).EditPush(1, "45022100", "440220"));
    tests.push_back(TestBuilder(CScript() << OP_2 << ToByteVector(keys.pubkey1C) << ToByteVector(keys.pubkey2C) << OP_2 << OP_CHECKMULTISIG << OP_NOT,
                                "BIP66 example 10, with DERSIG", SCRIPT_VERIFY_DERSIG
                               ).Num(0).Num(0).PushSig(keys.key2, SIGHASH_ALL, 33, 32).EditPush(1, "45022100", "440220").ScriptError(SCRIPT_ERR_SIG_DER));
    tests.push_back(TestBuilder(CScript() << OP_2 << ToByteVector(keys.pubkey1C) << ToByteVector(keys.pubkey2C) << OP_2 << OP_CHECKMULTISIG,
                                "BIP66 example 11, without DERSIG", 0
                               ).Num(0).PushSig(keys.key1, SIGHASH_ALL, 33, 32).EditPush(1, "45022100", "440220").Num(0).ScriptError(SCRIPT_ERR_EVAL_FALSE));
    tests.push_back(TestBuilder(CScript() << OP_2 << ToByteVector(keys.pubkey1C) << ToByteVector(keys.pubkey2C) << OP_2 << OP_CHECKMULTISIG,
                                "BIP66 example 11, with DERSIG", SCRIPT_VERIFY_DERSIG
                               ).Num(0).PushSig(keys.key1, SIGHASH_ALL, 33, 32).EditPush(1, "45022100", "440220").Num(0).ScriptError(SCRIPT_ERR_EVAL_FALSE));
    tests.push_back(TestBuilder(CScript() << OP_2 << ToByteVector(keys.pubkey1C) << ToByteVector(keys.pubkey2C) << OP_2 << OP_CHECKMULTISIG << OP_NOT,
                                "BIP66 example 12, without DERSIG", 0
                               ).Num(0).PushSig(keys.key1, SIGHASH_ALL, 33, 32).EditPush(1, "45022100", "440220").Num(0));
    tests.push_back(TestBuilder(CScript() << OP_2 << ToByteVector(keys.pubkey1C) << ToByteVector(keys.pubkey2C) << OP_2 << OP_CHECKMULTISIG << OP_NOT,
                                "BIP66 example 12, with DERSIG", SCRIPT_VERIFY_DERSIG
                               ).Num(0).PushSig(keys.key1, SIGHASH_ALL, 33, 32).EditPush(1, "45022100", "440220").Num(0));
    tests.push_back(TestBuilder(CScript() << ToByteVector(keys.pubkey2C) << OP_CHECKSIG,
                                "P2PK with multi-byte hashtype, without DERSIG", 0
                               ).PushSig(keys.key2, SIGHASH_ALL).EditPush(70, "01", "0101"));
    tests.push_back(TestBuilder(CScript() << ToByteVector(keys.pubkey2C) << OP_CHECKSIG,
                                "P2PK with multi-byte hashtype, with DERSIG", SCRIPT_VERIFY_DERSIG
                               ).PushSig(keys.key2, SIGHASH_ALL).EditPush(70, "01", "0101").ScriptError(SCRIPT_ERR_SIG_DER));

    tests.push_back(TestBuilder(CScript() << ToByteVector(keys.pubkey2C) << OP_CHECKSIG,
                                "P2PK with high S but no LOW_S", 0
                               ).PushSig(keys.key2, SIGHASH_ALL, 32, 33));
    tests.push_back(TestBuilder(CScript() << ToByteVector(keys.pubkey2C) << OP_CHECKSIG,
                                "P2PK with high S", SCRIPT_VERIFY_LOW_S
                               ).PushSig(keys.key2, SIGHASH_ALL, 32, 33).ScriptError(SCRIPT_ERR_SIG_HIGH_S));

    tests.push_back(TestBuilder(CScript() << ToByteVector(keys.pubkey0H) << OP_CHECKSIG,
                                "P2PK with hybrid pubkey but no STRICTENC", 0
                               ).PushSig(keys.key0, SIGHASH_ALL));
    tests.push_back(TestBuilder(CScript() << ToByteVector(keys.pubkey0H) << OP_CHECKSIG,
                                "P2PK with hybrid pubkey", SCRIPT_VERIFY_STRICTENC
                               ).PushSig(keys.key0, SIGHASH_ALL).ScriptError(SCRIPT_ERR_PUBKEYTYPE));
    tests.push_back(TestBuilder(CScript() << ToByteVector(keys.pubkey0H) << OP_CHECKSIG << OP_NOT,
                                "P2PK NOT with hybrid pubkey but no STRICTENC", 0
                               ).PushSig(keys.key0, SIGHASH_ALL).ScriptError(SCRIPT_ERR_EVAL_FALSE));
    tests.push_back(TestBuilder(CScript() << ToByteVector(keys.pubkey0H) << OP_CHECKSIG << OP_NOT,
                                "P2PK NOT with hybrid pubkey", SCRIPT_VERIFY_STRICTENC
                               ).PushSig(keys.key0, SIGHASH_ALL).ScriptError(SCRIPT_ERR_PUBKEYTYPE));
    tests.push_back(TestBuilder(CScript() << ToByteVector(keys.pubkey0H) << OP_CHECKSIG << OP_NOT,
                                "P2PK NOT with invalid hybrid pubkey but no STRICTENC", 0
                               ).PushSig(keys.key0, SIGHASH_ALL).DamagePush(10));
    tests.push_back(TestBuilder(CScript() << ToByteVector(keys.pubkey0H) << OP_CHECKSIG << OP_NOT,
                                "P2PK NOT with invalid hybrid pubkey", SCRIPT_VERIFY_STRICTENC
                               ).PushSig(keys.key0, SIGHASH_ALL).DamagePush(10).ScriptError(SCRIPT_ERR_PUBKEYTYPE));
    tests.push_back(TestBuilder(CScript() << OP_1 << ToByteVector(keys.pubkey0H) << ToByteVector(keys.pubkey1C) << OP_2 << OP_CHECKMULTISIG,
                                "1-of-2 with the second 1 hybrid pubkey and no STRICTENC", 0
                               ).Num(0).PushSig(keys.key1, SIGHASH_ALL));
    tests.push_back(TestBuilder(CScript() << OP_1 << ToByteVector(keys.pubkey0H) << ToByteVector(keys.pubkey1C) << OP_2 << OP_CHECKMULTISIG,
                                "1-of-2 with the second 1 hybrid pubkey", SCRIPT_VERIFY_STRICTENC
                               ).Num(0).PushSig(keys.key1, SIGHASH_ALL));
    tests.push_back(TestBuilder(CScript() << OP_1 << ToByteVector(keys.pubkey1C) << ToByteVector(keys.pubkey0H) << OP_2 << OP_CHECKMULTISIG,
                                "1-of-2 with the first 1 hybrid pubkey", SCRIPT_VERIFY_STRICTENC
                               ).Num(0).PushSig(keys.key1, SIGHASH_ALL).ScriptError(SCRIPT_ERR_PUBKEYTYPE));

    tests.push_back(TestBuilder(CScript() << ToByteVector(keys.pubkey1) << OP_CHECKSIG,
                                "P2PK with undefined hashtype but no STRICTENC", 0
                               ).PushSig(keys.key1, 5));
    tests.push_back(TestBuilder(CScript() << ToByteVector(keys.pubkey1) << OP_CHECKSIG,
                                "P2PK with undefined hashtype", SCRIPT_VERIFY_STRICTENC
                               ).PushSig(keys.key1, 5).ScriptError(SCRIPT_ERR_SIG_HASHTYPE));
    tests.push_back(TestBuilder(CScript() << ToByteVector(keys.pubkey1) << OP_CHECKSIG << OP_NOT,
                                "P2PK NOT with invalid sig and undefined hashtype but no STRICTENC", 0
                               ).PushSig(keys.key1, 5).DamagePush(10));
    tests.push_back(TestBuilder(CScript() << ToByteVector(keys.pubkey1) << OP_CHECKSIG << OP_NOT,
                                "P2PK NOT with invalid sig and undefined hashtype", SCRIPT_VERIFY_STRICTENC
                               ).PushSig(keys.key1, 5).DamagePush(10).ScriptError(SCRIPT_ERR_SIG_HASHTYPE));

    tests.push_back(TestBuilder(CScript() << OP_3 << ToByteVector(keys.pubkey0C) << ToByteVector(keys.pubkey1C) << ToByteVector(keys.pubkey2C) << OP_3 << OP_CHECKMULTISIG,
                                "3-of-3 with nonzero dummy but no NULLDUMMY", 0
                               ).Num(1).PushSig(keys.key0).PushSig(keys.key1).PushSig(keys.key2));
    tests.push_back(TestBuilder(CScript() << OP_3 << ToByteVector(keys.pubkey0C) << ToByteVector(keys.pubkey1C) << ToByteVector(keys.pubkey2C) << OP_3 << OP_CHECKMULTISIG,
                                "3-of-3 with nonzero dummy", SCRIPT_VERIFY_NULLDUMMY
                               ).Num(1).PushSig(keys.key0).PushSig(keys.key1).PushSig(keys.key2).ScriptError(SCRIPT_ERR_SIG_NULLDUMMY));
    tests.push_back(TestBuilder(CScript() << OP_3 << ToByteVector(keys.pubkey0C) << ToByteVector(keys.pubkey1C) << ToByteVector(keys.pubkey2C) << OP_3 << OP_CHECKMULTISIG << OP_NOT,
                                "3-of-3 NOT with invalid sig and nonzero dummy but no NULLDUMMY", 0
                               ).Num(1).PushSig(keys.key0).PushSig(keys.key1).PushSig(keys.key2).DamagePush(10));
    tests.push_back(TestBuilder(CScript() << OP_3 << ToByteVector(keys.pubkey0C) << ToByteVector(keys.pubkey1C) << ToByteVector(keys.pubkey2C) << OP_3 << OP_CHECKMULTISIG << OP_NOT,
                                "3-of-3 NOT with invalid sig with nonzero dummy", SCRIPT_VERIFY_NULLDUMMY
                               ).Num(1).PushSig(keys.key0).PushSig(keys.key1).PushSig(keys.key2).DamagePush(10).ScriptError(SCRIPT_ERR_SIG_NULLDUMMY));

    tests.push_back(TestBuilder(CScript() << OP_2 << ToByteVector(keys.pubkey1C) << ToByteVector(keys.pubkey1C) << OP_2 << OP_CHECKMULTISIG,
                                "2-of-2 with two identical keys and sigs pushed using OP_DUP but no SIGPUSHONLY", 0
                               ).Num(0).PushSig(keys.key1).Opcode(OP_DUP));
    tests.push_back(TestBuilder(CScript() << OP_2 << ToByteVector(keys.pubkey1C) << ToByteVector(keys.pubkey1C) << OP_2 << OP_CHECKMULTISIG,
                                "2-of-2 with two identical keys and sigs pushed using OP_DUP", SCRIPT_VERIFY_SIGPUSHONLY
                               ).Num(0).PushSig(keys.key1).Opcode(OP_DUP).ScriptError(SCRIPT_ERR_SIG_PUSHONLY));
    tests.push_back(TestBuilder(CScript() << ToByteVector(keys.pubkey2C) << OP_CHECKSIG,
                                "P2SH(P2PK) with non-push scriptSig but no P2SH or SIGPUSHONLY", 0, true
                               ).PushSig(keys.key2).Opcode(OP_NOP8).PushRedeem());
    tests.push_back(TestBuilder(CScript() << ToByteVector(keys.pubkey2C) << OP_CHECKSIG,
                                "P2PK with non-push scriptSig but with P2SH validation", 0
                               ).PushSig(keys.key2).Opcode(OP_NOP8));
    tests.push_back(TestBuilder(CScript() << ToByteVector(keys.pubkey2C) << OP_CHECKSIG,
                                "P2SH(P2PK) with non-push scriptSig but no SIGPUSHONLY", SCRIPT_VERIFY_P2SH, true
                               ).PushSig(keys.key2).Opcode(OP_NOP8).PushRedeem().ScriptError(SCRIPT_ERR_SIG_PUSHONLY));
    tests.push_back(TestBuilder(CScript() << ToByteVector(keys.pubkey2C) << OP_CHECKSIG,
                                "P2SH(P2PK) with non-push scriptSig but not P2SH", SCRIPT_VERIFY_SIGPUSHONLY, true
                               ).PushSig(keys.key2).Opcode(OP_NOP8).PushRedeem().ScriptError(SCRIPT_ERR_SIG_PUSHONLY));
    tests.push_back(TestBuilder(CScript() << OP_2 << ToByteVector(keys.pubkey1C) << ToByteVector(keys.pubkey1C) << OP_2 << OP_CHECKMULTISIG,
                                "2-of-2 with two identical keys and sigs pushed", SCRIPT_VERIFY_SIGPUSHONLY
                               ).Num(0).PushSig(keys.key1).PushSig(keys.key1));
    tests.push_back(TestBuilder(CScript() << ToByteVector(keys.pubkey0) << OP_CHECKSIG,
                                "P2PK with unnecessary input but no CLEANSTACK", SCRIPT_VERIFY_P2SH
                               ).Num(11).PushSig(keys.key0));
    tests.push_back(TestBuilder(CScript() << ToByteVector(keys.pubkey0) << OP_CHECKSIG,
                                "P2PK with unnecessary input", SCRIPT_VERIFY_CLEANSTACK | SCRIPT_VERIFY_P2SH
                               ).Num(11).PushSig(keys.key0).ScriptError(SCRIPT_ERR_CLEANSTACK));
    tests.push_back(TestBuilder(CScript() << ToByteVector(keys.pubkey0) << OP_CHECKSIG,
                                "P2SH with unnecessary input but no CLEANSTACK", SCRIPT_VERIFY_P2SH, true
                               ).Num(11).PushSig(keys.key0).PushRedeem());
    tests.push_back(TestBuilder(CScript() << ToByteVector(keys.pubkey0) << OP_CHECKSIG,
                                "P2SH with unnecessary input", SCRIPT_VERIFY_CLEANSTACK | SCRIPT_VERIFY_P2SH, true
                               ).Num(11).PushSig(keys.key0).PushRedeem().ScriptError(SCRIPT_ERR_CLEANSTACK));
    tests.push_back(TestBuilder(CScript() << ToByteVector(keys.pubkey0) << OP_CHECKSIG,
                                "P2SH with CLEANSTACK", SCRIPT_VERIFY_CLEANSTACK | SCRIPT_VERIFY_P2SH, true
                               ).PushSig(keys.key0).PushRedeem());

    tests.push_back(TestBuilder(CScript() << ToByteVector(keys.pubkey0) << OP_CHECKSIG,
                                "Basic P2WSH", SCRIPT_VERIFY_WITNESS | SCRIPT_VERIFY_P2SH, false, WitnessMode::SH,
                                0, 1).PushWitSig(keys.key0).PushWitRedeem());
    tests.push_back(TestBuilder(CScript() << ToByteVector(keys.pubkey0),
                                "Basic P2WPKH", SCRIPT_VERIFY_WITNESS | SCRIPT_VERIFY_P2SH, false, WitnessMode::PKH,
                                0, 1).PushWitSig(keys.key0).Push(keys.pubkey0).AsWit());
    tests.push_back(TestBuilder(CScript() << ToByteVector(keys.pubkey0) << OP_CHECKSIG,
                                "Basic P2SH(P2WSH)", SCRIPT_VERIFY_WITNESS | SCRIPT_VERIFY_P2SH, true, WitnessMode::SH,
                                0, 1).PushWitSig(keys.key0).PushWitRedeem().PushRedeem());
    tests.push_back(TestBuilder(CScript() << ToByteVector(keys.pubkey0),
                                "Basic P2SH(P2WPKH)", SCRIPT_VERIFY_WITNESS | SCRIPT_VERIFY_P2SH, true, WitnessMode::PKH,
                                0, 1).PushWitSig(keys.key0).Push(keys.pubkey0).AsWit().PushRedeem());
    tests.push_back(TestBuilder(CScript() << ToByteVector(keys.pubkey1) << OP_CHECKSIG,
                                "Basic P2WSH with the wrong key", SCRIPT_VERIFY_WITNESS | SCRIPT_VERIFY_P2SH, false, WitnessMode::SH
                               ).PushWitSig(keys.key0).PushWitRedeem().ScriptError(SCRIPT_ERR_EVAL_FALSE));
    tests.push_back(TestBuilder(CScript() << ToByteVector(keys.pubkey1),
                                "Basic P2WPKH with the wrong key", SCRIPT_VERIFY_WITNESS | SCRIPT_VERIFY_P2SH, false, WitnessMode::PKH
                               ).PushWitSig(keys.key0).Push(keys.pubkey1).AsWit().ScriptError(SCRIPT_ERR_EVAL_FALSE));
    tests.push_back(TestBuilder(CScript() << ToByteVector(keys.pubkey1) << OP_CHECKSIG,
                                "Basic P2SH(P2WSH) with the wrong key", SCRIPT_VERIFY_WITNESS | SCRIPT_VERIFY_P2SH, true, WitnessMode::SH
                               ).PushWitSig(keys.key0).PushWitRedeem().PushRedeem().ScriptError(SCRIPT_ERR_EVAL_FALSE));
    tests.push_back(TestBuilder(CScript() << ToByteVector(keys.pubkey1),
                                "Basic P2SH(P2WPKH) with the wrong key", SCRIPT_VERIFY_WITNESS | SCRIPT_VERIFY_P2SH, true, WitnessMode::PKH
                               ).PushWitSig(keys.key0).Push(keys.pubkey1).AsWit().PushRedeem().ScriptError(SCRIPT_ERR_EVAL_FALSE));
    tests.push_back(TestBuilder(CScript() << ToByteVector(keys.pubkey1) << OP_CHECKSIG,
                                "Basic P2WSH with the wrong key but no WITNESS", SCRIPT_VERIFY_P2SH, false, WitnessMode::SH
                               ).PushWitSig(keys.key0).PushWitRedeem());
    tests.push_back(TestBuilder(CScript() << ToByteVector(keys.pubkey1),
                                "Basic P2WPKH with the wrong key but no WITNESS", SCRIPT_VERIFY_P2SH, false, WitnessMode::PKH
                               ).PushWitSig(keys.key0).Push(keys.pubkey1).AsWit());
    tests.push_back(TestBuilder(CScript() << ToByteVector(keys.pubkey1) << OP_CHECKSIG,
                                "Basic P2SH(P2WSH) with the wrong key but no WITNESS", SCRIPT_VERIFY_P2SH, true, WitnessMode::SH
                               ).PushWitSig(keys.key0).PushWitRedeem().PushRedeem());
    tests.push_back(TestBuilder(CScript() << ToByteVector(keys.pubkey1),
                                "Basic P2SH(P2WPKH) with the wrong key but no WITNESS", SCRIPT_VERIFY_P2SH, true, WitnessMode::PKH
                               ).PushWitSig(keys.key0).Push(keys.pubkey1).AsWit().PushRedeem());
    tests.push_back(TestBuilder(CScript() << ToByteVector(keys.pubkey0) << OP_CHECKSIG,
                                "Basic P2WSH with wrong value", SCRIPT_VERIFY_WITNESS | SCRIPT_VERIFY_P2SH, false, WitnessMode::SH,
                                0, 0).PushWitSig(keys.key0, 1).PushWitRedeem().ScriptError(SCRIPT_ERR_EVAL_FALSE));
    tests.push_back(TestBuilder(CScript() << ToByteVector(keys.pubkey0),
                                "Basic P2WPKH with wrong value", SCRIPT_VERIFY_WITNESS | SCRIPT_VERIFY_P2SH, false, WitnessMode::PKH,
                                0, 0).PushWitSig(keys.key0, 1).Push(keys.pubkey0).AsWit().ScriptError(SCRIPT_ERR_EVAL_FALSE));
    tests.push_back(TestBuilder(CScript() << ToByteVector(keys.pubkey0) << OP_CHECKSIG,
                                "Basic P2SH(P2WSH) with wrong value", SCRIPT_VERIFY_WITNESS | SCRIPT_VERIFY_P2SH, true, WitnessMode::SH,
                                0, 0).PushWitSig(keys.key0, 1).PushWitRedeem().PushRedeem().ScriptError(SCRIPT_ERR_EVAL_FALSE));
    tests.push_back(TestBuilder(CScript() << ToByteVector(keys.pubkey0),
                                "Basic P2SH(P2WPKH) with wrong value", SCRIPT_VERIFY_WITNESS | SCRIPT_VERIFY_P2SH, true, WitnessMode::PKH,
                                0, 0).PushWitSig(keys.key0, 1).Push(keys.pubkey0).AsWit().PushRedeem().ScriptError(SCRIPT_ERR_EVAL_FALSE));

    tests.push_back(TestBuilder(CScript() << ToByteVector(keys.pubkey0),
                                "P2WPKH with future witness version", SCRIPT_VERIFY_WITNESS | SCRIPT_VERIFY_P2SH |
                                SCRIPT_VERIFY_DISCOURAGE_UPGRADABLE_WITNESS_PROGRAM, false, WitnessMode::PKH, 1
                               ).PushWitSig(keys.key0).Push(keys.pubkey0).AsWit().ScriptError(SCRIPT_ERR_DISCOURAGE_UPGRADABLE_WITNESS_PROGRAM));
    {
        CScript witscript = CScript() << ToByteVector(keys.pubkey0);
        uint256 hash;
        CSHA256().Write(witscript.data(), witscript.size()).Finalize(hash.begin());
        std::vector<unsigned char> hashBytes = ToByteVector(hash);
        hashBytes.pop_back();
        tests.push_back(TestBuilder(CScript() << OP_0 << hashBytes,
                                    "P2WPKH with wrong witness program length", SCRIPT_VERIFY_WITNESS | SCRIPT_VERIFY_P2SH, false
                                   ).PushWitSig(keys.key0).Push(keys.pubkey0).AsWit().ScriptError(SCRIPT_ERR_WITNESS_PROGRAM_WRONG_LENGTH));
    }
    tests.push_back(TestBuilder(CScript() << ToByteVector(keys.pubkey0) << OP_CHECKSIG,
                                "P2WSH with empty witness", SCRIPT_VERIFY_WITNESS | SCRIPT_VERIFY_P2SH, false, WitnessMode::SH
                               ).ScriptError(SCRIPT_ERR_WITNESS_PROGRAM_WITNESS_EMPTY));
    {
        CScript witscript = CScript() << ToByteVector(keys.pubkey0) << OP_CHECKSIG;
        tests.push_back(TestBuilder(witscript,
                                    "P2WSH with witness program mismatch", SCRIPT_VERIFY_WITNESS | SCRIPT_VERIFY_P2SH, false, WitnessMode::SH
                                   ).PushWitSig(keys.key0).Push(witscript).DamagePush(0).AsWit().ScriptError(SCRIPT_ERR_WITNESS_PROGRAM_MISMATCH));
    }
    tests.push_back(TestBuilder(CScript() << ToByteVector(keys.pubkey0),
                                "P2WPKH with witness program mismatch", SCRIPT_VERIFY_WITNESS | SCRIPT_VERIFY_P2SH, false, WitnessMode::PKH
                               ).PushWitSig(keys.key0).Push(keys.pubkey0).AsWit().Push("0").AsWit().ScriptError(SCRIPT_ERR_WITNESS_PROGRAM_MISMATCH));
    tests.push_back(TestBuilder(CScript() << ToByteVector(keys.pubkey0),
                                "P2WPKH with non-empty scriptSig", SCRIPT_VERIFY_WITNESS | SCRIPT_VERIFY_P2SH, false, WitnessMode::PKH
                               ).PushWitSig(keys.key0).Push(keys.pubkey0).AsWit().Num(11).ScriptError(SCRIPT_ERR_WITNESS_MALLEATED));
    tests.push_back(TestBuilder(CScript() << ToByteVector(keys.pubkey1),
                                "P2SH(P2WPKH) with superfluous push in scriptSig", SCRIPT_VERIFY_WITNESS | SCRIPT_VERIFY_P2SH, true, WitnessMode::PKH
                               ).PushWitSig(keys.key0).Push(keys.pubkey1).AsWit().Num(11).PushRedeem().ScriptError(SCRIPT_ERR_WITNESS_MALLEATED_P2SH));
    tests.push_back(TestBuilder(CScript() << ToByteVector(keys.pubkey0) << OP_CHECKSIG,
                                "P2PK with witness", SCRIPT_VERIFY_WITNESS | SCRIPT_VERIFY_P2SH
                               ).PushSig(keys.key0).Push("0").AsWit().ScriptError(SCRIPT_ERR_WITNESS_UNEXPECTED));

    // Compressed keys should pass SCRIPT_VERIFY_WITNESS_PUBKEYTYPE
    tests.push_back(TestBuilder(CScript() << ToByteVector(keys.pubkey0C) << OP_CHECKSIG,
                                "Basic P2WSH with compressed key", SCRIPT_VERIFY_WITNESS | SCRIPT_VERIFY_P2SH | SCRIPT_VERIFY_WITNESS_PUBKEYTYPE, false, WitnessMode::SH,
                                0, 1).PushWitSig(keys.key0C).PushWitRedeem());
    tests.push_back(TestBuilder(CScript() << ToByteVector(keys.pubkey0C),
                                "Basic P2WPKH with compressed key", SCRIPT_VERIFY_WITNESS | SCRIPT_VERIFY_P2SH | SCRIPT_VERIFY_WITNESS_PUBKEYTYPE, false, WitnessMode::PKH,
                                0, 1).PushWitSig(keys.key0C).Push(keys.pubkey0C).AsWit());
    tests.push_back(TestBuilder(CScript() << ToByteVector(keys.pubkey0C) << OP_CHECKSIG,
                                "Basic P2SH(P2WSH) with compressed key", SCRIPT_VERIFY_WITNESS | SCRIPT_VERIFY_P2SH | SCRIPT_VERIFY_WITNESS_PUBKEYTYPE, true, WitnessMode::SH,
                                0, 1).PushWitSig(keys.key0C).PushWitRedeem().PushRedeem());
    tests.push_back(TestBuilder(CScript() << ToByteVector(keys.pubkey0C),
                                "Basic P2SH(P2WPKH) with compressed key", SCRIPT_VERIFY_WITNESS | SCRIPT_VERIFY_P2SH | SCRIPT_VERIFY_WITNESS_PUBKEYTYPE, true, WitnessMode::PKH,
                                0, 1).PushWitSig(keys.key0C).Push(keys.pubkey0C).AsWit().PushRedeem());

    // Testing uncompressed key in witness with SCRIPT_VERIFY_WITNESS_PUBKEYTYPE
    tests.push_back(TestBuilder(CScript() << ToByteVector(keys.pubkey0) << OP_CHECKSIG,
                                "Basic P2WSH", SCRIPT_VERIFY_WITNESS | SCRIPT_VERIFY_P2SH | SCRIPT_VERIFY_WITNESS_PUBKEYTYPE, false, WitnessMode::SH,
                                0, 1).PushWitSig(keys.key0).PushWitRedeem().ScriptError(SCRIPT_ERR_WITNESS_PUBKEYTYPE));
    tests.push_back(TestBuilder(CScript() << ToByteVector(keys.pubkey0),
                                "Basic P2WPKH", SCRIPT_VERIFY_WITNESS | SCRIPT_VERIFY_P2SH | SCRIPT_VERIFY_WITNESS_PUBKEYTYPE, false, WitnessMode::PKH,
                                0, 1).PushWitSig(keys.key0).Push(keys.pubkey0).AsWit().ScriptError(SCRIPT_ERR_WITNESS_PUBKEYTYPE));
    tests.push_back(TestBuilder(CScript() << ToByteVector(keys.pubkey0) << OP_CHECKSIG,
                                "Basic P2SH(P2WSH)", SCRIPT_VERIFY_WITNESS | SCRIPT_VERIFY_P2SH | SCRIPT_VERIFY_WITNESS_PUBKEYTYPE, true, WitnessMode::SH,
                                0, 1).PushWitSig(keys.key0).PushWitRedeem().PushRedeem().ScriptError(SCRIPT_ERR_WITNESS_PUBKEYTYPE));
    tests.push_back(TestBuilder(CScript() << ToByteVector(keys.pubkey0),
                                "Basic P2SH(P2WPKH)", SCRIPT_VERIFY_WITNESS | SCRIPT_VERIFY_P2SH | SCRIPT_VERIFY_WITNESS_PUBKEYTYPE, true, WitnessMode::PKH,
                                0, 1).PushWitSig(keys.key0).Push(keys.pubkey0).AsWit().PushRedeem().ScriptError(SCRIPT_ERR_WITNESS_PUBKEYTYPE));

    // P2WSH 1-of-2 multisig with compressed keys
    tests.push_back(TestBuilder(CScript() << OP_1 << ToByteVector(keys.pubkey1C) << ToByteVector(keys.pubkey0C) << OP_2 << OP_CHECKMULTISIG,
                                "P2WSH CHECKMULTISIG with compressed keys", SCRIPT_VERIFY_WITNESS | SCRIPT_VERIFY_P2SH | SCRIPT_VERIFY_WITNESS_PUBKEYTYPE, false, WitnessMode::SH,
                                0, 1).Push(CScript()).AsWit().PushWitSig(keys.key0C).PushWitRedeem());
    tests.push_back(TestBuilder(CScript() << OP_1 << ToByteVector(keys.pubkey1C) << ToByteVector(keys.pubkey0C) << OP_2 << OP_CHECKMULTISIG,
                                "P2SH(P2WSH) CHECKMULTISIG with compressed keys", SCRIPT_VERIFY_WITNESS | SCRIPT_VERIFY_P2SH | SCRIPT_VERIFY_WITNESS_PUBKEYTYPE, true, WitnessMode::SH,
                                0, 1).Push(CScript()).AsWit().PushWitSig(keys.key0C).PushWitRedeem().PushRedeem());
    tests.push_back(TestBuilder(CScript() << OP_1 << ToByteVector(keys.pubkey1C) << ToByteVector(keys.pubkey0C) << OP_2 << OP_CHECKMULTISIG,
                                "P2WSH CHECKMULTISIG with compressed keys", SCRIPT_VERIFY_WITNESS | SCRIPT_VERIFY_P2SH | SCRIPT_VERIFY_WITNESS_PUBKEYTYPE, false, WitnessMode::SH,
                                0, 1).Push(CScript()).AsWit().PushWitSig(keys.key1C).PushWitRedeem());
    tests.push_back(TestBuilder(CScript() << OP_1 << ToByteVector(keys.pubkey1C) << ToByteVector(keys.pubkey0C) << OP_2 << OP_CHECKMULTISIG,
                                "P2SH(P2WSH) CHECKMULTISIG with compressed keys", SCRIPT_VERIFY_WITNESS | SCRIPT_VERIFY_P2SH | SCRIPT_VERIFY_WITNESS_PUBKEYTYPE, true, WitnessMode::SH,
                                0, 1).Push(CScript()).AsWit().PushWitSig(keys.key1C).PushWitRedeem().PushRedeem());

    // P2WSH 1-of-2 multisig with first key uncompressed
    tests.push_back(TestBuilder(CScript() << OP_1 << ToByteVector(keys.pubkey1C) << ToByteVector(keys.pubkey0) << OP_2 << OP_CHECKMULTISIG,
                                "P2WSH CHECKMULTISIG with first key uncompressed and signing with the first key", SCRIPT_VERIFY_WITNESS | SCRIPT_VERIFY_P2SH, false, WitnessMode::SH,
                                0, 1).Push(CScript()).AsWit().PushWitSig(keys.key0).PushWitRedeem());
    tests.push_back(TestBuilder(CScript() << OP_1 << ToByteVector(keys.pubkey1C) << ToByteVector(keys.pubkey0) << OP_2 << OP_CHECKMULTISIG,
                                "P2SH(P2WSH) CHECKMULTISIG first key uncompressed and signing with the first key", SCRIPT_VERIFY_WITNESS | SCRIPT_VERIFY_P2SH, true, WitnessMode::SH,
                                0, 1).Push(CScript()).AsWit().PushWitSig(keys.key0).PushWitRedeem().PushRedeem());
    tests.push_back(TestBuilder(CScript() << OP_1 << ToByteVector(keys.pubkey1C) << ToByteVector(keys.pubkey0) << OP_2 << OP_CHECKMULTISIG,
                                "P2WSH CHECKMULTISIG with first key uncompressed and signing with the first key", SCRIPT_VERIFY_WITNESS | SCRIPT_VERIFY_P2SH | SCRIPT_VERIFY_WITNESS_PUBKEYTYPE, false, WitnessMode::SH,
                                0, 1).Push(CScript()).AsWit().PushWitSig(keys.key0).PushWitRedeem().ScriptError(SCRIPT_ERR_WITNESS_PUBKEYTYPE));
    tests.push_back(TestBuilder(CScript() << OP_1 << ToByteVector(keys.pubkey1C) << ToByteVector(keys.pubkey0) << OP_2 << OP_CHECKMULTISIG,
                                "P2SH(P2WSH) CHECKMULTISIG with first key uncompressed and signing with the first key", SCRIPT_VERIFY_WITNESS | SCRIPT_VERIFY_P2SH | SCRIPT_VERIFY_WITNESS_PUBKEYTYPE, true, WitnessMode::SH,
                                0, 1).Push(CScript()).AsWit().PushWitSig(keys.key0).PushWitRedeem().PushRedeem().ScriptError(SCRIPT_ERR_WITNESS_PUBKEYTYPE));
    tests.push_back(TestBuilder(CScript() << OP_1 << ToByteVector(keys.pubkey1C) << ToByteVector(keys.pubkey0) << OP_2 << OP_CHECKMULTISIG,
                                "P2WSH CHECKMULTISIG with first key uncompressed and signing with the second key", SCRIPT_VERIFY_WITNESS | SCRIPT_VERIFY_P2SH, false, WitnessMode::SH,
                                0, 1).Push(CScript()).AsWit().PushWitSig(keys.key1C).PushWitRedeem());
    tests.push_back(TestBuilder(CScript() << OP_1 << ToByteVector(keys.pubkey1C) << ToByteVector(keys.pubkey0) << OP_2 << OP_CHECKMULTISIG,
                                "P2SH(P2WSH) CHECKMULTISIG with first key uncompressed and signing with the second key", SCRIPT_VERIFY_WITNESS | SCRIPT_VERIFY_P2SH, true, WitnessMode::SH,
                                0, 1).Push(CScript()).AsWit().PushWitSig(keys.key1C).PushWitRedeem().PushRedeem());
    tests.push_back(TestBuilder(CScript() << OP_1 << ToByteVector(keys.pubkey1C) << ToByteVector(keys.pubkey0) << OP_2 << OP_CHECKMULTISIG,
                                "P2WSH CHECKMULTISIG with first key uncompressed and signing with the second key", SCRIPT_VERIFY_WITNESS | SCRIPT_VERIFY_P2SH | SCRIPT_VERIFY_WITNESS_PUBKEYTYPE, false, WitnessMode::SH,
                                0, 1).Push(CScript()).AsWit().PushWitSig(keys.key1C).PushWitRedeem().ScriptError(SCRIPT_ERR_WITNESS_PUBKEYTYPE));
    tests.push_back(TestBuilder(CScript() << OP_1 << ToByteVector(keys.pubkey1C) << ToByteVector(keys.pubkey0) << OP_2 << OP_CHECKMULTISIG,
                                "P2SH(P2WSH) CHECKMULTISIG with first key uncompressed and signing with the second key", SCRIPT_VERIFY_WITNESS | SCRIPT_VERIFY_P2SH | SCRIPT_VERIFY_WITNESS_PUBKEYTYPE, true, WitnessMode::SH,
                                0, 1).Push(CScript()).AsWit().PushWitSig(keys.key1C).PushWitRedeem().PushRedeem().ScriptError(SCRIPT_ERR_WITNESS_PUBKEYTYPE));
    // P2WSH 1-of-2 multisig with second key uncompressed
    tests.push_back(TestBuilder(CScript() << OP_1 << ToByteVector(keys.pubkey1) << ToByteVector(keys.pubkey0C) << OP_2 << OP_CHECKMULTISIG,
                                "P2WSH CHECKMULTISIG with second key uncompressed and signing with the first key", SCRIPT_VERIFY_WITNESS | SCRIPT_VERIFY_P2SH, false, WitnessMode::SH,
                                0, 1).Push(CScript()).AsWit().PushWitSig(keys.key0C).PushWitRedeem());
    tests.push_back(TestBuilder(CScript() << OP_1 << ToByteVector(keys.pubkey1) << ToByteVector(keys.pubkey0C) << OP_2 << OP_CHECKMULTISIG,
                                "P2SH(P2WSH) CHECKMULTISIG second key uncompressed and signing with the first key", SCRIPT_VERIFY_WITNESS | SCRIPT_VERIFY_P2SH, true, WitnessMode::SH,
                                0, 1).Push(CScript()).AsWit().PushWitSig(keys.key0C).PushWitRedeem().PushRedeem());
    tests.push_back(TestBuilder(CScript() << OP_1 << ToByteVector(keys.pubkey1) << ToByteVector(keys.pubkey0C) << OP_2 << OP_CHECKMULTISIG,
                                "P2WSH CHECKMULTISIG with second key uncompressed and signing with the first key should pass as the uncompressed key is not used", SCRIPT_VERIFY_WITNESS | SCRIPT_VERIFY_P2SH | SCRIPT_VERIFY_WITNESS_PUBKEYTYPE, false, WitnessMode::SH,
                                0, 1).Push(CScript()).AsWit().PushWitSig(keys.key0C).PushWitRedeem());
    tests.push_back(TestBuilder(CScript() << OP_1 << ToByteVector(keys.pubkey1) << ToByteVector(keys.pubkey0C) << OP_2 << OP_CHECKMULTISIG,
                                "P2SH(P2WSH) CHECKMULTISIG with second key uncompressed and signing with the first key should pass as the uncompressed key is not used", SCRIPT_VERIFY_WITNESS | SCRIPT_VERIFY_P2SH | SCRIPT_VERIFY_WITNESS_PUBKEYTYPE, true, WitnessMode::SH,
                                0, 1).Push(CScript()).AsWit().PushWitSig(keys.key0C).PushWitRedeem().PushRedeem());
    tests.push_back(TestBuilder(CScript() << OP_1 << ToByteVector(keys.pubkey1) << ToByteVector(keys.pubkey0C) << OP_2 << OP_CHECKMULTISIG,
                                "P2WSH CHECKMULTISIG with second key uncompressed and signing with the second key", SCRIPT_VERIFY_WITNESS | SCRIPT_VERIFY_P2SH, false, WitnessMode::SH,
                                0, 1).Push(CScript()).AsWit().PushWitSig(keys.key1).PushWitRedeem());
    tests.push_back(TestBuilder(CScript() << OP_1 << ToByteVector(keys.pubkey1) << ToByteVector(keys.pubkey0C) << OP_2 << OP_CHECKMULTISIG,
                                "P2SH(P2WSH) CHECKMULTISIG with second key uncompressed and signing with the second key", SCRIPT_VERIFY_WITNESS | SCRIPT_VERIFY_P2SH, true, WitnessMode::SH,
                                0, 1).Push(CScript()).AsWit().PushWitSig(keys.key1).PushWitRedeem().PushRedeem());
    tests.push_back(TestBuilder(CScript() << OP_1 << ToByteVector(keys.pubkey1) << ToByteVector(keys.pubkey0C) << OP_2 << OP_CHECKMULTISIG,
                                "P2WSH CHECKMULTISIG with second key uncompressed and signing with the second key", SCRIPT_VERIFY_WITNESS | SCRIPT_VERIFY_P2SH | SCRIPT_VERIFY_WITNESS_PUBKEYTYPE, false, WitnessMode::SH,
                                0, 1).Push(CScript()).AsWit().PushWitSig(keys.key1).PushWitRedeem().ScriptError(SCRIPT_ERR_WITNESS_PUBKEYTYPE));
    tests.push_back(TestBuilder(CScript() << OP_1 << ToByteVector(keys.pubkey1) << ToByteVector(keys.pubkey0C) << OP_2 << OP_CHECKMULTISIG,
                                "P2SH(P2WSH) CHECKMULTISIG with second key uncompressed and signing with the second key", SCRIPT_VERIFY_WITNESS | SCRIPT_VERIFY_P2SH | SCRIPT_VERIFY_WITNESS_PUBKEYTYPE, true, WitnessMode::SH,
                                0, 1).Push(CScript()).AsWit().PushWitSig(keys.key1).PushWitRedeem().PushRedeem().ScriptError(SCRIPT_ERR_WITNESS_PUBKEYTYPE));

    std::set<std::string> tests_set;

    {
        UniValue json_tests = read_json(json_tests::script_tests);

        for (unsigned int idx = 0; idx < json_tests.size(); idx++) {
            const UniValue& tv = json_tests[idx];
            tests_set.insert(JSONPrettyPrint(tv.get_array()));
        }
    }

#ifdef UPDATE_JSON_TESTS
    std::string strGen;
#endif
    for (TestBuilder& test : tests) {
        test.Test();
        std::string str = JSONPrettyPrint(test.GetJSON());
#ifdef UPDATE_JSON_TESTS
        strGen += str + ",\n";
#else
        if (tests_set.count(str) == 0) {
            BOOST_CHECK_MESSAGE(false, "Missing auto script_valid test: " + test.GetComment());
        }
#endif
    }

#ifdef UPDATE_JSON_TESTS
    FILE* file = fsbridge::fopen("script_tests.json.gen", "w");
    fputs(strGen.c_str(), file);
    fclose(file);
#endif
}

BOOST_AUTO_TEST_CASE(script_json_test)
{
    // Read tests from test/data/script_tests.json
    // Format is an array of arrays
    // Inner arrays are [ ["wit"..., nValue]?, "scriptSig", "scriptPubKey", "flags", "expected_scripterror" ]
    // ... where scriptSig and scriptPubKey are stringified
    // scripts.
    // If a witness is given, then the last value in the array should be the
    // amount (nValue) to use in the crediting tx
    UniValue tests = read_json(json_tests::script_tests);

    for (unsigned int idx = 0; idx < tests.size(); idx++) {
        const UniValue& test = tests[idx];
        std::string strTest = test.write();
        CScriptWitness witness;
        CAmount nValue = 0;
        unsigned int pos = 0;
        if (test.size() > 0 && test[pos].isArray()) {
            unsigned int i=0;
            for (i = 0; i < test[pos].size()-1; i++) {
                witness.stack.push_back(ParseHex(test[pos][i].get_str()));
            }
            nValue = AmountFromValue(test[pos][i]);
            pos++;
        }
        if (test.size() < 4 + pos) // Allow size > 3; extra stuff ignored (useful for comments)
        {
            if (test.size() != 1) {
                BOOST_ERROR("Bad test: " << strTest);
            }
            continue;
        }
        std::string scriptSigString = test[pos++].get_str();
        CScript scriptSig = ParseScript(scriptSigString);
        std::string scriptPubKeyString = test[pos++].get_str();
        CScript scriptPubKey = ParseScript(scriptPubKeyString);
        unsigned int scriptflags = ParseScriptFlags(test[pos++].get_str());
        int scriptError = ParseScriptError(test[pos++].get_str());

        DoTest(scriptPubKey, scriptSig, witness, scriptflags, strTest, scriptError, nValue);
    }
}

BOOST_AUTO_TEST_CASE(script_PushData)
{
    // Check that PUSHDATA1, PUSHDATA2, and PUSHDATA4 create the same value on
    // the stack as the 1-75 opcodes do.
    static const unsigned char direct[] = { 1, 0x5a };
    static const unsigned char pushdata1[] = { OP_PUSHDATA1, 1, 0x5a };
    static const unsigned char pushdata2[] = { OP_PUSHDATA2, 1, 0, 0x5a };
    static const unsigned char pushdata4[] = { OP_PUSHDATA4, 1, 0, 0, 0, 0x5a };

    ScriptError err;
    std::vector<std::vector<unsigned char> > directStack;
    BOOST_CHECK(EvalScript(directStack, CScript(direct, direct + sizeof(direct)), SCRIPT_VERIFY_P2SH, BaseSignatureChecker(), SigVersion::BASE, &err));
    BOOST_CHECK_MESSAGE(err == SCRIPT_ERR_OK, ScriptErrorString(err));

    std::vector<std::vector<unsigned char> > pushdata1Stack;
    BOOST_CHECK(EvalScript(pushdata1Stack, CScript(pushdata1, pushdata1 + sizeof(pushdata1)), SCRIPT_VERIFY_P2SH, BaseSignatureChecker(), SigVersion::BASE, &err));
    BOOST_CHECK(pushdata1Stack == directStack);
    BOOST_CHECK_MESSAGE(err == SCRIPT_ERR_OK, ScriptErrorString(err));

    std::vector<std::vector<unsigned char> > pushdata2Stack;
    BOOST_CHECK(EvalScript(pushdata2Stack, CScript(pushdata2, pushdata2 + sizeof(pushdata2)), SCRIPT_VERIFY_P2SH, BaseSignatureChecker(), SigVersion::BASE, &err));
    BOOST_CHECK(pushdata2Stack == directStack);
    BOOST_CHECK_MESSAGE(err == SCRIPT_ERR_OK, ScriptErrorString(err));

    std::vector<std::vector<unsigned char> > pushdata4Stack;
    BOOST_CHECK(EvalScript(pushdata4Stack, CScript(pushdata4, pushdata4 + sizeof(pushdata4)), SCRIPT_VERIFY_P2SH, BaseSignatureChecker(), SigVersion::BASE, &err));
    BOOST_CHECK(pushdata4Stack == directStack);
    BOOST_CHECK_MESSAGE(err == SCRIPT_ERR_OK, ScriptErrorString(err));

    const std::vector<unsigned char> pushdata1_trunc{OP_PUSHDATA1, 1};
    const std::vector<unsigned char> pushdata2_trunc{OP_PUSHDATA2, 1, 0};
    const std::vector<unsigned char> pushdata4_trunc{OP_PUSHDATA4, 1, 0, 0, 0};

    std::vector<std::vector<unsigned char>> stack_ignore;
    BOOST_CHECK(!EvalScript(stack_ignore, CScript(pushdata1_trunc.begin(), pushdata1_trunc.end()), SCRIPT_VERIFY_P2SH, BaseSignatureChecker(), SigVersion::BASE, &err));
    BOOST_CHECK_EQUAL(err, SCRIPT_ERR_BAD_OPCODE);
    BOOST_CHECK(!EvalScript(stack_ignore, CScript(pushdata2_trunc.begin(), pushdata2_trunc.end()), SCRIPT_VERIFY_P2SH, BaseSignatureChecker(), SigVersion::BASE, &err));
    BOOST_CHECK_EQUAL(err, SCRIPT_ERR_BAD_OPCODE);
    BOOST_CHECK(!EvalScript(stack_ignore, CScript(pushdata4_trunc.begin(), pushdata4_trunc.end()), SCRIPT_VERIFY_P2SH, BaseSignatureChecker(), SigVersion::BASE, &err));
    BOOST_CHECK_EQUAL(err, SCRIPT_ERR_BAD_OPCODE);
}

BOOST_AUTO_TEST_CASE(script_cltv_truncated)
{
    const auto script_cltv_trunc = CScript() << OP_CHECKLOCKTIMEVERIFY;

    std::vector<std::vector<unsigned char>> stack_ignore;
    ScriptError err;
    BOOST_CHECK(!EvalScript(stack_ignore, script_cltv_trunc, SCRIPT_VERIFY_CHECKLOCKTIMEVERIFY, BaseSignatureChecker(), SigVersion::BASE, &err));
    BOOST_CHECK_EQUAL(err, SCRIPT_ERR_INVALID_STACK_OPERATION);
}

static CScript
sign_multisig(const CScript& scriptPubKey, const std::vector<CKey>& keys, const CTransaction& transaction)
{
    CAmount amount = 0;
    std::vector<uint8_t> vchAmount(8);
    part::SetAmount(vchAmount, amount);

    uint256 hash = SignatureHash(scriptPubKey, transaction, 0, SIGHASH_ALL, vchAmount, SigVersion::BASE);

    CScript result;
    //
    // NOTE: CHECKMULTISIG has an unfortunate bug; it requires
    // one extra item on the stack, before the signatures.
    // Putting OP_0 on the stack is the workaround;
    // fixing the bug would mean splitting the block chain (old
    // clients would not accept new CHECKMULTISIG transactions,
    // and vice-versa)
    //
    result << OP_0;
    for (const CKey &key : keys)
    {
        std::vector<unsigned char> vchSig;
        BOOST_CHECK(key.Sign(hash, vchSig));
        vchSig.push_back((unsigned char)SIGHASH_ALL);
        result << vchSig;
    }
    return result;
}
static CScript
sign_multisig(const CScript& scriptPubKey, const CKey& key, const CTransaction& transaction)
{
    std::vector<CKey> keys;
    keys.push_back(key);
    return sign_multisig(scriptPubKey, keys, transaction);
}

BOOST_AUTO_TEST_CASE(script_CHECKMULTISIG12)
{
    ScriptError err;
    CKey key1 = GenerateRandomKey();
    CKey key2 = GenerateRandomKey(/*compressed=*/false);
    CKey key3 = GenerateRandomKey();

    CScript scriptPubKey12;
    scriptPubKey12 << OP_1 << ToByteVector(key1.GetPubKey()) << ToByteVector(key2.GetPubKey()) << OP_2 << OP_CHECKMULTISIG;

    const CTransaction txFrom12{BuildCreditingTransaction(scriptPubKey12)};
    CMutableTransaction txTo12 = BuildSpendingTransaction(CScript(), CScriptWitness(), txFrom12);

    CScript goodsig1 = sign_multisig(scriptPubKey12, key1, CTransaction(txTo12));
    BOOST_CHECK(VerifyScript(goodsig1, scriptPubKey12, nullptr, gFlags, MutableTransactionSignatureChecker(&txTo12, 0, txFrom12.vout[0].nValue, MissingDataBehavior::ASSERT_FAIL), &err));
    BOOST_CHECK_MESSAGE(err == SCRIPT_ERR_OK, ScriptErrorString(err));
    txTo12.vout[0].nValue = 2;
    BOOST_CHECK(!VerifyScript(goodsig1, scriptPubKey12, nullptr, gFlags, MutableTransactionSignatureChecker(&txTo12, 0, txFrom12.vout[0].nValue, MissingDataBehavior::ASSERT_FAIL), &err));
    BOOST_CHECK_MESSAGE(err == SCRIPT_ERR_EVAL_FALSE, ScriptErrorString(err));

    CScript goodsig2 = sign_multisig(scriptPubKey12, key2, CTransaction(txTo12));
    BOOST_CHECK(VerifyScript(goodsig2, scriptPubKey12, nullptr, gFlags, MutableTransactionSignatureChecker(&txTo12, 0, txFrom12.vout[0].nValue, MissingDataBehavior::ASSERT_FAIL), &err));
    BOOST_CHECK_MESSAGE(err == SCRIPT_ERR_OK, ScriptErrorString(err));

    CScript badsig1 = sign_multisig(scriptPubKey12, key3, CTransaction(txTo12));
    BOOST_CHECK(!VerifyScript(badsig1, scriptPubKey12, nullptr, gFlags, MutableTransactionSignatureChecker(&txTo12, 0, txFrom12.vout[0].nValue, MissingDataBehavior::ASSERT_FAIL), &err));
    BOOST_CHECK_MESSAGE(err == SCRIPT_ERR_EVAL_FALSE, ScriptErrorString(err));
}

BOOST_AUTO_TEST_CASE(script_CHECKMULTISIG23)
{
    ScriptError err;
    CKey key1 = GenerateRandomKey();
    CKey key2 = GenerateRandomKey(/*compressed=*/false);
    CKey key3 = GenerateRandomKey();
    CKey key4 = GenerateRandomKey(/*compressed=*/false);

    CScript scriptPubKey23;
    scriptPubKey23 << OP_2 << ToByteVector(key1.GetPubKey()) << ToByteVector(key2.GetPubKey()) << ToByteVector(key3.GetPubKey()) << OP_3 << OP_CHECKMULTISIG;

    const CTransaction txFrom23{BuildCreditingTransaction(scriptPubKey23)};
    CMutableTransaction txTo23 = BuildSpendingTransaction(CScript(), CScriptWitness(), txFrom23);

    std::vector<CKey> keys;
    keys.push_back(key1); keys.push_back(key2);
    CScript goodsig1 = sign_multisig(scriptPubKey23, keys, CTransaction(txTo23));
    BOOST_CHECK(VerifyScript(goodsig1, scriptPubKey23, nullptr, gFlags, MutableTransactionSignatureChecker(&txTo23, 0, txFrom23.vout[0].nValue, MissingDataBehavior::ASSERT_FAIL), &err));
    BOOST_CHECK_MESSAGE(err == SCRIPT_ERR_OK, ScriptErrorString(err));

    keys.clear();
    keys.push_back(key1); keys.push_back(key3);
    CScript goodsig2 = sign_multisig(scriptPubKey23, keys, CTransaction(txTo23));
    BOOST_CHECK(VerifyScript(goodsig2, scriptPubKey23, nullptr, gFlags, MutableTransactionSignatureChecker(&txTo23, 0, txFrom23.vout[0].nValue, MissingDataBehavior::ASSERT_FAIL), &err));
    BOOST_CHECK_MESSAGE(err == SCRIPT_ERR_OK, ScriptErrorString(err));

    keys.clear();
    keys.push_back(key2); keys.push_back(key3);
    CScript goodsig3 = sign_multisig(scriptPubKey23, keys, CTransaction(txTo23));
    BOOST_CHECK(VerifyScript(goodsig3, scriptPubKey23, nullptr, gFlags, MutableTransactionSignatureChecker(&txTo23, 0, txFrom23.vout[0].nValue, MissingDataBehavior::ASSERT_FAIL), &err));
    BOOST_CHECK_MESSAGE(err == SCRIPT_ERR_OK, ScriptErrorString(err));

    keys.clear();
    keys.push_back(key2); keys.push_back(key2); // Can't reuse sig
    CScript badsig1 = sign_multisig(scriptPubKey23, keys, CTransaction(txTo23));
    BOOST_CHECK(!VerifyScript(badsig1, scriptPubKey23, nullptr, gFlags, MutableTransactionSignatureChecker(&txTo23, 0, txFrom23.vout[0].nValue, MissingDataBehavior::ASSERT_FAIL), &err));
    BOOST_CHECK_MESSAGE(err == SCRIPT_ERR_EVAL_FALSE, ScriptErrorString(err));

    keys.clear();
    keys.push_back(key2); keys.push_back(key1); // sigs must be in correct order
    CScript badsig2 = sign_multisig(scriptPubKey23, keys, CTransaction(txTo23));
    BOOST_CHECK(!VerifyScript(badsig2, scriptPubKey23, nullptr, gFlags, MutableTransactionSignatureChecker(&txTo23, 0, txFrom23.vout[0].nValue, MissingDataBehavior::ASSERT_FAIL), &err));
    BOOST_CHECK_MESSAGE(err == SCRIPT_ERR_EVAL_FALSE, ScriptErrorString(err));

    keys.clear();
    keys.push_back(key3); keys.push_back(key2); // sigs must be in correct order
    CScript badsig3 = sign_multisig(scriptPubKey23, keys, CTransaction(txTo23));
    BOOST_CHECK(!VerifyScript(badsig3, scriptPubKey23, nullptr, gFlags, MutableTransactionSignatureChecker(&txTo23, 0, txFrom23.vout[0].nValue, MissingDataBehavior::ASSERT_FAIL), &err));
    BOOST_CHECK_MESSAGE(err == SCRIPT_ERR_EVAL_FALSE, ScriptErrorString(err));

    keys.clear();
    keys.push_back(key4); keys.push_back(key2); // sigs must match pubkeys
    CScript badsig4 = sign_multisig(scriptPubKey23, keys, CTransaction(txTo23));
    BOOST_CHECK(!VerifyScript(badsig4, scriptPubKey23, nullptr, gFlags, MutableTransactionSignatureChecker(&txTo23, 0, txFrom23.vout[0].nValue, MissingDataBehavior::ASSERT_FAIL), &err));
    BOOST_CHECK_MESSAGE(err == SCRIPT_ERR_EVAL_FALSE, ScriptErrorString(err));

    keys.clear();
    keys.push_back(key1); keys.push_back(key4); // sigs must match pubkeys
    CScript badsig5 = sign_multisig(scriptPubKey23, keys, CTransaction(txTo23));
    BOOST_CHECK(!VerifyScript(badsig5, scriptPubKey23, nullptr, gFlags, MutableTransactionSignatureChecker(&txTo23, 0, txFrom23.vout[0].nValue, MissingDataBehavior::ASSERT_FAIL), &err));
    BOOST_CHECK_MESSAGE(err == SCRIPT_ERR_EVAL_FALSE, ScriptErrorString(err));

    keys.clear(); // Must have signatures
    CScript badsig6 = sign_multisig(scriptPubKey23, keys, CTransaction(txTo23));
    BOOST_CHECK(!VerifyScript(badsig6, scriptPubKey23, nullptr, gFlags, MutableTransactionSignatureChecker(&txTo23, 0, txFrom23.vout[0].nValue, MissingDataBehavior::ASSERT_FAIL), &err));
    BOOST_CHECK_MESSAGE(err == SCRIPT_ERR_INVALID_STACK_OPERATION, ScriptErrorString(err));
}

/* Wrapper around ProduceSignature to combine two scriptsigs */
SignatureData CombineSignatures(const CTxOut& txout, const CMutableTransaction& tx, const SignatureData& scriptSig1, const SignatureData& scriptSig2)
{
    SignatureData data;
    data.MergeSignatureData(scriptSig1);
    data.MergeSignatureData(scriptSig2);
    ProduceSignature(DUMMY_SIGNING_PROVIDER, MutableTransactionSignatureCreator(tx, 0, txout.nValue, SIGHASH_DEFAULT), txout.scriptPubKey, data);
    return data;
}

BOOST_AUTO_TEST_CASE(script_combineSigs)
{
    // Test the ProduceSignature's ability to combine signatures function
    CAmount amount = 0;
    std::vector<uint8_t> vchAmount(8);
    part::SetAmount(vchAmount, amount);

    FillableSigningProvider keystore;
    std::vector<CKey> keys;
    std::vector<CPubKey> pubkeys;
    for (int i = 0; i < 3; i++)
    {
        CKey key = GenerateRandomKey(/*compressed=*/i%2 == 1);
        keys.push_back(key);
        pubkeys.push_back(key.GetPubKey());
        BOOST_CHECK(keystore.AddKey(key));
    }

    CMutableTransaction txFrom = BuildCreditingTransaction(GetScriptForDestination(PKHash(keys[0].GetPubKey())));
    CMutableTransaction txTo = BuildSpendingTransaction(CScript(), CScriptWitness(), CTransaction(txFrom));
    CScript& scriptPubKey = txFrom.vout[0].scriptPubKey;
    SignatureData scriptSig;

    SignatureData empty;
    SignatureData combined = CombineSignatures(txFrom.vout[0], txTo, empty, empty);
    BOOST_CHECK(combined.scriptSig.empty());

    // Single signature case:
    SignatureData dummy;
    BOOST_CHECK(SignSignature(keystore, CTransaction(txFrom), txTo, 0, SIGHASH_ALL, dummy)); // changes scriptSig
    scriptSig = DataFromTransaction(txTo, 0, txFrom.vout[0]);
    combined = CombineSignatures(txFrom.vout[0], txTo, scriptSig, empty);
    BOOST_CHECK(combined.scriptSig == scriptSig.scriptSig);
    combined = CombineSignatures(txFrom.vout[0], txTo, empty, scriptSig);
    BOOST_CHECK(combined.scriptSig == scriptSig.scriptSig);
    SignatureData scriptSigCopy = scriptSig;
    // Signing again will give a different, valid signature:
    SignatureData dummy_b;
    BOOST_CHECK(SignSignature(keystore, CTransaction(txFrom), txTo, 0, SIGHASH_ALL, dummy_b));
    scriptSig = DataFromTransaction(txTo, 0, txFrom.vout[0]);
    combined = CombineSignatures(txFrom.vout[0], txTo, scriptSigCopy, scriptSig);
    BOOST_CHECK(combined.scriptSig == scriptSigCopy.scriptSig || combined.scriptSig == scriptSig.scriptSig);

    // P2SH, single-signature case:
    CScript pkSingle; pkSingle << ToByteVector(keys[0].GetPubKey()) << OP_CHECKSIG;
    BOOST_CHECK(keystore.AddCScript(pkSingle));
    scriptPubKey = GetScriptForDestination(ScriptHash(pkSingle));
    SignatureData dummy_c;
    BOOST_CHECK(SignSignature(keystore, CTransaction(txFrom), txTo, 0, SIGHASH_ALL, dummy_c));
    scriptSig = DataFromTransaction(txTo, 0, txFrom.vout[0]);
    combined = CombineSignatures(txFrom.vout[0], txTo, scriptSig, empty);
    BOOST_CHECK(combined.scriptSig == scriptSig.scriptSig);
    combined = CombineSignatures(txFrom.vout[0], txTo, empty, scriptSig);
    BOOST_CHECK(combined.scriptSig == scriptSig.scriptSig);
    scriptSigCopy = scriptSig;
    SignatureData dummy_d;
    BOOST_CHECK(SignSignature(keystore, CTransaction(txFrom), txTo, 0, SIGHASH_ALL, dummy_d));
    scriptSig = DataFromTransaction(txTo, 0, txFrom.vout[0]);
    combined = CombineSignatures(txFrom.vout[0], txTo, scriptSigCopy, scriptSig);
    BOOST_CHECK(combined.scriptSig == scriptSigCopy.scriptSig || combined.scriptSig == scriptSig.scriptSig);

    // Hardest case:  Multisig 2-of-3
    scriptPubKey = GetScriptForMultisig(2, pubkeys);
    BOOST_CHECK(keystore.AddCScript(scriptPubKey));
    SignatureData dummy_e;
    BOOST_CHECK(SignSignature(keystore, CTransaction(txFrom), txTo, 0, SIGHASH_ALL, dummy_e));
    scriptSig = DataFromTransaction(txTo, 0, txFrom.vout[0]);
    combined = CombineSignatures(txFrom.vout[0], txTo, scriptSig, empty);
    BOOST_CHECK(combined.scriptSig == scriptSig.scriptSig);
    combined = CombineSignatures(txFrom.vout[0], txTo, empty, scriptSig);
    BOOST_CHECK(combined.scriptSig == scriptSig.scriptSig);

    // A couple of partially-signed versions:
    std::vector<unsigned char> sig1;
    uint256 hash1 = SignatureHash(scriptPubKey, txTo, 0, SIGHASH_ALL, vchAmount, SigVersion::BASE);
    BOOST_CHECK(keys[0].Sign(hash1, sig1));
    sig1.push_back(SIGHASH_ALL);
    std::vector<unsigned char> sig2;
    uint256 hash2 = SignatureHash(scriptPubKey, txTo, 0, SIGHASH_NONE, vchAmount, SigVersion::BASE);
    BOOST_CHECK(keys[1].Sign(hash2, sig2));
    sig2.push_back(SIGHASH_NONE);
    std::vector<unsigned char> sig3;
    uint256 hash3 = SignatureHash(scriptPubKey, txTo, 0, SIGHASH_SINGLE, vchAmount, SigVersion::BASE);
    BOOST_CHECK(keys[2].Sign(hash3, sig3));
    sig3.push_back(SIGHASH_SINGLE);

    // Not fussy about order (or even existence) of placeholders or signatures:
    CScript partial1a = CScript() << OP_0 << sig1 << OP_0;
    CScript partial1b = CScript() << OP_0 << OP_0 << sig1;
    CScript partial2a = CScript() << OP_0 << sig2;
    CScript partial2b = CScript() << sig2 << OP_0;
    CScript partial3a = CScript() << sig3;
    CScript partial3b = CScript() << OP_0 << OP_0 << sig3;
    CScript partial3c = CScript() << OP_0 << sig3 << OP_0;
    CScript complete12 = CScript() << OP_0 << sig1 << sig2;
    CScript complete13 = CScript() << OP_0 << sig1 << sig3;
    CScript complete23 = CScript() << OP_0 << sig2 << sig3;
    SignatureData partial1_sigs;
    partial1_sigs.signatures.emplace(keys[0].GetPubKey().GetID(), SigPair(keys[0].GetPubKey(), sig1));
    SignatureData partial2_sigs;
    partial2_sigs.signatures.emplace(keys[1].GetPubKey().GetID(), SigPair(keys[1].GetPubKey(), sig2));
    SignatureData partial3_sigs;
    partial3_sigs.signatures.emplace(keys[2].GetPubKey().GetID(), SigPair(keys[2].GetPubKey(), sig3));

    combined = CombineSignatures(txFrom.vout[0], txTo, partial1_sigs, partial1_sigs);
    BOOST_CHECK(combined.scriptSig == partial1a);
    combined = CombineSignatures(txFrom.vout[0], txTo, partial1_sigs, partial2_sigs);
    BOOST_CHECK(combined.scriptSig == complete12);
    combined = CombineSignatures(txFrom.vout[0], txTo, partial2_sigs, partial1_sigs);
    BOOST_CHECK(combined.scriptSig == complete12);
    combined = CombineSignatures(txFrom.vout[0], txTo, partial1_sigs, partial2_sigs);
    BOOST_CHECK(combined.scriptSig == complete12);
    combined = CombineSignatures(txFrom.vout[0], txTo, partial3_sigs, partial1_sigs);
    BOOST_CHECK(combined.scriptSig == complete13);
    combined = CombineSignatures(txFrom.vout[0], txTo, partial2_sigs, partial3_sigs);
    BOOST_CHECK(combined.scriptSig == complete23);
    combined = CombineSignatures(txFrom.vout[0], txTo, partial3_sigs, partial2_sigs);
    BOOST_CHECK(combined.scriptSig == complete23);
    combined = CombineSignatures(txFrom.vout[0], txTo, partial3_sigs, partial3_sigs);
    BOOST_CHECK(combined.scriptSig == partial3c);
}

BOOST_AUTO_TEST_CASE(script_standard_push)
{
    ScriptError err;
    for (int i=0; i<67000; i++) {
        CScript script;
        script << i;
        BOOST_CHECK_MESSAGE(script.IsPushOnly(), "Number " << i << " is not pure push.");
        BOOST_CHECK_MESSAGE(VerifyScript(script, CScript() << OP_1, nullptr, SCRIPT_VERIFY_MINIMALDATA, BaseSignatureChecker(), &err), "Number " << i << " push is not minimal data.");
        BOOST_CHECK_MESSAGE(err == SCRIPT_ERR_OK, ScriptErrorString(err));
    }

    for (unsigned int i=0; i<=MAX_SCRIPT_ELEMENT_SIZE; i++) {
        std::vector<unsigned char> data(i, '\111');
        CScript script;
        script << data;
        BOOST_CHECK_MESSAGE(script.IsPushOnly(), "Length " << i << " is not pure push.");
        BOOST_CHECK_MESSAGE(VerifyScript(script, CScript() << OP_1, nullptr, SCRIPT_VERIFY_MINIMALDATA, BaseSignatureChecker(), &err), "Length " << i << " push is not minimal data.");
        BOOST_CHECK_MESSAGE(err == SCRIPT_ERR_OK, ScriptErrorString(err));
    }
}

BOOST_AUTO_TEST_CASE(script_IsPushOnly_on_invalid_scripts)
{
    // IsPushOnly returns false when given a script containing only pushes that
    // are invalid due to truncation. IsPushOnly() is consensus critical
    // because P2SH evaluation uses it, although this specific behavior should
    // not be consensus critical as the P2SH evaluation would fail first due to
    // the invalid push. Still, it doesn't hurt to test it explicitly.
    static const unsigned char direct[] = { 1 };
    BOOST_CHECK(!CScript(direct, direct+sizeof(direct)).IsPushOnly());
}

BOOST_AUTO_TEST_CASE(script_GetScriptAsm)
{
    BOOST_CHECK_EQUAL("OP_CHECKLOCKTIMEVERIFY", ScriptToAsmStr(CScript() << OP_NOP2, true));
    BOOST_CHECK_EQUAL("OP_CHECKLOCKTIMEVERIFY", ScriptToAsmStr(CScript() << OP_CHECKLOCKTIMEVERIFY, true));
    BOOST_CHECK_EQUAL("OP_CHECKLOCKTIMEVERIFY", ScriptToAsmStr(CScript() << OP_NOP2));
    BOOST_CHECK_EQUAL("OP_CHECKLOCKTIMEVERIFY", ScriptToAsmStr(CScript() << OP_CHECKLOCKTIMEVERIFY));

    std::string derSig("304502207fa7a6d1e0ee81132a269ad84e68d695483745cde8b541e3bf630749894e342a022100c1f7ab20e13e22fb95281a870f3dcf38d782e53023ee313d741ad0cfbc0c5090");
    std::string pubKey("03b0da749730dc9b4b1f4a14d6902877a92541f5368778853d9c4a0cb7802dcfb2");
    std::vector<unsigned char> vchPubKey = ToByteVector(ParseHex(pubKey));

    BOOST_CHECK_EQUAL(derSig + "00 " + pubKey, ScriptToAsmStr(CScript() << ToByteVector(ParseHex(derSig + "00")) << vchPubKey, true));
    BOOST_CHECK_EQUAL(derSig + "80 " + pubKey, ScriptToAsmStr(CScript() << ToByteVector(ParseHex(derSig + "80")) << vchPubKey, true));
    BOOST_CHECK_EQUAL(derSig + "[ALL] " + pubKey, ScriptToAsmStr(CScript() << ToByteVector(ParseHex(derSig + "01")) << vchPubKey, true));
    BOOST_CHECK_EQUAL(derSig + "[NONE] " + pubKey, ScriptToAsmStr(CScript() << ToByteVector(ParseHex(derSig + "02")) << vchPubKey, true));
    BOOST_CHECK_EQUAL(derSig + "[SINGLE] " + pubKey, ScriptToAsmStr(CScript() << ToByteVector(ParseHex(derSig + "03")) << vchPubKey, true));
    BOOST_CHECK_EQUAL(derSig + "[ALL|ANYONECANPAY] " + pubKey, ScriptToAsmStr(CScript() << ToByteVector(ParseHex(derSig + "81")) << vchPubKey, true));
    BOOST_CHECK_EQUAL(derSig + "[NONE|ANYONECANPAY] " + pubKey, ScriptToAsmStr(CScript() << ToByteVector(ParseHex(derSig + "82")) << vchPubKey, true));
    BOOST_CHECK_EQUAL(derSig + "[SINGLE|ANYONECANPAY] " + pubKey, ScriptToAsmStr(CScript() << ToByteVector(ParseHex(derSig + "83")) << vchPubKey, true));

    BOOST_CHECK_EQUAL(derSig + "00 " + pubKey, ScriptToAsmStr(CScript() << ToByteVector(ParseHex(derSig + "00")) << vchPubKey));
    BOOST_CHECK_EQUAL(derSig + "80 " + pubKey, ScriptToAsmStr(CScript() << ToByteVector(ParseHex(derSig + "80")) << vchPubKey));
    BOOST_CHECK_EQUAL(derSig + "01 " + pubKey, ScriptToAsmStr(CScript() << ToByteVector(ParseHex(derSig + "01")) << vchPubKey));
    BOOST_CHECK_EQUAL(derSig + "02 " + pubKey, ScriptToAsmStr(CScript() << ToByteVector(ParseHex(derSig + "02")) << vchPubKey));
    BOOST_CHECK_EQUAL(derSig + "03 " + pubKey, ScriptToAsmStr(CScript() << ToByteVector(ParseHex(derSig + "03")) << vchPubKey));
    BOOST_CHECK_EQUAL(derSig + "81 " + pubKey, ScriptToAsmStr(CScript() << ToByteVector(ParseHex(derSig + "81")) << vchPubKey));
    BOOST_CHECK_EQUAL(derSig + "82 " + pubKey, ScriptToAsmStr(CScript() << ToByteVector(ParseHex(derSig + "82")) << vchPubKey));
    BOOST_CHECK_EQUAL(derSig + "83 " + pubKey, ScriptToAsmStr(CScript() << ToByteVector(ParseHex(derSig + "83")) << vchPubKey));
}

static CScript ScriptFromHex(const std::string& str)
{
    std::vector<unsigned char> data = ParseHex(str);
    return CScript(data.begin(), data.end());
}

BOOST_AUTO_TEST_CASE(script_FindAndDelete)
{
    // Exercise the FindAndDelete functionality
    CScript s;
    CScript d;
    CScript expect;

    s = CScript() << OP_1 << OP_2;
    d = CScript(); // delete nothing should be a no-op
    expect = s;
    BOOST_CHECK_EQUAL(FindAndDelete(s, d), 0);
    BOOST_CHECK(s == expect);

    s = CScript() << OP_1 << OP_2 << OP_3;
    d = CScript() << OP_2;
    expect = CScript() << OP_1 << OP_3;
    BOOST_CHECK_EQUAL(FindAndDelete(s, d), 1);
    BOOST_CHECK(s == expect);

    s = CScript() << OP_3 << OP_1 << OP_3 << OP_3 << OP_4 << OP_3;
    d = CScript() << OP_3;
    expect = CScript() << OP_1 << OP_4;
    BOOST_CHECK_EQUAL(FindAndDelete(s, d), 4);
    BOOST_CHECK(s == expect);

    s = ScriptFromHex("0302ff03"); // PUSH 0x02ff03 onto stack
    d = ScriptFromHex("0302ff03");
    expect = CScript();
    BOOST_CHECK_EQUAL(FindAndDelete(s, d), 1);
    BOOST_CHECK(s == expect);

    s = ScriptFromHex("0302ff030302ff03"); // PUSH 0x2ff03 PUSH 0x2ff03
    d = ScriptFromHex("0302ff03");
    expect = CScript();
    BOOST_CHECK_EQUAL(FindAndDelete(s, d), 2);
    BOOST_CHECK(s == expect);

    s = ScriptFromHex("0302ff030302ff03");
    d = ScriptFromHex("02");
    expect = s; // FindAndDelete matches entire opcodes
    BOOST_CHECK_EQUAL(FindAndDelete(s, d), 0);
    BOOST_CHECK(s == expect);

    s = ScriptFromHex("0302ff030302ff03");
    d = ScriptFromHex("ff");
    expect = s;
    BOOST_CHECK_EQUAL(FindAndDelete(s, d), 0);
    BOOST_CHECK(s == expect);

    // This is an odd edge case: strip of the push-three-bytes
    // prefix, leaving 02ff03 which is push-two-bytes:
    s = ScriptFromHex("0302ff030302ff03");
    d = ScriptFromHex("03");
    expect = CScript() << ParseHex("ff03") << ParseHex("ff03");
    BOOST_CHECK_EQUAL(FindAndDelete(s, d), 2);
    BOOST_CHECK(s == expect);

    // Byte sequence that spans multiple opcodes:
    s = ScriptFromHex("02feed5169"); // PUSH(0xfeed) OP_1 OP_VERIFY
    d = ScriptFromHex("feed51");
    expect = s;
    BOOST_CHECK_EQUAL(FindAndDelete(s, d), 0); // doesn't match 'inside' opcodes
    BOOST_CHECK(s == expect);

    s = ScriptFromHex("02feed5169"); // PUSH(0xfeed) OP_1 OP_VERIFY
    d = ScriptFromHex("02feed51");
    expect = ScriptFromHex("69");
    BOOST_CHECK_EQUAL(FindAndDelete(s, d), 1);
    BOOST_CHECK(s == expect);

    s = ScriptFromHex("516902feed5169");
    d = ScriptFromHex("feed51");
    expect = s;
    BOOST_CHECK_EQUAL(FindAndDelete(s, d), 0);
    BOOST_CHECK(s == expect);

    s = ScriptFromHex("516902feed5169");
    d = ScriptFromHex("02feed51");
    expect = ScriptFromHex("516969");
    BOOST_CHECK_EQUAL(FindAndDelete(s, d), 1);
    BOOST_CHECK(s == expect);

    s = CScript() << OP_0 << OP_0 << OP_1 << OP_1;
    d = CScript() << OP_0 << OP_1;
    expect = CScript() << OP_0 << OP_1; // FindAndDelete is single-pass
    BOOST_CHECK_EQUAL(FindAndDelete(s, d), 1);
    BOOST_CHECK(s == expect);

    s = CScript() << OP_0 << OP_0 << OP_1 << OP_0 << OP_1 << OP_1;
    d = CScript() << OP_0 << OP_1;
    expect = CScript() << OP_0 << OP_1; // FindAndDelete is single-pass
    BOOST_CHECK_EQUAL(FindAndDelete(s, d), 2);
    BOOST_CHECK(s == expect);

    // Another weird edge case:
    // End with invalid push (not enough data)...
    s = ScriptFromHex("0003feed");
    d = ScriptFromHex("03feed"); // ... can remove the invalid push
    expect = ScriptFromHex("00");
    BOOST_CHECK_EQUAL(FindAndDelete(s, d), 1);
    BOOST_CHECK(s == expect);

    s = ScriptFromHex("0003feed");
    d = ScriptFromHex("00");
    expect = ScriptFromHex("03feed");
    BOOST_CHECK_EQUAL(FindAndDelete(s, d), 1);
    BOOST_CHECK(s == expect);
}

BOOST_AUTO_TEST_CASE(script_HasValidOps)
{
    // Exercise the HasValidOps functionality
    CScript script;
    script = ScriptFromHex("76a9141234567890abcdefa1a2a3a4a5a6a7a8a9a0aaab88ac"); // Normal script
    BOOST_CHECK(script.HasValidOps());
    script = ScriptFromHex("76a914ff34567890abcdefa1a2a3a4a5a6a7a8a9a0aaab88ac");
    BOOST_CHECK(script.HasValidOps());
    script = ScriptFromHex("ff88ac"); // Script with OP_INVALIDOPCODE explicit
    BOOST_CHECK(!script.HasValidOps());
    script = ScriptFromHex("88acc0"); // Script with undefined opcode
    BOOST_CHECK(!script.HasValidOps());
}

static CMutableTransaction TxFromHex(const std::string& str)
{
    CMutableTransaction tx;
    SpanReader{ParseHex(str)} >> TX_NO_WITNESS(tx);
    return tx;
}

static std::vector<CTxOutSign> TxOutsFromJSON(const UniValue& univalue)
{
    assert(univalue.isArray());
    std::vector<CTxOutSign> prevouts;
    for (size_t i = 0; i < univalue.size(); ++i) {
        CTxOut txout;
        SpanReader{ParseHex(univalue[i].get_str())} >> txout;
        //prevouts.push_back(std::move(txout));
        std::vector<uint8_t> vchAmount(8);
        part::SetAmount(vchAmount, txout.nValue);
        prevouts.emplace_back(vchAmount, txout.scriptPubKey);
    }
    return prevouts;
}

static CScriptWitness ScriptWitnessFromJSON(const UniValue& univalue)
{
    assert(univalue.isArray());
    CScriptWitness scriptwitness;
    for (size_t i = 0; i < univalue.size(); ++i) {
        auto bytes = ParseHex(univalue[i].get_str());
        scriptwitness.stack.push_back(std::move(bytes));
    }
    return scriptwitness;
}

static std::vector<unsigned int> AllConsensusFlags()
{
    std::vector<unsigned int> ret;

    for (unsigned int i = 0; i < 128; ++i) {
        unsigned int flag = 0;
        if (i & 1) flag |= SCRIPT_VERIFY_P2SH;
        if (i & 2) flag |= SCRIPT_VERIFY_DERSIG;
        if (i & 4) flag |= SCRIPT_VERIFY_NULLDUMMY;
        if (i & 8) flag |= SCRIPT_VERIFY_CHECKLOCKTIMEVERIFY;
        if (i & 16) flag |= SCRIPT_VERIFY_CHECKSEQUENCEVERIFY;
        if (i & 32) flag |= SCRIPT_VERIFY_WITNESS;
        if (i & 64) flag |= SCRIPT_VERIFY_TAPROOT;

        // SCRIPT_VERIFY_WITNESS requires SCRIPT_VERIFY_P2SH
        if (flag & SCRIPT_VERIFY_WITNESS && !(flag & SCRIPT_VERIFY_P2SH)) continue;
        // SCRIPT_VERIFY_TAPROOT requires SCRIPT_VERIFY_WITNESS
        if (flag & SCRIPT_VERIFY_TAPROOT && !(flag & SCRIPT_VERIFY_WITNESS)) continue;

        ret.push_back(flag);
    }

    return ret;
}

/** Precomputed list of all valid combinations of consensus-relevant script validation flags. */
static const std::vector<unsigned int> ALL_CONSENSUS_FLAGS = AllConsensusFlags();

static void AssetTest(const UniValue& test)
{
    BOOST_CHECK(test.isObject());

    CMutableTransaction mtx = TxFromHex(test["tx"].get_str());
    const std::vector<CTxOutSign> prevouts = TxOutsFromJSON(test["prevouts"]);
    BOOST_CHECK(prevouts.size() == mtx.vin.size());
    size_t idx = test["index"].getInt<int64_t>();
    uint32_t test_flags{ParseScriptFlags(test["flags"].get_str())};
    bool fin = test.exists("final") && test["final"].get_bool();

    if (test.exists("success")) {
        mtx.vin[idx].scriptSig = ScriptFromHex(test["success"]["scriptSig"].get_str());
        mtx.vin[idx].scriptWitness = ScriptWitnessFromJSON(test["success"]["witness"]);
        CTransaction tx(mtx);
        PrecomputedTransactionData txdata;
        txdata.Init_vec(tx, std::vector<CTxOutSign>(prevouts));
        CachingTransactionSignatureChecker txcheck(&tx, idx, prevouts[idx].amount, true, txdata);

<<<<<<< HEAD
#if defined(HAVE_CONSENSUS_LIB)
        DataStream stream;
        stream << TX_WITH_WITNESS(tx);
        std::vector<UTXO> utxos;
        utxos.resize(prevouts.size());
        for (size_t i = 0; i < prevouts.size(); i++) {
            utxos[i].scriptPubKey = prevouts[i].scriptPubKey.data();
            utxos[i].scriptPubKeySize = prevouts[i].scriptPubKey.size();
            if (prevouts[i].amount.size() == 8)
            utxos[i].value = part::amountFromVector(prevouts[i].amount);
        }
#endif

=======
>>>>>>> 3b12fc7b
        for (const auto flags : ALL_CONSENSUS_FLAGS) {
            // "final": true tests are valid for all flags. Others are only valid with flags that are
            // a subset of test_flags.
            if (fin || ((flags & test_flags) == flags)) {
                bool ret = VerifyScript(tx.vin[idx].scriptSig, prevouts[idx].scriptPubKey, &tx.vin[idx].scriptWitness, flags, txcheck, nullptr);
                BOOST_CHECK(ret);
<<<<<<< HEAD
#if defined(HAVE_CONSENSUS_LIB)
                CAmount nValue = part::amountFromVector(prevouts[idx].amount);
                int lib_ret = bitcoinconsensus_verify_script_with_spent_outputs(prevouts[idx].scriptPubKey.data(), prevouts[idx].scriptPubKey.size(), nValue, UCharCast(stream.data()), stream.size(), utxos.data(), utxos.size(), idx, flags, nullptr);
                BOOST_CHECK(lib_ret == 1);
#endif
=======
>>>>>>> 3b12fc7b
            }
        }
    }

    if (test.exists("failure")) {
        mtx.vin[idx].scriptSig = ScriptFromHex(test["failure"]["scriptSig"].get_str());
        mtx.vin[idx].scriptWitness = ScriptWitnessFromJSON(test["failure"]["witness"]);
        CTransaction tx(mtx);
        PrecomputedTransactionData txdata;
        txdata.Init_vec(tx, std::vector<CTxOutSign>(prevouts));
        CachingTransactionSignatureChecker txcheck(&tx, idx, prevouts[idx].amount, true, txdata);

<<<<<<< HEAD
#if defined(HAVE_CONSENSUS_LIB)
        DataStream stream;
        stream << TX_WITH_WITNESS(tx);
        std::vector<UTXO> utxos;
        utxos.resize(prevouts.size());
        for (size_t i = 0; i < prevouts.size(); i++) {
            utxos[i].scriptPubKey = prevouts[i].scriptPubKey.data();
            utxos[i].scriptPubKeySize = prevouts[i].scriptPubKey.size();
            if (prevouts[i].amount.size() == 8)
            utxos[i].value = part::amountFromVector(prevouts[i].amount);
        }
#endif

=======
>>>>>>> 3b12fc7b
        for (const auto flags : ALL_CONSENSUS_FLAGS) {
            // If a test is supposed to fail with test_flags, it should also fail with any superset thereof.
            if ((flags & test_flags) == test_flags) {
                bool ret = VerifyScript(tx.vin[idx].scriptSig, prevouts[idx].scriptPubKey, &tx.vin[idx].scriptWitness, flags, txcheck, nullptr);
                BOOST_CHECK(!ret);
<<<<<<< HEAD
#if defined(HAVE_CONSENSUS_LIB)
                CAmount nValue = part::amountFromVector(prevouts[idx].amount);
                int lib_ret = bitcoinconsensus_verify_script_with_spent_outputs(prevouts[idx].scriptPubKey.data(), prevouts[idx].scriptPubKey.size(), nValue, UCharCast(stream.data()), stream.size(), utxos.data(), utxos.size(), idx, flags, nullptr);
                BOOST_CHECK(lib_ret == 0);
#endif
=======
>>>>>>> 3b12fc7b
            }
        }
    }
}

BOOST_AUTO_TEST_CASE(script_assets_test)
{
    // See src/test/fuzz/script_assets_test_minimizer.cpp for information on how to generate
    // the script_assets_test.json file used by this test.

    const char* dir = std::getenv("DIR_UNIT_TEST_DATA");
    BOOST_WARN_MESSAGE(dir != nullptr, "Variable DIR_UNIT_TEST_DATA unset, skipping script_assets_test");
    if (dir == nullptr) return;
    auto path = fs::path(dir) / "script_assets_test.json";
    bool exists = fs::exists(path);
    BOOST_WARN_MESSAGE(exists, "File $DIR_UNIT_TEST_DATA/script_assets_test.json not found, skipping script_assets_test");
    if (!exists) return;
    std::ifstream file{path};
    BOOST_CHECK(file.is_open());
    file.seekg(0, std::ios::end);
    size_t length = file.tellg();
    file.seekg(0, std::ios::beg);
    std::string data(length, '\0');
    file.read(data.data(), data.size());
    UniValue tests = read_json(data);
    BOOST_CHECK(tests.isArray());
    BOOST_CHECK(tests.size() > 0);

    for (size_t i = 0; i < tests.size(); i++) {
        AssetTest(tests[i]);
    }
    file.close();
}

BOOST_AUTO_TEST_CASE(bip341_keypath_test_vectors)
{
    UniValue tests;
    tests.read(json_tests::bip341_wallet_vectors);

    const auto& vectors = tests["keyPathSpending"];

    for (const auto& vec : vectors.getValues()) {
        auto txhex = ParseHex(vec["given"]["rawUnsignedTx"].get_str());
        CMutableTransaction tx;
        SpanReader{txhex} >> TX_WITH_WITNESS(tx);
        std::vector<CTxOut> utxos;
        for (const auto& utxo_spent : vec["given"]["utxosSpent"].getValues()) {
            auto script_bytes = ParseHex(utxo_spent["scriptPubKey"].get_str());
            CScript script{script_bytes.begin(), script_bytes.end()};
            CAmount amount{utxo_spent["amountSats"].getInt<int>()};
            utxos.emplace_back(amount, script);
        }

        PrecomputedTransactionData txdata;
        txdata.Init(tx, std::vector<CTxOut>{utxos}, true);

        BOOST_CHECK(txdata.m_bip341_taproot_ready);
        BOOST_CHECK_EQUAL(HexStr(txdata.m_spent_amounts_single_hash), vec["intermediary"]["hashAmounts"].get_str());
        BOOST_CHECK_EQUAL(HexStr(txdata.m_outputs_single_hash), vec["intermediary"]["hashOutputs"].get_str());
        BOOST_CHECK_EQUAL(HexStr(txdata.m_prevouts_single_hash), vec["intermediary"]["hashPrevouts"].get_str());
        BOOST_CHECK_EQUAL(HexStr(txdata.m_spent_scripts_single_hash), vec["intermediary"]["hashScriptPubkeys"].get_str());
        BOOST_CHECK_EQUAL(HexStr(txdata.m_sequences_single_hash), vec["intermediary"]["hashSequences"].get_str());

        for (const auto& input : vec["inputSpending"].getValues()) {
            int txinpos = input["given"]["txinIndex"].getInt<int>();
            int hashtype = input["given"]["hashType"].getInt<int>();

            // Load key.
            auto privkey = ParseHex(input["given"]["internalPrivkey"].get_str());
            CKey key;
            key.Set(privkey.begin(), privkey.end(), true);

            // Load Merkle root.
            uint256 merkle_root;
            if (!input["given"]["merkleRoot"].isNull()) {
                merkle_root = uint256{ParseHex(input["given"]["merkleRoot"].get_str())};
            }

            // Compute and verify (internal) public key.
            XOnlyPubKey pubkey{key.GetPubKey()};
            BOOST_CHECK_EQUAL(HexStr(pubkey), input["intermediary"]["internalPubkey"].get_str());

            // Sign and verify signature.
            FlatSigningProvider provider;
            provider.keys[key.GetPubKey().GetID()] = key;
            MutableTransactionSignatureCreator creator(tx, txinpos, utxos[txinpos].nValue, &txdata, hashtype);
            std::vector<unsigned char> signature;
            BOOST_CHECK(creator.CreateSchnorrSig(provider, signature, pubkey, nullptr, &merkle_root, SigVersion::TAPROOT));
            BOOST_CHECK_EQUAL(HexStr(signature), input["expected"]["witness"][0].get_str());

            // We can't observe the tweak used inside the signing logic, so verify by recomputing it.
            BOOST_CHECK_EQUAL(HexStr(pubkey.ComputeTapTweakHash(merkle_root.IsNull() ? nullptr : &merkle_root)), input["intermediary"]["tweak"].get_str());

            // We can't observe the sighash used inside the signing logic, so verify by recomputing it.
            ScriptExecutionData sed;
            sed.m_annex_init = true;
            sed.m_annex_present = false;
            uint256 sighash;
            BOOST_CHECK(SignatureHashSchnorr(sighash, sed, tx, txinpos, hashtype, SigVersion::TAPROOT, txdata, MissingDataBehavior::FAIL));
            BOOST_CHECK_EQUAL(HexStr(sighash), input["intermediary"]["sigHash"].get_str());

            // To verify the sigmsg, hash the expected sigmsg, and compare it with the (expected) sighash.
            BOOST_CHECK_EQUAL(HexStr((HashWriter{HASHER_TAPSIGHASH} << Span{ParseHex(input["intermediary"]["sigMsg"].get_str())}).GetSHA256()), input["intermediary"]["sigHash"].get_str());
        }

    }
}

BOOST_AUTO_TEST_CASE(compute_tapbranch)
{
    uint256 hash1 = uint256S("8ad69ec7cf41c2a4001fd1f738bf1e505ce2277acdcaa63fe4765192497f47a7");
    uint256 hash2 = uint256S("f224a923cd0021ab202ab139cc56802ddb92dcfc172b9212261a539df79a112a");
    uint256 result = uint256S("a64c5b7b943315f9b805d7a7296bedfcfd08919270a1f7a1466e98f8693d8cd9");
    BOOST_CHECK_EQUAL(ComputeTapbranchHash(hash1, hash2), result);
}

BOOST_AUTO_TEST_CASE(compute_tapleaf)
{
    const uint8_t script[6] = {'f','o','o','b','a','r'};
    uint256 tlc0 = uint256S("edbc10c272a1215dcdcc11d605b9027b5ad6ed97cd45521203f136767b5b9c06");
    uint256 tlc2 = uint256S("8b5c4f90ae6bf76e259dbef5d8a59df06359c391b59263741b25eca76451b27a");

    BOOST_CHECK_EQUAL(ComputeTapleafHash(0xc0, Span(script)), tlc0);
    BOOST_CHECK_EQUAL(ComputeTapleafHash(0xc2, Span(script)), tlc2);
}

BOOST_AUTO_TEST_SUITE_END()<|MERGE_RESOLUTION|>--- conflicted
+++ resolved
@@ -23,13 +23,6 @@
 #include <util/fs.h>
 #include <util/strencodings.h>
 
-<<<<<<< HEAD
-#if defined(HAVE_CONSENSUS_LIB)
-#include <script/particlconsensus.h>
-#endif
-
-=======
->>>>>>> 3b12fc7b
 #include <cstdint>
 #include <fstream>
 #include <string>
@@ -1546,36 +1539,12 @@
         txdata.Init_vec(tx, std::vector<CTxOutSign>(prevouts));
         CachingTransactionSignatureChecker txcheck(&tx, idx, prevouts[idx].amount, true, txdata);
 
-<<<<<<< HEAD
-#if defined(HAVE_CONSENSUS_LIB)
-        DataStream stream;
-        stream << TX_WITH_WITNESS(tx);
-        std::vector<UTXO> utxos;
-        utxos.resize(prevouts.size());
-        for (size_t i = 0; i < prevouts.size(); i++) {
-            utxos[i].scriptPubKey = prevouts[i].scriptPubKey.data();
-            utxos[i].scriptPubKeySize = prevouts[i].scriptPubKey.size();
-            if (prevouts[i].amount.size() == 8)
-            utxos[i].value = part::amountFromVector(prevouts[i].amount);
-        }
-#endif
-
-=======
->>>>>>> 3b12fc7b
         for (const auto flags : ALL_CONSENSUS_FLAGS) {
             // "final": true tests are valid for all flags. Others are only valid with flags that are
             // a subset of test_flags.
             if (fin || ((flags & test_flags) == flags)) {
                 bool ret = VerifyScript(tx.vin[idx].scriptSig, prevouts[idx].scriptPubKey, &tx.vin[idx].scriptWitness, flags, txcheck, nullptr);
                 BOOST_CHECK(ret);
-<<<<<<< HEAD
-#if defined(HAVE_CONSENSUS_LIB)
-                CAmount nValue = part::amountFromVector(prevouts[idx].amount);
-                int lib_ret = bitcoinconsensus_verify_script_with_spent_outputs(prevouts[idx].scriptPubKey.data(), prevouts[idx].scriptPubKey.size(), nValue, UCharCast(stream.data()), stream.size(), utxos.data(), utxos.size(), idx, flags, nullptr);
-                BOOST_CHECK(lib_ret == 1);
-#endif
-=======
->>>>>>> 3b12fc7b
             }
         }
     }
@@ -1588,35 +1557,11 @@
         txdata.Init_vec(tx, std::vector<CTxOutSign>(prevouts));
         CachingTransactionSignatureChecker txcheck(&tx, idx, prevouts[idx].amount, true, txdata);
 
-<<<<<<< HEAD
-#if defined(HAVE_CONSENSUS_LIB)
-        DataStream stream;
-        stream << TX_WITH_WITNESS(tx);
-        std::vector<UTXO> utxos;
-        utxos.resize(prevouts.size());
-        for (size_t i = 0; i < prevouts.size(); i++) {
-            utxos[i].scriptPubKey = prevouts[i].scriptPubKey.data();
-            utxos[i].scriptPubKeySize = prevouts[i].scriptPubKey.size();
-            if (prevouts[i].amount.size() == 8)
-            utxos[i].value = part::amountFromVector(prevouts[i].amount);
-        }
-#endif
-
-=======
->>>>>>> 3b12fc7b
         for (const auto flags : ALL_CONSENSUS_FLAGS) {
             // If a test is supposed to fail with test_flags, it should also fail with any superset thereof.
             if ((flags & test_flags) == test_flags) {
                 bool ret = VerifyScript(tx.vin[idx].scriptSig, prevouts[idx].scriptPubKey, &tx.vin[idx].scriptWitness, flags, txcheck, nullptr);
                 BOOST_CHECK(!ret);
-<<<<<<< HEAD
-#if defined(HAVE_CONSENSUS_LIB)
-                CAmount nValue = part::amountFromVector(prevouts[idx].amount);
-                int lib_ret = bitcoinconsensus_verify_script_with_spent_outputs(prevouts[idx].scriptPubKey.data(), prevouts[idx].scriptPubKey.size(), nValue, UCharCast(stream.data()), stream.size(), utxos.data(), utxos.size(), idx, flags, nullptr);
-                BOOST_CHECK(lib_ret == 0);
-#endif
-=======
->>>>>>> 3b12fc7b
             }
         }
     }
