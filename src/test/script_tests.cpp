// Copyright (c) 2011-2022 The Bitcoin Core developers
// Distributed under the MIT software license, see the accompanying
// file COPYING or http://www.opensource.org/licenses/mit-license.php.

#include <test/data/script_tests.json.h>
#include <test/data/bip341_wallet_vectors.json.h>

#include <common/system.h>
#include <core_io.h>
#include <key.h>
#include <rpc/util.h>
#include <script/script.h>
#include <script/script_error.h>
#include <script/sigcache.h>
#include <script/sign.h>
#include <script/signingprovider.h>
#include <script/solver.h>
#include <streams.h>
#include <test/util/json.h>
#include <test/util/random.h>
#include <test/util/setup_common.h>
#include <test/util/transaction_utils.h>
#include <util/fs.h>
#include <util/strencodings.h>

#if defined(HAVE_CONSENSUS_LIB)
#include <script/particlconsensus.h>
#endif

#include <cstdint>
#include <fstream>
#include <string>
#include <vector>

#include <boost/test/unit_test.hpp>

#include <univalue.h>

// Particl
#include <key/extkey.h>
#include <key/stealth.h>

// Uncomment if you want to output updated JSON tests.
// #define UPDATE_JSON_TESTS

static const unsigned int gFlags = SCRIPT_VERIFY_P2SH | SCRIPT_VERIFY_STRICTENC;

unsigned int ParseScriptFlags(std::string strFlags);
std::string FormatScriptFlags(unsigned int flags);

struct ScriptErrorDesc
{
    ScriptError_t err;
    const char *name;
};

static ScriptErrorDesc script_errors[]={
    {SCRIPT_ERR_OK, "OK"},
    {SCRIPT_ERR_UNKNOWN_ERROR, "UNKNOWN_ERROR"},
    {SCRIPT_ERR_EVAL_FALSE, "EVAL_FALSE"},
    {SCRIPT_ERR_OP_RETURN, "OP_RETURN"},
    {SCRIPT_ERR_SCRIPT_SIZE, "SCRIPT_SIZE"},
    {SCRIPT_ERR_PUSH_SIZE, "PUSH_SIZE"},
    {SCRIPT_ERR_OP_COUNT, "OP_COUNT"},
    {SCRIPT_ERR_STACK_SIZE, "STACK_SIZE"},
    {SCRIPT_ERR_SIG_COUNT, "SIG_COUNT"},
    {SCRIPT_ERR_PUBKEY_COUNT, "PUBKEY_COUNT"},
    {SCRIPT_ERR_VERIFY, "VERIFY"},
    {SCRIPT_ERR_EQUALVERIFY, "EQUALVERIFY"},
    {SCRIPT_ERR_CHECKMULTISIGVERIFY, "CHECKMULTISIGVERIFY"},
    {SCRIPT_ERR_CHECKSIGVERIFY, "CHECKSIGVERIFY"},
    {SCRIPT_ERR_NUMEQUALVERIFY, "NUMEQUALVERIFY"},
    {SCRIPT_ERR_BAD_OPCODE, "BAD_OPCODE"},
    {SCRIPT_ERR_DISABLED_OPCODE, "DISABLED_OPCODE"},
    {SCRIPT_ERR_INVALID_STACK_OPERATION, "INVALID_STACK_OPERATION"},
    {SCRIPT_ERR_INVALID_ALTSTACK_OPERATION, "INVALID_ALTSTACK_OPERATION"},
    {SCRIPT_ERR_UNBALANCED_CONDITIONAL, "UNBALANCED_CONDITIONAL"},
    {SCRIPT_ERR_NEGATIVE_LOCKTIME, "NEGATIVE_LOCKTIME"},
    {SCRIPT_ERR_UNSATISFIED_LOCKTIME, "UNSATISFIED_LOCKTIME"},
    {SCRIPT_ERR_SIG_HASHTYPE, "SIG_HASHTYPE"},
    {SCRIPT_ERR_SIG_DER, "SIG_DER"},
    {SCRIPT_ERR_MINIMALDATA, "MINIMALDATA"},
    {SCRIPT_ERR_SIG_PUSHONLY, "SIG_PUSHONLY"},
    {SCRIPT_ERR_SIG_HIGH_S, "SIG_HIGH_S"},
    {SCRIPT_ERR_SIG_NULLDUMMY, "SIG_NULLDUMMY"},
    {SCRIPT_ERR_PUBKEYTYPE, "PUBKEYTYPE"},
    {SCRIPT_ERR_CLEANSTACK, "CLEANSTACK"},
    {SCRIPT_ERR_MINIMALIF, "MINIMALIF"},
    {SCRIPT_ERR_SIG_NULLFAIL, "NULLFAIL"},
    {SCRIPT_ERR_DISCOURAGE_UPGRADABLE_NOPS, "DISCOURAGE_UPGRADABLE_NOPS"},
    {SCRIPT_ERR_DISCOURAGE_UPGRADABLE_WITNESS_PROGRAM, "DISCOURAGE_UPGRADABLE_WITNESS_PROGRAM"},
    {SCRIPT_ERR_WITNESS_PROGRAM_WRONG_LENGTH, "WITNESS_PROGRAM_WRONG_LENGTH"},
    {SCRIPT_ERR_WITNESS_PROGRAM_WITNESS_EMPTY, "WITNESS_PROGRAM_WITNESS_EMPTY"},
    {SCRIPT_ERR_WITNESS_PROGRAM_MISMATCH, "WITNESS_PROGRAM_MISMATCH"},
    {SCRIPT_ERR_WITNESS_MALLEATED, "WITNESS_MALLEATED"},
    {SCRIPT_ERR_WITNESS_MALLEATED_P2SH, "WITNESS_MALLEATED_P2SH"},
    {SCRIPT_ERR_WITNESS_UNEXPECTED, "WITNESS_UNEXPECTED"},
    {SCRIPT_ERR_WITNESS_PUBKEYTYPE, "WITNESS_PUBKEYTYPE"},
    {SCRIPT_ERR_OP_CODESEPARATOR, "OP_CODESEPARATOR"},
    {SCRIPT_ERR_SIG_FINDANDDELETE, "SIG_FINDANDDELETE"},
};

static std::string FormatScriptError(ScriptError_t err)
{
    for (const auto& se : script_errors)
        if (se.err == err)
            return se.name;
    BOOST_ERROR("Unknown scripterror enumeration value, update script_errors in script_tests.cpp.");
    return "";
}

static ScriptError_t ParseScriptError(const std::string& name)
{
    for (const auto& se : script_errors)
        if (se.name == name)
            return se.err;
    BOOST_ERROR("Unknown scripterror \"" << name << "\" in test description");
    return SCRIPT_ERR_UNKNOWN_ERROR;
}

BOOST_FIXTURE_TEST_SUITE(script_tests, BasicTestingSetup)

void DoTest(const CScript& scriptPubKey, const CScript& scriptSig, const CScriptWitness& scriptWitness, uint32_t flags, const std::string& message, int scriptError, CAmount nValue = 0)
{
    bool expect = (scriptError == SCRIPT_ERR_OK);
    if (flags & SCRIPT_VERIFY_CLEANSTACK) {
        flags |= SCRIPT_VERIFY_P2SH;
        flags |= SCRIPT_VERIFY_WITNESS;
    }
    ScriptError err;
    const CTransaction txCredit{BuildCreditingTransaction(scriptPubKey, nValue)};
    CMutableTransaction tx = BuildSpendingTransaction(scriptSig, scriptWitness, txCredit);
    CMutableTransaction tx2 = tx;
    BOOST_CHECK_MESSAGE(VerifyScript(scriptSig, scriptPubKey, &scriptWitness, flags, MutableTransactionSignatureChecker(&tx, 0, txCredit.vout[0].nValue, MissingDataBehavior::ASSERT_FAIL), &err) == expect, message);
    BOOST_CHECK_MESSAGE(err == scriptError, FormatScriptError(err) + " where " + FormatScriptError((ScriptError_t)scriptError) + " expected: " + message);

    // Verify that removing flags from a passing test or adding flags to a failing test does not change the result.
    for (int i = 0; i < 16; ++i) {
        uint32_t extra_flags(InsecureRandBits(16));
        uint32_t combined_flags{expect ? (flags & ~extra_flags) : (flags | extra_flags)};
        // Weed out some invalid flag combinations.
        if (combined_flags & SCRIPT_VERIFY_CLEANSTACK && ~combined_flags & (SCRIPT_VERIFY_P2SH | SCRIPT_VERIFY_WITNESS)) continue;
        if (combined_flags & SCRIPT_VERIFY_WITNESS && ~combined_flags & SCRIPT_VERIFY_P2SH) continue;
        BOOST_CHECK_MESSAGE(VerifyScript(scriptSig, scriptPubKey, &scriptWitness, combined_flags, MutableTransactionSignatureChecker(&tx, 0, txCredit.vout[0].nValue, MissingDataBehavior::ASSERT_FAIL), &err) == expect, message + strprintf(" (with flags %x)", combined_flags));
    }

#if defined(HAVE_CONSENSUS_LIB)
    CDataStream stream(SER_NETWORK, PROTOCOL_VERSION);
    stream << tx2;
    uint32_t libconsensus_flags{flags & bitcoinconsensus_SCRIPT_FLAGS_VERIFY_ALL};
    if (libconsensus_flags == flags) {
        int expectedSuccessCode = expect ? 1 : 0;
        if (flags & bitcoinconsensus_SCRIPT_FLAGS_VERIFY_WITNESS) {
            BOOST_CHECK_MESSAGE(bitcoinconsensus_verify_script_with_amount(scriptPubKey.data(), scriptPubKey.size(), txCredit.vout[0].nValue, UCharCast(stream.data()), stream.size(), 0, libconsensus_flags, nullptr) == expectedSuccessCode, message);
        } else {
            BOOST_CHECK_MESSAGE(bitcoinconsensus_verify_script_with_amount(scriptPubKey.data(), scriptPubKey.size(), 0, UCharCast(stream.data()), stream.size(), 0, libconsensus_flags, nullptr) == expectedSuccessCode, message);
            BOOST_CHECK_MESSAGE(bitcoinconsensus_verify_script(scriptPubKey.data(), scriptPubKey.size(), UCharCast(stream.data()), stream.size(), 0, libconsensus_flags, nullptr) == expectedSuccessCode, message);
        }
    }
#endif
}

void static NegateSignatureS(std::vector<unsigned char>& vchSig) {
    // Parse the signature.
    std::vector<unsigned char> r, s;
    r = std::vector<unsigned char>(vchSig.begin() + 4, vchSig.begin() + 4 + vchSig[3]);
    s = std::vector<unsigned char>(vchSig.begin() + 6 + vchSig[3], vchSig.begin() + 6 + vchSig[3] + vchSig[5 + vchSig[3]]);

    // Really ugly to implement mod-n negation here, but it would be feature creep to expose such functionality from libsecp256k1.
    static const unsigned char order[33] = {
        0x00,
        0xFF, 0xFF, 0xFF, 0xFF, 0xFF, 0xFF, 0xFF, 0xFF,
        0xFF, 0xFF, 0xFF, 0xFF, 0xFF, 0xFF, 0xFF, 0xFE,
        0xBA, 0xAE, 0xDC, 0xE6, 0xAF, 0x48, 0xA0, 0x3B,
        0xBF, 0xD2, 0x5E, 0x8C, 0xD0, 0x36, 0x41, 0x41
    };
    while (s.size() < 33) {
        s.insert(s.begin(), 0x00);
    }
    int carry = 0;
    for (int p = 32; p >= 1; p--) {
        int n = (int)order[p] - s[p] - carry;
        s[p] = (n + 256) & 0xFF;
        carry = (n < 0);
    }
    assert(carry == 0);
    if (s.size() > 1 && s[0] == 0 && s[1] < 0x80) {
        s.erase(s.begin());
    }

    // Reconstruct the signature.
    vchSig.clear();
    vchSig.push_back(0x30);
    vchSig.push_back(4 + r.size() + s.size());
    vchSig.push_back(0x02);
    vchSig.push_back(r.size());
    vchSig.insert(vchSig.end(), r.begin(), r.end());
    vchSig.push_back(0x02);
    vchSig.push_back(s.size());
    vchSig.insert(vchSig.end(), s.begin(), s.end());
}

namespace
{
const unsigned char vchKey0[32] = {0,0,0,0,0,0,0,0,0,0,0,0,0,0,0,0,0,0,0,0,0,0,0,0,0,0,0,0,0,0,0,1};
const unsigned char vchKey1[32] = {0,0,0,0,0,0,0,0,0,0,0,0,0,0,0,0,0,0,0,0,0,0,0,0,0,0,0,0,0,0,1,0};
const unsigned char vchKey2[32] = {0,0,0,0,0,0,0,0,0,0,0,0,0,0,0,0,0,0,0,0,0,0,0,0,0,0,0,0,0,1,0,0};

struct KeyData
{
    CKey key0, key0C, key1, key1C, key2, key2C;
    CPubKey pubkey0, pubkey0C, pubkey0H;
    CPubKey pubkey1, pubkey1C;
    CPubKey pubkey2, pubkey2C;

    KeyData()
    {
        key0.Set(vchKey0, vchKey0 + 32, false);
        key0C.Set(vchKey0, vchKey0 + 32, true);
        pubkey0 = key0.GetPubKey();
        pubkey0H = key0.GetPubKey();
        pubkey0C = key0C.GetPubKey();
        *const_cast<unsigned char*>(pubkey0H.data()) = 0x06 | (pubkey0H[64] & 1);

        key1.Set(vchKey1, vchKey1 + 32, false);
        key1C.Set(vchKey1, vchKey1 + 32, true);
        pubkey1 = key1.GetPubKey();
        pubkey1C = key1C.GetPubKey();

        key2.Set(vchKey2, vchKey2 + 32, false);
        key2C.Set(vchKey2, vchKey2 + 32, true);
        pubkey2 = key2.GetPubKey();
        pubkey2C = key2C.GetPubKey();
    }
};

enum class WitnessMode {
    NONE,
    PKH,
    SH
};

class TestBuilder
{
private:
    //! Actually executed script
    CScript script;
    //! The P2SH redeemscript
    CScript redeemscript;
    //! The Witness embedded script
    CScript witscript;
    CScriptWitness scriptWitness;
    CTransactionRef creditTx;
    CMutableTransaction spendTx;
    bool havePush{false};
    std::vector<unsigned char> push;
    std::string comment;
    uint32_t flags;
    int scriptError{SCRIPT_ERR_OK};
    CAmount nValue;

    void DoPush()
    {
        if (havePush) {
            spendTx.vin[0].scriptSig << push;
            havePush = false;
        }
    }

    void DoPush(const std::vector<unsigned char>& data)
    {
        DoPush();
        push = data;
        havePush = true;
    }

public:
    TestBuilder(const CScript& script_, const std::string& comment_, uint32_t flags_, bool P2SH = false, WitnessMode wm = WitnessMode::NONE, int witnessversion = 0, CAmount nValue_ = 0) : script(script_), comment(comment_), flags(flags_), nValue(nValue_)
    {
        CScript scriptPubKey = script;
        if (wm == WitnessMode::PKH) {
            uint160 hash;
            CHash160().Write(Span{script}.subspan(1)).Finalize(hash);
            script = CScript() << OP_DUP << OP_HASH160 << ToByteVector(hash) << OP_EQUALVERIFY << OP_CHECKSIG;
            scriptPubKey = CScript() << witnessversion << ToByteVector(hash);
        } else if (wm == WitnessMode::SH) {
            witscript = scriptPubKey;
            uint256 hash;
            CSHA256().Write(witscript.data(), witscript.size()).Finalize(hash.begin());
            scriptPubKey = CScript() << witnessversion << ToByteVector(hash);
        }
        if (P2SH) {
            redeemscript = scriptPubKey;
            scriptPubKey = CScript() << OP_HASH160 << ToByteVector(CScriptID(redeemscript)) << OP_EQUAL;
        }
        creditTx = MakeTransactionRef(BuildCreditingTransaction(scriptPubKey, nValue));
        spendTx = BuildSpendingTransaction(CScript(), CScriptWitness(), *creditTx);
    }

    TestBuilder& ScriptError(ScriptError_t err)
    {
        scriptError = err;
        return *this;
    }

    TestBuilder& Opcode(const opcodetype& _op)
    {
        DoPush();
        spendTx.vin[0].scriptSig << _op;
        return *this;
    }

    TestBuilder& Num(int num)
    {
        DoPush();
        spendTx.vin[0].scriptSig << num;
        return *this;
    }

    TestBuilder& Push(const std::string& hex)
    {
        DoPush(ParseHex(hex));
        return *this;
    }

    TestBuilder& Push(const CScript& _script)
    {
        DoPush(std::vector<unsigned char>(_script.begin(), _script.end()));
        return *this;
    }

    TestBuilder& PushSig(const CKey& key, int nHashType = SIGHASH_ALL, unsigned int lenR = 32, unsigned int lenS = 32, SigVersion sigversion = SigVersion::BASE, CAmount amount = 0)
    {
        std::vector<uint8_t> vchAmount(8);
        part::SetAmount(vchAmount, amount);
        uint256 hash = SignatureHash(script, spendTx, 0, nHashType, vchAmount, sigversion);
        std::vector<unsigned char> vchSig, r, s;
        uint32_t iter = 0;
        do {
            key.Sign(hash, vchSig, false, iter++);
            if ((lenS == 33) != (vchSig[5 + vchSig[3]] == 33)) {
                NegateSignatureS(vchSig);
            }
            r = std::vector<unsigned char>(vchSig.begin() + 4, vchSig.begin() + 4 + vchSig[3]);
            s = std::vector<unsigned char>(vchSig.begin() + 6 + vchSig[3], vchSig.begin() + 6 + vchSig[3] + vchSig[5 + vchSig[3]]);
        } while (lenR != r.size() || lenS != s.size());
        vchSig.push_back(static_cast<unsigned char>(nHashType));
        DoPush(vchSig);
        return *this;
    }

    TestBuilder& PushWitSig(const CKey& key, CAmount amount = -1, int nHashType = SIGHASH_ALL, unsigned int lenR = 32, unsigned int lenS = 32, SigVersion sigversion = SigVersion::WITNESS_V0)
    {
        if (amount == -1)
            amount = nValue;
        return PushSig(key, nHashType, lenR, lenS, sigversion, amount).AsWit();
    }

    TestBuilder& Push(const CPubKey& pubkey)
    {
        DoPush(std::vector<unsigned char>(pubkey.begin(), pubkey.end()));
        return *this;
    }

    TestBuilder& PushRedeem()
    {
        DoPush(std::vector<unsigned char>(redeemscript.begin(), redeemscript.end()));
        return *this;
    }

    TestBuilder& PushWitRedeem()
    {
        DoPush(std::vector<unsigned char>(witscript.begin(), witscript.end()));
        return AsWit();
    }

    TestBuilder& EditPush(unsigned int pos, const std::string& hexin, const std::string& hexout)
    {
        assert(havePush);
        std::vector<unsigned char> datain = ParseHex(hexin);
        std::vector<unsigned char> dataout = ParseHex(hexout);
        assert(pos + datain.size() <= push.size());
        BOOST_CHECK_MESSAGE(std::vector<unsigned char>(push.begin() + pos, push.begin() + pos + datain.size()) == datain, comment);
        push.erase(push.begin() + pos, push.begin() + pos + datain.size());
        push.insert(push.begin() + pos, dataout.begin(), dataout.end());
        return *this;
    }

    TestBuilder& DamagePush(unsigned int pos)
    {
        assert(havePush);
        assert(pos < push.size());
        push[pos] ^= 1;
        return *this;
    }

    TestBuilder& Test()
    {
        TestBuilder copy = *this; // Make a copy so we can rollback the push.
        DoPush();
        DoTest(creditTx->vout[0].scriptPubKey, spendTx.vin[0].scriptSig, scriptWitness, flags, comment, scriptError, nValue);
        *this = copy;
        return *this;
    }

    TestBuilder& AsWit()
    {
        assert(havePush);
        scriptWitness.stack.push_back(push);
        havePush = false;
        return *this;
    }

    UniValue GetJSON()
    {
        DoPush();
        UniValue array(UniValue::VARR);
        if (!scriptWitness.stack.empty()) {
            UniValue wit(UniValue::VARR);
            for (unsigned i = 0; i < scriptWitness.stack.size(); i++) {
                wit.push_back(HexStr(scriptWitness.stack[i]));
            }
            wit.push_back(ValueFromAmount(nValue));
            array.push_back(wit);
        }
        array.push_back(FormatScript(spendTx.vin[0].scriptSig));
        array.push_back(FormatScript(creditTx->vout[0].scriptPubKey));
        array.push_back(FormatScriptFlags(flags));
        array.push_back(FormatScriptError((ScriptError_t)scriptError));
        array.push_back(comment);
        return array;
    }

    std::string GetComment() const
    {
        return comment;
    }
};

std::string JSONPrettyPrint(const UniValue& univalue)
{
    std::string ret = univalue.write(4);
    // Workaround for libunivalue pretty printer, which puts a space between commas and newlines
    size_t pos = 0;
    while ((pos = ret.find(" \n", pos)) != std::string::npos) {
        ret.replace(pos, 2, "\n");
        pos++;
    }
    return ret;
}
} // namespace

BOOST_AUTO_TEST_CASE(script_build)
{
    const KeyData keys;

    std::vector<TestBuilder> tests;

    tests.push_back(TestBuilder(CScript() << ToByteVector(keys.pubkey0) << OP_CHECKSIG,
                                "P2PK", 0
                               ).PushSig(keys.key0));
    tests.push_back(TestBuilder(CScript() << ToByteVector(keys.pubkey0) << OP_CHECKSIG,
                                "P2PK, bad sig", 0
                               ).PushSig(keys.key0).DamagePush(10).ScriptError(SCRIPT_ERR_EVAL_FALSE));

    tests.push_back(TestBuilder(CScript() << OP_DUP << OP_HASH160 << ToByteVector(keys.pubkey1C.GetID()) << OP_EQUALVERIFY << OP_CHECKSIG,
                                "P2PKH", 0
                               ).PushSig(keys.key1).Push(keys.pubkey1C));
    tests.push_back(TestBuilder(CScript() << OP_DUP << OP_HASH160 << ToByteVector(keys.pubkey2C.GetID()) << OP_EQUALVERIFY << OP_CHECKSIG,
                                "P2PKH, bad pubkey", 0
                               ).PushSig(keys.key2).Push(keys.pubkey2C).DamagePush(5).ScriptError(SCRIPT_ERR_EQUALVERIFY));

    tests.push_back(TestBuilder(CScript() << ToByteVector(keys.pubkey1) << OP_CHECKSIG,
                                "P2PK anyonecanpay", 0
                               ).PushSig(keys.key1, SIGHASH_ALL | SIGHASH_ANYONECANPAY));
    tests.push_back(TestBuilder(CScript() << ToByteVector(keys.pubkey1) << OP_CHECKSIG,
                                "P2PK anyonecanpay marked with normal hashtype", 0
                               ).PushSig(keys.key1, SIGHASH_ALL | SIGHASH_ANYONECANPAY).EditPush(70, "81", "01").ScriptError(SCRIPT_ERR_EVAL_FALSE));

    tests.push_back(TestBuilder(CScript() << ToByteVector(keys.pubkey0C) << OP_CHECKSIG,
                                "P2SH(P2PK)", SCRIPT_VERIFY_P2SH, true
                               ).PushSig(keys.key0).PushRedeem());
    tests.push_back(TestBuilder(CScript() << ToByteVector(keys.pubkey0C) << OP_CHECKSIG,
                                "P2SH(P2PK), bad redeemscript", SCRIPT_VERIFY_P2SH, true
                               ).PushSig(keys.key0).PushRedeem().DamagePush(10).ScriptError(SCRIPT_ERR_EVAL_FALSE));

    tests.push_back(TestBuilder(CScript() << OP_DUP << OP_HASH160 << ToByteVector(keys.pubkey0.GetID()) << OP_EQUALVERIFY << OP_CHECKSIG,
                                "P2SH(P2PKH)", SCRIPT_VERIFY_P2SH, true
                               ).PushSig(keys.key0).Push(keys.pubkey0).PushRedeem());
    tests.push_back(TestBuilder(CScript() << OP_DUP << OP_HASH160 << ToByteVector(keys.pubkey1.GetID()) << OP_EQUALVERIFY << OP_CHECKSIG,
                                "P2SH(P2PKH), bad sig but no VERIFY_P2SH", 0, true
                               ).PushSig(keys.key0).DamagePush(10).PushRedeem());
    tests.push_back(TestBuilder(CScript() << OP_DUP << OP_HASH160 << ToByteVector(keys.pubkey1.GetID()) << OP_EQUALVERIFY << OP_CHECKSIG,
                                "P2SH(P2PKH), bad sig", SCRIPT_VERIFY_P2SH, true
                               ).PushSig(keys.key0).DamagePush(10).PushRedeem().ScriptError(SCRIPT_ERR_EQUALVERIFY));

    tests.push_back(TestBuilder(CScript() << OP_3 << ToByteVector(keys.pubkey0C) << ToByteVector(keys.pubkey1C) << ToByteVector(keys.pubkey2C) << OP_3 << OP_CHECKMULTISIG,
                                "3-of-3", 0
                               ).Num(0).PushSig(keys.key0).PushSig(keys.key1).PushSig(keys.key2));
    tests.push_back(TestBuilder(CScript() << OP_3 << ToByteVector(keys.pubkey0C) << ToByteVector(keys.pubkey1C) << ToByteVector(keys.pubkey2C) << OP_3 << OP_CHECKMULTISIG,
                                "3-of-3, 2 sigs", 0
                               ).Num(0).PushSig(keys.key0).PushSig(keys.key1).Num(0).ScriptError(SCRIPT_ERR_EVAL_FALSE));

    tests.push_back(TestBuilder(CScript() << OP_2 << ToByteVector(keys.pubkey0C) << ToByteVector(keys.pubkey1C) << ToByteVector(keys.pubkey2C) << OP_3 << OP_CHECKMULTISIG,
                                "P2SH(2-of-3)", SCRIPT_VERIFY_P2SH, true
                               ).Num(0).PushSig(keys.key1).PushSig(keys.key2).PushRedeem());
    tests.push_back(TestBuilder(CScript() << OP_2 << ToByteVector(keys.pubkey0C) << ToByteVector(keys.pubkey1C) << ToByteVector(keys.pubkey2C) << OP_3 << OP_CHECKMULTISIG,
                                "P2SH(2-of-3), 1 sig", SCRIPT_VERIFY_P2SH, true
                               ).Num(0).PushSig(keys.key1).Num(0).PushRedeem().ScriptError(SCRIPT_ERR_EVAL_FALSE));

    tests.push_back(TestBuilder(CScript() << ToByteVector(keys.pubkey1C) << OP_CHECKSIG,
                                "P2PK with too much R padding but no DERSIG", 0
                               ).PushSig(keys.key1, SIGHASH_ALL, 31, 32).EditPush(1, "43021F", "44022000"));
    tests.push_back(TestBuilder(CScript() << ToByteVector(keys.pubkey1C) << OP_CHECKSIG,
                                "P2PK with too much R padding", SCRIPT_VERIFY_DERSIG
                               ).PushSig(keys.key1, SIGHASH_ALL, 31, 32).EditPush(1, "43021F", "44022000").ScriptError(SCRIPT_ERR_SIG_DER));
    tests.push_back(TestBuilder(CScript() << ToByteVector(keys.pubkey1C) << OP_CHECKSIG,
                                "P2PK with too much S padding but no DERSIG", 0
                               ).PushSig(keys.key1, SIGHASH_ALL).EditPush(1, "44", "45").EditPush(37, "20", "2100"));
    tests.push_back(TestBuilder(CScript() << ToByteVector(keys.pubkey1C) << OP_CHECKSIG,
                                "P2PK with too much S padding", SCRIPT_VERIFY_DERSIG
                               ).PushSig(keys.key1, SIGHASH_ALL).EditPush(1, "44", "45").EditPush(37, "20", "2100").ScriptError(SCRIPT_ERR_SIG_DER));
    tests.push_back(TestBuilder(CScript() << ToByteVector(keys.pubkey1C) << OP_CHECKSIG,
                                "P2PK with too little R padding but no DERSIG", 0
                               ).PushSig(keys.key1, SIGHASH_ALL, 33, 32).EditPush(1, "45022100", "440220"));
    tests.push_back(TestBuilder(CScript() << ToByteVector(keys.pubkey1C) << OP_CHECKSIG,
                                "P2PK with too little R padding", SCRIPT_VERIFY_DERSIG
                               ).PushSig(keys.key1, SIGHASH_ALL, 33, 32).EditPush(1, "45022100", "440220").ScriptError(SCRIPT_ERR_SIG_DER));
    tests.push_back(TestBuilder(CScript() << ToByteVector(keys.pubkey2C) << OP_CHECKSIG << OP_NOT,
                                "P2PK NOT with bad sig with too much R padding but no DERSIG", 0
                               ).PushSig(keys.key2, SIGHASH_ALL, 31, 32).EditPush(1, "43021F", "44022000").DamagePush(10));
    tests.push_back(TestBuilder(CScript() << ToByteVector(keys.pubkey2C) << OP_CHECKSIG << OP_NOT,
                                "P2PK NOT with bad sig with too much R padding", SCRIPT_VERIFY_DERSIG
                               ).PushSig(keys.key2, SIGHASH_ALL, 31, 32).EditPush(1, "43021F", "44022000").DamagePush(10).ScriptError(SCRIPT_ERR_SIG_DER));
    tests.push_back(TestBuilder(CScript() << ToByteVector(keys.pubkey2C) << OP_CHECKSIG << OP_NOT,
                                "P2PK NOT with too much R padding but no DERSIG", 0
                               ).PushSig(keys.key2, SIGHASH_ALL, 31, 32).EditPush(1, "43021F", "44022000").ScriptError(SCRIPT_ERR_EVAL_FALSE));
    tests.push_back(TestBuilder(CScript() << ToByteVector(keys.pubkey2C) << OP_CHECKSIG << OP_NOT,
                                "P2PK NOT with too much R padding", SCRIPT_VERIFY_DERSIG
                               ).PushSig(keys.key2, SIGHASH_ALL, 31, 32).EditPush(1, "43021F", "44022000").ScriptError(SCRIPT_ERR_SIG_DER));

    tests.push_back(TestBuilder(CScript() << ToByteVector(keys.pubkey1C) << OP_CHECKSIG,
                                "BIP66 example 1, without DERSIG", 0
                               ).PushSig(keys.key1, SIGHASH_ALL, 33, 32).EditPush(1, "45022100", "440220"));
    tests.push_back(TestBuilder(CScript() << ToByteVector(keys.pubkey1C) << OP_CHECKSIG,
                                "BIP66 example 1, with DERSIG", SCRIPT_VERIFY_DERSIG
                               ).PushSig(keys.key1, SIGHASH_ALL, 33, 32).EditPush(1, "45022100", "440220").ScriptError(SCRIPT_ERR_SIG_DER));
    tests.push_back(TestBuilder(CScript() << ToByteVector(keys.pubkey1C) << OP_CHECKSIG << OP_NOT,
                                "BIP66 example 2, without DERSIG", 0
                               ).PushSig(keys.key1, SIGHASH_ALL, 33, 32).EditPush(1, "45022100", "440220").ScriptError(SCRIPT_ERR_EVAL_FALSE));
    tests.push_back(TestBuilder(CScript() << ToByteVector(keys.pubkey1C) << OP_CHECKSIG << OP_NOT,
                                "BIP66 example 2, with DERSIG", SCRIPT_VERIFY_DERSIG
                               ).PushSig(keys.key1, SIGHASH_ALL, 33, 32).EditPush(1, "45022100", "440220").ScriptError(SCRIPT_ERR_SIG_DER));
    tests.push_back(TestBuilder(CScript() << ToByteVector(keys.pubkey1C) << OP_CHECKSIG,
                                "BIP66 example 3, without DERSIG", 0
                               ).Num(0).ScriptError(SCRIPT_ERR_EVAL_FALSE));
    tests.push_back(TestBuilder(CScript() << ToByteVector(keys.pubkey1C) << OP_CHECKSIG,
                                "BIP66 example 3, with DERSIG", SCRIPT_VERIFY_DERSIG
                               ).Num(0).ScriptError(SCRIPT_ERR_EVAL_FALSE));
    tests.push_back(TestBuilder(CScript() << ToByteVector(keys.pubkey1C) << OP_CHECKSIG << OP_NOT,
                                "BIP66 example 4, without DERSIG", 0
                               ).Num(0));
    tests.push_back(TestBuilder(CScript() << ToByteVector(keys.pubkey1C) << OP_CHECKSIG << OP_NOT,
                                "BIP66 example 4, with DERSIG", SCRIPT_VERIFY_DERSIG
                               ).Num(0));
    tests.push_back(TestBuilder(CScript() << ToByteVector(keys.pubkey1C) << OP_CHECKSIG,
                                "BIP66 example 5, without DERSIG", 0
                               ).Num(1).ScriptError(SCRIPT_ERR_EVAL_FALSE));
    tests.push_back(TestBuilder(CScript() << ToByteVector(keys.pubkey1C) << OP_CHECKSIG,
                                "BIP66 example 5, with DERSIG", SCRIPT_VERIFY_DERSIG
                               ).Num(1).ScriptError(SCRIPT_ERR_SIG_DER));
    tests.push_back(TestBuilder(CScript() << ToByteVector(keys.pubkey1C) << OP_CHECKSIG << OP_NOT,
                                "BIP66 example 6, without DERSIG", 0
                               ).Num(1));
    tests.push_back(TestBuilder(CScript() << ToByteVector(keys.pubkey1C) << OP_CHECKSIG << OP_NOT,
                                "BIP66 example 6, with DERSIG", SCRIPT_VERIFY_DERSIG
                               ).Num(1).ScriptError(SCRIPT_ERR_SIG_DER));
    tests.push_back(TestBuilder(CScript() << OP_2 << ToByteVector(keys.pubkey1C) << ToByteVector(keys.pubkey2C) << OP_2 << OP_CHECKMULTISIG,
                                "BIP66 example 7, without DERSIG", 0
                               ).Num(0).PushSig(keys.key1, SIGHASH_ALL, 33, 32).EditPush(1, "45022100", "440220").PushSig(keys.key2));
    tests.push_back(TestBuilder(CScript() << OP_2 << ToByteVector(keys.pubkey1C) << ToByteVector(keys.pubkey2C) << OP_2 << OP_CHECKMULTISIG,
                                "BIP66 example 7, with DERSIG", SCRIPT_VERIFY_DERSIG
                               ).Num(0).PushSig(keys.key1, SIGHASH_ALL, 33, 32).EditPush(1, "45022100", "440220").PushSig(keys.key2).ScriptError(SCRIPT_ERR_SIG_DER));
    tests.push_back(TestBuilder(CScript() << OP_2 << ToByteVector(keys.pubkey1C) << ToByteVector(keys.pubkey2C) << OP_2 << OP_CHECKMULTISIG << OP_NOT,
                                "BIP66 example 8, without DERSIG", 0
                               ).Num(0).PushSig(keys.key1, SIGHASH_ALL, 33, 32).EditPush(1, "45022100", "440220").PushSig(keys.key2).ScriptError(SCRIPT_ERR_EVAL_FALSE));
    tests.push_back(TestBuilder(CScript() << OP_2 << ToByteVector(keys.pubkey1C) << ToByteVector(keys.pubkey2C) << OP_2 << OP_CHECKMULTISIG << OP_NOT,
                                "BIP66 example 8, with DERSIG", SCRIPT_VERIFY_DERSIG
                               ).Num(0).PushSig(keys.key1, SIGHASH_ALL, 33, 32).EditPush(1, "45022100", "440220").PushSig(keys.key2).ScriptError(SCRIPT_ERR_SIG_DER));
    tests.push_back(TestBuilder(CScript() << OP_2 << ToByteVector(keys.pubkey1C) << ToByteVector(keys.pubkey2C) << OP_2 << OP_CHECKMULTISIG,
                                "BIP66 example 9, without DERSIG", 0
                               ).Num(0).Num(0).PushSig(keys.key2, SIGHASH_ALL, 33, 32).EditPush(1, "45022100", "440220").ScriptError(SCRIPT_ERR_EVAL_FALSE));
    tests.push_back(TestBuilder(CScript() << OP_2 << ToByteVector(keys.pubkey1C) << ToByteVector(keys.pubkey2C) << OP_2 << OP_CHECKMULTISIG,
                                "BIP66 example 9, with DERSIG", SCRIPT_VERIFY_DERSIG
                               ).Num(0).Num(0).PushSig(keys.key2, SIGHASH_ALL, 33, 32).EditPush(1, "45022100", "440220").ScriptError(SCRIPT_ERR_SIG_DER));
    tests.push_back(TestBuilder(CScript() << OP_2 << ToByteVector(keys.pubkey1C) << ToByteVector(keys.pubkey2C) << OP_2 << OP_CHECKMULTISIG << OP_NOT,
                                "BIP66 example 10, without DERSIG", 0
                               ).Num(0).Num(0).PushSig(keys.key2, SIGHASH_ALL, 33, 32).EditPush(1, "45022100", "440220"));
    tests.push_back(TestBuilder(CScript() << OP_2 << ToByteVector(keys.pubkey1C) << ToByteVector(keys.pubkey2C) << OP_2 << OP_CHECKMULTISIG << OP_NOT,
                                "BIP66 example 10, with DERSIG", SCRIPT_VERIFY_DERSIG
                               ).Num(0).Num(0).PushSig(keys.key2, SIGHASH_ALL, 33, 32).EditPush(1, "45022100", "440220").ScriptError(SCRIPT_ERR_SIG_DER));
    tests.push_back(TestBuilder(CScript() << OP_2 << ToByteVector(keys.pubkey1C) << ToByteVector(keys.pubkey2C) << OP_2 << OP_CHECKMULTISIG,
                                "BIP66 example 11, without DERSIG", 0
                               ).Num(0).PushSig(keys.key1, SIGHASH_ALL, 33, 32).EditPush(1, "45022100", "440220").Num(0).ScriptError(SCRIPT_ERR_EVAL_FALSE));
    tests.push_back(TestBuilder(CScript() << OP_2 << ToByteVector(keys.pubkey1C) << ToByteVector(keys.pubkey2C) << OP_2 << OP_CHECKMULTISIG,
                                "BIP66 example 11, with DERSIG", SCRIPT_VERIFY_DERSIG
                               ).Num(0).PushSig(keys.key1, SIGHASH_ALL, 33, 32).EditPush(1, "45022100", "440220").Num(0).ScriptError(SCRIPT_ERR_EVAL_FALSE));
    tests.push_back(TestBuilder(CScript() << OP_2 << ToByteVector(keys.pubkey1C) << ToByteVector(keys.pubkey2C) << OP_2 << OP_CHECKMULTISIG << OP_NOT,
                                "BIP66 example 12, without DERSIG", 0
                               ).Num(0).PushSig(keys.key1, SIGHASH_ALL, 33, 32).EditPush(1, "45022100", "440220").Num(0));
    tests.push_back(TestBuilder(CScript() << OP_2 << ToByteVector(keys.pubkey1C) << ToByteVector(keys.pubkey2C) << OP_2 << OP_CHECKMULTISIG << OP_NOT,
                                "BIP66 example 12, with DERSIG", SCRIPT_VERIFY_DERSIG
                               ).Num(0).PushSig(keys.key1, SIGHASH_ALL, 33, 32).EditPush(1, "45022100", "440220").Num(0));
    tests.push_back(TestBuilder(CScript() << ToByteVector(keys.pubkey2C) << OP_CHECKSIG,
                                "P2PK with multi-byte hashtype, without DERSIG", 0
                               ).PushSig(keys.key2, SIGHASH_ALL).EditPush(70, "01", "0101"));
    tests.push_back(TestBuilder(CScript() << ToByteVector(keys.pubkey2C) << OP_CHECKSIG,
                                "P2PK with multi-byte hashtype, with DERSIG", SCRIPT_VERIFY_DERSIG
                               ).PushSig(keys.key2, SIGHASH_ALL).EditPush(70, "01", "0101").ScriptError(SCRIPT_ERR_SIG_DER));

    tests.push_back(TestBuilder(CScript() << ToByteVector(keys.pubkey2C) << OP_CHECKSIG,
                                "P2PK with high S but no LOW_S", 0
                               ).PushSig(keys.key2, SIGHASH_ALL, 32, 33));
    tests.push_back(TestBuilder(CScript() << ToByteVector(keys.pubkey2C) << OP_CHECKSIG,
                                "P2PK with high S", SCRIPT_VERIFY_LOW_S
                               ).PushSig(keys.key2, SIGHASH_ALL, 32, 33).ScriptError(SCRIPT_ERR_SIG_HIGH_S));

    tests.push_back(TestBuilder(CScript() << ToByteVector(keys.pubkey0H) << OP_CHECKSIG,
                                "P2PK with hybrid pubkey but no STRICTENC", 0
                               ).PushSig(keys.key0, SIGHASH_ALL));
    tests.push_back(TestBuilder(CScript() << ToByteVector(keys.pubkey0H) << OP_CHECKSIG,
                                "P2PK with hybrid pubkey", SCRIPT_VERIFY_STRICTENC
                               ).PushSig(keys.key0, SIGHASH_ALL).ScriptError(SCRIPT_ERR_PUBKEYTYPE));
    tests.push_back(TestBuilder(CScript() << ToByteVector(keys.pubkey0H) << OP_CHECKSIG << OP_NOT,
                                "P2PK NOT with hybrid pubkey but no STRICTENC", 0
                               ).PushSig(keys.key0, SIGHASH_ALL).ScriptError(SCRIPT_ERR_EVAL_FALSE));
    tests.push_back(TestBuilder(CScript() << ToByteVector(keys.pubkey0H) << OP_CHECKSIG << OP_NOT,
                                "P2PK NOT with hybrid pubkey", SCRIPT_VERIFY_STRICTENC
                               ).PushSig(keys.key0, SIGHASH_ALL).ScriptError(SCRIPT_ERR_PUBKEYTYPE));
    tests.push_back(TestBuilder(CScript() << ToByteVector(keys.pubkey0H) << OP_CHECKSIG << OP_NOT,
                                "P2PK NOT with invalid hybrid pubkey but no STRICTENC", 0
                               ).PushSig(keys.key0, SIGHASH_ALL).DamagePush(10));
    tests.push_back(TestBuilder(CScript() << ToByteVector(keys.pubkey0H) << OP_CHECKSIG << OP_NOT,
                                "P2PK NOT with invalid hybrid pubkey", SCRIPT_VERIFY_STRICTENC
                               ).PushSig(keys.key0, SIGHASH_ALL).DamagePush(10).ScriptError(SCRIPT_ERR_PUBKEYTYPE));
    tests.push_back(TestBuilder(CScript() << OP_1 << ToByteVector(keys.pubkey0H) << ToByteVector(keys.pubkey1C) << OP_2 << OP_CHECKMULTISIG,
                                "1-of-2 with the second 1 hybrid pubkey and no STRICTENC", 0
                               ).Num(0).PushSig(keys.key1, SIGHASH_ALL));
    tests.push_back(TestBuilder(CScript() << OP_1 << ToByteVector(keys.pubkey0H) << ToByteVector(keys.pubkey1C) << OP_2 << OP_CHECKMULTISIG,
                                "1-of-2 with the second 1 hybrid pubkey", SCRIPT_VERIFY_STRICTENC
                               ).Num(0).PushSig(keys.key1, SIGHASH_ALL));
    tests.push_back(TestBuilder(CScript() << OP_1 << ToByteVector(keys.pubkey1C) << ToByteVector(keys.pubkey0H) << OP_2 << OP_CHECKMULTISIG,
                                "1-of-2 with the first 1 hybrid pubkey", SCRIPT_VERIFY_STRICTENC
                               ).Num(0).PushSig(keys.key1, SIGHASH_ALL).ScriptError(SCRIPT_ERR_PUBKEYTYPE));

    tests.push_back(TestBuilder(CScript() << ToByteVector(keys.pubkey1) << OP_CHECKSIG,
                                "P2PK with undefined hashtype but no STRICTENC", 0
                               ).PushSig(keys.key1, 5));
    tests.push_back(TestBuilder(CScript() << ToByteVector(keys.pubkey1) << OP_CHECKSIG,
                                "P2PK with undefined hashtype", SCRIPT_VERIFY_STRICTENC
                               ).PushSig(keys.key1, 5).ScriptError(SCRIPT_ERR_SIG_HASHTYPE));
    tests.push_back(TestBuilder(CScript() << ToByteVector(keys.pubkey1) << OP_CHECKSIG << OP_NOT,
                                "P2PK NOT with invalid sig and undefined hashtype but no STRICTENC", 0
                               ).PushSig(keys.key1, 5).DamagePush(10));
    tests.push_back(TestBuilder(CScript() << ToByteVector(keys.pubkey1) << OP_CHECKSIG << OP_NOT,
                                "P2PK NOT with invalid sig and undefined hashtype", SCRIPT_VERIFY_STRICTENC
                               ).PushSig(keys.key1, 5).DamagePush(10).ScriptError(SCRIPT_ERR_SIG_HASHTYPE));

    tests.push_back(TestBuilder(CScript() << OP_3 << ToByteVector(keys.pubkey0C) << ToByteVector(keys.pubkey1C) << ToByteVector(keys.pubkey2C) << OP_3 << OP_CHECKMULTISIG,
                                "3-of-3 with nonzero dummy but no NULLDUMMY", 0
                               ).Num(1).PushSig(keys.key0).PushSig(keys.key1).PushSig(keys.key2));
    tests.push_back(TestBuilder(CScript() << OP_3 << ToByteVector(keys.pubkey0C) << ToByteVector(keys.pubkey1C) << ToByteVector(keys.pubkey2C) << OP_3 << OP_CHECKMULTISIG,
                                "3-of-3 with nonzero dummy", SCRIPT_VERIFY_NULLDUMMY
                               ).Num(1).PushSig(keys.key0).PushSig(keys.key1).PushSig(keys.key2).ScriptError(SCRIPT_ERR_SIG_NULLDUMMY));
    tests.push_back(TestBuilder(CScript() << OP_3 << ToByteVector(keys.pubkey0C) << ToByteVector(keys.pubkey1C) << ToByteVector(keys.pubkey2C) << OP_3 << OP_CHECKMULTISIG << OP_NOT,
                                "3-of-3 NOT with invalid sig and nonzero dummy but no NULLDUMMY", 0
                               ).Num(1).PushSig(keys.key0).PushSig(keys.key1).PushSig(keys.key2).DamagePush(10));
    tests.push_back(TestBuilder(CScript() << OP_3 << ToByteVector(keys.pubkey0C) << ToByteVector(keys.pubkey1C) << ToByteVector(keys.pubkey2C) << OP_3 << OP_CHECKMULTISIG << OP_NOT,
                                "3-of-3 NOT with invalid sig with nonzero dummy", SCRIPT_VERIFY_NULLDUMMY
                               ).Num(1).PushSig(keys.key0).PushSig(keys.key1).PushSig(keys.key2).DamagePush(10).ScriptError(SCRIPT_ERR_SIG_NULLDUMMY));

    tests.push_back(TestBuilder(CScript() << OP_2 << ToByteVector(keys.pubkey1C) << ToByteVector(keys.pubkey1C) << OP_2 << OP_CHECKMULTISIG,
                                "2-of-2 with two identical keys and sigs pushed using OP_DUP but no SIGPUSHONLY", 0
                               ).Num(0).PushSig(keys.key1).Opcode(OP_DUP));
    tests.push_back(TestBuilder(CScript() << OP_2 << ToByteVector(keys.pubkey1C) << ToByteVector(keys.pubkey1C) << OP_2 << OP_CHECKMULTISIG,
                                "2-of-2 with two identical keys and sigs pushed using OP_DUP", SCRIPT_VERIFY_SIGPUSHONLY
                               ).Num(0).PushSig(keys.key1).Opcode(OP_DUP).ScriptError(SCRIPT_ERR_SIG_PUSHONLY));
    tests.push_back(TestBuilder(CScript() << ToByteVector(keys.pubkey2C) << OP_CHECKSIG,
                                "P2SH(P2PK) with non-push scriptSig but no P2SH or SIGPUSHONLY", 0, true
                               ).PushSig(keys.key2).Opcode(OP_NOP8).PushRedeem());
    tests.push_back(TestBuilder(CScript() << ToByteVector(keys.pubkey2C) << OP_CHECKSIG,
                                "P2PK with non-push scriptSig but with P2SH validation", 0
                               ).PushSig(keys.key2).Opcode(OP_NOP8));
    tests.push_back(TestBuilder(CScript() << ToByteVector(keys.pubkey2C) << OP_CHECKSIG,
                                "P2SH(P2PK) with non-push scriptSig but no SIGPUSHONLY", SCRIPT_VERIFY_P2SH, true
                               ).PushSig(keys.key2).Opcode(OP_NOP8).PushRedeem().ScriptError(SCRIPT_ERR_SIG_PUSHONLY));
    tests.push_back(TestBuilder(CScript() << ToByteVector(keys.pubkey2C) << OP_CHECKSIG,
                                "P2SH(P2PK) with non-push scriptSig but not P2SH", SCRIPT_VERIFY_SIGPUSHONLY, true
                               ).PushSig(keys.key2).Opcode(OP_NOP8).PushRedeem().ScriptError(SCRIPT_ERR_SIG_PUSHONLY));
    tests.push_back(TestBuilder(CScript() << OP_2 << ToByteVector(keys.pubkey1C) << ToByteVector(keys.pubkey1C) << OP_2 << OP_CHECKMULTISIG,
                                "2-of-2 with two identical keys and sigs pushed", SCRIPT_VERIFY_SIGPUSHONLY
                               ).Num(0).PushSig(keys.key1).PushSig(keys.key1));
    tests.push_back(TestBuilder(CScript() << ToByteVector(keys.pubkey0) << OP_CHECKSIG,
                                "P2PK with unnecessary input but no CLEANSTACK", SCRIPT_VERIFY_P2SH
                               ).Num(11).PushSig(keys.key0));
    tests.push_back(TestBuilder(CScript() << ToByteVector(keys.pubkey0) << OP_CHECKSIG,
                                "P2PK with unnecessary input", SCRIPT_VERIFY_CLEANSTACK | SCRIPT_VERIFY_P2SH
                               ).Num(11).PushSig(keys.key0).ScriptError(SCRIPT_ERR_CLEANSTACK));
    tests.push_back(TestBuilder(CScript() << ToByteVector(keys.pubkey0) << OP_CHECKSIG,
                                "P2SH with unnecessary input but no CLEANSTACK", SCRIPT_VERIFY_P2SH, true
                               ).Num(11).PushSig(keys.key0).PushRedeem());
    tests.push_back(TestBuilder(CScript() << ToByteVector(keys.pubkey0) << OP_CHECKSIG,
                                "P2SH with unnecessary input", SCRIPT_VERIFY_CLEANSTACK | SCRIPT_VERIFY_P2SH, true
                               ).Num(11).PushSig(keys.key0).PushRedeem().ScriptError(SCRIPT_ERR_CLEANSTACK));
    tests.push_back(TestBuilder(CScript() << ToByteVector(keys.pubkey0) << OP_CHECKSIG,
                                "P2SH with CLEANSTACK", SCRIPT_VERIFY_CLEANSTACK | SCRIPT_VERIFY_P2SH, true
                               ).PushSig(keys.key0).PushRedeem());

    tests.push_back(TestBuilder(CScript() << ToByteVector(keys.pubkey0) << OP_CHECKSIG,
                                "Basic P2WSH", SCRIPT_VERIFY_WITNESS | SCRIPT_VERIFY_P2SH, false, WitnessMode::SH,
                                0, 1).PushWitSig(keys.key0).PushWitRedeem());
    tests.push_back(TestBuilder(CScript() << ToByteVector(keys.pubkey0),
                                "Basic P2WPKH", SCRIPT_VERIFY_WITNESS | SCRIPT_VERIFY_P2SH, false, WitnessMode::PKH,
                                0, 1).PushWitSig(keys.key0).Push(keys.pubkey0).AsWit());
    tests.push_back(TestBuilder(CScript() << ToByteVector(keys.pubkey0) << OP_CHECKSIG,
                                "Basic P2SH(P2WSH)", SCRIPT_VERIFY_WITNESS | SCRIPT_VERIFY_P2SH, true, WitnessMode::SH,
                                0, 1).PushWitSig(keys.key0).PushWitRedeem().PushRedeem());
    tests.push_back(TestBuilder(CScript() << ToByteVector(keys.pubkey0),
                                "Basic P2SH(P2WPKH)", SCRIPT_VERIFY_WITNESS | SCRIPT_VERIFY_P2SH, true, WitnessMode::PKH,
                                0, 1).PushWitSig(keys.key0).Push(keys.pubkey0).AsWit().PushRedeem());
    tests.push_back(TestBuilder(CScript() << ToByteVector(keys.pubkey1) << OP_CHECKSIG,
                                "Basic P2WSH with the wrong key", SCRIPT_VERIFY_WITNESS | SCRIPT_VERIFY_P2SH, false, WitnessMode::SH
                               ).PushWitSig(keys.key0).PushWitRedeem().ScriptError(SCRIPT_ERR_EVAL_FALSE));
    tests.push_back(TestBuilder(CScript() << ToByteVector(keys.pubkey1),
                                "Basic P2WPKH with the wrong key", SCRIPT_VERIFY_WITNESS | SCRIPT_VERIFY_P2SH, false, WitnessMode::PKH
                               ).PushWitSig(keys.key0).Push(keys.pubkey1).AsWit().ScriptError(SCRIPT_ERR_EVAL_FALSE));
    tests.push_back(TestBuilder(CScript() << ToByteVector(keys.pubkey1) << OP_CHECKSIG,
                                "Basic P2SH(P2WSH) with the wrong key", SCRIPT_VERIFY_WITNESS | SCRIPT_VERIFY_P2SH, true, WitnessMode::SH
                               ).PushWitSig(keys.key0).PushWitRedeem().PushRedeem().ScriptError(SCRIPT_ERR_EVAL_FALSE));
    tests.push_back(TestBuilder(CScript() << ToByteVector(keys.pubkey1),
                                "Basic P2SH(P2WPKH) with the wrong key", SCRIPT_VERIFY_WITNESS | SCRIPT_VERIFY_P2SH, true, WitnessMode::PKH
                               ).PushWitSig(keys.key0).Push(keys.pubkey1).AsWit().PushRedeem().ScriptError(SCRIPT_ERR_EVAL_FALSE));
    tests.push_back(TestBuilder(CScript() << ToByteVector(keys.pubkey1) << OP_CHECKSIG,
                                "Basic P2WSH with the wrong key but no WITNESS", SCRIPT_VERIFY_P2SH, false, WitnessMode::SH
                               ).PushWitSig(keys.key0).PushWitRedeem());
    tests.push_back(TestBuilder(CScript() << ToByteVector(keys.pubkey1),
                                "Basic P2WPKH with the wrong key but no WITNESS", SCRIPT_VERIFY_P2SH, false, WitnessMode::PKH
                               ).PushWitSig(keys.key0).Push(keys.pubkey1).AsWit());
    tests.push_back(TestBuilder(CScript() << ToByteVector(keys.pubkey1) << OP_CHECKSIG,
                                "Basic P2SH(P2WSH) with the wrong key but no WITNESS", SCRIPT_VERIFY_P2SH, true, WitnessMode::SH
                               ).PushWitSig(keys.key0).PushWitRedeem().PushRedeem());
    tests.push_back(TestBuilder(CScript() << ToByteVector(keys.pubkey1),
                                "Basic P2SH(P2WPKH) with the wrong key but no WITNESS", SCRIPT_VERIFY_P2SH, true, WitnessMode::PKH
                               ).PushWitSig(keys.key0).Push(keys.pubkey1).AsWit().PushRedeem());
    tests.push_back(TestBuilder(CScript() << ToByteVector(keys.pubkey0) << OP_CHECKSIG,
                                "Basic P2WSH with wrong value", SCRIPT_VERIFY_WITNESS | SCRIPT_VERIFY_P2SH, false, WitnessMode::SH,
                                0, 0).PushWitSig(keys.key0, 1).PushWitRedeem().ScriptError(SCRIPT_ERR_EVAL_FALSE));
    tests.push_back(TestBuilder(CScript() << ToByteVector(keys.pubkey0),
                                "Basic P2WPKH with wrong value", SCRIPT_VERIFY_WITNESS | SCRIPT_VERIFY_P2SH, false, WitnessMode::PKH,
                                0, 0).PushWitSig(keys.key0, 1).Push(keys.pubkey0).AsWit().ScriptError(SCRIPT_ERR_EVAL_FALSE));
    tests.push_back(TestBuilder(CScript() << ToByteVector(keys.pubkey0) << OP_CHECKSIG,
                                "Basic P2SH(P2WSH) with wrong value", SCRIPT_VERIFY_WITNESS | SCRIPT_VERIFY_P2SH, true, WitnessMode::SH,
                                0, 0).PushWitSig(keys.key0, 1).PushWitRedeem().PushRedeem().ScriptError(SCRIPT_ERR_EVAL_FALSE));
    tests.push_back(TestBuilder(CScript() << ToByteVector(keys.pubkey0),
                                "Basic P2SH(P2WPKH) with wrong value", SCRIPT_VERIFY_WITNESS | SCRIPT_VERIFY_P2SH, true, WitnessMode::PKH,
                                0, 0).PushWitSig(keys.key0, 1).Push(keys.pubkey0).AsWit().PushRedeem().ScriptError(SCRIPT_ERR_EVAL_FALSE));

    tests.push_back(TestBuilder(CScript() << ToByteVector(keys.pubkey0),
                                "P2WPKH with future witness version", SCRIPT_VERIFY_WITNESS | SCRIPT_VERIFY_P2SH |
                                SCRIPT_VERIFY_DISCOURAGE_UPGRADABLE_WITNESS_PROGRAM, false, WitnessMode::PKH, 1
                               ).PushWitSig(keys.key0).Push(keys.pubkey0).AsWit().ScriptError(SCRIPT_ERR_DISCOURAGE_UPGRADABLE_WITNESS_PROGRAM));
    {
        CScript witscript = CScript() << ToByteVector(keys.pubkey0);
        uint256 hash;
        CSHA256().Write(witscript.data(), witscript.size()).Finalize(hash.begin());
        std::vector<unsigned char> hashBytes = ToByteVector(hash);
        hashBytes.pop_back();
        tests.push_back(TestBuilder(CScript() << OP_0 << hashBytes,
                                    "P2WPKH with wrong witness program length", SCRIPT_VERIFY_WITNESS | SCRIPT_VERIFY_P2SH, false
                                   ).PushWitSig(keys.key0).Push(keys.pubkey0).AsWit().ScriptError(SCRIPT_ERR_WITNESS_PROGRAM_WRONG_LENGTH));
    }
    tests.push_back(TestBuilder(CScript() << ToByteVector(keys.pubkey0) << OP_CHECKSIG,
                                "P2WSH with empty witness", SCRIPT_VERIFY_WITNESS | SCRIPT_VERIFY_P2SH, false, WitnessMode::SH
                               ).ScriptError(SCRIPT_ERR_WITNESS_PROGRAM_WITNESS_EMPTY));
    {
        CScript witscript = CScript() << ToByteVector(keys.pubkey0) << OP_CHECKSIG;
        tests.push_back(TestBuilder(witscript,
                                    "P2WSH with witness program mismatch", SCRIPT_VERIFY_WITNESS | SCRIPT_VERIFY_P2SH, false, WitnessMode::SH
                                   ).PushWitSig(keys.key0).Push(witscript).DamagePush(0).AsWit().ScriptError(SCRIPT_ERR_WITNESS_PROGRAM_MISMATCH));
    }
    tests.push_back(TestBuilder(CScript() << ToByteVector(keys.pubkey0),
                                "P2WPKH with witness program mismatch", SCRIPT_VERIFY_WITNESS | SCRIPT_VERIFY_P2SH, false, WitnessMode::PKH
                               ).PushWitSig(keys.key0).Push(keys.pubkey0).AsWit().Push("0").AsWit().ScriptError(SCRIPT_ERR_WITNESS_PROGRAM_MISMATCH));
    tests.push_back(TestBuilder(CScript() << ToByteVector(keys.pubkey0),
                                "P2WPKH with non-empty scriptSig", SCRIPT_VERIFY_WITNESS | SCRIPT_VERIFY_P2SH, false, WitnessMode::PKH
                               ).PushWitSig(keys.key0).Push(keys.pubkey0).AsWit().Num(11).ScriptError(SCRIPT_ERR_WITNESS_MALLEATED));
    tests.push_back(TestBuilder(CScript() << ToByteVector(keys.pubkey1),
                                "P2SH(P2WPKH) with superfluous push in scriptSig", SCRIPT_VERIFY_WITNESS | SCRIPT_VERIFY_P2SH, true, WitnessMode::PKH
                               ).PushWitSig(keys.key0).Push(keys.pubkey1).AsWit().Num(11).PushRedeem().ScriptError(SCRIPT_ERR_WITNESS_MALLEATED_P2SH));
    tests.push_back(TestBuilder(CScript() << ToByteVector(keys.pubkey0) << OP_CHECKSIG,
                                "P2PK with witness", SCRIPT_VERIFY_WITNESS | SCRIPT_VERIFY_P2SH
                               ).PushSig(keys.key0).Push("0").AsWit().ScriptError(SCRIPT_ERR_WITNESS_UNEXPECTED));

    // Compressed keys should pass SCRIPT_VERIFY_WITNESS_PUBKEYTYPE
    tests.push_back(TestBuilder(CScript() << ToByteVector(keys.pubkey0C) << OP_CHECKSIG,
                                "Basic P2WSH with compressed key", SCRIPT_VERIFY_WITNESS | SCRIPT_VERIFY_P2SH | SCRIPT_VERIFY_WITNESS_PUBKEYTYPE, false, WitnessMode::SH,
                                0, 1).PushWitSig(keys.key0C).PushWitRedeem());
    tests.push_back(TestBuilder(CScript() << ToByteVector(keys.pubkey0C),
                                "Basic P2WPKH with compressed key", SCRIPT_VERIFY_WITNESS | SCRIPT_VERIFY_P2SH | SCRIPT_VERIFY_WITNESS_PUBKEYTYPE, false, WitnessMode::PKH,
                                0, 1).PushWitSig(keys.key0C).Push(keys.pubkey0C).AsWit());
    tests.push_back(TestBuilder(CScript() << ToByteVector(keys.pubkey0C) << OP_CHECKSIG,
                                "Basic P2SH(P2WSH) with compressed key", SCRIPT_VERIFY_WITNESS | SCRIPT_VERIFY_P2SH | SCRIPT_VERIFY_WITNESS_PUBKEYTYPE, true, WitnessMode::SH,
                                0, 1).PushWitSig(keys.key0C).PushWitRedeem().PushRedeem());
    tests.push_back(TestBuilder(CScript() << ToByteVector(keys.pubkey0C),
                                "Basic P2SH(P2WPKH) with compressed key", SCRIPT_VERIFY_WITNESS | SCRIPT_VERIFY_P2SH | SCRIPT_VERIFY_WITNESS_PUBKEYTYPE, true, WitnessMode::PKH,
                                0, 1).PushWitSig(keys.key0C).Push(keys.pubkey0C).AsWit().PushRedeem());

    // Testing uncompressed key in witness with SCRIPT_VERIFY_WITNESS_PUBKEYTYPE
    tests.push_back(TestBuilder(CScript() << ToByteVector(keys.pubkey0) << OP_CHECKSIG,
                                "Basic P2WSH", SCRIPT_VERIFY_WITNESS | SCRIPT_VERIFY_P2SH | SCRIPT_VERIFY_WITNESS_PUBKEYTYPE, false, WitnessMode::SH,
                                0, 1).PushWitSig(keys.key0).PushWitRedeem().ScriptError(SCRIPT_ERR_WITNESS_PUBKEYTYPE));
    tests.push_back(TestBuilder(CScript() << ToByteVector(keys.pubkey0),
                                "Basic P2WPKH", SCRIPT_VERIFY_WITNESS | SCRIPT_VERIFY_P2SH | SCRIPT_VERIFY_WITNESS_PUBKEYTYPE, false, WitnessMode::PKH,
                                0, 1).PushWitSig(keys.key0).Push(keys.pubkey0).AsWit().ScriptError(SCRIPT_ERR_WITNESS_PUBKEYTYPE));
    tests.push_back(TestBuilder(CScript() << ToByteVector(keys.pubkey0) << OP_CHECKSIG,
                                "Basic P2SH(P2WSH)", SCRIPT_VERIFY_WITNESS | SCRIPT_VERIFY_P2SH | SCRIPT_VERIFY_WITNESS_PUBKEYTYPE, true, WitnessMode::SH,
                                0, 1).PushWitSig(keys.key0).PushWitRedeem().PushRedeem().ScriptError(SCRIPT_ERR_WITNESS_PUBKEYTYPE));
    tests.push_back(TestBuilder(CScript() << ToByteVector(keys.pubkey0),
                                "Basic P2SH(P2WPKH)", SCRIPT_VERIFY_WITNESS | SCRIPT_VERIFY_P2SH | SCRIPT_VERIFY_WITNESS_PUBKEYTYPE, true, WitnessMode::PKH,
                                0, 1).PushWitSig(keys.key0).Push(keys.pubkey0).AsWit().PushRedeem().ScriptError(SCRIPT_ERR_WITNESS_PUBKEYTYPE));

    // P2WSH 1-of-2 multisig with compressed keys
    tests.push_back(TestBuilder(CScript() << OP_1 << ToByteVector(keys.pubkey1C) << ToByteVector(keys.pubkey0C) << OP_2 << OP_CHECKMULTISIG,
                                "P2WSH CHECKMULTISIG with compressed keys", SCRIPT_VERIFY_WITNESS | SCRIPT_VERIFY_P2SH | SCRIPT_VERIFY_WITNESS_PUBKEYTYPE, false, WitnessMode::SH,
                                0, 1).Push(CScript()).AsWit().PushWitSig(keys.key0C).PushWitRedeem());
    tests.push_back(TestBuilder(CScript() << OP_1 << ToByteVector(keys.pubkey1C) << ToByteVector(keys.pubkey0C) << OP_2 << OP_CHECKMULTISIG,
                                "P2SH(P2WSH) CHECKMULTISIG with compressed keys", SCRIPT_VERIFY_WITNESS | SCRIPT_VERIFY_P2SH | SCRIPT_VERIFY_WITNESS_PUBKEYTYPE, true, WitnessMode::SH,
                                0, 1).Push(CScript()).AsWit().PushWitSig(keys.key0C).PushWitRedeem().PushRedeem());
    tests.push_back(TestBuilder(CScript() << OP_1 << ToByteVector(keys.pubkey1C) << ToByteVector(keys.pubkey0C) << OP_2 << OP_CHECKMULTISIG,
                                "P2WSH CHECKMULTISIG with compressed keys", SCRIPT_VERIFY_WITNESS | SCRIPT_VERIFY_P2SH | SCRIPT_VERIFY_WITNESS_PUBKEYTYPE, false, WitnessMode::SH,
                                0, 1).Push(CScript()).AsWit().PushWitSig(keys.key1C).PushWitRedeem());
    tests.push_back(TestBuilder(CScript() << OP_1 << ToByteVector(keys.pubkey1C) << ToByteVector(keys.pubkey0C) << OP_2 << OP_CHECKMULTISIG,
                                "P2SH(P2WSH) CHECKMULTISIG with compressed keys", SCRIPT_VERIFY_WITNESS | SCRIPT_VERIFY_P2SH | SCRIPT_VERIFY_WITNESS_PUBKEYTYPE, true, WitnessMode::SH,
                                0, 1).Push(CScript()).AsWit().PushWitSig(keys.key1C).PushWitRedeem().PushRedeem());

    // P2WSH 1-of-2 multisig with first key uncompressed
    tests.push_back(TestBuilder(CScript() << OP_1 << ToByteVector(keys.pubkey1C) << ToByteVector(keys.pubkey0) << OP_2 << OP_CHECKMULTISIG,
                                "P2WSH CHECKMULTISIG with first key uncompressed and signing with the first key", SCRIPT_VERIFY_WITNESS | SCRIPT_VERIFY_P2SH, false, WitnessMode::SH,
                                0, 1).Push(CScript()).AsWit().PushWitSig(keys.key0).PushWitRedeem());
    tests.push_back(TestBuilder(CScript() << OP_1 << ToByteVector(keys.pubkey1C) << ToByteVector(keys.pubkey0) << OP_2 << OP_CHECKMULTISIG,
                                "P2SH(P2WSH) CHECKMULTISIG first key uncompressed and signing with the first key", SCRIPT_VERIFY_WITNESS | SCRIPT_VERIFY_P2SH, true, WitnessMode::SH,
                                0, 1).Push(CScript()).AsWit().PushWitSig(keys.key0).PushWitRedeem().PushRedeem());
    tests.push_back(TestBuilder(CScript() << OP_1 << ToByteVector(keys.pubkey1C) << ToByteVector(keys.pubkey0) << OP_2 << OP_CHECKMULTISIG,
                                "P2WSH CHECKMULTISIG with first key uncompressed and signing with the first key", SCRIPT_VERIFY_WITNESS | SCRIPT_VERIFY_P2SH | SCRIPT_VERIFY_WITNESS_PUBKEYTYPE, false, WitnessMode::SH,
                                0, 1).Push(CScript()).AsWit().PushWitSig(keys.key0).PushWitRedeem().ScriptError(SCRIPT_ERR_WITNESS_PUBKEYTYPE));
    tests.push_back(TestBuilder(CScript() << OP_1 << ToByteVector(keys.pubkey1C) << ToByteVector(keys.pubkey0) << OP_2 << OP_CHECKMULTISIG,
                                "P2SH(P2WSH) CHECKMULTISIG with first key uncompressed and signing with the first key", SCRIPT_VERIFY_WITNESS | SCRIPT_VERIFY_P2SH | SCRIPT_VERIFY_WITNESS_PUBKEYTYPE, true, WitnessMode::SH,
                                0, 1).Push(CScript()).AsWit().PushWitSig(keys.key0).PushWitRedeem().PushRedeem().ScriptError(SCRIPT_ERR_WITNESS_PUBKEYTYPE));
    tests.push_back(TestBuilder(CScript() << OP_1 << ToByteVector(keys.pubkey1C) << ToByteVector(keys.pubkey0) << OP_2 << OP_CHECKMULTISIG,
                                "P2WSH CHECKMULTISIG with first key uncompressed and signing with the second key", SCRIPT_VERIFY_WITNESS | SCRIPT_VERIFY_P2SH, false, WitnessMode::SH,
                                0, 1).Push(CScript()).AsWit().PushWitSig(keys.key1C).PushWitRedeem());
    tests.push_back(TestBuilder(CScript() << OP_1 << ToByteVector(keys.pubkey1C) << ToByteVector(keys.pubkey0) << OP_2 << OP_CHECKMULTISIG,
                                "P2SH(P2WSH) CHECKMULTISIG with first key uncompressed and signing with the second key", SCRIPT_VERIFY_WITNESS | SCRIPT_VERIFY_P2SH, true, WitnessMode::SH,
                                0, 1).Push(CScript()).AsWit().PushWitSig(keys.key1C).PushWitRedeem().PushRedeem());
    tests.push_back(TestBuilder(CScript() << OP_1 << ToByteVector(keys.pubkey1C) << ToByteVector(keys.pubkey0) << OP_2 << OP_CHECKMULTISIG,
                                "P2WSH CHECKMULTISIG with first key uncompressed and signing with the second key", SCRIPT_VERIFY_WITNESS | SCRIPT_VERIFY_P2SH | SCRIPT_VERIFY_WITNESS_PUBKEYTYPE, false, WitnessMode::SH,
                                0, 1).Push(CScript()).AsWit().PushWitSig(keys.key1C).PushWitRedeem().ScriptError(SCRIPT_ERR_WITNESS_PUBKEYTYPE));
    tests.push_back(TestBuilder(CScript() << OP_1 << ToByteVector(keys.pubkey1C) << ToByteVector(keys.pubkey0) << OP_2 << OP_CHECKMULTISIG,
                                "P2SH(P2WSH) CHECKMULTISIG with first key uncompressed and signing with the second key", SCRIPT_VERIFY_WITNESS | SCRIPT_VERIFY_P2SH | SCRIPT_VERIFY_WITNESS_PUBKEYTYPE, true, WitnessMode::SH,
                                0, 1).Push(CScript()).AsWit().PushWitSig(keys.key1C).PushWitRedeem().PushRedeem().ScriptError(SCRIPT_ERR_WITNESS_PUBKEYTYPE));
    // P2WSH 1-of-2 multisig with second key uncompressed
    tests.push_back(TestBuilder(CScript() << OP_1 << ToByteVector(keys.pubkey1) << ToByteVector(keys.pubkey0C) << OP_2 << OP_CHECKMULTISIG,
                                "P2WSH CHECKMULTISIG with second key uncompressed and signing with the first key", SCRIPT_VERIFY_WITNESS | SCRIPT_VERIFY_P2SH, false, WitnessMode::SH,
                                0, 1).Push(CScript()).AsWit().PushWitSig(keys.key0C).PushWitRedeem());
    tests.push_back(TestBuilder(CScript() << OP_1 << ToByteVector(keys.pubkey1) << ToByteVector(keys.pubkey0C) << OP_2 << OP_CHECKMULTISIG,
                                "P2SH(P2WSH) CHECKMULTISIG second key uncompressed and signing with the first key", SCRIPT_VERIFY_WITNESS | SCRIPT_VERIFY_P2SH, true, WitnessMode::SH,
                                0, 1).Push(CScript()).AsWit().PushWitSig(keys.key0C).PushWitRedeem().PushRedeem());
    tests.push_back(TestBuilder(CScript() << OP_1 << ToByteVector(keys.pubkey1) << ToByteVector(keys.pubkey0C) << OP_2 << OP_CHECKMULTISIG,
                                "P2WSH CHECKMULTISIG with second key uncompressed and signing with the first key should pass as the uncompressed key is not used", SCRIPT_VERIFY_WITNESS | SCRIPT_VERIFY_P2SH | SCRIPT_VERIFY_WITNESS_PUBKEYTYPE, false, WitnessMode::SH,
                                0, 1).Push(CScript()).AsWit().PushWitSig(keys.key0C).PushWitRedeem());
    tests.push_back(TestBuilder(CScript() << OP_1 << ToByteVector(keys.pubkey1) << ToByteVector(keys.pubkey0C) << OP_2 << OP_CHECKMULTISIG,
                                "P2SH(P2WSH) CHECKMULTISIG with second key uncompressed and signing with the first key should pass as the uncompressed key is not used", SCRIPT_VERIFY_WITNESS | SCRIPT_VERIFY_P2SH | SCRIPT_VERIFY_WITNESS_PUBKEYTYPE, true, WitnessMode::SH,
                                0, 1).Push(CScript()).AsWit().PushWitSig(keys.key0C).PushWitRedeem().PushRedeem());
    tests.push_back(TestBuilder(CScript() << OP_1 << ToByteVector(keys.pubkey1) << ToByteVector(keys.pubkey0C) << OP_2 << OP_CHECKMULTISIG,
                                "P2WSH CHECKMULTISIG with second key uncompressed and signing with the second key", SCRIPT_VERIFY_WITNESS | SCRIPT_VERIFY_P2SH, false, WitnessMode::SH,
                                0, 1).Push(CScript()).AsWit().PushWitSig(keys.key1).PushWitRedeem());
    tests.push_back(TestBuilder(CScript() << OP_1 << ToByteVector(keys.pubkey1) << ToByteVector(keys.pubkey0C) << OP_2 << OP_CHECKMULTISIG,
                                "P2SH(P2WSH) CHECKMULTISIG with second key uncompressed and signing with the second key", SCRIPT_VERIFY_WITNESS | SCRIPT_VERIFY_P2SH, true, WitnessMode::SH,
                                0, 1).Push(CScript()).AsWit().PushWitSig(keys.key1).PushWitRedeem().PushRedeem());
    tests.push_back(TestBuilder(CScript() << OP_1 << ToByteVector(keys.pubkey1) << ToByteVector(keys.pubkey0C) << OP_2 << OP_CHECKMULTISIG,
                                "P2WSH CHECKMULTISIG with second key uncompressed and signing with the second key", SCRIPT_VERIFY_WITNESS | SCRIPT_VERIFY_P2SH | SCRIPT_VERIFY_WITNESS_PUBKEYTYPE, false, WitnessMode::SH,
                                0, 1).Push(CScript()).AsWit().PushWitSig(keys.key1).PushWitRedeem().ScriptError(SCRIPT_ERR_WITNESS_PUBKEYTYPE));
    tests.push_back(TestBuilder(CScript() << OP_1 << ToByteVector(keys.pubkey1) << ToByteVector(keys.pubkey0C) << OP_2 << OP_CHECKMULTISIG,
                                "P2SH(P2WSH) CHECKMULTISIG with second key uncompressed and signing with the second key", SCRIPT_VERIFY_WITNESS | SCRIPT_VERIFY_P2SH | SCRIPT_VERIFY_WITNESS_PUBKEYTYPE, true, WitnessMode::SH,
                                0, 1).Push(CScript()).AsWit().PushWitSig(keys.key1).PushWitRedeem().PushRedeem().ScriptError(SCRIPT_ERR_WITNESS_PUBKEYTYPE));

    std::set<std::string> tests_set;

    {
        UniValue json_tests = read_json(json_tests::script_tests);

        for (unsigned int idx = 0; idx < json_tests.size(); idx++) {
            const UniValue& tv = json_tests[idx];
            tests_set.insert(JSONPrettyPrint(tv.get_array()));
        }
    }

#ifdef UPDATE_JSON_TESTS
    std::string strGen;
#endif
    for (TestBuilder& test : tests) {
        test.Test();
        std::string str = JSONPrettyPrint(test.GetJSON());
#ifdef UPDATE_JSON_TESTS
        strGen += str + ",\n";
#else
        if (tests_set.count(str) == 0) {
            BOOST_CHECK_MESSAGE(false, "Missing auto script_valid test: " + test.GetComment());
        }
#endif
    }

#ifdef UPDATE_JSON_TESTS
    FILE* file = fsbridge::fopen("script_tests.json.gen", "w");
    fputs(strGen.c_str(), file);
    fclose(file);
#endif
}

BOOST_AUTO_TEST_CASE(script_json_test)
{
    // Read tests from test/data/script_tests.json
    // Format is an array of arrays
    // Inner arrays are [ ["wit"..., nValue]?, "scriptSig", "scriptPubKey", "flags", "expected_scripterror" ]
    // ... where scriptSig and scriptPubKey are stringified
    // scripts.
    // If a witness is given, then the last value in the array should be the
    // amount (nValue) to use in the crediting tx
    UniValue tests = read_json(json_tests::script_tests);

    for (unsigned int idx = 0; idx < tests.size(); idx++) {
        const UniValue& test = tests[idx];
        std::string strTest = test.write();
        CScriptWitness witness;
        CAmount nValue = 0;
        unsigned int pos = 0;
        if (test.size() > 0 && test[pos].isArray()) {
            unsigned int i=0;
            for (i = 0; i < test[pos].size()-1; i++) {
                witness.stack.push_back(ParseHex(test[pos][i].get_str()));
            }
            nValue = AmountFromValue(test[pos][i]);
            pos++;
        }
        if (test.size() < 4 + pos) // Allow size > 3; extra stuff ignored (useful for comments)
        {
            if (test.size() != 1) {
                BOOST_ERROR("Bad test: " << strTest);
            }
            continue;
        }
        std::string scriptSigString = test[pos++].get_str();
        CScript scriptSig = ParseScript(scriptSigString);
        std::string scriptPubKeyString = test[pos++].get_str();
        CScript scriptPubKey = ParseScript(scriptPubKeyString);
        unsigned int scriptflags = ParseScriptFlags(test[pos++].get_str());
        int scriptError = ParseScriptError(test[pos++].get_str());

        DoTest(scriptPubKey, scriptSig, witness, scriptflags, strTest, scriptError, nValue);
    }
}

BOOST_AUTO_TEST_CASE(script_PushData)
{
    // Check that PUSHDATA1, PUSHDATA2, and PUSHDATA4 create the same value on
    // the stack as the 1-75 opcodes do.
    static const unsigned char direct[] = { 1, 0x5a };
    static const unsigned char pushdata1[] = { OP_PUSHDATA1, 1, 0x5a };
    static const unsigned char pushdata2[] = { OP_PUSHDATA2, 1, 0, 0x5a };
    static const unsigned char pushdata4[] = { OP_PUSHDATA4, 1, 0, 0, 0, 0x5a };

    ScriptError err;
    std::vector<std::vector<unsigned char> > directStack;
    BOOST_CHECK(EvalScript(directStack, CScript(direct, direct + sizeof(direct)), SCRIPT_VERIFY_P2SH, BaseSignatureChecker(), SigVersion::BASE, &err));
    BOOST_CHECK_MESSAGE(err == SCRIPT_ERR_OK, ScriptErrorString(err));

    std::vector<std::vector<unsigned char> > pushdata1Stack;
    BOOST_CHECK(EvalScript(pushdata1Stack, CScript(pushdata1, pushdata1 + sizeof(pushdata1)), SCRIPT_VERIFY_P2SH, BaseSignatureChecker(), SigVersion::BASE, &err));
    BOOST_CHECK(pushdata1Stack == directStack);
    BOOST_CHECK_MESSAGE(err == SCRIPT_ERR_OK, ScriptErrorString(err));

    std::vector<std::vector<unsigned char> > pushdata2Stack;
    BOOST_CHECK(EvalScript(pushdata2Stack, CScript(pushdata2, pushdata2 + sizeof(pushdata2)), SCRIPT_VERIFY_P2SH, BaseSignatureChecker(), SigVersion::BASE, &err));
    BOOST_CHECK(pushdata2Stack == directStack);
    BOOST_CHECK_MESSAGE(err == SCRIPT_ERR_OK, ScriptErrorString(err));

    std::vector<std::vector<unsigned char> > pushdata4Stack;
    BOOST_CHECK(EvalScript(pushdata4Stack, CScript(pushdata4, pushdata4 + sizeof(pushdata4)), SCRIPT_VERIFY_P2SH, BaseSignatureChecker(), SigVersion::BASE, &err));
    BOOST_CHECK(pushdata4Stack == directStack);
    BOOST_CHECK_MESSAGE(err == SCRIPT_ERR_OK, ScriptErrorString(err));

    const std::vector<unsigned char> pushdata1_trunc{OP_PUSHDATA1, 1};
    const std::vector<unsigned char> pushdata2_trunc{OP_PUSHDATA2, 1, 0};
    const std::vector<unsigned char> pushdata4_trunc{OP_PUSHDATA4, 1, 0, 0, 0};

    std::vector<std::vector<unsigned char>> stack_ignore;
    BOOST_CHECK(!EvalScript(stack_ignore, CScript(pushdata1_trunc.begin(), pushdata1_trunc.end()), SCRIPT_VERIFY_P2SH, BaseSignatureChecker(), SigVersion::BASE, &err));
    BOOST_CHECK_EQUAL(err, SCRIPT_ERR_BAD_OPCODE);
    BOOST_CHECK(!EvalScript(stack_ignore, CScript(pushdata2_trunc.begin(), pushdata2_trunc.end()), SCRIPT_VERIFY_P2SH, BaseSignatureChecker(), SigVersion::BASE, &err));
    BOOST_CHECK_EQUAL(err, SCRIPT_ERR_BAD_OPCODE);
    BOOST_CHECK(!EvalScript(stack_ignore, CScript(pushdata4_trunc.begin(), pushdata4_trunc.end()), SCRIPT_VERIFY_P2SH, BaseSignatureChecker(), SigVersion::BASE, &err));
    BOOST_CHECK_EQUAL(err, SCRIPT_ERR_BAD_OPCODE);
}

BOOST_AUTO_TEST_CASE(script_cltv_truncated)
{
    const auto script_cltv_trunc = CScript() << OP_CHECKLOCKTIMEVERIFY;

    std::vector<std::vector<unsigned char>> stack_ignore;
    ScriptError err;
    BOOST_CHECK(!EvalScript(stack_ignore, script_cltv_trunc, SCRIPT_VERIFY_CHECKLOCKTIMEVERIFY, BaseSignatureChecker(), SigVersion::BASE, &err));
    BOOST_CHECK_EQUAL(err, SCRIPT_ERR_INVALID_STACK_OPERATION);
}

static CScript
sign_multisig(const CScript& scriptPubKey, const std::vector<CKey>& keys, const CTransaction& transaction)
{
    CAmount amount = 0;
    std::vector<uint8_t> vchAmount(8);
    part::SetAmount(vchAmount, amount);

    uint256 hash = SignatureHash(scriptPubKey, transaction, 0, SIGHASH_ALL, vchAmount, SigVersion::BASE);

    CScript result;
    //
    // NOTE: CHECKMULTISIG has an unfortunate bug; it requires
    // one extra item on the stack, before the signatures.
    // Putting OP_0 on the stack is the workaround;
    // fixing the bug would mean splitting the block chain (old
    // clients would not accept new CHECKMULTISIG transactions,
    // and vice-versa)
    //
    result << OP_0;
    for (const CKey &key : keys)
    {
        std::vector<unsigned char> vchSig;
        BOOST_CHECK(key.Sign(hash, vchSig));
        vchSig.push_back((unsigned char)SIGHASH_ALL);
        result << vchSig;
    }
    return result;
}
static CScript
sign_multisig(const CScript& scriptPubKey, const CKey& key, const CTransaction& transaction)
{
    std::vector<CKey> keys;
    keys.push_back(key);
    return sign_multisig(scriptPubKey, keys, transaction);
}

BOOST_AUTO_TEST_CASE(script_CHECKMULTISIG12)
{
    ScriptError err;
    CKey key1, key2, key3;
    key1.MakeNewKey(true);
    key2.MakeNewKey(false);
    key3.MakeNewKey(true);

    CScript scriptPubKey12;
    scriptPubKey12 << OP_1 << ToByteVector(key1.GetPubKey()) << ToByteVector(key2.GetPubKey()) << OP_2 << OP_CHECKMULTISIG;

    const CTransaction txFrom12{BuildCreditingTransaction(scriptPubKey12)};
    CMutableTransaction txTo12 = BuildSpendingTransaction(CScript(), CScriptWitness(), txFrom12);

    CScript goodsig1 = sign_multisig(scriptPubKey12, key1, CTransaction(txTo12));
    BOOST_CHECK(VerifyScript(goodsig1, scriptPubKey12, nullptr, gFlags, MutableTransactionSignatureChecker(&txTo12, 0, txFrom12.vout[0].nValue, MissingDataBehavior::ASSERT_FAIL), &err));
    BOOST_CHECK_MESSAGE(err == SCRIPT_ERR_OK, ScriptErrorString(err));
    txTo12.vout[0].nValue = 2;
    BOOST_CHECK(!VerifyScript(goodsig1, scriptPubKey12, nullptr, gFlags, MutableTransactionSignatureChecker(&txTo12, 0, txFrom12.vout[0].nValue, MissingDataBehavior::ASSERT_FAIL), &err));
    BOOST_CHECK_MESSAGE(err == SCRIPT_ERR_EVAL_FALSE, ScriptErrorString(err));

    CScript goodsig2 = sign_multisig(scriptPubKey12, key2, CTransaction(txTo12));
    BOOST_CHECK(VerifyScript(goodsig2, scriptPubKey12, nullptr, gFlags, MutableTransactionSignatureChecker(&txTo12, 0, txFrom12.vout[0].nValue, MissingDataBehavior::ASSERT_FAIL), &err));
    BOOST_CHECK_MESSAGE(err == SCRIPT_ERR_OK, ScriptErrorString(err));

    CScript badsig1 = sign_multisig(scriptPubKey12, key3, CTransaction(txTo12));
    BOOST_CHECK(!VerifyScript(badsig1, scriptPubKey12, nullptr, gFlags, MutableTransactionSignatureChecker(&txTo12, 0, txFrom12.vout[0].nValue, MissingDataBehavior::ASSERT_FAIL), &err));
    BOOST_CHECK_MESSAGE(err == SCRIPT_ERR_EVAL_FALSE, ScriptErrorString(err));
}

BOOST_AUTO_TEST_CASE(script_CHECKMULTISIG23)
{
    ScriptError err;
    CKey key1, key2, key3, key4;
    key1.MakeNewKey(true);
    key2.MakeNewKey(false);
    key3.MakeNewKey(true);
    key4.MakeNewKey(false);

    CScript scriptPubKey23;
    scriptPubKey23 << OP_2 << ToByteVector(key1.GetPubKey()) << ToByteVector(key2.GetPubKey()) << ToByteVector(key3.GetPubKey()) << OP_3 << OP_CHECKMULTISIG;

    const CTransaction txFrom23{BuildCreditingTransaction(scriptPubKey23)};
    CMutableTransaction txTo23 = BuildSpendingTransaction(CScript(), CScriptWitness(), txFrom23);

    std::vector<CKey> keys;
    keys.push_back(key1); keys.push_back(key2);
    CScript goodsig1 = sign_multisig(scriptPubKey23, keys, CTransaction(txTo23));
    BOOST_CHECK(VerifyScript(goodsig1, scriptPubKey23, nullptr, gFlags, MutableTransactionSignatureChecker(&txTo23, 0, txFrom23.vout[0].nValue, MissingDataBehavior::ASSERT_FAIL), &err));
    BOOST_CHECK_MESSAGE(err == SCRIPT_ERR_OK, ScriptErrorString(err));

    keys.clear();
    keys.push_back(key1); keys.push_back(key3);
    CScript goodsig2 = sign_multisig(scriptPubKey23, keys, CTransaction(txTo23));
    BOOST_CHECK(VerifyScript(goodsig2, scriptPubKey23, nullptr, gFlags, MutableTransactionSignatureChecker(&txTo23, 0, txFrom23.vout[0].nValue, MissingDataBehavior::ASSERT_FAIL), &err));
    BOOST_CHECK_MESSAGE(err == SCRIPT_ERR_OK, ScriptErrorString(err));

    keys.clear();
    keys.push_back(key2); keys.push_back(key3);
    CScript goodsig3 = sign_multisig(scriptPubKey23, keys, CTransaction(txTo23));
    BOOST_CHECK(VerifyScript(goodsig3, scriptPubKey23, nullptr, gFlags, MutableTransactionSignatureChecker(&txTo23, 0, txFrom23.vout[0].nValue, MissingDataBehavior::ASSERT_FAIL), &err));
    BOOST_CHECK_MESSAGE(err == SCRIPT_ERR_OK, ScriptErrorString(err));

    keys.clear();
    keys.push_back(key2); keys.push_back(key2); // Can't re-use sig
    CScript badsig1 = sign_multisig(scriptPubKey23, keys, CTransaction(txTo23));
    BOOST_CHECK(!VerifyScript(badsig1, scriptPubKey23, nullptr, gFlags, MutableTransactionSignatureChecker(&txTo23, 0, txFrom23.vout[0].nValue, MissingDataBehavior::ASSERT_FAIL), &err));
    BOOST_CHECK_MESSAGE(err == SCRIPT_ERR_EVAL_FALSE, ScriptErrorString(err));

    keys.clear();
    keys.push_back(key2); keys.push_back(key1); // sigs must be in correct order
    CScript badsig2 = sign_multisig(scriptPubKey23, keys, CTransaction(txTo23));
    BOOST_CHECK(!VerifyScript(badsig2, scriptPubKey23, nullptr, gFlags, MutableTransactionSignatureChecker(&txTo23, 0, txFrom23.vout[0].nValue, MissingDataBehavior::ASSERT_FAIL), &err));
    BOOST_CHECK_MESSAGE(err == SCRIPT_ERR_EVAL_FALSE, ScriptErrorString(err));

    keys.clear();
    keys.push_back(key3); keys.push_back(key2); // sigs must be in correct order
    CScript badsig3 = sign_multisig(scriptPubKey23, keys, CTransaction(txTo23));
    BOOST_CHECK(!VerifyScript(badsig3, scriptPubKey23, nullptr, gFlags, MutableTransactionSignatureChecker(&txTo23, 0, txFrom23.vout[0].nValue, MissingDataBehavior::ASSERT_FAIL), &err));
    BOOST_CHECK_MESSAGE(err == SCRIPT_ERR_EVAL_FALSE, ScriptErrorString(err));

    keys.clear();
    keys.push_back(key4); keys.push_back(key2); // sigs must match pubkeys
    CScript badsig4 = sign_multisig(scriptPubKey23, keys, CTransaction(txTo23));
    BOOST_CHECK(!VerifyScript(badsig4, scriptPubKey23, nullptr, gFlags, MutableTransactionSignatureChecker(&txTo23, 0, txFrom23.vout[0].nValue, MissingDataBehavior::ASSERT_FAIL), &err));
    BOOST_CHECK_MESSAGE(err == SCRIPT_ERR_EVAL_FALSE, ScriptErrorString(err));

    keys.clear();
    keys.push_back(key1); keys.push_back(key4); // sigs must match pubkeys
    CScript badsig5 = sign_multisig(scriptPubKey23, keys, CTransaction(txTo23));
    BOOST_CHECK(!VerifyScript(badsig5, scriptPubKey23, nullptr, gFlags, MutableTransactionSignatureChecker(&txTo23, 0, txFrom23.vout[0].nValue, MissingDataBehavior::ASSERT_FAIL), &err));
    BOOST_CHECK_MESSAGE(err == SCRIPT_ERR_EVAL_FALSE, ScriptErrorString(err));

    keys.clear(); // Must have signatures
    CScript badsig6 = sign_multisig(scriptPubKey23, keys, CTransaction(txTo23));
    BOOST_CHECK(!VerifyScript(badsig6, scriptPubKey23, nullptr, gFlags, MutableTransactionSignatureChecker(&txTo23, 0, txFrom23.vout[0].nValue, MissingDataBehavior::ASSERT_FAIL), &err));
    BOOST_CHECK_MESSAGE(err == SCRIPT_ERR_INVALID_STACK_OPERATION, ScriptErrorString(err));
}

/* Wrapper around ProduceSignature to combine two scriptsigs */
SignatureData CombineSignatures(const CTxOut& txout, const CMutableTransaction& tx, const SignatureData& scriptSig1, const SignatureData& scriptSig2)
{
    SignatureData data;
    data.MergeSignatureData(scriptSig1);
    data.MergeSignatureData(scriptSig2);
    ProduceSignature(DUMMY_SIGNING_PROVIDER, MutableTransactionSignatureCreator(tx, 0, txout.nValue, SIGHASH_DEFAULT), txout.scriptPubKey, data);
    return data;
}

BOOST_AUTO_TEST_CASE(script_combineSigs)
{
    // Test the ProduceSignature's ability to combine signatures function
    CAmount amount = 0;
    std::vector<uint8_t> vchAmount(8);
    part::SetAmount(vchAmount, amount);

    FillableSigningProvider keystore;
    std::vector<CKey> keys;
    std::vector<CPubKey> pubkeys;
    for (int i = 0; i < 3; i++)
    {
        CKey key;
        key.MakeNewKey(i%2 == 1);
        keys.push_back(key);
        pubkeys.push_back(key.GetPubKey());
        BOOST_CHECK(keystore.AddKey(key));
    }

    CMutableTransaction txFrom = BuildCreditingTransaction(GetScriptForDestination(PKHash(keys[0].GetPubKey())));
    CMutableTransaction txTo = BuildSpendingTransaction(CScript(), CScriptWitness(), CTransaction(txFrom));
    CScript& scriptPubKey = txFrom.vout[0].scriptPubKey;
    SignatureData scriptSig;

    SignatureData empty;
    SignatureData combined = CombineSignatures(txFrom.vout[0], txTo, empty, empty);
    BOOST_CHECK(combined.scriptSig.empty());

    // Single signature case:
    SignatureData dummy;
    BOOST_CHECK(SignSignature(keystore, CTransaction(txFrom), txTo, 0, SIGHASH_ALL, dummy)); // changes scriptSig
    scriptSig = DataFromTransaction(txTo, 0, txFrom.vout[0]);
    combined = CombineSignatures(txFrom.vout[0], txTo, scriptSig, empty);
    BOOST_CHECK(combined.scriptSig == scriptSig.scriptSig);
    combined = CombineSignatures(txFrom.vout[0], txTo, empty, scriptSig);
    BOOST_CHECK(combined.scriptSig == scriptSig.scriptSig);
    SignatureData scriptSigCopy = scriptSig;
    // Signing again will give a different, valid signature:
    SignatureData dummy_b;
    BOOST_CHECK(SignSignature(keystore, CTransaction(txFrom), txTo, 0, SIGHASH_ALL, dummy_b));
    scriptSig = DataFromTransaction(txTo, 0, txFrom.vout[0]);
    combined = CombineSignatures(txFrom.vout[0], txTo, scriptSigCopy, scriptSig);
    BOOST_CHECK(combined.scriptSig == scriptSigCopy.scriptSig || combined.scriptSig == scriptSig.scriptSig);

    // P2SH, single-signature case:
    CScript pkSingle; pkSingle << ToByteVector(keys[0].GetPubKey()) << OP_CHECKSIG;
    BOOST_CHECK(keystore.AddCScript(pkSingle));
    scriptPubKey = GetScriptForDestination(ScriptHash(pkSingle));
    SignatureData dummy_c;
    BOOST_CHECK(SignSignature(keystore, CTransaction(txFrom), txTo, 0, SIGHASH_ALL, dummy_c));
    scriptSig = DataFromTransaction(txTo, 0, txFrom.vout[0]);
    combined = CombineSignatures(txFrom.vout[0], txTo, scriptSig, empty);
    BOOST_CHECK(combined.scriptSig == scriptSig.scriptSig);
    combined = CombineSignatures(txFrom.vout[0], txTo, empty, scriptSig);
    BOOST_CHECK(combined.scriptSig == scriptSig.scriptSig);
    scriptSigCopy = scriptSig;
    SignatureData dummy_d;
    BOOST_CHECK(SignSignature(keystore, CTransaction(txFrom), txTo, 0, SIGHASH_ALL, dummy_d));
    scriptSig = DataFromTransaction(txTo, 0, txFrom.vout[0]);
    combined = CombineSignatures(txFrom.vout[0], txTo, scriptSigCopy, scriptSig);
    BOOST_CHECK(combined.scriptSig == scriptSigCopy.scriptSig || combined.scriptSig == scriptSig.scriptSig);

    // Hardest case:  Multisig 2-of-3
    scriptPubKey = GetScriptForMultisig(2, pubkeys);
    BOOST_CHECK(keystore.AddCScript(scriptPubKey));
    SignatureData dummy_e;
    BOOST_CHECK(SignSignature(keystore, CTransaction(txFrom), txTo, 0, SIGHASH_ALL, dummy_e));
    scriptSig = DataFromTransaction(txTo, 0, txFrom.vout[0]);
    combined = CombineSignatures(txFrom.vout[0], txTo, scriptSig, empty);
    BOOST_CHECK(combined.scriptSig == scriptSig.scriptSig);
    combined = CombineSignatures(txFrom.vout[0], txTo, empty, scriptSig);
    BOOST_CHECK(combined.scriptSig == scriptSig.scriptSig);

    // A couple of partially-signed versions:
    std::vector<unsigned char> sig1;
    uint256 hash1 = SignatureHash(scriptPubKey, txTo, 0, SIGHASH_ALL, vchAmount, SigVersion::BASE);
    BOOST_CHECK(keys[0].Sign(hash1, sig1));
    sig1.push_back(SIGHASH_ALL);
    std::vector<unsigned char> sig2;
    uint256 hash2 = SignatureHash(scriptPubKey, txTo, 0, SIGHASH_NONE, vchAmount, SigVersion::BASE);
    BOOST_CHECK(keys[1].Sign(hash2, sig2));
    sig2.push_back(SIGHASH_NONE);
    std::vector<unsigned char> sig3;
    uint256 hash3 = SignatureHash(scriptPubKey, txTo, 0, SIGHASH_SINGLE, vchAmount, SigVersion::BASE);
    BOOST_CHECK(keys[2].Sign(hash3, sig3));
    sig3.push_back(SIGHASH_SINGLE);

    // Not fussy about order (or even existence) of placeholders or signatures:
    CScript partial1a = CScript() << OP_0 << sig1 << OP_0;
    CScript partial1b = CScript() << OP_0 << OP_0 << sig1;
    CScript partial2a = CScript() << OP_0 << sig2;
    CScript partial2b = CScript() << sig2 << OP_0;
    CScript partial3a = CScript() << sig3;
    CScript partial3b = CScript() << OP_0 << OP_0 << sig3;
    CScript partial3c = CScript() << OP_0 << sig3 << OP_0;
    CScript complete12 = CScript() << OP_0 << sig1 << sig2;
    CScript complete13 = CScript() << OP_0 << sig1 << sig3;
    CScript complete23 = CScript() << OP_0 << sig2 << sig3;
    SignatureData partial1_sigs;
    partial1_sigs.signatures.emplace(keys[0].GetPubKey().GetID(), SigPair(keys[0].GetPubKey(), sig1));
    SignatureData partial2_sigs;
    partial2_sigs.signatures.emplace(keys[1].GetPubKey().GetID(), SigPair(keys[1].GetPubKey(), sig2));
    SignatureData partial3_sigs;
    partial3_sigs.signatures.emplace(keys[2].GetPubKey().GetID(), SigPair(keys[2].GetPubKey(), sig3));

    combined = CombineSignatures(txFrom.vout[0], txTo, partial1_sigs, partial1_sigs);
    BOOST_CHECK(combined.scriptSig == partial1a);
    combined = CombineSignatures(txFrom.vout[0], txTo, partial1_sigs, partial2_sigs);
    BOOST_CHECK(combined.scriptSig == complete12);
    combined = CombineSignatures(txFrom.vout[0], txTo, partial2_sigs, partial1_sigs);
    BOOST_CHECK(combined.scriptSig == complete12);
    combined = CombineSignatures(txFrom.vout[0], txTo, partial1_sigs, partial2_sigs);
    BOOST_CHECK(combined.scriptSig == complete12);
    combined = CombineSignatures(txFrom.vout[0], txTo, partial3_sigs, partial1_sigs);
    BOOST_CHECK(combined.scriptSig == complete13);
    combined = CombineSignatures(txFrom.vout[0], txTo, partial2_sigs, partial3_sigs);
    BOOST_CHECK(combined.scriptSig == complete23);
    combined = CombineSignatures(txFrom.vout[0], txTo, partial3_sigs, partial2_sigs);
    BOOST_CHECK(combined.scriptSig == complete23);
    combined = CombineSignatures(txFrom.vout[0], txTo, partial3_sigs, partial3_sigs);
    BOOST_CHECK(combined.scriptSig == partial3c);
}

BOOST_AUTO_TEST_CASE(script_standard_push)
{
    ScriptError err;
    for (int i=0; i<67000; i++) {
        CScript script;
        script << i;
        BOOST_CHECK_MESSAGE(script.IsPushOnly(), "Number " << i << " is not pure push.");
        BOOST_CHECK_MESSAGE(VerifyScript(script, CScript() << OP_1, nullptr, SCRIPT_VERIFY_MINIMALDATA, BaseSignatureChecker(), &err), "Number " << i << " push is not minimal data.");
        BOOST_CHECK_MESSAGE(err == SCRIPT_ERR_OK, ScriptErrorString(err));
    }

    for (unsigned int i=0; i<=MAX_SCRIPT_ELEMENT_SIZE; i++) {
        std::vector<unsigned char> data(i, '\111');
        CScript script;
        script << data;
        BOOST_CHECK_MESSAGE(script.IsPushOnly(), "Length " << i << " is not pure push.");
        BOOST_CHECK_MESSAGE(VerifyScript(script, CScript() << OP_1, nullptr, SCRIPT_VERIFY_MINIMALDATA, BaseSignatureChecker(), &err), "Length " << i << " push is not minimal data.");
        BOOST_CHECK_MESSAGE(err == SCRIPT_ERR_OK, ScriptErrorString(err));
    }
}

BOOST_AUTO_TEST_CASE(script_IsPushOnly_on_invalid_scripts)
{
    // IsPushOnly returns false when given a script containing only pushes that
    // are invalid due to truncation. IsPushOnly() is consensus critical
    // because P2SH evaluation uses it, although this specific behavior should
    // not be consensus critical as the P2SH evaluation would fail first due to
    // the invalid push. Still, it doesn't hurt to test it explicitly.
    static const unsigned char direct[] = { 1 };
    BOOST_CHECK(!CScript(direct, direct+sizeof(direct)).IsPushOnly());
}

BOOST_AUTO_TEST_CASE(script_GetScriptAsm)
{
    BOOST_CHECK_EQUAL("OP_CHECKLOCKTIMEVERIFY", ScriptToAsmStr(CScript() << OP_NOP2, true));
    BOOST_CHECK_EQUAL("OP_CHECKLOCKTIMEVERIFY", ScriptToAsmStr(CScript() << OP_CHECKLOCKTIMEVERIFY, true));
    BOOST_CHECK_EQUAL("OP_CHECKLOCKTIMEVERIFY", ScriptToAsmStr(CScript() << OP_NOP2));
    BOOST_CHECK_EQUAL("OP_CHECKLOCKTIMEVERIFY", ScriptToAsmStr(CScript() << OP_CHECKLOCKTIMEVERIFY));

    std::string derSig("304502207fa7a6d1e0ee81132a269ad84e68d695483745cde8b541e3bf630749894e342a022100c1f7ab20e13e22fb95281a870f3dcf38d782e53023ee313d741ad0cfbc0c5090");
    std::string pubKey("03b0da749730dc9b4b1f4a14d6902877a92541f5368778853d9c4a0cb7802dcfb2");
    std::vector<unsigned char> vchPubKey = ToByteVector(ParseHex(pubKey));

    BOOST_CHECK_EQUAL(derSig + "00 " + pubKey, ScriptToAsmStr(CScript() << ToByteVector(ParseHex(derSig + "00")) << vchPubKey, true));
    BOOST_CHECK_EQUAL(derSig + "80 " + pubKey, ScriptToAsmStr(CScript() << ToByteVector(ParseHex(derSig + "80")) << vchPubKey, true));
    BOOST_CHECK_EQUAL(derSig + "[ALL] " + pubKey, ScriptToAsmStr(CScript() << ToByteVector(ParseHex(derSig + "01")) << vchPubKey, true));
    BOOST_CHECK_EQUAL(derSig + "[NONE] " + pubKey, ScriptToAsmStr(CScript() << ToByteVector(ParseHex(derSig + "02")) << vchPubKey, true));
    BOOST_CHECK_EQUAL(derSig + "[SINGLE] " + pubKey, ScriptToAsmStr(CScript() << ToByteVector(ParseHex(derSig + "03")) << vchPubKey, true));
    BOOST_CHECK_EQUAL(derSig + "[ALL|ANYONECANPAY] " + pubKey, ScriptToAsmStr(CScript() << ToByteVector(ParseHex(derSig + "81")) << vchPubKey, true));
    BOOST_CHECK_EQUAL(derSig + "[NONE|ANYONECANPAY] " + pubKey, ScriptToAsmStr(CScript() << ToByteVector(ParseHex(derSig + "82")) << vchPubKey, true));
    BOOST_CHECK_EQUAL(derSig + "[SINGLE|ANYONECANPAY] " + pubKey, ScriptToAsmStr(CScript() << ToByteVector(ParseHex(derSig + "83")) << vchPubKey, true));

    BOOST_CHECK_EQUAL(derSig + "00 " + pubKey, ScriptToAsmStr(CScript() << ToByteVector(ParseHex(derSig + "00")) << vchPubKey));
    BOOST_CHECK_EQUAL(derSig + "80 " + pubKey, ScriptToAsmStr(CScript() << ToByteVector(ParseHex(derSig + "80")) << vchPubKey));
    BOOST_CHECK_EQUAL(derSig + "01 " + pubKey, ScriptToAsmStr(CScript() << ToByteVector(ParseHex(derSig + "01")) << vchPubKey));
    BOOST_CHECK_EQUAL(derSig + "02 " + pubKey, ScriptToAsmStr(CScript() << ToByteVector(ParseHex(derSig + "02")) << vchPubKey));
    BOOST_CHECK_EQUAL(derSig + "03 " + pubKey, ScriptToAsmStr(CScript() << ToByteVector(ParseHex(derSig + "03")) << vchPubKey));
    BOOST_CHECK_EQUAL(derSig + "81 " + pubKey, ScriptToAsmStr(CScript() << ToByteVector(ParseHex(derSig + "81")) << vchPubKey));
    BOOST_CHECK_EQUAL(derSig + "82 " + pubKey, ScriptToAsmStr(CScript() << ToByteVector(ParseHex(derSig + "82")) << vchPubKey));
    BOOST_CHECK_EQUAL(derSig + "83 " + pubKey, ScriptToAsmStr(CScript() << ToByteVector(ParseHex(derSig + "83")) << vchPubKey));
}

static CScript ScriptFromHex(const std::string& str)
{
    std::vector<unsigned char> data = ParseHex(str);
    return CScript(data.begin(), data.end());
}

BOOST_AUTO_TEST_CASE(script_FindAndDelete)
{
    // Exercise the FindAndDelete functionality
    CScript s;
    CScript d;
    CScript expect;

    s = CScript() << OP_1 << OP_2;
    d = CScript(); // delete nothing should be a no-op
    expect = s;
    BOOST_CHECK_EQUAL(FindAndDelete(s, d), 0);
    BOOST_CHECK(s == expect);

    s = CScript() << OP_1 << OP_2 << OP_3;
    d = CScript() << OP_2;
    expect = CScript() << OP_1 << OP_3;
    BOOST_CHECK_EQUAL(FindAndDelete(s, d), 1);
    BOOST_CHECK(s == expect);

    s = CScript() << OP_3 << OP_1 << OP_3 << OP_3 << OP_4 << OP_3;
    d = CScript() << OP_3;
    expect = CScript() << OP_1 << OP_4;
    BOOST_CHECK_EQUAL(FindAndDelete(s, d), 4);
    BOOST_CHECK(s == expect);

    s = ScriptFromHex("0302ff03"); // PUSH 0x02ff03 onto stack
    d = ScriptFromHex("0302ff03");
    expect = CScript();
    BOOST_CHECK_EQUAL(FindAndDelete(s, d), 1);
    BOOST_CHECK(s == expect);

    s = ScriptFromHex("0302ff030302ff03"); // PUSH 0x2ff03 PUSH 0x2ff03
    d = ScriptFromHex("0302ff03");
    expect = CScript();
    BOOST_CHECK_EQUAL(FindAndDelete(s, d), 2);
    BOOST_CHECK(s == expect);

    s = ScriptFromHex("0302ff030302ff03");
    d = ScriptFromHex("02");
    expect = s; // FindAndDelete matches entire opcodes
    BOOST_CHECK_EQUAL(FindAndDelete(s, d), 0);
    BOOST_CHECK(s == expect);

    s = ScriptFromHex("0302ff030302ff03");
    d = ScriptFromHex("ff");
    expect = s;
    BOOST_CHECK_EQUAL(FindAndDelete(s, d), 0);
    BOOST_CHECK(s == expect);

    // This is an odd edge case: strip of the push-three-bytes
    // prefix, leaving 02ff03 which is push-two-bytes:
    s = ScriptFromHex("0302ff030302ff03");
    d = ScriptFromHex("03");
    expect = CScript() << ParseHex("ff03") << ParseHex("ff03");
    BOOST_CHECK_EQUAL(FindAndDelete(s, d), 2);
    BOOST_CHECK(s == expect);

    // Byte sequence that spans multiple opcodes:
    s = ScriptFromHex("02feed5169"); // PUSH(0xfeed) OP_1 OP_VERIFY
    d = ScriptFromHex("feed51");
    expect = s;
    BOOST_CHECK_EQUAL(FindAndDelete(s, d), 0); // doesn't match 'inside' opcodes
    BOOST_CHECK(s == expect);

    s = ScriptFromHex("02feed5169"); // PUSH(0xfeed) OP_1 OP_VERIFY
    d = ScriptFromHex("02feed51");
    expect = ScriptFromHex("69");
    BOOST_CHECK_EQUAL(FindAndDelete(s, d), 1);
    BOOST_CHECK(s == expect);

    s = ScriptFromHex("516902feed5169");
    d = ScriptFromHex("feed51");
    expect = s;
    BOOST_CHECK_EQUAL(FindAndDelete(s, d), 0);
    BOOST_CHECK(s == expect);

    s = ScriptFromHex("516902feed5169");
    d = ScriptFromHex("02feed51");
    expect = ScriptFromHex("516969");
    BOOST_CHECK_EQUAL(FindAndDelete(s, d), 1);
    BOOST_CHECK(s == expect);

    s = CScript() << OP_0 << OP_0 << OP_1 << OP_1;
    d = CScript() << OP_0 << OP_1;
    expect = CScript() << OP_0 << OP_1; // FindAndDelete is single-pass
    BOOST_CHECK_EQUAL(FindAndDelete(s, d), 1);
    BOOST_CHECK(s == expect);

    s = CScript() << OP_0 << OP_0 << OP_1 << OP_0 << OP_1 << OP_1;
    d = CScript() << OP_0 << OP_1;
    expect = CScript() << OP_0 << OP_1; // FindAndDelete is single-pass
    BOOST_CHECK_EQUAL(FindAndDelete(s, d), 2);
    BOOST_CHECK(s == expect);

    // Another weird edge case:
    // End with invalid push (not enough data)...
    s = ScriptFromHex("0003feed");
    d = ScriptFromHex("03feed"); // ... can remove the invalid push
    expect = ScriptFromHex("00");
    BOOST_CHECK_EQUAL(FindAndDelete(s, d), 1);
    BOOST_CHECK(s == expect);

    s = ScriptFromHex("0003feed");
    d = ScriptFromHex("00");
    expect = ScriptFromHex("03feed");
    BOOST_CHECK_EQUAL(FindAndDelete(s, d), 1);
    BOOST_CHECK(s == expect);
}

BOOST_AUTO_TEST_CASE(script_HasValidOps)
{
    // Exercise the HasValidOps functionality
    CScript script;
    script = ScriptFromHex("76a9141234567890abcdefa1a2a3a4a5a6a7a8a9a0aaab88ac"); // Normal script
    BOOST_CHECK(script.HasValidOps());
    script = ScriptFromHex("76a914ff34567890abcdefa1a2a3a4a5a6a7a8a9a0aaab88ac");
    BOOST_CHECK(script.HasValidOps());
    script = ScriptFromHex("ff88ac"); // Script with OP_INVALIDOPCODE explicit
    BOOST_CHECK(!script.HasValidOps());
    script = ScriptFromHex("88acc0"); // Script with undefined opcode
    BOOST_CHECK(!script.HasValidOps());
}

static CMutableTransaction TxFromHex(const std::string& str)
{
    CMutableTransaction tx;
    SpanReader{SERIALIZE_TRANSACTION_NO_WITNESS, ParseHex(str)} >> tx;
    return tx;
}

static std::vector<CTxOutSign> TxOutsFromJSON(const UniValue& univalue)
{
    assert(univalue.isArray());
    std::vector<CTxOutSign> prevouts;
    for (size_t i = 0; i < univalue.size(); ++i) {
        CTxOut txout;
<<<<<<< HEAD
        SpanReader{SER_DISK, 0, ParseHex(univalue[i].get_str())} >> txout;
        //prevouts.push_back(std::move(txout));
        std::vector<uint8_t> vchAmount(8);
        part::SetAmount(vchAmount, txout.nValue);
        prevouts.emplace_back(vchAmount, txout.scriptPubKey);
=======
        SpanReader{0, ParseHex(univalue[i].get_str())} >> txout;
        prevouts.push_back(std::move(txout));
>>>>>>> fd8ab085
    }
    return prevouts;
}

static CScriptWitness ScriptWitnessFromJSON(const UniValue& univalue)
{
    assert(univalue.isArray());
    CScriptWitness scriptwitness;
    for (size_t i = 0; i < univalue.size(); ++i) {
        auto bytes = ParseHex(univalue[i].get_str());
        scriptwitness.stack.push_back(std::move(bytes));
    }
    return scriptwitness;
}

#if defined(HAVE_CONSENSUS_LIB)

/* Test simple (successful) usage of bitcoinconsensus_verify_script */
BOOST_AUTO_TEST_CASE(bitcoinconsensus_verify_script_returns_true)
{
    unsigned int libconsensus_flags = 0;
    int nIn = 0;

    CScript scriptPubKey;
    CScript scriptSig;
    CScriptWitness wit;

    scriptPubKey << OP_1;
    CTransaction creditTx{BuildCreditingTransaction(scriptPubKey, 1)};
    CTransaction spendTx{BuildSpendingTransaction(scriptSig, wit, creditTx)};

    CDataStream stream(SER_NETWORK, PROTOCOL_VERSION);
    stream << spendTx;

    bitcoinconsensus_error err;
    int result = bitcoinconsensus_verify_script(scriptPubKey.data(), scriptPubKey.size(), UCharCast(stream.data()), stream.size(), nIn, libconsensus_flags, &err);
    BOOST_CHECK_EQUAL(result, 1);
    BOOST_CHECK_EQUAL(err, bitcoinconsensus_ERR_OK);
}

/* Test bitcoinconsensus_verify_script returns invalid tx index err*/
BOOST_AUTO_TEST_CASE(bitcoinconsensus_verify_script_tx_index_err)
{
    unsigned int libconsensus_flags = 0;
    int nIn = 3;

    CScript scriptPubKey;
    CScript scriptSig;
    CScriptWitness wit;

    scriptPubKey << OP_EQUAL;
    CTransaction creditTx{BuildCreditingTransaction(scriptPubKey, 1)};
    CTransaction spendTx{BuildSpendingTransaction(scriptSig, wit, creditTx)};

    CDataStream stream(SER_NETWORK, PROTOCOL_VERSION);
    stream << spendTx;

    bitcoinconsensus_error err;
    int result = bitcoinconsensus_verify_script(scriptPubKey.data(), scriptPubKey.size(), UCharCast(stream.data()), stream.size(), nIn, libconsensus_flags, &err);
    BOOST_CHECK_EQUAL(result, 0);
    BOOST_CHECK_EQUAL(err, bitcoinconsensus_ERR_TX_INDEX);
}

/* Test bitcoinconsensus_verify_script returns tx size mismatch err*/
BOOST_AUTO_TEST_CASE(bitcoinconsensus_verify_script_tx_size)
{
    unsigned int libconsensus_flags = 0;
    int nIn = 0;

    CScript scriptPubKey;
    CScript scriptSig;
    CScriptWitness wit;

    scriptPubKey << OP_EQUAL;
    CTransaction creditTx{BuildCreditingTransaction(scriptPubKey, 1)};
    CTransaction spendTx{BuildSpendingTransaction(scriptSig, wit, creditTx)};

    CDataStream stream(SER_NETWORK, PROTOCOL_VERSION);
    stream << spendTx;

    bitcoinconsensus_error err;
    int result = bitcoinconsensus_verify_script(scriptPubKey.data(), scriptPubKey.size(), UCharCast(stream.data()), stream.size() * 2, nIn, libconsensus_flags, &err);
    BOOST_CHECK_EQUAL(result, 0);
    BOOST_CHECK_EQUAL(err, bitcoinconsensus_ERR_TX_SIZE_MISMATCH);
}

/* Test bitcoinconsensus_verify_script returns invalid tx serialization error */
BOOST_AUTO_TEST_CASE(bitcoinconsensus_verify_script_tx_serialization)
{
    unsigned int libconsensus_flags = 0;
    int nIn = 0;

    CScript scriptPubKey;
    CScript scriptSig;
    CScriptWitness wit;

    scriptPubKey << OP_EQUAL;
    CTransaction creditTx{BuildCreditingTransaction(scriptPubKey, 1)};
    CTransaction spendTx{BuildSpendingTransaction(scriptSig, wit, creditTx)};

    CDataStream stream(SER_NETWORK, PROTOCOL_VERSION);
    stream << 0xffffffff;

    bitcoinconsensus_error err;
    int result = bitcoinconsensus_verify_script(scriptPubKey.data(), scriptPubKey.size(), UCharCast(stream.data()), stream.size(), nIn, libconsensus_flags, &err);
    BOOST_CHECK_EQUAL(result, 0);
    BOOST_CHECK_EQUAL(err, bitcoinconsensus_ERR_TX_DESERIALIZE);
}

/* Test bitcoinconsensus_verify_script returns amount required error */
BOOST_AUTO_TEST_CASE(bitcoinconsensus_verify_script_amount_required_err)
{
    unsigned int libconsensus_flags = bitcoinconsensus_SCRIPT_FLAGS_VERIFY_WITNESS;
    int nIn = 0;

    CScript scriptPubKey;
    CScript scriptSig;
    CScriptWitness wit;

    scriptPubKey << OP_EQUAL;
    CTransaction creditTx{BuildCreditingTransaction(scriptPubKey, 1)};
    CTransaction spendTx{BuildSpendingTransaction(scriptSig, wit, creditTx)};

    CDataStream stream(SER_NETWORK, PROTOCOL_VERSION);
    stream << spendTx;

    bitcoinconsensus_error err;
    int result = bitcoinconsensus_verify_script(scriptPubKey.data(), scriptPubKey.size(), UCharCast(stream.data()), stream.size(), nIn, libconsensus_flags, &err);
    BOOST_CHECK_EQUAL(result, 0);
    BOOST_CHECK_EQUAL(err, bitcoinconsensus_ERR_AMOUNT_REQUIRED);
}

/* Test bitcoinconsensus_verify_script returns invalid flags err */
BOOST_AUTO_TEST_CASE(bitcoinconsensus_verify_script_invalid_flags)
{
    unsigned int libconsensus_flags = 1 << 3;
    int nIn = 0;

    CScript scriptPubKey;
    CScript scriptSig;
    CScriptWitness wit;

    scriptPubKey << OP_EQUAL;
    CTransaction creditTx{BuildCreditingTransaction(scriptPubKey, 1)};
    CTransaction spendTx{BuildSpendingTransaction(scriptSig, wit, creditTx)};

    CDataStream stream(SER_NETWORK, PROTOCOL_VERSION);
    stream << spendTx;

    bitcoinconsensus_error err;
    int result = bitcoinconsensus_verify_script(scriptPubKey.data(), scriptPubKey.size(), UCharCast(stream.data()), stream.size(), nIn, libconsensus_flags, &err);
    BOOST_CHECK_EQUAL(result, 0);
    BOOST_CHECK_EQUAL(err, bitcoinconsensus_ERR_INVALID_FLAGS);
}

#endif // defined(HAVE_CONSENSUS_LIB)

static std::vector<unsigned int> AllConsensusFlags()
{
    std::vector<unsigned int> ret;

    for (unsigned int i = 0; i < 128; ++i) {
        unsigned int flag = 0;
        if (i & 1) flag |= SCRIPT_VERIFY_P2SH;
        if (i & 2) flag |= SCRIPT_VERIFY_DERSIG;
        if (i & 4) flag |= SCRIPT_VERIFY_NULLDUMMY;
        if (i & 8) flag |= SCRIPT_VERIFY_CHECKLOCKTIMEVERIFY;
        if (i & 16) flag |= SCRIPT_VERIFY_CHECKSEQUENCEVERIFY;
        if (i & 32) flag |= SCRIPT_VERIFY_WITNESS;
        if (i & 64) flag |= SCRIPT_VERIFY_TAPROOT;

        // SCRIPT_VERIFY_WITNESS requires SCRIPT_VERIFY_P2SH
        if (flag & SCRIPT_VERIFY_WITNESS && !(flag & SCRIPT_VERIFY_P2SH)) continue;
        // SCRIPT_VERIFY_TAPROOT requires SCRIPT_VERIFY_WITNESS
        if (flag & SCRIPT_VERIFY_TAPROOT && !(flag & SCRIPT_VERIFY_WITNESS)) continue;

        ret.push_back(flag);
    }

    return ret;
}

/** Precomputed list of all valid combinations of consensus-relevant script validation flags. */
static const std::vector<unsigned int> ALL_CONSENSUS_FLAGS = AllConsensusFlags();

static void AssetTest(const UniValue& test)
{
    BOOST_CHECK(test.isObject());

    CMutableTransaction mtx = TxFromHex(test["tx"].get_str());
    const std::vector<CTxOutSign> prevouts = TxOutsFromJSON(test["prevouts"]);
    BOOST_CHECK(prevouts.size() == mtx.vin.size());
    size_t idx = test["index"].getInt<int64_t>();
    uint32_t test_flags{ParseScriptFlags(test["flags"].get_str())};
    bool fin = test.exists("final") && test["final"].get_bool();

    if (test.exists("success")) {
        mtx.vin[idx].scriptSig = ScriptFromHex(test["success"]["scriptSig"].get_str());
        mtx.vin[idx].scriptWitness = ScriptWitnessFromJSON(test["success"]["witness"]);
        CTransaction tx(mtx);
        PrecomputedTransactionData txdata;
        txdata.Init_vec(tx, std::vector<CTxOutSign>(prevouts));
        CachingTransactionSignatureChecker txcheck(&tx, idx, prevouts[idx].amount, true, txdata);
        for (const auto flags : ALL_CONSENSUS_FLAGS) {
            // "final": true tests are valid for all flags. Others are only valid with flags that are
            // a subset of test_flags.
            if (fin || ((flags & test_flags) == flags)) {
                bool ret = VerifyScript(tx.vin[idx].scriptSig, prevouts[idx].scriptPubKey, &tx.vin[idx].scriptWitness, flags, txcheck, nullptr);
                BOOST_CHECK(ret);
            }
        }
    }

    if (test.exists("failure")) {
        mtx.vin[idx].scriptSig = ScriptFromHex(test["failure"]["scriptSig"].get_str());
        mtx.vin[idx].scriptWitness = ScriptWitnessFromJSON(test["failure"]["witness"]);
        CTransaction tx(mtx);
        PrecomputedTransactionData txdata;
        txdata.Init_vec(tx, std::vector<CTxOutSign>(prevouts));
        CachingTransactionSignatureChecker txcheck(&tx, idx, prevouts[idx].amount, true, txdata);
        for (const auto flags : ALL_CONSENSUS_FLAGS) {
            // If a test is supposed to fail with test_flags, it should also fail with any superset thereof.
            if ((flags & test_flags) == test_flags) {
                bool ret = VerifyScript(tx.vin[idx].scriptSig, prevouts[idx].scriptPubKey, &tx.vin[idx].scriptWitness, flags, txcheck, nullptr);
                BOOST_CHECK(!ret);
            }
        }
    }
}

BOOST_AUTO_TEST_CASE(script_assets_test)
{
    // See src/test/fuzz/script_assets_test_minimizer.cpp for information on how to generate
    // the script_assets_test.json file used by this test.

    const char* dir = std::getenv("DIR_UNIT_TEST_DATA");
    BOOST_WARN_MESSAGE(dir != nullptr, "Variable DIR_UNIT_TEST_DATA unset, skipping script_assets_test");
    if (dir == nullptr) return;
    auto path = fs::path(dir) / "script_assets_test.json";
    bool exists = fs::exists(path);
    BOOST_WARN_MESSAGE(exists, "File $DIR_UNIT_TEST_DATA/script_assets_test.json not found, skipping script_assets_test");
    if (!exists) return;
    std::ifstream file{path};
    BOOST_CHECK(file.is_open());
    file.seekg(0, std::ios::end);
    size_t length = file.tellg();
    file.seekg(0, std::ios::beg);
    std::string data(length, '\0');
    file.read(data.data(), data.size());
    UniValue tests = read_json(data);
    BOOST_CHECK(tests.isArray());
    BOOST_CHECK(tests.size() > 0);

    for (size_t i = 0; i < tests.size(); i++) {
        AssetTest(tests[i]);
    }
    file.close();
}

BOOST_AUTO_TEST_CASE(bip341_keypath_test_vectors)
{
    UniValue tests;
    tests.read(json_tests::bip341_wallet_vectors);

    const auto& vectors = tests["keyPathSpending"];

    for (const auto& vec : vectors.getValues()) {
        auto txhex = ParseHex(vec["given"]["rawUnsignedTx"].get_str());
        CMutableTransaction tx;
        SpanReader{PROTOCOL_VERSION, txhex} >> tx;
        std::vector<CTxOut> utxos;
        for (const auto& utxo_spent : vec["given"]["utxosSpent"].getValues()) {
            auto script_bytes = ParseHex(utxo_spent["scriptPubKey"].get_str());
            CScript script{script_bytes.begin(), script_bytes.end()};
            CAmount amount{utxo_spent["amountSats"].getInt<int>()};
            utxos.emplace_back(amount, script);
        }

        PrecomputedTransactionData txdata;
        txdata.Init(tx, std::vector<CTxOut>{utxos}, true);

        BOOST_CHECK(txdata.m_bip341_taproot_ready);
        BOOST_CHECK_EQUAL(HexStr(txdata.m_spent_amounts_single_hash), vec["intermediary"]["hashAmounts"].get_str());
        BOOST_CHECK_EQUAL(HexStr(txdata.m_outputs_single_hash), vec["intermediary"]["hashOutputs"].get_str());
        BOOST_CHECK_EQUAL(HexStr(txdata.m_prevouts_single_hash), vec["intermediary"]["hashPrevouts"].get_str());
        BOOST_CHECK_EQUAL(HexStr(txdata.m_spent_scripts_single_hash), vec["intermediary"]["hashScriptPubkeys"].get_str());
        BOOST_CHECK_EQUAL(HexStr(txdata.m_sequences_single_hash), vec["intermediary"]["hashSequences"].get_str());

        for (const auto& input : vec["inputSpending"].getValues()) {
            int txinpos = input["given"]["txinIndex"].getInt<int>();
            int hashtype = input["given"]["hashType"].getInt<int>();

            // Load key.
            auto privkey = ParseHex(input["given"]["internalPrivkey"].get_str());
            CKey key;
            key.Set(privkey.begin(), privkey.end(), true);

            // Load Merkle root.
            uint256 merkle_root;
            if (!input["given"]["merkleRoot"].isNull()) {
                merkle_root = uint256{ParseHex(input["given"]["merkleRoot"].get_str())};
            }

            // Compute and verify (internal) public key.
            XOnlyPubKey pubkey{key.GetPubKey()};
            BOOST_CHECK_EQUAL(HexStr(pubkey), input["intermediary"]["internalPubkey"].get_str());

            // Sign and verify signature.
            FlatSigningProvider provider;
            provider.keys[key.GetPubKey().GetID()] = key;
            MutableTransactionSignatureCreator creator(tx, txinpos, utxos[txinpos].nValue, &txdata, hashtype);
            std::vector<unsigned char> signature;
            BOOST_CHECK(creator.CreateSchnorrSig(provider, signature, pubkey, nullptr, &merkle_root, SigVersion::TAPROOT));
            BOOST_CHECK_EQUAL(HexStr(signature), input["expected"]["witness"][0].get_str());

            // We can't observe the tweak used inside the signing logic, so verify by recomputing it.
            BOOST_CHECK_EQUAL(HexStr(pubkey.ComputeTapTweakHash(merkle_root.IsNull() ? nullptr : &merkle_root)), input["intermediary"]["tweak"].get_str());

            // We can't observe the sighash used inside the signing logic, so verify by recomputing it.
            ScriptExecutionData sed;
            sed.m_annex_init = true;
            sed.m_annex_present = false;
            uint256 sighash;
            BOOST_CHECK(SignatureHashSchnorr(sighash, sed, tx, txinpos, hashtype, SigVersion::TAPROOT, txdata, MissingDataBehavior::FAIL));
            BOOST_CHECK_EQUAL(HexStr(sighash), input["intermediary"]["sigHash"].get_str());

            // To verify the sigmsg, hash the expected sigmsg, and compare it with the (expected) sighash.
            BOOST_CHECK_EQUAL(HexStr((HashWriter{HASHER_TAPSIGHASH} << Span{ParseHex(input["intermediary"]["sigMsg"].get_str())}).GetSHA256()), input["intermediary"]["sigHash"].get_str());
        }

    }
}

BOOST_AUTO_TEST_CASE(compute_tapbranch)
{
    uint256 hash1 = uint256S("8ad69ec7cf41c2a4001fd1f738bf1e505ce2277acdcaa63fe4765192497f47a7");
    uint256 hash2 = uint256S("f224a923cd0021ab202ab139cc56802ddb92dcfc172b9212261a539df79a112a");
    uint256 result = uint256S("a64c5b7b943315f9b805d7a7296bedfcfd08919270a1f7a1466e98f8693d8cd9");
    BOOST_CHECK_EQUAL(ComputeTapbranchHash(hash1, hash2), result);
}

BOOST_AUTO_TEST_CASE(compute_tapleaf)
{
    const uint8_t script[6] = {'f','o','o','b','a','r'};
    uint256 tlc0 = uint256S("edbc10c272a1215dcdcc11d605b9027b5ad6ed97cd45521203f136767b5b9c06");
    uint256 tlc2 = uint256S("8b5c4f90ae6bf76e259dbef5d8a59df06359c391b59263741b25eca76451b27a");

    BOOST_CHECK_EQUAL(ComputeTapleafHash(0xc0, Span(script)), tlc0);
    BOOST_CHECK_EQUAL(ComputeTapleafHash(0xc2, Span(script)), tlc2);
}

BOOST_AUTO_TEST_SUITE_END()<|MERGE_RESOLUTION|>--- conflicted
+++ resolved
@@ -1494,16 +1494,11 @@
     std::vector<CTxOutSign> prevouts;
     for (size_t i = 0; i < univalue.size(); ++i) {
         CTxOut txout;
-<<<<<<< HEAD
-        SpanReader{SER_DISK, 0, ParseHex(univalue[i].get_str())} >> txout;
+        SpanReader{0, ParseHex(univalue[i].get_str())} >> txout;
         //prevouts.push_back(std::move(txout));
         std::vector<uint8_t> vchAmount(8);
         part::SetAmount(vchAmount, txout.nValue);
         prevouts.emplace_back(vchAmount, txout.scriptPubKey);
-=======
-        SpanReader{0, ParseHex(univalue[i].get_str())} >> txout;
-        prevouts.push_back(std::move(txout));
->>>>>>> fd8ab085
     }
     return prevouts;
 }
