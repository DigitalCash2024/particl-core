// Copyright (c) 2019-2022 The Bitcoin Core developers
// Distributed under the MIT software license, see the accompanying
// file COPYING or http://www.opensource.org/licenses/mit-license.php.
//
#include <chainparams.h>
#include <consensus/validation.h>
#include <node/kernel_notifications.h>
#include <node/utxo_snapshot.h>
#include <random.h>
#include <rpc/blockchain.h>
#include <sync.h>
#include <test/util/chainstate.h>
#include <test/util/logging.h>
#include <test/util/random.h>
#include <test/util/setup_common.h>
#include <timedata.h>
#include <uint256.h>
#include <validation.h>
#include <validationinterface.h>

#include <tinyformat.h>

#include <vector>

#include <boost/test/unit_test.hpp>

// Particl
#include <smsg/manager.h>

using node::BlockManager;
using node::KernelNotifications;
using node::SnapshotMetadata;

BOOST_FIXTURE_TEST_SUITE(validation_chainstatemanager_tests, ChainTestingSetup)

//! Basic tests for ChainstateManager.
//!
//! First create a legacy (IBD) chainstate, then create a snapshot chainstate.
BOOST_AUTO_TEST_CASE(chainstatemanager)
{
    ChainstateManager& manager = *m_node.chainman;
    CTxMemPool& mempool = *m_node.mempool;

    std::vector<Chainstate*> chainstates;

    BOOST_CHECK(!manager.SnapshotBlockhash().has_value());

    // Create a legacy (IBD) chainstate.
    //
    Chainstate& c1 = WITH_LOCK(::cs_main, return manager.InitializeChainstate(&mempool));
    chainstates.push_back(&c1);
    c1.InitCoinsDB(
        /*cache_size_bytes=*/1 << 23, /*in_memory=*/true, /*should_wipe=*/false);
    WITH_LOCK(::cs_main, c1.InitCoinsCache(1 << 23));
    c1.LoadGenesisBlock();
    BlockValidationState val_state;
    BOOST_CHECK(c1.ActivateBestChain(val_state, nullptr));

    BOOST_CHECK(!manager.IsSnapshotActive());
    BOOST_CHECK(WITH_LOCK(::cs_main, return !manager.IsSnapshotValidated()));
    auto all = manager.GetAll();
    BOOST_CHECK_EQUAL_COLLECTIONS(all.begin(), all.end(), chainstates.begin(), chainstates.end());

    auto& active_chain = WITH_LOCK(manager.GetMutex(), return manager.ActiveChain());
    BOOST_CHECK_EQUAL(&active_chain, &c1.m_chain);

    BOOST_CHECK_EQUAL(WITH_LOCK(manager.GetMutex(), return manager.ActiveHeight()), 0);

    auto active_tip = WITH_LOCK(manager.GetMutex(), return manager.ActiveTip());
    auto exp_tip = c1.m_chain.Tip();
    BOOST_CHECK_EQUAL(active_tip, exp_tip);

    BOOST_CHECK(!manager.SnapshotBlockhash().has_value());

    // Create a snapshot-based chainstate.
    //
    const uint256 snapshot_blockhash = active_tip->GetBlockHash();
    Chainstate& c2 = WITH_LOCK(::cs_main, return manager.ActivateExistingSnapshot(
        &mempool, snapshot_blockhash));
    chainstates.push_back(&c2);

    BOOST_CHECK_EQUAL(manager.SnapshotBlockhash().value(), snapshot_blockhash);

    c2.InitCoinsDB(
        /*cache_size_bytes=*/1 << 23, /*in_memory=*/true, /*should_wipe=*/false);
    WITH_LOCK(::cs_main, c2.InitCoinsCache(1 << 23));
    c2.m_chain.SetTip(*active_tip);
    BlockValidationState _;
    BOOST_CHECK(c2.ActivateBestChain(_, nullptr));

    BOOST_CHECK(manager.IsSnapshotActive());
    BOOST_CHECK(WITH_LOCK(::cs_main, return !manager.IsSnapshotValidated()));
    BOOST_CHECK_EQUAL(&c2, &manager.ActiveChainstate());
    BOOST_CHECK(&c1 != &manager.ActiveChainstate());
    auto all2 = manager.GetAll();
    BOOST_CHECK_EQUAL_COLLECTIONS(all2.begin(), all2.end(), chainstates.begin(), chainstates.end());

    auto& active_chain2 = WITH_LOCK(manager.GetMutex(), return manager.ActiveChain());
    BOOST_CHECK_EQUAL(&active_chain2, &c2.m_chain);

    BOOST_CHECK_EQUAL(WITH_LOCK(manager.GetMutex(), return manager.ActiveHeight()), 0);

    auto active_tip2 = WITH_LOCK(manager.GetMutex(), return manager.ActiveTip());
    auto exp_tip2 = c2.m_chain.Tip();
    BOOST_CHECK_EQUAL(active_tip2, exp_tip2);

    BOOST_CHECK_EQUAL(exp_tip, exp_tip2);

    // Let scheduler events finish running to avoid accessing memory that is going to be unloaded
    SyncWithValidationInterfaceQueue();
}

//! Test rebalancing the caches associated with each chainstate.
BOOST_FIXTURE_TEST_CASE(chainstatemanager_rebalance_caches, TestChain100Setup)
{
    ChainstateManager& manager = *m_node.chainman;
    CTxMemPool& mempool = *m_node.mempool;

    size_t max_cache = 10000;
    manager.m_total_coinsdb_cache = max_cache;
    manager.m_total_coinstip_cache = max_cache;

    std::vector<Chainstate*> chainstates;

    // Create a legacy (IBD) chainstate.
    //
    Chainstate& c1 = manager.ActiveChainstate();
    chainstates.push_back(&c1);
    c1.InitCoinsDB(
        /*cache_size_bytes=*/1 << 23, /*in_memory=*/true, /*should_wipe=*/false);

    {
        LOCK(::cs_main);
        c1.InitCoinsCache(1 << 23);
<<<<<<< HEAD
        BOOST_REQUIRE(c1.LoadGenesisBlock());
        c1.CoinsTip().SetBestBlock(InsecureRand256(), InsecureRandRange(100));
=======
>>>>>>> 2fa60f0b
        manager.MaybeRebalanceCaches();
    }

    BOOST_CHECK_EQUAL(c1.m_coinstip_cache_size_bytes, max_cache);
    BOOST_CHECK_EQUAL(c1.m_coinsdb_cache_size_bytes, max_cache);

    // Create a snapshot-based chainstate.
    //
    CBlockIndex* snapshot_base{WITH_LOCK(manager.GetMutex(), return manager.ActiveChain()[manager.ActiveChain().Height() / 2])};
    Chainstate& c2 = WITH_LOCK(cs_main, return manager.ActivateExistingSnapshot(&mempool, *snapshot_base->phashBlock));
    chainstates.push_back(&c2);
    c2.InitCoinsDB(
        /*cache_size_bytes=*/1 << 23, /*in_memory=*/true, /*should_wipe=*/false);

    {
        LOCK(::cs_main);
        c2.InitCoinsCache(1 << 23);
<<<<<<< HEAD
        BOOST_REQUIRE(c2.LoadGenesisBlock());
        c2.CoinsTip().SetBestBlock(InsecureRand256(), InsecureRandRange(100));
=======
>>>>>>> 2fa60f0b
        manager.MaybeRebalanceCaches();
    }

    // Since both chainstates are considered to be in initial block download,
    // the snapshot chainstate should take priority.
    BOOST_CHECK_CLOSE(c1.m_coinstip_cache_size_bytes, max_cache * 0.05, 1);
    BOOST_CHECK_CLOSE(c1.m_coinsdb_cache_size_bytes, max_cache * 0.05, 1);
    BOOST_CHECK_CLOSE(c2.m_coinstip_cache_size_bytes, max_cache * 0.95, 1);
    BOOST_CHECK_CLOSE(c2.m_coinsdb_cache_size_bytes, max_cache * 0.95, 1);
}

struct SnapshotTestSetup : TestChain100Setup {
    // Run with coinsdb on the filesystem to support, e.g., moving invalidated
    // chainstate dirs to "*_invalid".
    //
    // Note that this means the tests run considerably slower than in-memory DB
    // tests, but we can't otherwise test this functionality since it relies on
    // destructive filesystem operations.
    SnapshotTestSetup() : TestChain100Setup{
                              {},
                              {},
                              /*coins_db_in_memory=*/false,
                              /*block_tree_db_in_memory=*/false,
                          }
    {
    }

    std::tuple<Chainstate*, Chainstate*> SetupSnapshot()
    {
        ChainstateManager& chainman = *Assert(m_node.chainman);

        BOOST_CHECK(!chainman.IsSnapshotActive());

        {
            LOCK(::cs_main);
            BOOST_CHECK(!chainman.IsSnapshotValidated());
            BOOST_CHECK(!node::FindSnapshotChainstateDir(chainman.m_options.datadir));
        }

        size_t initial_size;
        size_t initial_total_coins{100};

        // Make some initial assertions about the contents of the chainstate.
        {
            LOCK(::cs_main);
            CCoinsViewCache& ibd_coinscache = chainman.ActiveChainstate().CoinsTip();
            initial_size = ibd_coinscache.GetCacheSize();
            size_t total_coins{0};

            for (CTransactionRef& txn : m_coinbase_txns) {
                COutPoint op{txn->GetHash(), 0};
                BOOST_CHECK(ibd_coinscache.HaveCoin(op));
                total_coins++;
            }

            BOOST_CHECK_EQUAL(total_coins, initial_total_coins);
            BOOST_CHECK_EQUAL(initial_size, initial_total_coins);
        }

        Chainstate& validation_chainstate = chainman.ActiveChainstate();

        // Snapshot should refuse to load at this height.
        BOOST_REQUIRE(!CreateAndActivateUTXOSnapshot(this));
        BOOST_CHECK(!chainman.ActiveChainstate().m_from_snapshot_blockhash);
        BOOST_CHECK(!chainman.SnapshotBlockhash());

        // Mine 10 more blocks, putting at us height 110 where a valid assumeutxo value can
        // be found.
        constexpr int snapshot_height = 110;
        mineBlocks(10);
        initial_size += 10;
        initial_total_coins += 10;

        // Should not load malleated snapshots
        BOOST_REQUIRE(!CreateAndActivateUTXOSnapshot(
            this, [](AutoFile& auto_infile, SnapshotMetadata& metadata) {
                // A UTXO is missing but count is correct
                metadata.m_coins_count -= 1;

                COutPoint outpoint;
                Coin coin;

                auto_infile >> outpoint;
                auto_infile >> coin;
        }));

        BOOST_CHECK(!node::FindSnapshotChainstateDir(chainman.m_options.datadir));

        BOOST_REQUIRE(!CreateAndActivateUTXOSnapshot(
            this, [](AutoFile& auto_infile, SnapshotMetadata& metadata) {
                // Coins count is larger than coins in file
                metadata.m_coins_count += 1;
        }));
        BOOST_REQUIRE(!CreateAndActivateUTXOSnapshot(
            this, [](AutoFile& auto_infile, SnapshotMetadata& metadata) {
                // Coins count is smaller than coins in file
                metadata.m_coins_count -= 1;
        }));
        BOOST_REQUIRE(!CreateAndActivateUTXOSnapshot(
            this, [](AutoFile& auto_infile, SnapshotMetadata& metadata) {
                // Wrong hash
                metadata.m_base_blockhash = uint256::ZERO;
        }));
        BOOST_REQUIRE(!CreateAndActivateUTXOSnapshot(
            this, [](AutoFile& auto_infile, SnapshotMetadata& metadata) {
                // Wrong hash
                metadata.m_base_blockhash = uint256::ONE;
        }));

        BOOST_REQUIRE(CreateAndActivateUTXOSnapshot(this));
        BOOST_CHECK(fs::exists(*node::FindSnapshotChainstateDir(chainman.m_options.datadir)));

        // Ensure our active chain is the snapshot chainstate.
        BOOST_CHECK(!chainman.ActiveChainstate().m_from_snapshot_blockhash->IsNull());
        BOOST_CHECK_EQUAL(
            *chainman.ActiveChainstate().m_from_snapshot_blockhash,
            *chainman.SnapshotBlockhash());

        Chainstate& snapshot_chainstate = chainman.ActiveChainstate();

        {
            LOCK(::cs_main);

            fs::path found = *node::FindSnapshotChainstateDir(chainman.m_options.datadir);

            // Note: WriteSnapshotBaseBlockhash() is implicitly tested above.
            BOOST_CHECK_EQUAL(
                *node::ReadSnapshotBaseBlockhash(found),
                *chainman.SnapshotBlockhash());

            // Ensure that the genesis block was not marked assumed-valid.
            BOOST_CHECK(!chainman.ActiveChain().Genesis()->IsAssumedValid());
        }

        const AssumeutxoData& au_data = *ExpectedAssumeutxo(snapshot_height, ::Params());
        const CBlockIndex* tip = WITH_LOCK(chainman.GetMutex(), return chainman.ActiveTip());

        BOOST_CHECK_EQUAL(tip->nChainTx, au_data.nChainTx);

        // To be checked against later when we try loading a subsequent snapshot.
        uint256 loaded_snapshot_blockhash{*chainman.SnapshotBlockhash()};

        // Make some assertions about the both chainstates. These checks ensure the
        // legacy chainstate hasn't changed and that the newly created chainstate
        // reflects the expected content.
        {
            LOCK(::cs_main);
            int chains_tested{0};

            for (Chainstate* chainstate : chainman.GetAll()) {
                BOOST_TEST_MESSAGE("Checking coins in " << chainstate->ToString());
                CCoinsViewCache& coinscache = chainstate->CoinsTip();

                // Both caches will be empty initially.
                BOOST_CHECK_EQUAL((unsigned int)0, coinscache.GetCacheSize());

                size_t total_coins{0};

                for (CTransactionRef& txn : m_coinbase_txns) {
                    COutPoint op{txn->GetHash(), 0};
                    BOOST_CHECK(coinscache.HaveCoin(op));
                    total_coins++;
                }

                BOOST_CHECK_EQUAL(initial_size , coinscache.GetCacheSize());
                BOOST_CHECK_EQUAL(total_coins, initial_total_coins);
                chains_tested++;
            }

            BOOST_CHECK_EQUAL(chains_tested, 2);
        }

        // Mine some new blocks on top of the activated snapshot chainstate.
        constexpr size_t new_coins{100};
        mineBlocks(new_coins);  // Defined in TestChain100Setup.

        {
            LOCK(::cs_main);
            size_t coins_in_active{0};
            size_t coins_in_background{0};
            size_t coins_missing_from_background{0};

            for (Chainstate* chainstate : chainman.GetAll()) {
                BOOST_TEST_MESSAGE("Checking coins in " << chainstate->ToString());
                CCoinsViewCache& coinscache = chainstate->CoinsTip();
                bool is_background = chainstate != &chainman.ActiveChainstate();

                for (CTransactionRef& txn : m_coinbase_txns) {
                    COutPoint op{txn->GetHash(), 0};
                    if (coinscache.HaveCoin(op)) {
                        (is_background ? coins_in_background : coins_in_active)++;
                    } else if (is_background) {
                        coins_missing_from_background++;
                    }
                }
            }

            BOOST_CHECK_EQUAL(coins_in_active, initial_total_coins + new_coins);
            BOOST_CHECK_EQUAL(coins_in_background, initial_total_coins);
            BOOST_CHECK_EQUAL(coins_missing_from_background, new_coins);
        }

        // Snapshot should refuse to load after one has already loaded.
        BOOST_REQUIRE(!CreateAndActivateUTXOSnapshot(this));

        // Snapshot blockhash should be unchanged.
        BOOST_CHECK_EQUAL(
            *chainman.ActiveChainstate().m_from_snapshot_blockhash,
            loaded_snapshot_blockhash);
        return std::make_tuple(&validation_chainstate, &snapshot_chainstate);
    }

    // Simulate a restart of the node by flushing all state to disk, clearing the
    // existing ChainstateManager, and unloading the block index.
    //
    // @returns a reference to the "restarted" ChainstateManager
    ChainstateManager& SimulateNodeRestart()
    {
        ChainstateManager& chainman = *Assert(m_node.chainman);

        BOOST_TEST_MESSAGE("Simulating node restart");
        {
            for (Chainstate* cs : chainman.GetAll()) {
                LOCK(::cs_main);
                cs->ForceFlushStateToDisk();
            }
            // Process all callbacks referring to the old manager before wiping it.
            SyncWithValidationInterfaceQueue();
            LOCK(::cs_main);
            chainman.ResetChainstates();
            BOOST_CHECK_EQUAL(chainman.GetAll().size(), 0);
            m_node.notifications = std::make_unique<KernelNotifications>(m_node.exit_status);
            const ChainstateManager::Options chainman_opts{
                .chainparams = ::Params(),
                .datadir = chainman.m_options.datadir,
                .adjusted_time_callback = GetAdjustedTime,
                .notifications = *m_node.notifications,
            };
            const BlockManager::Options blockman_opts{
                .chainparams = chainman_opts.chainparams,
                .blocks_dir = m_args.GetBlocksDirPath(),
                .notifications = chainman_opts.notifications,
            };
            // For robustness, ensure the old manager is destroyed before creating a
            // new one.
            m_node.chainman.reset();
            m_node.chainman = std::make_unique<ChainstateManager>(m_node.kernel->interrupt, chainman_opts, blockman_opts);

            m_node.smsgman = SmsgManager::make();
            m_node.chainman->m_smsgman = m_node.smsgman.get();
        }
        return *Assert(m_node.chainman);
    }
};

//! Test basic snapshot activation.
BOOST_FIXTURE_TEST_CASE(chainstatemanager_activate_snapshot, SnapshotTestSetup)
{
    this->SetupSnapshot();
}

//! Test LoadBlockIndex behavior when multiple chainstates are in use.
//!
//! - First, verify that setBlockIndexCandidates is as expected when using a single,
//!   fully-validating chainstate.
//!
//! - Then mark a region of the chain BLOCK_ASSUMED_VALID and introduce a second chainstate
//!   that will tolerate assumed-valid blocks. Run LoadBlockIndex() and ensure that the first
//!   chainstate only contains fully validated blocks and the other chainstate contains all blocks,
//!   except those marked assume-valid, because those entries don't HAVE_DATA.
//!
BOOST_FIXTURE_TEST_CASE(chainstatemanager_loadblockindex, TestChain100Setup)
{
    ChainstateManager& chainman = *Assert(m_node.chainman);
    CTxMemPool& mempool = *m_node.mempool;
    Chainstate& cs1 = chainman.ActiveChainstate();

    int num_indexes{0};
    int num_assumed_valid{0};
    const int expected_assumed_valid{20};
    const int last_assumed_valid_idx{40};
    const int assumed_valid_start_idx = last_assumed_valid_idx - expected_assumed_valid;

    CBlockIndex* validated_tip{nullptr};
    CBlockIndex* assumed_base{nullptr};
    CBlockIndex* assumed_tip{WITH_LOCK(chainman.GetMutex(), return chainman.ActiveChain().Tip())};

    auto reload_all_block_indexes = [&]() {
        // For completeness, we also reset the block sequence counters to
        // ensure that no state which affects the ranking of tip-candidates is
        // retained (even though this isn't strictly necessary).
        WITH_LOCK(::cs_main, return chainman.ResetBlockSequenceCounters());
        for (Chainstate* cs : chainman.GetAll()) {
            LOCK(::cs_main);
            cs->ClearBlockIndexCandidates();
            BOOST_CHECK(cs->setBlockIndexCandidates.empty());
        }

        WITH_LOCK(::cs_main, chainman.LoadBlockIndex());
    };

    // Ensure that without any assumed-valid BlockIndex entries, only the current tip is
    // considered as a candidate.
    reload_all_block_indexes();
    BOOST_CHECK_EQUAL(cs1.setBlockIndexCandidates.size(), 1);

    // Mark some region of the chain assumed-valid, and remove the HAVE_DATA flag.
    for (int i = 0; i <= cs1.m_chain.Height(); ++i) {
        LOCK(::cs_main);
        auto index = cs1.m_chain[i];

        // Blocks with heights in range [20, 40) are marked ASSUMED_VALID
        if (i < last_assumed_valid_idx && i >= assumed_valid_start_idx) {
            index->nStatus = BlockStatus::BLOCK_VALID_TREE | BlockStatus::BLOCK_ASSUMED_VALID;
        }

        ++num_indexes;
        if (index->IsAssumedValid()) ++num_assumed_valid;

        // Note the last fully-validated block as the expected validated tip.
        if (i == (assumed_valid_start_idx - 1)) {
            validated_tip = index;
            BOOST_CHECK(!index->IsAssumedValid());
        }
        // Note the last assumed valid block as the snapshot base
        if (i == last_assumed_valid_idx - 1) {
            assumed_base = index;
            BOOST_CHECK(index->IsAssumedValid());
        } else if (i == last_assumed_valid_idx) {
            BOOST_CHECK(!index->IsAssumedValid());
        }
    }

    BOOST_CHECK_EQUAL(expected_assumed_valid, num_assumed_valid);

    // Note: cs2's tip is not set when ActivateExistingSnapshot is called.
    Chainstate& cs2 = WITH_LOCK(::cs_main,
        return chainman.ActivateExistingSnapshot(&mempool, *assumed_base->phashBlock));

    // Set tip of the fully validated chain to be the validated tip
    cs1.m_chain.SetTip(*validated_tip);

    // Set tip of the assume-valid-based chain to the assume-valid block
    cs2.m_chain.SetTip(*assumed_base);

    reload_all_block_indexes();

    // The fully validated chain should have the current validated tip
    // and the assumed valid base as candidates.
    BOOST_CHECK_EQUAL(cs1.setBlockIndexCandidates.size(), 2);
    BOOST_CHECK_EQUAL(cs1.setBlockIndexCandidates.count(validated_tip), 1);
    BOOST_CHECK_EQUAL(cs1.setBlockIndexCandidates.count(assumed_base), 1);

    // The assumed-valid tolerant chain has the assumed valid base as a
    // candidate, but otherwise has none of the assumed-valid (which do not
    // HAVE_DATA) blocks as candidates.
    BOOST_CHECK_EQUAL(cs2.setBlockIndexCandidates.count(validated_tip), 0);
    BOOST_CHECK_EQUAL(cs2.setBlockIndexCandidates.count(assumed_tip), 1);
    BOOST_CHECK_EQUAL(cs2.setBlockIndexCandidates.size(), num_indexes - last_assumed_valid_idx + 1);
}

//! Ensure that snapshot chainstates initialize properly when found on disk.
BOOST_FIXTURE_TEST_CASE(chainstatemanager_snapshot_init, SnapshotTestSetup)
{
    ChainstateManager& chainman = *Assert(m_node.chainman);
    Chainstate& bg_chainstate = chainman.ActiveChainstate();

    this->SetupSnapshot();

    fs::path snapshot_chainstate_dir = *node::FindSnapshotChainstateDir(chainman.m_options.datadir);
    BOOST_CHECK(fs::exists(snapshot_chainstate_dir));
    BOOST_CHECK_EQUAL(snapshot_chainstate_dir, gArgs.GetDataDirNet() / "chainstate_snapshot");

    BOOST_CHECK(chainman.IsSnapshotActive());
    const uint256 snapshot_tip_hash = WITH_LOCK(chainman.GetMutex(),
        return chainman.ActiveTip()->GetBlockHash());

    auto all_chainstates = chainman.GetAll();
    BOOST_CHECK_EQUAL(all_chainstates.size(), 2);

    // "Rewind" the background chainstate so that its tip is not at the
    // base block of the snapshot - this is so after simulating a node restart,
    // it will initialize instead of attempting to complete validation.
    //
    // Note that this is not a realistic use of DisconnectTip().
    DisconnectedBlockTransactions unused_pool;
    BlockValidationState unused_state;
    {
        LOCK2(::cs_main, bg_chainstate.MempoolMutex());
        BOOST_CHECK(bg_chainstate.DisconnectTip(unused_state, &unused_pool));
        unused_pool.clear();  // to avoid queuedTx assertion errors on teardown
    }
    BOOST_CHECK_EQUAL(bg_chainstate.m_chain.Height(), 109);

    // Test that simulating a shutdown (resetting ChainstateManager) and then performing
    // chainstate reinitializing successfully cleans up the background-validation
    // chainstate data, and we end up with a single chainstate that is at tip.
    ChainstateManager& chainman_restarted = this->SimulateNodeRestart();

    BOOST_TEST_MESSAGE("Performing Load/Verify/Activate of chainstate");

    // This call reinitializes the chainstates.
    this->LoadVerifyActivateChainstate();

    {
        LOCK(chainman_restarted.GetMutex());
        BOOST_CHECK_EQUAL(chainman_restarted.GetAll().size(), 2);
        BOOST_CHECK(chainman_restarted.IsSnapshotActive());
        BOOST_CHECK(!chainman_restarted.IsSnapshotValidated());

        BOOST_CHECK_EQUAL(chainman_restarted.ActiveTip()->GetBlockHash(), snapshot_tip_hash);
        BOOST_CHECK_EQUAL(chainman_restarted.ActiveHeight(), 210);
    }

    BOOST_TEST_MESSAGE(
        "Ensure we can mine blocks on top of the initialized snapshot chainstate");
    mineBlocks(10);
    {
        LOCK(chainman_restarted.GetMutex());
        BOOST_CHECK_EQUAL(chainman_restarted.ActiveHeight(), 220);

        // Background chainstate should be unaware of new blocks on the snapshot
        // chainstate.
        for (Chainstate* cs : chainman_restarted.GetAll()) {
            if (cs != &chainman_restarted.ActiveChainstate()) {
                BOOST_CHECK_EQUAL(cs->m_chain.Height(), 109);
            }
        }
    }
}

BOOST_FIXTURE_TEST_CASE(chainstatemanager_snapshot_completion, SnapshotTestSetup)
{
    this->SetupSnapshot();

    ChainstateManager& chainman = *Assert(m_node.chainman);
    Chainstate& active_cs = chainman.ActiveChainstate();
    auto tip_cache_before_complete = active_cs.m_coinstip_cache_size_bytes;
    auto db_cache_before_complete = active_cs.m_coinsdb_cache_size_bytes;

    SnapshotCompletionResult res;
    m_node.notifications->m_shutdown_on_fatal_error = false;

    fs::path snapshot_chainstate_dir = *node::FindSnapshotChainstateDir(chainman.m_options.datadir);
    BOOST_CHECK(fs::exists(snapshot_chainstate_dir));
    BOOST_CHECK_EQUAL(snapshot_chainstate_dir, gArgs.GetDataDirNet() / "chainstate_snapshot");

    BOOST_CHECK(chainman.IsSnapshotActive());
    const uint256 snapshot_tip_hash = WITH_LOCK(chainman.GetMutex(),
        return chainman.ActiveTip()->GetBlockHash());

    res = WITH_LOCK(::cs_main, return chainman.MaybeCompleteSnapshotValidation());
    BOOST_CHECK_EQUAL(res, SnapshotCompletionResult::SUCCESS);

    WITH_LOCK(::cs_main, BOOST_CHECK(chainman.IsSnapshotValidated()));
    BOOST_CHECK(chainman.IsSnapshotActive());

    // Cache should have been rebalanced and reallocated to the "only" remaining
    // chainstate.
    BOOST_CHECK(active_cs.m_coinstip_cache_size_bytes > tip_cache_before_complete);
    BOOST_CHECK(active_cs.m_coinsdb_cache_size_bytes > db_cache_before_complete);

    auto all_chainstates = chainman.GetAll();
    BOOST_CHECK_EQUAL(all_chainstates.size(), 1);
    BOOST_CHECK_EQUAL(all_chainstates[0], &active_cs);

    // Trying completion again should return false.
    res = WITH_LOCK(::cs_main, return chainman.MaybeCompleteSnapshotValidation());
    BOOST_CHECK_EQUAL(res, SnapshotCompletionResult::SKIPPED);

    // The invalid snapshot path should not have been used.
    fs::path snapshot_invalid_dir = gArgs.GetDataDirNet() / "chainstate_snapshot_INVALID";
    BOOST_CHECK(!fs::exists(snapshot_invalid_dir));
    // chainstate_snapshot should still exist.
    BOOST_CHECK(fs::exists(snapshot_chainstate_dir));

    // Test that simulating a shutdown (resetting ChainstateManager) and then performing
    // chainstate reinitializing successfully cleans up the background-validation
    // chainstate data, and we end up with a single chainstate that is at tip.
    ChainstateManager& chainman_restarted = this->SimulateNodeRestart();

    BOOST_TEST_MESSAGE("Performing Load/Verify/Activate of chainstate");

    // This call reinitializes the chainstates, and should clean up the now unnecessary
    // background-validation leveldb contents.
    this->LoadVerifyActivateChainstate();

    BOOST_CHECK(!fs::exists(snapshot_invalid_dir));
    // chainstate_snapshot should now *not* exist.
    BOOST_CHECK(!fs::exists(snapshot_chainstate_dir));

    const Chainstate& active_cs2 = chainman_restarted.ActiveChainstate();

    {
        LOCK(chainman_restarted.GetMutex());
        BOOST_CHECK_EQUAL(chainman_restarted.GetAll().size(), 1);
        BOOST_CHECK(!chainman_restarted.IsSnapshotActive());
        BOOST_CHECK(!chainman_restarted.IsSnapshotValidated());
        BOOST_CHECK(active_cs2.m_coinstip_cache_size_bytes > tip_cache_before_complete);
        BOOST_CHECK(active_cs2.m_coinsdb_cache_size_bytes > db_cache_before_complete);

        BOOST_CHECK_EQUAL(chainman_restarted.ActiveTip()->GetBlockHash(), snapshot_tip_hash);
        BOOST_CHECK_EQUAL(chainman_restarted.ActiveHeight(), 210);
    }

    BOOST_TEST_MESSAGE(
        "Ensure we can mine blocks on top of the \"new\" IBD chainstate");
    mineBlocks(10);
    {
        LOCK(chainman_restarted.GetMutex());
        BOOST_CHECK_EQUAL(chainman_restarted.ActiveHeight(), 220);
    }
}

BOOST_FIXTURE_TEST_CASE(chainstatemanager_snapshot_completion_hash_mismatch, SnapshotTestSetup)
{
    auto chainstates = this->SetupSnapshot();
    Chainstate& validation_chainstate = *std::get<0>(chainstates);
    ChainstateManager& chainman = *Assert(m_node.chainman);
    SnapshotCompletionResult res;
    m_node.notifications->m_shutdown_on_fatal_error = false;

    // Test tampering with the IBD UTXO set with an extra coin to ensure it causes
    // snapshot completion to fail.
    CCoinsViewCache& ibd_coins = WITH_LOCK(::cs_main,
        return validation_chainstate.CoinsTip());
    Coin badcoin;
    badcoin.out.nValue = InsecureRand32();
    badcoin.nHeight = 1;
    badcoin.out.scriptPubKey.assign(InsecureRandBits(6), 0);
    uint256 txid = InsecureRand256();
    ibd_coins.AddCoin(COutPoint(txid, 0), std::move(badcoin), false);

    fs::path snapshot_chainstate_dir = gArgs.GetDataDirNet() / "chainstate_snapshot";
    BOOST_CHECK(fs::exists(snapshot_chainstate_dir));

    {
        ASSERT_DEBUG_LOG("failed to validate the -assumeutxo snapshot state");
        res = WITH_LOCK(::cs_main, return chainman.MaybeCompleteSnapshotValidation());
        BOOST_CHECK_EQUAL(res, SnapshotCompletionResult::HASH_MISMATCH);
    }

    auto all_chainstates = chainman.GetAll();
    BOOST_CHECK_EQUAL(all_chainstates.size(), 1);
    BOOST_CHECK_EQUAL(all_chainstates[0], &validation_chainstate);
    BOOST_CHECK_EQUAL(&chainman.ActiveChainstate(), &validation_chainstate);

    fs::path snapshot_invalid_dir = gArgs.GetDataDirNet() / "chainstate_snapshot_INVALID";
    BOOST_CHECK(fs::exists(snapshot_invalid_dir));

    // Test that simulating a shutdown (resetting ChainstateManager) and then performing
    // chainstate reinitializing successfully loads only the fully-validated
    // chainstate data, and we end up with a single chainstate that is at tip.
    ChainstateManager& chainman_restarted = this->SimulateNodeRestart();

    BOOST_TEST_MESSAGE("Performing Load/Verify/Activate of chainstate");

    // This call reinitializes the chainstates, and should clean up the now unnecessary
    // background-validation leveldb contents.
    this->LoadVerifyActivateChainstate();

    BOOST_CHECK(fs::exists(snapshot_invalid_dir));
    BOOST_CHECK(!fs::exists(snapshot_chainstate_dir));

    {
        LOCK(::cs_main);
        BOOST_CHECK_EQUAL(chainman_restarted.GetAll().size(), 1);
        BOOST_CHECK(!chainman_restarted.IsSnapshotActive());
        BOOST_CHECK(!chainman_restarted.IsSnapshotValidated());
        BOOST_CHECK_EQUAL(chainman_restarted.ActiveHeight(), 210);
    }

    BOOST_TEST_MESSAGE(
        "Ensure we can mine blocks on top of the \"new\" IBD chainstate");
    mineBlocks(10);
    {
        LOCK(::cs_main);
        BOOST_CHECK_EQUAL(chainman_restarted.ActiveHeight(), 220);
    }
}

BOOST_AUTO_TEST_SUITE_END()<|MERGE_RESOLUTION|>--- conflicted
+++ resolved
@@ -132,11 +132,6 @@
     {
         LOCK(::cs_main);
         c1.InitCoinsCache(1 << 23);
-<<<<<<< HEAD
-        BOOST_REQUIRE(c1.LoadGenesisBlock());
-        c1.CoinsTip().SetBestBlock(InsecureRand256(), InsecureRandRange(100));
-=======
->>>>>>> 2fa60f0b
         manager.MaybeRebalanceCaches();
     }
 
@@ -154,11 +149,6 @@
     {
         LOCK(::cs_main);
         c2.InitCoinsCache(1 << 23);
-<<<<<<< HEAD
-        BOOST_REQUIRE(c2.LoadGenesisBlock());
-        c2.CoinsTip().SetBestBlock(InsecureRand256(), InsecureRandRange(100));
-=======
->>>>>>> 2fa60f0b
         manager.MaybeRebalanceCaches();
     }
 
