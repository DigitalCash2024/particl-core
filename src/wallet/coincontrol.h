// Copyright (c) 2011-2019 The Bitcoin Core developers
// Distributed under the MIT software license, see the accompanying
// file COPYING or http://www.opensource.org/licenses/mit-license.php.

#ifndef BITCOIN_WALLET_COINCONTROL_H
#define BITCOIN_WALLET_COINCONTROL_H

#include <policy/feerate.h>
#include <policy/fees.h>
#include <primitives/transaction.h>
#include <wallet/wallet.h>

#include <boost/optional.hpp>

<<<<<<< HEAD
class CCoinControlEntry
{
public:
    COutPoint op;
    int nType;
    int nDepth;
    CAmount nValue;
    CScript scriptPubKey;
    int64_t nTxTime;
};


class CInputData
{
public:
    CAmount nValue;
    uint256 blind;
    CScriptWitness scriptWitness;
};
=======
const int DEFAULT_MIN_DEPTH = 0;
const int DEFAULT_MAX_DEPTH = 9999999;
>>>>>>> 6841b013

/** Coin Control Features. */
class CCoinControl
{
public:
    CScript scriptChange;
    //! Custom change destination, if not set an address is generated
    CTxDestination destChange;
    //! Override the default change type if set, ignored if destChange is set
    boost::optional<OutputType> m_change_type;
    //! If false, allows unselected inputs, but requires all selected inputs be used
    bool fAllowOtherInputs;
    //! Includes watch only addresses which are solvable
    bool fAllowWatchOnly;
    //! Override automatic min/max checks on fee, m_feerate must be set if true
    bool fOverrideFeeRate;

    //! Override the wallet's m_pay_tx_fee if set
    boost::optional<CFeeRate> m_feerate;
    //! Override the default confirmation target if set
    boost::optional<unsigned int> m_confirm_target;
    //! Override the wallet's m_signal_rbf if set
    boost::optional<bool> m_signal_bip125_rbf;
    //! Avoid partial use of funds sent to a given address
    bool m_avoid_partial_spends;
    //! Forbids inclusion of dirty (previously used) addresses
    bool m_avoid_address_reuse;
    //! Fee estimation mode to control arguments to estimateSmartFee
    FeeEstimateMode m_fee_mode;
    //! Minimum chain depth value for coin availability
    int m_min_depth = DEFAULT_MIN_DEPTH;
    //! Maximum chain depth value for coin availability
    int m_max_depth = DEFAULT_MAX_DEPTH;

    int nCoinType;
    mutable bool fHaveAnonOutputs = false;
    mutable bool fNeedHardwareKey = false;
    CAmount m_extrafee;
    std::map<COutPoint, CInputData> m_inputData;
    bool fAllowLocked = false;
    mutable int nChangePos = -1;
    bool m_addChangeOutput = true;
    //MapRecords_t mapRecords; // hack for COutputR


    CCoinControl()
    {
        SetNull();
    }

    void SetNull();

    bool HasSelected() const
    {
        return (setSelected.size() > 0);
    }

    bool IsSelected(const COutPoint& output) const
    {
        return (setSelected.count(output) > 0);
    }

    void Select(const COutPoint& output)
    {
        setSelected.insert(output);
    }

    void UnSelect(const COutPoint& output)
    {
        setSelected.erase(output);
    }

    void UnSelectAll()
    {
        setSelected.clear();
    }

    void ListSelected(std::vector<COutPoint>& vOutpoints) const
    {
        vOutpoints.assign(setSelected.begin(), setSelected.end());
    }

    size_t NumSelected()
    {
        return setSelected.size();
    }

//private:
    std::set<COutPoint> setSelected;
};

#endif // BITCOIN_WALLET_COINCONTROL_H<|MERGE_RESOLUTION|>--- conflicted
+++ resolved
@@ -12,7 +12,6 @@
 
 #include <boost/optional.hpp>
 
-<<<<<<< HEAD
 class CCoinControlEntry
 {
 public:
@@ -24,7 +23,6 @@
     int64_t nTxTime;
 };
 
-
 class CInputData
 {
 public:
@@ -32,10 +30,9 @@
     uint256 blind;
     CScriptWitness scriptWitness;
 };
-=======
+
 const int DEFAULT_MIN_DEPTH = 0;
 const int DEFAULT_MAX_DEPTH = 9999999;
->>>>>>> 6841b013
 
 /** Coin Control Features. */
 class CCoinControl
@@ -78,7 +75,7 @@
     bool fAllowLocked = false;
     mutable int nChangePos = -1;
     bool m_addChangeOutput = true;
-    //MapRecords_t mapRecords; // hack for COutputR
+    bool m_include_immature = false;
 
 
     CCoinControl()
