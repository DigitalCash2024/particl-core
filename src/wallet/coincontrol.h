--- conflicted
+++ resolved
@@ -11,22 +11,9 @@
 #include <primitives/transaction.h>
 #include <script/keyorigin.h>
 #include <script/signingprovider.h>
-<<<<<<< HEAD
-#include <script/standard.h>
+#include <script/solver.h>
 #include <key.h>
 #include <pubkey.h>
-
-
-class CCoinControlEntry
-{
-public:
-    COutPoint op;
-    int nType;
-    int nDepth;
-    CAmount nValue;
-    CScript scriptPubKey;
-    int64_t nTxTime;
-};
 
 class CInputData
 {
@@ -39,8 +26,6 @@
     CKey privkey;
     OutputTypes nType{OUTPUT_STANDARD};
 };
-=======
->>>>>>> 6d473bad
 
 #include <algorithm>
 #include <map>
