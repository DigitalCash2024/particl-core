// Copyright (c) 2011-2017 The Bitcoin Core developers
// Distributed under the MIT software license, see the accompanying
// file COPYING or http://www.opensource.org/licenses/mit-license.php.

#ifndef BITCOIN_WALLET_COINCONTROL_H
#define BITCOIN_WALLET_COINCONTROL_H

#include <policy/feerate.h>
#include <policy/fees.h>
#include <primitives/transaction.h>
#include <wallet/wallet.h>

#include <boost/optional.hpp>

class CCoinControlEntry
{
public:
    COutPoint op;
    int nType;
    int nDepth;
    CAmount nValue;
    CScript scriptPubKey;
    int64_t nTxTime;
};


class CInputData
{
public:
    CAmount nValue;
    uint256 blind;
    CScriptWitness scriptWitness;
};

/** Coin Control Features. */
class CCoinControl
{
public:
    CScript scriptChange;
    //! Custom change destination, if not set an address is generated
    CTxDestination destChange;
    //! Override the default change type if set, ignored if destChange is set
    boost::optional<OutputType> m_change_type;
    //! If false, allows unselected inputs, but requires all selected inputs be used
    bool fAllowOtherInputs;
    //! Includes watch only addresses which are solvable
    bool fAllowWatchOnly;
    //! Override automatic min/max checks on fee, m_feerate must be set if true
    bool fOverrideFeeRate;

    //! Override the wallet's m_pay_tx_fee if set
    boost::optional<CFeeRate> m_feerate;
    //! Override the default confirmation target if set
    boost::optional<unsigned int> m_confirm_target;
    //! Override the wallet's m_signal_rbf if set
    boost::optional<bool> m_signal_bip125_rbf;
    //! Avoid partial use of funds sent to a given address
    bool m_avoid_partial_spends;
    //! Fee estimation mode to control arguments to estimateSmartFee
    FeeEstimateMode m_fee_mode;

    int nCoinType;
    mutable bool fHaveAnonOutputs = false;
    mutable bool fNeedHardwareKey = false;
    CAmount m_extrafee;
    std::map<COutPoint, CInputData> m_inputData;
    bool fAllowLocked = false;
    mutable int nChangePos = -1;
    bool m_addChangeOutput = true;
    //MapRecords_t mapRecords; // hack for COutputR


    CCoinControl()
    {
        SetNull();
    }

<<<<<<< HEAD
    void SetNull()
    {
        destChange = CNoDestination();
        m_change_type.reset();
        fAllowOtherInputs = false;
        fAllowWatchOnly = false;
        setSelected.clear();
        m_feerate.reset();
        fOverrideFeeRate = false;
        nCoinType = OUTPUT_STANDARD;
        m_confirm_target.reset();
        m_signal_bip125_rbf.reset();
        m_fee_mode = FeeEstimateMode::UNSET;
        fHaveAnonOutputs = false;
        m_extrafee = 0;
    }
=======
    void SetNull();
>>>>>>> 9f23c165

    bool HasSelected() const
    {
        return (setSelected.size() > 0);
    }

    bool IsSelected(const COutPoint& output) const
    {
        return (setSelected.count(output) > 0);
    }

    void Select(const COutPoint& output)
    {
        setSelected.insert(output);
    }

    void UnSelect(const COutPoint& output)
    {
        setSelected.erase(output);
    }

    void UnSelectAll()
    {
        setSelected.clear();
    }

    void ListSelected(std::vector<COutPoint>& vOutpoints) const
    {
        vOutpoints.assign(setSelected.begin(), setSelected.end());
    }

    size_t NumSelected()
    {
        return setSelected.size();
    }

//private:
    std::set<COutPoint> setSelected;
};

#endif // BITCOIN_WALLET_COINCONTROL_H<|MERGE_RESOLUTION|>--- conflicted
+++ resolved
@@ -75,26 +75,7 @@
         SetNull();
     }
 
-<<<<<<< HEAD
-    void SetNull()
-    {
-        destChange = CNoDestination();
-        m_change_type.reset();
-        fAllowOtherInputs = false;
-        fAllowWatchOnly = false;
-        setSelected.clear();
-        m_feerate.reset();
-        fOverrideFeeRate = false;
-        nCoinType = OUTPUT_STANDARD;
-        m_confirm_target.reset();
-        m_signal_bip125_rbf.reset();
-        m_fee_mode = FeeEstimateMode::UNSET;
-        fHaveAnonOutputs = false;
-        m_extrafee = 0;
-    }
-=======
     void SetNull();
->>>>>>> 9f23c165
 
     bool HasSelected() const
     {
