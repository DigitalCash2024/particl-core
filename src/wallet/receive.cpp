--- conflicted
+++ resolved
@@ -6,35 +6,43 @@
 #include <wallet/receive.h>
 #include <wallet/transaction.h>
 #include <wallet/wallet.h>
-
-<<<<<<< HEAD
-isminetype CWallet::IsMine(const CKeyID &address) const
-{
-    auto spk_man = GetLegacyScriptPubKeyMan();
-    if (spk_man) {
-        LOCK(spk_man->cs_KeyStore);
-        if (!IsCrypted()) {
-            isminetype ismine = spk_man->FillableSigningProvider::IsMine(address);
-            if (ismine == ISMINE_NO && spk_man->mapWatchKeys.count(address) > 0) {
-                return ISMINE_WATCH_ONLY_;
-            }
-            return ismine;
-        }
-        if (spk_man->mapCryptedKeys.count(address) > 0) {
-            return ISMINE_SPENDABLE;
-        }
-        if (spk_man->mapWatchKeys.count(address) > 0) {
-            return ISMINE_WATCH_ONLY_;
-        }
-    }
-    return ISMINE_NO;
-}
-
-isminetype CWallet::IsMine(const CTxIn &txin) const
-=======
+#include <wallet/hdwallet.h>
+
 isminetype InputIsMine(const CWallet& wallet, const CTxIn &txin)
->>>>>>> 5fabde6f
-{
+{
+    if (wallet.IsParticlWallet()) {
+        const CHDWallet *phdw = GetParticlWallet(&wallet);
+        if (txin.IsAnonInput()) {
+            return ISMINE_NO;
+        }
+
+        MapWallet_t::const_iterator mi = phdw->mapWallet.find(txin.prevout.hash);
+        if (mi != phdw->mapWallet.end()) {
+            const CWalletTx &prev = mi->second;
+            if (txin.prevout.n < prev.tx->vpout.size()) {
+                return phdw->IsMine(prev.tx->vpout[txin.prevout.n].get());
+            }
+        }
+
+        MapRecords_t::const_iterator mri = phdw->mapRecords.find(txin.prevout.hash);
+        if (mri != phdw->mapRecords.end()) {
+            const COutputRecord *oR = mri->second.GetOutput(txin.prevout.n);
+
+            if (oR) {
+                if (oR->nFlags & ORF_OWNED) {
+                    return ISMINE_SPENDABLE;
+                }
+                /* TODO
+                if ((filter & ISMINE_WATCH_ONLY)
+                    && (oR->nFlags & ORF_WATCH_ONLY))
+                    return ISMINE_WATCH_ONLY;
+                */
+            }
+        }
+
+        return ISMINE_NO;
+    }
+
     AssertLockHeld(wallet.cs_wallet);
     std::map<uint256, CWalletTx>::const_iterator mi = wallet.mapWallet.find(txin.prevout.hash);
     if (mi != wallet.mapWallet.end())
@@ -49,6 +57,11 @@
 bool AllInputsMine(const CWallet& wallet, const CTransaction& tx, const isminefilter& filter)
 {
     LOCK(wallet.cs_wallet);
+
+    if (wallet.IsParticlWallet()) {
+        const CHDWallet *phdw = GetParticlWallet(&wallet);
+        return phdw->IsAllFromMe(tx, filter);
+    }
 
     for (const CTxIn& txin : tx.vin)
     {
@@ -78,6 +91,16 @@
 CAmount TxGetCredit(const CWallet& wallet, const CTransaction& tx, const isminefilter& filter)
 {
     CAmount nCredit = 0;
+    if (wallet.IsParticlWallet()) {
+        const CHDWallet *phdw = GetParticlWallet(&wallet);
+        for (const auto &txout : tx.vpout) {
+            nCredit += phdw->GetCredit(txout.get(), filter);
+            if (!MoneyRange(nCredit)) {
+                throw std::runtime_error(std::string(__func__) + ": value out of range");
+            }
+        }
+        return nCredit;
+    }
     for (const CTxOut& txout : tx.vout)
     {
         nCredit += OutputGetCredit(wallet, txout, filter);
@@ -145,17 +168,10 @@
     return amount.m_value[filter];
 }
 
-<<<<<<< HEAD
-CAmount CWalletTx::GetCredit(const isminefilter& filter, bool allow_immature) const
+CAmount CachedTxGetCredit(const CWallet& wallet, const CWalletTx& wtx, const isminefilter& filter, bool allow_immature)
 {
     // Must wait until coinbase is safely deep enough in the chain before valuing it
-    if (!allow_immature && IsImmatureCoinBase())
-=======
-CAmount CachedTxGetCredit(const CWallet& wallet, const CWalletTx& wtx, const isminefilter& filter)
-{
-    // Must wait until coinbase is safely deep enough in the chain before valuing it
-    if (wallet.IsTxImmatureCoinBase(wtx))
->>>>>>> 5fabde6f
+    if (!allow_immature && wallet.IsTxImmatureCoinBase(wtx))
         return 0;
 
     CAmount credit = 0;
@@ -195,13 +211,8 @@
 
 CAmount CachedTxGetImmatureCredit(const CWallet& wallet, const CWalletTx& wtx, bool fUseCache)
 {
-<<<<<<< HEAD
-    if (tx->IsCoinBase() && IsImmatureCoinBase() && IsInMainChain()) {
-        return GetCachableAmount(IMMATURE_CREDIT, ISMINE_SPENDABLE, !fUseCache);
-=======
-    if (wallet.IsTxImmatureCoinBase(wtx) && wallet.IsTxInMainChain(wtx)) {
+    if (wtx.IsCoinBase() && wallet.IsTxImmatureCoinBase(wtx) && wallet.IsTxInMainChain(wtx)) {
         return GetCachableAmount(wallet, wtx, CWalletTx::IMMATURE_CREDIT, ISMINE_SPENDABLE, !fUseCache);
->>>>>>> 5fabde6f
     }
 
     return 0;
@@ -231,22 +242,13 @@
 
     bool allow_used_addresses = (filter & ISMINE_USED) || !wallet.IsWalletFlagSet(WALLET_FLAG_AVOID_REUSE);
     CAmount nCredit = 0;
-<<<<<<< HEAD
-    uint256 hashTx = GetHash();
-    for (unsigned int i = 0; i < tx->GetNumVOuts(); i++)
-    {
-        if (!pwallet->IsSpent(hashTx, i) && (allow_used_addresses || !pwallet->IsSpentKey(hashTx, i))) {
-            nCredit += pwallet->IsParticlWallet()
-                       ? pwallet->GetCredit(tx->vpout[i].get(), filter)
-                       : pwallet->GetCredit(tx->vout[i], filter);
-=======
     uint256 hashTx = wtx.GetHash();
-    for (unsigned int i = 0; i < wtx.tx->vout.size(); i++)
+    for (unsigned int i = 0; i < wtx.tx->GetNumVOuts(); i++)
     {
         if (!wallet.IsSpent(hashTx, i) && (allow_used_addresses || !wallet.IsSpentKey(hashTx, i))) {
-            const CTxOut &txout = wtx.tx->vout[i];
-            nCredit += OutputGetCredit(wallet, txout, filter);
->>>>>>> 5fabde6f
+            nCredit += wallet.IsParticlWallet()
+                       ? wallet.GetCredit(wtx.tx->vpout[i].get(), filter)
+                       : OutputGetCredit(wallet, wtx.tx->vout[i], filter);
             if (!MoneyRange(nCredit))
                 throw std::runtime_error(std::string(__func__) + " : value out of range");
         }
@@ -260,20 +262,15 @@
     return nCredit;
 }
 
-<<<<<<< HEAD
-
-void CWalletTx::GetAmounts(std::list<COutputEntry>& listReceived,
-                           std::list<COutputEntry>& listSent,
-                           std::list<COutputEntry>& listStaked, CAmount& nFee, const isminefilter& filter, bool fForFilterTx) const
-=======
 void CachedTxGetAmounts(const CWallet& wallet, const CWalletTx& wtx,
                   std::list<COutputEntry>& listReceived,
-                  std::list<COutputEntry>& listSent, CAmount& nFee, const isminefilter& filter)
->>>>>>> 5fabde6f
+                  std::list<COutputEntry>& listSent,
+                  std::list<COutputEntry>& listStaked, CAmount& nFee, const isminefilter& filter, bool fForFilterTx)
 {
     nFee = 0;
     listReceived.clear();
     listSent.clear();
+    listStaked.clear();
 
     // Compute fee:
     CAmount nDebit = CachedTxGetDebit(wallet, wtx, filter);
@@ -283,38 +280,22 @@
         nFee = nDebit - nValueOut;
     };
 
-<<<<<<< HEAD
-    LOCK(pwallet->cs_wallet);
+    LOCK(wallet.cs_wallet);
     // staked
-    if (tx->IsCoinStake()) {
+    if (wtx.tx->IsCoinStake()) {
         CAmount nCredit = 0;
         CTxDestination address = CNoDestination();
         CTxDestination addressStake = CNoDestination();
 
         isminetype isMineAll = ISMINE_NO;
-        for (unsigned int i = 0; i < tx->vpout.size(); ++i) {
-            const CTxOutBase *txout = tx->vpout[i].get();
+        for (unsigned int i = 0; i < wtx.tx->vpout.size(); ++i) {
+            const CTxOutBase *txout = wtx.tx->vpout[i].get();
             if (!txout->IsType(OUTPUT_STANDARD)) {
                 continue;
             }
 
-            isminetype mine = pwallet->IsMine(txout);
+            isminetype mine = wallet.IsMine(txout);
             if (!(mine & filter)) {
-=======
-    LOCK(wallet.cs_wallet);
-    // Sent/received.
-    for (unsigned int i = 0; i < wtx.tx->vout.size(); ++i)
-    {
-        const CTxOut& txout = wtx.tx->vout[i];
-        isminetype fIsMine = wallet.IsMine(txout);
-        // Only need to handle txouts if AT LEAST one of these is true:
-        //   1) they debit from us (sent)
-        //   2) the output is to us (received)
-        if (nDebit > 0)
-        {
-            // Don't report 'change' txouts
-            if (OutputIsChange(wallet, txout))
->>>>>>> 5fabde6f
                 continue;
             }
             isMineAll = (isminetype)((uint8_t)isMineAll |(uint8_t)mine);
@@ -344,28 +325,27 @@
             return;
         }
 
-<<<<<<< HEAD
         COutputEntry output = {address, nCredit, 1, isMineAll, addressStake};
         listStaked.push_back(output);
         return;
     }
 
     // Sent/received.
-    if (tx->IsParticlVersion()) {
-        for (unsigned int i = 0; i < tx->vpout.size(); ++i) {
-            const CTxOutBase *txout = tx->vpout[i].get();
+    if (wtx.tx->IsParticlVersion()) {
+        for (unsigned int i = 0; i < wtx.tx->vpout.size(); ++i) {
+            const CTxOutBase *txout = wtx.tx->vpout[i].get();
             if (!txout->IsStandardOutput()) {
                 continue;
             }
 
-            isminetype fIsMine = pwallet->IsMine(txout);
+            isminetype fIsMine = wallet.IsMine(txout);
 
             // Only need to handle txouts if AT LEAST one of these is true:
             //   1) they debit from us (sent)
             //   2) the output is to us (received)
             if (nDebit > 0) {
                 // Don't report 'change' txouts
-                if (pwallet->IsChange(txout))
+                if (wallet.IsChange(txout))
                     continue;
             } else
             if (!(fIsMine & filter)) {
@@ -378,8 +358,8 @@
             CTxDestination addressStake = CNoDestination();
 
             if (!ExtractDestination(scriptPubKey, address) && !scriptPubKey.IsUnspendable()) {
-                pwallet->WalletLogPrintf("CWalletTx::GetAmounts: Unknown transaction type found, txid %s\n",
-                         this->GetHash().ToString());
+                wallet.WalletLogPrintf("CWalletTx::GetAmounts: Unknown transaction type found, txid %s\n",
+                                        wtx.GetHash().ToString());
                 address = CNoDestination();
             }
 
@@ -401,27 +381,20 @@
             if (fIsMine & filter) {
                 listReceived.push_back(output);
             }
-=======
-        if (!ExtractDestination(txout.scriptPubKey, address) && !txout.scriptPubKey.IsUnspendable())
+        }
+    } else
+    {
+        for (unsigned int i = 0; i < wtx.tx->vout.size(); ++i)
         {
-            wallet.WalletLogPrintf("CWalletTx::GetAmounts: Unknown transaction type found, txid %s\n",
-                                    wtx.GetHash().ToString());
-            address = CNoDestination();
->>>>>>> 5fabde6f
-        }
-    } else
-    {
-        for (unsigned int i = 0; i < tx->vout.size(); ++i)
-        {
-            const CTxOut& txout = tx->vout[i];
-            isminetype fIsMine = pwallet->IsMine(txout);
+            const CTxOut& txout = wtx.tx->vout[i];
+            isminetype fIsMine = wallet.IsMine(txout);
             // Only need to handle txouts if AT LEAST one of these is true:
             //   1) they debit from us (sent)
             //   2) the output is to us (received)
             if (nDebit > 0)
             {
                 // Don't report 'change' txouts
-                if (pwallet->IsChange(txout))
+                if (OutputIsChange(wallet, txout))
                     continue;
             }
             else if (!(fIsMine & filter))
@@ -433,8 +406,8 @@
 
             if (!ExtractDestination(txout.scriptPubKey, address) && !txout.scriptPubKey.IsUnspendable())
             {
-                pwallet->WalletLogPrintf("CWalletTx::GetAmounts: Unknown transaction type found, txid %s\n",
-                         this->GetHash().ToString());
+                wallet.WalletLogPrintf("CWalletTx::GetAmounts: Unknown transaction type found, txid %s\n",
+                                        wtx.GetHash().ToString());
                 address = CNoDestination();
             }
             COutputEntry output = {address, txout.nValue, (int)i, fIsMine, addressStake};
@@ -459,16 +432,11 @@
 {
     AssertLockHeld(wallet.cs_wallet);
     // Quick answer in most cases
-<<<<<<< HEAD
     if (wtx.tx->IsCoinStake() && wtx.isAbandoned()) { // Ignore failed stakes
         return false;
     }
-    if (!chain().checkFinalTx(*wtx.tx)) return false;
-    int nDepth = wtx.GetDepthInMainChain();
-=======
     if (!wallet.chain().checkFinalTx(*wtx.tx)) return false;
     int nDepth = wallet.GetTxDepthInMainChain(wtx);
->>>>>>> 5fabde6f
     if (nDepth >= 1) return true;
     if (nDepth < 0) return false;
     // using wtx's cached debit
@@ -483,22 +451,16 @@
         // Transactions not sent by us: not trusted
         const CWalletTx* parent = wallet.GetWalletTx(txin.prevout.hash);
         if (parent == nullptr) return false;
-<<<<<<< HEAD
         if (wtx.tx->IsParticlVersion()) {
             const CTxOutBase *parentOut = parent->tx->vpout[txin.prevout.n].get();
-            if (!(IsMine(parentOut) & ISMINE_SPENDABLE)) {
+            if (!(wallet.IsMine(parentOut) & ISMINE_SPENDABLE)) {
                 return false;
             }
         } else {
             const CTxOut& parentOut = parent->tx->vout[txin.prevout.n];
-            if (IsMine(parentOut) != ISMINE_SPENDABLE)
-                return false;
-        }
-=======
-        const CTxOut& parentOut = parent->tx->vout[txin.prevout.n];
-        // Check that this specific input being spent is trusted
-        if (wallet.IsMine(parentOut) != ISMINE_SPENDABLE) return false;
->>>>>>> 5fabde6f
+            // Check that this specific input being spent is trusted
+            if (wallet.IsMine(parentOut) != ISMINE_SPENDABLE) return false;
+        }
         // If we've already trusted this parent, continue
         if (trusted_parents.count(parent->GetHash())) continue;
         // Recurse to check that the parent is also trusted
@@ -518,9 +480,53 @@
 Balance GetBalance(const CWallet& wallet, const int min_depth, bool avoid_reuse)
 {
     Balance ret;
+
+    LOCK(wallet.cs_wallet);
+    if (wallet.IsParticlWallet()) {
+        const CHDWallet *phdw = GetParticlWallet(&wallet);
+        bool allow_used_addresses = avoid_reuse || !phdw->IsWalletFlagSet(WALLET_FLAG_AVOID_REUSE);
+        for (const auto &ri : phdw->mapRecords) {
+            const auto &txhash = ri.first;
+            const auto &rtx = ri.second;
+
+            bool is_trusted = phdw->IsTrusted(txhash, rtx);
+            int tx_depth = phdw->GetDepthInMainChain(rtx);
+            for (const auto &r : rtx.vout) {
+                if (r.nType != OUTPUT_STANDARD
+                    || phdw->IsSpent(txhash, r.n)
+                    || (!allow_used_addresses && phdw->IsSpentKey(&r.scriptPubKey))) {
+                    continue;
+                }
+                if (is_trusted && tx_depth >= min_depth) {
+                    if (r.nFlags & ORF_OWNED) {
+                        ret.m_mine_trusted += r.nValue;
+                    }
+                    if (r.nFlags & ORF_OWN_WATCH) {
+                        ret.m_watchonly_trusted += r.nValue;
+                    }
+                }
+                if (!is_trusted && tx_depth == 0) {
+                    CTransactionRef ptx = nullptr;
+                    if (phdw->HaveChain()) {
+                        ptx = phdw->chain().transactionFromMempool(txhash);
+                    }
+                    if (!ptx) {
+                        continue;
+                    }
+                    if (r.nFlags & ORF_OWNED) {
+                        ret.m_mine_untrusted_pending += r.nValue;
+                    }
+                    if (r.nFlags & ORF_OWN_WATCH) {
+                        ret.m_watchonly_untrusted_pending += r.nValue;
+                    }
+                }
+            }
+        }
+    }
+
     isminefilter reuse_filter = avoid_reuse ? ISMINE_NO : ISMINE_USED;
     {
-        LOCK(wallet.cs_wallet);
+        //LOCK(wallet.cs_wallet);
         std::set<uint256> trusted_parents;
         for (const auto& entry : wallet.mapWallet)
         {
@@ -546,6 +552,11 @@
 
 std::map<CTxDestination, CAmount> GetAddressBalances(const CWallet& wallet)
 {
+    if (wallet.IsParticlWallet()) {
+        const CHDWallet *phdw = GetParticlWallet(&wallet);
+        return phdw->GetAddressBalances();
+    }
+
     std::map<CTxDestination, CAmount> balances;
 
     {
@@ -584,6 +595,11 @@
 
 std::set< std::set<CTxDestination> > GetAddressGroupings(const CWallet& wallet)
 {
+    if (wallet.IsParticlWallet()) {
+        const CHDWallet *phdw = GetParticlWallet(&wallet);
+        return phdw->GetAddressGroupings();
+    }
+
     AssertLockHeld(wallet.cs_wallet);
     std::set< std::set<CTxDestination> > groupings;
     std::set<CTxDestination> grouping;
@@ -673,4 +689,27 @@
     }
 
     return ret;
+}
+
+
+isminetype CWallet::IsMine(const CKeyID &address) const
+{
+    auto spk_man = GetLegacyScriptPubKeyMan();
+    if (spk_man) {
+        LOCK(spk_man->cs_KeyStore);
+        if (!IsCrypted()) {
+            isminetype ismine = spk_man->FillableSigningProvider::IsMine(address);
+            if (ismine == ISMINE_NO && spk_man->mapWatchKeys.count(address) > 0) {
+                return ISMINE_WATCH_ONLY_;
+            }
+            return ismine;
+        }
+        if (spk_man->mapCryptedKeys.count(address) > 0) {
+            return ISMINE_SPENDABLE;
+        }
+        if (spk_man->mapWatchKeys.count(address) > 0) {
+            return ISMINE_WATCH_ONLY_;
+        }
+    }
+    return ISMINE_NO;
 }