--- conflicted
+++ resolved
@@ -22,22 +22,14 @@
 
 CAmount GetMinimumFee(const CWallet& wallet, unsigned int nTxBytes, const CCoinControl& coin_control, const CTxMemPool& pool, const CBlockPolicyEstimator& estimator, FeeCalculation* feeCalc)
 {
-<<<<<<< HEAD
     CAmount fee_needed = GetMinimumFeeRate(wallet, coin_control, pool, estimator, feeCalc).GetFee(nTxBytes);
-    // Always obey the maximum
-    if (fee_needed > maxTxFee) {
-        fee_needed = maxTxFee;
-        if (feeCalc) feeCalc->reason = FeeReason::MAXTXFEE;
-    }
 
     // Particl
-    if (coin_control.fHaveAnonOutputs)
+    if (coin_control.fHaveAnonOutputs) {
         fee_needed *= ANON_FEE_MULTIPLIER;
+    }
     fee_needed += coin_control.m_extrafee;
     return fee_needed;
-=======
-    return GetMinimumFeeRate(wallet, coin_control, pool, estimator, feeCalc).GetFee(nTxBytes);
->>>>>>> 3b042211
 }
 
 CFeeRate GetRequiredFeeRate(const CWallet& wallet)
