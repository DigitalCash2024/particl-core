// Copyright (c) 2009-2010 Satoshi Nakamoto
// Copyright (c) 2009-2019 The Bitcoin Core developers
// Distributed under the MIT software license, see the accompanying
// file COPYING or http://www.opensource.org/licenses/mit-license.php.

#ifndef BITCOIN_WALLET_ISMINE_H
#define BITCOIN_WALLET_ISMINE_H

#include <script/standard.h>
#include <script/ismine.h>

#include <stdint.h>
#include <bitset>

class CWallet;
class CScript;

<<<<<<< HEAD
/** IsMine() return codes
enum isminetype : uint8_t
=======
/**
 * IsMine() return codes, which depend on ScriptPubKeyMan implementation.
 * Not every ScriptPubKeyMan covers all types, please refer to
 * https://github.com/bitcoin/bitcoin/blob/master/doc/release-notes/release-notes-0.21.0.md#ismine-semantics
 * for better understanding.
 *
 * For LegacyScriptPubKeyMan,
 * ISMINE_NO: the scriptPubKey is not in the wallet;
 * ISMINE_WATCH_ONLY: the scriptPubKey has been imported into the wallet;
 * ISMINE_SPENDABLE: the scriptPubKey corresponds to an address owned by the wallet user (can spend with the private key);
 * ISMINE_USED: the scriptPubKey corresponds to a used address owned by the wallet user;
 * ISMINE_ALL: all ISMINE flags except for USED;
 * ISMINE_ALL_USED: all ISMINE flags including USED;
 * ISMINE_ENUM_ELEMENTS: the number of isminetype enum elements.
 *
 * For DescriptorScriptPubKeyMan and future ScriptPubKeyMan,
 * ISMINE_NO: the scriptPubKey is not in the wallet;
 * ISMINE_SPENDABLE: the scriptPubKey matches a scriptPubKey in the wallet.
 * ISMINE_USED: the scriptPubKey corresponds to a used address owned by the wallet user.
 *
 */
enum isminetype : unsigned int
>>>>>>> c8b83510
{
    ISMINE_NO               = 0,
    ISMINE_WATCH_ONLY_      = 1 << 0,
    ISMINE_SPENDABLE        = 1 << 1,
    ISMINE_USED             = 1 << 2,
    ISMINE_HARDWARE_DEVICE  = 1 << 6, // Private key is on external device
    ISMINE_WATCH_COLDSTAKE  = 1 << 7,
    ISMINE_WATCH_ONLY       = ISMINE_WATCH_ONLY_ | ISMINE_WATCH_COLDSTAKE,
    ISMINE_ALL              = ISMINE_WATCH_ONLY | ISMINE_SPENDABLE,
    ISMINE_ALL_USED         = ISMINE_ALL | ISMINE_USED,
    ISMINE_ENUM_ELEMENTS,
};
*/
/** used for bitflags of isminetype */
typedef uint8_t isminefilter;
typedef std::vector<unsigned char> valtype;

/**
 * Cachable amount subdivided into watchonly and spendable parts.
 */
struct CachableAmount
{
    // NO and ALL are never (supposed to be) cached
    std::bitset<ISMINE_ENUM_ELEMENTS> m_cached;
    CAmount m_value[ISMINE_ENUM_ELEMENTS];
    inline void Reset()
    {
        m_cached.reset();
    }
    void Set(isminefilter filter, CAmount value)
    {
        m_cached.set(filter);
        m_value[filter] = value;
    }
};

#endif // BITCOIN_WALLET_ISMINE_H<|MERGE_RESOLUTION|>--- conflicted
+++ resolved
@@ -15,10 +15,6 @@
 class CWallet;
 class CScript;
 
-<<<<<<< HEAD
-/** IsMine() return codes
-enum isminetype : uint8_t
-=======
 /**
  * IsMine() return codes, which depend on ScriptPubKeyMan implementation.
  * Not every ScriptPubKeyMan covers all types, please refer to
@@ -39,9 +35,8 @@
  * ISMINE_SPENDABLE: the scriptPubKey matches a scriptPubKey in the wallet.
  * ISMINE_USED: the scriptPubKey corresponds to a used address owned by the wallet user.
  *
- */
+ *
 enum isminetype : unsigned int
->>>>>>> c8b83510
 {
     ISMINE_NO               = 0,
     ISMINE_WATCH_ONLY_      = 1 << 0,
