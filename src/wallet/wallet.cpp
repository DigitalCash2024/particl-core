// Copyright (c) 2009-2010 Satoshi Nakamoto
// Copyright (c) 2009-2021 The Bitcoin Core developers
// Distributed under the MIT software license, see the accompanying
// file COPYING or http://www.opensource.org/licenses/mit-license.php.

#include <wallet/wallet.h>

#include <chain.h>
#include <consensus/amount.h>
#include <consensus/consensus.h>
#include <consensus/validation.h>
#include <external_signer.h>
#include <fs.h>
#include <interfaces/chain.h>
#include <interfaces/wallet.h>
#include <key.h>
#include <key_io.h>
#include <outputtype.h>
#include <policy/fees.h>
#include <policy/policy.h>
#include <primitives/block.h>
#include <primitives/transaction.h>
#include <psbt.h>
#include <script/descriptor.h>
#include <script/script.h>
#include <script/signingprovider.h>
#include <txmempool.h>
#include <util/bip32.h>
#include <util/check.h>
#include <util/error.h>
#include <util/fees.h>
#include <util/moneystr.h>
#include <util/rbf.h>
#include <util/string.h>
#include <util/translation.h>
#include <wallet/coincontrol.h>
#include <wallet/context.h>
#include <wallet/fees.h>
#include <wallet/external_signer_scriptpubkeyman.h>

#include <univalue.h>

#include <algorithm>
#include <assert.h>
#include <optional>

#include <boost/algorithm/string/replace.hpp>

#include <wallet/hdwallet.h>

const uint256 ABANDON_HASH(uint256::ONE);

using interfaces::FoundBlock;

namespace wallet {
const std::map<uint64_t,std::string> WALLET_FLAG_CAVEATS{
    {WALLET_FLAG_AVOID_REUSE,
        "You need to rescan the blockchain in order to correctly mark used "
        "destinations in the past. Until this is done, some destinations may "
        "be considered unused, even if the opposite is the case."
    },
};

bool AddWalletSetting(interfaces::Chain& chain, const std::string& wallet_name)
{
    util::SettingsValue setting_value = chain.getRwSetting("wallet");
    if (!setting_value.isArray()) setting_value.setArray();
    for (const util::SettingsValue& value : setting_value.getValues()) {
        if (value.isStr() && value.get_str() == wallet_name) return true;
    }
    setting_value.push_back(wallet_name);
    return chain.updateRwSetting("wallet", setting_value);
}

bool RemoveWalletSetting(interfaces::Chain& chain, const std::string& wallet_name)
{
    util::SettingsValue setting_value = chain.getRwSetting("wallet");
    if (!setting_value.isArray()) return true;
    util::SettingsValue new_value(util::SettingsValue::VARR);
    for (const util::SettingsValue& value : setting_value.getValues()) {
        if (!value.isStr() || value.get_str() != wallet_name) new_value.push_back(value);
    }
    if (new_value.size() == setting_value.size()) return true;
    return chain.updateRwSetting("wallet", new_value);
}

static void UpdateWalletSetting(interfaces::Chain& chain,
                                const std::string& wallet_name,
                                std::optional<bool> load_on_startup,
                                std::vector<bilingual_str>& warnings)
{
    if (!load_on_startup) return;
    if (load_on_startup.value() && !AddWalletSetting(chain, wallet_name)) {
        warnings.emplace_back(Untranslated("Wallet load on startup setting could not be updated, so wallet may not be loaded next node startup."));
    } else if (!load_on_startup.value() && !RemoveWalletSetting(chain, wallet_name)) {
        warnings.emplace_back(Untranslated("Wallet load on startup setting could not be updated, so wallet may still be loaded next node startup."));
    }
}

/**
 * Refresh mempool status so the wallet is in an internally consistent state and
 * immediately knows the transaction's status: Whether it can be considered
 * trusted and is eligible to be abandoned ...
 */
void RefreshMempoolStatus(CWalletTx& tx, interfaces::Chain& chain)
{
    if (chain.isInMempool(tx.GetHash())) {
        tx.m_state = TxStateInMempool();
    } else if (tx.state<TxStateInMempool>()) {
        tx.m_state = TxStateInactive();
    }
}

bool AddWallet(WalletContext& context, const std::shared_ptr<CWallet>& wallet)
{
    LOCK(context.wallets_mutex);
    assert(wallet);
    std::vector<std::shared_ptr<CWallet>>::const_iterator i = std::find(context.wallets.begin(), context.wallets.end(), wallet);
    if (i != context.wallets.end()) return false;
    context.wallets.push_back(wallet);
    wallet->ConnectScriptPubKeyManNotifiers();
    wallet->NotifyCanGetAddressesChanged();
    NotifyWalletAdded(wallet);
    return true;
}

bool RemoveWallet(WalletContext& context, const std::shared_ptr<CWallet>& wallet, std::optional<bool> load_on_start, std::vector<bilingual_str>& warnings)
{
    assert(wallet);

    interfaces::Chain& chain = wallet->chain();
    std::string name = wallet->GetName();

    // Unregister with the validation interface which also drops shared ponters.
    wallet->m_chain_notifications_handler.reset();
    LOCK(context.wallets_mutex);
    std::vector<std::shared_ptr<CWallet>>::iterator i = std::find(context.wallets.begin(), context.wallets.end(), wallet);
    if (i == context.wallets.end()) return false;
    context.wallets.erase(i);

    // Write the wallet setting
    UpdateWalletSetting(chain, name, load_on_start, warnings);

    return true;
}

bool RemoveWallet(WalletContext& context, const std::shared_ptr<CWallet>& wallet, std::optional<bool> load_on_start)
{
    std::vector<bilingual_str> warnings;
    return RemoveWallet(context, wallet, load_on_start, warnings);
}

std::vector<std::shared_ptr<CWallet>> GetWallets(WalletContext& context)
{
    LOCK(context.wallets_mutex);
    return context.wallets;
}

std::shared_ptr<CWallet> GetWallet(WalletContext& context, const std::string& name)
{
    LOCK(context.wallets_mutex);
    for (const std::shared_ptr<CWallet>& wallet : context.wallets) {
        if (wallet->GetName() == name) return wallet;
    }
    return nullptr;
}

std::unique_ptr<interfaces::Handler> HandleLoadWallet(WalletContext& context, LoadWalletFn load_wallet)
{
    LOCK(context.wallets_mutex);
    auto it = context.wallet_load_fns.emplace(context.wallet_load_fns.end(), std::move(load_wallet));
    return interfaces::MakeHandler([&context, it] { LOCK(context.wallets_mutex); context.wallet_load_fns.erase(it); });
}

static Mutex g_loading_wallet_mutex;
static Mutex g_wallet_release_mutex;
static std::condition_variable g_wallet_release_cv;
static std::set<std::string> g_loading_wallet_set GUARDED_BY(g_loading_wallet_mutex);
static std::set<std::string> g_unloading_wallet_set GUARDED_BY(g_wallet_release_mutex);

// Custom deleter for shared_ptr<CWallet>.
static void ReleaseWallet(CWallet* wallet)
{
    const std::string name = wallet->GetName();
    wallet->WalletLogPrintf("Releasing wallet\n");
    wallet->Flush();
    delete wallet;
    // Wallet is now released, notify UnloadWallet, if any.
    {
        LOCK(g_wallet_release_mutex);
        if (g_unloading_wallet_set.erase(name) == 0) {
            // UnloadWallet was not called for this wallet, all done.
            return;
        }
    }
    g_wallet_release_cv.notify_all();
}

void UnloadWallet(std::shared_ptr<CWallet>&& wallet)
{
    // Mark wallet for unloading.
    const std::string name = wallet->GetName();
    {
        LOCK(g_wallet_release_mutex);
        auto it = g_unloading_wallet_set.insert(name);
        assert(it.second);
    }
    // The wallet can be in use so it's not possible to explicitly unload here.
    // Notify the unload intent so that all remaining shared pointers are
    // released.
    wallet->NotifyUnload();

    // Time to ditch our shared_ptr and wait for ReleaseWallet call.
    wallet.reset();
    {
        WAIT_LOCK(g_wallet_release_mutex, lock);
        while (g_unloading_wallet_set.count(name) == 1) {
            g_wallet_release_cv.wait(lock);
        }
    }
}

namespace {
std::shared_ptr<CWallet> LoadWalletInternal(WalletContext& context, const std::string& name, std::optional<bool> load_on_start, const DatabaseOptions& options, DatabaseStatus& status, bilingual_str& error, std::vector<bilingual_str>& warnings)
{
    try {
        std::unique_ptr<WalletDatabase> database = MakeWalletDatabase(name, options, status, error);
        if (!database) {
            error = Untranslated("Wallet file verification failed.") + Untranslated(" ") + error;
            return nullptr;
        }

        context.chain->initMessage(_("Loading wallet…").translated);
        const std::shared_ptr<CWallet> wallet = CWallet::Create(context, name, std::move(database), options.create_flags, error, warnings);
        if (!wallet) {
            error = Untranslated("Wallet loading failed.") + Untranslated(" ") + error;
            status = DatabaseStatus::FAILED_LOAD;
            return nullptr;
        }
        AddWallet(context, wallet);
        wallet->postInitProcess();

        // Write the wallet setting
        UpdateWalletSetting(*context.chain, name, load_on_start, warnings);

        if (wallet->IsParticlWallet()) {
            RestartStakingThreads(context, *context.chain->getChainman());
        }

        return wallet;
    } catch (const std::runtime_error& e) {
        error = Untranslated(e.what());
        status = DatabaseStatus::FAILED_LOAD;
        return nullptr;
    }
}
} // namespace

std::shared_ptr<CWallet> LoadWallet(WalletContext& context, const std::string& name, std::optional<bool> load_on_start, const DatabaseOptions& options, DatabaseStatus& status, bilingual_str& error, std::vector<bilingual_str>& warnings)
{
    auto result = WITH_LOCK(g_loading_wallet_mutex, return g_loading_wallet_set.insert(name));
    if (!result.second) {
        error = Untranslated("Wallet already loading.");
        status = DatabaseStatus::FAILED_LOAD;
        return nullptr;
    }
    auto wallet = LoadWalletInternal(context, name, load_on_start, options, status, error, warnings);
    WITH_LOCK(g_loading_wallet_mutex, g_loading_wallet_set.erase(result.first));
    return wallet;
}

std::shared_ptr<CWallet> CreateWallet(WalletContext& context, const std::string& name, std::optional<bool> load_on_start, DatabaseOptions& options, DatabaseStatus& status, bilingual_str& error, std::vector<bilingual_str>& warnings)
{
    uint64_t wallet_creation_flags = options.create_flags;
    const SecureString& passphrase = options.create_passphrase;

    if (wallet_creation_flags & WALLET_FLAG_DESCRIPTORS) options.require_format = DatabaseFormat::SQLITE;

    // Indicate that the wallet is actually supposed to be blank and not just blank to make it encrypted
    bool create_blank = (wallet_creation_flags & WALLET_FLAG_BLANK_WALLET);

    // Born encrypted wallets need to be created blank first.
    if (!passphrase.empty()) {
        wallet_creation_flags |= WALLET_FLAG_BLANK_WALLET;
    }

    // Private keys must be disabled for an external signer wallet
    if ((wallet_creation_flags & WALLET_FLAG_EXTERNAL_SIGNER) && !(wallet_creation_flags & WALLET_FLAG_DISABLE_PRIVATE_KEYS)) {
        error = Untranslated("Private keys must be disabled when using an external signer");
        status = DatabaseStatus::FAILED_CREATE;
        return nullptr;
    }

    // Descriptor support must be enabled for an external signer wallet
    if ((wallet_creation_flags & WALLET_FLAG_EXTERNAL_SIGNER) && !(wallet_creation_flags & WALLET_FLAG_DESCRIPTORS)) {
        error = Untranslated("Descriptor support must be enabled when using an external signer");
        status = DatabaseStatus::FAILED_CREATE;
        return nullptr;
    }

    // Wallet::Verify will check if we're trying to create a wallet with a duplicate name.
    std::unique_ptr<WalletDatabase> database = MakeWalletDatabase(name, options, status, error);
    if (!database) {
        error = Untranslated("Wallet file verification failed.") + Untranslated(" ") + error;
        status = DatabaseStatus::FAILED_VERIFY;
        return nullptr;
    }

    // Do not allow a passphrase when private keys are disabled
    if (!passphrase.empty() && (wallet_creation_flags & WALLET_FLAG_DISABLE_PRIVATE_KEYS)) {
        error = Untranslated("Passphrase provided but private keys are disabled. A passphrase is only used to encrypt private keys, so cannot be used for wallets with private keys disabled.");
        status = DatabaseStatus::FAILED_CREATE;
        return nullptr;
    }

    // Make the wallet
    context.chain->initMessage(_("Loading wallet…").translated);
    const std::shared_ptr<CWallet> wallet = CWallet::Create(context, name, std::move(database), wallet_creation_flags, error, warnings);
    if (!wallet) {
        error = Untranslated("Wallet creation failed.") + Untranslated(" ") + error;
        status = DatabaseStatus::FAILED_CREATE;
        return nullptr;
    }

    // Encrypt the wallet
    if (!passphrase.empty() && !(wallet_creation_flags & WALLET_FLAG_DISABLE_PRIVATE_KEYS)) {
        if (!wallet->EncryptWallet(passphrase)) {
            error = Untranslated("Error: Wallet created but failed to encrypt.");
            status = DatabaseStatus::FAILED_ENCRYPT;
            return nullptr;
        }
        if (!create_blank) {
            // Unlock the wallet
            if (!wallet->Unlock(passphrase)) {
                error = Untranslated("Error: Wallet was encrypted but could not be unlocked");
                status = DatabaseStatus::FAILED_ENCRYPT;
                return nullptr;
            }

            // Set a seed for the wallet
            if (wallet->IsParticlWallet()) {
                if (0 != GetParticlWallet(wallet.get())->MakeDefaultAccount()) {
                    error = Untranslated("Error: MakeDefaultAccount failed");
                    return nullptr;
                }
            } else {
                LOCK(wallet->cs_wallet);
                if (wallet->IsWalletFlagSet(WALLET_FLAG_DESCRIPTORS)) {
                    wallet->SetupDescriptorScriptPubKeyMans();
                } else {
                    for (auto spk_man : wallet->GetActiveScriptPubKeyMans()) {
                        if (!spk_man->SetupGeneration()) {
                            error = Untranslated("Unable to generate initial keys");
                            status = DatabaseStatus::FAILED_CREATE;
                            return nullptr;
                        }
                    }
                }
            }

            // Relock the wallet
            wallet->Lock();
        }
    }
    AddWallet(context, wallet);
    wallet->postInitProcess();

    // Write the wallet settings
    UpdateWalletSetting(*context.chain, name, load_on_start, warnings);

<<<<<<< HEAD
    if (wallet->IsParticlWallet()) {
        RestartStakingThreads(context, *context.chain->getChainman());
=======
    // Legacy wallets are being deprecated, warn if a newly created wallet is legacy
    if (!(wallet_creation_flags & WALLET_FLAG_DESCRIPTORS)) {
        warnings.push_back(_("Wallet created successfully. The legacy wallet type is being deprecated and support for creating and opening legacy wallets will be removed in the future."));
>>>>>>> e0881aa5
    }

    status = DatabaseStatus::SUCCESS;
    return wallet;
}

std::shared_ptr<CWallet> RestoreWallet(WalletContext& context, const fs::path& backup_file, const std::string& wallet_name, std::optional<bool> load_on_start, DatabaseStatus& status, bilingual_str& error, std::vector<bilingual_str>& warnings)
{
    DatabaseOptions options;
    options.require_existing = true;

    if (!fs::exists(backup_file)) {
        error = Untranslated("Backup file does not exist");
        status = DatabaseStatus::FAILED_INVALID_BACKUP_FILE;
        return nullptr;
    }

    const fs::path wallet_path = fsbridge::AbsPathJoin(GetWalletDir(), fs::u8path(wallet_name));

    if (fs::exists(wallet_path) || !TryCreateDirectories(wallet_path)) {
        error = Untranslated(strprintf("Failed to create database path '%s'. Database already exists.", fs::PathToString(wallet_path)));
        status = DatabaseStatus::FAILED_ALREADY_EXISTS;
        return nullptr;
    }

    auto wallet_file = wallet_path / "wallet.dat";
    fs::copy_file(backup_file, wallet_file, fs::copy_options::none);

    auto wallet = LoadWallet(context, wallet_name, load_on_start, options, status, error, warnings);

    if (!wallet) {
        fs::remove(wallet_file);
        fs::remove(wallet_path);
    }

    return wallet;
}

/** @defgroup mapWallet
 *
 * @{
 */

const CWalletTx* CWallet::GetWalletTx(const uint256& hash) const
{
    AssertLockHeld(cs_wallet);
    std::map<uint256, CWalletTx>::const_iterator it = mapWallet.find(hash);
    if (it == mapWallet.end())
        return nullptr;
    return &(it->second);
}

void CWallet::UpgradeKeyMetadata()
{
    if (IsLocked() || IsWalletFlagSet(WALLET_FLAG_KEY_ORIGIN_METADATA)) {
        return;
    }

    auto spk_man = GetLegacyScriptPubKeyMan();
    if (!spk_man) {
        return;
    }

    spk_man->UpgradeKeyMetadata();
    SetWalletFlag(WALLET_FLAG_KEY_ORIGIN_METADATA);
}

void CWallet::UpgradeDescriptorCache()
{
    if (!IsWalletFlagSet(WALLET_FLAG_DESCRIPTORS) || IsLocked() || IsWalletFlagSet(WALLET_FLAG_LAST_HARDENED_XPUB_CACHED)) {
        return;
    }

    for (ScriptPubKeyMan* spkm : GetAllScriptPubKeyMans()) {
        DescriptorScriptPubKeyMan* desc_spkm = dynamic_cast<DescriptorScriptPubKeyMan*>(spkm);
        desc_spkm->UpgradeDescriptorCache();
    }
    SetWalletFlag(WALLET_FLAG_LAST_HARDENED_XPUB_CACHED);
}

bool CWallet::Unlock(const SecureString& strWalletPassphrase, bool accept_no_keys)
{
    CCrypter crypter;
    CKeyingMaterial _vMasterKey;

    {
        LOCK(cs_wallet);
        for (const MasterKeyMap::value_type& pMasterKey : mapMasterKeys)
        {
            if(!crypter.SetKeyFromPassphrase(strWalletPassphrase, pMasterKey.second.vchSalt, pMasterKey.second.nDeriveIterations, pMasterKey.second.nDerivationMethod))
                return false;
            if (!crypter.Decrypt(pMasterKey.second.vchCryptedKey, _vMasterKey))
                continue; // try another master key
            if (Unlock(_vMasterKey, accept_no_keys)) {
                // Now that we've unlocked, upgrade the key metadata
                UpgradeKeyMetadata();
                // Now that we've unlocked, upgrade the descriptor cache
                UpgradeDescriptorCache();
                return true;
            }
        }
    }
    return false;
}

bool CWallet::ChangeWalletPassphrase(const SecureString& strOldWalletPassphrase, const SecureString& strNewWalletPassphrase)
{
    bool fWasLocked = IsLocked();

    {
        LOCK(cs_wallet);
        Lock();

        CCrypter crypter;
        CKeyingMaterial _vMasterKey;
        for (MasterKeyMap::value_type& pMasterKey : mapMasterKeys)
        {
            if(!crypter.SetKeyFromPassphrase(strOldWalletPassphrase, pMasterKey.second.vchSalt, pMasterKey.second.nDeriveIterations, pMasterKey.second.nDerivationMethod))
                return false;
            if (!crypter.Decrypt(pMasterKey.second.vchCryptedKey, _vMasterKey))
                return false;
            if (0 == ExtKeyUnlock(_vMasterKey)
                && Unlock(_vMasterKey, true))
            {
                int64_t nStartTime = GetTimeMillis();
                crypter.SetKeyFromPassphrase(strNewWalletPassphrase, pMasterKey.second.vchSalt, pMasterKey.second.nDeriveIterations, pMasterKey.second.nDerivationMethod);
                pMasterKey.second.nDeriveIterations = static_cast<unsigned int>(pMasterKey.second.nDeriveIterations * (100 / ((double)(GetTimeMillis() - nStartTime))));

                nStartTime = GetTimeMillis();
                crypter.SetKeyFromPassphrase(strNewWalletPassphrase, pMasterKey.second.vchSalt, pMasterKey.second.nDeriveIterations, pMasterKey.second.nDerivationMethod);
                pMasterKey.second.nDeriveIterations = (pMasterKey.second.nDeriveIterations + static_cast<unsigned int>(pMasterKey.second.nDeriveIterations * 100 / ((double)(GetTimeMillis() - nStartTime)))) / 2;

                if (pMasterKey.second.nDeriveIterations < 25000)
                    pMasterKey.second.nDeriveIterations = 25000;

                WalletLogPrintf("Wallet passphrase changed to an nDeriveIterations of %i\n", pMasterKey.second.nDeriveIterations);

                if (!crypter.SetKeyFromPassphrase(strNewWalletPassphrase, pMasterKey.second.vchSalt, pMasterKey.second.nDeriveIterations, pMasterKey.second.nDerivationMethod))
                    return false;
                if (!crypter.Encrypt(_vMasterKey, pMasterKey.second.vchCryptedKey))
                    return false;
                WalletBatch(GetDatabase()).WriteMasterKey(pMasterKey.first, pMasterKey.second);
                if (fWasLocked)
                    Lock();
                return true;
            }
        }
    }

    return false;
}

void CWallet::chainStateFlushed(const CBlockLocator& loc)
{
    WalletBatch batch(GetDatabase());
    batch.WriteBestBlock(loc);
}

void CWallet::SetMinVersion(enum WalletFeature nVersion, WalletBatch* batch_in)
{
    LOCK(cs_wallet);
    if (nWalletVersion >= nVersion)
        return;
    nWalletVersion = nVersion;

    {
        WalletBatch* batch = batch_in ? batch_in : new WalletBatch(GetDatabase());
        if (nWalletVersion > 40000)
            batch->WriteMinVersion(nWalletVersion);
        if (!batch_in)
            delete batch;
    }
}

std::set<uint256> CWallet::GetConflicts(const uint256& txid) const
{
    std::set<uint256> result;
    AssertLockHeld(cs_wallet);

    std::map<uint256, CWalletTx>::const_iterator it = mapWallet.find(txid);
    if (it == mapWallet.end())
        return result;
    const CWalletTx& wtx = it->second;

    std::pair<TxSpends::const_iterator, TxSpends::const_iterator> range;

    for (const CTxIn& txin : wtx.tx->vin)
    {
        if (mapTxSpends.count(txin.prevout) <= 1)
            continue;  // No conflict if zero or one spends
        range = mapTxSpends.equal_range(txin.prevout);
        for (TxSpends::const_iterator _it = range.first; _it != range.second; ++_it)
            result.insert(_it->second);
    }
    return result;
}

bool CWallet::HasWalletSpend(const uint256& txid) const
{
    AssertLockHeld(cs_wallet);
    auto iter = mapTxSpends.lower_bound(COutPoint(txid, 0));
    return (iter != mapTxSpends.end() && iter->first.hash == txid);
}

void CWallet::Flush()
{
    GetDatabase().Flush();
}

void CWallet::Close()
{
    GetDatabase().Close();
}

void CWallet::SyncMetaData(std::pair<TxSpends::iterator, TxSpends::iterator> range)
{
    // We want all the wallet transactions in range to have the same metadata as
    // the oldest (smallest nOrderPos).
    // So: find smallest nOrderPos:

    int nMinOrderPos = std::numeric_limits<int>::max();
    const CWalletTx* copyFrom = nullptr;
    for (TxSpends::iterator it = range.first; it != range.second; ++it) {
        const CWalletTx* wtx = &mapWallet.at(it->second);
        if (wtx->nOrderPos < nMinOrderPos) {
            nMinOrderPos = wtx->nOrderPos;
            copyFrom = wtx;
        }
    }

    if (!copyFrom) {
        return;
    }

    // Now copy data from copyFrom to rest:
    for (TxSpends::iterator it = range.first; it != range.second; ++it)
    {
        const uint256& hash = it->second;
        CWalletTx* copyTo = &mapWallet.at(hash);
        if (copyFrom == copyTo) continue;
        assert(copyFrom && "Oldest wallet transaction in range assumed to have been found.");
        if (!copyFrom->IsEquivalentTo(*copyTo)) continue;
        copyTo->mapValue = copyFrom->mapValue;
        copyTo->vOrderForm = copyFrom->vOrderForm;
        // fTimeReceivedIsTxTime not copied on purpose
        // nTimeReceived not copied on purpose
        copyTo->nTimeSmart = copyFrom->nTimeSmart;
        copyTo->fFromMe = copyFrom->fFromMe;
        // nOrderPos not copied on purpose
        // cached members not copied on purpose
    }
}

/**
 * Outpoint is spent if any non-conflicted transaction
 * spends it:
 */
bool CWallet::IsSpent(const uint256& hash, unsigned int n) const
{
    const COutPoint outpoint(hash, n);
    std::pair<TxSpends::const_iterator, TxSpends::const_iterator> range;
    range = mapTxSpends.equal_range(outpoint);

    for (TxSpends::const_iterator it = range.first; it != range.second; ++it)
    {
        const uint256& wtxid = it->second;
        std::map<uint256, CWalletTx>::const_iterator mit = mapWallet.find(wtxid);
        if (mit != mapWallet.end()) {
            int depth = GetTxDepthInMainChain(mit->second);
            if (depth > 0  || (depth == 0 && !mit->second.isAbandoned()))
                return true; // Spent
        }
    }
    return false;
}

void CWallet::AddToSpends(const COutPoint& outpoint, const uint256& wtxid, WalletBatch* batch)
{
    mapTxSpends.insert(std::make_pair(outpoint, wtxid));

    if (batch) {
        UnlockCoin(outpoint, batch);
    } else {
        WalletBatch temp_batch(GetDatabase());
        UnlockCoin(outpoint, &temp_batch);
    }

    std::pair<TxSpends::iterator, TxSpends::iterator> range;
    range = mapTxSpends.equal_range(outpoint);
    SyncMetaData(range);
}


void CWallet::AddToSpends(const uint256& wtxid, WalletBatch* batch)
{
    auto it = mapWallet.find(wtxid);
    assert(it != mapWallet.end());
    const CWalletTx& thisTx = it->second;
    if (thisTx.IsCoinBase()) // Coinbases don't spend anything!
        return;

    for (const CTxIn& txin : thisTx.tx->vin)
        AddToSpends(txin.prevout, wtxid, batch);
}

bool CWallet::EncryptWallet(const SecureString& strWalletPassphrase)
{
    if (IsCrypted())
        return false;

    CKeyingMaterial _vMasterKey;

    _vMasterKey.resize(WALLET_CRYPTO_KEY_SIZE);
    GetStrongRandBytes(_vMasterKey.data(), WALLET_CRYPTO_KEY_SIZE);

    CMasterKey kMasterKey;

    kMasterKey.vchSalt.resize(WALLET_CRYPTO_SALT_SIZE);
    GetStrongRandBytes(kMasterKey.vchSalt.data(), WALLET_CRYPTO_SALT_SIZE);

    CCrypter crypter;
    int64_t nStartTime = GetTimeMillis();
    crypter.SetKeyFromPassphrase(strWalletPassphrase, kMasterKey.vchSalt, 25000, kMasterKey.nDerivationMethod);
    kMasterKey.nDeriveIterations = static_cast<unsigned int>(2500000 / ((double)(GetTimeMillis() - nStartTime)));

    nStartTime = GetTimeMillis();
    crypter.SetKeyFromPassphrase(strWalletPassphrase, kMasterKey.vchSalt, kMasterKey.nDeriveIterations, kMasterKey.nDerivationMethod);
    kMasterKey.nDeriveIterations = (kMasterKey.nDeriveIterations + static_cast<unsigned int>(kMasterKey.nDeriveIterations * 100 / ((double)(GetTimeMillis() - nStartTime)))) / 2;

    if (kMasterKey.nDeriveIterations < 25000)
        kMasterKey.nDeriveIterations = 25000;

    WalletLogPrintf("Encrypting Wallet with an nDeriveIterations of %i\n", kMasterKey.nDeriveIterations);

    if (!crypter.SetKeyFromPassphrase(strWalletPassphrase, kMasterKey.vchSalt, kMasterKey.nDeriveIterations, kMasterKey.nDerivationMethod))
        return false;
    if (!crypter.Encrypt(_vMasterKey, kMasterKey.vchCryptedKey))
        return false;

    {
        LOCK(cs_wallet);
        mapMasterKeys[++nMasterKeyMaxID] = kMasterKey;
        WalletBatch* encrypted_batch = new WalletBatch(GetDatabase());
        if (!encrypted_batch->TxnBegin()) {
            delete encrypted_batch;
            encrypted_batch = nullptr;
            return false;
        }
        encrypted_batch->WriteMasterKey(nMasterKeyMaxID, kMasterKey);

        for (const auto& spk_man_pair : m_spk_managers) {
            auto spk_man = spk_man_pair.second.get();
            if (!spk_man->Encrypt(_vMasterKey, encrypted_batch)) {
                encrypted_batch->TxnAbort();
                delete encrypted_batch;
                encrypted_batch = nullptr;
                // We now probably have half of our keys encrypted in memory, and half not...
                // die and let the user reload the unencrypted wallet.
                assert(false);
            }
        }

        // Encryption was introduced in version 0.4.0
        SetMinVersion(FEATURE_WALLETCRYPT, encrypted_batch);

        if (!encrypted_batch->TxnCommit()) {
            delete encrypted_batch;
            encrypted_batch = nullptr;
            // We now have keys encrypted in memory, but not on disk...
            // die to avoid confusion and let the user reload the unencrypted wallet.
            assert(false);
        }

        delete encrypted_batch;
        encrypted_batch = nullptr;

        Lock();
        Unlock(strWalletPassphrase);

        // If we are using descriptors, make new descriptors with a new seed
        if (IsWalletFlagSet(WALLET_FLAG_DESCRIPTORS) && !IsWalletFlagSet(WALLET_FLAG_BLANK_WALLET)) {
            SetupDescriptorScriptPubKeyMans();
        } else if (auto spk_man = GetLegacyScriptPubKeyMan()) {
            // if we are using HD, replace the HD seed with a new one
            if (spk_man->IsHDEnabled()) {
                if (!spk_man->SetupGeneration(true)) {
                    return false;
                }
            }
        }
        Lock();

        // Need to completely rewrite the wallet file; if we don't, bdb might keep
        // bits of the unencrypted private key in slack space in the database file.
        GetDatabase().Rewrite();

        // BDB seems to have a bad habit of writing old data into
        // slack space in .dat files; that is bad if the old data is
        // unencrypted private keys. So:
        GetDatabase().ReloadDbEnv();

    }
    NotifyStatusChanged(this);

    return true;
}

DBErrors CWallet::ReorderTransactions()
{
    LOCK(cs_wallet);
    WalletBatch batch(GetDatabase());

    // Old wallets didn't have any defined order for transactions
    // Probably a bad idea to change the output of this

    // First: get all CWalletTx into a sorted-by-time multimap.
    typedef std::multimap<int64_t, CWalletTx*> TxItems;
    TxItems txByTime;

    for (auto& entry : mapWallet)
    {
        CWalletTx* wtx = &entry.second;
        txByTime.insert(std::make_pair(wtx->nTimeReceived, wtx));
    }

    nOrderPosNext = 0;
    std::vector<int64_t> nOrderPosOffsets;
    for (TxItems::iterator it = txByTime.begin(); it != txByTime.end(); ++it)
    {
        CWalletTx *const pwtx = (*it).second;
        int64_t& nOrderPos = pwtx->nOrderPos;

        if (nOrderPos == -1)
        {
            nOrderPos = nOrderPosNext++;
            nOrderPosOffsets.push_back(nOrderPos);

            if (!batch.WriteTx(*pwtx))
                return DBErrors::LOAD_FAIL;
        }
        else
        {
            int64_t nOrderPosOff = 0;
            for (const int64_t& nOffsetStart : nOrderPosOffsets)
            {
                if (nOrderPos >= nOffsetStart)
                    ++nOrderPosOff;
            }
            nOrderPos += nOrderPosOff;
            nOrderPosNext = std::max(nOrderPosNext, nOrderPos + 1);

            if (!nOrderPosOff)
                continue;

            // Since we're changing the order, write it back
            if (!batch.WriteTx(*pwtx))
                return DBErrors::LOAD_FAIL;
        }
    }
    batch.WriteOrderPosNext(nOrderPosNext);

    return DBErrors::LOAD_OK;
}

int64_t CWallet::IncOrderPosNext(WalletBatch* batch)
{
    AssertLockHeld(cs_wallet);
    int64_t nRet = nOrderPosNext++;
    if (batch) {
        batch->WriteOrderPosNext(nOrderPosNext);
    } else {
        WalletBatch(GetDatabase()).WriteOrderPosNext(nOrderPosNext);
    }
    return nRet;
}

void CWallet::MarkDirty()
{
    {
        LOCK(cs_wallet);
        for (std::pair<const uint256, CWalletTx>& item : mapWallet)
            item.second.MarkDirty();
    }
}

bool CWallet::MarkReplaced(const uint256& originalHash, const uint256& newHash)
{
    LOCK(cs_wallet);

    auto mi = mapWallet.find(originalHash);

    // There is a bug if MarkReplaced is not called on an existing wallet transaction.
    assert(mi != mapWallet.end());

    CWalletTx& wtx = (*mi).second;

    // Ensure for now that we're not overwriting data
    assert(wtx.mapValue.count("replaced_by_txid") == 0);

    wtx.mapValue["replaced_by_txid"] = newHash.ToString();

    // Refresh mempool status without waiting for transactionRemovedFromMempool
    RefreshMempoolStatus(wtx, chain());

    WalletBatch batch(GetDatabase());

    bool success = true;
    if (!batch.WriteTx(wtx)) {
        WalletLogPrintf("%s: Updating batch tx %s failed\n", __func__, wtx.GetHash().ToString());
        success = false;
    }

    NotifyTransactionChanged(originalHash, CT_UPDATED);

    return success;
}

void CWallet::SetSpentKeyState(WalletBatch& batch, const uint256& hash, unsigned int n, bool used, std::set<CTxDestination>& tx_destinations)
{
    AssertLockHeld(cs_wallet);
    const CWalletTx* srctx = GetWalletTx(hash);
    if (!srctx) return;

    CTxDestination dst;
    if (ExtractDestination(srctx->tx->vout[n].scriptPubKey, dst)) {
        if (IsMine(dst)) {
            if (used != IsAddressUsed(dst)) {
                if (used) {
                    tx_destinations.insert(dst);
                }
                SetAddressUsed(batch, dst, used);
            }
        }
    }
}

bool CWallet::IsSpentKey(const uint256& hash, unsigned int n) const
{
    AssertLockHeld(cs_wallet);
    const CWalletTx* srctx = GetWalletTx(hash);
    if (srctx) {
        assert(srctx->tx->vout.size() > n);
        CTxDestination dest;
        if (!ExtractDestination(srctx->tx->vout[n].scriptPubKey, dest)) {
            return false;
        }
        if (IsAddressUsed(dest)) {
            return true;
        }
        if (IsLegacy()) {
            LegacyScriptPubKeyMan* spk_man = GetLegacyScriptPubKeyMan();
            assert(spk_man != nullptr);
            for (const auto& keyid : GetAffectedKeys(srctx->tx->vout[n].scriptPubKey, *spk_man)) {
                WitnessV0KeyHash wpkh_dest(keyid);
                if (IsAddressUsed(wpkh_dest)) {
                    return true;
                }
                ScriptHash sh_wpkh_dest(GetScriptForDestination(wpkh_dest));
                if (IsAddressUsed(sh_wpkh_dest)) {
                    return true;
                }
                PKHash pkh_dest(keyid);
                if (IsAddressUsed(pkh_dest)) {
                    return true;
                }
            }
        }
    }
    return false;
}

CWalletTx* CWallet::AddToWallet(CTransactionRef tx, const TxState& state, const UpdateWalletTxFn& update_wtx, bool fFlushOnClose, bool rescanning_old_block)
{
    LOCK(cs_wallet);

    WalletBatch batch(GetDatabase(), fFlushOnClose);

    uint256 hash = tx->GetHash();

    // Inserts only if not already there, returns tx inserted or tx found
    auto ret = mapWallet.emplace(std::piecewise_construct, std::forward_as_tuple(hash), std::forward_as_tuple(tx, state));
    CWalletTx& wtx = (*ret.first).second;
    bool fInsertedNew = ret.second;
    bool fUpdated = update_wtx && update_wtx(wtx, fInsertedNew);
    if (fInsertedNew) {
        wtx.nTimeReceived = GetTime();
        wtx.nOrderPos = IncOrderPosNext(&batch);
        wtx.m_it_wtxOrdered = wtxOrdered.insert(std::make_pair(wtx.nOrderPos, &wtx));
        wtx.nTimeSmart = ComputeTimeSmart(wtx, rescanning_old_block);
        AddToSpends(hash, &batch);
    }

    if (IsWalletFlagSet(WALLET_FLAG_AVOID_REUSE)
        && (!wtx.IsCoinStake() || !CachedTxIsFromMe(*this, wtx, ISMINE_ALL))) {
        // Mark used destinations
        std::set<CTxDestination> tx_destinations;

        for (const CTxIn& txin : tx->vin) {
            const COutPoint& op = txin.prevout;
            SetSpentKeyState(batch, op.hash, op.n, true, tx_destinations);
        }

        MarkDestinationsDirty(tx_destinations);
    }

    if (!fInsertedNew)
    {
        if (state.index() != wtx.m_state.index()) {
            wtx.m_state = state;
            fUpdated = true;
        } else {
            assert(TxStateSerializedIndex(wtx.m_state) == TxStateSerializedIndex(state));
            assert(TxStateSerializedBlockHash(wtx.m_state) == TxStateSerializedBlockHash(state));
        }
        // If we have a witness-stripped version of this transaction, and we
        // see a new version with a witness, then we must be upgrading a pre-segwit
        // wallet.  Store the new version of the transaction with the witness,
        // as the stripped-version must be invalid.
        // TODO: Store all versions of the transaction, instead of just one.
        if (tx->HasWitness() && !wtx.tx->HasWitness()) {
            wtx.SetTx(tx);
            fUpdated = true;
        }
    }

    //// debug print
    WalletLogPrintf("AddToWallet %s  %s%s\n", hash.ToString(), (fInsertedNew ? "new" : ""), (fUpdated ? "update" : ""));

    // Write to disk
    if (fInsertedNew || fUpdated)
        if (!batch.WriteTx(wtx))
            return nullptr;

    // Break debit/credit balance caches:
    wtx.MarkDirty();
    // Notify UI of new or updated transaction
    NotifyTransactionChanged(hash, fInsertedNew ? CT_NEW : CT_UPDATED);

#if HAVE_SYSTEM
    // notify an external script when a wallet transaction comes in or is updated
    std::string strCmd = m_args.GetArg("-walletnotify", "");

    if (!strCmd.empty())
    {
        boost::replace_all(strCmd, "%s", hash.GetHex());
        if (auto* conf = wtx.state<TxStateConfirmed>())
        {
            boost::replace_all(strCmd, "%b", conf->confirmed_block_hash.GetHex());
            boost::replace_all(strCmd, "%h", ToString(conf->confirmed_block_height));
        } else {
            boost::replace_all(strCmd, "%b", "unconfirmed");
            boost::replace_all(strCmd, "%h", "-1");
        }
#ifndef WIN32
        // Substituting the wallet name isn't currently supported on windows
        // because windows shell escaping has not been implemented yet:
        // https://github.com/bitcoin/bitcoin/pull/13339#issuecomment-537384875
        // A few ways it could be implemented in the future are described in:
        // https://github.com/bitcoin/bitcoin/pull/13339#issuecomment-461288094
        boost::replace_all(strCmd, "%w", ShellEscape(GetName()));
#endif
        std::thread t(runCommand, strCmd);
        t.detach(); // thread runs free
    }
#endif

    std::string sName = GetName();
    GetMainSignals().TransactionAddedToWallet(sName, wtx.tx);
    ClearCachedBalances();

    return &wtx;
}

bool CWallet::LoadToWallet(const uint256& hash, const UpdateWalletTxFn& fill_wtx)
{
    const auto& ins = mapWallet.emplace(std::piecewise_construct, std::forward_as_tuple(hash), std::forward_as_tuple(nullptr, TxStateInactive{}));
    CWalletTx& wtx = ins.first->second;
    if (!fill_wtx(wtx, ins.second)) {
        return false;
    }
    // If wallet doesn't have a chain (e.g when using bitcoin-wallet tool),
    // don't bother to update txn.
    if (HaveChain()) {
        bool active;
        auto lookup_block = [&](const uint256& hash, int& height, TxState& state) {
            // If tx block (or conflicting block) was reorged out of chain
            // while the wallet was shutdown, change tx status to UNCONFIRMED
            // and reset block height, hash, and index. ABANDONED tx don't have
            // associated blocks and don't need to be updated. The case where a
            // transaction was reorged out while online and then reconfirmed
            // while offline is covered by the rescan logic.
            if (!chain().findBlock(hash, FoundBlock().inActiveChain(active).height(height)) || !active) {
                state = TxStateInactive{};
            }
        };
        if (auto* conf = wtx.state<TxStateConfirmed>()) {
            lookup_block(conf->confirmed_block_hash, conf->confirmed_block_height, wtx.m_state);
        } else if (auto* conf = wtx.state<TxStateConflicted>()) {
            lookup_block(conf->conflicting_block_hash, conf->conflicting_block_height, wtx.m_state);
        }
    }
    if (/* insertion took place */ ins.second) {
        wtx.m_it_wtxOrdered = wtxOrdered.insert(std::make_pair(wtx.nOrderPos, &wtx));
    }
    AddToSpends(hash);
    for (const CTxIn& txin : wtx.tx->vin) {
        auto it = mapWallet.find(txin.prevout.hash);
        if (it != mapWallet.end()) {
            CWalletTx& prevtx = it->second;
            if (auto* prev = prevtx.state<TxStateConflicted>()) {
                MarkConflicted(prev->conflicting_block_hash, prev->conflicting_block_height, wtx.GetHash());
            }
        }
    }
    return true;
}

bool CWallet::AddToWalletIfInvolvingMe(const CTransactionRef& ptx, const SyncTxState& state, bool fUpdate, bool rescanning_old_block)
{
    const CTransaction& tx = *ptx;
    {
        AssertLockHeld(cs_wallet);

        if (auto* conf = std::get_if<TxStateConfirmed>(&state)) {
            for (const CTxIn& txin : tx.vin) {
                std::pair<TxSpends::const_iterator, TxSpends::const_iterator> range = mapTxSpends.equal_range(txin.prevout);
                while (range.first != range.second) {
                    if (range.first->second != tx.GetHash()) {
                        WalletLogPrintf("Transaction %s (in block %s) conflicts with wallet transaction %s (both spend %s:%i)\n", tx.GetHash().ToString(), conf->confirmed_block_hash.ToString(), range.first->second.ToString(), range.first->first.hash.ToString(), range.first->first.n);
                        MarkConflicted(conf->confirmed_block_hash, conf->confirmed_block_height, range.first->second);
                    }
                    range.first++;
                }
            }
        }

        bool fExisted = mapWallet.count(tx.GetHash()) != 0;
        if (fExisted && !fUpdate) return false;
        if (fExisted || IsMine(tx) || IsFromMe(tx))
        {
            /* Check if any keys in the wallet keypool that were supposed to be unused
             * have appeared in a new transaction. If so, remove those keys from the keypool.
             * This can happen when restoring an old wallet backup that does not contain
             * the mostly recently created transactions from newer versions of the wallet.
             */

            // loop though all outputs
            for (const CTxOut& txout: tx.vout) {
                for (const auto& spk_man : GetScriptPubKeyMans(txout.scriptPubKey)) {
                    for (auto &dest : spk_man->MarkUnusedAddresses(txout.scriptPubKey)) {
                        // If internal flag is not defined try to infer it from the ScriptPubKeyMan
                        if (!dest.internal.has_value()) {
                            dest.internal = IsInternalScriptPubKeyMan(spk_man);
                        }

                        // skip if can't determine whether it's a receiving address or not
                        if (!dest.internal.has_value()) continue;

                        // If this is a receiving address and it's not in the address book yet
                        // (e.g. it wasn't generated on this node or we're restoring from backup)
                        // add it to the address book for proper transaction accounting
                        if (!*dest.internal && !FindAddressBookEntry(dest.dest, /* allow_change= */ false)) {
                            SetAddressBook(dest.dest, "", "receive");
                        }
                    }
                }
            }

            // Block disconnection override an abandoned tx as unconfirmed
            // which means user may have to call abandontransaction again
            TxState tx_state = std::visit([](auto&& s) -> TxState { return s; }, state);
            return AddToWallet(MakeTransactionRef(tx), tx_state, /*update_wtx=*/nullptr, /*fFlushOnClose=*/false, rescanning_old_block);
        }
    }
    return false;
}

bool CWallet::TransactionCanBeAbandoned(const uint256& hashTx) const
{
    LOCK(cs_wallet);
    const CWalletTx* wtx = GetWalletTx(hashTx);
    return wtx && !wtx->isAbandoned() && GetTxDepthInMainChain(*wtx) == 0 && !wtx->InMempool();
}

void CWallet::MarkInputsDirty(const CTransactionRef& tx)
{
    for (const CTxIn& txin : tx->vin) {
        auto it = mapWallet.find(txin.prevout.hash);
        if (it != mapWallet.end()) {
            it->second.MarkDirty();
        }
    }
}

bool CWallet::AbandonTransaction(const uint256& hashTx)
{
    LOCK(cs_wallet);

    WalletBatch batch(GetDatabase());

    std::set<uint256> todo;
    std::set<uint256> done;

    // Can't mark abandoned if confirmed or in mempool
    auto it = mapWallet.find(hashTx);
    assert(it != mapWallet.end());
    const CWalletTx& origtx = it->second;
    if (GetTxDepthInMainChain(origtx) != 0 || origtx.InMempool()) {
        return false;
    }

    todo.insert(hashTx);

    while (!todo.empty()) {
        uint256 now = *todo.begin();
        todo.erase(now);
        done.insert(now);

        auto it = mapWallet.find(now);
        assert(it != mapWallet.end());
        CWalletTx& wtx = it->second;
        int currentconfirm = GetTxDepthInMainChain(wtx);
        // If the orig tx was not in block, none of its spends can be
        assert(currentconfirm <= 0);
        // if (currentconfirm < 0) {Tx and spends are already conflicted, no need to abandon}
        if (!wtx.isAbandoned()
            && currentconfirm == 0) {
            // If the orig tx was not in block/mempool, none of its spends can be in mempool
            assert(!wtx.InMempool());
            wtx.m_state = TxStateInactive{/*abandoned=*/true};
            wtx.MarkDirty();
            batch.WriteTx(wtx);
            NotifyTransactionChanged(wtx.GetHash(), CT_UPDATED);
            // Iterate over all its outputs, and mark transactions in the wallet that spend them abandoned too
            TxSpends::const_iterator iter = mapTxSpends.lower_bound(COutPoint(now, 0));
            while (iter != mapTxSpends.end() && iter->first.hash == now) {
                if (!done.count(iter->second)) {
                    todo.insert(iter->second);
                }
                iter++;
            }
            // If a transaction changes 'conflicted' state, that changes the balance
            // available of the outputs it spends. So force those to be recomputed
            MarkInputsDirty(wtx.tx);
        }
    }

    return true;
}

void CWallet::MarkConflicted(const uint256& hashBlock, int conflicting_height, const uint256& hashTx)
{
    LOCK(cs_wallet);

    int conflictconfirms = (m_last_block_processed_height - conflicting_height + 1) * -1;
    // If number of conflict confirms cannot be determined, this means
    // that the block is still unknown or not yet part of the main chain,
    // for example when loading the wallet during a reindex. Do nothing in that
    // case.
    if (conflictconfirms >= 0)
        return;

    // Do not flush the wallet here for performance reasons
    WalletBatch batch(GetDatabase(), false);

    std::set<uint256> todo;
    std::set<uint256> done;

    todo.insert(hashTx);

    while (!todo.empty()) {
        uint256 now = *todo.begin();
        todo.erase(now);
        done.insert(now);
        auto it = mapWallet.find(now);
        assert(it != mapWallet.end());
        CWalletTx& wtx = it->second;
        int currentconfirm = GetTxDepthInMainChain(wtx);
        if (conflictconfirms < currentconfirm) {
            // Block is 'more conflicted' than current confirm; update.
            // Mark transaction as conflicted with this block.
            wtx.m_state = TxStateConflicted{hashBlock, conflicting_height};
            wtx.MarkDirty();
            batch.WriteTx(wtx);
            // Iterate over all its outputs, and mark transactions in the wallet that spend them conflicted too
            TxSpends::const_iterator iter = mapTxSpends.lower_bound(COutPoint(now, 0));
            while (iter != mapTxSpends.end() && iter->first.hash == now) {
                 if (!done.count(iter->second)) {
                     todo.insert(iter->second);
                 }
                 iter++;
            }
            // If a transaction changes 'conflicted' state, that changes the balance
            // available of the outputs it spends. So force those to be recomputed
            MarkInputsDirty(wtx.tx);
        }
    }
}

void CWallet::SyncTransaction(const CTransactionRef& ptx, const SyncTxState& state, bool update_tx, bool rescanning_old_block)
{
    if (!AddToWalletIfInvolvingMe(ptx, state, update_tx, rescanning_old_block))
        return; // Not one of ours

    // If a transaction changes 'conflicted' state, that changes the balance
    // available of the outputs it spends. So force those to be
    // recomputed, also:
    MarkInputsDirty(ptx);
}

void CWallet::transactionAddedToMempool(const CTransactionRef& tx, uint64_t mempool_sequence) {
    LOCK(cs_wallet);
    SyncTransaction(tx, TxStateInMempool{});

    auto it = mapWallet.find(tx->GetHash());
    if (it != mapWallet.end()) {
        RefreshMempoolStatus(it->second, chain());
    }
}

void CWallet::transactionRemovedFromMempool(const CTransactionRef& tx, MemPoolRemovalReason reason, uint64_t mempool_sequence) {
    LOCK(cs_wallet);
    auto it = mapWallet.find(tx->GetHash());
    if (it != mapWallet.end()) {
        RefreshMempoolStatus(it->second, chain());
    }

    ClearCachedBalances();

    // Handle transactions that were removed from the mempool because they
    // conflict with transactions in a newly connected block.
    if (reason == MemPoolRemovalReason::CONFLICT) {
        // Trigger external -walletnotify notifications for these transactions.
        // Set Status::UNCONFIRMED instead of Status::CONFLICTED for a few reasons:
        //
        // 1. The transactionRemovedFromMempool callback does not currently
        //    provide the conflicting block's hash and height, and for backwards
        //    compatibility reasons it may not be not safe to store conflicted
        //    wallet transactions with a null block hash. See
        //    https://github.com/bitcoin/bitcoin/pull/18600#discussion_r420195993.
        // 2. For most of these transactions, the wallet's internal conflict
        //    detection in the blockConnected handler will subsequently call
        //    MarkConflicted and update them with CONFLICTED status anyway. This
        //    applies to any wallet transaction that has inputs spent in the
        //    block, or that has ancestors in the wallet with inputs spent by
        //    the block.
        // 3. Longstanding behavior since the sync implementation in
        //    https://github.com/bitcoin/bitcoin/pull/9371 and the prior sync
        //    implementation before that was to mark these transactions
        //    unconfirmed rather than conflicted.
        //
        // Nothing described above should be seen as an unchangeable requirement
        // when improving this code in the future. The wallet's heuristics for
        // distinguishing between conflicted and unconfirmed transactions are
        // imperfect, and could be improved in general, see
        // https://github.com/bitcoin-core/bitcoin-devwiki/wiki/Wallet-Transaction-Conflict-Tracking
        SyncTransaction(tx, TxStateInactive{});
    }
}

void CWallet::blockConnected(const CBlock& block, int height)
{
    const uint256& block_hash = block.GetHash();
    LOCK(cs_wallet);

    m_last_block_processed_height = height;
    m_last_block_processed = block_hash;
    for (size_t index = 0; index < block.vtx.size(); index++) {
        SyncTransaction(block.vtx[index], TxStateConfirmed{block_hash, height, static_cast<int>(index)});
        transactionRemovedFromMempool(block.vtx[index], MemPoolRemovalReason::BLOCK, 0 /* mempool_sequence */);
    }
    ClearCachedBalances();
}

void CWallet::blockDisconnected(const CBlock& block, int height)
{
    LOCK(cs_wallet);

    // At block disconnection, this will change an abandoned transaction to
    // be unconfirmed, whether or not the transaction is added back to the mempool.
    // User may have to call abandontransaction again. It may be addressed in the
    // future with a stickier abandoned state or even removing abandontransaction call.
    m_last_block_processed_height = height - 1;
    m_last_block_processed = block.hashPrevBlock;
    for (const CTransactionRef& ptx : block.vtx) {
        SyncTransaction(ptx, TxStateInactive{});
    }
    ClearCachedBalances();
}

void CWallet::updatedBlockTip()
{
    m_best_block_time = GetTime();
}

void CWallet::BlockUntilSyncedToCurrentChain() const {
    AssertLockNotHeld(cs_wallet);
    // Skip the queue-draining stuff if we know we're caught up with
    // chain().Tip(), otherwise put a callback in the validation interface queue and wait
    // for the queue to drain enough to execute it (indicating we are caught up
    // at least with the time we entered this function).
    uint256 last_block_hash = WITH_LOCK(cs_wallet, return m_last_block_processed);
    chain().waitForNotificationsIfTipChanged(last_block_hash);
}

// Note that this function doesn't distinguish between a 0-valued input,
// and a not-"is mine" (according to the filter) input.
CAmount CWallet::GetDebit(const CTxIn &txin, const isminefilter& filter) const
{
    {
        LOCK(cs_wallet);
        std::map<uint256, CWalletTx>::const_iterator mi = mapWallet.find(txin.prevout.hash);
        if (mi != mapWallet.end())
        {
            const CWalletTx& prev = (*mi).second;
            if (txin.prevout.n < prev.tx->vout.size())
                if (IsMine(prev.tx->vout[txin.prevout.n]) & filter)
                    return prev.tx->vout[txin.prevout.n].nValue;
        }
    }
    return 0;
}

isminetype CWallet::IsMine(const CTxOut& txout) const
{
    AssertLockHeld(cs_wallet);
    return IsMine(txout.scriptPubKey);
}

isminetype CWallet::IsMine(const CTxDestination& dest) const
{
    AssertLockHeld(cs_wallet);
    return IsMine(GetScriptForDestination(dest));
}

isminetype CWallet::IsMine(const CScript& script) const
{
    AssertLockHeld(cs_wallet);
    isminetype result = ISMINE_NO;
    for (const auto& spk_man_pair : m_spk_managers) {
        result = std::max(result, spk_man_pair.second->IsMine(script));
    }
    return result;
}

bool CWallet::IsMine(const CTransaction& tx) const
{
    AssertLockHeld(cs_wallet);
    for (const CTxOut& txout : tx.vout)
        if (IsMine(txout))
            return true;
    return false;
}

bool CWallet::IsFromMe(const CTransaction& tx) const
{
    return (GetDebit(tx, ISMINE_ALL) > 0);
}

CAmount CWallet::GetDebit(const CTransaction& tx, const isminefilter& filter) const
{
    CAmount nDebit = 0;
    for (const CTxIn& txin : tx.vin)
    {
        nDebit += GetDebit(txin, filter);
        if (!MoneyRange(nDebit))
            throw std::runtime_error(std::string(__func__) + ": value out of range");
    }
    return nDebit;
}

bool CWallet::IsHDEnabled() const
{
    // All Active ScriptPubKeyMans must be HD for this to be true
    bool result = false;
    for (const auto& spk_man : GetActiveScriptPubKeyMans()) {
        if (!spk_man->IsHDEnabled()) return false;
        result = true;
    }
    return result;
}

bool CWallet::CanGetAddresses(bool internal) const
{
    LOCK(cs_wallet);
    if (m_spk_managers.empty()) return false;
    for (OutputType t : OUTPUT_TYPES) {
        auto spk_man = GetScriptPubKeyMan(t, internal);
        if (spk_man && spk_man->CanGetAddresses(internal)) {
            return true;
        }
    }
    return false;
}

void CWallet::SetWalletFlag(uint64_t flags)
{
    LOCK(cs_wallet);
    m_wallet_flags |= flags;
    if (!WalletBatch(GetDatabase()).WriteWalletFlags(m_wallet_flags))
        throw std::runtime_error(std::string(__func__) + ": writing wallet flags failed");
}

void CWallet::UnsetWalletFlag(uint64_t flag)
{
    WalletBatch batch(GetDatabase());
    UnsetWalletFlagWithDB(batch, flag);
}

void CWallet::UnsetWalletFlagWithDB(WalletBatch& batch, uint64_t flag)
{
    LOCK(cs_wallet);
    m_wallet_flags &= ~flag;
    if (!batch.WriteWalletFlags(m_wallet_flags))
        throw std::runtime_error(std::string(__func__) + ": writing wallet flags failed");
}

void CWallet::UnsetBlankWalletFlag(WalletBatch& batch)
{
    UnsetWalletFlagWithDB(batch, WALLET_FLAG_BLANK_WALLET);
}

bool CWallet::IsWalletFlagSet(uint64_t flag) const
{
    return (m_wallet_flags & flag);
}

bool CWallet::LoadWalletFlags(uint64_t flags)
{
    LOCK(cs_wallet);
    if (((flags & KNOWN_WALLET_FLAGS) >> 32) ^ (flags >> 32)) {
        // contains unknown non-tolerable wallet flags
        return false;
    }
    m_wallet_flags = flags;

    return true;
}

bool CWallet::AddWalletFlags(uint64_t flags)
{
    LOCK(cs_wallet);
    // We should never be writing unknown non-tolerable wallet flags
    assert(((flags & KNOWN_WALLET_FLAGS) >> 32) == (flags >> 32));
    if (!WalletBatch(GetDatabase()).WriteWalletFlags(flags)) {
        throw std::runtime_error(std::string(__func__) + ": writing wallet flags failed");
    }

    return LoadWalletFlags(flags);
}

// Helper for producing a max-sized low-S low-R signature (eg 71 bytes)
// or a max-sized low-S signature (e.g. 72 bytes) if use_max_sig is true
bool DummySignInput(const SigningProvider& provider, CTxIn &tx_in, const CTxOut &txout, bool use_max_sig)
{
    // Fill in dummy signatures for fee calculation.
    const CScript& scriptPubKey = txout.scriptPubKey;
    SignatureData sigdata;

    if (fParticlMode) {
        if (!ProduceSignature(provider, DUMMY_SIGNATURE_CREATOR_PARTICL, scriptPubKey, sigdata)) {
            return false;
        }
    } else
    if (!ProduceSignature(provider, use_max_sig ? DUMMY_MAXIMUM_SIGNATURE_CREATOR : DUMMY_SIGNATURE_CREATOR, scriptPubKey, sigdata)) {
        return false;
    }
    UpdateInput(tx_in, sigdata);
    return true;
}

bool FillInputToWeight(CTxIn& txin, int64_t target_weight)
{
    assert(txin.scriptSig.empty());
    assert(txin.scriptWitness.IsNull());

    int64_t txin_weight = GetTransactionInputWeight(txin);

    // Do nothing if the weight that should be added is less than the weight that already exists
    if (target_weight < txin_weight) {
        return false;
    }
    if (target_weight == txin_weight) {
        return true;
    }

    // Subtract current txin weight, which should include empty witness stack
    int64_t add_weight = target_weight - txin_weight;
    assert(add_weight > 0);

    // We will want to subtract the size of the Compact Size UInt that will also be serialized.
    // However doing so when the size is near a boundary can result in a problem where it is not
    // possible to have a stack element size and combination to exactly equal a target.
    // To avoid this possibility, if the weight to add is less than 10 bytes greater than
    // a boundary, the size will be split so that 2/3rds will be in one stack element, and
    // the remaining 1/3rd in another. Using 3rds allows us to avoid additional boundaries.
    // 10 bytes is used because that accounts for the maximum size. This does not need to be super precise.
    if ((add_weight >= 253 && add_weight < 263)
        || (add_weight > std::numeric_limits<uint16_t>::max() && add_weight <= std::numeric_limits<uint16_t>::max() + 10)
        || (add_weight > std::numeric_limits<uint32_t>::max() && add_weight <= std::numeric_limits<uint32_t>::max() + 10)) {
        int64_t first_weight = add_weight / 3;
        add_weight -= first_weight;

        first_weight -= GetSizeOfCompactSize(first_weight);
        txin.scriptWitness.stack.emplace(txin.scriptWitness.stack.end(), first_weight, 0);
    }

    add_weight -= GetSizeOfCompactSize(add_weight);
    txin.scriptWitness.stack.emplace(txin.scriptWitness.stack.end(), add_weight, 0);
    assert(GetTransactionInputWeight(txin) == target_weight);

    return true;
}

// Helper for producing a bunch of max-sized low-S low-R signatures (eg 71 bytes)
bool CWallet::DummySignTx(CMutableTransaction &txNew, const std::vector<CTxOut> &txouts, const CCoinControl* coin_control) const
{
    // Fill in dummy signatures for fee calculation.
    int nIn = 0;
    for (const auto& txout : txouts)
    {
        CTxIn& txin = txNew.vin[nIn];
        // If weight was provided, fill the input to that weight
        if (coin_control && coin_control->HasInputWeight(txin.prevout)) {
            if (!FillInputToWeight(txin, coin_control->GetInputWeight(txin.prevout))) {
                return false;
            }
            nIn++;
            continue;
        }
        // Use max sig if watch only inputs were used or if this particular input is an external input
        // to ensure a sufficient fee is attained for the requested feerate.
        const bool use_max_sig = coin_control && (coin_control->fAllowWatchOnly || coin_control->IsExternalSelected(txin.prevout));
        const std::unique_ptr<SigningProvider> provider = GetSolvingProvider(txout.scriptPubKey);
        if (!provider || !DummySignInput(*provider, txin, txout, use_max_sig)) {
            if (!coin_control || !DummySignInput(coin_control->m_external_provider, txin, txout, use_max_sig)) {
                return false;
            }
        }

        nIn++;
    }
    return true;
}

bool CWallet::ImportScripts(const std::set<CScript> scripts, int64_t timestamp)
{
    auto spk_man = GetLegacyScriptPubKeyMan();
    if (!spk_man) {
        return false;
    }
    LOCK(spk_man->cs_KeyStore);
    return spk_man->ImportScripts(scripts, timestamp);
}

bool CWallet::ImportPrivKeys(const std::map<CKeyID, CKey>& privkey_map, const int64_t timestamp)
{
    auto spk_man = GetLegacyScriptPubKeyMan();
    if (!spk_man) {
        return false;
    }
    LOCK(spk_man->cs_KeyStore);
    return spk_man->ImportPrivKeys(privkey_map, timestamp);
}

bool CWallet::ImportPubKeys(const std::vector<CKeyID>& ordered_pubkeys, const std::map<CKeyID, CPubKey>& pubkey_map, const std::map<CKeyID, std::pair<CPubKey, KeyOriginInfo>>& key_origins, const bool add_keypool, const bool internal, const int64_t timestamp)
{
    auto spk_man = GetLegacyScriptPubKeyMan();
    if (!spk_man) {
        return false;
    }
    LOCK(spk_man->cs_KeyStore);
    return spk_man->ImportPubKeys(ordered_pubkeys, pubkey_map, key_origins, add_keypool, internal, timestamp);
}

bool CWallet::ImportScriptPubKeys(const std::string& label, const std::set<CScript>& script_pub_keys, const bool have_solving_data, const bool apply_label, const int64_t timestamp)
{
    auto spk_man = GetLegacyScriptPubKeyMan();
    if (!spk_man) {
        return false;
    }
    LOCK(spk_man->cs_KeyStore);
    if (!spk_man->ImportScriptPubKeys(script_pub_keys, have_solving_data, timestamp)) {
        return false;
    }
    if (apply_label) {
        WalletBatch batch(GetDatabase());
        for (const CScript& script : script_pub_keys) {
            CTxDestination dest;
            ExtractDestination(script, dest);
            if (IsValidDestination(dest)) {
                SetAddressBookWithDB(batch, dest, label, "receive");
            }
        }
    }
    return true;
}

/**
 * Scan active chain for relevant transactions after importing keys. This should
 * be called whenever new keys are added to the wallet, with the oldest key
 * creation time.
 *
 * @return Earliest timestamp that could be successfully scanned from. Timestamp
 * returned will be higher than startTime if relevant blocks could not be read.
 */
int64_t CWallet::RescanFromTime(int64_t startTime, const WalletRescanReserver& reserver, bool update)
{
    // Find starting block. May be null if nCreateTime is greater than the
    // highest blockchain timestamp, in which case there is nothing that needs
    // to be scanned.
    int start_height = 0;
    uint256 start_block;
    bool start = chain().findFirstBlockWithTimeAndHeight(startTime - TIMESTAMP_WINDOW, 0, FoundBlock().hash(start_block).height(start_height));
    WalletLogPrintf("%s: Rescanning last %i blocks\n", __func__, start ? WITH_LOCK(cs_wallet, return GetLastBlockHeight()) - start_height + 1 : 0);

    if (start) {
        // TODO: this should take into account failure by ScanResult::USER_ABORT
        ScanResult result = ScanForWalletTransactions(start_block, start_height, {} /* max_height */, reserver, update);
        if (result.status == ScanResult::FAILURE) {
            int64_t time_max;
            CHECK_NONFATAL(chain().findBlock(result.last_failed_block, FoundBlock().maxTime(time_max)));
            return time_max + TIMESTAMP_WINDOW + 1;
        }
    }
    return startTime;
}

/**
 * Scan the block chain (starting in start_block) for transactions
 * from or to us. If fUpdate is true, found transactions that already
 * exist in the wallet will be updated.
 *
 * @param[in] start_block Scan starting block. If block is not on the active
 *                        chain, the scan will return SUCCESS immediately.
 * @param[in] start_height Height of start_block
 * @param[in] max_height  Optional max scanning height. If unset there is
 *                        no maximum and scanning can continue to the tip
 *
 * @return ScanResult returning scan information and indicating success or
 *         failure. Return status will be set to SUCCESS if scan was
 *         successful. FAILURE if a complete rescan was not possible (due to
 *         pruning or corruption). USER_ABORT if the rescan was aborted before
 *         it could complete.
 *
 * @pre Caller needs to make sure start_block (and the optional stop_block) are on
 * the main chain after to the addition of any new keys you want to detect
 * transactions for.
 */
CWallet::ScanResult CWallet::ScanForWalletTransactions(const uint256& start_block, int start_height, std::optional<int> max_height, const WalletRescanReserver& reserver, bool fUpdate)
{
    int64_t nNow = GetTime();
    int64_t start_time = GetTimeMillis();

    assert(reserver.isReserved());

    uint256 block_hash = start_block;
    ScanResult result;

    WalletLogPrintf("Rescan started from block %s...\n", start_block.ToString());

    fAbortRescan = false;
    ShowProgress(strprintf("%s " + _("Rescanning…").translated, GetDisplayName()), 0); // show rescan progress in GUI as dialog or on splashscreen, if rescan required on startup (e.g. due to corruption)
    uint256 tip_hash = WITH_LOCK(cs_wallet, return GetLastBlockHash());
    uint256 end_hash = tip_hash;
    if (max_height) chain().findAncestorByHeight(tip_hash, *max_height, FoundBlock().hash(end_hash));
    double progress_begin = chain().guessVerificationProgress(block_hash);
    double progress_end = chain().guessVerificationProgress(end_hash);
    double progress_current = progress_begin;
    int block_height = start_height;
    while (!fAbortRescan && !chain().shutdownRequested()) {
        if (progress_end - progress_begin > 0.0) {
            m_scanning_progress = (progress_current - progress_begin) / (progress_end - progress_begin);
        } else { // avoid divide-by-zero for single block scan range (i.e. start and stop hashes are equal)
            m_scanning_progress = 0;
        }
        if (block_height % 100 == 0 && progress_end - progress_begin > 0.0) {
            ShowProgress(strprintf("%s " + _("Rescanning…").translated, GetDisplayName()), std::max(1, std::min(99, (int)(m_scanning_progress * 100))));
        }
        if (GetTime() >= nNow + 60) {
            nNow = GetTime();
            WalletLogPrintf("Still rescanning. At block %d. Progress=%f\n", block_height, progress_current);
        }

        // Read block data
        CBlock block;
        chain().findBlock(block_hash, FoundBlock().data(block));

        // Find next block separately from reading data above, because reading
        // is slow and there might be a reorg while it is read.
        bool block_still_active = false;
        bool next_block = false;
        uint256 next_block_hash;
        chain().findBlock(block_hash, FoundBlock().inActiveChain(block_still_active).nextBlock(FoundBlock().inActiveChain(next_block).hash(next_block_hash)));

        if (!block.IsNull()) {
            LOCK(cs_wallet);
            if (!block_still_active) {
                // Abort scan if current block is no longer active, to prevent
                // marking transactions as coming from the wrong block.
                result.last_failed_block = block_hash;
                result.status = ScanResult::FAILURE;
                break;
            }
            for (size_t posInBlock = 0; posInBlock < block.vtx.size(); ++posInBlock) {
                SyncTransaction(block.vtx[posInBlock], TxStateConfirmed{block_hash, block_height, static_cast<int>(posInBlock)}, fUpdate, /*rescanning_old_block=*/true);
            }
            // scan succeeded, record block as most recent successfully scanned
            result.last_scanned_block = block_hash;
            result.last_scanned_height = block_height;
        } else {
            // could not scan block, keep scanning but record this block as the most recent failure
            result.last_failed_block = block_hash;
            result.status = ScanResult::FAILURE;
        }
        if (max_height && block_height >= *max_height) {
            break;
        }
        {
            if (!next_block) {
                // break successfully when rescan has reached the tip, or
                // previous block is no longer on the chain due to a reorg
                break;
            }

            // increment block and verification progress
            block_hash = next_block_hash;
            ++block_height;
            progress_current = chain().guessVerificationProgress(block_hash);

            // handle updated tip hash
            const uint256 prev_tip_hash = tip_hash;
            tip_hash = WITH_LOCK(cs_wallet, return GetLastBlockHash());
            if (!max_height && prev_tip_hash != tip_hash) {
                // in case the tip has changed, update progress max
                progress_end = chain().guessVerificationProgress(tip_hash);
            }
        }
    }
    ShowProgress(strprintf("%s " + _("Rescanning…").translated, GetDisplayName()), 100); // hide progress dialog in GUI
    if (block_height && fAbortRescan) {
        WalletLogPrintf("Rescan aborted at block %d. Progress=%f\n", block_height, progress_current);
        result.status = ScanResult::USER_ABORT;
    } else if (block_height && chain().shutdownRequested()) {
        WalletLogPrintf("Rescan interrupted by shutdown request at block %d. Progress=%f\n", block_height, progress_current);
        result.status = ScanResult::USER_ABORT;
    } else {
        WalletLogPrintf("Rescan completed in %15dms\n", GetTimeMillis() - start_time);
    }
    return result;
}

void CWallet::ReacceptWalletTransactions()
{
    // During reindex and importing old wallet transactions become
    // unconfirmed. Don't resend them as that would spam other nodes.
    if (!chain().isReadyToBroadcast()) return;

    // If transactions aren't being broadcasted, don't let them into local mempool either
    if (!fBroadcastTransactions)
        return;
    std::map<int64_t, CWalletTx*> mapSorted;

    // Sort pending wallet transactions based on their initial wallet insertion order
    for (std::pair<const uint256, CWalletTx>& item : mapWallet) {
        const uint256& wtxid = item.first;
        CWalletTx& wtx = item.second;
        assert(wtx.GetHash() == wtxid);

        int nDepth = GetTxDepthInMainChain(wtx);

        if (!wtx.IsCoinBase() && !wtx.IsCoinStake() && (nDepth == 0 && !wtx.isAbandoned())) {
            mapSorted.insert(std::make_pair(wtx.nOrderPos, &wtx));
        }
    }

    // Try to add wallet transactions to memory pool
    for (const std::pair<const int64_t, CWalletTx*>& item : mapSorted) {
        CWalletTx& wtx = *(item.second);
        std::string unused_err_string;
        SubmitTxMemoryPoolAndRelay(wtx, unused_err_string, false);
    }
}

bool CWallet::SubmitTxMemoryPoolAndRelay(CWalletTx& wtx, std::string& err_string, bool relay, CAmount override_max_fee) const
{
    // Can't relay if wallet is not broadcasting
    if (!GetBroadcastTransactions()) return false;
    // Don't relay abandoned transactions
    if (wtx.isAbandoned()) return false;
    // Don't try to submit coinbase transactions. These would fail anyway but would
    // cause log spam.
    if (wtx.IsCoinBase()) return false;
    // Don't relay coinstake transactions outside blocks
    if (wtx.IsCoinStake()) return false;
    // Don't try to submit conflicted or confirmed transactions.
    if (GetTxDepthInMainChain(wtx) != 0) return false;

    // Submit transaction to mempool for relay
    WalletLogPrintf("Submitting wtx %s to mempool for relay\n", wtx.GetHash().ToString());
    // We must set TxStateInMempool here. Even though it will also be set later by the
    // entered-mempool callback, if we did not there would be a race where a
    // user could call sendmoney in a loop and hit spurious out of funds errors
    // because we think that this newly generated transaction's change is
    // unavailable as we're not yet aware that it is in the mempool.
    //
    // If broadcast fails for any reason, trying to set wtx.m_state here would be incorrect.
    // If transaction was previously in the mempool, it should be updated when
    // TransactionRemovedFromMempool fires.
    CAmount max_fee = override_max_fee >= 0 ? override_max_fee : m_default_max_tx_fee;
    bool ret = chain().broadcastTransaction(wtx.tx, max_fee, relay, err_string);
    if (ret) wtx.m_state = TxStateInMempool{};
    return ret;
}

std::set<uint256> CWallet::GetTxConflicts(const CWalletTx& wtx) const
{
    std::set<uint256> result;
    {
        uint256 myHash = wtx.GetHash();
        result = GetConflicts(myHash);
        result.erase(myHash);
    }
    return result;
}

std::vector<uint256> CWallet::ResendWalletTransactionsBefore(int64_t nTime)
{
    std::vector<uint256> result;

    LOCK(cs_wallet);

    // Sort them in chronological order
    std::multimap<unsigned int, CWalletTx*> mapSorted;
    for (std::pair<const uint256, CWalletTx>& item : mapWallet)
    {
        CWalletTx& wtx = item.second;
        // Don't rebroadcast if newer than nTime:
        if (wtx.nTimeReceived > nTime)
            continue;
        mapSorted.insert(std::make_pair(wtx.nTimeReceived, &wtx));
    }
    for (const std::pair<const unsigned int, CWalletTx*>& item : mapSorted)
    {
        CWalletTx& wtx = *item.second;
        std::string unused_err_string;
        if (SubmitTxMemoryPoolAndRelay(wtx, unused_err_string, true)) {
            result.push_back(wtx.GetHash());
        }
    }
    return result;
}

// Rebroadcast transactions from the wallet. We do this on a random timer
// to slightly obfuscate which transactions come from our wallet.
//
// Ideally, we'd only resend transactions that we think should have been
// mined in the most recent block. Any transaction that wasn't in the top
// blockweight of transactions in the mempool shouldn't have been mined,
// and so is probably just sitting in the mempool waiting to be confirmed.
// Rebroadcasting does nothing to speed up confirmation and only damages
// privacy.
void CWallet::ResendWalletTransactions()
{
    // During reindex, importing and IBD, old wallet transactions become
    // unconfirmed. Don't resend them as that would spam other nodes.
    if (!chain().isReadyToBroadcast()) return;

    // Do this infrequently and randomly to avoid giving away
    // that these are our transactions.
    if (GetTime() < nNextResend || !fBroadcastTransactions) return;
    bool fFirst = (nNextResend == 0);
    // resend 12-36 hours from now, ~1 day on average.
    nNextResend = GetTime() + (12 * 60 * 60) + GetRand(24 * 60 * 60);
    if (fFirst) return;

    int submitted_tx_count = 0;

    { // cs_wallet scope
        LOCK(cs_wallet);

        // Relay transactions
        for (std::pair<const uint256, CWalletTx>& item : mapWallet) {
            CWalletTx& wtx = item.second;
            // Attempt to rebroadcast all txes more than 5 minutes older than
            // the last block. SubmitTxMemoryPoolAndRelay() will not rebroadcast
            // any confirmed or conflicting txs.
            if (wtx.nTimeReceived > m_best_block_time - 5 * 60) continue;
            std::string unused_err_string;
            if (SubmitTxMemoryPoolAndRelay(wtx, unused_err_string, true)) ++submitted_tx_count;
        }
    } // cs_wallet

    if (submitted_tx_count > 0) {
        WalletLogPrintf("%s: resubmit %u unconfirmed transactions\n", __func__, submitted_tx_count);
    }
}

/** @} */ // end of mapWallet

void MaybeResendWalletTxs(WalletContext& context)
{
    for (const std::shared_ptr<CWallet>& pwallet : GetWallets(context)) {
        pwallet->ResendWalletTransactions();
    }
}


/** @defgroup Actions
 *
 * @{
 */

bool CWallet::SignTransaction(CMutableTransaction& tx) const
{
    AssertLockHeld(cs_wallet);

    // Build coins map
    std::map<COutPoint, Coin> coins;
    for (auto& input : tx.vin) {
        std::map<uint256, CWalletTx>::const_iterator mi = mapWallet.find(input.prevout.hash);
        if(mi == mapWallet.end() || input.prevout.n >= mi->second.tx->vout.size()) {
            return false;
        }
        const CWalletTx& wtx = mi->second;
        int prev_height = wtx.state<TxStateConfirmed>() ? wtx.state<TxStateConfirmed>()->confirmed_block_height : 0;
        coins[input.prevout] = Coin(wtx.tx->vout[input.prevout.n], prev_height, wtx.IsCoinBase());
    }
    std::map<int, bilingual_str> input_errors;
    return SignTransaction(tx, coins, SIGHASH_DEFAULT, input_errors);
}

bool CWallet::SignTransaction(CMutableTransaction& tx, const std::map<COutPoint, Coin>& coins, int sighash, std::map<int, bilingual_str>& input_errors) const
{
    // Try to sign with all ScriptPubKeyMans
    for (ScriptPubKeyMan* spk_man : GetAllScriptPubKeyMans()) {
        // spk_man->SignTransaction will return true if the transaction is complete,
        // so we can exit early and return true if that happens
        if (spk_man->SignTransaction(tx, coins, sighash, input_errors)) {
            return true;
        }
    }

    // At this point, one input was not fully signed otherwise we would have exited already
    return false;
}

TransactionError CWallet::FillPSBT(PartiallySignedTransaction& psbtx, bool& complete, int sighash_type, bool sign, bool bip32derivs, size_t * n_signed, bool finalize) const
{
    if (n_signed) {
        *n_signed = 0;
    }
    const PrecomputedTransactionData txdata = PrecomputePSBTData(psbtx);
    LOCK(cs_wallet);
    // Get all of the previous transactions
    for (unsigned int i = 0; i < psbtx.tx->vin.size(); ++i) {
        const CTxIn& txin = psbtx.tx->vin[i];
        PSBTInput& input = psbtx.inputs.at(i);

        if (PSBTInputSigned(input)) {
            continue;
        }

        // If we have no utxo, grab it from the wallet.
        if (!input.non_witness_utxo) {
            const uint256& txhash = txin.prevout.hash;
            const auto it = mapWallet.find(txhash);
            if (it != mapWallet.end()) {
                const CWalletTx& wtx = it->second;
                // We only need the non_witness_utxo, which is a superset of the witness_utxo.
                //   The signing code will switch to the smaller witness_utxo if this is ok.
                input.non_witness_utxo = wtx.tx;
            }
        }
    }

    // Fill in information from ScriptPubKeyMans
    for (ScriptPubKeyMan* spk_man : GetAllScriptPubKeyMans()) {
        int n_signed_this_spkm = 0;
        TransactionError res = spk_man->FillPSBT(psbtx, txdata, sighash_type, sign, bip32derivs, &n_signed_this_spkm, finalize);
        if (res != TransactionError::OK) {
            return res;
        }

        if (n_signed) {
            (*n_signed) += n_signed_this_spkm;
        }
    }

    // Complete if every input is now signed
    complete = true;
    for (const auto& input : psbtx.inputs) {
        complete &= PSBTInputSigned(input);
    }

    return TransactionError::OK;
}

SigningResult CWallet::SignMessage(const std::string& message, const PKHash& pkhash, std::string& str_sig) const
{
    SignatureData sigdata;
    CScript script_pub_key = GetScriptForDestination(pkhash);
    for (const auto& spk_man_pair : m_spk_managers) {
        if (spk_man_pair.second->CanProvide(script_pub_key, sigdata)) {
            return spk_man_pair.second->SignMessage(message, pkhash, str_sig);
        }
    }
    return SigningResult::PRIVATE_KEY_NOT_AVAILABLE;
}

SigningResult CWallet::SignMessage(const std::string& message, const CKeyID256 &keyID256, std::string& str_sig) const
{
    SignatureData sigdata;
    CScript script_pub_key = GetScriptForDestination(keyID256);
    for (const auto& spk_man_pair : m_spk_managers) {
        if (spk_man_pair.second->CanProvide(script_pub_key, sigdata)) {
            return spk_man_pair.second->SignMessage(message, keyID256, str_sig);
        }
    }
    return SigningResult::PRIVATE_KEY_NOT_AVAILABLE;
}

OutputType CWallet::TransactionChangeType(const std::optional<OutputType>& change_type, const std::vector<CRecipient>& vecSend) const
{
    // If -changetype is specified, always use that change type.
    if (change_type) {
        return *change_type;
    }

    // if m_default_address_type is legacy, use legacy address as change.
    if (m_default_address_type == OutputType::LEGACY) {
        return OutputType::LEGACY;
    }

    bool any_tr{false};
    bool any_wpkh{false};
    bool any_sh{false};
    bool any_pkh{false};

    for (const auto& recipient : vecSend) {
        std::vector<std::vector<uint8_t>> dummy;
        const TxoutType type{Solver(recipient.scriptPubKey, dummy)};
        if (type == TxoutType::WITNESS_V1_TAPROOT) {
            any_tr = true;
        } else if (type == TxoutType::WITNESS_V0_KEYHASH) {
            any_wpkh = true;
        } else if (type == TxoutType::SCRIPTHASH) {
            any_sh = true;
        } else if (type == TxoutType::PUBKEYHASH) {
            any_pkh = true;
        }
    }

    const bool has_bech32m_spkman(GetScriptPubKeyMan(OutputType::BECH32M, /*internal=*/true));
    if (has_bech32m_spkman && any_tr) {
        // Currently tr is the only type supported by the BECH32M spkman
        return OutputType::BECH32M;
    }
    const bool has_bech32_spkman(GetScriptPubKeyMan(OutputType::BECH32, /*internal=*/true));
    if (has_bech32_spkman && any_wpkh) {
        // Currently wpkh is the only type supported by the BECH32 spkman
        return OutputType::BECH32;
    }
    const bool has_p2sh_segwit_spkman(GetScriptPubKeyMan(OutputType::P2SH_SEGWIT, /*internal=*/true));
    if (has_p2sh_segwit_spkman && any_sh) {
        // Currently sh_wpkh is the only type supported by the P2SH_SEGWIT spkman
        // As of 2021 about 80% of all SH are wrapping WPKH, so use that
        return OutputType::P2SH_SEGWIT;
    }
    const bool has_legacy_spkman(GetScriptPubKeyMan(OutputType::LEGACY, /*internal=*/true));
    if (has_legacy_spkman && any_pkh) {
        // Currently pkh is the only type supported by the LEGACY spkman
        return OutputType::LEGACY;
    }

    if (has_bech32m_spkman) {
        return OutputType::BECH32M;
    }
    if (has_bech32_spkman) {
        return OutputType::BECH32;
    }
    // else use m_default_address_type for change
    return m_default_address_type;
}

void CWallet::CommitTransaction(CTransactionRef tx, mapValue_t mapValue, std::vector<std::pair<std::string, std::string>> orderForm)
{
    LOCK(cs_wallet);
    WalletLogPrintf("CommitTransaction:\n%s", tx->ToString()); /* Continued */

    // Add tx to wallet, because if it has change it's also ours,
    // otherwise just for transaction history.
    AddToWallet(tx, TxStateInactive{}, [&](CWalletTx& wtx, bool new_tx) {
        CHECK_NONFATAL(wtx.mapValue.empty());
        CHECK_NONFATAL(wtx.vOrderForm.empty());
        wtx.mapValue = std::move(mapValue);
        wtx.vOrderForm = std::move(orderForm);
        wtx.fTimeReceivedIsTxTime = true;
        wtx.fFromMe = true;
        return true;
    });

    // Notify that old coins are spent
    for (const CTxIn& txin : tx->vin) {
        CWalletTx &coin = mapWallet.at(txin.prevout.hash);
        coin.MarkDirty();
        NotifyTransactionChanged(coin.GetHash(), CT_UPDATED);
    }

    // Get the inserted-CWalletTx from mapWallet so that the
    // wtx cached mempool state is updated correctly
    CWalletTx& wtx = mapWallet.at(tx->GetHash());

    if (!fBroadcastTransactions) {
        // Don't submit tx to the mempool
        return;
    }

    std::string err_string;
    if (!SubmitTxMemoryPoolAndRelay(wtx, err_string, true)) {
        WalletLogPrintf("CommitTransaction(): Transaction cannot be broadcast immediately, %s\n", err_string);
        // TODO: if we expect the failure to be long term or permanent, instead delete wtx from the wallet and return failure.
    }
}

DBErrors CWallet::LoadWallet()
{
    if (m_chain) {
        // Set tip_height for LoadToWallet->unloadspent
        const std::optional<int> tip_height = chain().getHeight();
        if (tip_height) {
            LOCK(cs_wallet);
            m_last_block_processed = chain().getBlockHash(*tip_height);
            m_last_block_processed_height = *tip_height;
        }
    }
    LOCK(cs_wallet);

    DBErrors nLoadWalletRet = WalletBatch(GetDatabase()).LoadWallet(this);
    if (nLoadWalletRet == DBErrors::NEED_REWRITE)
    {
        if (GetDatabase().Rewrite("\x04pool"))
        {
            for (const auto& spk_man_pair : m_spk_managers) {
                spk_man_pair.second->RewriteDB();
            }
        }
    }

    if (m_spk_managers.empty()) {
        assert(m_external_spk_managers.empty());
        assert(m_internal_spk_managers.empty());
    }

    return nLoadWalletRet;
}

DBErrors CWallet::ZapSelectTx(std::vector<uint256>& vHashIn, std::vector<uint256>& vHashOut)
{
    AssertLockHeld(cs_wallet);
    DBErrors nZapSelectTxRet = WalletBatch(GetDatabase()).ZapSelectTx(vHashIn, vHashOut);
    for (const uint256& hash : vHashOut) {
        const auto& it = mapWallet.find(hash);
        wtxOrdered.erase(it->second.m_it_wtxOrdered);
        for (const auto& txin : it->second.tx->vin)
            mapTxSpends.erase(txin.prevout);
        mapWallet.erase(it);
        NotifyTransactionChanged(hash, CT_DELETED);
    }

    if (nZapSelectTxRet == DBErrors::NEED_REWRITE)
    {
        if (GetDatabase().Rewrite("\x04pool"))
        {
            for (const auto& spk_man_pair : m_spk_managers) {
                spk_man_pair.second->RewriteDB();
            }
        }
    }

    if (nZapSelectTxRet != DBErrors::LOAD_OK)
        return nZapSelectTxRet;

    MarkDirty();

    return DBErrors::LOAD_OK;
}

bool CWallet::SetAddressBookWithDB(WalletBatch& batch, const CTxDestination& address, const std::string& strName, const std::string& strPurpose, bool fBech32)
{
    bool fUpdated = false;
    bool is_mine;
    {
        LOCK(cs_wallet);
        std::map<CTxDestination, CAddressBookData>::iterator mi = m_address_book.find(address);
        fUpdated = (mi != m_address_book.end() && !mi->second.IsChange());
        m_address_book[address].SetLabel(strName);
        if (!strPurpose.empty()) /* update purpose only if requested */
            m_address_book[address].purpose = strPurpose;
        is_mine = IsMine(address) != ISMINE_NO;
    }
    NotifyAddressBookChanged(address, strName, is_mine,
                             strPurpose, "", (fUpdated ? CT_UPDATED : CT_NEW) );
    if (!strPurpose.empty() && !batch.WritePurpose(EncodeDestination(address), strPurpose))
        return false;
    return batch.WriteName(EncodeDestination(address), strName);
}

bool CWallet::SetAddressBook(const CTxDestination& address, const std::string& strName, const std::string& strPurpose, bool fBech32)
{
    WalletBatch batch(GetDatabase());
    return SetAddressBookWithDB(batch, address, strName, strPurpose, fBech32);
}

bool CWallet::DelAddressBook(const CTxDestination& address)
{
    bool is_mine;
    WalletBatch batch(GetDatabase());
    {
        LOCK(cs_wallet);
        // If we want to delete receiving addresses, we need to take care that DestData "used" (and possibly newer DestData) gets preserved (and the "deleted" address transformed into a change entry instead of actually being deleted)
        // NOTE: This isn't a problem for sending addresses because they never have any DestData yet!
        // When adding new DestData, it should be considered here whether to retain or delete it (or move it?).
        if (IsMine(address)) {
            WalletLogPrintf("%s called with IsMine address, NOT SUPPORTED. Please report this bug! %s\n", __func__, PACKAGE_BUGREPORT);
            return false;
        }
        // Delete destdata tuples associated with address
        std::string strAddress = EncodeDestination(address);
        for (const std::pair<const std::string, std::string> &item : m_address_book[address].destdata)
        {
            batch.EraseDestData(strAddress, item.first);
        }
        m_address_book.erase(address);
        is_mine = IsMine(address) != ISMINE_NO;
    }

    NotifyAddressBookChanged(address, "", is_mine, "", "", CT_DELETED);

    batch.ErasePurpose(EncodeDestination(address));
    return batch.EraseName(EncodeDestination(address));
}

size_t CWallet::KeypoolCountExternalKeys() const
{
    AssertLockHeld(cs_wallet);

    auto legacy_spk_man = GetLegacyScriptPubKeyMan();
    if (legacy_spk_man) {
        return legacy_spk_man->KeypoolCountExternalKeys();
    }

    unsigned int count = 0;
    for (auto spk_man : m_external_spk_managers) {
        count += spk_man.second->GetKeyPoolSize();
    }

    return count;
}

unsigned int CWallet::GetKeyPoolSize() const
{
    AssertLockHeld(cs_wallet);

    unsigned int count = 0;
    for (auto spk_man : GetActiveScriptPubKeyMans()) {
        count += spk_man->GetKeyPoolSize();
    }
    return count;
}

bool CWallet::TopUpKeyPool(unsigned int kpSize)
{
    if (!gArgs.GetBoolArg("-btcmode", false)) {
        return false;
    }
    LOCK(cs_wallet);
    bool res = true;
    for (auto spk_man : GetActiveScriptPubKeyMans()) {
        res &= spk_man->TopUp(kpSize);
    }
    return res;
}

bool CWallet::GetNewDestination(const OutputType type, const std::string label, CTxDestination& dest, bilingual_str& error)
{
    LOCK(cs_wallet);
    error.clear();
    bool result = false;
    auto spk_man = GetScriptPubKeyMan(type, false /* internal */);
    if (spk_man) {
        spk_man->TopUp();
        result = spk_man->GetNewDestination(type, dest, error);
    } else {
        error = strprintf(_("Error: No %s addresses available."), FormatOutputType(type));
    }
    if (result) {
        SetAddressBook(dest, label, "receive");
    }

    return result;
}

bool CWallet::GetNewChangeDestination(const OutputType type, CTxDestination& dest, bilingual_str& error)
{
    LOCK(cs_wallet);
    error.clear();

    ReserveDestination reservedest(this, type);
    if (!reservedest.GetReservedDestination(dest, true, error)) {
        return false;
    }

    reservedest.KeepDestination();
    return true;
}

std::optional<int64_t> CWallet::GetOldestKeyPoolTime() const
{
    LOCK(cs_wallet);
    if (m_spk_managers.empty()) {
        return std::nullopt;
    }

    std::optional<int64_t> oldest_key{std::numeric_limits<int64_t>::max()};
    for (const auto& spk_man_pair : m_spk_managers) {
        oldest_key = std::min(oldest_key, spk_man_pair.second->GetOldestKeyPoolTime());
    }
    return oldest_key;
}

void CWallet::MarkDestinationsDirty(const std::set<CTxDestination>& destinations) {
    for (auto& entry : mapWallet) {
        CWalletTx& wtx = entry.second;
        if (wtx.m_is_cache_empty) continue;
        for (unsigned int i = 0; i < wtx.tx->vout.size(); i++) {
            CTxDestination dst;
            if (ExtractDestination(wtx.tx->vout[i].scriptPubKey, dst) && destinations.count(dst)) {
                wtx.MarkDirty();
                break;
            }
        }
    }
}

std::set<CTxDestination> CWallet::GetLabelAddresses(const std::string& label) const
{
    AssertLockHeld(cs_wallet);
    std::set<CTxDestination> result;
    for (const std::pair<const CTxDestination, CAddressBookData>& item : m_address_book)
    {
        if (item.second.IsChange()) continue;
        const CTxDestination& address = item.first;
        const std::string& strName = item.second.GetLabel();
        if (strName == label)
            result.insert(address);
    }
    return result;
}

bool ReserveDestination::GetReservedDestination(CTxDestination& dest, bool internal, bilingual_str& error)
{
    m_spk_man = pwallet->GetScriptPubKeyMan(type, internal);
    if (!m_spk_man) {
        error = strprintf(_("Error: No %s addresses available."), FormatOutputType(type));
        return false;
    }


    if (nIndex == -1)
    {
        m_spk_man->TopUp();

        CKeyPool keypool;
        if (!m_spk_man->GetReservedDestination(type, internal, address, nIndex, keypool, error)) {
            return false;
        }
        fInternal = keypool.fInternal;
    }
    dest = address;
    return true;
}

void ReserveDestination::KeepDestination()
{
    if (nIndex != -1) {
        m_spk_man->KeepDestination(nIndex, type);
    }
    nIndex = -1;
    address = CNoDestination();
}

void ReserveDestination::ReturnDestination()
{
    if (nIndex != -1) {
        m_spk_man->ReturnDestination(nIndex, fInternal, address);
    }
    nIndex = -1;
    address = CNoDestination();
}

bool CWallet::DisplayAddress(const CTxDestination& dest)
{
    CScript scriptPubKey = GetScriptForDestination(dest);
    for (const auto& spk_man : GetScriptPubKeyMans(scriptPubKey)) {
        auto signer_spk_man = dynamic_cast<ExternalSignerScriptPubKeyMan *>(spk_man);
        if (signer_spk_man == nullptr) {
            continue;
        }
        ExternalSigner signer = ExternalSignerScriptPubKeyMan::GetExternalSigner();
        return signer_spk_man->DisplayAddress(scriptPubKey, signer);
    }
    return false;
}

bool CWallet::LockCoin(const COutPoint& output, WalletBatch* batch)
{
    AssertLockHeld(cs_wallet);
    setLockedCoins.insert(output);
    if (batch) {
        return batch->WriteLockedUTXO(output);
    }
    return true;
}

bool CWallet::UnlockCoin(const COutPoint& output, WalletBatch* batch)
{
    AssertLockHeld(cs_wallet);
    bool was_locked = setLockedCoins.erase(output);
    if (batch && was_locked) {
        return batch->EraseLockedUTXO(output);
    }
    return true;
}

bool CWallet::UnlockAllCoins()
{
    AssertLockHeld(cs_wallet);
    bool success = true;
    WalletBatch batch(GetDatabase());
    for (auto it = setLockedCoins.begin(); it != setLockedCoins.end(); ++it) {
        success &= batch.EraseLockedUTXO(*it);
    }
    setLockedCoins.clear();
    return success;
}

bool CWallet::IsLockedCoin(uint256 hash, unsigned int n) const
{
    AssertLockHeld(cs_wallet);
    COutPoint outpt(hash, n);

    return (setLockedCoins.count(outpt) > 0);
}

void CWallet::ListLockedCoins(std::vector<COutPoint>& vOutpts) const
{
    AssertLockHeld(cs_wallet);
    for (std::set<COutPoint>::iterator it = setLockedCoins.begin();
         it != setLockedCoins.end(); it++) {
        COutPoint outpt = (*it);
        vOutpts.push_back(outpt);
    }
}

/** @} */ // end of Actions

void CWallet::GetKeyBirthTimes(std::map<CKeyID, int64_t>& mapKeyBirth) const {
    AssertLockHeld(cs_wallet);
    mapKeyBirth.clear();

    // map in which we'll infer heights of other keys
    std::map<CKeyID, const TxStateConfirmed*> mapKeyFirstBlock;
    TxStateConfirmed max_confirm{uint256{}, /*height=*/-1, /*index=*/-1};
    max_confirm.confirmed_block_height = GetLastBlockHeight() > 144 ? GetLastBlockHeight() - 144 : 0; // the tip can be reorganized; use a 144-block safety margin
    CHECK_NONFATAL(chain().findAncestorByHeight(GetLastBlockHash(), max_confirm.confirmed_block_height, FoundBlock().hash(max_confirm.confirmed_block_hash)));

    {
        LegacyScriptPubKeyMan* spk_man = GetLegacyScriptPubKeyMan();
        assert(spk_man != nullptr);
        LOCK(spk_man->cs_KeyStore);

        // get birth times for keys with metadata
        for (const auto& entry : spk_man->mapKeyMetadata) {
            if (entry.second.nCreateTime) {
                mapKeyBirth[entry.first] = entry.second.nCreateTime;
            }
        }

        // Prepare to infer birth heights for keys without metadata
        for (const CKeyID &keyid : spk_man->GetKeys()) {
            if (mapKeyBirth.count(keyid) == 0)
                mapKeyFirstBlock[keyid] = &max_confirm;
        }

        // if there are no such keys, we're done
        if (mapKeyFirstBlock.empty())
            return;

        // find first block that affects those keys, if there are any left
        for (const auto& entry : mapWallet) {
            // iterate over all wallet transactions...
            const CWalletTx &wtx = entry.second;
            if (auto* conf = wtx.state<TxStateConfirmed>()) {
                // ... which are already in a block
                for (const CTxOut &txout : wtx.tx->vout) {
                    // iterate over all their outputs
                    for (const auto &keyid : GetAffectedKeys(txout.scriptPubKey, *spk_man)) {
                        // ... and all their affected keys
                        auto rit = mapKeyFirstBlock.find(keyid);
                        if (rit != mapKeyFirstBlock.end() && conf->confirmed_block_height < rit->second->confirmed_block_height) {
                            rit->second = conf;
                        }
                    }
                }
            }
        }
    }

    // Extract block timestamps for those keys
    for (const auto& entry : mapKeyFirstBlock) {
        int64_t block_time;
        CHECK_NONFATAL(chain().findBlock(entry.second->confirmed_block_hash, FoundBlock().time(block_time)));
        mapKeyBirth[entry.first] = block_time - TIMESTAMP_WINDOW; // block times can be 2h off
    }
}

/**
 * Compute smart timestamp for a transaction being added to the wallet.
 *
 * Logic:
 * - If sending a transaction, assign its timestamp to the current time.
 * - If receiving a transaction outside a block, assign its timestamp to the
 *   current time.
 * - If receiving a transaction during a rescanning process, assign all its
 *   (not already known) transactions' timestamps to the block time.
 * - If receiving a block with a future timestamp, assign all its (not already
 *   known) transactions' timestamps to the current time.
 * - If receiving a block with a past timestamp, before the most recent known
 *   transaction (that we care about), assign all its (not already known)
 *   transactions' timestamps to the same timestamp as that most-recent-known
 *   transaction.
 * - If receiving a block with a past timestamp, but after the most recent known
 *   transaction, assign all its (not already known) transactions' timestamps to
 *   the block time.
 *
 * For more information see CWalletTx::nTimeSmart,
 * https://bitcointalk.org/?topic=54527, or
 * https://github.com/bitcoin/bitcoin/pull/1393.
 */
unsigned int CWallet::ComputeTimeSmart(const CWalletTx& wtx, bool rescanning_old_block) const
{
    std::optional<uint256> block_hash;
    if (auto* conf = wtx.state<TxStateConfirmed>()) {
        block_hash = conf->confirmed_block_hash;
    } else if (auto* conf = wtx.state<TxStateConflicted>()) {
        block_hash = conf->conflicting_block_hash;
    }

    unsigned int nTimeSmart = wtx.nTimeReceived;
    if (block_hash) {
        int64_t blocktime;
        int64_t block_max_time;
        if (chain().findBlock(*block_hash, FoundBlock().time(blocktime).maxTime(block_max_time))) {
            if (rescanning_old_block) {
                nTimeSmart = block_max_time;
            } else {
                int64_t latestNow = wtx.nTimeReceived;
                int64_t latestEntry = 0;

                // Tolerate times up to the last timestamp in the wallet not more than 5 minutes into the future
                int64_t latestTolerated = latestNow + 300;
                const TxItems& txOrdered = wtxOrdered;
                for (auto it = txOrdered.rbegin(); it != txOrdered.rend(); ++it) {
                    CWalletTx* const pwtx = it->second;
                    if (pwtx == &wtx) {
                        continue;
                    }
                    int64_t nSmartTime;
                    nSmartTime = pwtx->nTimeSmart;
                    if (!nSmartTime) {
                        nSmartTime = pwtx->nTimeReceived;
                    }
                    if (nSmartTime <= latestTolerated) {
                        latestEntry = nSmartTime;
                        if (nSmartTime > latestNow) {
                            latestNow = nSmartTime;
                        }
                        break;
                    }
                }

                nTimeSmart = std::max(latestEntry, std::min(blocktime, latestNow));
            }
        } else {
            WalletLogPrintf("%s: found %s in block %s not in index\n", __func__, wtx.GetHash().ToString(), block_hash->ToString());
        }
    }
    return nTimeSmart;
}

bool CWallet::SetAddressUsed(WalletBatch& batch, const CTxDestination& dest, bool used)
{
    const std::string key{"used"};
    if (std::get_if<CNoDestination>(&dest))
        return false;

    if (!used) {
        if (auto* data = util::FindKey(m_address_book, dest)) data->destdata.erase(key);
        return batch.EraseDestData(EncodeDestination(dest), key);
    }

    const std::string value{"1"};
    m_address_book[dest].destdata.insert(std::make_pair(key, value));
    return batch.WriteDestData(EncodeDestination(dest), key, value);
}

void CWallet::LoadDestData(const CTxDestination &dest, const std::string &key, const std::string &value)
{
    m_address_book[dest].destdata.insert(std::make_pair(key, value));
}

bool CWallet::IsAddressUsed(const CTxDestination& dest) const
{
    const std::string key{"used"};
    std::map<CTxDestination, CAddressBookData>::const_iterator i = m_address_book.find(dest);
    if(i != m_address_book.end())
    {
        CAddressBookData::StringMap::const_iterator j = i->second.destdata.find(key);
        if(j != i->second.destdata.end())
        {
            return true;
        }
    }
    return false;
}

std::vector<std::string> CWallet::GetAddressReceiveRequests() const
{
    const std::string prefix{"rr"};
    std::vector<std::string> values;
    for (const auto& address : m_address_book) {
        for (const auto& data : address.second.destdata) {
            if (!data.first.compare(0, prefix.size(), prefix)) {
                values.emplace_back(data.second);
            }
        }
    }
    return values;
}

bool CWallet::SetAddressReceiveRequest(WalletBatch& batch, const CTxDestination& dest, const std::string& id, const std::string& value)
{
    const std::string key{"rr" + id}; // "rr" prefix = "receive request" in destdata
    CAddressBookData& data = m_address_book.at(dest);
    if (value.empty()) {
        if (!batch.EraseDestData(EncodeDestination(dest), key)) return false;
        data.destdata.erase(key);
    } else {
        if (!batch.WriteDestData(EncodeDestination(dest), key, value)) return false;
        data.destdata[key] = value;
    }
    return true;
}

std::unique_ptr<WalletDatabase> MakeWalletDatabase(const std::string& name, const DatabaseOptions& options, DatabaseStatus& status, bilingual_str& error_string)
{
    // Do some checking on wallet path. It should be either a:
    //
    // 1. Path where a directory can be created.
    // 2. Path to an existing directory.
    // 3. Path to a symlink to a directory.
    // 4. For backwards compatibility, the name of a data file in -walletdir.
    const fs::path wallet_path = fsbridge::AbsPathJoin(GetWalletDir(), fs::PathFromString(name));
    fs::file_type path_type = fs::symlink_status(wallet_path).type();
    if (!(path_type == fs::file_type::not_found || path_type == fs::file_type::directory ||
          (path_type == fs::file_type::symlink && fs::is_directory(wallet_path)) ||
          (path_type == fs::file_type::regular && fs::PathFromString(name).filename() == fs::PathFromString(name)))) {
        error_string = Untranslated(strprintf(
              "Invalid -wallet path '%s'. -wallet path should point to a directory where wallet.dat and "
              "database/log.?????????? files can be stored, a location where such a directory could be created, "
              "or (for backwards compatibility) the name of an existing data file in -walletdir (%s)",
              name, fs::quoted(fs::PathToString(GetWalletDir()))));
        status = DatabaseStatus::FAILED_BAD_PATH;
        return nullptr;
    }
    return MakeDatabase(wallet_path, options, status, error_string);
}

std::shared_ptr<CWallet> CWallet::Create(WalletContext& context, const std::string& name, std::unique_ptr<WalletDatabase> database, uint64_t wallet_creation_flags, bilingual_str& error, std::vector<bilingual_str>& warnings)
{
    interfaces::Chain* chain = context.chain;
    ArgsManager& args = *Assert(context.args);
    const std::string& walletFile = database->Filename();

    int64_t nStart = GetTimeMillis();
    // TODO: Can't use std::make_shared because we need a custom deleter but
    // should be possible to use std::allocate_shared.
    const std::shared_ptr<CWallet> walletInstance(fParticlMode
        ? std::shared_ptr<CWallet>(new CHDWallet(chain, name, args, std::move(database)), ReleaseWallet)
        : std::shared_ptr<CWallet>(new CWallet(chain, name, args, std::move(database)), ReleaseWallet));

    bool rescan_required = false;
    DBErrors nLoadWalletRet = walletInstance->LoadWallet();
    if (nLoadWalletRet != DBErrors::LOAD_OK) {
        if (nLoadWalletRet == DBErrors::CORRUPT) {
            error = strprintf(_("Error loading %s: Wallet corrupted"), walletFile);
            return nullptr;
        }
        else if (nLoadWalletRet == DBErrors::NONCRITICAL_ERROR)
        {
            warnings.push_back(strprintf(_("Error reading %s! All keys read correctly, but transaction data"
                                           " or address book entries might be missing or incorrect."),
                walletFile));
        }
        else if (nLoadWalletRet == DBErrors::TOO_NEW) {
            error = strprintf(_("Error loading %s: Wallet requires newer version of %s"), walletFile, PACKAGE_NAME);
            return nullptr;
        }
        else if (nLoadWalletRet == DBErrors::EXTERNAL_SIGNER_SUPPORT_REQUIRED) {
            error = strprintf(_("Error loading %s: External signer wallet being loaded without external signer support compiled"), walletFile);
            return nullptr;
        }
        else if (nLoadWalletRet == DBErrors::NEED_REWRITE)
        {
            error = strprintf(_("Wallet needed to be rewritten: restart %s to complete"), PACKAGE_NAME);
            return nullptr;
        } else if (nLoadWalletRet == DBErrors::NEED_RESCAN) {
            warnings.push_back(strprintf(_("Error reading %s! Transaction data may be missing or incorrect."
                                           " Rescanning wallet."), walletFile));
            rescan_required = true;
        }
        else {
            error = strprintf(_("Error loading %s"), walletFile);
            return nullptr;
        }
    }

    // This wallet is in its first run if there are no ScriptPubKeyMans and it isn't blank or no privkeys
    const bool fFirstRun = (!walletInstance->IsInitialised() || walletInstance->m_spk_managers.empty()) &&
                     !walletInstance->IsWalletFlagSet(WALLET_FLAG_DISABLE_PRIVATE_KEYS) &&
                     !walletInstance->IsWalletFlagSet(WALLET_FLAG_BLANK_WALLET);
    if (fFirstRun)
    {
        walletInstance->SetMinVersion(FEATURE_LATEST);

        walletInstance->AddWalletFlags(wallet_creation_flags);

        // Only create LegacyScriptPubKeyMan when not descriptor wallet
        if (!walletInstance->IsWalletFlagSet(WALLET_FLAG_DESCRIPTORS)) {
            walletInstance->SetupLegacyScriptPubKeyMan();
        }

        if ((wallet_creation_flags & WALLET_FLAG_EXTERNAL_SIGNER) || !(wallet_creation_flags & (WALLET_FLAG_DISABLE_PRIVATE_KEYS | WALLET_FLAG_BLANK_WALLET))) {
            LOCK(walletInstance->cs_wallet);
            if (!walletInstance->IsParticlWallet() && walletInstance->IsWalletFlagSet(WALLET_FLAG_DESCRIPTORS)) {
                walletInstance->SetupDescriptorScriptPubKeyMans();
                // SetupDescriptorScriptPubKeyMans already calls SetupGeneration for us so we don't need to call SetupGeneration separately
            } else {
                // Legacy wallets need SetupGeneration here.
                if (!walletInstance->IsParticlWallet())
                for (auto spk_man : walletInstance->GetActiveScriptPubKeyMans()) {
                    if (!spk_man->SetupGeneration()) {
                        error = _("Unable to generate initial keys");
                        return nullptr;
                    }
                }
            }
        }

        if (chain) {
            walletInstance->chainStateFlushed(chain->getTipLocator());
        }
    } else if (wallet_creation_flags & WALLET_FLAG_DISABLE_PRIVATE_KEYS) {
        // Make it impossible to disable private keys after creation
        error = strprintf(_("Error loading %s: Private keys can only be disabled during creation"), walletFile);
        return NULL;
    } else if (walletInstance->IsWalletFlagSet(WALLET_FLAG_DISABLE_PRIVATE_KEYS)) {
        for (auto spk_man : walletInstance->GetActiveScriptPubKeyMans()) {
            if (spk_man->HavePrivateKeys()) {
                warnings.push_back(strprintf(_("Warning: Private keys detected in wallet {%s} with disabled private keys"), walletFile));
                break;
            }
        }
    }

    if (!args.GetArg("-addresstype", "").empty()) {
        std::optional<OutputType> parsed = ParseOutputType(args.GetArg("-addresstype", ""));
        if (!parsed) {
            error = strprintf(_("Unknown address type '%s'"), args.GetArg("-addresstype", ""));
            return nullptr;
        }
        walletInstance->m_default_address_type = parsed.value();
    }

    if (!args.GetArg("-changetype", "").empty()) {
        std::optional<OutputType> parsed = ParseOutputType(args.GetArg("-changetype", ""));
        if (!parsed) {
            error = strprintf(_("Unknown change type '%s'"), args.GetArg("-changetype", ""));
            return nullptr;
        }
        walletInstance->m_default_change_type = parsed.value();
    }

    if (args.IsArgSet("-mintxfee")) {
        std::optional<CAmount> min_tx_fee = ParseMoney(args.GetArg("-mintxfee", ""));
        if (!min_tx_fee || min_tx_fee.value() == 0) {
            error = AmountErrMsg("mintxfee", args.GetArg("-mintxfee", ""));
            return nullptr;
        } else if (min_tx_fee.value() > HIGH_TX_FEE_PER_KB) {
            warnings.push_back(AmountHighWarn("-mintxfee") + Untranslated(" ") +
                               _("This is the minimum transaction fee you pay on every transaction."));
        }

        walletInstance->m_min_fee = CFeeRate{min_tx_fee.value()};
    }

    if (args.IsArgSet("-maxapsfee")) {
        const std::string max_aps_fee{args.GetArg("-maxapsfee", "")};
        if (max_aps_fee == "-1") {
            walletInstance->m_max_aps_fee = -1;
        } else if (std::optional<CAmount> max_fee = ParseMoney(max_aps_fee)) {
            if (max_fee.value() > HIGH_APS_FEE) {
                warnings.push_back(AmountHighWarn("-maxapsfee") + Untranslated(" ") +
                                  _("This is the maximum transaction fee you pay (in addition to the normal fee) to prioritize partial spend avoidance over regular coin selection."));
            }
            walletInstance->m_max_aps_fee = max_fee.value();
        } else {
            error = AmountErrMsg("maxapsfee", max_aps_fee);
            return nullptr;
        }
    }

    if (args.IsArgSet("-fallbackfee")) {
        std::optional<CAmount> fallback_fee = ParseMoney(args.GetArg("-fallbackfee", ""));
        if (!fallback_fee) {
            error = strprintf(_("Invalid amount for -fallbackfee=<amount>: '%s'"), args.GetArg("-fallbackfee", ""));
            return nullptr;
        } else if (fallback_fee.value() > HIGH_TX_FEE_PER_KB) {
            warnings.push_back(AmountHighWarn("-fallbackfee") + Untranslated(" ") +
                               _("This is the transaction fee you may pay when fee estimates are not available."));
        }
        walletInstance->m_fallback_fee = CFeeRate{fallback_fee.value()};
    }

    // Disable fallback fee in case value was set to 0, enable if non-null value
    walletInstance->m_allow_fallback_fee = walletInstance->m_fallback_fee.GetFeePerK() != 0;

    if (args.IsArgSet("-discardfee")) {
        std::optional<CAmount> discard_fee = ParseMoney(args.GetArg("-discardfee", ""));
        if (!discard_fee) {
            error = strprintf(_("Invalid amount for -discardfee=<amount>: '%s'"), args.GetArg("-discardfee", ""));
            return nullptr;
        } else if (discard_fee.value() > HIGH_TX_FEE_PER_KB) {
            warnings.push_back(AmountHighWarn("-discardfee") + Untranslated(" ") +
                               _("This is the transaction fee you may discard if change is smaller than dust at this level"));
        }
        walletInstance->m_discard_rate = CFeeRate{discard_fee.value()};
    }

    if (args.IsArgSet("-paytxfee")) {
        std::optional<CAmount> pay_tx_fee = ParseMoney(args.GetArg("-paytxfee", ""));
        if (!pay_tx_fee) {
            error = AmountErrMsg("paytxfee", args.GetArg("-paytxfee", ""));
            return nullptr;
        } else if (pay_tx_fee.value() > HIGH_TX_FEE_PER_KB) {
            warnings.push_back(AmountHighWarn("-paytxfee") + Untranslated(" ") +
                               _("This is the transaction fee you will pay if you send a transaction."));
        }

        walletInstance->m_pay_tx_fee = CFeeRate{pay_tx_fee.value(), 1000};

        if (chain && walletInstance->m_pay_tx_fee < chain->relayMinFee()) {
            error = strprintf(_("Invalid amount for -paytxfee=<amount>: '%s' (must be at least %s)"),
                args.GetArg("-paytxfee", ""), chain->relayMinFee().ToString());
            return nullptr;
        }
    }

    if (args.IsArgSet("-maxtxfee")) {
        std::optional<CAmount> max_fee = ParseMoney(args.GetArg("-maxtxfee", ""));
        if (!max_fee) {
            error = AmountErrMsg("maxtxfee", args.GetArg("-maxtxfee", ""));
            return nullptr;
        } else if (max_fee.value() > HIGH_MAX_TX_FEE) {
            warnings.push_back(_("-maxtxfee is set very high! Fees this large could be paid on a single transaction."));
        }

        if (chain && CFeeRate{max_fee.value(), 1000} < chain->relayMinFee()) {
            error = strprintf(_("Invalid amount for -maxtxfee=<amount>: '%s' (must be at least the minrelay fee of %s to prevent stuck transactions)"),
                args.GetArg("-maxtxfee", ""), chain->relayMinFee().ToString());
            return nullptr;
        }

        walletInstance->m_default_max_tx_fee = max_fee.value();
    }

    if (args.IsArgSet("-consolidatefeerate")) {
        if (std::optional<CAmount> consolidate_feerate = ParseMoney(args.GetArg("-consolidatefeerate", ""))) {
            walletInstance->m_consolidate_feerate = CFeeRate(*consolidate_feerate);
        } else {
            error = AmountErrMsg("consolidatefeerate", args.GetArg("-consolidatefeerate", ""));
            return nullptr;
        }
    }

    if (chain && chain->relayMinFee().GetFeePerK() > HIGH_TX_FEE_PER_KB) {
        warnings.push_back(AmountHighWarn("-minrelaytxfee") + Untranslated(" ") +
                           _("The wallet will avoid paying less than the minimum relay fee."));
    }

    walletInstance->m_confirm_target = args.GetIntArg("-txconfirmtarget", DEFAULT_TX_CONFIRM_TARGET);
    walletInstance->m_spend_zero_conf_change = args.GetBoolArg("-spendzeroconfchange", DEFAULT_SPEND_ZEROCONF_CHANGE);
    walletInstance->m_signal_rbf = args.GetBoolArg("-walletrbf", DEFAULT_WALLET_RBF);

    walletInstance->WalletLogPrintf("Wallet completed loading in %15dms\n", GetTimeMillis() - nStart);

    // Try to top up keypool. No-op if the wallet is locked.
    walletInstance->TopUpKeyPool();

    if (chain && !AttachChain(walletInstance, *chain, rescan_required, error, warnings)) {
        return nullptr;
    }

    {
        LOCK(context.wallets_mutex);
        for (auto& load_wallet : context.wallet_load_fns) {
            load_wallet(interfaces::MakeWallet(context, walletInstance));
        }
    }

    {
        LOCK(walletInstance->cs_wallet);
        walletInstance->SetBroadcastTransactions(args.GetBoolArg("-walletbroadcast", DEFAULT_WALLETBROADCAST));
        walletInstance->WalletLogPrintf("setKeyPool.size() = %u\n",      walletInstance->GetKeyPoolSize());
        walletInstance->WalletLogPrintf("mapWallet.size() = %u\n",       walletInstance->mapWallet.size());
        walletInstance->WalletLogPrintf("m_address_book.size() = %u\n",  walletInstance->m_address_book.size());
    }

    return walletInstance;
}

bool CWallet::AttachChain(const std::shared_ptr<CWallet>& walletInstance, interfaces::Chain& chain, const bool rescan_required, bilingual_str& error, std::vector<bilingual_str>& warnings)
{
    LOCK(walletInstance->cs_wallet);
    // allow setting the chain if it hasn't been set already but prevent changing it
    assert(!walletInstance->m_chain || walletInstance->m_chain == &chain);
    walletInstance->m_chain = &chain;

    // Register wallet with validationinterface. It's done before rescan to avoid
    // missing block connections between end of rescan and validation subscribing.
    // Because of wallet lock being hold, block connection notifications are going to
    // be pending on the validation-side until lock release. It's likely to have
    // block processing duplicata (if rescan block range overlaps with notification one)
    // but we guarantee at least than wallet state is correct after notifications delivery.
    // This is temporary until rescan and notifications delivery are unified under same
    // interface.
    walletInstance->m_chain_notifications_handler = walletInstance->chain().handleNotifications(walletInstance);

    // If rescan_required = true, rescan_height remains equal to 0
    int rescan_height = 0;
    if (!rescan_required)
    {
        WalletBatch batch(walletInstance->GetDatabase());
        CBlockLocator locator;
        if (batch.ReadBestBlock(locator)) {
            if (const std::optional<int> fork_height = chain.findLocatorFork(locator)) {
                rescan_height = *fork_height;
            }
        }
    }

    const std::optional<int> tip_height = chain.getHeight();
    if (tip_height) {
        walletInstance->m_last_block_processed = chain.getBlockHash(*tip_height);
        walletInstance->m_last_block_processed_height = *tip_height;
    } else {
        walletInstance->m_last_block_processed.SetNull();
        walletInstance->m_last_block_processed_height = -1;
    }

    if (walletInstance->ShouldRescan())
    if (tip_height && *tip_height != rescan_height)
    {
        if (chain.havePruned()) {
            int block_height = *tip_height;
            while (block_height > 0 && chain.haveBlockOnDisk(block_height - 1) && rescan_height != block_height) {
                --block_height;
            }

            if (rescan_height != block_height) {
                // We can't rescan beyond non-pruned blocks, stop and throw an error.
                // This might happen if a user uses an old wallet within a pruned node
                // or if they ran -disablewallet for a longer time, then decided to re-enable
                // Exit early and print an error.
                // If a block is pruned after this check, we will load the wallet,
                // but fail the rescan with a generic error.
                error = _("Prune: last wallet synchronisation goes beyond pruned data. You need to -reindex (download the whole blockchain again in case of pruned node)");
                return false;
            }
        }

        chain.initMessage(_("Rescanning…").translated);
        walletInstance->WalletLogPrintf("Rescanning last %i blocks (from block %i)...\n", *tip_height - rescan_height, rescan_height);

        // No need to read and scan block if block was created before
        // our wallet birthday (as adjusted for block time variability)
        std::optional<int64_t> time_first_key;
        for (auto spk_man : walletInstance->GetAllScriptPubKeyMans()) {
            int64_t time = spk_man->GetTimeFirstKey();
            if (!time_first_key || time < *time_first_key) time_first_key = time;
        }
        if (time_first_key) {
            chain.findFirstBlockWithTimeAndHeight(*time_first_key - TIMESTAMP_WINDOW, rescan_height, FoundBlock().height(rescan_height));
        }

        {
            WalletRescanReserver reserver(*walletInstance);
            if (!reserver.reserve() || (ScanResult::SUCCESS != walletInstance->ScanForWalletTransactions(chain.getBlockHash(rescan_height), rescan_height, {} /* max height */, reserver, true /* update */).status)) {
                error = _("Failed to rescan the wallet during initialization");
                return false;
            }
        }
        walletInstance->chainStateFlushed(chain.getTipLocator());
        walletInstance->GetDatabase().IncrementUpdateCounter();
    }

    return true;
}

const CAddressBookData* CWallet::FindAddressBookEntry(const CTxDestination& dest, bool allow_change) const
{
    const auto& address_book_it = m_address_book.find(dest);
    if (address_book_it == m_address_book.end()) return nullptr;
    if ((!allow_change) && address_book_it->second.IsChange()) {
        return nullptr;
    }
    return &address_book_it->second;
}

bool CWallet::UpgradeWallet(int version, bilingual_str& error)
{
    int prev_version = GetVersion();
    if (version == 0) {
        WalletLogPrintf("Performing wallet upgrade to %i\n", FEATURE_LATEST);
        version = FEATURE_LATEST;
    } else {
        WalletLogPrintf("Allowing wallet upgrade up to %i\n", version);
    }
    if (version < prev_version) {
        error = strprintf(_("Cannot downgrade wallet from version %i to version %i. Wallet version unchanged."), prev_version, version);
        return false;
    }

    LOCK(cs_wallet);

    // Do not upgrade versions to any version between HD_SPLIT and FEATURE_PRE_SPLIT_KEYPOOL unless already supporting HD_SPLIT
    if (!CanSupportFeature(FEATURE_HD_SPLIT) && version >= FEATURE_HD_SPLIT && version < FEATURE_PRE_SPLIT_KEYPOOL) {
        error = strprintf(_("Cannot upgrade a non HD split wallet from version %i to version %i without upgrading to support pre-split keypool. Please use version %i or no version specified."), prev_version, version, FEATURE_PRE_SPLIT_KEYPOOL);
        return false;
    }

    // Permanently upgrade to the version
    SetMinVersion(GetClosestWalletFeature(version));

    for (auto spk_man : GetActiveScriptPubKeyMans()) {
        if (!spk_man->Upgrade(prev_version, version, error)) {
            return false;
        }
    }
    return true;
}

void CWallet::postInitProcess()
{
    LOCK(cs_wallet);

    // Add wallet transactions that aren't already in a block to mempool
    // Do this here as mempool requires genesis block to be loaded
    ReacceptWalletTransactions();

    // Update wallet transactions with current mempool transactions.
    chain().requestMempoolTransactions(*this);
}

bool CWallet::BackupWallet(const std::string& strDest) const
{
    return GetDatabase().Backup(strDest);
}

CKeyPool::CKeyPool()
{
    nTime = GetTime();
    fInternal = false;
    m_pre_split = false;
}

CKeyPool::CKeyPool(const CPubKey& vchPubKeyIn, bool internalIn)
{
    nTime = GetTime();
    vchPubKey = vchPubKeyIn;
    fInternal = internalIn;
    m_pre_split = false;
}

int CWallet::GetTxDepthInMainChain(const CWalletTx& wtx) const
{
    AssertLockHeld(cs_wallet);
    if (auto* conf = wtx.state<TxStateConfirmed>()) {
        return GetLastBlockHeight() - conf->confirmed_block_height + 1;
    } else if (auto* conf = wtx.state<TxStateConflicted>()) {
        return -1 * (GetLastBlockHeight() - conf->conflicting_block_height + 1);
    } else {
        return 0;
    }
}

int CWallet::GetTxBlocksToMaturity(const CWalletTx& wtx) const
{
    if (!(wtx.IsCoinBase() || wtx.IsCoinStake())) {
        return 0;
    }

    int chain_depth = GetTxDepthInMainChain(wtx);
    assert(chain_depth >= 0); // coinbase tx should not be conflicted

    if (IsParticlWallet()) {
        int last_processed = WITH_LOCK(cs_wallet, return m_last_block_processed_height);
        if (last_processed < COINBASE_MATURITY * 2) {
            if (const auto* conf = wtx.state<TxStateConfirmed>()) {
                int nRequiredDepth = conf->confirmed_block_height / 2;
                return std::max(0, (nRequiredDepth+1) - chain_depth);
            }
        }
    }

    return std::max(0, (COINBASE_MATURITY+1) - chain_depth);
}

bool CWallet::IsTxImmatureCoinBase(const CWalletTx& wtx) const
{
    // note GetBlocksToMaturity is 0 for non-coinbase tx
    return GetTxBlocksToMaturity(wtx) > 0;
}

bool CWallet::IsCrypted() const
{
    return HasEncryptionKeys();
}

bool CWallet::IsLocked() const
{
    if (!IsCrypted()) {
        return false;
    }
    LOCK(cs_wallet);
    return vMasterKey.empty();
}

bool CWallet::Lock()
{
    if (!IsCrypted())
        return false;

    {
        LOCK(cs_wallet);
        vMasterKey.clear();
    }

    NotifyStatusChanged(this);
    return true;
}

bool CWallet::Unlock(const CKeyingMaterial& vMasterKeyIn, bool accept_no_keys)
{
    {
        LOCK(cs_wallet);
        for (const auto& spk_man_pair : m_spk_managers) {
            if (!spk_man_pair.second->CheckDecryptionKey(vMasterKeyIn, accept_no_keys)) {
                return false;
            }
        }
        vMasterKey = vMasterKeyIn;
    }
    NotifyStatusChanged(this);
    return true;
}

std::set<ScriptPubKeyMan*> CWallet::GetActiveScriptPubKeyMans() const
{
    std::set<ScriptPubKeyMan*> spk_mans;
    for (bool internal : {false, true}) {
        for (OutputType t : OUTPUT_TYPES) {
            auto spk_man = GetScriptPubKeyMan(t, internal);
            if (spk_man) {
                spk_mans.insert(spk_man);
            }
        }
    }
    return spk_mans;
}

std::set<ScriptPubKeyMan*> CWallet::GetAllScriptPubKeyMans() const
{
    std::set<ScriptPubKeyMan*> spk_mans;
    for (const auto& spk_man_pair : m_spk_managers) {
        spk_mans.insert(spk_man_pair.second.get());
    }
    return spk_mans;
}

ScriptPubKeyMan* CWallet::GetScriptPubKeyMan(const OutputType& type, bool internal) const
{
    const std::map<OutputType, ScriptPubKeyMan*>& spk_managers = internal ? m_internal_spk_managers : m_external_spk_managers;
    std::map<OutputType, ScriptPubKeyMan*>::const_iterator it = spk_managers.find(type);
    if (it == spk_managers.end()) {
        return nullptr;
    }
    return it->second;
}

std::set<ScriptPubKeyMan*> CWallet::GetScriptPubKeyMans(const CScript& script) const
{
    std::set<ScriptPubKeyMan*> spk_mans;
    SignatureData sigdata;
    for (const auto& spk_man_pair : m_spk_managers) {
        if (spk_man_pair.second->CanProvide(script, sigdata)) {
            spk_mans.insert(spk_man_pair.second.get());
        }
    }
    return spk_mans;
}

ScriptPubKeyMan* CWallet::GetScriptPubKeyMan(const uint256& id) const
{
    if (m_spk_managers.count(id) > 0) {
        return m_spk_managers.at(id).get();
    }
    return nullptr;
}

std::unique_ptr<SigningProvider> CWallet::GetSolvingProvider(const CScript& script) const
{
    SignatureData sigdata;
    return GetSolvingProvider(script, sigdata);
}

std::unique_ptr<SigningProvider> CWallet::GetSolvingProvider(const CScript& script, SignatureData& sigdata) const
{
    for (const auto& spk_man_pair : m_spk_managers) {
        if (spk_man_pair.second->CanProvide(script, sigdata)) {
            return spk_man_pair.second->GetSolvingProvider(script);
        }
    }
    return nullptr;
}

LegacyScriptPubKeyMan* CWallet::GetLegacyScriptPubKeyMan() const
{
    if (IsWalletFlagSet(WALLET_FLAG_DESCRIPTORS)) {
        return nullptr;
    }
    // Legacy wallets only have one ScriptPubKeyMan which is a LegacyScriptPubKeyMan.
    // Everything in m_internal_spk_managers and m_external_spk_managers point to the same legacyScriptPubKeyMan.
    auto it = m_internal_spk_managers.find(OutputType::LEGACY);
    if (it == m_internal_spk_managers.end()) return nullptr;
    return dynamic_cast<LegacyScriptPubKeyMan*>(it->second);
}

LegacyScriptPubKeyMan* CWallet::GetOrCreateLegacyScriptPubKeyMan()
{
    SetupLegacyScriptPubKeyMan();
    return GetLegacyScriptPubKeyMan();
}

void CWallet::SetupLegacyScriptPubKeyMan()
{
    if (!m_internal_spk_managers.empty() || !m_external_spk_managers.empty() || !m_spk_managers.empty() || IsWalletFlagSet(WALLET_FLAG_DESCRIPTORS)) {
        return;
    }

    auto spk_manager = std::unique_ptr<ScriptPubKeyMan>(new LegacyScriptPubKeyMan(*this));
    for (const auto& type : LEGACY_OUTPUT_TYPES) {
        m_internal_spk_managers[type] = spk_manager.get();
        m_external_spk_managers[type] = spk_manager.get();
    }
    m_spk_managers[spk_manager->GetID()] = std::move(spk_manager);
}

const CKeyingMaterial& CWallet::GetEncryptionKey() const
{
    return vMasterKey;
}

bool CWallet::HasEncryptionKeys() const
{
    return !mapMasterKeys.empty();
}

void CWallet::ConnectScriptPubKeyManNotifiers()
{
    for (const auto& spk_man : GetActiveScriptPubKeyMans()) {
        spk_man->NotifyWatchonlyChanged.connect(NotifyWatchonlyChanged);
        spk_man->NotifyCanGetAddressesChanged.connect(NotifyCanGetAddressesChanged);
    }
}

void CWallet::LoadDescriptorScriptPubKeyMan(uint256 id, WalletDescriptor& desc)
{
    if (IsWalletFlagSet(WALLET_FLAG_EXTERNAL_SIGNER)) {
        auto spk_manager = std::unique_ptr<ScriptPubKeyMan>(new ExternalSignerScriptPubKeyMan(*this, desc));
        m_spk_managers[id] = std::move(spk_manager);
    } else {
        auto spk_manager = std::unique_ptr<ScriptPubKeyMan>(new DescriptorScriptPubKeyMan(*this, desc));
        m_spk_managers[id] = std::move(spk_manager);
    }
}

void CWallet::SetupDescriptorScriptPubKeyMans()
{
    AssertLockHeld(cs_wallet);

    if (!IsWalletFlagSet(WALLET_FLAG_EXTERNAL_SIGNER)) {
        // Make a seed
        CKey seed_key;
        seed_key.MakeNewKey(true);
        CPubKey seed = seed_key.GetPubKey();
        assert(seed_key.VerifyPubKey(seed));

        // Get the extended key
        CExtKey master_key;
        master_key.SetSeed(seed_key);

        for (bool internal : {false, true}) {
            for (OutputType t : OUTPUT_TYPES) {
                auto spk_manager = std::unique_ptr<DescriptorScriptPubKeyMan>(new DescriptorScriptPubKeyMan(*this));
                if (IsCrypted()) {
                    if (IsLocked()) {
                        throw std::runtime_error(std::string(__func__) + ": Wallet is locked, cannot setup new descriptors");
                    }
                    if (!spk_manager->CheckDecryptionKey(vMasterKey) && !spk_manager->Encrypt(vMasterKey, nullptr)) {
                        throw std::runtime_error(std::string(__func__) + ": Could not encrypt new descriptors");
                    }
                }
                spk_manager->SetupDescriptorGeneration(master_key, t, internal);
                uint256 id = spk_manager->GetID();
                m_spk_managers[id] = std::move(spk_manager);
                AddActiveScriptPubKeyMan(id, t, internal);
            }
        }
    } else {
        ExternalSigner signer = ExternalSignerScriptPubKeyMan::GetExternalSigner();

        // TODO: add account parameter
        int account = 0;
        UniValue signer_res = signer.GetDescriptors(account);

        if (!signer_res.isObject()) throw std::runtime_error(std::string(__func__) + ": Unexpected result");
        for (bool internal : {false, true}) {
            const UniValue& descriptor_vals = find_value(signer_res, internal ? "internal" : "receive");
            if (!descriptor_vals.isArray()) throw std::runtime_error(std::string(__func__) + ": Unexpected result");
            for (const UniValue& desc_val : descriptor_vals.get_array().getValues()) {
                std::string desc_str = desc_val.getValStr();
                FlatSigningProvider keys;
                std::string desc_error;
                std::unique_ptr<Descriptor> desc = Parse(desc_str, keys, desc_error, false);
                if (desc == nullptr) {
                    throw std::runtime_error(std::string(__func__) + ": Invalid descriptor \"" + desc_str + "\" (" + desc_error + ")");
                }
                if (!desc->GetOutputType()) {
                    continue;
                }
                OutputType t =  *desc->GetOutputType();
                auto spk_manager = std::unique_ptr<ExternalSignerScriptPubKeyMan>(new ExternalSignerScriptPubKeyMan(*this));
                spk_manager->SetupDescriptor(std::move(desc));
                uint256 id = spk_manager->GetID();
                m_spk_managers[id] = std::move(spk_manager);
                AddActiveScriptPubKeyMan(id, t, internal);
            }
        }
    }
}

void CWallet::AddActiveScriptPubKeyMan(uint256 id, OutputType type, bool internal)
{
    WalletBatch batch(GetDatabase());
    if (!batch.WriteActiveScriptPubKeyMan(static_cast<uint8_t>(type), id, internal)) {
        throw std::runtime_error(std::string(__func__) + ": writing active ScriptPubKeyMan id failed");
    }
    LoadActiveScriptPubKeyMan(id, type, internal);
}

void CWallet::LoadActiveScriptPubKeyMan(uint256 id, OutputType type, bool internal)
{
    // Activating ScriptPubKeyManager for a given output and change type is incompatible with legacy wallets.
    // Legacy wallets have only one ScriptPubKeyManager and it's active for all output and change types.
    Assert(IsWalletFlagSet(WALLET_FLAG_DESCRIPTORS));

    WalletLogPrintf("Setting spkMan to active: id = %s, type = %d, internal = %d\n", id.ToString(), static_cast<int>(type), static_cast<int>(internal));
    auto& spk_mans = internal ? m_internal_spk_managers : m_external_spk_managers;
    auto& spk_mans_other = internal ? m_external_spk_managers : m_internal_spk_managers;
    auto spk_man = m_spk_managers.at(id).get();
    spk_mans[type] = spk_man;

    const auto it = spk_mans_other.find(type);
    if (it != spk_mans_other.end() && it->second == spk_man) {
        spk_mans_other.erase(type);
    }

    NotifyCanGetAddressesChanged();
}

void CWallet::DeactivateScriptPubKeyMan(uint256 id, OutputType type, bool internal)
{
    auto spk_man = GetScriptPubKeyMan(type, internal);
    if (spk_man != nullptr && spk_man->GetID() == id) {
        WalletLogPrintf("Deactivate spkMan: id = %s, type = %d, internal = %d\n", id.ToString(), static_cast<int>(type), static_cast<int>(internal));
        WalletBatch batch(GetDatabase());
        if (!batch.EraseActiveScriptPubKeyMan(static_cast<uint8_t>(type), internal)) {
            throw std::runtime_error(std::string(__func__) + ": erasing active ScriptPubKeyMan id failed");
        }

        auto& spk_mans = internal ? m_internal_spk_managers : m_external_spk_managers;
        spk_mans.erase(type);
    }

    NotifyCanGetAddressesChanged();
}

bool CWallet::IsLegacy() const
{
    if (m_internal_spk_managers.count(OutputType::LEGACY) == 0) {
        return false;
    }
    auto spk_man = dynamic_cast<LegacyScriptPubKeyMan*>(m_internal_spk_managers.at(OutputType::LEGACY));
    return spk_man != nullptr;
}

DescriptorScriptPubKeyMan* CWallet::GetDescriptorScriptPubKeyMan(const WalletDescriptor& desc) const
{
    for (auto& spk_man_pair : m_spk_managers) {
        // Try to downcast to DescriptorScriptPubKeyMan then check if the descriptors match
        DescriptorScriptPubKeyMan* spk_manager = dynamic_cast<DescriptorScriptPubKeyMan*>(spk_man_pair.second.get());
        if (spk_manager != nullptr && spk_manager->HasWalletDescriptor(desc)) {
            return spk_manager;
        }
    }

    return nullptr;
}

std::optional<bool> CWallet::IsInternalScriptPubKeyMan(ScriptPubKeyMan* spk_man) const
{
    // Legacy script pubkey man can't be either external or internal
    if (IsLegacy()) {
        return std::nullopt;
    }

    // only active ScriptPubKeyMan can be internal
    if (!GetActiveScriptPubKeyMans().count(spk_man)) {
        return std::nullopt;
    }

    const auto desc_spk_man = dynamic_cast<DescriptorScriptPubKeyMan*>(spk_man);
    if (!desc_spk_man) {
        throw std::runtime_error(std::string(__func__) + ": unexpected ScriptPubKeyMan type.");
    }

    LOCK(desc_spk_man->cs_desc_man);
    const auto& type = desc_spk_man->GetWalletDescriptor().descriptor->GetOutputType();
    assert(type.has_value());

    return GetScriptPubKeyMan(*type, /* internal= */ true) == desc_spk_man;
}

ScriptPubKeyMan* CWallet::AddWalletDescriptor(WalletDescriptor& desc, const FlatSigningProvider& signing_provider, const std::string& label, bool internal)
{
    AssertLockHeld(cs_wallet);

    if (!IsWalletFlagSet(WALLET_FLAG_DESCRIPTORS)) {
        WalletLogPrintf("Cannot add WalletDescriptor to a non-descriptor wallet\n");
        return nullptr;
    }

    auto spk_man = GetDescriptorScriptPubKeyMan(desc);
    if (spk_man) {
        WalletLogPrintf("Update existing descriptor: %s\n", desc.descriptor->ToString());
        spk_man->UpdateWalletDescriptor(desc);
    } else {
        auto new_spk_man = std::unique_ptr<DescriptorScriptPubKeyMan>(new DescriptorScriptPubKeyMan(*this, desc));
        spk_man = new_spk_man.get();

        // Save the descriptor to memory
        m_spk_managers[new_spk_man->GetID()] = std::move(new_spk_man);
    }

    // Add the private keys to the descriptor
    for (const auto& entry : signing_provider.keys) {
        const CKey& key = entry.second;
        spk_man->AddDescriptorKey(key, key.GetPubKey());
    }

    // Top up key pool, the manager will generate new scriptPubKeys internally
    if (!spk_man->TopUp()) {
        WalletLogPrintf("Could not top up scriptPubKeys\n");
        return nullptr;
    }

    // Apply the label if necessary
    // Note: we disable labels for ranged descriptors
    if (!desc.descriptor->IsRange()) {
        auto script_pub_keys = spk_man->GetScriptPubKeys();
        if (script_pub_keys.empty()) {
            WalletLogPrintf("Could not generate scriptPubKeys (cache is empty)\n");
            return nullptr;
        }

        CTxDestination dest;
        if (!internal && ExtractDestination(script_pub_keys.at(0), dest)) {
            SetAddressBook(dest, label, "receive");
        }
    }

    // Save the descriptor to DB
    spk_man->WriteDescriptor();

    return spk_man;
}

boost::signals2::signal<void (const std::shared_ptr<CWallet>& wallet)> NotifyWalletAdded;
} // namespace wallet<|MERGE_RESOLUTION|>--- conflicted
+++ resolved
@@ -368,14 +368,13 @@
     // Write the wallet settings
     UpdateWalletSetting(*context.chain, name, load_on_start, warnings);
 
-<<<<<<< HEAD
-    if (wallet->IsParticlWallet()) {
-        RestartStakingThreads(context, *context.chain->getChainman());
-=======
     // Legacy wallets are being deprecated, warn if a newly created wallet is legacy
     if (!(wallet_creation_flags & WALLET_FLAG_DESCRIPTORS)) {
         warnings.push_back(_("Wallet created successfully. The legacy wallet type is being deprecated and support for creating and opening legacy wallets will be removed in the future."));
->>>>>>> e0881aa5
+    }
+
+    if (wallet->IsParticlWallet()) {
+        RestartStakingThreads(context, *context.chain->getChainman());
     }
 
     status = DatabaseStatus::SUCCESS;
