--- conflicted
+++ resolved
@@ -4688,9 +4688,6 @@
     CacheNewScriptPubKeys(spks, spkm);
 }
 
-<<<<<<< HEAD
-boost::signals2::signal<void (const std::shared_ptr<CWallet>& wallet)> NotifyWalletAdded;
-=======
 std::set<CExtPubKey> CWallet::GetActiveHDPubKeys() const
 {
     AssertLockHeld(cs_wallet);
@@ -4726,5 +4723,6 @@
     }
     return std::nullopt;
 }
->>>>>>> 61de64df
+
+boost::signals2::signal<void (const std::shared_ptr<CWallet>& wallet)> NotifyWalletAdded;
 } // namespace wallet