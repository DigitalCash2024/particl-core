// Copyright (c) 2009-2010 Satoshi Nakamoto
// Copyright (c) 2009-2022 The Bitcoin Core developers
// Distributed under the MIT software license, see the accompanying
// file COPYING or http://www.opensource.org/licenses/mit-license.php.

#include <wallet/wallet.h>

#include <blockfilter.h>
#include <chain.h>
#include <common/args.h>
#include <consensus/amount.h>
#include <consensus/consensus.h>
#include <consensus/validation.h>
#include <external_signer.h>
#include <interfaces/chain.h>
#include <interfaces/wallet.h>
#include <key.h>
#include <key_io.h>
#include <outputtype.h>
#include <policy/fees.h>
#include <policy/policy.h>
#include <primitives/block.h>
#include <primitives/transaction.h>
#include <psbt.h>
#include <random.h>
#include <script/descriptor.h>
#include <script/script.h>
#include <script/signingprovider.h>
#include <support/cleanse.h>
#include <txmempool.h>
#include <util/bip32.h>
#include <util/check.h>
#include <util/error.h>
#include <util/fees.h>
#include <util/fs.h>
#include <util/fs_helpers.h>
#include <util/moneystr.h>
#include <util/rbf.h>
#include <util/string.h>
#include <util/translation.h>
#include <wallet/coincontrol.h>
#include <wallet/context.h>
#include <wallet/external_signer_scriptpubkeyman.h>
#include <wallet/fees.h>

#include <univalue.h>

#include <algorithm>
#include <assert.h>
#include <optional>

#include <wallet/hdwallet.h>

const uint256 ABANDON_HASH(uint256::ONE);

using interfaces::FoundBlock;

namespace wallet {

bool AddWalletSetting(interfaces::Chain& chain, const std::string& wallet_name)
{
    util::SettingsValue setting_value = chain.getRwSetting("wallet");
    if (!setting_value.isArray()) setting_value.setArray();
    for (const util::SettingsValue& value : setting_value.getValues()) {
        if (value.isStr() && value.get_str() == wallet_name) return true;
    }
    setting_value.push_back(wallet_name);
    return chain.updateRwSetting("wallet", setting_value);
}

bool RemoveWalletSetting(interfaces::Chain& chain, const std::string& wallet_name)
{
    util::SettingsValue setting_value = chain.getRwSetting("wallet");
    if (!setting_value.isArray()) return true;
    util::SettingsValue new_value(util::SettingsValue::VARR);
    for (const util::SettingsValue& value : setting_value.getValues()) {
        if (!value.isStr() || value.get_str() != wallet_name) new_value.push_back(value);
    }
    if (new_value.size() == setting_value.size()) return true;
    return chain.updateRwSetting("wallet", new_value);
}

static void UpdateWalletSetting(interfaces::Chain& chain,
                                const std::string& wallet_name,
                                std::optional<bool> load_on_startup,
                                std::vector<bilingual_str>& warnings)
{
    if (!load_on_startup) return;
    if (load_on_startup.value() && !AddWalletSetting(chain, wallet_name)) {
        warnings.emplace_back(Untranslated("Wallet load on startup setting could not be updated, so wallet may not be loaded next node startup."));
    } else if (!load_on_startup.value() && !RemoveWalletSetting(chain, wallet_name)) {
        warnings.emplace_back(Untranslated("Wallet load on startup setting could not be updated, so wallet may still be loaded next node startup."));
    }
}

/**
 * Refresh mempool status so the wallet is in an internally consistent state and
 * immediately knows the transaction's status: Whether it can be considered
 * trusted and is eligible to be abandoned ...
 */
void RefreshMempoolStatus(CWalletTx& tx, interfaces::Chain& chain)
{
    if (chain.isInMempool(tx.GetHash())) {
        tx.m_state = TxStateInMempool();
    } else if (tx.state<TxStateInMempool>()) {
        tx.m_state = TxStateInactive();
    }
}

bool AddWallet(WalletContext& context, const std::shared_ptr<CWallet>& wallet)
{
    LOCK(context.wallets_mutex);
    assert(wallet);
    std::vector<std::shared_ptr<CWallet>>::const_iterator i = std::find(context.wallets.begin(), context.wallets.end(), wallet);
    if (i != context.wallets.end()) return false;
    context.wallets.push_back(wallet);
    wallet->ConnectScriptPubKeyManNotifiers();
    wallet->NotifyCanGetAddressesChanged();
    NotifyWalletAdded(wallet);
    return true;
}

bool RemoveWallet(WalletContext& context, const std::shared_ptr<CWallet>& wallet, std::optional<bool> load_on_start, std::vector<bilingual_str>& warnings)
{
    assert(wallet);

    interfaces::Chain& chain = wallet->chain();
    std::string name = wallet->GetName();

    // Unregister with the validation interface which also drops shared pointers.
    wallet->m_chain_notifications_handler.reset();
    LOCK(context.wallets_mutex);
    std::vector<std::shared_ptr<CWallet>>::iterator i = std::find(context.wallets.begin(), context.wallets.end(), wallet);
    if (i == context.wallets.end()) return false;
    context.wallets.erase(i);

    // Write the wallet setting
    UpdateWalletSetting(chain, name, load_on_start, warnings);

    return true;
}

bool RemoveWallet(WalletContext& context, const std::shared_ptr<CWallet>& wallet, std::optional<bool> load_on_start)
{
    std::vector<bilingual_str> warnings;
    return RemoveWallet(context, wallet, load_on_start, warnings);
}

std::vector<std::shared_ptr<CWallet>> GetWallets(WalletContext& context)
{
    LOCK(context.wallets_mutex);
    return context.wallets;
}

std::shared_ptr<CWallet> GetDefaultWallet(WalletContext& context, size_t& count)
{
    LOCK(context.wallets_mutex);
    count = context.wallets.size();
    return count == 1 ? context.wallets[0] : nullptr;
}

std::shared_ptr<CWallet> GetWallet(WalletContext& context, const std::string& name)
{
    LOCK(context.wallets_mutex);
    for (const std::shared_ptr<CWallet>& wallet : context.wallets) {
        if (wallet->GetName() == name) return wallet;
    }
    return nullptr;
}

std::unique_ptr<interfaces::Handler> HandleLoadWallet(WalletContext& context, LoadWalletFn load_wallet)
{
    LOCK(context.wallets_mutex);
    auto it = context.wallet_load_fns.emplace(context.wallet_load_fns.end(), std::move(load_wallet));
    return interfaces::MakeCleanupHandler([&context, it] { LOCK(context.wallets_mutex); context.wallet_load_fns.erase(it); });
}

void NotifyWalletLoaded(WalletContext& context, const std::shared_ptr<CWallet>& wallet)
{
    LOCK(context.wallets_mutex);
    for (auto& load_wallet : context.wallet_load_fns) {
        load_wallet(interfaces::MakeWallet(context, wallet));
    }
}

static GlobalMutex g_loading_wallet_mutex;
static GlobalMutex g_wallet_release_mutex;
static std::condition_variable g_wallet_release_cv;
static std::set<std::string> g_loading_wallet_set GUARDED_BY(g_loading_wallet_mutex);
static std::set<std::string> g_unloading_wallet_set GUARDED_BY(g_wallet_release_mutex);

// Custom deleter for shared_ptr<CWallet>.
static void ReleaseWallet(CWallet* wallet)
{
    const std::string name = wallet->GetName();
    wallet->WalletLogPrintf("Releasing wallet\n");
    wallet->Flush();
    delete wallet;
    // Wallet is now released, notify UnloadWallet, if any.
    {
        LOCK(g_wallet_release_mutex);
        if (g_unloading_wallet_set.erase(name) == 0) {
            // UnloadWallet was not called for this wallet, all done.
            return;
        }
    }
    g_wallet_release_cv.notify_all();
}

void UnloadWallet(std::shared_ptr<CWallet>&& wallet)
{
    // Mark wallet for unloading.
    const std::string name = wallet->GetName();
    {
        LOCK(g_wallet_release_mutex);
        auto it = g_unloading_wallet_set.insert(name);
        assert(it.second);
    }
    // The wallet can be in use so it's not possible to explicitly unload here.
    // Notify the unload intent so that all remaining shared pointers are
    // released.
    wallet->NotifyUnload();

    // Time to ditch our shared_ptr and wait for ReleaseWallet call.
    wallet.reset();
    {
        WAIT_LOCK(g_wallet_release_mutex, lock);
        while (g_unloading_wallet_set.count(name) == 1) {
            g_wallet_release_cv.wait(lock);
        }
    }
}

namespace {
std::shared_ptr<CWallet> LoadWalletInternal(WalletContext& context, const std::string& name, std::optional<bool> load_on_start, const DatabaseOptions& options, DatabaseStatus& status, bilingual_str& error, std::vector<bilingual_str>& warnings)
{
    try {
        std::unique_ptr<WalletDatabase> database = MakeWalletDatabase(name, options, status, error);
        if (!database) {
            error = Untranslated("Wallet file verification failed.") + Untranslated(" ") + error;
            return nullptr;
        }

        context.chain->initMessage(_("Loading wallet…").translated);
        std::shared_ptr<CWallet> wallet = CWallet::Create(context, name, std::move(database), options.create_flags, error, warnings);
        if (!wallet) {
            error = Untranslated("Wallet loading failed.") + Untranslated(" ") + error;
            status = DatabaseStatus::FAILED_LOAD;
            return nullptr;
        }

        NotifyWalletLoaded(context, wallet);
        AddWallet(context, wallet);
        wallet->postInitProcess();

        // Write the wallet setting
        UpdateWalletSetting(*context.chain, name, load_on_start, warnings);

        if (wallet->IsParticlWallet()) {
            RestartStakingThreads(context, *context.chain->getChainman());
        }

        return wallet;
    } catch (const std::runtime_error& e) {
        error = Untranslated(e.what());
        status = DatabaseStatus::FAILED_LOAD;
        return nullptr;
    }
}

class FastWalletRescanFilter
{
public:
    FastWalletRescanFilter(const CWallet& wallet) : m_wallet(wallet)
    {
        // fast rescanning via block filters is only supported by descriptor wallets right now
        assert(!m_wallet.IsLegacy());

        // create initial filter with scripts from all ScriptPubKeyMans
        for (auto spkm : m_wallet.GetAllScriptPubKeyMans()) {
            auto desc_spkm{dynamic_cast<DescriptorScriptPubKeyMan*>(spkm)};
            assert(desc_spkm != nullptr);
            AddScriptPubKeys(desc_spkm);
            // save each range descriptor's end for possible future filter updates
            if (desc_spkm->IsHDEnabled()) {
                m_last_range_ends.emplace(desc_spkm->GetID(), desc_spkm->GetEndRange());
            }
        }
    }

    void UpdateIfNeeded()
    {
        // repopulate filter with new scripts if top-up has happened since last iteration
        for (const auto& [desc_spkm_id, last_range_end] : m_last_range_ends) {
            auto desc_spkm{dynamic_cast<DescriptorScriptPubKeyMan*>(m_wallet.GetScriptPubKeyMan(desc_spkm_id))};
            assert(desc_spkm != nullptr);
            int32_t current_range_end{desc_spkm->GetEndRange()};
            if (current_range_end > last_range_end) {
                AddScriptPubKeys(desc_spkm, last_range_end);
                m_last_range_ends.at(desc_spkm->GetID()) = current_range_end;
            }
        }
    }

    std::optional<bool> MatchesBlock(const uint256& block_hash) const
    {
        return m_wallet.chain().blockFilterMatchesAny(BlockFilterType::BASIC, block_hash, m_filter_set);
    }

private:
    const CWallet& m_wallet;
    /** Map for keeping track of each range descriptor's last seen end range.
      * This information is used to detect whether new addresses were derived
      * (that is, if the current end range is larger than the saved end range)
      * after processing a block and hence a filter set update is needed to
      * take possible keypool top-ups into account.
      */
    std::map<uint256, int32_t> m_last_range_ends;
    GCSFilter::ElementSet m_filter_set;

    void AddScriptPubKeys(const DescriptorScriptPubKeyMan* desc_spkm, int32_t last_range_end = 0)
    {
        for (const auto& script_pub_key : desc_spkm->GetScriptPubKeys(last_range_end)) {
            m_filter_set.emplace(script_pub_key.begin(), script_pub_key.end());
        }
    }
};
} // namespace

std::shared_ptr<CWallet> LoadWallet(WalletContext& context, const std::string& name, std::optional<bool> load_on_start, const DatabaseOptions& options, DatabaseStatus& status, bilingual_str& error, std::vector<bilingual_str>& warnings)
{
    auto result = WITH_LOCK(g_loading_wallet_mutex, return g_loading_wallet_set.insert(name));
    if (!result.second) {
        error = Untranslated("Wallet already loading.");
        status = DatabaseStatus::FAILED_LOAD;
        return nullptr;
    }
    auto wallet = LoadWalletInternal(context, name, load_on_start, options, status, error, warnings);
    WITH_LOCK(g_loading_wallet_mutex, g_loading_wallet_set.erase(result.first));
    return wallet;
}

std::shared_ptr<CWallet> CreateWallet(WalletContext& context, const std::string& name, std::optional<bool> load_on_start, DatabaseOptions& options, DatabaseStatus& status, bilingual_str& error, std::vector<bilingual_str>& warnings)
{
    uint64_t wallet_creation_flags = options.create_flags;
    const SecureString& passphrase = options.create_passphrase;

    if (wallet_creation_flags & WALLET_FLAG_DESCRIPTORS) options.require_format = DatabaseFormat::SQLITE;

    // Indicate that the wallet is actually supposed to be blank and not just blank to make it encrypted
    bool create_blank = (wallet_creation_flags & WALLET_FLAG_BLANK_WALLET);

    // Born encrypted wallets need to be created blank first.
    if (!passphrase.empty()) {
        wallet_creation_flags |= WALLET_FLAG_BLANK_WALLET;
    }

    // Private keys must be disabled for an external signer wallet
    if ((wallet_creation_flags & WALLET_FLAG_EXTERNAL_SIGNER) && !(wallet_creation_flags & WALLET_FLAG_DISABLE_PRIVATE_KEYS)) {
        error = Untranslated("Private keys must be disabled when using an external signer");
        status = DatabaseStatus::FAILED_CREATE;
        return nullptr;
    }

    // Descriptor support must be enabled for an external signer wallet
    if ((wallet_creation_flags & WALLET_FLAG_EXTERNAL_SIGNER) && !(wallet_creation_flags & WALLET_FLAG_DESCRIPTORS)) {
        error = Untranslated("Descriptor support must be enabled when using an external signer");
        status = DatabaseStatus::FAILED_CREATE;
        return nullptr;
    }

    // Do not allow a passphrase when private keys are disabled
    if (!passphrase.empty() && (wallet_creation_flags & WALLET_FLAG_DISABLE_PRIVATE_KEYS)) {
        error = Untranslated("Passphrase provided but private keys are disabled. A passphrase is only used to encrypt private keys, so cannot be used for wallets with private keys disabled.");
        status = DatabaseStatus::FAILED_CREATE;
        return nullptr;
    }

    // Wallet::Verify will check if we're trying to create a wallet with a duplicate name.
    std::unique_ptr<WalletDatabase> database = MakeWalletDatabase(name, options, status, error);
    if (!database) {
        error = Untranslated("Wallet file verification failed.") + Untranslated(" ") + error;
        status = DatabaseStatus::FAILED_VERIFY;
        return nullptr;
    }

    // Make the wallet
    context.chain->initMessage(_("Loading wallet…").translated);
    std::shared_ptr<CWallet> wallet = CWallet::Create(context, name, std::move(database), wallet_creation_flags, error, warnings);
    if (!wallet) {
        error = Untranslated("Wallet creation failed.") + Untranslated(" ") + error;
        status = DatabaseStatus::FAILED_CREATE;
        return nullptr;
    }

    // Encrypt the wallet
    if (!passphrase.empty() && !(wallet_creation_flags & WALLET_FLAG_DISABLE_PRIVATE_KEYS)) {
        if (!wallet->EncryptWallet(passphrase)) {
            error = Untranslated("Error: Wallet created but failed to encrypt.");
            status = DatabaseStatus::FAILED_ENCRYPT;
            return nullptr;
        }
        if (!create_blank) {
            // Unlock the wallet
            if (!wallet->Unlock(passphrase)) {
                error = Untranslated("Error: Wallet was encrypted but could not be unlocked");
                status = DatabaseStatus::FAILED_ENCRYPT;
                return nullptr;
            }

            // Set a seed for the wallet
            if (wallet->IsParticlWallet()) {
                if (0 != GetParticlWallet(wallet.get())->MakeDefaultAccount()) {
                    error = Untranslated("Error: MakeDefaultAccount failed");
                    return nullptr;
                }
            } else {
                LOCK(wallet->cs_wallet);
                if (wallet->IsWalletFlagSet(WALLET_FLAG_DESCRIPTORS)) {
                    wallet->SetupDescriptorScriptPubKeyMans();
                } else {
                    for (auto spk_man : wallet->GetActiveScriptPubKeyMans()) {
                        if (!spk_man->SetupGeneration()) {
                            error = Untranslated("Unable to generate initial keys");
                            status = DatabaseStatus::FAILED_CREATE;
                            return nullptr;
                        }
                    }
                }
            }

            // Relock the wallet
            wallet->Lock();
        }
    }

    NotifyWalletLoaded(context, wallet);
    AddWallet(context, wallet);
    wallet->postInitProcess();

    // Write the wallet settings
    UpdateWalletSetting(*context.chain, name, load_on_start, warnings);

    // Legacy wallets are being deprecated, warn if a newly created wallet is legacy
    if (!(wallet_creation_flags & WALLET_FLAG_DESCRIPTORS) && !wallet->IsParticlWallet()) {
        warnings.push_back(_("Wallet created successfully. The legacy wallet type is being deprecated and support for creating and opening legacy wallets will be removed in the future."));
    }

    if (wallet->IsParticlWallet()) {
        RestartStakingThreads(context, *context.chain->getChainman());
    }

    status = DatabaseStatus::SUCCESS;
    return wallet;
}

std::shared_ptr<CWallet> RestoreWallet(WalletContext& context, const fs::path& backup_file, const std::string& wallet_name, std::optional<bool> load_on_start, DatabaseStatus& status, bilingual_str& error, std::vector<bilingual_str>& warnings)
{
    DatabaseOptions options;
    ReadDatabaseArgs(*context.args, options);
    options.require_existing = true;

    const fs::path wallet_path = fsbridge::AbsPathJoin(GetWalletDir(), fs::u8path(wallet_name));
    auto wallet_file = wallet_path / "wallet.dat";
    std::shared_ptr<CWallet> wallet;

    try {
        if (!fs::exists(backup_file)) {
            error = Untranslated("Backup file does not exist");
            status = DatabaseStatus::FAILED_INVALID_BACKUP_FILE;
            return nullptr;
        }

        if (fs::exists(wallet_path) || !TryCreateDirectories(wallet_path)) {
            error = Untranslated(strprintf("Failed to create database path '%s'. Database already exists.", fs::PathToString(wallet_path)));
            status = DatabaseStatus::FAILED_ALREADY_EXISTS;
            return nullptr;
        }

        fs::copy_file(backup_file, wallet_file, fs::copy_options::none);

        wallet = LoadWallet(context, wallet_name, load_on_start, options, status, error, warnings);
    } catch (const std::exception& e) {
        assert(!wallet);
        if (!error.empty()) error += Untranslated("\n");
        error += strprintf(Untranslated("Unexpected exception: %s"), e.what());
    }
    if (!wallet) {
        fs::remove_all(wallet_path);
    }

    return wallet;
}

/** @defgroup mapWallet
 *
 * @{
 */

const CWalletTx* CWallet::GetWalletTx(const uint256& hash) const
{
    AssertLockHeld(cs_wallet);
    const auto it = mapWallet.find(hash);
    if (it == mapWallet.end())
        return nullptr;
    return &(it->second);
}

void CWallet::UpgradeKeyMetadata()
{
    if (IsLocked() || IsWalletFlagSet(WALLET_FLAG_KEY_ORIGIN_METADATA)) {
        return;
    }

    auto spk_man = GetLegacyScriptPubKeyMan();
    if (!spk_man) {
        return;
    }

    spk_man->UpgradeKeyMetadata();
    SetWalletFlag(WALLET_FLAG_KEY_ORIGIN_METADATA);
}

void CWallet::UpgradeDescriptorCache()
{
    if (!IsWalletFlagSet(WALLET_FLAG_DESCRIPTORS) || IsLocked() || IsWalletFlagSet(WALLET_FLAG_LAST_HARDENED_XPUB_CACHED)) {
        return;
    }

    for (ScriptPubKeyMan* spkm : GetAllScriptPubKeyMans()) {
        DescriptorScriptPubKeyMan* desc_spkm = dynamic_cast<DescriptorScriptPubKeyMan*>(spkm);
        desc_spkm->UpgradeDescriptorCache();
    }
    SetWalletFlag(WALLET_FLAG_LAST_HARDENED_XPUB_CACHED);
}

bool CWallet::Unlock(const SecureString& strWalletPassphrase, bool accept_no_keys)
{
    CCrypter crypter;
    CKeyingMaterial _vMasterKey;

    {
        LOCK(cs_wallet);
        for (const MasterKeyMap::value_type& pMasterKey : mapMasterKeys)
        {
            if(!crypter.SetKeyFromPassphrase(strWalletPassphrase, pMasterKey.second.vchSalt, pMasterKey.second.nDeriveIterations, pMasterKey.second.nDerivationMethod))
                return false;
            if (!crypter.Decrypt(pMasterKey.second.vchCryptedKey, _vMasterKey))
                continue; // try another master key
            if (Unlock(_vMasterKey, accept_no_keys)) {
                // Now that we've unlocked, upgrade the key metadata
                UpgradeKeyMetadata();
                // Now that we've unlocked, upgrade the descriptor cache
                UpgradeDescriptorCache();
                return true;
            }
        }
    }
    return false;
}

bool CWallet::ChangeWalletPassphrase(const SecureString& strOldWalletPassphrase, const SecureString& strNewWalletPassphrase)
{
    bool fWasLocked = IsLocked();

    {
        LOCK2(m_relock_mutex, cs_wallet);
        Lock();

        CCrypter crypter;
        CKeyingMaterial _vMasterKey;
        for (MasterKeyMap::value_type& pMasterKey : mapMasterKeys)
        {
            if(!crypter.SetKeyFromPassphrase(strOldWalletPassphrase, pMasterKey.second.vchSalt, pMasterKey.second.nDeriveIterations, pMasterKey.second.nDerivationMethod))
                return false;
            if (!crypter.Decrypt(pMasterKey.second.vchCryptedKey, _vMasterKey))
                return false;
            if (0 == ExtKeyUnlock(_vMasterKey)
                && Unlock(_vMasterKey, true))
            {
                constexpr MillisecondsDouble target{100};
                auto start{SteadyClock::now()};
                crypter.SetKeyFromPassphrase(strNewWalletPassphrase, pMasterKey.second.vchSalt, pMasterKey.second.nDeriveIterations, pMasterKey.second.nDerivationMethod);
                pMasterKey.second.nDeriveIterations = static_cast<unsigned int>(pMasterKey.second.nDeriveIterations * target / (SteadyClock::now() - start));

                start = SteadyClock::now();
                crypter.SetKeyFromPassphrase(strNewWalletPassphrase, pMasterKey.second.vchSalt, pMasterKey.second.nDeriveIterations, pMasterKey.second.nDerivationMethod);
                pMasterKey.second.nDeriveIterations = (pMasterKey.second.nDeriveIterations + static_cast<unsigned int>(pMasterKey.second.nDeriveIterations * target / (SteadyClock::now() - start))) / 2;

                if (pMasterKey.second.nDeriveIterations < 25000)
                    pMasterKey.second.nDeriveIterations = 25000;

                WalletLogPrintf("Wallet passphrase changed to an nDeriveIterations of %i\n", pMasterKey.second.nDeriveIterations);

                if (!crypter.SetKeyFromPassphrase(strNewWalletPassphrase, pMasterKey.second.vchSalt, pMasterKey.second.nDeriveIterations, pMasterKey.second.nDerivationMethod))
                    return false;
                if (!crypter.Encrypt(_vMasterKey, pMasterKey.second.vchCryptedKey))
                    return false;
                WalletBatch(GetDatabase()).WriteMasterKey(pMasterKey.first, pMasterKey.second);
                if (fWasLocked)
                    Lock();
                return true;
            }
        }
    }

    return false;
}

void CWallet::chainStateFlushed(const CBlockLocator& loc)
{
    // Don't update the best block until the chain is attached so that in case of a shutdown,
    // the rescan will be restarted at next startup.
    if (m_attaching_chain) {
        return;
    }
    WalletBatch batch(GetDatabase());
    batch.WriteBestBlock(loc);
}

void CWallet::SetMinVersion(enum WalletFeature nVersion, WalletBatch* batch_in)
{
    LOCK(cs_wallet);
    if (nWalletVersion >= nVersion)
        return;
    WalletLogPrintf("Setting minversion to %d\n", nVersion);
    nWalletVersion = nVersion;

    {
        WalletBatch* batch = batch_in ? batch_in : new WalletBatch(GetDatabase());
        if (nWalletVersion > 40000)
            batch->WriteMinVersion(nWalletVersion);
        if (!batch_in)
            delete batch;
    }
}

std::set<uint256> CWallet::GetConflicts(const uint256& txid) const
{
    std::set<uint256> result;
    AssertLockHeld(cs_wallet);

    const auto it = mapWallet.find(txid);
    if (it == mapWallet.end())
        return result;
    const CWalletTx& wtx = it->second;

    std::pair<TxSpends::const_iterator, TxSpends::const_iterator> range;

    for (const CTxIn& txin : wtx.tx->vin)
    {
        if (mapTxSpends.count(txin.prevout) <= 1)
            continue;  // No conflict if zero or one spends
        range = mapTxSpends.equal_range(txin.prevout);
        for (TxSpends::const_iterator _it = range.first; _it != range.second; ++_it)
            result.insert(_it->second);
    }
    return result;
}

bool CWallet::HasWalletSpend(const CTransactionRef& tx) const
{
    AssertLockHeld(cs_wallet);
    const uint256& txid = tx->GetHash();
    for (unsigned int i = 0; i < tx->vout.size(); ++i) {
        if (IsSpent(COutPoint(txid, i))) {
            return true;
        }
    }
    return false;
}

void CWallet::Flush()
{
    GetDatabase().Flush();
}

void CWallet::Close()
{
    GetDatabase().Close();
}

void CWallet::SyncMetaData(std::pair<TxSpends::iterator, TxSpends::iterator> range)
{
    // We want all the wallet transactions in range to have the same metadata as
    // the oldest (smallest nOrderPos).
    // So: find smallest nOrderPos:

    int nMinOrderPos = std::numeric_limits<int>::max();
    const CWalletTx* copyFrom = nullptr;
    for (TxSpends::iterator it = range.first; it != range.second; ++it) {
        const CWalletTx* wtx = &mapWallet.at(it->second);
        if (wtx->nOrderPos < nMinOrderPos) {
            nMinOrderPos = wtx->nOrderPos;
            copyFrom = wtx;
        }
    }

    if (!copyFrom) {
        return;
    }

    // Now copy data from copyFrom to rest:
    for (TxSpends::iterator it = range.first; it != range.second; ++it)
    {
        const uint256& hash = it->second;
        CWalletTx* copyTo = &mapWallet.at(hash);
        if (copyFrom == copyTo) continue;
        assert(copyFrom && "Oldest wallet transaction in range assumed to have been found.");
        if (!copyFrom->IsEquivalentTo(*copyTo)) continue;
        copyTo->mapValue = copyFrom->mapValue;
        copyTo->vOrderForm = copyFrom->vOrderForm;
        // fTimeReceivedIsTxTime not copied on purpose
        // nTimeReceived not copied on purpose
        copyTo->nTimeSmart = copyFrom->nTimeSmart;
        copyTo->fFromMe = copyFrom->fFromMe;
        // nOrderPos not copied on purpose
        // cached members not copied on purpose
    }
}

/**
 * Outpoint is spent if any non-conflicted transaction
 * spends it:
 */
bool CWallet::IsSpent(const COutPoint& outpoint) const
{
    std::pair<TxSpends::const_iterator, TxSpends::const_iterator> range;
    range = mapTxSpends.equal_range(outpoint);

    for (TxSpends::const_iterator it = range.first; it != range.second; ++it) {
        const uint256& wtxid = it->second;
        const auto mit = mapWallet.find(wtxid);
        if (mit != mapWallet.end()) {
            int depth = GetTxDepthInMainChain(mit->second);
            if (depth > 0  || (depth == 0 && !mit->second.isAbandoned()))
                return true; // Spent
        }
    }
    return false;
}

void CWallet::AddToSpends(const COutPoint& outpoint, const uint256& wtxid, WalletBatch* batch)
{
    mapTxSpends.insert(std::make_pair(outpoint, wtxid));

    if (batch) {
        UnlockCoin(outpoint, batch);
    } else {
        WalletBatch temp_batch(GetDatabase());
        UnlockCoin(outpoint, &temp_batch);
    }

    std::pair<TxSpends::iterator, TxSpends::iterator> range;
    range = mapTxSpends.equal_range(outpoint);
    SyncMetaData(range);
}


void CWallet::AddToSpends(const CWalletTx& wtx, WalletBatch* batch)
{
    if (wtx.IsCoinBase()) // Coinbases don't spend anything!
        return;

    for (const CTxIn& txin : wtx.tx->vin)
        AddToSpends(txin.prevout, wtx.GetHash(), batch);
}

bool CWallet::EncryptWallet(const SecureString& strWalletPassphrase)
{
    if (IsCrypted())
        return false;

    CKeyingMaterial _vMasterKey;

    _vMasterKey.resize(WALLET_CRYPTO_KEY_SIZE);
    GetStrongRandBytes(_vMasterKey);

    CMasterKey kMasterKey;

    kMasterKey.vchSalt.resize(WALLET_CRYPTO_SALT_SIZE);
    GetStrongRandBytes(kMasterKey.vchSalt);

    CCrypter crypter;
    constexpr MillisecondsDouble target{100};
    auto start{SteadyClock::now()};
    crypter.SetKeyFromPassphrase(strWalletPassphrase, kMasterKey.vchSalt, 25000, kMasterKey.nDerivationMethod);
    kMasterKey.nDeriveIterations = static_cast<unsigned int>(25000 * target / (SteadyClock::now() - start));

    start = SteadyClock::now();
    crypter.SetKeyFromPassphrase(strWalletPassphrase, kMasterKey.vchSalt, kMasterKey.nDeriveIterations, kMasterKey.nDerivationMethod);
    kMasterKey.nDeriveIterations = (kMasterKey.nDeriveIterations + static_cast<unsigned int>(kMasterKey.nDeriveIterations * target / (SteadyClock::now() - start))) / 2;

    if (kMasterKey.nDeriveIterations < 25000)
        kMasterKey.nDeriveIterations = 25000;

    WalletLogPrintf("Encrypting Wallet with an nDeriveIterations of %i\n", kMasterKey.nDeriveIterations);

    if (!crypter.SetKeyFromPassphrase(strWalletPassphrase, kMasterKey.vchSalt, kMasterKey.nDeriveIterations, kMasterKey.nDerivationMethod))
        return false;
    if (!crypter.Encrypt(_vMasterKey, kMasterKey.vchCryptedKey))
        return false;

    {
        LOCK2(m_relock_mutex, cs_wallet);
        mapMasterKeys[++nMasterKeyMaxID] = kMasterKey;
        WalletBatch* encrypted_batch = new WalletBatch(GetDatabase());
        if (!encrypted_batch->TxnBegin()) {
            delete encrypted_batch;
            encrypted_batch = nullptr;
            return false;
        }
        encrypted_batch->WriteMasterKey(nMasterKeyMaxID, kMasterKey);

        for (const auto& spk_man_pair : m_spk_managers) {
            auto spk_man = spk_man_pair.second.get();
            if (!spk_man->Encrypt(_vMasterKey, encrypted_batch)) {
                encrypted_batch->TxnAbort();
                delete encrypted_batch;
                encrypted_batch = nullptr;
                // We now probably have half of our keys encrypted in memory, and half not...
                // die and let the user reload the unencrypted wallet.
                assert(false);
            }
        }

        // Encryption was introduced in version 0.4.0
        SetMinVersion(FEATURE_WALLETCRYPT, encrypted_batch);

        if (!encrypted_batch->TxnCommit()) {
            delete encrypted_batch;
            encrypted_batch = nullptr;
            // We now have keys encrypted in memory, but not on disk...
            // die to avoid confusion and let the user reload the unencrypted wallet.
            assert(false);
        }

        delete encrypted_batch;
        encrypted_batch = nullptr;

        Lock();
        Unlock(strWalletPassphrase);

        // If we are using descriptors, make new descriptors with a new seed
        if (IsWalletFlagSet(WALLET_FLAG_DESCRIPTORS) && !IsWalletFlagSet(WALLET_FLAG_BLANK_WALLET)) {
            SetupDescriptorScriptPubKeyMans();
        } else if (auto spk_man = GetLegacyScriptPubKeyMan()) {
            // if we are using HD, replace the HD seed with a new one
            if (spk_man->IsHDEnabled()) {
                if (!spk_man->SetupGeneration(true)) {
                    return false;
                }
            }
        }
        Lock();

        // Need to completely rewrite the wallet file; if we don't, bdb might keep
        // bits of the unencrypted private key in slack space in the database file.
        GetDatabase().Rewrite();

        // BDB seems to have a bad habit of writing old data into
        // slack space in .dat files; that is bad if the old data is
        // unencrypted private keys. So:
        GetDatabase().ReloadDbEnv();

    }
    NotifyStatusChanged(this);

    return true;
}

DBErrors CWallet::ReorderTransactions()
{
    LOCK(cs_wallet);
    WalletBatch batch(GetDatabase());

    // Old wallets didn't have any defined order for transactions
    // Probably a bad idea to change the output of this

    // First: get all CWalletTx into a sorted-by-time multimap.
    typedef std::multimap<int64_t, CWalletTx*> TxItems;
    TxItems txByTime;

    for (auto& entry : mapWallet)
    {
        CWalletTx* wtx = &entry.second;
        txByTime.insert(std::make_pair(wtx->nTimeReceived, wtx));
    }

    nOrderPosNext = 0;
    std::vector<int64_t> nOrderPosOffsets;
    for (TxItems::iterator it = txByTime.begin(); it != txByTime.end(); ++it)
    {
        CWalletTx *const pwtx = (*it).second;
        int64_t& nOrderPos = pwtx->nOrderPos;

        if (nOrderPos == -1)
        {
            nOrderPos = nOrderPosNext++;
            nOrderPosOffsets.push_back(nOrderPos);

            if (!batch.WriteTx(*pwtx))
                return DBErrors::LOAD_FAIL;
        }
        else
        {
            int64_t nOrderPosOff = 0;
            for (const int64_t& nOffsetStart : nOrderPosOffsets)
            {
                if (nOrderPos >= nOffsetStart)
                    ++nOrderPosOff;
            }
            nOrderPos += nOrderPosOff;
            nOrderPosNext = std::max(nOrderPosNext, nOrderPos + 1);

            if (!nOrderPosOff)
                continue;

            // Since we're changing the order, write it back
            if (!batch.WriteTx(*pwtx))
                return DBErrors::LOAD_FAIL;
        }
    }
    batch.WriteOrderPosNext(nOrderPosNext);

    return DBErrors::LOAD_OK;
}

int64_t CWallet::IncOrderPosNext(WalletBatch* batch)
{
    AssertLockHeld(cs_wallet);
    int64_t nRet = nOrderPosNext++;
    if (batch) {
        batch->WriteOrderPosNext(nOrderPosNext);
    } else {
        WalletBatch(GetDatabase()).WriteOrderPosNext(nOrderPosNext);
    }
    return nRet;
}

void CWallet::MarkDirty()
{
    {
        LOCK(cs_wallet);
        for (std::pair<const uint256, CWalletTx>& item : mapWallet)
            item.second.MarkDirty();
    }
}

bool CWallet::MarkReplaced(const uint256& originalHash, const uint256& newHash)
{
    LOCK(cs_wallet);

    auto mi = mapWallet.find(originalHash);

    // There is a bug if MarkReplaced is not called on an existing wallet transaction.
    assert(mi != mapWallet.end());

    CWalletTx& wtx = (*mi).second;

    // Ensure for now that we're not overwriting data
    assert(wtx.mapValue.count("replaced_by_txid") == 0);

    wtx.mapValue["replaced_by_txid"] = newHash.ToString();

    // Refresh mempool status without waiting for transactionRemovedFromMempool or transactionAddedToMempool
    RefreshMempoolStatus(wtx, chain());

    WalletBatch batch(GetDatabase());

    bool success = true;
    if (!batch.WriteTx(wtx)) {
        WalletLogPrintf("%s: Updating batch tx %s failed\n", __func__, wtx.GetHash().ToString());
        success = false;
    }

    NotifyTransactionChanged(originalHash, CT_UPDATED);

    return success;
}

void CWallet::SetSpentKeyState(WalletBatch& batch, const uint256& hash, unsigned int n, bool used, std::set<CTxDestination>& tx_destinations)
{
    AssertLockHeld(cs_wallet);
    const CWalletTx* srctx = GetWalletTx(hash);
    if (!srctx) return;

    CTxDestination dst;
    if (ExtractDestination(srctx->tx->vout[n].scriptPubKey, dst)) {
        if (IsMine(dst)) {
            if (used != IsAddressPreviouslySpent(dst)) {
                if (used) {
                    tx_destinations.insert(dst);
                }
                SetAddressPreviouslySpent(batch, dst, used);
            }
        }
    }
}

bool CWallet::IsSpentKey(const CScript& scriptPubKey) const
{
    AssertLockHeld(cs_wallet);
    CTxDestination dest;
    if (!ExtractDestination(scriptPubKey, dest)) {
        return false;
    }
    if (IsAddressPreviouslySpent(dest)) {
        return true;
    }
    if (IsLegacy()) {
        LegacyScriptPubKeyMan* spk_man = GetLegacyScriptPubKeyMan();
        assert(spk_man != nullptr);
        for (const auto& keyid : GetAffectedKeys(scriptPubKey, *spk_man)) {
            WitnessV0KeyHash wpkh_dest(keyid);
            if (IsAddressPreviouslySpent(wpkh_dest)) {
                return true;
            }
            ScriptHash sh_wpkh_dest(GetScriptForDestination(wpkh_dest));
            if (IsAddressPreviouslySpent(sh_wpkh_dest)) {
                return true;
            }
            PKHash pkh_dest(keyid);
            if (IsAddressPreviouslySpent(pkh_dest)) {
                return true;
            }
        }
    }
    return false;
}

CWalletTx* CWallet::AddToWallet(CTransactionRef tx, const TxState& state, const UpdateWalletTxFn& update_wtx, bool fFlushOnClose, bool rescanning_old_block)
{
    LOCK(cs_wallet);

    WalletBatch batch(GetDatabase(), fFlushOnClose);

    uint256 hash = tx->GetHash();

    // Inserts only if not already there, returns tx inserted or tx found
    auto ret = mapWallet.emplace(std::piecewise_construct, std::forward_as_tuple(hash), std::forward_as_tuple(tx, state));
    CWalletTx& wtx = (*ret.first).second;
    bool fInsertedNew = ret.second;
    bool fUpdated = update_wtx && update_wtx(wtx, fInsertedNew);
    if (fInsertedNew) {
        wtx.nTimeReceived = GetTime();
        wtx.nOrderPos = IncOrderPosNext(&batch);
        wtx.m_it_wtxOrdered = wtxOrdered.insert(std::make_pair(wtx.nOrderPos, &wtx));
        wtx.nTimeSmart = ComputeTimeSmart(wtx, rescanning_old_block);
        AddToSpends(wtx, &batch);
    }

    if (IsWalletFlagSet(WALLET_FLAG_AVOID_REUSE)
        && (!wtx.IsCoinStake() || !CachedTxIsFromMe(*this, wtx, ISMINE_ALL))) {
        // Mark used destinations
        std::set<CTxDestination> tx_destinations;

        for (const CTxIn& txin : tx->vin) {
            const COutPoint& op = txin.prevout;
            SetSpentKeyState(batch, op.hash, op.n, true, tx_destinations);
        }

        MarkDestinationsDirty(tx_destinations);
    }

    if (!fInsertedNew)
    {
        if (state.index() != wtx.m_state.index()) {
            wtx.m_state = state;
            fUpdated = true;
        } else {
            assert(TxStateSerializedIndex(wtx.m_state) == TxStateSerializedIndex(state));
            assert(TxStateSerializedBlockHash(wtx.m_state) == TxStateSerializedBlockHash(state));
        }
        // If we have a witness-stripped version of this transaction, and we
        // see a new version with a witness, then we must be upgrading a pre-segwit
        // wallet.  Store the new version of the transaction with the witness,
        // as the stripped-version must be invalid.
        // TODO: Store all versions of the transaction, instead of just one.
        if (tx->HasWitness() && !wtx.tx->HasWitness()) {
            wtx.SetTx(tx);
            fUpdated = true;
        }
    }

    // Mark inactive coinbase transactions and their descendants as abandoned
    if (wtx.IsCoinBase() && wtx.isInactive()) {
        std::vector<CWalletTx*> txs{&wtx};

        TxStateInactive inactive_state = TxStateInactive{/*abandoned=*/true};

        while (!txs.empty()) {
            CWalletTx* desc_tx = txs.back();
            txs.pop_back();
            desc_tx->m_state = inactive_state;
            // Break caches since we have changed the state
            desc_tx->MarkDirty();
            batch.WriteTx(*desc_tx);
            MarkInputsDirty(desc_tx->tx);
            for (unsigned int i = 0; i < desc_tx->tx->vout.size(); ++i) {
                COutPoint outpoint(desc_tx->GetHash(), i);
                std::pair<TxSpends::const_iterator, TxSpends::const_iterator> range = mapTxSpends.equal_range(outpoint);
                for (TxSpends::const_iterator it = range.first; it != range.second; ++it) {
                    const auto wit = mapWallet.find(it->second);
                    if (wit != mapWallet.end()) {
                        txs.push_back(&wit->second);
                    }
                }
            }
        }
    }

    //// debug print
    WalletLogPrintf("AddToWallet %s  %s%s\n", hash.ToString(), (fInsertedNew ? "new" : ""), (fUpdated ? "update" : ""));

    // Write to disk
    if (fInsertedNew || fUpdated)
        if (!batch.WriteTx(wtx))
            return nullptr;

    // Break debit/credit balance caches:
    wtx.MarkDirty();
    // Notify UI of new or updated transaction
    NotifyTransactionChanged(hash, fInsertedNew ? CT_NEW : CT_UPDATED);

#if HAVE_SYSTEM
    // notify an external script when a wallet transaction comes in or is updated
    std::string strCmd = m_notify_tx_changed_script;

    if (!strCmd.empty())
    {
        ReplaceAll(strCmd, "%s", hash.GetHex());
        if (auto* conf = wtx.state<TxStateConfirmed>())
        {
            ReplaceAll(strCmd, "%b", conf->confirmed_block_hash.GetHex());
            ReplaceAll(strCmd, "%h", ToString(conf->confirmed_block_height));
        } else {
            ReplaceAll(strCmd, "%b", "unconfirmed");
            ReplaceAll(strCmd, "%h", "-1");
        }
#ifndef WIN32
        // Substituting the wallet name isn't currently supported on windows
        // because windows shell escaping has not been implemented yet:
        // https://github.com/bitcoin/bitcoin/pull/13339#issuecomment-537384875
        // A few ways it could be implemented in the future are described in:
        // https://github.com/bitcoin/bitcoin/pull/13339#issuecomment-461288094
        ReplaceAll(strCmd, "%w", ShellEscape(GetName()));
#endif
        std::thread t(runCommand, strCmd);
        t.detach(); // thread runs free
    }
#endif

    std::string sName = GetName();
    GetMainSignals().TransactionAddedToWallet(sName, wtx.tx);
    ClearCachedBalances();

    return &wtx;
}

bool CWallet::LoadToWallet(const uint256& hash, const UpdateWalletTxFn& fill_wtx)
{
    const auto& ins = mapWallet.emplace(std::piecewise_construct, std::forward_as_tuple(hash), std::forward_as_tuple(nullptr, TxStateInactive{}));
    CWalletTx& wtx = ins.first->second;
    if (!fill_wtx(wtx, ins.second)) {
        return false;
    }
    // If wallet doesn't have a chain (e.g when using bitcoin-wallet tool),
    // don't bother to update txn.
    if (HaveChain()) {
        bool active;
        auto lookup_block = [&](const uint256& hash, int& height, TxState& state) {
            // If tx block (or conflicting block) was reorged out of chain
            // while the wallet was shutdown, change tx status to UNCONFIRMED
            // and reset block height, hash, and index. ABANDONED tx don't have
            // associated blocks and don't need to be updated. The case where a
            // transaction was reorged out while online and then reconfirmed
            // while offline is covered by the rescan logic.
            if (!chain().findBlock(hash, FoundBlock().inActiveChain(active).height(height)) || !active) {
                state = TxStateInactive{};
            }
        };
        if (auto* conf = wtx.state<TxStateConfirmed>()) {
            lookup_block(conf->confirmed_block_hash, conf->confirmed_block_height, wtx.m_state);
        } else if (auto* conf = wtx.state<TxStateConflicted>()) {
            lookup_block(conf->conflicting_block_hash, conf->conflicting_block_height, wtx.m_state);
        }
    }
    if (/* insertion took place */ ins.second) {
        wtx.m_it_wtxOrdered = wtxOrdered.insert(std::make_pair(wtx.nOrderPos, &wtx));
    }
    AddToSpends(wtx);
    for (const CTxIn& txin : wtx.tx->vin) {
        auto it = mapWallet.find(txin.prevout.hash);
        if (it != mapWallet.end()) {
            CWalletTx& prevtx = it->second;
            if (auto* prev = prevtx.state<TxStateConflicted>()) {
                MarkConflicted(prev->conflicting_block_hash, prev->conflicting_block_height, wtx.GetHash());
            }
        }
    }
    return true;
}

bool CWallet::AddToWalletIfInvolvingMe(const CTransactionRef& ptx, const SyncTxState& state, bool fUpdate, bool rescanning_old_block)
{
    const CTransaction& tx = *ptx;
    {
        AssertLockHeld(cs_wallet);

        if (auto* conf = std::get_if<TxStateConfirmed>(&state)) {
            for (const CTxIn& txin : tx.vin) {
                std::pair<TxSpends::const_iterator, TxSpends::const_iterator> range = mapTxSpends.equal_range(txin.prevout);
                while (range.first != range.second) {
                    if (range.first->second != tx.GetHash()) {
                        WalletLogPrintf("Transaction %s (in block %s) conflicts with wallet transaction %s (both spend %s:%i)\n", tx.GetHash().ToString(), conf->confirmed_block_hash.ToString(), range.first->second.ToString(), range.first->first.hash.ToString(), range.first->first.n);
                        MarkConflicted(conf->confirmed_block_hash, conf->confirmed_block_height, range.first->second);
                    }
                    range.first++;
                }
            }
        }

        bool fExisted = mapWallet.count(tx.GetHash()) != 0;
        if (fExisted && !fUpdate) return false;
        if (fExisted || IsMine(tx) || IsFromMe(tx))
        {
            /* Check if any keys in the wallet keypool that were supposed to be unused
             * have appeared in a new transaction. If so, remove those keys from the keypool.
             * This can happen when restoring an old wallet backup that does not contain
             * the mostly recently created transactions from newer versions of the wallet.
             */

            // loop though all outputs
            for (const CTxOut& txout: tx.vout) {
                for (const auto& spk_man : GetScriptPubKeyMans(txout.scriptPubKey)) {
                    for (auto &dest : spk_man->MarkUnusedAddresses(txout.scriptPubKey)) {
                        // If internal flag is not defined try to infer it from the ScriptPubKeyMan
                        if (!dest.internal.has_value()) {
                            dest.internal = IsInternalScriptPubKeyMan(spk_man);
                        }

                        // skip if can't determine whether it's a receiving address or not
                        if (!dest.internal.has_value()) continue;

                        // If this is a receiving address and it's not in the address book yet
                        // (e.g. it wasn't generated on this node or we're restoring from backup)
                        // add it to the address book for proper transaction accounting
                        if (!*dest.internal && !FindAddressBookEntry(dest.dest, /* allow_change= */ false)) {
                            SetAddressBook(dest.dest, "", AddressPurpose::RECEIVE);
                        }
                    }
                }
            }

            // Block disconnection override an abandoned tx as unconfirmed
            // which means user may have to call abandontransaction again
            TxState tx_state = std::visit([](auto&& s) -> TxState { return s; }, state);
            CWalletTx* wtx = AddToWallet(MakeTransactionRef(tx), tx_state, /*update_wtx=*/nullptr, /*fFlushOnClose=*/false, rescanning_old_block);
            if (!wtx) {
                // Can only be nullptr if there was a db write error (missing db, read-only db or a db engine internal writing error).
                // As we only store arriving transaction in this process, and we don't want an inconsistent state, let's throw an error.
                throw std::runtime_error("DB error adding transaction to wallet, write failed");
            }
            return true;
        }
    }
    return false;
}

bool CWallet::TransactionCanBeAbandoned(const uint256& hashTx) const
{
    LOCK(cs_wallet);
    const CWalletTx* wtx = GetWalletTx(hashTx);
    return wtx && !wtx->isAbandoned() && GetTxDepthInMainChain(*wtx) == 0 && !wtx->InMempool();
}

void CWallet::MarkInputsDirty(const CTransactionRef& tx)
{
    for (const CTxIn& txin : tx->vin) {
        auto it = mapWallet.find(txin.prevout.hash);
        if (it != mapWallet.end()) {
            it->second.MarkDirty();
        }
    }
}

bool CWallet::AbandonTransaction(const uint256& hashTx)
{
    LOCK(cs_wallet);

    // Can't mark abandoned if confirmed or in mempool
    auto it = mapWallet.find(hashTx);
    assert(it != mapWallet.end());
    const CWalletTx& origtx = it->second;
    if (GetTxDepthInMainChain(origtx) != 0 || origtx.InMempool()) {
        return false;
    }

<<<<<<< HEAD
    todo.insert(hashTx);

    while (!todo.empty()) {
        uint256 now = *todo.begin();
        todo.erase(now);
        done.insert(now);

        auto it = mapWallet.find(now);
        assert(it != mapWallet.end());
        CWalletTx& wtx = it->second;
        int currentconfirm = GetTxDepthInMainChain(wtx);
        // If the orig tx was not in block, none of its spends can be
        assert(currentconfirm <= 0);
        // if (currentconfirm < 0) {Tx and spends are already conflicted, no need to abandon}
        if (!wtx.isAbandoned()
            && currentconfirm == 0) {
            // If the orig tx was not in block/mempool, none of its spends can be in mempool
            assert(!wtx.InMempool());
=======
    auto try_updating_state = [](CWalletTx& wtx) EXCLUSIVE_LOCKS_REQUIRED(cs_wallet) {
        // If the orig tx was not in block/mempool, none of its spends can be.
        assert(!wtx.isConfirmed());
        assert(!wtx.InMempool());
        // If already conflicted or abandoned, no need to set abandoned
        if (!wtx.isConflicted() && !wtx.isAbandoned()) {
>>>>>>> a2e111b8
            wtx.m_state = TxStateInactive{/*abandoned=*/true};
            return TxUpdate::NOTIFY_CHANGED;
        }
        return TxUpdate::UNCHANGED;
    };

    // Iterate over all its outputs, and mark transactions in the wallet that spend them abandoned too.
    // States are not permanent, so these transactions can become unabandoned if they are re-added to the
    // mempool, or confirmed in a block, or conflicted.
    // Note: If the reorged coinbase is re-added to the main chain, the descendants that have not had their
    // states change will remain abandoned and will require manual broadcast if the user wants them.

    RecursiveUpdateTxState(hashTx, try_updating_state);

    return true;
}

void CWallet::MarkConflicted(const uint256& hashBlock, int conflicting_height, const uint256& hashTx)
{
    LOCK(cs_wallet);

    int conflictconfirms = (m_last_block_processed_height - conflicting_height + 1) * -1;
    // If number of conflict confirms cannot be determined, this means
    // that the block is still unknown or not yet part of the main chain,
    // for example when loading the wallet during a reindex. Do nothing in that
    // case.
    if (conflictconfirms >= 0)
        return;

    auto try_updating_state = [&](CWalletTx& wtx) EXCLUSIVE_LOCKS_REQUIRED(cs_wallet) {
        if (conflictconfirms < GetTxDepthInMainChain(wtx)) {
            // Block is 'more conflicted' than current confirm; update.
            // Mark transaction as conflicted with this block.
            wtx.m_state = TxStateConflicted{hashBlock, conflicting_height};
            return TxUpdate::CHANGED;
        }
        return TxUpdate::UNCHANGED;
    };

    // Iterate over all its outputs, and mark transactions in the wallet that spend them conflicted too.
    RecursiveUpdateTxState(hashTx, try_updating_state);

}

void CWallet::RecursiveUpdateTxState(const uint256& tx_hash, const TryUpdatingStateFn& try_updating_state) EXCLUSIVE_LOCKS_REQUIRED(cs_wallet) {
    // Do not flush the wallet here for performance reasons
    WalletBatch batch(GetDatabase(), false);

    std::set<uint256> todo;
    std::set<uint256> done;

    todo.insert(tx_hash);

    while (!todo.empty()) {
        uint256 now = *todo.begin();
        todo.erase(now);
        done.insert(now);
        auto it = mapWallet.find(now);
        assert(it != mapWallet.end());
        CWalletTx& wtx = it->second;

        TxUpdate update_state = try_updating_state(wtx);
        if (update_state != TxUpdate::UNCHANGED) {
            wtx.MarkDirty();
            batch.WriteTx(wtx);
            // Iterate over all its outputs, and update those tx states as well (if applicable)
            for (unsigned int i = 0; i < wtx.tx->vout.size(); ++i) {
                std::pair<TxSpends::const_iterator, TxSpends::const_iterator> range = mapTxSpends.equal_range(COutPoint(now, i));
                for (TxSpends::const_iterator iter = range.first; iter != range.second; ++iter) {
                    if (!done.count(iter->second)) {
                        todo.insert(iter->second);
                    }
                }
            }

            if (update_state == TxUpdate::NOTIFY_CHANGED) {
                NotifyTransactionChanged(wtx.GetHash(), CT_UPDATED);
            }

            // If a transaction changes its tx state, that usually changes the balance
            // available of the outputs it spends. So force those to be recomputed
            MarkInputsDirty(wtx.tx);
        }
    }
}

void CWallet::SyncTransaction(const CTransactionRef& ptx, const SyncTxState& state, bool update_tx, bool rescanning_old_block)
{
    if (!AddToWalletIfInvolvingMe(ptx, state, update_tx, rescanning_old_block))
        return; // Not one of ours

    // If a transaction changes 'conflicted' state, that changes the balance
    // available of the outputs it spends. So force those to be
    // recomputed, also:
    MarkInputsDirty(ptx);
}

void CWallet::transactionAddedToMempool(const CTransactionRef& tx) {
    LOCK(cs_wallet);
    SyncTransaction(tx, TxStateInMempool{});

    auto it = mapWallet.find(tx->GetHash());
    if (it != mapWallet.end()) {
        RefreshMempoolStatus(it->second, chain());
    }
}

void CWallet::transactionRemovedFromMempool(const CTransactionRef& tx, MemPoolRemovalReason reason) {
    LOCK(cs_wallet);
    auto it = mapWallet.find(tx->GetHash());
    if (it != mapWallet.end()) {
        RefreshMempoolStatus(it->second, chain());
    }

    ClearCachedBalances();

    // Handle transactions that were removed from the mempool because they
    // conflict with transactions in a newly connected block.
    if (reason == MemPoolRemovalReason::CONFLICT) {
        // Trigger external -walletnotify notifications for these transactions.
        // Set Status::UNCONFIRMED instead of Status::CONFLICTED for a few reasons:
        //
        // 1. The transactionRemovedFromMempool callback does not currently
        //    provide the conflicting block's hash and height, and for backwards
        //    compatibility reasons it may not be not safe to store conflicted
        //    wallet transactions with a null block hash. See
        //    https://github.com/bitcoin/bitcoin/pull/18600#discussion_r420195993.
        // 2. For most of these transactions, the wallet's internal conflict
        //    detection in the blockConnected handler will subsequently call
        //    MarkConflicted and update them with CONFLICTED status anyway. This
        //    applies to any wallet transaction that has inputs spent in the
        //    block, or that has ancestors in the wallet with inputs spent by
        //    the block.
        // 3. Longstanding behavior since the sync implementation in
        //    https://github.com/bitcoin/bitcoin/pull/9371 and the prior sync
        //    implementation before that was to mark these transactions
        //    unconfirmed rather than conflicted.
        //
        // Nothing described above should be seen as an unchangeable requirement
        // when improving this code in the future. The wallet's heuristics for
        // distinguishing between conflicted and unconfirmed transactions are
        // imperfect, and could be improved in general, see
        // https://github.com/bitcoin-core/bitcoin-devwiki/wiki/Wallet-Transaction-Conflict-Tracking
        SyncTransaction(tx, TxStateInactive{});
    }
}

void CWallet::blockConnected(const interfaces::BlockInfo& block)
{
    assert(block.data);
    LOCK(cs_wallet);

    m_last_block_processed_height = block.height;
    m_last_block_processed = block.hash;

    // No need to scan block if it was created before the wallet birthday.
    // Uses chain max time and twice the grace period to adjust time for block time variability.
    if (block.chain_time_max < m_birth_time.load() - (TIMESTAMP_WINDOW * 2)) return;

    // Scan block
    for (size_t index = 0; index < block.data->vtx.size(); index++) {
        SyncTransaction(block.data->vtx[index], TxStateConfirmed{block.hash, block.height, static_cast<int>(index)});
        transactionRemovedFromMempool(block.data->vtx[index], MemPoolRemovalReason::BLOCK);
    }
    ClearCachedBalances();
}

void CWallet::blockDisconnected(const interfaces::BlockInfo& block)
{
    assert(block.data);
    LOCK(cs_wallet);

    // At block disconnection, this will change an abandoned transaction to
    // be unconfirmed, whether or not the transaction is added back to the mempool.
    // User may have to call abandontransaction again. It may be addressed in the
    // future with a stickier abandoned state or even removing abandontransaction call.
    m_last_block_processed_height = block.height - 1;
    m_last_block_processed = *Assert(block.prev_hash);

    int disconnect_height = block.height;

    for (const CTransactionRef& ptx : Assert(block.data)->vtx) {
        SyncTransaction(ptx, TxStateInactive{});

        for (const CTxIn& tx_in : ptx->vin) {
            // No other wallet transactions conflicted with this transaction
            if (mapTxSpends.count(tx_in.prevout) < 1) continue;

            std::pair<TxSpends::const_iterator, TxSpends::const_iterator> range = mapTxSpends.equal_range(tx_in.prevout);

            // For all of the spends that conflict with this transaction
            for (TxSpends::const_iterator _it = range.first; _it != range.second; ++_it) {
                CWalletTx& wtx = mapWallet.find(_it->second)->second;

                if (!wtx.isConflicted()) continue;

                auto try_updating_state = [&](CWalletTx& tx) {
                    if (!tx.isConflicted()) return TxUpdate::UNCHANGED;
                    if (tx.state<TxStateConflicted>()->conflicting_block_height >= disconnect_height) {
                        tx.m_state = TxStateInactive{};
                        return TxUpdate::CHANGED;
                    }
                    return TxUpdate::UNCHANGED;
                };

                RecursiveUpdateTxState(wtx.tx->GetHash(), try_updating_state);
            }
        }
    }
    ClearCachedBalances();
}

void CWallet::updatedBlockTip()
{
    m_best_block_time = GetTime();
}

void CWallet::BlockUntilSyncedToCurrentChain() const {
    AssertLockNotHeld(cs_wallet);
    // Skip the queue-draining stuff if we know we're caught up with
    // chain().Tip(), otherwise put a callback in the validation interface queue and wait
    // for the queue to drain enough to execute it (indicating we are caught up
    // at least with the time we entered this function).
    uint256 last_block_hash = WITH_LOCK(cs_wallet, return m_last_block_processed);
    chain().waitForNotificationsIfTipChanged(last_block_hash);
}

// Note that this function doesn't distinguish between a 0-valued input,
// and a not-"is mine" (according to the filter) input.
CAmount CWallet::GetDebit(const CTxIn &txin, const isminefilter& filter) const
{
    {
        LOCK(cs_wallet);
        const auto mi = mapWallet.find(txin.prevout.hash);
        if (mi != mapWallet.end())
        {
            const CWalletTx& prev = (*mi).second;
            if (txin.prevout.n < prev.tx->vout.size())
                if (IsMine(prev.tx->vout[txin.prevout.n]) & filter)
                    return prev.tx->vout[txin.prevout.n].nValue;
        }
    }
    return 0;
}

isminetype CWallet::IsMine(const CTxOut& txout) const
{
    AssertLockHeld(cs_wallet);
    return IsMine(txout.scriptPubKey);
}

isminetype CWallet::IsMine(const CTxDestination& dest) const
{
    AssertLockHeld(cs_wallet);
    return IsMine(GetScriptForDestination(dest));
}

isminetype CWallet::IsMine(const CScript& script) const
{
    AssertLockHeld(cs_wallet);
    isminetype result = ISMINE_NO;
    for (const auto& spk_man_pair : m_spk_managers) {
        result = std::max(result, spk_man_pair.second->IsMine(script));
    }
    return result;
}

bool CWallet::IsMine(const CTransaction& tx) const
{
    AssertLockHeld(cs_wallet);
    for (const CTxOut& txout : tx.vout)
        if (IsMine(txout))
            return true;
    return false;
}

isminetype CWallet::IsMine(const COutPoint& outpoint) const
{
    AssertLockHeld(cs_wallet);
    auto wtx = GetWalletTx(outpoint.hash);
    if (!wtx) {
        return ISMINE_NO;
    }
    if (outpoint.n >= wtx->tx->vout.size()) {
        return ISMINE_NO;
    }
    return IsMine(wtx->tx->vout[outpoint.n]);
}

bool CWallet::IsFromMe(const CTransaction& tx) const
{
    return (GetDebit(tx, ISMINE_ALL) > 0);
}

CAmount CWallet::GetDebit(const CTransaction& tx, const isminefilter& filter) const
{
    CAmount nDebit = 0;
    for (const CTxIn& txin : tx.vin)
    {
        nDebit += GetDebit(txin, filter);
        if (!MoneyRange(nDebit))
            throw std::runtime_error(std::string(__func__) + ": value out of range");
    }
    return nDebit;
}

bool CWallet::IsHDEnabled() const
{
    // All Active ScriptPubKeyMans must be HD for this to be true
    bool result = false;
    for (const auto& spk_man : GetActiveScriptPubKeyMans()) {
        if (!spk_man->IsHDEnabled()) return false;
        result = true;
    }
    return result;
}

bool CWallet::CanGetAddresses(bool internal) const
{
    LOCK(cs_wallet);
    if (m_spk_managers.empty()) return false;
    for (OutputType t : OUTPUT_TYPES) {
        auto spk_man = GetScriptPubKeyMan(t, internal);
        if (spk_man && spk_man->CanGetAddresses(internal)) {
            return true;
        }
    }
    return false;
}

void CWallet::SetWalletFlag(uint64_t flags)
{
    LOCK(cs_wallet);
    m_wallet_flags |= flags;
    if (!WalletBatch(GetDatabase()).WriteWalletFlags(m_wallet_flags))
        throw std::runtime_error(std::string(__func__) + ": writing wallet flags failed");
}

void CWallet::UnsetWalletFlag(uint64_t flag)
{
    WalletBatch batch(GetDatabase());
    UnsetWalletFlagWithDB(batch, flag);
}

void CWallet::UnsetWalletFlagWithDB(WalletBatch& batch, uint64_t flag)
{
    LOCK(cs_wallet);
    m_wallet_flags &= ~flag;
    if (!batch.WriteWalletFlags(m_wallet_flags))
        throw std::runtime_error(std::string(__func__) + ": writing wallet flags failed");
}

void CWallet::UnsetBlankWalletFlag(WalletBatch& batch)
{
    UnsetWalletFlagWithDB(batch, WALLET_FLAG_BLANK_WALLET);
}

bool CWallet::IsWalletFlagSet(uint64_t flag) const
{
    return (m_wallet_flags & flag);
}

bool CWallet::LoadWalletFlags(uint64_t flags)
{
    LOCK(cs_wallet);
    if (((flags & KNOWN_WALLET_FLAGS) >> 32) ^ (flags >> 32)) {
        // contains unknown non-tolerable wallet flags
        return false;
    }
    m_wallet_flags = flags;

    return true;
}

void CWallet::InitWalletFlags(uint64_t flags)
{
    LOCK(cs_wallet);

    // We should never be writing unknown non-tolerable wallet flags
    assert(((flags & KNOWN_WALLET_FLAGS) >> 32) == (flags >> 32));
    // This should only be used once, when creating a new wallet - so current flags are expected to be blank
    assert(m_wallet_flags == 0);

    if (!WalletBatch(GetDatabase()).WriteWalletFlags(flags)) {
        throw std::runtime_error(std::string(__func__) + ": writing wallet flags failed");
    }

    if (!LoadWalletFlags(flags)) assert(false);
}

// Helper for producing a max-sized low-S low-R signature (eg 71 bytes)
// or a max-sized low-S signature (e.g. 72 bytes) depending on coin_control
bool DummySignInput(const SigningProvider& provider, CTxIn &tx_in, const CTxOut &txout, bool can_grind_r, const CCoinControl* coin_control)
{
    // Fill in dummy signatures for fee calculation.
    const CScript& scriptPubKey = txout.scriptPubKey;
    SignatureData sigdata;

    // Use max sig if watch only inputs were used, if this particular input is an external input,
    // or if this wallet uses an external signer, to ensure a sufficient fee is attained for the requested feerate.
    const bool use_max_sig = coin_control && (coin_control->fAllowWatchOnly || coin_control->IsExternalSelected(tx_in.prevout) || !can_grind_r);

    if (fParticlMode) {
        if (!ProduceSignature(provider, DUMMY_SIGNATURE_CREATOR_PARTICL, scriptPubKey, sigdata)) {
            return false;
        }
    } else
    if (!ProduceSignature(provider, use_max_sig ? DUMMY_MAXIMUM_SIGNATURE_CREATOR : DUMMY_SIGNATURE_CREATOR, scriptPubKey, sigdata)) {
        return false;
    }
    UpdateInput(tx_in, sigdata);
    return true;
}

bool FillInputToWeight(CTxIn& txin, int64_t target_weight)
{
    assert(txin.scriptSig.empty());
    assert(txin.scriptWitness.IsNull());

    int64_t txin_weight = GetTransactionInputWeight(txin);

    // Do nothing if the weight that should be added is less than the weight that already exists
    if (target_weight < txin_weight) {
        return false;
    }
    if (target_weight == txin_weight) {
        return true;
    }

    // Subtract current txin weight, which should include empty witness stack
    int64_t add_weight = target_weight - txin_weight;
    assert(add_weight > 0);

    // We will want to subtract the size of the Compact Size UInt that will also be serialized.
    // However doing so when the size is near a boundary can result in a problem where it is not
    // possible to have a stack element size and combination to exactly equal a target.
    // To avoid this possibility, if the weight to add is less than 10 bytes greater than
    // a boundary, the size will be split so that 2/3rds will be in one stack element, and
    // the remaining 1/3rd in another. Using 3rds allows us to avoid additional boundaries.
    // 10 bytes is used because that accounts for the maximum size. This does not need to be super precise.
    if ((add_weight >= 253 && add_weight < 263)
        || (add_weight > std::numeric_limits<uint16_t>::max() && add_weight <= std::numeric_limits<uint16_t>::max() + 10)
        || (add_weight > std::numeric_limits<uint32_t>::max() && add_weight <= std::numeric_limits<uint32_t>::max() + 10)) {
        int64_t first_weight = add_weight / 3;
        add_weight -= first_weight;

        first_weight -= GetSizeOfCompactSize(first_weight);
        txin.scriptWitness.stack.emplace(txin.scriptWitness.stack.end(), first_weight, 0);
    }

    add_weight -= GetSizeOfCompactSize(add_weight);
    txin.scriptWitness.stack.emplace(txin.scriptWitness.stack.end(), add_weight, 0);
    assert(GetTransactionInputWeight(txin) == target_weight);

    return true;
}

// Helper for producing a bunch of max-sized low-S low-R signatures (eg 71 bytes)
bool CWallet::DummySignTx(CMutableTransaction &txNew, const std::vector<CTxOut> &txouts, const CCoinControl* coin_control) const
{
    // Fill in dummy signatures for fee calculation.
    int nIn = 0;
    const bool can_grind_r = CanGrindR();
    for (const auto& txout : txouts)
    {
        CTxIn& txin = txNew.vin[nIn];
        // If weight was provided, fill the input to that weight
        if (coin_control && coin_control->HasInputWeight(txin.prevout)) {
            if (!FillInputToWeight(txin, coin_control->GetInputWeight(txin.prevout))) {
                return false;
            }
            nIn++;
            continue;
        }
        const std::unique_ptr<SigningProvider> provider = GetSolvingProvider(txout.scriptPubKey);
        if (!provider || !DummySignInput(*provider, txin, txout, can_grind_r, coin_control)) {
            if (!coin_control || !DummySignInput(coin_control->m_external_provider, txin, txout, can_grind_r, coin_control)) {
                return false;
            }
        }

        nIn++;
    }
    return true;
}

bool CWallet::ImportScripts(const std::set<CScript> scripts, int64_t timestamp)
{
    auto spk_man = GetLegacyScriptPubKeyMan();
    if (!spk_man) {
        return false;
    }
    LOCK(spk_man->cs_KeyStore);
    return spk_man->ImportScripts(scripts, timestamp);
}

bool CWallet::ImportPrivKeys(const std::map<CKeyID, CKey>& privkey_map, const int64_t timestamp)
{
    auto spk_man = GetLegacyScriptPubKeyMan();
    if (!spk_man) {
        return false;
    }
    LOCK(spk_man->cs_KeyStore);
    return spk_man->ImportPrivKeys(privkey_map, timestamp);
}

bool CWallet::ImportPubKeys(const std::vector<CKeyID>& ordered_pubkeys, const std::map<CKeyID, CPubKey>& pubkey_map, const std::map<CKeyID, std::pair<CPubKey, KeyOriginInfo>>& key_origins, const bool add_keypool, const bool internal, const int64_t timestamp)
{
    auto spk_man = GetLegacyScriptPubKeyMan();
    if (!spk_man) {
        return false;
    }
    LOCK(spk_man->cs_KeyStore);
    return spk_man->ImportPubKeys(ordered_pubkeys, pubkey_map, key_origins, add_keypool, internal, timestamp);
}

bool CWallet::ImportScriptPubKeys(const std::string& label, const std::set<CScript>& script_pub_keys, const bool have_solving_data, const bool apply_label, const int64_t timestamp)
{
    auto spk_man = GetLegacyScriptPubKeyMan();
    if (!spk_man) {
        return false;
    }
    LOCK(spk_man->cs_KeyStore);
    if (!spk_man->ImportScriptPubKeys(script_pub_keys, have_solving_data, timestamp)) {
        return false;
    }
    if (apply_label) {
        WalletBatch batch(GetDatabase());
        for (const CScript& script : script_pub_keys) {
            CTxDestination dest;
            ExtractDestination(script, dest);
            if (IsValidDestination(dest)) {
                SetAddressBookWithDB(batch, dest, label, AddressPurpose::RECEIVE);
            }
        }
    }
    return true;
}

void CWallet::FirstKeyTimeChanged(const ScriptPubKeyMan* spkm, int64_t new_birth_time)
{
    int64_t birthtime = m_birth_time.load();
    if (new_birth_time < birthtime) {
        m_birth_time = new_birth_time;
    }
}

/**
 * Scan active chain for relevant transactions after importing keys. This should
 * be called whenever new keys are added to the wallet, with the oldest key
 * creation time.
 *
 * @return Earliest timestamp that could be successfully scanned from. Timestamp
 * returned will be higher than startTime if relevant blocks could not be read.
 */
int64_t CWallet::RescanFromTime(int64_t startTime, const WalletRescanReserver& reserver, bool update)
{
    // Find starting block. May be null if nCreateTime is greater than the
    // highest blockchain timestamp, in which case there is nothing that needs
    // to be scanned.
    int start_height = 0;
    uint256 start_block;
    bool start = chain().findFirstBlockWithTimeAndHeight(startTime - TIMESTAMP_WINDOW, 0, FoundBlock().hash(start_block).height(start_height));
    WalletLogPrintf("%s: Rescanning last %i blocks\n", __func__, start ? WITH_LOCK(cs_wallet, return GetLastBlockHeight()) - start_height + 1 : 0);

    if (start) {
        // TODO: this should take into account failure by ScanResult::USER_ABORT
        ScanResult result = ScanForWalletTransactions(start_block, start_height, /*max_height=*/{}, reserver, /*fUpdate=*/update, /*save_progress=*/false);
        if (result.status == ScanResult::FAILURE) {
            int64_t time_max;
            CHECK_NONFATAL(chain().findBlock(result.last_failed_block, FoundBlock().maxTime(time_max)));
            return time_max + TIMESTAMP_WINDOW + 1;
        }
    }
    return startTime;
}

/**
 * Scan the block chain (starting in start_block) for transactions
 * from or to us. If fUpdate is true, found transactions that already
 * exist in the wallet will be updated. If max_height is not set, the
 * mempool will be scanned as well.
 *
 * @param[in] start_block Scan starting block. If block is not on the active
 *                        chain, the scan will return SUCCESS immediately.
 * @param[in] start_height Height of start_block
 * @param[in] max_height  Optional max scanning height. If unset there is
 *                        no maximum and scanning can continue to the tip
 *
 * @return ScanResult returning scan information and indicating success or
 *         failure. Return status will be set to SUCCESS if scan was
 *         successful. FAILURE if a complete rescan was not possible (due to
 *         pruning or corruption). USER_ABORT if the rescan was aborted before
 *         it could complete.
 *
 * @pre Caller needs to make sure start_block (and the optional stop_block) are on
 * the main chain after to the addition of any new keys you want to detect
 * transactions for.
 */
CWallet::ScanResult CWallet::ScanForWalletTransactions(const uint256& start_block, int start_height, std::optional<int> max_height, const WalletRescanReserver& reserver, bool fUpdate, const bool save_progress)
{
    constexpr auto INTERVAL_TIME{60s};
    auto current_time{reserver.now()};
    auto start_time{reserver.now()};

    assert(reserver.isReserved());

    uint256 block_hash = start_block;
    ScanResult result;

    std::unique_ptr<FastWalletRescanFilter> fast_rescan_filter;
    if (!IsLegacy() && chain().hasBlockFilterIndex(BlockFilterType::BASIC)) fast_rescan_filter = std::make_unique<FastWalletRescanFilter>(*this);

    WalletLogPrintf("Rescan started from block %s... (%s)\n", start_block.ToString(),
                    fast_rescan_filter ? "fast variant using block filters" : "slow variant inspecting all blocks");

    fAbortRescan = false;
    ShowProgress(strprintf("%s " + _("Rescanning…").translated, GetDisplayName()), 0); // show rescan progress in GUI as dialog or on splashscreen, if rescan required on startup (e.g. due to corruption)
    uint256 tip_hash = WITH_LOCK(cs_wallet, return GetLastBlockHash());
    uint256 end_hash = tip_hash;
    if (max_height) chain().findAncestorByHeight(tip_hash, *max_height, FoundBlock().hash(end_hash));
    double progress_begin = chain().guessVerificationProgress(block_hash);
    double progress_end = chain().guessVerificationProgress(end_hash);
    double progress_current = progress_begin;
    int block_height = start_height;
    while (!fAbortRescan && !chain().shutdownRequested()) {
        if (progress_end - progress_begin > 0.0) {
            m_scanning_progress = (progress_current - progress_begin) / (progress_end - progress_begin);
        } else { // avoid divide-by-zero for single block scan range (i.e. start and stop hashes are equal)
            m_scanning_progress = 0;
        }
        if (block_height % 100 == 0 && progress_end - progress_begin > 0.0) {
            ShowProgress(strprintf("%s " + _("Rescanning…").translated, GetDisplayName()), std::max(1, std::min(99, (int)(m_scanning_progress * 100))));
        }

        bool next_interval = reserver.now() >= current_time + INTERVAL_TIME;
        if (next_interval) {
            current_time = reserver.now();
            WalletLogPrintf("Still rescanning. At block %d. Progress=%f\n", block_height, progress_current);
        }

        bool fetch_block{true};
        if (fast_rescan_filter) {
            fast_rescan_filter->UpdateIfNeeded();
            auto matches_block{fast_rescan_filter->MatchesBlock(block_hash)};
            if (matches_block.has_value()) {
                if (*matches_block) {
                    LogPrint(BCLog::SCAN, "Fast rescan: inspect block %d [%s] (filter matched)\n", block_height, block_hash.ToString());
                } else {
                    result.last_scanned_block = block_hash;
                    result.last_scanned_height = block_height;
                    fetch_block = false;
                }
            } else {
                LogPrint(BCLog::SCAN, "Fast rescan: inspect block %d [%s] (WARNING: block filter not found!)\n", block_height, block_hash.ToString());
            }
        }

        // Find next block separately from reading data above, because reading
        // is slow and there might be a reorg while it is read.
        bool block_still_active = false;
        bool next_block = false;
        uint256 next_block_hash;
        chain().findBlock(block_hash, FoundBlock().inActiveChain(block_still_active).nextBlock(FoundBlock().inActiveChain(next_block).hash(next_block_hash)));

        if (fetch_block) {
            // Read block data
            CBlock block;
            chain().findBlock(block_hash, FoundBlock().data(block));

            if (!block.IsNull()) {
                LOCK(cs_wallet);
                if (!block_still_active) {
                    // Abort scan if current block is no longer active, to prevent
                    // marking transactions as coming from the wrong block.
                    result.last_failed_block = block_hash;
                    result.status = ScanResult::FAILURE;
                    break;
                }
                for (size_t posInBlock = 0; posInBlock < block.vtx.size(); ++posInBlock) {
                    SyncTransaction(block.vtx[posInBlock], TxStateConfirmed{block_hash, block_height, static_cast<int>(posInBlock)}, fUpdate, /*rescanning_old_block=*/true);
                }
                // scan succeeded, record block as most recent successfully scanned
                result.last_scanned_block = block_hash;
                result.last_scanned_height = block_height;

                if (save_progress && next_interval) {
                    CBlockLocator loc = m_chain->getActiveChainLocator(block_hash);

                    if (!loc.IsNull()) {
                        WalletLogPrintf("Saving scan progress %d.\n", block_height);
                        WalletBatch batch(GetDatabase());
                        batch.WriteBestBlock(loc);
                    }
                }
            } else {
                // could not scan block, keep scanning but record this block as the most recent failure
                result.last_failed_block = block_hash;
                result.status = ScanResult::FAILURE;
            }
        }
        if (max_height && block_height >= *max_height) {
            break;
        }
        {
            if (!next_block) {
                // break successfully when rescan has reached the tip, or
                // previous block is no longer on the chain due to a reorg
                break;
            }

            // increment block and verification progress
            block_hash = next_block_hash;
            ++block_height;
            progress_current = chain().guessVerificationProgress(block_hash);

            // handle updated tip hash
            const uint256 prev_tip_hash = tip_hash;
            tip_hash = WITH_LOCK(cs_wallet, return GetLastBlockHash());
            if (!max_height && prev_tip_hash != tip_hash) {
                // in case the tip has changed, update progress max
                progress_end = chain().guessVerificationProgress(tip_hash);
            }
        }
    }
    if (!max_height) {
        WalletLogPrintf("Scanning current mempool transactions.\n");
        WITH_LOCK(cs_wallet, chain().requestMempoolTransactions(*this));
    }
    ShowProgress(strprintf("%s " + _("Rescanning…").translated, GetDisplayName()), 100); // hide progress dialog in GUI
    if (block_height && fAbortRescan) {
        WalletLogPrintf("Rescan aborted at block %d. Progress=%f\n", block_height, progress_current);
        result.status = ScanResult::USER_ABORT;
    } else if (block_height && chain().shutdownRequested()) {
        WalletLogPrintf("Rescan interrupted by shutdown request at block %d. Progress=%f\n", block_height, progress_current);
        result.status = ScanResult::USER_ABORT;
    } else {
        WalletLogPrintf("Rescan completed in %15dms\n", Ticks<std::chrono::milliseconds>(reserver.now() - start_time));
    }
    return result;
}

bool CWallet::SubmitTxMemoryPoolAndRelay(CWalletTx& wtx, std::string& err_string, bool relay, CAmount override_max_fee) const
{
    AssertLockHeld(cs_wallet);

    // Can't relay if wallet is not broadcasting
    if (!GetBroadcastTransactions()) return false;
    // Don't relay abandoned transactions
    if (wtx.isAbandoned()) return false;
    // Don't try to submit coinbase transactions. These would fail anyway but would
    // cause log spam.
    if (wtx.IsCoinBase()) return false;
    // Don't relay coinstake transactions outside blocks
    if (wtx.IsCoinStake()) return false;
    // Don't try to submit conflicted or confirmed transactions.
    if (GetTxDepthInMainChain(wtx) != 0) return false;

    // Submit transaction to mempool for relay
    WalletLogPrintf("Submitting wtx %s to mempool for relay\n", wtx.GetHash().ToString());
    // We must set TxStateInMempool here. Even though it will also be set later by the
    // entered-mempool callback, if we did not there would be a race where a
    // user could call sendmoney in a loop and hit spurious out of funds errors
    // because we think that this newly generated transaction's change is
    // unavailable as we're not yet aware that it is in the mempool.
    //
    // If broadcast fails for any reason, trying to set wtx.m_state here would be incorrect.
    // If transaction was previously in the mempool, it should be updated when
    // TransactionRemovedFromMempool fires.
    CAmount max_fee = override_max_fee >= 0 ? override_max_fee : m_default_max_tx_fee;
    bool ret = chain().broadcastTransaction(wtx.tx, max_fee, relay, err_string);
    if (ret) wtx.m_state = TxStateInMempool{};
    return ret;
}

std::set<uint256> CWallet::GetTxConflicts(const CWalletTx& wtx) const
{
    AssertLockHeld(cs_wallet);

    const uint256 myHash{wtx.GetHash()};
    std::set<uint256> result{GetConflicts(myHash)};
    result.erase(myHash);
    return result;
}

std::vector<uint256> CWallet::ResendWalletTransactionsBefore(int64_t nTime)
{
    std::vector<uint256> result;

    LOCK(cs_wallet);

    // Sort them in chronological order
    std::multimap<unsigned int, CWalletTx*> mapSorted;
    for (std::pair<const uint256, CWalletTx>& item : mapWallet)
    {
        CWalletTx& wtx = item.second;
        // Don't rebroadcast if newer than nTime:
        if (wtx.nTimeReceived > nTime)
            continue;
        mapSorted.insert(std::make_pair(wtx.nTimeReceived, &wtx));
    }
    for (const std::pair<const unsigned int, CWalletTx*>& item : mapSorted)
    {
        CWalletTx& wtx = *item.second;
        std::string unused_err_string;
        if (SubmitTxMemoryPoolAndRelay(wtx, unused_err_string, true)) {
            result.push_back(wtx.GetHash());
        }
    }
    return result;
}

bool CWallet::ShouldResend() const
{
    // Don't attempt to resubmit if the wallet is configured to not broadcast
    if (!fBroadcastTransactions) return false;

    // During reindex, importing and IBD, old wallet transactions become
    // unconfirmed. Don't resend them as that would spam other nodes.
    // We only allow forcing mempool submission when not relaying to avoid this spam.
    if (!chain().isReadyToBroadcast()) return false;

    // Do this infrequently and randomly to avoid giving away
    // that these are our transactions.
    if (NodeClock::now() < m_next_resend) return false;

    return true;
}

NodeClock::time_point CWallet::GetDefaultNextResend() { return FastRandomContext{}.rand_uniform_delay(NodeClock::now() + 12h, 24h); }

// Resubmit transactions from the wallet to the mempool, optionally asking the
// mempool to relay them. On startup, we will do this for all unconfirmed
// transactions but will not ask the mempool to relay them. We do this on startup
// to ensure that our own mempool is aware of our transactions. There
// is a privacy side effect here as not broadcasting on startup also means that we won't
// inform the world of our wallet's state, particularly if the wallet (or node) is not
// yet synced.
//
// Otherwise this function is called periodically in order to relay our unconfirmed txs.
// We do this on a random timer to slightly obfuscate which transactions
// come from our wallet.
//
// TODO: Ideally, we'd only resend transactions that we think should have been
// mined in the most recent block. Any transaction that wasn't in the top
// blockweight of transactions in the mempool shouldn't have been mined,
// and so is probably just sitting in the mempool waiting to be confirmed.
// Rebroadcasting does nothing to speed up confirmation and only damages
// privacy.
//
// The `force` option results in all unconfirmed transactions being submitted to
// the mempool. This does not necessarily result in those transactions being relayed,
// that depends on the `relay` option. Periodic rebroadcast uses the pattern
// relay=true force=false, while loading into the mempool
// (on start, or after import) uses relay=false force=true.
void CWallet::ResubmitWalletTransactions(bool relay, bool force)
{
    // Don't attempt to resubmit if the wallet is configured to not broadcast,
    // even if forcing.
    if (!fBroadcastTransactions) return;

    int submitted_tx_count = 0;

    { // cs_wallet scope
        LOCK(cs_wallet);

        // First filter for the transactions we want to rebroadcast.
        // We use a set with WalletTxOrderComparator so that rebroadcasting occurs in insertion order
        std::set<CWalletTx*, WalletTxOrderComparator> to_submit;
        for (auto& [txid, wtx] : mapWallet) {
            // Only rebroadcast unconfirmed txs
            if (!wtx.isUnconfirmed()) continue;

            // Attempt to rebroadcast all txes more than 5 minutes older than
            // the last block, or all txs if forcing.
            if (!force && wtx.nTimeReceived > m_best_block_time - 5 * 60) continue;
            to_submit.insert(&wtx);
        }
        // Now try submitting the transactions to the memory pool and (optionally) relay them.
        for (auto wtx : to_submit) {
            std::string unused_err_string;
            if (SubmitTxMemoryPoolAndRelay(*wtx, unused_err_string, relay)) ++submitted_tx_count;
        }
    } // cs_wallet

    if (submitted_tx_count > 0) {
        WalletLogPrintf("%s: resubmit %u unconfirmed transactions\n", __func__, submitted_tx_count);
    }
}

/** @} */ // end of mapWallet

void MaybeResendWalletTxs(WalletContext& context)
{
    for (const std::shared_ptr<CWallet>& pwallet : GetWallets(context)) {
        if (!pwallet->ShouldResend()) continue;
        pwallet->ResubmitWalletTransactions(/*relay=*/true, /*force=*/false);
        pwallet->SetNextResend();
    }
}


/** @defgroup Actions
 *
 * @{
 */

bool CWallet::SignTransaction(CMutableTransaction& tx) const
{
    AssertLockHeld(cs_wallet);

    // Build coins map
    std::map<COutPoint, Coin> coins;
    for (auto& input : tx.vin) {
        const auto mi = mapWallet.find(input.prevout.hash);
        if(mi == mapWallet.end() || input.prevout.n >= mi->second.tx->vout.size()) {
            return false;
        }
        const CWalletTx& wtx = mi->second;
        int prev_height = wtx.state<TxStateConfirmed>() ? wtx.state<TxStateConfirmed>()->confirmed_block_height : 0;
        coins[input.prevout] = Coin(wtx.tx->vout[input.prevout.n], prev_height, wtx.IsCoinBase());
    }
    std::map<int, bilingual_str> input_errors;
    return SignTransaction(tx, coins, SIGHASH_DEFAULT, input_errors);
}

bool CWallet::SignTransaction(CMutableTransaction& tx, const std::map<COutPoint, Coin>& coins, int sighash, std::map<int, bilingual_str>& input_errors) const
{
    // Try to sign with all ScriptPubKeyMans
    for (ScriptPubKeyMan* spk_man : GetAllScriptPubKeyMans()) {
        // spk_man->SignTransaction will return true if the transaction is complete,
        // so we can exit early and return true if that happens
        if (spk_man->SignTransaction(tx, coins, sighash, input_errors)) {
            return true;
        }
    }

    // At this point, one input was not fully signed otherwise we would have exited already
    return false;
}

TransactionError CWallet::FillPSBT(PartiallySignedTransaction& psbtx, bool& complete, int sighash_type, bool sign, bool bip32derivs, size_t * n_signed, bool finalize) const
{
    if (n_signed) {
        *n_signed = 0;
    }
    LOCK(cs_wallet);
    // Get all of the previous transactions
    for (unsigned int i = 0; i < psbtx.tx->vin.size(); ++i) {
        const CTxIn& txin = psbtx.tx->vin[i];
        PSBTInput& input = psbtx.inputs.at(i);

        if (PSBTInputSigned(input)) {
            continue;
        }

        // If we have no utxo, grab it from the wallet.
        if (!input.non_witness_utxo) {
            const uint256& txhash = txin.prevout.hash;
            const auto it = mapWallet.find(txhash);
            if (it != mapWallet.end()) {
                const CWalletTx& wtx = it->second;
                // We only need the non_witness_utxo, which is a superset of the witness_utxo.
                //   The signing code will switch to the smaller witness_utxo if this is ok.
                input.non_witness_utxo = wtx.tx;
            }
        }
    }

    const PrecomputedTransactionData txdata = PrecomputePSBTData(psbtx);

    // Fill in information from ScriptPubKeyMans
    for (ScriptPubKeyMan* spk_man : GetAllScriptPubKeyMans()) {
        int n_signed_this_spkm = 0;
        TransactionError res = spk_man->FillPSBT(psbtx, txdata, sighash_type, sign, bip32derivs, &n_signed_this_spkm, finalize);
        if (res != TransactionError::OK) {
            return res;
        }

        if (n_signed) {
            (*n_signed) += n_signed_this_spkm;
        }
    }

    RemoveUnnecessaryTransactions(psbtx, sighash_type);

    // Complete if every input is now signed
    complete = true;
    for (const auto& input : psbtx.inputs) {
        complete &= PSBTInputSigned(input);
    }

    return TransactionError::OK;
}

SigningResult CWallet::SignMessage(const std::string& message, const PKHash& pkhash, const std::string &message_magic, std::string& str_sig) const
{
    SignatureData sigdata;
    CScript script_pub_key = GetScriptForDestination(pkhash);
    for (const auto& spk_man_pair : m_spk_managers) {
        if (spk_man_pair.second->CanProvide(script_pub_key, sigdata)) {
            LOCK(cs_wallet);  // DescriptorScriptPubKeyMan calls IsLocked which can lock cs_wallet in a deadlocking order
            return spk_man_pair.second->SignMessage(message, pkhash, message_magic, str_sig);
        }
    }
    return SigningResult::PRIVATE_KEY_NOT_AVAILABLE;
}

SigningResult CWallet::SignMessage(const std::string& message, const CKeyID256 &keyID256, const std::string &message_magic, std::string& str_sig) const
{
    SignatureData sigdata;
    CScript script_pub_key = GetScriptForDestination(keyID256);
    for (const auto& spk_man_pair : m_spk_managers) {
        if (spk_man_pair.second->CanProvide(script_pub_key, sigdata)) {
            return spk_man_pair.second->SignMessage(message, keyID256, message_magic, str_sig);
        }
    }
    return SigningResult::PRIVATE_KEY_NOT_AVAILABLE;
}

OutputType CWallet::TransactionChangeType(const std::optional<OutputType>& change_type, const std::vector<CRecipient>& vecSend) const
{
    // If -changetype is specified, always use that change type.
    if (change_type) {
        return *change_type;
    }

    // if m_default_address_type is legacy, use legacy address as change.
    if (m_default_address_type == OutputType::LEGACY) {
        return OutputType::LEGACY;
    }

    bool any_tr{false};
    bool any_wpkh{false};
    bool any_sh{false};
    bool any_pkh{false};

    for (const auto& recipient : vecSend) {
        std::vector<std::vector<uint8_t>> dummy;
        const TxoutType type{Solver(recipient.scriptPubKey, dummy)};
        if (type == TxoutType::WITNESS_V1_TAPROOT) {
            any_tr = true;
        } else if (type == TxoutType::WITNESS_V0_KEYHASH) {
            any_wpkh = true;
        } else if (type == TxoutType::SCRIPTHASH) {
            any_sh = true;
        } else if (type == TxoutType::PUBKEYHASH) {
            any_pkh = true;
        }
    }

    const bool has_bech32m_spkman(GetScriptPubKeyMan(OutputType::BECH32M, /*internal=*/true));
    if (has_bech32m_spkman && any_tr) {
        // Currently tr is the only type supported by the BECH32M spkman
        return OutputType::BECH32M;
    }
    const bool has_bech32_spkman(GetScriptPubKeyMan(OutputType::BECH32, /*internal=*/true));
    if (has_bech32_spkman && any_wpkh) {
        // Currently wpkh is the only type supported by the BECH32 spkman
        return OutputType::BECH32;
    }
    const bool has_p2sh_segwit_spkman(GetScriptPubKeyMan(OutputType::P2SH_SEGWIT, /*internal=*/true));
    if (has_p2sh_segwit_spkman && any_sh) {
        // Currently sh_wpkh is the only type supported by the P2SH_SEGWIT spkman
        // As of 2021 about 80% of all SH are wrapping WPKH, so use that
        return OutputType::P2SH_SEGWIT;
    }
    const bool has_legacy_spkman(GetScriptPubKeyMan(OutputType::LEGACY, /*internal=*/true));
    if (has_legacy_spkman && any_pkh) {
        // Currently pkh is the only type supported by the LEGACY spkman
        return OutputType::LEGACY;
    }

    if (has_bech32m_spkman) {
        return OutputType::BECH32M;
    }
    if (has_bech32_spkman) {
        return OutputType::BECH32;
    }
    // else use m_default_address_type for change
    return m_default_address_type;
}

void CWallet::CommitTransaction(CTransactionRef tx, mapValue_t mapValue, std::vector<std::pair<std::string, std::string>> orderForm)
{
    LOCK(cs_wallet);
    WalletLogPrintf("CommitTransaction:\n%s", tx->ToString()); /* Continued */

    // Add tx to wallet, because if it has change it's also ours,
    // otherwise just for transaction history.
    CWalletTx* wtx = AddToWallet(tx, TxStateInactive{}, [&](CWalletTx& wtx, bool new_tx) {
        CHECK_NONFATAL(wtx.mapValue.empty());
        CHECK_NONFATAL(wtx.vOrderForm.empty());
        wtx.mapValue = std::move(mapValue);
        wtx.vOrderForm = std::move(orderForm);
        wtx.fTimeReceivedIsTxTime = true;
        wtx.fFromMe = true;
        return true;
    });

    // wtx can only be null if the db write failed.
    if (!wtx) {
        throw std::runtime_error(std::string(__func__) + ": Wallet db error, transaction commit failed");
    }

    // Notify that old coins are spent
    for (const CTxIn& txin : tx->vin) {
        CWalletTx &coin = mapWallet.at(txin.prevout.hash);
        coin.MarkDirty();
        NotifyTransactionChanged(coin.GetHash(), CT_UPDATED);
    }

    if (!fBroadcastTransactions) {
        // Don't submit tx to the mempool
        return;
    }

    std::string err_string;
    if (!SubmitTxMemoryPoolAndRelay(*wtx, err_string, true)) {
        WalletLogPrintf("CommitTransaction(): Transaction cannot be broadcast immediately, %s\n", err_string);
        // TODO: if we expect the failure to be long term or permanent, instead delete wtx from the wallet and return failure.
    }
}

DBErrors CWallet::LoadWallet()
{
    if (m_chain && chain().getChainman() != nullptr) {
        // Set tip_height for LoadToWallet->unloadspent
        const std::optional<int> tip_height = chain().getHeight();
        if (tip_height) {
            LOCK(cs_wallet);
            m_last_block_processed = chain().getBlockHash(*tip_height);
            m_last_block_processed_height = *tip_height;
        }
    }
    LOCK(cs_wallet);

    DBErrors nLoadWalletRet = WalletBatch(GetDatabase()).LoadWallet(this);
    if (nLoadWalletRet == DBErrors::NEED_REWRITE)
    {
        if (GetDatabase().Rewrite("\x04pool"))
        {
            for (const auto& spk_man_pair : m_spk_managers) {
                spk_man_pair.second->RewriteDB();
            }
        }
    }

    if (m_spk_managers.empty()) {
        assert(m_external_spk_managers.empty());
        assert(m_internal_spk_managers.empty());
    }

    return nLoadWalletRet;
}

DBErrors CWallet::ZapSelectTx(std::vector<uint256>& vHashIn, std::vector<uint256>& vHashOut)
{
    AssertLockHeld(cs_wallet);
    DBErrors nZapSelectTxRet = WalletBatch(GetDatabase()).ZapSelectTx(vHashIn, vHashOut);
    for (const uint256& hash : vHashOut) {
        const auto& it = mapWallet.find(hash);
        wtxOrdered.erase(it->second.m_it_wtxOrdered);
        for (const auto& txin : it->second.tx->vin)
            mapTxSpends.erase(txin.prevout);
        mapWallet.erase(it);
        NotifyTransactionChanged(hash, CT_DELETED);
    }

    if (nZapSelectTxRet == DBErrors::NEED_REWRITE)
    {
        if (GetDatabase().Rewrite("\x04pool"))
        {
            for (const auto& spk_man_pair : m_spk_managers) {
                spk_man_pair.second->RewriteDB();
            }
        }
    }

    if (nZapSelectTxRet != DBErrors::LOAD_OK)
        return nZapSelectTxRet;

    MarkDirty();

    return DBErrors::LOAD_OK;
}

bool CWallet::SetAddressBookWithDB(WalletBatch& batch, const CTxDestination& address, const std::string& strName, const std::optional<AddressPurpose>& new_purpose, bool fBech32)
{
    bool fUpdated = false;
    bool is_mine;
    std::optional<AddressPurpose> purpose;
    {
        LOCK(cs_wallet);
        std::map<CTxDestination, CAddressBookData>::iterator mi = m_address_book.find(address);
        fUpdated = (mi != m_address_book.end() && !mi->second.IsChange());
        m_address_book[address].SetLabel(strName);
        is_mine = IsMine(address) != ISMINE_NO;
        if (new_purpose) { /* update purpose only if requested */
            purpose = m_address_book[address].purpose = new_purpose;
        } else {
            purpose = m_address_book[address].purpose;
        }
    }
    // In very old wallets, address purpose may not be recorded so we derive it from IsMine
    NotifyAddressBookChanged(address, strName, is_mine,
                             purpose.value_or(is_mine ? AddressPurpose::RECEIVE : AddressPurpose::SEND), "", (fUpdated ? CT_UPDATED : CT_NEW) );
    if (new_purpose && !batch.WritePurpose(EncodeDestination(address), PurposeToString(*new_purpose)))
        return false;
    return batch.WriteName(EncodeDestination(address), strName);
}

bool CWallet::SetAddressBook(const CTxDestination& address, const std::string& strName, const std::optional<AddressPurpose>& purpose, bool fBech32)
{
    WalletBatch batch(GetDatabase());
    return SetAddressBookWithDB(batch, address, strName, purpose, fBech32);
}

bool CWallet::DelAddressBook(const CTxDestination& address)
{
    WalletBatch batch(GetDatabase());
    {
        LOCK(cs_wallet);
        // If we want to delete receiving addresses, we should avoid calling EraseAddressData because it will delete the previously_spent value. Could instead just erase the label so it becomes a change address, and keep the data.
        // NOTE: This isn't a problem for sending addresses because they don't have any data that needs to be kept.
        // When adding new address data, it should be considered here whether to retain or delete it.
        if (IsMine(address)) {
            WalletLogPrintf("%s called with IsMine address, NOT SUPPORTED. Please report this bug! %s\n", __func__, PACKAGE_BUGREPORT);
            return false;
        }
        // Delete data rows associated with this address
        batch.EraseAddressData(address);
        m_address_book.erase(address);
    }

    NotifyAddressBookChanged(address, "", /*is_mine=*/false, AddressPurpose::SEND, "", CT_DELETED);

    batch.ErasePurpose(EncodeDestination(address));
    return batch.EraseName(EncodeDestination(address));
}

size_t CWallet::KeypoolCountExternalKeys() const
{
    AssertLockHeld(cs_wallet);

    auto legacy_spk_man = GetLegacyScriptPubKeyMan();
    if (legacy_spk_man) {
        return legacy_spk_man->KeypoolCountExternalKeys();
    }

    unsigned int count = 0;
    for (auto spk_man : m_external_spk_managers) {
        count += spk_man.second->GetKeyPoolSize();
    }

    return count;
}

unsigned int CWallet::GetKeyPoolSize() const
{
    AssertLockHeld(cs_wallet);

    unsigned int count = 0;
    for (auto spk_man : GetActiveScriptPubKeyMans()) {
        count += spk_man->GetKeyPoolSize();
    }
    return count;
}

bool CWallet::TopUpKeyPool(unsigned int kpSize)
{
    if (!gArgs.GetBoolArg("-btcmode", false)) {
        return false;
    }
    LOCK(cs_wallet);
    bool res = true;
    for (auto spk_man : GetActiveScriptPubKeyMans()) {
        res &= spk_man->TopUp(kpSize);
    }
    return res;
}

util::Result<CTxDestination> CWallet::GetNewDestination(const OutputType type, const std::string label)
{
    LOCK(cs_wallet);
    auto spk_man = GetScriptPubKeyMan(type, /*internal=*/false);
    if (!spk_man) {
        return util::Error{strprintf(_("Error: No %s addresses available."), FormatOutputType(type))};
    }

    auto op_dest = spk_man->GetNewDestination(type);
    if (op_dest) {
        SetAddressBook(*op_dest, label, AddressPurpose::RECEIVE);
    }

    return op_dest;
}

util::Result<CTxDestination> CWallet::GetNewChangeDestination(const OutputType type)
{
    LOCK(cs_wallet);

    ReserveDestination reservedest(this, type);
    auto op_dest = reservedest.GetReservedDestination(true);
    if (op_dest) reservedest.KeepDestination();

    return op_dest;
}

std::optional<int64_t> CWallet::GetOldestKeyPoolTime() const
{
    LOCK(cs_wallet);
    if (m_spk_managers.empty()) {
        return std::nullopt;
    }

    std::optional<int64_t> oldest_key{std::numeric_limits<int64_t>::max()};
    for (const auto& spk_man_pair : m_spk_managers) {
        oldest_key = std::min(oldest_key, spk_man_pair.second->GetOldestKeyPoolTime());
    }
    return oldest_key;
}

void CWallet::MarkDestinationsDirty(const std::set<CTxDestination>& destinations) {
    for (auto& entry : mapWallet) {
        CWalletTx& wtx = entry.second;
        if (wtx.m_is_cache_empty) continue;
        for (unsigned int i = 0; i < wtx.tx->vout.size(); i++) {
            CTxDestination dst;
            if (ExtractDestination(wtx.tx->vout[i].scriptPubKey, dst) && destinations.count(dst)) {
                wtx.MarkDirty();
                break;
            }
        }
    }
}

void CWallet::ForEachAddrBookEntry(const ListAddrBookFunc& func) const
{
    AssertLockHeld(cs_wallet);
    for (const std::pair<const CTxDestination, CAddressBookData>& item : m_address_book) {
        const auto& entry = item.second;
        func(item.first, entry.GetLabel(), entry.IsChange(), entry.purpose);
    }
}

std::vector<CTxDestination> CWallet::ListAddrBookAddresses(const std::optional<AddrBookFilter>& _filter) const
{
    AssertLockHeld(cs_wallet);
    std::vector<CTxDestination> result;
    AddrBookFilter filter = _filter ? *_filter : AddrBookFilter();
    ForEachAddrBookEntry([&result, &filter](const CTxDestination& dest, const std::string& label, bool is_change, const std::optional<AddressPurpose>& purpose) {
        // Filter by change
        if (filter.ignore_change && is_change) return;
        // Filter by label
        if (filter.m_op_label && *filter.m_op_label != label) return;
        // All good
        result.emplace_back(dest);
    });
    return result;
}

std::set<std::string> CWallet::ListAddrBookLabels(const std::optional<AddressPurpose> purpose) const
{
    AssertLockHeld(cs_wallet);
    std::set<std::string> label_set;
    ForEachAddrBookEntry([&](const CTxDestination& _dest, const std::string& _label,
                             bool _is_change, const std::optional<AddressPurpose>& _purpose) {
        if (_is_change) return;
        if (!purpose || purpose == _purpose) {
            label_set.insert(_label);
        }
    });
    return label_set;
}

util::Result<CTxDestination> ReserveDestination::GetReservedDestination(bool internal)
{
    m_spk_man = pwallet->GetScriptPubKeyMan(type, internal);
    if (!m_spk_man) {
        return util::Error{strprintf(_("Error: No %s addresses available."), FormatOutputType(type))};
    }

    if (nIndex == -1) {
        CKeyPool keypool;
        auto op_address = m_spk_man->GetReservedDestination(type, internal, nIndex, keypool);
        if (!op_address) return op_address;
        address = *op_address;
        fInternal = keypool.fInternal;
    }
    return address;
}

void ReserveDestination::KeepDestination()
{
    if (nIndex != -1) {
        m_spk_man->KeepDestination(nIndex, type);
    }
    nIndex = -1;
    address = CNoDestination();
}

void ReserveDestination::ReturnDestination()
{
    if (nIndex != -1) {
        m_spk_man->ReturnDestination(nIndex, fInternal, address);
    }
    nIndex = -1;
    address = CNoDestination();
}

bool CWallet::DisplayAddress(const CTxDestination& dest)
{
    CScript scriptPubKey = GetScriptForDestination(dest);
    for (const auto& spk_man : GetScriptPubKeyMans(scriptPubKey)) {
        auto signer_spk_man = dynamic_cast<ExternalSignerScriptPubKeyMan *>(spk_man);
        if (signer_spk_man == nullptr) {
            continue;
        }
        ExternalSigner signer = ExternalSignerScriptPubKeyMan::GetExternalSigner();
        return signer_spk_man->DisplayAddress(scriptPubKey, signer);
    }
    return false;
}

bool CWallet::LockCoin(const COutPoint& output, WalletBatch* batch)
{
    AssertLockHeld(cs_wallet);
    setLockedCoins.insert(output);
    if (batch) {
        return batch->WriteLockedUTXO(output);
    }
    return true;
}

bool CWallet::UnlockCoin(const COutPoint& output, WalletBatch* batch)
{
    AssertLockHeld(cs_wallet);
    bool was_locked = setLockedCoins.erase(output);
    if (batch && was_locked) {
        return batch->EraseLockedUTXO(output);
    }
    return true;
}

bool CWallet::UnlockAllCoins()
{
    AssertLockHeld(cs_wallet);
    bool success = true;
    WalletBatch batch(GetDatabase());
    for (auto it = setLockedCoins.begin(); it != setLockedCoins.end(); ++it) {
        success &= batch.EraseLockedUTXO(*it);
    }
    setLockedCoins.clear();
    return success;
}

bool CWallet::IsLockedCoin(const COutPoint& output) const
{
    AssertLockHeld(cs_wallet);
    return setLockedCoins.count(output) > 0;
}

void CWallet::ListLockedCoins(std::vector<COutPoint>& vOutpts) const
{
    AssertLockHeld(cs_wallet);
    for (std::set<COutPoint>::iterator it = setLockedCoins.begin();
         it != setLockedCoins.end(); it++) {
        COutPoint outpt = (*it);
        vOutpts.push_back(outpt);
    }
}

/** @} */ // end of Actions

void CWallet::GetKeyBirthTimes(std::map<CKeyID, int64_t>& mapKeyBirth) const {
    AssertLockHeld(cs_wallet);
    mapKeyBirth.clear();

    // map in which we'll infer heights of other keys
    std::map<CKeyID, const TxStateConfirmed*> mapKeyFirstBlock;
    TxStateConfirmed max_confirm{uint256{}, /*height=*/-1, /*index=*/-1};
    max_confirm.confirmed_block_height = GetLastBlockHeight() > 144 ? GetLastBlockHeight() - 144 : 0; // the tip can be reorganized; use a 144-block safety margin
    CHECK_NONFATAL(chain().findAncestorByHeight(GetLastBlockHash(), max_confirm.confirmed_block_height, FoundBlock().hash(max_confirm.confirmed_block_hash)));

    {
        LegacyScriptPubKeyMan* spk_man = GetLegacyScriptPubKeyMan();
        assert(spk_man != nullptr);
        LOCK(spk_man->cs_KeyStore);

        // get birth times for keys with metadata
        for (const auto& entry : spk_man->mapKeyMetadata) {
            if (entry.second.nCreateTime) {
                mapKeyBirth[entry.first] = entry.second.nCreateTime;
            }
        }

        // Prepare to infer birth heights for keys without metadata
        for (const CKeyID &keyid : spk_man->GetKeys()) {
            if (mapKeyBirth.count(keyid) == 0)
                mapKeyFirstBlock[keyid] = &max_confirm;
        }

        // if there are no such keys, we're done
        if (mapKeyFirstBlock.empty())
            return;

        // find first block that affects those keys, if there are any left
        for (const auto& entry : mapWallet) {
            // iterate over all wallet transactions...
            const CWalletTx &wtx = entry.second;
            if (auto* conf = wtx.state<TxStateConfirmed>()) {
                // ... which are already in a block
                for (const CTxOut &txout : wtx.tx->vout) {
                    // iterate over all their outputs
                    for (const auto &keyid : GetAffectedKeys(txout.scriptPubKey, *spk_man)) {
                        // ... and all their affected keys
                        auto rit = mapKeyFirstBlock.find(keyid);
                        if (rit != mapKeyFirstBlock.end() && conf->confirmed_block_height < rit->second->confirmed_block_height) {
                            rit->second = conf;
                        }
                    }
                }
            }
        }
    }

    // Extract block timestamps for those keys
    for (const auto& entry : mapKeyFirstBlock) {
        int64_t block_time;
        CHECK_NONFATAL(chain().findBlock(entry.second->confirmed_block_hash, FoundBlock().time(block_time)));
        mapKeyBirth[entry.first] = block_time - TIMESTAMP_WINDOW; // block times can be 2h off
    }
}

/**
 * Compute smart timestamp for a transaction being added to the wallet.
 *
 * Logic:
 * - If sending a transaction, assign its timestamp to the current time.
 * - If receiving a transaction outside a block, assign its timestamp to the
 *   current time.
 * - If receiving a transaction during a rescanning process, assign all its
 *   (not already known) transactions' timestamps to the block time.
 * - If receiving a block with a future timestamp, assign all its (not already
 *   known) transactions' timestamps to the current time.
 * - If receiving a block with a past timestamp, before the most recent known
 *   transaction (that we care about), assign all its (not already known)
 *   transactions' timestamps to the same timestamp as that most-recent-known
 *   transaction.
 * - If receiving a block with a past timestamp, but after the most recent known
 *   transaction, assign all its (not already known) transactions' timestamps to
 *   the block time.
 *
 * For more information see CWalletTx::nTimeSmart,
 * https://bitcointalk.org/?topic=54527, or
 * https://github.com/bitcoin/bitcoin/pull/1393.
 */
unsigned int CWallet::ComputeTimeSmart(const CWalletTx& wtx, bool rescanning_old_block) const
{
    std::optional<uint256> block_hash;
    if (auto* conf = wtx.state<TxStateConfirmed>()) {
        block_hash = conf->confirmed_block_hash;
    } else if (auto* conf = wtx.state<TxStateConflicted>()) {
        block_hash = conf->conflicting_block_hash;
    }

    unsigned int nTimeSmart = wtx.nTimeReceived;
    if (block_hash) {
        int64_t blocktime;
        int64_t block_max_time;
        if (chain().findBlock(*block_hash, FoundBlock().time(blocktime).maxTime(block_max_time))) {
            if (rescanning_old_block) {
                nTimeSmart = block_max_time;
            } else {
                int64_t latestNow = wtx.nTimeReceived;
                int64_t latestEntry = 0;

                // Tolerate times up to the last timestamp in the wallet not more than 5 minutes into the future
                int64_t latestTolerated = latestNow + 300;
                const TxItems& txOrdered = wtxOrdered;
                for (auto it = txOrdered.rbegin(); it != txOrdered.rend(); ++it) {
                    CWalletTx* const pwtx = it->second;
                    if (pwtx == &wtx) {
                        continue;
                    }
                    int64_t nSmartTime;
                    nSmartTime = pwtx->nTimeSmart;
                    if (!nSmartTime) {
                        nSmartTime = pwtx->nTimeReceived;
                    }
                    if (nSmartTime <= latestTolerated) {
                        latestEntry = nSmartTime;
                        if (nSmartTime > latestNow) {
                            latestNow = nSmartTime;
                        }
                        break;
                    }
                }

                nTimeSmart = std::max(latestEntry, std::min(blocktime, latestNow));
            }
        } else {
            WalletLogPrintf("%s: found %s in block %s not in index\n", __func__, wtx.GetHash().ToString(), block_hash->ToString());
        }
    }
    return nTimeSmart;
}

bool CWallet::SetAddressPreviouslySpent(WalletBatch& batch, const CTxDestination& dest, bool used)
{
    if (std::get_if<CNoDestination>(&dest))
        return false;

    if (!used) {
        if (auto* data{util::FindKey(m_address_book, dest)}) data->previously_spent = false;
        return batch.WriteAddressPreviouslySpent(dest, false);
    }

    LoadAddressPreviouslySpent(dest);
    return batch.WriteAddressPreviouslySpent(dest, true);
}

void CWallet::LoadAddressPreviouslySpent(const CTxDestination& dest)
{
    m_address_book[dest].previously_spent = true;
}

void CWallet::LoadAddressReceiveRequest(const CTxDestination& dest, const std::string& id, const std::string& request)
{
    m_address_book[dest].receive_requests[id] = request;
}

bool CWallet::IsAddressPreviouslySpent(const CTxDestination& dest) const
{
    if (auto* data{util::FindKey(m_address_book, dest)}) return data->previously_spent;
    return false;
}

std::vector<std::string> CWallet::GetAddressReceiveRequests() const
{
    std::vector<std::string> values;
    for (const auto& [dest, entry] : m_address_book) {
        for (const auto& [id, request] : entry.receive_requests) {
            values.emplace_back(request);
        }
    }
    return values;
}

bool CWallet::SetAddressReceiveRequest(WalletBatch& batch, const CTxDestination& dest, const std::string& id, const std::string& value)
{
    if (!batch.WriteAddressReceiveRequest(dest, id, value)) return false;
    m_address_book[dest].receive_requests[id] = value;
    return true;
}

bool CWallet::EraseAddressReceiveRequest(WalletBatch& batch, const CTxDestination& dest, const std::string& id)
{
    if (!batch.EraseAddressReceiveRequest(dest, id)) return false;
    m_address_book[dest].receive_requests.erase(id);
    return true;
}

std::unique_ptr<WalletDatabase> MakeWalletDatabase(const std::string& name, const DatabaseOptions& options, DatabaseStatus& status, bilingual_str& error_string)
{
    // Do some checking on wallet path. It should be either a:
    //
    // 1. Path where a directory can be created.
    // 2. Path to an existing directory.
    // 3. Path to a symlink to a directory.
    // 4. For backwards compatibility, the name of a data file in -walletdir.
    const fs::path wallet_path = fsbridge::AbsPathJoin(GetWalletDir(), fs::PathFromString(name));
    fs::file_type path_type = fs::symlink_status(wallet_path).type();
    if (!(path_type == fs::file_type::not_found || path_type == fs::file_type::directory ||
          (path_type == fs::file_type::symlink && fs::is_directory(wallet_path)) ||
          (path_type == fs::file_type::regular && fs::PathFromString(name).filename() == fs::PathFromString(name)))) {
        error_string = Untranslated(strprintf(
              "Invalid -wallet path '%s'. -wallet path should point to a directory where wallet.dat and "
              "database/log.?????????? files can be stored, a location where such a directory could be created, "
              "or (for backwards compatibility) the name of an existing data file in -walletdir (%s)",
              name, fs::quoted(fs::PathToString(GetWalletDir()))));
        status = DatabaseStatus::FAILED_BAD_PATH;
        return nullptr;
    }
    return MakeDatabase(wallet_path, options, status, error_string);
}

std::shared_ptr<CWallet> CWallet::Create(WalletContext& context, const std::string& name, std::unique_ptr<WalletDatabase> database, uint64_t wallet_creation_flags, bilingual_str& error, std::vector<bilingual_str>& warnings)
{
    interfaces::Chain* chain = context.chain;
    ArgsManager& args = *Assert(context.args);
    const std::string& walletFile = database->Filename();

    const auto start{SteadyClock::now()};
    // TODO: Can't use std::make_shared because we need a custom deleter but
    // should be possible to use std::allocate_shared.
    std::shared_ptr<CWallet> walletInstance(fParticlMode
        ? std::shared_ptr<CWallet>(new CHDWallet(chain, name, std::move(database)), ReleaseWallet)
        : std::shared_ptr<CWallet>(new CWallet(chain, name, std::move(database)), ReleaseWallet));

    walletInstance->m_keypool_size = std::max(args.GetIntArg("-keypool", DEFAULT_KEYPOOL_SIZE), int64_t{1});
    walletInstance->m_notify_tx_changed_script = args.GetArg("-walletnotify", "");

    // Load wallet
    bool rescan_required = false;
    DBErrors nLoadWalletRet = walletInstance->LoadWallet();
    if (nLoadWalletRet != DBErrors::LOAD_OK) {
        if (nLoadWalletRet == DBErrors::CORRUPT) {
            error = strprintf(_("Error loading %s: Wallet corrupted"), walletFile);
            return nullptr;
        }
        else if (nLoadWalletRet == DBErrors::NONCRITICAL_ERROR)
        {
            warnings.push_back(strprintf(_("Error reading %s! All keys read correctly, but transaction data"
                                           " or address book entries might be missing or incorrect."),
                walletFile));
        }
        else if (nLoadWalletRet == DBErrors::TOO_NEW) {
            error = strprintf(_("Error loading %s: Wallet requires newer version of %s"), walletFile, PACKAGE_NAME);
            return nullptr;
        }
        else if (nLoadWalletRet == DBErrors::EXTERNAL_SIGNER_SUPPORT_REQUIRED) {
            error = strprintf(_("Error loading %s: External signer wallet being loaded without external signer support compiled"), walletFile);
            return nullptr;
        }
        else if (nLoadWalletRet == DBErrors::NEED_REWRITE)
        {
            error = strprintf(_("Wallet needed to be rewritten: restart %s to complete"), PACKAGE_NAME);
            return nullptr;
        } else if (nLoadWalletRet == DBErrors::NEED_RESCAN) {
            warnings.push_back(strprintf(_("Error reading %s! Transaction data may be missing or incorrect."
                                           " Rescanning wallet."), walletFile));
            rescan_required = true;
        } else if (nLoadWalletRet == DBErrors::UNKNOWN_DESCRIPTOR) {
            error = strprintf(_("Unrecognized descriptor found. Loading wallet %s\n\n"
                                "The wallet might had been created on a newer version.\n"
                                "Please try running the latest software version.\n"), walletFile);
            return nullptr;
        } else if (nLoadWalletRet == DBErrors::UNEXPECTED_LEGACY_ENTRY) {
            error = strprintf(_("Unexpected legacy entry in descriptor wallet found. Loading wallet %s\n\n"
                                "The wallet might have been tampered with or created with malicious intent.\n"), walletFile);
            return nullptr;
        } else {
            error = strprintf(_("Error loading %s"), walletFile);
            return nullptr;
        }
    }

    // This wallet is in its first run if there are no ScriptPubKeyMans and it isn't blank or no privkeys
    const bool fFirstRun = (!walletInstance->IsInitialised() || walletInstance->m_spk_managers.empty()) &&
                     !walletInstance->IsWalletFlagSet(WALLET_FLAG_DISABLE_PRIVATE_KEYS) &&
                     !walletInstance->IsWalletFlagSet(WALLET_FLAG_BLANK_WALLET);
    if (fFirstRun)
    {
        walletInstance->SetMinVersion(FEATURE_LATEST);

        walletInstance->InitWalletFlags(wallet_creation_flags);

        // Only create LegacyScriptPubKeyMan when not descriptor wallet
        if (!walletInstance->IsWalletFlagSet(WALLET_FLAG_DESCRIPTORS)) {
            walletInstance->SetupLegacyScriptPubKeyMan();
        }

        if ((wallet_creation_flags & WALLET_FLAG_EXTERNAL_SIGNER) || !(wallet_creation_flags & (WALLET_FLAG_DISABLE_PRIVATE_KEYS | WALLET_FLAG_BLANK_WALLET))) {
            LOCK(walletInstance->cs_wallet);
            if (!walletInstance->IsParticlWallet() && walletInstance->IsWalletFlagSet(WALLET_FLAG_DESCRIPTORS)) {
                walletInstance->SetupDescriptorScriptPubKeyMans();
                // SetupDescriptorScriptPubKeyMans already calls SetupGeneration for us so we don't need to call SetupGeneration separately
            } else {
                // Legacy wallets need SetupGeneration here.
                if (!walletInstance->IsParticlWallet())
                for (auto spk_man : walletInstance->GetActiveScriptPubKeyMans()) {
                    if (!spk_man->SetupGeneration()) {
                        error = _("Unable to generate initial keys");
                        return nullptr;
                    }
                }
            }
        }

        if (chain) {
            walletInstance->chainStateFlushed(chain->getTipLocator());
        }
    } else if (wallet_creation_flags & WALLET_FLAG_DISABLE_PRIVATE_KEYS) {
        // Make it impossible to disable private keys after creation
        error = strprintf(_("Error loading %s: Private keys can only be disabled during creation"), walletFile);
        return nullptr;
    } else if (walletInstance->IsWalletFlagSet(WALLET_FLAG_DISABLE_PRIVATE_KEYS)) {
        for (auto spk_man : walletInstance->GetActiveScriptPubKeyMans()) {
            if (spk_man->HavePrivateKeys()) {
                warnings.push_back(strprintf(_("Warning: Private keys detected in wallet {%s} with disabled private keys"), walletFile));
                break;
            }
        }
    }

    if (!args.GetArg("-addresstype", "").empty()) {
        std::optional<OutputType> parsed = ParseOutputType(args.GetArg("-addresstype", ""));
        if (!parsed) {
            error = strprintf(_("Unknown address type '%s'"), args.GetArg("-addresstype", ""));
            return nullptr;
        }
        walletInstance->m_default_address_type = parsed.value();
    }

    if (!args.GetArg("-changetype", "").empty()) {
        std::optional<OutputType> parsed = ParseOutputType(args.GetArg("-changetype", ""));
        if (!parsed) {
            error = strprintf(_("Unknown change type '%s'"), args.GetArg("-changetype", ""));
            return nullptr;
        }
        walletInstance->m_default_change_type = parsed.value();
    }

    if (args.IsArgSet("-mintxfee")) {
        std::optional<CAmount> min_tx_fee = ParseMoney(args.GetArg("-mintxfee", ""));
        if (!min_tx_fee) {
            error = AmountErrMsg("mintxfee", args.GetArg("-mintxfee", ""));
            return nullptr;
        } else if (min_tx_fee.value() > HIGH_TX_FEE_PER_KB) {
            warnings.push_back(AmountHighWarn("-mintxfee") + Untranslated(" ") +
                               _("This is the minimum transaction fee you pay on every transaction."));
        }

        walletInstance->m_min_fee = CFeeRate{min_tx_fee.value()};
    }

    if (args.IsArgSet("-maxapsfee")) {
        const std::string max_aps_fee{args.GetArg("-maxapsfee", "")};
        if (max_aps_fee == "-1") {
            walletInstance->m_max_aps_fee = -1;
        } else if (std::optional<CAmount> max_fee = ParseMoney(max_aps_fee)) {
            if (max_fee.value() > HIGH_APS_FEE) {
                warnings.push_back(AmountHighWarn("-maxapsfee") + Untranslated(" ") +
                                  _("This is the maximum transaction fee you pay (in addition to the normal fee) to prioritize partial spend avoidance over regular coin selection."));
            }
            walletInstance->m_max_aps_fee = max_fee.value();
        } else {
            error = AmountErrMsg("maxapsfee", max_aps_fee);
            return nullptr;
        }
    }

    if (args.IsArgSet("-fallbackfee")) {
        std::optional<CAmount> fallback_fee = ParseMoney(args.GetArg("-fallbackfee", ""));
        if (!fallback_fee) {
            error = strprintf(_("Invalid amount for %s=<amount>: '%s'"), "-fallbackfee", args.GetArg("-fallbackfee", ""));
            return nullptr;
        } else if (fallback_fee.value() > HIGH_TX_FEE_PER_KB) {
            warnings.push_back(AmountHighWarn("-fallbackfee") + Untranslated(" ") +
                               _("This is the transaction fee you may pay when fee estimates are not available."));
        }
        walletInstance->m_fallback_fee = CFeeRate{fallback_fee.value()};
    }

    // Disable fallback fee in case value was set to 0, enable if non-null value
    walletInstance->m_allow_fallback_fee = walletInstance->m_fallback_fee.GetFeePerK() != 0;

    if (args.IsArgSet("-discardfee")) {
        std::optional<CAmount> discard_fee = ParseMoney(args.GetArg("-discardfee", ""));
        if (!discard_fee) {
            error = strprintf(_("Invalid amount for %s=<amount>: '%s'"), "-discardfee", args.GetArg("-discardfee", ""));
            return nullptr;
        } else if (discard_fee.value() > HIGH_TX_FEE_PER_KB) {
            warnings.push_back(AmountHighWarn("-discardfee") + Untranslated(" ") +
                               _("This is the transaction fee you may discard if change is smaller than dust at this level"));
        }
        walletInstance->m_discard_rate = CFeeRate{discard_fee.value()};
    }

    if (args.IsArgSet("-paytxfee")) {
        std::optional<CAmount> pay_tx_fee = ParseMoney(args.GetArg("-paytxfee", ""));
        if (!pay_tx_fee) {
            error = AmountErrMsg("paytxfee", args.GetArg("-paytxfee", ""));
            return nullptr;
        } else if (pay_tx_fee.value() > HIGH_TX_FEE_PER_KB) {
            warnings.push_back(AmountHighWarn("-paytxfee") + Untranslated(" ") +
                               _("This is the transaction fee you will pay if you send a transaction."));
        }

        walletInstance->m_pay_tx_fee = CFeeRate{pay_tx_fee.value(), 1000};

        if (chain && walletInstance->m_pay_tx_fee < chain->relayMinFee()) {
            error = strprintf(_("Invalid amount for %s=<amount>: '%s' (must be at least %s)"),
                "-paytxfee", args.GetArg("-paytxfee", ""), chain->relayMinFee().ToString());
            return nullptr;
        }
    }

    if (args.IsArgSet("-maxtxfee")) {
        std::optional<CAmount> max_fee = ParseMoney(args.GetArg("-maxtxfee", ""));
        if (!max_fee) {
            error = AmountErrMsg("maxtxfee", args.GetArg("-maxtxfee", ""));
            return nullptr;
        } else if (max_fee.value() > HIGH_MAX_TX_FEE) {
            warnings.push_back(strprintf(_("%s is set very high! Fees this large could be paid on a single transaction."), "-maxtxfee"));
        }

        if (chain && CFeeRate{max_fee.value(), 1000} < chain->relayMinFee()) {
            error = strprintf(_("Invalid amount for %s=<amount>: '%s' (must be at least the minrelay fee of %s to prevent stuck transactions)"),
                "-maxtxfee", args.GetArg("-maxtxfee", ""), chain->relayMinFee().ToString());
            return nullptr;
        }

        walletInstance->m_default_max_tx_fee = max_fee.value();
    }

    if (args.IsArgSet("-consolidatefeerate")) {
        if (std::optional<CAmount> consolidate_feerate = ParseMoney(args.GetArg("-consolidatefeerate", ""))) {
            walletInstance->m_consolidate_feerate = CFeeRate(*consolidate_feerate);
        } else {
            error = AmountErrMsg("consolidatefeerate", args.GetArg("-consolidatefeerate", ""));
            return nullptr;
        }
    }

    if (chain && chain->relayMinFee().GetFeePerK() > HIGH_TX_FEE_PER_KB) {
        warnings.push_back(AmountHighWarn("-minrelaytxfee") + Untranslated(" ") +
                           _("The wallet will avoid paying less than the minimum relay fee."));
    }

    walletInstance->m_confirm_target = args.GetIntArg("-txconfirmtarget", DEFAULT_TX_CONFIRM_TARGET);
    walletInstance->m_spend_zero_conf_change = args.GetBoolArg("-spendzeroconfchange", DEFAULT_SPEND_ZEROCONF_CHANGE);
    walletInstance->m_signal_rbf = args.GetBoolArg("-walletrbf", DEFAULT_WALLET_RBF);

    walletInstance->WalletLogPrintf("Wallet completed loading in %15dms\n", Ticks<std::chrono::milliseconds>(SteadyClock::now() - start));

    // Try to top up keypool. No-op if the wallet is locked.
    walletInstance->TopUpKeyPool();

    // Cache the first key time
    std::optional<int64_t> time_first_key;
    for (auto spk_man : walletInstance->GetAllScriptPubKeyMans()) {
        int64_t time = spk_man->GetTimeFirstKey();
        if (!time_first_key || time < *time_first_key) time_first_key = time;
    }
    if (time_first_key) walletInstance->m_birth_time = *time_first_key;

    if (chain && !AttachChain(walletInstance, *chain, rescan_required, error, warnings)) {
        return nullptr;
    }

    {
        LOCK(walletInstance->cs_wallet);
        walletInstance->SetBroadcastTransactions(args.GetBoolArg("-walletbroadcast", DEFAULT_WALLETBROADCAST));
        walletInstance->WalletLogPrintf("setKeyPool.size() = %u\n",      walletInstance->GetKeyPoolSize());
        walletInstance->WalletLogPrintf("mapWallet.size() = %u\n",       walletInstance->mapWallet.size());
        walletInstance->WalletLogPrintf("m_address_book.size() = %u\n",  walletInstance->m_address_book.size());
    }

    return walletInstance;
}

bool CWallet::AttachChain(const std::shared_ptr<CWallet>& walletInstance, interfaces::Chain& chain, const bool rescan_required, bilingual_str& error, std::vector<bilingual_str>& warnings)
{
    LOCK(walletInstance->cs_wallet);
    // allow setting the chain if it hasn't been set already but prevent changing it
    assert(!walletInstance->m_chain || walletInstance->m_chain == &chain);
    walletInstance->m_chain = &chain;

    // Unless allowed, ensure wallet files are not reused across chains:
    if (!gArgs.GetBoolArg("-walletcrosschain", DEFAULT_WALLETCROSSCHAIN)) {
        WalletBatch batch(walletInstance->GetDatabase());
        CBlockLocator locator;
        if (batch.ReadBestBlock(locator) && locator.vHave.size() > 0 && chain.getHeight()) {
            // Wallet is assumed to be from another chain, if genesis block in the active
            // chain differs from the genesis block known to the wallet.
            if (chain.getBlockHash(0) != locator.vHave.back()) {
                error = Untranslated("Wallet files should not be reused across chains. Restart bitcoind with -walletcrosschain to override.");
                return false;
            }
        }
    }

    // Register wallet with validationinterface. It's done before rescan to avoid
    // missing block connections between end of rescan and validation subscribing.
    // Because of wallet lock being hold, block connection notifications are going to
    // be pending on the validation-side until lock release. It's likely to have
    // block processing duplicata (if rescan block range overlaps with notification one)
    // but we guarantee at least than wallet state is correct after notifications delivery.
    // However, chainStateFlushed notifications are ignored until the rescan is finished
    // so that in case of a shutdown event, the rescan will be repeated at the next start.
    // This is temporary until rescan and notifications delivery are unified under same
    // interface.
    walletInstance->m_attaching_chain = true; //ignores chainStateFlushed notifications
    walletInstance->m_chain_notifications_handler = walletInstance->chain().handleNotifications(walletInstance);

    // If rescan_required = true, rescan_height remains equal to 0
    int rescan_height = 0;
    if (!rescan_required)
    {
        WalletBatch batch(walletInstance->GetDatabase());
        CBlockLocator locator;
        if (batch.ReadBestBlock(locator)) {
            if (const std::optional<int> fork_height = chain.findLocatorFork(locator)) {
                rescan_height = *fork_height;
            }
        }
    }

    const std::optional<int> tip_height = chain.getHeight();
    if (tip_height) {
        walletInstance->m_last_block_processed = chain.getBlockHash(*tip_height);
        walletInstance->m_last_block_processed_height = *tip_height;
    } else {
        walletInstance->m_last_block_processed.SetNull();
        walletInstance->m_last_block_processed_height = -1;
    }

    if (walletInstance->ShouldRescan())
    if (tip_height && *tip_height != rescan_height)
    {
        // No need to read and scan block if block was created before
        // our wallet birthday (as adjusted for block time variability)
        std::optional<int64_t> time_first_key = walletInstance->m_birth_time.load();
        if (time_first_key) {
            FoundBlock found = FoundBlock().height(rescan_height);
            chain.findFirstBlockWithTimeAndHeight(*time_first_key - TIMESTAMP_WINDOW, rescan_height, found);
            if (!found.found) {
                // We were unable to find a block that had a time more recent than our earliest timestamp
                // or a height higher than the wallet was synced to, indicating that the wallet is newer than the
                // current chain tip. Skip rescanning in this case.
                rescan_height = *tip_height;
            }
        }

        // Technically we could execute the code below in any case, but performing the
        // `while` loop below can make startup very slow, so only check blocks on disk
        // if necessary.
        if (chain.havePruned() || chain.hasAssumedValidChain()) {
            int block_height = *tip_height;
            while (block_height > 0 && chain.haveBlockOnDisk(block_height - 1) && rescan_height != block_height) {
                --block_height;
            }

            if (rescan_height != block_height) {
                // We can't rescan beyond blocks we don't have data for, stop and throw an error.
                // This might happen if a user uses an old wallet within a pruned node
                // or if they ran -disablewallet for a longer time, then decided to re-enable
                // Exit early and print an error.
                // It also may happen if an assumed-valid chain is in use and therefore not
                // all block data is available.
                // If a block is pruned after this check, we will load the wallet,
                // but fail the rescan with a generic error.

                error = chain.havePruned() ?
                     _("Prune: last wallet synchronisation goes beyond pruned data. You need to -reindex (download the whole blockchain again in case of pruned node)") :
                     strprintf(_(
                        "Error loading wallet. Wallet requires blocks to be downloaded, "
                        "and software does not currently support loading wallets while "
                        "blocks are being downloaded out of order when using assumeutxo "
                        "snapshots. Wallet should be able to load successfully after "
                        "node sync reaches height %s"), block_height);
                return false;
            }
        }

        chain.initMessage(_("Rescanning…").translated);
        walletInstance->WalletLogPrintf("Rescanning last %i blocks (from block %i)...\n", *tip_height - rescan_height, rescan_height);

        {
            WalletRescanReserver reserver(*walletInstance);
            if (!reserver.reserve() || (ScanResult::SUCCESS != walletInstance->ScanForWalletTransactions(chain.getBlockHash(rescan_height), rescan_height, /*max_height=*/{}, reserver, /*fUpdate=*/true, /*save_progress=*/true).status)) {
                error = _("Failed to rescan the wallet during initialization");
                return false;
            }
        }
        walletInstance->m_attaching_chain = false;
        walletInstance->chainStateFlushed(chain.getTipLocator());
        walletInstance->GetDatabase().IncrementUpdateCounter();
    }
    walletInstance->m_attaching_chain = false;

    return true;
}

const CAddressBookData* CWallet::FindAddressBookEntry(const CTxDestination& dest, bool allow_change) const
{
    const auto& address_book_it = m_address_book.find(dest);
    if (address_book_it == m_address_book.end()) return nullptr;
    if ((!allow_change) && address_book_it->second.IsChange()) {
        return nullptr;
    }
    return &address_book_it->second;
}

bool CWallet::UpgradeWallet(int version, bilingual_str& error)
{
    int prev_version = GetVersion();
    if (version == 0) {
        WalletLogPrintf("Performing wallet upgrade to %i\n", FEATURE_LATEST);
        version = FEATURE_LATEST;
    } else {
        WalletLogPrintf("Allowing wallet upgrade up to %i\n", version);
    }
    if (version < prev_version) {
        error = strprintf(_("Cannot downgrade wallet from version %i to version %i. Wallet version unchanged."), prev_version, version);
        return false;
    }

    LOCK(cs_wallet);

    // Do not upgrade versions to any version between HD_SPLIT and FEATURE_PRE_SPLIT_KEYPOOL unless already supporting HD_SPLIT
    if (!CanSupportFeature(FEATURE_HD_SPLIT) && version >= FEATURE_HD_SPLIT && version < FEATURE_PRE_SPLIT_KEYPOOL) {
        error = strprintf(_("Cannot upgrade a non HD split wallet from version %i to version %i without upgrading to support pre-split keypool. Please use version %i or no version specified."), prev_version, version, FEATURE_PRE_SPLIT_KEYPOOL);
        return false;
    }

    // Permanently upgrade to the version
    SetMinVersion(GetClosestWalletFeature(version));

    for (auto spk_man : GetActiveScriptPubKeyMans()) {
        if (!spk_man->Upgrade(prev_version, version, error)) {
            return false;
        }
    }
    return true;
}

void CWallet::postInitProcess()
{
    // Add wallet transactions that aren't already in a block to mempool
    // Do this here as mempool requires genesis block to be loaded
    ResubmitWalletTransactions(/*relay=*/false, /*force=*/true);

    // Update wallet transactions with current mempool transactions.
    WITH_LOCK(cs_wallet, chain().requestMempoolTransactions(*this));
}

bool CWallet::BackupWallet(const std::string& strDest) const
{
    return GetDatabase().Backup(strDest);
}

CKeyPool::CKeyPool()
{
    nTime = GetTime();
    fInternal = false;
    m_pre_split = false;
}

CKeyPool::CKeyPool(const CPubKey& vchPubKeyIn, bool internalIn)
{
    nTime = GetTime();
    vchPubKey = vchPubKeyIn;
    fInternal = internalIn;
    m_pre_split = false;
}

int CWallet::GetTxDepthInMainChain(const CWalletTx& wtx) const
{
    AssertLockHeld(cs_wallet);
    if (auto* conf = wtx.state<TxStateConfirmed>()) {
        return GetLastBlockHeight() - conf->confirmed_block_height + 1;
    } else if (auto* conf = wtx.state<TxStateConflicted>()) {
        return -1 * (GetLastBlockHeight() - conf->conflicting_block_height + 1);
    } else {
        return 0;
    }
}

int CWallet::GetTxBlocksToMaturity(const CWalletTx& wtx) const
{
    AssertLockHeld(cs_wallet);

    if (!(wtx.IsCoinBase() || wtx.IsCoinStake())) {
        return 0;
    }

    int chain_depth = GetTxDepthInMainChain(wtx);
    assert(chain_depth >= 0); // coinbase tx should not be conflicted

    if (IsParticlWallet()) {
        int last_processed = m_last_block_processed_height;
        if (last_processed < COINBASE_MATURITY * 2) {
            if (const auto* conf = wtx.state<TxStateConfirmed>()) {
                int nRequiredDepth = conf->confirmed_block_height / 2;
                return std::max(0, (nRequiredDepth+1) - chain_depth);
            }
        }
    }

    return std::max(0, (COINBASE_MATURITY+1) - chain_depth);
}

bool CWallet::IsTxImmatureCoinBase(const CWalletTx& wtx) const
{
    AssertLockHeld(cs_wallet);

    // note GetBlocksToMaturity is 0 for non-coinbase tx
    return GetTxBlocksToMaturity(wtx) > 0;
}

bool CWallet::IsCrypted() const
{
    return HasEncryptionKeys();
}

bool CWallet::IsLocked() const
{
    if (!IsCrypted()) {
        return false;
    }
    LOCK(cs_wallet);
    return vMasterKey.empty();
}

bool CWallet::Lock()
{
    if (!IsCrypted())
        return false;

    {
        LOCK2(m_relock_mutex, cs_wallet);
        if (!vMasterKey.empty()) {
            memory_cleanse(vMasterKey.data(), vMasterKey.size() * sizeof(decltype(vMasterKey)::value_type));
            vMasterKey.clear();
        }
    }

    NotifyStatusChanged(this);
    return true;
}

bool CWallet::Unlock(const CKeyingMaterial& vMasterKeyIn, bool accept_no_keys)
{
    {
        LOCK(cs_wallet);
        for (const auto& spk_man_pair : m_spk_managers) {
            if (!spk_man_pair.second->CheckDecryptionKey(vMasterKeyIn, accept_no_keys)) {
                return false;
            }
        }
        vMasterKey = vMasterKeyIn;
    }
    NotifyStatusChanged(this);
    return true;
}

std::set<ScriptPubKeyMan*> CWallet::GetActiveScriptPubKeyMans() const
{
    std::set<ScriptPubKeyMan*> spk_mans;
    for (bool internal : {false, true}) {
        for (OutputType t : OUTPUT_TYPES) {
            auto spk_man = GetScriptPubKeyMan(t, internal);
            if (spk_man) {
                spk_mans.insert(spk_man);
            }
        }
    }
    return spk_mans;
}

std::set<ScriptPubKeyMan*> CWallet::GetAllScriptPubKeyMans() const
{
    std::set<ScriptPubKeyMan*> spk_mans;
    for (const auto& spk_man_pair : m_spk_managers) {
        spk_mans.insert(spk_man_pair.second.get());
    }
    return spk_mans;
}

ScriptPubKeyMan* CWallet::GetScriptPubKeyMan(const OutputType& type, bool internal) const
{
    const std::map<OutputType, ScriptPubKeyMan*>& spk_managers = internal ? m_internal_spk_managers : m_external_spk_managers;
    std::map<OutputType, ScriptPubKeyMan*>::const_iterator it = spk_managers.find(type);
    if (it == spk_managers.end()) {
        return nullptr;
    }
    return it->second;
}

std::set<ScriptPubKeyMan*> CWallet::GetScriptPubKeyMans(const CScript& script) const
{
    std::set<ScriptPubKeyMan*> spk_mans;
    SignatureData sigdata;
    for (const auto& spk_man_pair : m_spk_managers) {
        if (spk_man_pair.second->CanProvide(script, sigdata)) {
            spk_mans.insert(spk_man_pair.second.get());
        }
    }
    return spk_mans;
}

ScriptPubKeyMan* CWallet::GetScriptPubKeyMan(const uint256& id) const
{
    if (m_spk_managers.count(id) > 0) {
        return m_spk_managers.at(id).get();
    }
    return nullptr;
}

std::unique_ptr<SigningProvider> CWallet::GetSolvingProvider(const CScript& script) const
{
    SignatureData sigdata;
    return GetSolvingProvider(script, sigdata);
}

std::unique_ptr<SigningProvider> CWallet::GetSolvingProvider(const CScript& script, SignatureData& sigdata) const
{
    for (const auto& spk_man_pair : m_spk_managers) {
        if (spk_man_pair.second->CanProvide(script, sigdata)) {
            return spk_man_pair.second->GetSolvingProvider(script);
        }
    }
    return nullptr;
}

std::vector<WalletDescriptor> CWallet::GetWalletDescriptors(const CScript& script) const
{
    std::vector<WalletDescriptor> descs;
    for (const auto spk_man: GetScriptPubKeyMans(script)) {
        if (const auto desc_spk_man = dynamic_cast<DescriptorScriptPubKeyMan*>(spk_man)) {
            LOCK(desc_spk_man->cs_desc_man);
            descs.push_back(desc_spk_man->GetWalletDescriptor());
        }
    }
    return descs;
}

LegacyScriptPubKeyMan* CWallet::GetLegacyScriptPubKeyMan() const
{
    if (IsWalletFlagSet(WALLET_FLAG_DESCRIPTORS)) {
        return nullptr;
    }
    // Legacy wallets only have one ScriptPubKeyMan which is a LegacyScriptPubKeyMan.
    // Everything in m_internal_spk_managers and m_external_spk_managers point to the same legacyScriptPubKeyMan.
    auto it = m_internal_spk_managers.find(OutputType::LEGACY);
    if (it == m_internal_spk_managers.end()) return nullptr;
    return dynamic_cast<LegacyScriptPubKeyMan*>(it->second);
}

LegacyScriptPubKeyMan* CWallet::GetOrCreateLegacyScriptPubKeyMan()
{
    SetupLegacyScriptPubKeyMan();
    return GetLegacyScriptPubKeyMan();
}

void CWallet::AddScriptPubKeyMan(const uint256& id, std::unique_ptr<ScriptPubKeyMan> spkm_man)
{
    const auto& spkm = m_spk_managers[id] = std::move(spkm_man);

    // Update birth time if needed
    FirstKeyTimeChanged(spkm.get(), spkm->GetTimeFirstKey());
}

void CWallet::SetupLegacyScriptPubKeyMan()
{
    if (!m_internal_spk_managers.empty() || !m_external_spk_managers.empty() || !m_spk_managers.empty() || IsWalletFlagSet(WALLET_FLAG_DESCRIPTORS)) {
        return;
    }

    auto spk_manager = std::unique_ptr<ScriptPubKeyMan>(new LegacyScriptPubKeyMan(*this, m_keypool_size));
    for (const auto& type : LEGACY_OUTPUT_TYPES) {
        m_internal_spk_managers[type] = spk_manager.get();
        m_external_spk_managers[type] = spk_manager.get();
    }
    uint256 id = spk_manager->GetID();
    AddScriptPubKeyMan(id, std::move(spk_manager));
}

const CKeyingMaterial& CWallet::GetEncryptionKey() const
{
    return vMasterKey;
}

bool CWallet::HasEncryptionKeys() const
{
    return !mapMasterKeys.empty();
}

void CWallet::ConnectScriptPubKeyManNotifiers()
{
    for (const auto& spk_man : GetActiveScriptPubKeyMans()) {
        spk_man->NotifyWatchonlyChanged.connect(NotifyWatchonlyChanged);
        spk_man->NotifyCanGetAddressesChanged.connect(NotifyCanGetAddressesChanged);
        spk_man->NotifyFirstKeyTimeChanged.connect(std::bind(&CWallet::FirstKeyTimeChanged, this, std::placeholders::_1, std::placeholders::_2));
    }
}

void CWallet::LoadDescriptorScriptPubKeyMan(uint256 id, WalletDescriptor& desc)
{
    if (IsWalletFlagSet(WALLET_FLAG_EXTERNAL_SIGNER)) {
        auto spk_manager = std::unique_ptr<ScriptPubKeyMan>(new ExternalSignerScriptPubKeyMan(*this, desc, m_keypool_size));
        AddScriptPubKeyMan(id, std::move(spk_manager));
    } else {
        auto spk_manager = std::unique_ptr<ScriptPubKeyMan>(new DescriptorScriptPubKeyMan(*this, desc, m_keypool_size));
        AddScriptPubKeyMan(id, std::move(spk_manager));
    }
}

void CWallet::SetupDescriptorScriptPubKeyMans(const CExtKey& master_key)
{
    AssertLockHeld(cs_wallet);

    for (bool internal : {false, true}) {
        for (OutputType t : OUTPUT_TYPES) {
            auto spk_manager = std::unique_ptr<DescriptorScriptPubKeyMan>(new DescriptorScriptPubKeyMan(*this, m_keypool_size));
            if (IsCrypted()) {
                if (IsLocked()) {
                    throw std::runtime_error(std::string(__func__) + ": Wallet is locked, cannot setup new descriptors");
                }
                if (!spk_manager->CheckDecryptionKey(vMasterKey) && !spk_manager->Encrypt(vMasterKey, nullptr)) {
                    throw std::runtime_error(std::string(__func__) + ": Could not encrypt new descriptors");
                }
            }
            spk_manager->SetupDescriptorGeneration(master_key, t, internal);
            uint256 id = spk_manager->GetID();
            AddScriptPubKeyMan(id, std::move(spk_manager));
            AddActiveScriptPubKeyMan(id, t, internal);
        }
    }
}

void CWallet::SetupDescriptorScriptPubKeyMans()
{
    AssertLockHeld(cs_wallet);

    if (!IsWalletFlagSet(WALLET_FLAG_EXTERNAL_SIGNER)) {
        // Make a seed
        CKey seed_key;
        seed_key.MakeNewKey(true);
        CPubKey seed = seed_key.GetPubKey();
        assert(seed_key.VerifyPubKey(seed));

        // Get the extended key
        CExtKey master_key;
        master_key.SetSeed(Span<const std::byte>(seed_key.data(), 32));

        SetupDescriptorScriptPubKeyMans(master_key);
    } else {
        ExternalSigner signer = ExternalSignerScriptPubKeyMan::GetExternalSigner();

        // TODO: add account parameter
        int account = 0;
        UniValue signer_res = signer.GetDescriptors(account);

        if (!signer_res.isObject()) throw std::runtime_error(std::string(__func__) + ": Unexpected result");
        for (bool internal : {false, true}) {
            const UniValue& descriptor_vals = signer_res.find_value(internal ? "internal" : "receive");
            if (!descriptor_vals.isArray()) throw std::runtime_error(std::string(__func__) + ": Unexpected result");
            for (const UniValue& desc_val : descriptor_vals.get_array().getValues()) {
                const std::string& desc_str = desc_val.getValStr();
                FlatSigningProvider keys;
                std::string desc_error;
                std::unique_ptr<Descriptor> desc = Parse(desc_str, keys, desc_error, false);
                if (desc == nullptr) {
                    throw std::runtime_error(std::string(__func__) + ": Invalid descriptor \"" + desc_str + "\" (" + desc_error + ")");
                }
                if (!desc->GetOutputType()) {
                    continue;
                }
                OutputType t =  *desc->GetOutputType();
                auto spk_manager = std::unique_ptr<ExternalSignerScriptPubKeyMan>(new ExternalSignerScriptPubKeyMan(*this, m_keypool_size));
                spk_manager->SetupDescriptor(std::move(desc));
                uint256 id = spk_manager->GetID();
                AddScriptPubKeyMan(id, std::move(spk_manager));
                AddActiveScriptPubKeyMan(id, t, internal);
            }
        }
    }
}

void CWallet::AddActiveScriptPubKeyMan(uint256 id, OutputType type, bool internal)
{
    WalletBatch batch(GetDatabase());
    if (!batch.WriteActiveScriptPubKeyMan(static_cast<uint8_t>(type), id, internal)) {
        throw std::runtime_error(std::string(__func__) + ": writing active ScriptPubKeyMan id failed");
    }
    LoadActiveScriptPubKeyMan(id, type, internal);
}

void CWallet::LoadActiveScriptPubKeyMan(uint256 id, OutputType type, bool internal)
{
    // Activating ScriptPubKeyManager for a given output and change type is incompatible with legacy wallets.
    // Legacy wallets have only one ScriptPubKeyManager and it's active for all output and change types.
    Assert(IsWalletFlagSet(WALLET_FLAG_DESCRIPTORS));

    WalletLogPrintf("Setting spkMan to active: id = %s, type = %s, internal = %s\n", id.ToString(), FormatOutputType(type), internal ? "true" : "false");
    auto& spk_mans = internal ? m_internal_spk_managers : m_external_spk_managers;
    auto& spk_mans_other = internal ? m_external_spk_managers : m_internal_spk_managers;
    auto spk_man = m_spk_managers.at(id).get();
    spk_mans[type] = spk_man;

    const auto it = spk_mans_other.find(type);
    if (it != spk_mans_other.end() && it->second == spk_man) {
        spk_mans_other.erase(type);
    }

    NotifyCanGetAddressesChanged();
}

void CWallet::DeactivateScriptPubKeyMan(uint256 id, OutputType type, bool internal)
{
    auto spk_man = GetScriptPubKeyMan(type, internal);
    if (spk_man != nullptr && spk_man->GetID() == id) {
        WalletLogPrintf("Deactivate spkMan: id = %s, type = %s, internal = %s\n", id.ToString(), FormatOutputType(type), internal ? "true" : "false");
        WalletBatch batch(GetDatabase());
        if (!batch.EraseActiveScriptPubKeyMan(static_cast<uint8_t>(type), internal)) {
            throw std::runtime_error(std::string(__func__) + ": erasing active ScriptPubKeyMan id failed");
        }

        auto& spk_mans = internal ? m_internal_spk_managers : m_external_spk_managers;
        spk_mans.erase(type);
    }

    NotifyCanGetAddressesChanged();
}

bool CWallet::IsLegacy() const
{
    if (m_internal_spk_managers.count(OutputType::LEGACY) == 0) {
        return false;
    }
    auto spk_man = dynamic_cast<LegacyScriptPubKeyMan*>(m_internal_spk_managers.at(OutputType::LEGACY));
    return spk_man != nullptr;
}

DescriptorScriptPubKeyMan* CWallet::GetDescriptorScriptPubKeyMan(const WalletDescriptor& desc) const
{
    for (auto& spk_man_pair : m_spk_managers) {
        // Try to downcast to DescriptorScriptPubKeyMan then check if the descriptors match
        DescriptorScriptPubKeyMan* spk_manager = dynamic_cast<DescriptorScriptPubKeyMan*>(spk_man_pair.second.get());
        if (spk_manager != nullptr && spk_manager->HasWalletDescriptor(desc)) {
            return spk_manager;
        }
    }

    return nullptr;
}

std::optional<bool> CWallet::IsInternalScriptPubKeyMan(ScriptPubKeyMan* spk_man) const
{
    // Legacy script pubkey man can't be either external or internal
    if (IsLegacy()) {
        return std::nullopt;
    }

    // only active ScriptPubKeyMan can be internal
    if (!GetActiveScriptPubKeyMans().count(spk_man)) {
        return std::nullopt;
    }

    const auto desc_spk_man = dynamic_cast<DescriptorScriptPubKeyMan*>(spk_man);
    if (!desc_spk_man) {
        throw std::runtime_error(std::string(__func__) + ": unexpected ScriptPubKeyMan type.");
    }

    LOCK(desc_spk_man->cs_desc_man);
    const auto& type = desc_spk_man->GetWalletDescriptor().descriptor->GetOutputType();
    assert(type.has_value());

    return GetScriptPubKeyMan(*type, /* internal= */ true) == desc_spk_man;
}

ScriptPubKeyMan* CWallet::AddWalletDescriptor(WalletDescriptor& desc, const FlatSigningProvider& signing_provider, const std::string& label, bool internal)
{
    AssertLockHeld(cs_wallet);

    if (!IsWalletFlagSet(WALLET_FLAG_DESCRIPTORS)) {
        WalletLogPrintf("Cannot add WalletDescriptor to a non-descriptor wallet\n");
        return nullptr;
    }

    auto spk_man = GetDescriptorScriptPubKeyMan(desc);
    if (spk_man) {
        WalletLogPrintf("Update existing descriptor: %s\n", desc.descriptor->ToString());
        spk_man->UpdateWalletDescriptor(desc);
    } else {
        auto new_spk_man = std::unique_ptr<DescriptorScriptPubKeyMan>(new DescriptorScriptPubKeyMan(*this, desc, m_keypool_size));
        spk_man = new_spk_man.get();

        // Save the descriptor to memory
        uint256 id = new_spk_man->GetID();
        AddScriptPubKeyMan(id, std::move(new_spk_man));
    }

    // Add the private keys to the descriptor
    for (const auto& entry : signing_provider.keys) {
        const CKey& key = entry.second;
        spk_man->AddDescriptorKey(key, key.GetPubKey());
    }

    // Top up key pool, the manager will generate new scriptPubKeys internally
    if (!spk_man->TopUp()) {
        WalletLogPrintf("Could not top up scriptPubKeys\n");
        return nullptr;
    }

    // Apply the label if necessary
    // Note: we disable labels for ranged descriptors
    if (!desc.descriptor->IsRange()) {
        auto script_pub_keys = spk_man->GetScriptPubKeys();
        if (script_pub_keys.empty()) {
            WalletLogPrintf("Could not generate scriptPubKeys (cache is empty)\n");
            return nullptr;
        }

        if (!internal) {
            for (const auto& script : script_pub_keys) {
                CTxDestination dest;
                if (ExtractDestination(script, dest)) {
                    SetAddressBook(dest, label, AddressPurpose::RECEIVE);
                }
            }
        }
    }

    // Save the descriptor to DB
    spk_man->WriteDescriptor();

    return spk_man;
}

bool CWallet::MigrateToSQLite(bilingual_str& error)
{
    AssertLockHeld(cs_wallet);

    WalletLogPrintf("Migrating wallet storage database from BerkeleyDB to SQLite.\n");

    if (m_database->Format() == "sqlite") {
        error = _("Error: This wallet already uses SQLite");
        return false;
    }

    // Get all of the records for DB type migration
    std::unique_ptr<DatabaseBatch> batch = m_database->MakeBatch();
    std::unique_ptr<DatabaseCursor> cursor = batch->GetNewCursor();
    std::vector<std::pair<SerializeData, SerializeData>> records;
    if (!cursor) {
        error = _("Error: Unable to begin reading all records in the database");
        return false;
    }
    DatabaseCursor::Status status = DatabaseCursor::Status::FAIL;
    while (true) {
        DataStream ss_key{};
        DataStream ss_value{};
        status = cursor->Next(ss_key, ss_value);
        if (status != DatabaseCursor::Status::MORE) {
            break;
        }
        SerializeData key(ss_key.begin(), ss_key.end());
        SerializeData value(ss_value.begin(), ss_value.end());
        records.emplace_back(key, value);
    }
    cursor.reset();
    batch.reset();
    if (status != DatabaseCursor::Status::DONE) {
        error = _("Error: Unable to read all records in the database");
        return false;
    }

    // Close this database and delete the file
    fs::path db_path = fs::PathFromString(m_database->Filename());
    fs::path db_dir = db_path.parent_path();
    m_database->Close();
    fs::remove(db_path);

    // Make new DB
    DatabaseOptions opts;
    opts.require_create = true;
    opts.require_format = DatabaseFormat::SQLITE;
    DatabaseStatus db_status;
    std::unique_ptr<WalletDatabase> new_db = MakeDatabase(db_dir, opts, db_status, error);
    assert(new_db); // This is to prevent doing anything further with this wallet. The original file was deleted, but a backup exists.
    m_database.reset();
    m_database = std::move(new_db);

    // Write existing records into the new DB
    batch = m_database->MakeBatch();
    bool began = batch->TxnBegin();
    assert(began); // This is a critical error, the new db could not be written to. The original db exists as a backup, but we should not continue execution.
    for (const auto& [key, value] : records) {
        DataStream ss_key{key};
        DataStream ss_value{value};
        if (!batch->Write(ss_key, ss_value)) {
            batch->TxnAbort();
            m_database->Close();
            fs::remove(m_database->Filename());
            assert(false); // This is a critical error, the new db could not be written to. The original db exists as a backup, but we should not continue execution.
        }
    }
    bool committed = batch->TxnCommit();
    assert(committed); // This is a critical error, the new db could not be written to. The original db exists as a backup, but we should not continue execution.
    return true;
}

std::optional<MigrationData> CWallet::GetDescriptorsForLegacy(bilingual_str& error) const
{
    AssertLockHeld(cs_wallet);

    LegacyScriptPubKeyMan* legacy_spkm = GetLegacyScriptPubKeyMan();
    assert(legacy_spkm);

    std::optional<MigrationData> res = legacy_spkm->MigrateToDescriptor();
    if (res == std::nullopt) {
        error = _("Error: Unable to produce descriptors for this legacy wallet. Make sure to provide the wallet's passphrase if it is encrypted.");
        return std::nullopt;
    }
    return res;
}

bool CWallet::ApplyMigrationData(MigrationData& data, bilingual_str& error)
{
    AssertLockHeld(cs_wallet);

    LegacyScriptPubKeyMan* legacy_spkm = GetLegacyScriptPubKeyMan();
    if (!legacy_spkm) {
        error = _("Error: This wallet is already a descriptor wallet");
        return false;
    }

    for (auto& desc_spkm : data.desc_spkms) {
        if (m_spk_managers.count(desc_spkm->GetID()) > 0) {
            error = _("Error: Duplicate descriptors created during migration. Your wallet may be corrupted.");
            return false;
        }
        uint256 id = desc_spkm->GetID();
        AddScriptPubKeyMan(id, std::move(desc_spkm));
    }

    // Remove the LegacyScriptPubKeyMan from disk
    if (!legacy_spkm->DeleteRecords()) {
        return false;
    }

    // Remove the LegacyScriptPubKeyMan from memory
    m_spk_managers.erase(legacy_spkm->GetID());
    m_external_spk_managers.clear();
    m_internal_spk_managers.clear();

    // Setup new descriptors
    SetWalletFlag(WALLET_FLAG_DESCRIPTORS);
    if (!IsWalletFlagSet(WALLET_FLAG_DISABLE_PRIVATE_KEYS)) {
        // Use the existing master key if we have it
        if (data.master_key.key.IsValid()) {
            SetupDescriptorScriptPubKeyMans(data.master_key);
        } else {
            // Setup with a new seed if we don't.
            SetupDescriptorScriptPubKeyMans();
        }
    }

    // Check if the transactions in the wallet are still ours. Either they belong here, or they belong in the watchonly wallet.
    // We need to go through these in the tx insertion order so that lookups to spends works.
    std::vector<uint256> txids_to_delete;
    for (const auto& [_pos, wtx] : wtxOrdered) {
        if (!IsMine(*wtx->tx) && !IsFromMe(*wtx->tx)) {
            // Check it is the watchonly wallet's
            // solvable_wallet doesn't need to be checked because transactions for those scripts weren't being watched for
            if (data.watchonly_wallet) {
                LOCK(data.watchonly_wallet->cs_wallet);
                if (data.watchonly_wallet->IsMine(*wtx->tx) || data.watchonly_wallet->IsFromMe(*wtx->tx)) {
                    // Add to watchonly wallet
                    if (!data.watchonly_wallet->AddToWallet(wtx->tx, wtx->m_state)) {
                        error = _("Error: Could not add watchonly tx to watchonly wallet");
                        return false;
                    }
                    // Mark as to remove from this wallet
                    txids_to_delete.push_back(wtx->GetHash());
                    continue;
                }
            }
            // Both not ours and not in the watchonly wallet
            error = strprintf(_("Error: Transaction %s in wallet cannot be identified to belong to migrated wallets"), wtx->GetHash().GetHex());
            return false;
        }
    }
    // Do the removes
    if (txids_to_delete.size() > 0) {
        std::vector<uint256> deleted_txids;
        if (ZapSelectTx(txids_to_delete, deleted_txids) != DBErrors::LOAD_OK) {
            error = _("Error: Could not delete watchonly transactions");
            return false;
        }
        if (deleted_txids != txids_to_delete) {
            error = _("Error: Not all watchonly txs could be deleted");
            return false;
        }
        // Tell the GUI of each tx
        for (const uint256& txid : deleted_txids) {
            NotifyTransactionChanged(txid, CT_UPDATED);
        }
    }

    // Check the address book data in the same way we did for transactions
    std::vector<CTxDestination> dests_to_delete;
    for (const auto& addr_pair : m_address_book) {
        // Labels applied to receiving addresses should go based on IsMine
        if (addr_pair.second.purpose == AddressPurpose::RECEIVE) {
            if (!IsMine(addr_pair.first)) {
                // Check the address book data is the watchonly wallet's
                if (data.watchonly_wallet) {
                    LOCK(data.watchonly_wallet->cs_wallet);
                    if (data.watchonly_wallet->IsMine(addr_pair.first)) {
                        // Add to the watchonly. Preserve the labels, purpose, and change-ness
                        std::string label = addr_pair.second.GetLabel();
                        data.watchonly_wallet->m_address_book[addr_pair.first].purpose = addr_pair.second.purpose;
                        if (!addr_pair.second.IsChange()) {
                            data.watchonly_wallet->m_address_book[addr_pair.first].SetLabel(label);
                        }
                        dests_to_delete.push_back(addr_pair.first);
                        continue;
                    }
                }
                if (data.solvable_wallet) {
                    LOCK(data.solvable_wallet->cs_wallet);
                    if (data.solvable_wallet->IsMine(addr_pair.first)) {
                        // Add to the solvable. Preserve the labels, purpose, and change-ness
                        std::string label = addr_pair.second.GetLabel();
                        data.solvable_wallet->m_address_book[addr_pair.first].purpose = addr_pair.second.purpose;
                        if (!addr_pair.second.IsChange()) {
                            data.solvable_wallet->m_address_book[addr_pair.first].SetLabel(label);
                        }
                        dests_to_delete.push_back(addr_pair.first);
                        continue;
                    }
                }
                // Not ours, not in watchonly wallet, and not in solvable
                error = _("Error: Address book data in wallet cannot be identified to belong to migrated wallets");
                return false;
            }
        } else {
            // Labels for everything else (send) should be cloned to all
            if (data.watchonly_wallet) {
                LOCK(data.watchonly_wallet->cs_wallet);
                // Add to the watchonly. Preserve the labels, purpose, and change-ness
                std::string label = addr_pair.second.GetLabel();
                data.watchonly_wallet->m_address_book[addr_pair.first].purpose = addr_pair.second.purpose;
                if (!addr_pair.second.IsChange()) {
                    data.watchonly_wallet->m_address_book[addr_pair.first].SetLabel(label);
                }
                continue;
            }
            if (data.solvable_wallet) {
                LOCK(data.solvable_wallet->cs_wallet);
                // Add to the solvable. Preserve the labels, purpose, and change-ness
                std::string label = addr_pair.second.GetLabel();
                data.solvable_wallet->m_address_book[addr_pair.first].purpose = addr_pair.second.purpose;
                if (!addr_pair.second.IsChange()) {
                    data.solvable_wallet->m_address_book[addr_pair.first].SetLabel(label);
                }
                continue;
            }
        }
    }

    // Persist added address book entries (labels, purpose) for watchonly and solvable wallets
    auto persist_address_book = [](const CWallet& wallet) {
        LOCK(wallet.cs_wallet);
        WalletBatch batch{wallet.GetDatabase()};
        for (const auto& [destination, addr_book_data] : wallet.m_address_book) {
            auto address{EncodeDestination(destination)};
            auto label{addr_book_data.GetLabel()};
            // don't bother writing default values (unknown purpose, empty label)
            if (addr_book_data.purpose) batch.WritePurpose(address, PurposeToString(*addr_book_data.purpose));
            if (!label.empty()) batch.WriteName(address, label);
        }
    };
    if (data.watchonly_wallet) persist_address_book(*data.watchonly_wallet);
    if (data.solvable_wallet) persist_address_book(*data.solvable_wallet);

    // Remove the things to delete
    if (dests_to_delete.size() > 0) {
        for (const auto& dest : dests_to_delete) {
            if (!DelAddressBook(dest)) {
                error = _("Error: Unable to remove watchonly address book data");
                return false;
            }
        }
    }

    // Connect the SPKM signals
    ConnectScriptPubKeyManNotifiers();
    NotifyCanGetAddressesChanged();

    WalletLogPrintf("Wallet migration complete.\n");

    return true;
}

bool CWallet::CanGrindR() const
{
    return !IsWalletFlagSet(WALLET_FLAG_EXTERNAL_SIGNER);
}

bool DoMigration(CWallet& wallet, WalletContext& context, bilingual_str& error, MigrationResult& res) EXCLUSIVE_LOCKS_REQUIRED(wallet.cs_wallet)
{
    AssertLockHeld(wallet.cs_wallet);

    // Get all of the descriptors from the legacy wallet
    std::optional<MigrationData> data = wallet.GetDescriptorsForLegacy(error);
    if (data == std::nullopt) return false;

    // Create the watchonly and solvable wallets if necessary
    if (data->watch_descs.size() > 0 || data->solvable_descs.size() > 0) {
        DatabaseOptions options;
        options.require_existing = false;
        options.require_create = true;

        // Make the wallets
        options.create_flags = WALLET_FLAG_DISABLE_PRIVATE_KEYS | WALLET_FLAG_BLANK_WALLET | WALLET_FLAG_DESCRIPTORS;
        if (wallet.IsWalletFlagSet(WALLET_FLAG_AVOID_REUSE)) {
            options.create_flags |= WALLET_FLAG_AVOID_REUSE;
        }
        if (wallet.IsWalletFlagSet(WALLET_FLAG_KEY_ORIGIN_METADATA)) {
            options.create_flags |= WALLET_FLAG_KEY_ORIGIN_METADATA;
        }
        if (data->watch_descs.size() > 0) {
            wallet.WalletLogPrintf("Making a new watchonly wallet containing the watched scripts\n");

            DatabaseStatus status;
            std::vector<bilingual_str> warnings;
            std::string wallet_name = wallet.GetName() + "_watchonly";
            data->watchonly_wallet = CreateWallet(context, wallet_name, std::nullopt, options, status, error, warnings);
            if (status != DatabaseStatus::SUCCESS) {
                error = _("Error: Failed to create new watchonly wallet");
                return false;
            }
            res.watchonly_wallet = data->watchonly_wallet;
            LOCK(data->watchonly_wallet->cs_wallet);

            // Parse the descriptors and add them to the new wallet
            for (const auto& [desc_str, creation_time] : data->watch_descs) {
                // Parse the descriptor
                FlatSigningProvider keys;
                std::string parse_err;
                std::unique_ptr<Descriptor> desc = Parse(desc_str, keys, parse_err, /* require_checksum */ true);
                assert(desc); // It shouldn't be possible to have the LegacyScriptPubKeyMan make an invalid descriptor
                assert(!desc->IsRange()); // It shouldn't be possible to have LegacyScriptPubKeyMan make a ranged watchonly descriptor

                // Add to the wallet
                WalletDescriptor w_desc(std::move(desc), creation_time, 0, 0, 0);
                data->watchonly_wallet->AddWalletDescriptor(w_desc, keys, "", false);
            }

            // Add the wallet to settings
            UpdateWalletSetting(*context.chain, wallet_name, /*load_on_startup=*/true, warnings);
        }
        if (data->solvable_descs.size() > 0) {
            wallet.WalletLogPrintf("Making a new watchonly wallet containing the unwatched solvable scripts\n");

            DatabaseStatus status;
            std::vector<bilingual_str> warnings;
            std::string wallet_name = wallet.GetName() + "_solvables";
            data->solvable_wallet = CreateWallet(context, wallet_name, std::nullopt, options, status, error, warnings);
            if (status != DatabaseStatus::SUCCESS) {
                error = _("Error: Failed to create new watchonly wallet");
                return false;
            }
            res.solvables_wallet = data->solvable_wallet;
            LOCK(data->solvable_wallet->cs_wallet);

            // Parse the descriptors and add them to the new wallet
            for (const auto& [desc_str, creation_time] : data->solvable_descs) {
                // Parse the descriptor
                FlatSigningProvider keys;
                std::string parse_err;
                std::unique_ptr<Descriptor> desc = Parse(desc_str, keys, parse_err, /* require_checksum */ true);
                assert(desc); // It shouldn't be possible to have the LegacyScriptPubKeyMan make an invalid descriptor
                assert(!desc->IsRange()); // It shouldn't be possible to have LegacyScriptPubKeyMan make a ranged watchonly descriptor

                // Add to the wallet
                WalletDescriptor w_desc(std::move(desc), creation_time, 0, 0, 0);
                data->solvable_wallet->AddWalletDescriptor(w_desc, keys, "", false);
            }

            // Add the wallet to settings
            UpdateWalletSetting(*context.chain, wallet_name, /*load_on_startup=*/true, warnings);
        }
    }

    // Add the descriptors to wallet, remove LegacyScriptPubKeyMan, and cleanup txs and address book data
    if (!wallet.ApplyMigrationData(*data, error)) {
        return false;
    }
    return true;
}

util::Result<MigrationResult> MigrateLegacyToDescriptor(const std::string& wallet_name, const SecureString& passphrase, WalletContext& context)
{
    MigrationResult res;
    bilingual_str error;
    std::vector<bilingual_str> warnings;

    // If the wallet is still loaded, unload it so that nothing else tries to use it while we're changing it
    if (auto wallet = GetWallet(context, wallet_name)) {
        if (!RemoveWallet(context, wallet, /*load_on_start=*/std::nullopt, warnings)) {
            return util::Error{_("Unable to unload the wallet before migrating")};
        }
        UnloadWallet(std::move(wallet));
    }

    // Load the wallet but only in the context of this function.
    // No signals should be connected nor should anything else be aware of this wallet
    WalletContext empty_context;
    empty_context.args = context.args;
    DatabaseOptions options;
    options.require_existing = true;
    DatabaseStatus status;
    std::unique_ptr<WalletDatabase> database = MakeWalletDatabase(wallet_name, options, status, error);
    if (!database) {
        return util::Error{Untranslated("Wallet file verification failed.") + Untranslated(" ") + error};
    }

    // Make the local wallet
    std::shared_ptr<CWallet> local_wallet = CWallet::Create(empty_context, wallet_name, std::move(database), options.create_flags, error, warnings);
    if (!local_wallet) {
        return util::Error{Untranslated("Wallet loading failed.") + Untranslated(" ") + error};
    }

    if (local_wallet->IsParticlWallet()) {
        return util::Error{Untranslated("TODO.") + Untranslated(" ") + error};
    }

    // Before anything else, check if there is something to migrate.
    if (!local_wallet->GetLegacyScriptPubKeyMan()) {
        return util::Error{_("Error: This wallet is already a descriptor wallet")};
    }

    // Make a backup of the DB
    fs::path this_wallet_dir = fs::absolute(fs::PathFromString(local_wallet->GetDatabase().Filename())).parent_path();
    fs::path backup_filename = fs::PathFromString(strprintf("%s-%d.legacy.bak", wallet_name, GetTime()));
    fs::path backup_path = this_wallet_dir / backup_filename;
    if (!local_wallet->BackupWallet(fs::PathToString(backup_path))) {
        return util::Error{_("Error: Unable to make a backup of your wallet")};
    }
    res.backup_path = backup_path;

    bool success = false;
    {
        LOCK(local_wallet->cs_wallet);

        // Unlock the wallet if needed
        if (local_wallet->IsLocked() && !local_wallet->Unlock(passphrase)) {
            if (passphrase.find('\0') == std::string::npos) {
                return util::Error{Untranslated("Error: Wallet decryption failed, the wallet passphrase was not provided or was incorrect.")};
            } else {
                return util::Error{Untranslated("Error: Wallet decryption failed, the wallet passphrase entered was incorrect. "
                                                "The passphrase contains a null character (ie - a zero byte). "
                                                "If this passphrase was set with a version of this software prior to 25.0, "
                                                "please try again with only the characters up to — but not including — "
                                                "the first null character.")};
            }
        }

        // First change to using SQLite
        if (!local_wallet->MigrateToSQLite(error)) return util::Error{error};

        // Do the migration, and cleanup if it fails
        success = DoMigration(*local_wallet, context, error, res);
    }

    if (success) {
        // Migration successful, unload the wallet locally, then reload it.
        assert(local_wallet.use_count() == 1);
        local_wallet.reset();
        LoadWallet(context, wallet_name, /*load_on_start=*/std::nullopt, options, status, error, warnings);
        res.wallet_name = wallet_name;
    } else {
        // Migration failed, cleanup
        // Copy the backup to the actual wallet dir
        fs::path temp_backup_location = fsbridge::AbsPathJoin(GetWalletDir(), backup_filename);
        fs::copy_file(backup_path, temp_backup_location, fs::copy_options::none);

        // Remember this wallet's walletdir to remove after unloading
        std::vector<fs::path> wallet_dirs;
        wallet_dirs.push_back(fs::PathFromString(local_wallet->GetDatabase().Filename()).parent_path());

        // Unload the wallet locally
        assert(local_wallet.use_count() == 1);
        local_wallet.reset();

        // Make list of wallets to cleanup
        std::vector<std::shared_ptr<CWallet>> created_wallets;
        if (res.watchonly_wallet) created_wallets.push_back(std::move(res.watchonly_wallet));
        if (res.solvables_wallet) created_wallets.push_back(std::move(res.solvables_wallet));

        // Get the directories to remove after unloading
        for (std::shared_ptr<CWallet>& w : created_wallets) {
            wallet_dirs.push_back(fs::PathFromString(w->GetDatabase().Filename()).parent_path());
        }

        // Unload the wallets
        for (std::shared_ptr<CWallet>& w : created_wallets) {
            if (!RemoveWallet(context, w, /*load_on_start=*/false)) {
                error += _("\nUnable to cleanup failed migration");
                return util::Error{error};
            }
            UnloadWallet(std::move(w));
        }

        // Delete the wallet directories
        for (fs::path& dir : wallet_dirs) {
            fs::remove_all(dir);
        }

        // Restore the backup
        DatabaseStatus status;
        std::vector<bilingual_str> warnings;
        if (!RestoreWallet(context, temp_backup_location, wallet_name, /*load_on_start=*/std::nullopt, status, error, warnings)) {
            error += _("\nUnable to restore backup of wallet.");
            return util::Error{error};
        }

        // Move the backup to the wallet dir
        fs::copy_file(temp_backup_location, backup_path, fs::copy_options::none);
        fs::remove(temp_backup_location);

        return util::Error{error};
    }
    return res;
}

boost::signals2::signal<void (const std::shared_ptr<CWallet>& wallet)> NotifyWalletAdded;
} // namespace wallet<|MERGE_RESOLUTION|>--- conflicted
+++ resolved
@@ -1297,33 +1297,12 @@
         return false;
     }
 
-<<<<<<< HEAD
-    todo.insert(hashTx);
-
-    while (!todo.empty()) {
-        uint256 now = *todo.begin();
-        todo.erase(now);
-        done.insert(now);
-
-        auto it = mapWallet.find(now);
-        assert(it != mapWallet.end());
-        CWalletTx& wtx = it->second;
-        int currentconfirm = GetTxDepthInMainChain(wtx);
-        // If the orig tx was not in block, none of its spends can be
-        assert(currentconfirm <= 0);
-        // if (currentconfirm < 0) {Tx and spends are already conflicted, no need to abandon}
-        if (!wtx.isAbandoned()
-            && currentconfirm == 0) {
-            // If the orig tx was not in block/mempool, none of its spends can be in mempool
-            assert(!wtx.InMempool());
-=======
     auto try_updating_state = [](CWalletTx& wtx) EXCLUSIVE_LOCKS_REQUIRED(cs_wallet) {
         // If the orig tx was not in block/mempool, none of its spends can be.
         assert(!wtx.isConfirmed());
         assert(!wtx.InMempool());
         // If already conflicted or abandoned, no need to set abandoned
         if (!wtx.isConflicted() && !wtx.isAbandoned()) {
->>>>>>> a2e111b8
             wtx.m_state = TxStateInactive{/*abandoned=*/true};
             return TxUpdate::NOTIFY_CHANGED;
         }
