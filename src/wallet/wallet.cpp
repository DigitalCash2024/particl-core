--- conflicted
+++ resolved
@@ -167,7 +167,7 @@
             return nullptr;
         }
         if (fParticlMode && !((CHDWallet*)wallet.get())->Initialise()) {
-            error = "Particl wallet initialise failed.";
+            error = Untranslated("Particl wallet initialisation failed.");
             return nullptr;
         }
 
@@ -225,7 +225,7 @@
         return WalletCreationStatus::CREATION_FAILED;
     }
     if (fParticlMode && !GetParticlWallet(wallet.get())->Initialise()) {
-        error = "Wallet initialisation failed";
+        error = Untranslated("Wallet initialisation failed");
         return WalletCreationStatus::CREATION_FAILED;
     }
 
@@ -245,7 +245,7 @@
             // Set a seed for the wallet
             if (fParticlMode) {
                 if (0 != GetParticlWallet(wallet.get())->MakeDefaultAccount()) {
-                    error = "Error: MakeDefaultAccount failed";
+                    error = Untranslated("Error: MakeDefaultAccount failed");
                     return WalletCreationStatus::CREATION_FAILED;
                 }
             } else {
@@ -2724,7 +2724,6 @@
     return SigningResult::PRIVATE_KEY_NOT_AVAILABLE;
 }
 
-<<<<<<< HEAD
 SigningResult CWallet::SignMessage(const std::string& message, const CKeyID256 &keyID256, std::string& str_sig) const
 {
     SignatureData sigdata;
@@ -2737,10 +2736,7 @@
     return SigningResult::PRIVATE_KEY_NOT_AVAILABLE;
 }
 
-bool CWallet::FundTransaction(CMutableTransaction& tx, CAmount& nFeeRet, int& nChangePosInOut, std::string& strFailReason, bool lockUnspents, const std::set<int>& setSubtractFeeFromOutputs, CCoinControl coinControl)
-=======
 bool CWallet::FundTransaction(CMutableTransaction& tx, CAmount& nFeeRet, int& nChangePosInOut, bilingual_str& error, bool lockUnspents, const std::set<int>& setSubtractFeeFromOutputs, CCoinControl coinControl)
->>>>>>> b549cb1b
 {
     std::vector<CRecipient> vecSend;
 
