--- conflicted
+++ resolved
@@ -82,17 +82,14 @@
 
 struct KeyOriginInfo;
 
-<<<<<<< HEAD
 #include <wallet/hdwallet.h>
 #include <validationinterface.h>
 
 const uint256 ABANDON_HASH(uint256::ONE);
 
-=======
 using common::AmountErrMsg;
 using common::AmountHighWarn;
 using common::PSBTError;
->>>>>>> ff21eb2d
 using interfaces::FoundBlock;
 using util::ReplaceAll;
 using util::ToString;
@@ -3103,7 +3100,7 @@
     return MakeDatabase(wallet_path, options, status, error_string);
 }
 
-std::shared_ptr<CWallet> CWallet::Create(WalletContext& context, const std::string& name, std::unique_ptr<WalletDatabase> database, uint64_t wallet_creation_flags, bilingual_str& error, std::vector<bilingual_str>& warnings)
+std::shared_ptr<CWallet> CWallet::Create(WalletContext& context, const std::string& name, std::unique_ptr<WalletDatabase> database, uint64_t wallet_creation_flags, bilingual_str& error, std::vector<bilingual_str>& warnings, bool warn_no_active_acc)
 {
     interfaces::Chain* chain = context.chain;
     ArgsManager& args = *Assert(context.args);
@@ -3113,7 +3110,7 @@
     // TODO: Can't use std::make_shared because we need a custom deleter but
     // should be possible to use std::allocate_shared.
     std::shared_ptr<CWallet> walletInstance(fParticlMode
-        ? std::shared_ptr<CWallet>(new CHDWallet(chain, name, std::move(database)), ReleaseWallet)
+        ? std::shared_ptr<CWallet>(new CHDWallet(chain, name, std::move(database), warn_no_active_acc), ReleaseWallet)
         : std::shared_ptr<CWallet>(new CWallet(chain, name, std::move(database)), ReleaseWallet));
 
     walletInstance->m_keypool_size = std::max(args.GetIntArg("-keypool", DEFAULT_KEYPOOL_SIZE), int64_t{1});
