// Copyright (c) 2009-2010 Satoshi Nakamoto
// Copyright (c) 2009-2020 The Bitcoin Core developers
// Distributed under the MIT software license, see the accompanying
// file COPYING or http://www.opensource.org/licenses/mit-license.php.

#include <wallet/wallet.h>

#include <chain.h>
#include <consensus/consensus.h>
#include <consensus/validation.h>
#include <fs.h>
#include <interfaces/chain.h>
#include <interfaces/wallet.h>
#include <key.h>
#include <key_io.h>
#include <optional.h>
#include <policy/fees.h>
#include <policy/policy.h>
#include <primitives/block.h>
#include <primitives/transaction.h>
#include <script/descriptor.h>
#include <script/script.h>
#include <script/signingprovider.h>
#include <txmempool.h>
#include <util/bip32.h>
#include <util/check.h>
#include <util/error.h>
#include <util/fees.h>
#include <util/moneystr.h>
#include <util/rbf.h>
#include <util/string.h>
#include <util/translation.h>
#include <wallet/coincontrol.h>
#include <wallet/fees.h>

#include <univalue.h>

#include <algorithm>
#include <assert.h>

#include <boost/algorithm/string/replace.hpp>

#include <wallet/hdwallet.h>

using interfaces::FoundBlock;

const std::map<uint64_t,std::string> WALLET_FLAG_CAVEATS{
    {WALLET_FLAG_AVOID_REUSE,
        "You need to rescan the blockchain in order to correctly mark used "
        "destinations in the past. Until this is done, some destinations may "
        "be considered unused, even if the opposite is the case."
    },
};

static const size_t OUTPUT_GROUP_MAX_ENTRIES = 10;

RecursiveMutex cs_wallets;
static std::vector<std::shared_ptr<CWallet>> vpwallets GUARDED_BY(cs_wallets);
static std::list<LoadWalletFn> g_load_wallet_fns GUARDED_BY(cs_wallets);

bool AddWalletSetting(interfaces::Chain& chain, const std::string& wallet_name)
{
    util::SettingsValue setting_value = chain.getRwSetting("wallet");
    if (!setting_value.isArray()) setting_value.setArray();
    for (const util::SettingsValue& value : setting_value.getValues()) {
        if (value.isStr() && value.get_str() == wallet_name) return true;
    }
    setting_value.push_back(wallet_name);
    return chain.updateRwSetting("wallet", setting_value);
}

bool RemoveWalletSetting(interfaces::Chain& chain, const std::string& wallet_name)
{
    util::SettingsValue setting_value = chain.getRwSetting("wallet");
    if (!setting_value.isArray()) return true;
    util::SettingsValue new_value(util::SettingsValue::VARR);
    for (const util::SettingsValue& value : setting_value.getValues()) {
        if (!value.isStr() || value.get_str() != wallet_name) new_value.push_back(value);
    }
    if (new_value.size() == setting_value.size()) return true;
    return chain.updateRwSetting("wallet", new_value);
}

static void UpdateWalletSetting(interfaces::Chain& chain,
                                const std::string& wallet_name,
                                Optional<bool> load_on_startup,
                                std::vector<bilingual_str>& warnings)
{
    if (load_on_startup == nullopt) return;
    if (load_on_startup.value() && !AddWalletSetting(chain, wallet_name)) {
        warnings.emplace_back(Untranslated("Wallet load on startup setting could not be updated, so wallet may not be loaded next node startup."));
    } else if (!load_on_startup.value() && !RemoveWalletSetting(chain, wallet_name)) {
        warnings.emplace_back(Untranslated("Wallet load on startup setting could not be updated, so wallet may still be loaded next node startup."));
    }
}

bool AddWallet(const std::shared_ptr<CWallet>& wallet)
{
    LOCK(cs_wallets);
    assert(wallet);
    std::vector<std::shared_ptr<CWallet>>::const_iterator i = std::find(vpwallets.begin(), vpwallets.end(), wallet);
    if (i != vpwallets.end()) return false;
    vpwallets.push_back(wallet);
    wallet->ConnectScriptPubKeyManNotifiers();
    wallet->NotifyCanGetAddressesChanged();
    NotifyWalletAdded(wallet);
    return true;
}

bool RemoveWallet(const std::shared_ptr<CWallet>& wallet, Optional<bool> load_on_start, std::vector<bilingual_str>& warnings)
{
    assert(wallet);

    interfaces::Chain& chain = wallet->chain();
    std::string name = wallet->GetName();

    // Unregister with the validation interface which also drops shared ponters.
    wallet->m_chain_notifications_handler.reset();
    LOCK(cs_wallets);
    std::vector<std::shared_ptr<CWallet>>::iterator i = std::find(vpwallets.begin(), vpwallets.end(), wallet);
    if (i == vpwallets.end()) return false;
    vpwallets.erase(i);

    // Write the wallet setting
    UpdateWalletSetting(chain, name, load_on_start, warnings);

    return true;
}

bool RemoveWallet(const std::shared_ptr<CWallet>& wallet, Optional<bool> load_on_start)
{
    std::vector<bilingual_str> warnings;
    return RemoveWallet(wallet, load_on_start, warnings);
}

std::vector<std::shared_ptr<CWallet>> GetWallets()
{
    LOCK(cs_wallets);
    return vpwallets;
}

std::shared_ptr<CWallet> GetWallet(const std::string& name)
{
    LOCK(cs_wallets);
    for (const std::shared_ptr<CWallet>& wallet : vpwallets) {
        if (wallet->GetName() == name) return wallet;
    }
    return nullptr;
}

std::unique_ptr<interfaces::Handler> HandleLoadWallet(LoadWalletFn load_wallet)
{
    LOCK(cs_wallets);
    auto it = g_load_wallet_fns.emplace(g_load_wallet_fns.end(), std::move(load_wallet));
    return interfaces::MakeHandler([it] { LOCK(cs_wallets); g_load_wallet_fns.erase(it); });
}

static Mutex g_loading_wallet_mutex;
static Mutex g_wallet_release_mutex;
static std::condition_variable g_wallet_release_cv;
static std::set<std::string> g_loading_wallet_set GUARDED_BY(g_loading_wallet_mutex);
static std::set<std::string> g_unloading_wallet_set GUARDED_BY(g_wallet_release_mutex);

// Custom deleter for shared_ptr<CWallet>.
static void ReleaseWallet(CWallet* wallet)
{
    const std::string name = wallet->GetName();
    wallet->WalletLogPrintf("Releasing wallet\n");
    wallet->Flush();
    delete wallet;
    // Wallet is now released, notify UnloadWallet, if any.
    {
        LOCK(g_wallet_release_mutex);
        if (g_unloading_wallet_set.erase(name) == 0) {
            // UnloadWallet was not called for this wallet, all done.
            return;
        }
    }
    g_wallet_release_cv.notify_all();
}

void UnloadWallet(std::shared_ptr<CWallet>&& wallet)
{
    // Mark wallet for unloading.
    const std::string name = wallet->GetName();
    {
        LOCK(g_wallet_release_mutex);
        auto it = g_unloading_wallet_set.insert(name);
        assert(it.second);
    }
    // The wallet can be in use so it's not possible to explicitly unload here.
    // Notify the unload intent so that all remaining shared pointers are
    // released.
    wallet->NotifyUnload();

    // Time to ditch our shared_ptr and wait for ReleaseWallet call.
    wallet.reset();
    {
        WAIT_LOCK(g_wallet_release_mutex, lock);
        while (g_unloading_wallet_set.count(name) == 1) {
            g_wallet_release_cv.wait(lock);
        }
    }
}

namespace {
std::shared_ptr<CWallet> LoadWalletInternal(interfaces::Chain& chain, const std::string& name, Optional<bool> load_on_start, const DatabaseOptions& options, DatabaseStatus& status, bilingual_str& error, std::vector<bilingual_str>& warnings)
{
    try {
        std::unique_ptr<WalletDatabase> database = MakeWalletDatabase(name, options, status, error);
        if (!database) {
            error = Untranslated("Wallet file verification failed.") + Untranslated(" ") + error;
            return nullptr;
        }

        std::shared_ptr<CWallet> wallet = CWallet::Create(chain, name, std::move(database), options.create_flags, error, warnings);
        if (!wallet) {
            error = Untranslated("Wallet loading failed.") + Untranslated(" ") + error;
            status = DatabaseStatus::FAILED_LOAD;
            return nullptr;
        }
        AddWallet(wallet);
        wallet->postInitProcess();

        // Write the wallet setting
        UpdateWalletSetting(chain, name, load_on_start, warnings);

        if (fParticlMode) {
            RestartStakingThreads();
        }

        return wallet;
    } catch (const std::runtime_error& e) {
        error = Untranslated(e.what());
        status = DatabaseStatus::FAILED_LOAD;
        return nullptr;
    }
}
} // namespace

std::shared_ptr<CWallet> LoadWallet(interfaces::Chain& chain, const std::string& name, Optional<bool> load_on_start, const DatabaseOptions& options, DatabaseStatus& status, bilingual_str& error, std::vector<bilingual_str>& warnings)
{
    auto result = WITH_LOCK(g_loading_wallet_mutex, return g_loading_wallet_set.insert(name));
    if (!result.second) {
        error = Untranslated("Wallet already being loading.");
        status = DatabaseStatus::FAILED_LOAD;
        return nullptr;
    }
    auto wallet = LoadWalletInternal(chain, name, load_on_start, options, status, error, warnings);
    WITH_LOCK(g_loading_wallet_mutex, g_loading_wallet_set.erase(result.first));
    return wallet;
}

std::shared_ptr<CWallet> CreateWallet(interfaces::Chain& chain, const std::string& name, Optional<bool> load_on_start, DatabaseOptions& options, DatabaseStatus& status, bilingual_str& error, std::vector<bilingual_str>& warnings)
{
    uint64_t wallet_creation_flags = options.create_flags;
    const SecureString& passphrase = options.create_passphrase;

    if (wallet_creation_flags & WALLET_FLAG_DESCRIPTORS) options.require_format = DatabaseFormat::SQLITE;

    // Indicate that the wallet is actually supposed to be blank and not just blank to make it encrypted
    bool create_blank = (wallet_creation_flags & WALLET_FLAG_BLANK_WALLET);

    // Born encrypted wallets need to be created blank first.
    if (!passphrase.empty()) {
        wallet_creation_flags |= WALLET_FLAG_BLANK_WALLET;
    }

    // Wallet::Verify will check if we're trying to create a wallet with a duplicate name.
    std::unique_ptr<WalletDatabase> database = MakeWalletDatabase(name, options, status, error);
    if (!database) {
        error = Untranslated("Wallet file verification failed.") + Untranslated(" ") + error;
        status = DatabaseStatus::FAILED_VERIFY;
        return nullptr;
    }

    // Do not allow a passphrase when private keys are disabled
    if (!passphrase.empty() && (wallet_creation_flags & WALLET_FLAG_DISABLE_PRIVATE_KEYS)) {
        error = Untranslated("Passphrase provided but private keys are disabled. A passphrase is only used to encrypt private keys, so cannot be used for wallets with private keys disabled.");
        status = DatabaseStatus::FAILED_CREATE;
        return nullptr;
    }

    // Make the wallet
    std::shared_ptr<CWallet> wallet = CWallet::Create(chain, name, std::move(database), wallet_creation_flags, error, warnings);
    if (!wallet) {
        error = Untranslated("Wallet creation failed.") + Untranslated(" ") + error;
        status = DatabaseStatus::FAILED_CREATE;
        return nullptr;
    }

    // Encrypt the wallet
    if (!passphrase.empty() && !(wallet_creation_flags & WALLET_FLAG_DISABLE_PRIVATE_KEYS)) {
        if (!wallet->EncryptWallet(passphrase)) {
            error = Untranslated("Error: Wallet created but failed to encrypt.");
            status = DatabaseStatus::FAILED_ENCRYPT;
            return nullptr;
        }
        if (!create_blank) {
            // Unlock the wallet
            if (!wallet->Unlock(passphrase)) {
                error = Untranslated("Error: Wallet was encrypted but could not be unlocked");
                status = DatabaseStatus::FAILED_ENCRYPT;
                return nullptr;
            }

            // Set a seed for the wallet
            if (fParticlMode) {
                if (0 != GetParticlWallet(wallet.get())->MakeDefaultAccount()) {
                    error = Untranslated("Error: MakeDefaultAccount failed");
                    return nullptr;
                }
            } else {
                LOCK(wallet->cs_wallet);
                if (wallet->IsWalletFlagSet(WALLET_FLAG_DESCRIPTORS)) {
                    wallet->SetupDescriptorScriptPubKeyMans();
                } else {
                    for (auto spk_man : wallet->GetActiveScriptPubKeyMans()) {
                        if (!spk_man->SetupGeneration()) {
                            error = Untranslated("Unable to generate initial keys");
                            status = DatabaseStatus::FAILED_CREATE;
                            return nullptr;
                        }
                    }
                }
            }

            // Relock the wallet
            wallet->Lock();
        }
    }
    AddWallet(wallet);
    wallet->postInitProcess();

    // Write the wallet settings
    UpdateWalletSetting(chain, name, load_on_start, warnings);

    if (fParticlMode) {
        RestartStakingThreads();
    }

    status = DatabaseStatus::SUCCESS;
    return wallet;
}

const uint256 ABANDON_HASH(uint256::ONE);

/** @defgroup mapWallet
 *
 * @{
 */

std::string COutput::ToString() const
{
    return strprintf("COutput(%s, %d, %d) [%s]", tx->GetHash().ToString(), i, nDepth, FormatMoney(tx->tx->vout[i].nValue));
}

const CWalletTx* CWallet::GetWalletTx(const uint256& hash) const
{
    AssertLockHeld(cs_wallet);
    std::map<uint256, CWalletTx>::const_iterator it = mapWallet.find(hash);
    if (it == mapWallet.end())
        return nullptr;
    return &(it->second);
}

void CWallet::UpgradeKeyMetadata()
{
    if (IsLocked() || IsWalletFlagSet(WALLET_FLAG_KEY_ORIGIN_METADATA)) {
        return;
    }

    auto spk_man = GetLegacyScriptPubKeyMan();
    if (!spk_man) {
        return;
    }

    spk_man->UpgradeKeyMetadata();
    SetWalletFlag(WALLET_FLAG_KEY_ORIGIN_METADATA);
}

bool CWallet::Unlock(const SecureString& strWalletPassphrase, bool accept_no_keys)
{
    CCrypter crypter;
    CKeyingMaterial _vMasterKey;

    {
        LOCK(cs_wallet);
        for (const MasterKeyMap::value_type& pMasterKey : mapMasterKeys)
        {
            if(!crypter.SetKeyFromPassphrase(strWalletPassphrase, pMasterKey.second.vchSalt, pMasterKey.second.nDeriveIterations, pMasterKey.second.nDerivationMethod))
                return false;
            if (!crypter.Decrypt(pMasterKey.second.vchCryptedKey, _vMasterKey))
                continue; // try another master key
            if (Unlock(_vMasterKey, accept_no_keys)) {
                // Now that we've unlocked, upgrade the key metadata
                UpgradeKeyMetadata();
                return true;
            }
        }
    }
    return false;
}

bool CWallet::ChangeWalletPassphrase(const SecureString& strOldWalletPassphrase, const SecureString& strNewWalletPassphrase)
{
    bool fWasLocked = IsLocked();

    {
        LOCK(cs_wallet);
        Lock();

        CCrypter crypter;
        CKeyingMaterial _vMasterKey;
        for (MasterKeyMap::value_type& pMasterKey : mapMasterKeys)
        {
            if(!crypter.SetKeyFromPassphrase(strOldWalletPassphrase, pMasterKey.second.vchSalt, pMasterKey.second.nDeriveIterations, pMasterKey.second.nDerivationMethod))
                return false;
            if (!crypter.Decrypt(pMasterKey.second.vchCryptedKey, _vMasterKey))
                return false;
            if (0 == ExtKeyUnlock(_vMasterKey)
                && Unlock(_vMasterKey, true))
            {
                int64_t nStartTime = GetTimeMillis();
                crypter.SetKeyFromPassphrase(strNewWalletPassphrase, pMasterKey.second.vchSalt, pMasterKey.second.nDeriveIterations, pMasterKey.second.nDerivationMethod);
                pMasterKey.second.nDeriveIterations = static_cast<unsigned int>(pMasterKey.second.nDeriveIterations * (100 / ((double)(GetTimeMillis() - nStartTime))));

                nStartTime = GetTimeMillis();
                crypter.SetKeyFromPassphrase(strNewWalletPassphrase, pMasterKey.second.vchSalt, pMasterKey.second.nDeriveIterations, pMasterKey.second.nDerivationMethod);
                pMasterKey.second.nDeriveIterations = (pMasterKey.second.nDeriveIterations + static_cast<unsigned int>(pMasterKey.second.nDeriveIterations * 100 / ((double)(GetTimeMillis() - nStartTime)))) / 2;

                if (pMasterKey.second.nDeriveIterations < 25000)
                    pMasterKey.second.nDeriveIterations = 25000;

                WalletLogPrintf("Wallet passphrase changed to an nDeriveIterations of %i\n", pMasterKey.second.nDeriveIterations);

                if (!crypter.SetKeyFromPassphrase(strNewWalletPassphrase, pMasterKey.second.vchSalt, pMasterKey.second.nDeriveIterations, pMasterKey.second.nDerivationMethod))
                    return false;
                if (!crypter.Encrypt(_vMasterKey, pMasterKey.second.vchCryptedKey))
                    return false;
                WalletBatch(GetDatabase()).WriteMasterKey(pMasterKey.first, pMasterKey.second);
                if (fWasLocked)
                    Lock();
                return true;
            }
        }
    }

    return false;
}

void CWallet::chainStateFlushed(const CBlockLocator& loc)
{
    WalletBatch batch(GetDatabase());
    batch.WriteBestBlock(loc);
}

void CWallet::SetMinVersion(enum WalletFeature nVersion, WalletBatch* batch_in)
{
    LOCK(cs_wallet);
    if (nWalletVersion >= nVersion)
        return;
    nWalletVersion = nVersion;

    {
        WalletBatch* batch = batch_in ? batch_in : new WalletBatch(GetDatabase());
        if (nWalletVersion > 40000)
            batch->WriteMinVersion(nWalletVersion);
        if (!batch_in)
            delete batch;
    }
}

std::set<uint256> CWallet::GetConflicts(const uint256& txid) const
{
    std::set<uint256> result;
    AssertLockHeld(cs_wallet);

    std::map<uint256, CWalletTx>::const_iterator it = mapWallet.find(txid);
    if (it == mapWallet.end())
        return result;
    const CWalletTx& wtx = it->second;

    std::pair<TxSpends::const_iterator, TxSpends::const_iterator> range;

    for (const CTxIn& txin : wtx.tx->vin)
    {
        if (mapTxSpends.count(txin.prevout) <= 1)
            continue;  // No conflict if zero or one spends
        range = mapTxSpends.equal_range(txin.prevout);
        for (TxSpends::const_iterator _it = range.first; _it != range.second; ++_it)
            result.insert(_it->second);
    }
    return result;
}

bool CWallet::HasWalletSpend(const uint256& txid) const
{
    AssertLockHeld(cs_wallet);
    auto iter = mapTxSpends.lower_bound(COutPoint(txid, 0));
    return (iter != mapTxSpends.end() && iter->first.hash == txid);
}

void CWallet::Flush()
{
    GetDatabase().Flush();
}

void CWallet::Close()
{
    GetDatabase().Close();
}

void CWallet::SyncMetaData(std::pair<TxSpends::iterator, TxSpends::iterator> range)
{
    // We want all the wallet transactions in range to have the same metadata as
    // the oldest (smallest nOrderPos).
    // So: find smallest nOrderPos:

    int nMinOrderPos = std::numeric_limits<int>::max();
    const CWalletTx* copyFrom = nullptr;
    for (TxSpends::iterator it = range.first; it != range.second; ++it) {
        const CWalletTx* wtx = &mapWallet.at(it->second);
        if (wtx->nOrderPos < nMinOrderPos) {
            nMinOrderPos = wtx->nOrderPos;
            copyFrom = wtx;
        }
    }

    if (!copyFrom) {
        return;
    }

    // Now copy data from copyFrom to rest:
    for (TxSpends::iterator it = range.first; it != range.second; ++it)
    {
        const uint256& hash = it->second;
        CWalletTx* copyTo = &mapWallet.at(hash);
        if (copyFrom == copyTo) continue;
        assert(copyFrom && "Oldest wallet transaction in range assumed to have been found.");
        if (!copyFrom->IsEquivalentTo(*copyTo)) continue;
        copyTo->mapValue = copyFrom->mapValue;
        copyTo->vOrderForm = copyFrom->vOrderForm;
        // fTimeReceivedIsTxTime not copied on purpose
        // nTimeReceived not copied on purpose
        copyTo->nTimeSmart = copyFrom->nTimeSmart;
        copyTo->fFromMe = copyFrom->fFromMe;
        // nOrderPos not copied on purpose
        // cached members not copied on purpose
    }
}

/**
 * Outpoint is spent if any non-conflicted transaction
 * spends it:
 */
bool CWallet::IsSpent(const uint256& hash, unsigned int n) const
{
    const COutPoint outpoint(hash, n);
    std::pair<TxSpends::const_iterator, TxSpends::const_iterator> range;
    range = mapTxSpends.equal_range(outpoint);

    for (TxSpends::const_iterator it = range.first; it != range.second; ++it)
    {
        const uint256& wtxid = it->second;
        std::map<uint256, CWalletTx>::const_iterator mit = mapWallet.find(wtxid);
        if (mit != mapWallet.end()) {
            int depth = mit->second.GetDepthInMainChain();
            if (depth > 0  || (depth == 0 && !mit->second.isAbandoned()))
                return true; // Spent
        }
    }
    return false;
}

void CWallet::AddToSpends(const COutPoint& outpoint, const uint256& wtxid)
{
    mapTxSpends.insert(std::make_pair(outpoint, wtxid));

    UnlockCoin(outpoint);

    std::pair<TxSpends::iterator, TxSpends::iterator> range;
    range = mapTxSpends.equal_range(outpoint);
    SyncMetaData(range);
}


void CWallet::AddToSpends(const uint256& wtxid)
{
    auto it = mapWallet.find(wtxid);
    assert(it != mapWallet.end());
    const CWalletTx& thisTx = it->second;
    if (thisTx.IsCoinBase()) // Coinbases don't spend anything!
        return;

    for (const CTxIn& txin : thisTx.tx->vin)
        AddToSpends(txin.prevout, wtxid);
}

bool CWallet::EncryptWallet(const SecureString& strWalletPassphrase)
{
    if (IsCrypted())
        return false;

    CKeyingMaterial _vMasterKey;

    _vMasterKey.resize(WALLET_CRYPTO_KEY_SIZE);
    GetStrongRandBytes(&_vMasterKey[0], WALLET_CRYPTO_KEY_SIZE);

    CMasterKey kMasterKey;

    kMasterKey.vchSalt.resize(WALLET_CRYPTO_SALT_SIZE);
    GetStrongRandBytes(&kMasterKey.vchSalt[0], WALLET_CRYPTO_SALT_SIZE);

    CCrypter crypter;
    int64_t nStartTime = GetTimeMillis();
    crypter.SetKeyFromPassphrase(strWalletPassphrase, kMasterKey.vchSalt, 25000, kMasterKey.nDerivationMethod);
    kMasterKey.nDeriveIterations = static_cast<unsigned int>(2500000 / ((double)(GetTimeMillis() - nStartTime)));

    nStartTime = GetTimeMillis();
    crypter.SetKeyFromPassphrase(strWalletPassphrase, kMasterKey.vchSalt, kMasterKey.nDeriveIterations, kMasterKey.nDerivationMethod);
    kMasterKey.nDeriveIterations = (kMasterKey.nDeriveIterations + static_cast<unsigned int>(kMasterKey.nDeriveIterations * 100 / ((double)(GetTimeMillis() - nStartTime)))) / 2;

    if (kMasterKey.nDeriveIterations < 25000)
        kMasterKey.nDeriveIterations = 25000;

    WalletLogPrintf("Encrypting Wallet with an nDeriveIterations of %i\n", kMasterKey.nDeriveIterations);

    if (!crypter.SetKeyFromPassphrase(strWalletPassphrase, kMasterKey.vchSalt, kMasterKey.nDeriveIterations, kMasterKey.nDerivationMethod))
        return false;
    if (!crypter.Encrypt(_vMasterKey, kMasterKey.vchCryptedKey))
        return false;

    {
        LOCK(cs_wallet);
        mapMasterKeys[++nMasterKeyMaxID] = kMasterKey;
        WalletBatch* encrypted_batch = new WalletBatch(GetDatabase());
        if (!encrypted_batch->TxnBegin()) {
            delete encrypted_batch;
            encrypted_batch = nullptr;
            return false;
        }
        encrypted_batch->WriteMasterKey(nMasterKeyMaxID, kMasterKey);

        for (const auto& spk_man_pair : m_spk_managers) {
            auto spk_man = spk_man_pair.second.get();
            if (!spk_man->Encrypt(_vMasterKey, encrypted_batch)) {
                encrypted_batch->TxnAbort();
                delete encrypted_batch;
                encrypted_batch = nullptr;
                // We now probably have half of our keys encrypted in memory, and half not...
                // die and let the user reload the unencrypted wallet.
                assert(false);
            }
        }

        // Encryption was introduced in version 0.4.0
        SetMinVersion(FEATURE_WALLETCRYPT, encrypted_batch);

        if (!encrypted_batch->TxnCommit()) {
            delete encrypted_batch;
            encrypted_batch = nullptr;
            // We now have keys encrypted in memory, but not on disk...
            // die to avoid confusion and let the user reload the unencrypted wallet.
            assert(false);
        }

        delete encrypted_batch;
        encrypted_batch = nullptr;

        Lock();
        Unlock(strWalletPassphrase);

        // If we are using descriptors, make new descriptors with a new seed
        if (IsWalletFlagSet(WALLET_FLAG_DESCRIPTORS) && !IsWalletFlagSet(WALLET_FLAG_BLANK_WALLET)) {
            SetupDescriptorScriptPubKeyMans();
        } else if (auto spk_man = GetLegacyScriptPubKeyMan()) {
            // if we are using HD, replace the HD seed with a new one
            if (spk_man->IsHDEnabled()) {
                if (!spk_man->SetupGeneration(true)) {
                    return false;
                }
            }
        }
        Lock();

        // Need to completely rewrite the wallet file; if we don't, bdb might keep
        // bits of the unencrypted private key in slack space in the database file.
        GetDatabase().Rewrite();

        // BDB seems to have a bad habit of writing old data into
        // slack space in .dat files; that is bad if the old data is
        // unencrypted private keys. So:
        GetDatabase().ReloadDbEnv();

    }
    NotifyStatusChanged(this);

    return true;
}

DBErrors CWallet::ReorderTransactions()
{
    LOCK(cs_wallet);
    WalletBatch batch(GetDatabase());

    // Old wallets didn't have any defined order for transactions
    // Probably a bad idea to change the output of this

    // First: get all CWalletTx into a sorted-by-time multimap.
    typedef std::multimap<int64_t, CWalletTx*> TxItems;
    TxItems txByTime;

    for (auto& entry : mapWallet)
    {
        CWalletTx* wtx = &entry.second;
        txByTime.insert(std::make_pair(wtx->nTimeReceived, wtx));
    }

    nOrderPosNext = 0;
    std::vector<int64_t> nOrderPosOffsets;
    for (TxItems::iterator it = txByTime.begin(); it != txByTime.end(); ++it)
    {
        CWalletTx *const pwtx = (*it).second;
        int64_t& nOrderPos = pwtx->nOrderPos;

        if (nOrderPos == -1)
        {
            nOrderPos = nOrderPosNext++;
            nOrderPosOffsets.push_back(nOrderPos);

            if (!batch.WriteTx(*pwtx))
                return DBErrors::LOAD_FAIL;
        }
        else
        {
            int64_t nOrderPosOff = 0;
            for (const int64_t& nOffsetStart : nOrderPosOffsets)
            {
                if (nOrderPos >= nOffsetStart)
                    ++nOrderPosOff;
            }
            nOrderPos += nOrderPosOff;
            nOrderPosNext = std::max(nOrderPosNext, nOrderPos + 1);

            if (!nOrderPosOff)
                continue;

            // Since we're changing the order, write it back
            if (!batch.WriteTx(*pwtx))
                return DBErrors::LOAD_FAIL;
        }
    }
    batch.WriteOrderPosNext(nOrderPosNext);

    return DBErrors::LOAD_OK;
}

int64_t CWallet::IncOrderPosNext(WalletBatch* batch)
{
    AssertLockHeld(cs_wallet);
    int64_t nRet = nOrderPosNext++;
    if (batch) {
        batch->WriteOrderPosNext(nOrderPosNext);
    } else {
        WalletBatch(GetDatabase()).WriteOrderPosNext(nOrderPosNext);
    }
    return nRet;
}

void CWallet::MarkDirty()
{
    {
        LOCK(cs_wallet);
        for (std::pair<const uint256, CWalletTx>& item : mapWallet)
            item.second.MarkDirty();
    }
}

bool CWallet::MarkReplaced(const uint256& originalHash, const uint256& newHash)
{
    LOCK(cs_wallet);

    auto mi = mapWallet.find(originalHash);

    // There is a bug if MarkReplaced is not called on an existing wallet transaction.
    assert(mi != mapWallet.end());

    CWalletTx& wtx = (*mi).second;

    // Ensure for now that we're not overwriting data
    assert(wtx.mapValue.count("replaced_by_txid") == 0);

    wtx.mapValue["replaced_by_txid"] = newHash.ToString();

    WalletBatch batch(GetDatabase());

    bool success = true;
    if (!batch.WriteTx(wtx)) {
        WalletLogPrintf("%s: Updating batch tx %s failed\n", __func__, wtx.GetHash().ToString());
        success = false;
    }

    NotifyTransactionChanged(this, originalHash, CT_UPDATED);

    return success;
}

void CWallet::SetSpentKeyState(WalletBatch& batch, const uint256& hash, unsigned int n, bool used, std::set<CTxDestination>& tx_destinations)
{
    AssertLockHeld(cs_wallet);
    const CWalletTx* srctx = GetWalletTx(hash);
    if (!srctx) return;

    CTxDestination dst;
    if (ExtractDestination(srctx->tx->vout[n].scriptPubKey, dst)) {
        if (IsMine(dst)) {
            if (used && !GetDestData(dst, "used", nullptr)) {
                if (AddDestData(batch, dst, "used", "p")) { // p for "present", opposite of absent (null)
                    tx_destinations.insert(dst);
                }
            } else if (!used && GetDestData(dst, "used", nullptr)) {
                EraseDestData(batch, dst, "used");
            }
        }
    }
}

bool CWallet::IsSpentKey(const uint256& hash, unsigned int n) const
{
    AssertLockHeld(cs_wallet);
    const CWalletTx* srctx = GetWalletTx(hash);
    if (srctx) {
        assert(srctx->tx->vout.size() > n);
        CTxDestination dest;
        if (!ExtractDestination(srctx->tx->vout[n].scriptPubKey, dest)) {
            return false;
        }
        if (GetDestData(dest, "used", nullptr)) {
            return true;
        }
        if (IsLegacy()) {
            LegacyScriptPubKeyMan* spk_man = GetLegacyScriptPubKeyMan();
            assert(spk_man != nullptr);
            for (const auto& keyid : GetAffectedKeys(srctx->tx->vout[n].scriptPubKey, *spk_man)) {
                WitnessV0KeyHash wpkh_dest(keyid);
                if (GetDestData(wpkh_dest, "used", nullptr)) {
                    return true;
                }
                ScriptHash sh_wpkh_dest(GetScriptForDestination(wpkh_dest));
                if (GetDestData(sh_wpkh_dest, "used", nullptr)) {
                    return true;
                }
                PKHash pkh_dest(keyid);
                if (GetDestData(pkh_dest, "used", nullptr)) {
                    return true;
                }
            }
        }
    }
    return false;
}

CWalletTx* CWallet::AddToWallet(CTransactionRef tx, const CWalletTx::Confirmation& confirm, const UpdateWalletTxFn& update_wtx, bool fFlushOnClose)
{
    LOCK(cs_wallet);

    WalletBatch batch(GetDatabase(), fFlushOnClose);

    uint256 hash = tx->GetHash();

    // Inserts only if not already there, returns tx inserted or tx found
    auto ret = mapWallet.emplace(std::piecewise_construct, std::forward_as_tuple(hash), std::forward_as_tuple(this, tx));
    CWalletTx& wtx = (*ret.first).second;
    bool fInsertedNew = ret.second;
    bool fUpdated = update_wtx && update_wtx(wtx, fInsertedNew);
    if (fInsertedNew) {
        wtx.m_confirm = confirm;
        wtx.nTimeReceived = chain().getAdjustedTime();
        wtx.nOrderPos = IncOrderPosNext(&batch);
        wtx.m_it_wtxOrdered = wtxOrdered.insert(std::make_pair(wtx.nOrderPos, &wtx));
        wtx.nTimeSmart = ComputeTimeSmart(wtx);
        AddToSpends(hash);
    }

    if (IsWalletFlagSet(WALLET_FLAG_AVOID_REUSE)
        && (!wtx.IsCoinStake() || !wtx.IsFromMe(ISMINE_ALL))) {
        // Mark used destinations
        std::set<CTxDestination> tx_destinations;

        for (const CTxIn& txin : tx->vin) {
            const COutPoint& op = txin.prevout;
            SetSpentKeyState(batch, op.hash, op.n, true, tx_destinations);
        }

        MarkDestinationsDirty(tx_destinations);
    }

    if (!fInsertedNew)
    {
        if (confirm.status != wtx.m_confirm.status) {
            wtx.m_confirm.status = confirm.status;
            wtx.m_confirm.nIndex = confirm.nIndex;
            wtx.m_confirm.hashBlock = confirm.hashBlock;
            wtx.m_confirm.block_height = confirm.block_height;
            fUpdated = true;
        } else {
            assert(wtx.m_confirm.nIndex == confirm.nIndex);
            assert(wtx.m_confirm.hashBlock == confirm.hashBlock);
            assert(wtx.m_confirm.block_height == confirm.block_height);
        }
        // If we have a witness-stripped version of this transaction, and we
        // see a new version with a witness, then we must be upgrading a pre-segwit
        // wallet.  Store the new version of the transaction with the witness,
        // as the stripped-version must be invalid.
        // TODO: Store all versions of the transaction, instead of just one.
        if (tx->HasWitness() && !wtx.tx->HasWitness()) {
            wtx.SetTx(tx);
            fUpdated = true;
        }
    }

    //// debug print
    WalletLogPrintf("AddToWallet %s  %s%s\n", hash.ToString(), (fInsertedNew ? "new" : ""), (fUpdated ? "update" : ""));

    // Write to disk
    if (fInsertedNew || fUpdated)
        if (!batch.WriteTx(wtx))
            return nullptr;

    // Break debit/credit balance caches:
    wtx.MarkDirty();
    // Notify UI of new or updated transaction
    NotifyTransactionChanged(this, hash, fInsertedNew ? CT_NEW : CT_UPDATED);

#if HAVE_SYSTEM
    // notify an external script when a wallet transaction comes in or is updated
    std::string strCmd = gArgs.GetArg("-walletnotify", "");

    if (!strCmd.empty())
    {
        boost::replace_all(strCmd, "%s", hash.GetHex());
#ifndef WIN32
        // Substituting the wallet name isn't currently supported on windows
        // because windows shell escaping has not been implemented yet:
        // https://github.com/bitcoin/bitcoin/pull/13339#issuecomment-537384875
        // A few ways it could be implemented in the future are described in:
        // https://github.com/bitcoin/bitcoin/pull/13339#issuecomment-461288094
        boost::replace_all(strCmd, "%w", ShellEscape(GetName()));
#endif
        std::thread t(runCommand, strCmd);
        t.detach(); // thread runs free
    }
#endif

    std::string sName = GetName();
    GetMainSignals().TransactionAddedToWallet(sName, wtx.tx);
    ClearCachedBalances();

    return &wtx;
}

bool CWallet::LoadToWallet(const uint256& hash, const UpdateWalletTxFn& fill_wtx)
{
    const auto& ins = mapWallet.emplace(std::piecewise_construct, std::forward_as_tuple(hash), std::forward_as_tuple(this, nullptr));
    CWalletTx& wtx = ins.first->second;
    if (!fill_wtx(wtx, ins.second)) {
        return false;
    }
    // If wallet doesn't have a chain (e.g wallet-tool), don't bother to update txn.
    if (HaveChain()) {
        bool active;
        int height;
        if (chain().findBlock(wtx.m_confirm.hashBlock, FoundBlock().inActiveChain(active).height(height)) && active) {
            // Update cached block height variable since it not stored in the
            // serialized transaction.
            wtx.m_confirm.block_height = height;
        } else if (wtx.isConflicted() || wtx.isConfirmed()) {
            // If tx block (or conflicting block) was reorged out of chain
            // while the wallet was shutdown, change tx status to UNCONFIRMED
            // and reset block height, hash, and index. ABANDONED tx don't have
            // associated blocks and don't need to be updated. The case where a
            // transaction was reorged out while online and then reconfirmed
            // while offline is covered by the rescan logic.
            wtx.setUnconfirmed();
            wtx.m_confirm.hashBlock = uint256();
            wtx.m_confirm.block_height = 0;
            wtx.m_confirm.nIndex = 0;
        }
    }
    if (/* insertion took place */ ins.second) {
        wtx.m_it_wtxOrdered = wtxOrdered.insert(std::make_pair(wtx.nOrderPos, &wtx));
    }
    AddToSpends(hash);
    for (const CTxIn& txin : wtx.tx->vin) {
        auto it = mapWallet.find(txin.prevout.hash);
        if (it != mapWallet.end()) {
            CWalletTx& prevtx = it->second;
            if (prevtx.isConflicted()) {
                MarkConflicted(prevtx.m_confirm.hashBlock, prevtx.m_confirm.block_height, wtx.GetHash());
            }
        }
    }
    return true;
}

bool CWallet::AddToWalletIfInvolvingMe(const CTransactionRef& ptx, CWalletTx::Confirmation confirm, bool fUpdate)
{
    const CTransaction& tx = *ptx;
    {
        AssertLockHeld(cs_wallet);

        if (!confirm.hashBlock.IsNull()) {
            for (const CTxIn& txin : tx.vin) {
                std::pair<TxSpends::const_iterator, TxSpends::const_iterator> range = mapTxSpends.equal_range(txin.prevout);
                while (range.first != range.second) {
                    if (range.first->second != tx.GetHash()) {
                        WalletLogPrintf("Transaction %s (in block %s) conflicts with wallet transaction %s (both spend %s:%i)\n", tx.GetHash().ToString(), confirm.hashBlock.ToString(), range.first->second.ToString(), range.first->first.hash.ToString(), range.first->first.n);
                        MarkConflicted(confirm.hashBlock, confirm.block_height, range.first->second);
                    }
                    range.first++;
                }
            }
        }

        bool fExisted = mapWallet.count(tx.GetHash()) != 0;
        if (fExisted && !fUpdate) return false;
        if (fExisted || IsMine(tx) || IsFromMe(tx))
        {
            /* Check if any keys in the wallet keypool that were supposed to be unused
             * have appeared in a new transaction. If so, remove those keys from the keypool.
             * This can happen when restoring an old wallet backup that does not contain
             * the mostly recently created transactions from newer versions of the wallet.
             */

            // loop though all outputs
            for (const CTxOut& txout: tx.vout) {
                for (const auto& spk_man_pair : m_spk_managers) {
                    spk_man_pair.second->MarkUnusedAddresses(txout.scriptPubKey);
                }
            }

            // Block disconnection override an abandoned tx as unconfirmed
            // which means user may have to call abandontransaction again
            return AddToWallet(MakeTransactionRef(tx), confirm, /* update_wtx= */ nullptr, /* fFlushOnClose= */ false);
        }
    }
    return false;
}

bool CWallet::TransactionCanBeAbandoned(const uint256& hashTx) const
{
    LOCK(cs_wallet);
    const CWalletTx* wtx = GetWalletTx(hashTx);
    return wtx && !wtx->isAbandoned() && wtx->GetDepthInMainChain() == 0 && !wtx->InMempool();
}

void CWallet::MarkInputsDirty(const CTransactionRef& tx)
{
    for (const CTxIn& txin : tx->vin) {
        auto it = mapWallet.find(txin.prevout.hash);
        if (it != mapWallet.end()) {
            it->second.MarkDirty();
        }
    }
}

bool CWallet::AbandonTransaction(const uint256& hashTx)
{
    LOCK(cs_wallet);

    WalletBatch batch(GetDatabase());

    std::set<uint256> todo;
    std::set<uint256> done;

    // Can't mark abandoned if confirmed or in mempool
    auto it = mapWallet.find(hashTx);
    assert(it != mapWallet.end());
    const CWalletTx& origtx = it->second;
    if (origtx.GetDepthInMainChain() != 0 || origtx.InMempool()) {
        return false;
    }

    todo.insert(hashTx);

    while (!todo.empty()) {
        uint256 now = *todo.begin();
        todo.erase(now);
        done.insert(now);

        auto it = mapWallet.find(now);
        assert(it != mapWallet.end());
        CWalletTx& wtx = it->second;
        int currentconfirm = wtx.GetDepthInMainChain();
        // If the orig tx was not in block, none of its spends can be
        assert(currentconfirm <= 0);
        // if (currentconfirm < 0) {Tx and spends are already conflicted, no need to abandon}
        if (!wtx.isAbandoned()
            && currentconfirm == 0) {
            // If the orig tx was not in block/mempool, none of its spends can be in mempool
            assert(!wtx.InMempool());
            wtx.setAbandoned();
            wtx.MarkDirty();
            batch.WriteTx(wtx);
            NotifyTransactionChanged(this, wtx.GetHash(), CT_UPDATED);
            // Iterate over all its outputs, and mark transactions in the wallet that spend them abandoned too
            TxSpends::const_iterator iter = mapTxSpends.lower_bound(COutPoint(now, 0));
            while (iter != mapTxSpends.end() && iter->first.hash == now) {
                if (!done.count(iter->second)) {
                    todo.insert(iter->second);
                }
                iter++;
            }
            // If a transaction changes 'conflicted' state, that changes the balance
            // available of the outputs it spends. So force those to be recomputed
            MarkInputsDirty(wtx.tx);
        }
    }

    return true;
}

void CWallet::MarkConflicted(const uint256& hashBlock, int conflicting_height, const uint256& hashTx)
{
    LOCK(cs_wallet);

    int conflictconfirms = (m_last_block_processed_height - conflicting_height + 1) * -1;
    // If number of conflict confirms cannot be determined, this means
    // that the block is still unknown or not yet part of the main chain,
    // for example when loading the wallet during a reindex. Do nothing in that
    // case.
    if (conflictconfirms >= 0)
        return;

    // Do not flush the wallet here for performance reasons
    WalletBatch batch(GetDatabase(), false);

    std::set<uint256> todo;
    std::set<uint256> done;

    todo.insert(hashTx);

    while (!todo.empty()) {
        uint256 now = *todo.begin();
        todo.erase(now);
        done.insert(now);
        auto it = mapWallet.find(now);
        assert(it != mapWallet.end());
        CWalletTx& wtx = it->second;
        int currentconfirm = wtx.GetDepthInMainChain();
        if (conflictconfirms < currentconfirm) {
            // Block is 'more conflicted' than current confirm; update.
            // Mark transaction as conflicted with this block.
            wtx.m_confirm.nIndex = 0;
            wtx.m_confirm.hashBlock = hashBlock;
            wtx.m_confirm.block_height = conflicting_height;
            wtx.setConflicted();
            wtx.MarkDirty();
            batch.WriteTx(wtx);
            // Iterate over all its outputs, and mark transactions in the wallet that spend them conflicted too
            TxSpends::const_iterator iter = mapTxSpends.lower_bound(COutPoint(now, 0));
            while (iter != mapTxSpends.end() && iter->first.hash == now) {
                 if (!done.count(iter->second)) {
                     todo.insert(iter->second);
                 }
                 iter++;
            }
            // If a transaction changes 'conflicted' state, that changes the balance
            // available of the outputs it spends. So force those to be recomputed
            MarkInputsDirty(wtx.tx);
        }
    }
}

void CWallet::SyncTransaction(const CTransactionRef& ptx, CWalletTx::Confirmation confirm, bool update_tx)
{
    if (!AddToWalletIfInvolvingMe(ptx, confirm, update_tx))
        return; // Not one of ours

    // If a transaction changes 'conflicted' state, that changes the balance
    // available of the outputs it spends. So force those to be
    // recomputed, also:
    MarkInputsDirty(ptx);
}

void CWallet::transactionAddedToMempool(const CTransactionRef& tx, uint64_t mempool_sequence) {
    LOCK(cs_wallet);
    SyncTransaction(tx, {CWalletTx::Status::UNCONFIRMED, /* block height */ 0, /* block hash */ {}, /* index */ 0});

    auto it = mapWallet.find(tx->GetHash());
    if (it != mapWallet.end()) {
        it->second.fInMempool = true;
    }
}

void CWallet::transactionRemovedFromMempool(const CTransactionRef& tx, MemPoolRemovalReason reason, uint64_t mempool_sequence) {
    LOCK(cs_wallet);
    auto it = mapWallet.find(tx->GetHash());
    if (it != mapWallet.end()) {
        it->second.fInMempool = false;
    }

    ClearCachedBalances();

    // Handle transactions that were removed from the mempool because they
    // conflict with transactions in a newly connected block.
    if (reason == MemPoolRemovalReason::CONFLICT) {
        // Trigger external -walletnotify notifications for these transactions.
        // Set Status::UNCONFIRMED instead of Status::CONFLICTED for a few reasons:
        //
        // 1. The transactionRemovedFromMempool callback does not currently
        //    provide the conflicting block's hash and height, and for backwards
        //    compatibility reasons it may not be not safe to store conflicted
        //    wallet transactions with a null block hash. See
        //    https://github.com/bitcoin/bitcoin/pull/18600#discussion_r420195993.
        // 2. For most of these transactions, the wallet's internal conflict
        //    detection in the blockConnected handler will subsequently call
        //    MarkConflicted and update them with CONFLICTED status anyway. This
        //    applies to any wallet transaction that has inputs spent in the
        //    block, or that has ancestors in the wallet with inputs spent by
        //    the block.
        // 3. Longstanding behavior since the sync implementation in
        //    https://github.com/bitcoin/bitcoin/pull/9371 and the prior sync
        //    implementation before that was to mark these transactions
        //    unconfirmed rather than conflicted.
        //
        // Nothing described above should be seen as an unchangeable requirement
        // when improving this code in the future. The wallet's heuristics for
        // distinguishing between conflicted and unconfirmed transactions are
        // imperfect, and could be improved in general, see
        // https://github.com/bitcoin-core/bitcoin-devwiki/wiki/Wallet-Transaction-Conflict-Tracking
        SyncTransaction(tx, {CWalletTx::Status::UNCONFIRMED, /* block height */ 0, /* block hash */ {}, /* index */ 0});
    }
}

void CWallet::blockConnected(const CBlock& block, int height)
{
    const uint256& block_hash = block.GetHash();
    LOCK(cs_wallet);

    m_last_block_processed_height = height;
    m_last_block_processed = block_hash;
    for (size_t index = 0; index < block.vtx.size(); index++) {
        SyncTransaction(block.vtx[index], {CWalletTx::Status::CONFIRMED, height, block_hash, (int)index});
        transactionRemovedFromMempool(block.vtx[index], MemPoolRemovalReason::BLOCK, 0 /* mempool_sequence */);
    }
    ClearCachedBalances();
}

void CWallet::blockDisconnected(const CBlock& block, int height)
{
    LOCK(cs_wallet);

    // At block disconnection, this will change an abandoned transaction to
    // be unconfirmed, whether or not the transaction is added back to the mempool.
    // User may have to call abandontransaction again. It may be addressed in the
    // future with a stickier abandoned state or even removing abandontransaction call.
    m_last_block_processed_height = height - 1;
    m_last_block_processed = block.hashPrevBlock;
    for (const CTransactionRef& ptx : block.vtx) {
        SyncTransaction(ptx, {CWalletTx::Status::UNCONFIRMED, /* block height */ 0, /* block hash */ {}, /* index */ 0});
    }
    ClearCachedBalances();
}

void CWallet::updatedBlockTip()
{
    m_best_block_time = GetTime();
}


void CWallet::BlockUntilSyncedToCurrentChain() const {
    AssertLockNotHeld(cs_wallet);
    // Skip the queue-draining stuff if we know we're caught up with
    // ::ChainActive().Tip(), otherwise put a callback in the validation interface queue and wait
    // for the queue to drain enough to execute it (indicating we are caught up
    // at least with the time we entered this function).
    uint256 last_block_hash = WITH_LOCK(cs_wallet, return m_last_block_processed);
    chain().waitForNotificationsIfTipChanged(last_block_hash);
}

isminetype CWallet::IsMine(const CKeyID &address) const
{
    auto spk_man = GetLegacyScriptPubKeyMan();
    if (spk_man) {
        LOCK(spk_man->cs_KeyStore);
        if (!IsCrypted()) {
            return spk_man->FillableSigningProvider::IsMine(address);
        }
        if (spk_man->mapCryptedKeys.count(address) > 0) {
            return ISMINE_SPENDABLE;
        }
        if (spk_man->mapWatchKeys.count(address) > 0) {
            return ISMINE_WATCH_ONLY_;
        }
    }
    return ISMINE_NO;
}

isminetype CWallet::IsMine(const CTxIn &txin) const
{
    AssertLockHeld(cs_wallet);
    std::map<uint256, CWalletTx>::const_iterator mi = mapWallet.find(txin.prevout.hash);
    if (mi != mapWallet.end())
    {
        const CWalletTx& prev = (*mi).second;
        if (txin.prevout.n < prev.tx->vout.size())
            return IsMine(prev.tx->vout[txin.prevout.n]);
    }
    return ISMINE_NO;
}

// Note that this function doesn't distinguish between a 0-valued input,
// and a not-"is mine" (according to the filter) input.
CAmount CWallet::GetDebit(const CTxIn &txin, const isminefilter& filter) const
{
    {
        LOCK(cs_wallet);
        std::map<uint256, CWalletTx>::const_iterator mi = mapWallet.find(txin.prevout.hash);
        if (mi != mapWallet.end())
        {
            const CWalletTx& prev = (*mi).second;
            if (txin.prevout.n < prev.tx->vout.size())
                if (IsMine(prev.tx->vout[txin.prevout.n]) & filter)
                    return prev.tx->vout[txin.prevout.n].nValue;
        }
    }
    return 0;
}

isminetype CWallet::IsMine(const CTxOut& txout) const
{
    AssertLockHeld(cs_wallet);
    return IsMine(txout.scriptPubKey);
}

isminetype CWallet::IsMine(const CTxDestination& dest) const
{
    AssertLockHeld(cs_wallet);
    return IsMine(GetScriptForDestination(dest));
}

isminetype CWallet::IsMine(const CScript& script) const
{
    AssertLockHeld(cs_wallet);
    isminetype result = ISMINE_NO;
    for (const auto& spk_man_pair : m_spk_managers) {
        result = std::max(result, spk_man_pair.second->IsMine(script));
    }
    return result;
}

CAmount CWallet::GetCredit(const CTxOut& txout, const isminefilter& filter) const
{
    if (!MoneyRange(txout.nValue))
        throw std::runtime_error(std::string(__func__) + ": value out of range");
    LOCK(cs_wallet);
    return ((IsMine(txout) & filter) ? txout.nValue : 0);
}

bool CWallet::IsChange(const CTxOut& txout) const
{
    return IsChange(txout.scriptPubKey);
}

bool CWallet::IsChange(const CScript& script) const
{
    // TODO: fix handling of 'change' outputs. The assumption is that any
    // payment to a script that is ours, but is not in the address book
    // is change. That assumption is likely to break when we implement multisignature
    // wallets that return change back into a multi-signature-protected address;
    // a better way of identifying which outputs are 'the send' and which are
    // 'the change' will need to be implemented (maybe extend CWalletTx to remember
    // which output, if any, was change).
    AssertLockHeld(cs_wallet);
    if (IsMine(script))
    {
        CTxDestination address;
        if (!ExtractDestination(script, address))
            return true;
        if (!FindAddressBookEntry(address)) {
            return true;
        }
    }
    return false;
}

CAmount CWallet::GetChange(const CTxOut& txout) const
{
    AssertLockHeld(cs_wallet);
    if (!MoneyRange(txout.nValue))
        throw std::runtime_error(std::string(__func__) + ": value out of range");
    return (IsChange(txout) ? txout.nValue : 0);
}

bool CWallet::IsMine(const CTransaction& tx) const
{
    AssertLockHeld(cs_wallet);
    for (const CTxOut& txout : tx.vout)
        if (IsMine(txout))
            return true;
    return false;
}

bool CWallet::IsFromMe(const CTransaction& tx) const
{
    return (GetDebit(tx, ISMINE_ALL) > 0);
}

CAmount CWallet::GetDebit(const CTransaction& tx, const isminefilter& filter) const
{
    CAmount nDebit = 0;
    for (const CTxIn& txin : tx.vin)
    {
        nDebit += GetDebit(txin, filter);
        if (!MoneyRange(nDebit))
            throw std::runtime_error(std::string(__func__) + ": value out of range");
    }
    return nDebit;
}

bool CWallet::IsAllFromMe(const CTransaction& tx, const isminefilter& filter) const
{
    LOCK(cs_wallet);

    for (const CTxIn& txin : tx.vin)
    {
        auto mi = mapWallet.find(txin.prevout.hash);
        if (mi == mapWallet.end())
            return false; // any unknown inputs can't be from us

        const CWalletTx& prev = (*mi).second;

        if (txin.prevout.n >= prev.tx->vout.size())
            return false; // invalid input!

        if (!(IsMine(prev.tx->vout[txin.prevout.n]) & filter))
            return false;
    }
    return true;
}

CAmount CWallet::GetCredit(const CTransaction& tx, const isminefilter& filter) const
{
    CAmount nCredit = 0;
    for (const CTxOut& txout : tx.vout)
    {
        nCredit += GetCredit(txout, filter);
        if (!MoneyRange(nCredit))
            throw std::runtime_error(std::string(__func__) + ": value out of range");
    }
    return nCredit;
}

CAmount CWallet::GetChange(const CTransaction& tx) const
{
    LOCK(cs_wallet);
    CAmount nChange = 0;
    for (const CTxOut& txout : tx.vout)
    {
        nChange += GetChange(txout);
        if (!MoneyRange(nChange))
            throw std::runtime_error(std::string(__func__) + ": value out of range");
    }
    return nChange;
}

bool CWallet::IsHDEnabled() const
{
    // All Active ScriptPubKeyMans must be HD for this to be true
    bool result = true;
    for (const auto& spk_man : GetActiveScriptPubKeyMans()) {
        result &= spk_man->IsHDEnabled();
    }
    return result;
}

bool CWallet::CanGetAddresses(bool internal) const
{
    LOCK(cs_wallet);
    if (m_spk_managers.empty()) return false;
    for (OutputType t : OUTPUT_TYPES) {
        auto spk_man = GetScriptPubKeyMan(t, internal);
        if (spk_man && spk_man->CanGetAddresses(internal)) {
            return true;
        }
    }
    return false;
}

void CWallet::SetWalletFlag(uint64_t flags)
{
    LOCK(cs_wallet);
    m_wallet_flags |= flags;
    if (!WalletBatch(GetDatabase()).WriteWalletFlags(m_wallet_flags))
        throw std::runtime_error(std::string(__func__) + ": writing wallet flags failed");
}

void CWallet::UnsetWalletFlag(uint64_t flag)
{
    WalletBatch batch(GetDatabase());
    UnsetWalletFlagWithDB(batch, flag);
}

void CWallet::UnsetWalletFlagWithDB(WalletBatch& batch, uint64_t flag)
{
    LOCK(cs_wallet);
    m_wallet_flags &= ~flag;
    if (!batch.WriteWalletFlags(m_wallet_flags))
        throw std::runtime_error(std::string(__func__) + ": writing wallet flags failed");
}

void CWallet::UnsetBlankWalletFlag(WalletBatch& batch)
{
    UnsetWalletFlagWithDB(batch, WALLET_FLAG_BLANK_WALLET);
}

bool CWallet::IsWalletFlagSet(uint64_t flag) const
{
    return (m_wallet_flags & flag);
}

bool CWallet::LoadWalletFlags(uint64_t flags)
{
    LOCK(cs_wallet);
    if (((flags & KNOWN_WALLET_FLAGS) >> 32) ^ (flags >> 32)) {
        // contains unknown non-tolerable wallet flags
        return false;
    }
    m_wallet_flags = flags;

    return true;
}

bool CWallet::AddWalletFlags(uint64_t flags)
{
    LOCK(cs_wallet);
    // We should never be writing unknown non-tolerable wallet flags
    assert(((flags & KNOWN_WALLET_FLAGS) >> 32) == (flags >> 32));
    if (!WalletBatch(GetDatabase()).WriteWalletFlags(flags)) {
        throw std::runtime_error(std::string(__func__) + ": writing wallet flags failed");
    }

    return LoadWalletFlags(flags);
}

int64_t CWalletTx::GetTxTime() const
{
    int64_t n = nTimeSmart;
    return n ? n : nTimeReceived;
}

// Helper for producing a max-sized low-S low-R signature (eg 71 bytes)
// or a max-sized low-S signature (e.g. 72 bytes) if use_max_sig is true
bool CWallet::DummySignInput(CTxIn &tx_in, const CTxOut &txout, bool use_max_sig) const
{
    // Fill in dummy signatures for fee calculation.
    const CScript& scriptPubKey = txout.scriptPubKey;
    SignatureData sigdata;

    std::unique_ptr<SigningProvider> provider = GetSolvingProvider(scriptPubKey);
    if (!provider) {
        // We don't know about this scriptpbuKey;
        return false;
    }

    if (!ProduceSignature(*provider, use_max_sig ? DUMMY_MAXIMUM_SIGNATURE_CREATOR : DUMMY_SIGNATURE_CREATOR, scriptPubKey, sigdata)) {
        return false;
    }
    UpdateInput(tx_in, sigdata);
    return true;
}

// Helper for producing a bunch of max-sized low-S low-R signatures (eg 71 bytes)
bool CWallet::DummySignTx(CMutableTransaction &txNew, const std::vector<CTxOut> &txouts, bool use_max_sig) const
{
    // Fill in dummy signatures for fee calculation.
    int nIn = 0;
    for (const auto& txout : txouts)
    {
        if (!DummySignInput(txNew.vin[nIn], txout, use_max_sig)) {
            return false;
        }

        nIn++;
    }
    return true;
}

bool CWallet::ImportScripts(const std::set<CScript> scripts, int64_t timestamp)
{
    auto spk_man = GetLegacyScriptPubKeyMan();
    if (!spk_man) {
        return false;
    }
    LOCK(spk_man->cs_KeyStore);
    return spk_man->ImportScripts(scripts, timestamp);
}

bool CWallet::ImportPrivKeys(const std::map<CKeyID, CKey>& privkey_map, const int64_t timestamp)
{
    auto spk_man = GetLegacyScriptPubKeyMan();
    if (!spk_man) {
        return false;
    }
    LOCK(spk_man->cs_KeyStore);
    return spk_man->ImportPrivKeys(privkey_map, timestamp);
}

bool CWallet::ImportPubKeys(const std::vector<CKeyID>& ordered_pubkeys, const std::map<CKeyID, CPubKey>& pubkey_map, const std::map<CKeyID, std::pair<CPubKey, KeyOriginInfo>>& key_origins, const bool add_keypool, const bool internal, const int64_t timestamp)
{
    auto spk_man = GetLegacyScriptPubKeyMan();
    if (!spk_man) {
        return false;
    }
    LOCK(spk_man->cs_KeyStore);
    return spk_man->ImportPubKeys(ordered_pubkeys, pubkey_map, key_origins, add_keypool, internal, timestamp);
}

bool CWallet::ImportScriptPubKeys(const std::string& label, const std::set<CScript>& script_pub_keys, const bool have_solving_data, const bool apply_label, const int64_t timestamp)
{
    auto spk_man = GetLegacyScriptPubKeyMan();
    if (!spk_man) {
        return false;
    }
    LOCK(spk_man->cs_KeyStore);
    if (!spk_man->ImportScriptPubKeys(script_pub_keys, have_solving_data, timestamp)) {
        return false;
    }
    if (apply_label) {
        WalletBatch batch(GetDatabase());
        for (const CScript& script : script_pub_keys) {
            CTxDestination dest;
            ExtractDestination(script, dest);
            if (IsValidDestination(dest)) {
                SetAddressBookWithDB(batch, dest, label, "receive");
            }
        }
    }
    return true;
}

int64_t CalculateMaximumSignedTxSize(const CTransaction &tx, const CWallet *wallet, bool use_max_sig)
{
    std::vector<CTxOut> txouts;
    for (const CTxIn& input : tx.vin) {
        const auto mi = wallet->mapWallet.find(input.prevout.hash);
        // Can not estimate size without knowing the input details
        if (mi == wallet->mapWallet.end()) {
            return -1;
        }
        assert(input.prevout.n < mi->second.tx->vout.size());
        txouts.emplace_back(mi->second.tx->vout[input.prevout.n]);
    }
    return CalculateMaximumSignedTxSize(tx, wallet, txouts, use_max_sig);
}

// txouts needs to be in the order of tx.vin
int64_t CalculateMaximumSignedTxSize(const CTransaction &tx, const CWallet *wallet, const std::vector<CTxOut>& txouts, bool use_max_sig)
{
    CMutableTransaction txNew(tx);
    if (!wallet->DummySignTx(txNew, txouts, use_max_sig)) {
        return -1;
    }
    return GetVirtualTransactionSize(CTransaction(txNew));
}

int CalculateMaximumSignedInputSize(const CTxOut& txout, const CWallet* wallet, bool use_max_sig)
{
    CMutableTransaction txn;
    txn.vin.push_back(CTxIn(COutPoint()));
    if (!wallet->DummySignInput(txn.vin[0], txout, use_max_sig)) {
        return -1;
    }
    return GetVirtualTransactionInputSize(txn.vin[0]);
}

void CWalletTx::GetAmounts(std::list<COutputEntry>& listReceived,
                           std::list<COutputEntry>& listSent,
                           std::list<COutputEntry>& listStaked, CAmount& nFee, const isminefilter& filter, bool fForFilterTx) const
{
    nFee = 0;
    listReceived.clear();
    listSent.clear();

    // Compute fee:
    CAmount nDebit = GetDebit(filter);
    if (nDebit > 0) // debit>0 means we signed/sent this transaction
    {
        CAmount nValueOut = tx->GetValueOut();
        nFee = nDebit - nValueOut;
    };

    LOCK(pwallet->cs_wallet);
    // staked
    if (tx->IsCoinStake()) {
        CAmount nCredit = 0;
        CTxDestination address = CNoDestination();
        CTxDestination addressStake = CNoDestination();

        isminetype isMineAll = ISMINE_NO;
        for (unsigned int i = 0; i < tx->vpout.size(); ++i) {
            const CTxOutBase *txout = tx->vpout[i].get();
            if (!txout->IsType(OUTPUT_STANDARD)) {
                continue;
            }

            isminetype mine = pwallet->IsMine(txout);
            if (!(mine & filter)) {
                continue;
            }
            isMineAll = (isminetype)((uint8_t)isMineAll |(uint8_t)mine);

            if (fForFilterTx || address.index() == DI::_CNoDestination) {
                const CScript &scriptPubKey = *txout->GetPScriptPubKey();
                ExtractDestination(scriptPubKey, address);

                if (HasIsCoinstakeOp(scriptPubKey)) {
                    CScript scriptOut;
                    if (GetCoinstakeScriptPath(scriptPubKey, scriptOut)) {
                        ExtractDestination(scriptOut, addressStake);
                    }
                }
            }
            nCredit += txout->GetValue();

            if (fForFilterTx) {
                COutputEntry output = {address, txout->GetValue(), (int)i, mine, addressStake};
                listStaked.push_back(output);
            }
        }
        // Recalc fee as GetValueOut might include foundation fund output
        nFee = nDebit - nCredit;

        if (fForFilterTx || !(isMineAll & filter)) {
            return;
        }

        COutputEntry output = {address, nCredit, 1, isMineAll, addressStake};
        listStaked.push_back(output);
        return;
    }

    // Sent/received.
    if (tx->IsParticlVersion()) {
        for (unsigned int i = 0; i < tx->vpout.size(); ++i) {
            const CTxOutBase *txout = tx->vpout[i].get();
            if (!txout->IsStandardOutput()) {
                continue;
            }

            isminetype fIsMine = pwallet->IsMine(txout);

            // Only need to handle txouts if AT LEAST one of these is true:
            //   1) they debit from us (sent)
            //   2) the output is to us (received)
            if (nDebit > 0) {
                // Don't report 'change' txouts
                if (pwallet->IsChange(txout))
                    continue;
            } else
            if (!(fIsMine & filter)) {
                continue;
            }

            // In either case, we need to get the destination address
            const CScript &scriptPubKey = *txout->GetPScriptPubKey();
            CTxDestination address;
            CTxDestination addressStake = CNoDestination();

            if (!ExtractDestination(scriptPubKey, address) && !scriptPubKey.IsUnspendable()) {
                pwallet->WalletLogPrintf("CWalletTx::GetAmounts: Unknown transaction type found, txid %s\n",
                         this->GetHash().ToString());
                address = CNoDestination();
            }

            if (HasIsCoinstakeOp(scriptPubKey)) {
                CScript scriptOut;
                if (GetCoinstakeScriptPath(scriptPubKey, scriptOut)) {
                    ExtractDestination(scriptOut, addressStake);
                }
            }

            COutputEntry output = {address, txout->GetValue(), (int)i, fIsMine, addressStake};

            // If we are debited by the transaction, add the output as a "sent" entry
            if (nDebit > 0){
                listSent.push_back(output);
            }

            // If we are receiving the output, add it as a "received" entry
            if (fIsMine & filter) {
                listReceived.push_back(output);
            }
        }
    } else
    {
        for (unsigned int i = 0; i < tx->vout.size(); ++i)
        {
            const CTxOut& txout = tx->vout[i];
            isminetype fIsMine = pwallet->IsMine(txout);
            // Only need to handle txouts if AT LEAST one of these is true:
            //   1) they debit from us (sent)
            //   2) the output is to us (received)
            if (nDebit > 0)
            {
                // Don't report 'change' txouts
                if (pwallet->IsChange(txout))
                    continue;
            }
            else if (!(fIsMine & filter))
                continue;

            // In either case, we need to get the destination address
            CTxDestination address;
            CTxDestination addressStake = CNoDestination();

            if (!ExtractDestination(txout.scriptPubKey, address) && !txout.scriptPubKey.IsUnspendable())
            {
                pwallet->WalletLogPrintf("CWalletTx::GetAmounts: Unknown transaction type found, txid %s\n",
                         this->GetHash().ToString());
                address = CNoDestination();
            }
            COutputEntry output = {address, txout.nValue, (int)i, fIsMine, addressStake};

            // If we are debited by the transaction, add the output as a "sent" entry
            if (nDebit > 0)
                listSent.push_back(output);

            // If we are receiving the output, add it as a "received" entry
            if (fIsMine & filter)
                listReceived.push_back(output);
        }
    }
}

/**
 * Scan active chain for relevant transactions after importing keys. This should
 * be called whenever new keys are added to the wallet, with the oldest key
 * creation time.
 *
 * @return Earliest timestamp that could be successfully scanned from. Timestamp
 * returned will be higher than startTime if relevant blocks could not be read.
 */
int64_t CWallet::RescanFromTime(int64_t startTime, const WalletRescanReserver& reserver, bool update)
{
    // Find starting block. May be null if nCreateTime is greater than the
    // highest blockchain timestamp, in which case there is nothing that needs
    // to be scanned.
    int start_height = 0;
    uint256 start_block;
    bool start = chain().findFirstBlockWithTimeAndHeight(startTime - TIMESTAMP_WINDOW, 0, FoundBlock().hash(start_block).height(start_height));
    WalletLogPrintf("%s: Rescanning last %i blocks\n", __func__, start ? WITH_LOCK(cs_wallet, return GetLastBlockHeight()) - start_height + 1 : 0);

    if (start) {
        // TODO: this should take into account failure by ScanResult::USER_ABORT
        ScanResult result = ScanForWalletTransactions(start_block, start_height, {} /* max_height */, reserver, update);
        if (result.status == ScanResult::FAILURE) {
            int64_t time_max;
            CHECK_NONFATAL(chain().findBlock(result.last_failed_block, FoundBlock().maxTime(time_max)));
            return time_max + TIMESTAMP_WINDOW + 1;
        }
    }
    return startTime;
}

/**
 * Scan the block chain (starting in start_block) for transactions
 * from or to us. If fUpdate is true, found transactions that already
 * exist in the wallet will be updated.
 *
 * @param[in] start_block Scan starting block. If block is not on the active
 *                        chain, the scan will return SUCCESS immediately.
 * @param[in] start_height Height of start_block
 * @param[in] max_height  Optional max scanning height. If unset there is
 *                        no maximum and scanning can continue to the tip
 *
 * @return ScanResult returning scan information and indicating success or
 *         failure. Return status will be set to SUCCESS if scan was
 *         successful. FAILURE if a complete rescan was not possible (due to
 *         pruning or corruption). USER_ABORT if the rescan was aborted before
 *         it could complete.
 *
 * @pre Caller needs to make sure start_block (and the optional stop_block) are on
 * the main chain after to the addition of any new keys you want to detect
 * transactions for.
 */
CWallet::ScanResult CWallet::ScanForWalletTransactions(const uint256& start_block, int start_height, Optional<int> max_height, const WalletRescanReserver& reserver, bool fUpdate)
{
    int64_t nNow = GetTime();
    int64_t start_time = GetTimeMillis();

    assert(reserver.isReserved());

    uint256 block_hash = start_block;
    ScanResult result;

    WalletLogPrintf("Rescan started from block %s...\n", start_block.ToString());

    fAbortRescan = false;
    ShowProgress(strprintf("%s " + _("Rescanning...").translated, GetDisplayName()), 0); // show rescan progress in GUI as dialog or on splashscreen, if -rescan on startup
    uint256 tip_hash = WITH_LOCK(cs_wallet, return GetLastBlockHash());
    uint256 end_hash = tip_hash;
    if (max_height) chain().findAncestorByHeight(tip_hash, *max_height, FoundBlock().hash(end_hash));
    double progress_begin = chain().guessVerificationProgress(block_hash);
    double progress_end = chain().guessVerificationProgress(end_hash);
    double progress_current = progress_begin;
    int block_height = start_height;
    while (!fAbortRescan && !chain().shutdownRequested()) {
        if (progress_end - progress_begin > 0.0) {
            m_scanning_progress = (progress_current - progress_begin) / (progress_end - progress_begin);
        } else { // avoid divide-by-zero for single block scan range (i.e. start and stop hashes are equal)
            m_scanning_progress = 0;
        }
        if (block_height % 100 == 0 && progress_end - progress_begin > 0.0) {
            ShowProgress(strprintf("%s " + _("Rescanning...").translated, GetDisplayName()), std::max(1, std::min(99, (int)(m_scanning_progress * 100))));
        }
        if (GetTime() >= nNow + 60) {
            nNow = GetTime();
            WalletLogPrintf("Still rescanning. At block %d. Progress=%f\n", block_height, progress_current);
        }

        // Read block data
        CBlock block;
        chain().findBlock(block_hash, FoundBlock().data(block));

        // Find next block separately from reading data above, because reading
        // is slow and there might be a reorg while it is read.
        bool block_still_active = false;
        bool next_block = false;
        uint256 next_block_hash;
        chain().findBlock(block_hash, FoundBlock().inActiveChain(block_still_active).nextBlock(FoundBlock().inActiveChain(next_block).hash(next_block_hash)));

        if (!block.IsNull()) {
            LOCK(cs_wallet);
            if (!block_still_active) {
                // Abort scan if current block is no longer active, to prevent
                // marking transactions as coming from the wrong block.
                result.last_failed_block = block_hash;
                result.status = ScanResult::FAILURE;
                break;
            }
            for (size_t posInBlock = 0; posInBlock < block.vtx.size(); ++posInBlock) {
                SyncTransaction(block.vtx[posInBlock], {CWalletTx::Status::CONFIRMED, block_height, block_hash, (int)posInBlock}, fUpdate);
            }
            // scan succeeded, record block as most recent successfully scanned
            result.last_scanned_block = block_hash;
            result.last_scanned_height = block_height;
        } else {
            // could not scan block, keep scanning but record this block as the most recent failure
            result.last_failed_block = block_hash;
            result.status = ScanResult::FAILURE;
        }
        if (max_height && block_height >= *max_height) {
            break;
        }
        {
            if (!next_block) {
                // break successfully when rescan has reached the tip, or
                // previous block is no longer on the chain due to a reorg
                break;
            }

            // increment block and verification progress
            block_hash = next_block_hash;
            ++block_height;
            progress_current = chain().guessVerificationProgress(block_hash);

            // handle updated tip hash
            const uint256 prev_tip_hash = tip_hash;
            tip_hash = WITH_LOCK(cs_wallet, return GetLastBlockHash());
            if (!max_height && prev_tip_hash != tip_hash) {
                // in case the tip has changed, update progress max
                progress_end = chain().guessVerificationProgress(tip_hash);
            }
        }
    }
    ShowProgress(strprintf("%s " + _("Rescanning...").translated, GetDisplayName()), 100); // hide progress dialog in GUI
    if (block_height && fAbortRescan) {
        WalletLogPrintf("Rescan aborted at block %d. Progress=%f\n", block_height, progress_current);
        result.status = ScanResult::USER_ABORT;
    } else if (block_height && chain().shutdownRequested()) {
        WalletLogPrintf("Rescan interrupted by shutdown request at block %d. Progress=%f\n", block_height, progress_current);
        result.status = ScanResult::USER_ABORT;
    } else {
        WalletLogPrintf("Rescan completed in %15dms\n", GetTimeMillis() - start_time);
    }
    return result;
}

void CWallet::ReacceptWalletTransactions()
{
    // During reindex and importing old wallet transactions become
    // unconfirmed. Don't resend them as that would spam other nodes.
    if (!chain().isReadyToBroadcast()) return;

    // If transactions aren't being broadcasted, don't let them into local mempool either
    if (!fBroadcastTransactions)
        return;
    std::map<int64_t, CWalletTx*> mapSorted;

    // Sort pending wallet transactions based on their initial wallet insertion order
    for (std::pair<const uint256, CWalletTx>& item : mapWallet) {
        const uint256& wtxid = item.first;
        CWalletTx& wtx = item.second;
        assert(wtx.GetHash() == wtxid);

        int nDepth = wtx.GetDepthInMainChain();

        if (!wtx.IsCoinBase() && !wtx.IsCoinStake() && (nDepth == 0 && !wtx.isAbandoned())) {
            mapSorted.insert(std::make_pair(wtx.nOrderPos, &wtx));
        }
    }

    // Try to add wallet transactions to memory pool
    for (const std::pair<const int64_t, CWalletTx*>& item : mapSorted) {
        CWalletTx& wtx = *(item.second);
        std::string unused_err_string;
        wtx.SubmitMemoryPoolAndRelay(unused_err_string, false);
    }
}

bool CWalletTx::SubmitMemoryPoolAndRelay(std::string& err_string, bool relay, CAmount override_max_fee)
{
    // Can't relay if wallet is not broadcasting
    if (!pwallet->GetBroadcastTransactions()) return false;
    // Don't relay coinbase transactions outside blocks
    if (IsCoinBase()) return false;
    // Don't relay coinstake transactions outside blocks
    if (IsCoinStake()) return false;

    // Don't relay abandoned transactions
    if (isAbandoned()) return false;
    // Don't try to submit coinbase transactions. These would fail anyway but would
    // cause log spam.
    if (IsCoinBase()) return false;
    // Don't try to submit conflicted or confirmed transactions.
    if (GetDepthInMainChain() != 0) return false;

    // Submit transaction to mempool for relay
    pwallet->WalletLogPrintf("Submitting wtx %s to mempool for relay\n", GetHash().ToString());
    // We must set fInMempool here - while it will be re-set to true by the
    // entered-mempool callback, if we did not there would be a race where a
    // user could call sendmoney in a loop and hit spurious out of funds errors
    // because we think that this newly generated transaction's change is
    // unavailable as we're not yet aware that it is in the mempool.
    //
    // Irrespective of the failure reason, un-marking fInMempool
    // out-of-order is incorrect - it should be unmarked when
    // TransactionRemovedFromMempool fires.
    CAmount max_fee = override_max_fee >= 0 ? override_max_fee : pwallet->m_default_max_tx_fee;
    bool ret = pwallet->chain().broadcastTransaction(tx, max_fee, relay, err_string);
    fInMempool |= ret;
    return ret;
}

std::set<uint256> CWalletTx::GetConflicts() const
{
    std::set<uint256> result;
    if (pwallet != nullptr)
    {
        uint256 myHash = GetHash();
        result = pwallet->GetConflicts(myHash);
        result.erase(myHash);
    }
    return result;
}

CAmount CWalletTx::GetCachableAmount(AmountType type, const isminefilter& filter, bool recalculate) const
{
    auto& amount = m_amounts[type];
    if (recalculate || !amount.m_cached[filter]) {
        amount.Set(filter, type == DEBIT ? pwallet->GetDebit(*tx, filter) : pwallet->GetCredit(*tx, filter));
        m_is_cache_empty = false;
    }
    return amount.m_value[filter];
}

CAmount CWalletTx::GetDebit(const isminefilter& filter) const
{
    if (tx->vin.empty())
        return 0;

    CAmount debit = 0;
    if (filter & ISMINE_SPENDABLE) {
        debit += GetCachableAmount(DEBIT, ISMINE_SPENDABLE);
    }
    if (filter & ISMINE_WATCH_ONLY) {
        debit += GetCachableAmount(DEBIT, ISMINE_WATCH_ONLY);
    }
    return debit;
}

CAmount CWalletTx::GetCredit(const isminefilter& filter, bool allow_immature) const
{
    // Must wait until coinbase is safely deep enough in the chain before valuing it
    if (!allow_immature && IsImmatureCoinBase())
        return 0;

    CAmount credit = 0;
    if (filter & ISMINE_SPENDABLE) {
        // GetBalance can assume transactions in mapWallet won't change
        credit += GetCachableAmount(CREDIT, ISMINE_SPENDABLE);
    }
    if (filter & ISMINE_WATCH_ONLY) {
        credit += GetCachableAmount(CREDIT, ISMINE_WATCH_ONLY);
    }
    return credit;
}

CAmount CWalletTx::GetImmatureCredit(bool fUseCache) const
{
    if (tx->IsCoinBase() && IsImmatureCoinBase() && IsInMainChain()) {
        return GetCachableAmount(IMMATURE_CREDIT, ISMINE_SPENDABLE, !fUseCache);
    }

    return 0;
}

CAmount CWalletTx::GetAvailableCredit(bool fUseCache, const isminefilter& filter) const
{
    if (pwallet == nullptr)
        return 0;

    // Avoid caching ismine for NO or ALL cases (could remove this check and simplify in the future).
    bool allow_cache = (filter & ISMINE_ALL) && (filter & ISMINE_ALL) != ISMINE_ALL;

    // Must wait until coinbase is safely deep enough in the chain before valuing it
    if (IsImmatureCoinBase())
        return 0;

    if (fUseCache && allow_cache && m_amounts[AVAILABLE_CREDIT].m_cached[filter]) {
        return m_amounts[AVAILABLE_CREDIT].m_value[filter];
    }

    bool allow_used_addresses = (filter & ISMINE_USED) || !pwallet->IsWalletFlagSet(WALLET_FLAG_AVOID_REUSE);
    CAmount nCredit = 0;
    uint256 hashTx = GetHash();
    for (unsigned int i = 0; i < tx->GetNumVOuts(); i++)
    {
        if (!pwallet->IsSpent(hashTx, i) && (allow_used_addresses || !pwallet->IsSpentKey(hashTx, i))) {
            nCredit += pwallet->IsParticlWallet()
                       ? pwallet->GetCredit(tx->vpout[i].get(), filter)
                       : pwallet->GetCredit(tx->vout[i], filter);
            if (!MoneyRange(nCredit))
                throw std::runtime_error(std::string(__func__) + " : value out of range");
        }
    }

    if (allow_cache) {
        m_amounts[AVAILABLE_CREDIT].Set(filter, nCredit);
        m_is_cache_empty = false;
    }

    return nCredit;
}

CAmount CWalletTx::GetImmatureWatchOnlyCredit(const bool fUseCache) const
{
    if (IsImmatureCoinBase() && IsInMainChain()) {
        return GetCachableAmount(IMMATURE_CREDIT, ISMINE_WATCH_ONLY, !fUseCache);
    }

    return 0;
}

CAmount CWalletTx::GetChange() const
{
    if (fChangeCached)
        return nChangeCached;
    nChangeCached = pwallet->GetChange(*tx);
    fChangeCached = true;
    return nChangeCached;
}

bool CWalletTx::InMempool() const
{
    return fInMempool;
}

bool CWalletTx::IsTrusted() const
{
    std::set<uint256> trusted_parents;
    LOCK(pwallet->cs_wallet);
    return pwallet->IsTrusted(*this, trusted_parents);
}

bool CWallet::IsTrusted(const CWalletTx& wtx, std::set<uint256>& trusted_parents) const
{
    AssertLockHeld(cs_wallet);
    // Quick answer in most cases
    if (wtx.tx->IsCoinStake() && wtx.isAbandoned()) { // Ignore failed stakes
        return false;
    }
    if (!chain().checkFinalTx(*wtx.tx)) return false;
    int nDepth = wtx.GetDepthInMainChain();
    if (nDepth >= 1) return true;
    if (nDepth < 0) return false;
    // using wtx's cached debit
    if (!m_spend_zero_conf_change || !wtx.IsFromMe(ISMINE_ALL)) return false;

    // Don't trust unconfirmed transactions from us unless they are in the mempool.
    if (!wtx.InMempool()) return false;

    // Trusted if all inputs are from us and are in the mempool:
    for (const CTxIn& txin : wtx.tx->vin)
    {
        // Transactions not sent by us: not trusted
        const CWalletTx* parent = GetWalletTx(txin.prevout.hash);
        if (parent == nullptr) return false;
        if (wtx.tx->IsParticlVersion()) {
            const CTxOutBase *parentOut = parent->tx->vpout[txin.prevout.n].get();
            if (!(IsMine(parentOut) & ISMINE_SPENDABLE)) {
                return false;
            }
        } else {
            const CTxOut& parentOut = parent->tx->vout[txin.prevout.n];
            if (IsMine(parentOut) != ISMINE_SPENDABLE)
                return false;
        }
        // If we've already trusted this parent, continue
        if (trusted_parents.count(parent->GetHash())) continue;
        // Recurse to check that the parent is also trusted
        if (!IsTrusted(*parent, trusted_parents)) return false;
        trusted_parents.insert(parent->GetHash());
    }
    return true;
}

bool CWalletTx::IsEquivalentTo(const CWalletTx& _tx) const
{
        CMutableTransaction tx1 {*this->tx};
        CMutableTransaction tx2 {*_tx.tx};
        for (auto& txin : tx1.vin) txin.scriptSig = CScript();
        for (auto& txin : tx2.vin) txin.scriptSig = CScript();
        return CTransaction(tx1) == CTransaction(tx2);
}

std::vector<uint256> CWallet::ResendWalletTransactionsBefore(int64_t nTime)
{
    std::vector<uint256> result;

    LOCK(cs_wallet);

    // Sort them in chronological order
    std::multimap<unsigned int, CWalletTx*> mapSorted;
    for (std::pair<const uint256, CWalletTx>& item : mapWallet)
    {
        CWalletTx& wtx = item.second;
        // Don't rebroadcast if newer than nTime:
        if (wtx.nTimeReceived > nTime)
            continue;
        mapSorted.insert(std::make_pair(wtx.nTimeReceived, &wtx));
    }
    for (const std::pair<const unsigned int, CWalletTx*>& item : mapSorted)
    {
        CWalletTx& wtx = *item.second;
        std::string unused_err_string;
        if (wtx.SubmitMemoryPoolAndRelay(unused_err_string, true)) {
            result.push_back(wtx.GetHash());
        }
    }
    return result;
}

// Rebroadcast transactions from the wallet. We do this on a random timer
// to slightly obfuscate which transactions come from our wallet.
//
// Ideally, we'd only resend transactions that we think should have been
// mined in the most recent block. Any transaction that wasn't in the top
// blockweight of transactions in the mempool shouldn't have been mined,
// and so is probably just sitting in the mempool waiting to be confirmed.
// Rebroadcasting does nothing to speed up confirmation and only damages
// privacy.
void CWallet::ResendWalletTransactions()
{
    // During reindex, importing and IBD, old wallet transactions become
    // unconfirmed. Don't resend them as that would spam other nodes.
    if (!chain().isReadyToBroadcast()) return;

    // Do this infrequently and randomly to avoid giving away
    // that these are our transactions.
    if (GetTime() < nNextResend || !fBroadcastTransactions) return;
    bool fFirst = (nNextResend == 0);
    // resend 12-36 hours from now, ~1 day on average.
    nNextResend = GetTime() + (12 * 60 * 60) + GetRand(24 * 60 * 60);
    if (fFirst) return;

    int submitted_tx_count = 0;

    { // cs_wallet scope
        LOCK(cs_wallet);

        // Relay transactions
        for (std::pair<const uint256, CWalletTx>& item : mapWallet) {
            CWalletTx& wtx = item.second;
            // Attempt to rebroadcast all txes more than 5 minutes older than
            // the last block. SubmitMemoryPoolAndRelay() will not rebroadcast
            // any confirmed or conflicting txs.
            if (wtx.nTimeReceived > m_best_block_time - 5 * 60) continue;
            std::string unused_err_string;
            if (wtx.SubmitMemoryPoolAndRelay(unused_err_string, true)) ++submitted_tx_count;
        }
    } // cs_wallet

    if (submitted_tx_count > 0) {
        WalletLogPrintf("%s: resubmit %u unconfirmed transactions\n", __func__, submitted_tx_count);
    }
}

/** @} */ // end of mapWallet

void MaybeResendWalletTxs()
{
    for (const std::shared_ptr<CWallet>& pwallet : GetWallets()) {
        pwallet->ResendWalletTransactions();
    }
}


/** @defgroup Actions
 *
 * @{
 */


CWallet::Balance CWallet::GetBalance(const int min_depth, bool avoid_reuse) const
{
    Balance ret;
    isminefilter reuse_filter = avoid_reuse ? ISMINE_NO : ISMINE_USED;
    {
        LOCK(cs_wallet);
        std::set<uint256> trusted_parents;
        for (const auto& entry : mapWallet)
        {
            const CWalletTx& wtx = entry.second;
            const bool is_trusted{IsTrusted(wtx, trusted_parents)};
            const int tx_depth{wtx.GetDepthInMainChain()};
            const CAmount tx_credit_mine{wtx.GetAvailableCredit(/* fUseCache */ true, ISMINE_SPENDABLE | reuse_filter)};
            const CAmount tx_credit_watchonly{wtx.GetAvailableCredit(/* fUseCache */ true, ISMINE_WATCH_ONLY | reuse_filter)};
            if (is_trusted && tx_depth >= min_depth) {
                ret.m_mine_trusted += tx_credit_mine;
                ret.m_watchonly_trusted += tx_credit_watchonly;
            }
            if (!is_trusted && tx_depth == 0 && wtx.InMempool()) {
                ret.m_mine_untrusted_pending += tx_credit_mine;
                ret.m_watchonly_untrusted_pending += tx_credit_watchonly;
            }
            ret.m_mine_immature += wtx.GetImmatureCredit();
            ret.m_watchonly_immature += wtx.GetImmatureWatchOnlyCredit();
        }
    }

    return ret;
}

CAmount CWallet::GetAvailableBalance(const CCoinControl* coinControl) const
{
    LOCK(cs_wallet);

    CAmount balance = 0;
    std::vector<COutput> vCoins;
    AvailableCoins(vCoins, true, coinControl);
    for (const COutput& out : vCoins) {
        if (out.fSpendable) {
            balance += out.tx->tx->vout[out.i].nValue;
        }
    }
    return balance;
}

void CWallet::AvailableCoins(std::vector<COutput> &vCoins, bool fOnlySafe, const CCoinControl *coinControl, const CAmount &nMinimumAmount, const CAmount &nMaximumAmount, const CAmount &nMinimumSumAmount, const uint64_t nMaximumCount) const
{
    AssertLockHeld(cs_wallet);

    vCoins.clear();
    CAmount nTotal = 0;
    // Either the WALLET_FLAG_AVOID_REUSE flag is not set (in which case we always allow), or we default to avoiding, and only in the case where
    // a coin control object is provided, and has the avoid address reuse flag set to false, do we allow already used addresses
    bool allow_used_addresses = !IsWalletFlagSet(WALLET_FLAG_AVOID_REUSE) || (coinControl && !coinControl->m_avoid_address_reuse);
    const int min_depth = {coinControl ? coinControl->m_min_depth : DEFAULT_MIN_DEPTH};
    const int max_depth = {coinControl ? coinControl->m_max_depth : DEFAULT_MAX_DEPTH};

    std::set<uint256> trusted_parents;
    for (const auto& entry : mapWallet)
    {
        const uint256& wtxid = entry.first;
        const CWalletTx& wtx = entry.second;

        if (!chain().checkFinalTx(*wtx.tx)) {
            continue;
        }

        if (wtx.IsImmatureCoinBase())
            continue;

        int nDepth = wtx.GetDepthInMainChain();
        if (nDepth < 0)
            continue;

        // We should not consider coins which aren't at least in our mempool
        // It's possible for these to be conflicted via ancestors which we may never be able to detect
        if (nDepth == 0 && !wtx.InMempool())
            continue;

        bool safeTx = IsTrusted(wtx, trusted_parents);

        // We should not consider coins from transactions that are replacing
        // other transactions.
        //
        // Example: There is a transaction A which is replaced by bumpfee
        // transaction B. In this case, we want to prevent creation of
        // a transaction B' which spends an output of B.
        //
        // Reason: If transaction A were initially confirmed, transactions B
        // and B' would no longer be valid, so the user would have to create
        // a new transaction C to replace B'. However, in the case of a
        // one-block reorg, transactions B' and C might BOTH be accepted,
        // when the user only wanted one of them. Specifically, there could
        // be a 1-block reorg away from the chain where transactions A and C
        // were accepted to another chain where B, B', and C were all
        // accepted.
        if (nDepth == 0 && wtx.mapValue.count("replaces_txid")) {
            safeTx = false;
        }

        // Similarly, we should not consider coins from transactions that
        // have been replaced. In the example above, we would want to prevent
        // creation of a transaction A' spending an output of A, because if
        // transaction B were initially confirmed, conflicting with A and
        // A', we wouldn't want to the user to create a transaction D
        // intending to replace A', but potentially resulting in a scenario
        // where A, A', and D could all be accepted (instead of just B and
        // D, or just A and A' like the user would want).
        if (nDepth == 0 && wtx.mapValue.count("replaced_by_txid")) {
            safeTx = false;
        }

        if (fOnlySafe && !safeTx) {
            continue;
        }

        if (nDepth < min_depth || nDepth > max_depth) {
            continue;
        }

        for (unsigned int i = 0; i < wtx.tx->vout.size(); i++) {
            // Only consider selected coins if add_inputs is false
            if (coinControl && !coinControl->m_add_inputs && !coinControl->IsSelected(COutPoint(entry.first, i))) {
                continue;
            }

            if (wtx.tx->vout[i].nValue < nMinimumAmount || wtx.tx->vout[i].nValue > nMaximumAmount)
                continue;

            if (coinControl && coinControl->HasSelected() && !coinControl->fAllowOtherInputs && !coinControl->IsSelected(COutPoint(entry.first, i)))
                continue;

            if (IsLockedCoin(entry.first, i))
                continue;

            if (IsSpent(wtxid, i))
                continue;

            isminetype mine = IsMine(wtx.tx->vout[i]);

            if (mine == ISMINE_NO) {
                continue;
            }

            if (!allow_used_addresses && IsSpentKey(wtxid, i)) {
                continue;
            }

            std::unique_ptr<SigningProvider> provider = GetSolvingProvider(wtx.tx->vout[i].scriptPubKey);

            bool solvable = provider ? IsSolvable(*provider, wtx.tx->vout[i].scriptPubKey) : false;
            bool spendable = ((mine & ISMINE_SPENDABLE) != ISMINE_NO) || (((mine & ISMINE_WATCH_ONLY) != ISMINE_NO) && (coinControl && coinControl->fAllowWatchOnly && solvable));

            vCoins.push_back(COutput(&wtx, i, nDepth, spendable, solvable, safeTx, (coinControl && coinControl->fAllowWatchOnly)));

            // Checks the sum amount of all UTXO's.
            if (nMinimumSumAmount != MAX_MONEY) {
                nTotal += wtx.tx->vout[i].nValue;

                if (nTotal >= nMinimumSumAmount) {
                    return;
                }
            }

            // Checks the maximum number of UTXO's.
            if (nMaximumCount > 0 && vCoins.size() >= nMaximumCount) {
                return;
            }
        }
    }
}

std::map<CTxDestination, std::vector<COutput>> CWallet::ListCoins() const
{
    AssertLockHeld(cs_wallet);

    std::map<CTxDestination, std::vector<COutput>> result;
    std::vector<COutput> availableCoins;

    AvailableCoins(availableCoins);

    for (const COutput& coin : availableCoins) {
        CTxDestination address;
        if ((coin.fSpendable || (IsWalletFlagSet(WALLET_FLAG_DISABLE_PRIVATE_KEYS) && coin.fSolvable)) &&
            ExtractDestination(FindNonChangeParentOutput(*coin.tx->tx, coin.i).scriptPubKey, address)) {
            result[address].emplace_back(std::move(coin));
        }
    }

    std::vector<COutPoint> lockedCoins;
    ListLockedCoins(lockedCoins);
    // Include watch-only for LegacyScriptPubKeyMan wallets without private keys
    const bool include_watch_only = GetLegacyScriptPubKeyMan() && IsWalletFlagSet(WALLET_FLAG_DISABLE_PRIVATE_KEYS);
    const isminetype is_mine_filter = include_watch_only ? ISMINE_WATCH_ONLY : ISMINE_SPENDABLE;
    for (const COutPoint& output : lockedCoins) {
        auto it = mapWallet.find(output.hash);
        if (it != mapWallet.end()) {
            int depth = it->second.GetDepthInMainChain();
            if (depth >= 0 && output.n < it->second.tx->vout.size() &&
                IsMine(it->second.tx->vout[output.n]) == is_mine_filter
            ) {
                CTxDestination address;
                if (ExtractDestination(FindNonChangeParentOutput(*it->second.tx, output.n).scriptPubKey, address)) {
                    result[address].emplace_back(
                        &it->second, output.n, depth, true /* spendable */, true /* solvable */, false /* safe */);
                }
            }
        }
    }

    return result;
}

const CTxOut& CWallet::FindNonChangeParentOutput(const CTransaction& tx, int output) const
{
    AssertLockHeld(cs_wallet);
    const CTransaction* ptx = &tx;
    int n = output;
    while (IsChange(ptx->vout[n]) && ptx->vin.size() > 0) {
        const COutPoint& prevout = ptx->vin[0].prevout;
        auto it = mapWallet.find(prevout.hash);
        if (it == mapWallet.end() || it->second.tx->vout.size() <= prevout.n ||
            !IsMine(it->second.tx->vout[prevout.n])) {
            break;
        }
        ptx = it->second.tx.get();
        n = prevout.n;
    }
    return ptx->vout[n];
}

bool CWallet::SelectCoinsMinConf(const CAmount& nTargetValue, const CoinEligibilityFilter& eligibility_filter, std::vector<COutput> coins,
                                 std::set<CInputCoin>& setCoinsRet, CAmount& nValueRet, const CoinSelectionParams& coin_selection_params, bool& bnb_used) const
{
    setCoinsRet.clear();
    nValueRet = 0;

    if (coin_selection_params.use_bnb) {
        // Get long term estimate
        FeeCalculation feeCalc;
        CCoinControl temp;
        temp.m_confirm_target = 1008;
        CFeeRate long_term_feerate = GetMinimumFeeRate(*this, temp, &feeCalc);

        // Get the feerate for effective value.
        // When subtracting the fee from the outputs, we want the effective feerate to be 0
        CFeeRate effective_feerate{0};
        if (!coin_selection_params.m_subtract_fee_outputs) {
            effective_feerate = coin_selection_params.effective_fee;
        }

        std::vector<OutputGroup> groups = GroupOutputs(coins, !coin_selection_params.m_avoid_partial_spends, effective_feerate, long_term_feerate, eligibility_filter, true /* positive_only */);

        // Calculate cost of change
        CAmount cost_of_change = GetDiscardRate(*this).GetFee(coin_selection_params.change_spend_size) + coin_selection_params.effective_fee.GetFee(coin_selection_params.change_output_size);

        // Calculate the fees for things that aren't inputs
        CAmount not_input_fees = coin_selection_params.effective_fee.GetFee(coin_selection_params.tx_noinputs_size);
        bnb_used = true;
        return SelectCoinsBnB(groups, nTargetValue, cost_of_change, setCoinsRet, nValueRet, not_input_fees);
    } else {
        std::vector<OutputGroup> groups = GroupOutputs(coins, !coin_selection_params.m_avoid_partial_spends, CFeeRate(0), CFeeRate(0), eligibility_filter, false /* positive_only */);

        bnb_used = false;
        return KnapsackSolver(nTargetValue, groups, setCoinsRet, nValueRet);
    }
}

bool CWallet::SelectCoins(const std::vector<COutput>& vAvailableCoins, const CAmount& nTargetValue, std::set<CInputCoin>& setCoinsRet, CAmount& nValueRet, const CCoinControl& coin_control, CoinSelectionParams& coin_selection_params, bool& bnb_used) const
{
    std::vector<COutput> vCoins(vAvailableCoins);
    CAmount value_to_select = nTargetValue;

    // Default to bnb was not used. If we use it, we set it later
    bnb_used = false;

    // coin control -> return all selected outputs (we want all selected to go into the transaction for sure)
    if (coin_control.HasSelected() && !coin_control.fAllowOtherInputs)
    {
        for (const COutput& out : vCoins)
        {
            if (!out.fSpendable)
                 continue;
            nValueRet += out.tx->tx->vout[out.i].nValue;
            setCoinsRet.insert(out.GetInputCoin());
        }
        return (nValueRet >= nTargetValue);
    }

    // calculate value from preset inputs and store them
    std::set<CInputCoin> setPresetCoins;
    CAmount nValueFromPresetInputs = 0;

    std::vector<COutPoint> vPresetInputs;
    coin_control.ListSelected(vPresetInputs);
    for (const COutPoint& outpoint : vPresetInputs)
    {
        std::map<uint256, CWalletTx>::const_iterator it = mapWallet.find(outpoint.hash);
        if (it != mapWallet.end())
        {
            const CWalletTx& wtx = it->second;
            // Clearly invalid input, fail
            if (wtx.tx->vout.size() <= outpoint.n) {
                return false;
            }
            // Just to calculate the marginal byte size
            CInputCoin coin(wtx.tx, outpoint.n, wtx.GetSpendSize(outpoint.n, false));
            nValueFromPresetInputs += coin.txout.nValue;
            if (coin.m_input_bytes <= 0) {
                return false; // Not solvable, can't estimate size for fee
            }
            coin.effective_value = coin.txout.nValue - coin_selection_params.effective_fee.GetFee(coin.m_input_bytes);
            if (coin_selection_params.use_bnb) {
                value_to_select -= coin.effective_value;
            } else {
                value_to_select -= coin.txout.nValue;
            }
            setPresetCoins.insert(coin);
        } else {
            return false; // TODO: Allow non-wallet inputs
        }
    }

    // remove preset inputs from vCoins
    for (std::vector<COutput>::iterator it = vCoins.begin(); it != vCoins.end() && coin_control.HasSelected();)
    {
        if (setPresetCoins.count(it->GetInputCoin()))
            it = vCoins.erase(it);
        else
            ++it;
    }

    unsigned int limit_ancestor_count = 0;
    unsigned int limit_descendant_count = 0;
    chain().getPackageLimits(limit_ancestor_count, limit_descendant_count);
    size_t max_ancestors = (size_t)std::max<int64_t>(1, limit_ancestor_count);
    size_t max_descendants = (size_t)std::max<int64_t>(1, limit_descendant_count);
    bool fRejectLongChains = gArgs.GetBoolArg("-walletrejectlongchains", DEFAULT_WALLET_REJECT_LONG_CHAINS);

    // form groups from remaining coins; note that preset coins will not
    // automatically have their associated (same address) coins included
    if (coin_control.m_avoid_partial_spends && vCoins.size() > OUTPUT_GROUP_MAX_ENTRIES) {
        // Cases where we have 11+ outputs all pointing to the same destination may result in
        // privacy leaks as they will potentially be deterministically sorted. We solve that by
        // explicitly shuffling the outputs before processing
        Shuffle(vCoins.begin(), vCoins.end(), FastRandomContext());
    }
    bool res = value_to_select <= 0 ||
        SelectCoinsMinConf(value_to_select, CoinEligibilityFilter(1, 6, 0), vCoins, setCoinsRet, nValueRet, coin_selection_params, bnb_used) ||
        SelectCoinsMinConf(value_to_select, CoinEligibilityFilter(1, 1, 0), vCoins, setCoinsRet, nValueRet, coin_selection_params, bnb_used) ||
        (m_spend_zero_conf_change && SelectCoinsMinConf(value_to_select, CoinEligibilityFilter(0, 1, 2), vCoins, setCoinsRet, nValueRet, coin_selection_params, bnb_used)) ||
        (m_spend_zero_conf_change && SelectCoinsMinConf(value_to_select, CoinEligibilityFilter(0, 1, std::min((size_t)4, max_ancestors/3), std::min((size_t)4, max_descendants/3)), vCoins, setCoinsRet, nValueRet, coin_selection_params, bnb_used)) ||
        (m_spend_zero_conf_change && SelectCoinsMinConf(value_to_select, CoinEligibilityFilter(0, 1, max_ancestors/2, max_descendants/2), vCoins, setCoinsRet, nValueRet, coin_selection_params, bnb_used)) ||
        (m_spend_zero_conf_change && SelectCoinsMinConf(value_to_select, CoinEligibilityFilter(0, 1, max_ancestors-1, max_descendants-1, true /* include_partial_groups */), vCoins, setCoinsRet, nValueRet, coin_selection_params, bnb_used)) ||
        (m_spend_zero_conf_change && !fRejectLongChains && SelectCoinsMinConf(value_to_select, CoinEligibilityFilter(0, 1, std::numeric_limits<uint64_t>::max(), std::numeric_limits<uint64_t>::max(), true /* include_partial_groups */), vCoins, setCoinsRet, nValueRet, coin_selection_params, bnb_used));

    // because SelectCoinsMinConf clears the setCoinsRet, we now add the possible inputs to the coinset
    util::insert(setCoinsRet, setPresetCoins);

    // add preset inputs to the total value selected
    nValueRet += nValueFromPresetInputs;

    return res;
}

bool CWallet::SignTransaction(CMutableTransaction& tx) const
{
    AssertLockHeld(cs_wallet);

    // Build coins map
    std::map<COutPoint, Coin> coins;
    for (auto& input : tx.vin) {
        std::map<uint256, CWalletTx>::const_iterator mi = mapWallet.find(input.prevout.hash);
        if(mi == mapWallet.end() || input.prevout.n >= mi->second.tx->vout.size()) {
            return false;
        }
        const CWalletTx& wtx = mi->second;
        coins[input.prevout] = Coin(wtx.tx->vout[input.prevout.n], wtx.m_confirm.block_height, wtx.IsCoinBase());
    }
    std::map<int, std::string> input_errors;
    return SignTransaction(tx, coins, SIGHASH_ALL, input_errors);
}

bool CWallet::SignTransaction(CMutableTransaction& tx, const std::map<COutPoint, Coin>& coins, int sighash, std::map<int, std::string>& input_errors) const
{
    // Try to sign with all ScriptPubKeyMans
    for (ScriptPubKeyMan* spk_man : GetAllScriptPubKeyMans()) {
        // spk_man->SignTransaction will return true if the transaction is complete,
        // so we can exit early and return true if that happens
        if (spk_man->SignTransaction(tx, coins, sighash, input_errors)) {
            return true;
        }
    }

    // At this point, one input was not fully signed otherwise we would have exited already
    return false;
}

TransactionError CWallet::FillPSBT(PartiallySignedTransaction& psbtx, bool& complete, int sighash_type, bool sign, bool bip32derivs, size_t * n_signed) const
{
    if (n_signed) {
        *n_signed = 0;
    }
    LOCK(cs_wallet);
    // Get all of the previous transactions
    for (unsigned int i = 0; i < psbtx.tx->vin.size(); ++i) {
        const CTxIn& txin = psbtx.tx->vin[i];
        PSBTInput& input = psbtx.inputs.at(i);

        if (PSBTInputSigned(input)) {
            continue;
        }

        // If we have no utxo, grab it from the wallet.
        if (!input.non_witness_utxo) {
            const uint256& txhash = txin.prevout.hash;
            const auto it = mapWallet.find(txhash);
            if (it != mapWallet.end()) {
                const CWalletTx& wtx = it->second;
                // We only need the non_witness_utxo, which is a superset of the witness_utxo.
                //   The signing code will switch to the smaller witness_utxo if this is ok.
                input.non_witness_utxo = wtx.tx;
            }
        }
    }

    // Fill in information from ScriptPubKeyMans
    for (ScriptPubKeyMan* spk_man : GetAllScriptPubKeyMans()) {
        int n_signed_this_spkm = 0;
        TransactionError res = spk_man->FillPSBT(psbtx, sighash_type, sign, bip32derivs, &n_signed_this_spkm);
        if (res != TransactionError::OK) {
            return res;
        }

        if (n_signed) {
            (*n_signed) += n_signed_this_spkm;
        }
    }

    // Complete if every input is now signed
    complete = true;
    for (const auto& input : psbtx.inputs) {
        complete &= PSBTInputSigned(input);
    }

    return TransactionError::OK;
}

SigningResult CWallet::SignMessage(const std::string& message, const PKHash& pkhash, std::string& str_sig) const
{
    SignatureData sigdata;
    CScript script_pub_key = GetScriptForDestination(pkhash);
    for (const auto& spk_man_pair : m_spk_managers) {
        if (spk_man_pair.second->CanProvide(script_pub_key, sigdata)) {
            return spk_man_pair.second->SignMessage(message, pkhash, str_sig);
        }
    }
    return SigningResult::PRIVATE_KEY_NOT_AVAILABLE;
}

SigningResult CWallet::SignMessage(const std::string& message, const CKeyID256 &keyID256, std::string& str_sig) const
{
    SignatureData sigdata;
    CScript script_pub_key = GetScriptForDestination(keyID256);
    for (const auto& spk_man_pair : m_spk_managers) {
        if (spk_man_pair.second->CanProvide(script_pub_key, sigdata)) {
            return spk_man_pair.second->SignMessage(message, keyID256, str_sig);
        }
    }
    return SigningResult::PRIVATE_KEY_NOT_AVAILABLE;
}

bool CWallet::FundTransaction(CMutableTransaction& tx, CAmount& nFeeRet, int& nChangePosInOut, bilingual_str& error, bool lockUnspents, const std::set<int>& setSubtractFeeFromOutputs, CCoinControl coinControl)
{
    std::vector<CRecipient> vecSend;

    // Turn the txout set into a CRecipient vector.
    for (size_t idx = 0; idx < tx.vout.size(); idx++) {
        const CTxOut& txOut = tx.vout[idx];
        CRecipient recipient = {txOut.scriptPubKey, txOut.nValue, setSubtractFeeFromOutputs.count(idx) == 1};
        vecSend.push_back(recipient);
    }

    coinControl.fAllowOtherInputs = true;

    for (const CTxIn& txin : tx.vin) {
        coinControl.Select(txin.prevout);
    }

    // Acquire the locks to prevent races to the new locked unspents between the
    // CreateTransaction call and LockCoin calls (when lockUnspents is true).
    LOCK(cs_wallet);

    CTransactionRef tx_new;
    FeeCalculation fee_calc_out;
    if (!CreateTransaction(vecSend, tx_new, nFeeRet, nChangePosInOut, error, coinControl, fee_calc_out, false)) {
        return false;
    }

    if (nChangePosInOut != -1) {
        tx.vout.insert(tx.vout.begin() + nChangePosInOut, tx_new->vout[nChangePosInOut]);
    }

    // Copy output sizes from new transaction; they may have had the fee
    // subtracted from them.
    for (unsigned int idx = 0; idx < tx.vout.size(); idx++) {
        tx.vout[idx].nValue = tx_new->vout[idx].nValue;
    }

    // Add new txins while keeping original txin scriptSig/order.
    for (const CTxIn& txin : tx_new->vin) {
        if (!coinControl.IsSelected(txin.prevout)) {
            tx.vin.push_back(txin);

        }
        if (lockUnspents) {
            LockCoin(txin.prevout);
        }

    }

    return true;
}

static bool IsCurrentForAntiFeeSniping(interfaces::Chain& chain, const uint256& block_hash)
{
    if (chain.isInitialBlockDownload()) {
        return false;
    }
    constexpr int64_t MAX_ANTI_FEE_SNIPING_TIP_AGE = 8 * 60 * 60; // in seconds
    int64_t block_time;
    CHECK_NONFATAL(chain.findBlock(block_hash, FoundBlock().time(block_time)));
    if (block_time < (GetTime() - MAX_ANTI_FEE_SNIPING_TIP_AGE)) {
        return false;
    }
    return true;
}

/**
 * Return a height-based locktime for new transactions (uses the height of the
 * current chain tip unless we are not synced with the current chain
 */
static uint32_t GetLocktimeForNewTransaction(interfaces::Chain& chain, const uint256& block_hash, int block_height)
{
    uint32_t locktime;
    // Discourage fee sniping.
    //
    // For a large miner the value of the transactions in the best block and
    // the mempool can exceed the cost of deliberately attempting to mine two
    // blocks to orphan the current best block. By setting nLockTime such that
    // only the next block can include the transaction, we discourage this
    // practice as the height restricted and limited blocksize gives miners
    // considering fee sniping fewer options for pulling off this attack.
    //
    // A simple way to think about this is from the wallet's point of view we
    // always want the blockchain to move forward. By setting nLockTime this
    // way we're basically making the statement that we only want this
    // transaction to appear in the next block; we don't want to potentially
    // encourage reorgs by allowing transactions to appear at lower heights
    // than the next block in forks of the best chain.
    //
    // Of course, the subsidy is high enough, and transaction volume low
    // enough, that fee sniping isn't a problem yet, but by implementing a fix
    // now we ensure code won't be written that makes assumptions about
    // nLockTime that preclude a fix later.
    if (IsCurrentForAntiFeeSniping(chain, block_hash)) {
        locktime = block_height;

        // Secondly occasionally randomly pick a nLockTime even further back, so
        // that transactions that are delayed after signing for whatever reason,
        // e.g. high-latency mix networks and some CoinJoin implementations, have
        // better privacy.
        if (GetRandInt(10) == 0)
            locktime = std::max(0, (int)locktime - GetRandInt(100));
    } else {
        // If our chain is lagging behind, we can't discourage fee sniping nor help
        // the privacy of high-latency transactions. To avoid leaking a potentially
        // unique "nLockTime fingerprint", set nLockTime to a constant.
        locktime = 0;
    }
    assert(locktime < LOCKTIME_THRESHOLD);
    return locktime;
}

OutputType CWallet::TransactionChangeType(const Optional<OutputType>& change_type, const std::vector<CRecipient>& vecSend) const
{
    // If -changetype is specified, always use that change type.
    if (change_type) {
        return *change_type;
    }

    // if m_default_address_type is legacy, use legacy address as change (even
    // if some of the outputs are P2WPKH or P2WSH).
    if (m_default_address_type == OutputType::LEGACY) {
        return OutputType::LEGACY;
    }

    // if any destination is P2WPKH or P2WSH, use P2WPKH for the change
    // output.
    for (const auto& recipient : vecSend) {
        // Check if any destination contains a witness program:
        int witnessversion = 0;
        std::vector<unsigned char> witnessprogram;
        if (recipient.scriptPubKey.IsWitnessProgram(witnessversion, witnessprogram)) {
            return OutputType::BECH32;
        }
    }

    // else use m_default_address_type for change
    return m_default_address_type;
}

bool CWallet::CreateTransactionInternal(
        const std::vector<CRecipient>& vecSend,
        CTransactionRef& tx,
        CAmount& nFeeRet,
        int& nChangePosInOut,
        bilingual_str& error,
        const CCoinControl& coin_control,
        FeeCalculation& fee_calc_out,
        bool sign)
{
    CAmount nValue = 0;
    const OutputType change_type = TransactionChangeType(coin_control.m_change_type ? *coin_control.m_change_type : m_default_change_type, vecSend);
    ReserveDestination reservedest(this, change_type);
    int nChangePosRequest = nChangePosInOut;
    unsigned int nSubtractFeeFromAmount = 0;
    for (const auto& recipient : vecSend)
    {
        if (nValue < 0 || recipient.nAmount < 0)
        {
            error = _("Transaction amounts must not be negative");
            return false;
        }
        nValue += recipient.nAmount;

        if (recipient.fSubtractFeeFromAmount)
            nSubtractFeeFromAmount++;
    }
    if (vecSend.empty())
    {
        error = _("Transaction must have at least one recipient");
        return false;
    }

    CMutableTransaction txNew;
    FeeCalculation feeCalc;
    CAmount nFeeNeeded;
    int nBytes;
    {
        std::set<CInputCoin> setCoins;
        LOCK(cs_wallet);
        txNew.nLockTime = GetLocktimeForNewTransaction(chain(), GetLastBlockHash(), GetLastBlockHeight());
        {
            std::vector<COutput> vAvailableCoins;
            AvailableCoins(vAvailableCoins, true, &coin_control, 1, MAX_MONEY, MAX_MONEY, 0);
            CoinSelectionParams coin_selection_params; // Parameters for coin selection, init with dummy
            coin_selection_params.m_avoid_partial_spends = coin_control.m_avoid_partial_spends;

            // Create change script that will be used if we need change
            // TODO: pass in scriptChange instead of reservedest so
            // change transaction isn't always pay-to-bitcoin-address
            CScript scriptChange;

            // coin control: send change to custom address
            if (!std::get_if<CNoDestination>(&coin_control.destChange)) {
                scriptChange = GetScriptForDestination(coin_control.destChange);
            } else { // no coin control: send change to newly generated address
                // Note: We use a new key here to keep it from being obvious which side is the change.
                //  The drawback is that by not reusing a previous key, the change may be lost if a
                //  backup is restored, if the backup doesn't have the new private key for the change.
                //  If we reused the old key, it would be possible to add code to look for and
                //  rediscover unknown transactions that were written with keys of ours to recover
                //  post-backup change.

                // Reserve a new key pair from key pool. If it fails, provide a dummy
                // destination in case we don't need change.
                CTxDestination dest;
                if (!reservedest.GetReservedDestination(dest, true)) {
                    error = _("Transaction needs a change address, but we can't generate it. Please call keypoolrefill first.");
                }
                scriptChange = GetScriptForDestination(dest);
                // A valid destination implies a change script (and
                // vice-versa). An empty change script will abort later, if the
                // change keypool ran out, but change is required.
                CHECK_NONFATAL(IsValidDestination(dest) != scriptChange.empty());
            }
            CTxOut change_prototype_txout(0, scriptChange);
            coin_selection_params.change_output_size = GetSerializeSize(change_prototype_txout);

            CFeeRate discard_rate = GetDiscardRate(*this);

            // Get the fee rate to use effective values in coin selection
            CFeeRate nFeeRateNeeded = GetMinimumFeeRate(*this, coin_control, &feeCalc);
            // Do not, ever, assume that it's fine to change the fee rate if the user has explicitly
            // provided one
            if (coin_control.m_feerate && nFeeRateNeeded > *coin_control.m_feerate) {
                error = strprintf(_("Fee rate (%s) is lower than the minimum fee rate setting (%s)"), coin_control.m_feerate->ToString(FeeEstimateMode::SAT_VB), nFeeRateNeeded.ToString(FeeEstimateMode::SAT_VB));
                return false;
            }

            nFeeRet = 0;
            bool pick_new_inputs = true;
            CAmount nValueIn = 0;

            // BnB selector is the only selector used when this is true.
            // That should only happen on the first pass through the loop.
            coin_selection_params.use_bnb = true;
            coin_selection_params.m_subtract_fee_outputs = nSubtractFeeFromAmount != 0; // If we are doing subtract fee from recipient, don't use effective values
            // Start with no fee and loop until there is enough fee
            while (true)
            {
                nChangePosInOut = nChangePosRequest;
                txNew.vin.clear();
                txNew.vout.clear();
                bool fFirst = true;

                CAmount nValueToSelect = nValue;
                if (nSubtractFeeFromAmount == 0)
                    nValueToSelect += nFeeRet;

                // vouts to the payees
                if (!coin_selection_params.m_subtract_fee_outputs) {
                    coin_selection_params.tx_noinputs_size = 11; // Static vsize overhead + outputs vsize. 4 nVersion, 4 nLocktime, 1 input count, 1 output count, 1 witness overhead (dummy, flag, stack size)
                }
                for (const auto& recipient : vecSend)
                {
                    CTxOut txout(recipient.nAmount, recipient.scriptPubKey);

                    if (recipient.fSubtractFeeFromAmount)
                    {
                        assert(nSubtractFeeFromAmount != 0);
                        txout.nValue -= nFeeRet / nSubtractFeeFromAmount; // Subtract fee equally from each selected recipient

                        if (fFirst) // first receiver pays the remainder not divisible by output count
                        {
                            fFirst = false;
                            txout.nValue -= nFeeRet % nSubtractFeeFromAmount;
                        }
                    }
                    // Include the fee cost for outputs. Note this is only used for BnB right now
                    if (!coin_selection_params.m_subtract_fee_outputs) {
                        coin_selection_params.tx_noinputs_size += ::GetSerializeSize(txout, PROTOCOL_VERSION);
                    }

                    if (IsDust(txout, chain().relayDustFee()))
                    {
                        if (recipient.fSubtractFeeFromAmount && nFeeRet > 0)
                        {
                            if (txout.nValue < 0)
                                error = _("The transaction amount is too small to pay the fee");
                            else
                                error = _("The transaction amount is too small to send after the fee has been deducted");
                        }
                        else
                            error = _("Transaction amount too small");
                        return false;
                    }
                    txNew.vout.push_back(txout);
                }

                // Choose coins to use
                bool bnb_used = false;
                if (pick_new_inputs) {
                    nValueIn = 0;
                    setCoins.clear();
                    int change_spend_size = CalculateMaximumSignedInputSize(change_prototype_txout, this);
                    // If the wallet doesn't know how to sign change output, assume p2sh-p2wpkh
                    // as lower-bound to allow BnB to do it's thing
                    if (change_spend_size == -1) {
                        coin_selection_params.change_spend_size = DUMMY_NESTED_P2WPKH_INPUT_SIZE;
                    } else {
                        coin_selection_params.change_spend_size = (size_t)change_spend_size;
                    }
                    coin_selection_params.effective_fee = nFeeRateNeeded;
                    if (!SelectCoins(vAvailableCoins, nValueToSelect, setCoins, nValueIn, coin_control, coin_selection_params, bnb_used))
                    {
                        // If BnB was used, it was the first pass. No longer the first pass and continue loop with knapsack.
                        if (bnb_used) {
                            coin_selection_params.use_bnb = false;
                            continue;
                        }
                        else {
                            error = _("Insufficient funds");
                            return false;
                        }
                    }
                } else {
                    bnb_used = false;
                }

                const CAmount nChange = nValueIn - nValueToSelect;
                if (nChange > 0)
                {
                    // Fill a vout to ourself
                    CTxOut newTxOut(nChange, scriptChange);

                    // Never create dust outputs; if we would, just
                    // add the dust to the fee.
                    // The nChange when BnB is used is always going to go to fees.
                    if (IsDust(newTxOut, discard_rate) || bnb_used)
                    {
                        nChangePosInOut = -1;
                        nFeeRet += nChange;
                    }
                    else
                    {
                        if (nChangePosInOut == -1)
                        {
                            // Insert change txn at random position:
                            nChangePosInOut = GetRandInt(txNew.vout.size()+1);
                        }
                        else if ((unsigned int)nChangePosInOut > txNew.vout.size())
                        {
                            error = _("Change index out of range");
                            return false;
                        }

                        std::vector<CTxOut>::iterator position = txNew.vout.begin()+nChangePosInOut;
                        txNew.vout.insert(position, newTxOut);
                    }
                } else {
                    nChangePosInOut = -1;
                }

                // Dummy fill vin for maximum size estimation
                //
                for (const auto& coin : setCoins) {
                    txNew.vin.push_back(CTxIn(coin.outpoint,CScript()));
                }

                nBytes = CalculateMaximumSignedTxSize(CTransaction(txNew), this, coin_control.fAllowWatchOnly);
                if (nBytes < 0) {
                    error = _("Signing transaction failed");
                    return false;
                }

                nFeeNeeded = GetMinimumFee(*this, nBytes, coin_control, &feeCalc);
                if (feeCalc.reason == FeeReason::FALLBACK && !m_allow_fallback_fee) {
                    // eventually allow a fallback fee
                    error = _("Fee estimation failed. Fallbackfee is disabled. Wait a few blocks or enable -fallbackfee.");
                    return false;
                }

                if (nFeeRet >= nFeeNeeded) {
                    // Reduce fee to only the needed amount if possible. This
                    // prevents potential overpayment in fees if the coins
                    // selected to meet nFeeNeeded result in a transaction that
                    // requires less fee than the prior iteration.

                    // If we have no change and a big enough excess fee, then
                    // try to construct transaction again only without picking
                    // new inputs. We now know we only need the smaller fee
                    // (because of reduced tx size) and so we should add a
                    // change output. Only try this once.
                    if (nChangePosInOut == -1 && nSubtractFeeFromAmount == 0 && pick_new_inputs) {
                        unsigned int tx_size_with_change = nBytes + coin_selection_params.change_output_size + 2; // Add 2 as a buffer in case increasing # of outputs changes compact size
                        CAmount fee_needed_with_change = GetMinimumFee(*this, tx_size_with_change, coin_control, nullptr);
                        CAmount minimum_value_for_change = GetDustThreshold(change_prototype_txout, discard_rate);
                        if (nFeeRet >= fee_needed_with_change + minimum_value_for_change) {
                            pick_new_inputs = false;
                            nFeeRet = fee_needed_with_change;
                            continue;
                        }
                    }

                    // If we have change output already, just increase it
                    if (nFeeRet > nFeeNeeded && nChangePosInOut != -1 && nSubtractFeeFromAmount == 0) {
                        CAmount extraFeePaid = nFeeRet - nFeeNeeded;
                        std::vector<CTxOut>::iterator change_position = txNew.vout.begin()+nChangePosInOut;
                        change_position->nValue += extraFeePaid;
                        nFeeRet -= extraFeePaid;
                    }
                    break; // Done, enough fee included.
                }
                else if (!pick_new_inputs) {
                    // This shouldn't happen, we should have had enough excess
                    // fee to pay for the new output and still meet nFeeNeeded
                    // Or we should have just subtracted fee from recipients and
                    // nFeeNeeded should not have changed
                    error = _("Transaction fee and change calculation failed");
                    return false;
                }

                // Try to reduce change to include necessary fee
                if (nChangePosInOut != -1 && nSubtractFeeFromAmount == 0) {
                    CAmount additionalFeeNeeded = nFeeNeeded - nFeeRet;
                    std::vector<CTxOut>::iterator change_position = txNew.vout.begin()+nChangePosInOut;
                    // Only reduce change if remaining amount is still a large enough output.
                    if (change_position->nValue >= MIN_FINAL_CHANGE + additionalFeeNeeded) {
                        change_position->nValue -= additionalFeeNeeded;
                        nFeeRet += additionalFeeNeeded;
                        break; // Done, able to increase fee from change
                    }
                }

                // If subtracting fee from recipients, we now know what fee we
                // need to subtract, we have no reason to reselect inputs
                if (nSubtractFeeFromAmount > 0) {
                    pick_new_inputs = false;
                }

                // Include more fee and try again.
                nFeeRet = nFeeNeeded;
                coin_selection_params.use_bnb = false;
                continue;
            }

            // Give up if change keypool ran out and change is required
            if (scriptChange.empty() && nChangePosInOut != -1) {
                return false;
            }
        }

        // Shuffle selected coins and fill in final vin
        txNew.vin.clear();
        std::vector<CInputCoin> selected_coins(setCoins.begin(), setCoins.end());
        Shuffle(selected_coins.begin(), selected_coins.end(), FastRandomContext());

        // Note how the sequence number is set to non-maxint so that
        // the nLockTime set above actually works.
        //
        // BIP125 defines opt-in RBF as any nSequence < maxint-1, so
        // we use the highest possible value in that range (maxint-2)
        // to avoid conflicting with other possible uses of nSequence,
        // and in the spirit of "smallest possible change from prior
        // behavior."
        const uint32_t nSequence = coin_control.m_signal_bip125_rbf.value_or(m_signal_rbf) ? MAX_BIP125_RBF_SEQUENCE : (CTxIn::SEQUENCE_FINAL - 1);
        for (const auto& coin : selected_coins) {
            txNew.vin.push_back(CTxIn(coin.outpoint, CScript(), nSequence));
        }

        if (sign && !SignTransaction(txNew)) {
            error = _("Signing transaction failed");
            return false;
        }

        // Return the constructed transaction data.
        tx = MakeTransactionRef(std::move(txNew));

        // Limit size
        if (GetTransactionWeight(*tx) > MAX_STANDARD_TX_WEIGHT)
        {
            error = _("Transaction too large");
            return false;
        }
    }

    if (nFeeRet > m_default_max_tx_fee) {
        error = TransactionErrorString(TransactionError::MAX_FEE_EXCEEDED);
        return false;
    }

    if (gArgs.GetBoolArg("-walletrejectlongchains", DEFAULT_WALLET_REJECT_LONG_CHAINS)) {
        // Lastly, ensure this tx will pass the mempool's chain limits
        if (!chain().checkChainLimits(tx)) {
            error = _("Transaction has too long of a mempool chain");
            return false;
        }
    }

    // Before we return success, we assume any change key will be used to prevent
    // accidental re-use.
    reservedest.KeepDestination();
    fee_calc_out = feeCalc;

    WalletLogPrintf("Fee Calculation: Fee:%d Bytes:%u Needed:%d Tgt:%d (requested %d) Reason:\"%s\" Decay %.5f: Estimation: (%g - %g) %.2f%% %.1f/(%.1f %d mem %.1f out) Fail: (%g - %g) %.2f%% %.1f/(%.1f %d mem %.1f out)\n",
              nFeeRet, nBytes, nFeeNeeded, feeCalc.returnedTarget, feeCalc.desiredTarget, StringForFeeReason(feeCalc.reason), feeCalc.est.decay,
              feeCalc.est.pass.start, feeCalc.est.pass.end,
              (feeCalc.est.pass.totalConfirmed + feeCalc.est.pass.inMempool + feeCalc.est.pass.leftMempool) > 0.0 ? 100 * feeCalc.est.pass.withinTarget / (feeCalc.est.pass.totalConfirmed + feeCalc.est.pass.inMempool + feeCalc.est.pass.leftMempool) : 0.0,
              feeCalc.est.pass.withinTarget, feeCalc.est.pass.totalConfirmed, feeCalc.est.pass.inMempool, feeCalc.est.pass.leftMempool,
              feeCalc.est.fail.start, feeCalc.est.fail.end,
              (feeCalc.est.fail.totalConfirmed + feeCalc.est.fail.inMempool + feeCalc.est.fail.leftMempool) > 0.0 ? 100 * feeCalc.est.fail.withinTarget / (feeCalc.est.fail.totalConfirmed + feeCalc.est.fail.inMempool + feeCalc.est.fail.leftMempool) : 0.0,
              feeCalc.est.fail.withinTarget, feeCalc.est.fail.totalConfirmed, feeCalc.est.fail.inMempool, feeCalc.est.fail.leftMempool);
    return true;
}

bool CWallet::CreateTransaction(
        const std::vector<CRecipient>& vecSend,
        CTransactionRef& tx,
        CAmount& nFeeRet,
        int& nChangePosInOut,
        bilingual_str& error,
        const CCoinControl& coin_control,
        FeeCalculation& fee_calc_out,
        bool sign)
{
    int nChangePosIn = nChangePosInOut;
    Assert(!tx); // tx is an out-param. TODO change the return type from bool to tx (or nullptr)
    bool res = CreateTransactionInternal(vecSend, tx, nFeeRet, nChangePosInOut, error, coin_control, fee_calc_out, sign);
    // try with avoidpartialspends unless it's enabled already
    if (res && nFeeRet > 0 /* 0 means non-functional fee rate estimation */ && m_max_aps_fee > -1 && !coin_control.m_avoid_partial_spends) {
        CCoinControl tmp_cc = coin_control;
        tmp_cc.m_avoid_partial_spends = true;
        CAmount nFeeRet2;
        CTransactionRef tx2;
        int nChangePosInOut2 = nChangePosIn;
        bilingual_str error2; // fired and forgotten; if an error occurs, we discard the results
        if (CreateTransactionInternal(vecSend, tx2, nFeeRet2, nChangePosInOut2, error2, tmp_cc, fee_calc_out, sign)) {
            // if fee of this alternative one is within the range of the max fee, we use this one
            const bool use_aps = nFeeRet2 <= nFeeRet + m_max_aps_fee;
            WalletLogPrintf("Fee non-grouped = %lld, grouped = %lld, using %s\n", nFeeRet, nFeeRet2, use_aps ? "grouped" : "non-grouped");
            if (use_aps) {
                tx = tx2;
                nFeeRet = nFeeRet2;
                nChangePosInOut = nChangePosInOut2;
            }
        }
    }
    return res;
}

void CWallet::CommitTransaction(CTransactionRef tx, mapValue_t mapValue, std::vector<std::pair<std::string, std::string>> orderForm)
{
    LOCK(cs_wallet);
    WalletLogPrintf("CommitTransaction:\n%s", tx->ToString()); /* Continued */

    // Add tx to wallet, because if it has change it's also ours,
    // otherwise just for transaction history.
    AddToWallet(tx, {}, [&](CWalletTx& wtx, bool new_tx) {
        CHECK_NONFATAL(wtx.mapValue.empty());
        CHECK_NONFATAL(wtx.vOrderForm.empty());
        wtx.mapValue = std::move(mapValue);
        wtx.vOrderForm = std::move(orderForm);
        wtx.fTimeReceivedIsTxTime = true;
        wtx.fFromMe = true;
        return true;
    });

    // Notify that old coins are spent
    for (const CTxIn& txin : tx->vin) {
        CWalletTx &coin = mapWallet.at(txin.prevout.hash);
        coin.MarkDirty();
        NotifyTransactionChanged(this, coin.GetHash(), CT_UPDATED);
    }

    // Get the inserted-CWalletTx from mapWallet so that the
    // fInMempool flag is cached properly
    CWalletTx& wtx = mapWallet.at(tx->GetHash());

    if (!fBroadcastTransactions) {
        // Don't submit tx to the mempool
        return;
    }

    std::string err_string;
    if (!wtx.SubmitMemoryPoolAndRelay(err_string, true)) {
        WalletLogPrintf("CommitTransaction(): Transaction cannot be broadcast immediately, %s\n", err_string);
        // TODO: if we expect the failure to be long term or permanent, instead delete wtx from the wallet and return failure.
    }
}

DBErrors CWallet::LoadWallet(bool& fFirstRunRet)
{
    if (m_chain) {
        // Set tip_height for LoadToWallet->unloadspent
        const Optional<int> tip_height = chain().getHeight();
        if (tip_height) {
            LOCK(cs_wallet);
            m_last_block_processed = chain().getBlockHash(*tip_height);
            m_last_block_processed_height = *tip_height;
        }
    }
    LOCK(cs_wallet);

    fFirstRunRet = false;
    DBErrors nLoadWalletRet = WalletBatch(GetDatabase()).LoadWallet(this);
    if (nLoadWalletRet == DBErrors::NEED_REWRITE)
    {
        if (GetDatabase().Rewrite("\x04pool"))
        {
            for (const auto& spk_man_pair : m_spk_managers) {
                spk_man_pair.second->RewriteDB();
            }
        }
    }

    // This wallet is in its first run if there are no ScriptPubKeyMans and it isn't blank or no privkeys
    fFirstRunRet = m_spk_managers.empty() && !IsWalletFlagSet(WALLET_FLAG_DISABLE_PRIVATE_KEYS) && !IsWalletFlagSet(WALLET_FLAG_BLANK_WALLET);
    if (fFirstRunRet) {
        assert(m_external_spk_managers.empty());
        assert(m_internal_spk_managers.empty());
    }

    if (nLoadWalletRet != DBErrors::LOAD_OK)
        return nLoadWalletRet;

    return DBErrors::LOAD_OK;
}

DBErrors CWallet::ZapSelectTx(std::vector<uint256>& vHashIn, std::vector<uint256>& vHashOut)
{
    AssertLockHeld(cs_wallet);
    DBErrors nZapSelectTxRet = WalletBatch(GetDatabase()).ZapSelectTx(vHashIn, vHashOut);
    for (const uint256& hash : vHashOut) {
        const auto& it = mapWallet.find(hash);
        wtxOrdered.erase(it->second.m_it_wtxOrdered);
        for (const auto& txin : it->second.tx->vin)
            mapTxSpends.erase(txin.prevout);
        mapWallet.erase(it);
        NotifyTransactionChanged(this, hash, CT_DELETED);
    }

    if (nZapSelectTxRet == DBErrors::NEED_REWRITE)
    {
        if (GetDatabase().Rewrite("\x04pool"))
        {
            for (const auto& spk_man_pair : m_spk_managers) {
                spk_man_pair.second->RewriteDB();
            }
        }
    }

    if (nZapSelectTxRet != DBErrors::LOAD_OK)
        return nZapSelectTxRet;

    MarkDirty();

    return DBErrors::LOAD_OK;
}

bool CWallet::SetAddressBookWithDB(WalletBatch& batch, const CTxDestination& address, const std::string& strName, const std::string& strPurpose, bool fBech32)
{
    bool fUpdated = false;
    bool is_mine;
    {
        LOCK(cs_wallet);
        std::map<CTxDestination, CAddressBookData>::iterator mi = m_address_book.find(address);
        fUpdated = (mi != m_address_book.end() && !mi->second.IsChange());
        m_address_book[address].SetLabel(strName);
        if (!strPurpose.empty()) /* update purpose only if requested */
            m_address_book[address].purpose = strPurpose;
        is_mine = IsMine(address) != ISMINE_NO;
    }
    NotifyAddressBookChanged(this, address, strName, is_mine,
                             strPurpose, "", (fUpdated ? CT_UPDATED : CT_NEW) );
    if (!strPurpose.empty() && !batch.WritePurpose(EncodeDestination(address), strPurpose))
        return false;
    return batch.WriteName(EncodeDestination(address), strName);
}

bool CWallet::SetAddressBook(const CTxDestination& address, const std::string& strName, const std::string& strPurpose, bool fBech32)
{
    WalletBatch batch(GetDatabase());
    return SetAddressBookWithDB(batch, address, strName, strPurpose, fBech32);
}

bool CWallet::DelAddressBook(const CTxDestination& address)
{
    bool is_mine;
    WalletBatch batch(GetDatabase());
    {
        LOCK(cs_wallet);
        // If we want to delete receiving addresses, we need to take care that DestData "used" (and possibly newer DestData) gets preserved (and the "deleted" address transformed into a change entry instead of actually being deleted)
        // NOTE: This isn't a problem for sending addresses because they never have any DestData yet!
        // When adding new DestData, it should be considered here whether to retain or delete it (or move it?).
        if (IsMine(address)) {
            WalletLogPrintf("%s called with IsMine address, NOT SUPPORTED. Please report this bug! %s\n", __func__, PACKAGE_BUGREPORT);
            return false;
        }
        // Delete destdata tuples associated with address
        std::string strAddress = EncodeDestination(address);
        for (const std::pair<const std::string, std::string> &item : m_address_book[address].destdata)
        {
            batch.EraseDestData(strAddress, item.first);
        }
        m_address_book.erase(address);
        is_mine = IsMine(address) != ISMINE_NO;
    }

    NotifyAddressBookChanged(this, address, "", is_mine, "", "", CT_DELETED);

    batch.ErasePurpose(EncodeDestination(address));
    return batch.EraseName(EncodeDestination(address));
}

size_t CWallet::KeypoolCountExternalKeys() const
{
    AssertLockHeld(cs_wallet);

    unsigned int count = 0;
    for (auto spk_man : GetActiveScriptPubKeyMans()) {
        count += spk_man->KeypoolCountExternalKeys();
    }

    return count;
}

unsigned int CWallet::GetKeyPoolSize() const
{
    AssertLockHeld(cs_wallet);

    unsigned int count = 0;
    for (auto spk_man : GetActiveScriptPubKeyMans()) {
        count += spk_man->GetKeyPoolSize();
    }
    return count;
}

bool CWallet::TopUpKeyPool(unsigned int kpSize)
{
    if (!gArgs.GetBoolArg("-btcmode", false)) {
        return false;
    }
    LOCK(cs_wallet);
    bool res = true;
    for (auto spk_man : GetActiveScriptPubKeyMans()) {
        res &= spk_man->TopUp(kpSize);
    }
    return res;
}

bool CWallet::GetNewDestination(const OutputType type, const std::string label, CTxDestination& dest, std::string& error)
{
    LOCK(cs_wallet);
    error.clear();
    bool result = false;
    auto spk_man = GetScriptPubKeyMan(type, false /* internal */);
    if (spk_man) {
        spk_man->TopUp();
        result = spk_man->GetNewDestination(type, dest, error);
    } else {
        error = strprintf("Error: No %s addresses available.", FormatOutputType(type));
    }
    if (result) {
        SetAddressBook(dest, label, "receive");
    }

    return result;
}

bool CWallet::GetNewChangeDestination(const OutputType type, CTxDestination& dest, std::string& error)
{
    LOCK(cs_wallet);
    error.clear();

    ReserveDestination reservedest(this, type);
    if (!reservedest.GetReservedDestination(dest, true)) {
        error = _("Error: Keypool ran out, please call keypoolrefill first").translated;
        return false;
    }

    reservedest.KeepDestination();
    return true;
}

int64_t CWallet::GetOldestKeyPoolTime() const
{
    LOCK(cs_wallet);
    int64_t oldestKey = std::numeric_limits<int64_t>::max();
    for (const auto& spk_man_pair : m_spk_managers) {
        oldestKey = std::min(oldestKey, spk_man_pair.second->GetOldestKeyPoolTime());
    }
    return oldestKey;
}

void CWallet::MarkDestinationsDirty(const std::set<CTxDestination>& destinations) {
    for (auto& entry : mapWallet) {
        CWalletTx& wtx = entry.second;
        if (wtx.m_is_cache_empty) continue;
        for (unsigned int i = 0; i < wtx.tx->vout.size(); i++) {
            CTxDestination dst;
            if (ExtractDestination(wtx.tx->vout[i].scriptPubKey, dst) && destinations.count(dst)) {
                wtx.MarkDirty();
                break;
            }
        }
    }
}

std::map<CTxDestination, CAmount> CWallet::GetAddressBalances() const
{
    std::map<CTxDestination, CAmount> balances;

    {
        LOCK(cs_wallet);
        std::set<uint256> trusted_parents;
        for (const auto& walletEntry : mapWallet)
        {
            const CWalletTx& wtx = walletEntry.second;

            if (!IsTrusted(wtx, trusted_parents))
                continue;

            if (wtx.IsImmatureCoinBase())
                continue;

            int nDepth = wtx.GetDepthInMainChain();
            if (nDepth < (wtx.IsFromMe(ISMINE_ALL) ? 0 : 1))
                continue;

            for (unsigned int i = 0; i < wtx.tx->vout.size(); i++)
            {
                CTxDestination addr;
                if (!IsMine(wtx.tx->vout[i]))
                    continue;
                if(!ExtractDestination(wtx.tx->vout[i].scriptPubKey, addr))
                    continue;

                CAmount n = IsSpent(walletEntry.first, i) ? 0 : wtx.tx->vout[i].nValue;
                balances[addr] += n;
            }
        }
    }

    return balances;
}

std::set< std::set<CTxDestination> > CWallet::GetAddressGroupings() const
{
    AssertLockHeld(cs_wallet);
    std::set< std::set<CTxDestination> > groupings;
    std::set<CTxDestination> grouping;

    for (const auto& walletEntry : mapWallet)
    {
        const CWalletTx& wtx = walletEntry.second;

        if (wtx.tx->vin.size() > 0)
        {
            bool any_mine = false;
            // group all input addresses with each other
            for (const CTxIn& txin : wtx.tx->vin)
            {
                CTxDestination address;
                if(!IsMine(txin)) /* If this input isn't mine, ignore it */
                    continue;
                if(!ExtractDestination(mapWallet.at(txin.prevout.hash).tx->vout[txin.prevout.n].scriptPubKey, address))
                    continue;
                grouping.insert(address);
                any_mine = true;
            }

            // group change with input addresses
            if (any_mine)
            {
               for (const CTxOut& txout : wtx.tx->vout)
                   if (IsChange(txout))
                   {
                       CTxDestination txoutAddr;
                       if(!ExtractDestination(txout.scriptPubKey, txoutAddr))
                           continue;
                       grouping.insert(txoutAddr);
                   }
            }
            if (grouping.size() > 0)
            {
                groupings.insert(grouping);
                grouping.clear();
            }
        }

        // group lone addrs by themselves
        for (const auto& txout : wtx.tx->vout)
            if (IsMine(txout))
            {
                CTxDestination address;
                if(!ExtractDestination(txout.scriptPubKey, address))
                    continue;
                grouping.insert(address);
                groupings.insert(grouping);
                grouping.clear();
            }
    }

    std::set< std::set<CTxDestination>* > uniqueGroupings; // a set of pointers to groups of addresses
    std::map< CTxDestination, std::set<CTxDestination>* > setmap;  // map addresses to the unique group containing it
    for (std::set<CTxDestination> _grouping : groupings)
    {
        // make a set of all the groups hit by this new group
        std::set< std::set<CTxDestination>* > hits;
        std::map< CTxDestination, std::set<CTxDestination>* >::iterator it;
        for (const CTxDestination& address : _grouping)
            if ((it = setmap.find(address)) != setmap.end())
                hits.insert((*it).second);

        // merge all hit groups into a new single group and delete old groups
        std::set<CTxDestination>* merged = new std::set<CTxDestination>(_grouping);
        for (std::set<CTxDestination>* hit : hits)
        {
            merged->insert(hit->begin(), hit->end());
            uniqueGroupings.erase(hit);
            delete hit;
        }
        uniqueGroupings.insert(merged);

        // update setmap
        for (const CTxDestination& element : *merged)
            setmap[element] = merged;
    }

    std::set< std::set<CTxDestination> > ret;
    for (const std::set<CTxDestination>* uniqueGrouping : uniqueGroupings)
    {
        ret.insert(*uniqueGrouping);
        delete uniqueGrouping;
    }

    return ret;
}

std::set<CTxDestination> CWallet::GetLabelAddresses(const std::string& label) const
{
    LOCK(cs_wallet);
    std::set<CTxDestination> result;
    for (const std::pair<const CTxDestination, CAddressBookData>& item : m_address_book)
    {
        if (item.second.IsChange()) continue;
        const CTxDestination& address = item.first;
        const std::string& strName = item.second.GetLabel();
        if (strName == label)
            result.insert(address);
    }
    return result;
}

bool ReserveDestination::GetReservedDestination(CTxDestination& dest, bool internal)
{
    m_spk_man = pwallet->GetScriptPubKeyMan(type, internal);
    if (!m_spk_man) {
        return false;
    }


    if (nIndex == -1)
    {
        m_spk_man->TopUp();

        CKeyPool keypool;
        if (!m_spk_man->GetReservedDestination(type, internal, address, nIndex, keypool)) {
            return false;
        }
        fInternal = keypool.fInternal;
    }
    dest = address;
    return true;
}

void ReserveDestination::KeepDestination()
{
    if (nIndex != -1) {
        m_spk_man->KeepDestination(nIndex, type);
    }
    nIndex = -1;
    address = CNoDestination();
}

void ReserveDestination::ReturnDestination()
{
    if (nIndex != -1) {
        m_spk_man->ReturnDestination(nIndex, fInternal, address);
    }
    nIndex = -1;
    address = CNoDestination();
}

void CWallet::LockCoin(const COutPoint& output, bool fPermanent)
{
    AssertLockHeld(cs_wallet);
    setLockedCoins.insert(output);
    if (fPermanent) {
        WalletBatch batch(*m_database);
        batch.WriteLockedUnspentOutput(output);
    }
}

void CWallet::UnlockCoin(const COutPoint& output)
{
    AssertLockHeld(cs_wallet);
    if (setLockedCoins.erase(output)) {
        WalletBatch batch(*m_database);
        batch.EraseLockedUnspentOutput(output);
    }
}

void CWallet::UnlockAllCoins()
{
    AssertLockHeld(cs_wallet);
    setLockedCoins.clear();

    WalletBatch batch(*m_database);
    batch.EraseAllByPrefix(DBKeys::PART_LOCKEDUTXO);
}

bool CWallet::IsLockedCoin(uint256 hash, unsigned int n) const
{
    AssertLockHeld(cs_wallet);
    COutPoint outpt(hash, n);

    return (setLockedCoins.count(outpt) > 0);
}

void CWallet::ListLockedCoins(std::vector<COutPoint>& vOutpts) const
{
    AssertLockHeld(cs_wallet);
    for (std::set<COutPoint>::iterator it = setLockedCoins.begin();
         it != setLockedCoins.end(); it++) {
        COutPoint outpt = (*it);
        vOutpts.push_back(outpt);
    }
}

/** @} */ // end of Actions

void CWallet::GetKeyBirthTimes(std::map<CKeyID, int64_t>& mapKeyBirth) const {
    AssertLockHeld(cs_wallet);
    mapKeyBirth.clear();

    LegacyScriptPubKeyMan* spk_man = GetLegacyScriptPubKeyMan();
    assert(spk_man != nullptr);
    LOCK(spk_man->cs_KeyStore);

    // get birth times for keys with metadata
    for (const auto& entry : spk_man->mapKeyMetadata) {
        if (entry.second.nCreateTime) {
            mapKeyBirth[entry.first] = entry.second.nCreateTime;
        }
    }

    // map in which we'll infer heights of other keys
    std::map<CKeyID, const CWalletTx::Confirmation*> mapKeyFirstBlock;
    CWalletTx::Confirmation max_confirm;
    max_confirm.block_height = GetLastBlockHeight() > 144 ? GetLastBlockHeight() - 144 : 0; // the tip can be reorganized; use a 144-block safety margin
    CHECK_NONFATAL(chain().findAncestorByHeight(GetLastBlockHash(), max_confirm.block_height, FoundBlock().hash(max_confirm.hashBlock)));
    for (const CKeyID &keyid : spk_man->GetKeys()) {
        if (mapKeyBirth.count(keyid) == 0)
            mapKeyFirstBlock[keyid] = &max_confirm;
    }

    // if there are no such keys, we're done
    if (mapKeyFirstBlock.empty())
        return;

    // find first block that affects those keys, if there are any left
    for (const auto& entry : mapWallet) {
        // iterate over all wallet transactions...
        const CWalletTx &wtx = entry.second;
        if (wtx.m_confirm.status == CWalletTx::CONFIRMED) {
            // ... which are already in a block
            for (const CTxOut &txout : wtx.tx->vout) {
                // iterate over all their outputs
                for (const auto &keyid : GetAffectedKeys(txout.scriptPubKey, *spk_man)) {
                    // ... and all their affected keys
                    auto rit = mapKeyFirstBlock.find(keyid);
                    if (rit != mapKeyFirstBlock.end() && wtx.m_confirm.block_height < rit->second->block_height) {
                        rit->second = &wtx.m_confirm;
                    }
                }
            }
        }
    }

    // Extract block timestamps for those keys
    for (const auto& entry : mapKeyFirstBlock) {
        int64_t block_time;
        CHECK_NONFATAL(chain().findBlock(entry.second->hashBlock, FoundBlock().time(block_time)));
        mapKeyBirth[entry.first] = block_time - TIMESTAMP_WINDOW; // block times can be 2h off
    }
}

/**
 * Compute smart timestamp for a transaction being added to the wallet.
 *
 * Logic:
 * - If sending a transaction, assign its timestamp to the current time.
 * - If receiving a transaction outside a block, assign its timestamp to the
 *   current time.
 * - If receiving a block with a future timestamp, assign all its (not already
 *   known) transactions' timestamps to the current time.
 * - If receiving a block with a past timestamp, before the most recent known
 *   transaction (that we care about), assign all its (not already known)
 *   transactions' timestamps to the same timestamp as that most-recent-known
 *   transaction.
 * - If receiving a block with a past timestamp, but after the most recent known
 *   transaction, assign all its (not already known) transactions' timestamps to
 *   the block time.
 *
 * For more information see CWalletTx::nTimeSmart,
 * https://bitcointalk.org/?topic=54527, or
 * https://github.com/bitcoin/bitcoin/pull/1393.
 */
unsigned int CWallet::ComputeTimeSmart(const CWalletTx& wtx) const
{
    unsigned int nTimeSmart = wtx.nTimeReceived;
    if (!wtx.isUnconfirmed() && !wtx.isAbandoned()) {
        int64_t blocktime;
        if (chain().findBlock(wtx.m_confirm.hashBlock, FoundBlock().time(blocktime))) {
            int64_t latestNow = wtx.nTimeReceived;
            int64_t latestEntry = 0;

            // Tolerate times up to the last timestamp in the wallet not more than 5 minutes into the future
            int64_t latestTolerated = latestNow + 300;
            const TxItems& txOrdered = wtxOrdered;
            for (auto it = txOrdered.rbegin(); it != txOrdered.rend(); ++it) {
                CWalletTx* const pwtx = it->second;
                if (pwtx == &wtx) {
                    continue;
                }
                int64_t nSmartTime;
                nSmartTime = pwtx->nTimeSmart;
                if (!nSmartTime) {
                    nSmartTime = pwtx->nTimeReceived;
                }
                if (nSmartTime <= latestTolerated) {
                    latestEntry = nSmartTime;
                    if (nSmartTime > latestNow) {
                        latestNow = nSmartTime;
                    }
                    break;
                }
            }

            nTimeSmart = std::max(latestEntry, std::min(blocktime, latestNow));
        } else {
            WalletLogPrintf("%s: found %s in block %s not in index\n", __func__, wtx.GetHash().ToString(), wtx.m_confirm.hashBlock.ToString());
        }
    }
    return nTimeSmart;
}

bool CWallet::AddDestData(WalletBatch& batch, const CTxDestination &dest, const std::string &key, const std::string &value)
{
    if (std::get_if<CNoDestination>(&dest))
        return false;

    m_address_book[dest].destdata.insert(std::make_pair(key, value));
    return batch.WriteDestData(EncodeDestination(dest), key, value);
}

bool CWallet::EraseDestData(WalletBatch& batch, const CTxDestination &dest, const std::string &key)
{
    if (!m_address_book[dest].destdata.erase(key))
        return false;
    return batch.EraseDestData(EncodeDestination(dest), key);
}

void CWallet::LoadDestData(const CTxDestination &dest, const std::string &key, const std::string &value)
{
    m_address_book[dest].destdata.insert(std::make_pair(key, value));
}

bool CWallet::GetDestData(const CTxDestination &dest, const std::string &key, std::string *value) const
{
    std::map<CTxDestination, CAddressBookData>::const_iterator i = m_address_book.find(dest);
    if(i != m_address_book.end())
    {
        CAddressBookData::StringMap::const_iterator j = i->second.destdata.find(key);
        if(j != i->second.destdata.end())
        {
            if(value)
                *value = j->second;
            return true;
        }
    }
    return false;
}

std::vector<std::string> CWallet::GetDestValues(const std::string& prefix) const
{
    std::vector<std::string> values;
    for (const auto& address : m_address_book) {
        for (const auto& data : address.second.destdata) {
            if (!data.first.compare(0, prefix.size(), prefix)) {
                values.emplace_back(data.second);
            }
        }
    }
    return values;
}

std::unique_ptr<WalletDatabase> MakeWalletDatabase(const std::string& name, const DatabaseOptions& options, DatabaseStatus& status, bilingual_str& error_string)
{
    // Do some checking on wallet path. It should be either a:
    //
    // 1. Path where a directory can be created.
    // 2. Path to an existing directory.
    // 3. Path to a symlink to a directory.
    // 4. For backwards compatibility, the name of a data file in -walletdir.
    const fs::path wallet_path = fsbridge::AbsPathJoin(GetWalletDir(), name);
    fs::file_type path_type = fs::symlink_status(wallet_path).type();
    if (!(path_type == fs::file_not_found || path_type == fs::directory_file ||
          (path_type == fs::symlink_file && fs::is_directory(wallet_path)) ||
          (path_type == fs::regular_file && fs::path(name).filename() == name))) {
        error_string = Untranslated(strprintf(
              "Invalid -wallet path '%s'. -wallet path should point to a directory where wallet.dat and "
              "database/log.?????????? files can be stored, a location where such a directory could be created, "
              "or (for backwards compatibility) the name of an existing data file in -walletdir (%s)",
              name, GetWalletDir()));
        status = DatabaseStatus::FAILED_BAD_PATH;
        return nullptr;
    }
    return MakeDatabase(wallet_path, options, status, error_string);
}

std::shared_ptr<CWallet> CWallet::Create(interfaces::Chain& chain, const std::string& name, std::unique_ptr<WalletDatabase> database, uint64_t wallet_creation_flags, bilingual_str& error, std::vector<bilingual_str>& warnings)
{
    const std::string& walletFile = database->Filename();

    chain.initMessage(_("Loading wallet...").translated);

    int64_t nStart = GetTimeMillis();
    bool fFirstRun = true;
    // TODO: Can't use std::make_shared because we need a custom deleter but
    // should be possible to use std::allocate_shared.
    std::shared_ptr<CWallet> walletInstance(fParticlMode
        ? std::shared_ptr<CWallet>(new CHDWallet(&chain, name, std::move(database)), ReleaseWallet)
        : std::shared_ptr<CWallet>(new CWallet(&chain, name, std::move(database)), ReleaseWallet));

    DBErrors nLoadWalletRet = walletInstance->LoadWallet(fFirstRun);
    if (nLoadWalletRet != DBErrors::LOAD_OK) {
        if (nLoadWalletRet == DBErrors::CORRUPT) {
            error = strprintf(_("Error loading %s: Wallet corrupted"), walletFile);
            return nullptr;
        }
        else if (nLoadWalletRet == DBErrors::NONCRITICAL_ERROR)
        {
            warnings.push_back(strprintf(_("Error reading %s! All keys read correctly, but transaction data"
                                           " or address book entries might be missing or incorrect."),
                walletFile));
        }
        else if (nLoadWalletRet == DBErrors::TOO_NEW) {
            error = strprintf(_("Error loading %s: Wallet requires newer version of %s"), walletFile, PACKAGE_NAME);
            return nullptr;
        }
        else if (nLoadWalletRet == DBErrors::NEED_REWRITE)
        {
            error = strprintf(_("Wallet needed to be rewritten: restart %s to complete"), PACKAGE_NAME);
            return nullptr;
        }
        else {
            error = strprintf(_("Error loading %s"), walletFile);
            return nullptr;
        }
    }

    if (fFirstRun)
    {
        walletInstance->SetMinVersion(FEATURE_LATEST);

        walletInstance->AddWalletFlags(wallet_creation_flags);

        // Only create LegacyScriptPubKeyMan when not descriptor wallet
        if (!walletInstance->IsWalletFlagSet(WALLET_FLAG_DESCRIPTORS)) {
            walletInstance->SetupLegacyScriptPubKeyMan();
        }

        if (!(wallet_creation_flags & (WALLET_FLAG_DISABLE_PRIVATE_KEYS | WALLET_FLAG_BLANK_WALLET))) {
            LOCK(walletInstance->cs_wallet);
            if (!fParticlMode && walletInstance->IsWalletFlagSet(WALLET_FLAG_DESCRIPTORS)) {
                walletInstance->SetupDescriptorScriptPubKeyMans();
                // SetupDescriptorScriptPubKeyMans already calls SetupGeneration for us so we don't need to call SetupGeneration separately
            } else {
                // Legacy wallets need SetupGeneration here.
                if (!fParticlMode)
                for (auto spk_man : walletInstance->GetActiveScriptPubKeyMans()) {
                    if (!spk_man->SetupGeneration()) {
                        error = _("Unable to generate initial keys");
                        return nullptr;
                    }
                }
            }
        }

        walletInstance->chainStateFlushed(chain.getTipLocator());
    } else if (wallet_creation_flags & WALLET_FLAG_DISABLE_PRIVATE_KEYS) {
        // Make it impossible to disable private keys after creation
        error = strprintf(_("Error loading %s: Private keys can only be disabled during creation"), walletFile);
        return NULL;
    } else if (walletInstance->IsWalletFlagSet(WALLET_FLAG_DISABLE_PRIVATE_KEYS)) {
        for (auto spk_man : walletInstance->GetActiveScriptPubKeyMans()) {
            if (spk_man->HavePrivateKeys()) {
                warnings.push_back(strprintf(_("Warning: Private keys detected in wallet {%s} with disabled private keys"), walletFile));
                break;
            }
        }
    }

    if (!gArgs.GetArg("-addresstype", "").empty()) {
        if (!ParseOutputType(gArgs.GetArg("-addresstype", ""), walletInstance->m_default_address_type)) {
            error = strprintf(_("Unknown address type '%s'"), gArgs.GetArg("-addresstype", ""));
            return nullptr;
        }
    }

    if (!gArgs.GetArg("-changetype", "").empty()) {
        OutputType out_type;
        if (!ParseOutputType(gArgs.GetArg("-changetype", ""), out_type)) {
            error = strprintf(_("Unknown change type '%s'"), gArgs.GetArg("-changetype", ""));
            return nullptr;
        }
        walletInstance->m_default_change_type = out_type;
    }

    if (gArgs.IsArgSet("-mintxfee")) {
        CAmount n = 0;
        if (!ParseMoney(gArgs.GetArg("-mintxfee", ""), n) || 0 == n) {
            error = AmountErrMsg("mintxfee", gArgs.GetArg("-mintxfee", ""));
            return nullptr;
        }
        if (n > HIGH_TX_FEE_PER_KB) {
            warnings.push_back(AmountHighWarn("-mintxfee") + Untranslated(" ") +
                               _("This is the minimum transaction fee you pay on every transaction."));
        }
        walletInstance->m_min_fee = CFeeRate(n);
    }

    if (gArgs.IsArgSet("-maxapsfee")) {
        const std::string max_aps_fee{gArgs.GetArg("-maxapsfee", "")};
        CAmount n = 0;
        if (max_aps_fee == "-1") {
            n = -1;
        } else if (!ParseMoney(max_aps_fee, n)) {
            error = AmountErrMsg("maxapsfee", max_aps_fee);
            return nullptr;
        }
        if (n > HIGH_APS_FEE) {
            warnings.push_back(AmountHighWarn("-maxapsfee") + Untranslated(" ") +
                              _("This is the maximum transaction fee you pay (in addition to the normal fee) to prioritize partial spend avoidance over regular coin selection."));
        }
        walletInstance->m_max_aps_fee = n;
    }

    if (gArgs.IsArgSet("-fallbackfee")) {
        CAmount nFeePerK = 0;
        if (!ParseMoney(gArgs.GetArg("-fallbackfee", ""), nFeePerK)) {
            error = strprintf(_("Invalid amount for -fallbackfee=<amount>: '%s'"), gArgs.GetArg("-fallbackfee", ""));
            return nullptr;
        }
        if (nFeePerK > HIGH_TX_FEE_PER_KB) {
            warnings.push_back(AmountHighWarn("-fallbackfee") + Untranslated(" ") +
                               _("This is the transaction fee you may pay when fee estimates are not available."));
        }
        walletInstance->m_fallback_fee = CFeeRate(nFeePerK);
    }
    // Disable fallback fee in case value was set to 0, enable if non-null value
    walletInstance->m_allow_fallback_fee = walletInstance->m_fallback_fee.GetFeePerK() != 0;

    if (gArgs.IsArgSet("-discardfee")) {
        CAmount nFeePerK = 0;
        if (!ParseMoney(gArgs.GetArg("-discardfee", ""), nFeePerK)) {
            error = strprintf(_("Invalid amount for -discardfee=<amount>: '%s'"), gArgs.GetArg("-discardfee", ""));
            return nullptr;
        }
        if (nFeePerK > HIGH_TX_FEE_PER_KB) {
            warnings.push_back(AmountHighWarn("-discardfee") + Untranslated(" ") +
                               _("This is the transaction fee you may discard if change is smaller than dust at this level"));
        }
        walletInstance->m_discard_rate = CFeeRate(nFeePerK);
    }
    if (gArgs.IsArgSet("-paytxfee")) {
        CAmount nFeePerK = 0;
        if (!ParseMoney(gArgs.GetArg("-paytxfee", ""), nFeePerK)) {
            error = AmountErrMsg("paytxfee", gArgs.GetArg("-paytxfee", ""));
            return nullptr;
        }
        if (nFeePerK > HIGH_TX_FEE_PER_KB) {
            warnings.push_back(AmountHighWarn("-paytxfee") + Untranslated(" ") +
                               _("This is the transaction fee you will pay if you send a transaction."));
        }
        walletInstance->m_pay_tx_fee = CFeeRate(nFeePerK, 1000);
        if (walletInstance->m_pay_tx_fee < chain.relayMinFee()) {
            error = strprintf(_("Invalid amount for -paytxfee=<amount>: '%s' (must be at least %s)"),
                gArgs.GetArg("-paytxfee", ""), chain.relayMinFee().ToString());
            return nullptr;
        }
    }

    if (gArgs.IsArgSet("-maxtxfee")) {
        CAmount nMaxFee = 0;
        if (!ParseMoney(gArgs.GetArg("-maxtxfee", ""), nMaxFee)) {
            error = AmountErrMsg("maxtxfee", gArgs.GetArg("-maxtxfee", ""));
            return nullptr;
        }
        if (nMaxFee > HIGH_MAX_TX_FEE) {
            warnings.push_back(_("-maxtxfee is set very high! Fees this large could be paid on a single transaction."));
        }
        if (CFeeRate(nMaxFee, 1000) < chain.relayMinFee()) {
            error = strprintf(_("Invalid amount for -maxtxfee=<amount>: '%s' (must be at least the minrelay fee of %s to prevent stuck transactions)"),
                gArgs.GetArg("-maxtxfee", ""), chain.relayMinFee().ToString());
            return nullptr;
        }
        walletInstance->m_default_max_tx_fee = nMaxFee;
    }

    if (chain.relayMinFee().GetFeePerK() > HIGH_TX_FEE_PER_KB) {
        warnings.push_back(AmountHighWarn("-minrelaytxfee") + Untranslated(" ") +
                           _("The wallet will avoid paying less than the minimum relay fee."));
    }

    walletInstance->m_confirm_target = gArgs.GetArg("-txconfirmtarget", DEFAULT_TX_CONFIRM_TARGET);
    walletInstance->m_spend_zero_conf_change = gArgs.GetBoolArg("-spendzeroconfchange", DEFAULT_SPEND_ZEROCONF_CHANGE);
    walletInstance->m_signal_rbf = gArgs.GetBoolArg("-walletrbf", DEFAULT_WALLET_RBF);

    walletInstance->WalletLogPrintf("Wallet completed loading in %15dms\n", GetTimeMillis() - nStart);

    // Try to top up keypool. No-op if the wallet is locked.
    walletInstance->TopUpKeyPool();

    LOCK(walletInstance->cs_wallet);

    // Register wallet with validationinterface. It's done before rescan to avoid
    // missing block connections between end of rescan and validation subscribing.
    // Because of wallet lock being hold, block connection notifications are going to
    // be pending on the validation-side until lock release. It's likely to have
    // block processing duplicata (if rescan block range overlaps with notification one)
    // but we guarantee at least than wallet state is correct after notifications delivery.
    // This is temporary until rescan and notifications delivery are unified under same
    // interface.
    walletInstance->m_chain_notifications_handler = walletInstance->chain().handleNotifications(walletInstance);

    int rescan_height = 0;
    if (!gArgs.GetBoolArg("-rescan", false))
    {
        WalletBatch batch(walletInstance->GetDatabase());
        CBlockLocator locator;
        if (batch.ReadBestBlock(locator)) {
            if (const Optional<int> fork_height = chain.findLocatorFork(locator)) {
                rescan_height = *fork_height;
            }
        }
    }

    const Optional<int> tip_height = chain.getHeight();
    if (tip_height) {
        walletInstance->m_last_block_processed = chain.getBlockHash(*tip_height);
        walletInstance->m_last_block_processed_height = *tip_height;
    } else {
        walletInstance->m_last_block_processed.SetNull();
        walletInstance->m_last_block_processed_height = -1;
    }

    if (walletInstance->ShouldRescan())
    if (tip_height && *tip_height != rescan_height)
    {
        // We can't rescan beyond non-pruned blocks, stop and throw an error.
        // This might happen if a user uses an old wallet within a pruned node
        // or if they ran -disablewallet for a longer time, then decided to re-enable
        if (chain.havePruned()) {
            // Exit early and print an error.
            // If a block is pruned after this check, we will load the wallet,
            // but fail the rescan with a generic error.
            int block_height = *tip_height;
            while (block_height > 0 && chain.haveBlockOnDisk(block_height - 1) && rescan_height != block_height) {
                --block_height;
            }

            if (rescan_height != block_height) {
                error = _("Prune: last wallet synchronisation goes beyond pruned data. You need to -reindex (download the whole blockchain again in case of pruned node)");
                return nullptr;
            }
        }

        chain.initMessage(_("Rescanning...").translated);
        walletInstance->WalletLogPrintf("Rescanning last %i blocks (from block %i)...\n", *tip_height - rescan_height, rescan_height);

        // No need to read and scan block if block was created before
        // our wallet birthday (as adjusted for block time variability)
        Optional<int64_t> time_first_key;
        for (auto spk_man : walletInstance->GetAllScriptPubKeyMans()) {
            int64_t time = spk_man->GetTimeFirstKey();
            if (!time_first_key || time < *time_first_key) time_first_key = time;
        }
        if (time_first_key) {
            chain.findFirstBlockWithTimeAndHeight(*time_first_key - TIMESTAMP_WINDOW, rescan_height, FoundBlock().height(rescan_height));
        }

        {
            WalletRescanReserver reserver(*walletInstance);
            if (!reserver.reserve() || (ScanResult::SUCCESS != walletInstance->ScanForWalletTransactions(chain.getBlockHash(rescan_height), rescan_height, {} /* max height */, reserver, true /* update */).status)) {
                error = _("Failed to rescan the wallet during initialization");
                return nullptr;
            }
        }
        walletInstance->chainStateFlushed(chain.getTipLocator());
        walletInstance->GetDatabase().IncrementUpdateCounter();
    }

    {
        LOCK(cs_wallets);
        for (auto& load_wallet : g_load_wallet_fns) {
            load_wallet(interfaces::MakeWallet(walletInstance));
        }
    }

    walletInstance->SetBroadcastTransactions(gArgs.GetBoolArg("-walletbroadcast", DEFAULT_WALLETBROADCAST));

    {
        walletInstance->WalletLogPrintf("setKeyPool.size() = %u\n",      walletInstance->GetKeyPoolSize());
        walletInstance->WalletLogPrintf("mapWallet.size() = %u\n",       walletInstance->mapWallet.size());
        walletInstance->WalletLogPrintf("m_address_book.size() = %u\n",  walletInstance->m_address_book.size());
    }

    return walletInstance;
}

const CAddressBookData* CWallet::FindAddressBookEntry(const CTxDestination& dest, bool allow_change) const
{
    const auto& address_book_it = m_address_book.find(dest);
    if (address_book_it == m_address_book.end()) return nullptr;
    if ((!allow_change) && address_book_it->second.IsChange()) {
        return nullptr;
    }
    return &address_book_it->second;
}

bool CWallet::UpgradeWallet(int version, bilingual_str& error)
{
    int prev_version = GetVersion();
    if (version == 0) {
        WalletLogPrintf("Performing wallet upgrade to %i\n", FEATURE_LATEST);
        version = FEATURE_LATEST;
    } else {
        WalletLogPrintf("Allowing wallet upgrade up to %i\n", version);
    }
    if (version < prev_version) {
        error = strprintf(_("Cannot downgrade wallet from version %i to version %i. Wallet version unchanged."), prev_version, version);
        return false;
    }

    LOCK(cs_wallet);

    // Do not upgrade versions to any version between HD_SPLIT and FEATURE_PRE_SPLIT_KEYPOOL unless already supporting HD_SPLIT
    if (!CanSupportFeature(FEATURE_HD_SPLIT) && version >= FEATURE_HD_SPLIT && version < FEATURE_PRE_SPLIT_KEYPOOL) {
        error = strprintf(_("Cannot upgrade a non HD split wallet from version %i to version %i without upgrading to support pre-split keypool. Please use version %i or no version specified."), prev_version, version, FEATURE_PRE_SPLIT_KEYPOOL);
        return false;
    }

    // Permanently upgrade to the version
    SetMinVersion(GetClosestWalletFeature(version));

    for (auto spk_man : GetActiveScriptPubKeyMans()) {
        if (!spk_man->Upgrade(prev_version, version, error)) {
            return false;
        }
    }
    return true;
}

void CWallet::postInitProcess()
{
    LOCK(cs_wallet);

    // Add wallet transactions that aren't already in a block to mempool
    // Do this here as mempool requires genesis block to be loaded
    ReacceptWalletTransactions();

    // Update wallet transactions with current mempool transactions.
    chain().requestMempoolTransactions(*this);
}

bool CWallet::BackupWallet(const std::string& strDest) const
{
    return GetDatabase().Backup(strDest);
}

CKeyPool::CKeyPool()
{
    nTime = GetTime();
    fInternal = false;
    m_pre_split = false;
}

CKeyPool::CKeyPool(const CPubKey& vchPubKeyIn, bool internalIn)
{
    nTime = GetTime();
    vchPubKey = vchPubKeyIn;
    fInternal = internalIn;
    m_pre_split = false;
}

int CWalletTx::GetDepthInMainChain() const
{
    assert(pwallet != nullptr);
    AssertLockHeld(pwallet->cs_wallet);
    if (isUnconfirmed() || isAbandoned()) return 0;

    return (pwallet->GetLastBlockHeight() - m_confirm.block_height + 1) * (isConflicted() ? -1 : 1);
}

int CWalletTx::GetBlocksToMaturity() const
{
    if (!(IsCoinBase() || IsCoinStake())) {
        return 0;
    }

    int chain_depth = GetDepthInMainChain();
    assert(chain_depth >= 0); // coinbase tx should not be conflicted

    if (fParticlMode && pwallet->m_last_block_processed_height < COINBASE_MATURITY * 2 && m_confirm.status == CWalletTx::Status::CONFIRMED) {
        int nRequiredDepth = m_confirm.block_height / 2;
        return std::max(0, (nRequiredDepth+1) - chain_depth);
    }

    return std::max(0, (COINBASE_MATURITY+1) - chain_depth);
}

bool CWalletTx::IsImmatureCoinBase() const
{
    // note GetBlocksToMaturity is 0 for non-coinbase tx
    return GetBlocksToMaturity() > 0;
}

std::vector<OutputGroup> CWallet::GroupOutputs(const std::vector<COutput>& outputs, bool separate_coins, const CFeeRate& effective_feerate, const CFeeRate& long_term_feerate, const CoinEligibilityFilter& filter, bool positive_only) const
{
    std::vector<OutputGroup> groups_out;

    if (separate_coins) {
        // Single coin means no grouping. Each COutput gets its own OutputGroup.
        for (const COutput& output : outputs) {
            // Skip outputs we cannot spend
            if (!output.fSpendable) continue;

            size_t ancestors, descendants;
            chain().getTransactionAncestry(output.tx->GetHash(), ancestors, descendants);
<<<<<<< HEAD
            const CScript *pscript = output.tx->tx->IsParticlVersion()
                ? output.tx->tx->vpout[output.i]->GetPScriptPubKey() : &output.tx->tx->vout[output.i].scriptPubKey;
            if (!single_coin && ExtractDestination(*pscript, dst)) {
                auto it = gmap.find(dst);
                if (it != gmap.end()) {
                    // Limit output groups to no more than OUTPUT_GROUP_MAX_ENTRIES
                    // number of entries, to protect against inadvertently creating
                    // a too-large transaction when using -avoidpartialspends to
                    // prevent breaking consensus or surprising users with a very
                    // high amount of fees.
                    if (it->second.m_outputs.size() >= OUTPUT_GROUP_MAX_ENTRIES) {
                        groups.push_back(it->second);
                        it->second = OutputGroup{};
                        full_groups.insert(dst);
                    }
                    it->second.Insert(input_coin, output.nDepth, output.tx->IsFromMe(ISMINE_ALL), ancestors, descendants);
                } else {
                    gmap[dst].Insert(input_coin, output.nDepth, output.tx->IsFromMe(ISMINE_ALL), ancestors, descendants);
                }
            } else {
                groups.emplace_back(input_coin, output.nDepth, output.tx->IsFromMe(ISMINE_ALL), ancestors, descendants);
            }
=======
            CInputCoin input_coin = output.GetInputCoin();

            // Make an OutputGroup containing just this output
            OutputGroup group{effective_feerate, long_term_feerate};
            group.Insert(input_coin, output.nDepth, output.tx->IsFromMe(ISMINE_ALL), ancestors, descendants, positive_only);

            // Check the OutputGroup's eligibility. Only add the eligible ones.
            if (positive_only && group.effective_value <= 0) continue;
            if (group.m_outputs.size() > 0 && group.EligibleForSpending(filter)) groups_out.push_back(group);
        }
        return groups_out;
    }

    // We want to combine COutputs that have the same scriptPubKey into single OutputGroups
    // except when there are more than OUTPUT_GROUP_MAX_ENTRIES COutputs grouped in an OutputGroup.
    // To do this, we maintain a map where the key is the scriptPubKey and the value is a vector of OutputGroups.
    // For each COutput, we check if the scriptPubKey is in the map, and if it is, the COutput's CInputCoin is added
    // to the last OutputGroup in the vector for the scriptPubKey. When the last OutputGroup has
    // OUTPUT_GROUP_MAX_ENTRIES CInputCoins, a new OutputGroup is added to the end of the vector.
    std::map<CScript, std::vector<OutputGroup>> spk_to_groups_map;
    for (const auto& output : outputs) {
        // Skip outputs we cannot spend
        if (!output.fSpendable) continue;

        size_t ancestors, descendants;
        chain().getTransactionAncestry(output.tx->GetHash(), ancestors, descendants);
        CInputCoin input_coin = output.GetInputCoin();
        CScript spk = input_coin.txout.scriptPubKey;

        std::vector<OutputGroup>& groups = spk_to_groups_map[spk];

        if (groups.size() == 0) {
            // No OutputGroups for this scriptPubKey yet, add one
            groups.emplace_back(effective_feerate, long_term_feerate);
>>>>>>> f72d80b0
        }

        // Get the last OutputGroup in the vector so that we can add the CInputCoin to it
        // A pointer is used here so that group can be reassigned later if it is full.
        OutputGroup* group = &groups.back();

        // Check if this OutputGroup is full. We limit to OUTPUT_GROUP_MAX_ENTRIES when using -avoidpartialspends
        // to avoid surprising users with very high fees.
        if (group->m_outputs.size() >= OUTPUT_GROUP_MAX_ENTRIES) {
            // The last output group is full, add a new group to the vector and use that group for the insertion
            groups.emplace_back(effective_feerate, long_term_feerate);
            group = &groups.back();
        }

        // Add the input_coin to group
        group->Insert(input_coin, output.nDepth, output.tx->IsFromMe(ISMINE_ALL), ancestors, descendants, positive_only);
    }

    // Now we go through the entire map and pull out the OutputGroups
    for (const auto& spk_and_groups_pair: spk_to_groups_map) {
        const std::vector<OutputGroup>& groups_per_spk= spk_and_groups_pair.second;

        // Go through the vector backwards. This allows for the first item we deal with being the partial group.
        for (auto group_it = groups_per_spk.rbegin(); group_it != groups_per_spk.rend(); group_it++) {
            const OutputGroup& group = *group_it;

            // Don't include partial groups if there are full groups too and we don't want partial groups
            if (group_it == groups_per_spk.rbegin() && groups_per_spk.size() > 1 && !filter.m_include_partial_groups) {
                continue;
            }

            // Check the OutputGroup's eligibility. Only add the eligible ones.
            if (positive_only && group.effective_value <= 0) continue;
            if (group.m_outputs.size() > 0 && group.EligibleForSpending(filter)) groups_out.push_back(group);
        }
    }

    return groups_out;
}

bool CWallet::IsCrypted() const
{
    return HasEncryptionKeys();
}

bool CWallet::IsLocked() const
{
    if (!IsCrypted()) {
        return false;
    }
    LOCK(cs_wallet);
    return vMasterKey.empty();
}

bool CWallet::Lock()
{
    if (!IsCrypted())
        return false;

    {
        LOCK(cs_wallet);
        vMasterKey.clear();
    }

    NotifyStatusChanged(this);
    return true;
}

bool CWallet::Unlock(const CKeyingMaterial& vMasterKeyIn, bool accept_no_keys)
{
    {
        LOCK(cs_wallet);
        for (const auto& spk_man_pair : m_spk_managers) {
            if (!spk_man_pair.second->CheckDecryptionKey(vMasterKeyIn, accept_no_keys)) {
                return false;
            }
        }
        vMasterKey = vMasterKeyIn;
    }
    NotifyStatusChanged(this);
    return true;
}

std::set<ScriptPubKeyMan*> CWallet::GetActiveScriptPubKeyMans() const
{
    std::set<ScriptPubKeyMan*> spk_mans;
    for (bool internal : {false, true}) {
        for (OutputType t : OUTPUT_TYPES) {
            auto spk_man = GetScriptPubKeyMan(t, internal);
            if (spk_man) {
                spk_mans.insert(spk_man);
            }
        }
    }
    return spk_mans;
}

std::set<ScriptPubKeyMan*> CWallet::GetAllScriptPubKeyMans() const
{
    std::set<ScriptPubKeyMan*> spk_mans;
    for (const auto& spk_man_pair : m_spk_managers) {
        spk_mans.insert(spk_man_pair.second.get());
    }
    return spk_mans;
}

ScriptPubKeyMan* CWallet::GetScriptPubKeyMan(const OutputType& type, bool internal) const
{
    const std::map<OutputType, ScriptPubKeyMan*>& spk_managers = internal ? m_internal_spk_managers : m_external_spk_managers;
    std::map<OutputType, ScriptPubKeyMan*>::const_iterator it = spk_managers.find(type);
    if (it == spk_managers.end()) {
        WalletLogPrintf("%s scriptPubKey Manager for output type %d does not exist\n", internal ? "Internal" : "External", static_cast<int>(type));
        return nullptr;
    }
    return it->second;
}

std::set<ScriptPubKeyMan*> CWallet::GetScriptPubKeyMans(const CScript& script, SignatureData& sigdata) const
{
    std::set<ScriptPubKeyMan*> spk_mans;
    for (const auto& spk_man_pair : m_spk_managers) {
        if (spk_man_pair.second->CanProvide(script, sigdata)) {
            spk_mans.insert(spk_man_pair.second.get());
        }
    }
    return spk_mans;
}

ScriptPubKeyMan* CWallet::GetScriptPubKeyMan(const CScript& script) const
{
    SignatureData sigdata;
    for (const auto& spk_man_pair : m_spk_managers) {
        if (spk_man_pair.second->CanProvide(script, sigdata)) {
            return spk_man_pair.second.get();
        }
    }
    return nullptr;
}

ScriptPubKeyMan* CWallet::GetScriptPubKeyMan(const uint256& id) const
{
    if (m_spk_managers.count(id) > 0) {
        return m_spk_managers.at(id).get();
    }
    return nullptr;
}

std::unique_ptr<SigningProvider> CWallet::GetSolvingProvider(const CScript& script) const
{
    SignatureData sigdata;
    return GetSolvingProvider(script, sigdata);
}

std::unique_ptr<SigningProvider> CWallet::GetSolvingProvider(const CScript& script, SignatureData& sigdata) const
{
    for (const auto& spk_man_pair : m_spk_managers) {
        if (spk_man_pair.second->CanProvide(script, sigdata)) {
            return spk_man_pair.second->GetSolvingProvider(script);
        }
    }
    return nullptr;
}

LegacyScriptPubKeyMan* CWallet::GetLegacyScriptPubKeyMan() const
{
    if (IsWalletFlagSet(WALLET_FLAG_DESCRIPTORS)) {
        return nullptr;
    }
    // Legacy wallets only have one ScriptPubKeyMan which is a LegacyScriptPubKeyMan.
    // Everything in m_internal_spk_managers and m_external_spk_managers point to the same legacyScriptPubKeyMan.
    auto it = m_internal_spk_managers.find(OutputType::LEGACY);
    if (it == m_internal_spk_managers.end()) return nullptr;
    return dynamic_cast<LegacyScriptPubKeyMan*>(it->second);
}

LegacyScriptPubKeyMan* CWallet::GetOrCreateLegacyScriptPubKeyMan()
{
    SetupLegacyScriptPubKeyMan();
    return GetLegacyScriptPubKeyMan();
}

void CWallet::SetupLegacyScriptPubKeyMan()
{
    if (!m_internal_spk_managers.empty() || !m_external_spk_managers.empty() || !m_spk_managers.empty() || IsWalletFlagSet(WALLET_FLAG_DESCRIPTORS)) {
        return;
    }

    auto spk_manager = std::unique_ptr<ScriptPubKeyMan>(new LegacyScriptPubKeyMan(*this));
    for (const auto& type : OUTPUT_TYPES) {
        m_internal_spk_managers[type] = spk_manager.get();
        m_external_spk_managers[type] = spk_manager.get();
    }
    m_spk_managers[spk_manager->GetID()] = std::move(spk_manager);
}

const CKeyingMaterial& CWallet::GetEncryptionKey() const
{
    return vMasterKey;
}

bool CWallet::HasEncryptionKeys() const
{
    return !mapMasterKeys.empty();
}

void CWallet::ConnectScriptPubKeyManNotifiers()
{
    for (const auto& spk_man : GetActiveScriptPubKeyMans()) {
        spk_man->NotifyWatchonlyChanged.connect(NotifyWatchonlyChanged);
        spk_man->NotifyCanGetAddressesChanged.connect(NotifyCanGetAddressesChanged);
    }
}

void CWallet::LoadDescriptorScriptPubKeyMan(uint256 id, WalletDescriptor& desc)
{
    auto spk_manager = std::unique_ptr<ScriptPubKeyMan>(new DescriptorScriptPubKeyMan(*this, desc));
    m_spk_managers[id] = std::move(spk_manager);
}

void CWallet::SetupDescriptorScriptPubKeyMans()
{
    AssertLockHeld(cs_wallet);

    // Make a seed
    CKey seed_key;
    seed_key.MakeNewKey(true);
    CPubKey seed = seed_key.GetPubKey();
    assert(seed_key.VerifyPubKey(seed));

    // Get the extended key
    CExtKey master_key;
    master_key.SetSeed(seed_key.begin(), seed_key.size());

    for (bool internal : {false, true}) {
        for (OutputType t : OUTPUT_TYPES) {
            auto spk_manager = std::unique_ptr<DescriptorScriptPubKeyMan>(new DescriptorScriptPubKeyMan(*this, internal));
            if (IsCrypted()) {
                if (IsLocked()) {
                    throw std::runtime_error(std::string(__func__) + ": Wallet is locked, cannot setup new descriptors");
                }
                if (!spk_manager->CheckDecryptionKey(vMasterKey) && !spk_manager->Encrypt(vMasterKey, nullptr)) {
                    throw std::runtime_error(std::string(__func__) + ": Could not encrypt new descriptors");
                }
            }
            spk_manager->SetupDescriptorGeneration(master_key, t);
            uint256 id = spk_manager->GetID();
            m_spk_managers[id] = std::move(spk_manager);
            AddActiveScriptPubKeyMan(id, t, internal);
        }
    }
}

void CWallet::AddActiveScriptPubKeyMan(uint256 id, OutputType type, bool internal)
{
    WalletBatch batch(GetDatabase());
    if (!batch.WriteActiveScriptPubKeyMan(static_cast<uint8_t>(type), id, internal)) {
        throw std::runtime_error(std::string(__func__) + ": writing active ScriptPubKeyMan id failed");
    }
    LoadActiveScriptPubKeyMan(id, type, internal);
}

void CWallet::LoadActiveScriptPubKeyMan(uint256 id, OutputType type, bool internal)
{
    WalletLogPrintf("Setting spkMan to active: id = %s, type = %d, internal = %d\n", id.ToString(), static_cast<int>(type), static_cast<int>(internal));
    auto& spk_mans = internal ? m_internal_spk_managers : m_external_spk_managers;
    auto spk_man = m_spk_managers.at(id).get();
    spk_man->SetInternal(internal);
    spk_mans[type] = spk_man;

    NotifyCanGetAddressesChanged();
}

bool CWallet::IsLegacy() const
{
    if (m_internal_spk_managers.count(OutputType::LEGACY) == 0) {
        return false;
    }
    auto spk_man = dynamic_cast<LegacyScriptPubKeyMan*>(m_internal_spk_managers.at(OutputType::LEGACY));
    return spk_man != nullptr;
}

DescriptorScriptPubKeyMan* CWallet::GetDescriptorScriptPubKeyMan(const WalletDescriptor& desc) const
{
    for (auto& spk_man_pair : m_spk_managers) {
        // Try to downcast to DescriptorScriptPubKeyMan then check if the descriptors match
        DescriptorScriptPubKeyMan* spk_manager = dynamic_cast<DescriptorScriptPubKeyMan*>(spk_man_pair.second.get());
        if (spk_manager != nullptr && spk_manager->HasWalletDescriptor(desc)) {
            return spk_manager;
        }
    }

    return nullptr;
}

ScriptPubKeyMan* CWallet::AddWalletDescriptor(WalletDescriptor& desc, const FlatSigningProvider& signing_provider, const std::string& label, bool internal)
{
    if (!IsWalletFlagSet(WALLET_FLAG_DESCRIPTORS)) {
        WalletLogPrintf("Cannot add WalletDescriptor to a non-descriptor wallet\n");
        return nullptr;
    }

    LOCK(cs_wallet);
    auto new_spk_man = std::unique_ptr<DescriptorScriptPubKeyMan>(new DescriptorScriptPubKeyMan(*this, desc));

    // If we already have this descriptor, remove it from the maps but add the existing cache to desc
    auto old_spk_man = GetDescriptorScriptPubKeyMan(desc);
    if (old_spk_man) {
        WalletLogPrintf("Update existing descriptor: %s\n", desc.descriptor->ToString());

        {
            LOCK(old_spk_man->cs_desc_man);
            new_spk_man->SetCache(old_spk_man->GetWalletDescriptor().cache);
        }

        // Remove from maps of active spkMans
        auto old_spk_man_id = old_spk_man->GetID();
        for (bool internal : {false, true}) {
            for (OutputType t : OUTPUT_TYPES) {
                auto active_spk_man = GetScriptPubKeyMan(t, internal);
                if (active_spk_man && active_spk_man->GetID() == old_spk_man_id) {
                    if (internal) {
                        m_internal_spk_managers.erase(t);
                    } else {
                        m_external_spk_managers.erase(t);
                    }
                    break;
                }
            }
        }
        m_spk_managers.erase(old_spk_man_id);
    }

    // Add the private keys to the descriptor
    for (const auto& entry : signing_provider.keys) {
        const CKey& key = entry.second;
        new_spk_man->AddDescriptorKey(key, key.GetPubKey());
    }

    // Top up key pool, the manager will generate new scriptPubKeys internally
    if (!new_spk_man->TopUp()) {
        WalletLogPrintf("Could not top up scriptPubKeys\n");
        return nullptr;
    }

    // Apply the label if necessary
    // Note: we disable labels for ranged descriptors
    if (!desc.descriptor->IsRange()) {
        auto script_pub_keys = new_spk_man->GetScriptPubKeys();
        if (script_pub_keys.empty()) {
            WalletLogPrintf("Could not generate scriptPubKeys (cache is empty)\n");
            return nullptr;
        }

        CTxDestination dest;
        if (!internal && ExtractDestination(script_pub_keys.at(0), dest)) {
            SetAddressBook(dest, label, "receive");
        }
    }

    // Save the descriptor to memory
    auto ret = new_spk_man.get();
    m_spk_managers[new_spk_man->GetID()] = std::move(new_spk_man);

    // Save the descriptor to DB
    ret->WriteDescriptor();

    return ret;
}

boost::signals2::signal<void (const std::shared_ptr<CWallet>& wallet)> NotifyWalletAdded;<|MERGE_RESOLUTION|>--- conflicted
+++ resolved
@@ -4439,30 +4439,6 @@
 
             size_t ancestors, descendants;
             chain().getTransactionAncestry(output.tx->GetHash(), ancestors, descendants);
-<<<<<<< HEAD
-            const CScript *pscript = output.tx->tx->IsParticlVersion()
-                ? output.tx->tx->vpout[output.i]->GetPScriptPubKey() : &output.tx->tx->vout[output.i].scriptPubKey;
-            if (!single_coin && ExtractDestination(*pscript, dst)) {
-                auto it = gmap.find(dst);
-                if (it != gmap.end()) {
-                    // Limit output groups to no more than OUTPUT_GROUP_MAX_ENTRIES
-                    // number of entries, to protect against inadvertently creating
-                    // a too-large transaction when using -avoidpartialspends to
-                    // prevent breaking consensus or surprising users with a very
-                    // high amount of fees.
-                    if (it->second.m_outputs.size() >= OUTPUT_GROUP_MAX_ENTRIES) {
-                        groups.push_back(it->second);
-                        it->second = OutputGroup{};
-                        full_groups.insert(dst);
-                    }
-                    it->second.Insert(input_coin, output.nDepth, output.tx->IsFromMe(ISMINE_ALL), ancestors, descendants);
-                } else {
-                    gmap[dst].Insert(input_coin, output.nDepth, output.tx->IsFromMe(ISMINE_ALL), ancestors, descendants);
-                }
-            } else {
-                groups.emplace_back(input_coin, output.nDepth, output.tx->IsFromMe(ISMINE_ALL), ancestors, descendants);
-            }
-=======
             CInputCoin input_coin = output.GetInputCoin();
 
             // Make an OutputGroup containing just this output
@@ -4497,7 +4473,6 @@
         if (groups.size() == 0) {
             // No OutputGroups for this scriptPubKey yet, add one
             groups.emplace_back(effective_feerate, long_term_feerate);
->>>>>>> f72d80b0
         }
 
         // Get the last OutputGroup in the vector so that we can add the CInputCoin to it
