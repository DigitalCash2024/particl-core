--- conflicted
+++ resolved
@@ -2480,11 +2480,7 @@
     return DBErrors::LOAD_OK;
 }
 
-<<<<<<< HEAD
-bool CWallet::SetAddressBookWithDB(WalletBatch& batch, const CTxDestination& address, const std::string& strName, const std::string& strPurpose, bool fBech32)
-=======
-bool CWallet::SetAddressBookWithDB(WalletBatch& batch, const CTxDestination& address, const std::string& strName, const std::optional<AddressPurpose>& new_purpose)
->>>>>>> 19764dc1
+bool CWallet::SetAddressBookWithDB(WalletBatch& batch, const CTxDestination& address, const std::string& strName, const std::optional<AddressPurpose>& new_purpose, bool fBech32)
 {
     bool fUpdated = false;
     bool is_mine;
@@ -2503,29 +2499,16 @@
     }
     // In very old wallets, address purpose may not be recorded so we derive it from IsMine
     NotifyAddressBookChanged(address, strName, is_mine,
-<<<<<<< HEAD
-                             strPurpose, "", (fUpdated ? CT_UPDATED : CT_NEW) );
-    if (!strPurpose.empty() && !batch.WritePurpose(EncodeDestination(address), strPurpose))
-=======
-                             purpose.value_or(is_mine ? AddressPurpose::RECEIVE : AddressPurpose::SEND),
-                             (fUpdated ? CT_UPDATED : CT_NEW));
+                             purpose.value_or(is_mine ? AddressPurpose::RECEIVE : AddressPurpose::SEND), "", (fUpdated ? CT_UPDATED : CT_NEW) );
     if (new_purpose && !batch.WritePurpose(EncodeDestination(address), PurposeToString(*new_purpose)))
->>>>>>> 19764dc1
         return false;
     return batch.WriteName(EncodeDestination(address), strName);
 }
 
-<<<<<<< HEAD
-bool CWallet::SetAddressBook(const CTxDestination& address, const std::string& strName, const std::string& strPurpose, bool fBech32)
+bool CWallet::SetAddressBook(const CTxDestination& address, const std::string& strName, const std::optional<AddressPurpose>& purpose, bool fBech32)
 {
     WalletBatch batch(GetDatabase());
-    return SetAddressBookWithDB(batch, address, strName, strPurpose, fBech32);
-=======
-bool CWallet::SetAddressBook(const CTxDestination& address, const std::string& strName, const std::optional<AddressPurpose>& purpose)
-{
-    WalletBatch batch(GetDatabase());
-    return SetAddressBookWithDB(batch, address, strName, purpose);
->>>>>>> 19764dc1
+    return SetAddressBookWithDB(batch, address, strName, purpose, fBech32);
 }
 
 bool CWallet::DelAddressBook(const CTxDestination& address)
@@ -2549,11 +2532,7 @@
         m_address_book.erase(address);
     }
 
-<<<<<<< HEAD
-    NotifyAddressBookChanged(address, "", is_mine, "", "", CT_DELETED);
-=======
-    NotifyAddressBookChanged(address, "", /*is_mine=*/false, AddressPurpose::SEND, CT_DELETED);
->>>>>>> 19764dc1
+    NotifyAddressBookChanged(address, "", /*is_mine=*/false, AddressPurpose::SEND, "", CT_DELETED);
 
     batch.ErasePurpose(EncodeDestination(address));
     return batch.EraseName(EncodeDestination(address));
