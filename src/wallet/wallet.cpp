// Copyright (c) 2009-2010 Satoshi Nakamoto
// Copyright (c) 2009-2021 The Bitcoin Core developers
// Distributed under the MIT software license, see the accompanying
// file COPYING or http://www.opensource.org/licenses/mit-license.php.

#include <wallet/wallet.h>

#include <chain.h>
#include <consensus/amount.h>
#include <consensus/consensus.h>
#include <consensus/validation.h>
#include <external_signer.h>
#include <fs.h>
#include <interfaces/chain.h>
#include <interfaces/wallet.h>
#include <key.h>
#include <key_io.h>
#include <outputtype.h>
#include <policy/fees.h>
#include <policy/policy.h>
#include <primitives/block.h>
#include <primitives/transaction.h>
#include <psbt.h>
#include <script/descriptor.h>
#include <script/script.h>
#include <script/signingprovider.h>
#include <txmempool.h>
#include <util/bip32.h>
#include <util/check.h>
#include <util/error.h>
#include <util/fees.h>
#include <util/moneystr.h>
#include <util/rbf.h>
#include <util/string.h>
#include <util/translation.h>
#include <wallet/coincontrol.h>
#include <wallet/context.h>
#include <wallet/fees.h>
#include <wallet/external_signer_scriptpubkeyman.h>

#include <univalue.h>

#include <algorithm>
#include <assert.h>
#include <optional>

#include <wallet/hdwallet.h>

const uint256 ABANDON_HASH(uint256::ONE);

using interfaces::FoundBlock;

namespace wallet {
const std::map<uint64_t,std::string> WALLET_FLAG_CAVEATS{
    {WALLET_FLAG_AVOID_REUSE,
        "You need to rescan the blockchain in order to correctly mark used "
        "destinations in the past. Until this is done, some destinations may "
        "be considered unused, even if the opposite is the case."
    },
};

bool AddWalletSetting(interfaces::Chain& chain, const std::string& wallet_name)
{
    util::SettingsValue setting_value = chain.getRwSetting("wallet");
    if (!setting_value.isArray()) setting_value.setArray();
    for (const util::SettingsValue& value : setting_value.getValues()) {
        if (value.isStr() && value.get_str() == wallet_name) return true;
    }
    setting_value.push_back(wallet_name);
    return chain.updateRwSetting("wallet", setting_value);
}

bool RemoveWalletSetting(interfaces::Chain& chain, const std::string& wallet_name)
{
    util::SettingsValue setting_value = chain.getRwSetting("wallet");
    if (!setting_value.isArray()) return true;
    util::SettingsValue new_value(util::SettingsValue::VARR);
    for (const util::SettingsValue& value : setting_value.getValues()) {
        if (!value.isStr() || value.get_str() != wallet_name) new_value.push_back(value);
    }
    if (new_value.size() == setting_value.size()) return true;
    return chain.updateRwSetting("wallet", new_value);
}

static void UpdateWalletSetting(interfaces::Chain& chain,
                                const std::string& wallet_name,
                                std::optional<bool> load_on_startup,
                                std::vector<bilingual_str>& warnings)
{
    if (!load_on_startup) return;
    if (load_on_startup.value() && !AddWalletSetting(chain, wallet_name)) {
        warnings.emplace_back(Untranslated("Wallet load on startup setting could not be updated, so wallet may not be loaded next node startup."));
    } else if (!load_on_startup.value() && !RemoveWalletSetting(chain, wallet_name)) {
        warnings.emplace_back(Untranslated("Wallet load on startup setting could not be updated, so wallet may still be loaded next node startup."));
    }
}

/**
 * Refresh mempool status so the wallet is in an internally consistent state and
 * immediately knows the transaction's status: Whether it can be considered
 * trusted and is eligible to be abandoned ...
 */
void RefreshMempoolStatus(CWalletTx& tx, interfaces::Chain& chain)
{
    if (chain.isInMempool(tx.GetHash())) {
        tx.m_state = TxStateInMempool();
    } else if (tx.state<TxStateInMempool>()) {
        tx.m_state = TxStateInactive();
    }
}

bool AddWallet(WalletContext& context, const std::shared_ptr<CWallet>& wallet)
{
    LOCK(context.wallets_mutex);
    assert(wallet);
    std::vector<std::shared_ptr<CWallet>>::const_iterator i = std::find(context.wallets.begin(), context.wallets.end(), wallet);
    if (i != context.wallets.end()) return false;
    context.wallets.push_back(wallet);
    wallet->ConnectScriptPubKeyManNotifiers();
    wallet->NotifyCanGetAddressesChanged();
    NotifyWalletAdded(wallet);
    return true;
}

bool RemoveWallet(WalletContext& context, const std::shared_ptr<CWallet>& wallet, std::optional<bool> load_on_start, std::vector<bilingual_str>& warnings)
{
    assert(wallet);

    interfaces::Chain& chain = wallet->chain();
    std::string name = wallet->GetName();

    // Unregister with the validation interface which also drops shared ponters.
    wallet->m_chain_notifications_handler.reset();
    LOCK(context.wallets_mutex);
    std::vector<std::shared_ptr<CWallet>>::iterator i = std::find(context.wallets.begin(), context.wallets.end(), wallet);
    if (i == context.wallets.end()) return false;
    context.wallets.erase(i);

    // Write the wallet setting
    UpdateWalletSetting(chain, name, load_on_start, warnings);

    return true;
}

bool RemoveWallet(WalletContext& context, const std::shared_ptr<CWallet>& wallet, std::optional<bool> load_on_start)
{
    std::vector<bilingual_str> warnings;
    return RemoveWallet(context, wallet, load_on_start, warnings);
}

std::vector<std::shared_ptr<CWallet>> GetWallets(WalletContext& context)
{
    LOCK(context.wallets_mutex);
    return context.wallets;
}

std::shared_ptr<CWallet> GetWallet(WalletContext& context, const std::string& name)
{
    LOCK(context.wallets_mutex);
    for (const std::shared_ptr<CWallet>& wallet : context.wallets) {
        if (wallet->GetName() == name) return wallet;
    }
    return nullptr;
}

std::unique_ptr<interfaces::Handler> HandleLoadWallet(WalletContext& context, LoadWalletFn load_wallet)
{
    LOCK(context.wallets_mutex);
    auto it = context.wallet_load_fns.emplace(context.wallet_load_fns.end(), std::move(load_wallet));
    return interfaces::MakeHandler([&context, it] { LOCK(context.wallets_mutex); context.wallet_load_fns.erase(it); });
}

void NotifyWalletLoaded(WalletContext& context, const std::shared_ptr<CWallet>& wallet)
{
    LOCK(context.wallets_mutex);
    for (auto& load_wallet : context.wallet_load_fns) {
        load_wallet(interfaces::MakeWallet(context, wallet));
    }
}

static Mutex g_loading_wallet_mutex;
static Mutex g_wallet_release_mutex;
static std::condition_variable g_wallet_release_cv;
static std::set<std::string> g_loading_wallet_set GUARDED_BY(g_loading_wallet_mutex);
static std::set<std::string> g_unloading_wallet_set GUARDED_BY(g_wallet_release_mutex);

// Custom deleter for shared_ptr<CWallet>.
static void ReleaseWallet(CWallet* wallet)
{
    const std::string name = wallet->GetName();
    wallet->WalletLogPrintf("Releasing wallet\n");
    wallet->Flush();
    delete wallet;
    // Wallet is now released, notify UnloadWallet, if any.
    {
        LOCK(g_wallet_release_mutex);
        if (g_unloading_wallet_set.erase(name) == 0) {
            // UnloadWallet was not called for this wallet, all done.
            return;
        }
    }
    g_wallet_release_cv.notify_all();
}

void UnloadWallet(std::shared_ptr<CWallet>&& wallet)
{
    // Mark wallet for unloading.
    const std::string name = wallet->GetName();
    {
        LOCK(g_wallet_release_mutex);
        auto it = g_unloading_wallet_set.insert(name);
        assert(it.second);
    }
    // The wallet can be in use so it's not possible to explicitly unload here.
    // Notify the unload intent so that all remaining shared pointers are
    // released.
    wallet->NotifyUnload();

    // Time to ditch our shared_ptr and wait for ReleaseWallet call.
    wallet.reset();
    {
        WAIT_LOCK(g_wallet_release_mutex, lock);
        while (g_unloading_wallet_set.count(name) == 1) {
            g_wallet_release_cv.wait(lock);
        }
    }
}

namespace {
std::shared_ptr<CWallet> LoadWalletInternal(WalletContext& context, const std::string& name, std::optional<bool> load_on_start, const DatabaseOptions& options, DatabaseStatus& status, bilingual_str& error, std::vector<bilingual_str>& warnings)
{
    try {
        std::unique_ptr<WalletDatabase> database = MakeWalletDatabase(name, options, status, error);
        if (!database) {
            error = Untranslated("Wallet file verification failed.") + Untranslated(" ") + error;
            return nullptr;
        }

        context.chain->initMessage(_("Loading wallet…").translated);
        const std::shared_ptr<CWallet> wallet = CWallet::Create(context, name, std::move(database), options.create_flags, error, warnings);
        if (!wallet) {
            error = Untranslated("Wallet loading failed.") + Untranslated(" ") + error;
            status = DatabaseStatus::FAILED_LOAD;
            return nullptr;
        }

        NotifyWalletLoaded(context, wallet);
        AddWallet(context, wallet);
        wallet->postInitProcess();

        // Write the wallet setting
        UpdateWalletSetting(*context.chain, name, load_on_start, warnings);

        if (wallet->IsParticlWallet()) {
            RestartStakingThreads(context, *context.chain->getChainman());
        }

        return wallet;
    } catch (const std::runtime_error& e) {
        error = Untranslated(e.what());
        status = DatabaseStatus::FAILED_LOAD;
        return nullptr;
    }
}
} // namespace

std::shared_ptr<CWallet> LoadWallet(WalletContext& context, const std::string& name, std::optional<bool> load_on_start, const DatabaseOptions& options, DatabaseStatus& status, bilingual_str& error, std::vector<bilingual_str>& warnings)
{
    auto result = WITH_LOCK(g_loading_wallet_mutex, return g_loading_wallet_set.insert(name));
    if (!result.second) {
        error = Untranslated("Wallet already loading.");
        status = DatabaseStatus::FAILED_LOAD;
        return nullptr;
    }
    auto wallet = LoadWalletInternal(context, name, load_on_start, options, status, error, warnings);
    WITH_LOCK(g_loading_wallet_mutex, g_loading_wallet_set.erase(result.first));
    return wallet;
}

std::shared_ptr<CWallet> CreateWallet(WalletContext& context, const std::string& name, std::optional<bool> load_on_start, DatabaseOptions& options, DatabaseStatus& status, bilingual_str& error, std::vector<bilingual_str>& warnings)
{
    uint64_t wallet_creation_flags = options.create_flags;
    const SecureString& passphrase = options.create_passphrase;

    if (wallet_creation_flags & WALLET_FLAG_DESCRIPTORS) options.require_format = DatabaseFormat::SQLITE;

    // Indicate that the wallet is actually supposed to be blank and not just blank to make it encrypted
    bool create_blank = (wallet_creation_flags & WALLET_FLAG_BLANK_WALLET);

    // Born encrypted wallets need to be created blank first.
    if (!passphrase.empty()) {
        wallet_creation_flags |= WALLET_FLAG_BLANK_WALLET;
    }

    // Private keys must be disabled for an external signer wallet
    if ((wallet_creation_flags & WALLET_FLAG_EXTERNAL_SIGNER) && !(wallet_creation_flags & WALLET_FLAG_DISABLE_PRIVATE_KEYS)) {
        error = Untranslated("Private keys must be disabled when using an external signer");
        status = DatabaseStatus::FAILED_CREATE;
        return nullptr;
    }

    // Descriptor support must be enabled for an external signer wallet
    if ((wallet_creation_flags & WALLET_FLAG_EXTERNAL_SIGNER) && !(wallet_creation_flags & WALLET_FLAG_DESCRIPTORS)) {
        error = Untranslated("Descriptor support must be enabled when using an external signer");
        status = DatabaseStatus::FAILED_CREATE;
        return nullptr;
    }

    // Do not allow a passphrase when private keys are disabled
    if (!passphrase.empty() && (wallet_creation_flags & WALLET_FLAG_DISABLE_PRIVATE_KEYS)) {
        error = Untranslated("Passphrase provided but private keys are disabled. A passphrase is only used to encrypt private keys, so cannot be used for wallets with private keys disabled.");
        status = DatabaseStatus::FAILED_CREATE;
        return nullptr;
    }

    // Wallet::Verify will check if we're trying to create a wallet with a duplicate name.
    std::unique_ptr<WalletDatabase> database = MakeWalletDatabase(name, options, status, error);
    if (!database) {
        error = Untranslated("Wallet file verification failed.") + Untranslated(" ") + error;
        status = DatabaseStatus::FAILED_VERIFY;
        return nullptr;
    }

    // Make the wallet
    context.chain->initMessage(_("Loading wallet…").translated);
    const std::shared_ptr<CWallet> wallet = CWallet::Create(context, name, std::move(database), wallet_creation_flags, error, warnings);
    if (!wallet) {
        error = Untranslated("Wallet creation failed.") + Untranslated(" ") + error;
        status = DatabaseStatus::FAILED_CREATE;
        return nullptr;
    }

    // Encrypt the wallet
    if (!passphrase.empty() && !(wallet_creation_flags & WALLET_FLAG_DISABLE_PRIVATE_KEYS)) {
        if (!wallet->EncryptWallet(passphrase)) {
            error = Untranslated("Error: Wallet created but failed to encrypt.");
            status = DatabaseStatus::FAILED_ENCRYPT;
            return nullptr;
        }
        if (!create_blank) {
            // Unlock the wallet
            if (!wallet->Unlock(passphrase)) {
                error = Untranslated("Error: Wallet was encrypted but could not be unlocked");
                status = DatabaseStatus::FAILED_ENCRYPT;
                return nullptr;
            }

            // Set a seed for the wallet
            if (wallet->IsParticlWallet()) {
                if (0 != GetParticlWallet(wallet.get())->MakeDefaultAccount()) {
                    error = Untranslated("Error: MakeDefaultAccount failed");
                    return nullptr;
                }
            } else {
                LOCK(wallet->cs_wallet);
                if (wallet->IsWalletFlagSet(WALLET_FLAG_DESCRIPTORS)) {
                    wallet->SetupDescriptorScriptPubKeyMans();
                } else {
                    for (auto spk_man : wallet->GetActiveScriptPubKeyMans()) {
                        if (!spk_man->SetupGeneration()) {
                            error = Untranslated("Unable to generate initial keys");
                            status = DatabaseStatus::FAILED_CREATE;
                            return nullptr;
                        }
                    }
                }
            }

            // Relock the wallet
            wallet->Lock();
        }
    }

    NotifyWalletLoaded(context, wallet);
    AddWallet(context, wallet);
    wallet->postInitProcess();

    // Write the wallet settings
    UpdateWalletSetting(*context.chain, name, load_on_start, warnings);

    // Legacy wallets are being deprecated, warn if a newly created wallet is legacy
    if (!(wallet_creation_flags & WALLET_FLAG_DESCRIPTORS)) {
        warnings.push_back(_("Wallet created successfully. The legacy wallet type is being deprecated and support for creating and opening legacy wallets will be removed in the future."));
    }

    if (wallet->IsParticlWallet()) {
        RestartStakingThreads(context, *context.chain->getChainman());
    }

    status = DatabaseStatus::SUCCESS;
    return wallet;
}

std::shared_ptr<CWallet> RestoreWallet(WalletContext& context, const fs::path& backup_file, const std::string& wallet_name, std::optional<bool> load_on_start, DatabaseStatus& status, bilingual_str& error, std::vector<bilingual_str>& warnings)
{
    DatabaseOptions options;
    ReadDatabaseArgs(*context.args, options);
    options.require_existing = true;

    if (!fs::exists(backup_file)) {
        error = Untranslated("Backup file does not exist");
        status = DatabaseStatus::FAILED_INVALID_BACKUP_FILE;
        return nullptr;
    }

    const fs::path wallet_path = fsbridge::AbsPathJoin(GetWalletDir(), fs::u8path(wallet_name));

    if (fs::exists(wallet_path) || !TryCreateDirectories(wallet_path)) {
        error = Untranslated(strprintf("Failed to create database path '%s'. Database already exists.", fs::PathToString(wallet_path)));
        status = DatabaseStatus::FAILED_ALREADY_EXISTS;
        return nullptr;
    }

    auto wallet_file = wallet_path / "wallet.dat";
    fs::copy_file(backup_file, wallet_file, fs::copy_options::none);

    auto wallet = LoadWallet(context, wallet_name, load_on_start, options, status, error, warnings);

    if (!wallet) {
        fs::remove(wallet_file);
        fs::remove(wallet_path);
    }

    return wallet;
}

/** @defgroup mapWallet
 *
 * @{
 */

const CWalletTx* CWallet::GetWalletTx(const uint256& hash) const
{
    AssertLockHeld(cs_wallet);
    std::map<uint256, CWalletTx>::const_iterator it = mapWallet.find(hash);
    if (it == mapWallet.end())
        return nullptr;
    return &(it->second);
}

void CWallet::UpgradeKeyMetadata()
{
    if (IsLocked() || IsWalletFlagSet(WALLET_FLAG_KEY_ORIGIN_METADATA)) {
        return;
    }

    auto spk_man = GetLegacyScriptPubKeyMan();
    if (!spk_man) {
        return;
    }

    spk_man->UpgradeKeyMetadata();
    SetWalletFlag(WALLET_FLAG_KEY_ORIGIN_METADATA);
}

void CWallet::UpgradeDescriptorCache()
{
    if (!IsWalletFlagSet(WALLET_FLAG_DESCRIPTORS) || IsLocked() || IsWalletFlagSet(WALLET_FLAG_LAST_HARDENED_XPUB_CACHED)) {
        return;
    }

    for (ScriptPubKeyMan* spkm : GetAllScriptPubKeyMans()) {
        DescriptorScriptPubKeyMan* desc_spkm = dynamic_cast<DescriptorScriptPubKeyMan*>(spkm);
        desc_spkm->UpgradeDescriptorCache();
    }
    SetWalletFlag(WALLET_FLAG_LAST_HARDENED_XPUB_CACHED);
}

bool CWallet::Unlock(const SecureString& strWalletPassphrase, bool accept_no_keys)
{
    CCrypter crypter;
    CKeyingMaterial _vMasterKey;

    {
        LOCK(cs_wallet);
        for (const MasterKeyMap::value_type& pMasterKey : mapMasterKeys)
        {
            if(!crypter.SetKeyFromPassphrase(strWalletPassphrase, pMasterKey.second.vchSalt, pMasterKey.second.nDeriveIterations, pMasterKey.second.nDerivationMethod))
                return false;
            if (!crypter.Decrypt(pMasterKey.second.vchCryptedKey, _vMasterKey))
                continue; // try another master key
            if (Unlock(_vMasterKey, accept_no_keys)) {
                // Now that we've unlocked, upgrade the key metadata
                UpgradeKeyMetadata();
                // Now that we've unlocked, upgrade the descriptor cache
                UpgradeDescriptorCache();
                return true;
            }
        }
    }
    return false;
}

bool CWallet::ChangeWalletPassphrase(const SecureString& strOldWalletPassphrase, const SecureString& strNewWalletPassphrase)
{
    bool fWasLocked = IsLocked();

    {
        LOCK(cs_wallet);
        Lock();

        CCrypter crypter;
        CKeyingMaterial _vMasterKey;
        for (MasterKeyMap::value_type& pMasterKey : mapMasterKeys)
        {
            if(!crypter.SetKeyFromPassphrase(strOldWalletPassphrase, pMasterKey.second.vchSalt, pMasterKey.second.nDeriveIterations, pMasterKey.second.nDerivationMethod))
                return false;
            if (!crypter.Decrypt(pMasterKey.second.vchCryptedKey, _vMasterKey))
                return false;
            if (0 == ExtKeyUnlock(_vMasterKey)
                && Unlock(_vMasterKey, true))
            {
                int64_t nStartTime = GetTimeMillis();
                crypter.SetKeyFromPassphrase(strNewWalletPassphrase, pMasterKey.second.vchSalt, pMasterKey.second.nDeriveIterations, pMasterKey.second.nDerivationMethod);
                pMasterKey.second.nDeriveIterations = static_cast<unsigned int>(pMasterKey.second.nDeriveIterations * (100 / ((double)(GetTimeMillis() - nStartTime))));

                nStartTime = GetTimeMillis();
                crypter.SetKeyFromPassphrase(strNewWalletPassphrase, pMasterKey.second.vchSalt, pMasterKey.second.nDeriveIterations, pMasterKey.second.nDerivationMethod);
                pMasterKey.second.nDeriveIterations = (pMasterKey.second.nDeriveIterations + static_cast<unsigned int>(pMasterKey.second.nDeriveIterations * 100 / ((double)(GetTimeMillis() - nStartTime)))) / 2;

                if (pMasterKey.second.nDeriveIterations < 25000)
                    pMasterKey.second.nDeriveIterations = 25000;

                WalletLogPrintf("Wallet passphrase changed to an nDeriveIterations of %i\n", pMasterKey.second.nDeriveIterations);

                if (!crypter.SetKeyFromPassphrase(strNewWalletPassphrase, pMasterKey.second.vchSalt, pMasterKey.second.nDeriveIterations, pMasterKey.second.nDerivationMethod))
                    return false;
                if (!crypter.Encrypt(_vMasterKey, pMasterKey.second.vchCryptedKey))
                    return false;
                WalletBatch(GetDatabase()).WriteMasterKey(pMasterKey.first, pMasterKey.second);
                if (fWasLocked)
                    Lock();
                return true;
            }
        }
    }

    return false;
}

void CWallet::chainStateFlushed(const CBlockLocator& loc)
{
    // Don't update the best block until the chain is attached so that in case of a shutdown,
    // the rescan will be restarted at next startup.
    if (m_attaching_chain) {
        return;
    }
    WalletBatch batch(GetDatabase());
    batch.WriteBestBlock(loc);
}

void CWallet::SetMinVersion(enum WalletFeature nVersion, WalletBatch* batch_in)
{
    LOCK(cs_wallet);
    if (nWalletVersion >= nVersion)
        return;
    nWalletVersion = nVersion;

    {
        WalletBatch* batch = batch_in ? batch_in : new WalletBatch(GetDatabase());
        if (nWalletVersion > 40000)
            batch->WriteMinVersion(nWalletVersion);
        if (!batch_in)
            delete batch;
    }
}

std::set<uint256> CWallet::GetConflicts(const uint256& txid) const
{
    std::set<uint256> result;
    AssertLockHeld(cs_wallet);

    std::map<uint256, CWalletTx>::const_iterator it = mapWallet.find(txid);
    if (it == mapWallet.end())
        return result;
    const CWalletTx& wtx = it->second;

    std::pair<TxSpends::const_iterator, TxSpends::const_iterator> range;

    for (const CTxIn& txin : wtx.tx->vin)
    {
        if (mapTxSpends.count(txin.prevout) <= 1)
            continue;  // No conflict if zero or one spends
        range = mapTxSpends.equal_range(txin.prevout);
        for (TxSpends::const_iterator _it = range.first; _it != range.second; ++_it)
            result.insert(_it->second);
    }
    return result;
}

bool CWallet::HasWalletSpend(const uint256& txid) const
{
    AssertLockHeld(cs_wallet);
    auto iter = mapTxSpends.lower_bound(COutPoint(txid, 0));
    return (iter != mapTxSpends.end() && iter->first.hash == txid);
}

void CWallet::Flush()
{
    GetDatabase().Flush();
}

void CWallet::Close()
{
    GetDatabase().Close();
}

void CWallet::SyncMetaData(std::pair<TxSpends::iterator, TxSpends::iterator> range)
{
    // We want all the wallet transactions in range to have the same metadata as
    // the oldest (smallest nOrderPos).
    // So: find smallest nOrderPos:

    int nMinOrderPos = std::numeric_limits<int>::max();
    const CWalletTx* copyFrom = nullptr;
    for (TxSpends::iterator it = range.first; it != range.second; ++it) {
        const CWalletTx* wtx = &mapWallet.at(it->second);
        if (wtx->nOrderPos < nMinOrderPos) {
            nMinOrderPos = wtx->nOrderPos;
            copyFrom = wtx;
        }
    }

    if (!copyFrom) {
        return;
    }

    // Now copy data from copyFrom to rest:
    for (TxSpends::iterator it = range.first; it != range.second; ++it)
    {
        const uint256& hash = it->second;
        CWalletTx* copyTo = &mapWallet.at(hash);
        if (copyFrom == copyTo) continue;
        assert(copyFrom && "Oldest wallet transaction in range assumed to have been found.");
        if (!copyFrom->IsEquivalentTo(*copyTo)) continue;
        copyTo->mapValue = copyFrom->mapValue;
        copyTo->vOrderForm = copyFrom->vOrderForm;
        // fTimeReceivedIsTxTime not copied on purpose
        // nTimeReceived not copied on purpose
        copyTo->nTimeSmart = copyFrom->nTimeSmart;
        copyTo->fFromMe = copyFrom->fFromMe;
        // nOrderPos not copied on purpose
        // cached members not copied on purpose
    }
}

/**
 * Outpoint is spent if any non-conflicted transaction
 * spends it:
 */
bool CWallet::IsSpent(const uint256& hash, unsigned int n) const
{
    const COutPoint outpoint(hash, n);
    std::pair<TxSpends::const_iterator, TxSpends::const_iterator> range;
    range = mapTxSpends.equal_range(outpoint);

    for (TxSpends::const_iterator it = range.first; it != range.second; ++it)
    {
        const uint256& wtxid = it->second;
        std::map<uint256, CWalletTx>::const_iterator mit = mapWallet.find(wtxid);
        if (mit != mapWallet.end()) {
            int depth = GetTxDepthInMainChain(mit->second);
            if (depth > 0  || (depth == 0 && !mit->second.isAbandoned()))
                return true; // Spent
        }
    }
    return false;
}

void CWallet::AddToSpends(const COutPoint& outpoint, const uint256& wtxid, WalletBatch* batch)
{
    mapTxSpends.insert(std::make_pair(outpoint, wtxid));

    if (batch) {
        UnlockCoin(outpoint, batch);
    } else {
        WalletBatch temp_batch(GetDatabase());
        UnlockCoin(outpoint, &temp_batch);
    }

    std::pair<TxSpends::iterator, TxSpends::iterator> range;
    range = mapTxSpends.equal_range(outpoint);
    SyncMetaData(range);
}


void CWallet::AddToSpends(const uint256& wtxid, WalletBatch* batch)
{
    auto it = mapWallet.find(wtxid);
    assert(it != mapWallet.end());
    const CWalletTx& thisTx = it->second;
    if (thisTx.IsCoinBase()) // Coinbases don't spend anything!
        return;

    for (const CTxIn& txin : thisTx.tx->vin)
        AddToSpends(txin.prevout, wtxid, batch);
}

bool CWallet::EncryptWallet(const SecureString& strWalletPassphrase)
{
    if (IsCrypted())
        return false;

    CKeyingMaterial _vMasterKey;

    _vMasterKey.resize(WALLET_CRYPTO_KEY_SIZE);
    GetStrongRandBytes(_vMasterKey);

    CMasterKey kMasterKey;

    kMasterKey.vchSalt.resize(WALLET_CRYPTO_SALT_SIZE);
    GetStrongRandBytes(kMasterKey.vchSalt);

    CCrypter crypter;
    int64_t nStartTime = GetTimeMillis();
    crypter.SetKeyFromPassphrase(strWalletPassphrase, kMasterKey.vchSalt, 25000, kMasterKey.nDerivationMethod);
    kMasterKey.nDeriveIterations = static_cast<unsigned int>(2500000 / ((double)(GetTimeMillis() - nStartTime)));

    nStartTime = GetTimeMillis();
    crypter.SetKeyFromPassphrase(strWalletPassphrase, kMasterKey.vchSalt, kMasterKey.nDeriveIterations, kMasterKey.nDerivationMethod);
    kMasterKey.nDeriveIterations = (kMasterKey.nDeriveIterations + static_cast<unsigned int>(kMasterKey.nDeriveIterations * 100 / ((double)(GetTimeMillis() - nStartTime)))) / 2;

    if (kMasterKey.nDeriveIterations < 25000)
        kMasterKey.nDeriveIterations = 25000;

    WalletLogPrintf("Encrypting Wallet with an nDeriveIterations of %i\n", kMasterKey.nDeriveIterations);

    if (!crypter.SetKeyFromPassphrase(strWalletPassphrase, kMasterKey.vchSalt, kMasterKey.nDeriveIterations, kMasterKey.nDerivationMethod))
        return false;
    if (!crypter.Encrypt(_vMasterKey, kMasterKey.vchCryptedKey))
        return false;

    {
        LOCK(cs_wallet);
        mapMasterKeys[++nMasterKeyMaxID] = kMasterKey;
        WalletBatch* encrypted_batch = new WalletBatch(GetDatabase());
        if (!encrypted_batch->TxnBegin()) {
            delete encrypted_batch;
            encrypted_batch = nullptr;
            return false;
        }
        encrypted_batch->WriteMasterKey(nMasterKeyMaxID, kMasterKey);

        for (const auto& spk_man_pair : m_spk_managers) {
            auto spk_man = spk_man_pair.second.get();
            if (!spk_man->Encrypt(_vMasterKey, encrypted_batch)) {
                encrypted_batch->TxnAbort();
                delete encrypted_batch;
                encrypted_batch = nullptr;
                // We now probably have half of our keys encrypted in memory, and half not...
                // die and let the user reload the unencrypted wallet.
                assert(false);
            }
        }

        // Encryption was introduced in version 0.4.0
        SetMinVersion(FEATURE_WALLETCRYPT, encrypted_batch);

        if (!encrypted_batch->TxnCommit()) {
            delete encrypted_batch;
            encrypted_batch = nullptr;
            // We now have keys encrypted in memory, but not on disk...
            // die to avoid confusion and let the user reload the unencrypted wallet.
            assert(false);
        }

        delete encrypted_batch;
        encrypted_batch = nullptr;

        Lock();
        Unlock(strWalletPassphrase);

        // If we are using descriptors, make new descriptors with a new seed
        if (IsWalletFlagSet(WALLET_FLAG_DESCRIPTORS) && !IsWalletFlagSet(WALLET_FLAG_BLANK_WALLET)) {
            SetupDescriptorScriptPubKeyMans();
        } else if (auto spk_man = GetLegacyScriptPubKeyMan()) {
            // if we are using HD, replace the HD seed with a new one
            if (spk_man->IsHDEnabled()) {
                if (!spk_man->SetupGeneration(true)) {
                    return false;
                }
            }
        }
        Lock();

        // Need to completely rewrite the wallet file; if we don't, bdb might keep
        // bits of the unencrypted private key in slack space in the database file.
        GetDatabase().Rewrite();

        // BDB seems to have a bad habit of writing old data into
        // slack space in .dat files; that is bad if the old data is
        // unencrypted private keys. So:
        GetDatabase().ReloadDbEnv();

    }
    NotifyStatusChanged(this);

    return true;
}

DBErrors CWallet::ReorderTransactions()
{
    LOCK(cs_wallet);
    WalletBatch batch(GetDatabase());

    // Old wallets didn't have any defined order for transactions
    // Probably a bad idea to change the output of this

    // First: get all CWalletTx into a sorted-by-time multimap.
    typedef std::multimap<int64_t, CWalletTx*> TxItems;
    TxItems txByTime;

    for (auto& entry : mapWallet)
    {
        CWalletTx* wtx = &entry.second;
        txByTime.insert(std::make_pair(wtx->nTimeReceived, wtx));
    }

    nOrderPosNext = 0;
    std::vector<int64_t> nOrderPosOffsets;
    for (TxItems::iterator it = txByTime.begin(); it != txByTime.end(); ++it)
    {
        CWalletTx *const pwtx = (*it).second;
        int64_t& nOrderPos = pwtx->nOrderPos;

        if (nOrderPos == -1)
        {
            nOrderPos = nOrderPosNext++;
            nOrderPosOffsets.push_back(nOrderPos);

            if (!batch.WriteTx(*pwtx))
                return DBErrors::LOAD_FAIL;
        }
        else
        {
            int64_t nOrderPosOff = 0;
            for (const int64_t& nOffsetStart : nOrderPosOffsets)
            {
                if (nOrderPos >= nOffsetStart)
                    ++nOrderPosOff;
            }
            nOrderPos += nOrderPosOff;
            nOrderPosNext = std::max(nOrderPosNext, nOrderPos + 1);

            if (!nOrderPosOff)
                continue;

            // Since we're changing the order, write it back
            if (!batch.WriteTx(*pwtx))
                return DBErrors::LOAD_FAIL;
        }
    }
    batch.WriteOrderPosNext(nOrderPosNext);

    return DBErrors::LOAD_OK;
}

int64_t CWallet::IncOrderPosNext(WalletBatch* batch)
{
    AssertLockHeld(cs_wallet);
    int64_t nRet = nOrderPosNext++;
    if (batch) {
        batch->WriteOrderPosNext(nOrderPosNext);
    } else {
        WalletBatch(GetDatabase()).WriteOrderPosNext(nOrderPosNext);
    }
    return nRet;
}

void CWallet::MarkDirty()
{
    {
        LOCK(cs_wallet);
        for (std::pair<const uint256, CWalletTx>& item : mapWallet)
            item.second.MarkDirty();
    }
}

bool CWallet::MarkReplaced(const uint256& originalHash, const uint256& newHash)
{
    LOCK(cs_wallet);

    auto mi = mapWallet.find(originalHash);

    // There is a bug if MarkReplaced is not called on an existing wallet transaction.
    assert(mi != mapWallet.end());

    CWalletTx& wtx = (*mi).second;

    // Ensure for now that we're not overwriting data
    assert(wtx.mapValue.count("replaced_by_txid") == 0);

    wtx.mapValue["replaced_by_txid"] = newHash.ToString();

    // Refresh mempool status without waiting for transactionRemovedFromMempool
    RefreshMempoolStatus(wtx, chain());

    WalletBatch batch(GetDatabase());

    bool success = true;
    if (!batch.WriteTx(wtx)) {
        WalletLogPrintf("%s: Updating batch tx %s failed\n", __func__, wtx.GetHash().ToString());
        success = false;
    }

    NotifyTransactionChanged(originalHash, CT_UPDATED);

    return success;
}

void CWallet::SetSpentKeyState(WalletBatch& batch, const uint256& hash, unsigned int n, bool used, std::set<CTxDestination>& tx_destinations)
{
    AssertLockHeld(cs_wallet);
    const CWalletTx* srctx = GetWalletTx(hash);
    if (!srctx) return;

    CTxDestination dst;
    if (ExtractDestination(srctx->tx->vout[n].scriptPubKey, dst)) {
        if (IsMine(dst)) {
            if (used != IsAddressUsed(dst)) {
                if (used) {
                    tx_destinations.insert(dst);
                }
                SetAddressUsed(batch, dst, used);
            }
        }
    }
}

bool CWallet::IsSpentKey(const uint256& hash, unsigned int n) const
{
    AssertLockHeld(cs_wallet);
    const CWalletTx* srctx = GetWalletTx(hash);
    if (srctx) {
        assert(srctx->tx->vout.size() > n);
        CTxDestination dest;
        if (!ExtractDestination(srctx->tx->vout[n].scriptPubKey, dest)) {
            return false;
        }
        if (IsAddressUsed(dest)) {
            return true;
        }
        if (IsLegacy()) {
            LegacyScriptPubKeyMan* spk_man = GetLegacyScriptPubKeyMan();
            assert(spk_man != nullptr);
            for (const auto& keyid : GetAffectedKeys(srctx->tx->vout[n].scriptPubKey, *spk_man)) {
                WitnessV0KeyHash wpkh_dest(keyid);
                if (IsAddressUsed(wpkh_dest)) {
                    return true;
                }
                ScriptHash sh_wpkh_dest(GetScriptForDestination(wpkh_dest));
                if (IsAddressUsed(sh_wpkh_dest)) {
                    return true;
                }
                PKHash pkh_dest(keyid);
                if (IsAddressUsed(pkh_dest)) {
                    return true;
                }
            }
        }
    }
    return false;
}

CWalletTx* CWallet::AddToWallet(CTransactionRef tx, const TxState& state, const UpdateWalletTxFn& update_wtx, bool fFlushOnClose, bool rescanning_old_block)
{
    LOCK(cs_wallet);

    WalletBatch batch(GetDatabase(), fFlushOnClose);

    uint256 hash = tx->GetHash();

    // Inserts only if not already there, returns tx inserted or tx found
    auto ret = mapWallet.emplace(std::piecewise_construct, std::forward_as_tuple(hash), std::forward_as_tuple(tx, state));
    CWalletTx& wtx = (*ret.first).second;
    bool fInsertedNew = ret.second;
    bool fUpdated = update_wtx && update_wtx(wtx, fInsertedNew);
    if (fInsertedNew) {
        wtx.nTimeReceived = GetTime();
        wtx.nOrderPos = IncOrderPosNext(&batch);
        wtx.m_it_wtxOrdered = wtxOrdered.insert(std::make_pair(wtx.nOrderPos, &wtx));
        wtx.nTimeSmart = ComputeTimeSmart(wtx, rescanning_old_block);
        AddToSpends(hash, &batch);
    }

    if (IsWalletFlagSet(WALLET_FLAG_AVOID_REUSE)
        && (!wtx.IsCoinStake() || !CachedTxIsFromMe(*this, wtx, ISMINE_ALL))) {
        // Mark used destinations
        std::set<CTxDestination> tx_destinations;

        for (const CTxIn& txin : tx->vin) {
            const COutPoint& op = txin.prevout;
            SetSpentKeyState(batch, op.hash, op.n, true, tx_destinations);
        }

        MarkDestinationsDirty(tx_destinations);
    }

    if (!fInsertedNew)
    {
        if (state.index() != wtx.m_state.index()) {
            wtx.m_state = state;
            fUpdated = true;
        } else {
            assert(TxStateSerializedIndex(wtx.m_state) == TxStateSerializedIndex(state));
            assert(TxStateSerializedBlockHash(wtx.m_state) == TxStateSerializedBlockHash(state));
        }
        // If we have a witness-stripped version of this transaction, and we
        // see a new version with a witness, then we must be upgrading a pre-segwit
        // wallet.  Store the new version of the transaction with the witness,
        // as the stripped-version must be invalid.
        // TODO: Store all versions of the transaction, instead of just one.
        if (tx->HasWitness() && !wtx.tx->HasWitness()) {
            wtx.SetTx(tx);
            fUpdated = true;
        }
    }

    //// debug print
    WalletLogPrintf("AddToWallet %s  %s%s\n", hash.ToString(), (fInsertedNew ? "new" : ""), (fUpdated ? "update" : ""));

    // Write to disk
    if (fInsertedNew || fUpdated)
        if (!batch.WriteTx(wtx))
            return nullptr;

    // Break debit/credit balance caches:
    wtx.MarkDirty();
    // Notify UI of new or updated transaction
    NotifyTransactionChanged(hash, fInsertedNew ? CT_NEW : CT_UPDATED);

#if HAVE_SYSTEM
    // notify an external script when a wallet transaction comes in or is updated
    std::string strCmd = m_args.GetArg("-walletnotify", "");

    if (!strCmd.empty())
    {
        ReplaceAll(strCmd, "%s", hash.GetHex());
        if (auto* conf = wtx.state<TxStateConfirmed>())
        {
            ReplaceAll(strCmd, "%b", conf->confirmed_block_hash.GetHex());
            ReplaceAll(strCmd, "%h", ToString(conf->confirmed_block_height));
        } else {
            ReplaceAll(strCmd, "%b", "unconfirmed");
            ReplaceAll(strCmd, "%h", "-1");
        }
#ifndef WIN32
        // Substituting the wallet name isn't currently supported on windows
        // because windows shell escaping has not been implemented yet:
        // https://github.com/bitcoin/bitcoin/pull/13339#issuecomment-537384875
        // A few ways it could be implemented in the future are described in:
        // https://github.com/bitcoin/bitcoin/pull/13339#issuecomment-461288094
        ReplaceAll(strCmd, "%w", ShellEscape(GetName()));
#endif
        std::thread t(runCommand, strCmd);
        t.detach(); // thread runs free
    }
#endif

    std::string sName = GetName();
    GetMainSignals().TransactionAddedToWallet(sName, wtx.tx);
    ClearCachedBalances();

    return &wtx;
}

bool CWallet::LoadToWallet(const uint256& hash, const UpdateWalletTxFn& fill_wtx)
{
    const auto& ins = mapWallet.emplace(std::piecewise_construct, std::forward_as_tuple(hash), std::forward_as_tuple(nullptr, TxStateInactive{}));
    CWalletTx& wtx = ins.first->second;
    if (!fill_wtx(wtx, ins.second)) {
        return false;
    }
    // If wallet doesn't have a chain (e.g when using bitcoin-wallet tool),
    // don't bother to update txn.
    if (HaveChain()) {
        bool active;
        auto lookup_block = [&](const uint256& hash, int& height, TxState& state) {
            // If tx block (or conflicting block) was reorged out of chain
            // while the wallet was shutdown, change tx status to UNCONFIRMED
            // and reset block height, hash, and index. ABANDONED tx don't have
            // associated blocks and don't need to be updated. The case where a
            // transaction was reorged out while online and then reconfirmed
            // while offline is covered by the rescan logic.
            if (!chain().findBlock(hash, FoundBlock().inActiveChain(active).height(height)) || !active) {
                state = TxStateInactive{};
            }
        };
        if (auto* conf = wtx.state<TxStateConfirmed>()) {
            lookup_block(conf->confirmed_block_hash, conf->confirmed_block_height, wtx.m_state);
        } else if (auto* conf = wtx.state<TxStateConflicted>()) {
            lookup_block(conf->conflicting_block_hash, conf->conflicting_block_height, wtx.m_state);
        }
    }
    if (/* insertion took place */ ins.second) {
        wtx.m_it_wtxOrdered = wtxOrdered.insert(std::make_pair(wtx.nOrderPos, &wtx));
    }
    AddToSpends(hash);
    for (const CTxIn& txin : wtx.tx->vin) {
        auto it = mapWallet.find(txin.prevout.hash);
        if (it != mapWallet.end()) {
            CWalletTx& prevtx = it->second;
            if (auto* prev = prevtx.state<TxStateConflicted>()) {
                MarkConflicted(prev->conflicting_block_hash, prev->conflicting_block_height, wtx.GetHash());
            }
        }
    }
    return true;
}

bool CWallet::AddToWalletIfInvolvingMe(const CTransactionRef& ptx, const SyncTxState& state, bool fUpdate, bool rescanning_old_block)
{
    const CTransaction& tx = *ptx;
    {
        AssertLockHeld(cs_wallet);

        if (auto* conf = std::get_if<TxStateConfirmed>(&state)) {
            for (const CTxIn& txin : tx.vin) {
                std::pair<TxSpends::const_iterator, TxSpends::const_iterator> range = mapTxSpends.equal_range(txin.prevout);
                while (range.first != range.second) {
                    if (range.first->second != tx.GetHash()) {
                        WalletLogPrintf("Transaction %s (in block %s) conflicts with wallet transaction %s (both spend %s:%i)\n", tx.GetHash().ToString(), conf->confirmed_block_hash.ToString(), range.first->second.ToString(), range.first->first.hash.ToString(), range.first->first.n);
                        MarkConflicted(conf->confirmed_block_hash, conf->confirmed_block_height, range.first->second);
                    }
                    range.first++;
                }
            }
        }

        bool fExisted = mapWallet.count(tx.GetHash()) != 0;
        if (fExisted && !fUpdate) return false;
        if (fExisted || IsMine(tx) || IsFromMe(tx))
        {
            /* Check if any keys in the wallet keypool that were supposed to be unused
             * have appeared in a new transaction. If so, remove those keys from the keypool.
             * This can happen when restoring an old wallet backup that does not contain
             * the mostly recently created transactions from newer versions of the wallet.
             */

            // loop though all outputs
            for (const CTxOut& txout: tx.vout) {
                for (const auto& spk_man : GetScriptPubKeyMans(txout.scriptPubKey)) {
                    for (auto &dest : spk_man->MarkUnusedAddresses(txout.scriptPubKey)) {
                        // If internal flag is not defined try to infer it from the ScriptPubKeyMan
                        if (!dest.internal.has_value()) {
                            dest.internal = IsInternalScriptPubKeyMan(spk_man);
                        }

                        // skip if can't determine whether it's a receiving address or not
                        if (!dest.internal.has_value()) continue;

                        // If this is a receiving address and it's not in the address book yet
                        // (e.g. it wasn't generated on this node or we're restoring from backup)
                        // add it to the address book for proper transaction accounting
                        if (!*dest.internal && !FindAddressBookEntry(dest.dest, /* allow_change= */ false)) {
                            SetAddressBook(dest.dest, "", "receive");
                        }
                    }
                }
            }

            // Block disconnection override an abandoned tx as unconfirmed
            // which means user may have to call abandontransaction again
            TxState tx_state = std::visit([](auto&& s) -> TxState { return s; }, state);
            return AddToWallet(MakeTransactionRef(tx), tx_state, /*update_wtx=*/nullptr, /*fFlushOnClose=*/false, rescanning_old_block);
        }
    }
    return false;
}

bool CWallet::TransactionCanBeAbandoned(const uint256& hashTx) const
{
    LOCK(cs_wallet);
    const CWalletTx* wtx = GetWalletTx(hashTx);
    return wtx && !wtx->isAbandoned() && GetTxDepthInMainChain(*wtx) == 0 && !wtx->InMempool();
}

void CWallet::MarkInputsDirty(const CTransactionRef& tx)
{
    for (const CTxIn& txin : tx->vin) {
        auto it = mapWallet.find(txin.prevout.hash);
        if (it != mapWallet.end()) {
            it->second.MarkDirty();
        }
    }
}

bool CWallet::AbandonTransaction(const uint256& hashTx)
{
    LOCK(cs_wallet);

    WalletBatch batch(GetDatabase());

    std::set<uint256> todo;
    std::set<uint256> done;

    // Can't mark abandoned if confirmed or in mempool
    auto it = mapWallet.find(hashTx);
    assert(it != mapWallet.end());
    const CWalletTx& origtx = it->second;
    if (GetTxDepthInMainChain(origtx) != 0 || origtx.InMempool()) {
        return false;
    }

    todo.insert(hashTx);

    while (!todo.empty()) {
        uint256 now = *todo.begin();
        todo.erase(now);
        done.insert(now);

        auto it = mapWallet.find(now);
        assert(it != mapWallet.end());
        CWalletTx& wtx = it->second;
        int currentconfirm = GetTxDepthInMainChain(wtx);
        // If the orig tx was not in block, none of its spends can be
        assert(currentconfirm <= 0);
        // if (currentconfirm < 0) {Tx and spends are already conflicted, no need to abandon}
        if (!wtx.isAbandoned()
            && currentconfirm == 0) {
            // If the orig tx was not in block/mempool, none of its spends can be in mempool
            assert(!wtx.InMempool());
            wtx.m_state = TxStateInactive{/*abandoned=*/true};
            wtx.MarkDirty();
            batch.WriteTx(wtx);
            NotifyTransactionChanged(wtx.GetHash(), CT_UPDATED);
            // Iterate over all its outputs, and mark transactions in the wallet that spend them abandoned too
            TxSpends::const_iterator iter = mapTxSpends.lower_bound(COutPoint(now, 0));
            while (iter != mapTxSpends.end() && iter->first.hash == now) {
                if (!done.count(iter->second)) {
                    todo.insert(iter->second);
                }
                iter++;
            }
            // If a transaction changes 'conflicted' state, that changes the balance
            // available of the outputs it spends. So force those to be recomputed
            MarkInputsDirty(wtx.tx);
        }
    }

    return true;
}

void CWallet::MarkConflicted(const uint256& hashBlock, int conflicting_height, const uint256& hashTx)
{
    LOCK(cs_wallet);

    int conflictconfirms = (m_last_block_processed_height - conflicting_height + 1) * -1;
    // If number of conflict confirms cannot be determined, this means
    // that the block is still unknown or not yet part of the main chain,
    // for example when loading the wallet during a reindex. Do nothing in that
    // case.
    if (conflictconfirms >= 0)
        return;

    // Do not flush the wallet here for performance reasons
    WalletBatch batch(GetDatabase(), false);

    std::set<uint256> todo;
    std::set<uint256> done;

    todo.insert(hashTx);

    while (!todo.empty()) {
        uint256 now = *todo.begin();
        todo.erase(now);
        done.insert(now);
        auto it = mapWallet.find(now);
        assert(it != mapWallet.end());
        CWalletTx& wtx = it->second;
        int currentconfirm = GetTxDepthInMainChain(wtx);
        if (conflictconfirms < currentconfirm) {
            // Block is 'more conflicted' than current confirm; update.
            // Mark transaction as conflicted with this block.
            wtx.m_state = TxStateConflicted{hashBlock, conflicting_height};
            wtx.MarkDirty();
            batch.WriteTx(wtx);
            // Iterate over all its outputs, and mark transactions in the wallet that spend them conflicted too
            TxSpends::const_iterator iter = mapTxSpends.lower_bound(COutPoint(now, 0));
            while (iter != mapTxSpends.end() && iter->first.hash == now) {
                 if (!done.count(iter->second)) {
                     todo.insert(iter->second);
                 }
                 iter++;
            }
            // If a transaction changes 'conflicted' state, that changes the balance
            // available of the outputs it spends. So force those to be recomputed
            MarkInputsDirty(wtx.tx);
        }
    }
}

void CWallet::SyncTransaction(const CTransactionRef& ptx, const SyncTxState& state, bool update_tx, bool rescanning_old_block)
{
    if (!AddToWalletIfInvolvingMe(ptx, state, update_tx, rescanning_old_block))
        return; // Not one of ours

    // If a transaction changes 'conflicted' state, that changes the balance
    // available of the outputs it spends. So force those to be
    // recomputed, also:
    MarkInputsDirty(ptx);
}

void CWallet::transactionAddedToMempool(const CTransactionRef& tx, uint64_t mempool_sequence) {
    LOCK(cs_wallet);
    SyncTransaction(tx, TxStateInMempool{});

    auto it = mapWallet.find(tx->GetHash());
    if (it != mapWallet.end()) {
        RefreshMempoolStatus(it->second, chain());
    }
}

void CWallet::transactionRemovedFromMempool(const CTransactionRef& tx, MemPoolRemovalReason reason, uint64_t mempool_sequence) {
    LOCK(cs_wallet);
    auto it = mapWallet.find(tx->GetHash());
    if (it != mapWallet.end()) {
        RefreshMempoolStatus(it->second, chain());
    }

    ClearCachedBalances();

    // Handle transactions that were removed from the mempool because they
    // conflict with transactions in a newly connected block.
    if (reason == MemPoolRemovalReason::CONFLICT) {
        // Trigger external -walletnotify notifications for these transactions.
        // Set Status::UNCONFIRMED instead of Status::CONFLICTED for a few reasons:
        //
        // 1. The transactionRemovedFromMempool callback does not currently
        //    provide the conflicting block's hash and height, and for backwards
        //    compatibility reasons it may not be not safe to store conflicted
        //    wallet transactions with a null block hash. See
        //    https://github.com/bitcoin/bitcoin/pull/18600#discussion_r420195993.
        // 2. For most of these transactions, the wallet's internal conflict
        //    detection in the blockConnected handler will subsequently call
        //    MarkConflicted and update them with CONFLICTED status anyway. This
        //    applies to any wallet transaction that has inputs spent in the
        //    block, or that has ancestors in the wallet with inputs spent by
        //    the block.
        // 3. Longstanding behavior since the sync implementation in
        //    https://github.com/bitcoin/bitcoin/pull/9371 and the prior sync
        //    implementation before that was to mark these transactions
        //    unconfirmed rather than conflicted.
        //
        // Nothing described above should be seen as an unchangeable requirement
        // when improving this code in the future. The wallet's heuristics for
        // distinguishing between conflicted and unconfirmed transactions are
        // imperfect, and could be improved in general, see
        // https://github.com/bitcoin-core/bitcoin-devwiki/wiki/Wallet-Transaction-Conflict-Tracking
        SyncTransaction(tx, TxStateInactive{});
    }
}

void CWallet::blockConnected(const CBlock& block, int height)
{
    const uint256& block_hash = block.GetHash();
    LOCK(cs_wallet);

    m_last_block_processed_height = height;
    m_last_block_processed = block_hash;
    for (size_t index = 0; index < block.vtx.size(); index++) {
        SyncTransaction(block.vtx[index], TxStateConfirmed{block_hash, height, static_cast<int>(index)});
        transactionRemovedFromMempool(block.vtx[index], MemPoolRemovalReason::BLOCK, 0 /* mempool_sequence */);
    }
    ClearCachedBalances();
}

void CWallet::blockDisconnected(const CBlock& block, int height)
{
    LOCK(cs_wallet);

    // At block disconnection, this will change an abandoned transaction to
    // be unconfirmed, whether or not the transaction is added back to the mempool.
    // User may have to call abandontransaction again. It may be addressed in the
    // future with a stickier abandoned state or even removing abandontransaction call.
    m_last_block_processed_height = height - 1;
    m_last_block_processed = block.hashPrevBlock;
    for (const CTransactionRef& ptx : block.vtx) {
        SyncTransaction(ptx, TxStateInactive{});
    }
    ClearCachedBalances();
}

void CWallet::updatedBlockTip()
{
    m_best_block_time = GetTime();
}

void CWallet::BlockUntilSyncedToCurrentChain() const {
    AssertLockNotHeld(cs_wallet);
    // Skip the queue-draining stuff if we know we're caught up with
    // chain().Tip(), otherwise put a callback in the validation interface queue and wait
    // for the queue to drain enough to execute it (indicating we are caught up
    // at least with the time we entered this function).
    uint256 last_block_hash = WITH_LOCK(cs_wallet, return m_last_block_processed);
    chain().waitForNotificationsIfTipChanged(last_block_hash);
}

// Note that this function doesn't distinguish between a 0-valued input,
// and a not-"is mine" (according to the filter) input.
CAmount CWallet::GetDebit(const CTxIn &txin, const isminefilter& filter) const
{
    {
        LOCK(cs_wallet);
        std::map<uint256, CWalletTx>::const_iterator mi = mapWallet.find(txin.prevout.hash);
        if (mi != mapWallet.end())
        {
            const CWalletTx& prev = (*mi).second;
            if (txin.prevout.n < prev.tx->vout.size())
                if (IsMine(prev.tx->vout[txin.prevout.n]) & filter)
                    return prev.tx->vout[txin.prevout.n].nValue;
        }
    }
    return 0;
}

isminetype CWallet::IsMine(const CTxOut& txout) const
{
    AssertLockHeld(cs_wallet);
    return IsMine(txout.scriptPubKey);
}

isminetype CWallet::IsMine(const CTxDestination& dest) const
{
    AssertLockHeld(cs_wallet);
    return IsMine(GetScriptForDestination(dest));
}

isminetype CWallet::IsMine(const CScript& script) const
{
    AssertLockHeld(cs_wallet);
    isminetype result = ISMINE_NO;
    for (const auto& spk_man_pair : m_spk_managers) {
        result = std::max(result, spk_man_pair.second->IsMine(script));
    }
    return result;
}

bool CWallet::IsMine(const CTransaction& tx) const
{
    AssertLockHeld(cs_wallet);
    for (const CTxOut& txout : tx.vout)
        if (IsMine(txout))
            return true;
    return false;
}

bool CWallet::IsFromMe(const CTransaction& tx) const
{
    return (GetDebit(tx, ISMINE_ALL) > 0);
}

CAmount CWallet::GetDebit(const CTransaction& tx, const isminefilter& filter) const
{
    CAmount nDebit = 0;
    for (const CTxIn& txin : tx.vin)
    {
        nDebit += GetDebit(txin, filter);
        if (!MoneyRange(nDebit))
            throw std::runtime_error(std::string(__func__) + ": value out of range");
    }
    return nDebit;
}

bool CWallet::IsHDEnabled() const
{
    // All Active ScriptPubKeyMans must be HD for this to be true
    bool result = false;
    for (const auto& spk_man : GetActiveScriptPubKeyMans()) {
        if (!spk_man->IsHDEnabled()) return false;
        result = true;
    }
    return result;
}

bool CWallet::CanGetAddresses(bool internal) const
{
    LOCK(cs_wallet);
    if (m_spk_managers.empty()) return false;
    for (OutputType t : OUTPUT_TYPES) {
        auto spk_man = GetScriptPubKeyMan(t, internal);
        if (spk_man && spk_man->CanGetAddresses(internal)) {
            return true;
        }
    }
    return false;
}

void CWallet::SetWalletFlag(uint64_t flags)
{
    LOCK(cs_wallet);
    m_wallet_flags |= flags;
    if (!WalletBatch(GetDatabase()).WriteWalletFlags(m_wallet_flags))
        throw std::runtime_error(std::string(__func__) + ": writing wallet flags failed");
}

void CWallet::UnsetWalletFlag(uint64_t flag)
{
    WalletBatch batch(GetDatabase());
    UnsetWalletFlagWithDB(batch, flag);
}

void CWallet::UnsetWalletFlagWithDB(WalletBatch& batch, uint64_t flag)
{
    LOCK(cs_wallet);
    m_wallet_flags &= ~flag;
    if (!batch.WriteWalletFlags(m_wallet_flags))
        throw std::runtime_error(std::string(__func__) + ": writing wallet flags failed");
}

void CWallet::UnsetBlankWalletFlag(WalletBatch& batch)
{
    UnsetWalletFlagWithDB(batch, WALLET_FLAG_BLANK_WALLET);
}

bool CWallet::IsWalletFlagSet(uint64_t flag) const
{
    return (m_wallet_flags & flag);
}

bool CWallet::LoadWalletFlags(uint64_t flags)
{
    LOCK(cs_wallet);
    if (((flags & KNOWN_WALLET_FLAGS) >> 32) ^ (flags >> 32)) {
        // contains unknown non-tolerable wallet flags
        return false;
    }
    m_wallet_flags = flags;

    return true;
}

bool CWallet::AddWalletFlags(uint64_t flags)
{
    LOCK(cs_wallet);
    // We should never be writing unknown non-tolerable wallet flags
    assert(((flags & KNOWN_WALLET_FLAGS) >> 32) == (flags >> 32));
    if (!WalletBatch(GetDatabase()).WriteWalletFlags(flags)) {
        throw std::runtime_error(std::string(__func__) + ": writing wallet flags failed");
    }

    return LoadWalletFlags(flags);
}

// Helper for producing a max-sized low-S low-R signature (eg 71 bytes)
// or a max-sized low-S signature (e.g. 72 bytes) if use_max_sig is true
bool DummySignInput(const SigningProvider& provider, CTxIn &tx_in, const CTxOut &txout, bool use_max_sig)
{
    // Fill in dummy signatures for fee calculation.
    const CScript& scriptPubKey = txout.scriptPubKey;
    SignatureData sigdata;

    if (fParticlMode) {
        if (!ProduceSignature(provider, DUMMY_SIGNATURE_CREATOR_PARTICL, scriptPubKey, sigdata)) {
            return false;
        }
    } else
    if (!ProduceSignature(provider, use_max_sig ? DUMMY_MAXIMUM_SIGNATURE_CREATOR : DUMMY_SIGNATURE_CREATOR, scriptPubKey, sigdata)) {
        return false;
    }
    UpdateInput(tx_in, sigdata);
    return true;
}

bool FillInputToWeight(CTxIn& txin, int64_t target_weight)
{
    assert(txin.scriptSig.empty());
    assert(txin.scriptWitness.IsNull());

    int64_t txin_weight = GetTransactionInputWeight(txin);

    // Do nothing if the weight that should be added is less than the weight that already exists
    if (target_weight < txin_weight) {
        return false;
    }
    if (target_weight == txin_weight) {
        return true;
    }

    // Subtract current txin weight, which should include empty witness stack
    int64_t add_weight = target_weight - txin_weight;
    assert(add_weight > 0);

    // We will want to subtract the size of the Compact Size UInt that will also be serialized.
    // However doing so when the size is near a boundary can result in a problem where it is not
    // possible to have a stack element size and combination to exactly equal a target.
    // To avoid this possibility, if the weight to add is less than 10 bytes greater than
    // a boundary, the size will be split so that 2/3rds will be in one stack element, and
    // the remaining 1/3rd in another. Using 3rds allows us to avoid additional boundaries.
    // 10 bytes is used because that accounts for the maximum size. This does not need to be super precise.
    if ((add_weight >= 253 && add_weight < 263)
        || (add_weight > std::numeric_limits<uint16_t>::max() && add_weight <= std::numeric_limits<uint16_t>::max() + 10)
        || (add_weight > std::numeric_limits<uint32_t>::max() && add_weight <= std::numeric_limits<uint32_t>::max() + 10)) {
        int64_t first_weight = add_weight / 3;
        add_weight -= first_weight;

        first_weight -= GetSizeOfCompactSize(first_weight);
        txin.scriptWitness.stack.emplace(txin.scriptWitness.stack.end(), first_weight, 0);
    }

    add_weight -= GetSizeOfCompactSize(add_weight);
    txin.scriptWitness.stack.emplace(txin.scriptWitness.stack.end(), add_weight, 0);
    assert(GetTransactionInputWeight(txin) == target_weight);

    return true;
}

// Helper for producing a bunch of max-sized low-S low-R signatures (eg 71 bytes)
bool CWallet::DummySignTx(CMutableTransaction &txNew, const std::vector<CTxOut> &txouts, const CCoinControl* coin_control) const
{
    // Fill in dummy signatures for fee calculation.
    int nIn = 0;
    for (const auto& txout : txouts)
    {
        CTxIn& txin = txNew.vin[nIn];
        // If weight was provided, fill the input to that weight
        if (coin_control && coin_control->HasInputWeight(txin.prevout)) {
            if (!FillInputToWeight(txin, coin_control->GetInputWeight(txin.prevout))) {
                return false;
            }
            nIn++;
            continue;
        }
        // Use max sig if watch only inputs were used or if this particular input is an external input
        // to ensure a sufficient fee is attained for the requested feerate.
        const bool use_max_sig = coin_control && (coin_control->fAllowWatchOnly || coin_control->IsExternalSelected(txin.prevout));
        const std::unique_ptr<SigningProvider> provider = GetSolvingProvider(txout.scriptPubKey);
        if (!provider || !DummySignInput(*provider, txin, txout, use_max_sig)) {
            if (!coin_control || !DummySignInput(coin_control->m_external_provider, txin, txout, use_max_sig)) {
                return false;
            }
        }

        nIn++;
    }
    return true;
}

bool CWallet::ImportScripts(const std::set<CScript> scripts, int64_t timestamp)
{
    auto spk_man = GetLegacyScriptPubKeyMan();
    if (!spk_man) {
        return false;
    }
    LOCK(spk_man->cs_KeyStore);
    return spk_man->ImportScripts(scripts, timestamp);
}

bool CWallet::ImportPrivKeys(const std::map<CKeyID, CKey>& privkey_map, const int64_t timestamp)
{
    auto spk_man = GetLegacyScriptPubKeyMan();
    if (!spk_man) {
        return false;
    }
    LOCK(spk_man->cs_KeyStore);
    return spk_man->ImportPrivKeys(privkey_map, timestamp);
}

bool CWallet::ImportPubKeys(const std::vector<CKeyID>& ordered_pubkeys, const std::map<CKeyID, CPubKey>& pubkey_map, const std::map<CKeyID, std::pair<CPubKey, KeyOriginInfo>>& key_origins, const bool add_keypool, const bool internal, const int64_t timestamp)
{
    auto spk_man = GetLegacyScriptPubKeyMan();
    if (!spk_man) {
        return false;
    }
    LOCK(spk_man->cs_KeyStore);
    return spk_man->ImportPubKeys(ordered_pubkeys, pubkey_map, key_origins, add_keypool, internal, timestamp);
}

bool CWallet::ImportScriptPubKeys(const std::string& label, const std::set<CScript>& script_pub_keys, const bool have_solving_data, const bool apply_label, const int64_t timestamp)
{
    auto spk_man = GetLegacyScriptPubKeyMan();
    if (!spk_man) {
        return false;
    }
    LOCK(spk_man->cs_KeyStore);
    if (!spk_man->ImportScriptPubKeys(script_pub_keys, have_solving_data, timestamp)) {
        return false;
    }
    if (apply_label) {
        WalletBatch batch(GetDatabase());
        for (const CScript& script : script_pub_keys) {
            CTxDestination dest;
            ExtractDestination(script, dest);
            if (IsValidDestination(dest)) {
                SetAddressBookWithDB(batch, dest, label, "receive");
            }
        }
    }
    return true;
}

/**
 * Scan active chain for relevant transactions after importing keys. This should
 * be called whenever new keys are added to the wallet, with the oldest key
 * creation time.
 *
 * @return Earliest timestamp that could be successfully scanned from. Timestamp
 * returned will be higher than startTime if relevant blocks could not be read.
 */
int64_t CWallet::RescanFromTime(int64_t startTime, const WalletRescanReserver& reserver, bool update)
{
    // Find starting block. May be null if nCreateTime is greater than the
    // highest blockchain timestamp, in which case there is nothing that needs
    // to be scanned.
    int start_height = 0;
    uint256 start_block;
    bool start = chain().findFirstBlockWithTimeAndHeight(startTime - TIMESTAMP_WINDOW, 0, FoundBlock().hash(start_block).height(start_height));
    WalletLogPrintf("%s: Rescanning last %i blocks\n", __func__, start ? WITH_LOCK(cs_wallet, return GetLastBlockHeight()) - start_height + 1 : 0);

    if (start) {
        // TODO: this should take into account failure by ScanResult::USER_ABORT
        ScanResult result = ScanForWalletTransactions(start_block, start_height, {} /* max_height */, reserver, update);
        if (result.status == ScanResult::FAILURE) {
            int64_t time_max;
            CHECK_NONFATAL(chain().findBlock(result.last_failed_block, FoundBlock().maxTime(time_max)));
            return time_max + TIMESTAMP_WINDOW + 1;
        }
    }
    return startTime;
}

/**
 * Scan the block chain (starting in start_block) for transactions
 * from or to us. If fUpdate is true, found transactions that already
 * exist in the wallet will be updated.
 *
 * @param[in] start_block Scan starting block. If block is not on the active
 *                        chain, the scan will return SUCCESS immediately.
 * @param[in] start_height Height of start_block
 * @param[in] max_height  Optional max scanning height. If unset there is
 *                        no maximum and scanning can continue to the tip
 *
 * @return ScanResult returning scan information and indicating success or
 *         failure. Return status will be set to SUCCESS if scan was
 *         successful. FAILURE if a complete rescan was not possible (due to
 *         pruning or corruption). USER_ABORT if the rescan was aborted before
 *         it could complete.
 *
 * @pre Caller needs to make sure start_block (and the optional stop_block) are on
 * the main chain after to the addition of any new keys you want to detect
 * transactions for.
 */
CWallet::ScanResult CWallet::ScanForWalletTransactions(const uint256& start_block, int start_height, std::optional<int> max_height, const WalletRescanReserver& reserver, bool fUpdate)
{
    using Clock = std::chrono::steady_clock;
    constexpr auto LOG_INTERVAL{60s};
    auto current_time{Clock::now()};
    auto start_time{Clock::now()};

    assert(reserver.isReserved());

    uint256 block_hash = start_block;
    ScanResult result;

    WalletLogPrintf("Rescan started from block %s...\n", start_block.ToString());

    fAbortRescan = false;
    ShowProgress(strprintf("%s " + _("Rescanning…").translated, GetDisplayName()), 0); // show rescan progress in GUI as dialog or on splashscreen, if rescan required on startup (e.g. due to corruption)
    uint256 tip_hash = WITH_LOCK(cs_wallet, return GetLastBlockHash());
    uint256 end_hash = tip_hash;
    if (max_height) chain().findAncestorByHeight(tip_hash, *max_height, FoundBlock().hash(end_hash));
    double progress_begin = chain().guessVerificationProgress(block_hash);
    double progress_end = chain().guessVerificationProgress(end_hash);
    double progress_current = progress_begin;
    int block_height = start_height;
    while (!fAbortRescan && !chain().shutdownRequested()) {
        if (progress_end - progress_begin > 0.0) {
            m_scanning_progress = (progress_current - progress_begin) / (progress_end - progress_begin);
        } else { // avoid divide-by-zero for single block scan range (i.e. start and stop hashes are equal)
            m_scanning_progress = 0;
        }
        if (block_height % 100 == 0 && progress_end - progress_begin > 0.0) {
            ShowProgress(strprintf("%s " + _("Rescanning…").translated, GetDisplayName()), std::max(1, std::min(99, (int)(m_scanning_progress * 100))));
        }
        if (Clock::now() >= current_time + LOG_INTERVAL) {
            current_time = Clock::now();
            WalletLogPrintf("Still rescanning. At block %d. Progress=%f\n", block_height, progress_current);
        }

        // Read block data
        CBlock block;
        chain().findBlock(block_hash, FoundBlock().data(block));

        // Find next block separately from reading data above, because reading
        // is slow and there might be a reorg while it is read.
        bool block_still_active = false;
        bool next_block = false;
        uint256 next_block_hash;
        chain().findBlock(block_hash, FoundBlock().inActiveChain(block_still_active).nextBlock(FoundBlock().inActiveChain(next_block).hash(next_block_hash)));

        if (!block.IsNull()) {
            LOCK(cs_wallet);
            if (!block_still_active) {
                // Abort scan if current block is no longer active, to prevent
                // marking transactions as coming from the wrong block.
                result.last_failed_block = block_hash;
                result.status = ScanResult::FAILURE;
                break;
            }
            for (size_t posInBlock = 0; posInBlock < block.vtx.size(); ++posInBlock) {
                SyncTransaction(block.vtx[posInBlock], TxStateConfirmed{block_hash, block_height, static_cast<int>(posInBlock)}, fUpdate, /*rescanning_old_block=*/true);
            }
            // scan succeeded, record block as most recent successfully scanned
            result.last_scanned_block = block_hash;
            result.last_scanned_height = block_height;
        } else {
            // could not scan block, keep scanning but record this block as the most recent failure
            result.last_failed_block = block_hash;
            result.status = ScanResult::FAILURE;
        }
        if (max_height && block_height >= *max_height) {
            break;
        }
        {
            if (!next_block) {
                // break successfully when rescan has reached the tip, or
                // previous block is no longer on the chain due to a reorg
                break;
            }

            // increment block and verification progress
            block_hash = next_block_hash;
            ++block_height;
            progress_current = chain().guessVerificationProgress(block_hash);

            // handle updated tip hash
            const uint256 prev_tip_hash = tip_hash;
            tip_hash = WITH_LOCK(cs_wallet, return GetLastBlockHash());
            if (!max_height && prev_tip_hash != tip_hash) {
                // in case the tip has changed, update progress max
                progress_end = chain().guessVerificationProgress(tip_hash);
            }
        }
    }
    ShowProgress(strprintf("%s " + _("Rescanning…").translated, GetDisplayName()), 100); // hide progress dialog in GUI
    if (block_height && fAbortRescan) {
        WalletLogPrintf("Rescan aborted at block %d. Progress=%f\n", block_height, progress_current);
        result.status = ScanResult::USER_ABORT;
    } else if (block_height && chain().shutdownRequested()) {
        WalletLogPrintf("Rescan interrupted by shutdown request at block %d. Progress=%f\n", block_height, progress_current);
        result.status = ScanResult::USER_ABORT;
    } else {
        auto duration_milliseconds = std::chrono::duration_cast<std::chrono::milliseconds>(Clock::now() - start_time);
        WalletLogPrintf("Rescan completed in %15dms\n", duration_milliseconds.count());
    }
    return result;
}

void CWallet::ReacceptWalletTransactions()
{
    // During reindex and importing old wallet transactions become
    // unconfirmed. Don't resend them as that would spam other nodes.
    if (!chain().isReadyToBroadcast()) return;

    // If transactions aren't being broadcasted, don't let them into local mempool either
    if (!fBroadcastTransactions)
        return;
    std::map<int64_t, CWalletTx*> mapSorted;

    // Sort pending wallet transactions based on their initial wallet insertion order
    for (std::pair<const uint256, CWalletTx>& item : mapWallet) {
        const uint256& wtxid = item.first;
        CWalletTx& wtx = item.second;
        assert(wtx.GetHash() == wtxid);

        int nDepth = GetTxDepthInMainChain(wtx);

        if (!wtx.IsCoinBase() && !wtx.IsCoinStake() && (nDepth == 0 && !wtx.isAbandoned())) {
            mapSorted.insert(std::make_pair(wtx.nOrderPos, &wtx));
        }
    }

    // Try to add wallet transactions to memory pool
    for (const std::pair<const int64_t, CWalletTx*>& item : mapSorted) {
        CWalletTx& wtx = *(item.second);
        std::string unused_err_string;
        SubmitTxMemoryPoolAndRelay(wtx, unused_err_string, false);
    }
}

bool CWallet::SubmitTxMemoryPoolAndRelay(CWalletTx& wtx, std::string& err_string, bool relay, CAmount override_max_fee) const
{
    AssertLockHeld(cs_wallet);

    // Can't relay if wallet is not broadcasting
    if (!GetBroadcastTransactions()) return false;
    // Don't relay abandoned transactions
    if (wtx.isAbandoned()) return false;
    // Don't try to submit coinbase transactions. These would fail anyway but would
    // cause log spam.
    if (wtx.IsCoinBase()) return false;
    // Don't relay coinstake transactions outside blocks
    if (wtx.IsCoinStake()) return false;
    // Don't try to submit conflicted or confirmed transactions.
    if (GetTxDepthInMainChain(wtx) != 0) return false;

    // Submit transaction to mempool for relay
    WalletLogPrintf("Submitting wtx %s to mempool for relay\n", wtx.GetHash().ToString());
    // We must set TxStateInMempool here. Even though it will also be set later by the
    // entered-mempool callback, if we did not there would be a race where a
    // user could call sendmoney in a loop and hit spurious out of funds errors
    // because we think that this newly generated transaction's change is
    // unavailable as we're not yet aware that it is in the mempool.
    //
    // If broadcast fails for any reason, trying to set wtx.m_state here would be incorrect.
    // If transaction was previously in the mempool, it should be updated when
    // TransactionRemovedFromMempool fires.
    CAmount max_fee = override_max_fee >= 0 ? override_max_fee : m_default_max_tx_fee;
    bool ret = chain().broadcastTransaction(wtx.tx, max_fee, relay, err_string);
    if (ret) wtx.m_state = TxStateInMempool{};
    return ret;
}

std::set<uint256> CWallet::GetTxConflicts(const CWalletTx& wtx) const
{
    AssertLockHeld(cs_wallet);

    const uint256 myHash{wtx.GetHash()};
    std::set<uint256> result{GetConflicts(myHash)};
    result.erase(myHash);
    return result;
}

std::vector<uint256> CWallet::ResendWalletTransactionsBefore(int64_t nTime)
{
    std::vector<uint256> result;

    LOCK(cs_wallet);

    // Sort them in chronological order
    std::multimap<unsigned int, CWalletTx*> mapSorted;
    for (std::pair<const uint256, CWalletTx>& item : mapWallet)
    {
        CWalletTx& wtx = item.second;
        // Don't rebroadcast if newer than nTime:
        if (wtx.nTimeReceived > nTime)
            continue;
        mapSorted.insert(std::make_pair(wtx.nTimeReceived, &wtx));
    }
    for (const std::pair<const unsigned int, CWalletTx*>& item : mapSorted)
    {
        CWalletTx& wtx = *item.second;
        std::string unused_err_string;
        if (SubmitTxMemoryPoolAndRelay(wtx, unused_err_string, true)) {
            result.push_back(wtx.GetHash());
        }
    }
    return result;
}

// Rebroadcast transactions from the wallet. We do this on a random timer
// to slightly obfuscate which transactions come from our wallet.
//
// Ideally, we'd only resend transactions that we think should have been
// mined in the most recent block. Any transaction that wasn't in the top
// blockweight of transactions in the mempool shouldn't have been mined,
// and so is probably just sitting in the mempool waiting to be confirmed.
// Rebroadcasting does nothing to speed up confirmation and only damages
// privacy.
void CWallet::ResendWalletTransactions()
{
    // During reindex, importing and IBD, old wallet transactions become
    // unconfirmed. Don't resend them as that would spam other nodes.
    if (!chain().isReadyToBroadcast()) return;

    // Do this infrequently and randomly to avoid giving away
    // that these are our transactions.
    if (GetTime() < nNextResend || !fBroadcastTransactions) return;
    bool fFirst = (nNextResend == 0);
    // resend 12-36 hours from now, ~1 day on average.
    nNextResend = GetTime() + (12 * 60 * 60) + GetRand(24 * 60 * 60);
    if (fFirst) return;

    int submitted_tx_count = 0;

    { // cs_wallet scope
        LOCK(cs_wallet);

        // Relay transactions
        for (std::pair<const uint256, CWalletTx>& item : mapWallet) {
            CWalletTx& wtx = item.second;
            // Attempt to rebroadcast all txes more than 5 minutes older than
            // the last block. SubmitTxMemoryPoolAndRelay() will not rebroadcast
            // any confirmed or conflicting txs.
            if (wtx.nTimeReceived > m_best_block_time - 5 * 60) continue;
            std::string unused_err_string;
            if (SubmitTxMemoryPoolAndRelay(wtx, unused_err_string, true)) ++submitted_tx_count;
        }
    } // cs_wallet

    if (submitted_tx_count > 0) {
        WalletLogPrintf("%s: resubmit %u unconfirmed transactions\n", __func__, submitted_tx_count);
    }
}

/** @} */ // end of mapWallet

void MaybeResendWalletTxs(WalletContext& context)
{
    for (const std::shared_ptr<CWallet>& pwallet : GetWallets(context)) {
        pwallet->ResendWalletTransactions();
    }
}


/** @defgroup Actions
 *
 * @{
 */

bool CWallet::SignTransaction(CMutableTransaction& tx) const
{
    AssertLockHeld(cs_wallet);

    // Build coins map
    std::map<COutPoint, Coin> coins;
    for (auto& input : tx.vin) {
        std::map<uint256, CWalletTx>::const_iterator mi = mapWallet.find(input.prevout.hash);
        if(mi == mapWallet.end() || input.prevout.n >= mi->second.tx->vout.size()) {
            return false;
        }
        const CWalletTx& wtx = mi->second;
        int prev_height = wtx.state<TxStateConfirmed>() ? wtx.state<TxStateConfirmed>()->confirmed_block_height : 0;
        coins[input.prevout] = Coin(wtx.tx->vout[input.prevout.n], prev_height, wtx.IsCoinBase());
    }
    std::map<int, bilingual_str> input_errors;
    return SignTransaction(tx, coins, SIGHASH_DEFAULT, input_errors);
}

bool CWallet::SignTransaction(CMutableTransaction& tx, const std::map<COutPoint, Coin>& coins, int sighash, std::map<int, bilingual_str>& input_errors) const
{
    // Try to sign with all ScriptPubKeyMans
    for (ScriptPubKeyMan* spk_man : GetAllScriptPubKeyMans()) {
        // spk_man->SignTransaction will return true if the transaction is complete,
        // so we can exit early and return true if that happens
        if (spk_man->SignTransaction(tx, coins, sighash, input_errors)) {
            return true;
        }
    }

    // At this point, one input was not fully signed otherwise we would have exited already
    return false;
}

TransactionError CWallet::FillPSBT(PartiallySignedTransaction& psbtx, bool& complete, int sighash_type, bool sign, bool bip32derivs, size_t * n_signed, bool finalize) const
{
    if (n_signed) {
        *n_signed = 0;
    }
    const PrecomputedTransactionData txdata = PrecomputePSBTData(psbtx);
    LOCK(cs_wallet);
    // Get all of the previous transactions
    for (unsigned int i = 0; i < psbtx.tx->vin.size(); ++i) {
        const CTxIn& txin = psbtx.tx->vin[i];
        PSBTInput& input = psbtx.inputs.at(i);

        if (PSBTInputSigned(input)) {
            continue;
        }

        // If we have no utxo, grab it from the wallet.
        if (!input.non_witness_utxo) {
            const uint256& txhash = txin.prevout.hash;
            const auto it = mapWallet.find(txhash);
            if (it != mapWallet.end()) {
                const CWalletTx& wtx = it->second;
                // We only need the non_witness_utxo, which is a superset of the witness_utxo.
                //   The signing code will switch to the smaller witness_utxo if this is ok.
                input.non_witness_utxo = wtx.tx;
            }
        }
    }

    // Fill in information from ScriptPubKeyMans
    for (ScriptPubKeyMan* spk_man : GetAllScriptPubKeyMans()) {
        int n_signed_this_spkm = 0;
        TransactionError res = spk_man->FillPSBT(psbtx, txdata, sighash_type, sign, bip32derivs, &n_signed_this_spkm, finalize);
        if (res != TransactionError::OK) {
            return res;
        }

        if (n_signed) {
            (*n_signed) += n_signed_this_spkm;
        }
    }

    // Complete if every input is now signed
    complete = true;
    for (const auto& input : psbtx.inputs) {
        complete &= PSBTInputSigned(input);
    }

    return TransactionError::OK;
}

SigningResult CWallet::SignMessage(const std::string& message, const PKHash& pkhash, std::string& str_sig) const
{
    SignatureData sigdata;
    CScript script_pub_key = GetScriptForDestination(pkhash);
    for (const auto& spk_man_pair : m_spk_managers) {
        if (spk_man_pair.second->CanProvide(script_pub_key, sigdata)) {
            return spk_man_pair.second->SignMessage(message, pkhash, str_sig);
        }
    }
    return SigningResult::PRIVATE_KEY_NOT_AVAILABLE;
}

SigningResult CWallet::SignMessage(const std::string& message, const CKeyID256 &keyID256, std::string& str_sig) const
{
    SignatureData sigdata;
    CScript script_pub_key = GetScriptForDestination(keyID256);
    for (const auto& spk_man_pair : m_spk_managers) {
        if (spk_man_pair.second->CanProvide(script_pub_key, sigdata)) {
            return spk_man_pair.second->SignMessage(message, keyID256, str_sig);
        }
    }
    return SigningResult::PRIVATE_KEY_NOT_AVAILABLE;
}

OutputType CWallet::TransactionChangeType(const std::optional<OutputType>& change_type, const std::vector<CRecipient>& vecSend) const
{
    // If -changetype is specified, always use that change type.
    if (change_type) {
        return *change_type;
    }

    // if m_default_address_type is legacy, use legacy address as change.
    if (m_default_address_type == OutputType::LEGACY) {
        return OutputType::LEGACY;
    }

    bool any_tr{false};
    bool any_wpkh{false};
    bool any_sh{false};
    bool any_pkh{false};

    for (const auto& recipient : vecSend) {
        std::vector<std::vector<uint8_t>> dummy;
        const TxoutType type{Solver(recipient.scriptPubKey, dummy)};
        if (type == TxoutType::WITNESS_V1_TAPROOT) {
            any_tr = true;
        } else if (type == TxoutType::WITNESS_V0_KEYHASH) {
            any_wpkh = true;
        } else if (type == TxoutType::SCRIPTHASH) {
            any_sh = true;
        } else if (type == TxoutType::PUBKEYHASH) {
            any_pkh = true;
        }
    }

    const bool has_bech32m_spkman(GetScriptPubKeyMan(OutputType::BECH32M, /*internal=*/true));
    if (has_bech32m_spkman && any_tr) {
        // Currently tr is the only type supported by the BECH32M spkman
        return OutputType::BECH32M;
    }
    const bool has_bech32_spkman(GetScriptPubKeyMan(OutputType::BECH32, /*internal=*/true));
    if (has_bech32_spkman && any_wpkh) {
        // Currently wpkh is the only type supported by the BECH32 spkman
        return OutputType::BECH32;
    }
    const bool has_p2sh_segwit_spkman(GetScriptPubKeyMan(OutputType::P2SH_SEGWIT, /*internal=*/true));
    if (has_p2sh_segwit_spkman && any_sh) {
        // Currently sh_wpkh is the only type supported by the P2SH_SEGWIT spkman
        // As of 2021 about 80% of all SH are wrapping WPKH, so use that
        return OutputType::P2SH_SEGWIT;
    }
    const bool has_legacy_spkman(GetScriptPubKeyMan(OutputType::LEGACY, /*internal=*/true));
    if (has_legacy_spkman && any_pkh) {
        // Currently pkh is the only type supported by the LEGACY spkman
        return OutputType::LEGACY;
    }

    if (has_bech32m_spkman) {
        return OutputType::BECH32M;
    }
    if (has_bech32_spkman) {
        return OutputType::BECH32;
    }
    // else use m_default_address_type for change
    return m_default_address_type;
}

void CWallet::CommitTransaction(CTransactionRef tx, mapValue_t mapValue, std::vector<std::pair<std::string, std::string>> orderForm)
{
    LOCK(cs_wallet);
    WalletLogPrintf("CommitTransaction:\n%s", tx->ToString()); /* Continued */

    // Add tx to wallet, because if it has change it's also ours,
    // otherwise just for transaction history.
    AddToWallet(tx, TxStateInactive{}, [&](CWalletTx& wtx, bool new_tx) {
        CHECK_NONFATAL(wtx.mapValue.empty());
        CHECK_NONFATAL(wtx.vOrderForm.empty());
        wtx.mapValue = std::move(mapValue);
        wtx.vOrderForm = std::move(orderForm);
        wtx.fTimeReceivedIsTxTime = true;
        wtx.fFromMe = true;
        return true;
    });

    // Notify that old coins are spent
    for (const CTxIn& txin : tx->vin) {
        CWalletTx &coin = mapWallet.at(txin.prevout.hash);
        coin.MarkDirty();
        NotifyTransactionChanged(coin.GetHash(), CT_UPDATED);
    }

    // Get the inserted-CWalletTx from mapWallet so that the
    // wtx cached mempool state is updated correctly
    CWalletTx& wtx = mapWallet.at(tx->GetHash());

    if (!fBroadcastTransactions) {
        // Don't submit tx to the mempool
        return;
    }

    std::string err_string;
    if (!SubmitTxMemoryPoolAndRelay(wtx, err_string, true)) {
        WalletLogPrintf("CommitTransaction(): Transaction cannot be broadcast immediately, %s\n", err_string);
        // TODO: if we expect the failure to be long term or permanent, instead delete wtx from the wallet and return failure.
    }
}

DBErrors CWallet::LoadWallet()
{
    if (m_chain) {
        // Set tip_height for LoadToWallet->unloadspent
        const std::optional<int> tip_height = chain().getHeight();
        if (tip_height) {
            LOCK(cs_wallet);
            m_last_block_processed = chain().getBlockHash(*tip_height);
            m_last_block_processed_height = *tip_height;
        }
    }
    LOCK(cs_wallet);

    DBErrors nLoadWalletRet = WalletBatch(GetDatabase()).LoadWallet(this);
    if (nLoadWalletRet == DBErrors::NEED_REWRITE)
    {
        if (GetDatabase().Rewrite("\x04pool"))
        {
            for (const auto& spk_man_pair : m_spk_managers) {
                spk_man_pair.second->RewriteDB();
            }
        }
    }

    if (m_spk_managers.empty()) {
        assert(m_external_spk_managers.empty());
        assert(m_internal_spk_managers.empty());
    }

    return nLoadWalletRet;
}

DBErrors CWallet::ZapSelectTx(std::vector<uint256>& vHashIn, std::vector<uint256>& vHashOut)
{
    AssertLockHeld(cs_wallet);
    DBErrors nZapSelectTxRet = WalletBatch(GetDatabase()).ZapSelectTx(vHashIn, vHashOut);
    for (const uint256& hash : vHashOut) {
        const auto& it = mapWallet.find(hash);
        wtxOrdered.erase(it->second.m_it_wtxOrdered);
        for (const auto& txin : it->second.tx->vin)
            mapTxSpends.erase(txin.prevout);
        mapWallet.erase(it);
        NotifyTransactionChanged(hash, CT_DELETED);
    }

    if (nZapSelectTxRet == DBErrors::NEED_REWRITE)
    {
        if (GetDatabase().Rewrite("\x04pool"))
        {
            for (const auto& spk_man_pair : m_spk_managers) {
                spk_man_pair.second->RewriteDB();
            }
        }
    }

    if (nZapSelectTxRet != DBErrors::LOAD_OK)
        return nZapSelectTxRet;

    MarkDirty();

    return DBErrors::LOAD_OK;
}

bool CWallet::SetAddressBookWithDB(WalletBatch& batch, const CTxDestination& address, const std::string& strName, const std::string& strPurpose, bool fBech32)
{
    bool fUpdated = false;
    bool is_mine;
    {
        LOCK(cs_wallet);
        std::map<CTxDestination, CAddressBookData>::iterator mi = m_address_book.find(address);
        fUpdated = (mi != m_address_book.end() && !mi->second.IsChange());
        m_address_book[address].SetLabel(strName);
        if (!strPurpose.empty()) /* update purpose only if requested */
            m_address_book[address].purpose = strPurpose;
        is_mine = IsMine(address) != ISMINE_NO;
    }
    NotifyAddressBookChanged(address, strName, is_mine,
                             strPurpose, "", (fUpdated ? CT_UPDATED : CT_NEW) );
    if (!strPurpose.empty() && !batch.WritePurpose(EncodeDestination(address), strPurpose))
        return false;
    return batch.WriteName(EncodeDestination(address), strName);
}

bool CWallet::SetAddressBook(const CTxDestination& address, const std::string& strName, const std::string& strPurpose, bool fBech32)
{
    WalletBatch batch(GetDatabase());
    return SetAddressBookWithDB(batch, address, strName, strPurpose, fBech32);
}

bool CWallet::DelAddressBook(const CTxDestination& address)
{
    bool is_mine;
    WalletBatch batch(GetDatabase());
    {
        LOCK(cs_wallet);
        // If we want to delete receiving addresses, we need to take care that DestData "used" (and possibly newer DestData) gets preserved (and the "deleted" address transformed into a change entry instead of actually being deleted)
        // NOTE: This isn't a problem for sending addresses because they never have any DestData yet!
        // When adding new DestData, it should be considered here whether to retain or delete it (or move it?).
        if (IsMine(address)) {
            WalletLogPrintf("%s called with IsMine address, NOT SUPPORTED. Please report this bug! %s\n", __func__, PACKAGE_BUGREPORT);
            return false;
        }
        // Delete destdata tuples associated with address
        std::string strAddress = EncodeDestination(address);
        for (const std::pair<const std::string, std::string> &item : m_address_book[address].destdata)
        {
            batch.EraseDestData(strAddress, item.first);
        }
        m_address_book.erase(address);
        is_mine = IsMine(address) != ISMINE_NO;
    }

    NotifyAddressBookChanged(address, "", is_mine, "", "", CT_DELETED);

    batch.ErasePurpose(EncodeDestination(address));
    return batch.EraseName(EncodeDestination(address));
}

size_t CWallet::KeypoolCountExternalKeys() const
{
    AssertLockHeld(cs_wallet);

    auto legacy_spk_man = GetLegacyScriptPubKeyMan();
    if (legacy_spk_man) {
        return legacy_spk_man->KeypoolCountExternalKeys();
    }

    unsigned int count = 0;
    for (auto spk_man : m_external_spk_managers) {
        count += spk_man.second->GetKeyPoolSize();
    }

    return count;
}

unsigned int CWallet::GetKeyPoolSize() const
{
    AssertLockHeld(cs_wallet);

    unsigned int count = 0;
    for (auto spk_man : GetActiveScriptPubKeyMans()) {
        count += spk_man->GetKeyPoolSize();
    }
    return count;
}

bool CWallet::TopUpKeyPool(unsigned int kpSize)
{
    if (!gArgs.GetBoolArg("-btcmode", false)) {
        return false;
    }
    LOCK(cs_wallet);
    bool res = true;
    for (auto spk_man : GetActiveScriptPubKeyMans()) {
        res &= spk_man->TopUp(kpSize);
    }
    return res;
}

bool CWallet::GetNewDestination(const OutputType type, const std::string label, CTxDestination& dest, bilingual_str& error)
{
    LOCK(cs_wallet);
    error.clear();
    bool result = false;
    auto spk_man = GetScriptPubKeyMan(type, false /* internal */);
    if (spk_man) {
        spk_man->TopUp();
        result = spk_man->GetNewDestination(type, dest, error);
    } else {
        error = strprintf(_("Error: No %s addresses available."), FormatOutputType(type));
    }
    if (result) {
        SetAddressBook(dest, label, "receive");
    }

    return result;
}

bool CWallet::GetNewChangeDestination(const OutputType type, CTxDestination& dest, bilingual_str& error)
{
    LOCK(cs_wallet);
    error.clear();

    ReserveDestination reservedest(this, type);
    if (!reservedest.GetReservedDestination(dest, true, error)) {
        return false;
    }

    reservedest.KeepDestination();
    return true;
}

std::optional<int64_t> CWallet::GetOldestKeyPoolTime() const
{
    LOCK(cs_wallet);
    if (m_spk_managers.empty()) {
        return std::nullopt;
    }

    std::optional<int64_t> oldest_key{std::numeric_limits<int64_t>::max()};
    for (const auto& spk_man_pair : m_spk_managers) {
        oldest_key = std::min(oldest_key, spk_man_pair.second->GetOldestKeyPoolTime());
    }
    return oldest_key;
}

void CWallet::MarkDestinationsDirty(const std::set<CTxDestination>& destinations) {
    for (auto& entry : mapWallet) {
        CWalletTx& wtx = entry.second;
        if (wtx.m_is_cache_empty) continue;
        for (unsigned int i = 0; i < wtx.tx->vout.size(); i++) {
            CTxDestination dst;
            if (ExtractDestination(wtx.tx->vout[i].scriptPubKey, dst) && destinations.count(dst)) {
                wtx.MarkDirty();
                break;
            }
        }
    }
}

std::set<CTxDestination> CWallet::GetLabelAddresses(const std::string& label) const
{
    AssertLockHeld(cs_wallet);
    std::set<CTxDestination> result;
    for (const std::pair<const CTxDestination, CAddressBookData>& item : m_address_book)
    {
        if (item.second.IsChange()) continue;
        const CTxDestination& address = item.first;
        const std::string& strName = item.second.GetLabel();
        if (strName == label)
            result.insert(address);
    }
    return result;
}

bool ReserveDestination::GetReservedDestination(CTxDestination& dest, bool internal, bilingual_str& error)
{
    m_spk_man = pwallet->GetScriptPubKeyMan(type, internal);
    if (!m_spk_man) {
        error = strprintf(_("Error: No %s addresses available."), FormatOutputType(type));
        return false;
    }


    if (nIndex == -1)
    {
        m_spk_man->TopUp();

        CKeyPool keypool;
        if (!m_spk_man->GetReservedDestination(type, internal, address, nIndex, keypool, error)) {
            return false;
        }
        fInternal = keypool.fInternal;
    }
    dest = address;
    return true;
}

void ReserveDestination::KeepDestination()
{
    if (nIndex != -1) {
        m_spk_man->KeepDestination(nIndex, type);
    }
    nIndex = -1;
    address = CNoDestination();
}

void ReserveDestination::ReturnDestination()
{
    if (nIndex != -1) {
        m_spk_man->ReturnDestination(nIndex, fInternal, address);
    }
    nIndex = -1;
    address = CNoDestination();
}

bool CWallet::DisplayAddress(const CTxDestination& dest)
{
    CScript scriptPubKey = GetScriptForDestination(dest);
    for (const auto& spk_man : GetScriptPubKeyMans(scriptPubKey)) {
        auto signer_spk_man = dynamic_cast<ExternalSignerScriptPubKeyMan *>(spk_man);
        if (signer_spk_man == nullptr) {
            continue;
        }
        ExternalSigner signer = ExternalSignerScriptPubKeyMan::GetExternalSigner();
        return signer_spk_man->DisplayAddress(scriptPubKey, signer);
    }
    return false;
}

bool CWallet::LockCoin(const COutPoint& output, WalletBatch* batch)
{
    AssertLockHeld(cs_wallet);
    setLockedCoins.insert(output);
    if (batch) {
        return batch->WriteLockedUTXO(output);
    }
    return true;
}

bool CWallet::UnlockCoin(const COutPoint& output, WalletBatch* batch)
{
    AssertLockHeld(cs_wallet);
    bool was_locked = setLockedCoins.erase(output);
    if (batch && was_locked) {
        return batch->EraseLockedUTXO(output);
    }
    return true;
}

bool CWallet::UnlockAllCoins()
{
    AssertLockHeld(cs_wallet);
    bool success = true;
    WalletBatch batch(GetDatabase());
    for (auto it = setLockedCoins.begin(); it != setLockedCoins.end(); ++it) {
        success &= batch.EraseLockedUTXO(*it);
    }
    setLockedCoins.clear();
    return success;
}

bool CWallet::IsLockedCoin(uint256 hash, unsigned int n) const
{
    AssertLockHeld(cs_wallet);
    COutPoint outpt(hash, n);

    return (setLockedCoins.count(outpt) > 0);
}

void CWallet::ListLockedCoins(std::vector<COutPoint>& vOutpts) const
{
    AssertLockHeld(cs_wallet);
    for (std::set<COutPoint>::iterator it = setLockedCoins.begin();
         it != setLockedCoins.end(); it++) {
        COutPoint outpt = (*it);
        vOutpts.push_back(outpt);
    }
}

/** @} */ // end of Actions

void CWallet::GetKeyBirthTimes(std::map<CKeyID, int64_t>& mapKeyBirth) const {
    AssertLockHeld(cs_wallet);
    mapKeyBirth.clear();

    // map in which we'll infer heights of other keys
    std::map<CKeyID, const TxStateConfirmed*> mapKeyFirstBlock;
    TxStateConfirmed max_confirm{uint256{}, /*height=*/-1, /*index=*/-1};
    max_confirm.confirmed_block_height = GetLastBlockHeight() > 144 ? GetLastBlockHeight() - 144 : 0; // the tip can be reorganized; use a 144-block safety margin
    CHECK_NONFATAL(chain().findAncestorByHeight(GetLastBlockHash(), max_confirm.confirmed_block_height, FoundBlock().hash(max_confirm.confirmed_block_hash)));

    {
        LegacyScriptPubKeyMan* spk_man = GetLegacyScriptPubKeyMan();
        assert(spk_man != nullptr);
        LOCK(spk_man->cs_KeyStore);

        // get birth times for keys with metadata
        for (const auto& entry : spk_man->mapKeyMetadata) {
            if (entry.second.nCreateTime) {
                mapKeyBirth[entry.first] = entry.second.nCreateTime;
            }
        }

        // Prepare to infer birth heights for keys without metadata
        for (const CKeyID &keyid : spk_man->GetKeys()) {
            if (mapKeyBirth.count(keyid) == 0)
                mapKeyFirstBlock[keyid] = &max_confirm;
        }

        // if there are no such keys, we're done
        if (mapKeyFirstBlock.empty())
            return;

        // find first block that affects those keys, if there are any left
        for (const auto& entry : mapWallet) {
            // iterate over all wallet transactions...
            const CWalletTx &wtx = entry.second;
            if (auto* conf = wtx.state<TxStateConfirmed>()) {
                // ... which are already in a block
                for (const CTxOut &txout : wtx.tx->vout) {
                    // iterate over all their outputs
                    for (const auto &keyid : GetAffectedKeys(txout.scriptPubKey, *spk_man)) {
                        // ... and all their affected keys
                        auto rit = mapKeyFirstBlock.find(keyid);
                        if (rit != mapKeyFirstBlock.end() && conf->confirmed_block_height < rit->second->confirmed_block_height) {
                            rit->second = conf;
                        }
                    }
                }
            }
        }
    }

    // Extract block timestamps for those keys
    for (const auto& entry : mapKeyFirstBlock) {
        int64_t block_time;
        CHECK_NONFATAL(chain().findBlock(entry.second->confirmed_block_hash, FoundBlock().time(block_time)));
        mapKeyBirth[entry.first] = block_time - TIMESTAMP_WINDOW; // block times can be 2h off
    }
}

/**
 * Compute smart timestamp for a transaction being added to the wallet.
 *
 * Logic:
 * - If sending a transaction, assign its timestamp to the current time.
 * - If receiving a transaction outside a block, assign its timestamp to the
 *   current time.
 * - If receiving a transaction during a rescanning process, assign all its
 *   (not already known) transactions' timestamps to the block time.
 * - If receiving a block with a future timestamp, assign all its (not already
 *   known) transactions' timestamps to the current time.
 * - If receiving a block with a past timestamp, before the most recent known
 *   transaction (that we care about), assign all its (not already known)
 *   transactions' timestamps to the same timestamp as that most-recent-known
 *   transaction.
 * - If receiving a block with a past timestamp, but after the most recent known
 *   transaction, assign all its (not already known) transactions' timestamps to
 *   the block time.
 *
 * For more information see CWalletTx::nTimeSmart,
 * https://bitcointalk.org/?topic=54527, or
 * https://github.com/bitcoin/bitcoin/pull/1393.
 */
unsigned int CWallet::ComputeTimeSmart(const CWalletTx& wtx, bool rescanning_old_block) const
{
    std::optional<uint256> block_hash;
    if (auto* conf = wtx.state<TxStateConfirmed>()) {
        block_hash = conf->confirmed_block_hash;
    } else if (auto* conf = wtx.state<TxStateConflicted>()) {
        block_hash = conf->conflicting_block_hash;
    }

    unsigned int nTimeSmart = wtx.nTimeReceived;
    if (block_hash) {
        int64_t blocktime;
        int64_t block_max_time;
        if (chain().findBlock(*block_hash, FoundBlock().time(blocktime).maxTime(block_max_time))) {
            if (rescanning_old_block) {
                nTimeSmart = block_max_time;
            } else {
                int64_t latestNow = wtx.nTimeReceived;
                int64_t latestEntry = 0;

                // Tolerate times up to the last timestamp in the wallet not more than 5 minutes into the future
                int64_t latestTolerated = latestNow + 300;
                const TxItems& txOrdered = wtxOrdered;
                for (auto it = txOrdered.rbegin(); it != txOrdered.rend(); ++it) {
                    CWalletTx* const pwtx = it->second;
                    if (pwtx == &wtx) {
                        continue;
                    }
                    int64_t nSmartTime;
                    nSmartTime = pwtx->nTimeSmart;
                    if (!nSmartTime) {
                        nSmartTime = pwtx->nTimeReceived;
                    }
                    if (nSmartTime <= latestTolerated) {
                        latestEntry = nSmartTime;
                        if (nSmartTime > latestNow) {
                            latestNow = nSmartTime;
                        }
                        break;
                    }
                }

                nTimeSmart = std::max(latestEntry, std::min(blocktime, latestNow));
            }
        } else {
            WalletLogPrintf("%s: found %s in block %s not in index\n", __func__, wtx.GetHash().ToString(), block_hash->ToString());
        }
    }
    return nTimeSmart;
}

bool CWallet::SetAddressUsed(WalletBatch& batch, const CTxDestination& dest, bool used)
{
    const std::string key{"used"};
    if (std::get_if<CNoDestination>(&dest))
        return false;

    if (!used) {
        if (auto* data = util::FindKey(m_address_book, dest)) data->destdata.erase(key);
        return batch.EraseDestData(EncodeDestination(dest), key);
    }

    const std::string value{"1"};
    m_address_book[dest].destdata.insert(std::make_pair(key, value));
    return batch.WriteDestData(EncodeDestination(dest), key, value);
}

void CWallet::LoadDestData(const CTxDestination &dest, const std::string &key, const std::string &value)
{
    m_address_book[dest].destdata.insert(std::make_pair(key, value));
}

bool CWallet::IsAddressUsed(const CTxDestination& dest) const
{
    const std::string key{"used"};
    std::map<CTxDestination, CAddressBookData>::const_iterator i = m_address_book.find(dest);
    if(i != m_address_book.end())
    {
        CAddressBookData::StringMap::const_iterator j = i->second.destdata.find(key);
        if(j != i->second.destdata.end())
        {
            return true;
        }
    }
    return false;
}

std::vector<std::string> CWallet::GetAddressReceiveRequests() const
{
    const std::string prefix{"rr"};
    std::vector<std::string> values;
    for (const auto& address : m_address_book) {
        for (const auto& data : address.second.destdata) {
            if (!data.first.compare(0, prefix.size(), prefix)) {
                values.emplace_back(data.second);
            }
        }
    }
    return values;
}

bool CWallet::SetAddressReceiveRequest(WalletBatch& batch, const CTxDestination& dest, const std::string& id, const std::string& value)
{
    const std::string key{"rr" + id}; // "rr" prefix = "receive request" in destdata
    CAddressBookData& data = m_address_book.at(dest);
    if (value.empty()) {
        if (!batch.EraseDestData(EncodeDestination(dest), key)) return false;
        data.destdata.erase(key);
    } else {
        if (!batch.WriteDestData(EncodeDestination(dest), key, value)) return false;
        data.destdata[key] = value;
    }
    return true;
}

std::unique_ptr<WalletDatabase> MakeWalletDatabase(const std::string& name, const DatabaseOptions& options, DatabaseStatus& status, bilingual_str& error_string)
{
    // Do some checking on wallet path. It should be either a:
    //
    // 1. Path where a directory can be created.
    // 2. Path to an existing directory.
    // 3. Path to a symlink to a directory.
    // 4. For backwards compatibility, the name of a data file in -walletdir.
    const fs::path wallet_path = fsbridge::AbsPathJoin(GetWalletDir(), fs::PathFromString(name));
    fs::file_type path_type = fs::symlink_status(wallet_path).type();
    if (!(path_type == fs::file_type::not_found || path_type == fs::file_type::directory ||
          (path_type == fs::file_type::symlink && fs::is_directory(wallet_path)) ||
          (path_type == fs::file_type::regular && fs::PathFromString(name).filename() == fs::PathFromString(name)))) {
        error_string = Untranslated(strprintf(
              "Invalid -wallet path '%s'. -wallet path should point to a directory where wallet.dat and "
              "database/log.?????????? files can be stored, a location where such a directory could be created, "
              "or (for backwards compatibility) the name of an existing data file in -walletdir (%s)",
              name, fs::quoted(fs::PathToString(GetWalletDir()))));
        status = DatabaseStatus::FAILED_BAD_PATH;
        return nullptr;
    }
    return MakeDatabase(wallet_path, options, status, error_string);
}

std::shared_ptr<CWallet> CWallet::Create(WalletContext& context, const std::string& name, std::unique_ptr<WalletDatabase> database, uint64_t wallet_creation_flags, bilingual_str& error, std::vector<bilingual_str>& warnings)
{
    interfaces::Chain* chain = context.chain;
    ArgsManager& args = *Assert(context.args);
    const std::string& walletFile = database->Filename();

    int64_t nStart = GetTimeMillis();
    // TODO: Can't use std::make_shared because we need a custom deleter but
    // should be possible to use std::allocate_shared.
    const std::shared_ptr<CWallet> walletInstance(fParticlMode
        ? std::shared_ptr<CWallet>(new CHDWallet(chain, name, args, std::move(database)), ReleaseWallet)
        : std::shared_ptr<CWallet>(new CWallet(chain, name, args, std::move(database)), ReleaseWallet));

    bool rescan_required = false;
    DBErrors nLoadWalletRet = walletInstance->LoadWallet();
    if (nLoadWalletRet != DBErrors::LOAD_OK) {
        if (nLoadWalletRet == DBErrors::CORRUPT) {
            error = strprintf(_("Error loading %s: Wallet corrupted"), walletFile);
            return nullptr;
        }
        else if (nLoadWalletRet == DBErrors::NONCRITICAL_ERROR)
        {
            warnings.push_back(strprintf(_("Error reading %s! All keys read correctly, but transaction data"
                                           " or address book entries might be missing or incorrect."),
                walletFile));
        }
        else if (nLoadWalletRet == DBErrors::TOO_NEW) {
            error = strprintf(_("Error loading %s: Wallet requires newer version of %s"), walletFile, PACKAGE_NAME);
            return nullptr;
        }
        else if (nLoadWalletRet == DBErrors::EXTERNAL_SIGNER_SUPPORT_REQUIRED) {
            error = strprintf(_("Error loading %s: External signer wallet being loaded without external signer support compiled"), walletFile);
            return nullptr;
        }
        else if (nLoadWalletRet == DBErrors::NEED_REWRITE)
        {
            error = strprintf(_("Wallet needed to be rewritten: restart %s to complete"), PACKAGE_NAME);
            return nullptr;
        } else if (nLoadWalletRet == DBErrors::NEED_RESCAN) {
            warnings.push_back(strprintf(_("Error reading %s! Transaction data may be missing or incorrect."
                                           " Rescanning wallet."), walletFile));
            rescan_required = true;
        }
        else {
            error = strprintf(_("Error loading %s"), walletFile);
            return nullptr;
        }
    }

    // This wallet is in its first run if there are no ScriptPubKeyMans and it isn't blank or no privkeys
    const bool fFirstRun = (!walletInstance->IsInitialised() || walletInstance->m_spk_managers.empty()) &&
                     !walletInstance->IsWalletFlagSet(WALLET_FLAG_DISABLE_PRIVATE_KEYS) &&
                     !walletInstance->IsWalletFlagSet(WALLET_FLAG_BLANK_WALLET);
    if (fFirstRun)
    {
        walletInstance->SetMinVersion(FEATURE_LATEST);

        walletInstance->AddWalletFlags(wallet_creation_flags);

        // Only create LegacyScriptPubKeyMan when not descriptor wallet
        if (!walletInstance->IsWalletFlagSet(WALLET_FLAG_DESCRIPTORS)) {
            walletInstance->SetupLegacyScriptPubKeyMan();
        }

        if ((wallet_creation_flags & WALLET_FLAG_EXTERNAL_SIGNER) || !(wallet_creation_flags & (WALLET_FLAG_DISABLE_PRIVATE_KEYS | WALLET_FLAG_BLANK_WALLET))) {
            LOCK(walletInstance->cs_wallet);
            if (!walletInstance->IsParticlWallet() && walletInstance->IsWalletFlagSet(WALLET_FLAG_DESCRIPTORS)) {
                walletInstance->SetupDescriptorScriptPubKeyMans();
                // SetupDescriptorScriptPubKeyMans already calls SetupGeneration for us so we don't need to call SetupGeneration separately
            } else {
                // Legacy wallets need SetupGeneration here.
                if (!walletInstance->IsParticlWallet())
                for (auto spk_man : walletInstance->GetActiveScriptPubKeyMans()) {
                    if (!spk_man->SetupGeneration()) {
                        error = _("Unable to generate initial keys");
                        return nullptr;
                    }
                }
            }
        }

        if (chain) {
            walletInstance->chainStateFlushed(chain->getTipLocator());
        }
    } else if (wallet_creation_flags & WALLET_FLAG_DISABLE_PRIVATE_KEYS) {
        // Make it impossible to disable private keys after creation
        error = strprintf(_("Error loading %s: Private keys can only be disabled during creation"), walletFile);
        return nullptr;
    } else if (walletInstance->IsWalletFlagSet(WALLET_FLAG_DISABLE_PRIVATE_KEYS)) {
        for (auto spk_man : walletInstance->GetActiveScriptPubKeyMans()) {
            if (spk_man->HavePrivateKeys()) {
                warnings.push_back(strprintf(_("Warning: Private keys detected in wallet {%s} with disabled private keys"), walletFile));
                break;
            }
        }
    }

    if (!args.GetArg("-addresstype", "").empty()) {
        std::optional<OutputType> parsed = ParseOutputType(args.GetArg("-addresstype", ""));
        if (!parsed) {
            error = strprintf(_("Unknown address type '%s'"), args.GetArg("-addresstype", ""));
            return nullptr;
        }
        walletInstance->m_default_address_type = parsed.value();
    }

    if (!args.GetArg("-changetype", "").empty()) {
        std::optional<OutputType> parsed = ParseOutputType(args.GetArg("-changetype", ""));
        if (!parsed) {
            error = strprintf(_("Unknown change type '%s'"), args.GetArg("-changetype", ""));
            return nullptr;
        }
        walletInstance->m_default_change_type = parsed.value();
    }

    if (args.IsArgSet("-mintxfee")) {
        std::optional<CAmount> min_tx_fee = ParseMoney(args.GetArg("-mintxfee", ""));
        if (!min_tx_fee || min_tx_fee.value() == 0) {
            error = AmountErrMsg("mintxfee", args.GetArg("-mintxfee", ""));
            return nullptr;
        } else if (min_tx_fee.value() > HIGH_TX_FEE_PER_KB) {
            warnings.push_back(AmountHighWarn("-mintxfee") + Untranslated(" ") +
                               _("This is the minimum transaction fee you pay on every transaction."));
        }

        walletInstance->m_min_fee = CFeeRate{min_tx_fee.value()};
    }

    if (args.IsArgSet("-maxapsfee")) {
        const std::string max_aps_fee{args.GetArg("-maxapsfee", "")};
        if (max_aps_fee == "-1") {
            walletInstance->m_max_aps_fee = -1;
        } else if (std::optional<CAmount> max_fee = ParseMoney(max_aps_fee)) {
            if (max_fee.value() > HIGH_APS_FEE) {
                warnings.push_back(AmountHighWarn("-maxapsfee") + Untranslated(" ") +
                                  _("This is the maximum transaction fee you pay (in addition to the normal fee) to prioritize partial spend avoidance over regular coin selection."));
            }
            walletInstance->m_max_aps_fee = max_fee.value();
        } else {
            error = AmountErrMsg("maxapsfee", max_aps_fee);
            return nullptr;
        }
    }

    if (args.IsArgSet("-fallbackfee")) {
        std::optional<CAmount> fallback_fee = ParseMoney(args.GetArg("-fallbackfee", ""));
        if (!fallback_fee) {
            error = strprintf(_("Invalid amount for -fallbackfee=<amount>: '%s'"), args.GetArg("-fallbackfee", ""));
            return nullptr;
        } else if (fallback_fee.value() > HIGH_TX_FEE_PER_KB) {
            warnings.push_back(AmountHighWarn("-fallbackfee") + Untranslated(" ") +
                               _("This is the transaction fee you may pay when fee estimates are not available."));
        }
        walletInstance->m_fallback_fee = CFeeRate{fallback_fee.value()};
    }

    // Disable fallback fee in case value was set to 0, enable if non-null value
    walletInstance->m_allow_fallback_fee = walletInstance->m_fallback_fee.GetFeePerK() != 0;

    if (args.IsArgSet("-discardfee")) {
        std::optional<CAmount> discard_fee = ParseMoney(args.GetArg("-discardfee", ""));
        if (!discard_fee) {
            error = strprintf(_("Invalid amount for -discardfee=<amount>: '%s'"), args.GetArg("-discardfee", ""));
            return nullptr;
        } else if (discard_fee.value() > HIGH_TX_FEE_PER_KB) {
            warnings.push_back(AmountHighWarn("-discardfee") + Untranslated(" ") +
                               _("This is the transaction fee you may discard if change is smaller than dust at this level"));
        }
        walletInstance->m_discard_rate = CFeeRate{discard_fee.value()};
    }

    if (args.IsArgSet("-paytxfee")) {
        std::optional<CAmount> pay_tx_fee = ParseMoney(args.GetArg("-paytxfee", ""));
        if (!pay_tx_fee) {
            error = AmountErrMsg("paytxfee", args.GetArg("-paytxfee", ""));
            return nullptr;
        } else if (pay_tx_fee.value() > HIGH_TX_FEE_PER_KB) {
            warnings.push_back(AmountHighWarn("-paytxfee") + Untranslated(" ") +
                               _("This is the transaction fee you will pay if you send a transaction."));
        }

        walletInstance->m_pay_tx_fee = CFeeRate{pay_tx_fee.value(), 1000};

        if (chain && walletInstance->m_pay_tx_fee < chain->relayMinFee()) {
            error = strprintf(_("Invalid amount for -paytxfee=<amount>: '%s' (must be at least %s)"),
                args.GetArg("-paytxfee", ""), chain->relayMinFee().ToString());
            return nullptr;
        }
    }

    if (args.IsArgSet("-maxtxfee")) {
        std::optional<CAmount> max_fee = ParseMoney(args.GetArg("-maxtxfee", ""));
        if (!max_fee) {
            error = AmountErrMsg("maxtxfee", args.GetArg("-maxtxfee", ""));
            return nullptr;
        } else if (max_fee.value() > HIGH_MAX_TX_FEE) {
            warnings.push_back(_("-maxtxfee is set very high! Fees this large could be paid on a single transaction."));
        }

        if (chain && CFeeRate{max_fee.value(), 1000} < chain->relayMinFee()) {
            error = strprintf(_("Invalid amount for -maxtxfee=<amount>: '%s' (must be at least the minrelay fee of %s to prevent stuck transactions)"),
                args.GetArg("-maxtxfee", ""), chain->relayMinFee().ToString());
            return nullptr;
        }

        walletInstance->m_default_max_tx_fee = max_fee.value();
    }

    if (args.IsArgSet("-consolidatefeerate")) {
        if (std::optional<CAmount> consolidate_feerate = ParseMoney(args.GetArg("-consolidatefeerate", ""))) {
            walletInstance->m_consolidate_feerate = CFeeRate(*consolidate_feerate);
        } else {
            error = AmountErrMsg("consolidatefeerate", args.GetArg("-consolidatefeerate", ""));
            return nullptr;
        }
    }

    if (chain && chain->relayMinFee().GetFeePerK() > HIGH_TX_FEE_PER_KB) {
        warnings.push_back(AmountHighWarn("-minrelaytxfee") + Untranslated(" ") +
                           _("The wallet will avoid paying less than the minimum relay fee."));
    }

    walletInstance->m_confirm_target = args.GetIntArg("-txconfirmtarget", DEFAULT_TX_CONFIRM_TARGET);
    walletInstance->m_spend_zero_conf_change = args.GetBoolArg("-spendzeroconfchange", DEFAULT_SPEND_ZEROCONF_CHANGE);
    walletInstance->m_signal_rbf = args.GetBoolArg("-walletrbf", DEFAULT_WALLET_RBF);

    walletInstance->WalletLogPrintf("Wallet completed loading in %15dms\n", GetTimeMillis() - nStart);

    // Try to top up keypool. No-op if the wallet is locked.
    walletInstance->TopUpKeyPool();

    if (chain && !AttachChain(walletInstance, *chain, rescan_required, error, warnings)) {
        return nullptr;
    }

    {
        LOCK(walletInstance->cs_wallet);
        walletInstance->SetBroadcastTransactions(args.GetBoolArg("-walletbroadcast", DEFAULT_WALLETBROADCAST));
        walletInstance->WalletLogPrintf("setKeyPool.size() = %u\n",      walletInstance->GetKeyPoolSize());
        walletInstance->WalletLogPrintf("mapWallet.size() = %u\n",       walletInstance->mapWallet.size());
        walletInstance->WalletLogPrintf("m_address_book.size() = %u\n",  walletInstance->m_address_book.size());
    }

    return walletInstance;
}

bool CWallet::AttachChain(const std::shared_ptr<CWallet>& walletInstance, interfaces::Chain& chain, const bool rescan_required, bilingual_str& error, std::vector<bilingual_str>& warnings)
{
    LOCK(walletInstance->cs_wallet);
    // allow setting the chain if it hasn't been set already but prevent changing it
    assert(!walletInstance->m_chain || walletInstance->m_chain == &chain);
    walletInstance->m_chain = &chain;

    // Unless allowed, ensure wallet files are not reused across chains:
    if (!gArgs.GetBoolArg("-walletcrosschain", DEFAULT_WALLETCROSSCHAIN)) {
        WalletBatch batch(walletInstance->GetDatabase());
        CBlockLocator locator;
        if (batch.ReadBestBlock(locator) && locator.vHave.size() > 0 && chain.getHeight()) {
            // Wallet is assumed to be from another chain, if genesis block in the active
            // chain differs from the genesis block known to the wallet.
            if (chain.getBlockHash(0) != locator.vHave.back()) {
                error = Untranslated("Wallet files should not be reused across chains. Restart bitcoind with -walletcrosschain to override.");
                return false;
            }
        }
    }

    // Register wallet with validationinterface. It's done before rescan to avoid
    // missing block connections between end of rescan and validation subscribing.
    // Because of wallet lock being hold, block connection notifications are going to
    // be pending on the validation-side until lock release. It's likely to have
    // block processing duplicata (if rescan block range overlaps with notification one)
    // but we guarantee at least than wallet state is correct after notifications delivery.
    // However, chainStateFlushed notifications are ignored until the rescan is finished
    // so that in case of a shutdown event, the rescan will be repeated at the next start.
    // This is temporary until rescan and notifications delivery are unified under same
    // interface.
    walletInstance->m_attaching_chain = true; //ignores chainStateFlushed notifications
    walletInstance->m_chain_notifications_handler = walletInstance->chain().handleNotifications(walletInstance);

    // If rescan_required = true, rescan_height remains equal to 0
    int rescan_height = 0;
    if (!rescan_required)
    {
        WalletBatch batch(walletInstance->GetDatabase());
        CBlockLocator locator;
        if (batch.ReadBestBlock(locator)) {
            if (const std::optional<int> fork_height = chain.findLocatorFork(locator)) {
                rescan_height = *fork_height;
            }
        }
    }

    const std::optional<int> tip_height = chain.getHeight();
    if (tip_height) {
        walletInstance->m_last_block_processed = chain.getBlockHash(*tip_height);
        walletInstance->m_last_block_processed_height = *tip_height;
    } else {
        walletInstance->m_last_block_processed.SetNull();
        walletInstance->m_last_block_processed_height = -1;
    }

    if (walletInstance->ShouldRescan())
    if (tip_height && *tip_height != rescan_height)
    {
        if (chain.havePruned()) {
            int block_height = *tip_height;
            while (block_height > 0 && chain.haveBlockOnDisk(block_height - 1) && rescan_height != block_height) {
                --block_height;
            }

            if (rescan_height != block_height) {
                // We can't rescan beyond non-pruned blocks, stop and throw an error.
                // This might happen if a user uses an old wallet within a pruned node
                // or if they ran -disablewallet for a longer time, then decided to re-enable
                // Exit early and print an error.
                // If a block is pruned after this check, we will load the wallet,
                // but fail the rescan with a generic error.
                error = _("Prune: last wallet synchronisation goes beyond pruned data. You need to -reindex (download the whole blockchain again in case of pruned node)");
                return false;
            }
        }

        chain.initMessage(_("Rescanning…").translated);
        walletInstance->WalletLogPrintf("Rescanning last %i blocks (from block %i)...\n", *tip_height - rescan_height, rescan_height);

        // No need to read and scan block if block was created before
        // our wallet birthday (as adjusted for block time variability)
        std::optional<int64_t> time_first_key;
        for (auto spk_man : walletInstance->GetAllScriptPubKeyMans()) {
            int64_t time = spk_man->GetTimeFirstKey();
            if (!time_first_key || time < *time_first_key) time_first_key = time;
        }
        if (time_first_key) {
            chain.findFirstBlockWithTimeAndHeight(*time_first_key - TIMESTAMP_WINDOW, rescan_height, FoundBlock().height(rescan_height));
        }

        {
            WalletRescanReserver reserver(*walletInstance);
            if (!reserver.reserve() || (ScanResult::SUCCESS != walletInstance->ScanForWalletTransactions(chain.getBlockHash(rescan_height), rescan_height, {} /* max height */, reserver, true /* update */).status)) {
                error = _("Failed to rescan the wallet during initialization");
                return false;
            }
        }
        walletInstance->m_attaching_chain = false;
        walletInstance->chainStateFlushed(chain.getTipLocator());
        walletInstance->GetDatabase().IncrementUpdateCounter();
    }
    walletInstance->m_attaching_chain = false;

    return true;
}

const CAddressBookData* CWallet::FindAddressBookEntry(const CTxDestination& dest, bool allow_change) const
{
    const auto& address_book_it = m_address_book.find(dest);
    if (address_book_it == m_address_book.end()) return nullptr;
    if ((!allow_change) && address_book_it->second.IsChange()) {
        return nullptr;
    }
    return &address_book_it->second;
}

bool CWallet::UpgradeWallet(int version, bilingual_str& error)
{
    int prev_version = GetVersion();
    if (version == 0) {
        WalletLogPrintf("Performing wallet upgrade to %i\n", FEATURE_LATEST);
        version = FEATURE_LATEST;
    } else {
        WalletLogPrintf("Allowing wallet upgrade up to %i\n", version);
    }
    if (version < prev_version) {
        error = strprintf(_("Cannot downgrade wallet from version %i to version %i. Wallet version unchanged."), prev_version, version);
        return false;
    }

    LOCK(cs_wallet);

    // Do not upgrade versions to any version between HD_SPLIT and FEATURE_PRE_SPLIT_KEYPOOL unless already supporting HD_SPLIT
    if (!CanSupportFeature(FEATURE_HD_SPLIT) && version >= FEATURE_HD_SPLIT && version < FEATURE_PRE_SPLIT_KEYPOOL) {
        error = strprintf(_("Cannot upgrade a non HD split wallet from version %i to version %i without upgrading to support pre-split keypool. Please use version %i or no version specified."), prev_version, version, FEATURE_PRE_SPLIT_KEYPOOL);
        return false;
    }

    // Permanently upgrade to the version
    SetMinVersion(GetClosestWalletFeature(version));

    for (auto spk_man : GetActiveScriptPubKeyMans()) {
        if (!spk_man->Upgrade(prev_version, version, error)) {
            return false;
        }
    }
    return true;
}

void CWallet::postInitProcess()
{
    LOCK(cs_wallet);

    // Add wallet transactions that aren't already in a block to mempool
    // Do this here as mempool requires genesis block to be loaded
    ReacceptWalletTransactions();

    // Update wallet transactions with current mempool transactions.
    chain().requestMempoolTransactions(*this);
}

bool CWallet::BackupWallet(const std::string& strDest) const
{
    return GetDatabase().Backup(strDest);
}

CKeyPool::CKeyPool()
{
    nTime = GetTime();
    fInternal = false;
    m_pre_split = false;
}

CKeyPool::CKeyPool(const CPubKey& vchPubKeyIn, bool internalIn)
{
    nTime = GetTime();
    vchPubKey = vchPubKeyIn;
    fInternal = internalIn;
    m_pre_split = false;
}

int CWallet::GetTxDepthInMainChain(const CWalletTx& wtx) const
{
    AssertLockHeld(cs_wallet);
    if (auto* conf = wtx.state<TxStateConfirmed>()) {
        return GetLastBlockHeight() - conf->confirmed_block_height + 1;
    } else if (auto* conf = wtx.state<TxStateConflicted>()) {
        return -1 * (GetLastBlockHeight() - conf->conflicting_block_height + 1);
    } else {
        return 0;
    }
}

int CWallet::GetTxBlocksToMaturity(const CWalletTx& wtx) const
{
<<<<<<< HEAD
    if (!(wtx.IsCoinBase() || wtx.IsCoinStake())) {
        return 0;
    }

=======
    AssertLockHeld(cs_wallet);

    if (!wtx.IsCoinBase()) {
        return 0;
    }
>>>>>>> 002411dc
    int chain_depth = GetTxDepthInMainChain(wtx);
    assert(chain_depth >= 0); // coinbase tx should not be conflicted

    if (IsParticlWallet()) {
        int last_processed = WITH_LOCK(cs_wallet, return m_last_block_processed_height);
        if (last_processed < COINBASE_MATURITY * 2) {
            if (const auto* conf = wtx.state<TxStateConfirmed>()) {
                int nRequiredDepth = conf->confirmed_block_height / 2;
                return std::max(0, (nRequiredDepth+1) - chain_depth);
            }
        }
    }

    return std::max(0, (COINBASE_MATURITY+1) - chain_depth);
}

bool CWallet::IsTxImmatureCoinBase(const CWalletTx& wtx) const
{
    AssertLockHeld(cs_wallet);

    // note GetBlocksToMaturity is 0 for non-coinbase tx
    return GetTxBlocksToMaturity(wtx) > 0;
}

bool CWallet::IsCrypted() const
{
    return HasEncryptionKeys();
}

bool CWallet::IsLocked() const
{
    if (!IsCrypted()) {
        return false;
    }
    LOCK(cs_wallet);
    return vMasterKey.empty();
}

bool CWallet::Lock()
{
    if (!IsCrypted())
        return false;

    {
        LOCK(cs_wallet);
        vMasterKey.clear();
    }

    NotifyStatusChanged(this);
    return true;
}

bool CWallet::Unlock(const CKeyingMaterial& vMasterKeyIn, bool accept_no_keys)
{
    {
        LOCK(cs_wallet);
        for (const auto& spk_man_pair : m_spk_managers) {
            if (!spk_man_pair.second->CheckDecryptionKey(vMasterKeyIn, accept_no_keys)) {
                return false;
            }
        }
        vMasterKey = vMasterKeyIn;
    }
    NotifyStatusChanged(this);
    return true;
}

std::set<ScriptPubKeyMan*> CWallet::GetActiveScriptPubKeyMans() const
{
    std::set<ScriptPubKeyMan*> spk_mans;
    for (bool internal : {false, true}) {
        for (OutputType t : OUTPUT_TYPES) {
            auto spk_man = GetScriptPubKeyMan(t, internal);
            if (spk_man) {
                spk_mans.insert(spk_man);
            }
        }
    }
    return spk_mans;
}

std::set<ScriptPubKeyMan*> CWallet::GetAllScriptPubKeyMans() const
{
    std::set<ScriptPubKeyMan*> spk_mans;
    for (const auto& spk_man_pair : m_spk_managers) {
        spk_mans.insert(spk_man_pair.second.get());
    }
    return spk_mans;
}

ScriptPubKeyMan* CWallet::GetScriptPubKeyMan(const OutputType& type, bool internal) const
{
    const std::map<OutputType, ScriptPubKeyMan*>& spk_managers = internal ? m_internal_spk_managers : m_external_spk_managers;
    std::map<OutputType, ScriptPubKeyMan*>::const_iterator it = spk_managers.find(type);
    if (it == spk_managers.end()) {
        return nullptr;
    }
    return it->second;
}

std::set<ScriptPubKeyMan*> CWallet::GetScriptPubKeyMans(const CScript& script) const
{
    std::set<ScriptPubKeyMan*> spk_mans;
    SignatureData sigdata;
    for (const auto& spk_man_pair : m_spk_managers) {
        if (spk_man_pair.second->CanProvide(script, sigdata)) {
            spk_mans.insert(spk_man_pair.second.get());
        }
    }
    return spk_mans;
}

ScriptPubKeyMan* CWallet::GetScriptPubKeyMan(const uint256& id) const
{
    if (m_spk_managers.count(id) > 0) {
        return m_spk_managers.at(id).get();
    }
    return nullptr;
}

std::unique_ptr<SigningProvider> CWallet::GetSolvingProvider(const CScript& script) const
{
    SignatureData sigdata;
    return GetSolvingProvider(script, sigdata);
}

std::unique_ptr<SigningProvider> CWallet::GetSolvingProvider(const CScript& script, SignatureData& sigdata) const
{
    for (const auto& spk_man_pair : m_spk_managers) {
        if (spk_man_pair.second->CanProvide(script, sigdata)) {
            return spk_man_pair.second->GetSolvingProvider(script);
        }
    }
    return nullptr;
}

LegacyScriptPubKeyMan* CWallet::GetLegacyScriptPubKeyMan() const
{
    if (IsWalletFlagSet(WALLET_FLAG_DESCRIPTORS)) {
        return nullptr;
    }
    // Legacy wallets only have one ScriptPubKeyMan which is a LegacyScriptPubKeyMan.
    // Everything in m_internal_spk_managers and m_external_spk_managers point to the same legacyScriptPubKeyMan.
    auto it = m_internal_spk_managers.find(OutputType::LEGACY);
    if (it == m_internal_spk_managers.end()) return nullptr;
    return dynamic_cast<LegacyScriptPubKeyMan*>(it->second);
}

LegacyScriptPubKeyMan* CWallet::GetOrCreateLegacyScriptPubKeyMan()
{
    SetupLegacyScriptPubKeyMan();
    return GetLegacyScriptPubKeyMan();
}

void CWallet::SetupLegacyScriptPubKeyMan()
{
    if (!m_internal_spk_managers.empty() || !m_external_spk_managers.empty() || !m_spk_managers.empty() || IsWalletFlagSet(WALLET_FLAG_DESCRIPTORS)) {
        return;
    }

    auto spk_manager = std::unique_ptr<ScriptPubKeyMan>(new LegacyScriptPubKeyMan(*this));
    for (const auto& type : LEGACY_OUTPUT_TYPES) {
        m_internal_spk_managers[type] = spk_manager.get();
        m_external_spk_managers[type] = spk_manager.get();
    }
    m_spk_managers[spk_manager->GetID()] = std::move(spk_manager);
}

const CKeyingMaterial& CWallet::GetEncryptionKey() const
{
    return vMasterKey;
}

bool CWallet::HasEncryptionKeys() const
{
    return !mapMasterKeys.empty();
}

void CWallet::ConnectScriptPubKeyManNotifiers()
{
    for (const auto& spk_man : GetActiveScriptPubKeyMans()) {
        spk_man->NotifyWatchonlyChanged.connect(NotifyWatchonlyChanged);
        spk_man->NotifyCanGetAddressesChanged.connect(NotifyCanGetAddressesChanged);
    }
}

void CWallet::LoadDescriptorScriptPubKeyMan(uint256 id, WalletDescriptor& desc)
{
    if (IsWalletFlagSet(WALLET_FLAG_EXTERNAL_SIGNER)) {
        auto spk_manager = std::unique_ptr<ScriptPubKeyMan>(new ExternalSignerScriptPubKeyMan(*this, desc));
        m_spk_managers[id] = std::move(spk_manager);
    } else {
        auto spk_manager = std::unique_ptr<ScriptPubKeyMan>(new DescriptorScriptPubKeyMan(*this, desc));
        m_spk_managers[id] = std::move(spk_manager);
    }
}

void CWallet::SetupDescriptorScriptPubKeyMans()
{
    AssertLockHeld(cs_wallet);

    if (!IsWalletFlagSet(WALLET_FLAG_EXTERNAL_SIGNER)) {
        // Make a seed
        CKey seed_key;
        seed_key.MakeNewKey(true);
        CPubKey seed = seed_key.GetPubKey();
        assert(seed_key.VerifyPubKey(seed));

        // Get the extended key
        CExtKey master_key;
        master_key.SetSeed(seed_key);

        for (bool internal : {false, true}) {
            for (OutputType t : OUTPUT_TYPES) {
                auto spk_manager = std::unique_ptr<DescriptorScriptPubKeyMan>(new DescriptorScriptPubKeyMan(*this));
                if (IsCrypted()) {
                    if (IsLocked()) {
                        throw std::runtime_error(std::string(__func__) + ": Wallet is locked, cannot setup new descriptors");
                    }
                    if (!spk_manager->CheckDecryptionKey(vMasterKey) && !spk_manager->Encrypt(vMasterKey, nullptr)) {
                        throw std::runtime_error(std::string(__func__) + ": Could not encrypt new descriptors");
                    }
                }
                spk_manager->SetupDescriptorGeneration(master_key, t, internal);
                uint256 id = spk_manager->GetID();
                m_spk_managers[id] = std::move(spk_manager);
                AddActiveScriptPubKeyMan(id, t, internal);
            }
        }
    } else {
        ExternalSigner signer = ExternalSignerScriptPubKeyMan::GetExternalSigner();

        // TODO: add account parameter
        int account = 0;
        UniValue signer_res = signer.GetDescriptors(account);

        if (!signer_res.isObject()) throw std::runtime_error(std::string(__func__) + ": Unexpected result");
        for (bool internal : {false, true}) {
            const UniValue& descriptor_vals = find_value(signer_res, internal ? "internal" : "receive");
            if (!descriptor_vals.isArray()) throw std::runtime_error(std::string(__func__) + ": Unexpected result");
            for (const UniValue& desc_val : descriptor_vals.get_array().getValues()) {
                std::string desc_str = desc_val.getValStr();
                FlatSigningProvider keys;
                std::string desc_error;
                std::unique_ptr<Descriptor> desc = Parse(desc_str, keys, desc_error, false);
                if (desc == nullptr) {
                    throw std::runtime_error(std::string(__func__) + ": Invalid descriptor \"" + desc_str + "\" (" + desc_error + ")");
                }
                if (!desc->GetOutputType()) {
                    continue;
                }
                OutputType t =  *desc->GetOutputType();
                auto spk_manager = std::unique_ptr<ExternalSignerScriptPubKeyMan>(new ExternalSignerScriptPubKeyMan(*this));
                spk_manager->SetupDescriptor(std::move(desc));
                uint256 id = spk_manager->GetID();
                m_spk_managers[id] = std::move(spk_manager);
                AddActiveScriptPubKeyMan(id, t, internal);
            }
        }
    }
}

void CWallet::AddActiveScriptPubKeyMan(uint256 id, OutputType type, bool internal)
{
    WalletBatch batch(GetDatabase());
    if (!batch.WriteActiveScriptPubKeyMan(static_cast<uint8_t>(type), id, internal)) {
        throw std::runtime_error(std::string(__func__) + ": writing active ScriptPubKeyMan id failed");
    }
    LoadActiveScriptPubKeyMan(id, type, internal);
}

void CWallet::LoadActiveScriptPubKeyMan(uint256 id, OutputType type, bool internal)
{
    // Activating ScriptPubKeyManager for a given output and change type is incompatible with legacy wallets.
    // Legacy wallets have only one ScriptPubKeyManager and it's active for all output and change types.
    Assert(IsWalletFlagSet(WALLET_FLAG_DESCRIPTORS));

    WalletLogPrintf("Setting spkMan to active: id = %s, type = %d, internal = %d\n", id.ToString(), static_cast<int>(type), static_cast<int>(internal));
    auto& spk_mans = internal ? m_internal_spk_managers : m_external_spk_managers;
    auto& spk_mans_other = internal ? m_external_spk_managers : m_internal_spk_managers;
    auto spk_man = m_spk_managers.at(id).get();
    spk_mans[type] = spk_man;

    const auto it = spk_mans_other.find(type);
    if (it != spk_mans_other.end() && it->second == spk_man) {
        spk_mans_other.erase(type);
    }

    NotifyCanGetAddressesChanged();
}

void CWallet::DeactivateScriptPubKeyMan(uint256 id, OutputType type, bool internal)
{
    auto spk_man = GetScriptPubKeyMan(type, internal);
    if (spk_man != nullptr && spk_man->GetID() == id) {
        WalletLogPrintf("Deactivate spkMan: id = %s, type = %d, internal = %d\n", id.ToString(), static_cast<int>(type), static_cast<int>(internal));
        WalletBatch batch(GetDatabase());
        if (!batch.EraseActiveScriptPubKeyMan(static_cast<uint8_t>(type), internal)) {
            throw std::runtime_error(std::string(__func__) + ": erasing active ScriptPubKeyMan id failed");
        }

        auto& spk_mans = internal ? m_internal_spk_managers : m_external_spk_managers;
        spk_mans.erase(type);
    }

    NotifyCanGetAddressesChanged();
}

bool CWallet::IsLegacy() const
{
    if (m_internal_spk_managers.count(OutputType::LEGACY) == 0) {
        return false;
    }
    auto spk_man = dynamic_cast<LegacyScriptPubKeyMan*>(m_internal_spk_managers.at(OutputType::LEGACY));
    return spk_man != nullptr;
}

DescriptorScriptPubKeyMan* CWallet::GetDescriptorScriptPubKeyMan(const WalletDescriptor& desc) const
{
    for (auto& spk_man_pair : m_spk_managers) {
        // Try to downcast to DescriptorScriptPubKeyMan then check if the descriptors match
        DescriptorScriptPubKeyMan* spk_manager = dynamic_cast<DescriptorScriptPubKeyMan*>(spk_man_pair.second.get());
        if (spk_manager != nullptr && spk_manager->HasWalletDescriptor(desc)) {
            return spk_manager;
        }
    }

    return nullptr;
}

std::optional<bool> CWallet::IsInternalScriptPubKeyMan(ScriptPubKeyMan* spk_man) const
{
    // Legacy script pubkey man can't be either external or internal
    if (IsLegacy()) {
        return std::nullopt;
    }

    // only active ScriptPubKeyMan can be internal
    if (!GetActiveScriptPubKeyMans().count(spk_man)) {
        return std::nullopt;
    }

    const auto desc_spk_man = dynamic_cast<DescriptorScriptPubKeyMan*>(spk_man);
    if (!desc_spk_man) {
        throw std::runtime_error(std::string(__func__) + ": unexpected ScriptPubKeyMan type.");
    }

    LOCK(desc_spk_man->cs_desc_man);
    const auto& type = desc_spk_man->GetWalletDescriptor().descriptor->GetOutputType();
    assert(type.has_value());

    return GetScriptPubKeyMan(*type, /* internal= */ true) == desc_spk_man;
}

ScriptPubKeyMan* CWallet::AddWalletDescriptor(WalletDescriptor& desc, const FlatSigningProvider& signing_provider, const std::string& label, bool internal)
{
    AssertLockHeld(cs_wallet);

    if (!IsWalletFlagSet(WALLET_FLAG_DESCRIPTORS)) {
        WalletLogPrintf("Cannot add WalletDescriptor to a non-descriptor wallet\n");
        return nullptr;
    }

    auto spk_man = GetDescriptorScriptPubKeyMan(desc);
    if (spk_man) {
        WalletLogPrintf("Update existing descriptor: %s\n", desc.descriptor->ToString());
        spk_man->UpdateWalletDescriptor(desc);
    } else {
        auto new_spk_man = std::unique_ptr<DescriptorScriptPubKeyMan>(new DescriptorScriptPubKeyMan(*this, desc));
        spk_man = new_spk_man.get();

        // Save the descriptor to memory
        m_spk_managers[new_spk_man->GetID()] = std::move(new_spk_man);
    }

    // Add the private keys to the descriptor
    for (const auto& entry : signing_provider.keys) {
        const CKey& key = entry.second;
        spk_man->AddDescriptorKey(key, key.GetPubKey());
    }

    // Top up key pool, the manager will generate new scriptPubKeys internally
    if (!spk_man->TopUp()) {
        WalletLogPrintf("Could not top up scriptPubKeys\n");
        return nullptr;
    }

    // Apply the label if necessary
    // Note: we disable labels for ranged descriptors
    if (!desc.descriptor->IsRange()) {
        auto script_pub_keys = spk_man->GetScriptPubKeys();
        if (script_pub_keys.empty()) {
            WalletLogPrintf("Could not generate scriptPubKeys (cache is empty)\n");
            return nullptr;
        }

        CTxDestination dest;
        if (!internal && ExtractDestination(script_pub_keys.at(0), dest)) {
            SetAddressBook(dest, label, "receive");
        }
    }

    // Save the descriptor to DB
    spk_man->WriteDescriptor();

    return spk_man;
}

boost::signals2::signal<void (const std::shared_ptr<CWallet>& wallet)> NotifyWalletAdded;
} // namespace wallet<|MERGE_RESOLUTION|>--- conflicted
+++ resolved
@@ -3226,18 +3226,12 @@
 
 int CWallet::GetTxBlocksToMaturity(const CWalletTx& wtx) const
 {
-<<<<<<< HEAD
+    AssertLockHeld(cs_wallet);
+
     if (!(wtx.IsCoinBase() || wtx.IsCoinStake())) {
         return 0;
     }
 
-=======
-    AssertLockHeld(cs_wallet);
-
-    if (!wtx.IsCoinBase()) {
-        return 0;
-    }
->>>>>>> 002411dc
     int chain_depth = GetTxDepthInMainChain(wtx);
     assert(chain_depth >= 0); // coinbase tx should not be conflicted
 
