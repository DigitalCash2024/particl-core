// Copyright (c) 2009-2010 Satoshi Nakamoto
// Copyright (c) 2009-2022 The Bitcoin Core developers
// Distributed under the MIT software license, see the accompanying
// file COPYING or http://www.opensource.org/licenses/mit-license.php.

#include <wallet/wallet.h>

#include <blockfilter.h>
#include <chain.h>
#include <consensus/amount.h>
#include <consensus/consensus.h>
#include <consensus/validation.h>
#include <external_signer.h>
#include <fs.h>
#include <interfaces/chain.h>
#include <interfaces/wallet.h>
#include <key.h>
#include <key_io.h>
#include <outputtype.h>
#include <policy/fees.h>
#include <policy/policy.h>
#include <primitives/block.h>
#include <primitives/transaction.h>
#include <psbt.h>
#include <random.h>
#include <script/descriptor.h>
#include <script/script.h>
#include <script/signingprovider.h>
#include <support/cleanse.h>
#include <txmempool.h>
#include <util/bip32.h>
#include <util/check.h>
#include <util/error.h>
#include <util/fees.h>
#include <util/moneystr.h>
#include <util/rbf.h>
#include <util/string.h>
#include <util/system.h>
#include <util/translation.h>
#include <wallet/coincontrol.h>
#include <wallet/context.h>
#include <wallet/fees.h>
#include <wallet/external_signer_scriptpubkeyman.h>

#include <univalue.h>

#include <algorithm>
#include <assert.h>
#include <optional>

#include <wallet/hdwallet.h>

const uint256 ABANDON_HASH(uint256::ONE);

using interfaces::FoundBlock;

namespace wallet {
const std::map<uint64_t,std::string> WALLET_FLAG_CAVEATS{
    {WALLET_FLAG_AVOID_REUSE,
        "You need to rescan the blockchain in order to correctly mark used "
        "destinations in the past. Until this is done, some destinations may "
        "be considered unused, even if the opposite is the case."
    },
};

bool AddWalletSetting(interfaces::Chain& chain, const std::string& wallet_name)
{
    util::SettingsValue setting_value = chain.getRwSetting("wallet");
    if (!setting_value.isArray()) setting_value.setArray();
    for (const util::SettingsValue& value : setting_value.getValues()) {
        if (value.isStr() && value.get_str() == wallet_name) return true;
    }
    setting_value.push_back(wallet_name);
    return chain.updateRwSetting("wallet", setting_value);
}

bool RemoveWalletSetting(interfaces::Chain& chain, const std::string& wallet_name)
{
    util::SettingsValue setting_value = chain.getRwSetting("wallet");
    if (!setting_value.isArray()) return true;
    util::SettingsValue new_value(util::SettingsValue::VARR);
    for (const util::SettingsValue& value : setting_value.getValues()) {
        if (!value.isStr() || value.get_str() != wallet_name) new_value.push_back(value);
    }
    if (new_value.size() == setting_value.size()) return true;
    return chain.updateRwSetting("wallet", new_value);
}

static void UpdateWalletSetting(interfaces::Chain& chain,
                                const std::string& wallet_name,
                                std::optional<bool> load_on_startup,
                                std::vector<bilingual_str>& warnings)
{
    if (!load_on_startup) return;
    if (load_on_startup.value() && !AddWalletSetting(chain, wallet_name)) {
        warnings.emplace_back(Untranslated("Wallet load on startup setting could not be updated, so wallet may not be loaded next node startup."));
    } else if (!load_on_startup.value() && !RemoveWalletSetting(chain, wallet_name)) {
        warnings.emplace_back(Untranslated("Wallet load on startup setting could not be updated, so wallet may still be loaded next node startup."));
    }
}

/**
 * Refresh mempool status so the wallet is in an internally consistent state and
 * immediately knows the transaction's status: Whether it can be considered
 * trusted and is eligible to be abandoned ...
 */
void RefreshMempoolStatus(CWalletTx& tx, interfaces::Chain& chain)
{
    if (chain.isInMempool(tx.GetHash())) {
        tx.m_state = TxStateInMempool();
    } else if (tx.state<TxStateInMempool>()) {
        tx.m_state = TxStateInactive();
    }
}

bool AddWallet(WalletContext& context, const std::shared_ptr<CWallet>& wallet)
{
    LOCK(context.wallets_mutex);
    assert(wallet);
    std::vector<std::shared_ptr<CWallet>>::const_iterator i = std::find(context.wallets.begin(), context.wallets.end(), wallet);
    if (i != context.wallets.end()) return false;
    context.wallets.push_back(wallet);
    wallet->ConnectScriptPubKeyManNotifiers();
    wallet->NotifyCanGetAddressesChanged();
    NotifyWalletAdded(wallet);
    return true;
}

bool RemoveWallet(WalletContext& context, const std::shared_ptr<CWallet>& wallet, std::optional<bool> load_on_start, std::vector<bilingual_str>& warnings)
{
    assert(wallet);

    interfaces::Chain& chain = wallet->chain();
    std::string name = wallet->GetName();

    // Unregister with the validation interface which also drops shared pointers.
    wallet->m_chain_notifications_handler.reset();
    LOCK(context.wallets_mutex);
    std::vector<std::shared_ptr<CWallet>>::iterator i = std::find(context.wallets.begin(), context.wallets.end(), wallet);
    if (i == context.wallets.end()) return false;
    context.wallets.erase(i);

    // Write the wallet setting
    UpdateWalletSetting(chain, name, load_on_start, warnings);

    return true;
}

bool RemoveWallet(WalletContext& context, const std::shared_ptr<CWallet>& wallet, std::optional<bool> load_on_start)
{
    std::vector<bilingual_str> warnings;
    return RemoveWallet(context, wallet, load_on_start, warnings);
}

std::vector<std::shared_ptr<CWallet>> GetWallets(WalletContext& context)
{
    LOCK(context.wallets_mutex);
    return context.wallets;
}

std::shared_ptr<CWallet> GetDefaultWallet(WalletContext& context, size_t& count)
{
    LOCK(context.wallets_mutex);
    count = context.wallets.size();
    return count == 1 ? context.wallets[0] : nullptr;
}

std::shared_ptr<CWallet> GetWallet(WalletContext& context, const std::string& name)
{
    LOCK(context.wallets_mutex);
    for (const std::shared_ptr<CWallet>& wallet : context.wallets) {
        if (wallet->GetName() == name) return wallet;
    }
    return nullptr;
}

std::unique_ptr<interfaces::Handler> HandleLoadWallet(WalletContext& context, LoadWalletFn load_wallet)
{
    LOCK(context.wallets_mutex);
    auto it = context.wallet_load_fns.emplace(context.wallet_load_fns.end(), std::move(load_wallet));
    return interfaces::MakeCleanupHandler([&context, it] { LOCK(context.wallets_mutex); context.wallet_load_fns.erase(it); });
}

void NotifyWalletLoaded(WalletContext& context, const std::shared_ptr<CWallet>& wallet)
{
    LOCK(context.wallets_mutex);
    for (auto& load_wallet : context.wallet_load_fns) {
        load_wallet(interfaces::MakeWallet(context, wallet));
    }
}

static GlobalMutex g_loading_wallet_mutex;
static GlobalMutex g_wallet_release_mutex;
static std::condition_variable g_wallet_release_cv;
static std::set<std::string> g_loading_wallet_set GUARDED_BY(g_loading_wallet_mutex);
static std::set<std::string> g_unloading_wallet_set GUARDED_BY(g_wallet_release_mutex);

// Custom deleter for shared_ptr<CWallet>.
static void ReleaseWallet(CWallet* wallet)
{
    const std::string name = wallet->GetName();
    wallet->WalletLogPrintf("Releasing wallet\n");
    wallet->Flush();
    delete wallet;
    // Wallet is now released, notify UnloadWallet, if any.
    {
        LOCK(g_wallet_release_mutex);
        if (g_unloading_wallet_set.erase(name) == 0) {
            // UnloadWallet was not called for this wallet, all done.
            return;
        }
    }
    g_wallet_release_cv.notify_all();
}

void UnloadWallet(std::shared_ptr<CWallet>&& wallet)
{
    // Mark wallet for unloading.
    const std::string name = wallet->GetName();
    {
        LOCK(g_wallet_release_mutex);
        auto it = g_unloading_wallet_set.insert(name);
        assert(it.second);
    }
    // The wallet can be in use so it's not possible to explicitly unload here.
    // Notify the unload intent so that all remaining shared pointers are
    // released.
    wallet->NotifyUnload();

    // Time to ditch our shared_ptr and wait for ReleaseWallet call.
    wallet.reset();
    {
        WAIT_LOCK(g_wallet_release_mutex, lock);
        while (g_unloading_wallet_set.count(name) == 1) {
            g_wallet_release_cv.wait(lock);
        }
    }
}

namespace {
std::shared_ptr<CWallet> LoadWalletInternal(WalletContext& context, const std::string& name, std::optional<bool> load_on_start, const DatabaseOptions& options, DatabaseStatus& status, bilingual_str& error, std::vector<bilingual_str>& warnings)
{
    try {
        std::unique_ptr<WalletDatabase> database = MakeWalletDatabase(name, options, status, error);
        if (!database) {
            error = Untranslated("Wallet file verification failed.") + Untranslated(" ") + error;
            return nullptr;
        }

        context.chain->initMessage(_("Loading wallet…").translated);
        std::shared_ptr<CWallet> wallet = CWallet::Create(context, name, std::move(database), options.create_flags, error, warnings);
        if (!wallet) {
            error = Untranslated("Wallet loading failed.") + Untranslated(" ") + error;
            status = DatabaseStatus::FAILED_LOAD;
            return nullptr;
        }

        NotifyWalletLoaded(context, wallet);
        AddWallet(context, wallet);
        wallet->postInitProcess();

        // Write the wallet setting
        UpdateWalletSetting(*context.chain, name, load_on_start, warnings);

        if (wallet->IsParticlWallet()) {
            RestartStakingThreads(context, *context.chain->getChainman());
        }

        return wallet;
    } catch (const std::runtime_error& e) {
        error = Untranslated(e.what());
        status = DatabaseStatus::FAILED_LOAD;
        return nullptr;
    }
}

class FastWalletRescanFilter
{
public:
    FastWalletRescanFilter(const CWallet& wallet) : m_wallet(wallet)
    {
        // fast rescanning via block filters is only supported by descriptor wallets right now
        assert(!m_wallet.IsLegacy());

        // create initial filter with scripts from all ScriptPubKeyMans
        for (auto spkm : m_wallet.GetAllScriptPubKeyMans()) {
            auto desc_spkm{dynamic_cast<DescriptorScriptPubKeyMan*>(spkm)};
            assert(desc_spkm != nullptr);
            AddScriptPubKeys(desc_spkm);
            // save each range descriptor's end for possible future filter updates
            if (desc_spkm->IsHDEnabled()) {
                m_last_range_ends.emplace(desc_spkm->GetID(), desc_spkm->GetEndRange());
            }
        }
    }

    void UpdateIfNeeded()
    {
        // repopulate filter with new scripts if top-up has happened since last iteration
        for (const auto& [desc_spkm_id, last_range_end] : m_last_range_ends) {
            auto desc_spkm{dynamic_cast<DescriptorScriptPubKeyMan*>(m_wallet.GetScriptPubKeyMan(desc_spkm_id))};
            assert(desc_spkm != nullptr);
            int32_t current_range_end{desc_spkm->GetEndRange()};
            if (current_range_end > last_range_end) {
                AddScriptPubKeys(desc_spkm, last_range_end);
                m_last_range_ends.at(desc_spkm->GetID()) = current_range_end;
            }
        }
    }

    std::optional<bool> MatchesBlock(const uint256& block_hash) const
    {
        return m_wallet.chain().blockFilterMatchesAny(BlockFilterType::BASIC, block_hash, m_filter_set);
    }

private:
    const CWallet& m_wallet;
    /** Map for keeping track of each range descriptor's last seen end range.
      * This information is used to detect whether new addresses were derived
      * (that is, if the current end range is larger than the saved end range)
      * after processing a block and hence a filter set update is needed to
      * take possible keypool top-ups into account.
      */
    std::map<uint256, int32_t> m_last_range_ends;
    GCSFilter::ElementSet m_filter_set;

    void AddScriptPubKeys(const DescriptorScriptPubKeyMan* desc_spkm, int32_t last_range_end = 0)
    {
        for (const auto& script_pub_key : desc_spkm->GetScriptPubKeys(last_range_end)) {
            m_filter_set.emplace(script_pub_key.begin(), script_pub_key.end());
        }
    }
};
} // namespace

std::shared_ptr<CWallet> LoadWallet(WalletContext& context, const std::string& name, std::optional<bool> load_on_start, const DatabaseOptions& options, DatabaseStatus& status, bilingual_str& error, std::vector<bilingual_str>& warnings)
{
    auto result = WITH_LOCK(g_loading_wallet_mutex, return g_loading_wallet_set.insert(name));
    if (!result.second) {
        error = Untranslated("Wallet already loading.");
        status = DatabaseStatus::FAILED_LOAD;
        return nullptr;
    }
    auto wallet = LoadWalletInternal(context, name, load_on_start, options, status, error, warnings);
    WITH_LOCK(g_loading_wallet_mutex, g_loading_wallet_set.erase(result.first));
    return wallet;
}

std::shared_ptr<CWallet> CreateWallet(WalletContext& context, const std::string& name, std::optional<bool> load_on_start, DatabaseOptions& options, DatabaseStatus& status, bilingual_str& error, std::vector<bilingual_str>& warnings)
{
    uint64_t wallet_creation_flags = options.create_flags;
    const SecureString& passphrase = options.create_passphrase;

    if (wallet_creation_flags & WALLET_FLAG_DESCRIPTORS) options.require_format = DatabaseFormat::SQLITE;

    // Indicate that the wallet is actually supposed to be blank and not just blank to make it encrypted
    bool create_blank = (wallet_creation_flags & WALLET_FLAG_BLANK_WALLET);

    // Born encrypted wallets need to be created blank first.
    if (!passphrase.empty()) {
        wallet_creation_flags |= WALLET_FLAG_BLANK_WALLET;
    }

    // Private keys must be disabled for an external signer wallet
    if ((wallet_creation_flags & WALLET_FLAG_EXTERNAL_SIGNER) && !(wallet_creation_flags & WALLET_FLAG_DISABLE_PRIVATE_KEYS)) {
        error = Untranslated("Private keys must be disabled when using an external signer");
        status = DatabaseStatus::FAILED_CREATE;
        return nullptr;
    }

    // Descriptor support must be enabled for an external signer wallet
    if ((wallet_creation_flags & WALLET_FLAG_EXTERNAL_SIGNER) && !(wallet_creation_flags & WALLET_FLAG_DESCRIPTORS)) {
        error = Untranslated("Descriptor support must be enabled when using an external signer");
        status = DatabaseStatus::FAILED_CREATE;
        return nullptr;
    }

    // Do not allow a passphrase when private keys are disabled
    if (!passphrase.empty() && (wallet_creation_flags & WALLET_FLAG_DISABLE_PRIVATE_KEYS)) {
        error = Untranslated("Passphrase provided but private keys are disabled. A passphrase is only used to encrypt private keys, so cannot be used for wallets with private keys disabled.");
        status = DatabaseStatus::FAILED_CREATE;
        return nullptr;
    }

    // Wallet::Verify will check if we're trying to create a wallet with a duplicate name.
    std::unique_ptr<WalletDatabase> database = MakeWalletDatabase(name, options, status, error);
    if (!database) {
        error = Untranslated("Wallet file verification failed.") + Untranslated(" ") + error;
        status = DatabaseStatus::FAILED_VERIFY;
        return nullptr;
    }

    // Make the wallet
    context.chain->initMessage(_("Loading wallet…").translated);
    std::shared_ptr<CWallet> wallet = CWallet::Create(context, name, std::move(database), wallet_creation_flags, error, warnings);
    if (!wallet) {
        error = Untranslated("Wallet creation failed.") + Untranslated(" ") + error;
        status = DatabaseStatus::FAILED_CREATE;
        return nullptr;
    }

    // Encrypt the wallet
    if (!passphrase.empty() && !(wallet_creation_flags & WALLET_FLAG_DISABLE_PRIVATE_KEYS)) {
        if (!wallet->EncryptWallet(passphrase)) {
            error = Untranslated("Error: Wallet created but failed to encrypt.");
            status = DatabaseStatus::FAILED_ENCRYPT;
            return nullptr;
        }
        if (!create_blank) {
            // Unlock the wallet
            if (!wallet->Unlock(passphrase)) {
                error = Untranslated("Error: Wallet was encrypted but could not be unlocked");
                status = DatabaseStatus::FAILED_ENCRYPT;
                return nullptr;
            }

            // Set a seed for the wallet
            if (wallet->IsParticlWallet()) {
                if (0 != GetParticlWallet(wallet.get())->MakeDefaultAccount()) {
                    error = Untranslated("Error: MakeDefaultAccount failed");
                    return nullptr;
                }
            } else {
                LOCK(wallet->cs_wallet);
                if (wallet->IsWalletFlagSet(WALLET_FLAG_DESCRIPTORS)) {
                    wallet->SetupDescriptorScriptPubKeyMans();
                } else {
                    for (auto spk_man : wallet->GetActiveScriptPubKeyMans()) {
                        if (!spk_man->SetupGeneration()) {
                            error = Untranslated("Unable to generate initial keys");
                            status = DatabaseStatus::FAILED_CREATE;
                            return nullptr;
                        }
                    }
                }
            }

            // Relock the wallet
            wallet->Lock();
        }
    }

    NotifyWalletLoaded(context, wallet);
    AddWallet(context, wallet);
    wallet->postInitProcess();

    // Write the wallet settings
    UpdateWalletSetting(*context.chain, name, load_on_start, warnings);

    // Legacy wallets are being deprecated, warn if a newly created wallet is legacy
    if (!(wallet_creation_flags & WALLET_FLAG_DESCRIPTORS)) {
        warnings.push_back(_("Wallet created successfully. The legacy wallet type is being deprecated and support for creating and opening legacy wallets will be removed in the future."));
    }

    if (wallet->IsParticlWallet()) {
        RestartStakingThreads(context, *context.chain->getChainman());
    }

    status = DatabaseStatus::SUCCESS;
    return wallet;
}

std::shared_ptr<CWallet> RestoreWallet(WalletContext& context, const fs::path& backup_file, const std::string& wallet_name, std::optional<bool> load_on_start, DatabaseStatus& status, bilingual_str& error, std::vector<bilingual_str>& warnings)
{
    DatabaseOptions options;
    ReadDatabaseArgs(*context.args, options);
    options.require_existing = true;

    const fs::path wallet_path = fsbridge::AbsPathJoin(GetWalletDir(), fs::u8path(wallet_name));
    auto wallet_file = wallet_path / "wallet.dat";
    std::shared_ptr<CWallet> wallet;

    try {
        if (!fs::exists(backup_file)) {
            error = Untranslated("Backup file does not exist");
            status = DatabaseStatus::FAILED_INVALID_BACKUP_FILE;
            return nullptr;
        }

        if (fs::exists(wallet_path) || !TryCreateDirectories(wallet_path)) {
            error = Untranslated(strprintf("Failed to create database path '%s'. Database already exists.", fs::PathToString(wallet_path)));
            status = DatabaseStatus::FAILED_ALREADY_EXISTS;
            return nullptr;
        }

        fs::copy_file(backup_file, wallet_file, fs::copy_options::none);

        wallet = LoadWallet(context, wallet_name, load_on_start, options, status, error, warnings);
    } catch (const std::exception& e) {
        assert(!wallet);
        if (!error.empty()) error += Untranslated("\n");
        error += strprintf(Untranslated("Unexpected exception: %s"), e.what());
    }
    if (!wallet) {
        fs::remove_all(wallet_path);
    }

    return wallet;
}

/** @defgroup mapWallet
 *
 * @{
 */

const CWalletTx* CWallet::GetWalletTx(const uint256& hash) const
{
    AssertLockHeld(cs_wallet);
    const auto it = mapWallet.find(hash);
    if (it == mapWallet.end())
        return nullptr;
    return &(it->second);
}

void CWallet::UpgradeKeyMetadata()
{
    if (IsLocked() || IsWalletFlagSet(WALLET_FLAG_KEY_ORIGIN_METADATA)) {
        return;
    }

    auto spk_man = GetLegacyScriptPubKeyMan();
    if (!spk_man) {
        return;
    }

    spk_man->UpgradeKeyMetadata();
    SetWalletFlag(WALLET_FLAG_KEY_ORIGIN_METADATA);
}

void CWallet::UpgradeDescriptorCache()
{
    if (!IsWalletFlagSet(WALLET_FLAG_DESCRIPTORS) || IsLocked() || IsWalletFlagSet(WALLET_FLAG_LAST_HARDENED_XPUB_CACHED)) {
        return;
    }

    for (ScriptPubKeyMan* spkm : GetAllScriptPubKeyMans()) {
        DescriptorScriptPubKeyMan* desc_spkm = dynamic_cast<DescriptorScriptPubKeyMan*>(spkm);
        desc_spkm->UpgradeDescriptorCache();
    }
    SetWalletFlag(WALLET_FLAG_LAST_HARDENED_XPUB_CACHED);
}

bool CWallet::Unlock(const SecureString& strWalletPassphrase, bool accept_no_keys)
{
    CCrypter crypter;
    CKeyingMaterial _vMasterKey;

    {
        LOCK(cs_wallet);
        for (const MasterKeyMap::value_type& pMasterKey : mapMasterKeys)
        {
            if(!crypter.SetKeyFromPassphrase(strWalletPassphrase, pMasterKey.second.vchSalt, pMasterKey.second.nDeriveIterations, pMasterKey.second.nDerivationMethod))
                return false;
            if (!crypter.Decrypt(pMasterKey.second.vchCryptedKey, _vMasterKey))
                continue; // try another master key
            if (Unlock(_vMasterKey, accept_no_keys)) {
                // Now that we've unlocked, upgrade the key metadata
                UpgradeKeyMetadata();
                // Now that we've unlocked, upgrade the descriptor cache
                UpgradeDescriptorCache();
                return true;
            }
        }
    }
    return false;
}

bool CWallet::ChangeWalletPassphrase(const SecureString& strOldWalletPassphrase, const SecureString& strNewWalletPassphrase)
{
    bool fWasLocked = IsLocked();

    {
        LOCK(cs_wallet);
        Lock();

        CCrypter crypter;
        CKeyingMaterial _vMasterKey;
        for (MasterKeyMap::value_type& pMasterKey : mapMasterKeys)
        {
            if(!crypter.SetKeyFromPassphrase(strOldWalletPassphrase, pMasterKey.second.vchSalt, pMasterKey.second.nDeriveIterations, pMasterKey.second.nDerivationMethod))
                return false;
            if (!crypter.Decrypt(pMasterKey.second.vchCryptedKey, _vMasterKey))
                return false;
            if (0 == ExtKeyUnlock(_vMasterKey)
                && Unlock(_vMasterKey, true))
            {
                int64_t nStartTime = GetTimeMillis();
                crypter.SetKeyFromPassphrase(strNewWalletPassphrase, pMasterKey.second.vchSalt, pMasterKey.second.nDeriveIterations, pMasterKey.second.nDerivationMethod);
                pMasterKey.second.nDeriveIterations = static_cast<unsigned int>(pMasterKey.second.nDeriveIterations * (100 / ((double)(GetTimeMillis() - nStartTime))));

                nStartTime = GetTimeMillis();
                crypter.SetKeyFromPassphrase(strNewWalletPassphrase, pMasterKey.second.vchSalt, pMasterKey.second.nDeriveIterations, pMasterKey.second.nDerivationMethod);
                pMasterKey.second.nDeriveIterations = (pMasterKey.second.nDeriveIterations + static_cast<unsigned int>(pMasterKey.second.nDeriveIterations * 100 / ((double)(GetTimeMillis() - nStartTime)))) / 2;

                if (pMasterKey.second.nDeriveIterations < 25000)
                    pMasterKey.second.nDeriveIterations = 25000;

                WalletLogPrintf("Wallet passphrase changed to an nDeriveIterations of %i\n", pMasterKey.second.nDeriveIterations);

                if (!crypter.SetKeyFromPassphrase(strNewWalletPassphrase, pMasterKey.second.vchSalt, pMasterKey.second.nDeriveIterations, pMasterKey.second.nDerivationMethod))
                    return false;
                if (!crypter.Encrypt(_vMasterKey, pMasterKey.second.vchCryptedKey))
                    return false;
                WalletBatch(GetDatabase()).WriteMasterKey(pMasterKey.first, pMasterKey.second);
                if (fWasLocked)
                    Lock();
                return true;
            }
        }
    }

    return false;
}

void CWallet::chainStateFlushed(const CBlockLocator& loc)
{
    // Don't update the best block until the chain is attached so that in case of a shutdown,
    // the rescan will be restarted at next startup.
    if (m_attaching_chain) {
        return;
    }
    WalletBatch batch(GetDatabase());
    batch.WriteBestBlock(loc);
}

void CWallet::SetMinVersion(enum WalletFeature nVersion, WalletBatch* batch_in)
{
    LOCK(cs_wallet);
    if (nWalletVersion >= nVersion)
        return;
    WalletLogPrintf("Setting minversion to %d\n", nVersion);
    nWalletVersion = nVersion;

    {
        WalletBatch* batch = batch_in ? batch_in : new WalletBatch(GetDatabase());
        if (nWalletVersion > 40000)
            batch->WriteMinVersion(nWalletVersion);
        if (!batch_in)
            delete batch;
    }
}

std::set<uint256> CWallet::GetConflicts(const uint256& txid) const
{
    std::set<uint256> result;
    AssertLockHeld(cs_wallet);

    const auto it = mapWallet.find(txid);
    if (it == mapWallet.end())
        return result;
    const CWalletTx& wtx = it->second;

    std::pair<TxSpends::const_iterator, TxSpends::const_iterator> range;

    for (const CTxIn& txin : wtx.tx->vin)
    {
        if (mapTxSpends.count(txin.prevout) <= 1)
            continue;  // No conflict if zero or one spends
        range = mapTxSpends.equal_range(txin.prevout);
        for (TxSpends::const_iterator _it = range.first; _it != range.second; ++_it)
            result.insert(_it->second);
    }
    return result;
}

bool CWallet::HasWalletSpend(const CTransactionRef& tx) const
{
    AssertLockHeld(cs_wallet);
    const uint256& txid = tx->GetHash();
    for (unsigned int i = 0; i < tx->vout.size(); ++i) {
        if (IsSpent(COutPoint(txid, i))) {
            return true;
        }
    }
    return false;
}

void CWallet::Flush()
{
    GetDatabase().Flush();
}

void CWallet::Close()
{
    GetDatabase().Close();
}

void CWallet::SyncMetaData(std::pair<TxSpends::iterator, TxSpends::iterator> range)
{
    // We want all the wallet transactions in range to have the same metadata as
    // the oldest (smallest nOrderPos).
    // So: find smallest nOrderPos:

    int nMinOrderPos = std::numeric_limits<int>::max();
    const CWalletTx* copyFrom = nullptr;
    for (TxSpends::iterator it = range.first; it != range.second; ++it) {
        const CWalletTx* wtx = &mapWallet.at(it->second);
        if (wtx->nOrderPos < nMinOrderPos) {
            nMinOrderPos = wtx->nOrderPos;
            copyFrom = wtx;
        }
    }

    if (!copyFrom) {
        return;
    }

    // Now copy data from copyFrom to rest:
    for (TxSpends::iterator it = range.first; it != range.second; ++it)
    {
        const uint256& hash = it->second;
        CWalletTx* copyTo = &mapWallet.at(hash);
        if (copyFrom == copyTo) continue;
        assert(copyFrom && "Oldest wallet transaction in range assumed to have been found.");
        if (!copyFrom->IsEquivalentTo(*copyTo)) continue;
        copyTo->mapValue = copyFrom->mapValue;
        copyTo->vOrderForm = copyFrom->vOrderForm;
        // fTimeReceivedIsTxTime not copied on purpose
        // nTimeReceived not copied on purpose
        copyTo->nTimeSmart = copyFrom->nTimeSmart;
        copyTo->fFromMe = copyFrom->fFromMe;
        // nOrderPos not copied on purpose
        // cached members not copied on purpose
    }
}

/**
 * Outpoint is spent if any non-conflicted transaction
 * spends it:
 */
bool CWallet::IsSpent(const COutPoint& outpoint) const
{
    std::pair<TxSpends::const_iterator, TxSpends::const_iterator> range;
    range = mapTxSpends.equal_range(outpoint);

    for (TxSpends::const_iterator it = range.first; it != range.second; ++it) {
        const uint256& wtxid = it->second;
        const auto mit = mapWallet.find(wtxid);
        if (mit != mapWallet.end()) {
            int depth = GetTxDepthInMainChain(mit->second);
            if (depth > 0  || (depth == 0 && !mit->second.isAbandoned()))
                return true; // Spent
        }
    }
    return false;
}

void CWallet::AddToSpends(const COutPoint& outpoint, const uint256& wtxid, WalletBatch* batch)
{
    mapTxSpends.insert(std::make_pair(outpoint, wtxid));

    if (batch) {
        UnlockCoin(outpoint, batch);
    } else {
        WalletBatch temp_batch(GetDatabase());
        UnlockCoin(outpoint, &temp_batch);
    }

    std::pair<TxSpends::iterator, TxSpends::iterator> range;
    range = mapTxSpends.equal_range(outpoint);
    SyncMetaData(range);
}


void CWallet::AddToSpends(const CWalletTx& wtx, WalletBatch* batch)
{
    if (wtx.IsCoinBase()) // Coinbases don't spend anything!
        return;

    for (const CTxIn& txin : wtx.tx->vin)
        AddToSpends(txin.prevout, wtx.GetHash(), batch);
}

bool CWallet::EncryptWallet(const SecureString& strWalletPassphrase)
{
    if (IsCrypted())
        return false;

    CKeyingMaterial _vMasterKey;

    _vMasterKey.resize(WALLET_CRYPTO_KEY_SIZE);
    GetStrongRandBytes(_vMasterKey);

    CMasterKey kMasterKey;

    kMasterKey.vchSalt.resize(WALLET_CRYPTO_SALT_SIZE);
    GetStrongRandBytes(kMasterKey.vchSalt);

    CCrypter crypter;
    int64_t nStartTime = GetTimeMillis();
    crypter.SetKeyFromPassphrase(strWalletPassphrase, kMasterKey.vchSalt, 25000, kMasterKey.nDerivationMethod);
    kMasterKey.nDeriveIterations = static_cast<unsigned int>(2500000 / ((double)(GetTimeMillis() - nStartTime)));

    nStartTime = GetTimeMillis();
    crypter.SetKeyFromPassphrase(strWalletPassphrase, kMasterKey.vchSalt, kMasterKey.nDeriveIterations, kMasterKey.nDerivationMethod);
    kMasterKey.nDeriveIterations = (kMasterKey.nDeriveIterations + static_cast<unsigned int>(kMasterKey.nDeriveIterations * 100 / ((double)(GetTimeMillis() - nStartTime)))) / 2;

    if (kMasterKey.nDeriveIterations < 25000)
        kMasterKey.nDeriveIterations = 25000;

    WalletLogPrintf("Encrypting Wallet with an nDeriveIterations of %i\n", kMasterKey.nDeriveIterations);

    if (!crypter.SetKeyFromPassphrase(strWalletPassphrase, kMasterKey.vchSalt, kMasterKey.nDeriveIterations, kMasterKey.nDerivationMethod))
        return false;
    if (!crypter.Encrypt(_vMasterKey, kMasterKey.vchCryptedKey))
        return false;

    {
        LOCK(cs_wallet);
        mapMasterKeys[++nMasterKeyMaxID] = kMasterKey;
        WalletBatch* encrypted_batch = new WalletBatch(GetDatabase());
        if (!encrypted_batch->TxnBegin()) {
            delete encrypted_batch;
            encrypted_batch = nullptr;
            return false;
        }
        encrypted_batch->WriteMasterKey(nMasterKeyMaxID, kMasterKey);

        for (const auto& spk_man_pair : m_spk_managers) {
            auto spk_man = spk_man_pair.second.get();
            if (!spk_man->Encrypt(_vMasterKey, encrypted_batch)) {
                encrypted_batch->TxnAbort();
                delete encrypted_batch;
                encrypted_batch = nullptr;
                // We now probably have half of our keys encrypted in memory, and half not...
                // die and let the user reload the unencrypted wallet.
                assert(false);
            }
        }

        // Encryption was introduced in version 0.4.0
        SetMinVersion(FEATURE_WALLETCRYPT, encrypted_batch);

        if (!encrypted_batch->TxnCommit()) {
            delete encrypted_batch;
            encrypted_batch = nullptr;
            // We now have keys encrypted in memory, but not on disk...
            // die to avoid confusion and let the user reload the unencrypted wallet.
            assert(false);
        }

        delete encrypted_batch;
        encrypted_batch = nullptr;

        Lock();
        Unlock(strWalletPassphrase);

        // If we are using descriptors, make new descriptors with a new seed
        if (IsWalletFlagSet(WALLET_FLAG_DESCRIPTORS) && !IsWalletFlagSet(WALLET_FLAG_BLANK_WALLET)) {
            SetupDescriptorScriptPubKeyMans();
        } else if (auto spk_man = GetLegacyScriptPubKeyMan()) {
            // if we are using HD, replace the HD seed with a new one
            if (spk_man->IsHDEnabled()) {
                if (!spk_man->SetupGeneration(true)) {
                    return false;
                }
            }
        }
        Lock();

        // Need to completely rewrite the wallet file; if we don't, bdb might keep
        // bits of the unencrypted private key in slack space in the database file.
        GetDatabase().Rewrite();

        // BDB seems to have a bad habit of writing old data into
        // slack space in .dat files; that is bad if the old data is
        // unencrypted private keys. So:
        GetDatabase().ReloadDbEnv();

    }
    NotifyStatusChanged(this);

    return true;
}

DBErrors CWallet::ReorderTransactions()
{
    LOCK(cs_wallet);
    WalletBatch batch(GetDatabase());

    // Old wallets didn't have any defined order for transactions
    // Probably a bad idea to change the output of this

    // First: get all CWalletTx into a sorted-by-time multimap.
    typedef std::multimap<int64_t, CWalletTx*> TxItems;
    TxItems txByTime;

    for (auto& entry : mapWallet)
    {
        CWalletTx* wtx = &entry.second;
        txByTime.insert(std::make_pair(wtx->nTimeReceived, wtx));
    }

    nOrderPosNext = 0;
    std::vector<int64_t> nOrderPosOffsets;
    for (TxItems::iterator it = txByTime.begin(); it != txByTime.end(); ++it)
    {
        CWalletTx *const pwtx = (*it).second;
        int64_t& nOrderPos = pwtx->nOrderPos;

        if (nOrderPos == -1)
        {
            nOrderPos = nOrderPosNext++;
            nOrderPosOffsets.push_back(nOrderPos);

            if (!batch.WriteTx(*pwtx))
                return DBErrors::LOAD_FAIL;
        }
        else
        {
            int64_t nOrderPosOff = 0;
            for (const int64_t& nOffsetStart : nOrderPosOffsets)
            {
                if (nOrderPos >= nOffsetStart)
                    ++nOrderPosOff;
            }
            nOrderPos += nOrderPosOff;
            nOrderPosNext = std::max(nOrderPosNext, nOrderPos + 1);

            if (!nOrderPosOff)
                continue;

            // Since we're changing the order, write it back
            if (!batch.WriteTx(*pwtx))
                return DBErrors::LOAD_FAIL;
        }
    }
    batch.WriteOrderPosNext(nOrderPosNext);

    return DBErrors::LOAD_OK;
}

int64_t CWallet::IncOrderPosNext(WalletBatch* batch)
{
    AssertLockHeld(cs_wallet);
    int64_t nRet = nOrderPosNext++;
    if (batch) {
        batch->WriteOrderPosNext(nOrderPosNext);
    } else {
        WalletBatch(GetDatabase()).WriteOrderPosNext(nOrderPosNext);
    }
    return nRet;
}

void CWallet::MarkDirty()
{
    {
        LOCK(cs_wallet);
        for (std::pair<const uint256, CWalletTx>& item : mapWallet)
            item.second.MarkDirty();
    }
}

bool CWallet::MarkReplaced(const uint256& originalHash, const uint256& newHash)
{
    LOCK(cs_wallet);

    auto mi = mapWallet.find(originalHash);

    // There is a bug if MarkReplaced is not called on an existing wallet transaction.
    assert(mi != mapWallet.end());

    CWalletTx& wtx = (*mi).second;

    // Ensure for now that we're not overwriting data
    assert(wtx.mapValue.count("replaced_by_txid") == 0);

    wtx.mapValue["replaced_by_txid"] = newHash.ToString();

    // Refresh mempool status without waiting for transactionRemovedFromMempool or transactionAddedToMempool
    RefreshMempoolStatus(wtx, chain());

    WalletBatch batch(GetDatabase());

    bool success = true;
    if (!batch.WriteTx(wtx)) {
        WalletLogPrintf("%s: Updating batch tx %s failed\n", __func__, wtx.GetHash().ToString());
        success = false;
    }

    NotifyTransactionChanged(originalHash, CT_UPDATED);

    return success;
}

void CWallet::SetSpentKeyState(WalletBatch& batch, const uint256& hash, unsigned int n, bool used, std::set<CTxDestination>& tx_destinations)
{
    AssertLockHeld(cs_wallet);
    const CWalletTx* srctx = GetWalletTx(hash);
    if (!srctx) return;

    CTxDestination dst;
    if (ExtractDestination(srctx->tx->vout[n].scriptPubKey, dst)) {
        if (IsMine(dst)) {
            if (used != IsAddressUsed(dst)) {
                if (used) {
                    tx_destinations.insert(dst);
                }
                SetAddressUsed(batch, dst, used);
            }
        }
    }
}

bool CWallet::IsSpentKey(const CScript& scriptPubKey) const
{
    AssertLockHeld(cs_wallet);
    CTxDestination dest;
    if (!ExtractDestination(scriptPubKey, dest)) {
        return false;
    }
    if (IsAddressUsed(dest)) {
        return true;
    }
    if (IsLegacy()) {
        LegacyScriptPubKeyMan* spk_man = GetLegacyScriptPubKeyMan();
        assert(spk_man != nullptr);
        for (const auto& keyid : GetAffectedKeys(scriptPubKey, *spk_man)) {
            WitnessV0KeyHash wpkh_dest(keyid);
            if (IsAddressUsed(wpkh_dest)) {
                return true;
            }
            ScriptHash sh_wpkh_dest(GetScriptForDestination(wpkh_dest));
            if (IsAddressUsed(sh_wpkh_dest)) {
                return true;
            }
            PKHash pkh_dest(keyid);
            if (IsAddressUsed(pkh_dest)) {
                return true;
            }
        }
    }
    return false;
}

CWalletTx* CWallet::AddToWallet(CTransactionRef tx, const TxState& state, const UpdateWalletTxFn& update_wtx, bool fFlushOnClose, bool rescanning_old_block)
{
    LOCK(cs_wallet);

    WalletBatch batch(GetDatabase(), fFlushOnClose);

    uint256 hash = tx->GetHash();

    // Inserts only if not already there, returns tx inserted or tx found
    auto ret = mapWallet.emplace(std::piecewise_construct, std::forward_as_tuple(hash), std::forward_as_tuple(tx, state));
    CWalletTx& wtx = (*ret.first).second;
    bool fInsertedNew = ret.second;
    bool fUpdated = update_wtx && update_wtx(wtx, fInsertedNew);
    if (fInsertedNew) {
        wtx.nTimeReceived = GetTime();
        wtx.nOrderPos = IncOrderPosNext(&batch);
        wtx.m_it_wtxOrdered = wtxOrdered.insert(std::make_pair(wtx.nOrderPos, &wtx));
        wtx.nTimeSmart = ComputeTimeSmart(wtx, rescanning_old_block);
        AddToSpends(wtx, &batch);
    }

    if (IsWalletFlagSet(WALLET_FLAG_AVOID_REUSE)
        && (!wtx.IsCoinStake() || !CachedTxIsFromMe(*this, wtx, ISMINE_ALL))) {
        // Mark used destinations
        std::set<CTxDestination> tx_destinations;

        for (const CTxIn& txin : tx->vin) {
            const COutPoint& op = txin.prevout;
            SetSpentKeyState(batch, op.hash, op.n, true, tx_destinations);
        }

        MarkDestinationsDirty(tx_destinations);
    }

    if (!fInsertedNew)
    {
        if (state.index() != wtx.m_state.index()) {
            wtx.m_state = state;
            fUpdated = true;
        } else {
            assert(TxStateSerializedIndex(wtx.m_state) == TxStateSerializedIndex(state));
            assert(TxStateSerializedBlockHash(wtx.m_state) == TxStateSerializedBlockHash(state));
        }
        // If we have a witness-stripped version of this transaction, and we
        // see a new version with a witness, then we must be upgrading a pre-segwit
        // wallet.  Store the new version of the transaction with the witness,
        // as the stripped-version must be invalid.
        // TODO: Store all versions of the transaction, instead of just one.
        if (tx->HasWitness() && !wtx.tx->HasWitness()) {
            wtx.SetTx(tx);
            fUpdated = true;
        }
    }

    // Mark inactive coinbase transactions and their descendants as abandoned
    if (wtx.IsCoinBase() && wtx.isInactive()) {
        std::vector<CWalletTx*> txs{&wtx};

        TxStateInactive inactive_state = TxStateInactive{/*abandoned=*/true};

        while (!txs.empty()) {
            CWalletTx* desc_tx = txs.back();
            txs.pop_back();
            desc_tx->m_state = inactive_state;
            // Break caches since we have changed the state
            desc_tx->MarkDirty();
            batch.WriteTx(*desc_tx);
            MarkInputsDirty(desc_tx->tx);
            for (unsigned int i = 0; i < desc_tx->tx->vout.size(); ++i) {
                COutPoint outpoint(desc_tx->GetHash(), i);
                std::pair<TxSpends::const_iterator, TxSpends::const_iterator> range = mapTxSpends.equal_range(outpoint);
                for (TxSpends::const_iterator it = range.first; it != range.second; ++it) {
                    const auto wit = mapWallet.find(it->second);
                    if (wit != mapWallet.end()) {
                        txs.push_back(&wit->second);
                    }
                }
            }
        }
    }

    //// debug print
    WalletLogPrintf("AddToWallet %s  %s%s\n", hash.ToString(), (fInsertedNew ? "new" : ""), (fUpdated ? "update" : ""));

    // Write to disk
    if (fInsertedNew || fUpdated)
        if (!batch.WriteTx(wtx))
            return nullptr;

    // Break debit/credit balance caches:
    wtx.MarkDirty();
    // Notify UI of new or updated transaction
    NotifyTransactionChanged(hash, fInsertedNew ? CT_NEW : CT_UPDATED);

#if HAVE_SYSTEM
    // notify an external script when a wallet transaction comes in or is updated
    std::string strCmd = m_notify_tx_changed_script;

    if (!strCmd.empty())
    {
        ReplaceAll(strCmd, "%s", hash.GetHex());
        if (auto* conf = wtx.state<TxStateConfirmed>())
        {
            ReplaceAll(strCmd, "%b", conf->confirmed_block_hash.GetHex());
            ReplaceAll(strCmd, "%h", ToString(conf->confirmed_block_height));
        } else {
            ReplaceAll(strCmd, "%b", "unconfirmed");
            ReplaceAll(strCmd, "%h", "-1");
        }
#ifndef WIN32
        // Substituting the wallet name isn't currently supported on windows
        // because windows shell escaping has not been implemented yet:
        // https://github.com/bitcoin/bitcoin/pull/13339#issuecomment-537384875
        // A few ways it could be implemented in the future are described in:
        // https://github.com/bitcoin/bitcoin/pull/13339#issuecomment-461288094
        ReplaceAll(strCmd, "%w", ShellEscape(GetName()));
#endif
        std::thread t(runCommand, strCmd);
        t.detach(); // thread runs free
    }
#endif

    std::string sName = GetName();
    GetMainSignals().TransactionAddedToWallet(sName, wtx.tx);
    ClearCachedBalances();

    return &wtx;
}

bool CWallet::LoadToWallet(const uint256& hash, const UpdateWalletTxFn& fill_wtx)
{
    const auto& ins = mapWallet.emplace(std::piecewise_construct, std::forward_as_tuple(hash), std::forward_as_tuple(nullptr, TxStateInactive{}));
    CWalletTx& wtx = ins.first->second;
    if (!fill_wtx(wtx, ins.second)) {
        return false;
    }
    // If wallet doesn't have a chain (e.g when using bitcoin-wallet tool),
    // don't bother to update txn.
    if (HaveChain()) {
        bool active;
        auto lookup_block = [&](const uint256& hash, int& height, TxState& state) {
            // If tx block (or conflicting block) was reorged out of chain
            // while the wallet was shutdown, change tx status to UNCONFIRMED
            // and reset block height, hash, and index. ABANDONED tx don't have
            // associated blocks and don't need to be updated. The case where a
            // transaction was reorged out while online and then reconfirmed
            // while offline is covered by the rescan logic.
            if (!chain().findBlock(hash, FoundBlock().inActiveChain(active).height(height)) || !active) {
                state = TxStateInactive{};
            }
        };
        if (auto* conf = wtx.state<TxStateConfirmed>()) {
            lookup_block(conf->confirmed_block_hash, conf->confirmed_block_height, wtx.m_state);
        } else if (auto* conf = wtx.state<TxStateConflicted>()) {
            lookup_block(conf->conflicting_block_hash, conf->conflicting_block_height, wtx.m_state);
        }
    }
    if (/* insertion took place */ ins.second) {
        wtx.m_it_wtxOrdered = wtxOrdered.insert(std::make_pair(wtx.nOrderPos, &wtx));
    }
    AddToSpends(wtx);
    for (const CTxIn& txin : wtx.tx->vin) {
        auto it = mapWallet.find(txin.prevout.hash);
        if (it != mapWallet.end()) {
            CWalletTx& prevtx = it->second;
            if (auto* prev = prevtx.state<TxStateConflicted>()) {
                MarkConflicted(prev->conflicting_block_hash, prev->conflicting_block_height, wtx.GetHash());
            }
        }
    }
    return true;
}

bool CWallet::AddToWalletIfInvolvingMe(const CTransactionRef& ptx, const SyncTxState& state, bool fUpdate, bool rescanning_old_block)
{
    const CTransaction& tx = *ptx;
    {
        AssertLockHeld(cs_wallet);

        if (auto* conf = std::get_if<TxStateConfirmed>(&state)) {
            for (const CTxIn& txin : tx.vin) {
                std::pair<TxSpends::const_iterator, TxSpends::const_iterator> range = mapTxSpends.equal_range(txin.prevout);
                while (range.first != range.second) {
                    if (range.first->second != tx.GetHash()) {
                        WalletLogPrintf("Transaction %s (in block %s) conflicts with wallet transaction %s (both spend %s:%i)\n", tx.GetHash().ToString(), conf->confirmed_block_hash.ToString(), range.first->second.ToString(), range.first->first.hash.ToString(), range.first->first.n);
                        MarkConflicted(conf->confirmed_block_hash, conf->confirmed_block_height, range.first->second);
                    }
                    range.first++;
                }
            }
        }

        bool fExisted = mapWallet.count(tx.GetHash()) != 0;
        if (fExisted && !fUpdate) return false;
        if (fExisted || IsMine(tx) || IsFromMe(tx))
        {
            /* Check if any keys in the wallet keypool that were supposed to be unused
             * have appeared in a new transaction. If so, remove those keys from the keypool.
             * This can happen when restoring an old wallet backup that does not contain
             * the mostly recently created transactions from newer versions of the wallet.
             */

            // loop though all outputs
            for (const CTxOut& txout: tx.vout) {
                for (const auto& spk_man : GetScriptPubKeyMans(txout.scriptPubKey)) {
                    for (auto &dest : spk_man->MarkUnusedAddresses(txout.scriptPubKey)) {
                        // If internal flag is not defined try to infer it from the ScriptPubKeyMan
                        if (!dest.internal.has_value()) {
                            dest.internal = IsInternalScriptPubKeyMan(spk_man);
                        }

                        // skip if can't determine whether it's a receiving address or not
                        if (!dest.internal.has_value()) continue;

                        // If this is a receiving address and it's not in the address book yet
                        // (e.g. it wasn't generated on this node or we're restoring from backup)
                        // add it to the address book for proper transaction accounting
                        if (!*dest.internal && !FindAddressBookEntry(dest.dest, /* allow_change= */ false)) {
                            SetAddressBook(dest.dest, "", "receive");
                        }
                    }
                }
            }

            // Block disconnection override an abandoned tx as unconfirmed
            // which means user may have to call abandontransaction again
            TxState tx_state = std::visit([](auto&& s) -> TxState { return s; }, state);
            CWalletTx* wtx = AddToWallet(MakeTransactionRef(tx), tx_state, /*update_wtx=*/nullptr, /*fFlushOnClose=*/false, rescanning_old_block);
            if (!wtx) {
                // Can only be nullptr if there was a db write error (missing db, read-only db or a db engine internal writing error).
                // As we only store arriving transaction in this process, and we don't want an inconsistent state, let's throw an error.
                throw std::runtime_error("DB error adding transaction to wallet, write failed");
            }
            return true;
        }
    }
    return false;
}

bool CWallet::TransactionCanBeAbandoned(const uint256& hashTx) const
{
    LOCK(cs_wallet);
    const CWalletTx* wtx = GetWalletTx(hashTx);
    return wtx && !wtx->isAbandoned() && GetTxDepthInMainChain(*wtx) == 0 && !wtx->InMempool();
}

void CWallet::MarkInputsDirty(const CTransactionRef& tx)
{
    for (const CTxIn& txin : tx->vin) {
        auto it = mapWallet.find(txin.prevout.hash);
        if (it != mapWallet.end()) {
            it->second.MarkDirty();
        }
    }
}

bool CWallet::AbandonTransaction(const uint256& hashTx)
{
    LOCK(cs_wallet);

    WalletBatch batch(GetDatabase());

    std::set<uint256> todo;
    std::set<uint256> done;

    // Can't mark abandoned if confirmed or in mempool
    auto it = mapWallet.find(hashTx);
    assert(it != mapWallet.end());
    const CWalletTx& origtx = it->second;
    if (GetTxDepthInMainChain(origtx) != 0 || origtx.InMempool()) {
        return false;
    }

    todo.insert(hashTx);

    while (!todo.empty()) {
        uint256 now = *todo.begin();
        todo.erase(now);
        done.insert(now);

        auto it = mapWallet.find(now);
        assert(it != mapWallet.end());
        CWalletTx& wtx = it->second;
        int currentconfirm = GetTxDepthInMainChain(wtx);
        // If the orig tx was not in block, none of its spends can be
        assert(currentconfirm <= 0);
        // if (currentconfirm < 0) {Tx and spends are already conflicted, no need to abandon}
        if (!wtx.isAbandoned()
            && currentconfirm == 0) {
            // If the orig tx was not in block/mempool, none of its spends can be in mempool
            assert(!wtx.InMempool());
            wtx.m_state = TxStateInactive{/*abandoned=*/true};
            wtx.MarkDirty();
            batch.WriteTx(wtx);
            NotifyTransactionChanged(wtx.GetHash(), CT_UPDATED);
            // Iterate over all its outputs, and mark transactions in the wallet that spend them abandoned too.
            // States are not permanent, so these transactions can become unabandoned if they are re-added to the
            // mempool, or confirmed in a block, or conflicted.
            // Note: If the reorged coinbase is re-added to the main chain, the descendants that have not had their
            // states change will remain abandoned and will require manual broadcast if the user wants them.
            for (unsigned int i = 0; i < wtx.tx->vout.size(); ++i) {
                std::pair<TxSpends::const_iterator, TxSpends::const_iterator> range = mapTxSpends.equal_range(COutPoint(now, i));
                for (TxSpends::const_iterator iter = range.first; iter != range.second; ++iter) {
                    if (!done.count(iter->second)) {
                        todo.insert(iter->second);
                    }
                }
            }
            // If a transaction changes 'conflicted' state, that changes the balance
            // available of the outputs it spends. So force those to be recomputed
            MarkInputsDirty(wtx.tx);
        }
    }

    return true;
}

void CWallet::MarkConflicted(const uint256& hashBlock, int conflicting_height, const uint256& hashTx)
{
    LOCK(cs_wallet);

    int conflictconfirms = (m_last_block_processed_height - conflicting_height + 1) * -1;
    // If number of conflict confirms cannot be determined, this means
    // that the block is still unknown or not yet part of the main chain,
    // for example when loading the wallet during a reindex. Do nothing in that
    // case.
    if (conflictconfirms >= 0)
        return;

    // Do not flush the wallet here for performance reasons
    WalletBatch batch(GetDatabase(), false);

    std::set<uint256> todo;
    std::set<uint256> done;

    todo.insert(hashTx);

    while (!todo.empty()) {
        uint256 now = *todo.begin();
        todo.erase(now);
        done.insert(now);
        auto it = mapWallet.find(now);
        assert(it != mapWallet.end());
        CWalletTx& wtx = it->second;
        int currentconfirm = GetTxDepthInMainChain(wtx);
        if (conflictconfirms < currentconfirm) {
            // Block is 'more conflicted' than current confirm; update.
            // Mark transaction as conflicted with this block.
            wtx.m_state = TxStateConflicted{hashBlock, conflicting_height};
            wtx.MarkDirty();
            batch.WriteTx(wtx);
            // Iterate over all its outputs, and mark transactions in the wallet that spend them conflicted too
            for (unsigned int i = 0; i < wtx.tx->vout.size(); ++i) {
                std::pair<TxSpends::const_iterator, TxSpends::const_iterator> range = mapTxSpends.equal_range(COutPoint(now, i));
                for (TxSpends::const_iterator iter = range.first; iter != range.second; ++iter) {
                    if (!done.count(iter->second)) {
                        todo.insert(iter->second);
                    }
                }
            }
            // If a transaction changes 'conflicted' state, that changes the balance
            // available of the outputs it spends. So force those to be recomputed
            MarkInputsDirty(wtx.tx);
        }
    }
}

void CWallet::SyncTransaction(const CTransactionRef& ptx, const SyncTxState& state, bool update_tx, bool rescanning_old_block)
{
    if (!AddToWalletIfInvolvingMe(ptx, state, update_tx, rescanning_old_block))
        return; // Not one of ours

    // If a transaction changes 'conflicted' state, that changes the balance
    // available of the outputs it spends. So force those to be
    // recomputed, also:
    MarkInputsDirty(ptx);
}

void CWallet::transactionAddedToMempool(const CTransactionRef& tx) {
    LOCK(cs_wallet);
    SyncTransaction(tx, TxStateInMempool{});

    auto it = mapWallet.find(tx->GetHash());
    if (it != mapWallet.end()) {
        RefreshMempoolStatus(it->second, chain());
    }
}

void CWallet::transactionRemovedFromMempool(const CTransactionRef& tx, MemPoolRemovalReason reason) {
    LOCK(cs_wallet);
    auto it = mapWallet.find(tx->GetHash());
    if (it != mapWallet.end()) {
        RefreshMempoolStatus(it->second, chain());
    }

    ClearCachedBalances();

    // Handle transactions that were removed from the mempool because they
    // conflict with transactions in a newly connected block.
    if (reason == MemPoolRemovalReason::CONFLICT) {
        // Trigger external -walletnotify notifications for these transactions.
        // Set Status::UNCONFIRMED instead of Status::CONFLICTED for a few reasons:
        //
        // 1. The transactionRemovedFromMempool callback does not currently
        //    provide the conflicting block's hash and height, and for backwards
        //    compatibility reasons it may not be not safe to store conflicted
        //    wallet transactions with a null block hash. See
        //    https://github.com/bitcoin/bitcoin/pull/18600#discussion_r420195993.
        // 2. For most of these transactions, the wallet's internal conflict
        //    detection in the blockConnected handler will subsequently call
        //    MarkConflicted and update them with CONFLICTED status anyway. This
        //    applies to any wallet transaction that has inputs spent in the
        //    block, or that has ancestors in the wallet with inputs spent by
        //    the block.
        // 3. Longstanding behavior since the sync implementation in
        //    https://github.com/bitcoin/bitcoin/pull/9371 and the prior sync
        //    implementation before that was to mark these transactions
        //    unconfirmed rather than conflicted.
        //
        // Nothing described above should be seen as an unchangeable requirement
        // when improving this code in the future. The wallet's heuristics for
        // distinguishing between conflicted and unconfirmed transactions are
        // imperfect, and could be improved in general, see
        // https://github.com/bitcoin-core/bitcoin-devwiki/wiki/Wallet-Transaction-Conflict-Tracking
        SyncTransaction(tx, TxStateInactive{});
    }
}

void CWallet::blockConnected(const interfaces::BlockInfo& block)
{
    assert(block.data);
    LOCK(cs_wallet);

    m_last_block_processed_height = block.height;
    m_last_block_processed = block.hash;
    for (size_t index = 0; index < block.data->vtx.size(); index++) {
        SyncTransaction(block.data->vtx[index], TxStateConfirmed{block.hash, block.height, static_cast<int>(index)});
        transactionRemovedFromMempool(block.data->vtx[index], MemPoolRemovalReason::BLOCK);
    }
    ClearCachedBalances();
}

void CWallet::blockDisconnected(const interfaces::BlockInfo& block)
{
    assert(block.data);
    LOCK(cs_wallet);

    // At block disconnection, this will change an abandoned transaction to
    // be unconfirmed, whether or not the transaction is added back to the mempool.
    // User may have to call abandontransaction again. It may be addressed in the
    // future with a stickier abandoned state or even removing abandontransaction call.
    m_last_block_processed_height = block.height - 1;
    m_last_block_processed = *Assert(block.prev_hash);
    for (const CTransactionRef& ptx : Assert(block.data)->vtx) {
        SyncTransaction(ptx, TxStateInactive{});
    }
    ClearCachedBalances();
}

void CWallet::updatedBlockTip()
{
    m_best_block_time = GetTime();
}

void CWallet::BlockUntilSyncedToCurrentChain() const {
    AssertLockNotHeld(cs_wallet);
    // Skip the queue-draining stuff if we know we're caught up with
    // chain().Tip(), otherwise put a callback in the validation interface queue and wait
    // for the queue to drain enough to execute it (indicating we are caught up
    // at least with the time we entered this function).
    uint256 last_block_hash = WITH_LOCK(cs_wallet, return m_last_block_processed);
    chain().waitForNotificationsIfTipChanged(last_block_hash);
}

// Note that this function doesn't distinguish between a 0-valued input,
// and a not-"is mine" (according to the filter) input.
CAmount CWallet::GetDebit(const CTxIn &txin, const isminefilter& filter) const
{
    {
        LOCK(cs_wallet);
        const auto mi = mapWallet.find(txin.prevout.hash);
        if (mi != mapWallet.end())
        {
            const CWalletTx& prev = (*mi).second;
            if (txin.prevout.n < prev.tx->vout.size())
                if (IsMine(prev.tx->vout[txin.prevout.n]) & filter)
                    return prev.tx->vout[txin.prevout.n].nValue;
        }
    }
    return 0;
}

isminetype CWallet::IsMine(const CTxOut& txout) const
{
    AssertLockHeld(cs_wallet);
    return IsMine(txout.scriptPubKey);
}

isminetype CWallet::IsMine(const CTxDestination& dest) const
{
    AssertLockHeld(cs_wallet);
    return IsMine(GetScriptForDestination(dest));
}

isminetype CWallet::IsMine(const CScript& script) const
{
    AssertLockHeld(cs_wallet);
    isminetype result = ISMINE_NO;
    for (const auto& spk_man_pair : m_spk_managers) {
        result = std::max(result, spk_man_pair.second->IsMine(script));
    }
    return result;
}

bool CWallet::IsMine(const CTransaction& tx) const
{
    AssertLockHeld(cs_wallet);
    for (const CTxOut& txout : tx.vout)
        if (IsMine(txout))
            return true;
    return false;
}

isminetype CWallet::IsMine(const COutPoint& outpoint) const
{
    AssertLockHeld(cs_wallet);
    auto wtx = GetWalletTx(outpoint.hash);
    if (!wtx) {
        return ISMINE_NO;
    }
    if (outpoint.n >= wtx->tx->vout.size()) {
        return ISMINE_NO;
    }
    return IsMine(wtx->tx->vout[outpoint.n]);
}

bool CWallet::IsFromMe(const CTransaction& tx) const
{
    return (GetDebit(tx, ISMINE_ALL) > 0);
}

CAmount CWallet::GetDebit(const CTransaction& tx, const isminefilter& filter) const
{
    CAmount nDebit = 0;
    for (const CTxIn& txin : tx.vin)
    {
        nDebit += GetDebit(txin, filter);
        if (!MoneyRange(nDebit))
            throw std::runtime_error(std::string(__func__) + ": value out of range");
    }
    return nDebit;
}

bool CWallet::IsHDEnabled() const
{
    // All Active ScriptPubKeyMans must be HD for this to be true
    bool result = false;
    for (const auto& spk_man : GetActiveScriptPubKeyMans()) {
        if (!spk_man->IsHDEnabled()) return false;
        result = true;
    }
    return result;
}

bool CWallet::CanGetAddresses(bool internal) const
{
    LOCK(cs_wallet);
    if (m_spk_managers.empty()) return false;
    for (OutputType t : OUTPUT_TYPES) {
        auto spk_man = GetScriptPubKeyMan(t, internal);
        if (spk_man && spk_man->CanGetAddresses(internal)) {
            return true;
        }
    }
    return false;
}

void CWallet::SetWalletFlag(uint64_t flags)
{
    LOCK(cs_wallet);
    m_wallet_flags |= flags;
    if (!WalletBatch(GetDatabase()).WriteWalletFlags(m_wallet_flags))
        throw std::runtime_error(std::string(__func__) + ": writing wallet flags failed");
}

void CWallet::UnsetWalletFlag(uint64_t flag)
{
    WalletBatch batch(GetDatabase());
    UnsetWalletFlagWithDB(batch, flag);
}

void CWallet::UnsetWalletFlagWithDB(WalletBatch& batch, uint64_t flag)
{
    LOCK(cs_wallet);
    m_wallet_flags &= ~flag;
    if (!batch.WriteWalletFlags(m_wallet_flags))
        throw std::runtime_error(std::string(__func__) + ": writing wallet flags failed");
}

void CWallet::UnsetBlankWalletFlag(WalletBatch& batch)
{
    UnsetWalletFlagWithDB(batch, WALLET_FLAG_BLANK_WALLET);
}

bool CWallet::IsWalletFlagSet(uint64_t flag) const
{
    return (m_wallet_flags & flag);
}

bool CWallet::LoadWalletFlags(uint64_t flags)
{
    LOCK(cs_wallet);
    if (((flags & KNOWN_WALLET_FLAGS) >> 32) ^ (flags >> 32)) {
        // contains unknown non-tolerable wallet flags
        return false;
    }
    m_wallet_flags = flags;

    return true;
}

void CWallet::InitWalletFlags(uint64_t flags)
{
    LOCK(cs_wallet);

    // We should never be writing unknown non-tolerable wallet flags
    assert(((flags & KNOWN_WALLET_FLAGS) >> 32) == (flags >> 32));
    // This should only be used once, when creating a new wallet - so current flags are expected to be blank
    assert(m_wallet_flags == 0);

    if (!WalletBatch(GetDatabase()).WriteWalletFlags(flags)) {
        throw std::runtime_error(std::string(__func__) + ": writing wallet flags failed");
    }

    if (!LoadWalletFlags(flags)) assert(false);
}

// Helper for producing a max-sized low-S low-R signature (eg 71 bytes)
// or a max-sized low-S signature (e.g. 72 bytes) depending on coin_control
bool DummySignInput(const SigningProvider& provider, CTxIn &tx_in, const CTxOut &txout, const CCoinControl* coin_control)
{
    // Fill in dummy signatures for fee calculation.
    const CScript& scriptPubKey = txout.scriptPubKey;
    SignatureData sigdata;

    // Use max sig if watch only inputs were used or if this particular input is an external input
    // to ensure a sufficient fee is attained for the requested feerate.
    const bool use_max_sig = coin_control && (coin_control->fAllowWatchOnly || coin_control->IsExternalSelected(tx_in.prevout));

    if (fParticlMode) {
        if (!ProduceSignature(provider, DUMMY_SIGNATURE_CREATOR_PARTICL, scriptPubKey, sigdata)) {
            return false;
        }
    } else
    if (!ProduceSignature(provider, use_max_sig ? DUMMY_MAXIMUM_SIGNATURE_CREATOR : DUMMY_SIGNATURE_CREATOR, scriptPubKey, sigdata)) {
        return false;
    }
    UpdateInput(tx_in, sigdata);
    return true;
}

bool FillInputToWeight(CTxIn& txin, int64_t target_weight)
{
    assert(txin.scriptSig.empty());
    assert(txin.scriptWitness.IsNull());

    int64_t txin_weight = GetTransactionInputWeight(txin);

    // Do nothing if the weight that should be added is less than the weight that already exists
    if (target_weight < txin_weight) {
        return false;
    }
    if (target_weight == txin_weight) {
        return true;
    }

    // Subtract current txin weight, which should include empty witness stack
    int64_t add_weight = target_weight - txin_weight;
    assert(add_weight > 0);

    // We will want to subtract the size of the Compact Size UInt that will also be serialized.
    // However doing so when the size is near a boundary can result in a problem where it is not
    // possible to have a stack element size and combination to exactly equal a target.
    // To avoid this possibility, if the weight to add is less than 10 bytes greater than
    // a boundary, the size will be split so that 2/3rds will be in one stack element, and
    // the remaining 1/3rd in another. Using 3rds allows us to avoid additional boundaries.
    // 10 bytes is used because that accounts for the maximum size. This does not need to be super precise.
    if ((add_weight >= 253 && add_weight < 263)
        || (add_weight > std::numeric_limits<uint16_t>::max() && add_weight <= std::numeric_limits<uint16_t>::max() + 10)
        || (add_weight > std::numeric_limits<uint32_t>::max() && add_weight <= std::numeric_limits<uint32_t>::max() + 10)) {
        int64_t first_weight = add_weight / 3;
        add_weight -= first_weight;

        first_weight -= GetSizeOfCompactSize(first_weight);
        txin.scriptWitness.stack.emplace(txin.scriptWitness.stack.end(), first_weight, 0);
    }

    add_weight -= GetSizeOfCompactSize(add_weight);
    txin.scriptWitness.stack.emplace(txin.scriptWitness.stack.end(), add_weight, 0);
    assert(GetTransactionInputWeight(txin) == target_weight);

    return true;
}

// Helper for producing a bunch of max-sized low-S low-R signatures (eg 71 bytes)
bool CWallet::DummySignTx(CMutableTransaction &txNew, const std::vector<CTxOut> &txouts, const CCoinControl* coin_control) const
{
    // Fill in dummy signatures for fee calculation.
    int nIn = 0;
    for (const auto& txout : txouts)
    {
        CTxIn& txin = txNew.vin[nIn];
        // If weight was provided, fill the input to that weight
        if (coin_control && coin_control->HasInputWeight(txin.prevout)) {
            if (!FillInputToWeight(txin, coin_control->GetInputWeight(txin.prevout))) {
                return false;
            }
            nIn++;
            continue;
        }
        const std::unique_ptr<SigningProvider> provider = GetSolvingProvider(txout.scriptPubKey);
        if (!provider || !DummySignInput(*provider, txin, txout, coin_control)) {
            if (!coin_control || !DummySignInput(coin_control->m_external_provider, txin, txout, coin_control)) {
                return false;
            }
        }

        nIn++;
    }
    return true;
}

bool CWallet::ImportScripts(const std::set<CScript> scripts, int64_t timestamp)
{
    auto spk_man = GetLegacyScriptPubKeyMan();
    if (!spk_man) {
        return false;
    }
    LOCK(spk_man->cs_KeyStore);
    return spk_man->ImportScripts(scripts, timestamp);
}

bool CWallet::ImportPrivKeys(const std::map<CKeyID, CKey>& privkey_map, const int64_t timestamp)
{
    auto spk_man = GetLegacyScriptPubKeyMan();
    if (!spk_man) {
        return false;
    }
    LOCK(spk_man->cs_KeyStore);
    return spk_man->ImportPrivKeys(privkey_map, timestamp);
}

bool CWallet::ImportPubKeys(const std::vector<CKeyID>& ordered_pubkeys, const std::map<CKeyID, CPubKey>& pubkey_map, const std::map<CKeyID, std::pair<CPubKey, KeyOriginInfo>>& key_origins, const bool add_keypool, const bool internal, const int64_t timestamp)
{
    auto spk_man = GetLegacyScriptPubKeyMan();
    if (!spk_man) {
        return false;
    }
    LOCK(spk_man->cs_KeyStore);
    return spk_man->ImportPubKeys(ordered_pubkeys, pubkey_map, key_origins, add_keypool, internal, timestamp);
}

bool CWallet::ImportScriptPubKeys(const std::string& label, const std::set<CScript>& script_pub_keys, const bool have_solving_data, const bool apply_label, const int64_t timestamp)
{
    auto spk_man = GetLegacyScriptPubKeyMan();
    if (!spk_man) {
        return false;
    }
    LOCK(spk_man->cs_KeyStore);
    if (!spk_man->ImportScriptPubKeys(script_pub_keys, have_solving_data, timestamp)) {
        return false;
    }
    if (apply_label) {
        WalletBatch batch(GetDatabase());
        for (const CScript& script : script_pub_keys) {
            CTxDestination dest;
            ExtractDestination(script, dest);
            if (IsValidDestination(dest)) {
                SetAddressBookWithDB(batch, dest, label, "receive");
            }
        }
    }
    return true;
}

/**
 * Scan active chain for relevant transactions after importing keys. This should
 * be called whenever new keys are added to the wallet, with the oldest key
 * creation time.
 *
 * @return Earliest timestamp that could be successfully scanned from. Timestamp
 * returned will be higher than startTime if relevant blocks could not be read.
 */
int64_t CWallet::RescanFromTime(int64_t startTime, const WalletRescanReserver& reserver, bool update)
{
    // Find starting block. May be null if nCreateTime is greater than the
    // highest blockchain timestamp, in which case there is nothing that needs
    // to be scanned.
    int start_height = 0;
    uint256 start_block;
    bool start = chain().findFirstBlockWithTimeAndHeight(startTime - TIMESTAMP_WINDOW, 0, FoundBlock().hash(start_block).height(start_height));
    WalletLogPrintf("%s: Rescanning last %i blocks\n", __func__, start ? WITH_LOCK(cs_wallet, return GetLastBlockHeight()) - start_height + 1 : 0);

    if (start) {
        // TODO: this should take into account failure by ScanResult::USER_ABORT
        ScanResult result = ScanForWalletTransactions(start_block, start_height, /*max_height=*/{}, reserver, /*fUpdate=*/update, /*save_progress=*/false);
        if (result.status == ScanResult::FAILURE) {
            int64_t time_max;
            CHECK_NONFATAL(chain().findBlock(result.last_failed_block, FoundBlock().maxTime(time_max)));
            return time_max + TIMESTAMP_WINDOW + 1;
        }
    }
    return startTime;
}

/**
 * Scan the block chain (starting in start_block) for transactions
 * from or to us. If fUpdate is true, found transactions that already
 * exist in the wallet will be updated. If max_height is not set, the
 * mempool will be scanned as well.
 *
 * @param[in] start_block Scan starting block. If block is not on the active
 *                        chain, the scan will return SUCCESS immediately.
 * @param[in] start_height Height of start_block
 * @param[in] max_height  Optional max scanning height. If unset there is
 *                        no maximum and scanning can continue to the tip
 *
 * @return ScanResult returning scan information and indicating success or
 *         failure. Return status will be set to SUCCESS if scan was
 *         successful. FAILURE if a complete rescan was not possible (due to
 *         pruning or corruption). USER_ABORT if the rescan was aborted before
 *         it could complete.
 *
 * @pre Caller needs to make sure start_block (and the optional stop_block) are on
 * the main chain after to the addition of any new keys you want to detect
 * transactions for.
 */
CWallet::ScanResult CWallet::ScanForWalletTransactions(const uint256& start_block, int start_height, std::optional<int> max_height, const WalletRescanReserver& reserver, bool fUpdate, const bool save_progress)
{
    constexpr auto INTERVAL_TIME{60s};
    auto current_time{reserver.now()};
    auto start_time{reserver.now()};

    assert(reserver.isReserved());

    uint256 block_hash = start_block;
    ScanResult result;

    std::unique_ptr<FastWalletRescanFilter> fast_rescan_filter;
    if (!IsLegacy() && chain().hasBlockFilterIndex(BlockFilterType::BASIC)) fast_rescan_filter = std::make_unique<FastWalletRescanFilter>(*this);

    WalletLogPrintf("Rescan started from block %s... (%s)\n", start_block.ToString(),
                    fast_rescan_filter ? "fast variant using block filters" : "slow variant inspecting all blocks");

    fAbortRescan = false;
    ShowProgress(strprintf("%s " + _("Rescanning…").translated, GetDisplayName()), 0); // show rescan progress in GUI as dialog or on splashscreen, if rescan required on startup (e.g. due to corruption)
    uint256 tip_hash = WITH_LOCK(cs_wallet, return GetLastBlockHash());
    uint256 end_hash = tip_hash;
    if (max_height) chain().findAncestorByHeight(tip_hash, *max_height, FoundBlock().hash(end_hash));
    double progress_begin = chain().guessVerificationProgress(block_hash);
    double progress_end = chain().guessVerificationProgress(end_hash);
    double progress_current = progress_begin;
    int block_height = start_height;
    while (!fAbortRescan && !chain().shutdownRequested()) {
        if (progress_end - progress_begin > 0.0) {
            m_scanning_progress = (progress_current - progress_begin) / (progress_end - progress_begin);
        } else { // avoid divide-by-zero for single block scan range (i.e. start and stop hashes are equal)
            m_scanning_progress = 0;
        }
        if (block_height % 100 == 0 && progress_end - progress_begin > 0.0) {
            ShowProgress(strprintf("%s " + _("Rescanning…").translated, GetDisplayName()), std::max(1, std::min(99, (int)(m_scanning_progress * 100))));
        }

        bool next_interval = reserver.now() >= current_time + INTERVAL_TIME;
        if (next_interval) {
            current_time = reserver.now();
            WalletLogPrintf("Still rescanning. At block %d. Progress=%f\n", block_height, progress_current);
        }

        bool fetch_block{true};
        if (fast_rescan_filter) {
            fast_rescan_filter->UpdateIfNeeded();
            auto matches_block{fast_rescan_filter->MatchesBlock(block_hash)};
            if (matches_block.has_value()) {
                if (*matches_block) {
                    LogPrint(BCLog::SCAN, "Fast rescan: inspect block %d [%s] (filter matched)\n", block_height, block_hash.ToString());
                } else {
                    result.last_scanned_block = block_hash;
                    result.last_scanned_height = block_height;
                    fetch_block = false;
                }
            } else {
                LogPrint(BCLog::SCAN, "Fast rescan: inspect block %d [%s] (WARNING: block filter not found!)\n", block_height, block_hash.ToString());
            }
        }

        // Find next block separately from reading data above, because reading
        // is slow and there might be a reorg while it is read.
        bool block_still_active = false;
        bool next_block = false;
        uint256 next_block_hash;
        chain().findBlock(block_hash, FoundBlock().inActiveChain(block_still_active).nextBlock(FoundBlock().inActiveChain(next_block).hash(next_block_hash)));

        if (fetch_block) {
            // Read block data
            CBlock block;
            chain().findBlock(block_hash, FoundBlock().data(block));

            if (!block.IsNull()) {
                LOCK(cs_wallet);
                if (!block_still_active) {
                    // Abort scan if current block is no longer active, to prevent
                    // marking transactions as coming from the wrong block.
                    result.last_failed_block = block_hash;
                    result.status = ScanResult::FAILURE;
                    break;
                }
                for (size_t posInBlock = 0; posInBlock < block.vtx.size(); ++posInBlock) {
                    SyncTransaction(block.vtx[posInBlock], TxStateConfirmed{block_hash, block_height, static_cast<int>(posInBlock)}, fUpdate, /*rescanning_old_block=*/true);
                }
                // scan succeeded, record block as most recent successfully scanned
                result.last_scanned_block = block_hash;
                result.last_scanned_height = block_height;

                if (save_progress && next_interval) {
                    CBlockLocator loc = m_chain->getActiveChainLocator(block_hash);

                    if (!loc.IsNull()) {
                        WalletLogPrintf("Saving scan progress %d.\n", block_height);
                        WalletBatch batch(GetDatabase());
                        batch.WriteBestBlock(loc);
                    }
                }
            } else {
                // could not scan block, keep scanning but record this block as the most recent failure
                result.last_failed_block = block_hash;
                result.status = ScanResult::FAILURE;
            }
        }
        if (max_height && block_height >= *max_height) {
            break;
        }
        {
            if (!next_block) {
                // break successfully when rescan has reached the tip, or
                // previous block is no longer on the chain due to a reorg
                break;
            }

            // increment block and verification progress
            block_hash = next_block_hash;
            ++block_height;
            progress_current = chain().guessVerificationProgress(block_hash);

            // handle updated tip hash
            const uint256 prev_tip_hash = tip_hash;
            tip_hash = WITH_LOCK(cs_wallet, return GetLastBlockHash());
            if (!max_height && prev_tip_hash != tip_hash) {
                // in case the tip has changed, update progress max
                progress_end = chain().guessVerificationProgress(tip_hash);
            }
        }
    }
    if (!max_height) {
        WalletLogPrintf("Scanning current mempool transactions.\n");
        WITH_LOCK(cs_wallet, chain().requestMempoolTransactions(*this));
    }
    ShowProgress(strprintf("%s " + _("Rescanning…").translated, GetDisplayName()), 100); // hide progress dialog in GUI
    if (block_height && fAbortRescan) {
        WalletLogPrintf("Rescan aborted at block %d. Progress=%f\n", block_height, progress_current);
        result.status = ScanResult::USER_ABORT;
    } else if (block_height && chain().shutdownRequested()) {
        WalletLogPrintf("Rescan interrupted by shutdown request at block %d. Progress=%f\n", block_height, progress_current);
        result.status = ScanResult::USER_ABORT;
    } else {
        WalletLogPrintf("Rescan completed in %15dms\n", Ticks<std::chrono::milliseconds>(reserver.now() - start_time));
    }
    return result;
}

bool CWallet::SubmitTxMemoryPoolAndRelay(CWalletTx& wtx, std::string& err_string, bool relay, CAmount override_max_fee) const
{
    AssertLockHeld(cs_wallet);

    // Can't relay if wallet is not broadcasting
    if (!GetBroadcastTransactions()) return false;
    // Don't relay abandoned transactions
    if (wtx.isAbandoned()) return false;
    // Don't try to submit coinbase transactions. These would fail anyway but would
    // cause log spam.
    if (wtx.IsCoinBase()) return false;
    // Don't relay coinstake transactions outside blocks
    if (wtx.IsCoinStake()) return false;
    // Don't try to submit conflicted or confirmed transactions.
    if (GetTxDepthInMainChain(wtx) != 0) return false;

    // Submit transaction to mempool for relay
    WalletLogPrintf("Submitting wtx %s to mempool for relay\n", wtx.GetHash().ToString());
    // We must set TxStateInMempool here. Even though it will also be set later by the
    // entered-mempool callback, if we did not there would be a race where a
    // user could call sendmoney in a loop and hit spurious out of funds errors
    // because we think that this newly generated transaction's change is
    // unavailable as we're not yet aware that it is in the mempool.
    //
    // If broadcast fails for any reason, trying to set wtx.m_state here would be incorrect.
    // If transaction was previously in the mempool, it should be updated when
    // TransactionRemovedFromMempool fires.
    CAmount max_fee = override_max_fee >= 0 ? override_max_fee : m_default_max_tx_fee;
    bool ret = chain().broadcastTransaction(wtx.tx, max_fee, relay, err_string);
    if (ret) wtx.m_state = TxStateInMempool{};
    return ret;
}

std::set<uint256> CWallet::GetTxConflicts(const CWalletTx& wtx) const
{
    AssertLockHeld(cs_wallet);

    const uint256 myHash{wtx.GetHash()};
    std::set<uint256> result{GetConflicts(myHash)};
    result.erase(myHash);
    return result;
}

std::vector<uint256> CWallet::ResendWalletTransactionsBefore(int64_t nTime)
{
    std::vector<uint256> result;

    LOCK(cs_wallet);

    // Sort them in chronological order
    std::multimap<unsigned int, CWalletTx*> mapSorted;
    for (std::pair<const uint256, CWalletTx>& item : mapWallet)
    {
        CWalletTx& wtx = item.second;
        // Don't rebroadcast if newer than nTime:
        if (wtx.nTimeReceived > nTime)
            continue;
        mapSorted.insert(std::make_pair(wtx.nTimeReceived, &wtx));
    }
    for (const std::pair<const unsigned int, CWalletTx*>& item : mapSorted)
    {
        CWalletTx& wtx = *item.second;
        std::string unused_err_string;
        if (SubmitTxMemoryPoolAndRelay(wtx, unused_err_string, true)) {
            result.push_back(wtx.GetHash());
        }
    }
    return result;
}

bool CWallet::ShouldResend() const
{
    // Don't attempt to resubmit if the wallet is configured to not broadcast
    if (!fBroadcastTransactions) return false;

    // During reindex, importing and IBD, old wallet transactions become
    // unconfirmed. Don't resend them as that would spam other nodes.
    // We only allow forcing mempool submission when not relaying to avoid this spam.
    if (!chain().isReadyToBroadcast()) return false;

    // Do this infrequently and randomly to avoid giving away
    // that these are our transactions.
    if (NodeClock::now() < m_next_resend) return false;

    return true;
}

NodeClock::time_point CWallet::GetDefaultNextResend() { return FastRandomContext{}.rand_uniform_delay(NodeClock::now() + 12h, 24h); }

// Resubmit transactions from the wallet to the mempool, optionally asking the
// mempool to relay them. On startup, we will do this for all unconfirmed
// transactions but will not ask the mempool to relay them. We do this on startup
// to ensure that our own mempool is aware of our transactions. There
// is a privacy side effect here as not broadcasting on startup also means that we won't
// inform the world of our wallet's state, particularly if the wallet (or node) is not
// yet synced.
//
// Otherwise this function is called periodically in order to relay our unconfirmed txs.
// We do this on a random timer to slightly obfuscate which transactions
// come from our wallet.
//
// TODO: Ideally, we'd only resend transactions that we think should have been
// mined in the most recent block. Any transaction that wasn't in the top
// blockweight of transactions in the mempool shouldn't have been mined,
// and so is probably just sitting in the mempool waiting to be confirmed.
// Rebroadcasting does nothing to speed up confirmation and only damages
// privacy.
//
// The `force` option results in all unconfirmed transactions being submitted to
// the mempool. This does not necessarily result in those transactions being relayed,
// that depends on the `relay` option. Periodic rebroadcast uses the pattern
// relay=true force=false, while loading into the mempool
// (on start, or after import) uses relay=false force=true.
void CWallet::ResubmitWalletTransactions(bool relay, bool force)
{
    // Don't attempt to resubmit if the wallet is configured to not broadcast,
    // even if forcing.
    if (!fBroadcastTransactions) return;

    int submitted_tx_count = 0;

    { // cs_wallet scope
        LOCK(cs_wallet);

        // First filter for the transactions we want to rebroadcast.
        // We use a set with WalletTxOrderComparator so that rebroadcasting occurs in insertion order
        std::set<CWalletTx*, WalletTxOrderComparator> to_submit;
        for (auto& [txid, wtx] : mapWallet) {
            // Only rebroadcast unconfirmed txs
            if (!wtx.isUnconfirmed()) continue;

            // Attempt to rebroadcast all txes more than 5 minutes older than
            // the last block, or all txs if forcing.
            if (!force && wtx.nTimeReceived > m_best_block_time - 5 * 60) continue;
            to_submit.insert(&wtx);
        }
        // Now try submitting the transactions to the memory pool and (optionally) relay them.
        for (auto wtx : to_submit) {
            std::string unused_err_string;
            if (SubmitTxMemoryPoolAndRelay(*wtx, unused_err_string, relay)) ++submitted_tx_count;
        }
    } // cs_wallet

    if (submitted_tx_count > 0) {
        WalletLogPrintf("%s: resubmit %u unconfirmed transactions\n", __func__, submitted_tx_count);
    }
}

/** @} */ // end of mapWallet

void MaybeResendWalletTxs(WalletContext& context)
{
    for (const std::shared_ptr<CWallet>& pwallet : GetWallets(context)) {
        if (!pwallet->ShouldResend()) continue;
        pwallet->ResubmitWalletTransactions(/*relay=*/true, /*force=*/false);
        pwallet->SetNextResend();
    }
}


/** @defgroup Actions
 *
 * @{
 */

bool CWallet::SignTransaction(CMutableTransaction& tx) const
{
    AssertLockHeld(cs_wallet);

    // Build coins map
    std::map<COutPoint, Coin> coins;
    for (auto& input : tx.vin) {
        const auto mi = mapWallet.find(input.prevout.hash);
        if(mi == mapWallet.end() || input.prevout.n >= mi->second.tx->vout.size()) {
            return false;
        }
        const CWalletTx& wtx = mi->second;
        int prev_height = wtx.state<TxStateConfirmed>() ? wtx.state<TxStateConfirmed>()->confirmed_block_height : 0;
        coins[input.prevout] = Coin(wtx.tx->vout[input.prevout.n], prev_height, wtx.IsCoinBase());
    }
    std::map<int, bilingual_str> input_errors;
    return SignTransaction(tx, coins, SIGHASH_DEFAULT, input_errors);
}

bool CWallet::SignTransaction(CMutableTransaction& tx, const std::map<COutPoint, Coin>& coins, int sighash, std::map<int, bilingual_str>& input_errors) const
{
    // Try to sign with all ScriptPubKeyMans
    for (ScriptPubKeyMan* spk_man : GetAllScriptPubKeyMans()) {
        // spk_man->SignTransaction will return true if the transaction is complete,
        // so we can exit early and return true if that happens
        if (spk_man->SignTransaction(tx, coins, sighash, input_errors)) {
            return true;
        }
    }

    // At this point, one input was not fully signed otherwise we would have exited already
    return false;
}

TransactionError CWallet::FillPSBT(PartiallySignedTransaction& psbtx, bool& complete, int sighash_type, bool sign, bool bip32derivs, size_t * n_signed, bool finalize) const
{
    if (n_signed) {
        *n_signed = 0;
    }
    LOCK(cs_wallet);
    // Get all of the previous transactions
    for (unsigned int i = 0; i < psbtx.tx->vin.size(); ++i) {
        const CTxIn& txin = psbtx.tx->vin[i];
        PSBTInput& input = psbtx.inputs.at(i);

        if (PSBTInputSigned(input)) {
            continue;
        }

        // If we have no utxo, grab it from the wallet.
        if (!input.non_witness_utxo) {
            const uint256& txhash = txin.prevout.hash;
            const auto it = mapWallet.find(txhash);
            if (it != mapWallet.end()) {
                const CWalletTx& wtx = it->second;
                // We only need the non_witness_utxo, which is a superset of the witness_utxo.
                //   The signing code will switch to the smaller witness_utxo if this is ok.
                input.non_witness_utxo = wtx.tx;
            }
        }
    }

    const PrecomputedTransactionData txdata = PrecomputePSBTData(psbtx);

    // Fill in information from ScriptPubKeyMans
    for (ScriptPubKeyMan* spk_man : GetAllScriptPubKeyMans()) {
        int n_signed_this_spkm = 0;
        TransactionError res = spk_man->FillPSBT(psbtx, txdata, sighash_type, sign, bip32derivs, &n_signed_this_spkm, finalize);
        if (res != TransactionError::OK) {
            return res;
        }

        if (n_signed) {
            (*n_signed) += n_signed_this_spkm;
        }
    }

    // Only drop non_witness_utxos if sighash_type != SIGHASH_ANYONECANPAY
    if ((sighash_type & 0x80) != SIGHASH_ANYONECANPAY) {
        // Figure out if any non_witness_utxos should be dropped
        std::vector<unsigned int> to_drop;
        for (unsigned int i = 0; i < psbtx.inputs.size(); ++i) {
            const auto& input = psbtx.inputs.at(i);
            int wit_ver;
            std::vector<unsigned char> wit_prog;
            if (input.witness_utxo.IsNull() || !input.witness_utxo.scriptPubKey.IsWitnessProgram(wit_ver, wit_prog)) {
                // There's a non-segwit input or Segwit v0, so we cannot drop any witness_utxos
                to_drop.clear();
                break;
            }
            if (wit_ver == 0) {
                // Segwit v0, so we cannot drop any non_witness_utxos
                to_drop.clear();
                break;
            }
            if (input.non_witness_utxo) {
                to_drop.push_back(i);
            }
        }

        // Drop the non_witness_utxos that we can drop
        for (unsigned int i : to_drop) {
            psbtx.inputs.at(i).non_witness_utxo = nullptr;
        }
    }

    // Complete if every input is now signed
    complete = true;
    for (const auto& input : psbtx.inputs) {
        complete &= PSBTInputSigned(input);
    }

    return TransactionError::OK;
}

SigningResult CWallet::SignMessage(const std::string& message, const PKHash& pkhash, const std::string &message_magic, std::string& str_sig) const
{
    SignatureData sigdata;
    CScript script_pub_key = GetScriptForDestination(pkhash);
    for (const auto& spk_man_pair : m_spk_managers) {
        if (spk_man_pair.second->CanProvide(script_pub_key, sigdata)) {
            LOCK(cs_wallet);  // DescriptorScriptPubKeyMan calls IsLocked which can lock cs_wallet in a deadlocking order
            return spk_man_pair.second->SignMessage(message, pkhash, message_magic, str_sig);
        }
    }
    return SigningResult::PRIVATE_KEY_NOT_AVAILABLE;
}

SigningResult CWallet::SignMessage(const std::string& message, const CKeyID256 &keyID256, const std::string &message_magic, std::string& str_sig) const
{
    SignatureData sigdata;
    CScript script_pub_key = GetScriptForDestination(keyID256);
    for (const auto& spk_man_pair : m_spk_managers) {
        if (spk_man_pair.second->CanProvide(script_pub_key, sigdata)) {
            return spk_man_pair.second->SignMessage(message, keyID256, message_magic, str_sig);
        }
    }
    return SigningResult::PRIVATE_KEY_NOT_AVAILABLE;
}

OutputType CWallet::TransactionChangeType(const std::optional<OutputType>& change_type, const std::vector<CRecipient>& vecSend) const
{
    // If -changetype is specified, always use that change type.
    if (change_type) {
        return *change_type;
    }

    // if m_default_address_type is legacy, use legacy address as change.
    if (m_default_address_type == OutputType::LEGACY) {
        return OutputType::LEGACY;
    }

    bool any_tr{false};
    bool any_wpkh{false};
    bool any_sh{false};
    bool any_pkh{false};

    for (const auto& recipient : vecSend) {
        std::vector<std::vector<uint8_t>> dummy;
        const TxoutType type{Solver(recipient.scriptPubKey, dummy)};
        if (type == TxoutType::WITNESS_V1_TAPROOT) {
            any_tr = true;
        } else if (type == TxoutType::WITNESS_V0_KEYHASH) {
            any_wpkh = true;
        } else if (type == TxoutType::SCRIPTHASH) {
            any_sh = true;
        } else if (type == TxoutType::PUBKEYHASH) {
            any_pkh = true;
        }
    }

    const bool has_bech32m_spkman(GetScriptPubKeyMan(OutputType::BECH32M, /*internal=*/true));
    if (has_bech32m_spkman && any_tr) {
        // Currently tr is the only type supported by the BECH32M spkman
        return OutputType::BECH32M;
    }
    const bool has_bech32_spkman(GetScriptPubKeyMan(OutputType::BECH32, /*internal=*/true));
    if (has_bech32_spkman && any_wpkh) {
        // Currently wpkh is the only type supported by the BECH32 spkman
        return OutputType::BECH32;
    }
    const bool has_p2sh_segwit_spkman(GetScriptPubKeyMan(OutputType::P2SH_SEGWIT, /*internal=*/true));
    if (has_p2sh_segwit_spkman && any_sh) {
        // Currently sh_wpkh is the only type supported by the P2SH_SEGWIT spkman
        // As of 2021 about 80% of all SH are wrapping WPKH, so use that
        return OutputType::P2SH_SEGWIT;
    }
    const bool has_legacy_spkman(GetScriptPubKeyMan(OutputType::LEGACY, /*internal=*/true));
    if (has_legacy_spkman && any_pkh) {
        // Currently pkh is the only type supported by the LEGACY spkman
        return OutputType::LEGACY;
    }

    if (has_bech32m_spkman) {
        return OutputType::BECH32M;
    }
    if (has_bech32_spkman) {
        return OutputType::BECH32;
    }
    // else use m_default_address_type for change
    return m_default_address_type;
}

void CWallet::CommitTransaction(CTransactionRef tx, mapValue_t mapValue, std::vector<std::pair<std::string, std::string>> orderForm)
{
    LOCK(cs_wallet);
    WalletLogPrintf("CommitTransaction:\n%s", tx->ToString()); /* Continued */

    // Add tx to wallet, because if it has change it's also ours,
    // otherwise just for transaction history.
    CWalletTx* wtx = AddToWallet(tx, TxStateInactive{}, [&](CWalletTx& wtx, bool new_tx) {
        CHECK_NONFATAL(wtx.mapValue.empty());
        CHECK_NONFATAL(wtx.vOrderForm.empty());
        wtx.mapValue = std::move(mapValue);
        wtx.vOrderForm = std::move(orderForm);
        wtx.fTimeReceivedIsTxTime = true;
        wtx.fFromMe = true;
        return true;
    });

    // wtx can only be null if the db write failed.
    if (!wtx) {
        throw std::runtime_error(std::string(__func__) + ": Wallet db error, transaction commit failed");
    }

    // Notify that old coins are spent
    for (const CTxIn& txin : tx->vin) {
        CWalletTx &coin = mapWallet.at(txin.prevout.hash);
        coin.MarkDirty();
        NotifyTransactionChanged(coin.GetHash(), CT_UPDATED);
    }

    if (!fBroadcastTransactions) {
        // Don't submit tx to the mempool
        return;
    }

    std::string err_string;
    if (!SubmitTxMemoryPoolAndRelay(*wtx, err_string, true)) {
        WalletLogPrintf("CommitTransaction(): Transaction cannot be broadcast immediately, %s\n", err_string);
        // TODO: if we expect the failure to be long term or permanent, instead delete wtx from the wallet and return failure.
    }
}

DBErrors CWallet::LoadWallet()
{
    if (m_chain && chain().getChainman() != nullptr) {
        // Set tip_height for LoadToWallet->unloadspent
        const std::optional<int> tip_height = chain().getHeight();
        if (tip_height) {
            LOCK(cs_wallet);
            m_last_block_processed = chain().getBlockHash(*tip_height);
            m_last_block_processed_height = *tip_height;
        }
    }
    LOCK(cs_wallet);

    DBErrors nLoadWalletRet = WalletBatch(GetDatabase()).LoadWallet(this);
    if (nLoadWalletRet == DBErrors::NEED_REWRITE)
    {
        if (GetDatabase().Rewrite("\x04pool"))
        {
            for (const auto& spk_man_pair : m_spk_managers) {
                spk_man_pair.second->RewriteDB();
            }
        }
    }

    if (m_spk_managers.empty()) {
        assert(m_external_spk_managers.empty());
        assert(m_internal_spk_managers.empty());
    }

    return nLoadWalletRet;
}

DBErrors CWallet::ZapSelectTx(std::vector<uint256>& vHashIn, std::vector<uint256>& vHashOut)
{
    AssertLockHeld(cs_wallet);
    DBErrors nZapSelectTxRet = WalletBatch(GetDatabase()).ZapSelectTx(vHashIn, vHashOut);
    for (const uint256& hash : vHashOut) {
        const auto& it = mapWallet.find(hash);
        wtxOrdered.erase(it->second.m_it_wtxOrdered);
        for (const auto& txin : it->second.tx->vin)
            mapTxSpends.erase(txin.prevout);
        mapWallet.erase(it);
        NotifyTransactionChanged(hash, CT_DELETED);
    }

    if (nZapSelectTxRet == DBErrors::NEED_REWRITE)
    {
        if (GetDatabase().Rewrite("\x04pool"))
        {
            for (const auto& spk_man_pair : m_spk_managers) {
                spk_man_pair.second->RewriteDB();
            }
        }
    }

    if (nZapSelectTxRet != DBErrors::LOAD_OK)
        return nZapSelectTxRet;

    MarkDirty();

    return DBErrors::LOAD_OK;
}

bool CWallet::SetAddressBookWithDB(WalletBatch& batch, const CTxDestination& address, const std::string& strName, const std::string& strPurpose, bool fBech32)
{
    bool fUpdated = false;
    bool is_mine;
    {
        LOCK(cs_wallet);
        std::map<CTxDestination, CAddressBookData>::iterator mi = m_address_book.find(address);
        fUpdated = (mi != m_address_book.end() && !mi->second.IsChange());
        m_address_book[address].SetLabel(strName);
        if (!strPurpose.empty()) /* update purpose only if requested */
            m_address_book[address].purpose = strPurpose;
        is_mine = IsMine(address) != ISMINE_NO;
    }
    NotifyAddressBookChanged(address, strName, is_mine,
                             strPurpose, "", (fUpdated ? CT_UPDATED : CT_NEW) );
    if (!strPurpose.empty() && !batch.WritePurpose(EncodeDestination(address), strPurpose))
        return false;
    return batch.WriteName(EncodeDestination(address), strName);
}

bool CWallet::SetAddressBook(const CTxDestination& address, const std::string& strName, const std::string& strPurpose, bool fBech32)
{
    WalletBatch batch(GetDatabase());
    return SetAddressBookWithDB(batch, address, strName, strPurpose, fBech32);
}

bool CWallet::DelAddressBook(const CTxDestination& address)
{
    bool is_mine;
    WalletBatch batch(GetDatabase());
    {
        LOCK(cs_wallet);
        // If we want to delete receiving addresses, we need to take care that DestData "used" (and possibly newer DestData) gets preserved (and the "deleted" address transformed into a change entry instead of actually being deleted)
        // NOTE: This isn't a problem for sending addresses because they never have any DestData yet!
        // When adding new DestData, it should be considered here whether to retain or delete it (or move it?).
        if (IsMine(address)) {
            WalletLogPrintf("%s called with IsMine address, NOT SUPPORTED. Please report this bug! %s\n", __func__, PACKAGE_BUGREPORT);
            return false;
        }
        // Delete destdata tuples associated with address
        std::string strAddress = EncodeDestination(address);
        for (const std::pair<const std::string, std::string> &item : m_address_book[address].destdata)
        {
            batch.EraseDestData(strAddress, item.first);
        }
        m_address_book.erase(address);
        is_mine = IsMine(address) != ISMINE_NO;
    }

    NotifyAddressBookChanged(address, "", is_mine, "", "", CT_DELETED);

    batch.ErasePurpose(EncodeDestination(address));
    return batch.EraseName(EncodeDestination(address));
}

size_t CWallet::KeypoolCountExternalKeys() const
{
    AssertLockHeld(cs_wallet);

    auto legacy_spk_man = GetLegacyScriptPubKeyMan();
    if (legacy_spk_man) {
        return legacy_spk_man->KeypoolCountExternalKeys();
    }

    unsigned int count = 0;
    for (auto spk_man : m_external_spk_managers) {
        count += spk_man.second->GetKeyPoolSize();
    }

    return count;
}

unsigned int CWallet::GetKeyPoolSize() const
{
    AssertLockHeld(cs_wallet);

    unsigned int count = 0;
    for (auto spk_man : GetActiveScriptPubKeyMans()) {
        count += spk_man->GetKeyPoolSize();
    }
    return count;
}

bool CWallet::TopUpKeyPool(unsigned int kpSize)
{
    if (!gArgs.GetBoolArg("-btcmode", false)) {
        return false;
    }
    LOCK(cs_wallet);
    bool res = true;
    for (auto spk_man : GetActiveScriptPubKeyMans()) {
        res &= spk_man->TopUp(kpSize);
    }
    return res;
}

util::Result<CTxDestination> CWallet::GetNewDestination(const OutputType type, const std::string label)
{
    LOCK(cs_wallet);
    auto spk_man = GetScriptPubKeyMan(type, /*internal=*/false);
    if (!spk_man) {
        return util::Error{strprintf(_("Error: No %s addresses available."), FormatOutputType(type))};
    }

    auto op_dest = spk_man->GetNewDestination(type);
    if (op_dest) {
        SetAddressBook(*op_dest, label, "receive");
    }

    return op_dest;
}

util::Result<CTxDestination> CWallet::GetNewChangeDestination(const OutputType type)
{
    LOCK(cs_wallet);

    ReserveDestination reservedest(this, type);
    auto op_dest = reservedest.GetReservedDestination(true);
    if (op_dest) reservedest.KeepDestination();

    return op_dest;
}

std::optional<int64_t> CWallet::GetOldestKeyPoolTime() const
{
    LOCK(cs_wallet);
    if (m_spk_managers.empty()) {
        return std::nullopt;
    }

    std::optional<int64_t> oldest_key{std::numeric_limits<int64_t>::max()};
    for (const auto& spk_man_pair : m_spk_managers) {
        oldest_key = std::min(oldest_key, spk_man_pair.second->GetOldestKeyPoolTime());
    }
    return oldest_key;
}

void CWallet::MarkDestinationsDirty(const std::set<CTxDestination>& destinations) {
    for (auto& entry : mapWallet) {
        CWalletTx& wtx = entry.second;
        if (wtx.m_is_cache_empty) continue;
        for (unsigned int i = 0; i < wtx.tx->vout.size(); i++) {
            CTxDestination dst;
            if (ExtractDestination(wtx.tx->vout[i].scriptPubKey, dst) && destinations.count(dst)) {
                wtx.MarkDirty();
                break;
            }
        }
    }
}

void CWallet::ForEachAddrBookEntry(const ListAddrBookFunc& func) const
{
    AssertLockHeld(cs_wallet);
    for (const std::pair<const CTxDestination, CAddressBookData>& item : m_address_book) {
        const auto& entry = item.second;
        func(item.first, entry.GetLabel(), entry.purpose, entry.IsChange());
    }
}

std::vector<CTxDestination> CWallet::ListAddrBookAddresses(const std::optional<AddrBookFilter>& _filter) const
{
    AssertLockHeld(cs_wallet);
    std::vector<CTxDestination> result;
    AddrBookFilter filter = _filter ? *_filter : AddrBookFilter();
    ForEachAddrBookEntry([&result, &filter](const CTxDestination& dest, const std::string& label, const std::string& purpose, bool is_change) {
        // Filter by change
        if (filter.ignore_change && is_change) return;
        // Filter by label
        if (filter.m_op_label && *filter.m_op_label != label) return;
        // All good
        result.emplace_back(dest);
    });
    return result;
}

std::set<std::string> CWallet::ListAddrBookLabels(const std::string& purpose) const
{
    AssertLockHeld(cs_wallet);
    std::set<std::string> label_set;
    ForEachAddrBookEntry([&](const CTxDestination& _dest, const std::string& _label,
                             const std::string& _purpose, bool _is_change) {
        if (_is_change) return;
        if (purpose.empty() || _purpose == purpose) {
            label_set.insert(_label);
        }
    });
    return label_set;
}

util::Result<CTxDestination> ReserveDestination::GetReservedDestination(bool internal)
{
    m_spk_man = pwallet->GetScriptPubKeyMan(type, internal);
    if (!m_spk_man) {
        return util::Error{strprintf(_("Error: No %s addresses available."), FormatOutputType(type))};
    }

    if (nIndex == -1) {
        CKeyPool keypool;
        auto op_address = m_spk_man->GetReservedDestination(type, internal, nIndex, keypool);
        if (!op_address) return op_address;
        address = *op_address;
        fInternal = keypool.fInternal;
    }
    return address;
}

void ReserveDestination::KeepDestination()
{
    if (nIndex != -1) {
        m_spk_man->KeepDestination(nIndex, type);
    }
    nIndex = -1;
    address = CNoDestination();
}

void ReserveDestination::ReturnDestination()
{
    if (nIndex != -1) {
        m_spk_man->ReturnDestination(nIndex, fInternal, address);
    }
    nIndex = -1;
    address = CNoDestination();
}

bool CWallet::DisplayAddress(const CTxDestination& dest)
{
    CScript scriptPubKey = GetScriptForDestination(dest);
    for (const auto& spk_man : GetScriptPubKeyMans(scriptPubKey)) {
        auto signer_spk_man = dynamic_cast<ExternalSignerScriptPubKeyMan *>(spk_man);
        if (signer_spk_man == nullptr) {
            continue;
        }
        ExternalSigner signer = ExternalSignerScriptPubKeyMan::GetExternalSigner();
        return signer_spk_man->DisplayAddress(scriptPubKey, signer);
    }
    return false;
}

bool CWallet::LockCoin(const COutPoint& output, WalletBatch* batch)
{
    AssertLockHeld(cs_wallet);
    setLockedCoins.insert(output);
    if (batch) {
        return batch->WriteLockedUTXO(output);
    }
    return true;
}

bool CWallet::UnlockCoin(const COutPoint& output, WalletBatch* batch)
{
    AssertLockHeld(cs_wallet);
    bool was_locked = setLockedCoins.erase(output);
    if (batch && was_locked) {
        return batch->EraseLockedUTXO(output);
    }
    return true;
}

bool CWallet::UnlockAllCoins()
{
    AssertLockHeld(cs_wallet);
    bool success = true;
    WalletBatch batch(GetDatabase());
    for (auto it = setLockedCoins.begin(); it != setLockedCoins.end(); ++it) {
        success &= batch.EraseLockedUTXO(*it);
    }
    setLockedCoins.clear();
    return success;
}

bool CWallet::IsLockedCoin(const COutPoint& output) const
{
    AssertLockHeld(cs_wallet);
    return setLockedCoins.count(output) > 0;
}

void CWallet::ListLockedCoins(std::vector<COutPoint>& vOutpts) const
{
    AssertLockHeld(cs_wallet);
    for (std::set<COutPoint>::iterator it = setLockedCoins.begin();
         it != setLockedCoins.end(); it++) {
        COutPoint outpt = (*it);
        vOutpts.push_back(outpt);
    }
}

/** @} */ // end of Actions

void CWallet::GetKeyBirthTimes(std::map<CKeyID, int64_t>& mapKeyBirth) const {
    AssertLockHeld(cs_wallet);
    mapKeyBirth.clear();

    // map in which we'll infer heights of other keys
    std::map<CKeyID, const TxStateConfirmed*> mapKeyFirstBlock;
    TxStateConfirmed max_confirm{uint256{}, /*height=*/-1, /*index=*/-1};
    max_confirm.confirmed_block_height = GetLastBlockHeight() > 144 ? GetLastBlockHeight() - 144 : 0; // the tip can be reorganized; use a 144-block safety margin
    CHECK_NONFATAL(chain().findAncestorByHeight(GetLastBlockHash(), max_confirm.confirmed_block_height, FoundBlock().hash(max_confirm.confirmed_block_hash)));

    {
        LegacyScriptPubKeyMan* spk_man = GetLegacyScriptPubKeyMan();
        assert(spk_man != nullptr);
        LOCK(spk_man->cs_KeyStore);

        // get birth times for keys with metadata
        for (const auto& entry : spk_man->mapKeyMetadata) {
            if (entry.second.nCreateTime) {
                mapKeyBirth[entry.first] = entry.second.nCreateTime;
            }
        }

        // Prepare to infer birth heights for keys without metadata
        for (const CKeyID &keyid : spk_man->GetKeys()) {
            if (mapKeyBirth.count(keyid) == 0)
                mapKeyFirstBlock[keyid] = &max_confirm;
        }

        // if there are no such keys, we're done
        if (mapKeyFirstBlock.empty())
            return;

        // find first block that affects those keys, if there are any left
        for (const auto& entry : mapWallet) {
            // iterate over all wallet transactions...
            const CWalletTx &wtx = entry.second;
            if (auto* conf = wtx.state<TxStateConfirmed>()) {
                // ... which are already in a block
                for (const CTxOut &txout : wtx.tx->vout) {
                    // iterate over all their outputs
                    for (const auto &keyid : GetAffectedKeys(txout.scriptPubKey, *spk_man)) {
                        // ... and all their affected keys
                        auto rit = mapKeyFirstBlock.find(keyid);
                        if (rit != mapKeyFirstBlock.end() && conf->confirmed_block_height < rit->second->confirmed_block_height) {
                            rit->second = conf;
                        }
                    }
                }
            }
        }
    }

    // Extract block timestamps for those keys
    for (const auto& entry : mapKeyFirstBlock) {
        int64_t block_time;
        CHECK_NONFATAL(chain().findBlock(entry.second->confirmed_block_hash, FoundBlock().time(block_time)));
        mapKeyBirth[entry.first] = block_time - TIMESTAMP_WINDOW; // block times can be 2h off
    }
}

/**
 * Compute smart timestamp for a transaction being added to the wallet.
 *
 * Logic:
 * - If sending a transaction, assign its timestamp to the current time.
 * - If receiving a transaction outside a block, assign its timestamp to the
 *   current time.
 * - If receiving a transaction during a rescanning process, assign all its
 *   (not already known) transactions' timestamps to the block time.
 * - If receiving a block with a future timestamp, assign all its (not already
 *   known) transactions' timestamps to the current time.
 * - If receiving a block with a past timestamp, before the most recent known
 *   transaction (that we care about), assign all its (not already known)
 *   transactions' timestamps to the same timestamp as that most-recent-known
 *   transaction.
 * - If receiving a block with a past timestamp, but after the most recent known
 *   transaction, assign all its (not already known) transactions' timestamps to
 *   the block time.
 *
 * For more information see CWalletTx::nTimeSmart,
 * https://bitcointalk.org/?topic=54527, or
 * https://github.com/bitcoin/bitcoin/pull/1393.
 */
unsigned int CWallet::ComputeTimeSmart(const CWalletTx& wtx, bool rescanning_old_block) const
{
    std::optional<uint256> block_hash;
    if (auto* conf = wtx.state<TxStateConfirmed>()) {
        block_hash = conf->confirmed_block_hash;
    } else if (auto* conf = wtx.state<TxStateConflicted>()) {
        block_hash = conf->conflicting_block_hash;
    }

    unsigned int nTimeSmart = wtx.nTimeReceived;
    if (block_hash) {
        int64_t blocktime;
        int64_t block_max_time;
        if (chain().findBlock(*block_hash, FoundBlock().time(blocktime).maxTime(block_max_time))) {
            if (rescanning_old_block) {
                nTimeSmart = block_max_time;
            } else {
                int64_t latestNow = wtx.nTimeReceived;
                int64_t latestEntry = 0;

                // Tolerate times up to the last timestamp in the wallet not more than 5 minutes into the future
                int64_t latestTolerated = latestNow + 300;
                const TxItems& txOrdered = wtxOrdered;
                for (auto it = txOrdered.rbegin(); it != txOrdered.rend(); ++it) {
                    CWalletTx* const pwtx = it->second;
                    if (pwtx == &wtx) {
                        continue;
                    }
                    int64_t nSmartTime;
                    nSmartTime = pwtx->nTimeSmart;
                    if (!nSmartTime) {
                        nSmartTime = pwtx->nTimeReceived;
                    }
                    if (nSmartTime <= latestTolerated) {
                        latestEntry = nSmartTime;
                        if (nSmartTime > latestNow) {
                            latestNow = nSmartTime;
                        }
                        break;
                    }
                }

                nTimeSmart = std::max(latestEntry, std::min(blocktime, latestNow));
            }
        } else {
            WalletLogPrintf("%s: found %s in block %s not in index\n", __func__, wtx.GetHash().ToString(), block_hash->ToString());
        }
    }
    return nTimeSmart;
}

bool CWallet::SetAddressUsed(WalletBatch& batch, const CTxDestination& dest, bool used)
{
    const std::string key{"used"};
    if (std::get_if<CNoDestination>(&dest))
        return false;

    if (!used) {
        if (auto* data = util::FindKey(m_address_book, dest)) data->destdata.erase(key);
        return batch.EraseDestData(EncodeDestination(dest), key);
    }

    const std::string value{"1"};
    m_address_book[dest].destdata.insert(std::make_pair(key, value));
    return batch.WriteDestData(EncodeDestination(dest), key, value);
}

void CWallet::LoadDestData(const CTxDestination &dest, const std::string &key, const std::string &value)
{
    m_address_book[dest].destdata.insert(std::make_pair(key, value));
}

bool CWallet::IsAddressUsed(const CTxDestination& dest) const
{
    const std::string key{"used"};
    std::map<CTxDestination, CAddressBookData>::const_iterator i = m_address_book.find(dest);
    if(i != m_address_book.end())
    {
        CAddressBookData::StringMap::const_iterator j = i->second.destdata.find(key);
        if(j != i->second.destdata.end())
        {
            return true;
        }
    }
    return false;
}

std::vector<std::string> CWallet::GetAddressReceiveRequests() const
{
    const std::string prefix{"rr"};
    std::vector<std::string> values;
    for (const auto& address : m_address_book) {
        for (const auto& data : address.second.destdata) {
            if (!data.first.compare(0, prefix.size(), prefix)) {
                values.emplace_back(data.second);
            }
        }
    }
    return values;
}

bool CWallet::SetAddressReceiveRequest(WalletBatch& batch, const CTxDestination& dest, const std::string& id, const std::string& value)
{
    const std::string key{"rr" + id}; // "rr" prefix = "receive request" in destdata
    CAddressBookData& data = m_address_book.at(dest);
    if (value.empty()) {
        if (!batch.EraseDestData(EncodeDestination(dest), key)) return false;
        data.destdata.erase(key);
    } else {
        if (!batch.WriteDestData(EncodeDestination(dest), key, value)) return false;
        data.destdata[key] = value;
    }
    return true;
}

std::unique_ptr<WalletDatabase> MakeWalletDatabase(const std::string& name, const DatabaseOptions& options, DatabaseStatus& status, bilingual_str& error_string)
{
    // Do some checking on wallet path. It should be either a:
    //
    // 1. Path where a directory can be created.
    // 2. Path to an existing directory.
    // 3. Path to a symlink to a directory.
    // 4. For backwards compatibility, the name of a data file in -walletdir.
    const fs::path wallet_path = fsbridge::AbsPathJoin(GetWalletDir(), fs::PathFromString(name));
    fs::file_type path_type = fs::symlink_status(wallet_path).type();
    if (!(path_type == fs::file_type::not_found || path_type == fs::file_type::directory ||
          (path_type == fs::file_type::symlink && fs::is_directory(wallet_path)) ||
          (path_type == fs::file_type::regular && fs::PathFromString(name).filename() == fs::PathFromString(name)))) {
        error_string = Untranslated(strprintf(
              "Invalid -wallet path '%s'. -wallet path should point to a directory where wallet.dat and "
              "database/log.?????????? files can be stored, a location where such a directory could be created, "
              "or (for backwards compatibility) the name of an existing data file in -walletdir (%s)",
              name, fs::quoted(fs::PathToString(GetWalletDir()))));
        status = DatabaseStatus::FAILED_BAD_PATH;
        return nullptr;
    }
    return MakeDatabase(wallet_path, options, status, error_string);
}

std::shared_ptr<CWallet> CWallet::Create(WalletContext& context, const std::string& name, std::unique_ptr<WalletDatabase> database, uint64_t wallet_creation_flags, bilingual_str& error, std::vector<bilingual_str>& warnings)
{
    interfaces::Chain* chain = context.chain;
    ArgsManager& args = *Assert(context.args);
    const std::string& walletFile = database->Filename();

    const auto start{SteadyClock::now()};
    // TODO: Can't use std::make_shared because we need a custom deleter but
    // should be possible to use std::allocate_shared.
<<<<<<< HEAD
    std::shared_ptr<CWallet> walletInstance(fParticlMode
        ? std::shared_ptr<CWallet>(new CHDWallet(chain, name, args, std::move(database)), ReleaseWallet)
        : std::shared_ptr<CWallet>(new CWallet(chain, name, args, std::move(database)), ReleaseWallet));

=======
    std::shared_ptr<CWallet> walletInstance(new CWallet(chain, name, std::move(database)), ReleaseWallet);
    walletInstance->m_keypool_size = std::max(args.GetIntArg("-keypool", DEFAULT_KEYPOOL_SIZE), int64_t{1});
    walletInstance->m_notify_tx_changed_script = args.GetArg("-walletnotify", "");

    // Load wallet
>>>>>>> 4395b7f0
    bool rescan_required = false;
    DBErrors nLoadWalletRet = walletInstance->LoadWallet();
    if (nLoadWalletRet != DBErrors::LOAD_OK) {
        if (nLoadWalletRet == DBErrors::CORRUPT) {
            error = strprintf(_("Error loading %s: Wallet corrupted"), walletFile);
            return nullptr;
        }
        else if (nLoadWalletRet == DBErrors::NONCRITICAL_ERROR)
        {
            warnings.push_back(strprintf(_("Error reading %s! All keys read correctly, but transaction data"
                                           " or address book entries might be missing or incorrect."),
                walletFile));
        }
        else if (nLoadWalletRet == DBErrors::TOO_NEW) {
            error = strprintf(_("Error loading %s: Wallet requires newer version of %s"), walletFile, PACKAGE_NAME);
            return nullptr;
        }
        else if (nLoadWalletRet == DBErrors::EXTERNAL_SIGNER_SUPPORT_REQUIRED) {
            error = strprintf(_("Error loading %s: External signer wallet being loaded without external signer support compiled"), walletFile);
            return nullptr;
        }
        else if (nLoadWalletRet == DBErrors::NEED_REWRITE)
        {
            error = strprintf(_("Wallet needed to be rewritten: restart %s to complete"), PACKAGE_NAME);
            return nullptr;
        } else if (nLoadWalletRet == DBErrors::NEED_RESCAN) {
            warnings.push_back(strprintf(_("Error reading %s! Transaction data may be missing or incorrect."
                                           " Rescanning wallet."), walletFile));
            rescan_required = true;
        } else if (nLoadWalletRet == DBErrors::UNKNOWN_DESCRIPTOR) {
            error = strprintf(_("Unrecognized descriptor found. Loading wallet %s\n\n"
                                "The wallet might had been created on a newer version.\n"
                                "Please try running the latest software version.\n"), walletFile);
            return nullptr;
        } else if (nLoadWalletRet == DBErrors::UNEXPECTED_LEGACY_ENTRY) {
            error = strprintf(_("Unexpected legacy entry in descriptor wallet found. Loading wallet %s\n\n"
                                "The wallet might have been tampered with or created with malicious intent.\n"), walletFile);
            return nullptr;
        } else {
            error = strprintf(_("Error loading %s"), walletFile);
            return nullptr;
        }
    }

    // This wallet is in its first run if there are no ScriptPubKeyMans and it isn't blank or no privkeys
    const bool fFirstRun = (!walletInstance->IsInitialised() || walletInstance->m_spk_managers.empty()) &&
                     !walletInstance->IsWalletFlagSet(WALLET_FLAG_DISABLE_PRIVATE_KEYS) &&
                     !walletInstance->IsWalletFlagSet(WALLET_FLAG_BLANK_WALLET);
    if (fFirstRun)
    {
        walletInstance->SetMinVersion(FEATURE_LATEST);

        walletInstance->InitWalletFlags(wallet_creation_flags);

        // Only create LegacyScriptPubKeyMan when not descriptor wallet
        if (!walletInstance->IsWalletFlagSet(WALLET_FLAG_DESCRIPTORS)) {
            walletInstance->SetupLegacyScriptPubKeyMan();
        }

        if ((wallet_creation_flags & WALLET_FLAG_EXTERNAL_SIGNER) || !(wallet_creation_flags & (WALLET_FLAG_DISABLE_PRIVATE_KEYS | WALLET_FLAG_BLANK_WALLET))) {
            LOCK(walletInstance->cs_wallet);
            if (!walletInstance->IsParticlWallet() && walletInstance->IsWalletFlagSet(WALLET_FLAG_DESCRIPTORS)) {
                walletInstance->SetupDescriptorScriptPubKeyMans();
                // SetupDescriptorScriptPubKeyMans already calls SetupGeneration for us so we don't need to call SetupGeneration separately
            } else {
                // Legacy wallets need SetupGeneration here.
                if (!walletInstance->IsParticlWallet())
                for (auto spk_man : walletInstance->GetActiveScriptPubKeyMans()) {
                    if (!spk_man->SetupGeneration()) {
                        error = _("Unable to generate initial keys");
                        return nullptr;
                    }
                }
            }
        }

        if (chain) {
            walletInstance->chainStateFlushed(chain->getTipLocator());
        }
    } else if (wallet_creation_flags & WALLET_FLAG_DISABLE_PRIVATE_KEYS) {
        // Make it impossible to disable private keys after creation
        error = strprintf(_("Error loading %s: Private keys can only be disabled during creation"), walletFile);
        return nullptr;
    } else if (walletInstance->IsWalletFlagSet(WALLET_FLAG_DISABLE_PRIVATE_KEYS)) {
        for (auto spk_man : walletInstance->GetActiveScriptPubKeyMans()) {
            if (spk_man->HavePrivateKeys()) {
                warnings.push_back(strprintf(_("Warning: Private keys detected in wallet {%s} with disabled private keys"), walletFile));
                break;
            }
        }
    }

    if (!args.GetArg("-addresstype", "").empty()) {
        std::optional<OutputType> parsed = ParseOutputType(args.GetArg("-addresstype", ""));
        if (!parsed) {
            error = strprintf(_("Unknown address type '%s'"), args.GetArg("-addresstype", ""));
            return nullptr;
        }
        walletInstance->m_default_address_type = parsed.value();
    }

    if (!args.GetArg("-changetype", "").empty()) {
        std::optional<OutputType> parsed = ParseOutputType(args.GetArg("-changetype", ""));
        if (!parsed) {
            error = strprintf(_("Unknown change type '%s'"), args.GetArg("-changetype", ""));
            return nullptr;
        }
        walletInstance->m_default_change_type = parsed.value();
    }

    if (args.IsArgSet("-mintxfee")) {
        std::optional<CAmount> min_tx_fee = ParseMoney(args.GetArg("-mintxfee", ""));
        if (!min_tx_fee) {
            error = AmountErrMsg("mintxfee", args.GetArg("-mintxfee", ""));
            return nullptr;
        } else if (min_tx_fee.value() > HIGH_TX_FEE_PER_KB) {
            warnings.push_back(AmountHighWarn("-mintxfee") + Untranslated(" ") +
                               _("This is the minimum transaction fee you pay on every transaction."));
        }

        walletInstance->m_min_fee = CFeeRate{min_tx_fee.value()};
    }

    if (args.IsArgSet("-maxapsfee")) {
        const std::string max_aps_fee{args.GetArg("-maxapsfee", "")};
        if (max_aps_fee == "-1") {
            walletInstance->m_max_aps_fee = -1;
        } else if (std::optional<CAmount> max_fee = ParseMoney(max_aps_fee)) {
            if (max_fee.value() > HIGH_APS_FEE) {
                warnings.push_back(AmountHighWarn("-maxapsfee") + Untranslated(" ") +
                                  _("This is the maximum transaction fee you pay (in addition to the normal fee) to prioritize partial spend avoidance over regular coin selection."));
            }
            walletInstance->m_max_aps_fee = max_fee.value();
        } else {
            error = AmountErrMsg("maxapsfee", max_aps_fee);
            return nullptr;
        }
    }

    if (args.IsArgSet("-fallbackfee")) {
        std::optional<CAmount> fallback_fee = ParseMoney(args.GetArg("-fallbackfee", ""));
        if (!fallback_fee) {
            error = strprintf(_("Invalid amount for -fallbackfee=<amount>: '%s'"), args.GetArg("-fallbackfee", ""));
            return nullptr;
        } else if (fallback_fee.value() > HIGH_TX_FEE_PER_KB) {
            warnings.push_back(AmountHighWarn("-fallbackfee") + Untranslated(" ") +
                               _("This is the transaction fee you may pay when fee estimates are not available."));
        }
        walletInstance->m_fallback_fee = CFeeRate{fallback_fee.value()};
    }

    // Disable fallback fee in case value was set to 0, enable if non-null value
    walletInstance->m_allow_fallback_fee = walletInstance->m_fallback_fee.GetFeePerK() != 0;

    if (args.IsArgSet("-discardfee")) {
        std::optional<CAmount> discard_fee = ParseMoney(args.GetArg("-discardfee", ""));
        if (!discard_fee) {
            error = strprintf(_("Invalid amount for -discardfee=<amount>: '%s'"), args.GetArg("-discardfee", ""));
            return nullptr;
        } else if (discard_fee.value() > HIGH_TX_FEE_PER_KB) {
            warnings.push_back(AmountHighWarn("-discardfee") + Untranslated(" ") +
                               _("This is the transaction fee you may discard if change is smaller than dust at this level"));
        }
        walletInstance->m_discard_rate = CFeeRate{discard_fee.value()};
    }

    if (args.IsArgSet("-paytxfee")) {
        std::optional<CAmount> pay_tx_fee = ParseMoney(args.GetArg("-paytxfee", ""));
        if (!pay_tx_fee) {
            error = AmountErrMsg("paytxfee", args.GetArg("-paytxfee", ""));
            return nullptr;
        } else if (pay_tx_fee.value() > HIGH_TX_FEE_PER_KB) {
            warnings.push_back(AmountHighWarn("-paytxfee") + Untranslated(" ") +
                               _("This is the transaction fee you will pay if you send a transaction."));
        }

        walletInstance->m_pay_tx_fee = CFeeRate{pay_tx_fee.value(), 1000};

        if (chain && walletInstance->m_pay_tx_fee < chain->relayMinFee()) {
            error = strprintf(_("Invalid amount for -paytxfee=<amount>: '%s' (must be at least %s)"),
                args.GetArg("-paytxfee", ""), chain->relayMinFee().ToString());
            return nullptr;
        }
    }

    if (args.IsArgSet("-maxtxfee")) {
        std::optional<CAmount> max_fee = ParseMoney(args.GetArg("-maxtxfee", ""));
        if (!max_fee) {
            error = AmountErrMsg("maxtxfee", args.GetArg("-maxtxfee", ""));
            return nullptr;
        } else if (max_fee.value() > HIGH_MAX_TX_FEE) {
            warnings.push_back(_("-maxtxfee is set very high! Fees this large could be paid on a single transaction."));
        }

        if (chain && CFeeRate{max_fee.value(), 1000} < chain->relayMinFee()) {
            error = strprintf(_("Invalid amount for -maxtxfee=<amount>: '%s' (must be at least the minrelay fee of %s to prevent stuck transactions)"),
                args.GetArg("-maxtxfee", ""), chain->relayMinFee().ToString());
            return nullptr;
        }

        walletInstance->m_default_max_tx_fee = max_fee.value();
    }

    if (args.IsArgSet("-consolidatefeerate")) {
        if (std::optional<CAmount> consolidate_feerate = ParseMoney(args.GetArg("-consolidatefeerate", ""))) {
            walletInstance->m_consolidate_feerate = CFeeRate(*consolidate_feerate);
        } else {
            error = AmountErrMsg("consolidatefeerate", args.GetArg("-consolidatefeerate", ""));
            return nullptr;
        }
    }

    if (chain && chain->relayMinFee().GetFeePerK() > HIGH_TX_FEE_PER_KB) {
        warnings.push_back(AmountHighWarn("-minrelaytxfee") + Untranslated(" ") +
                           _("The wallet will avoid paying less than the minimum relay fee."));
    }

    walletInstance->m_confirm_target = args.GetIntArg("-txconfirmtarget", DEFAULT_TX_CONFIRM_TARGET);
    walletInstance->m_spend_zero_conf_change = args.GetBoolArg("-spendzeroconfchange", DEFAULT_SPEND_ZEROCONF_CHANGE);
    walletInstance->m_signal_rbf = args.GetBoolArg("-walletrbf", DEFAULT_WALLET_RBF);

    walletInstance->WalletLogPrintf("Wallet completed loading in %15dms\n", Ticks<std::chrono::milliseconds>(SteadyClock::now() - start));

    // Try to top up keypool. No-op if the wallet is locked.
    walletInstance->TopUpKeyPool();

    if (chain && !AttachChain(walletInstance, *chain, rescan_required, error, warnings)) {
        return nullptr;
    }

    {
        LOCK(walletInstance->cs_wallet);
        walletInstance->SetBroadcastTransactions(args.GetBoolArg("-walletbroadcast", DEFAULT_WALLETBROADCAST));
        walletInstance->WalletLogPrintf("setKeyPool.size() = %u\n",      walletInstance->GetKeyPoolSize());
        walletInstance->WalletLogPrintf("mapWallet.size() = %u\n",       walletInstance->mapWallet.size());
        walletInstance->WalletLogPrintf("m_address_book.size() = %u\n",  walletInstance->m_address_book.size());
    }

    return walletInstance;
}

bool CWallet::AttachChain(const std::shared_ptr<CWallet>& walletInstance, interfaces::Chain& chain, const bool rescan_required, bilingual_str& error, std::vector<bilingual_str>& warnings)
{
    LOCK(walletInstance->cs_wallet);
    // allow setting the chain if it hasn't been set already but prevent changing it
    assert(!walletInstance->m_chain || walletInstance->m_chain == &chain);
    walletInstance->m_chain = &chain;

    // Unless allowed, ensure wallet files are not reused across chains:
    if (!gArgs.GetBoolArg("-walletcrosschain", DEFAULT_WALLETCROSSCHAIN)) {
        WalletBatch batch(walletInstance->GetDatabase());
        CBlockLocator locator;
        if (batch.ReadBestBlock(locator) && locator.vHave.size() > 0 && chain.getHeight()) {
            // Wallet is assumed to be from another chain, if genesis block in the active
            // chain differs from the genesis block known to the wallet.
            if (chain.getBlockHash(0) != locator.vHave.back()) {
                error = Untranslated("Wallet files should not be reused across chains. Restart bitcoind with -walletcrosschain to override.");
                return false;
            }
        }
    }

    // Register wallet with validationinterface. It's done before rescan to avoid
    // missing block connections between end of rescan and validation subscribing.
    // Because of wallet lock being hold, block connection notifications are going to
    // be pending on the validation-side until lock release. It's likely to have
    // block processing duplicata (if rescan block range overlaps with notification one)
    // but we guarantee at least than wallet state is correct after notifications delivery.
    // However, chainStateFlushed notifications are ignored until the rescan is finished
    // so that in case of a shutdown event, the rescan will be repeated at the next start.
    // This is temporary until rescan and notifications delivery are unified under same
    // interface.
    walletInstance->m_attaching_chain = true; //ignores chainStateFlushed notifications
    walletInstance->m_chain_notifications_handler = walletInstance->chain().handleNotifications(walletInstance);

    // If rescan_required = true, rescan_height remains equal to 0
    int rescan_height = 0;
    if (!rescan_required)
    {
        WalletBatch batch(walletInstance->GetDatabase());
        CBlockLocator locator;
        if (batch.ReadBestBlock(locator)) {
            if (const std::optional<int> fork_height = chain.findLocatorFork(locator)) {
                rescan_height = *fork_height;
            }
        }
    }

    const std::optional<int> tip_height = chain.getHeight();
    if (tip_height) {
        walletInstance->m_last_block_processed = chain.getBlockHash(*tip_height);
        walletInstance->m_last_block_processed_height = *tip_height;
    } else {
        walletInstance->m_last_block_processed.SetNull();
        walletInstance->m_last_block_processed_height = -1;
    }

    if (walletInstance->ShouldRescan())
    if (tip_height && *tip_height != rescan_height)
    {
        // No need to read and scan block if block was created before
        // our wallet birthday (as adjusted for block time variability)
        std::optional<int64_t> time_first_key;
        for (auto spk_man : walletInstance->GetAllScriptPubKeyMans()) {
            int64_t time = spk_man->GetTimeFirstKey();
            if (!time_first_key || time < *time_first_key) time_first_key = time;
        }
        if (time_first_key) {
            FoundBlock found = FoundBlock().height(rescan_height);
            chain.findFirstBlockWithTimeAndHeight(*time_first_key - TIMESTAMP_WINDOW, rescan_height, found);
            if (!found.found) {
                // We were unable to find a block that had a time more recent than our earliest timestamp
                // or a height higher than the wallet was synced to, indicating that the wallet is newer than the
                // current chain tip. Skip rescanning in this case.
                rescan_height = *tip_height;
            }
        }

        // Technically we could execute the code below in any case, but performing the
        // `while` loop below can make startup very slow, so only check blocks on disk
        // if necessary.
        if (chain.havePruned() || chain.hasAssumedValidChain()) {
            int block_height = *tip_height;
            while (block_height > 0 && chain.haveBlockOnDisk(block_height - 1) && rescan_height != block_height) {
                --block_height;
            }

            if (rescan_height != block_height) {
                // We can't rescan beyond blocks we don't have data for, stop and throw an error.
                // This might happen if a user uses an old wallet within a pruned node
                // or if they ran -disablewallet for a longer time, then decided to re-enable
                // Exit early and print an error.
                // It also may happen if an assumed-valid chain is in use and therefore not
                // all block data is available.
                // If a block is pruned after this check, we will load the wallet,
                // but fail the rescan with a generic error.

                error = chain.havePruned() ?
                     _("Prune: last wallet synchronisation goes beyond pruned data. You need to -reindex (download the whole blockchain again in case of pruned node)") :
                     strprintf(_(
                        "Error loading wallet. Wallet requires blocks to be downloaded, "
                        "and software does not currently support loading wallets while "
                        "blocks are being downloaded out of order when using assumeutxo "
                        "snapshots. Wallet should be able to load successfully after "
                        "node sync reaches height %s"), block_height);
                return false;
            }
        }

        chain.initMessage(_("Rescanning…").translated);
        walletInstance->WalletLogPrintf("Rescanning last %i blocks (from block %i)...\n", *tip_height - rescan_height, rescan_height);

        {
            WalletRescanReserver reserver(*walletInstance);
            if (!reserver.reserve() || (ScanResult::SUCCESS != walletInstance->ScanForWalletTransactions(chain.getBlockHash(rescan_height), rescan_height, /*max_height=*/{}, reserver, /*fUpdate=*/true, /*save_progress=*/true).status)) {
                error = _("Failed to rescan the wallet during initialization");
                return false;
            }
        }
        walletInstance->m_attaching_chain = false;
        walletInstance->chainStateFlushed(chain.getTipLocator());
        walletInstance->GetDatabase().IncrementUpdateCounter();
    }
    walletInstance->m_attaching_chain = false;

    return true;
}

const CAddressBookData* CWallet::FindAddressBookEntry(const CTxDestination& dest, bool allow_change) const
{
    const auto& address_book_it = m_address_book.find(dest);
    if (address_book_it == m_address_book.end()) return nullptr;
    if ((!allow_change) && address_book_it->second.IsChange()) {
        return nullptr;
    }
    return &address_book_it->second;
}

bool CWallet::UpgradeWallet(int version, bilingual_str& error)
{
    int prev_version = GetVersion();
    if (version == 0) {
        WalletLogPrintf("Performing wallet upgrade to %i\n", FEATURE_LATEST);
        version = FEATURE_LATEST;
    } else {
        WalletLogPrintf("Allowing wallet upgrade up to %i\n", version);
    }
    if (version < prev_version) {
        error = strprintf(_("Cannot downgrade wallet from version %i to version %i. Wallet version unchanged."), prev_version, version);
        return false;
    }

    LOCK(cs_wallet);

    // Do not upgrade versions to any version between HD_SPLIT and FEATURE_PRE_SPLIT_KEYPOOL unless already supporting HD_SPLIT
    if (!CanSupportFeature(FEATURE_HD_SPLIT) && version >= FEATURE_HD_SPLIT && version < FEATURE_PRE_SPLIT_KEYPOOL) {
        error = strprintf(_("Cannot upgrade a non HD split wallet from version %i to version %i without upgrading to support pre-split keypool. Please use version %i or no version specified."), prev_version, version, FEATURE_PRE_SPLIT_KEYPOOL);
        return false;
    }

    // Permanently upgrade to the version
    SetMinVersion(GetClosestWalletFeature(version));

    for (auto spk_man : GetActiveScriptPubKeyMans()) {
        if (!spk_man->Upgrade(prev_version, version, error)) {
            return false;
        }
    }
    return true;
}

void CWallet::postInitProcess()
{
    // Add wallet transactions that aren't already in a block to mempool
    // Do this here as mempool requires genesis block to be loaded
    ResubmitWalletTransactions(/*relay=*/false, /*force=*/true);

    // Update wallet transactions with current mempool transactions.
    WITH_LOCK(cs_wallet, chain().requestMempoolTransactions(*this));
}

bool CWallet::BackupWallet(const std::string& strDest) const
{
    return GetDatabase().Backup(strDest);
}

CKeyPool::CKeyPool()
{
    nTime = GetTime();
    fInternal = false;
    m_pre_split = false;
}

CKeyPool::CKeyPool(const CPubKey& vchPubKeyIn, bool internalIn)
{
    nTime = GetTime();
    vchPubKey = vchPubKeyIn;
    fInternal = internalIn;
    m_pre_split = false;
}

int CWallet::GetTxDepthInMainChain(const CWalletTx& wtx) const
{
    AssertLockHeld(cs_wallet);
    if (auto* conf = wtx.state<TxStateConfirmed>()) {
        return GetLastBlockHeight() - conf->confirmed_block_height + 1;
    } else if (auto* conf = wtx.state<TxStateConflicted>()) {
        return -1 * (GetLastBlockHeight() - conf->conflicting_block_height + 1);
    } else {
        return 0;
    }
}

int CWallet::GetTxBlocksToMaturity(const CWalletTx& wtx) const
{
    AssertLockHeld(cs_wallet);

    if (!(wtx.IsCoinBase() || wtx.IsCoinStake())) {
        return 0;
    }

    int chain_depth = GetTxDepthInMainChain(wtx);
    assert(chain_depth >= 0); // coinbase tx should not be conflicted

    if (IsParticlWallet()) {
        int last_processed = m_last_block_processed_height;
        if (last_processed < COINBASE_MATURITY * 2) {
            if (const auto* conf = wtx.state<TxStateConfirmed>()) {
                int nRequiredDepth = conf->confirmed_block_height / 2;
                return std::max(0, (nRequiredDepth+1) - chain_depth);
            }
        }
    }

    return std::max(0, (COINBASE_MATURITY+1) - chain_depth);
}

bool CWallet::IsTxImmatureCoinBase(const CWalletTx& wtx) const
{
    AssertLockHeld(cs_wallet);

    // note GetBlocksToMaturity is 0 for non-coinbase tx
    return GetTxBlocksToMaturity(wtx) > 0;
}

bool CWallet::IsCrypted() const
{
    return HasEncryptionKeys();
}

bool CWallet::IsLocked() const
{
    if (!IsCrypted()) {
        return false;
    }
    LOCK(cs_wallet);
    return vMasterKey.empty();
}

bool CWallet::Lock()
{
    if (!IsCrypted())
        return false;

    {
        LOCK(cs_wallet);
        if (!vMasterKey.empty()) {
            memory_cleanse(vMasterKey.data(), vMasterKey.size() * sizeof(decltype(vMasterKey)::value_type));
            vMasterKey.clear();
        }
    }

    NotifyStatusChanged(this);
    return true;
}

bool CWallet::Unlock(const CKeyingMaterial& vMasterKeyIn, bool accept_no_keys)
{
    {
        LOCK(cs_wallet);
        for (const auto& spk_man_pair : m_spk_managers) {
            if (!spk_man_pair.second->CheckDecryptionKey(vMasterKeyIn, accept_no_keys)) {
                return false;
            }
        }
        vMasterKey = vMasterKeyIn;
    }
    NotifyStatusChanged(this);
    return true;
}

std::set<ScriptPubKeyMan*> CWallet::GetActiveScriptPubKeyMans() const
{
    std::set<ScriptPubKeyMan*> spk_mans;
    for (bool internal : {false, true}) {
        for (OutputType t : OUTPUT_TYPES) {
            auto spk_man = GetScriptPubKeyMan(t, internal);
            if (spk_man) {
                spk_mans.insert(spk_man);
            }
        }
    }
    return spk_mans;
}

std::set<ScriptPubKeyMan*> CWallet::GetAllScriptPubKeyMans() const
{
    std::set<ScriptPubKeyMan*> spk_mans;
    for (const auto& spk_man_pair : m_spk_managers) {
        spk_mans.insert(spk_man_pair.second.get());
    }
    return spk_mans;
}

ScriptPubKeyMan* CWallet::GetScriptPubKeyMan(const OutputType& type, bool internal) const
{
    const std::map<OutputType, ScriptPubKeyMan*>& spk_managers = internal ? m_internal_spk_managers : m_external_spk_managers;
    std::map<OutputType, ScriptPubKeyMan*>::const_iterator it = spk_managers.find(type);
    if (it == spk_managers.end()) {
        return nullptr;
    }
    return it->second;
}

std::set<ScriptPubKeyMan*> CWallet::GetScriptPubKeyMans(const CScript& script) const
{
    std::set<ScriptPubKeyMan*> spk_mans;
    SignatureData sigdata;
    for (const auto& spk_man_pair : m_spk_managers) {
        if (spk_man_pair.second->CanProvide(script, sigdata)) {
            spk_mans.insert(spk_man_pair.second.get());
        }
    }
    return spk_mans;
}

ScriptPubKeyMan* CWallet::GetScriptPubKeyMan(const uint256& id) const
{
    if (m_spk_managers.count(id) > 0) {
        return m_spk_managers.at(id).get();
    }
    return nullptr;
}

std::unique_ptr<SigningProvider> CWallet::GetSolvingProvider(const CScript& script) const
{
    SignatureData sigdata;
    return GetSolvingProvider(script, sigdata);
}

std::unique_ptr<SigningProvider> CWallet::GetSolvingProvider(const CScript& script, SignatureData& sigdata) const
{
    for (const auto& spk_man_pair : m_spk_managers) {
        if (spk_man_pair.second->CanProvide(script, sigdata)) {
            return spk_man_pair.second->GetSolvingProvider(script);
        }
    }
    return nullptr;
}

std::vector<WalletDescriptor> CWallet::GetWalletDescriptors(const CScript& script) const
{
    std::vector<WalletDescriptor> descs;
    for (const auto spk_man: GetScriptPubKeyMans(script)) {
        if (const auto desc_spk_man = dynamic_cast<DescriptorScriptPubKeyMan*>(spk_man)) {
            LOCK(desc_spk_man->cs_desc_man);
            descs.push_back(desc_spk_man->GetWalletDescriptor());
        }
    }
    return descs;
}

LegacyScriptPubKeyMan* CWallet::GetLegacyScriptPubKeyMan() const
{
    if (IsWalletFlagSet(WALLET_FLAG_DESCRIPTORS)) {
        return nullptr;
    }
    // Legacy wallets only have one ScriptPubKeyMan which is a LegacyScriptPubKeyMan.
    // Everything in m_internal_spk_managers and m_external_spk_managers point to the same legacyScriptPubKeyMan.
    auto it = m_internal_spk_managers.find(OutputType::LEGACY);
    if (it == m_internal_spk_managers.end()) return nullptr;
    return dynamic_cast<LegacyScriptPubKeyMan*>(it->second);
}

LegacyScriptPubKeyMan* CWallet::GetOrCreateLegacyScriptPubKeyMan()
{
    SetupLegacyScriptPubKeyMan();
    return GetLegacyScriptPubKeyMan();
}

void CWallet::SetupLegacyScriptPubKeyMan()
{
    if (!m_internal_spk_managers.empty() || !m_external_spk_managers.empty() || !m_spk_managers.empty() || IsWalletFlagSet(WALLET_FLAG_DESCRIPTORS)) {
        return;
    }

    auto spk_manager = std::unique_ptr<ScriptPubKeyMan>(new LegacyScriptPubKeyMan(*this, m_keypool_size));
    for (const auto& type : LEGACY_OUTPUT_TYPES) {
        m_internal_spk_managers[type] = spk_manager.get();
        m_external_spk_managers[type] = spk_manager.get();
    }
    m_spk_managers[spk_manager->GetID()] = std::move(spk_manager);
}

const CKeyingMaterial& CWallet::GetEncryptionKey() const
{
    return vMasterKey;
}

bool CWallet::HasEncryptionKeys() const
{
    return !mapMasterKeys.empty();
}

void CWallet::ConnectScriptPubKeyManNotifiers()
{
    for (const auto& spk_man : GetActiveScriptPubKeyMans()) {
        spk_man->NotifyWatchonlyChanged.connect(NotifyWatchonlyChanged);
        spk_man->NotifyCanGetAddressesChanged.connect(NotifyCanGetAddressesChanged);
    }
}

void CWallet::LoadDescriptorScriptPubKeyMan(uint256 id, WalletDescriptor& desc)
{
    if (IsWalletFlagSet(WALLET_FLAG_EXTERNAL_SIGNER)) {
        auto spk_manager = std::unique_ptr<ScriptPubKeyMan>(new ExternalSignerScriptPubKeyMan(*this, desc, m_keypool_size));
        m_spk_managers[id] = std::move(spk_manager);
    } else {
        auto spk_manager = std::unique_ptr<ScriptPubKeyMan>(new DescriptorScriptPubKeyMan(*this, desc, m_keypool_size));
        m_spk_managers[id] = std::move(spk_manager);
    }
}

void CWallet::SetupDescriptorScriptPubKeyMans(const CExtKey& master_key)
{
    AssertLockHeld(cs_wallet);

    for (bool internal : {false, true}) {
        for (OutputType t : OUTPUT_TYPES) {
            auto spk_manager = std::unique_ptr<DescriptorScriptPubKeyMan>(new DescriptorScriptPubKeyMan(*this, m_keypool_size));
            if (IsCrypted()) {
                if (IsLocked()) {
                    throw std::runtime_error(std::string(__func__) + ": Wallet is locked, cannot setup new descriptors");
                }
                if (!spk_manager->CheckDecryptionKey(vMasterKey) && !spk_manager->Encrypt(vMasterKey, nullptr)) {
                    throw std::runtime_error(std::string(__func__) + ": Could not encrypt new descriptors");
                }
            }
            spk_manager->SetupDescriptorGeneration(master_key, t, internal);
            uint256 id = spk_manager->GetID();
            m_spk_managers[id] = std::move(spk_manager);
            AddActiveScriptPubKeyMan(id, t, internal);
        }
    }
}

void CWallet::SetupDescriptorScriptPubKeyMans()
{
    AssertLockHeld(cs_wallet);

    if (!IsWalletFlagSet(WALLET_FLAG_EXTERNAL_SIGNER)) {
        // Make a seed
        CKey seed_key;
        seed_key.MakeNewKey(true);
        CPubKey seed = seed_key.GetPubKey();
        assert(seed_key.VerifyPubKey(seed));

        // Get the extended key
        CExtKey master_key;
        master_key.SetSeed(Span<const std::byte>(seed_key.data(), 32));

        SetupDescriptorScriptPubKeyMans(master_key);
    } else {
        ExternalSigner signer = ExternalSignerScriptPubKeyMan::GetExternalSigner();

        // TODO: add account parameter
        int account = 0;
        UniValue signer_res = signer.GetDescriptors(account);

        if (!signer_res.isObject()) throw std::runtime_error(std::string(__func__) + ": Unexpected result");
        for (bool internal : {false, true}) {
            const UniValue& descriptor_vals = find_value(signer_res, internal ? "internal" : "receive");
            if (!descriptor_vals.isArray()) throw std::runtime_error(std::string(__func__) + ": Unexpected result");
            for (const UniValue& desc_val : descriptor_vals.get_array().getValues()) {
                const std::string& desc_str = desc_val.getValStr();
                FlatSigningProvider keys;
                std::string desc_error;
                std::unique_ptr<Descriptor> desc = Parse(desc_str, keys, desc_error, false);
                if (desc == nullptr) {
                    throw std::runtime_error(std::string(__func__) + ": Invalid descriptor \"" + desc_str + "\" (" + desc_error + ")");
                }
                if (!desc->GetOutputType()) {
                    continue;
                }
                OutputType t =  *desc->GetOutputType();
                auto spk_manager = std::unique_ptr<ExternalSignerScriptPubKeyMan>(new ExternalSignerScriptPubKeyMan(*this, m_keypool_size));
                spk_manager->SetupDescriptor(std::move(desc));
                uint256 id = spk_manager->GetID();
                m_spk_managers[id] = std::move(spk_manager);
                AddActiveScriptPubKeyMan(id, t, internal);
            }
        }
    }
}

void CWallet::AddActiveScriptPubKeyMan(uint256 id, OutputType type, bool internal)
{
    WalletBatch batch(GetDatabase());
    if (!batch.WriteActiveScriptPubKeyMan(static_cast<uint8_t>(type), id, internal)) {
        throw std::runtime_error(std::string(__func__) + ": writing active ScriptPubKeyMan id failed");
    }
    LoadActiveScriptPubKeyMan(id, type, internal);
}

void CWallet::LoadActiveScriptPubKeyMan(uint256 id, OutputType type, bool internal)
{
    // Activating ScriptPubKeyManager for a given output and change type is incompatible with legacy wallets.
    // Legacy wallets have only one ScriptPubKeyManager and it's active for all output and change types.
    Assert(IsWalletFlagSet(WALLET_FLAG_DESCRIPTORS));

    WalletLogPrintf("Setting spkMan to active: id = %s, type = %s, internal = %s\n", id.ToString(), FormatOutputType(type), internal ? "true" : "false");
    auto& spk_mans = internal ? m_internal_spk_managers : m_external_spk_managers;
    auto& spk_mans_other = internal ? m_external_spk_managers : m_internal_spk_managers;
    auto spk_man = m_spk_managers.at(id).get();
    spk_mans[type] = spk_man;

    const auto it = spk_mans_other.find(type);
    if (it != spk_mans_other.end() && it->second == spk_man) {
        spk_mans_other.erase(type);
    }

    NotifyCanGetAddressesChanged();
}

void CWallet::DeactivateScriptPubKeyMan(uint256 id, OutputType type, bool internal)
{
    auto spk_man = GetScriptPubKeyMan(type, internal);
    if (spk_man != nullptr && spk_man->GetID() == id) {
        WalletLogPrintf("Deactivate spkMan: id = %s, type = %s, internal = %s\n", id.ToString(), FormatOutputType(type), internal ? "true" : "false");
        WalletBatch batch(GetDatabase());
        if (!batch.EraseActiveScriptPubKeyMan(static_cast<uint8_t>(type), internal)) {
            throw std::runtime_error(std::string(__func__) + ": erasing active ScriptPubKeyMan id failed");
        }

        auto& spk_mans = internal ? m_internal_spk_managers : m_external_spk_managers;
        spk_mans.erase(type);
    }

    NotifyCanGetAddressesChanged();
}

bool CWallet::IsLegacy() const
{
    if (m_internal_spk_managers.count(OutputType::LEGACY) == 0) {
        return false;
    }
    auto spk_man = dynamic_cast<LegacyScriptPubKeyMan*>(m_internal_spk_managers.at(OutputType::LEGACY));
    return spk_man != nullptr;
}

DescriptorScriptPubKeyMan* CWallet::GetDescriptorScriptPubKeyMan(const WalletDescriptor& desc) const
{
    for (auto& spk_man_pair : m_spk_managers) {
        // Try to downcast to DescriptorScriptPubKeyMan then check if the descriptors match
        DescriptorScriptPubKeyMan* spk_manager = dynamic_cast<DescriptorScriptPubKeyMan*>(spk_man_pair.second.get());
        if (spk_manager != nullptr && spk_manager->HasWalletDescriptor(desc)) {
            return spk_manager;
        }
    }

    return nullptr;
}

std::optional<bool> CWallet::IsInternalScriptPubKeyMan(ScriptPubKeyMan* spk_man) const
{
    // Legacy script pubkey man can't be either external or internal
    if (IsLegacy()) {
        return std::nullopt;
    }

    // only active ScriptPubKeyMan can be internal
    if (!GetActiveScriptPubKeyMans().count(spk_man)) {
        return std::nullopt;
    }

    const auto desc_spk_man = dynamic_cast<DescriptorScriptPubKeyMan*>(spk_man);
    if (!desc_spk_man) {
        throw std::runtime_error(std::string(__func__) + ": unexpected ScriptPubKeyMan type.");
    }

    LOCK(desc_spk_man->cs_desc_man);
    const auto& type = desc_spk_man->GetWalletDescriptor().descriptor->GetOutputType();
    assert(type.has_value());

    return GetScriptPubKeyMan(*type, /* internal= */ true) == desc_spk_man;
}

ScriptPubKeyMan* CWallet::AddWalletDescriptor(WalletDescriptor& desc, const FlatSigningProvider& signing_provider, const std::string& label, bool internal)
{
    AssertLockHeld(cs_wallet);

    if (!IsWalletFlagSet(WALLET_FLAG_DESCRIPTORS)) {
        WalletLogPrintf("Cannot add WalletDescriptor to a non-descriptor wallet\n");
        return nullptr;
    }

    auto spk_man = GetDescriptorScriptPubKeyMan(desc);
    if (spk_man) {
        WalletLogPrintf("Update existing descriptor: %s\n", desc.descriptor->ToString());
        spk_man->UpdateWalletDescriptor(desc);
    } else {
        auto new_spk_man = std::unique_ptr<DescriptorScriptPubKeyMan>(new DescriptorScriptPubKeyMan(*this, desc, m_keypool_size));
        spk_man = new_spk_man.get();

        // Save the descriptor to memory
        m_spk_managers[new_spk_man->GetID()] = std::move(new_spk_man);
    }

    // Add the private keys to the descriptor
    for (const auto& entry : signing_provider.keys) {
        const CKey& key = entry.second;
        spk_man->AddDescriptorKey(key, key.GetPubKey());
    }

    // Top up key pool, the manager will generate new scriptPubKeys internally
    if (!spk_man->TopUp()) {
        WalletLogPrintf("Could not top up scriptPubKeys\n");
        return nullptr;
    }

    // Apply the label if necessary
    // Note: we disable labels for ranged descriptors
    if (!desc.descriptor->IsRange()) {
        auto script_pub_keys = spk_man->GetScriptPubKeys();
        if (script_pub_keys.empty()) {
            WalletLogPrintf("Could not generate scriptPubKeys (cache is empty)\n");
            return nullptr;
        }

        if (!internal) {
            for (const auto& script : script_pub_keys) {
                CTxDestination dest;
                if (ExtractDestination(script, dest)) {
                    SetAddressBook(dest, label, "receive");
                }
            }
        }
    }

    // Save the descriptor to DB
    spk_man->WriteDescriptor();

    return spk_man;
}

bool CWallet::MigrateToSQLite(bilingual_str& error)
{
    AssertLockHeld(cs_wallet);

    WalletLogPrintf("Migrating wallet storage database from BerkeleyDB to SQLite.\n");

    if (m_database->Format() == "sqlite") {
        error = _("Error: This wallet already uses SQLite");
        return false;
    }

    // Get all of the records for DB type migration
    std::unique_ptr<DatabaseBatch> batch = m_database->MakeBatch();
    std::unique_ptr<DatabaseCursor> cursor = batch->GetNewCursor();
    std::vector<std::pair<SerializeData, SerializeData>> records;
    if (!cursor) {
        error = _("Error: Unable to begin reading all records in the database");
        return false;
    }
    DatabaseCursor::Status status = DatabaseCursor::Status::FAIL;
    while (true) {
        DataStream ss_key{};
        DataStream ss_value{};
        status = cursor->Next(ss_key, ss_value);
        if (status != DatabaseCursor::Status::MORE) {
            break;
        }
        SerializeData key(ss_key.begin(), ss_key.end());
        SerializeData value(ss_value.begin(), ss_value.end());
        records.emplace_back(key, value);
    }
    cursor.reset();
    batch.reset();
    if (status != DatabaseCursor::Status::DONE) {
        error = _("Error: Unable to read all records in the database");
        return false;
    }

    // Close this database and delete the file
    fs::path db_path = fs::PathFromString(m_database->Filename());
    fs::path db_dir = db_path.parent_path();
    m_database->Close();
    fs::remove(db_path);

    // Make new DB
    DatabaseOptions opts;
    opts.require_create = true;
    opts.require_format = DatabaseFormat::SQLITE;
    DatabaseStatus db_status;
    std::unique_ptr<WalletDatabase> new_db = MakeDatabase(db_dir, opts, db_status, error);
    assert(new_db); // This is to prevent doing anything further with this wallet. The original file was deleted, but a backup exists.
    m_database.reset();
    m_database = std::move(new_db);

    // Write existing records into the new DB
    batch = m_database->MakeBatch();
    bool began = batch->TxnBegin();
    assert(began); // This is a critical error, the new db could not be written to. The original db exists as a backup, but we should not continue execution.
    for (const auto& [key, value] : records) {
        DataStream ss_key{key};
        DataStream ss_value{value};
        if (!batch->Write(ss_key, ss_value)) {
            batch->TxnAbort();
            m_database->Close();
            fs::remove(m_database->Filename());
            assert(false); // This is a critical error, the new db could not be written to. The original db exists as a backup, but we should not continue execution.
        }
    }
    bool committed = batch->TxnCommit();
    assert(committed); // This is a critical error, the new db could not be written to. The original db exists as a backup, but we should not continue execution.
    return true;
}

std::optional<MigrationData> CWallet::GetDescriptorsForLegacy(bilingual_str& error) const
{
    AssertLockHeld(cs_wallet);

    LegacyScriptPubKeyMan* legacy_spkm = GetLegacyScriptPubKeyMan();
    assert(legacy_spkm);

    std::optional<MigrationData> res = legacy_spkm->MigrateToDescriptor();
    if (res == std::nullopt) {
        error = _("Error: Unable to produce descriptors for this legacy wallet. Make sure the wallet is unlocked first");
        return std::nullopt;
    }
    return res;
}

bool CWallet::ApplyMigrationData(MigrationData& data, bilingual_str& error)
{
    AssertLockHeld(cs_wallet);

    LegacyScriptPubKeyMan* legacy_spkm = GetLegacyScriptPubKeyMan();
    if (!legacy_spkm) {
        error = _("Error: This wallet is already a descriptor wallet");
        return false;
    }

    for (auto& desc_spkm : data.desc_spkms) {
        if (m_spk_managers.count(desc_spkm->GetID()) > 0) {
            error = _("Error: Duplicate descriptors created during migration. Your wallet may be corrupted.");
            return false;
        }
        m_spk_managers[desc_spkm->GetID()] = std::move(desc_spkm);
    }

    // Remove the LegacyScriptPubKeyMan from disk
    if (!legacy_spkm->DeleteRecords()) {
        return false;
    }

    // Remove the LegacyScriptPubKeyMan from memory
    m_spk_managers.erase(legacy_spkm->GetID());
    m_external_spk_managers.clear();
    m_internal_spk_managers.clear();

    // Setup new descriptors
    SetWalletFlag(WALLET_FLAG_DESCRIPTORS);
    if (!IsWalletFlagSet(WALLET_FLAG_DISABLE_PRIVATE_KEYS)) {
        // Use the existing master key if we have it
        if (data.master_key.key.IsValid()) {
            SetupDescriptorScriptPubKeyMans(data.master_key);
        } else {
            // Setup with a new seed if we don't.
            SetupDescriptorScriptPubKeyMans();
        }
    }

    // Check if the transactions in the wallet are still ours. Either they belong here, or they belong in the watchonly wallet.
    // We need to go through these in the tx insertion order so that lookups to spends works.
    std::vector<uint256> txids_to_delete;
    for (const auto& [_pos, wtx] : wtxOrdered) {
        if (!IsMine(*wtx->tx) && !IsFromMe(*wtx->tx)) {
            // Check it is the watchonly wallet's
            // solvable_wallet doesn't need to be checked because transactions for those scripts weren't being watched for
            if (data.watchonly_wallet) {
                LOCK(data.watchonly_wallet->cs_wallet);
                if (data.watchonly_wallet->IsMine(*wtx->tx) || data.watchonly_wallet->IsFromMe(*wtx->tx)) {
                    // Add to watchonly wallet
                    if (!data.watchonly_wallet->AddToWallet(wtx->tx, wtx->m_state)) {
                        error = _("Error: Could not add watchonly tx to watchonly wallet");
                        return false;
                    }
                    // Mark as to remove from this wallet
                    txids_to_delete.push_back(wtx->GetHash());
                    continue;
                }
            }
            // Both not ours and not in the watchonly wallet
            error = strprintf(_("Error: Transaction %s in wallet cannot be identified to belong to migrated wallets"), wtx->GetHash().GetHex());
            return false;
        }
    }
    // Do the removes
    if (txids_to_delete.size() > 0) {
        std::vector<uint256> deleted_txids;
        if (ZapSelectTx(txids_to_delete, deleted_txids) != DBErrors::LOAD_OK) {
            error = _("Error: Could not delete watchonly transactions");
            return false;
        }
        if (deleted_txids != txids_to_delete) {
            error = _("Error: Not all watchonly txs could be deleted");
            return false;
        }
        // Tell the GUI of each tx
        for (const uint256& txid : deleted_txids) {
            NotifyTransactionChanged(txid, CT_UPDATED);
        }
    }

    // Check the address book data in the same way we did for transactions
    std::vector<CTxDestination> dests_to_delete;
    for (const auto& addr_pair : m_address_book) {
        // Labels applied to receiving addresses should go based on IsMine
        if (addr_pair.second.purpose == "receive") {
            if (!IsMine(addr_pair.first)) {
                // Check the address book data is the watchonly wallet's
                if (data.watchonly_wallet) {
                    LOCK(data.watchonly_wallet->cs_wallet);
                    if (data.watchonly_wallet->IsMine(addr_pair.first)) {
                        // Add to the watchonly. Preserve the labels, purpose, and change-ness
                        std::string label = addr_pair.second.GetLabel();
                        std::string purpose = addr_pair.second.purpose;
                        if (!purpose.empty()) {
                            data.watchonly_wallet->m_address_book[addr_pair.first].purpose = purpose;
                        }
                        if (!addr_pair.second.IsChange()) {
                            data.watchonly_wallet->m_address_book[addr_pair.first].SetLabel(label);
                        }
                        dests_to_delete.push_back(addr_pair.first);
                        continue;
                    }
                }
                if (data.solvable_wallet) {
                    LOCK(data.solvable_wallet->cs_wallet);
                    if (data.solvable_wallet->IsMine(addr_pair.first)) {
                        // Add to the solvable. Preserve the labels, purpose, and change-ness
                        std::string label = addr_pair.second.GetLabel();
                        std::string purpose = addr_pair.second.purpose;
                        if (!purpose.empty()) {
                            data.solvable_wallet->m_address_book[addr_pair.first].purpose = purpose;
                        }
                        if (!addr_pair.second.IsChange()) {
                            data.solvable_wallet->m_address_book[addr_pair.first].SetLabel(label);
                        }
                        dests_to_delete.push_back(addr_pair.first);
                        continue;
                    }
                }
                // Not ours, not in watchonly wallet, and not in solvable
                error = _("Error: Address book data in wallet cannot be identified to belong to migrated wallets");
                return false;
            }
        } else {
            // Labels for everything else (send) should be cloned to all
            if (data.watchonly_wallet) {
                LOCK(data.watchonly_wallet->cs_wallet);
                // Add to the watchonly. Preserve the labels, purpose, and change-ness
                std::string label = addr_pair.second.GetLabel();
                std::string purpose = addr_pair.second.purpose;
                if (!purpose.empty()) {
                    data.watchonly_wallet->m_address_book[addr_pair.first].purpose = purpose;
                }
                if (!addr_pair.second.IsChange()) {
                    data.watchonly_wallet->m_address_book[addr_pair.first].SetLabel(label);
                }
                continue;
            }
            if (data.solvable_wallet) {
                LOCK(data.solvable_wallet->cs_wallet);
                // Add to the solvable. Preserve the labels, purpose, and change-ness
                std::string label = addr_pair.second.GetLabel();
                std::string purpose = addr_pair.second.purpose;
                if (!purpose.empty()) {
                    data.solvable_wallet->m_address_book[addr_pair.first].purpose = purpose;
                }
                if (!addr_pair.second.IsChange()) {
                    data.solvable_wallet->m_address_book[addr_pair.first].SetLabel(label);
                }
                continue;
            }
        }
    }

    // Persist added address book entries (labels, purpose) for watchonly and solvable wallets
    auto persist_address_book = [](const CWallet& wallet) {
        LOCK(wallet.cs_wallet);
        WalletBatch batch{wallet.GetDatabase()};
        for (const auto& [destination, addr_book_data] : wallet.m_address_book) {
            auto address{EncodeDestination(destination)};
            auto purpose{addr_book_data.purpose};
            auto label{addr_book_data.GetLabel()};
            // don't bother writing default values (unknown purpose, empty label)
            if (purpose != "unknown") batch.WritePurpose(address, purpose);
            if (!label.empty()) batch.WriteName(address, label);
        }
    };
    if (data.watchonly_wallet) persist_address_book(*data.watchonly_wallet);
    if (data.solvable_wallet) persist_address_book(*data.solvable_wallet);

    // Remove the things to delete
    if (dests_to_delete.size() > 0) {
        for (const auto& dest : dests_to_delete) {
            if (!DelAddressBook(dest)) {
                error = _("Error: Unable to remove watchonly address book data");
                return false;
            }
        }
    }

    // Connect the SPKM signals
    ConnectScriptPubKeyManNotifiers();
    NotifyCanGetAddressesChanged();

    WalletLogPrintf("Wallet migration complete.\n");

    return true;
}

bool DoMigration(CWallet& wallet, WalletContext& context, bilingual_str& error, MigrationResult& res) EXCLUSIVE_LOCKS_REQUIRED(wallet.cs_wallet)
{
    AssertLockHeld(wallet.cs_wallet);

    // Get all of the descriptors from the legacy wallet
    std::optional<MigrationData> data = wallet.GetDescriptorsForLegacy(error);
    if (data == std::nullopt) return false;

    // Create the watchonly and solvable wallets if necessary
    if (data->watch_descs.size() > 0 || data->solvable_descs.size() > 0) {
        DatabaseOptions options;
        options.require_existing = false;
        options.require_create = true;

        // Make the wallets
        options.create_flags = WALLET_FLAG_DISABLE_PRIVATE_KEYS | WALLET_FLAG_BLANK_WALLET | WALLET_FLAG_DESCRIPTORS;
        if (wallet.IsWalletFlagSet(WALLET_FLAG_AVOID_REUSE)) {
            options.create_flags |= WALLET_FLAG_AVOID_REUSE;
        }
        if (wallet.IsWalletFlagSet(WALLET_FLAG_KEY_ORIGIN_METADATA)) {
            options.create_flags |= WALLET_FLAG_KEY_ORIGIN_METADATA;
        }
        if (data->watch_descs.size() > 0) {
            wallet.WalletLogPrintf("Making a new watchonly wallet containing the watched scripts\n");

            DatabaseStatus status;
            std::vector<bilingual_str> warnings;
            std::string wallet_name = wallet.GetName() + "_watchonly";
            data->watchonly_wallet = CreateWallet(context, wallet_name, std::nullopt, options, status, error, warnings);
            if (status != DatabaseStatus::SUCCESS) {
                error = _("Error: Failed to create new watchonly wallet");
                return false;
            }
            res.watchonly_wallet = data->watchonly_wallet;
            LOCK(data->watchonly_wallet->cs_wallet);

            // Parse the descriptors and add them to the new wallet
            for (const auto& [desc_str, creation_time] : data->watch_descs) {
                // Parse the descriptor
                FlatSigningProvider keys;
                std::string parse_err;
                std::unique_ptr<Descriptor> desc = Parse(desc_str, keys, parse_err, /* require_checksum */ true);
                assert(desc); // It shouldn't be possible to have the LegacyScriptPubKeyMan make an invalid descriptor
                assert(!desc->IsRange()); // It shouldn't be possible to have LegacyScriptPubKeyMan make a ranged watchonly descriptor

                // Add to the wallet
                WalletDescriptor w_desc(std::move(desc), creation_time, 0, 0, 0);
                data->watchonly_wallet->AddWalletDescriptor(w_desc, keys, "", false);
            }

            // Add the wallet to settings
            UpdateWalletSetting(*context.chain, wallet_name, /*load_on_startup=*/true, warnings);
        }
        if (data->solvable_descs.size() > 0) {
            wallet.WalletLogPrintf("Making a new watchonly wallet containing the unwatched solvable scripts\n");

            DatabaseStatus status;
            std::vector<bilingual_str> warnings;
            std::string wallet_name = wallet.GetName() + "_solvables";
            data->solvable_wallet = CreateWallet(context, wallet_name, std::nullopt, options, status, error, warnings);
            if (status != DatabaseStatus::SUCCESS) {
                error = _("Error: Failed to create new watchonly wallet");
                return false;
            }
            res.solvables_wallet = data->solvable_wallet;
            LOCK(data->solvable_wallet->cs_wallet);

            // Parse the descriptors and add them to the new wallet
            for (const auto& [desc_str, creation_time] : data->solvable_descs) {
                // Parse the descriptor
                FlatSigningProvider keys;
                std::string parse_err;
                std::unique_ptr<Descriptor> desc = Parse(desc_str, keys, parse_err, /* require_checksum */ true);
                assert(desc); // It shouldn't be possible to have the LegacyScriptPubKeyMan make an invalid descriptor
                assert(!desc->IsRange()); // It shouldn't be possible to have LegacyScriptPubKeyMan make a ranged watchonly descriptor

                // Add to the wallet
                WalletDescriptor w_desc(std::move(desc), creation_time, 0, 0, 0);
                data->solvable_wallet->AddWalletDescriptor(w_desc, keys, "", false);
            }

            // Add the wallet to settings
            UpdateWalletSetting(*context.chain, wallet_name, /*load_on_startup=*/true, warnings);
        }
    }

    // Add the descriptors to wallet, remove LegacyScriptPubKeyMan, and cleanup txs and address book data
    if (!wallet.ApplyMigrationData(*data, error)) {
        return false;
    }
    return true;
}

util::Result<MigrationResult> MigrateLegacyToDescriptor(std::shared_ptr<CWallet>&& wallet, WalletContext& context)
{
    // Before anything else, check if there is something to migrate.
    if (!wallet->GetLegacyScriptPubKeyMan()) {
        return util::Error{_("Error: This wallet is already a descriptor wallet")};
    }

    MigrationResult res;
    bilingual_str error;
    std::vector<bilingual_str> warnings;

    // Make a backup of the DB
    std::string wallet_name = wallet->GetName();
    fs::path this_wallet_dir = fs::absolute(fs::PathFromString(wallet->GetDatabase().Filename())).parent_path();
    fs::path backup_filename = fs::PathFromString(strprintf("%s-%d.legacy.bak", wallet_name, GetTime()));
    fs::path backup_path = this_wallet_dir / backup_filename;
    if (!wallet->BackupWallet(fs::PathToString(backup_path))) {
        return util::Error{_("Error: Unable to make a backup of your wallet")};
    }
    res.backup_path = backup_path;

    // Unload the wallet so that nothing else tries to use it while we're changing it
    if (!RemoveWallet(context, wallet, /*load_on_start=*/std::nullopt, warnings)) {
        return util::Error{_("Unable to unload the wallet before migrating")};
    }
    UnloadWallet(std::move(wallet));

    // Load the wallet but only in the context of this function.
    // No signals should be connected nor should anything else be aware of this wallet
    WalletContext empty_context;
    empty_context.args = context.args;
    DatabaseOptions options;
    options.require_existing = true;
    DatabaseStatus status;
    std::unique_ptr<WalletDatabase> database = MakeWalletDatabase(wallet_name, options, status, error);
    if (!database) {
        return util::Error{Untranslated("Wallet file verification failed.") + Untranslated(" ") + error};
    }

    std::shared_ptr<CWallet> local_wallet = CWallet::Create(empty_context, wallet_name, std::move(database), options.create_flags, error, warnings);
    if (!local_wallet) {
        return util::Error{Untranslated("Wallet loading failed.") + Untranslated(" ") + error};
    }

    bool success = false;
    {
        LOCK(local_wallet->cs_wallet);

        // First change to using SQLite
        if (!local_wallet->MigrateToSQLite(error)) return util::Error{error};

        // Do the migration, and cleanup if it fails
        success = DoMigration(*local_wallet, context, error, res);
    }

    if (success) {
        // Migration successful, unload the wallet locally, then reload it.
        assert(local_wallet.use_count() == 1);
        local_wallet.reset();
        LoadWallet(context, wallet_name, /*load_on_start=*/std::nullopt, options, status, error, warnings);
        res.wallet_name = wallet_name;
    } else {
        // Migration failed, cleanup
        // Copy the backup to the actual wallet dir
        fs::path temp_backup_location = fsbridge::AbsPathJoin(GetWalletDir(), backup_filename);
        fs::copy_file(backup_path, temp_backup_location, fs::copy_options::none);

        // Remember this wallet's walletdir to remove after unloading
        std::vector<fs::path> wallet_dirs;
        wallet_dirs.push_back(fs::PathFromString(local_wallet->GetDatabase().Filename()).parent_path());

        // Unload the wallet locally
        assert(local_wallet.use_count() == 1);
        local_wallet.reset();

        // Make list of wallets to cleanup
        std::vector<std::shared_ptr<CWallet>> created_wallets;
        if (res.watchonly_wallet) created_wallets.push_back(std::move(res.watchonly_wallet));
        if (res.solvables_wallet) created_wallets.push_back(std::move(res.solvables_wallet));

        // Get the directories to remove after unloading
        for (std::shared_ptr<CWallet>& w : created_wallets) {
            wallet_dirs.push_back(fs::PathFromString(w->GetDatabase().Filename()).parent_path());
        }

        // Unload the wallets
        for (std::shared_ptr<CWallet>& w : created_wallets) {
            if (!RemoveWallet(context, w, /*load_on_start=*/false)) {
                error += _("\nUnable to cleanup failed migration");
                return util::Error{error};
            }
            UnloadWallet(std::move(w));
        }

        // Delete the wallet directories
        for (fs::path& dir : wallet_dirs) {
            fs::remove_all(dir);
        }

        // Restore the backup
        DatabaseStatus status;
        std::vector<bilingual_str> warnings;
        if (!RestoreWallet(context, temp_backup_location, wallet_name, /*load_on_start=*/std::nullopt, status, error, warnings)) {
            error += _("\nUnable to restore backup of wallet.");
            return util::Error{error};
        }

        // Move the backup to the wallet dir
        fs::copy_file(temp_backup_location, backup_path, fs::copy_options::none);
        fs::remove(temp_backup_location);

        return util::Error{error};
    }
    return res;
}

boost::signals2::signal<void (const std::shared_ptr<CWallet>& wallet)> NotifyWalletAdded;
} // namespace wallet<|MERGE_RESOLUTION|>--- conflicted
+++ resolved
@@ -3005,18 +3005,14 @@
     const auto start{SteadyClock::now()};
     // TODO: Can't use std::make_shared because we need a custom deleter but
     // should be possible to use std::allocate_shared.
-<<<<<<< HEAD
     std::shared_ptr<CWallet> walletInstance(fParticlMode
-        ? std::shared_ptr<CWallet>(new CHDWallet(chain, name, args, std::move(database)), ReleaseWallet)
-        : std::shared_ptr<CWallet>(new CWallet(chain, name, args, std::move(database)), ReleaseWallet));
-
-=======
-    std::shared_ptr<CWallet> walletInstance(new CWallet(chain, name, std::move(database)), ReleaseWallet);
+        ? std::shared_ptr<CWallet>(new CHDWallet(chain, name, std::move(database)), ReleaseWallet)
+        : std::shared_ptr<CWallet>(new CWallet(chain, name, std::move(database)), ReleaseWallet));
+
     walletInstance->m_keypool_size = std::max(args.GetIntArg("-keypool", DEFAULT_KEYPOOL_SIZE), int64_t{1});
     walletInstance->m_notify_tx_changed_script = args.GetArg("-walletnotify", "");
 
     // Load wallet
->>>>>>> 4395b7f0
     bool rescan_required = false;
     DBErrors nLoadWalletRet = walletInstance->LoadWallet();
     if (nLoadWalletRet != DBErrors::LOAD_OK) {
