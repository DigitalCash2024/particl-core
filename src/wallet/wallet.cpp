--- conflicted
+++ resolved
@@ -98,7 +98,6 @@
  * immediately knows the transaction's status: Whether it can be considered
  * trusted and is eligible to be abandoned ...
  */
-<<<<<<< HEAD
 void RefreshMempoolStatus(CWalletTx& tx, interfaces::Chain& chain)
 {
     tx.fInMempool = chain.isInMempool(tx.GetHash());
@@ -106,15 +105,6 @@
 
 bool AddWallet(WalletContext& context, const std::shared_ptr<CWallet>& wallet)
 {
-=======
-static void RefreshMempoolStatus(CWalletTx& tx, interfaces::Chain& chain)
-{
-    tx.fInMempool = chain.isInMempool(tx.GetHash());
-}
-
-bool AddWallet(WalletContext& context, const std::shared_ptr<CWallet>& wallet)
-{
->>>>>>> 7e75400b
     LOCK(context.wallets_mutex);
     assert(wallet);
     std::vector<std::shared_ptr<CWallet>>::const_iterator i = std::find(context.wallets.begin(), context.wallets.end(), wallet);
@@ -244,13 +234,10 @@
 
         // Write the wallet setting
         UpdateWalletSetting(*context.chain, name, load_on_start, warnings);
-<<<<<<< HEAD
 
         if (wallet->IsParticlWallet()) {
             RestartStakingThreads(context, *context.chain->getChainman());
         }
-=======
->>>>>>> 7e75400b
 
         return wallet;
     } catch (const std::runtime_error& e) {
@@ -372,13 +359,10 @@
 
     // Write the wallet settings
     UpdateWalletSetting(*context.chain, name, load_on_start, warnings);
-<<<<<<< HEAD
 
     if (wallet->IsParticlWallet()) {
         RestartStakingThreads(context, *context.chain->getChainman());
     }
-=======
->>>>>>> 7e75400b
 
     status = DatabaseStatus::SUCCESS;
     return wallet;
@@ -2815,12 +2799,6 @@
         if (chain && CFeeRate{max_fee.value(), 1000} < chain->relayMinFee()) {
             error = strprintf(_("Invalid amount for -maxtxfee=<amount>: '%s' (must be at least the minrelay fee of %s to prevent stuck transactions)"),
                 args.GetArg("-maxtxfee", ""), chain->relayMinFee().ToString());
-<<<<<<< HEAD
-            return nullptr;
-        }
-
-        walletInstance->m_default_max_tx_fee = max_fee.value();
-=======
             return nullptr;
         }
 
@@ -2834,7 +2812,6 @@
             error = AmountErrMsg("consolidatefeerate", gArgs.GetArg("-consolidatefeerate", ""));
             return nullptr;
         }
->>>>>>> 7e75400b
     }
 
     if (chain && chain->relayMinFee().GetFeePerK() > HIGH_TX_FEE_PER_KB) {
