--- conflicted
+++ resolved
@@ -615,8 +615,8 @@
                 return false;
             if (!crypter.Decrypt(pMasterKey.second.vchCryptedKey, _vMasterKey))
                 return false;
-            if (0 == ExtKeyUnlock(_vMasterKey)
-                && Unlock(_vMasterKey, true))
+            if (0 == ExtKeyUnlock(_vMasterKey) &&
+                Unlock(_vMasterKey))
             {
                 constexpr MillisecondsDouble target{100};
                 auto start{SteadyClock::now()};
@@ -4438,11 +4438,10 @@
         return util::Error{Untranslated("Wallet loading failed.") + Untranslated(" ") + error};
     }
 
-<<<<<<< HEAD
     if (local_wallet->IsParticlWallet()) {
         return util::Error{Untranslated("TODO.") + Untranslated(" ") + error};
     }
-=======
+
     // Helper to reload as normal for some of our exit scenarios
     const auto& reload_wallet = [&](std::shared_ptr<CWallet>& to_reload) {
         assert(to_reload.use_count() == 1);
@@ -4451,7 +4450,6 @@
         to_reload = LoadWallet(context, name, /*load_on_start=*/std::nullopt, options, status, error, warnings);
         return to_reload != nullptr;
     };
->>>>>>> 5b8990a1
 
     // Before anything else, check if there is something to migrate.
     if (local_wallet->IsWalletFlagSet(WALLET_FLAG_DESCRIPTORS)) {
