--- conflicted
+++ resolved
@@ -4655,9 +4655,6 @@
     return res;
 }
 
-<<<<<<< HEAD
-boost::signals2::signal<void (const std::shared_ptr<CWallet>& wallet)> NotifyWalletAdded;
-=======
 void CWallet::CacheNewScriptPubKeys(const std::set<CScript>& spks, ScriptPubKeyMan* spkm)
 {
     for (const auto& script : spks) {
@@ -4670,5 +4667,6 @@
     // Update scriptPubKey cache
     CacheNewScriptPubKeys(spks, spkm);
 }
->>>>>>> 88b1229c
+
+boost::signals2::signal<void (const std::shared_ptr<CWallet>& wallet)> NotifyWalletAdded;
 } // namespace wallet