// Copyright (c) 2009-2010 Satoshi Nakamoto
// Copyright (c) 2009-2022 The Bitcoin Core developers
// Distributed under the MIT software license, see the accompanying
// file COPYING or http://www.opensource.org/licenses/mit-license.php.

#include <compat/compat.h>
#include <logging.h>
#include <util/fs.h>
#include <util/time.h>
#include <wallet/bdb.h>
#include <wallet/db.h>

#include <sync.h>
#include <util/check.h>
#include <util/fs_helpers.h>
#include <util/strencodings.h>
#include <util/translation.h>

#include <stdint.h>

#include <db_cxx.h>
#include <sys/stat.h>

// Windows may not define S_IRUSR or S_IWUSR. We define both
// here, with the same values as glibc (see stat.h).
#ifdef WIN32
#ifndef S_IRUSR
#define S_IRUSR             0400
#define S_IWUSR             0200
#endif
#endif

static_assert(BDB_DB_FILE_ID_LEN == DB_FILE_ID_LEN, "DB_FILE_ID_LEN should be 20.");

namespace wallet {
namespace {

//! Make sure database has a unique fileid within the environment. If it
//! doesn't, throw an error. BDB caches do not work properly when more than one
//! open database has the same fileid (values written to one database may show
//! up in reads to other databases).
//!
//! BerkeleyDB generates unique fileids by default
//! (https://docs.oracle.com/cd/E17275_01/html/programmer_reference/program_copy.html),
//! so bitcoin should never create different databases with the same fileid, but
//! this error can be triggered if users manually copy database files.
void CheckUniqueFileid(const BerkeleyEnvironment& env, const std::string& filename, Db& db, WalletDatabaseFileId& fileid)
{
    if (env.IsMock()) return;

    int ret = db.get_mpf()->get_fileid(fileid.value);
    if (ret != 0) {
        throw std::runtime_error(strprintf("BerkeleyDatabase: Can't open database %s (get_fileid failed with %d)", filename, ret));
    }

    for (const auto& item : env.m_fileids) {
        if (fileid == item.second && &fileid != &item.second) {
            throw std::runtime_error(strprintf("BerkeleyDatabase: Can't open database %s (duplicates fileid %s from %s)", filename,
                HexStr(item.second.value), item.first));
        }
    }
}

RecursiveMutex cs_db;
std::map<std::string, std::weak_ptr<BerkeleyEnvironment>> g_dbenvs GUARDED_BY(cs_db); //!< Map from directory name to db environment.
} // namespace

bool WalletDatabaseFileId::operator==(const WalletDatabaseFileId& rhs) const
{
    return memcmp(value, &rhs.value, sizeof(value)) == 0;
}

/**
 * @param[in] env_directory Path to environment directory
 * @return A shared pointer to the BerkeleyEnvironment object for the wallet directory, never empty because ~BerkeleyEnvironment
 * erases the weak pointer from the g_dbenvs map.
 * @post A new BerkeleyEnvironment weak pointer is inserted into g_dbenvs if the directory path key was not already in the map.
 */
std::shared_ptr<BerkeleyEnvironment> GetBerkeleyEnv(const fs::path& env_directory, bool use_shared_memory)
{
    LOCK(cs_db);
    auto inserted = g_dbenvs.emplace(fs::PathToString(env_directory), std::weak_ptr<BerkeleyEnvironment>());
    if (inserted.second) {
        auto env = std::make_shared<BerkeleyEnvironment>(env_directory, use_shared_memory);
        inserted.first->second = env;
        return env;
    }
    return inserted.first->second.lock();
}

//
// BerkeleyBatch
//

void BerkeleyEnvironment::Close()
{
    if (!fDbEnvInit)
        return;

    fDbEnvInit = false;

    for (auto& db : m_databases) {
        BerkeleyDatabase& database = db.second.get();
        assert(database.m_refcount <= 0);
        if (database.m_db) {
            database.m_db->close(0);
            database.m_db.reset();
        }
    }

    FILE* error_file = nullptr;
    dbenv->get_errfile(&error_file);

    int ret = dbenv->close(0);
    if (ret != 0)
        LogPrintf("BerkeleyEnvironment::Close: Error %d closing database environment: %s\n", ret, DbEnv::strerror(ret));
    if (!fMockDb)
        DbEnv(uint32_t{0}).remove(strPath.c_str(), 0);

    if (error_file) fclose(error_file);

    UnlockDirectory(fs::PathFromString(strPath), ".walletlock");
}

void BerkeleyEnvironment::Reset()
{
    dbenv.reset(new DbEnv(DB_CXX_NO_EXCEPTIONS));
    fDbEnvInit = false;
    fMockDb = false;
}

BerkeleyEnvironment::BerkeleyEnvironment(const fs::path& dir_path, bool use_shared_memory) : strPath(fs::PathToString(dir_path)), m_use_shared_memory(use_shared_memory)
{
    Reset();
}

BerkeleyEnvironment::~BerkeleyEnvironment()
{
    LOCK(cs_db);
    g_dbenvs.erase(strPath);
    Close();
}

bool BerkeleyEnvironment::Open(bilingual_str& err)
{
    if (fDbEnvInit) {
        return true;
    }

    fs::path pathIn = fs::PathFromString(strPath);
    TryCreateDirectories(pathIn);
    if (!LockDirectory(pathIn, ".walletlock")) {
        LogPrintf("Cannot obtain a lock on wallet directory %s. Another instance may be using it.\n", strPath);
        err = strprintf(_("Error initializing wallet database environment %s!"), fs::quoted(fs::PathToString(Directory())));
        return false;
    }

    fs::path pathLogDir = pathIn / "database";
    TryCreateDirectories(pathLogDir);
    fs::path pathErrorFile = pathIn / "db.log";
    LogPrintf("BerkeleyEnvironment::Open: LogDir=%s ErrorFile=%s\n", fs::PathToString(pathLogDir), fs::PathToString(pathErrorFile));

    unsigned int nEnvFlags = 0;
    if (!m_use_shared_memory) {
        nEnvFlags |= DB_PRIVATE;
    }

    dbenv->set_lg_dir(fs::PathToString(pathLogDir).c_str());
    dbenv->set_cachesize(0, 0x100000, 1); // 1 MiB should be enough for just the wallet
    dbenv->set_lg_bsize(0x10000);
    dbenv->set_lg_max(1048576);
    dbenv->set_lk_max_locks(40000);
    dbenv->set_lk_max_objects(40000);
    dbenv->set_errfile(fsbridge::fopen(pathErrorFile, "a")); /// debug
    dbenv->set_flags(DB_AUTO_COMMIT, 1);
    dbenv->set_flags(DB_TXN_WRITE_NOSYNC, 1);
    dbenv->log_set_config(DB_LOG_AUTO_REMOVE, 1);
    int ret = dbenv->open(strPath.c_str(),
                         DB_CREATE |
                             DB_INIT_LOCK |
                             DB_INIT_LOG |
                             DB_INIT_MPOOL |
                             DB_INIT_TXN |
                             DB_THREAD |
                             DB_RECOVER |
                             nEnvFlags,
                         S_IRUSR | S_IWUSR);
    if (ret != 0) {
        LogPrintf("BerkeleyEnvironment::Open: Error %d opening database environment: %s\n", ret, DbEnv::strerror(ret));
        int ret2 = dbenv->close(0);
        if (ret2 != 0) {
            LogPrintf("BerkeleyEnvironment::Open: Error %d closing failed database environment: %s\n", ret2, DbEnv::strerror(ret2));
        }
        Reset();
        err = strprintf(_("Error initializing wallet database environment %s!"), fs::quoted(fs::PathToString(Directory())));
        if (ret == DB_RUNRECOVERY) {
            err += Untranslated(" ") + _("This error could occur if this wallet was not shutdown cleanly and was last loaded using a build with a newer version of Berkeley DB. If so, please use the software that last loaded this wallet");
        }
        return false;
    }

    fDbEnvInit = true;
    fMockDb = false;
    return true;
}

//! Construct an in-memory mock Berkeley environment for testing
BerkeleyEnvironment::BerkeleyEnvironment() : m_use_shared_memory(false)
{
    Reset();

    LogPrint(BCLog::WALLETDB, "BerkeleyEnvironment::MakeMock\n");

    dbenv->set_cachesize(1, 0, 1);
    dbenv->set_lg_bsize(10485760 * 4);
    dbenv->set_lg_max(10485760);
    dbenv->set_lk_max_locks(10000);
    dbenv->set_lk_max_objects(10000);
    dbenv->set_flags(DB_AUTO_COMMIT, 1);
    dbenv->log_set_config(DB_LOG_IN_MEMORY, 1);
    int ret = dbenv->open(nullptr,
                         DB_CREATE |
                             DB_INIT_LOCK |
                             DB_INIT_LOG |
                             DB_INIT_MPOOL |
                             DB_INIT_TXN |
                             DB_THREAD |
                             DB_PRIVATE,
                         S_IRUSR | S_IWUSR);
    if (ret > 0) {
        throw std::runtime_error(strprintf("BerkeleyEnvironment::MakeMock: Error %d opening database environment.", ret));
    }

    fDbEnvInit = true;
    fMockDb = true;
}

/** RAII class that automatically cleanses its data on destruction */
class SafeDbt final
{
    Dbt m_dbt;

public:
    // construct Dbt with internally-managed data
    SafeDbt();
    // construct Dbt with provided data
    SafeDbt(void* data, size_t size);
    ~SafeDbt();

    // delegate to Dbt
    const void* get_data() const;
    uint32_t get_size() const;

    // conversion operator to access the underlying Dbt
    operator Dbt*();
};

SafeDbt::SafeDbt()
{
    m_dbt.set_flags(DB_DBT_MALLOC);
}

SafeDbt::SafeDbt(void* data, size_t size)
    : m_dbt(data, size)
{
}

SafeDbt::~SafeDbt()
{
    if (m_dbt.get_data() != nullptr) {
        // Clear memory, e.g. in case it was a private key
        memory_cleanse(m_dbt.get_data(), m_dbt.get_size());
        // under DB_DBT_MALLOC, data is malloced by the Dbt, but must be
        // freed by the caller.
        // https://docs.oracle.com/cd/E17275_01/html/api_reference/C/dbt.html
        if (m_dbt.get_flags() & DB_DBT_MALLOC) {
            free(m_dbt.get_data());
        }
    }
}

const void* SafeDbt::get_data() const
{
    return m_dbt.get_data();
}

uint32_t SafeDbt::get_size() const
{
    return m_dbt.get_size();
}

SafeDbt::operator Dbt*()
{
    return &m_dbt;
}

<<<<<<< HEAD
void SafeDbt::set_data(void* data, size_t size)
{
    m_dbt.set_data(data);
    m_dbt.set_size(size);
=======
static Span<const std::byte> SpanFromDbt(const SafeDbt& dbt)
{
    return {reinterpret_cast<const std::byte*>(dbt.get_data()), dbt.get_size()};
}

BerkeleyDatabase::BerkeleyDatabase(std::shared_ptr<BerkeleyEnvironment> env, fs::path filename, const DatabaseOptions& options) :
    WalletDatabase(), env(std::move(env)), m_filename(std::move(filename)), m_max_log_mb(options.max_log_mb)
{
    auto inserted = this->env->m_databases.emplace(m_filename, std::ref(*this));
    assert(inserted.second);
>>>>>>> ef29d5d7
}

bool BerkeleyDatabase::Verify(bilingual_str& errorStr)
{
    fs::path walletDir = env->Directory();
    fs::path file_path = walletDir / m_filename;

    LogPrintf("Using BerkeleyDB version %s\n", BerkeleyDatabaseVersion());
    LogPrintf("Using wallet %s\n", fs::PathToString(file_path));

    if (!env->Open(errorStr)) {
        return false;
    }

    if (fs::exists(file_path))
    {
        assert(m_refcount == 0);

        Db db(env->dbenv.get(), 0);
        const std::string strFile = fs::PathToString(m_filename);
        int result = db.verify(strFile.c_str(), nullptr, nullptr, 0);
        if (result != 0) {
            errorStr = strprintf(_("%s corrupt. Try using the wallet tool bitcoin-wallet to salvage or restoring a backup."), fs::quoted(fs::PathToString(file_path)));
            return false;
        }
    }
    // also return true if files does not exists
    return true;
}

void BerkeleyEnvironment::CheckpointLSN(const std::string& strFile)
{
    dbenv->txn_checkpoint(0, 0, 0);
    if (fMockDb)
        return;
    dbenv->lsn_reset(strFile.c_str(), 0);
}

BerkeleyDatabase::~BerkeleyDatabase()
{
    if (env) {
        LOCK(cs_db);
        env->CloseDb(m_filename);
        assert(!m_db);
        size_t erased = env->m_databases.erase(m_filename);
        assert(erased == 1);
        env->m_fileids.erase(fs::PathToString(m_filename));
    }
}

BerkeleyBatch::BerkeleyBatch(BerkeleyDatabase& database, const bool read_only, bool fFlushOnCloseIn) : m_database(database)
{
    database.AddRef();
    database.Open();
    fReadOnly = read_only;
    fFlushOnClose = fFlushOnCloseIn;
    env = database.env.get();
    pdb = database.m_db.get();
    strFile = fs::PathToString(database.m_filename);
}

void BerkeleyDatabase::Open()
{
    unsigned int nFlags = DB_THREAD | DB_CREATE | DB_READ_UNCOMMITTED;

    {
        LOCK(cs_db);
        bilingual_str open_err;
        if (!env->Open(open_err))
            throw std::runtime_error("BerkeleyDatabase: Failed to open database environment.");

        if (m_db == nullptr) {
            int ret;
            std::unique_ptr<Db> pdb_temp = std::make_unique<Db>(env->dbenv.get(), 0);
            const std::string strFile = fs::PathToString(m_filename);

            bool fMockDb = env->IsMock();
            if (fMockDb) {
                DbMpoolFile* mpf = pdb_temp->get_mpf();
                ret = mpf->set_flags(DB_MPOOL_NOFILE, 1);
                if (ret != 0) {
                    throw std::runtime_error(strprintf("BerkeleyDatabase: Failed to configure for no temp file backing for database %s", strFile));
                }
            }

            ret = pdb_temp->open(nullptr,                             // Txn pointer
                            fMockDb ? nullptr : strFile.c_str(),      // Filename
                            fMockDb ? strFile.c_str() : "main",       // Logical db name
                            DB_BTREE,                                 // Database type
                            nFlags,                                   // Flags
                            0);

            if (ret != 0) {
                throw std::runtime_error(strprintf("BerkeleyDatabase: Error %d, can't open database %s", ret, strFile));
            }

            // Call CheckUniqueFileid on the containing BDB environment to
            // avoid BDB data consistency bugs that happen when different data
            // files in the same environment have the same fileid.
            CheckUniqueFileid(*env, strFile, *pdb_temp, this->env->m_fileids[strFile]);

            m_db.reset(pdb_temp.release());

        }
    }
}

void BerkeleyBatch::Flush()
{
    if (activeTxn)
        return;

    // Flush database activity from memory pool to disk log
    unsigned int nMinutes = 0;
    if (fReadOnly)
        nMinutes = 1;

    if (env) { // env is nullptr for dummy databases (i.e. in tests). Don't actually flush if env is nullptr so we don't segfault
        env->dbenv->txn_checkpoint(nMinutes ? m_database.m_max_log_mb * 1024 : 0, nMinutes, 0);
    }
}

void BerkeleyDatabase::IncrementUpdateCounter()
{
    ++nUpdateCounter;
}

BerkeleyBatch::~BerkeleyBatch()
{
    Close();
    m_database.RemoveRef();
}

void BerkeleyBatch::Close()
{
    if (!pdb)
        return;
    if (activeTxn)
        activeTxn->abort();
    activeTxn = nullptr;
    pdb = nullptr;

    if (fFlushOnClose)
        Flush();
}

void BerkeleyEnvironment::CloseDb(const fs::path& filename)
{
    {
        LOCK(cs_db);
        auto it = m_databases.find(filename);
        assert(it != m_databases.end());
        BerkeleyDatabase& database = it->second.get();
        if (database.m_db) {
            // Close the database handle
            database.m_db->close(0);
            database.m_db.reset();
        }
    }
}

void BerkeleyEnvironment::ReloadDbEnv()
{
    // Make sure that no Db's are in use
    AssertLockNotHeld(cs_db);
    std::unique_lock<RecursiveMutex> lock(cs_db);
    m_db_in_use.wait(lock, [this](){
        for (auto& db : m_databases) {
            if (db.second.get().m_refcount > 0) return false;
        }
        return true;
    });

    std::vector<fs::path> filenames;
    filenames.reserve(m_databases.size());
    for (const auto& it : m_databases) {
        filenames.push_back(it.first);
    }
    // Close the individual Db's
    for (const fs::path& filename : filenames) {
        CloseDb(filename);
    }
    // Reset the environment
    Flush(true); // This will flush and close the environment
    Reset();
    bilingual_str open_err;
    Open(open_err);
}

DbTxn* BerkeleyEnvironment::TxnBegin(int flags)
{
    DbTxn* ptxn = nullptr;
    int ret = dbenv->txn_begin(nullptr, &ptxn, flags);
    if (!ptxn || ret != 0)
        return nullptr;
    return ptxn;
}

bool BerkeleyDatabase::Rewrite(const char* pszSkip)
{
    while (true) {
        {
            LOCK(cs_db);
            const std::string strFile = fs::PathToString(m_filename);
            if (m_refcount <= 0) {
                // Flush log data to the dat file
                env->CloseDb(m_filename);
                env->CheckpointLSN(strFile);
                m_refcount = -1;

                bool fSuccess = true;
                LogPrintf("BerkeleyBatch::Rewrite: Rewriting %s...\n", strFile);
                std::string strFileRes = strFile + ".rewrite";
                { // surround usage of db with extra {}
                    BerkeleyBatch db(*this, true);
                    std::unique_ptr<Db> pdbCopy = std::make_unique<Db>(env->dbenv.get(), 0);

                    int ret = pdbCopy->open(nullptr,               // Txn pointer
                                            strFileRes.c_str(), // Filename
                                            "main",             // Logical db name
                                            DB_BTREE,           // Database type
                                            DB_CREATE,          // Flags
                                            0);
                    if (ret > 0) {
                        LogPrintf("BerkeleyBatch::Rewrite: Can't create database file %s\n", strFileRes);
                        fSuccess = false;
                    }

                    std::unique_ptr<DatabaseCursor> cursor = db.GetNewCursor();
                    if (cursor) {
                        while (fSuccess) {
                            DataStream ssKey{};
                            DataStream ssValue{};
                            DatabaseCursor::Status ret1 = cursor->Next(ssKey, ssValue);
                            if (ret1 == DatabaseCursor::Status::DONE) {
                                break;
                            } else if (ret1 == DatabaseCursor::Status::FAIL) {
                                fSuccess = false;
                                break;
                            }
                            if (pszSkip &&
                                strncmp((const char*)ssKey.data(), pszSkip, std::min(ssKey.size(), strlen(pszSkip))) == 0)
                                continue;
                            if (strncmp((const char*)ssKey.data(), "\x07version", 8) == 0) {
                                // Update version:
                                ssValue.clear();
                                ssValue << CLIENT_VERSION;
                            }
                            Dbt datKey(ssKey.data(), ssKey.size());
                            Dbt datValue(ssValue.data(), ssValue.size());
                            int ret2 = pdbCopy->put(nullptr, &datKey, &datValue, DB_NOOVERWRITE);
                            if (ret2 > 0)
                                fSuccess = false;
                        }
                        cursor.reset();
                    }
                    if (fSuccess) {
                        db.Close();
                        env->CloseDb(m_filename);
                        if (pdbCopy->close(0))
                            fSuccess = false;
                    } else {
                        pdbCopy->close(0);
                    }
                }
                if (fSuccess) {
                    Db dbA(env->dbenv.get(), 0);
                    if (dbA.remove(strFile.c_str(), nullptr, 0))
                        fSuccess = false;
                    Db dbB(env->dbenv.get(), 0);
                    if (dbB.rename(strFileRes.c_str(), nullptr, strFile.c_str(), 0))
                        fSuccess = false;
                }
                if (!fSuccess)
                    LogPrintf("BerkeleyBatch::Rewrite: Failed to rewrite database file %s\n", strFileRes);
                return fSuccess;
            }
        }
        UninterruptibleSleep(std::chrono::milliseconds{100});
    }
}


void BerkeleyEnvironment::Flush(bool fShutdown)
{
    const auto start{SteadyClock::now()};
    // Flush log data to the actual data file on all files that are not in use
    LogPrint(BCLog::WALLETDB, "BerkeleyEnvironment::Flush: [%s] Flush(%s)%s\n", strPath, fShutdown ? "true" : "false", fDbEnvInit ? "" : " database not started");
    if (!fDbEnvInit)
        return;
    {
        LOCK(cs_db);
        bool no_dbs_accessed = true;
        for (auto& db_it : m_databases) {
            const fs::path& filename = db_it.first;
            int nRefCount = db_it.second.get().m_refcount;
            if (nRefCount < 0) continue;
            const std::string strFile = fs::PathToString(filename);
            LogPrint(BCLog::WALLETDB, "BerkeleyEnvironment::Flush: Flushing %s (refcount = %d)...\n", strFile, nRefCount);
            if (nRefCount == 0) {
                // Move log data to the dat file
                CloseDb(filename);
                LogPrint(BCLog::WALLETDB, "BerkeleyEnvironment::Flush: %s checkpoint\n", strFile);
                dbenv->txn_checkpoint(0, 0, 0);
                LogPrint(BCLog::WALLETDB, "BerkeleyEnvironment::Flush: %s detach\n", strFile);
                if (!fMockDb)
                    dbenv->lsn_reset(strFile.c_str(), 0);
                LogPrint(BCLog::WALLETDB, "BerkeleyEnvironment::Flush: %s closed\n", strFile);
                nRefCount = -1;
            } else {
                no_dbs_accessed = false;
            }
        }
        LogPrint(BCLog::WALLETDB, "BerkeleyEnvironment::Flush: Flush(%s)%s took %15dms\n", fShutdown ? "true" : "false", fDbEnvInit ? "" : " database not started", Ticks<std::chrono::milliseconds>(SteadyClock::now() - start));
        if (fShutdown) {
            char** listp;
            if (no_dbs_accessed) {
                dbenv->log_archive(&listp, DB_ARCH_REMOVE);
                Close();
                if (!fMockDb) {
                    fs::remove_all(fs::PathFromString(strPath) / "database");
                }
            }
        }
    }
}

bool BerkeleyDatabase::PeriodicFlush()
{
    // Don't flush if we can't acquire the lock.
    TRY_LOCK(cs_db, lockDb);
    if (!lockDb) return false;

    // Don't flush if any databases are in use
    for (auto& it : env->m_databases) {
        if (it.second.get().m_refcount > 0) return false;
    }

    // Don't flush if there haven't been any batch writes for this database.
    if (m_refcount < 0) return false;

    const std::string strFile = fs::PathToString(m_filename);
    LogPrint(BCLog::WALLETDB, "Flushing %s\n", strFile);
    const auto start{SteadyClock::now()};

    // Flush wallet file so it's self contained
    env->CloseDb(m_filename);
    env->CheckpointLSN(strFile);
    m_refcount = -1;

    LogPrint(BCLog::WALLETDB, "Flushed %s %dms\n", strFile, Ticks<std::chrono::milliseconds>(SteadyClock::now() - start));

    return true;
}

bool BerkeleyDatabase::Backup(const std::string& strDest) const
{
    const std::string strFile = fs::PathToString(m_filename);
    while (true)
    {
        {
            LOCK(cs_db);
            if (m_refcount <= 0)
            {
                // Flush log data to the dat file
                env->CloseDb(m_filename);
                env->CheckpointLSN(strFile);

                // Copy wallet file
                fs::path pathSrc = env->Directory() / m_filename;
                fs::path pathDest(fs::PathFromString(strDest));
                if (fs::is_directory(pathDest))
                    pathDest /= m_filename;

                try {
                    if (fs::exists(pathDest) && fs::equivalent(pathSrc, pathDest)) {
                        LogPrintf("cannot backup to wallet source file %s\n", fs::PathToString(pathDest));
                        return false;
                    }

                    fs::copy_file(pathSrc, pathDest, fs::copy_options::overwrite_existing);
                    LogPrintf("copied %s to %s\n", strFile, fs::PathToString(pathDest));
                    return true;
                } catch (const fs::filesystem_error& e) {
                    LogPrintf("error copying %s to %s - %s\n", strFile, fs::PathToString(pathDest), fsbridge::get_filesystem_error_message(e));
                    return false;
                }
            }
        }
        UninterruptibleSleep(std::chrono::milliseconds{100});
    }
}

void BerkeleyDatabase::Flush()
{
    env->Flush(false);
}

void BerkeleyDatabase::Close()
{
    env->Flush(true);
}

void BerkeleyDatabase::ReloadDbEnv()
{
    env->ReloadDbEnv();
}

BerkeleyCursor::BerkeleyCursor(BerkeleyDatabase& database, const BerkeleyBatch& batch, Span<const std::byte> prefix)
    : m_key_prefix(prefix.begin(), prefix.end())
{
    if (!database.m_db.get()) {
        throw std::runtime_error(STR_INTERNAL_BUG("BerkeleyDatabase does not exist"));
    }
    // Transaction argument to cursor is only needed when using the cursor to
    // write to the database. Read-only cursors do not need a txn pointer.
    int ret = database.m_db->cursor(batch.txn(), &m_cursor, 0);
    if (ret != 0) {
        throw std::runtime_error(STR_INTERNAL_BUG(strprintf("BDB Cursor could not be created. Returned %d", ret)));
    }
}

DatabaseCursor::Status BerkeleyCursor::Next(DataStream& ssKey, DataStream& ssValue)
{
    if (m_cursor == nullptr) return Status::FAIL;
    // Read at cursor
    SafeDbt datKey(m_key_prefix.data(), m_key_prefix.size());
    SafeDbt datValue;
    int ret = -1;
    if (m_first && !m_key_prefix.empty()) {
        ret = m_cursor->get(datKey, datValue, DB_SET_RANGE);
    } else {
        ret = m_cursor->get(datKey, datValue, DB_NEXT);
    }
    m_first = false;
    if (ret == DB_NOTFOUND) {
        return Status::DONE;
    }
    if (ret != 0) {
        return Status::FAIL;
    }

    Span<const std::byte> raw_key = SpanFromDbt(datKey);
    if (!m_key_prefix.empty() && std::mismatch(raw_key.begin(), raw_key.end(), m_key_prefix.begin(), m_key_prefix.end()).second != m_key_prefix.end()) {
        return Status::DONE;
    }

    // Convert to streams
    ssKey.clear();
    ssKey.write(raw_key);
    ssValue.clear();
    ssValue.write(SpanFromDbt(datValue));
    return Status::MORE;
}

int BerkeleyBatch::ReadAtCursor2(Dbc* pcursor, DataStream& ssKey, DataStream& ssValue, bool setRange)
{
    // Read at cursor
    SafeDbt datKey;
    SafeDbt datValue;
    unsigned int fFlags = DB_NEXT;
    if (setRange) {
        datKey.set_data(ssKey.data(), ssKey.size());
        fFlags = DB_SET_RANGE;
    }
    int ret = pcursor->get(datKey, datValue, fFlags);
    if (ret != 0) {
        if (datKey.get_data() == ssKey.data()) {
            datKey.set_data(nullptr, 0); // Avoid free in ~SafeDbt
        }
        return ret;
    }
    else if (datKey.get_data() == nullptr || datValue.get_data() == nullptr)
        return 99999;

    // Convert to streams
    ssKey.clear();
    ssKey.write(AsBytes(Span{(char*)datKey.get_data(), datKey.get_size()}));
    ssValue.clear();
    ssValue.write(AsBytes(Span{(char*)datValue.get_data(), datValue.get_size()}));
    return 0;
}

BerkeleyCursor::~BerkeleyCursor()
{
    if (!m_cursor) return;
    m_cursor->close();
    m_cursor = nullptr;
}

std::unique_ptr<DatabaseCursor> BerkeleyBatch::GetNewCursor()
{
    if (!pdb) return nullptr;
    return std::make_unique<BerkeleyCursor>(m_database, *this);
}

std::unique_ptr<DatabaseCursor> BerkeleyBatch::GetNewPrefixCursor(Span<const std::byte> prefix)
{
    if (!pdb) return nullptr;
    return std::make_unique<BerkeleyCursor>(m_database, *this, prefix);
}

bool BerkeleyBatch::TxnBegin()
{
    if (!pdb || activeTxn)
        return false;
    DbTxn* ptxn = env->TxnBegin(DB_TXN_WRITE_NOSYNC);
    if (!ptxn)
        return false;
    activeTxn = ptxn;
    return true;
}

bool BerkeleyBatch::TxnCommit()
{
    if (!pdb || !activeTxn)
        return false;
    int ret = activeTxn->commit(0);
    activeTxn = nullptr;
    return (ret == 0);
}

bool BerkeleyBatch::TxnAbort()
{
    if (!pdb || !activeTxn)
        return false;
    int ret = activeTxn->abort();
    activeTxn = nullptr;
    return (ret == 0);
}

bool BerkeleyDatabaseSanityCheck()
{
    int major, minor;
    DbEnv::version(&major, &minor, nullptr);

    /* If the major version differs, or the minor version of library is *older*
     * than the header that was compiled against, flag an error.
     */
    if (major != DB_VERSION_MAJOR || minor < DB_VERSION_MINOR) {
        LogPrintf("BerkeleyDB database version conflict: header version is %d.%d, library version is %d.%d\n",
            DB_VERSION_MAJOR, DB_VERSION_MINOR, major, minor);
        return false;
    }

    return true;
}

std::string BerkeleyDatabaseVersion()
{
    return DbEnv::version(nullptr, nullptr, nullptr);
}

bool BerkeleyBatch::ReadKey(DataStream&& key, DataStream& value, int nFlags)
{
    if (!pdb)
        return false;

    SafeDbt datKey(key.data(), key.size());

    SafeDbt datValue;
    int ret = pdb->get(activeTxn, datKey, datValue, nFlags);
    if (ret == 0 && datValue.get_data() != nullptr) {
        value.clear();
        value.write(SpanFromDbt(datValue));
        return true;
    }
    return false;
}

bool BerkeleyBatch::WriteKey(DataStream&& key, DataStream&& value, bool overwrite)
{
    if (!pdb)
        return false;
    if (fReadOnly)
        assert(!"Write called on database in read-only mode");

    SafeDbt datKey(key.data(), key.size());

    SafeDbt datValue(value.data(), value.size());

    int ret = pdb->put(activeTxn, datKey, datValue, (overwrite ? 0 : DB_NOOVERWRITE));
    return (ret == 0);
}

bool BerkeleyBatch::EraseKey(DataStream&& key)
{
    if (!pdb)
        return false;
    if (fReadOnly)
        assert(!"Erase called on database in read-only mode");

    SafeDbt datKey(key.data(), key.size());

    int ret = pdb->del(activeTxn, datKey, 0);
    return (ret == 0 || ret == DB_NOTFOUND);
}

bool BerkeleyBatch::HasKey(DataStream&& key)
{
    if (!pdb)
        return false;

    SafeDbt datKey(key.data(), key.size());

    int ret = pdb->exists(activeTxn, datKey, 0);
    return ret == 0;
}

bool BerkeleyBatch::ErasePrefix(Span<const std::byte> prefix)
{
    if (!TxnBegin()) return false;
    auto cursor{std::make_unique<BerkeleyCursor>(m_database, *this)};
    // const_cast is safe below even though prefix_key is an in/out parameter,
    // because we are not using the DB_DBT_USERMEM flag, so BDB will allocate
    // and return a different output data pointer
    Dbt prefix_key{const_cast<std::byte*>(prefix.data()), static_cast<uint32_t>(prefix.size())}, prefix_value{};
    int ret{cursor->dbc()->get(&prefix_key, &prefix_value, DB_SET_RANGE)};
    for (int flag{DB_CURRENT}; ret == 0; flag = DB_NEXT) {
        SafeDbt key, value;
        ret = cursor->dbc()->get(key, value, flag);
        if (ret != 0 || key.get_size() < prefix.size() || memcmp(key.get_data(), prefix.data(), prefix.size()) != 0) break;
        ret = cursor->dbc()->del(0);
    }
    cursor.reset();
    return TxnCommit() && (ret == 0 || ret == DB_NOTFOUND);
}

void BerkeleyDatabase::AddRef()
{
    LOCK(cs_db);
    if (m_refcount < 0) {
        m_refcount = 1;
    } else {
        m_refcount++;
    }
}

void BerkeleyDatabase::RemoveRef()
{
    LOCK(cs_db);
    m_refcount--;
    if (env) env->m_db_in_use.notify_all();
}

std::unique_ptr<DatabaseBatch> BerkeleyDatabase::MakeBatch(bool flush_on_close)
{
    return std::make_unique<BerkeleyBatch>(*this, false, flush_on_close);
}

std::unique_ptr<BerkeleyDatabase> MakeBerkeleyDatabase(const fs::path& path, const DatabaseOptions& options, DatabaseStatus& status, bilingual_str& error)
{
    fs::path data_file = BDBDataFile(path);
    std::unique_ptr<BerkeleyDatabase> db;
    {
        LOCK(cs_db); // Lock env.m_databases until insert in BerkeleyDatabase constructor
        fs::path data_filename = data_file.filename();
        std::shared_ptr<BerkeleyEnvironment> env = GetBerkeleyEnv(data_file.parent_path(), options.use_shared_memory);
        if (env->m_databases.count(data_filename)) {
            error = Untranslated(strprintf("Refusing to load database. Data file '%s' is already loaded.", fs::PathToString(env->Directory() / data_filename)));
            status = DatabaseStatus::FAILED_ALREADY_LOADED;
            return nullptr;
        }
        db = std::make_unique<BerkeleyDatabase>(std::move(env), std::move(data_filename), options);
    }

    if (options.verify && !db->Verify(error)) {
        status = DatabaseStatus::FAILED_VERIFY;
        return nullptr;
    }

    status = DatabaseStatus::SUCCESS;
    return db;
}
} // namespace wallet<|MERGE_RESOLUTION|>--- conflicted
+++ resolved
@@ -235,7 +235,7 @@
     fMockDb = true;
 }
 
-/** RAII class that automatically cleanses its data on destruction */
+/** RAII class that automatically cleanses its data on destruction
 class SafeDbt final
 {
     Dbt m_dbt;
@@ -249,12 +249,13 @@
 
     // delegate to Dbt
     const void* get_data() const;
+    void set_data(void* data, size_t size);
     uint32_t get_size() const;
 
     // conversion operator to access the underlying Dbt
     operator Dbt*();
 };
-
+*/
 SafeDbt::SafeDbt()
 {
     m_dbt.set_flags(DB_DBT_MALLOC);
@@ -284,22 +285,22 @@
     return m_dbt.get_data();
 }
 
-uint32_t SafeDbt::get_size() const
-{
-    return m_dbt.get_size();
-}
-
-SafeDbt::operator Dbt*()
-{
-    return &m_dbt;
-}
-
-<<<<<<< HEAD
 void SafeDbt::set_data(void* data, size_t size)
 {
     m_dbt.set_data(data);
     m_dbt.set_size(size);
-=======
+}
+
+uint32_t SafeDbt::get_size() const
+{
+    return m_dbt.get_size();
+}
+
+SafeDbt::operator Dbt*()
+{
+    return &m_dbt;
+}
+
 static Span<const std::byte> SpanFromDbt(const SafeDbt& dbt)
 {
     return {reinterpret_cast<const std::byte*>(dbt.get_data()), dbt.get_size()};
@@ -310,7 +311,6 @@
 {
     auto inserted = this->env->m_databases.emplace(m_filename, std::ref(*this));
     assert(inserted.second);
->>>>>>> ef29d5d7
 }
 
 bool BerkeleyDatabase::Verify(bilingual_str& errorStr)
