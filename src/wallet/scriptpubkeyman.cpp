// Copyright (c) 2019-2022 The Bitcoin Core developers
// Distributed under the MIT software license, see the accompanying
// file COPYING or http://www.opensource.org/licenses/mit-license.php.

#include <hash.h>
#include <key_io.h>
#include <logging.h>
#include <outputtype.h>
#include <script/descriptor.h>
#include <script/sign.h>
#include <util/bip32.h>
#include <util/strencodings.h>
#include <util/string.h>
#include <util/time.h>
#include <util/translation.h>
#include <wallet/scriptpubkeyman.h>
#include <common/args.h>

#include <optional>

namespace wallet {
//! Value for the first BIP 32 hardened derivation. Can be used as a bit mask and as a value. See BIP 32 for more details.
const uint32_t BIP32_HARDENED_KEY_LIMIT = 0x80000000;

util::Result<CTxDestination> LegacyScriptPubKeyMan::GetNewDestination(const OutputType type)
{
    if (LEGACY_OUTPUT_TYPES.count(type) == 0) {
        return util::Error{_("Error: Legacy wallets only support the \"legacy\", \"p2sh-segwit\", and \"bech32\" address types")};
    }
    assert(type != OutputType::BECH32M);

    // Fill-up keypool if needed
    TopUp();

    LOCK(cs_KeyStore);

    // Generate a new key that is added to wallet
    CPubKey new_key;
    if (!GetKeyFromPool(new_key, type)) {
        return util::Error{_("Error: Keypool ran out, please call keypoolrefill first")};
    }
    LearnRelatedScripts(new_key, type);
    return GetDestinationForKey(new_key, type);
}

//typedef std::vector<unsigned char> valtype;

bool HaveKeys(const std::vector<valtype>& pubkeys, const LegacyScriptPubKeyMan& keystore)
{
    for (const valtype& pubkey : pubkeys) {
        CKeyID keyID = CPubKey(pubkey).GetID();
        if (!keystore.HaveKey(keyID)) return false;
    }
    return true;
}

namespace {

/**
 * This is an enum that tracks the execution context of a script, similar to
 * SigVersion in script/interpreter. It is separate however because we want to
 * distinguish between top-level scriptPubKey execution and P2SH redeemScript
 * execution (a distinction that has no impact on consensus rules).
 */
enum class IsMineSigVersion
{
    TOP = 0,        //!< scriptPubKey execution
    P2SH = 1,       //!< P2SH redeemScript
    WITNESS_V0 = 2, //!< P2WSH witness script execution
};

/**
 * This is an internal representation of isminetype + invalidity.
 * Its order is significant, as we return the max of all explored
 * possibilities.
 */
enum class IsMineResult
{
    NO = 0,         //!< Not ours
    WATCH_ONLY = 1, //!< Included in watch-only balance
    SPENDABLE = 2,  //!< Included in all balances
    INVALID = 3,    //!< Not spendable by anyone (uncompressed pubkey in segwit, P2SH inside P2SH or witness, witness inside witness)
};

bool PermitsUncompressed(IsMineSigVersion sigversion)
{
    return sigversion == IsMineSigVersion::TOP || sigversion == IsMineSigVersion::P2SH;
}

//! Recursively solve script and return spendable/watchonly/invalid status.
//!
//! @param keystore            legacy key and script store
//! @param scriptPubKey        script to solve
//! @param sigversion          script type (top-level / redeemscript / witnessscript)
//! @param recurse_scripthash  whether to recurse into nested p2sh and p2wsh
//!                            scripts or simply treat any script that has been
//!                            stored in the keystore as spendable
isminetype IsMineInner(const LegacyScriptPubKeyMan& keystore, const CScript& scriptPubKey, bool& isInvalid, IsMineSigVersion sigversion, bool recurse_scripthash=true)
{
    if (HasIsCoinstakeOp(scriptPubKey)) {
        CScript scriptA, scriptB;
        if (!SplitConditionalCoinstakeScript(scriptPubKey, scriptA, scriptB)) {
            return ISMINE_NO;
        }

        isminetype typeB = IsMineInner(keystore, scriptB, isInvalid, sigversion);
        if (typeB & ISMINE_SPENDABLE) {
            return typeB;
        }

        isminetype typeA = IsMineInner(keystore, scriptA, isInvalid, sigversion);
        if (typeA & ISMINE_SPENDABLE) {
            int ia = (int)typeA;
            ia &= ~ISMINE_SPENDABLE;
            ia |= ISMINE_WATCH_COLDSTAKE;
            typeA = (isminetype)ia;
        }

        return (isminetype)((int)typeA | (int)typeB);
    }

    std::vector<valtype> vSolutions;
    TxoutType whichType = Solver(scriptPubKey, vSolutions);

    CKeyID keyID;

    isminetype mine = ISMINE_NO;
    switch (whichType) {
    case TxoutType::TIMELOCKED_SCRIPTHASH:
    case TxoutType::TIMELOCKED_SCRIPTHASH256:
    case TxoutType::TIMELOCKED_PUBKEYHASH:
    case TxoutType::TIMELOCKED_PUBKEYHASH256:
    case TxoutType::TIMELOCKED_MULTISIG:
    case TxoutType::NONSTANDARD:
    case TxoutType::NULL_DATA:
    case TxoutType::WITNESS_UNKNOWN:
    case TxoutType::WITNESS_V1_TAPROOT:
        break;
    case TxoutType::PUBKEY:
        keyID = CPubKey(vSolutions[0]).GetID();
        if (!PermitsUncompressed(sigversion) && vSolutions[0].size() != 33) {
            isInvalid = true;
            return ISMINE_NO;
        }
        if ((mine = keystore.m_storage.IsMine(keyID)))
            return mine;
        //if (keystore.HaveKey(keyID))
        //    return ISMINE_SPENDABLE;
        break;
    case TxoutType::WITNESS_V0_KEYHASH:
    {
        if (sigversion == IsMineSigVersion::WITNESS_V0) {
            // P2WPKH inside P2WSH is invalid.
            isInvalid = true;
            return ISMINE_NO;
        }
        if (sigversion == IsMineSigVersion::TOP && !keystore.HaveCScript(CScriptID(CScript() << OP_0 << vSolutions[0]))) {
            // We do not support bare witness outputs unless the P2SH version of it would be
            // acceptable as well. This protects against matching before segwit activates.
            // This also applies to the P2WSH case.
            break;
        }
        isminetype ret = IsMineInner(keystore, GetScriptForDestination(PKHash(uint160(vSolutions[0]))), isInvalid, IsMineSigVersion::WITNESS_V0);
        if (ret == ISMINE_SPENDABLE || ret == ISMINE_WATCH_ONLY_ || (ret == ISMINE_NO && isInvalid))
            return ret;
        break;
    }
    case TxoutType::PUBKEYHASH:
    case TxoutType::PUBKEYHASH256:
        if (vSolutions[0].size() == 20)
            keyID = CKeyID(uint160(vSolutions[0]));
        else
        if (vSolutions[0].size() == 32)
            keyID = CKeyID(uint256(vSolutions[0]));
        else
            return ISMINE_NO;
        if (!PermitsUncompressed(sigversion)) {
            CPubKey pubkey;
            if (keystore.GetPubKey(keyID, pubkey) && !pubkey.IsCompressed()) {
                isInvalid = true;
                return ISMINE_NO;
            }
        }
        if ((mine = keystore.m_storage.IsMine(keyID)))
            return mine;
        //if (keystore.HaveKey(keyID))
        //    return ISMINE_SPENDABLE;
        break;
    case TxoutType::SCRIPTHASH:
    case TxoutType::SCRIPTHASH256:
    {
        if (sigversion != IsMineSigVersion::TOP) {
            // P2SH inside P2WSH or P2SH is invalid.
            isInvalid = true;
            return ISMINE_NO;
        }
        CScriptID scriptID;
        if (vSolutions[0].size() == 20)
            scriptID = CScriptID(uint160(vSolutions[0]));
        else
        if (vSolutions[0].size() == 32)
            scriptID.Set(uint256(vSolutions[0]));
        else
            return ISMINE_NO;
        CScript subscript;
        if (keystore.GetCScript(scriptID, subscript)) {
            isminetype ret = recurse_scripthash ? IsMineInner(keystore, subscript, isInvalid, IsMineSigVersion::P2SH) : ISMINE_SPENDABLE;
            if (ret == ISMINE_SPENDABLE || ret == ISMINE_WATCH_ONLY_ || (ret == ISMINE_NO && isInvalid))
                return ret;
        }
        break;
    }
    case TxoutType::WITNESS_V0_SCRIPTHASH:
    {
        if (sigversion == IsMineSigVersion::WITNESS_V0) {
            // P2WSH inside P2WSH is invalid.
            isInvalid = true;
            return ISMINE_NO;
        }
        if (sigversion == IsMineSigVersion::TOP && !keystore.HaveCScript(CScriptID(CScript() << OP_0 << vSolutions[0]))) {
            break;
        }
        CScriptID scriptID{RIPEMD160(vSolutions[0])};
        CScript subscript;
        if (keystore.GetCScript(scriptID, subscript)) {
            isminetype ret = recurse_scripthash ? IsMineInner(keystore, subscript, isInvalid, IsMineSigVersion::WITNESS_V0) : ISMINE_SPENDABLE;
            if (ret == ISMINE_SPENDABLE || ret == ISMINE_WATCH_ONLY_ || (ret == ISMINE_NO && isInvalid))
                return ret;
        }
        break;
    }

    case TxoutType::MULTISIG:
    {
        // Never treat bare multisig outputs as ours (they can still be made watchonly-though)
        if (sigversion == IsMineSigVersion::TOP) break;

        // Only consider transactions "mine" if we own ALL the
        // keys involved. Multi-signature transactions that are
        // partially owned (somebody else has a key that can spend
        // them) enable spend-out-from-under-you attacks, especially
        // in shared-wallet situations.
        std::vector<valtype> keys(vSolutions.begin()+1, vSolutions.begin()+vSolutions.size()-1);
        if (!PermitsUncompressed(sigversion)) {
            for (size_t i = 0; i < keys.size(); i++) {
                if (keys[i].size() != 33) {
                    isInvalid = true;
                    return ISMINE_NO;
                }
            }
        }
        if (HaveKeys(keys, keystore))
            return ISMINE_SPENDABLE;
        break;
    }
    } // no default case, so the compiler can warn about missing cases

    if (keystore.HaveWatchOnly(scriptPubKey)) {
        return ISMINE_WATCH_ONLY_;
    }
    return ISMINE_NO;
}

} // namespace

isminetype LegacyScriptPubKeyMan::IsMine(const CScript& script, bool &is_invalid) const
{
    isminetype rv = IsMineInner(*this, script, is_invalid, IsMineSigVersion::TOP);
    return is_invalid ? ISMINE_NO : rv;
}

isminetype LegacyScriptPubKeyMan::IsMine(const CScript& script) const
{
    bool isInvalid = false;
    isminetype rv = IsMineInner(*this, script, isInvalid, IsMineSigVersion::TOP);
    return isInvalid ? ISMINE_NO : rv;
}

bool LegacyScriptPubKeyMan::CheckDecryptionKey(const CKeyingMaterial& master_key, bool accept_no_keys)
{
    {
        LOCK(cs_KeyStore);
        assert(mapKeys.empty());

        bool keyPass = mapCryptedKeys.empty(); // Always pass when there are no encrypted keys
        bool keyFail = false;
        CryptedKeyMap::const_iterator mi = mapCryptedKeys.begin();
        WalletBatch batch(m_storage.GetDatabase());
        for (; mi != mapCryptedKeys.end(); ++mi)
        {
            const CPubKey &vchPubKey = (*mi).second.first;
            const std::vector<unsigned char> &vchCryptedSecret = (*mi).second.second;

            if (vchCryptedSecret.empty()) { // Skip unexpanded key received on stealth address
                continue;
            }

            CKey key;
            if (!DecryptKey(master_key, vchCryptedSecret, vchPubKey, key))
            {
                keyFail = true;
                break;
            }
            keyPass = true;
            if (fDecryptionThoroughlyChecked)
                break;
            else {
                // Rewrite these encrypted keys with checksums
                batch.WriteCryptedKey(vchPubKey, vchCryptedSecret, mapKeyMetadata[vchPubKey.GetID()]);
            }
        }
        if (keyPass && keyFail)
        {
            LogPrintf("The wallet is probably corrupted: Some keys decrypt but not all.\n");
            throw std::runtime_error("Error unlocking wallet: some keys decrypt but not all. Your wallet file may be corrupt.");
        }
        if (keyFail || (!keyPass && !accept_no_keys))
            return false;
        fDecryptionThoroughlyChecked = true;
    }
    return true;
}

bool LegacyScriptPubKeyMan::Encrypt(const CKeyingMaterial& master_key, WalletBatch* batch)
{
    LOCK(cs_KeyStore);
    encrypted_batch = batch;
    if (!mapCryptedKeys.empty()) {
        encrypted_batch = nullptr;
        return false;
    }

    KeyMap keys_to_encrypt;
    keys_to_encrypt.swap(mapKeys); // Clear mapKeys so AddCryptedKeyInner will succeed.
    for (const KeyMap::value_type& mKey : keys_to_encrypt)
    {
        const CKey &key = mKey.second;
        CPubKey vchPubKey = key.GetPubKey();
        CKeyingMaterial vchSecret(key.begin(), key.end());
        std::vector<unsigned char> vchCryptedSecret;
        if (!EncryptSecret(master_key, vchSecret, vchPubKey.GetHash(), vchCryptedSecret)) {
            encrypted_batch = nullptr;
            return false;
        }
        if (!AddCryptedKey(vchPubKey, vchCryptedSecret)) {
            encrypted_batch = nullptr;
            return false;
        }
    }
    encrypted_batch = nullptr;
    return true;
}

util::Result<CTxDestination> LegacyScriptPubKeyMan::GetReservedDestination(const OutputType type, bool internal, int64_t& index, CKeyPool& keypool)
{
    if (LEGACY_OUTPUT_TYPES.count(type) == 0) {
        return util::Error{_("Error: Legacy wallets only support the \"legacy\", \"p2sh-segwit\", and \"bech32\" address types")};
    }
    assert(type != OutputType::BECH32M);

    LOCK(cs_KeyStore);
    if (!CanGetAddresses(internal)) {
        return util::Error{_("Error: Keypool ran out, please call keypoolrefill first")};
    }

    // Fill-up keypool if needed
    TopUp();

    if (!ReserveKeyFromKeyPool(index, keypool, internal)) {
        return util::Error{_("Error: Keypool ran out, please call keypoolrefill first")};
    }
    return GetDestinationForKey(keypool.vchPubKey, type);
}

bool LegacyScriptPubKeyMan::TopUpInactiveHDChain(const CKeyID seed_id, int64_t index, bool internal)
{
    LOCK(cs_KeyStore);

    auto it = m_inactive_hd_chains.find(seed_id);
    if (it == m_inactive_hd_chains.end()) {
        return false;
    }

    CHDChain& chain = it->second;

    if (internal) {
        chain.m_next_internal_index = std::max(chain.m_next_internal_index, index + 1);
    } else {
        chain.m_next_external_index = std::max(chain.m_next_external_index, index + 1);
    }

    TopUpChain(chain, 0);

    return true;
}

std::vector<WalletDestination> LegacyScriptPubKeyMan::MarkUnusedAddresses(const CScript& script)
{
    LOCK(cs_KeyStore);
    std::vector<WalletDestination> result;
    // extract addresses and check if they match with an unused keypool key
    for (const auto& keyid : GetAffectedKeys(script, *this)) {
        std::map<CKeyID, int64_t>::const_iterator mi = m_pool_key_to_index.find(keyid);
        if (mi != m_pool_key_to_index.end()) {
            WalletLogPrintf("%s: Detected a used keypool key, mark all keypool keys up to this key as used\n", __func__);
            for (const auto& keypool : MarkReserveKeysAsUsed(mi->second)) {
                // derive all possible destinations as any of them could have been used
                for (const auto& type : LEGACY_OUTPUT_TYPES) {
                    const auto& dest = GetDestinationForKey(keypool.vchPubKey, type);
                    result.push_back({dest, keypool.fInternal});
                }
            }

            if (!TopUp()) {
                WalletLogPrintf("%s: Topping up keypool failed (locked wallet)\n", __func__);
            }
        }

        // Find the key's metadata and check if it's seed id (if it has one) is inactive, i.e. it is not the current m_hd_chain seed id.
        // If so, TopUp the inactive hd chain
        auto it = mapKeyMetadata.find(keyid);
        if (it != mapKeyMetadata.end()){
            CKeyMetadata meta = it->second;
            if (!meta.hd_seed_id.IsNull() && meta.hd_seed_id != m_hd_chain.seed_id) {
                std::vector<uint32_t> path;
                if (meta.has_key_origin) {
                    path = meta.key_origin.path;
                } else if (!ParseHDKeypath(meta.hdKeypath, path)) {
                    WalletLogPrintf("%s: Adding inactive seed keys failed, invalid hdKeypath: %s\n",
                                    __func__,
                                    meta.hdKeypath);
                }
                if (path.size() != 3) {
                    WalletLogPrintf("%s: Adding inactive seed keys failed, invalid path size: %d, has_key_origin: %s\n",
                                    __func__,
                                    path.size(),
                                    meta.has_key_origin);
                } else {
                    bool internal = (path[1] & ~BIP32_HARDENED_KEY_LIMIT) != 0;
                    int64_t index = path[2] & ~BIP32_HARDENED_KEY_LIMIT;

                    if (!TopUpInactiveHDChain(meta.hd_seed_id, index, internal)) {
                        WalletLogPrintf("%s: Adding inactive seed keys failed\n", __func__);
                    }
                }
            }
        }
    }

    return result;
}

void LegacyScriptPubKeyMan::UpgradeKeyMetadata()
{
    LOCK(cs_KeyStore);
    if (m_storage.IsLocked() || m_storage.IsWalletFlagSet(WALLET_FLAG_KEY_ORIGIN_METADATA)) {
        return;
    }

    std::unique_ptr<WalletBatch> batch = std::make_unique<WalletBatch>(m_storage.GetDatabase());
    for (auto& meta_pair : mapKeyMetadata) {
        CKeyMetadata& meta = meta_pair.second;
        if (!meta.hd_seed_id.IsNull() && !meta.has_key_origin && meta.hdKeypath != "s") { // If the hdKeypath is "s", that's the seed and it doesn't have a key origin
            CKey key;
            GetKey(meta.hd_seed_id, key);
            CExtKey masterKey;
            masterKey.SetSeed(key);
            // Add to map
            CKeyID master_id = masterKey.key.GetPubKey().GetID();
            std::copy(master_id.begin(), master_id.begin() + 4, meta.key_origin.fingerprint);
            if (!ParseHDKeypath(meta.hdKeypath, meta.key_origin.path)) {
                throw std::runtime_error("Invalid stored hdKeypath");
            }
            meta.has_key_origin = true;
            if (meta.nVersion < CKeyMetadata::VERSION_WITH_KEY_ORIGIN) {
                meta.nVersion = CKeyMetadata::VERSION_WITH_KEY_ORIGIN;
            }

            // Write meta to wallet
            CPubKey pubkey;
            if (GetPubKey(meta_pair.first, pubkey)) {
                batch->WriteKeyMetadata(meta, pubkey, true);
            }
        }
    }
}

bool LegacyScriptPubKeyMan::SetupGeneration(bool force)
{
    if ((CanGenerateKeys() && !force) || m_storage.IsLocked()) {
        return false;
    }

    SetHDSeed(GenerateNewSeed());
    if (!NewKeyPool()) {
        return false;
    }
    return true;
}

bool LegacyScriptPubKeyMan::IsHDEnabled() const
{
    return !m_hd_chain.seed_id.IsNull();
}

bool LegacyScriptPubKeyMan::CanGetAddresses(bool internal) const
{
    LOCK(cs_KeyStore);
    // Check if the keypool has keys
    bool keypool_has_keys;
    if (internal && m_storage.CanSupportFeature(FEATURE_HD_SPLIT)) {
        keypool_has_keys = setInternalKeyPool.size() > 0;
    } else {
        keypool_has_keys = KeypoolCountExternalKeys() > 0;
    }
    // If the keypool doesn't have keys, check if we can generate them
    if (!keypool_has_keys) {
        return CanGenerateKeys();
    }
    return keypool_has_keys;
}

bool LegacyScriptPubKeyMan::Upgrade(int prev_version, int new_version, bilingual_str& error)
{
    LOCK(cs_KeyStore);

    if (m_storage.IsWalletFlagSet(WALLET_FLAG_DISABLE_PRIVATE_KEYS)) {
        // Nothing to do here if private keys are not enabled
        return true;
    }

    bool hd_upgrade = false;
    bool split_upgrade = false;
    if (IsFeatureSupported(new_version, FEATURE_HD) && !IsHDEnabled()) {
        WalletLogPrintf("Upgrading wallet to HD\n");
        m_storage.SetMinVersion(FEATURE_HD);

        // generate a new master key
        CPubKey masterPubKey = GenerateNewSeed();
        SetHDSeed(masterPubKey);
        hd_upgrade = true;
    }
    // Upgrade to HD chain split if necessary
    if (!IsFeatureSupported(prev_version, FEATURE_HD_SPLIT) && IsFeatureSupported(new_version, FEATURE_HD_SPLIT)) {
        WalletLogPrintf("Upgrading wallet to use HD chain split\n");
        m_storage.SetMinVersion(FEATURE_PRE_SPLIT_KEYPOOL);
        split_upgrade = FEATURE_HD_SPLIT > prev_version;
        // Upgrade the HDChain
        if (m_hd_chain.nVersion < CHDChain::VERSION_HD_CHAIN_SPLIT) {
            m_hd_chain.nVersion = CHDChain::VERSION_HD_CHAIN_SPLIT;
            if (!WalletBatch(m_storage.GetDatabase()).WriteHDChain(m_hd_chain)) {
                throw std::runtime_error(std::string(__func__) + ": writing chain failed");
            }
        }
    }
    // Mark all keys currently in the keypool as pre-split
    if (split_upgrade) {
        MarkPreSplitKeys();
    }
    // Regenerate the keypool if upgraded to HD
    if (hd_upgrade) {
        if (!NewKeyPool()) {
            error = _("Unable to generate keys");
            return false;
        }
    }
    return true;
}

bool LegacyScriptPubKeyMan::HavePrivateKeys() const
{
    LOCK(cs_KeyStore);
    return !mapKeys.empty() || !mapCryptedKeys.empty();
}

void LegacyScriptPubKeyMan::RewriteDB()
{
    LOCK(cs_KeyStore);
    setInternalKeyPool.clear();
    setExternalKeyPool.clear();
    m_pool_key_to_index.clear();
    // Note: can't top-up keypool here, because wallet is locked.
    // User will be prompted to unlock wallet the next operation
    // that requires a new key.
}

static int64_t GetOldestKeyTimeInPool(const std::set<int64_t>& setKeyPool, WalletBatch& batch) {
    if (setKeyPool.empty()) {
        return GetTime();
    }

    CKeyPool keypool;
    int64_t nIndex = *(setKeyPool.begin());
    if (!batch.ReadPool(nIndex, keypool)) {
        throw std::runtime_error(std::string(__func__) + ": read oldest key in keypool failed");
    }
    assert(keypool.vchPubKey.IsValid());
    return keypool.nTime;
}

std::optional<int64_t> LegacyScriptPubKeyMan::GetOldestKeyPoolTime() const
{
    LOCK(cs_KeyStore);

    WalletBatch batch(m_storage.GetDatabase());

    // load oldest key from keypool, get time and return
    int64_t oldestKey = GetOldestKeyTimeInPool(setExternalKeyPool, batch);
    if (IsHDEnabled() && m_storage.CanSupportFeature(FEATURE_HD_SPLIT)) {
        oldestKey = std::max(GetOldestKeyTimeInPool(setInternalKeyPool, batch), oldestKey);
        if (!set_pre_split_keypool.empty()) {
            oldestKey = std::max(GetOldestKeyTimeInPool(set_pre_split_keypool, batch), oldestKey);
        }
    }

    return oldestKey;
}

size_t LegacyScriptPubKeyMan::KeypoolCountExternalKeys() const
{
    LOCK(cs_KeyStore);
    return setExternalKeyPool.size() + set_pre_split_keypool.size();
}

unsigned int LegacyScriptPubKeyMan::GetKeyPoolSize() const
{
    LOCK(cs_KeyStore);
    return setInternalKeyPool.size() + setExternalKeyPool.size() + set_pre_split_keypool.size();
}

int64_t LegacyScriptPubKeyMan::GetTimeFirstKey() const
{
    LOCK(cs_KeyStore);
    return nTimeFirstKey;
}

std::unique_ptr<SigningProvider> LegacyScriptPubKeyMan::GetSolvingProvider(const CScript& script) const
{
    return std::make_unique<LegacySigningProvider>(*this);
}

bool LegacyScriptPubKeyMan::CanProvide(const CScript& script, SignatureData& sigdata)
{
    bool isInvalid = false;
    isminetype ismine = IsMineInner(*this, script, isInvalid, IsMineSigVersion::TOP, /* recurse_scripthash= */ false);
    if (ismine & ISMINE_ALL) {
        // If ismine, it means we recognize keys or script ids in the script, or
        // are watching the script itself, and we can at least provide metadata
        // or solving information, even if not able to sign fully.
        return true;
    } else {
        if (script.IsPayToScriptHash256()) {
            CScriptID scriptID;
            scriptID.Set(uint256(script.data()+2, 32));
            if (HaveCScript(scriptID)) {
                return true;
            }
        }
        // If, given the stuff in sigdata, we could make a valid signature, then we can provide for this script
        ProduceSignature(*this, DUMMY_SIGNATURE_CREATOR, script, sigdata);
        if (!sigdata.signatures.empty()) {
            // If we could make signatures, make sure we have a private key to actually make a signature
            bool has_privkeys = false;
            for (const auto& key_sig_pair : sigdata.signatures) {
                has_privkeys |= HaveKey(key_sig_pair.first);
            }
            return has_privkeys;
        }
        return false;
    }
}

bool LegacyScriptPubKeyMan::SignTransaction(CMutableTransaction& tx, const std::map<COutPoint, Coin>& coins, int sighash, std::map<int, bilingual_str>& input_errors) const
{
    return ::SignTransaction(tx, this, coins, sighash, input_errors);
}

SigningResult LegacyScriptPubKeyMan::SignMessage(const std::string& message, const PKHash& pkhash, const std::string &message_magic, std::string& str_sig) const
{
    CKey key;
    if (!GetKey(ToKeyID(pkhash), key)) {
        return SigningResult::PRIVATE_KEY_NOT_AVAILABLE;
    }

    if (MessageSign(key, message, str_sig, message_magic)) {
        return SigningResult::OK;
    }
    return SigningResult::SIGNING_FAILED;
}

SigningResult LegacyScriptPubKeyMan::SignMessage(const std::string& message, const CKeyID256& pkhash, const std::string &message_magic, std::string& str_sig) const
{
    CKeyID key_id(pkhash);
    CKey key;
    if (!GetKey(key_id, key)) {
        return SigningResult::PRIVATE_KEY_NOT_AVAILABLE;
    }

    if (MessageSign(key, message, str_sig, message_magic)) {
        return SigningResult::OK;
    }
    return SigningResult::SIGNING_FAILED;
}

TransactionError LegacyScriptPubKeyMan::FillPSBT(PartiallySignedTransaction& psbtx, const PrecomputedTransactionData& txdata, int sighash_type, bool sign, bool bip32derivs, int* n_signed, bool finalize) const
{
    if (n_signed) {
        *n_signed = 0;
    }
    for (unsigned int i = 0; i < psbtx.tx->vin.size(); ++i) {
        const CTxIn& txin = psbtx.tx->vin[i];
        PSBTInput& input = psbtx.inputs.at(i);

        if (PSBTInputSigned(input)) {
            continue;
        }

        // Get the Sighash type
        if (sign && input.sighash_type != std::nullopt && *input.sighash_type != sighash_type) {
            return TransactionError::SIGHASH_MISMATCH;
        }

        // Check non_witness_utxo has specified prevout
        if (input.non_witness_utxo) {
            if (txin.prevout.n >= input.non_witness_utxo->vout.size()) {
                return TransactionError::MISSING_INPUTS;
            }
        } else if (input.witness_utxo.IsNull()) {
            // There's no UTXO so we can just skip this now
            continue;
        }
        SignatureData sigdata;
        input.FillSignatureData(sigdata);
        SignPSBTInput(HidingSigningProvider(this, !sign, !bip32derivs), psbtx, i, &txdata, sighash_type, nullptr, finalize);

        bool signed_one = PSBTInputSigned(input);
        if (n_signed && (signed_one || !sign)) {
            // If sign is false, we assume that we _could_ sign if we get here. This
            // will never have false negatives; it is hard to tell under what i
            // circumstances it could have false positives.
            (*n_signed)++;
        }
    }

    // Fill in the bip32 keypaths and redeemscripts for the outputs so that hardware wallets can identify change
    for (unsigned int i = 0; i < psbtx.tx->vout.size(); ++i) {
        UpdatePSBTOutput(HidingSigningProvider(this, true, !bip32derivs), psbtx, i);
    }

    return TransactionError::OK;
}

std::unique_ptr<CKeyMetadata> LegacyScriptPubKeyMan::GetMetadata(const CTxDestination& dest) const
{
    LOCK(cs_KeyStore);

    CKeyID key_id = GetKeyForDestination(*this, dest);
    if (!key_id.IsNull()) {
        auto it = mapKeyMetadata.find(key_id);
        if (it != mapKeyMetadata.end()) {
            return std::make_unique<CKeyMetadata>(it->second);
        }
    }

    CScript scriptPubKey = GetScriptForDestination(dest);
    auto it = m_script_metadata.find(CScriptID(scriptPubKey));
    if (it != m_script_metadata.end()) {
        return std::make_unique<CKeyMetadata>(it->second);
    }

    return nullptr;
}

uint256 LegacyScriptPubKeyMan::GetID() const
{
    return uint256::ONE;
}

/**
 * Update wallet first key creation time. This should be called whenever keys
 * are added to the wallet, with the oldest key creation time.
 */
void LegacyScriptPubKeyMan::UpdateTimeFirstKey(int64_t nCreateTime)
{
    AssertLockHeld(cs_KeyStore);
    if (nCreateTime <= 1) {
        // Cannot determine birthday information, so set the wallet birthday to
        // the beginning of time.
        nTimeFirstKey = 1;
    } else if (!nTimeFirstKey || nCreateTime < nTimeFirstKey) {
        nTimeFirstKey = nCreateTime;
    }
}

bool LegacyScriptPubKeyMan::LoadKey(const CKey& key, const CPubKey &pubkey)
{
    return AddKeyPubKeyInner(key, pubkey);
}

bool LegacyScriptPubKeyMan::AddKeyPubKey(const CKey& secret, const CPubKey &pubkey)
{
    LOCK(cs_KeyStore);
    WalletBatch batch(m_storage.GetDatabase());
    return LegacyScriptPubKeyMan::AddKeyPubKeyWithDB(batch, secret, pubkey);
}

bool LegacyScriptPubKeyMan::AddKeyPubKeyWithDB(WalletBatch& batch, const CKey& secret, const CPubKey& pubkey)
{
    AssertLockHeld(cs_KeyStore);

    // Make sure we aren't adding private keys to private key disabled wallets
    assert(!m_storage.IsWalletFlagSet(WALLET_FLAG_DISABLE_PRIVATE_KEYS));

    // FillableSigningProvider has no concept of wallet databases, but calls AddCryptedKey
    // which is overridden below.  To avoid flushes, the database handle is
    // tunneled through to it.
    bool needsDB = !encrypted_batch;
    if (needsDB) {
        encrypted_batch = &batch;
    }
    if (!AddKeyPubKeyInner(secret, pubkey)) {
        if (needsDB) encrypted_batch = nullptr;
        return false;
    }
    if (needsDB) encrypted_batch = nullptr;

    // check if we need to remove from watch-only
    CScript script;
    script = GetScriptForDestination(PKHash(pubkey));
    if (HaveWatchOnly(script)) {
        RemoveWatchOnly(script);
    }
    script = GetScriptForRawPubKey(pubkey);
    if (HaveWatchOnly(script)) {
        RemoveWatchOnly(script);
    }

    if (!m_storage.HasEncryptionKeys()) {
        return batch.WriteKey(pubkey,
                                                 secret.GetPrivKey(),
                                                 mapKeyMetadata[pubkey.GetID()]);
    }
    m_storage.UnsetBlankWalletFlag(batch);
    return true;
}

bool LegacyScriptPubKeyMan::LoadCScript(const CScript& redeemScript)
{
    /* A sanity check was added in pull #3843 to avoid adding redeemScripts
     * that never can be redeemed. However, old wallets may still contain
     * these. Do not add them to the wallet and warn. */
    if (redeemScript.size() > MAX_SCRIPT_ELEMENT_SIZE)
    {
        std::string strAddr = EncodeDestination(ScriptHash(redeemScript));
        WalletLogPrintf("%s: Warning: This wallet contains a redeemScript of size %i which exceeds maximum size %i thus can never be redeemed. Do not use address %s.\n", __func__, redeemScript.size(), MAX_SCRIPT_ELEMENT_SIZE, strAddr);
        return true;
    }

    return FillableSigningProvider::AddCScript(redeemScript);
}

void LegacyScriptPubKeyMan::LoadKeyMetadata(const CKeyID& keyID, const CKeyMetadata& meta)
{
    LOCK(cs_KeyStore);
    UpdateTimeFirstKey(meta.nCreateTime);
    mapKeyMetadata[keyID] = meta;
}

void LegacyScriptPubKeyMan::LoadScriptMetadata(const CScriptID& script_id, const CKeyMetadata& meta)
{
    LOCK(cs_KeyStore);
    UpdateTimeFirstKey(meta.nCreateTime);
    m_script_metadata[script_id] = meta;
}

bool LegacyScriptPubKeyMan::AddKeyPubKeyInner(const CKey& key, const CPubKey &pubkey)
{
    LOCK(cs_KeyStore);
    if (!m_storage.HasEncryptionKeys()) {
        return FillableSigningProvider::AddKeyPubKey(key, pubkey);
    }

    if (m_storage.IsLocked()) {
        return false;
    }

    std::vector<unsigned char> vchCryptedSecret;
    CKeyingMaterial vchSecret(key.begin(), key.end());
    if (!EncryptSecret(m_storage.GetEncryptionKey(), vchSecret, pubkey.GetHash(), vchCryptedSecret)) {
        return false;
    }

    if (!AddCryptedKey(pubkey, vchCryptedSecret)) {
        return false;
    }
    return true;
}

bool LegacyScriptPubKeyMan::LoadCryptedKey(const CPubKey &vchPubKey, const std::vector<unsigned char> &vchCryptedSecret, bool checksum_valid)
{
    // Set fDecryptionThoroughlyChecked to false when the checksum is invalid
    if (!checksum_valid) {
        fDecryptionThoroughlyChecked = false;
    }

    return AddCryptedKeyInner(vchPubKey, vchCryptedSecret);
}

bool LegacyScriptPubKeyMan::AddCryptedKeyInner(const CPubKey &vchPubKey, const std::vector<unsigned char> &vchCryptedSecret)
{
    LOCK(cs_KeyStore);
    assert(mapKeys.empty());

    mapCryptedKeys[vchPubKey.GetID()] = make_pair(vchPubKey, vchCryptedSecret);
    ImplicitlyLearnRelatedKeyScripts(vchPubKey);
    return true;
}

bool LegacyScriptPubKeyMan::AddCryptedKey(const CPubKey &vchPubKey,
                            const std::vector<unsigned char> &vchCryptedSecret)
{
    if (!AddCryptedKeyInner(vchPubKey, vchCryptedSecret))
        return false;
    {
        LOCK(cs_KeyStore);
        if (encrypted_batch)
            return encrypted_batch->WriteCryptedKey(vchPubKey,
                                                        vchCryptedSecret,
                                                        mapKeyMetadata[vchPubKey.GetID()]);
        else
            return WalletBatch(m_storage.GetDatabase()).WriteCryptedKey(vchPubKey,
                                                            vchCryptedSecret,
                                                            mapKeyMetadata[vchPubKey.GetID()]);
    }
}

bool LegacyScriptPubKeyMan::HaveWatchOnly(const CScript &dest) const
{
    LOCK(cs_KeyStore);
    return setWatchOnly.count(dest) > 0;
}

bool LegacyScriptPubKeyMan::HaveWatchOnly() const
{
    LOCK(cs_KeyStore);
    return (!setWatchOnly.empty());
}

static bool ExtractPubKey(const CScript &dest, CPubKey& pubKeyOut)
{
    std::vector<std::vector<unsigned char>> solutions;
    return Solver(dest, solutions) == TxoutType::PUBKEY &&
        (pubKeyOut = CPubKey(solutions[0])).IsFullyValid();
}

bool LegacyScriptPubKeyMan::RemoveWatchOnly(const CScript &dest)
{
    {
        LOCK(cs_KeyStore);
        setWatchOnly.erase(dest);
        CPubKey pubKey;
        if (ExtractPubKey(dest, pubKey)) {
            mapWatchKeys.erase(pubKey.GetID());
        }
        // Related CScripts are not removed; having superfluous scripts around is
        // harmless (see comment in ImplicitlyLearnRelatedKeyScripts).
    }

    if (!HaveWatchOnly())
        NotifyWatchonlyChanged(false);
    if (!WalletBatch(m_storage.GetDatabase()).EraseWatchOnly(dest))
        return false;

    return true;
}

bool LegacyScriptPubKeyMan::LoadWatchOnly(const CScript &dest)
{
    return AddWatchOnlyInMem(dest);
}

bool LegacyScriptPubKeyMan::AddWatchOnlyInMem(const CScript &dest)
{
    LOCK(cs_KeyStore);
    setWatchOnly.insert(dest);
    CPubKey pubKey;
    if (ExtractPubKey(dest, pubKey)) {
        mapWatchKeys[pubKey.GetID()] = pubKey;
        ImplicitlyLearnRelatedKeyScripts(pubKey);
    }
    return true;
}

bool LegacyScriptPubKeyMan::AddWatchOnlyWithDB(WalletBatch &batch, const CScript& dest)
{
    if (!AddWatchOnlyInMem(dest))
        return false;
    const CKeyMetadata& meta = m_script_metadata[CScriptID(dest)];
    UpdateTimeFirstKey(meta.nCreateTime);
    NotifyWatchonlyChanged(true);
    if (batch.WriteWatchOnly(dest, meta)) {
        m_storage.UnsetBlankWalletFlag(batch);
        return true;
    }
    return false;
}

bool LegacyScriptPubKeyMan::AddWatchOnlyWithDB(WalletBatch &batch, const CScript& dest, int64_t create_time)
{
    m_script_metadata[CScriptID(dest)].nCreateTime = create_time;
    return AddWatchOnlyWithDB(batch, dest);
}

bool LegacyScriptPubKeyMan::AddWatchOnly(const CScript& dest)
{
    WalletBatch batch(m_storage.GetDatabase());
    return AddWatchOnlyWithDB(batch, dest);
}

bool LegacyScriptPubKeyMan::AddWatchOnly(const CScript& dest, int64_t nCreateTime)
{
    m_script_metadata[CScriptID(dest)].nCreateTime = nCreateTime;
    return AddWatchOnly(dest);
}

void LegacyScriptPubKeyMan::LoadHDChain(const CHDChain& chain)
{
    LOCK(cs_KeyStore);
    m_hd_chain = chain;
}

void LegacyScriptPubKeyMan::AddHDChain(const CHDChain& chain)
{
    LOCK(cs_KeyStore);
    // Store the new chain
    if (!WalletBatch(m_storage.GetDatabase()).WriteHDChain(chain)) {
        throw std::runtime_error(std::string(__func__) + ": writing chain failed");
    }
    // When there's an old chain, add it as an inactive chain as we are now rotating hd chains
    if (!m_hd_chain.seed_id.IsNull()) {
        AddInactiveHDChain(m_hd_chain);
    }

    m_hd_chain = chain;
}

void LegacyScriptPubKeyMan::AddInactiveHDChain(const CHDChain& chain)
{
    LOCK(cs_KeyStore);
    assert(!chain.seed_id.IsNull());
    m_inactive_hd_chains[chain.seed_id] = chain;
}

bool LegacyScriptPubKeyMan::HaveKey(const CKeyID &address) const
{
    if (m_storage.IsParticlWallet()) return m_storage.HaveKey(address);
    LOCK(cs_KeyStore);
    if (!m_storage.HasEncryptionKeys()) {
        return FillableSigningProvider::HaveKey(address);
    }
    return mapCryptedKeys.count(address) > 0;
}

bool LegacyScriptPubKeyMan::GetKey(const CKeyID &address, CKey& keyOut) const
{
    if (m_storage.IsParticlWallet()) return m_storage.GetKey(address, keyOut);
    LOCK(cs_KeyStore);
    if (!m_storage.HasEncryptionKeys()) {
        return FillableSigningProvider::GetKey(address, keyOut);
    }

    CryptedKeyMap::const_iterator mi = mapCryptedKeys.find(address);
    if (mi != mapCryptedKeys.end())
    {
        const CPubKey &vchPubKey = (*mi).second.first;
        const std::vector<unsigned char> &vchCryptedSecret = (*mi).second.second;
        return DecryptKey(m_storage.GetEncryptionKey(), vchCryptedSecret, vchPubKey, keyOut);
    }
    return false;
}

bool LegacyScriptPubKeyMan::GetKey_(const CKeyID &address, CKey& keyOut) const
{
    LOCK(cs_KeyStore);
    if (!m_storage.HasEncryptionKeys()) {
        return FillableSigningProvider::GetKey(address, keyOut);
    }

    CryptedKeyMap::const_iterator mi = mapCryptedKeys.find(address);
    if (mi != mapCryptedKeys.end())
    {
        const CPubKey &vchPubKey = (*mi).second.first;
        const std::vector<unsigned char> &vchCryptedSecret = (*mi).second.second;
        return DecryptKey(m_storage.GetEncryptionKey(), vchCryptedSecret, vchPubKey, keyOut);
    }
    return false;
}


bool LegacyScriptPubKeyMan::GetKeyOrigin(const CKeyID& keyID, KeyOriginInfo& info) const
{
    CKeyMetadata meta;
    {
        LOCK(cs_KeyStore);
        auto it = mapKeyMetadata.find(keyID);
        if (it == mapKeyMetadata.end()) {
            return false;
        }
        meta = it->second;
    }
    if (meta.has_key_origin) {
        std::copy(meta.key_origin.fingerprint, meta.key_origin.fingerprint + 4, info.fingerprint);
        info.path = meta.key_origin.path;
    } else { // Single pubkeys get the master fingerprint of themselves
        std::copy(keyID.begin(), keyID.begin() + 4, info.fingerprint);
    }
    return true;
}

bool LegacyScriptPubKeyMan::GetWatchPubKey(const CKeyID &address, CPubKey &pubkey_out) const
{
    LOCK(cs_KeyStore);
    WatchKeyMap::const_iterator it = mapWatchKeys.find(address);
    if (it != mapWatchKeys.end()) {
        pubkey_out = it->second;
        return true;
    }
    return false;
}

bool LegacyScriptPubKeyMan::GetPubKey(const CKeyID &address, CPubKey& vchPubKeyOut) const
{
    if (m_storage.IsParticlWallet()) return m_storage.GetPubKey(address, vchPubKeyOut);
    LOCK(cs_KeyStore);
    if (!m_storage.HasEncryptionKeys()) {
        if (!FillableSigningProvider::GetPubKey(address, vchPubKeyOut)) {
            return GetWatchPubKey(address, vchPubKeyOut);
        }
        return true;
    }

    CryptedKeyMap::const_iterator mi = mapCryptedKeys.find(address);
    if (mi != mapCryptedKeys.end())
    {
        vchPubKeyOut = (*mi).second.first;
        return true;
    }
    // Check for watch-only pubkeys
    return GetWatchPubKey(address, vchPubKeyOut);
}

bool LegacyScriptPubKeyMan::GetPubKey_(const CKeyID &address, CPubKey& vchPubKeyOut) const
{
    LOCK(cs_KeyStore);
    if (!m_storage.HasEncryptionKeys()) {
        if (!FillableSigningProvider::GetPubKey(address, vchPubKeyOut)) {
            return GetWatchPubKey(address, vchPubKeyOut);
        }
        return true;
    }

    CryptedKeyMap::const_iterator mi = mapCryptedKeys.find(address);
    if (mi != mapCryptedKeys.end())
    {
        vchPubKeyOut = (*mi).second.first;
        return true;
    }
    // Check for watch-only pubkeys
    return GetWatchPubKey(address, vchPubKeyOut);
}

size_t LegacyScriptPubKeyMan::CountKeys() const
{
    LOCK(cs_KeyStore);
    if (!m_storage.HasEncryptionKeys()) {
        return FillableSigningProvider::CountKeys();
    }
    return mapCryptedKeys.size();
}


CPubKey LegacyScriptPubKeyMan::GenerateNewKey(WalletBatch &batch, CHDChain& hd_chain, bool internal)
{
    assert(!m_storage.IsWalletFlagSet(WALLET_FLAG_DISABLE_PRIVATE_KEYS));
    assert(!m_storage.IsWalletFlagSet(WALLET_FLAG_BLANK_WALLET));
    AssertLockHeld(cs_KeyStore);
    bool fCompressed = m_storage.CanSupportFeature(FEATURE_COMPRPUBKEY); // default to compressed public keys if we want 0.6.0 wallets

    CKey secret;

    // Create new metadata
    int64_t nCreationTime = GetTime();
    CKeyMetadata metadata(nCreationTime);

    // use HD key derivation if HD was enabled during wallet creation and a seed is present
    if (IsHDEnabled()) {
        DeriveNewChildKey(batch, metadata, secret, hd_chain, (m_storage.CanSupportFeature(FEATURE_HD_SPLIT) ? internal : false));
    } else {
        secret.MakeNewKey(fCompressed);
    }

    // Compressed public keys were introduced in version 0.6.0
    if (fCompressed) {
        m_storage.SetMinVersion(FEATURE_COMPRPUBKEY);
    }

    CPubKey pubkey = secret.GetPubKey();
    assert(secret.VerifyPubKey(pubkey));

    mapKeyMetadata[pubkey.GetID()] = metadata;
    UpdateTimeFirstKey(nCreationTime);

    if (!AddKeyPubKeyWithDB(batch, secret, pubkey)) {
        throw std::runtime_error(std::string(__func__) + ": AddKey failed");
    }
    return pubkey;
}

//! Try to derive an extended key, throw if it fails.
static void DeriveExtKey(CExtKey& key_in, unsigned int index, CExtKey& key_out) {
    if (!key_in.Derive(key_out, index)) {
        throw std::runtime_error("Could not derive extended key");
    }
}

void LegacyScriptPubKeyMan::DeriveNewChildKey(WalletBatch &batch, CKeyMetadata& metadata, CKey& secret, CHDChain& hd_chain, bool internal)
{
    // for now we use a fixed keypath scheme of m/0'/0'/k
    CKey seed;                     //seed (256bit)
    CExtKey masterKey;             //hd master key
    CExtKey accountKey;            //key at m/0'
    CExtKey chainChildKey;         //key at m/0'/0' (external) or m/0'/1' (internal)
    CExtKey childKey;              //key at m/0'/0'/<n>'

    // try to get the seed
    if (!GetKey(hd_chain.seed_id, seed))
        throw std::runtime_error(std::string(__func__) + ": seed not found");

    masterKey.SetSeed(seed);

    // derive m/0'
    // use hardened derivation (child keys >= 0x80000000 are hardened after bip32)
    DeriveExtKey(masterKey, BIP32_HARDENED_KEY_LIMIT, accountKey);

    // derive m/0'/0' (external chain) OR m/0'/1' (internal chain)
    assert(internal ? m_storage.CanSupportFeature(FEATURE_HD_SPLIT) : true);
    DeriveExtKey(accountKey, BIP32_HARDENED_KEY_LIMIT+(internal ? 1 : 0), chainChildKey);

    // derive child key at next index, skip keys already known to the wallet
    do {
        // always derive hardened keys
        // childIndex | BIP32_HARDENED_KEY_LIMIT = derive childIndex in hardened child-index-range
        // example: 1 | BIP32_HARDENED_KEY_LIMIT == 0x80000001 == 2147483649
        if (internal) {
            DeriveExtKey(chainChildKey, hd_chain.nInternalChainCounter | BIP32_HARDENED_KEY_LIMIT, childKey);
            metadata.hdKeypath = "m/0'/1'/" + ToString(hd_chain.nInternalChainCounter) + "'";
            metadata.key_origin.path.push_back(0 | BIP32_HARDENED_KEY_LIMIT);
            metadata.key_origin.path.push_back(1 | BIP32_HARDENED_KEY_LIMIT);
            metadata.key_origin.path.push_back(hd_chain.nInternalChainCounter | BIP32_HARDENED_KEY_LIMIT);
            hd_chain.nInternalChainCounter++;
        }
        else {
            DeriveExtKey(chainChildKey, hd_chain.nExternalChainCounter | BIP32_HARDENED_KEY_LIMIT, childKey);
            metadata.hdKeypath = "m/0'/0'/" + ToString(hd_chain.nExternalChainCounter) + "'";
            metadata.key_origin.path.push_back(0 | BIP32_HARDENED_KEY_LIMIT);
            metadata.key_origin.path.push_back(0 | BIP32_HARDENED_KEY_LIMIT);
            metadata.key_origin.path.push_back(hd_chain.nExternalChainCounter | BIP32_HARDENED_KEY_LIMIT);
            hd_chain.nExternalChainCounter++;
        }
    } while (HaveKey(childKey.key.GetPubKey().GetID()));
    secret = childKey.key;
    metadata.hd_seed_id = hd_chain.seed_id;
    CKeyID master_id = masterKey.key.GetPubKey().GetID();
    std::copy(master_id.begin(), master_id.begin() + 4, metadata.key_origin.fingerprint);
    metadata.has_key_origin = true;
    // update the chain model in the database
    if (hd_chain.seed_id == m_hd_chain.seed_id && !batch.WriteHDChain(hd_chain))
        throw std::runtime_error(std::string(__func__) + ": writing HD chain model failed");
}

void LegacyScriptPubKeyMan::LoadKeyPool(int64_t nIndex, const CKeyPool &keypool)
{
    LOCK(cs_KeyStore);
    if (keypool.m_pre_split) {
        set_pre_split_keypool.insert(nIndex);
    } else if (keypool.fInternal) {
        setInternalKeyPool.insert(nIndex);
    } else {
        setExternalKeyPool.insert(nIndex);
    }
    m_max_keypool_index = std::max(m_max_keypool_index, nIndex);
    m_pool_key_to_index[keypool.vchPubKey.GetID()] = nIndex;

    // If no metadata exists yet, create a default with the pool key's
    // creation time. Note that this may be overwritten by actually
    // stored metadata for that key later, which is fine.
    CKeyID keyid = keypool.vchPubKey.GetID();
    if (mapKeyMetadata.count(keyid) == 0)
        mapKeyMetadata[keyid] = CKeyMetadata(keypool.nTime);
}

bool LegacyScriptPubKeyMan::CanGenerateKeys() const
{
    // A wallet can generate keys if it has an HD seed (IsHDEnabled) or it is a non-HD wallet (pre FEATURE_HD)
    LOCK(cs_KeyStore);
    return IsHDEnabled() || !m_storage.CanSupportFeature(FEATURE_HD);
}

CPubKey LegacyScriptPubKeyMan::GenerateNewSeed()
{
    assert(!m_storage.IsWalletFlagSet(WALLET_FLAG_DISABLE_PRIVATE_KEYS));
    CKey key;
    key.MakeNewKey(true);
    return DeriveNewSeed(key);
}

CPubKey LegacyScriptPubKeyMan::DeriveNewSeed(const CKey& key)
{
    int64_t nCreationTime = GetTime();
    CKeyMetadata metadata(nCreationTime);

    // calculate the seed
    CPubKey seed = key.GetPubKey();
    assert(key.VerifyPubKey(seed));

    // set the hd keypath to "s" -> Seed, refers the seed to itself
    metadata.hdKeypath     = "s";
    metadata.has_key_origin = false;
    metadata.hd_seed_id = seed.GetID();

    {
        LOCK(cs_KeyStore);

        // mem store the metadata
        mapKeyMetadata[seed.GetID()] = metadata;

        // write the key&metadata to the database
        if (!AddKeyPubKey(key, seed))
            throw std::runtime_error(std::string(__func__) + ": AddKeyPubKey failed");
    }

    return seed;
}

void LegacyScriptPubKeyMan::SetHDSeed(const CPubKey& seed)
{
    LOCK(cs_KeyStore);
    // store the keyid (hash160) together with
    // the child index counter in the database
    // as a hdchain object
    CHDChain newHdChain;
    newHdChain.nVersion = m_storage.CanSupportFeature(FEATURE_HD_SPLIT) ? CHDChain::VERSION_HD_CHAIN_SPLIT : CHDChain::VERSION_HD_BASE;
    newHdChain.seed_id = seed.GetID();
    AddHDChain(newHdChain);
    NotifyCanGetAddressesChanged();
    WalletBatch batch(m_storage.GetDatabase());
    m_storage.UnsetBlankWalletFlag(batch);
}

/**
 * Mark old keypool keys as used,
 * and generate all new keys
 */
bool LegacyScriptPubKeyMan::NewKeyPool()
{
    if (!gArgs.GetBoolArg("-btcmode", false)) {
        return false;
    }
    if (m_storage.IsWalletFlagSet(WALLET_FLAG_DISABLE_PRIVATE_KEYS)) {
        return false;
    }
    {
        LOCK(cs_KeyStore);
        WalletBatch batch(m_storage.GetDatabase());

        for (const int64_t nIndex : setInternalKeyPool) {
            batch.ErasePool(nIndex);
        }
        setInternalKeyPool.clear();

        for (const int64_t nIndex : setExternalKeyPool) {
            batch.ErasePool(nIndex);
        }
        setExternalKeyPool.clear();

        for (const int64_t nIndex : set_pre_split_keypool) {
            batch.ErasePool(nIndex);
        }
        set_pre_split_keypool.clear();

        m_pool_key_to_index.clear();

        if (!TopUp()) {
            return false;
        }
        WalletLogPrintf("LegacyScriptPubKeyMan::NewKeyPool rewrote keypool\n");
    }
    return true;
}

bool LegacyScriptPubKeyMan::TopUp(unsigned int kpSize)
{
    if (!CanGenerateKeys()) {
        return false;
    }

    if (!TopUpChain(m_hd_chain, kpSize)) {
        return false;
    }
    for (auto& [chain_id, chain] : m_inactive_hd_chains) {
        if (!TopUpChain(chain, kpSize)) {
            return false;
        }
    }
    NotifyCanGetAddressesChanged();
    return true;
}

bool LegacyScriptPubKeyMan::TopUpChain(CHDChain& chain, unsigned int kpSize)
{
    LOCK(cs_KeyStore);

    if (m_storage.IsLocked()) return false;

    // Top up key pool
    unsigned int nTargetSize;
    if (kpSize > 0) {
        nTargetSize = kpSize;
    } else {
        nTargetSize = m_keypool_size;
    }
    int64_t target = std::max((int64_t) nTargetSize, int64_t{1});

    // count amount of available keys (internal, external)
    // make sure the keypool of external and internal keys fits the user selected target (-keypool)
    int64_t missingExternal;
    int64_t missingInternal;
    if (chain == m_hd_chain) {
        missingExternal = std::max(target - (int64_t)setExternalKeyPool.size(), int64_t{0});
        missingInternal = std::max(target - (int64_t)setInternalKeyPool.size(), int64_t{0});
    } else {
        missingExternal = std::max(target - (chain.nExternalChainCounter - chain.m_next_external_index), int64_t{0});
        missingInternal = std::max(target - (chain.nInternalChainCounter - chain.m_next_internal_index), int64_t{0});
    }

    if (!IsHDEnabled() || !m_storage.CanSupportFeature(FEATURE_HD_SPLIT)) {
        // don't create extra internal keys
        missingInternal = 0;
    }
    bool internal = false;
    WalletBatch batch(m_storage.GetDatabase());
    for (int64_t i = missingInternal + missingExternal; i--;) {
        if (i < missingInternal) {
            internal = true;
        }

        CPubKey pubkey(GenerateNewKey(batch, chain, internal));
        if (chain == m_hd_chain) {
            AddKeypoolPubkeyWithDB(pubkey, internal, batch);
        }
    }
    if (missingInternal + missingExternal > 0) {
        if (chain == m_hd_chain) {
            WalletLogPrintf("keypool added %d keys (%d internal), size=%u (%u internal)\n", missingInternal + missingExternal, missingInternal, setInternalKeyPool.size() + setExternalKeyPool.size() + set_pre_split_keypool.size(), setInternalKeyPool.size());
        } else {
            WalletLogPrintf("inactive seed with id %s added %d external keys, %d internal keys\n", HexStr(chain.seed_id), missingExternal, missingInternal);
        }
    }
    return true;
}

void LegacyScriptPubKeyMan::AddKeypoolPubkeyWithDB(const CPubKey& pubkey, const bool internal, WalletBatch& batch)
{
    LOCK(cs_KeyStore);
    assert(m_max_keypool_index < std::numeric_limits<int64_t>::max()); // How in the hell did you use so many keys?
    int64_t index = ++m_max_keypool_index;
    if (!batch.WritePool(index, CKeyPool(pubkey, internal))) {
        throw std::runtime_error(std::string(__func__) + ": writing imported pubkey failed");
    }
    if (internal) {
        setInternalKeyPool.insert(index);
    } else {
        setExternalKeyPool.insert(index);
    }
    m_pool_key_to_index[pubkey.GetID()] = index;
}

void LegacyScriptPubKeyMan::KeepDestination(int64_t nIndex, const OutputType& type)
{
    assert(type != OutputType::BECH32M);
    // Remove from key pool
    WalletBatch batch(m_storage.GetDatabase());
    batch.ErasePool(nIndex);
    CPubKey pubkey;
    bool have_pk = GetPubKey(m_index_to_reserved_key.at(nIndex), pubkey);
    assert(have_pk);
    LearnRelatedScripts(pubkey, type);
    m_index_to_reserved_key.erase(nIndex);
    WalletLogPrintf("keypool keep %d\n", nIndex);
}

void LegacyScriptPubKeyMan::ReturnDestination(int64_t nIndex, bool fInternal, const CTxDestination&)
{
    // Return to key pool
    {
        LOCK(cs_KeyStore);
        if (fInternal) {
            setInternalKeyPool.insert(nIndex);
        } else if (!set_pre_split_keypool.empty()) {
            set_pre_split_keypool.insert(nIndex);
        } else {
            setExternalKeyPool.insert(nIndex);
        }
        CKeyID& pubkey_id = m_index_to_reserved_key.at(nIndex);
        m_pool_key_to_index[pubkey_id] = nIndex;
        m_index_to_reserved_key.erase(nIndex);
        NotifyCanGetAddressesChanged();
    }
    WalletLogPrintf("keypool return %d\n", nIndex);
}

bool LegacyScriptPubKeyMan::GetKeyFromPool(CPubKey& result, const OutputType type)
{
    assert(type != OutputType::BECH32M);
    if (!CanGetAddresses(/*internal=*/ false)) {
        return false;
    }
    if (m_storage.IsParticlWallet()) return m_storage.GetKeyFromPool(result);

    CKeyPool keypool;
    {
        LOCK(cs_KeyStore);
        int64_t nIndex;
        if (!ReserveKeyFromKeyPool(nIndex, keypool, /*fRequestedInternal=*/ false) && !m_storage.IsWalletFlagSet(WALLET_FLAG_DISABLE_PRIVATE_KEYS)) {
            if (m_storage.IsLocked()) return false;
            WalletBatch batch(m_storage.GetDatabase());
            result = GenerateNewKey(batch, m_hd_chain, /*internal=*/ false);
            return true;
        }
        KeepDestination(nIndex, type);
        result = keypool.vchPubKey;
    }
    return true;
}

bool LegacyScriptPubKeyMan::ReserveKeyFromKeyPool(int64_t& nIndex, CKeyPool& keypool, bool fRequestedInternal)
{
    nIndex = -1;
    keypool.vchPubKey = CPubKey();
    {
        LOCK(cs_KeyStore);

        bool fReturningInternal = fRequestedInternal;
        fReturningInternal &= (IsHDEnabled() && m_storage.CanSupportFeature(FEATURE_HD_SPLIT)) || m_storage.IsWalletFlagSet(WALLET_FLAG_DISABLE_PRIVATE_KEYS);
        bool use_split_keypool = set_pre_split_keypool.empty();
        std::set<int64_t>& setKeyPool = use_split_keypool ? (fReturningInternal ? setInternalKeyPool : setExternalKeyPool) : set_pre_split_keypool;

        // Get the oldest key
        if (setKeyPool.empty()) {
            return false;
        }

        WalletBatch batch(m_storage.GetDatabase());

        auto it = setKeyPool.begin();
        nIndex = *it;
        setKeyPool.erase(it);
        if (!batch.ReadPool(nIndex, keypool)) {
            throw std::runtime_error(std::string(__func__) + ": read failed");
        }
        CPubKey pk;
        if (!GetPubKey(keypool.vchPubKey.GetID(), pk)) {
            throw std::runtime_error(std::string(__func__) + ": unknown key in key pool");
        }
        // If the key was pre-split keypool, we don't care about what type it is
        if (use_split_keypool && keypool.fInternal != fReturningInternal) {
            throw std::runtime_error(std::string(__func__) + ": keypool entry misclassified");
        }
        if (!keypool.vchPubKey.IsValid()) {
            throw std::runtime_error(std::string(__func__) + ": keypool entry invalid");
        }

        assert(m_index_to_reserved_key.count(nIndex) == 0);
        m_index_to_reserved_key[nIndex] = keypool.vchPubKey.GetID();
        m_pool_key_to_index.erase(keypool.vchPubKey.GetID());
        WalletLogPrintf("keypool reserve %d\n", nIndex);
    }
    NotifyCanGetAddressesChanged();
    return true;
}

void LegacyScriptPubKeyMan::LearnRelatedScripts(const CPubKey& key, OutputType type)
{
    assert(type != OutputType::BECH32M);
    if (key.IsCompressed() && (type == OutputType::P2SH_SEGWIT || type == OutputType::BECH32)) {
        CTxDestination witdest = WitnessV0KeyHash(key.GetID());
        CScript witprog = GetScriptForDestination(witdest);
        // Make sure the resulting program is solvable.
        const auto desc = InferDescriptor(witprog, *this);
        assert(desc && desc->IsSolvable());
        AddCScript(witprog);
    }
}

void LegacyScriptPubKeyMan::LearnAllRelatedScripts(const CPubKey& key)
{
    // OutputType::P2SH_SEGWIT always adds all necessary scripts for all types.
    LearnRelatedScripts(key, OutputType::P2SH_SEGWIT);
}

std::vector<CKeyPool> LegacyScriptPubKeyMan::MarkReserveKeysAsUsed(int64_t keypool_id)
{
    AssertLockHeld(cs_KeyStore);
    bool internal = setInternalKeyPool.count(keypool_id);
    if (!internal) assert(setExternalKeyPool.count(keypool_id) || set_pre_split_keypool.count(keypool_id));
    std::set<int64_t> *setKeyPool = internal ? &setInternalKeyPool : (set_pre_split_keypool.empty() ? &setExternalKeyPool : &set_pre_split_keypool);
    auto it = setKeyPool->begin();

    std::vector<CKeyPool> result;
    WalletBatch batch(m_storage.GetDatabase());
    while (it != std::end(*setKeyPool)) {
        const int64_t& index = *(it);
        if (index > keypool_id) break; // set*KeyPool is ordered

        CKeyPool keypool;
        if (batch.ReadPool(index, keypool)) { //TODO: This should be unnecessary
            m_pool_key_to_index.erase(keypool.vchPubKey.GetID());
        }
        LearnAllRelatedScripts(keypool.vchPubKey);
        batch.ErasePool(index);
        WalletLogPrintf("keypool index %d removed\n", index);
        it = setKeyPool->erase(it);
        result.push_back(std::move(keypool));
    }

    return result;
}

std::vector<CKeyID> GetAffectedKeys(const CScript& spk, const SigningProvider& provider)
{
    std::vector<CScript> dummy;
    FlatSigningProvider out;
    InferDescriptor(spk, provider)->Expand(0, DUMMY_SIGNING_PROVIDER, dummy, out);
    std::vector<CKeyID> ret;
    ret.reserve(out.pubkeys.size());
    for (const auto& entry : out.pubkeys) {
        ret.push_back(entry.first);
    }
    return ret;
}

void LegacyScriptPubKeyMan::MarkPreSplitKeys()
{
    WalletBatch batch(m_storage.GetDatabase());
    for (auto it = setExternalKeyPool.begin(); it != setExternalKeyPool.end();) {
        int64_t index = *it;
        CKeyPool keypool;
        if (!batch.ReadPool(index, keypool)) {
            throw std::runtime_error(std::string(__func__) + ": read keypool entry failed");
        }
        keypool.m_pre_split = true;
        if (!batch.WritePool(index, keypool)) {
            throw std::runtime_error(std::string(__func__) + ": writing modified keypool entry failed");
        }
        set_pre_split_keypool.insert(index);
        it = setExternalKeyPool.erase(it);
    }
}

bool LegacyScriptPubKeyMan::AddCScript(const CScript& redeemScript)
{
    WalletBatch batch(m_storage.GetDatabase());
    return AddCScriptWithDB(batch, redeemScript);
}

bool LegacyScriptPubKeyMan::AddCScriptWithDB(WalletBatch& batch, const CScript& redeemScript)
{
    if (!FillableSigningProvider::AddCScript(redeemScript))
        return false;
    if (batch.WriteCScript(Hash160(redeemScript), redeemScript)) {
        m_storage.UnsetBlankWalletFlag(batch);
        return true;
    }
    return false;
}

bool LegacyScriptPubKeyMan::AddKeyOriginWithDB(WalletBatch& batch, const CPubKey& pubkey, const KeyOriginInfo& info)
{
    LOCK(cs_KeyStore);
    std::copy(info.fingerprint, info.fingerprint + 4, mapKeyMetadata[pubkey.GetID()].key_origin.fingerprint);
    mapKeyMetadata[pubkey.GetID()].key_origin.path = info.path;
    mapKeyMetadata[pubkey.GetID()].has_key_origin = true;
    mapKeyMetadata[pubkey.GetID()].hdKeypath = WriteHDKeypath(info.path, /*apostrophe=*/true);
    return batch.WriteKeyMetadata(mapKeyMetadata[pubkey.GetID()], pubkey, true);
}

bool LegacyScriptPubKeyMan::ImportScripts(const std::set<CScript> scripts, int64_t timestamp)
{
    WalletBatch batch(m_storage.GetDatabase());
    for (const auto& entry : scripts) {
        CScriptID id(entry);
        if (HaveCScript(id)) {
            WalletLogPrintf("Already have script %s, skipping\n", HexStr(entry));
            continue;
        }
        if (!AddCScriptWithDB(batch, entry)) {
            return false;
        }

        if (timestamp > 0) {
            m_script_metadata[CScriptID(entry)].nCreateTime = timestamp;
        }
    }
    if (timestamp > 0) {
        UpdateTimeFirstKey(timestamp);
    }

    return true;
}

bool LegacyScriptPubKeyMan::ImportPrivKeys(const std::map<CKeyID, CKey>& privkey_map, const int64_t timestamp)
{
    WalletBatch batch(m_storage.GetDatabase());
    for (const auto& entry : privkey_map) {
        const CKey& key = entry.second;
        CPubKey pubkey = key.GetPubKey();
        const CKeyID& id = entry.first;
        assert(key.VerifyPubKey(pubkey));
        // Skip if we already have the key
        if (HaveKey(id)) {
            WalletLogPrintf("Already have key with pubkey %s, skipping\n", HexStr(pubkey));
            continue;
        }
        mapKeyMetadata[id].nCreateTime = timestamp;
        // If the private key is not present in the wallet, insert it.
        if (!AddKeyPubKeyWithDB(batch, key, pubkey)) {
            return false;
        }
        UpdateTimeFirstKey(timestamp);
    }
    return true;
}

bool LegacyScriptPubKeyMan::ImportPubKeys(const std::vector<CKeyID>& ordered_pubkeys, const std::map<CKeyID, CPubKey>& pubkey_map, const std::map<CKeyID, std::pair<CPubKey, KeyOriginInfo>>& key_origins, const bool add_keypool, const bool internal, const int64_t timestamp)
{
    WalletBatch batch(m_storage.GetDatabase());
    for (const auto& entry : key_origins) {
        AddKeyOriginWithDB(batch, entry.second.first, entry.second.second);
    }
    for (const CKeyID& id : ordered_pubkeys) {
        auto entry = pubkey_map.find(id);
        if (entry == pubkey_map.end()) {
            continue;
        }
        const CPubKey& pubkey = entry->second;
        CPubKey temp;
        if (GetPubKey(id, temp)) {
            // Already have pubkey, skipping
            WalletLogPrintf("Already have pubkey %s, skipping\n", HexStr(temp));
            continue;
        }
        if (!AddWatchOnlyWithDB(batch, GetScriptForRawPubKey(pubkey), timestamp)) {
            return false;
        }
        mapKeyMetadata[id].nCreateTime = timestamp;

        // Add to keypool only works with pubkeys
        if (add_keypool) {
            AddKeypoolPubkeyWithDB(pubkey, internal, batch);
            NotifyCanGetAddressesChanged();
        }
    }
    return true;
}

bool LegacyScriptPubKeyMan::ImportScriptPubKeys(const std::set<CScript>& script_pub_keys, const bool have_solving_data, const int64_t timestamp)
{
    WalletBatch batch(m_storage.GetDatabase());
    for (const CScript& script : script_pub_keys) {
        if (!have_solving_data || !IsMine(script)) { // Always call AddWatchOnly for non-solvable watch-only, so that watch timestamp gets updated
            if (!AddWatchOnlyWithDB(batch, script, timestamp)) {
                return false;
            }
        }
    }
    return true;
}

std::set<CKeyID> LegacyScriptPubKeyMan::GetKeys() const
{
    LOCK(cs_KeyStore);
    if (!m_storage.HasEncryptionKeys()) {
        return FillableSigningProvider::GetKeys();
    }
    std::set<CKeyID> set_address;
    for (const auto& mi : mapCryptedKeys) {
        set_address.insert(mi.first);
    }
    return set_address;
}

std::unordered_set<CScript, SaltedSipHasher> LegacyScriptPubKeyMan::GetScriptPubKeys() const
{
    LOCK(cs_KeyStore);
    std::unordered_set<CScript, SaltedSipHasher> spks;

    // All keys have at least P2PK and P2PKH
    for (const auto& key_pair : mapKeys) {
        const CPubKey& pub = key_pair.second.GetPubKey();
        spks.insert(GetScriptForRawPubKey(pub));
        spks.insert(GetScriptForDestination(PKHash(pub)));
    }
    for (const auto& key_pair : mapCryptedKeys) {
        const CPubKey& pub = key_pair.second.first;
        spks.insert(GetScriptForRawPubKey(pub));
        spks.insert(GetScriptForDestination(PKHash(pub)));
    }

    // For every script in mapScript, only the ISMINE_SPENDABLE ones are being tracked.
    // The watchonly ones will be in setWatchOnly which we deal with later
    // For all keys, if they have segwit scripts, those scripts will end up in mapScripts
    for (const auto& script_pair : mapScripts) {
        const CScript& script = script_pair.second;
        if (IsMine(script) == ISMINE_SPENDABLE) {
            // Add ScriptHash for scripts that are not already P2SH
            if (!script.IsPayToScriptHash()) {
                spks.insert(GetScriptForDestination(ScriptHash(script)));
            }
            // For segwit scripts, we only consider them spendable if we have the segwit spk
            int wit_ver = -1;
            std::vector<unsigned char> witprog;
            if (script.IsWitnessProgram(wit_ver, witprog) && wit_ver == 0) {
                spks.insert(script);
            }
        } else {
            // Multisigs are special. They don't show up as ISMINE_SPENDABLE unless they are in a P2SH
            // So check the P2SH of a multisig to see if we should insert it
            std::vector<std::vector<unsigned char>> sols;
            TxoutType type = Solver(script, sols);
            if (type == TxoutType::MULTISIG) {
                CScript ms_spk = GetScriptForDestination(ScriptHash(script));
                if (IsMine(ms_spk) != ISMINE_NO) {
                    spks.insert(ms_spk);
                }
            }
        }
    }

    // All watchonly scripts are raw
    spks.insert(setWatchOnly.begin(), setWatchOnly.end());

    return spks;
}

std::optional<MigrationData> LegacyScriptPubKeyMan::MigrateToDescriptor()
{
    LOCK(cs_KeyStore);
    if (m_storage.IsLocked()) {
        return std::nullopt;
    }

    MigrationData out;

    std::unordered_set<CScript, SaltedSipHasher> spks{GetScriptPubKeys()};

    // Get all key ids
    std::set<CKeyID> keyids;
    for (const auto& key_pair : mapKeys) {
        keyids.insert(key_pair.first);
    }
    for (const auto& key_pair : mapCryptedKeys) {
        keyids.insert(key_pair.first);
    }

    // Get key metadata and figure out which keys don't have a seed
    // Note that we do not ignore the seeds themselves because they are considered IsMine!
    for (auto keyid_it = keyids.begin(); keyid_it != keyids.end();) {
        const CKeyID& keyid = *keyid_it;
        const auto& it = mapKeyMetadata.find(keyid);
        if (it != mapKeyMetadata.end()) {
            const CKeyMetadata& meta = it->second;
            if (meta.hdKeypath == "s" || meta.hdKeypath == "m") {
                keyid_it++;
                continue;
            }
            if (m_hd_chain.seed_id == meta.hd_seed_id || m_inactive_hd_chains.count(meta.hd_seed_id) > 0) {
                keyid_it = keyids.erase(keyid_it);
                continue;
            }
        }
        keyid_it++;
    }

    // keyids is now all non-HD keys. Each key will have its own combo descriptor
    for (const CKeyID& keyid : keyids) {
        CKey key;
        if (!GetKey(keyid, key)) {
            assert(false);
        }

        // Get birthdate from key meta
        uint64_t creation_time = 0;
        const auto& it = mapKeyMetadata.find(keyid);
        if (it != mapKeyMetadata.end()) {
            creation_time = it->second.nCreateTime;
        }

        // Get the key origin
        // Maybe this doesn't matter because floating keys here shouldn't have origins
        KeyOriginInfo info;
        bool has_info = GetKeyOrigin(keyid, info);
        std::string origin_str = has_info ? "[" + HexStr(info.fingerprint) + FormatHDKeypath(info.path) + "]" : "";

        // Construct the combo descriptor
        std::string desc_str = "combo(" + origin_str + HexStr(key.GetPubKey()) + ")";
        FlatSigningProvider keys;
        std::string error;
        std::unique_ptr<Descriptor> desc = Parse(desc_str, keys, error, false);
        WalletDescriptor w_desc(std::move(desc), creation_time, 0, 0, 0);

        // Make the DescriptorScriptPubKeyMan and get the scriptPubKeys
        auto desc_spk_man = std::unique_ptr<DescriptorScriptPubKeyMan>(new DescriptorScriptPubKeyMan(m_storage, w_desc, m_keypool_size));
        desc_spk_man->AddDescriptorKey(key, key.GetPubKey());
        desc_spk_man->TopUp();
        auto desc_spks = desc_spk_man->GetScriptPubKeys();

        // Remove the scriptPubKeys from our current set
        for (const CScript& spk : desc_spks) {
            size_t erased = spks.erase(spk);
            assert(erased == 1);
            assert(IsMine(spk) == ISMINE_SPENDABLE);
        }

        out.desc_spkms.push_back(std::move(desc_spk_man));
    }

    // Handle HD keys by using the CHDChains
    std::vector<CHDChain> chains;
    chains.push_back(m_hd_chain);
    for (const auto& chain_pair : m_inactive_hd_chains) {
        chains.push_back(chain_pair.second);
    }
    for (const CHDChain& chain : chains) {
        for (int i = 0; i < 2; ++i) {
            // Skip if doing internal chain and split chain is not supported
            if (chain.seed_id.IsNull() || (i == 1 && !m_storage.CanSupportFeature(FEATURE_HD_SPLIT))) {
                continue;
            }
            // Get the master xprv
            CKey seed_key;
            if (!GetKey(chain.seed_id, seed_key)) {
                assert(false);
            }
            CExtKey master_key;
            master_key.SetSeed(seed_key);

            // Make the combo descriptor
<<<<<<< HEAD
            std::string xpub = EncodeExtPubKey(master_key.Neutered());
            std::string desc_str = "combo(" + xpub + "/0'/" + ToString(i) + "'/*')";
=======
            std::string xpub = EncodeExtPubKey(master_key.Neuter());
            std::string desc_str = "combo(" + xpub + "/0h/" + ToString(i) + "h/*h)";
>>>>>>> 29c36f07
            FlatSigningProvider keys;
            std::string error;
            std::unique_ptr<Descriptor> desc = Parse(desc_str, keys, error, false);
            uint32_t chain_counter = std::max((i == 1 ? chain.nInternalChainCounter : chain.nExternalChainCounter), (uint32_t)0);
            WalletDescriptor w_desc(std::move(desc), 0, 0, chain_counter, 0);

            // Make the DescriptorScriptPubKeyMan and get the scriptPubKeys
            auto desc_spk_man = std::unique_ptr<DescriptorScriptPubKeyMan>(new DescriptorScriptPubKeyMan(m_storage, w_desc, m_keypool_size));
            desc_spk_man->AddDescriptorKey(master_key.key, master_key.key.GetPubKey());
            desc_spk_man->TopUp();
            auto desc_spks = desc_spk_man->GetScriptPubKeys();

            // Remove the scriptPubKeys from our current set
            for (const CScript& spk : desc_spks) {
                size_t erased = spks.erase(spk);
                assert(erased == 1);
                assert(IsMine(spk) == ISMINE_SPENDABLE);
            }

            out.desc_spkms.push_back(std::move(desc_spk_man));
        }
    }
    // Add the current master seed to the migration data
    if (!m_hd_chain.seed_id.IsNull()) {
        CKey seed_key;
        if (!GetKey(m_hd_chain.seed_id, seed_key)) {
            assert(false);
        }
        out.master_key.SetSeed(seed_key);
    }

    // Handle the rest of the scriptPubKeys which must be imports and may not have all info
    for (auto it = spks.begin(); it != spks.end();) {
        const CScript& spk = *it;

        // Get birthdate from script meta
        uint64_t creation_time = 0;
        const auto& mit = m_script_metadata.find(CScriptID(spk));
        if (mit != m_script_metadata.end()) {
            creation_time = mit->second.nCreateTime;
        }

        // InferDescriptor as that will get us all the solving info if it is there
        std::unique_ptr<Descriptor> desc = InferDescriptor(spk, *GetSolvingProvider(spk));
        // Get the private keys for this descriptor
        std::vector<CScript> scripts;
        FlatSigningProvider keys;
        if (!desc->Expand(0, DUMMY_SIGNING_PROVIDER, scripts, keys)) {
            assert(false);
        }
        std::set<CKeyID> privkeyids;
        for (const auto& key_orig_pair : keys.origins) {
            privkeyids.insert(key_orig_pair.first);
        }

        std::vector<CScript> desc_spks;

        // Make the descriptor string with private keys
        std::string desc_str;
        bool watchonly = !desc->ToPrivateString(*this, desc_str);
        if (watchonly && !m_storage.IsWalletFlagSet(WALLET_FLAG_DISABLE_PRIVATE_KEYS)) {
            out.watch_descs.push_back({desc->ToString(), creation_time});

            // Get the scriptPubKeys without writing this to the wallet
            FlatSigningProvider provider;
            desc->Expand(0, provider, desc_spks, provider);
        } else {
            // Make the DescriptorScriptPubKeyMan and get the scriptPubKeys
            WalletDescriptor w_desc(std::move(desc), creation_time, 0, 0, 0);
            auto desc_spk_man = std::unique_ptr<DescriptorScriptPubKeyMan>(new DescriptorScriptPubKeyMan(m_storage, w_desc, m_keypool_size));
            for (const auto& keyid : privkeyids) {
                CKey key;
                if (!GetKey(keyid, key)) {
                    continue;
                }
                desc_spk_man->AddDescriptorKey(key, key.GetPubKey());
            }
            desc_spk_man->TopUp();
            auto desc_spks_set = desc_spk_man->GetScriptPubKeys();
            desc_spks.insert(desc_spks.end(), desc_spks_set.begin(), desc_spks_set.end());

            out.desc_spkms.push_back(std::move(desc_spk_man));
        }

        // Remove the scriptPubKeys from our current set
        for (const CScript& desc_spk : desc_spks) {
            auto del_it = spks.find(desc_spk);
            assert(del_it != spks.end());
            assert(IsMine(desc_spk) != ISMINE_NO);
            it = spks.erase(del_it);
        }
    }

    // Multisigs are special. They don't show up as ISMINE_SPENDABLE unless they are in a P2SH
    // So we have to check if any of our scripts are a multisig and if so, add the P2SH
    for (const auto& script_pair : mapScripts) {
        const CScript script = script_pair.second;

        // Get birthdate from script meta
        uint64_t creation_time = 0;
        const auto& it = m_script_metadata.find(CScriptID(script));
        if (it != m_script_metadata.end()) {
            creation_time = it->second.nCreateTime;
        }

        std::vector<std::vector<unsigned char>> sols;
        TxoutType type = Solver(script, sols);
        if (type == TxoutType::MULTISIG) {
            CScript sh_spk = GetScriptForDestination(ScriptHash(script));
            CTxDestination witdest = WitnessV0ScriptHash(script);
            CScript witprog = GetScriptForDestination(witdest);
            CScript sh_wsh_spk = GetScriptForDestination(ScriptHash(witprog));

            // We only want the multisigs that we have not already seen, i.e. they are not watchonly and not spendable
            // For P2SH, a multisig is not ISMINE_NO when:
            // * All keys are in the wallet
            // * The multisig itself is watch only
            // * The P2SH is watch only
            // For P2SH-P2WSH, if the script is in the wallet, then it will have the same conditions as P2SH.
            // For P2WSH, a multisig is not ISMINE_NO when, other than the P2SH conditions:
            // * The P2WSH script is in the wallet and it is being watched
            std::vector<std::vector<unsigned char>> keys(sols.begin() + 1, sols.begin() + sols.size() - 1);
            if (HaveWatchOnly(sh_spk) || HaveWatchOnly(script) || HaveKeys(keys, *this) || (HaveCScript(CScriptID(witprog)) && HaveWatchOnly(witprog))) {
                // The above emulates IsMine for these 3 scriptPubKeys, so double check that by running IsMine
                assert(IsMine(sh_spk) != ISMINE_NO || IsMine(witprog) != ISMINE_NO || IsMine(sh_wsh_spk) != ISMINE_NO);
                continue;
            }
            assert(IsMine(sh_spk) == ISMINE_NO && IsMine(witprog) == ISMINE_NO && IsMine(sh_wsh_spk) == ISMINE_NO);

            std::unique_ptr<Descriptor> sh_desc = InferDescriptor(sh_spk, *GetSolvingProvider(sh_spk));
            out.solvable_descs.push_back({sh_desc->ToString(), creation_time});

            const auto desc = InferDescriptor(witprog, *this);
            if (desc->IsSolvable()) {
                std::unique_ptr<Descriptor> wsh_desc = InferDescriptor(witprog, *GetSolvingProvider(witprog));
                out.solvable_descs.push_back({wsh_desc->ToString(), creation_time});
                std::unique_ptr<Descriptor> sh_wsh_desc = InferDescriptor(sh_wsh_spk, *GetSolvingProvider(sh_wsh_spk));
                out.solvable_descs.push_back({sh_wsh_desc->ToString(), creation_time});
            }
        }
    }

    // Make sure that we have accounted for all scriptPubKeys
    assert(spks.size() == 0);
    return out;
}

bool LegacyScriptPubKeyMan::DeleteRecords()
{
    LOCK(cs_KeyStore);
    WalletBatch batch(m_storage.GetDatabase());
    return batch.EraseRecords(DBKeys::LEGACY_TYPES);
}

util::Result<CTxDestination> DescriptorScriptPubKeyMan::GetNewDestination(const OutputType type)
{
    // Returns true if this descriptor supports getting new addresses. Conditions where we may be unable to fetch them (e.g. locked) are caught later
    if (!CanGetAddresses()) {
        return util::Error{_("No addresses available")};
    }
    {
        LOCK(cs_desc_man);
        assert(m_wallet_descriptor.descriptor->IsSingleType()); // This is a combo descriptor which should not be an active descriptor
        std::optional<OutputType> desc_addr_type = m_wallet_descriptor.descriptor->GetOutputType();
        assert(desc_addr_type);
        if (type != *desc_addr_type) {
            throw std::runtime_error(std::string(__func__) + ": Types are inconsistent. Stored type does not match type of newly generated address");
        }

        TopUp();

        // Get the scriptPubKey from the descriptor
        FlatSigningProvider out_keys;
        std::vector<CScript> scripts_temp;
        if (m_wallet_descriptor.range_end <= m_max_cached_index && !TopUp(1)) {
            // We can't generate anymore keys
            return util::Error{_("Error: Keypool ran out, please call keypoolrefill first")};
        }
        if (!m_wallet_descriptor.descriptor->ExpandFromCache(m_wallet_descriptor.next_index, m_wallet_descriptor.cache, scripts_temp, out_keys)) {
            // We can't generate anymore keys
            return util::Error{_("Error: Keypool ran out, please call keypoolrefill first")};
        }

        CTxDestination dest;
        if (!ExtractDestination(scripts_temp[0], dest)) {
            return util::Error{_("Error: Cannot extract destination from the generated scriptpubkey")}; // shouldn't happen
        }
        m_wallet_descriptor.next_index++;
        WalletBatch(m_storage.GetDatabase()).WriteDescriptor(GetID(), m_wallet_descriptor);
        return dest;
    }
}

isminetype DescriptorScriptPubKeyMan::IsMine(const CScript& script) const
{
    LOCK(cs_desc_man);
    if (m_map_script_pub_keys.count(script) > 0) {
        return ISMINE_SPENDABLE;
    }
    return ISMINE_NO;
}

bool DescriptorScriptPubKeyMan::CheckDecryptionKey(const CKeyingMaterial& master_key, bool accept_no_keys)
{
    LOCK(cs_desc_man);
    if (!m_map_keys.empty()) {
        return false;
    }

    bool keyPass = m_map_crypted_keys.empty(); // Always pass when there are no encrypted keys
    bool keyFail = false;
    for (const auto& mi : m_map_crypted_keys) {
        const CPubKey &pubkey = mi.second.first;
        const std::vector<unsigned char> &crypted_secret = mi.second.second;
        CKey key;
        if (!DecryptKey(master_key, crypted_secret, pubkey, key)) {
            keyFail = true;
            break;
        }
        keyPass = true;
        if (m_decryption_thoroughly_checked)
            break;
    }
    if (keyPass && keyFail) {
        LogPrintf("The wallet is probably corrupted: Some keys decrypt but not all.\n");
        throw std::runtime_error("Error unlocking wallet: some keys decrypt but not all. Your wallet file may be corrupt.");
    }
    if (keyFail || (!keyPass && !accept_no_keys)) {
        return false;
    }
    m_decryption_thoroughly_checked = true;
    return true;
}

bool DescriptorScriptPubKeyMan::Encrypt(const CKeyingMaterial& master_key, WalletBatch* batch)
{
    LOCK(cs_desc_man);
    if (!m_map_crypted_keys.empty()) {
        return false;
    }

    for (const KeyMap::value_type& key_in : m_map_keys)
    {
        const CKey &key = key_in.second;
        CPubKey pubkey = key.GetPubKey();
        CKeyingMaterial secret(key.begin(), key.end());
        std::vector<unsigned char> crypted_secret;
        if (!EncryptSecret(master_key, secret, pubkey.GetHash(), crypted_secret)) {
            return false;
        }
        m_map_crypted_keys[pubkey.GetID()] = make_pair(pubkey, crypted_secret);
        batch->WriteCryptedDescriptorKey(GetID(), pubkey, crypted_secret);
    }
    m_map_keys.clear();
    return true;
}

util::Result<CTxDestination> DescriptorScriptPubKeyMan::GetReservedDestination(const OutputType type, bool internal, int64_t& index, CKeyPool& keypool)
{
    LOCK(cs_desc_man);
    auto op_dest = GetNewDestination(type);
    index = m_wallet_descriptor.next_index - 1;
    return op_dest;
}

void DescriptorScriptPubKeyMan::ReturnDestination(int64_t index, bool internal, const CTxDestination& addr)
{
    LOCK(cs_desc_man);
    // Only return when the index was the most recent
    if (m_wallet_descriptor.next_index - 1 == index) {
        m_wallet_descriptor.next_index--;
    }
    WalletBatch(m_storage.GetDatabase()).WriteDescriptor(GetID(), m_wallet_descriptor);
    NotifyCanGetAddressesChanged();
}

std::map<CKeyID, CKey> DescriptorScriptPubKeyMan::GetKeys() const
{
    AssertLockHeld(cs_desc_man);
    if (m_storage.HasEncryptionKeys() && !m_storage.IsLocked()) {
        KeyMap keys;
        for (const auto& key_pair : m_map_crypted_keys) {
            const CPubKey& pubkey = key_pair.second.first;
            const std::vector<unsigned char>& crypted_secret = key_pair.second.second;
            CKey key;
            DecryptKey(m_storage.GetEncryptionKey(), crypted_secret, pubkey, key);
            keys[pubkey.GetID()] = key;
        }
        return keys;
    }
    return m_map_keys;
}

bool DescriptorScriptPubKeyMan::TopUp(unsigned int size)
{
    LOCK(cs_desc_man);
    unsigned int target_size;
    if (size > 0) {
        target_size = size;
    } else {
        target_size = m_keypool_size;
    }

    // Calculate the new range_end
    int32_t new_range_end = std::max(m_wallet_descriptor.next_index + (int32_t)target_size, m_wallet_descriptor.range_end);

    // If the descriptor is not ranged, we actually just want to fill the first cache item
    if (!m_wallet_descriptor.descriptor->IsRange()) {
        new_range_end = 1;
        m_wallet_descriptor.range_end = 1;
        m_wallet_descriptor.range_start = 0;
    }

    FlatSigningProvider provider;
    provider.keys = GetKeys();

    WalletBatch batch(m_storage.GetDatabase());
    uint256 id = GetID();
    for (int32_t i = m_max_cached_index + 1; i < new_range_end; ++i) {
        FlatSigningProvider out_keys;
        std::vector<CScript> scripts_temp;
        DescriptorCache temp_cache;
        // Maybe we have a cached xpub and we can expand from the cache first
        if (!m_wallet_descriptor.descriptor->ExpandFromCache(i, m_wallet_descriptor.cache, scripts_temp, out_keys)) {
            if (!m_wallet_descriptor.descriptor->Expand(i, provider, scripts_temp, out_keys, &temp_cache)) return false;
        }
        // Add all of the scriptPubKeys to the scriptPubKey set
        for (const CScript& script : scripts_temp) {
            m_map_script_pub_keys[script] = i;
        }
        for (const auto& pk_pair : out_keys.pubkeys) {
            const CPubKey& pubkey = pk_pair.second;
            if (m_map_pubkeys.count(pubkey) != 0) {
                // We don't need to give an error here.
                // It doesn't matter which of many valid indexes the pubkey has, we just need an index where we can derive it and it's private key
                continue;
            }
            m_map_pubkeys[pubkey] = i;
        }
        // Merge and write the cache
        DescriptorCache new_items = m_wallet_descriptor.cache.MergeAndDiff(temp_cache);
        if (!batch.WriteDescriptorCacheItems(id, new_items)) {
            throw std::runtime_error(std::string(__func__) + ": writing cache items failed");
        }
        m_max_cached_index++;
    }
    m_wallet_descriptor.range_end = new_range_end;
    batch.WriteDescriptor(GetID(), m_wallet_descriptor);

    // By this point, the cache size should be the size of the entire range
    assert(m_wallet_descriptor.range_end - 1 == m_max_cached_index);

    NotifyCanGetAddressesChanged();
    return true;
}

std::vector<WalletDestination> DescriptorScriptPubKeyMan::MarkUnusedAddresses(const CScript& script)
{
    LOCK(cs_desc_man);
    std::vector<WalletDestination> result;
    if (IsMine(script)) {
        int32_t index = m_map_script_pub_keys[script];
        if (index >= m_wallet_descriptor.next_index) {
            WalletLogPrintf("%s: Detected a used keypool item at index %d, mark all keypool items up to this item as used\n", __func__, index);
            auto out_keys = std::make_unique<FlatSigningProvider>();
            std::vector<CScript> scripts_temp;
            while (index >= m_wallet_descriptor.next_index) {
                if (!m_wallet_descriptor.descriptor->ExpandFromCache(m_wallet_descriptor.next_index, m_wallet_descriptor.cache, scripts_temp, *out_keys)) {
                    throw std::runtime_error(std::string(__func__) + ": Unable to expand descriptor from cache");
                }
                CTxDestination dest;
                ExtractDestination(scripts_temp[0], dest);
                result.push_back({dest, std::nullopt});
                m_wallet_descriptor.next_index++;
            }
        }
        if (!TopUp()) {
            WalletLogPrintf("%s: Topping up keypool failed (locked wallet)\n", __func__);
        }
    }

    return result;
}

void DescriptorScriptPubKeyMan::AddDescriptorKey(const CKey& key, const CPubKey &pubkey)
{
    LOCK(cs_desc_man);
    WalletBatch batch(m_storage.GetDatabase());
    if (!AddDescriptorKeyWithDB(batch, key, pubkey)) {
        throw std::runtime_error(std::string(__func__) + ": writing descriptor private key failed");
    }
}

bool DescriptorScriptPubKeyMan::AddDescriptorKeyWithDB(WalletBatch& batch, const CKey& key, const CPubKey &pubkey)
{
    AssertLockHeld(cs_desc_man);
    assert(!m_storage.IsWalletFlagSet(WALLET_FLAG_DISABLE_PRIVATE_KEYS));

    // Check if provided key already exists
    if (m_map_keys.find(pubkey.GetID()) != m_map_keys.end() ||
        m_map_crypted_keys.find(pubkey.GetID()) != m_map_crypted_keys.end()) {
        return true;
    }

    if (m_storage.HasEncryptionKeys()) {
        if (m_storage.IsLocked()) {
            return false;
        }

        std::vector<unsigned char> crypted_secret;
        CKeyingMaterial secret(key.begin(), key.end());
        if (!EncryptSecret(m_storage.GetEncryptionKey(), secret, pubkey.GetHash(), crypted_secret)) {
            return false;
        }

        m_map_crypted_keys[pubkey.GetID()] = make_pair(pubkey, crypted_secret);
        return batch.WriteCryptedDescriptorKey(GetID(), pubkey, crypted_secret);
    } else {
        m_map_keys[pubkey.GetID()] = key;
        return batch.WriteDescriptorKey(GetID(), pubkey, key.GetPrivKey());
    }
}

bool DescriptorScriptPubKeyMan::SetupDescriptorGeneration(const CExtKey& master_key, OutputType addr_type, bool internal)
{
    LOCK(cs_desc_man);
    assert(m_storage.IsWalletFlagSet(WALLET_FLAG_DESCRIPTORS));

    // Ignore when there is already a descriptor
    if (m_wallet_descriptor.descriptor) {
        return false;
    }

    int64_t creation_time = GetTime();

    std::string xpub = EncodeExtPubKey(master_key.Neutered());

    // Build descriptor string
    std::string desc_prefix;
    std::string desc_suffix = "/*)";
    switch (addr_type) {
    case OutputType::LEGACY: {
        desc_prefix = "pkh(" + xpub + "/44h";
        break;
    }
    case OutputType::P2SH_SEGWIT: {
        desc_prefix = "sh(wpkh(" + xpub + "/49h";
        desc_suffix += ")";
        break;
    }
    case OutputType::BECH32: {
        desc_prefix = "wpkh(" + xpub + "/84h";
        break;
    }
    case OutputType::BECH32M: {
        desc_prefix = "tr(" + xpub + "/86h";
        break;
    }
    case OutputType::UNKNOWN: {
        // We should never have a DescriptorScriptPubKeyMan for an UNKNOWN OutputType,
        // so if we get to this point something is wrong
        assert(false);
    }
    } // no default case, so the compiler can warn about missing cases
    assert(!desc_prefix.empty());

    // Mainnet derives at 0', testnet and regtest derive at 1'
    if (Params().IsTestChain()) {
        desc_prefix += "/1h";
    } else {
        desc_prefix += "/0h";
    }

    std::string internal_path = internal ? "/1" : "/0";
    std::string desc_str = desc_prefix + "/0h" + internal_path + desc_suffix;

    // Make the descriptor
    FlatSigningProvider keys;
    std::string error;
    std::unique_ptr<Descriptor> desc = Parse(desc_str, keys, error, false);
    WalletDescriptor w_desc(std::move(desc), creation_time, 0, 0, 0);
    m_wallet_descriptor = w_desc;

    // Store the master private key, and descriptor
    WalletBatch batch(m_storage.GetDatabase());
    if (!AddDescriptorKeyWithDB(batch, master_key.key, master_key.key.GetPubKey())) {
        throw std::runtime_error(std::string(__func__) + ": writing descriptor master private key failed");
    }
    if (!batch.WriteDescriptor(GetID(), m_wallet_descriptor)) {
        throw std::runtime_error(std::string(__func__) + ": writing descriptor failed");
    }

    // TopUp
    TopUp();

    m_storage.UnsetBlankWalletFlag(batch);
    return true;
}

bool DescriptorScriptPubKeyMan::IsHDEnabled() const
{
    LOCK(cs_desc_man);
    return m_wallet_descriptor.descriptor->IsRange();
}

bool DescriptorScriptPubKeyMan::CanGetAddresses(bool internal) const
{
    // We can only give out addresses from descriptors that are single type (not combo), ranged,
    // and either have cached keys or can generate more keys (ignoring encryption)
    LOCK(cs_desc_man);
    return m_wallet_descriptor.descriptor->IsSingleType() &&
           m_wallet_descriptor.descriptor->IsRange() &&
           (HavePrivateKeys() || m_wallet_descriptor.next_index < m_wallet_descriptor.range_end);
}

bool DescriptorScriptPubKeyMan::HavePrivateKeys() const
{
    LOCK(cs_desc_man);
    return m_map_keys.size() > 0 || m_map_crypted_keys.size() > 0;
}

std::optional<int64_t> DescriptorScriptPubKeyMan::GetOldestKeyPoolTime() const
{
    // This is only used for getwalletinfo output and isn't relevant to descriptor wallets.
    return std::nullopt;
}


unsigned int DescriptorScriptPubKeyMan::GetKeyPoolSize() const
{
    LOCK(cs_desc_man);
    return m_wallet_descriptor.range_end - m_wallet_descriptor.next_index;
}

int64_t DescriptorScriptPubKeyMan::GetTimeFirstKey() const
{
    LOCK(cs_desc_man);
    return m_wallet_descriptor.creation_time;
}

std::unique_ptr<FlatSigningProvider> DescriptorScriptPubKeyMan::GetSigningProvider(const CScript& script, bool include_private) const
{
    LOCK(cs_desc_man);

    // Find the index of the script
    auto it = m_map_script_pub_keys.find(script);
    if (it == m_map_script_pub_keys.end()) {
        return nullptr;
    }
    int32_t index = it->second;

    return GetSigningProvider(index, include_private);
}

std::unique_ptr<FlatSigningProvider> DescriptorScriptPubKeyMan::GetSigningProvider(const CPubKey& pubkey) const
{
    LOCK(cs_desc_man);

    // Find index of the pubkey
    auto it = m_map_pubkeys.find(pubkey);
    if (it == m_map_pubkeys.end()) {
        return nullptr;
    }
    int32_t index = it->second;

    // Always try to get the signing provider with private keys. This function should only be called during signing anyways
    return GetSigningProvider(index, true);
}

std::unique_ptr<FlatSigningProvider> DescriptorScriptPubKeyMan::GetSigningProvider(int32_t index, bool include_private) const
{
    AssertLockHeld(cs_desc_man);

    std::unique_ptr<FlatSigningProvider> out_keys = std::make_unique<FlatSigningProvider>();

    // Fetch SigningProvider from cache to avoid re-deriving
    auto it = m_map_signing_providers.find(index);
    if (it != m_map_signing_providers.end()) {
        out_keys->Merge(FlatSigningProvider{it->second});
    } else {
        // Get the scripts, keys, and key origins for this script
        std::vector<CScript> scripts_temp;
        if (!m_wallet_descriptor.descriptor->ExpandFromCache(index, m_wallet_descriptor.cache, scripts_temp, *out_keys)) return nullptr;

        // Cache SigningProvider so we don't need to re-derive if we need this SigningProvider again
        m_map_signing_providers[index] = *out_keys;
    }

    if (HavePrivateKeys() && include_private) {
        FlatSigningProvider master_provider;
        master_provider.keys = GetKeys();
        m_wallet_descriptor.descriptor->ExpandPrivate(index, master_provider, *out_keys);
    }

    return out_keys;
}

std::unique_ptr<SigningProvider> DescriptorScriptPubKeyMan::GetSolvingProvider(const CScript& script) const
{
    return GetSigningProvider(script, false);
}

bool DescriptorScriptPubKeyMan::CanProvide(const CScript& script, SignatureData& sigdata)
{
    return IsMine(script);
}

bool DescriptorScriptPubKeyMan::SignTransaction(CMutableTransaction& tx, const std::map<COutPoint, Coin>& coins, int sighash, std::map<int, bilingual_str>& input_errors) const
{
    std::unique_ptr<FlatSigningProvider> keys = std::make_unique<FlatSigningProvider>();
    for (const auto& coin_pair : coins) {
        std::unique_ptr<FlatSigningProvider> coin_keys = GetSigningProvider(coin_pair.second.out.scriptPubKey, true);
        if (!coin_keys) {
            continue;
        }
        keys->Merge(std::move(*coin_keys));
    }

    return ::SignTransaction(tx, keys.get(), coins, sighash, input_errors);
}

SigningResult DescriptorScriptPubKeyMan::SignMessage(const std::string& message, const PKHash& pkhash, const std::string &message_magic, std::string& str_sig) const
{
    std::unique_ptr<FlatSigningProvider> keys = GetSigningProvider(GetScriptForDestination(pkhash), true);
    if (!keys) {
        return SigningResult::PRIVATE_KEY_NOT_AVAILABLE;
    }

    CKey key;
    if (!keys->GetKey(ToKeyID(pkhash), key)) {
        return SigningResult::PRIVATE_KEY_NOT_AVAILABLE;
    }

    if (!MessageSign(key, message, str_sig, message_magic)) {
        return SigningResult::SIGNING_FAILED;
    }
    return SigningResult::OK;
}

TransactionError DescriptorScriptPubKeyMan::FillPSBT(PartiallySignedTransaction& psbtx, const PrecomputedTransactionData& txdata, int sighash_type, bool sign, bool bip32derivs, int* n_signed, bool finalize) const
{
    if (n_signed) {
        *n_signed = 0;
    }
    for (unsigned int i = 0; i < psbtx.tx->vin.size(); ++i) {
        const CTxIn& txin = psbtx.tx->vin[i];
        PSBTInput& input = psbtx.inputs.at(i);

        if (PSBTInputSigned(input)) {
            continue;
        }

        // Get the Sighash type
        if (sign && input.sighash_type != std::nullopt && *input.sighash_type != sighash_type) {
            return TransactionError::SIGHASH_MISMATCH;
        }

        // Get the scriptPubKey to know which SigningProvider to use
        CScript script;
        if (!input.witness_utxo.IsNull()) {
            script = input.witness_utxo.scriptPubKey;
        } else if (input.non_witness_utxo) {
            if (txin.prevout.n >= input.non_witness_utxo->vout.size()) {
                return TransactionError::MISSING_INPUTS;
            }
            script = input.non_witness_utxo->vout[txin.prevout.n].scriptPubKey;
        } else {
            // There's no UTXO so we can just skip this now
            continue;
        }
        SignatureData sigdata;
        input.FillSignatureData(sigdata);

        std::unique_ptr<FlatSigningProvider> keys = std::make_unique<FlatSigningProvider>();
        std::unique_ptr<FlatSigningProvider> script_keys = GetSigningProvider(script, /*include_private=*/sign);
        if (script_keys) {
            keys->Merge(std::move(*script_keys));
        } else {
            // Maybe there are pubkeys listed that we can sign for
            std::vector<CPubKey> pubkeys;
            pubkeys.reserve(input.hd_keypaths.size() + 2);

            // ECDSA Pubkeys
            for (const auto& [pk, _] : input.hd_keypaths) {
                pubkeys.push_back(pk);
            }

            // Taproot output pubkey
            std::vector<std::vector<unsigned char>> sols;
            if (Solver(script, sols) == TxoutType::WITNESS_V1_TAPROOT) {
                sols[0].insert(sols[0].begin(), 0x02);
                pubkeys.emplace_back(sols[0]);
                sols[0][0] = 0x03;
                pubkeys.emplace_back(sols[0]);
            }

            // Taproot pubkeys
            for (const auto& pk_pair : input.m_tap_bip32_paths) {
                const XOnlyPubKey& pubkey = pk_pair.first;
                for (unsigned char prefix : {0x02, 0x03}) {
                    unsigned char b[33] = {prefix};
                    std::copy(pubkey.begin(), pubkey.end(), b + 1);
                    CPubKey fullpubkey;
                    fullpubkey.Set(b, b + 33);
                    pubkeys.push_back(fullpubkey);
                }
            }

            for (const auto& pubkey : pubkeys) {
                std::unique_ptr<FlatSigningProvider> pk_keys = GetSigningProvider(pubkey);
                if (pk_keys) {
                    keys->Merge(std::move(*pk_keys));
                }
            }
        }

        SignPSBTInput(HidingSigningProvider(keys.get(), /*hide_secret=*/!sign, /*hide_origin=*/!bip32derivs), psbtx, i, &txdata, sighash_type, nullptr, finalize);

        bool signed_one = PSBTInputSigned(input);
        if (n_signed && (signed_one || !sign)) {
            // If sign is false, we assume that we _could_ sign if we get here. This
            // will never have false negatives; it is hard to tell under what i
            // circumstances it could have false positives.
            (*n_signed)++;
        }
    }

    // Fill in the bip32 keypaths and redeemscripts for the outputs so that hardware wallets can identify change
    for (unsigned int i = 0; i < psbtx.tx->vout.size(); ++i) {
        std::unique_ptr<SigningProvider> keys = GetSolvingProvider(psbtx.tx->vout.at(i).scriptPubKey);
        if (!keys) {
            continue;
        }
        UpdatePSBTOutput(HidingSigningProvider(keys.get(), /*hide_secret=*/true, /*hide_origin=*/!bip32derivs), psbtx, i);
    }

    return TransactionError::OK;
}

std::unique_ptr<CKeyMetadata> DescriptorScriptPubKeyMan::GetMetadata(const CTxDestination& dest) const
{
    std::unique_ptr<SigningProvider> provider = GetSigningProvider(GetScriptForDestination(dest));
    if (provider) {
        KeyOriginInfo orig;
        CKeyID key_id = GetKeyForDestination(*provider, dest);
        if (provider->GetKeyOrigin(key_id, orig)) {
            LOCK(cs_desc_man);
            std::unique_ptr<CKeyMetadata> meta = std::make_unique<CKeyMetadata>();
            meta->key_origin = orig;
            meta->has_key_origin = true;
            meta->nCreateTime = m_wallet_descriptor.creation_time;
            return meta;
        }
    }
    return nullptr;
}

uint256 DescriptorScriptPubKeyMan::GetID() const
{
    LOCK(cs_desc_man);
    std::string desc_str = m_wallet_descriptor.descriptor->ToString();
    uint256 id;
    CSHA256().Write((unsigned char*)desc_str.data(), desc_str.size()).Finalize(id.begin());
    return id;
}

void DescriptorScriptPubKeyMan::SetCache(const DescriptorCache& cache)
{
    LOCK(cs_desc_man);
    m_wallet_descriptor.cache = cache;
    for (int32_t i = m_wallet_descriptor.range_start; i < m_wallet_descriptor.range_end; ++i) {
        FlatSigningProvider out_keys;
        std::vector<CScript> scripts_temp;
        if (!m_wallet_descriptor.descriptor->ExpandFromCache(i, m_wallet_descriptor.cache, scripts_temp, out_keys)) {
            throw std::runtime_error("Error: Unable to expand wallet descriptor from cache");
        }
        // Add all of the scriptPubKeys to the scriptPubKey set
        for (const CScript& script : scripts_temp) {
            if (m_map_script_pub_keys.count(script) != 0) {
                throw std::runtime_error(strprintf("Error: Already loaded script at index %d as being at index %d", i, m_map_script_pub_keys[script]));
            }
            m_map_script_pub_keys[script] = i;
        }
        for (const auto& pk_pair : out_keys.pubkeys) {
            const CPubKey& pubkey = pk_pair.second;
            if (m_map_pubkeys.count(pubkey) != 0) {
                // We don't need to give an error here.
                // It doesn't matter which of many valid indexes the pubkey has, we just need an index where we can derive it and it's private key
                continue;
            }
            m_map_pubkeys[pubkey] = i;
        }
        m_max_cached_index++;
    }
}

bool DescriptorScriptPubKeyMan::AddKey(const CKeyID& key_id, const CKey& key)
{
    LOCK(cs_desc_man);
    m_map_keys[key_id] = key;
    return true;
}

bool DescriptorScriptPubKeyMan::AddCryptedKey(const CKeyID& key_id, const CPubKey& pubkey, const std::vector<unsigned char>& crypted_key)
{
    LOCK(cs_desc_man);
    if (!m_map_keys.empty()) {
        return false;
    }

    m_map_crypted_keys[key_id] = make_pair(pubkey, crypted_key);
    return true;
}

bool DescriptorScriptPubKeyMan::HasWalletDescriptor(const WalletDescriptor& desc) const
{
    LOCK(cs_desc_man);
    return m_wallet_descriptor.descriptor != nullptr && desc.descriptor != nullptr && m_wallet_descriptor.descriptor->ToString() == desc.descriptor->ToString();
}

void DescriptorScriptPubKeyMan::WriteDescriptor()
{
    LOCK(cs_desc_man);
    WalletBatch batch(m_storage.GetDatabase());
    if (!batch.WriteDescriptor(GetID(), m_wallet_descriptor)) {
        throw std::runtime_error(std::string(__func__) + ": writing descriptor failed");
    }
}

WalletDescriptor DescriptorScriptPubKeyMan::GetWalletDescriptor() const
{
    return m_wallet_descriptor;
}

std::unordered_set<CScript, SaltedSipHasher> DescriptorScriptPubKeyMan::GetScriptPubKeys() const
{
    return GetScriptPubKeys(0);
}

std::unordered_set<CScript, SaltedSipHasher> DescriptorScriptPubKeyMan::GetScriptPubKeys(int32_t minimum_index) const
{
    LOCK(cs_desc_man);
    std::unordered_set<CScript, SaltedSipHasher> script_pub_keys;
    script_pub_keys.reserve(m_map_script_pub_keys.size());

    for (auto const& [script_pub_key, index] : m_map_script_pub_keys) {
        if (index >= minimum_index) script_pub_keys.insert(script_pub_key);
    }
    return script_pub_keys;
}

int32_t DescriptorScriptPubKeyMan::GetEndRange() const
{
    return m_max_cached_index + 1;
}

bool DescriptorScriptPubKeyMan::GetDescriptorString(std::string& out, const bool priv) const
{
    LOCK(cs_desc_man);

    FlatSigningProvider provider;
    provider.keys = GetKeys();

    if (priv) {
        // For the private version, always return the master key to avoid
        // exposing child private keys. The risk implications of exposing child
        // private keys together with the parent xpub may be non-obvious for users.
        return m_wallet_descriptor.descriptor->ToPrivateString(provider, out);
    }

    return m_wallet_descriptor.descriptor->ToNormalizedString(provider, out, &m_wallet_descriptor.cache);
}

void DescriptorScriptPubKeyMan::UpgradeDescriptorCache()
{
    LOCK(cs_desc_man);
    if (m_storage.IsLocked() || m_storage.IsWalletFlagSet(WALLET_FLAG_LAST_HARDENED_XPUB_CACHED)) {
        return;
    }

    // Skip if we have the last hardened xpub cache
    if (m_wallet_descriptor.cache.GetCachedLastHardenedExtPubKeys().size() > 0) {
        return;
    }

    // Expand the descriptor
    FlatSigningProvider provider;
    provider.keys = GetKeys();
    FlatSigningProvider out_keys;
    std::vector<CScript> scripts_temp;
    DescriptorCache temp_cache;
    if (!m_wallet_descriptor.descriptor->Expand(0, provider, scripts_temp, out_keys, &temp_cache)){
        throw std::runtime_error("Unable to expand descriptor");
    }

    // Cache the last hardened xpubs
    DescriptorCache diff = m_wallet_descriptor.cache.MergeAndDiff(temp_cache);
    if (!WalletBatch(m_storage.GetDatabase()).WriteDescriptorCacheItems(GetID(), diff)) {
        throw std::runtime_error(std::string(__func__) + ": writing cache items failed");
    }
}

void DescriptorScriptPubKeyMan::UpdateWalletDescriptor(WalletDescriptor& descriptor)
{
    LOCK(cs_desc_man);
    std::string error;
    if (!CanUpdateToWalletDescriptor(descriptor, error)) {
        throw std::runtime_error(std::string(__func__) + ": " + error);
    }

    m_map_pubkeys.clear();
    m_map_script_pub_keys.clear();
    m_max_cached_index = -1;
    m_wallet_descriptor = descriptor;
}

bool DescriptorScriptPubKeyMan::CanUpdateToWalletDescriptor(const WalletDescriptor& descriptor, std::string& error)
{
    LOCK(cs_desc_man);
    if (!HasWalletDescriptor(descriptor)) {
        error = "can only update matching descriptor";
        return false;
    }

    if (descriptor.range_start > m_wallet_descriptor.range_start ||
        descriptor.range_end < m_wallet_descriptor.range_end) {
        // Use inclusive range for error
        error = strprintf("new range must include current range = [%d,%d]",
                          m_wallet_descriptor.range_start,
                          m_wallet_descriptor.range_end - 1);
        return false;
    }

    return true;
}

isminetype LegacyScriptPubKeyMan::IsMineP2SH(const CScript &script) const
{
    bool isInvalid = false;
    return IsMineInner(*this, script, isInvalid, IsMineSigVersion::P2SH);
}

isminetype LegacyScriptPubKeyMan::IsMine(const CKeyID &address) const
{
    return m_storage.IsMine(address);
}
} // namespace wallet<|MERGE_RESOLUTION|>--- conflicted
+++ resolved
@@ -1955,13 +1955,8 @@
             master_key.SetSeed(seed_key);
 
             // Make the combo descriptor
-<<<<<<< HEAD
             std::string xpub = EncodeExtPubKey(master_key.Neutered());
-            std::string desc_str = "combo(" + xpub + "/0'/" + ToString(i) + "'/*')";
-=======
-            std::string xpub = EncodeExtPubKey(master_key.Neuter());
             std::string desc_str = "combo(" + xpub + "/0h/" + ToString(i) + "h/*h)";
->>>>>>> 29c36f07
             FlatSigningProvider keys;
             std::string error;
             std::unique_ptr<Descriptor> desc = Parse(desc_str, keys, error, false);
