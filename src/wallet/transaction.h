// Copyright (c) 2021-2022 The Bitcoin Core developers
// Distributed under the MIT software license, see the accompanying
// file COPYING or http://www.opensource.org/licenses/mit-license.php.

#ifndef BITCOIN_WALLET_TRANSACTION_H
#define BITCOIN_WALLET_TRANSACTION_H

#include <attributes.h>
#include <consensus/amount.h>
#include <primitives/transaction.h>
#include <tinyformat.h>
#include <uint256.h>
#include <util/overloaded.h>
#include <util/strencodings.h>
#include <util/string.h>
#include <wallet/types.h>

#include <bitset>
#include <cstdint>
#include <map>
#include <utility>
#include <variant>
#include <vector>

namespace interfaces {
class Chain;
} // namespace interfaces

namespace wallet {
//! State of transaction confirmed in a block.
struct TxStateConfirmed {
    uint256 confirmed_block_hash;
    int confirmed_block_height;
    int position_in_block;

    explicit TxStateConfirmed(const uint256& block_hash, int height, int index) : confirmed_block_hash(block_hash), confirmed_block_height(height), position_in_block(index) {}
    std::string toString() const { return strprintf("Confirmed (block=%s, height=%i, index=%i)", confirmed_block_hash.ToString(), confirmed_block_height, position_in_block); }
};

//! State of transaction added to mempool.
struct TxStateInMempool {
    std::string toString() const { return strprintf("InMempool"); }
};

//! State of rejected transaction that conflicts with a confirmed block.
struct TxStateConflicted {
    uint256 conflicting_block_hash;
    int conflicting_block_height;

    explicit TxStateConflicted(const uint256& block_hash, int height) : conflicting_block_hash(block_hash), conflicting_block_height(height) {}
    std::string toString() const { return strprintf("Conflicted (block=%s, height=%i)", conflicting_block_hash.ToString(), conflicting_block_height); }
};

//! State of transaction not confirmed or conflicting with a known block and
//! not in the mempool. May conflict with the mempool, or with an unknown block,
//! or be abandoned, never broadcast, or rejected from the mempool for another
//! reason.
struct TxStateInactive {
    bool abandoned;

    explicit TxStateInactive(bool abandoned = false) : abandoned(abandoned) {}
    std::string toString() const { return strprintf("Inactive (abandoned=%i)", abandoned); }
};

//! State of transaction loaded in an unrecognized state with unexpected hash or
//! index values. Treated as inactive (with serialized hash and index values
//! preserved) by default, but may enter another state if transaction is added
//! to the mempool, or confirmed, or abandoned, or found conflicting.
struct TxStateUnrecognized {
    uint256 block_hash;
    int index;

    TxStateUnrecognized(const uint256& block_hash, int index) : block_hash(block_hash), index(index) {}
    std::string toString() const { return strprintf("Unrecognized (block=%s, index=%i)", block_hash.ToString(), index); }
};

//! All possible CWalletTx states
using TxState = std::variant<TxStateConfirmed, TxStateInMempool, TxStateConflicted, TxStateInactive, TxStateUnrecognized>;

//! Subset of states transaction sync logic is implemented to handle.
using SyncTxState = std::variant<TxStateConfirmed, TxStateInMempool, TxStateInactive>;

//! Try to interpret deserialized TxStateUnrecognized data as a recognized state.
static inline TxState TxStateInterpretSerialized(TxStateUnrecognized data)
{
    if (data.block_hash == uint256::ZERO) {
        if (data.index == 0) return TxStateInactive{};
    } else if (data.block_hash == uint256::ONE) {
        if (data.index == -1) return TxStateInactive{/*abandoned=*/true};
    } else if (data.index >= 0) {
        return TxStateConfirmed{data.block_hash, /*height=*/-1, data.index};
    } else if (data.index == -1) {
        return TxStateConflicted{data.block_hash, /*height=*/-1};
    }
    return data;
}

//! Get TxState serialized block hash. Inverse of TxStateInterpretSerialized.
static inline uint256 TxStateSerializedBlockHash(const TxState& state)
{
    return std::visit(util::Overloaded{
        [](const TxStateInactive& inactive) { return inactive.abandoned ? uint256::ONE : uint256::ZERO; },
        [](const TxStateInMempool& in_mempool) { return uint256::ZERO; },
        [](const TxStateConfirmed& confirmed) { return confirmed.confirmed_block_hash; },
        [](const TxStateConflicted& conflicted) { return conflicted.conflicting_block_hash; },
        [](const TxStateUnrecognized& unrecognized) { return unrecognized.block_hash; }
    }, state);
}

//! Get TxState serialized block index. Inverse of TxStateInterpretSerialized.
static inline int TxStateSerializedIndex(const TxState& state)
{
    return std::visit(util::Overloaded{
        [](const TxStateInactive& inactive) { return inactive.abandoned ? -1 : 0; },
        [](const TxStateInMempool& in_mempool) { return 0; },
        [](const TxStateConfirmed& confirmed) { return confirmed.position_in_block; },
        [](const TxStateConflicted& conflicted) { return -1; },
        [](const TxStateUnrecognized& unrecognized) { return unrecognized.index; }
    }, state);
}

//! Return TxState or SyncTxState as a string for logging or debugging.
template<typename T>
std::string TxStateString(const T& state)
{
    return std::visit([](const auto& s) { return s.toString(); }, state);
}

/**
 * Cachable amount subdivided into watchonly and spendable parts.
 */
struct CachableAmount
{
    // NO and ALL are never (supposed to be) cached
    std::bitset<ISMINE_ENUM_ELEMENTS> m_cached;
    CAmount m_value[ISMINE_ENUM_ELEMENTS];
    inline void Reset()
    {
        m_cached.reset();
    }
    void Set(isminefilter filter, CAmount value)
    {
        m_cached.set(filter);
        m_value[filter] = value;
    }
};


typedef std::map<std::string, std::string> mapValue_t;


/** Legacy class used for deserializing vtxPrev for backwards compatibility.
 * vtxPrev was removed in commit 93a18a3650292afbb441a47d1fa1b94aeb0164e3,
 * but old wallet.dat files may still contain vtxPrev vectors of CMerkleTxs.
 * These need to get deserialized for field alignment when deserializing
 * a CWalletTx, but the deserialized values are discarded.**/
class CMerkleTx
{
public:
    template<typename Stream>
    void Unserialize(Stream& s)
    {
        CTransactionRef tx;
        uint256 hashBlock;
        std::vector<uint256> vMerkleBranch;
        int nIndex;

        s >> TX_WITH_WITNESS(tx) >> hashBlock >> vMerkleBranch >> nIndex;
    }
};

/**
 * A transaction with a bunch of additional info that only the owner cares about.
 * It includes any unrecorded transactions needed to link it back to the block chain.
 */
class CWalletTx
{
public:
    std::vector<uint32_t> vPath; // Index to m is stored in first entry
    /**
     * Key/value map with information about the transaction.
     *
     * The following keys can be read and written through the map and are
     * serialized in the wallet database:
     *
     *     "comment", "to"   - comment strings provided to sendtoaddress,
     *                         and sendmany wallet RPCs
     *     "replaces_txid"   - txid (as HexStr) of transaction replaced by
     *                         bumpfee on transaction created by bumpfee
     *     "replaced_by_txid" - txid (as HexStr) of transaction created by
     *                         bumpfee on transaction replaced by bumpfee
     *     "from", "message" - obsolete fields that could be set in UI prior to
     *                         2011 (removed in commit 4d9b223)
     *
     * The following keys are serialized in the wallet database, but shouldn't
     * be read or written through the map (they will be temporarily added and
     * removed from the map during serialization):
     *
     *     "fromaccount"     - serialized strFromAccount value
     *     "n"               - serialized nOrderPos value
     *     "timesmart"       - serialized nTimeSmart value
     *     "spent"           - serialized vfSpent value that existed prior to
     *                         2014 (removed in commit 93a18a3)
     */
    mapValue_t mapValue;
    std::vector<std::pair<std::string, std::string> > vOrderForm;
    unsigned int fTimeReceivedIsTxTime;
    unsigned int nTimeReceived; //!< time received by this node
    /**
     * Stable timestamp that never changes, and reflects the order a transaction
     * was added to the wallet. Timestamp is based on the block time for a
     * transaction added as part of a block, or else the time when the
     * transaction was received if it wasn't part of a block, with the timestamp
     * adjusted in both cases so timestamp order matches the order transactions
     * were added to the wallet. More details can be found in
     * CWallet::ComputeTimeSmart().
     */
    unsigned int nTimeSmart;
    /**
     * From me flag is set to 1 for transactions that were created by the wallet
     * on this bitcoin node, and set to 0 for transactions that were created
     * externally and came in through the network or sendrawtransaction RPC.
     */
    bool fFromMe;
    int64_t nOrderPos; //!< position in ordered transaction list
    std::multimap<int64_t, CWalletTx*>::const_iterator m_it_wtxOrdered;

    // memory only
    enum AmountType { DEBIT, CREDIT, IMMATURE_CREDIT, AVAILABLE_CREDIT, AMOUNTTYPE_ENUM_ELEMENTS };
    mutable CachableAmount m_amounts[AMOUNTTYPE_ENUM_ELEMENTS];
    /**
     * This flag is true if all m_amounts caches are empty. This is particularly
     * useful in places where MarkDirty is conditionally called and the
     * condition can be expensive and thus can be skipped if the flag is true.
     * See MarkDestinationsDirty.
     */
    mutable bool m_is_cache_empty{true};
    mutable bool fChangeCached;
    mutable CAmount nChangeCached;

    CWalletTx(CTransactionRef tx, const TxState& state) : tx(std::move(tx)), m_state(state)
    {
        Init();
    }

    void Init()
    {
        vPath.clear();
        mapValue.clear();
        vOrderForm.clear();
        fTimeReceivedIsTxTime = false;
        nTimeReceived = 0;
        nTimeSmart = 0;
        fFromMe = false;
        fChangeCached = false;
        nChangeCached = 0;
        nOrderPos = -1;
    }

    CTransactionRef tx;
    TxState m_state;

    template<typename Stream>
    void Serialize(Stream& s) const
    {
        mapValue_t mapValueCopy = mapValue;

        mapValueCopy["fromaccount"] = "";
        if (nOrderPos != -1) {
            mapValueCopy["n"] = ToString(nOrderPos);
        }
        if (nTimeSmart) {
            mapValueCopy["timesmart"] = strprintf("%u", nTimeSmart);
        }

        std::vector<uint8_t> dummy_vector1; //!< Used to be vMerkleBranch
        std::vector<uint8_t> dummy_vector2; //!< Used to be vtxPrev
        bool dummy_bool = false; //!< Used to be fSpent
        uint256 serializedHash = TxStateSerializedBlockHash(m_state);
        int serializedIndex = TxStateSerializedIndex(m_state);
<<<<<<< HEAD
        s << tx << serializedHash << dummy_vector1 << serializedIndex << dummy_vector2 << vPath << mapValueCopy << vOrderForm << fTimeReceivedIsTxTime << nTimeReceived << fFromMe << dummy_bool;
=======
        s << TX_WITH_WITNESS(tx) << serializedHash << dummy_vector1 << serializedIndex << dummy_vector2 << mapValueCopy << vOrderForm << fTimeReceivedIsTxTime << nTimeReceived << fFromMe << dummy_bool;
>>>>>>> d7523490
    }

    template<typename Stream>
    void Unserialize(Stream& s)
    {
        Init();

        std::vector<uint256> dummy_vector1; //!< Used to be vMerkleBranch
        std::vector<CMerkleTx> dummy_vector2; //!< Used to be vtxPrev
        bool dummy_bool; //! Used to be fSpent
        uint256 serialized_block_hash;
        int serializedIndex;
<<<<<<< HEAD
        s >> tx >> serialized_block_hash >> dummy_vector1 >> serializedIndex >> dummy_vector2 >> vPath >> mapValue >> vOrderForm >> fTimeReceivedIsTxTime >> nTimeReceived >> fFromMe >> dummy_bool;
=======
        s >> TX_WITH_WITNESS(tx) >> serialized_block_hash >> dummy_vector1 >> serializedIndex >> dummy_vector2 >> mapValue >> vOrderForm >> fTimeReceivedIsTxTime >> nTimeReceived >> fFromMe >> dummy_bool;
>>>>>>> d7523490

        m_state = TxStateInterpretSerialized({serialized_block_hash, serializedIndex});

        const auto it_op = mapValue.find("n");
        nOrderPos = (it_op != mapValue.end()) ? LocaleIndependentAtoi<int64_t>(it_op->second) : -1;
        const auto it_ts = mapValue.find("timesmart");
        nTimeSmart = (it_ts != mapValue.end()) ? static_cast<unsigned int>(LocaleIndependentAtoi<int64_t>(it_ts->second)) : 0;

        mapValue.erase("fromaccount");
        mapValue.erase("spent");
        mapValue.erase("n");
        mapValue.erase("timesmart");
    }

    void SetTx(CTransactionRef arg)
    {
        tx = std::move(arg);
    }

    //! make sure balances are recalculated
    void MarkDirty()
    {
        m_amounts[DEBIT].Reset();
        m_amounts[CREDIT].Reset();
        m_amounts[IMMATURE_CREDIT].Reset();
        m_amounts[AVAILABLE_CREDIT].Reset();
        fChangeCached = false;
        m_is_cache_empty = true;
    }

    /** True if only scriptSigs are different */
    bool IsEquivalentTo(const CWalletTx& tx) const;

    bool InMempool() const;

    int64_t GetTxTime() const;

    template<typename T> const T* state() const { return std::get_if<T>(&m_state); }
    template<typename T> T* state() { return std::get_if<T>(&m_state); }

    //! Update transaction state when attaching to a chain, filling in heights
    //! of conflicted and confirmed blocks
    void updateState(interfaces::Chain& chain);

    bool isAbandoned() const { return state<TxStateInactive>() && state<TxStateInactive>()->abandoned; }
    bool isConflicted() const { return state<TxStateConflicted>(); }
    bool isInactive() const { return state<TxStateInactive>(); }
    bool isUnconfirmed() const { return !isAbandoned() && !isConflicted() && !isConfirmed(); }
    bool isConfirmed() const { return state<TxStateConfirmed>(); }
    const Txid& GetHash() const LIFETIMEBOUND { return tx->GetHash(); }
    const Wtxid& GetWitnessHash() const LIFETIMEBOUND { return tx->GetWitnessHash(); }
    bool IsCoinBase() const { return tx->IsCoinBase(); }
    bool IsCoinStake() const { return tx->IsCoinStake(); }

private:
    // Disable copying of CWalletTx objects to prevent bugs where instances get
    // copied in and out of the mapWallet map, and fields are updated in the
    // wrong copy.
    CWalletTx(const CWalletTx&) = default;
    CWalletTx& operator=(const CWalletTx&) = default;
public:
    // Instead have an explicit copy function
    void CopyFrom(const CWalletTx&);
};

struct WalletTxOrderComparator {
    bool operator()(const CWalletTx* a, const CWalletTx* b) const
    {
        return a->nOrderPos < b->nOrderPos;
    }
};
} // namespace wallet

#endif // BITCOIN_WALLET_TRANSACTION_H<|MERGE_RESOLUTION|>--- conflicted
+++ resolved
@@ -278,11 +278,7 @@
         bool dummy_bool = false; //!< Used to be fSpent
         uint256 serializedHash = TxStateSerializedBlockHash(m_state);
         int serializedIndex = TxStateSerializedIndex(m_state);
-<<<<<<< HEAD
-        s << tx << serializedHash << dummy_vector1 << serializedIndex << dummy_vector2 << vPath << mapValueCopy << vOrderForm << fTimeReceivedIsTxTime << nTimeReceived << fFromMe << dummy_bool;
-=======
-        s << TX_WITH_WITNESS(tx) << serializedHash << dummy_vector1 << serializedIndex << dummy_vector2 << mapValueCopy << vOrderForm << fTimeReceivedIsTxTime << nTimeReceived << fFromMe << dummy_bool;
->>>>>>> d7523490
+        s << TX_WITH_WITNESS(tx) << serializedHash << dummy_vector1 << serializedIndex << dummy_vector2 << vPath << mapValueCopy << vOrderForm << fTimeReceivedIsTxTime << nTimeReceived << fFromMe << dummy_bool;
     }
 
     template<typename Stream>
@@ -295,11 +291,7 @@
         bool dummy_bool; //! Used to be fSpent
         uint256 serialized_block_hash;
         int serializedIndex;
-<<<<<<< HEAD
-        s >> tx >> serialized_block_hash >> dummy_vector1 >> serializedIndex >> dummy_vector2 >> vPath >> mapValue >> vOrderForm >> fTimeReceivedIsTxTime >> nTimeReceived >> fFromMe >> dummy_bool;
-=======
-        s >> TX_WITH_WITNESS(tx) >> serialized_block_hash >> dummy_vector1 >> serializedIndex >> dummy_vector2 >> mapValue >> vOrderForm >> fTimeReceivedIsTxTime >> nTimeReceived >> fFromMe >> dummy_bool;
->>>>>>> d7523490
+        s >> TX_WITH_WITNESS(tx) >> serialized_block_hash >> dummy_vector1 >> serializedIndex >> dummy_vector2 >> vPath >> mapValue >> vOrderForm >> fTimeReceivedIsTxTime >> nTimeReceived >> fFromMe >> dummy_bool;
 
         m_state = TxStateInterpretSerialized({serialized_block_hash, serializedIndex});
 
