--- conflicted
+++ resolved
@@ -4681,7 +4681,6 @@
         return obj;
     }
 
-<<<<<<< HEAD
     UniValue operator()(const CExtPubKey &ekp) const {
         UniValue obj(UniValue::VOBJ);
         obj.pushKV("isextkey", true);
@@ -4720,9 +4719,7 @@
         return obj;
     }
 
-=======
     UniValue operator()(const WitnessV1Taproot& id) const { return UniValue(UniValue::VOBJ); }
->>>>>>> 6efbcec4
     UniValue operator()(const WitnessUnknown& id) const { return UniValue(UniValue::VOBJ); }
 };
 
