// Copyright (c) 2010 Satoshi Nakamoto
// Copyright (c) 2009-2020 The Bitcoin Core developers
// Distributed under the MIT software license, see the accompanying
// file COPYING or http://www.opensource.org/licenses/mit-license.php.

#include <amount.h>
#include <core_io.h>
#include <interfaces/chain.h>
#include <key_io.h>
#include <node/context.h>
#include <outputtype.h>
#include <policy/feerate.h>
#include <policy/fees.h>
#include <policy/rbf.h>
#include <rpc/rawtransaction_util.h>
#include <rpc/server.h>
#include <rpc/util.h>
#include <script/descriptor.h>
#include <script/sign.h>
#include <util/bip32.h>
#include <util/fees.h>
#include <util/message.h> // For MessageSign()
#include <util/moneystr.h>
#include <util/string.h>
#include <util/system.h>
#include <util/url.h>
#include <wallet/coincontrol.h>
#include <wallet/feebumper.h>
#include <wallet/psbtwallet.h>
#include <wallet/rpcwallet.h>
#include <wallet/wallet.h>
#include <wallet/walletdb.h>
#include <wallet/walletutil.h>

#include <wallet/hdwallet.h>


#include <stdint.h>

#include <univalue.h>


static const std::string WALLET_ENDPOINT_BASE = "/wallet/";

bool GetAvoidReuseFlag(CWallet * const pwallet, const UniValue& param) {
    bool can_avoid_reuse = pwallet->IsWalletFlagSet(WALLET_FLAG_AVOID_REUSE);
    bool avoid_reuse = param.isNull() ? can_avoid_reuse : param.get_bool();

    if (avoid_reuse && !can_avoid_reuse) {
        throw JSONRPCError(RPC_WALLET_ERROR, "wallet does not have the \"avoid reuse\" feature enabled");
    }

    return avoid_reuse;
}


/** Used by RPC commands that have an include_watchonly parameter.
 *  We default to true for watchonly wallets if include_watchonly isn't
 *  explicitly set.
 */
static bool ParseIncludeWatchonly(const UniValue& include_watchonly, const CWallet& pwallet)
{
    if (include_watchonly.isNull()) {
        // if include_watchonly isn't explicitly set, then check if we have a watchonly wallet
        return pwallet.IsWalletFlagSet(WALLET_FLAG_DISABLE_PRIVATE_KEYS);
    }

    // otherwise return whatever include_watchonly was set to
    return include_watchonly.get_bool();
}


/** Checks if a CKey is in the given CWallet compressed or otherwise*/
bool HaveKey(const SigningProvider& wallet, const CKey& key)
{
    CKey key2;
    key2.Set(key.begin(), key.end(), !key.IsCompressed());
    return wallet.HaveKey(key.GetPubKey().GetID()) || wallet.HaveKey(key2.GetPubKey().GetID());
}

bool GetWalletNameFromJSONRPCRequest(const JSONRPCRequest& request, std::string& wallet_name)
{
    if (request.URI.substr(0, WALLET_ENDPOINT_BASE.size()) == WALLET_ENDPOINT_BASE) {
        // wallet endpoint was used
        wallet_name = urlDecode(request.URI.substr(WALLET_ENDPOINT_BASE.size()));
        return true;
    }
    return false;
}

std::shared_ptr<CWallet> GetWalletForJSONRPCRequest(const JSONRPCRequest& request)
{
    std::string wallet_name;
    if (GetWalletNameFromJSONRPCRequest(request, wallet_name)) {
        std::shared_ptr<CWallet> pwallet = GetWallet(wallet_name);
        if (!pwallet) throw JSONRPCError(RPC_WALLET_NOT_FOUND, "Requested wallet does not exist or is not loaded");
        return pwallet;
    }

    std::vector<std::shared_ptr<CWallet>> wallets = GetWallets();
    return wallets.size() == 1 || (request.fHelp && wallets.size() > 0) ? wallets[0] : nullptr;
}

std::string HelpRequiringPassphrase(const CWallet* pwallet)
{
    return pwallet && pwallet->IsCrypted()
        ? "\nRequires wallet passphrase to be set with walletpassphrase call."
        : "";
}

bool EnsureWalletIsAvailable(const CWallet* pwallet, bool avoidException)
{
    if (pwallet) return true;
    if (avoidException) return false;
    if (!HasWallets()) {
        throw JSONRPCError(
            RPC_METHOD_NOT_FOUND, "Method not found (wallet method is disabled because no wallet is loaded)");
    }
    throw JSONRPCError(RPC_WALLET_NOT_SPECIFIED,
        "Wallet file not specified (must request wallet RPC through /wallet/<filename> uri-path).");
}

void EnsureWalletIsUnlocked(const CWallet* pwallet)
{
    if (pwallet->IsLocked())
        throw JSONRPCError(RPC_WALLET_UNLOCK_NEEDED, "Error: Please enter the wallet passphrase with walletpassphrase first.");

    if (IsParticlWallet(pwallet)
        && GetParticlWallet(pwallet)->fUnlockForStakingOnly)
        throw JSONRPCError(RPC_WALLET_UNLOCK_NEEDED, "Error: Wallet is unlocked for staking only.");
}

// also_create should only be set to true only when the RPC is expected to add things to a blank wallet and make it no longer blank
LegacyScriptPubKeyMan& EnsureLegacyScriptPubKeyMan(CWallet& wallet, bool also_create)
{
    LegacyScriptPubKeyMan* spk_man = wallet.GetLegacyScriptPubKeyMan();
    if (!spk_man && also_create) {
        spk_man = wallet.GetOrCreateLegacyScriptPubKeyMan();
    }
    if (!spk_man) {
        throw JSONRPCError(RPC_WALLET_ERROR, "This type of wallet does not support this command");
    }
    return *spk_man;
}

void WalletTxToJSON(interfaces::Chain& chain, interfaces::Chain::Lock& locked_chain, const CWalletTx& wtx, UniValue& entry, bool fFilterMode=false)
{
    int confirms = wtx.GetDepthInMainChain();
    entry.pushKV("confirmations", confirms);
    if (wtx.IsCoinBase())
        entry.pushKV("generated", true);
    if (confirms > 0)
    {
        entry.pushKV("blockhash", wtx.m_confirm.hashBlock.GetHex());
        entry.pushKV("blockheight", wtx.m_confirm.block_height);
        entry.pushKV("blockindex", wtx.m_confirm.nIndex);
        int64_t block_time;
        bool found_block = chain.findBlock(wtx.m_confirm.hashBlock, nullptr /* block */, &block_time);
        CHECK_NONFATAL(found_block);
        PushTime(entry, "blocktime", block_time);
    } else {
        entry.pushKV("trusted", wtx.IsTrusted(locked_chain));
    }
    uint256 hash = wtx.GetHash();
    entry.pushKV("txid", hash.GetHex());
    UniValue conflicts(UniValue::VARR);
    for (const uint256& conflict : wtx.GetConflicts())
        conflicts.push_back(conflict.GetHex());
    if (conflicts.size() > 0 || !fFilterMode)
        entry.pushKV("walletconflicts", conflicts);
    PushTime(entry, "time", wtx.GetTxTime());
    PushTime(entry, "timereceived", wtx.nTimeReceived);

    // Add opt-in RBF status
    std::string rbfStatus = "no";
    if (confirms <= 0) {
        RBFTransactionState rbfState = chain.isRBFOptIn(*wtx.tx);
        if (rbfState == RBFTransactionState::UNKNOWN)
            rbfStatus = "unknown";
        else if (rbfState == RBFTransactionState::REPLACEABLE_BIP125)
            rbfStatus = "yes";
    }
    entry.pushKV("bip125_replaceable", rbfStatus);

    if (!fFilterMode)
        for (const std::pair<const std::string, std::string>& item : wtx.mapValue) {
            entry.pushKV(item.first, item.second);
        }
}

void RecordTxToJSON(interfaces::Chain& chain, interfaces::Chain::Lock& locked_chain, CHDWallet *phdw, const uint256 &hash, const CTransactionRecord& rtx, UniValue &entry) EXCLUSIVE_LOCKS_REQUIRED(phdw->cs_wallet)
{
    int confirms = phdw->GetDepthInMainChain(rtx);
    entry.pushKV("confirmations", confirms);

    if (rtx.IsCoinStake()) {
        entry.pushKV("coinstake", true);
    } else
    if (rtx.IsCoinBase()) {
        entry.pushKV("generated", true);
    }

    if (confirms > 0) {
        entry.pushKV("blockhash", rtx.blockHash.GetHex());
        entry.pushKV("blockindex", rtx.nIndex);
        PushTime(entry, "blocktime", rtx.nBlockTime);
    } else {
        entry.pushKV("trusted", phdw->IsTrusted(locked_chain, hash, rtx));
    }

    entry.pushKV("txid", hash.GetHex());
    UniValue conflicts(UniValue::VARR);
    for (const auto &conflict : phdw->GetConflicts(hash)) {
        conflicts.push_back(conflict.GetHex());
    }
    entry.pushKV("walletconflicts", conflicts);
    PushTime(entry, "time", rtx.GetTxTime());
    PushTime(entry, "timereceived", rtx.nTimeReceived);

    for (const auto &item : rtx.mapValue) {
        if (item.first == RTXVT_COMMENT) {
            entry.pushKV("comment", std::string(item.second.begin(), item.second.end()));
        } else
        if (item.first == RTXVT_TO) {
            entry.pushKV("comment_to", std::string(item.second.begin(), item.second.end()));
        }
    }

    /*
    // Add opt-in RBF status
    std::string rbfStatus = "no";
    if (confirms <= 0) {
        LOCK(mempool.cs);
        RBFTransactionState rbfState = IsRBFOptIn(wtx, mempool);
        if (rbfState == RBF_TRANSACTIONSTATE_UNKNOWN)
            rbfStatus = "unknown";
        else if (rbfState == RBF_TRANSACTIONSTATE_REPLACEABLE_BIP125)
            rbfStatus = "yes";
    }
    entry.push_back(Pair("bip125_replaceable", rbfStatus));
    */
}

static std::string LabelFromValue(const UniValue& value)
{
    std::string label = value.get_str();
    if (label == "*")
        throw JSONRPCError(RPC_WALLET_INVALID_LABEL_NAME, "Invalid label name");
    return label;
}

static UniValue getnewaddress(const JSONRPCRequest& request)
{
    std::shared_ptr<CWallet> const wallet = GetWalletForJSONRPCRequest(request);
    CWallet* const pwallet = wallet.get();

    if (!EnsureWalletIsAvailable(pwallet, request.fHelp)) {
        return NullUniValue;
    }

            RPCHelpMan{"getnewaddress",
                "\nReturns a new Particl address for receiving payments.\n"
                "If 'label' is specified, it is added to the address book \n"
                "so payments received with the address will be associated with 'label'.\n",
                {
                    {"label", RPCArg::Type::STR, /* default */ "\"\"", "The label name for the address to be linked to. If not provided, the default label \"\" is used. It can also be set to the empty string \"\" to represent the default label. The label does not need to exist, it will be created if there is no label by the given name."},
                    {"bech32", RPCArg::Type::BOOL, /* default */ "false", "Use Bech32 encoding."},
                    {"hardened", RPCArg::Type::BOOL, /* default */ "false", "Derive a hardened key."},
                    {"256bit", RPCArg::Type::BOOL, /* default */ "false", "Use 256bit hash type."},
                    {"address_type", RPCArg::Type::STR, /* default */ "set by -addresstype", "The address type to use. Options are \"legacy\", \"p2sh-segwit\", and \"bech32\"."},
                },
                RPCResult{
            "\"address\"    (string) The new particl address\n"
                },
                RPCExamples{
                    HelpExampleCli("getnewaddress", "")
            + HelpExampleRpc("getnewaddress", "")
                },
            }.Check(request);

    if (!IsParticlWallet(pwallet)) {
        LOCK(pwallet->cs_wallet);
        if (!pwallet->CanGetAddresses()) {
            throw JSONRPCError(RPC_WALLET_ERROR, "Error: This wallet has no available keys");
        }
    }

    // Parse the label first so we don't generate a key if there's an error
    std::string label;
    if (!request.params[0].isNull())
        label = LabelFromValue(request.params[0]);

    OutputType output_type = pwallet->m_default_address_type;
    size_t type_ofs = fParticlMode ? 4 : 1;
    if (!request.params[type_ofs].isNull()) {
        if (!ParseOutputType(request.params[type_ofs].get_str(), output_type)) {
            throw JSONRPCError(RPC_INVALID_ADDRESS_OR_KEY, strprintf("Unknown address type '%s'", request.params[type_ofs].get_str()));
        }
    }

    if (IsParticlWallet(pwallet)) {
        CKeyID keyID;

        bool fBech32 = request.params.size() > 1 ? GetBool(request.params[1]) : false;
        bool fHardened = request.params.size() > 2 ? GetBool(request.params[2]) : false;
        bool f256bit = request.params.size() > 3 ? GetBool(request.params[3]) : false;

        if (output_type == OutputType::P2SH_SEGWIT) {
            //throw JSONRPCError(RPC_INVALID_PARAMETER, "Valid address_types are \"legacy\" and \"bech32\"");
        }
        if (f256bit && output_type != OutputType::LEGACY) {
            throw JSONRPCError(RPC_INVALID_PARAMETER, "256bit must be used with address_type \"legacy\"");
        }

        CPubKey newKey;
        CHDWallet *phdw = GetParticlWallet(pwallet);
        {
            LOCK(cs_main);
            {
                LOCK(phdw->cs_wallet);
                if (pwallet->IsWalletFlagSet(WALLET_FLAG_DISABLE_PRIVATE_KEYS)) {
                    throw JSONRPCError(RPC_WALLET_ERROR, "Error: Private keys are disabled for this wallet");
                }
                if (phdw->idDefaultAccount.IsNull()) {
                    if (!phdw->pEKMaster) {
                        throw JSONRPCError(RPC_WALLET_ERROR, "Wallet has no active master key.");
                    }
                    throw JSONRPCError(RPC_WALLET_ERROR, "No default account set.");
                }
            }
            if (0 != phdw->NewKeyFromAccount(newKey, false, fHardened, f256bit, fBech32, label.c_str())) {
                throw JSONRPCError(RPC_WALLET_ERROR, "NewKeyFromAccount failed.");
            }
        }

        if (output_type != OutputType::LEGACY) {
            CTxDestination dest;
            LegacyScriptPubKeyMan* spk_man = pwallet->GetLegacyScriptPubKeyMan();
            if (spk_man) {
                spk_man->LearnRelatedScripts(newKey, output_type);
            }
            dest = GetDestinationForKey(newKey, output_type);
            return EncodeDestination(dest);
        }
        if (f256bit) {
            CKeyID256 idKey256 = newKey.GetID256();
            return CBitcoinAddress(idKey256, fBech32).ToString();
        }
        return CBitcoinAddress(PKHash(newKey), fBech32).ToString();
    }

    LOCK2(cs_main, pwallet->cs_wallet);

    CTxDestination dest;
    std::string error;
    if (!pwallet->GetNewDestination(output_type, label, dest, error)) {
        throw JSONRPCError(RPC_WALLET_KEYPOOL_RAN_OUT, error);
    }

    return EncodeDestination(dest);
}

static UniValue getrawchangeaddress(const JSONRPCRequest& request)
{
    std::shared_ptr<CWallet> const wallet = GetWalletForJSONRPCRequest(request);
    CWallet* const pwallet = wallet.get();

    if (!EnsureWalletIsAvailable(pwallet, request.fHelp)) {
        return NullUniValue;
    }

            RPCHelpMan{"getrawchangeaddress",
                "\nReturns a new Particl address, for receiving change.\n"
                "This is for use with raw transactions, NOT normal use.\n",
                {
                    {"address_type", RPCArg::Type::STR, /* default */ "set by -changetype", "The address type to use. Options are \"legacy\", \"p2sh-segwit\", and \"bech32\"."},
                },
                RPCResult{
            "\"address\"    (string) The address\n"
                },
                RPCExamples{
                    HelpExampleCli("getrawchangeaddress", "")
            + HelpExampleRpc("getrawchangeaddress", "")
                },
            }.Check(request);

    LOCK(pwallet->cs_wallet);

    if (IsParticlWallet(pwallet)) {
        CHDWallet *phdw = GetParticlWallet(pwallet);
        CPubKey pkOut;

        if (0 != phdw->NewKeyFromAccount(pkOut, true)) {
            throw JSONRPCError(RPC_WALLET_ERROR, "NewKeyFromAccount failed.");
        }
        return EncodeDestination(PKHash(pkOut.GetID()));
    }

    if (!pwallet->CanGetAddresses(true)) {
        throw JSONRPCError(RPC_WALLET_ERROR, "Error: This wallet has no available keys");
    }

    OutputType output_type = pwallet->m_default_change_type != OutputType::CHANGE_AUTO ? pwallet->m_default_change_type : pwallet->m_default_address_type;
    if (!request.params[0].isNull()) {
        if (!ParseOutputType(request.params[0].get_str(), output_type)) {
            throw JSONRPCError(RPC_INVALID_ADDRESS_OR_KEY, strprintf("Unknown address type '%s'", request.params[0].get_str()));
        }
    }

    CTxDestination dest;
    std::string error;
    if (!pwallet->GetNewChangeDestination(output_type, dest, error)) {
        throw JSONRPCError(RPC_WALLET_KEYPOOL_RAN_OUT, error);
    }
    return EncodeDestination(dest);
}


static UniValue setlabel(const JSONRPCRequest& request)
{
    std::shared_ptr<CWallet> const wallet = GetWalletForJSONRPCRequest(request);
    CWallet* const pwallet = wallet.get();

    if (!EnsureWalletIsAvailable(pwallet, request.fHelp)) {
        return NullUniValue;
    }

            RPCHelpMan{"setlabel",
                "\nSets the label associated with the given address.\n",
                {
                    {"address", RPCArg::Type::STR, RPCArg::Optional::OMITTED_NAMED_ARG, "The particl address to be associated with a label."},
                    {"label", RPCArg::Type::STR, RPCArg::Optional::OMITTED_NAMED_ARG, "The label to assign to the address."},
                },
                RPCResults{},
                RPCExamples{
                    HelpExampleCli("setlabel", "\"PswXnorAgjpAtaySWkPSmWQe3Fc8LmviVc\" \"tabby\"")
            + HelpExampleRpc("setlabel", "\"PswXnorAgjpAtaySWkPSmWQe3Fc8LmviVc\", \"tabby\"")
                },
            }.Check(request);

    LOCK(pwallet->cs_wallet);

    CTxDestination dest = DecodeDestination(request.params[0].get_str());
    if (!IsValidDestination(dest)) {
        throw JSONRPCError(RPC_INVALID_ADDRESS_OR_KEY, "Invalid Particl address");
    }

    std::string label = LabelFromValue(request.params[1]);

    if (pwallet->IsMine(dest)) {
        pwallet->SetAddressBook(dest, label, "receive");
    } else {
        pwallet->SetAddressBook(dest, label, "send");
    }

    return NullUniValue;
}


static CTransactionRef SendMoney(interfaces::Chain::Lock& locked_chain, CWallet * const pwallet, const CTxDestination &address, CAmount nValue, bool fSubtractFeeFromAmount, const CCoinControl& coin_control, mapValue_t mapValue)
{
    CAmount curBalance = pwallet->GetBalance(0, coin_control.m_avoid_address_reuse).m_mine_trusted;

    // Check amount
    if (nValue <= 0)
        throw JSONRPCError(RPC_INVALID_PARAMETER, "Invalid amount");

    if (nValue > curBalance)
        throw JSONRPCError(RPC_WALLET_INSUFFICIENT_FUNDS, "Insufficient funds");

    // Parse Bitcoin address
    CScript scriptPubKey = GetScriptForDestination(address);

    // Create and send the transaction
    CAmount nFeeRequired;
    std::string strError;
    std::vector<CRecipient> vecSend;
    int nChangePosRet = -1;
    CRecipient recipient = {scriptPubKey, nValue, fSubtractFeeFromAmount};
    vecSend.push_back(recipient);
    CTransactionRef tx;
    if (!pwallet->CreateTransaction(locked_chain, vecSend, tx, nFeeRequired, nChangePosRet, strError, coin_control)) {
        if (!fSubtractFeeFromAmount && nValue + nFeeRequired > curBalance)
            strError = strprintf("Error: This transaction requires a transaction fee of at least %s", FormatMoney(nFeeRequired));
        throw JSONRPCError(RPC_WALLET_ERROR, strError);
    }
    pwallet->CommitTransaction(tx, std::move(mapValue), {} /* orderForm */);
    return tx;
}

extern UniValue sendtypeto(const JSONRPCRequest &request);
static UniValue sendtoaddress(const JSONRPCRequest& request)
{
    std::shared_ptr<CWallet> const wallet = GetWalletForJSONRPCRequest(request);
    CWallet* const pwallet = wallet.get();

    if (!EnsureWalletIsAvailable(pwallet, request.fHelp)) {
        return NullUniValue;
    }

            RPCHelpMan{"sendtoaddress",
                "\nSend an amount to a given address." +
                    HelpRequiringPassphrase(pwallet) + "\n",
                {
                    {"address", RPCArg::Type::STR, RPCArg::Optional::NO, "The particl address to send to."},
                    {"amount", RPCArg::Type::AMOUNT, RPCArg::Optional::NO, "The amount in " + CURRENCY_UNIT + " to send. eg 0.1"},
                    {"comment", RPCArg::Type::STR, RPCArg::Optional::OMITTED_NAMED_ARG, "A comment used to store what the transaction is for.\n"
            "                             This is not part of the transaction, just kept in your wallet."},
                    {"comment_to", RPCArg::Type::STR, RPCArg::Optional::OMITTED_NAMED_ARG, "A comment to store the name of the person or organization\n"
            "                             to which you're sending the transaction. This is not part of the \n"
            "                             transaction, just kept in your wallet."},
                    {"subtractfeefromamount", RPCArg::Type::BOOL, /* default */ "false", "The fee will be deducted from the amount being sent.\n"
            "                             The recipient will receive less particl than you enter in the amount field."},
                    {"narration", RPCArg::Type::STR, /* default */ "", "Up to 24 characters sent with the transaction.\n"
            "                             Plaintext if sending to standard address type, encrypted when sending to stealthaddresses."},
                    {"replaceable", RPCArg::Type::BOOL, /* default */ "wallet default", "Allow this transaction to be replaced by a transaction with higher fees via BIP 125"},
                    {"conf_target", RPCArg::Type::NUM, /* default */ "wallet default", "Confirmation target (in blocks)"},
                    {"estimate_mode", RPCArg::Type::STR, /* default */ "UNSET", "The fee estimate mode, must be one of:\n"
            "       \"UNSET\"\n"
            "       \"ECONOMICAL\"\n"
            "       \"CONSERVATIVE\""},
                    {"avoid_reuse", RPCArg::Type::BOOL, /* default */ "true", "(only available if avoid_reuse wallet flag is set) Avoid spending from dirty addresses; addresses are considered\n"
            "                             dirty if they have previously been used in a transaction."},
                },
                RPCResult{
            "\"txid\"                  (string) The transaction id.\n"
                },
                RPCExamples{
                    HelpExampleCli("sendtoaddress", "\"PbpVcjgYatnkKgveaeqhkeQBFwjqR7jKBR\" 0.1")
            + HelpExampleCli("sendtoaddress", "\"PbpVcjgYatnkKgveaeqhkeQBFwjqR7jKBR\" 0.1 \"donation\" \"seans outpost\"")
            + HelpExampleCli("sendtoaddress", "\"PbpVcjgYatnkKgveaeqhkeQBFwjqR7jKBR\" 0.1 \"\" \"\" true")
            + HelpExampleRpc("sendtoaddress", "\"PbpVcjgYatnkKgveaeqhkeQBFwjqR7jKBR\", 0.1, \"donation\", \"seans outpost\"")
                },
            }.Check(request);

    // Make sure the results are valid at least up to the most recent block
    // the user could have gotten from another RPC command prior to now
    pwallet->BlockUntilSyncedToCurrentChain();

    auto locked_chain = pwallet->chain().lock();
    LOCK(pwallet->cs_wallet);

    CTxDestination dest = DecodeDestination(request.params[0].get_str());
    if (!IsValidDestination(dest)) {
        throw JSONRPCError(RPC_INVALID_ADDRESS_OR_KEY, "Invalid address");
    }

    // Amount
    CAmount nAmount = AmountFromValue(request.params[1]);
    if (nAmount <= 0)
        throw JSONRPCError(RPC_TYPE_ERROR, "Invalid amount for send");

    // Wallet comments
    mapValue_t mapValue;
    if (!request.params[2].isNull() && !request.params[2].get_str().empty())
        mapValue["comment"] = request.params[2].get_str();
    if (!request.params[3].isNull() && !request.params[3].get_str().empty())
        mapValue["to"] = request.params[3].get_str();

    bool fSubtractFeeFromAmount = false;
    if (!request.params[4].isNull()) {
        fSubtractFeeFromAmount = request.params[4].get_bool();
    }

    CCoinControl coin_control;
    if (!request.params[6].isNull()) {
        coin_control.m_signal_bip125_rbf = request.params[6].get_bool();
    }

    if (!request.params[7].isNull()) {
        coin_control.m_confirm_target = ParseConfirmTarget(request.params[7], pwallet->chain().estimateMaxBlocks());
    }

    if (!request.params[8].isNull()) {
        if (!FeeModeFromString(request.params[8].get_str(), coin_control.m_fee_mode)) {
            throw JSONRPCError(RPC_INVALID_PARAMETER, "Invalid estimate_mode parameter");
        }
    }

    coin_control.m_avoid_address_reuse = GetAvoidReuseFlag(pwallet, request.params[9]);
    // We also enable partial spend avoidance if reuse avoidance is set.
    coin_control.m_avoid_partial_spends |= coin_control.m_avoid_address_reuse;

    if (IsParticlWallet(pwallet)) {
        JSONRPCRequest newRequest;
        newRequest.fHelp = false;
        newRequest.fSkipBlock = true; // already blocked in this function
        newRequest.URI = request.URI;
        UniValue params(UniValue::VARR);
        params.push_back("part");
        params.push_back("part");
        UniValue arr(UniValue::VARR);
        UniValue out(UniValue::VOBJ);

        out.pushKV("address", request.params[0].get_str());
        out.pushKV("amount", request.params[1]);

        if (request.params.size() > 5) {
            out.pushKV("narr", request.params[5].get_str());
        }
        if (fSubtractFeeFromAmount) {
            UniValue uvBool(fSubtractFeeFromAmount);
            out.pushKV("subfee", uvBool);
        }
        arr.push_back(out);
        params.push_back(arr);

        std::string sComment, sCommentTo;
        if (!request.params[2].isNull() && !request.params[2].get_str().empty()) {
            sComment = request.params[2].get_str();
        }
        if (!request.params[3].isNull() && !request.params[3].get_str().empty()) {
            sCommentTo = request.params[3].get_str();
        }

        params.push_back(sComment);
        params.push_back(sCommentTo);

        // Add coinstake params
        if (request.params.size() > 6) {
            UniValue uvRingsize(4);
            params.push_back(uvRingsize);
            UniValue uvNumInputs(32);
            params.push_back(uvNumInputs);
            UniValue uvBool(false);
            params.push_back(uvBool); // test_fee

            UniValue uvCoinControl(UniValue::VOBJ);
            uvCoinControl.pushKV("replaceable", coin_control.m_signal_bip125_rbf.get_value_or(pwallet->m_signal_rbf));
            unsigned int target = coin_control.m_confirm_target ? *coin_control.m_confirm_target : pwallet->m_confirm_target;
            uvCoinControl.pushKV("conf_target", (int)target);
            std::string sEstimateMode = "UNSET";
            if (coin_control.m_fee_mode == FeeEstimateMode::ECONOMICAL) {
                sEstimateMode = "ECONOMICAL";
            } else
            if (coin_control.m_fee_mode == FeeEstimateMode::CONSERVATIVE) {
                sEstimateMode = "CONSERVATIVE";
            }
            uvCoinControl.pushKV("estimate_mode", sEstimateMode);

            params.push_back(uvCoinControl);
        }

        newRequest.params = params;
        return sendtypeto(newRequest);
    }

    EnsureWalletIsUnlocked(pwallet);

    CTransactionRef tx = SendMoney(*locked_chain, pwallet, dest, nAmount, fSubtractFeeFromAmount, coin_control, std::move(mapValue));
    return tx->GetHash().GetHex();
}

static UniValue listaddressgroupings(const JSONRPCRequest& request)
{
    std::shared_ptr<CWallet> const wallet = GetWalletForJSONRPCRequest(request);
    CWallet* const pwallet = wallet.get();

    if (!EnsureWalletIsAvailable(pwallet, request.fHelp)) {
        return NullUniValue;
    }

            RPCHelpMan{"listaddressgroupings",
                "\nLists groups of addresses which have had their common ownership\n"
                "made public by common use as inputs or as the resulting change\n"
                "in past transactions\n",
                {},
                RPCResult{
            "[\n"
            "  [\n"
            "    [\n"
            "      \"address\",            (string) The particl address\n"
            "      amount,                 (numeric) The amount in " + CURRENCY_UNIT + "\n"
            "      \"label\"               (string, optional) The label\n"
            "    ]\n"
            "    ,...\n"
            "  ]\n"
            "  ,...\n"
            "]\n"
                },
                RPCExamples{
                    HelpExampleCli("listaddressgroupings", "")
            + HelpExampleRpc("listaddressgroupings", "")
                },
            }.Check(request);

    // Make sure the results are valid at least up to the most recent block
    // the user could have gotten from another RPC command prior to now
    pwallet->BlockUntilSyncedToCurrentChain();

    auto locked_chain = pwallet->chain().lock();
    LOCK(pwallet->cs_wallet);

    UniValue jsonGroupings(UniValue::VARR);
    std::map<CTxDestination, CAmount> balances = pwallet->GetAddressBalances(*locked_chain);
    for (const std::set<CTxDestination>& grouping : pwallet->GetAddressGroupings()) {
        UniValue jsonGrouping(UniValue::VARR);
        for (const CTxDestination& address : grouping)
        {
            UniValue addressInfo(UniValue::VARR);
            addressInfo.push_back(EncodeDestination(address));
            addressInfo.push_back(ValueFromAmount(balances[address]));
            {
                if (pwallet->mapAddressBook.find(address) != pwallet->mapAddressBook.end()) {
                    addressInfo.push_back(pwallet->mapAddressBook.find(address)->second.name);
                }
            }
            jsonGrouping.push_back(addressInfo);
        }
        jsonGroupings.push_back(jsonGrouping);
    }
    return jsonGroupings;
}

static UniValue signmessage(const JSONRPCRequest& request)
{
    std::shared_ptr<CWallet> const wallet = GetWalletForJSONRPCRequest(request);
    CWallet* const pwallet = wallet.get();

    if (!EnsureWalletIsAvailable(pwallet, request.fHelp)) {
        return NullUniValue;
    }

            RPCHelpMan{"signmessage",
                "\nSign a message with the private key of an address" +
                    HelpRequiringPassphrase(pwallet) + "\n",
                {
                    {"address", RPCArg::Type::STR, RPCArg::Optional::NO, "The particl address to use for the private key."},
                    {"message", RPCArg::Type::STR, RPCArg::Optional::NO, "The message to create a signature of."},
                },
                RPCResult{
            "\"signature\"          (string) The signature of the message encoded in base 64\n"
                },
                RPCExamples{
            "\nUnlock the wallet for 30 seconds\n"
            + HelpExampleCli("walletpassphrase", "\"mypassphrase\" 30") +
            "\nCreate the signature\n"
            + HelpExampleCli("signmessage", "\"PswXnorAgjpAtaySWkPSmWQe3Fc8LmviVc\" \"my message\"") +
            "\nVerify the signature\n"
            + HelpExampleCli("verifymessage", "\"PswXnorAgjpAtaySWkPSmWQe3Fc8LmviVc\" \"signature\" \"my message\"") +
            "\nAs a JSON-RPC call\n"
            + HelpExampleRpc("signmessage", "\"PswXnorAgjpAtaySWkPSmWQe3Fc8LmviVc\", \"my message\"")
                },
            }.Check(request);

    auto locked_chain = pwallet->chain().lock();
    LOCK(pwallet->cs_wallet);

    EnsureWalletIsUnlocked(pwallet);

    std::string strAddress = request.params[0].get_str();
    std::string strMessage = request.params[1].get_str();

    CTxDestination dest = DecodeDestination(strAddress);
    if (!IsValidDestination(dest)) {
        throw JSONRPCError(RPC_TYPE_ERROR, "Invalid address");
    }

    const PKHash *pkhash = boost::get<PKHash>(&dest);
    const CKeyID256 *keyID256 = boost::get<CKeyID256>(&dest);

    if (!pkhash && !keyID256) {
        throw JSONRPCError(RPC_TYPE_ERROR, "Address does not refer to key");
    }

    CScript script_pub_key = pkhash ? GetScriptForDestination(*pkhash) : GetScriptForDestination(*keyID256);
    std::unique_ptr<SigningProvider> provider = pwallet->GetSigningProvider(script_pub_key);
    if (!provider) {
        throw JSONRPCError(RPC_WALLET_ERROR, "Private key not available");
    }

    CKey key;
    if (pkhash) {
        CKeyID keyID(*pkhash);
        if (!provider->GetKey(keyID, key)) {
            throw JSONRPCError(RPC_WALLET_ERROR, "Private key not available");
        }
    } else {
        if (!provider->GetKey(CKeyID(*keyID256), key)) {
            throw JSONRPCError(RPC_WALLET_ERROR, "Private key not available");
        }
    }

    std::string signature;

    if (!MessageSign(key, strMessage, signature)) {
        throw JSONRPCError(RPC_INVALID_ADDRESS_OR_KEY, "Sign failed");
    }

    return signature;
}

static UniValue getreceivedbyaddress(const JSONRPCRequest& request)
{
    std::shared_ptr<CWallet> const wallet = GetWalletForJSONRPCRequest(request);
    CWallet* const pwallet = wallet.get();

    if (!EnsureWalletIsAvailable(pwallet, request.fHelp)) {
        return NullUniValue;
    }

            RPCHelpMan{"getreceivedbyaddress",
                "\nReturns the total amount received by the given address in transactions with at least minconf confirmations.\n",
                {
                    {"address", RPCArg::Type::STR, RPCArg::Optional::NO, "The particl address for transactions."},
                    {"minconf", RPCArg::Type::NUM, /* default */ "1", "Only include transactions confirmed at least this many times."},
                },
                RPCResult{
            "amount   (numeric) The total amount in " + CURRENCY_UNIT + " received at this address.\n"
                },
                RPCExamples{
            "\nThe amount from transactions with at least 1 confirmation\n"
            + HelpExampleCli("getreceivedbyaddress", "\"PswXnorAgjpAtaySWkPSmWQe3Fc8LmviVc\"") +
            "\nThe amount including unconfirmed transactions, zero confirmations\n"
            + HelpExampleCli("getreceivedbyaddress", "\"PswXnorAgjpAtaySWkPSmWQe3Fc8LmviVc\" 0") +
            "\nThe amount with at least 6 confirmation\n"
            + HelpExampleCli("getreceivedbyaddress", "\"PswXnorAgjpAtaySWkPSmWQe3Fc8LmviVc\" 6") +
            "\nAs a JSON-RPC call\n"
            + HelpExampleRpc("getreceivedbyaddress", "\"PswXnorAgjpAtaySWkPSmWQe3Fc8LmviVc\", 6")
                },
            }.Check(request);

    // Make sure the results are valid at least up to the most recent block
    // the user could have gotten from another RPC command prior to now
    pwallet->BlockUntilSyncedToCurrentChain();

    auto locked_chain = pwallet->chain().lock();
    LOCK(pwallet->cs_wallet);

    // Bitcoin address
    CTxDestination dest = DecodeDestination(request.params[0].get_str());
    if (!IsValidDestination(dest)) {
        throw JSONRPCError(RPC_INVALID_ADDRESS_OR_KEY, "Invalid Particl address");
    }
    CScript scriptPubKey = GetScriptForDestination(dest);
    if (!pwallet->IsMine(scriptPubKey)) {
        throw JSONRPCError(RPC_WALLET_ERROR, "Address not found in wallet");
    }

    // Minimum confirmations
    int nMinDepth = 1;
    if (!request.params[1].isNull())
        nMinDepth = request.params[1].get_int();

    // Tally
    CAmount nAmount = 0;
    for (const std::pair<const uint256, CWalletTx>& pairWtx : pwallet->mapWallet) {
        const CWalletTx& wtx = pairWtx.second;

        if ((!pwallet->IsParticlWallet() && wtx.IsCoinBase()) || !locked_chain->checkFinalTx(*wtx.tx)) {
            continue;
        }

        if (pwallet->IsParticlWallet()) {
            for (auto &txout : wtx.tx->vpout) {
                if (txout->IsStandardOutput()
                    && *txout->GetPScriptPubKey() == scriptPubKey) {
                    if (wtx.GetDepthInMainChain() >= nMinDepth) {
                        nAmount += txout->GetValue();
                    }
                }
            }
        } else
        for (const CTxOut& txout : wtx.tx->vout)
            if (txout.scriptPubKey == scriptPubKey)
                if (wtx.GetDepthInMainChain() >= nMinDepth)
                    nAmount += txout.nValue;
    }

    return  ValueFromAmount(nAmount);
}


static UniValue getreceivedbylabel(const JSONRPCRequest& request)
{
    std::shared_ptr<CWallet> const wallet = GetWalletForJSONRPCRequest(request);
    CWallet* const pwallet = wallet.get();

    if (!EnsureWalletIsAvailable(pwallet, request.fHelp)) {
        return NullUniValue;
    }

            RPCHelpMan{"getreceivedbylabel",
                "\nReturns the total amount received by addresses with <label> in transactions with at least [minconf] confirmations.\n",
                {
                    {"label", RPCArg::Type::STR, RPCArg::Optional::NO, "The selected label, may be the default label using \"\"."},
                    {"minconf", RPCArg::Type::NUM, /* default */ "1", "Only include transactions confirmed at least this many times."},
                },
                RPCResult{
            "amount              (numeric) The total amount in " + CURRENCY_UNIT + " received for this label.\n"
                },
                RPCExamples{
            "\nAmount received by the default label with at least 1 confirmation\n"
            + HelpExampleCli("getreceivedbylabel", "\"\"") +
            "\nAmount received at the tabby label including unconfirmed amounts with zero confirmations\n"
            + HelpExampleCli("getreceivedbylabel", "\"tabby\" 0") +
            "\nThe amount with at least 6 confirmations\n"
            + HelpExampleCli("getreceivedbylabel", "\"tabby\" 6") +
            "\nAs a JSON-RPC call\n"
            + HelpExampleRpc("getreceivedbylabel", "\"tabby\", 6")
                },
            }.Check(request);

    // Make sure the results are valid at least up to the most recent block
    // the user could have gotten from another RPC command prior to now
    pwallet->BlockUntilSyncedToCurrentChain();

    auto locked_chain = pwallet->chain().lock();
    LOCK(pwallet->cs_wallet);

    // Minimum confirmations
    int nMinDepth = 1;
    if (!request.params[1].isNull())
        nMinDepth = request.params[1].get_int();

    // Get the set of pub keys assigned to label
    std::string label = LabelFromValue(request.params[0]);
    std::set<CTxDestination> setAddress = pwallet->GetLabelAddresses(label);

    // Tally
    CAmount nAmount = 0;
    for (const std::pair<const uint256, CWalletTx>& pairWtx : pwallet->mapWallet) {
        const CWalletTx& wtx = pairWtx.second;
        if ((!pwallet->IsParticlWallet() && wtx.IsCoinBase()) || !locked_chain->checkFinalTx(*wtx.tx)) {
            continue;
        }

        if (pwallet->IsParticlWallet()) {
            for (auto &txout : wtx.tx->vpout) {
                CTxDestination address;
                if (txout->IsStandardOutput()
                    && ExtractDestination(*txout->GetPScriptPubKey(), address) && pwallet->IsMine(address) && setAddress.count(address)) {
                    if (wtx.GetDepthInMainChain() >= nMinDepth) {
                        nAmount += txout->GetValue();
                    }
                }
            }
        } else
        for (const CTxOut& txout : wtx.tx->vout)
        {
            CTxDestination address;
            if (ExtractDestination(txout.scriptPubKey, address) && pwallet->IsMine(address) && setAddress.count(address)) {
                if (wtx.GetDepthInMainChain() >= nMinDepth)
                    nAmount += txout.nValue;
            }
        }
    }

    return ValueFromAmount(nAmount);
}


static UniValue getbalance(const JSONRPCRequest& request)
{
    std::shared_ptr<CWallet> const wallet = GetWalletForJSONRPCRequest(request);
    CWallet* const pwallet = wallet.get();

    if (!EnsureWalletIsAvailable(pwallet, request.fHelp)) {
        return NullUniValue;
    }

            RPCHelpMan{"getbalance",
                "\nReturns the total available balance.\n"
                "The available balance is what the wallet considers currently spendable, and is\n"
                "thus affected by options which limit spendability such as -spendzeroconfchange.\n",
                {
                    {"dummy", RPCArg::Type::STR, RPCArg::Optional::OMITTED_NAMED_ARG, "Remains for backward compatibility. Must be excluded or set to \"*\"."},
                    {"minconf", RPCArg::Type::NUM, /* default */ "0", "Only include transactions confirmed at least this many times."},
                    {"include_watchonly", RPCArg::Type::BOOL, /* default */ "true for watch-only wallets, otherwise false", "Also include balance in watch-only addresses (see 'importaddress')"},
                    {"avoid_reuse", RPCArg::Type::BOOL, /* default */ "true", "(only available if avoid_reuse wallet flag is set) Do not include balance in dirty outputs; addresses are considered dirty if they have previously been used in a transaction."},
                },
                RPCResult{
            "amount              (numeric) The total amount in " + CURRENCY_UNIT + " received for this wallet.\n"
                },
                RPCExamples{
            "\nThe total amount in the wallet with 1 or more confirmations\n"
            + HelpExampleCli("getbalance", "") +
            "\nThe total amount in the wallet at least 6 blocks confirmed\n"
            + HelpExampleCli("getbalance", "\"*\" 6") +
            "\nAs a JSON-RPC call\n"
            + HelpExampleRpc("getbalance", "\"*\", 6")
                },
            }.Check(request);

    // Make sure the results are valid at least up to the most recent block
    // the user could have gotten from another RPC command prior to now
    pwallet->BlockUntilSyncedToCurrentChain();

    auto locked_chain = pwallet->chain().lock();
    LOCK(pwallet->cs_wallet);

    const UniValue& dummy_value = request.params[0];
    if (!dummy_value.isNull() && dummy_value.get_str() != "*") {
        throw JSONRPCError(RPC_METHOD_DEPRECATED, "dummy first argument must be excluded or set to \"*\".");
    }

    int min_depth = 0;
    if (!request.params[1].isNull()) {
        min_depth = request.params[1].get_int();
    }

    bool include_watchonly = ParseIncludeWatchonly(request.params[2], *pwallet);

    bool avoid_reuse = GetAvoidReuseFlag(pwallet, request.params[3]);

    const auto bal = pwallet->GetBalance(min_depth, avoid_reuse);

    return ValueFromAmount(bal.m_mine_trusted + (include_watchonly ? bal.m_watchonly_trusted : 0));
}

static UniValue getunconfirmedbalance(const JSONRPCRequest &request)
{
    std::shared_ptr<CWallet> const wallet = GetWalletForJSONRPCRequest(request);
    CWallet* const pwallet = wallet.get();

    if (!EnsureWalletIsAvailable(pwallet, request.fHelp)) {
        return NullUniValue;
    }

            RPCHelpMan{"getunconfirmedbalance",
                "DEPRECATED\nIdentical to getbalances().mine.untrusted_pending\n",
                {},
                RPCResults{},
                RPCExamples{""},
            }.Check(request);

    // Make sure the results are valid at least up to the most recent block
    // the user could have gotten from another RPC command prior to now
    pwallet->BlockUntilSyncedToCurrentChain();

    auto locked_chain = pwallet->chain().lock();
    LOCK(pwallet->cs_wallet);

    return ValueFromAmount(pwallet->GetBalance().m_mine_untrusted_pending);
}

static UniValue sendmany(const JSONRPCRequest& request)
{
    std::shared_ptr<CWallet> const wallet = GetWalletForJSONRPCRequest(request);
    CWallet* const pwallet = wallet.get();

    if (!EnsureWalletIsAvailable(pwallet, request.fHelp)) {
        return NullUniValue;
    }

    RPCHelpMan{"sendmany",
                "\nSend multiple times. Amounts are double-precision floating point numbers." +
                    HelpRequiringPassphrase(pwallet) + "\n",
                {
                    {"dummy", RPCArg::Type::STR, RPCArg::Optional::NO, "Must be set to \"\" for backwards compatibility.", "\"\""},
                    {"amounts", RPCArg::Type::OBJ, RPCArg::Optional::NO, "A json object with addresses and amounts",
                        {
                            {"address", RPCArg::Type::AMOUNT, RPCArg::Optional::NO, "The particl address is the key, the numeric amount (can be string) in " + CURRENCY_UNIT + " is the value"},
                        },
                    },
                    {"minconf", RPCArg::Type::NUM, RPCArg::Optional::OMITTED_NAMED_ARG, "Ignored dummy value"},
                    {"comment", RPCArg::Type::STR, RPCArg::Optional::OMITTED_NAMED_ARG, "A comment"},
                    {"subtractfeefrom", RPCArg::Type::ARR, RPCArg::Optional::OMITTED_NAMED_ARG, "A json array with addresses.\n"
            "                           The fee will be equally deducted from the amount of each selected address.\n"
            "                           Those recipients will receive less particl than you enter in their corresponding amount field.\n"
            "                           If no addresses are specified here, the sender pays the fee.",
                        {
                            {"address", RPCArg::Type::STR, RPCArg::Optional::OMITTED, "Subtract fee from this address"},
                        },
                    },
                    {"replaceable", RPCArg::Type::BOOL, /* default */ "wallet default", "Allow this transaction to be replaced by a transaction with higher fees via BIP 125"},
                    {"conf_target", RPCArg::Type::NUM, /* default */ "wallet default", "Confirmation target (in blocks)"},
                    {"estimate_mode", RPCArg::Type::STR, /* default */ "UNSET", "The fee estimate mode, must be one of:\n"
            "       \"UNSET\"\n"
            "       \"ECONOMICAL\"\n"
            "       \"CONSERVATIVE\""},
                },
                 RPCResult{
            "\"txid\"                   (string) The transaction id for the send. Only 1 transaction is created regardless of \n"
            "                                    the number of addresses.\n"
                 },
                RPCExamples{
            "\nSend two amounts to two different addresses:\n"
            + HelpExampleCli("sendmany", "\"\" \"{\\\"PswXnorAgjpAtaySWkPSmWQe3Fc8LmviVc\\\":0.01,\\\"PvhJj4j9s6SsuRsAkPZUfHPCjZRNKLeuqP\\\":0.02}\"") +
            "\nSend two amounts to two different addresses setting the confirmation and comment:\n"
            + HelpExampleCli("sendmany", "\"\" \"{\\\"PswXnorAgjpAtaySWkPSmWQe3Fc8LmviVc\\\":0.01,\\\"PvhJj4j9s6SsuRsAkPZUfHPCjZRNKLeuqP\\\":0.02}\" 6 \"testing\"") +
            "\nSend two amounts to two different addresses, subtract fee from amount:\n"
            + HelpExampleCli("sendmany", "\"\" \"{\\\"PswXnorAgjpAtaySWkPSmWQe3Fc8LmviVc\\\":0.01,\\\"PvhJj4j9s6SsuRsAkPZUfHPCjZRNKLeuqP\\\":0.02}\" 1 \"\" \"[\\\"PswXnorAgjpAtaySWkPSmWQe3Fc8LmviVc\\\",\\\"PvhJj4j9s6SsuRsAkPZUfHPCjZRNKLeuqP\\\"]\"") +
            "\nAs a JSON-RPC call\n"
            + HelpExampleRpc("sendmany", "\"\", {\"PswXnorAgjpAtaySWkPSmWQe3Fc8LmviVc\":0.01,\"PvhJj4j9s6SsuRsAkPZUfHPCjZRNKLeuqP\":0.02}, 6, \"testing\"")
                },
    }.Check(request);

    // Make sure the results are valid at least up to the most recent block
    // the user could have gotten from another RPC command prior to now
    pwallet->BlockUntilSyncedToCurrentChain();

    auto locked_chain = pwallet->chain().lock();
    LOCK(pwallet->cs_wallet);

    if (!request.params[0].isNull() && !request.params[0].get_str().empty()) {
        throw JSONRPCError(RPC_INVALID_PARAMETER, "Dummy value must be set to \"\"");
    }
    UniValue sendTo = request.params[1].get_obj();

    mapValue_t mapValue;
    if (!request.params[3].isNull() && !request.params[3].get_str().empty())
        mapValue["comment"] = request.params[3].get_str();

    UniValue subtractFeeFromAmount(UniValue::VARR);
    if (!request.params[4].isNull())
        subtractFeeFromAmount = request.params[4].get_array();

    CCoinControl coin_control;
    if (!request.params[5].isNull()) {
        coin_control.m_signal_bip125_rbf = request.params[5].get_bool();
    }

    if (!request.params[6].isNull()) {
        coin_control.m_confirm_target = ParseConfirmTarget(request.params[6], pwallet->chain().estimateMaxBlocks());
    }

    if (!request.params[7].isNull()) {
        if (!FeeModeFromString(request.params[7].get_str(), coin_control.m_fee_mode)) {
            throw JSONRPCError(RPC_INVALID_PARAMETER, "Invalid estimate_mode parameter");
        }
    }
    if (IsParticlWallet(pwallet)) {
        JSONRPCRequest newRequest;
        newRequest.fHelp = false;
        newRequest.fSkipBlock = true; // already blocked in this function
        newRequest.URI = request.URI;
        UniValue params(UniValue::VARR);
        params.push_back("part");
        params.push_back("part");
        UniValue arr(UniValue::VARR);

        std::vector<std::string> keys = sendTo.getKeys();
        for (const std::string& name_ : keys) {
            UniValue out(UniValue::VOBJ);

            out.pushKV("address", name_);
            out.pushKV("amount", sendTo[name_]);

            bool fSubtractFeeFromAmount = false;
            for (unsigned int idx = 0; idx < subtractFeeFromAmount.size(); idx++) {
                const UniValue& addr = subtractFeeFromAmount[idx];
                if (addr.get_str() == name_)
                    fSubtractFeeFromAmount = true;
            }
            if (fSubtractFeeFromAmount) {
                UniValue uvBool(fSubtractFeeFromAmount);
                out.pushKV("subfee", uvBool);
            }
            arr.push_back(out);
        }
        params.push_back(arr);

        std::string sComment, sCommentTo;
        if (!request.params[3].isNull() && !request.params[3].get_str().empty())
            sComment = request.params[3].get_str();

        params.push_back(sComment);
        params.push_back(sCommentTo);

        // Add coinstake params
        if (request.params.size() > 5) {
            UniValue uvRingsize(4);
            params.push_back(uvRingsize);
            UniValue uvNumInputs(32);
            params.push_back(uvNumInputs);
            UniValue uvBool(false);
            params.push_back(uvBool); // test_fee

            UniValue uvCoinControl(UniValue::VOBJ);
            uvCoinControl.pushKV("replaceable", coin_control.m_signal_bip125_rbf.get_value_or(pwallet->m_signal_rbf));
            unsigned int target = coin_control.m_confirm_target ? *coin_control.m_confirm_target : pwallet->m_confirm_target;
            uvCoinControl.pushKV("conf_target", (int)target);
            std::string sEstimateMode = "UNSET";
            if (coin_control.m_fee_mode == FeeEstimateMode::ECONOMICAL) {
                sEstimateMode = "ECONOMICAL";
            } else
            if (coin_control.m_fee_mode == FeeEstimateMode::CONSERVATIVE) {
                sEstimateMode = "CONSERVATIVE";
            }
            uvCoinControl.pushKV("estimate_mode", sEstimateMode);

            params.push_back(uvCoinControl);
        }

        newRequest.params = params;
        return sendtypeto(newRequest);
    }

    std::set<CTxDestination> destinations;
    std::vector<CRecipient> vecSend;

    std::vector<std::string> keys = sendTo.getKeys();
    for (const std::string& name_ : keys) {
        CTxDestination dest = DecodeDestination(name_);
        if (!IsValidDestination(dest)) {
            throw JSONRPCError(RPC_INVALID_ADDRESS_OR_KEY, std::string("Invalid Particl address: ") + name_);
        }

        if (destinations.count(dest)) {
            throw JSONRPCError(RPC_INVALID_PARAMETER, std::string("Invalid parameter, duplicated address: ") + name_);
        }
        destinations.insert(dest);

        CScript scriptPubKey = GetScriptForDestination(dest);
        CAmount nAmount = AmountFromValue(sendTo[name_]);
        if (nAmount <= 0)
            throw JSONRPCError(RPC_TYPE_ERROR, "Invalid amount for send");

        bool fSubtractFeeFromAmount = false;
        for (unsigned int idx = 0; idx < subtractFeeFromAmount.size(); idx++) {
            const UniValue& addr = subtractFeeFromAmount[idx];
            if (addr.get_str() == name_)
                fSubtractFeeFromAmount = true;
        }

        CRecipient recipient = {scriptPubKey, nAmount, fSubtractFeeFromAmount};
        vecSend.push_back(recipient);
    }

    EnsureWalletIsUnlocked(pwallet);

    // Shuffle recipient list
    std::shuffle(vecSend.begin(), vecSend.end(), FastRandomContext());

    // Send
    CAmount nFeeRequired = 0;
    int nChangePosRet = -1;
    std::string strFailReason;
    CTransactionRef tx;
    bool fCreated = pwallet->CreateTransaction(*locked_chain, vecSend, tx, nFeeRequired, nChangePosRet, strFailReason, coin_control);
    if (!fCreated)
        throw JSONRPCError(RPC_WALLET_INSUFFICIENT_FUNDS, strFailReason);
    pwallet->CommitTransaction(tx, std::move(mapValue), {} /* orderForm */);
    return tx->GetHash().GetHex();
}

static UniValue addmultisigaddress(const JSONRPCRequest& request)
{
    std::shared_ptr<CWallet> const wallet = GetWalletForJSONRPCRequest(request);
    CWallet* const pwallet = wallet.get();

    if (!EnsureWalletIsAvailable(pwallet, request.fHelp)) {
        return NullUniValue;
    }

            RPCHelpMan{"addmultisigaddress",
                "\nAdd an nrequired-to-sign multisignature address to the wallet. Requires a new wallet backup.\n"
                "Each key is a Particl address or hex-encoded public key.\n"
                "This functionality is only intended for use with non-watchonly addresses.\n"
                "See `importaddress` for watchonly p2sh address support.\n"
                "If 'label' is specified, assign address to that label.\n",
                {
                    {"nrequired", RPCArg::Type::NUM, RPCArg::Optional::NO, "The number of required signatures out of the n keys or addresses."},
                    {"keys", RPCArg::Type::ARR, RPCArg::Optional::NO, "A json array of particl addresses or hex-encoded public keys",
                        {
                            {"key", RPCArg::Type::STR, RPCArg::Optional::OMITTED, "particl address or hex-encoded public key"},
                        },
                        },
                    {"label", RPCArg::Type::STR, RPCArg::Optional::OMITTED_NAMED_ARG, "A label to assign the addresses to."},
                    {"bech32", RPCArg::Type::BOOL, /* default */ "false", "Use Bech32 encoding."},
                    {"256bit", RPCArg::Type::BOOL, /* default */ "false", "Use 256bit hash type."},
                    {"address_type", RPCArg::Type::STR, /* default_val */ "set by -addresstype", "The address type to use. Options are \"legacy\", \"p2sh-segwit\", and \"bech32\". Default is set by -addresstype."},
                },
                RPCResult{
            "{\n"
            "  \"address\" : \"multisigaddress\",    (string) The value of the new multisig address.\n"
            "  \"redeemScript\" : \"script\"         (string) The string value of the hex-encoded redemption script.\n"
            "  \"descriptor\" : \"descriptor\"     (string) The descriptor for this multisig\n"
            "}\n"
                },
                RPCExamples{
            "\nAdd a multisig address from 2 addresses\n"
            + HelpExampleCli("addmultisigaddress", "2 \"[\\\"PbpVcjgYatnkKgveaeqhkeQBFwjqR7jKBR\\\",\\\"PswXnorAgjpAtaySWkPSmWQe3Fc8LmviVc\\\"]\"") +
            "\nAs a JSON-RPC call\n"
            + HelpExampleRpc("addmultisigaddress", "2, \"[\\\"PbpVcjgYatnkKgveaeqhkeQBFwjqR7jKBR\\\",\\\"PswXnorAgjpAtaySWkPSmWQe3Fc8LmviVc\\\"]\"")
                },
            }.Check(request);

    LegacyScriptPubKeyMan& spk_man = EnsureLegacyScriptPubKeyMan(*pwallet);

    auto locked_chain = pwallet->chain().lock();
    LOCK2(pwallet->cs_wallet, spk_man.cs_KeyStore);

    std::string label;
    if (!request.params[2].isNull())
        label = LabelFromValue(request.params[2]);

    int required = request.params[0].get_int();

    // Get the public keys
    const UniValue& keys_or_addrs = request.params[1].get_array();
    std::vector<CPubKey> pubkeys;
    for (unsigned int i = 0; i < keys_or_addrs.size(); ++i) {
        if (IsHex(keys_or_addrs[i].get_str()) && (keys_or_addrs[i].get_str().length() == 66 || keys_or_addrs[i].get_str().length() == 130)) {
            pubkeys.push_back(HexToPubKey(keys_or_addrs[i].get_str()));
        } else {
            pubkeys.push_back(AddrToPubKey(spk_man, keys_or_addrs[i].get_str()));
        }
    }

    OutputType output_type = pwallet->m_default_address_type;
    size_t type_ofs = fParticlMode ? 5 : 3;
    if (!request.params[type_ofs].isNull()) {
        if (!ParseOutputType(request.params[type_ofs].get_str(), output_type)) {
            throw JSONRPCError(RPC_INVALID_ADDRESS_OR_KEY, strprintf("Unknown address type '%s'", request.params[type_ofs].get_str()));
        }
    }

    // Construct using pay-to-script-hash:
    CScript inner;
    CTxDestination dest = AddAndGetMultisigDestination(required, pubkeys, output_type, spk_man, inner);

    // Make the descriptor
    std::unique_ptr<Descriptor> descriptor = InferDescriptor(GetScriptForDestination(dest), spk_man);

    UniValue result(UniValue::VOBJ);
    bool fbech32 = fParticlMode && request.params.size() > 3 ? request.params[3].get_bool() : false;
    bool f256Hash = fParticlMode && request.params.size() > 4 ? request.params[4].get_bool() : false;

    if (f256Hash) {
        CScriptID256 innerID;
        innerID.Set(inner);
        pwallet->SetAddressBook(innerID, label, "send", fbech32);
        result.pushKV("address", CBitcoinAddress(innerID, fbech32).ToString());
    } else {
        pwallet->SetAddressBook(dest, label, "send", fbech32);
        result.pushKV("address", EncodeDestination(dest, fbech32));
    }

    result.pushKV("redeemScript", HexStr(inner.begin(), inner.end()));
    result.pushKV("descriptor", descriptor->ToString());
    return result;
}

struct tallyitem
{
    CAmount nAmount{0};
    int nConf{std::numeric_limits<int>::max()};
    std::vector<uint256> txids;
    bool fIsWatchonly{false};
    tallyitem()
    {
    }
};

static UniValue ListReceived(interfaces::Chain::Lock& locked_chain, CWallet * const pwallet, const UniValue& params, bool by_label) EXCLUSIVE_LOCKS_REQUIRED(pwallet->cs_wallet)
{
    // Minimum confirmations
    int nMinDepth = 1;
    if (!params[0].isNull())
        nMinDepth = params[0].get_int();

    // Whether to include empty labels
    bool fIncludeEmpty = false;
    if (!params[1].isNull())
        fIncludeEmpty = params[1].get_bool();

    isminefilter filter = ISMINE_SPENDABLE;

    if (ParseIncludeWatchonly(params[2], *pwallet)) {
        filter |= ISMINE_WATCH_ONLY;
    }

    bool has_filtered_address = false;
    CTxDestination filtered_address = CNoDestination();
    if (!by_label && params.size() > 3) {
        if (!IsValidDestinationString(params[3].get_str())) {
            throw JSONRPCError(RPC_WALLET_ERROR, "address_filter parameter was invalid");
        }
        filtered_address = DecodeDestination(params[3].get_str());
        has_filtered_address = true;
    }

    // Tally
    std::map<CTxDestination, tallyitem> mapTally;
    for (const std::pair<const uint256, CWalletTx>& pairWtx : pwallet->mapWallet) {
        const CWalletTx& wtx = pairWtx.second;

        if (wtx.IsCoinBase() || !locked_chain.checkFinalTx(*wtx.tx)) {
            continue;
        }

        int nDepth = wtx.GetDepthInMainChain();
        if (nDepth < nMinDepth)
            continue;

        for (auto &txout : wtx.tx->vpout)
        {
            if (!txout->IsType(OUTPUT_STANDARD))
                continue;
            CTxOutStandard *pOut = (CTxOutStandard*)txout.get();

            CTxDestination address;
            if (!ExtractDestination(pOut->scriptPubKey, address))
                continue;

            isminefilter mine = pwallet->IsMine(address);
            if (!(mine & filter))
                continue;

            tallyitem& item = mapTally[address];
            item.nAmount += pOut->nValue;
            item.nConf = std::min(item.nConf, nDepth);
            item.txids.push_back(wtx.GetHash());
            if (mine & ISMINE_WATCH_ONLY)
                item.fIsWatchonly = true;
        };

        for (const CTxOut& txout : wtx.tx->vout)
        {
            CTxDestination address;
            if (!ExtractDestination(txout.scriptPubKey, address))
                continue;

            if (has_filtered_address && !(filtered_address == address)) {
                continue;
            }

            isminefilter mine = pwallet->IsMine(address);
            if(!(mine & filter))
                continue;

            tallyitem& item = mapTally[address];
            item.nAmount += txout.nValue;
            item.nConf = std::min(item.nConf, nDepth);
            item.txids.push_back(wtx.GetHash());
            if (mine & ISMINE_WATCH_ONLY)
                item.fIsWatchonly = true;
        }
    }

    // Reply
    UniValue ret(UniValue::VARR);
    std::map<std::string, tallyitem> label_tally;

    // Create mapAddressBook iterator
    // If we aren't filtering, go from begin() to end()
    auto start = pwallet->mapAddressBook.begin();
    auto end = pwallet->mapAddressBook.end();
    // If we are filtering, find() the applicable entry
    if (has_filtered_address) {
        start = pwallet->mapAddressBook.find(filtered_address);
        if (start != end) {
            end = std::next(start);
        }
    }

    for (auto item_it = start; item_it != end; ++item_it)
    {
        const CTxDestination& address = item_it->first;
        const std::string& label = item_it->second.name;
        auto it = mapTally.find(address);
        if (it == mapTally.end() && !fIncludeEmpty)
            continue;

        CAmount nAmount = 0;
        int nConf = std::numeric_limits<int>::max();
        bool fIsWatchonly = false;
        if (it != mapTally.end())
        {
            nAmount = (*it).second.nAmount;
            nConf = (*it).second.nConf;
            fIsWatchonly = (*it).second.fIsWatchonly;
        }

        if (by_label)
        {
            tallyitem& _item = label_tally[label];
            _item.nAmount += nAmount;
            _item.nConf = std::min(_item.nConf, nConf);
            _item.fIsWatchonly = fIsWatchonly;
        }
        else
        {
            UniValue obj(UniValue::VOBJ);
            if(fIsWatchonly)
                obj.pushKV("involvesWatchonly", true);
            obj.pushKV("address",       EncodeDestination(address));
            obj.pushKV("amount",        ValueFromAmount(nAmount));
            obj.pushKV("confirmations", (nConf == std::numeric_limits<int>::max() ? 0 : nConf));
            obj.pushKV("label", label);
            UniValue transactions(UniValue::VARR);
            if (it != mapTally.end())
            {
                for (const uint256& _item : (*it).second.txids)
                {
                    transactions.push_back(_item.GetHex());
                }
            }
            obj.pushKV("txids", transactions);
            ret.push_back(obj);
        }
    }

    if (by_label)
    {
        for (const auto& entry : label_tally)
        {
            CAmount nAmount = entry.second.nAmount;
            int nConf = entry.second.nConf;
            UniValue obj(UniValue::VOBJ);
            if (entry.second.fIsWatchonly)
                obj.pushKV("involvesWatchonly", true);
            obj.pushKV("amount",        ValueFromAmount(nAmount));
            obj.pushKV("confirmations", (nConf == std::numeric_limits<int>::max() ? 0 : nConf));
            obj.pushKV("label",         entry.first);
            ret.push_back(obj);
        }
    }

    return ret;
}

static UniValue listreceivedbyaddress(const JSONRPCRequest& request)
{
    std::shared_ptr<CWallet> const wallet = GetWalletForJSONRPCRequest(request);
    CWallet* const pwallet = wallet.get();

    if (!EnsureWalletIsAvailable(pwallet, request.fHelp)) {
        return NullUniValue;
    }

            RPCHelpMan{"listreceivedbyaddress",
                "\nList balances by receiving address.\n",
                {
                    {"minconf", RPCArg::Type::NUM, /* default */ "1", "The minimum number of confirmations before payments are included."},
                    {"include_empty", RPCArg::Type::BOOL, /* default */ "false", "Whether to include addresses that haven't received any payments."},
                    {"include_watchonly", RPCArg::Type::BOOL, /* default */ "true for watch-only wallets, otherwise false", "Whether to include watch-only addresses (see 'importaddress')"},
                    {"address_filter", RPCArg::Type::STR, RPCArg::Optional::OMITTED_NAMED_ARG, "If present, only return information on this address."},
                },
                RPCResult{
            "[\n"
            "  {\n"
            "    \"involvesWatchonly\" : true,        (boolean) Only returns true if imported addresses were involved in transaction.\n"
            "    \"address\" : \"receivingaddress\",  (string) The receiving address\n"
            "    \"amount\" : x.xxx,                  (numeric) The total amount in " + CURRENCY_UNIT + " received by the address\n"
            "    \"confirmations\" : n,               (numeric) The number of confirmations of the most recent transaction included\n"
            "    \"label\" : \"label\",               (string) The label of the receiving address. The default label is \"\".\n"
            "    \"txids\" : [\n"
            "       \"txid\",                         (string) The ids of transactions received with the address \n"
            "       ...\n"
            "    ]\n"
            "  }\n"
            "  ,...\n"
            "]\n"
                },
                RPCExamples{
                    HelpExampleCli("listreceivedbyaddress", "")
            + HelpExampleCli("listreceivedbyaddress", "6 true")
            + HelpExampleRpc("listreceivedbyaddress", "6, true, true")
            + HelpExampleRpc("listreceivedbyaddress", "6, true, true, \"1M72Sfpbz1BPpXFHz9m3CdqATR44Jvaydd\"")
                },
            }.Check(request);

    // Make sure the results are valid at least up to the most recent block
    // the user could have gotten from another RPC command prior to now
    pwallet->BlockUntilSyncedToCurrentChain();

    auto locked_chain = pwallet->chain().lock();
    LOCK(pwallet->cs_wallet);

    return ListReceived(*locked_chain, pwallet, request.params, false);
}

static UniValue listreceivedbylabel(const JSONRPCRequest& request)
{
    std::shared_ptr<CWallet> const wallet = GetWalletForJSONRPCRequest(request);
    CWallet* const pwallet = wallet.get();

    if (!EnsureWalletIsAvailable(pwallet, request.fHelp)) {
        return NullUniValue;
    }

            RPCHelpMan{"listreceivedbylabel",
                "\nList received transactions by label.\n",
                {
                    {"minconf", RPCArg::Type::NUM, /* default */ "1", "The minimum number of confirmations before payments are included."},
                    {"include_empty", RPCArg::Type::BOOL, /* default */ "false", "Whether to include labels that haven't received any payments."},
                    {"include_watchonly", RPCArg::Type::BOOL, /* default */ "true for watch-only wallets, otherwise false", "Whether to include watch-only addresses (see 'importaddress')"},
                },
                RPCResult{
            "[\n"
            "  {\n"
            "    \"involvesWatchonly\" : true,   (boolean) Only returns true if imported addresses were involved in transaction.\n"
            "    \"amount\" : x.xxx,             (numeric) The total amount received by addresses with this label\n"
            "    \"confirmations\" : n,          (numeric) The number of confirmations of the most recent transaction included\n"
            "    \"label\" : \"label\"           (string) The label of the receiving address. The default label is \"\".\n"
            "  }\n"
            "  ,...\n"
            "]\n"
                },
                RPCExamples{
                    HelpExampleCli("listreceivedbylabel", "")
            + HelpExampleCli("listreceivedbylabel", "6 true")
            + HelpExampleRpc("listreceivedbylabel", "6, true, true")
                },
            }.Check(request);

    // Make sure the results are valid at least up to the most recent block
    // the user could have gotten from another RPC command prior to now
    pwallet->BlockUntilSyncedToCurrentChain();

    auto locked_chain = pwallet->chain().lock();
    LOCK(pwallet->cs_wallet);

    return ListReceived(*locked_chain, pwallet, request.params, true);
}

static void MaybePushAddress(UniValue & entry, const CTxDestination &dest)
{
    if (IsValidDestination(dest)) {
        entry.pushKV("address", EncodeDestination(dest));
    }
}

/**
 * List transactions based on the given criteria.
 *
 * @param  pwallet        The wallet.
 * @param  wtx            The wallet transaction.
 * @param  nMinDepth      The minimum confirmation depth.
 * @param  fLong          Whether to include the JSON version of the transaction.
 * @param  ret            The UniValue into which the result is stored.
 * @param  filter_ismine  The "is mine" filter flags.
 * @param  filter_label   Optional label string to filter incoming transactions.
 */
static void ListTransactions(interfaces::Chain::Lock& locked_chain, CWallet* const pwallet, const CWalletTx& wtx, int nMinDepth, bool fLong, UniValue& ret, const isminefilter& filter_ismine, const std::string* filter_label) EXCLUSIVE_LOCKS_REQUIRED(pwallet->cs_wallet)
{
    CAmount nFee;
    std::list<COutputEntry> listReceived;
    std::list<COutputEntry> listSent;
    std::list<COutputEntry> listStaked;

    wtx.GetAmounts(listReceived, listSent, listStaked, nFee, filter_ismine);

    bool involvesWatchonly = wtx.IsFromMe(ISMINE_WATCH_ONLY);

    // Sent
    if (!filter_label)
    {
        for (const COutputEntry& s : listSent)
        {
            UniValue entry(UniValue::VOBJ);
            if (involvesWatchonly || (s.ismine & ISMINE_WATCH_ONLY)) {
                entry.pushKV("involvesWatchonly", true);
            }
            MaybePushAddress(entry, s.destination);
            if (s.destStake.type() != typeid(CNoDestination)) {
                entry.pushKV("coldstake_address", EncodeDestination(s.destStake));
            }
            entry.pushKV("category", "send");
            entry.pushKV("amount", ValueFromAmount(-s.amount));
            if (pwallet->mapAddressBook.count(s.destination)) {
                entry.pushKV("label", pwallet->mapAddressBook[s.destination].name);
            }
            entry.pushKV("vout", s.vout);
            entry.pushKV("fee", ValueFromAmount(-nFee));
            if (fLong) {
                WalletTxToJSON(pwallet->chain(), locked_chain, wtx, entry);
            } else {
                std::string sNarrKey = strprintf("n%d", s.vout);
                mapValue_t::const_iterator mi = wtx.mapValue.find(sNarrKey);
                if (mi != wtx.mapValue.end() && !mi->second.empty())
                    entry.pushKV("narration", mi->second);
            }
            entry.pushKV("abandoned", wtx.isAbandoned());

            ret.push_back(entry);
        }
    }

    // Received
    if (listReceived.size() > 0 && wtx.GetDepthInMainChain() >= nMinDepth) {
        for (const COutputEntry& r : listReceived)
        {
            std::string label;
            if (pwallet->mapAddressBook.count(r.destination)) {
                label = pwallet->mapAddressBook[r.destination].name;
            }
            if (filter_label && label != *filter_label) {
                continue;
            }
            UniValue entry(UniValue::VOBJ);
            if (involvesWatchonly || (r.ismine & ISMINE_WATCH_ONLY)) {
                entry.pushKV("involvesWatchonly", true);
            }

            if (pwallet->IsParticlWallet()
                && r.destination.type() == typeid(PKHash)) {
                CStealthAddress sx;
                CKeyID idK = CKeyID(boost::get<PKHash>(r.destination));
                if (GetParticlWallet(pwallet)->GetStealthLinked(idK, sx)) {
                    entry.pushKV("stealth_address", sx.Encoded());
                }
            }

            MaybePushAddress(entry, r.destination);
            if (r.destStake.type() != typeid(CNoDestination)) {
                entry.pushKV("coldstake_address", EncodeDestination(r.destStake));
            }
            if (wtx.IsCoinBase()) {
                if (wtx.GetDepthInMainChain() < 1) {
                    entry.pushKV("category", "orphan");
                } else
                if (wtx.IsImmatureCoinBase()) {
                    entry.pushKV("category", "immature");
                } else {
                    entry.pushKV("category", (fParticlMode ? "coinbase" : "generate"));
                }
            } else {
                entry.pushKV("category", "receive");
            }
            entry.pushKV("amount", ValueFromAmount(r.amount));
            if (pwallet->mapAddressBook.count(r.destination)) {
                entry.pushKV("label", label);
                entry.pushKV("account", label); // For exchanges
            }
            entry.pushKV("vout", r.vout);
            if (fLong) {
                WalletTxToJSON(pwallet->chain(), locked_chain, wtx, entry);
            } else {
                std::string sNarrKey = strprintf("n%d", r.vout);
                mapValue_t::const_iterator mi = wtx.mapValue.find(sNarrKey);
                if (mi != wtx.mapValue.end() && !mi->second.empty()) {
                    entry.pushKV("narration", mi->second);
                }
            }
            ret.push_back(entry);
        }
    }

    // Staked
    if (listStaked.size() > 0 && wtx.GetDepthInMainChain() >= nMinDepth) {
        for (const auto &s : listStaked) {
            UniValue entry(UniValue::VOBJ);
            if (involvesWatchonly || (s.ismine & ISMINE_WATCH_ONLY)) {
                entry.pushKV("involvesWatchonly", true);
            }
            MaybePushAddress(entry, s.destination);
            if (s.destStake.type() != typeid(CNoDestination)) {
                entry.pushKV("coldstake_address", EncodeDestination(s.destStake));
            }
            entry.pushKV("category", wtx.GetDepthInMainChain() < 1 ? "orphaned_stake" : "stake");

            entry.pushKV("amount", ValueFromAmount(s.amount));
            if (pwallet->mapAddressBook.count(s.destination)) {
                entry.pushKV("label", pwallet->mapAddressBook[s.destination].name);
            }
            entry.pushKV("vout", s.vout);
            entry.pushKV("reward", ValueFromAmount(-nFee));
            if (fLong) {
                WalletTxToJSON(pwallet->chain(), locked_chain, wtx, entry);
            }
            entry.pushKV("abandoned", wtx.isAbandoned());
            ret.push_back(entry);
        }
    }
}

static void ListRecord(interfaces::Chain::Lock& locked_chain, CHDWallet *phdw, const uint256 &hash, const CTransactionRecord &rtx,
    const std::string &strAccount, int nMinDepth, bool fLong, UniValue &ret, const isminefilter &filter) EXCLUSIVE_LOCKS_REQUIRED(phdw->cs_wallet)
{
    bool fAllAccounts = (strAccount == std::string("*"));

    for (const auto &r : rtx.vout) {
        if (r.nFlags & ORF_CHANGE) {
            continue;
        }

        if (!(r.nFlags & ORF_FROM) && !(r.nFlags & ORF_OWNED) && !(filter & ISMINE_WATCH_ONLY)) {
            continue;
        }

        std::string account;
        CBitcoinAddress addr;
        CTxDestination dest;
        if (ExtractDestination(r.scriptPubKey, dest) && !r.scriptPubKey.IsUnspendable()) {
            addr.Set(dest);

            std::map<CTxDestination, CAddressBookData>::iterator mai = phdw->mapAddressBook.find(dest);
            if (mai != phdw->mapAddressBook.end() && !mai->second.name.empty()) {
                account = mai->second.name;
            }
        }

        if (!fAllAccounts && (account != strAccount)) {
            continue;
        }

        UniValue entry(UniValue::VOBJ);
        if (r.nFlags & ORF_OWN_WATCH) {
            entry.pushKV("involvesWatchonly", true);
        }
        entry.pushKV("account", account);

        if (r.vPath.size() > 0) {
            if (r.vPath[0] == ORA_STEALTH) {
                if (r.vPath.size() < 5) {
                    LogPrintf("%s: Warning, malformed vPath.\n", __func__);
                } else {
                    uint32_t sidx;
                    memcpy(&sidx, &r.vPath[1], 4);
                    CStealthAddress sx;
                    if (phdw->GetStealthByIndex(sidx, sx)) {
                        entry.pushKV("stealth_address", sx.Encoded());
                    }
                }
            }
        } else {
            if (dest.type() == typeid(PKHash)) {
                CStealthAddress sx;
                CKeyID idK = CKeyID(boost::get<PKHash>(dest));
                if (phdw->GetStealthLinked(idK, sx)) {
                    entry.pushKV("stealth_address", sx.Encoded());
                }
            }
        }

        if (r.nFlags & ORF_LOCKED) {
            entry.pushKV("requires_unlock", true);
        }

        if (dest.type() == typeid(CNoDestination)) {
            entry.pushKV("address", "none");
        } else {
            entry.pushKV("address", addr.ToString());
        }

        std::string sCategory;
        if (r.nFlags & ORF_OWNED && r.nFlags & ORF_FROM) {
            // sent to self
            //continue;
            sCategory = "receive";
        } else
        if (r.nFlags & ORF_OWN_ANY) {
            sCategory = "receive";
        } else
        if (r.nFlags & ORF_FROM) {
            sCategory = "send";
        }

        entry.pushKV("category", sCategory);
        entry.pushKV("type", r.nType == OUTPUT_STANDARD ? "standard"
                : r.nType == OUTPUT_CT ? "blind" : r.nType == OUTPUT_RINGCT ? "anon" : "unknown");

        if (r.nFlags & ORF_OWNED && r.nFlags & ORF_FROM) {
            entry.pushKV("fromself", "true");
        }

        entry.pushKV("amount", ValueFromAmount(r.nValue * ((r.nFlags & ORF_OWN_ANY) ? 1 : -1)));

        if (r.nFlags & ORF_FROM) {
            entry.pushKV("fee", ValueFromAmount(-rtx.nFee));
        }

        entry.pushKV("vout", r.n);

        int confirms = phdw->GetDepthInMainChain(rtx);
        entry.pushKV("confirmations", confirms);
        if (confirms > 0) {
            entry.pushKV("blockhash", rtx.blockHash.GetHex());
            entry.pushKV("blockindex", rtx.nIndex);
            PushTime(entry, "blocktime", rtx.nBlockTime);
        } else {
            entry.pushKV("trusted", phdw->IsTrusted(locked_chain, hash, rtx));
        }

        entry.pushKV("txid", hash.ToString());

        UniValue conflicts(UniValue::VARR);
        std::set<uint256> setconflicts = phdw->GetConflicts(hash);
        setconflicts.erase(hash);
        for (const auto &conflict : setconflicts) {
            conflicts.push_back(conflict.GetHex());
        }
        entry.pushKV("walletconflicts", conflicts);

        PushTime(entry, "time", rtx.nTimeReceived);

        if (!r.sNarration.empty()) {
            entry.pushKV("narration", r.sNarration);
        }

        if (r.nFlags & ORF_FROM) {
            entry.pushKV("abandoned", rtx.IsAbandoned());
        }

        ret.push_back(entry);
    }
};

static const std::string TransactionDescriptionString()
{
    return "    \"confirmations\": n,                        (numeric) The number of confirmations for the transaction. Negative confirmations means the\n"
           "                                                       transaction conflicted that many blocks ago.\n"
           "    \"generated\" : xxx,                          (boolean) Only present if transaction only input is a coinbase one.\n"
           "    \"trusted\" : xxx,                            (boolean) Only present if we consider transaction to be trusted and so safe to spend from.\n"
           "    \"blockhash\" : \"hashvalue\",                  (string) The block hash containing the transaction.\n"
           "    \"blockheight\" : n,                          (numeric) The block height containing the transaction.\n"
           "    \"blockindex\" : n,                           (numeric) The index of the transaction in the block that includes it.\n"
           "    \"blocktime\" : xxx,                          (numeric) The block time expressed in " + UNIX_EPOCH_TIME + ".\n"
           "    \"txid\" : \"transactionid\",                   (string) The transaction id.\n"
           "    \"walletconflicts\" : [                       (json array) Conflicting transaction ids.\n"
           "      \"txid\",                                  (string) The transaction id.\n"
           "      ...\n"
           "    ],\n"
           "    \"time\" : xxx,                               (numeric) The transaction time expressed in " + UNIX_EPOCH_TIME + ".\n"
           "    \"timereceived\" : xxx,                       (numeric) The time received expressed in " + UNIX_EPOCH_TIME + ".\n"
           "    \"comment\" : \"...\",                          (string) If a comment is associated with the transaction, only present if not empty.\n"
           "    \"bip125-replaceable\" : \"str\",              (string) (\"yes|no|unknown\") Whether this transaction could be replaced due to BIP125 (replace-by-fee);\n"
           "                                                     may be unknown for unconfirmed transactions not in the mempool\n";
}

UniValue listtransactions(const JSONRPCRequest& request)
{
    std::shared_ptr<CWallet> const wallet = GetWalletForJSONRPCRequest(request);
    CWallet* const pwallet = wallet.get();

    if (!EnsureWalletIsAvailable(pwallet, request.fHelp)) {
        return NullUniValue;
    }

            RPCHelpMan{"listtransactions",
                "\nIf a label name is provided, this will return only incoming transactions paying to addresses with the specified label.\n"
                "\nReturns up to 'count' most recent transactions skipping the first 'from' transactions.\n",
                {
                    {"label", RPCArg::Type::STR, RPCArg::Optional::OMITTED_NAMED_ARG, "If set, should be a valid label name to return only incoming transactions\n"
            "              with the specified label, or \"*\" to disable filtering and return all transactions."},
                    {"count", RPCArg::Type::NUM, /* default */ "10", "The number of transactions to return"},
                    {"skip", RPCArg::Type::NUM, /* default */ "0", "The number of transactions to skip"},
                    {"include_watchonly", RPCArg::Type::BOOL, /* default */ "true for watch-only wallets, otherwise false", "Include transactions to watch-only addresses (see 'importaddress')"},
                },
                RPCResult{
            "[\n"
            "  {\n"
            "    \"involvesWatchonly\": xxx, (boolean) Only returns true if imported addresses were involved in transaction.\n"
            "    \"address\":\"address\",     (string) The particl address of the transaction.\n"
            "    \"category\":               (string) The transaction category.\n"
            "                \"send\"                  Transactions sent.\n"
            "                \"receive\"               Non-coinbase transactions received.\n"
            "                \"generate\"              Coinbase transactions received with more than 100 confirmations.\n"
            "                \"immature\"              Coinbase transactions received with 100 or fewer confirmations.\n"
            "                \"orphan\"                Orphaned coinbase transactions received.\n"
            "    \"amount\" : x.xxx,          (numeric) The amount in " + CURRENCY_UNIT + ". This is negative for the 'send' category, and is positive\n"
            "                                        for all other categories\n"
            "    \"label\" : \"label\",       (string) A comment for the address/transaction, if any\n"
            "    \"vout\" : n,                (numeric) the vout value\n"
            "    \"fee\" : x.xxx,             (numeric) The amount of the fee in " + CURRENCY_UNIT + ". This is negative and only available for the \n"
            "                                         'send' category of transactions.\n"
            + TransactionDescriptionString()
            + "    \"abandoned\": xxx          (boolean) 'true' if the transaction has been abandoned (inputs are respendable). Only available for the \n"
            "                                         'send' category of transactions.\n"
            "  }\n"
            "]\n"
                },
                RPCExamples{
            "\nList the most recent 10 transactions in the systems\n"
            + HelpExampleCli("listtransactions", "") +
            "\nList transactions 100 to 120\n"
            + HelpExampleCli("listtransactions", "\"*\" 20 100") +
            "\nAs a JSON-RPC call\n"
            + HelpExampleRpc("listtransactions", "\"*\", 20, 100")
                },
            }.Check(request);

    // Make sure the results are valid at least up to the most recent block
    // the user could have gotten from another RPC command prior to now
    pwallet->BlockUntilSyncedToCurrentChain();

    const std::string* filter_label = nullptr;
    if (!request.params[0].isNull() && request.params[0].get_str() != "*") {
        filter_label = &request.params[0].get_str();
        if (filter_label->empty()) {
            throw JSONRPCError(RPC_INVALID_PARAMETER, "Label argument must be a valid label name or \"*\".");
        }
    }
    int nCount = 10;
    if (!request.params[1].isNull())
        nCount = request.params[1].get_int();
    int nFrom = 0;
    if (!request.params[2].isNull())
        nFrom = request.params[2].get_int();
    isminefilter filter = ISMINE_SPENDABLE;

    if (ParseIncludeWatchonly(request.params[3], *pwallet)) {
        filter |= ISMINE_WATCH_ONLY;
    }

    if (nCount < 0)
        throw JSONRPCError(RPC_INVALID_PARAMETER, "Negative count");
    if (nFrom < 0)
        throw JSONRPCError(RPC_INVALID_PARAMETER, "Negative from");


    // NOTE: nFrom and nCount seem to apply to the individual json entries, not the txn
    //  a txn producing 2 entries will output only 1 entry if nCount is 1
    // TODO: Change to count on unique txids?

    UniValue ret(UniValue::VARR);
    {
        auto locked_chain = pwallet->chain().lock();
        LOCK(pwallet->cs_wallet);
        const CWallet::TxItems &txOrdered = pwallet->wtxOrdered;

        // iterate backwards until we have nCount items to return:
        for (CWallet::TxItems::const_reverse_iterator it = txOrdered.rbegin(); it != txOrdered.rend(); ++it) {
            CWalletTx *const pwtx = (*it).second;
            ListTransactions(*locked_chain, pwallet, *pwtx, 0, true, ret, filter, filter_label);
            if ((int)ret.size() >= nCount + nFrom) break;
        }
    }
    // ret must be newest to oldest
    ret.reverse();

    if (IsParticlWallet(pwallet)) {
        auto locked_chain = pwallet->chain().lock();
        LOCK(pwallet->cs_wallet);

        CHDWallet *phdw = GetParticlWallet(pwallet);
        const RtxOrdered_t &txOrdered = phdw->rtxOrdered;

        // TODO: Combine finding and inserting into ret loops

        UniValue retRecords(UniValue::VARR);
        for (RtxOrdered_t::const_reverse_iterator it = txOrdered.rbegin(); it != txOrdered.rend(); ++it) {
            std::string strAccount = "*";
            ListRecord(*locked_chain, phdw, it->second->first, it->second->second, strAccount, 0, true, retRecords, filter);
            if ((int)retRecords.size() >= nCount + nFrom) {
                break;
            }
        }

        size_t nSearchStart = 0;
        for(int i = (int)retRecords.size() - 1; i >= 0; --i) {
            int64_t nInsertTime = find_value(retRecords[i], "time").get_int64();
            bool fFound = false;
            for (size_t k = nSearchStart; k < ret.size(); k++) {
                nSearchStart = k;
                int64_t nTime = find_value(ret[k], "time").get_int64();
                if (nTime > nInsertTime) {
                    ret.insert(k, retRecords[i]);
                    fFound = true;
                    break;
                }
            }

            if (!fFound) {
                ret.push_back(retRecords[i]);
            }
        }

        if (nFrom > 0 && ret.size() > 0) {
            ret.erase(std::max((size_t)0, ret.size() - nFrom), ret.size());
        }

        if (ret.size() > (size_t)nCount) {
            ret.erase(0, ret.size() - nCount);
        }
    }

    return ret;
}

static UniValue listsinceblock(const JSONRPCRequest& request)
{
    std::shared_ptr<CWallet> const wallet = GetWalletForJSONRPCRequest(request);
    CWallet* const pwallet = wallet.get();

    if (!EnsureWalletIsAvailable(pwallet, request.fHelp)) {
        return NullUniValue;
    }

            RPCHelpMan{"listsinceblock",
                "\nGet all transactions in blocks since block [blockhash], or all transactions if omitted.\n"
                "If \"blockhash\" is no longer a part of the main chain, transactions from the fork point onward are included.\n"
                "Additionally, if include_removed is set, transactions affecting the wallet which were removed are returned in the \"removed\" array.\n",
                {
                    {"blockhash", RPCArg::Type::STR, RPCArg::Optional::OMITTED_NAMED_ARG, "If set, the block hash to list transactions since, otherwise list all transactions."},
                    {"target_confirmations", RPCArg::Type::NUM, /* default */ "1", "Return the nth block hash from the main chain. e.g. 1 would mean the best block hash. Note: this is not used as a filter, but only affects [lastblock] in the return value"},
                    {"include_watchonly", RPCArg::Type::BOOL, /* default */ "true for watch-only wallets, otherwise false", "Include transactions to watch-only addresses (see 'importaddress')"},
                    {"include_removed", RPCArg::Type::BOOL, /* default */ "true", "Show transactions that were removed due to a reorg in the \"removed\" array\n"
            "                                                           (not guaranteed to work on pruned nodes)"},
                },
                RPCResult{
            "{                             (json object)\n"
            "  \"transactions\" : [          (json array)\n"
            "  {                           (json object)\n"
            "    \"involvesWatchonly\": xxx,  (boolean) Only returns true if imported addresses were involved in transaction.\n"
            "    \"address\" : \"str\",        (string) The particl address of the transaction.\n"
            "    \"category\" : \"str\",       (string) The transaction category.\n"
            "                \"send\"                  Transactions sent.\n"
            "                \"receive\"               Non-coinbase transactions received.\n"
            "                \"generate\"              Coinbase transactions received with more than 100 confirmations.\n"
            "                \"immature\"              Coinbase transactions received with 100 or fewer confirmations.\n"
            "                \"orphan\"                Orphaned coinbase transactions received.\n"
            "    \"amount\" : x.xxx,          (numeric) The amount in " + CURRENCY_UNIT + ". This is negative for the 'send' category, and is positive\n"
            "                                         for all other categories\n"
            "    \"vout\" : n,               (numeric) the vout value\n"
            "    \"fee\" : x.xxx,             (numeric) The amount of the fee in " + CURRENCY_UNIT + ". This is negative and only available for the 'send' category of transactions.\n"
            + TransactionDescriptionString()
            + "    \"abandoned\": xxx,         (boolean) 'true' if the transaction has been abandoned (inputs are respendable). Only available for the 'send' category of transactions.\n"
            "    \"label\" : \"label\"       (string) A comment for the address/transaction, if any\n"
            "    \"to\" : \"...\",            (string) If a comment to is associated with the transaction.\n"
            "   },\n"
            "   ...\n"
            "  ],\n"
            "  \"removed\" : [              (json array)\n"
            "    <structure is the same as \"transactions\" above, only present if include_removed=true>\n"
            "    Note: transactions that were re-added in the active chain will appear as-is in this array, and may thus have a positive confirmation count.\n"
            "  ],\n"
            "  \"lastblock\" : \"hex\"        (string) The hash of the block (target_confirmations-1) from the best block on the main chain. This is typically used to feed back into listsinceblock the next time you call it. So you would generally use a target_confirmations of say 6, so you will be continually re-notified of transactions until they've reached 6 confirmations plus any new ones\n"
            "}\n"
                },
                RPCExamples{
                    HelpExampleCli("listsinceblock", "")
            + HelpExampleCli("listsinceblock", "\"000000000000000bacf66f7497b7dc45ef753ee9a7d38571037cdb1a57f663ad\" 6")
            + HelpExampleRpc("listsinceblock", "\"000000000000000bacf66f7497b7dc45ef753ee9a7d38571037cdb1a57f663ad\", 6")
                },
            }.Check(request);

    // Make sure the results are valid at least up to the most recent block
    // the user could have gotten from another RPC command prior to now
    pwallet->BlockUntilSyncedToCurrentChain();

    auto locked_chain = pwallet->chain().lock();
    LOCK(pwallet->cs_wallet);

    // The way the 'height' is initialized is just a workaround for the gcc bug #47679 since version 4.6.0.
    Optional<int> height = MakeOptional(false, int()); // Height of the specified block or the common ancestor, if the block provided was in a deactivated chain.
    Optional<int> altheight; // Height of the specified block, even if it's in a deactivated chain.
    int target_confirms = 1;
    isminefilter filter = ISMINE_SPENDABLE;

    uint256 blockId;
    if (!request.params[0].isNull() && !request.params[0].get_str().empty()) {
        blockId = ParseHashV(request.params[0], "blockhash");
        height = locked_chain->findFork(blockId, &altheight);
        if (!height) {
            throw JSONRPCError(RPC_INVALID_ADDRESS_OR_KEY, "Block not found");
        }
    }

    if (!request.params[1].isNull()) {
        target_confirms = request.params[1].get_int();

        if (target_confirms < 1) {
            throw JSONRPCError(RPC_INVALID_PARAMETER, "Invalid parameter");
        }
    }

    if (ParseIncludeWatchonly(request.params[2], *pwallet)) {
        filter |= ISMINE_WATCH_ONLY;
    }

    bool include_removed = (request.params[3].isNull() || request.params[3].get_bool());

    const Optional<int> tip_height = locked_chain->getHeight();
    int depth = tip_height && height ? (1 + *tip_height - *height) : -1;

    UniValue transactions(UniValue::VARR);

    for (const std::pair<const uint256, CWalletTx>& pairWtx : pwallet->mapWallet) {
        CWalletTx tx = pairWtx.second;

        if (depth == -1 || abs(tx.GetDepthInMainChain()) < depth) {
            ListTransactions(*locked_chain, pwallet, tx, 0, true, transactions, filter, nullptr /* filter_label */);
        }
    }

    if (IsParticlWallet(pwallet)) {
        CHDWallet *phdw = GetParticlWallet(pwallet);

        for (const auto &ri : phdw->mapRecords) {
            const uint256 &txhash = ri.first;
            const CTransactionRecord &rtx = ri.second;
            if (depth == -1 || phdw->GetDepthInMainChain(rtx) < depth) {
                ListRecord(*locked_chain, phdw, txhash, rtx, "*", 0, true, transactions, filter);
            }
        }
    }


    // when a reorg'd block is requested, we also list any relevant transactions
    // in the blocks of the chain that was detached
    UniValue removed(UniValue::VARR);
    while (include_removed && altheight && *altheight > *height) {
        CBlock block;
        if (!pwallet->chain().findBlock(blockId, &block) || block.IsNull()) {
            throw JSONRPCError(RPC_INTERNAL_ERROR, "Can't read block from disk");
        }
        for (const CTransactionRef& tx : block.vtx) {
            auto it = pwallet->mapWallet.find(tx->GetHash());
            if (it != pwallet->mapWallet.end()) {
                // We want all transactions regardless of confirmation count to appear here,
                // even negative confirmation ones, hence the big negative.
                ListTransactions(*locked_chain, pwallet, it->second, -100000000, true, removed, filter, nullptr /* filter_label */);
            } else
            if (IsParticlWallet(pwallet)) {
                CHDWallet *phdw = GetParticlWallet(pwallet);
                const uint256 &txhash = tx->GetHash();
                MapRecords_t::const_iterator mri = phdw->mapRecords.find(txhash);
                if (mri != phdw->mapRecords.end()) {
                    const CTransactionRecord &rtx = mri->second;
                    ListRecord(*locked_chain, phdw, txhash, rtx, "*", -100000000, true, removed, filter);
                }
            }
        }
        blockId = block.hashPrevBlock;
        --*altheight;
    }

    int last_height = tip_height ? *tip_height + 1 - target_confirms : -1;
    uint256 lastblock = last_height >= 0 ? locked_chain->getBlockHash(last_height) : uint256();

    UniValue ret(UniValue::VOBJ);
    ret.pushKV("transactions", transactions);
    if (include_removed) ret.pushKV("removed", removed);
    ret.pushKV("lastblock", lastblock.GetHex());

    return ret;
}

UniValue gettransaction(const JSONRPCRequest& request)
{
    std::shared_ptr<CWallet> const wallet = GetWalletForJSONRPCRequest(request);
    CWallet* const pwallet = wallet.get();

    if (!EnsureWalletIsAvailable(pwallet, request.fHelp)) {
        return NullUniValue;
    }

            RPCHelpMan{"gettransaction",
                "\nGet detailed information about in-wallet transaction <txid>\n",
                {
                    {"txid", RPCArg::Type::STR, RPCArg::Optional::NO, "The transaction id"},
                    {"include_watchonly", RPCArg::Type::BOOL, /* default */ "true for watch-only wallets, otherwise false",
                            "Whether to include watch-only addresses in balance calculation and details[]"},
                    {"verbose", RPCArg::Type::BOOL, /* default */ "false",
                            "Whether to include a `decoded` field containing the decoded transaction (equivalent to RPC decoderawtransaction)"},
                },
                RPCResult{
            "{\n"
            "    \"amount\" : x.xxx,        (numeric) The transaction amount in " + CURRENCY_UNIT + "\n"
            "    \"fee\" : x.xxx,            (numeric) The amount of the fee in " + CURRENCY_UNIT + ". This is negative and only available for the \n"
            "                              'send' category of transactions.\n"
            + TransactionDescriptionString()
            + "    \"details\" : [\n"
            "      {\n"
            "        \"involvesWatchonly\": xxx,          (boolean) Only returns true if imported addresses were involved in transaction.\n"
            "        \"address\" : \"address\",          (string) The particl address involved in the transaction\n"
            "        \"category\" :                      (string) The transaction category.\n"
            "                     \"send\"                  Transactions sent.\n"
            "                     \"receive\"               Non-coinbase transactions received.\n"
            "                     \"generate\"              Coinbase transactions received with more than 100 confirmations.\n"
            "                     \"immature\"              Coinbase transactions received with 100 or fewer confirmations.\n"
            "                     \"orphan\"                Orphaned coinbase transactions received.\n"
            "        \"amount\" : x.xxx,                 (numeric) The amount in " + CURRENCY_UNIT + "\n"
            "        \"label\" : \"label\",              (string) A comment for the address/transaction, if any\n"
            "        \"vout\" : n,                       (numeric) the vout value\n"
            "        \"fee\" : x.xxx,                     (numeric) The amount of the fee in " + CURRENCY_UNIT + ". This is negative and only available for the \n"
            "                                           'send' category of transactions.\n"
            "        \"abandoned\" : xxx                  (boolean) 'true' if the transaction has been abandoned (inputs are respendable). Only available for the \n"
            "                                           'send' category of transactions.\n"
            "      }\n"
            "      ,...\n"
            "    ],\n"
            "    \"hex\" : \"data\"         (string) Raw data for transaction\n"
            "    \"decoded\" : transaction         (json object) Optional, the decoded transaction (only present when `verbose` is passed), equivalent to the\n"
            "                                                  RPC decoderawtransaction method, or the RPC getrawtransaction method when `verbose` is passed.\n"
            "}\n"
                },
                RPCExamples{
                    HelpExampleCli("gettransaction", "\"1075db55d416d3ca199f55b6084e2115b9345e16c5cf302fc80e9d5fbf5d48d\"")
            + HelpExampleCli("gettransaction", "\"1075db55d416d3ca199f55b6084e2115b9345e16c5cf302fc80e9d5fbf5d48d\" true")
            + HelpExampleCli("gettransaction", "\"1075db55d416d3ca199f55b6084e2115b9345e16c5cf302fc80e9d5fbf5d48d\" false true")
            + HelpExampleRpc("gettransaction", "\"1075db55d416d3ca199f55b6084e2115b9345e16c5cf302fc80e9d5fbf5d48d\"")
                },
            }.Check(request);

    // Make sure the results are valid at least up to the most recent block
    // the user could have gotten from another RPC command prior to now
    if (!request.fSkipBlock)
        pwallet->BlockUntilSyncedToCurrentChain();

    auto locked_chain = pwallet->chain().lock();
    LOCK(pwallet->cs_wallet);

    uint256 hash(ParseHashV(request.params[0], "txid"));

    isminefilter filter = ISMINE_SPENDABLE;

    if (ParseIncludeWatchonly(request.params[1], *pwallet)) {
        filter |= ISMINE_WATCH_ONLY;
    }

    bool verbose = request.params[2].isNull() ? false : request.params[2].get_bool();

    UniValue entry(UniValue::VOBJ);
    auto it = pwallet->mapWallet.find(hash);
    if (it == pwallet->mapWallet.end()) {
        if (IsParticlWallet(pwallet)) {
            CHDWallet *phdw = GetParticlWallet(pwallet);
            MapRecords_t::const_iterator mri = phdw->mapRecords.find(hash);

            if (mri != phdw->mapRecords.end()) {
                const CTransactionRecord &rtx = mri->second;
                RecordTxToJSON(pwallet->chain(), *locked_chain, phdw, mri->first, rtx, entry);

                UniValue details(UniValue::VARR);
                ListRecord(*locked_chain, phdw, hash, rtx, "*", 0, false, details, filter);
                entry.pushKV("details", details);

                CStoredTransaction stx;
                if (CHDWalletDB(phdw->GetDBHandle()).ReadStoredTx(hash, stx)) { // TODO: cache / use mapTempWallet
                    std::string strHex = EncodeHexTx(*(stx.tx.get()), RPCSerializationFlags());
                    entry.pushKV("hex", strHex);
                }

                return entry;
            }
        }

        throw JSONRPCError(RPC_INVALID_ADDRESS_OR_KEY, "Invalid or non-wallet transaction id");
    }
    const CWalletTx& wtx = it->second;

    CAmount nCredit = wtx.GetCredit(filter);
    CAmount nDebit = wtx.GetDebit(filter);
    CAmount nNet = nCredit - nDebit;
    CAmount nFee = (wtx.IsFromMe(filter) ? wtx.tx->GetValueOut() - nDebit : 0);

    entry.pushKV("amount", ValueFromAmount(nNet - nFee));
    if (wtx.IsFromMe(filter))
        entry.pushKV("fee", ValueFromAmount(nFee));

    WalletTxToJSON(pwallet->chain(), *locked_chain, wtx, entry);

    UniValue details(UniValue::VARR);
    ListTransactions(*locked_chain, pwallet, wtx, 0, false, details, filter, nullptr /* filter_label */);
    entry.pushKV("details", details);

    std::string strHex = EncodeHexTx(*wtx.tx, pwallet->chain().rpcSerializationFlags());
    entry.pushKV("hex", strHex);

    if (verbose) {
        UniValue decoded(UniValue::VOBJ);
        TxToUniv(*wtx.tx, uint256(), decoded, false);
        entry.pushKV("decoded", decoded);
    }

    return entry;
}

static UniValue abandontransaction(const JSONRPCRequest& request)
{
    std::shared_ptr<CWallet> const wallet = GetWalletForJSONRPCRequest(request);
    CWallet* const pwallet = wallet.get();

    if (!EnsureWalletIsAvailable(pwallet, request.fHelp)) {
        return NullUniValue;
    }

            RPCHelpMan{"abandontransaction",
                "\nMark in-wallet transaction <txid> as abandoned\n"
                "This will mark this transaction and all its in-wallet descendants as abandoned which will allow\n"
                "for their inputs to be respent.  It can be used to replace \"stuck\" or evicted transactions.\n"
                "It only works on transactions which are not included in a block and are not currently in the mempool.\n"
                "It has no effect on transactions which are already abandoned.\n",
                {
                    {"txid", RPCArg::Type::STR_HEX, RPCArg::Optional::NO, "The transaction id"},
                },
                RPCResults{},
                RPCExamples{
                    HelpExampleCli("abandontransaction", "\"1075db55d416d3ca199f55b6084e2115b9345e16c5cf302fc80e9d5fbf5d48d\"")
            + HelpExampleRpc("abandontransaction", "\"1075db55d416d3ca199f55b6084e2115b9345e16c5cf302fc80e9d5fbf5d48d\"")
                },
            }.Check(request);

    // Make sure the results are valid at least up to the most recent block
    // the user could have gotten from another RPC command prior to now
    pwallet->BlockUntilSyncedToCurrentChain();

    auto locked_chain = pwallet->chain().lock();
    LOCK(pwallet->cs_wallet);

    uint256 hash(ParseHashV(request.params[0], "txid"));

    if (!pwallet->mapWallet.count(hash)) {
        if (!IsParticlWallet(pwallet) || !GetParticlWallet(pwallet)->HaveTransaction(hash)) {
            throw JSONRPCError(RPC_INVALID_ADDRESS_OR_KEY, "Invalid or non-wallet transaction id");
        }
    }
    if (!pwallet->AbandonTransaction(hash)) {
        throw JSONRPCError(RPC_INVALID_ADDRESS_OR_KEY, "Transaction not eligible for abandonment");
    }

    return NullUniValue;
}


static UniValue backupwallet(const JSONRPCRequest& request)
{
    std::shared_ptr<CWallet> const wallet = GetWalletForJSONRPCRequest(request);
    CWallet* const pwallet = wallet.get();

    if (!EnsureWalletIsAvailable(pwallet, request.fHelp)) {
        return NullUniValue;
    }

            RPCHelpMan{"backupwallet",
                "\nSafely copies current wallet file to destination, which can be a directory or a path with filename.\n",
                {
                    {"destination", RPCArg::Type::STR, RPCArg::Optional::NO, "The destination directory or file"},
                },
                RPCResults{},
                RPCExamples{
                    HelpExampleCli("backupwallet", "\"backup.dat\"")
            + HelpExampleRpc("backupwallet", "\"backup.dat\"")
                },
            }.Check(request);

    // Make sure the results are valid at least up to the most recent block
    // the user could have gotten from another RPC command prior to now
    pwallet->BlockUntilSyncedToCurrentChain();

    auto locked_chain = pwallet->chain().lock();
    LOCK(pwallet->cs_wallet);

    std::string strDest = request.params[0].get_str();
    if (!pwallet->BackupWallet(strDest)) {
        throw JSONRPCError(RPC_WALLET_ERROR, "Error: Wallet backup failed!");
    }

    return NullUniValue;
}


static UniValue keypoolrefill(const JSONRPCRequest& request)
{
    std::shared_ptr<CWallet> const wallet = GetWalletForJSONRPCRequest(request);
    CWallet* const pwallet = wallet.get();

    if (!EnsureWalletIsAvailable(pwallet, request.fHelp)) {
        return NullUniValue;
    }

            RPCHelpMan{"keypoolrefill",
                "\nFills the keypool."+
                    HelpRequiringPassphrase(pwallet) + "\n",
                {
                    {"newsize", RPCArg::Type::NUM, /* default */ "100", "The new keypool size"},
                },
                RPCResults{},
                RPCExamples{
                    HelpExampleCli("keypoolrefill", "")
            + HelpExampleRpc("keypoolrefill", "")
                },
            }.Check(request);

    if (pwallet->IsWalletFlagSet(WALLET_FLAG_DISABLE_PRIVATE_KEYS)) {
        throw JSONRPCError(RPC_WALLET_ERROR, "Error: Private keys are disabled for this wallet");
    }

    auto locked_chain = pwallet->chain().lock();
    LOCK(pwallet->cs_wallet);

    // 0 is interpreted by TopUpKeyPool() as the default keypool size given by -keypool
    unsigned int kpSize = 0;
    if (!request.params[0].isNull()) {
        if (request.params[0].get_int() < 0)
            throw JSONRPCError(RPC_INVALID_PARAMETER, "Invalid parameter, expected valid size.");
        kpSize = (unsigned int)request.params[0].get_int();
    }

    EnsureWalletIsUnlocked(pwallet);
    pwallet->TopUpKeyPool(kpSize);

    if (pwallet->GetKeyPoolSize() < kpSize) {
        throw JSONRPCError(RPC_WALLET_ERROR, "Error refreshing keypool.");
    }

    return NullUniValue;
}

static UniValue walletpassphrase(const JSONRPCRequest& request)
{
    std::shared_ptr<CWallet> const wallet = GetWalletForJSONRPCRequest(request);
    CWallet* const pwallet = wallet.get();

    if (!EnsureWalletIsAvailable(pwallet, request.fHelp)) {
        return NullUniValue;
    }

            RPCHelpMan{"walletpassphrase",
                "\nStores the wallet decryption key in memory for 'timeout' seconds.\n"
                "This is needed prior to performing transactions related to private keys such as sending particl\n"
            "\nNote:\n"
            "Issuing the walletpassphrase command while the wallet is already unlocked will set a new unlock\n"
            "time that overrides the old one.\n"
            "If [stakingonly] is true and <timeout> is 0, the wallet will remain unlocked for staking until manually locked again.\n",
                {
                    {"passphrase", RPCArg::Type::STR, RPCArg::Optional::NO, "The wallet passphrase"},
                    {"timeout", RPCArg::Type::NUM, RPCArg::Optional::NO, "The time to keep the decryption key in seconds; capped at 100000000 (~3 years)."},
                    {"stakingonly", RPCArg::Type::NUM, /* default */ "false", "If true, sending functions are disabled."},
                },
                RPCResults{},
                RPCExamples{
            "\nUnlock the wallet for 60 seconds\n"
            + HelpExampleCli("walletpassphrase", "\"my pass phrase\" 60") +
            "\nLock the wallet again (before 60 seconds)\n"
            + HelpExampleCli("walletlock", "") +
            "\nAs a JSON-RPC call\n"
            + HelpExampleRpc("walletpassphrase", "\"my pass phrase\", 60")
                },
            }.Check(request);

    auto locked_chain = pwallet->chain().lock();
    //LOCK(pwallet->cs_wallet);

    if (!pwallet->IsCrypted()) {
        throw JSONRPCError(RPC_WALLET_WRONG_ENC_STATE, "Error: running with an unencrypted wallet, but walletpassphrase was called.");
    }

    // Note that the walletpassphrase is stored in request.params[0] which is not mlock()ed
    SecureString strWalletPass;
    strWalletPass.reserve(100);
    // TODO: get rid of this .c_str() by implementing SecureString::operator=(std::string)
    // Alternately, find a way to make request.params[0] mlock()'d to begin with.
    strWalletPass = request.params[0].get_str().c_str();

    // Get the timeout
    int64_t nSleepTime = request.params[1].get_int64();
    // Timeout cannot be negative, otherwise it will relock immediately
    if (nSleepTime < 0) {
        throw JSONRPCError(RPC_INVALID_PARAMETER, "Timeout cannot be negative.");
    }
    // Clamp timeout
    constexpr int64_t MAX_SLEEP_TIME = 100000000; // larger values trigger a macos/libevent bug?
    if (nSleepTime > MAX_SLEEP_TIME) {
        nSleepTime = MAX_SLEEP_TIME;
    }

    if (strWalletPass.empty()) {
        throw JSONRPCError(RPC_INVALID_PARAMETER, "passphrase can not be empty");
    }

    if (!pwallet->Unlock(strWalletPass)) {
        throw JSONRPCError(RPC_WALLET_PASSPHRASE_INCORRECT, "Error: The wallet passphrase entered was incorrect.");
    }

    {
    LOCK(pwallet->cs_wallet);
    pwallet->TopUpKeyPool();

    bool fWalletUnlockStakingOnly = false;
    if (request.params.size() > 2) {
        fWalletUnlockStakingOnly = request.params[2].get_bool();
    }

    if (IsParticlWallet(pwallet)) {
        CHDWallet *phdw = GetParticlWallet(pwallet);
        LOCK(phdw->cs_wallet);
        phdw->fUnlockForStakingOnly = fWalletUnlockStakingOnly;
    }
    pwallet->nRelockTime = GetTime() + nSleepTime;

    // Only allow unlimited timeout (nSleepTime=0) on staking.
    if (nSleepTime > 0 || !fWalletUnlockStakingOnly) {
        // Keep a weak pointer to the wallet so that it is possible to unload the
        // wallet before the following callback is called. If a valid shared pointer
        // is acquired in the callback then the wallet is still loaded.
        std::weak_ptr<CWallet> weak_wallet = wallet;
        pwallet->chain().rpcRunLater(strprintf("lockwallet(%s)", pwallet->GetName()), [weak_wallet] {
            if (auto shared_wallet = weak_wallet.lock()) {
                LOCK(shared_wallet->cs_wallet);
                shared_wallet->Lock();
                shared_wallet->nRelockTime = 0;
            }
        }, nSleepTime);
    } else {
        RPCRunLaterErase(strprintf("lockwallet(%s)", pwallet->GetName()));
        pwallet->nRelockTime = 0;
    }
    }
    return NullUniValue;
}


static UniValue walletpassphrasechange(const JSONRPCRequest& request)
{
    std::shared_ptr<CWallet> const wallet = GetWalletForJSONRPCRequest(request);
    CWallet* const pwallet = wallet.get();

    if (!EnsureWalletIsAvailable(pwallet, request.fHelp)) {
        return NullUniValue;
    }

            RPCHelpMan{"walletpassphrasechange",
                "\nChanges the wallet passphrase from 'oldpassphrase' to 'newpassphrase'.\n",
                {
                    {"oldpassphrase", RPCArg::Type::STR, RPCArg::Optional::NO, "The current passphrase"},
                    {"newpassphrase", RPCArg::Type::STR, RPCArg::Optional::NO, "The new passphrase"},
                },
                RPCResults{},
                RPCExamples{
                    HelpExampleCli("walletpassphrasechange", "\"old one\" \"new one\"")
            + HelpExampleRpc("walletpassphrasechange", "\"old one\", \"new one\"")
                },
            }.Check(request);

    auto locked_chain = pwallet->chain().lock();
    LOCK(pwallet->cs_wallet);

    if (!pwallet->IsCrypted()) {
        throw JSONRPCError(RPC_WALLET_WRONG_ENC_STATE, "Error: running with an unencrypted wallet, but walletpassphrasechange was called.");
    }

    // TODO: get rid of these .c_str() calls by implementing SecureString::operator=(std::string)
    // Alternately, find a way to make request.params[0] mlock()'d to begin with.
    SecureString strOldWalletPass;
    strOldWalletPass.reserve(100);
    strOldWalletPass = request.params[0].get_str().c_str();

    SecureString strNewWalletPass;
    strNewWalletPass.reserve(100);
    strNewWalletPass = request.params[1].get_str().c_str();

    if (strOldWalletPass.empty() || strNewWalletPass.empty()) {
        throw JSONRPCError(RPC_INVALID_PARAMETER, "passphrase can not be empty");
    }

    if (!pwallet->ChangeWalletPassphrase(strOldWalletPass, strNewWalletPass)) {
        throw JSONRPCError(RPC_WALLET_PASSPHRASE_INCORRECT, "Error: The wallet passphrase entered was incorrect.");
    }

    return NullUniValue;
}


static UniValue walletlock(const JSONRPCRequest& request)
{
    std::shared_ptr<CWallet> const wallet = GetWalletForJSONRPCRequest(request);
    CWallet* const pwallet = wallet.get();

    if (!EnsureWalletIsAvailable(pwallet, request.fHelp)) {
        return NullUniValue;
    }

            RPCHelpMan{"walletlock",
                "\nRemoves the wallet encryption key from memory, locking the wallet.\n"
                "After calling this method, you will need to call walletpassphrase again\n"
                "before being able to call any methods which require the wallet to be unlocked.\n",
                {},
                RPCResults{},
                RPCExamples{
            "\nSet the passphrase for 2 minutes to perform a transaction\n"
            + HelpExampleCli("walletpassphrase", "\"my pass phrase\" 120") +
            "\nPerform a send (requires passphrase set)\n"
            + HelpExampleCli("sendtoaddress", "\"PbpVcjgYatnkKgveaeqhkeQBFwjqR7jKBR\" 1.0") +
            "\nClear the passphrase since we are done before 2 minutes is up\n"
            + HelpExampleCli("walletlock", "") +
            "\nAs a JSON-RPC call\n"
            + HelpExampleRpc("walletlock", "")
                },
            }.Check(request);

    auto locked_chain = pwallet->chain().lock();
    LOCK(pwallet->cs_wallet);

    if (!pwallet->IsCrypted()) {
        throw JSONRPCError(RPC_WALLET_WRONG_ENC_STATE, "Error: running with an unencrypted wallet, but walletlock was called.");
    }

    pwallet->Lock();
    pwallet->nRelockTime = 0;

    return NullUniValue;
}


static UniValue encryptwallet(const JSONRPCRequest& request)
{
    std::shared_ptr<CWallet> const wallet = GetWalletForJSONRPCRequest(request);
    CWallet* const pwallet = wallet.get();

    if (!EnsureWalletIsAvailable(pwallet, request.fHelp)) {
        return NullUniValue;
    }

            RPCHelpMan{"encryptwallet",
                "\nEncrypts the wallet with 'passphrase'. This is for first time encryption.\n"
                "After this, any calls that interact with private keys such as sending or signing \n"
                "will require the passphrase to be set prior the making these calls.\n"
                "Use the walletpassphrase call for this, and then walletlock call.\n"
                "If the wallet is already encrypted, use the walletpassphrasechange call.\n",
                {
                    {"passphrase", RPCArg::Type::STR, RPCArg::Optional::NO, "The pass phrase to encrypt the wallet with. It must be at least 1 character, but should be long."},
                },
                RPCResults{},
                RPCExamples{
            "\nEncrypt your wallet\n"
            + HelpExampleCli("encryptwallet", "\"my pass phrase\"") +
            "\nNow set the passphrase to use the wallet, such as for signing or sending particl\n"
            + HelpExampleCli("walletpassphrase", "\"my pass phrase\"") +
            "\nNow we can do something like sign\n"
            + HelpExampleCli("signmessage", "\"address\" \"test message\"") +
            "\nNow lock the wallet again by removing the passphrase\n"
            + HelpExampleCli("walletlock", "") +
            "\nAs a JSON-RPC call\n"
            + HelpExampleRpc("encryptwallet", "\"my pass phrase\"")
                },
            }.Check(request);

    auto locked_chain = pwallet->chain().lock();
    LOCK(pwallet->cs_wallet);

    if (pwallet->IsWalletFlagSet(WALLET_FLAG_DISABLE_PRIVATE_KEYS)) {
        throw JSONRPCError(RPC_WALLET_ENCRYPTION_FAILED, "Error: wallet does not contain private keys, nothing to encrypt.");
    }

    if (pwallet->IsCrypted()) {
        throw JSONRPCError(RPC_WALLET_WRONG_ENC_STATE, "Error: running with an encrypted wallet, but encryptwallet was called.");
    }

    // TODO: get rid of this .c_str() by implementing SecureString::operator=(std::string)
    // Alternately, find a way to make request.params[0] mlock()'d to begin with.
    SecureString strWalletPass;
    strWalletPass.reserve(100);
    strWalletPass = request.params[0].get_str().c_str();

    if (strWalletPass.empty()) {
        throw JSONRPCError(RPC_INVALID_PARAMETER, "passphrase can not be empty");
    }

    if (!pwallet->EncryptWallet(strWalletPass)) {
        throw JSONRPCError(RPC_WALLET_ENCRYPTION_FAILED, "Error: Failed to encrypt the wallet.");
    }

    return "wallet encrypted; You need to make a new backup.";
}

static UniValue lockunspent(const JSONRPCRequest& request)
{
    std::shared_ptr<CWallet> const wallet = GetWalletForJSONRPCRequest(request);
    CWallet* const pwallet = wallet.get();

    if (!EnsureWalletIsAvailable(pwallet, request.fHelp)) {
        return NullUniValue;
    }

            RPCHelpMan{"lockunspent",
                "\nUpdates list of temporarily unspendable outputs.\n"
                "Temporarily lock (unlock=false) or unlock (unlock=true) specified transaction outputs.\n"
                "If no transaction outputs are specified when unlocking then all current locked transaction outputs are unlocked.\n"
                "A locked transaction output will not be chosen by automatic coin selection, when spending " + CURRENCY_UNIT + ".\n"
                "Locks are stored in memory only. Nodes start with zero locked outputs, and the locked output list\n"
                "is always cleared (by virtue of process exit) when a node stops or fails.\n"
                "When (permanent=true) locks are recorded in the wallet database and restored at startup"
                "Also see the listunspent call\n",
                {
                    {"unlock", RPCArg::Type::BOOL, RPCArg::Optional::NO, "Whether to unlock (true) or lock (false) the specified transactions"},
                    {"transactions", RPCArg::Type::ARR, /* default */ "empty array", "A json array of objects. Each object the txid (string) vout (numeric).",
                        {
                            {"", RPCArg::Type::OBJ, RPCArg::Optional::OMITTED, "",
                                {
                                    {"txid", RPCArg::Type::STR_HEX, RPCArg::Optional::NO, "The transaction id"},
                                    {"vout", RPCArg::Type::NUM, RPCArg::Optional::NO, "The output number"},
                                },
                            },
                        },
                    },
                    {"permanent", RPCArg::Type::BOOL, /* default */ "false", "If true the lock/s are recorded in the wallet database and restored at startup"},
                },
                RPCResult{
            "true|false    (boolean) Whether the command was successful or not\n"
                },
                RPCExamples{
            "\nList the unspent transactions\n"
            + HelpExampleCli("listunspent", "") +
            "\nLock an unspent transaction\n"
            + HelpExampleCli("lockunspent", "false \"[{\\\"txid\\\":\\\"a08e6907dbbd3d809776dbfc5d82e371b764ed838b5655e72f463568df1aadf0\\\",\\\"vout\\\":1}]\"") +
            "\nList the locked transactions\n"
            + HelpExampleCli("listlockunspent", "") +
            "\nUnlock the transaction again\n"
            + HelpExampleCli("lockunspent", "true \"[{\\\"txid\\\":\\\"a08e6907dbbd3d809776dbfc5d82e371b764ed838b5655e72f463568df1aadf0\\\",\\\"vout\\\":1}]\"") +
            "\nAs a JSON-RPC call\n"
            + HelpExampleRpc("lockunspent", "false, \"[{\\\"txid\\\":\\\"a08e6907dbbd3d809776dbfc5d82e371b764ed838b5655e72f463568df1aadf0\\\",\\\"vout\\\":1}]\"")
                },
            }.Check(request);

    // Make sure the results are valid at least up to the most recent block
    // the user could have gotten from another RPC command prior to now
    pwallet->BlockUntilSyncedToCurrentChain();

    auto locked_chain = pwallet->chain().lock();
    LOCK(pwallet->cs_wallet);

    RPCTypeCheckArgument(request.params[0], UniValue::VBOOL);

    bool fUnlock = request.params[0].get_bool();

    if (request.params[1].isNull()) {
        if (fUnlock)
            pwallet->UnlockAllCoins();
        return true;
    }

    RPCTypeCheckArgument(request.params[1], UniValue::VARR);

    const UniValue& output_params = request.params[1];

    // Create and validate the COutPoints first.

    std::vector<COutPoint> outputs;
    outputs.reserve(output_params.size());

    for (unsigned int idx = 0; idx < output_params.size(); idx++) {
        const UniValue& o = output_params[idx].get_obj();

        RPCTypeCheckObj(o,
            {
                {"txid", UniValueType(UniValue::VSTR)},
                {"vout", UniValueType(UniValue::VNUM)},
            });

        const uint256 txid(ParseHashO(o, "txid"));
        const int nOutput = find_value(o, "vout").get_int();
        if (nOutput < 0) {
            throw JSONRPCError(RPC_INVALID_PARAMETER, "Invalid parameter, vout must be positive");
        }

        const COutPoint outpt(txid, nOutput);

        if (IsParticlWallet(pwallet))  {
            const auto it = pwallet->mapWallet.find(outpt.hash);
            if (it == pwallet->mapWallet.end()) {
                CHDWallet *phdw = GetParticlWallet(pwallet);
                const auto it = phdw->mapRecords.find(outpt.hash);
                if (it == phdw->mapRecords.end()) {
                    throw JSONRPCError(RPC_INVALID_PARAMETER, "Invalid parameter, unknown transaction");
                }
                const CTransactionRecord &rtx = it->second;
                if (!rtx.GetOutput(outpt.n)) {
                    throw JSONRPCError(RPC_INVALID_PARAMETER, "Invalid parameter, vout index out of bounds");
                }
            } else {
                const CWalletTx& trans = it->second;
                if (outpt.n >= trans.tx->GetNumVOuts()) {
                    throw JSONRPCError(RPC_INVALID_PARAMETER, "Invalid parameter, vout index out of bounds");
                }
            }
        } else {
        const auto it = pwallet->mapWallet.find(outpt.hash);
        if (it == pwallet->mapWallet.end()) {
            throw JSONRPCError(RPC_INVALID_PARAMETER, "Invalid parameter, unknown transaction");
        }

        const CWalletTx& trans = it->second;

        if (outpt.n >= trans.tx->vout.size()) {
            throw JSONRPCError(RPC_INVALID_PARAMETER, "Invalid parameter, vout index out of bounds");
        }
        }

        if (pwallet->IsSpent(outpt.hash, outpt.n)) {
            throw JSONRPCError(RPC_INVALID_PARAMETER, "Invalid parameter, expected unspent output");
        }

        const bool is_locked = pwallet->IsLockedCoin(outpt.hash, outpt.n);

        if (fUnlock && !is_locked) {
            throw JSONRPCError(RPC_INVALID_PARAMETER, "Invalid parameter, expected locked output");
        }

        if (!fUnlock && is_locked) {
            throw JSONRPCError(RPC_INVALID_PARAMETER, "Invalid parameter, output already locked");
        }

        outputs.push_back(outpt);
    }

    bool fPermanent = false;
    if (!request.params[2].isNull()) {
        RPCTypeCheckArgument(request.params[2], UniValue::VBOOL);
        fPermanent = request.params[2].get_bool();
    }

    // Atomically set (un)locked status for the outputs.
    for (const COutPoint& outpt : outputs) {
        if (fUnlock) pwallet->UnlockCoin(outpt);
        else pwallet->LockCoin(outpt, fPermanent);
    }

    return true;
}

static UniValue listlockunspent(const JSONRPCRequest& request)
{
    std::shared_ptr<CWallet> const wallet = GetWalletForJSONRPCRequest(request);
    CWallet* const pwallet = wallet.get();

    if (!EnsureWalletIsAvailable(pwallet, request.fHelp)) {
        return NullUniValue;
    }

            RPCHelpMan{"listlockunspent",
                "\nReturns list of temporarily unspendable outputs.\n"
                "See the lockunspent call to lock and unlock transactions for spending.\n",
                {},
                RPCResult{
            "[\n"
            "  {\n"
            "    \"txid\" : \"transactionid\",     (string) The transaction id locked\n"
            "    \"vout\" : n                      (numeric) The vout value\n"
            "  }\n"
            "  ,...\n"
            "]\n"
                },
                RPCExamples{
            "\nList the unspent transactions\n"
            + HelpExampleCli("listunspent", "") +
            "\nLock an unspent transaction\n"
            + HelpExampleCli("lockunspent", "false \"[{\\\"txid\\\":\\\"a08e6907dbbd3d809776dbfc5d82e371b764ed838b5655e72f463568df1aadf0\\\",\\\"vout\\\":1}]\"") +
            "\nList the locked transactions\n"
            + HelpExampleCli("listlockunspent", "") +
            "\nUnlock the transaction again\n"
            + HelpExampleCli("lockunspent", "true \"[{\\\"txid\\\":\\\"a08e6907dbbd3d809776dbfc5d82e371b764ed838b5655e72f463568df1aadf0\\\",\\\"vout\\\":1}]\"") +
            "\nAs a JSON-RPC call\n"
            + HelpExampleRpc("listlockunspent", "")
                },
            }.Check(request);

    auto locked_chain = pwallet->chain().lock();
    LOCK(pwallet->cs_wallet);

    std::vector<COutPoint> vOutpts;
    pwallet->ListLockedCoins(vOutpts);

    UniValue ret(UniValue::VARR);

    for (const COutPoint& outpt : vOutpts) {
        UniValue o(UniValue::VOBJ);

        o.pushKV("txid", outpt.hash.GetHex());
        o.pushKV("vout", (int)outpt.n);
        ret.push_back(o);
    }

    return ret;
}

static UniValue settxfee(const JSONRPCRequest& request)
{
    std::shared_ptr<CWallet> const wallet = GetWalletForJSONRPCRequest(request);
    CWallet* const pwallet = wallet.get();

    if (!EnsureWalletIsAvailable(pwallet, request.fHelp)) {
        return NullUniValue;
    }

            RPCHelpMan{"settxfee",
                "\nSet the transaction fee per kB for this wallet. Overrides the global -paytxfee command line parameter.\n",
                {
                    {"amount", RPCArg::Type::AMOUNT, RPCArg::Optional::NO, "The transaction fee in " + CURRENCY_UNIT + "/kB"},
                },
                RPCResult{
            "true|false        (boolean) Returns true if successful\n"
                },
                RPCExamples{
                    HelpExampleCli("settxfee", "0.00001")
            + HelpExampleRpc("settxfee", "0.00001")
                },
            }.Check(request);

    auto locked_chain = pwallet->chain().lock();
    LOCK(pwallet->cs_wallet);

    CAmount nAmount = AmountFromValue(request.params[0]);
    CFeeRate tx_fee_rate(nAmount, 1000);
    if (tx_fee_rate == CFeeRate(0)) {
        // automatic selection
    } else if (tx_fee_rate < pwallet->chain().relayMinFee()) {
        throw JSONRPCError(RPC_INVALID_PARAMETER, strprintf("txfee cannot be less than min relay tx fee (%s)", pwallet->chain().relayMinFee().ToString()));
    } else if (tx_fee_rate < pwallet->m_min_fee) {
        throw JSONRPCError(RPC_INVALID_PARAMETER, strprintf("txfee cannot be less than wallet min fee (%s)", pwallet->m_min_fee.ToString()));
    }

    pwallet->m_pay_tx_fee = tx_fee_rate;
    return true;
}

static UniValue getbalances(const JSONRPCRequest& request)
{
    std::shared_ptr<CWallet> const rpc_wallet = GetWalletForJSONRPCRequest(request);
    if (!EnsureWalletIsAvailable(rpc_wallet.get(), request.fHelp)) {
        return NullUniValue;
    }
    CWallet& wallet = *rpc_wallet;

    RPCHelpMan{
        "getbalances",
        "Returns an object with all balances in " + CURRENCY_UNIT + ".\n",
        {},
        RPCResult{
            "{\n"
            "    \"mine\": {                         (json object) balances from outputs that the wallet can sign\n"
            "      \"trusted\": xxx                  (numeric) trusted balance (outputs created by the wallet or confirmed outputs)\n"
            "      \"untrusted_pending\": xxx        (numeric) untrusted pending balance (outputs created by others that are in the mempool)\n"
            "      \"immature\": xxx                 (numeric) balance from immature coinbase outputs\n"
            "      \"used\": xxx                     (numeric) (only present if avoid_reuse is set) balance from coins sent to addresses that were previously spent from (potentially privacy violating)\n"
            "      \"staked\": xxx                   (numeric) balance from staked outputs (non-spendable until maturity)\n"
            "      \"blind_trusted\": xxx            (numeric) trusted blinded balance (outputs created by the wallet or confirmed outputs)\n"
            "      \"blind_untrusted_pending\": xxx  (numeric) untrusted pending blinded balance (outputs created by others that are in the mempool)\n"
            "      \"blind_used\": xxx               (numeric) (only present if avoid_reuse is set) balance from coins sent to addresses that were previously spent from (potentially privacy violating)\n"
            "      \"anon_trusted\": xxx             (numeric) trusted anon balance (outputs created by the wallet or confirmed outputs)\n"
            "      \"anon_immature\": xxx            (numeric) immature anon balance (outputs created by the wallet or confirmed outputs below spendable depth)\n"
            "      \"anon_untrusted_pending\": xxx   (numeric) untrusted pending anon balance (outputs created by others that are in the mempool)\n"
            "    },\n"
            "    \"watchonly\": {                    (json object) watchonly balances (not present if wallet does not watch anything)\n"
            "      \"trusted\": xxx                  (numeric) trusted balance (outputs created by the wallet or confirmed outputs)\n"
            "      \"untrusted_pending\": xxx        (numeric) untrusted pending balance (outputs created by others that are in the mempool)\n"
            "      \"immature\": xxx                 (numeric) balance from immature coinbase outputs\n"
            "      \"staked\": xxx                   (numeric) balance from staked outputs\n"
            "    },\n"
            "}\n"},
        RPCExamples{
            HelpExampleCli("getbalances", "") +
            HelpExampleRpc("getbalances", "")},
    }.Check(request);

    // Make sure the results are valid at least up to the most recent block
    // the user could have gotten from another RPC command prior to now
    wallet.BlockUntilSyncedToCurrentChain();

    auto locked_chain = wallet.chain().lock();
    LOCK(wallet.cs_wallet);

    CWallet* const pwallet = rpc_wallet.get();
    if (IsParticlWallet(pwallet)) {
        CHDWalletBalances bal;
        ((CHDWallet*)pwallet)->GetBalances(bal);

        UniValue balances{UniValue::VOBJ};
        {
            UniValue balances_mine{UniValue::VOBJ};
            balances_mine.pushKV("trusted", ValueFromAmount(bal.nPart));
            balances_mine.pushKV("untrusted_pending", ValueFromAmount(bal.nPartUnconf));
            balances_mine.pushKV("immature", ValueFromAmount(bal.nPartImmature));
            balances_mine.pushKV("staked", ValueFromAmount(bal.nPartStaked));

            if (wallet.IsWalletFlagSet(WALLET_FLAG_AVOID_REUSE)) {

                // If the AVOID_REUSE flag is set, bal has been set to just the un-reused address balance. Get
                // the total balance, and then subtract bal to get the reused address balance.
                CHDWalletBalances full_bal;
                ((CHDWallet*)pwallet)->GetBalances(full_bal, false);
                balances_mine.pushKV("used", ValueFromAmount(full_bal.nPart + full_bal.nPartUnconf - bal.nPart - bal.nPartUnconf));
                balances_mine.pushKV("blind_used", ValueFromAmount(full_bal.nBlind + full_bal.nBlindUnconf - bal.nBlind - bal.nBlindUnconf));
            }

            balances_mine.pushKV("blind_trusted", ValueFromAmount(bal.nBlind));
            balances_mine.pushKV("blind_untrusted_pending", ValueFromAmount(bal.nBlindUnconf));

            balances_mine.pushKV("anon_trusted", ValueFromAmount(bal.nAnon));
            balances_mine.pushKV("anon_immature", ValueFromAmount(bal.nAnonImmature));
            balances_mine.pushKV("anon_untrusted_pending", ValueFromAmount(bal.nAnonUnconf));

            balances.pushKV("mine", balances_mine);
        }
        if (bal.nPartWatchOnly > 0 || bal.nPartWatchOnlyUnconf > 0 || bal.nPartWatchOnlyStaked > 0) {
            UniValue balances_watchonly{UniValue::VOBJ};
            balances_watchonly.pushKV("trusted", ValueFromAmount(bal.nPartWatchOnly));
            balances_watchonly.pushKV("untrusted_pending", ValueFromAmount(bal.nPartWatchOnlyUnconf));
            balances_watchonly.pushKV("immature", ValueFromAmount(bal.nPartWatchOnlyImmature)); // Always 0, would only be non zero during chain bootstrapping
            balances_watchonly.pushKV("staked", ValueFromAmount(bal.nPartWatchOnlyStaked));
            balances.pushKV("watchonly", balances_watchonly);
        }
        return balances;
    }

    const auto bal = wallet.GetBalance();
    UniValue balances{UniValue::VOBJ};
    {
        UniValue balances_mine{UniValue::VOBJ};
        balances_mine.pushKV("trusted", ValueFromAmount(bal.m_mine_trusted));
        balances_mine.pushKV("untrusted_pending", ValueFromAmount(bal.m_mine_untrusted_pending));
        balances_mine.pushKV("immature", ValueFromAmount(bal.m_mine_immature));
        if (wallet.IsWalletFlagSet(WALLET_FLAG_AVOID_REUSE)) {
            // If the AVOID_REUSE flag is set, bal has been set to just the un-reused address balance. Get
            // the total balance, and then subtract bal to get the reused address balance.
            const auto full_bal = wallet.GetBalance(0, false);
            balances_mine.pushKV("used", ValueFromAmount(full_bal.m_mine_trusted + full_bal.m_mine_untrusted_pending - bal.m_mine_trusted - bal.m_mine_untrusted_pending));
        }
        balances.pushKV("mine", balances_mine);
    }
    auto spk_man = wallet.GetLegacyScriptPubKeyMan();
    if (spk_man && spk_man->HaveWatchOnly()) {
        UniValue balances_watchonly{UniValue::VOBJ};
        balances_watchonly.pushKV("trusted", ValueFromAmount(bal.m_watchonly_trusted));
        balances_watchonly.pushKV("untrusted_pending", ValueFromAmount(bal.m_watchonly_untrusted_pending));
        balances_watchonly.pushKV("immature", ValueFromAmount(bal.m_watchonly_immature));
        balances.pushKV("watchonly", balances_watchonly);
    }
    return balances;
}

static UniValue getwalletinfo(const JSONRPCRequest& request)
{
    std::shared_ptr<CWallet> const wallet = GetWalletForJSONRPCRequest(request);
    CWallet* const pwallet = wallet.get();

    if (!EnsureWalletIsAvailable(pwallet, request.fHelp)) {
        return NullUniValue;
    }

    RPCHelpMan{"getwalletinfo",
                "Returns an object containing various wallet state info.\n",
                {},
                RPCResult{
            "{\n"
            "  \"walletname\": xxxxx,                (string) the wallet name\n"
            "  \"walletversion\": xxxxx,             (numeric) the wallet version\n"
            "  \"total_balance\": xxxxxxx,           (numeric) the total balance of the wallet in " + CURRENCY_UNIT + "\n"
            "  \"balance\": xxxxxxx,                 (numeric) DEPRECATED. Identical to getbalances().mine.trusted\n"
            "  \"blind_balance\": xxxxxxx,           (numeric) DEPRECATED. Identical to getbalances().mine.blind_trusted\n"
            "  \"anon_balance\": xxxxxxx,            (numeric) DEPRECATED. Identical to getbalances().mine.anon_trusted\n"
            "  \"staked_balance\": xxxxxxx,          (numeric) DEPRECATED. Identical to getbalances().mine.staked\n"
            "  \"unconfirmed_balance\": xxx,         (numeric) DEPRECATED. Identical to getbalances().mine.untrusted_pending\n"
            "  \"immature_balance\": xxxxxx,         (numeric) DEPRECATED. Identical to getbalances().mine.immature\n"
            "  \"immature_anon_balance\": xxxxxxx,   (numeric) DEPRECATED. Identical to getbalances().mine.anon_immature\n"
            "  \"reserve\": xxxxxx,                  (numeric) the reserve balance of the wallet in " + CURRENCY_UNIT + "\n"
            "  \"txcount\": xxxxxxx,                 (numeric) the total number of transactions in the wallet\n"
            "  \"keypoololdest\": xxxxxx,            (numeric) the " + UNIX_EPOCH_TIME + " of the oldest pre-generated key in the key pool\n"
            "  \"keypoolsize\": xxxx,                (numeric) how many new keys are pre-generated (only counts external keys)\n"
            "  \"keypoolsize_hd_internal\": xxxx,    (numeric) how many new keys are pre-generated for internal use (used for change outputs, only appears if the wallet is using this feature, otherwise external keys are used)\n"
            "  \"encryptionstatus\":                 (string) unencrypted/locked/unlocked\n"
            "  \"unlocked_until\": ttt,              (numeric) the " + UNIX_EPOCH_TIME + " until which the wallet is unlocked for transfers, or 0 if the wallet is locked\n"
            "  \"paytxfee\": x.xxxx,                 (numeric) the transaction fee configuration, set in " + CURRENCY_UNIT + "/kB\n"
            "  \"hdseedid\": \"<hash160>\"             (string, optional) the Hash160 of the HD account pubkey (only present when HD is enabled)\n"
            "  \"private_keys_enabled\": true|false  (boolean) false if privatekeys are disabled for this wallet (enforced watch-only wallet)\n"
            "  \"avoid_reuse\": true|false           (boolean) whether this wallet tracks clean/dirty coins in terms of reuse\n"
            "  \"scanning\":                         (json object) current scanning details, or false if no scan is in progress\n"
            "    {\n"
            "      \"duration\" : xxxx              (numeric) elapsed seconds since scan start\n"
            "      \"progress\" : x.xxxx,           (numeric) scanning progress percentage [0.0, 1.0]\n"
            "    }\n"
            "}\n"
                },
                RPCExamples{
                    HelpExampleCli("getwalletinfo", "")
            + HelpExampleRpc("getwalletinfo", "")
                },
    }.Check(request);

    // Make sure the results are valid at least up to the most recent block
    // the user could have gotten from another RPC command prior to now
    pwallet->BlockUntilSyncedToCurrentChain();

    auto locked_chain = pwallet->chain().lock();
    LOCK(pwallet->cs_wallet);

    UniValue obj(UniValue::VOBJ);
    obj.pushKV("walletname", pwallet->GetName());
    obj.pushKV("walletversion", pwallet->GetVersion());

    if (pwallet->IsParticlWallet()) {
        CHDWalletBalances bal;
        ((CHDWallet*)pwallet)->GetBalances(bal);

        obj.pushKV("total_balance",         ValueFromAmount(
            bal.nPart + bal.nPartUnconf + bal.nPartStaked + bal.nPartImmature
            + bal.nBlind + bal.nBlindUnconf
            + bal.nAnon + bal.nAnonUnconf + bal.nAnonImmature));

        obj.pushKV("balance",               ValueFromAmount(bal.nPart));

        obj.pushKV("blind_balance",         ValueFromAmount(bal.nBlind));
        obj.pushKV("anon_balance",          ValueFromAmount(bal.nAnon));
        obj.pushKV("staked_balance",        ValueFromAmount(bal.nPartStaked));

        obj.pushKV("unconfirmed_balance",   ValueFromAmount(bal.nPartUnconf));
        obj.pushKV("unconfirmed_blind",     ValueFromAmount(bal.nBlindUnconf));
        obj.pushKV("unconfirmed_anon",      ValueFromAmount(bal.nAnonUnconf));
        obj.pushKV("immature_balance",      ValueFromAmount(bal.nPartImmature));
        obj.pushKV("immature_anon_balance", ValueFromAmount(bal.nAnonImmature));

        if (bal.nPartWatchOnly > 0 || bal.nPartWatchOnlyUnconf > 0 || bal.nPartWatchOnlyStaked > 0) {
            obj.pushKV("watchonly_balance",                 ValueFromAmount(bal.nPartWatchOnly));
            obj.pushKV("watchonly_staked_balance",          ValueFromAmount(bal.nPartWatchOnlyStaked));
            obj.pushKV("watchonly_unconfirmed_balance",     ValueFromAmount(bal.nPartWatchOnlyUnconf));
            obj.pushKV("watchonly_total_balance",
                ValueFromAmount(bal.nPartWatchOnly + bal.nPartWatchOnlyStaked + bal.nPartWatchOnlyUnconf));
        }
    } else {
        const auto bal = pwallet->GetBalance();
        obj.pushKV("balance", ValueFromAmount(bal.m_mine_trusted));
        obj.pushKV("unconfirmed_balance", ValueFromAmount(bal.m_mine_untrusted_pending));
        obj.pushKV("immature_balance", ValueFromAmount(bal.m_mine_immature));
    }

    int nTxCount = (int)pwallet->mapWallet.size() + (pwallet->IsParticlWallet() ? (int)((CHDWallet*)pwallet)->mapRecords.size() : 0);
    obj.pushKV("txcount",       (int)nTxCount);

    CKeyID seed_id;
    if (IsParticlWallet(pwallet)) {
        CHDWallet *pwhd = GetParticlWallet(pwallet);

        obj.pushKV("keypoololdest", pwhd->GetOldestActiveAccountTime());
        obj.pushKV("keypoolsize",   pwhd->CountActiveAccountKeys());

        obj.pushKV("reserve",   ValueFromAmount(pwhd->nReserveBalance));

        obj.pushKV("encryptionstatus", !pwhd->IsCrypted()
            ? "Unencrypted" : pwhd->IsLocked() ? "Locked" : pwhd->fUnlockForStakingOnly ? "Unlocked, staking only" : "Unlocked");

        seed_id = pwhd->idDefaultAccount;
    } else {
        size_t kpExternalSize = pwallet->KeypoolCountExternalKeys();
        obj.pushKV("keypoololdest", pwallet->GetOldestKeyPoolTime());
        obj.pushKV("keypoolsize", (int64_t)kpExternalSize);
        LegacyScriptPubKeyMan* spk_man = pwallet->GetLegacyScriptPubKeyMan();
        if (spk_man) {
            seed_id = spk_man->GetHDChain().seed_id;
        }
        if (pwallet->CanSupportFeature(FEATURE_HD_SPLIT)) {
            obj.pushKV("keypoolsize_hd_internal",   (int64_t)(pwallet->GetKeyPoolSize() - kpExternalSize));
        }
        obj.pushKV("encryptionstatus", !pwallet->IsCrypted()
            ? "Unencrypted" : pwallet->IsLocked() ? "Locked" : "Unlocked");
    }

    if (pwallet->IsCrypted())
        obj.pushKV("unlocked_until", pwallet->nRelockTime);

    obj.pushKV("paytxfee", ValueFromAmount(pwallet->m_pay_tx_fee.GetFeePerK()));

    if (!seed_id.IsNull()) {
        obj.pushKV("hdseedid", seed_id.GetHex());
    }
    obj.pushKV("private_keys_enabled", !pwallet->IsWalletFlagSet(WALLET_FLAG_DISABLE_PRIVATE_KEYS));
    obj.pushKV("avoid_reuse", pwallet->IsWalletFlagSet(WALLET_FLAG_AVOID_REUSE));
    if (pwallet->IsScanning()) {
        UniValue scanning(UniValue::VOBJ);
        scanning.pushKV("duration", pwallet->ScanningDuration() / 1000);
        scanning.pushKV("progress", pwallet->ScanningProgress());
        obj.pushKV("scanning", scanning);
    } else {
        obj.pushKV("scanning", false);
    }
    return obj;
}

static UniValue listwalletdir(const JSONRPCRequest& request)
{
            RPCHelpMan{"listwalletdir",
                "Returns a list of wallets in the wallet directory.\n",
                {},
                RPCResult{
            "{\n"
            "  \"wallets\" : [                (json array of objects)\n"
            "    {\n"
            "      \"name\" : \"name\"          (string) The wallet name\n"
            "    }\n"
            "    ,...\n"
            "  ]\n"
            "}\n"
                },
                RPCExamples{
                    HelpExampleCli("listwalletdir", "")
            + HelpExampleRpc("listwalletdir", "")
                },
            }.Check(request);

    UniValue wallets(UniValue::VARR);
    for (const auto& path : ListWalletDir()) {
        UniValue wallet(UniValue::VOBJ);
        wallet.pushKV("name", path.string());
        wallets.push_back(wallet);
    }

    UniValue result(UniValue::VOBJ);
    result.pushKV("wallets", wallets);
    return result;
}

static UniValue listwallets(const JSONRPCRequest& request)
{
            RPCHelpMan{"listwallets",
                "Returns a list of currently loaded wallets.\n"
                "For full information on the wallet, use \"getwalletinfo\"\n",
                {},
                RPCResult{
            "[                         (json array of strings)\n"
            "  \"walletname\"            (string) the wallet name\n"
            "   ...\n"
            "]\n"
                },
                RPCExamples{
                    HelpExampleCli("listwallets", "")
            + HelpExampleRpc("listwallets", "")
                },
            }.Check(request);

    UniValue obj(UniValue::VARR);

    for (const std::shared_ptr<CWallet>& wallet : GetWallets()) {
        if (!EnsureWalletIsAvailable(wallet.get(), request.fHelp)) {
            return NullUniValue;
        }

        LOCK(wallet->cs_wallet);

        obj.push_back(wallet->GetName());
    }

    return obj;
}

static UniValue loadwallet(const JSONRPCRequest& request)
{
            RPCHelpMan{"loadwallet",
                "\nLoads a wallet from a wallet file or directory."
                "\nNote that all wallet command-line options used when starting particld will be"
                "\napplied to the new wallet (eg -zapwallettxes, upgradewallet, rescan, etc).\n",
                {
                    {"filename", RPCArg::Type::STR, RPCArg::Optional::NO, "The wallet directory or .dat file."},
                },
                RPCResult{
            "{\n"
            "  \"name\" :    <wallet_name>,        (string) The wallet name if loaded successfully.\n"
            "  \"warning\" : <warning>,            (string) Warning message if wallet was not loaded cleanly.\n"
            "}\n"
                },
                RPCExamples{
                    HelpExampleCli("loadwallet", "\"test.dat\"")
            + HelpExampleRpc("loadwallet", "\"test.dat\"")
                },
            }.Check(request);

    WalletLocation location(request.params[0].get_str());

    if (!location.Exists()) {
        throw JSONRPCError(RPC_WALLET_NOT_FOUND, "Wallet " + location.GetName() + " not found.");
    } else if (fs::is_directory(location.GetPath())) {
        // The given filename is a directory. Check that there's a wallet.dat file.
        fs::path wallet_dat_file = location.GetPath() / "wallet.dat";
        if (fs::symlink_status(wallet_dat_file).type() == fs::file_not_found) {
            throw JSONRPCError(RPC_WALLET_NOT_FOUND, "Directory " + location.GetName() + " does not contain a wallet.dat file.");
        }
    }

    std::string error;
    std::vector<std::string> warning;
    std::shared_ptr<CWallet> const wallet = LoadWallet(*g_rpc_chain, location, error, warning);
    if (!wallet) throw JSONRPCError(RPC_WALLET_ERROR, error);

    UniValue obj(UniValue::VOBJ);
    obj.pushKV("name", wallet->GetName());
    obj.pushKV("warning", Join(warning, "\n"));

    return obj;
}

static UniValue setwalletflag(const JSONRPCRequest& request)
{
    std::shared_ptr<CWallet> const wallet = GetWalletForJSONRPCRequest(request);
    CWallet* const pwallet = wallet.get();

    if (!EnsureWalletIsAvailable(pwallet, request.fHelp)) {
        return NullUniValue;
    }

            std::string flags = "";
            for (auto& it : WALLET_FLAG_MAP)
                if (it.second & MUTABLE_WALLET_FLAGS)
                    flags += (flags == "" ? "" : ", ") + it.first;
            RPCHelpMan{"setwalletflag",
                "\nChange the state of the given wallet flag for a wallet.\n",
                {
                    {"flag", RPCArg::Type::STR, RPCArg::Optional::NO, "The name of the flag to change. Current available flags: " + flags},
                    {"value", RPCArg::Type::BOOL, /* default */ "true", "The new state."},
                },
                RPCResult{
            "{\n"
            "    \"flag_name\" : string   (string) The name of the flag that was modified\n"
            "    \"flag_state\" : bool    (boolean) The new state of the flag\n"
            "    \"warnings\" : string    (string) Any warnings associated with the change\n"
            "}\n"
                },
                RPCExamples{
                    HelpExampleCli("setwalletflag", "avoid_reuse")
                  + HelpExampleRpc("setwalletflag", "\"avoid_reuse\"")
                },
            }.Check(request);

    std::string flag_str = request.params[0].get_str();
    bool value = request.params[1].isNull() || request.params[1].get_bool();

    if (!WALLET_FLAG_MAP.count(flag_str)) {
        throw JSONRPCError(RPC_INVALID_PARAMETER, strprintf("Unknown wallet flag: %s", flag_str));
    }

    auto flag = WALLET_FLAG_MAP.at(flag_str);

    if (!(flag & MUTABLE_WALLET_FLAGS)) {
        throw JSONRPCError(RPC_INVALID_PARAMETER, strprintf("Wallet flag is immutable: %s", flag_str));
    }

    UniValue res(UniValue::VOBJ);

    if (pwallet->IsWalletFlagSet(flag) == value) {
        throw JSONRPCError(RPC_INVALID_PARAMETER, strprintf("Wallet flag is already set to %s: %s", value ? "true" : "false", flag_str));
    }

    res.pushKV("flag_name", flag_str);
    res.pushKV("flag_state", value);

    if (value) {
        pwallet->SetWalletFlag(flag);
    } else {
        pwallet->UnsetWalletFlag(flag);
    }

    if (flag && value && WALLET_FLAG_CAVEATS.count(flag)) {
        res.pushKV("warnings", WALLET_FLAG_CAVEATS.at(flag));
    }

    return res;
}

static UniValue createwallet(const JSONRPCRequest& request)
{
    RPCHelpMan{
        "createwallet",
        "\nCreates and loads a new wallet.\n",
        {
            {"wallet_name", RPCArg::Type::STR, RPCArg::Optional::NO, "The name for the new wallet. If this is a path, the wallet will be created at the path location."},
            {"disable_private_keys", RPCArg::Type::BOOL, /* default */ "false", "Disable the possibility of private keys (only watchonlys are possible in this mode)."},
            {"blank", RPCArg::Type::BOOL, /* default */ "false", "Create a blank wallet. A blank wallet has no keys or HD seed. One can be set using sethdseed."},
            {"passphrase", RPCArg::Type::STR, RPCArg::Optional::OMITTED, "Encrypt the wallet with this passphrase."},
            {"avoid_reuse", RPCArg::Type::BOOL, /* default */ "false", "Keep track of coin reuse, and treat dirty and clean coins differently with privacy considerations in mind."},
        },
        RPCResult{
            "{\n"
            "  \"name\" :    <wallet_name>,        (string) The wallet name if created successfully. If the wallet was created using a full path, the wallet_name will be the full path.\n"
            "  \"warning\" : <warning>,            (string) Warning message if wallet was not loaded cleanly.\n"
            "}\n"
        },
        RPCExamples{
            HelpExampleCli("createwallet", "\"testwallet\"")
            + HelpExampleRpc("createwallet", "\"testwallet\"")
        },
    }.Check(request);

    uint64_t flags = 0;
    if (!request.params[1].isNull() && request.params[1].get_bool()) {
        flags |= WALLET_FLAG_DISABLE_PRIVATE_KEYS;
    }

    if (!request.params[2].isNull() && request.params[2].get_bool()) {
        flags |= WALLET_FLAG_BLANK_WALLET;
    }
    SecureString passphrase;
    passphrase.reserve(100);
    std::vector<std::string> warnings;
    if (!request.params[3].isNull()) {
        passphrase = request.params[3].get_str().c_str();
        if (passphrase.empty()) {
            // Empty string means unencrypted
            warnings.emplace_back("Empty string given as passphrase, wallet will not be encrypted.");
        }
    }

    if (!request.params[4].isNull() && request.params[4].get_bool()) {
        flags |= WALLET_FLAG_AVOID_REUSE;
    }

    std::string error;
    std::shared_ptr<CWallet> wallet;
    WalletCreationStatus status = CreateWallet(*g_rpc_chain, passphrase, flags, request.params[0].get_str(), error, warnings, wallet);
    switch (status) {
        case WalletCreationStatus::CREATION_FAILED:
            throw JSONRPCError(RPC_WALLET_ERROR, error);
        case WalletCreationStatus::ENCRYPTION_FAILED:
            throw JSONRPCError(RPC_WALLET_ENCRYPTION_FAILED, error);
        case WalletCreationStatus::SUCCESS:
            break;
        // no default case, so the compiler can warn about missing cases
    }

    UniValue obj(UniValue::VOBJ);
    obj.pushKV("name", wallet->GetName());
    obj.pushKV("warning", Join(warnings, "\n"));

    return obj;
}

static UniValue unloadwallet(const JSONRPCRequest& request)
{
            RPCHelpMan{"unloadwallet",
                "Unloads the wallet referenced by the request endpoint otherwise unloads the wallet specified in the argument.\n"
                "Specifying the wallet name on a wallet endpoint is invalid.",
                {
                    {"wallet_name", RPCArg::Type::STR, /* default */ "the wallet name from the RPC request", "The name of the wallet to unload."},
                },
                RPCResults{},
                RPCExamples{
                    HelpExampleCli("unloadwallet", "wallet_name")
            + HelpExampleRpc("unloadwallet", "wallet_name")
                },
            }.Check(request);

    std::string wallet_name;
    if (GetWalletNameFromJSONRPCRequest(request, wallet_name)) {
        if (!request.params[0].isNull()) {
            throw JSONRPCError(RPC_INVALID_PARAMETER, "Cannot unload the requested wallet");
        }
    } else {
        wallet_name = request.params[0].get_str();
    }

    std::shared_ptr<CWallet> wallet = GetWallet(wallet_name);
    if (!wallet) {
        throw JSONRPCError(RPC_WALLET_NOT_FOUND, "Requested wallet does not exist or is not loaded");
    }

    // Release the "main" shared pointer and prevent further notifications.
    // Note that any attempt to load the same wallet would fail until the wallet
    // is destroyed (see CheckUniqueFileid).
    if (!RemoveWallet(wallet)) {
        throw JSONRPCError(RPC_MISC_ERROR, "Requested wallet already unloaded");
    }

    if (fParticlMode) {
        RestartStakingThreads();
    }

    UnloadWallet(std::move(wallet));

    return NullUniValue;
}

static UniValue resendwallettransactions(const JSONRPCRequest& request)
{
    std::shared_ptr<CWallet> const wallet = GetWalletForJSONRPCRequest(request);
    CWallet* const pwallet = wallet.get();

    if (!EnsureWalletIsAvailable(pwallet, request.fHelp)) {
        return NullUniValue;
    }

            RPCHelpMan{"resendwallettransactions",
                "Immediately re-broadcast unconfirmed wallet transactions to all peers.\n"
                "Intended only for testing; the wallet code periodically re-broadcasts\n"
                "automatically.\n",
                {},
                RPCResult{
            "Returns an RPC error if -walletbroadcast is set to false.\n"
            "Returns array of transaction ids that were re-broadcast.\n"
                },
                 RPCExamples{""},
             }.Check(request);

    auto locked_chain = pwallet->chain().lock();
    LOCK(pwallet->cs_wallet);

    if (!pwallet->GetBroadcastTransactions()) {
        throw JSONRPCError(RPC_WALLET_ERROR, "Error: Wallet transaction broadcasting is disabled with -walletbroadcast");
    }

    std::vector<uint256> txids = pwallet->ResendWalletTransactionsBefore(GetTime());
    UniValue result(UniValue::VARR);
    if (IsParticlWallet(pwallet)) {
        CHDWallet *phdw = GetParticlWallet(pwallet);
        std::vector<uint256> txidsRec;
        txidsRec = phdw->ResendRecordTransactionsBefore(GetTime());

        for (auto &txid : txidsRec) {
            result.push_back(txid.ToString());
        }
    }

    for (const uint256& txid : txids)
    {
        result.push_back(txid.ToString());
    }
    return result;
}

static UniValue listunspent(const JSONRPCRequest& request)
{
    std::shared_ptr<CWallet> const wallet = GetWalletForJSONRPCRequest(request);
    CWallet* const pwallet = wallet.get();

    if (!EnsureWalletIsAvailable(pwallet, request.fHelp)) {
        return NullUniValue;
    }

    RPCHelpMan{
                "listunspent",
                "\nReturns array of unspent transaction outputs\n"
                "with between minconf and maxconf (inclusive) confirmations.\n"
                "Optionally filter to only include txouts paid to specified addresses.\n",
                {
                    {"minconf", RPCArg::Type::NUM, /* default */ "1", "The minimum confirmations to filter"},
                    {"maxconf", RPCArg::Type::NUM, /* default */ "9999999", "The maximum confirmations to filter"},
                    {"addresses", RPCArg::Type::ARR, /* default */ "empty array", "A json array of particl addresses to filter",
                        {
                            {"address", RPCArg::Type::STR, RPCArg::Optional::OMITTED, "particl address"},
                        },
                    },
                    {"include_unsafe", RPCArg::Type::BOOL, /* default */ "true", "Include outputs that are not safe to spend\n"
            "                  See description of \"safe\" attribute below."},
                    {"query_options", RPCArg::Type::OBJ, RPCArg::Optional::OMITTED_NAMED_ARG, "JSON with query options",
                        {
                            {"minimumAmount", RPCArg::Type::AMOUNT, /* default */ "0", "Minimum value of each UTXO in " + CURRENCY_UNIT + ""},
                            {"maximumAmount", RPCArg::Type::AMOUNT, /* default */ "unlimited", "Maximum value of each UTXO in " + CURRENCY_UNIT + ""},
                            {"maximumCount", RPCArg::Type::NUM, /* default */ "unlimited", "Maximum number of UTXOs"},
                            {"minimumSumAmount", RPCArg::Type::AMOUNT, /* default */ "unlimited", "Minimum sum value of all UTXOs in " + CURRENCY_UNIT + ""},
                            {"cc_format", RPCArg::Type::BOOL, /* default */ "false", "Format output for coincontrol"},
                            {"include_immature", RPCArg::Type::BOOL, /* default */ "false", "Include immature staked outputs"},
                        },
                        "query_options"},
                },
                RPCResult{
            "[                   (array of json object)\n"
            "  {\n"
            "    \"txid\" : \"txid\",        (string) the transaction id \n"
            "    \"vout\" : n,               (numeric) the vout value\n"
            "    \"address\" : \"address\",    (string) the particl address\n"
            "    \"coldstaking_address\"  : \"address\" (string) the particl address this output must stake on\n"
            "    \"label\" : \"label\",        (string) The associated label, or \"\" for the default label\n"
            "    \"scriptPubKey\" : \"key\",   (string) the script key\n"
            "    \"amount\" : x.xxx,         (numeric) the transaction output amount in " + CURRENCY_UNIT + "\n"
            "    \"confirmations\" : n,      (numeric) The number of confirmations\n"
            "    \"redeemScript\" : \"script\" (string) The redeemScript if scriptPubKey is P2SH\n"
            "    \"witnessScript\" : \"script\" (string) witnessScript if the scriptPubKey is P2WSH or P2SH-P2WSH\n"
            "    \"spendable\" : xxx,        (boolean) Whether we have the private keys to spend this output\n"
            "    \"solvable\" : xxx,         (boolean) Whether we know how to spend this output, ignoring the lack of keys\n"
            "    \"reused\" : xxx,           (boolean) (only present if avoid_reuse is set) Whether this output is reused/dirty (sent to an address that was previously spent from)\n"
            "    \"desc\" : xxx,             (string, only when solvable) A descriptor for spending this output\n"
            "    \"safe\" : xxx              (boolean) Whether this output is considered safe to spend. Unconfirmed transactions\n"
            "                              from outside keys and unconfirmed replacement transactions are considered unsafe\n"
            "                              and are not eligible for spending by fundrawtransaction and sendtoaddress.\n"
            "    \"stakeable\" : xxx,        (bool) Whether we have the private keys to stake this output\n"
            "  }\n"
            "  ,...\n"
            "]\n"
                },
                RPCExamples{
                    HelpExampleCli("listunspent", "")
            + HelpExampleCli("listunspent", "6 9999999 \"[\\\"PfqK97PXYfqRFtdYcZw82x3dzPrZbEAcYa\\\",\\\"Pka9M2Bva8WetQhQ4ngC255HAbMJf5P5Dc\\\"]\"")
            + HelpExampleRpc("listunspent", "6, 9999999 \"[\\\"PfqK97PXYfqRFtdYcZw82x3dzPrZbEAcYa\\\",\\\"Pka9M2Bva8WetQhQ4ngC255HAbMJf5P5Dc\\\"]\"")
            + HelpExampleCli("listunspent", "6 9999999 '[]' true '{ \"minimumAmount\": 0.005 }'")
            + HelpExampleRpc("listunspent", "6, 9999999, [] , true, { \"minimumAmount\": 0.005 } ")
            + HelpExampleCli("listunspent", "1 9999999 '[]' false '{\"include_immature\":true}'")
            + HelpExampleRpc("listunspent", "1, 9999999, [] , false, {\"include_immature\":true} ")
                },
            }.Check(request);

    int nMinDepth = 1;
    if (!request.params[0].isNull()) {
        RPCTypeCheckArgument(request.params[0], UniValue::VNUM);
        nMinDepth = request.params[0].get_int();
    }

    int nMaxDepth = 9999999;
    if (!request.params[1].isNull()) {
        RPCTypeCheckArgument(request.params[1], UniValue::VNUM);
        nMaxDepth = request.params[1].get_int();
    }

    std::set<CTxDestination> destinations;
    if (!request.params[2].isNull()) {
        RPCTypeCheckArgument(request.params[2], UniValue::VARR);
        UniValue inputs = request.params[2].get_array();
        for (unsigned int idx = 0; idx < inputs.size(); idx++) {
            const UniValue& input = inputs[idx];
            CTxDestination dest = DecodeDestination(input.get_str());
            if (!IsValidDestination(dest)) {
                throw JSONRPCError(RPC_INVALID_ADDRESS_OR_KEY, std::string("Invalid Particl address: ") + input.get_str());
            }
            if (!destinations.insert(dest).second) {
                throw JSONRPCError(RPC_INVALID_PARAMETER, std::string("Invalid parameter, duplicated address: ") + input.get_str());
            }
        }
    }

    bool include_unsafe = true;
    if (!request.params[3].isNull()) {
        RPCTypeCheckArgument(request.params[3], UniValue::VBOOL);
        include_unsafe = request.params[3].get_bool();
    }

    bool fCCFormat = false;
    bool fIncludeImmature = false;
    CAmount nMinimumAmount = 0;
    CAmount nMaximumAmount = MAX_MONEY;
    CAmount nMinimumSumAmount = MAX_MONEY;
    uint64_t nMaximumCount = 0;

    if (!request.params[4].isNull()) {
        const UniValue& options = request.params[4].get_obj();

        RPCTypeCheckObj(options,
            {
                {"maximumCount",            UniValueType(UniValue::VNUM)},
                {"cc_format",               UniValueType(UniValue::VBOOL)},
                {"include_immature",        UniValueType(UniValue::VBOOL)},
            }, true, false);

        if (options.exists("minimumAmount"))
            nMinimumAmount = AmountFromValue(options["minimumAmount"]);

        if (options.exists("maximumAmount"))
            nMaximumAmount = AmountFromValue(options["maximumAmount"]);

        if (options.exists("minimumSumAmount"))
            nMinimumSumAmount = AmountFromValue(options["minimumSumAmount"]);

        if (options.exists("maximumCount"))
            nMaximumCount = options["maximumCount"].get_int64();

        if (options.exists("cc_format"))
            fCCFormat = options["cc_format"].get_bool();

        if (options.exists("include_immature"))
            fIncludeImmature = options["include_immature"].get_bool();
    }

    // Make sure the results are valid at least up to the most recent block
    // the user could have gotten from another RPC command prior to now
    pwallet->BlockUntilSyncedToCurrentChain();

    UniValue results(UniValue::VARR);
    std::vector<COutput> vecOutputs;
    {
        CCoinControl cctl;
        cctl.m_avoid_address_reuse = false;
        cctl.m_min_depth = nMinDepth;
        cctl.m_max_depth = nMaxDepth;
        cctl.m_include_immature = fIncludeImmature;
        auto locked_chain = pwallet->chain().lock();
        LOCK(pwallet->cs_wallet);
        pwallet->AvailableCoins(*locked_chain, vecOutputs, !include_unsafe, &cctl, nMinimumAmount, nMaximumAmount, nMinimumSumAmount, nMaximumCount);
    }

    LOCK(pwallet->cs_wallet);

    const bool avoid_reuse = pwallet->IsWalletFlagSet(WALLET_FLAG_AVOID_REUSE);

    for (const COutput& out : vecOutputs) {

        CAmount nValue;
        CTxDestination address;
<<<<<<< HEAD
        const CScript *scriptPubKey;
        if (pwallet->IsParticlWallet()) {
            scriptPubKey = out.tx->tx->vpout[out.i]->GetPScriptPubKey();
            nValue = out.tx->tx->vpout[out.i]->GetValue();
        } else {
            scriptPubKey = &out.tx->tx->vout[out.i].scriptPubKey;
            nValue = out.tx->tx->vout[out.i].nValue;
        }
=======
        const CScript& scriptPubKey = out.tx->tx->vout[out.i].scriptPubKey;
        bool fValidAddress = ExtractDestination(scriptPubKey, address);
        bool reused = avoid_reuse && pwallet->IsSpentKey(out.tx->GetHash(), out.i);
>>>>>>> c3b47159

        bool fValidAddress = ExtractDestination(*scriptPubKey, address);
        bool reused = avoid_reuse && pwallet->IsUsedDestination(out.tx->GetHash(), out.i);
        if (destinations.size() && (!fValidAddress || !destinations.count(address)))
            continue;

        UniValue entry(UniValue::VOBJ);
        entry.pushKV("txid", out.tx->GetHash().GetHex());
        entry.pushKV("vout", out.i);

        if (fValidAddress) {
            entry.pushKV("address", EncodeDestination(address));

            auto i = pwallet->mapAddressBook.find(address);
            if (i != pwallet->mapAddressBook.end()) {
                entry.pushKV("label", i->second.name);
            }

            std::unique_ptr<SigningProvider> provider = pwallet->GetSigningProvider(*scriptPubKey);
            if (provider) {
                if (scriptPubKey->IsPayToScriptHash()) {
                    const CScriptID& hash = CScriptID(boost::get<ScriptHash>(address));
                    CScript redeemScript;
                    if (provider->GetCScript(hash, redeemScript)) {
                        entry.pushKV("redeemScript", HexStr(redeemScript.begin(), redeemScript.end()));
                        // Now check if the redeemScript is actually a P2WSH script
                        CTxDestination witness_destination;
                        if (redeemScript.IsPayToWitnessScriptHash()) {
                            bool extracted = ExtractDestination(redeemScript, witness_destination);
                            CHECK_NONFATAL(extracted);
                            // Also return the witness script
                            const WitnessV0ScriptHash& whash = boost::get<WitnessV0ScriptHash>(witness_destination);
                            CScriptID id;
                            CRIPEMD160().Write(whash.begin(), whash.size()).Finalize(id.begin());
                            CScript witnessScript;
                            if (provider->GetCScript(id, witnessScript)) {
                                entry.pushKV("witnessScript", HexStr(witnessScript.begin(), witnessScript.end()));
                            }
                        }
                    }
                } else if (scriptPubKey->IsPayToWitnessScriptHash()) {
                    const WitnessV0ScriptHash& whash = boost::get<WitnessV0ScriptHash>(address);
                    CScriptID id;
                    CRIPEMD160().Write(whash.begin(), whash.size()).Finalize(id.begin());
                    CScript witnessScript;
                    if (provider->GetCScript(id, witnessScript)) {
                        entry.pushKV("witnessScript", HexStr(witnessScript.begin(), witnessScript.end()));
                    }
                } else if (scriptPubKey->IsPayToScriptHash256()) {
                    const CScriptID256& hash = boost::get<CScriptID256>(address);
                    CScriptID scriptID;
                    scriptID.Set(hash);
                    CScript redeemScript;
                    if (provider->GetCScript(scriptID, redeemScript)) {
                        entry.pushKV("redeemScript", HexStr(redeemScript.begin(), redeemScript.end()));
                    }
                }
            }
        }

        if (HasIsCoinstakeOp(*scriptPubKey)) {
            CScript scriptStake;
            if (GetCoinstakeScriptPath(*scriptPubKey, scriptStake)) {
                if (ExtractDestination(scriptStake, address)) {
                    entry.pushKV("coldstaking_address", EncodeDestination(address));
                }
            }
        }

        entry.pushKV("scriptPubKey", HexStr(scriptPubKey->begin(), scriptPubKey->end()));

        if (fCCFormat) {
            entry.pushKV("time", out.tx->GetTxTime());
            entry.pushKV("amount", nValue);
        } else {
            entry.pushKV("amount", ValueFromAmount(nValue));
        }

        entry.pushKV("confirmations", out.nDepth);
        entry.pushKV("spendable", out.fSpendable);
        entry.pushKV("solvable", out.fSolvable);
        if (out.fSolvable) {
            std::unique_ptr<SigningProvider> provider = pwallet->GetSigningProvider(*scriptPubKey);
            if (provider) {
                auto descriptor = InferDescriptor(*scriptPubKey, *provider);
                entry.pushKV("desc", descriptor->ToString());
            }
        }
        if (avoid_reuse) entry.pushKV("reused", reused);
        entry.pushKV("safe", out.fSafe);

        if (IsParticlWallet(pwallet)) {
            CHDWallet *phdw = GetParticlWallet(pwallet);
            CKeyID stakingKeyID;
            bool fStakeable = ExtractStakingKeyID(*scriptPubKey, stakingKeyID);
            if (fStakeable) {
                isminetype mine = phdw->IsMine(stakingKeyID);
                if (!(mine & ISMINE_SPENDABLE)
                    || (mine & ISMINE_HARDWARE_DEVICE)) {
                    fStakeable = false;
                }
            }
            entry.pushKV("stakeable", fStakeable);
        }

        if (fIncludeImmature)
            entry.pushKV("mature", out.fMature);

        if (out.fNeedHardwareKey)
            entry.pushKV("ondevice", out.fNeedHardwareKey);

        results.push_back(entry);
    }

    return results;
}

void FundTransaction(CWallet* const pwallet, CMutableTransaction& tx, CAmount& fee_out, int& change_position, UniValue options)
{
    // Make sure the results are valid at least up to the most recent block
    // the user could have gotten from another RPC command prior to now
    pwallet->BlockUntilSyncedToCurrentChain();

    CCoinControl coinControl;
    change_position = -1;
    bool lockUnspents = false;
    UniValue subtractFeeFromOutputs;
    std::set<int> setSubtractFeeFromOutputs;

    if (!options.isNull()) {
      if (options.type() == UniValue::VBOOL) {
        // backward compatibility bool only fallback
        coinControl.fAllowWatchOnly = options.get_bool();
      }
      else {
        RPCTypeCheckArgument(options, UniValue::VOBJ);
        RPCTypeCheckObj(options,
            {
                {"changeAddress", UniValueType(UniValue::VSTR)},
                {"changePosition", UniValueType(UniValue::VNUM)},
                {"change_type", UniValueType(UniValue::VSTR)},
                {"includeWatching", UniValueType(UniValue::VBOOL)},
                {"lockUnspents", UniValueType(UniValue::VBOOL)},
                {"feeRate", UniValueType()}, // will be checked below
                {"subtractFeeFromOutputs", UniValueType(UniValue::VARR)},
                {"replaceable", UniValueType(UniValue::VBOOL)},
                {"conf_target", UniValueType(UniValue::VNUM)},
                {"estimate_mode", UniValueType(UniValue::VSTR)},
            },
            true, true);

        if (options.exists("changeAddress")) {
            CTxDestination dest = DecodeDestination(options["changeAddress"].get_str());

            if (!IsValidDestination(dest)) {
                throw JSONRPCError(RPC_INVALID_ADDRESS_OR_KEY, "changeAddress must be a valid particl address");
            }

            coinControl.destChange = dest;
        }

        if (options.exists("changePosition"))
            change_position = options["changePosition"].get_int();

        if (options.exists("change_type")) {
            if (options.exists("changeAddress")) {
                throw JSONRPCError(RPC_INVALID_PARAMETER, "Cannot specify both changeAddress and address_type options");
            }
            coinControl.m_change_type = pwallet->m_default_change_type;
            if (!ParseOutputType(options["change_type"].get_str(), *coinControl.m_change_type)) {
                throw JSONRPCError(RPC_INVALID_ADDRESS_OR_KEY, strprintf("Unknown change type '%s'", options["change_type"].get_str()));
            }
        }

        coinControl.fAllowWatchOnly = ParseIncludeWatchonly(options["includeWatching"], *pwallet);

        if (options.exists("lockUnspents"))
            lockUnspents = options["lockUnspents"].get_bool();

        if (options.exists("feeRate"))
        {
            coinControl.m_feerate = CFeeRate(AmountFromValue(options["feeRate"]));
            coinControl.fOverrideFeeRate = true;
        }

        if (options.exists("subtractFeeFromOutputs"))
            subtractFeeFromOutputs = options["subtractFeeFromOutputs"].get_array();

        if (options.exists("replaceable")) {
            coinControl.m_signal_bip125_rbf = options["replaceable"].get_bool();
        }
        if (options.exists("conf_target")) {
            if (options.exists("feeRate")) {
                throw JSONRPCError(RPC_INVALID_PARAMETER, "Cannot specify both conf_target and feeRate");
            }
            coinControl.m_confirm_target = ParseConfirmTarget(options["conf_target"], pwallet->chain().estimateMaxBlocks());
        }
        if (options.exists("estimate_mode")) {
            if (options.exists("feeRate")) {
                throw JSONRPCError(RPC_INVALID_PARAMETER, "Cannot specify both estimate_mode and feeRate");
            }
            if (!FeeModeFromString(options["estimate_mode"].get_str(), coinControl.m_fee_mode)) {
                throw JSONRPCError(RPC_INVALID_PARAMETER, "Invalid estimate_mode parameter");
            }
        }
      }
    } else {
        // if options is null and not a bool
        coinControl.fAllowWatchOnly = ParseIncludeWatchonly(NullUniValue, *pwallet);
    }

    size_t nOutputs = IsParticlWallet(pwallet) ? tx.vpout.size() : tx.vout.size();
    if (nOutputs == 0)
        throw JSONRPCError(RPC_INVALID_PARAMETER, "TX must have at least one output");

    if (change_position != -1 && (change_position < 0 || (unsigned int)change_position > nOutputs))
        throw JSONRPCError(RPC_INVALID_PARAMETER, "changePosition out of bounds");

    for (unsigned int idx = 0; idx < subtractFeeFromOutputs.size(); idx++) {
        int pos = subtractFeeFromOutputs[idx].get_int();
        if (setSubtractFeeFromOutputs.count(pos))
            throw JSONRPCError(RPC_INVALID_PARAMETER, strprintf("Invalid parameter, duplicated position: %d", pos));
        if (pos < 0)
            throw JSONRPCError(RPC_INVALID_PARAMETER, strprintf("Invalid parameter, negative position: %d", pos));
        if (pos >= int(nOutputs))
            throw JSONRPCError(RPC_INVALID_PARAMETER, strprintf("Invalid parameter, position too large: %d", pos));
        setSubtractFeeFromOutputs.insert(pos);
    }

    std::string strFailReason;

    if (!pwallet->FundTransaction(tx, fee_out, change_position, strFailReason, lockUnspents, setSubtractFeeFromOutputs, coinControl)) {
        throw JSONRPCError(RPC_WALLET_ERROR, strFailReason);
    }
}

static UniValue fundrawtransaction(const JSONRPCRequest& request)
{
    std::shared_ptr<CWallet> const wallet = GetWalletForJSONRPCRequest(request);
    CWallet* const pwallet = wallet.get();

    if (!EnsureWalletIsAvailable(pwallet, request.fHelp)) {
        return NullUniValue;
    }

    RPCHelpMan{"fundrawtransaction",
                "\nAdd inputs to a transaction until it has enough in value to meet its out value.\n"
                "This will not modify existing inputs, and will add at most one change output to the outputs.\n"
                "No existing outputs will be modified unless \"subtractFeeFromOutputs\" is specified.\n"
                "Note that inputs which were signed may need to be resigned after completion since in/outputs have been added.\n"
                "The inputs added will not be signed, use signrawtransactionwithkey\n"
                " or signrawtransactionwithwallet for that.\n"
                "Note that all existing inputs must have their previous output transaction be in the wallet.\n"
                "Note that all inputs selected must be of standard form and P2SH scripts must be\n"
                "in the wallet using importaddress or addmultisigaddress (to calculate fees).\n"
                "You can see whether this is the case by checking the \"solvable\" field in the listunspent output.\n"
                "Only pay-to-pubkey, multisig, and P2SH versions thereof are currently supported for watch-only\n",
                {
                    {"hexstring", RPCArg::Type::STR_HEX, RPCArg::Optional::NO, "The hex string of the raw transaction"},
                    {"options", RPCArg::Type::OBJ, RPCArg::Optional::OMITTED_NAMED_ARG, "for backward compatibility: passing in a true instead of an object will result in {\"includeWatching\":true}",
                        {
                            {"changeAddress", RPCArg::Type::STR, /* default */ "pool address", "The particl address to receive the change"},
                            {"changePosition", RPCArg::Type::NUM, /* default */ "random", "The index of the change output"},
                            {"change_type", RPCArg::Type::STR, /* default */ "set by -changetype", "The output type to use. Only valid if changeAddress is not specified. Options are \"legacy\", \"p2sh-segwit\", and \"bech32\"."},
                            {"includeWatching", RPCArg::Type::BOOL, /* default */ "true for watch-only wallets, otherwise false", "Also select inputs which are watch only.\n"
                                                          "Only solvable inputs can be used. Watch-only destinations are solvable if the public key and/or output script was imported,\n"
                                                          "e.g. with 'importpubkey' or 'importmulti' with the 'pubkeys' or 'desc' field."},
                            {"lockUnspents", RPCArg::Type::BOOL, /* default */ "false", "Lock selected unspent outputs"},
                            {"feeRate", RPCArg::Type::AMOUNT, /* default */ "not set: makes wallet determine the fee", "Set a specific fee rate in " + CURRENCY_UNIT + "/kB"},
                            {"subtractFeeFromOutputs", RPCArg::Type::ARR, /* default */ "empty array", "A json array of integers.\n"
                            "                              The fee will be equally deducted from the amount of each specified output.\n"
                            "                              Those recipients will receive less particl than you enter in their corresponding amount field.\n"
                            "                              If no outputs are specified here, the sender pays the fee.",
                                {
                                    {"vout_index", RPCArg::Type::NUM, RPCArg::Optional::OMITTED, "The zero-based output index, before a change output is added."},
                                },
                            },
                            {"replaceable", RPCArg::Type::BOOL, /* default */ "wallet default", "Marks this transaction as BIP125 replaceable.\n"
                            "                              Allows this transaction to be replaced by a transaction with higher fees"},
                            {"conf_target", RPCArg::Type::NUM, /* default */ "wallet default", "Confirmation target (in blocks)"},
                            {"estimate_mode", RPCArg::Type::STR, /* default */ "UNSET", "The fee estimate mode, must be one of:\n"
                            "         \"UNSET\"\n"
                            "         \"ECONOMICAL\"\n"
                            "         \"CONSERVATIVE\""},
                        },
                        "options"},
                    {"iswitness", RPCArg::Type::BOOL, /* default */ "depends on heuristic tests", "Whether the transaction hex is a serialized witness transaction.\n"
                        "If iswitness is not present, heuristic tests will be used in decoding.\n"
                        "If true, only witness deserialization will be tried.\n"
                        "If false, only non-witness deserialization will be tried.\n"
                        "This boolean should reflect whether the transaction has inputs\n"
                        "(e.g. fully valid, or on-chain transactions), if known by the caller."
                    },
                },
                RPCResult{
                            "{\n"
                            "  \"hex\" :       \"value\", (string)  The resulting raw transaction (hex-encoded string)\n"
                            "  \"fee\" :       n,         (numeric) Fee in " + CURRENCY_UNIT + " the resulting transaction pays\n"
                            "  \"changepos\" : n          (numeric) The position of the added change output, or -1\n"
                            "}\n"
                                },
                                RPCExamples{
                            "\nCreate a transaction with no inputs\n"
                            + HelpExampleCli("createrawtransaction", "\"[]\" \"{\\\"myaddress\\\":0.01}\"") +
                            "\nAdd sufficient unsigned inputs to meet the output value\n"
                            + HelpExampleCli("fundrawtransaction", "\"rawtransactionhex\"") +
                            "\nSign the transaction\n"
                            + HelpExampleCli("signrawtransactionwithwallet", "\"fundedtransactionhex\"") +
                            "\nSend the transaction\n"
                            + HelpExampleCli("sendrawtransaction", "\"signedtransactionhex\"")
                                },
    }.Check(request);

    RPCTypeCheck(request.params, {UniValue::VSTR, UniValueType(), UniValue::VBOOL});

    // parse hex string from parameter
    CMutableTransaction tx;
    bool try_witness = request.params[2].isNull() ? true : request.params[2].get_bool();
    bool try_no_witness = request.params[2].isNull() ? true : !request.params[2].get_bool();
    if (!DecodeHexTx(tx, request.params[0].get_str(), try_no_witness, try_witness)) {
        throw JSONRPCError(RPC_DESERIALIZATION_ERROR, "TX decode failed");
    }

    CAmount fee;
    int change_position;
    FundTransaction(pwallet, tx, fee, change_position, request.params[1]);

    UniValue result(UniValue::VOBJ);
    result.pushKV("hex", EncodeHexTx(CTransaction(tx)));
    result.pushKV("fee", ValueFromAmount(fee));
    result.pushKV("changepos", change_position);

    return result;
}

UniValue signrawtransactionwithwallet(const JSONRPCRequest& request)
{
    std::shared_ptr<CWallet> const wallet = GetWalletForJSONRPCRequest(request);
    CWallet* const pwallet = wallet.get();

    if (!EnsureWalletIsAvailable(pwallet, request.fHelp)) {
        return NullUniValue;
    }

            RPCHelpMan{"signrawtransactionwithwallet",
                "\nSign inputs for raw transaction (serialized, hex-encoded).\n"
                "The second optional argument (may be null) is an array of previous transaction outputs that\n"
                "this transaction depends on but may not yet be in the block chain." +
                    HelpRequiringPassphrase(pwallet) + "\n",
                {
                    {"hexstring", RPCArg::Type::STR, RPCArg::Optional::NO, "The transaction hex string"},
                    {"prevtxs", RPCArg::Type::ARR, RPCArg::Optional::OMITTED_NAMED_ARG, "A json array of previous dependent transaction outputs",
                        {
                            {"", RPCArg::Type::OBJ, RPCArg::Optional::OMITTED, "",
                                {
                                    {"txid", RPCArg::Type::STR_HEX, RPCArg::Optional::NO, "The transaction id"},
                                    {"vout", RPCArg::Type::NUM, RPCArg::Optional::NO, "The output number"},
                                    {"scriptPubKey", RPCArg::Type::STR_HEX, RPCArg::Optional::NO, "script key"},
                                    {"redeemScript", RPCArg::Type::STR_HEX, RPCArg::Optional::OMITTED, "(required for P2SH) redeem script"},
                                    {"witnessScript", RPCArg::Type::STR_HEX, RPCArg::Optional::OMITTED, "(required for P2WSH or P2SH-P2WSH) witness script"},
                                    {"amount", RPCArg::Type::AMOUNT, RPCArg::Optional::OMITTED, "(required for Segwit inputs) the amount spent"},
                                },
                            },
                        },
                    },
                    {"sighashtype", RPCArg::Type::STR, /* default */ "ALL", "The signature hash type. Must be one of\n"
            "       \"ALL\"\n"
            "       \"NONE\"\n"
            "       \"SINGLE\"\n"
            "       \"ALL|ANYONECANPAY\"\n"
            "       \"NONE|ANYONECANPAY\"\n"
            "       \"SINGLE|ANYONECANPAY\""},
                },
                RPCResult{
            "{\n"
            "  \"hex\" : \"value\",                  (string) The hex-encoded raw transaction with signature(s)\n"
            "  \"complete\" : true|false,          (boolean) If the transaction has a complete set of signatures\n"
            "  \"errors\" : [                      (json array of objects) Script verification errors (if there are any)\n"
            "    {\n"
            "      \"txid\" : \"hash\",              (string) The hash of the referenced, previous transaction\n"
            "      \"vout\" : n,                   (numeric) The index of the output to spent and used as input\n"
            "      \"scriptSig\" : \"hex\",          (string) The hex-encoded signature script\n"
            "      \"sequence\" : n,               (numeric) Script sequence number\n"
            "      \"error\" : \"text\"              (string) Verification or signing error related to the input\n"
            "    }\n"
            "    ,...\n"
            "  ]\n"
            "}\n"
                },
                RPCExamples{
                    HelpExampleCli("signrawtransactionwithwallet", "\"myhex\"")
            + HelpExampleRpc("signrawtransactionwithwallet", "\"myhex\"")
                },
            }.Check(request);

    RPCTypeCheck(request.params, {UniValue::VSTR, UniValue::VARR, UniValue::VSTR}, true);

    CMutableTransaction mtx;
    if (!DecodeHexTx(mtx, request.params[0].get_str(), true)) {
        throw JSONRPCError(RPC_DESERIALIZATION_ERROR, "TX decode failed");
    }

    // Sign the transaction
    auto locked_chain = pwallet->chain().lock();
    LOCK(pwallet->cs_wallet);
    EnsureWalletIsUnlocked(pwallet);

    // Fetch previous transactions (inputs):
    std::map<COutPoint, Coin> coins;
    for (const CTxIn& txin : mtx.vin) {
        coins[txin.prevout]; // Create empty map entry keyed by prevout.
    }
    pwallet->chain().findCoins(coins);

    // Parse the prevtxs array
    ParsePrevouts(request.params[1], nullptr, coins, mtx.IsCoinStake());

    std::set<std::shared_ptr<SigningProvider>> providers;
    for (const std::pair<COutPoint, Coin> coin_pair : coins) {
        std::unique_ptr<SigningProvider> provider = pwallet->GetSigningProvider(coin_pair.second.out.scriptPubKey);
        if (provider) {
            providers.insert(std::move(provider));
        }
    }
    if (providers.size() == 0) {
        // When there are no available providers, use a dummy SigningProvider so we can check if the tx is complete
        providers.insert(std::make_shared<SigningProvider>());
    }

    UniValue result(UniValue::VOBJ);
    for (std::shared_ptr<SigningProvider> provider : providers) {
        SignTransaction(mtx, provider.get(), coins, request.params[2], result);
    }
     return result;
}

static UniValue bumpfee(const JSONRPCRequest& request)
{
    std::shared_ptr<CWallet> const wallet = GetWalletForJSONRPCRequest(request);
    CWallet* const pwallet = wallet.get();

    if (!EnsureWalletIsAvailable(pwallet, request.fHelp))
        return NullUniValue;

            RPCHelpMan{"bumpfee",
                "\nBumps the fee of an opt-in-RBF transaction T, replacing it with a new transaction B.\n"
                "An opt-in RBF transaction with the given txid must be in the wallet.\n"
                "The command will pay the additional fee by reducing change outputs or adding inputs when necessary. It may add a new change output if one does not already exist.\n"
                "If `totalFee` (DEPRECATED) is given, adding inputs is not supported, so there must be a single change output that is big enough or it will fail.\n"
                "All inputs in the original transaction will be included in the replacement transaction.\n"
                "The command will fail if the wallet or mempool contains a transaction that spends one of T's outputs.\n"
                "By default, the new fee will be calculated automatically using estimatesmartfee.\n"
                "The user can specify a confirmation target for estimatesmartfee.\n"
                "Alternatively, the user can specify totalFee (DEPRECATED), or fee_rate (" + CURRENCY_UNIT + " per kB) for the new transaction .\n"
                "At a minimum, the new fee rate must be high enough to pay an additional new relay fee (incrementalfee\n"
                "returned by getnetworkinfo) to enter the node's mempool.\n",
                {
                    {"txid", RPCArg::Type::STR_HEX, RPCArg::Optional::NO, "The txid to be bumped"},
                    {"options", RPCArg::Type::OBJ, RPCArg::Optional::OMITTED_NAMED_ARG, "",
                        {
                            {"confTarget", RPCArg::Type::NUM, /* default */ "wallet default", "Confirmation target (in blocks)"},
                            {"totalFee", RPCArg::Type::NUM, /* default */ "fallback to 'confTarget'", "Total fee (NOT feerate) to pay, in satoshis. (DEPRECATED)\n"
            "                         In rare cases, the actual fee paid might be slightly higher than the specified\n"
            "                         totalFee if the tx change output has to be removed because it is too close to\n"
            "                         the dust threshold."},
                            {"fee_rate", RPCArg::Type::NUM, /* default */ "fallback to 'confTarget'", "FeeRate (NOT total fee) to pay, in " + CURRENCY_UNIT + " per kB\n"
            "                         Specify a fee rate instead of relying on the built-in fee estimator.\n"
            "                         Must be at least 0.0001 BTC per kB higher than the current transaction fee rate.\n"},
                            {"replaceable", RPCArg::Type::BOOL, /* default */ "true", "Whether the new transaction should still be\n"
            "                         marked bip-125 replaceable. If true, the sequence numbers in the transaction will\n"
            "                         be left unchanged from the original. If false, any input sequence numbers in the\n"
            "                         original transaction that were less than 0xfffffffe will be increased to 0xfffffffe\n"
            "                         so the new transaction will not be explicitly bip-125 replaceable (though it may\n"
            "                         still be replaceable in practice, for example if it has unconfirmed ancestors which\n"
            "                         are replaceable)."},
                            {"estimate_mode", RPCArg::Type::STR, /* default */ "UNSET", "The fee estimate mode, must be one of:\n"
            "         \"UNSET\"\n"
            "         \"ECONOMICAL\"\n"
            "         \"CONSERVATIVE\""},
                        },
                        "options"},
                },
                RPCResult{
            "{\n"
            "  \"psbt\" :    \"psbt\",    (string) The base64-encoded unsigned PSBT of the new transaction. Only returned when wallet private keys are disabled.\n"
            "  \"txid\" :    \"value\",   (string) The id of the new transaction. Only returned when wallet private keys are enabled.\n"
            "  \"origfee\" :  n,        (numeric) The fee of the replaced transaction.\n"
            "  \"fee\" :      n,        (numeric) The fee of the new transaction.\n"
            "  \"errors\" :  [ str... ] (json array of strings) Errors encountered during processing (may be empty).\n"
            "}\n"
                },
                RPCExamples{
            "\nBump the fee, get the new transaction\'s txid\n" +
                    HelpExampleCli("bumpfee", "<txid>")
                },
            }.Check(request);

    RPCTypeCheck(request.params, {UniValue::VSTR, UniValue::VOBJ});
    uint256 hash(ParseHashV(request.params[0], "txid"));

    CCoinControl coin_control;
    coin_control.fAllowWatchOnly = pwallet->IsWalletFlagSet(WALLET_FLAG_DISABLE_PRIVATE_KEYS);
    // optional parameters
    CAmount totalFee = 0;
    coin_control.m_signal_bip125_rbf = true;

    if (!request.params[1].isNull()) {
        UniValue options = request.params[1];
        RPCTypeCheckObj(options,
            {
                {"confTarget", UniValueType(UniValue::VNUM)},
                {"totalFee", UniValueType(UniValue::VNUM)},
                {"fee_rate", UniValueType(UniValue::VNUM)},
                {"replaceable", UniValueType(UniValue::VBOOL)},
                {"estimate_mode", UniValueType(UniValue::VSTR)},
            },
            true, true);
        if (options.exists("confTarget") && (options.exists("totalFee") || options.exists("fee_rate"))) {
            throw JSONRPCError(RPC_INVALID_PARAMETER, "confTarget can't be set with totalFee or fee_rate. Please provide either a confirmation target in blocks for automatic fee estimation, or an explicit fee rate.");
        } else if (options.exists("fee_rate") && options.exists("totalFee")) {
            throw JSONRPCError(RPC_INVALID_PARAMETER, "fee_rate can't be set along with totalFee.");
        } else if (options.exists("confTarget")) { // TODO: alias this to conf_target
            coin_control.m_confirm_target = ParseConfirmTarget(options["confTarget"], pwallet->chain().estimateMaxBlocks());
        } else if (options.exists("totalFee")) {
            if (!pwallet->chain().rpcEnableDeprecated("totalFee")) {
                throw JSONRPCError(RPC_INVALID_PARAMETER, "totalFee argument has been deprecated and will be removed in 0.20. Please use -deprecatedrpc=totalFee to continue using this argument until removal.");
            }
            totalFee = options["totalFee"].get_int64();
            if (totalFee <= 0) {
                throw JSONRPCError(RPC_INVALID_PARAMETER, strprintf("Invalid totalFee %s (must be greater than 0)", FormatMoney(totalFee)));
            }
        } else if (options.exists("fee_rate")) {
            CFeeRate fee_rate(AmountFromValue(options["fee_rate"]));
            if (fee_rate <= CFeeRate(0)) {
                throw JSONRPCError(RPC_INVALID_PARAMETER, strprintf("Invalid fee_rate %s (must be greater than 0)", fee_rate.ToString()));
            }
            coin_control.m_feerate = fee_rate;
        }

        if (options.exists("replaceable")) {
            coin_control.m_signal_bip125_rbf = options["replaceable"].get_bool();
        }
        if (options.exists("estimate_mode")) {
            if (!FeeModeFromString(options["estimate_mode"].get_str(), coin_control.m_fee_mode)) {
                throw JSONRPCError(RPC_INVALID_PARAMETER, "Invalid estimate_mode parameter");
            }
        }
    }

    // Make sure the results are valid at least up to the most recent block
    // the user could have gotten from another RPC command prior to now
    pwallet->BlockUntilSyncedToCurrentChain();

    auto locked_chain = pwallet->chain().lock();
    LOCK(pwallet->cs_wallet);
    EnsureWalletIsUnlocked(pwallet);


    std::vector<std::string> errors;
    CAmount old_fee;
    CAmount new_fee;
    CMutableTransaction mtx;
    feebumper::Result res;
    if (totalFee > 0 || IsParticlWallet(pwallet)) {
        // Targeting total fee bump. Requires a change output of sufficient size.
        res = feebumper::CreateTotalBumpTransaction(pwallet, hash, coin_control, totalFee, errors, old_fee, new_fee, mtx);
    } else {
        // Targeting feerate bump.
        res = feebumper::CreateRateBumpTransaction(*pwallet, hash, coin_control, errors, old_fee, new_fee, mtx);
    }
    if (res != feebumper::Result::OK) {
        switch(res) {
            case feebumper::Result::INVALID_ADDRESS_OR_KEY:
                throw JSONRPCError(RPC_INVALID_ADDRESS_OR_KEY, errors[0]);
                break;
            case feebumper::Result::INVALID_REQUEST:
                throw JSONRPCError(RPC_INVALID_REQUEST, errors[0]);
                break;
            case feebumper::Result::INVALID_PARAMETER:
                throw JSONRPCError(RPC_INVALID_PARAMETER, errors[0]);
                break;
            case feebumper::Result::WALLET_ERROR:
                throw JSONRPCError(RPC_WALLET_ERROR, errors[0]);
                break;
            default:
                throw JSONRPCError(RPC_MISC_ERROR, errors[0]);
                break;
        }
    }

    UniValue result(UniValue::VOBJ);

    // If wallet private keys are enabled, return the new transaction id,
    // otherwise return the base64-encoded unsigned PSBT of the new transaction.
    if (!pwallet->IsWalletFlagSet(WALLET_FLAG_DISABLE_PRIVATE_KEYS)) {
        if (!feebumper::SignTransaction(*pwallet, mtx)) {
            throw JSONRPCError(RPC_WALLET_ERROR, "Can't sign transaction.");
        }

        uint256 txid;
        if (feebumper::CommitTransaction(*pwallet, hash, std::move(mtx), errors, txid) != feebumper::Result::OK) {
            throw JSONRPCError(RPC_WALLET_ERROR, errors[0]);
        }

        result.pushKV("txid", txid.GetHex());
    } else {
        PartiallySignedTransaction psbtx(mtx);
        bool complete = false;
        const TransactionError err = FillPSBT(pwallet, psbtx, complete, SIGHASH_ALL, false /* sign */, true /* bip32derivs */);
        CHECK_NONFATAL(err == TransactionError::OK);
        CHECK_NONFATAL(!complete);
        CDataStream ssTx(SER_NETWORK, PROTOCOL_VERSION);
        ssTx << psbtx;
        result.pushKV("psbt", EncodeBase64(ssTx.str()));
    }

    result.pushKV("origfee", ValueFromAmount(old_fee));
    result.pushKV("fee", ValueFromAmount(new_fee));
    UniValue result_errors(UniValue::VARR);
    for (const std::string& error : errors) {
        result_errors.push_back(error);
    }
    result.pushKV("errors", result_errors);

    return result;
}

UniValue rescanblockchain(const JSONRPCRequest& request)
{
    std::shared_ptr<CWallet> const wallet = GetWalletForJSONRPCRequest(request);
    CWallet* const pwallet = wallet.get();

    if (!EnsureWalletIsAvailable(pwallet, request.fHelp)) {
        return NullUniValue;
    }

            RPCHelpMan{"rescanblockchain",
                "\nRescan the local blockchain for wallet related transactions.\n"
                "Note: Use \"getwalletinfo\" to query the scanning progress.\n",
                {
                    {"start_height", RPCArg::Type::NUM, /* default */ "0", "block height where the rescan should start"},
                    {"stop_height", RPCArg::Type::NUM, RPCArg::Optional::OMITTED_NAMED_ARG, "the last block height that should be scanned. If none is provided it will rescan up to the tip at return time of this call."},
                },
                RPCResult{
            "{\n"
            "  \"start_height\"     (numeric) The block height where the rescan started (the requested height or 0)\n"
            "  \"stop_height\"      (numeric) The height of the last rescanned block. May be null in rare cases if there was a reorg and the call didn't scan any blocks because they were already scanned in the background.\n"
            "}\n"
                },
                RPCExamples{
                    HelpExampleCli("rescanblockchain", "100000 120000")
            + HelpExampleRpc("rescanblockchain", "100000, 120000")
                },
            }.Check(request);

    WalletRescanReserver reserver(pwallet);
    if (!reserver.reserve()) {
        throw JSONRPCError(RPC_WALLET_ERROR, "Wallet is currently rescanning. Abort existing rescan or wait.");
    }

    int start_height = 0;
    uint256 start_block, stop_block;
    {
        auto locked_chain = pwallet->chain().lock();
        Optional<int> tip_height = locked_chain->getHeight();

        if (!request.params[0].isNull()) {
            start_height = request.params[0].get_int();
            if (start_height < 0 || !tip_height || start_height > *tip_height) {
                throw JSONRPCError(RPC_INVALID_PARAMETER, "Invalid start_height");
            }
        }

        Optional<int> stop_height;
        if (!request.params[1].isNull()) {
            stop_height = request.params[1].get_int();
            if (*stop_height < 0 || !tip_height || *stop_height > *tip_height) {
                throw JSONRPCError(RPC_INVALID_PARAMETER, "Invalid stop_height");
            }
            else if (*stop_height < start_height) {
                throw JSONRPCError(RPC_INVALID_PARAMETER, "stop_height must be greater than start_height");
            }
        }

        // We can't rescan beyond non-pruned blocks, stop and throw an error
        if (locked_chain->findPruned(start_height, stop_height)) {
            throw JSONRPCError(RPC_MISC_ERROR, "Can't rescan beyond pruned data. Use RPC call getblockchaininfo to determine your pruned height.");
        }

        if (tip_height) {
            start_block = locked_chain->getBlockHash(start_height);
            // If called with a stop_height, set the stop_height here to
            // trigger a rescan to that height.
            // If called without a stop height, leave stop_height as null here
            // so rescan continues to the tip (even if the tip advances during
            // rescan).
            if (stop_height) {
                stop_block = locked_chain->getBlockHash(*stop_height);
            }
        }
    }

    CWallet::ScanResult result =
        pwallet->ScanForWalletTransactions(start_block, stop_block, reserver, true /* fUpdate */);
    switch (result.status) {
    case CWallet::ScanResult::SUCCESS:
        break;
    case CWallet::ScanResult::FAILURE:
        throw JSONRPCError(RPC_MISC_ERROR, "Rescan failed. Potentially corrupted data files.");
    case CWallet::ScanResult::USER_ABORT:
        throw JSONRPCError(RPC_MISC_ERROR, "Rescan aborted.");
        // no default case, so the compiler can warn about missing cases
    }
    UniValue response(UniValue::VOBJ);
    response.pushKV("start_height", start_height);
    response.pushKV("stop_height", result.last_scanned_height ? *result.last_scanned_height : UniValue());
    return response;
}

class DescribeWalletAddressVisitor : public boost::static_visitor<UniValue>
{
public:
    const SigningProvider * const provider;

    void ProcessSubScript(const CScript& subscript, UniValue& obj) const
    {
        // Always present: script type and redeemscript
        std::vector<std::vector<unsigned char>> solutions_data;
        txnouttype which_type = Solver(subscript, solutions_data);
        obj.pushKV("script", GetTxnOutputType(which_type));
        obj.pushKV("hex", HexStr(subscript.begin(), subscript.end()));

        CTxDestination embedded;
        if (ExtractDestination(subscript, embedded)) {
            // Only when the script corresponds to an address.
            UniValue subobj(UniValue::VOBJ);
            UniValue detail = DescribeAddress(embedded);
            subobj.pushKVs(detail);
            UniValue wallet_detail = boost::apply_visitor(*this, embedded);
            subobj.pushKVs(wallet_detail);
            subobj.pushKV("address", EncodeDestination(embedded));
            subobj.pushKV("scriptPubKey", HexStr(subscript.begin(), subscript.end()));
            // Always report the pubkey at the top level, so that `getnewaddress()['pubkey']` always works.
            if (subobj.exists("pubkey")) obj.pushKV("pubkey", subobj["pubkey"]);
            obj.pushKV("embedded", std::move(subobj));
        } else if (which_type == TX_MULTISIG) {
            // Also report some information on multisig scripts (which do not have a corresponding address).
            // TODO: abstract out the common functionality between this logic and ExtractDestinations.
            obj.pushKV("sigsrequired", solutions_data[0][0]);
            UniValue pubkeys(UniValue::VARR);
            for (size_t i = 1; i < solutions_data.size() - 1; ++i) {
                CPubKey key(solutions_data[i].begin(), solutions_data[i].end());
                pubkeys.push_back(HexStr(key.begin(), key.end()));
            }
            obj.pushKV("pubkeys", std::move(pubkeys));
        }
    }

    explicit DescribeWalletAddressVisitor(const SigningProvider* _provider) : provider(_provider) {}

    UniValue operator()(const CNoDestination& dest) const { return UniValue(UniValue::VOBJ); }

    UniValue operator()(const PKHash& pkhash) const
    {
        CKeyID keyID(pkhash);
        UniValue obj(UniValue::VOBJ);
        CPubKey vchPubKey;
        if (provider && provider->GetPubKey(keyID, vchPubKey)) {
            obj.pushKV("pubkey", HexStr(vchPubKey));
            obj.pushKV("iscompressed", vchPubKey.IsCompressed());
        }
        return obj;
    }

    UniValue operator()(const ScriptHash& scripthash) const
    {
        CScriptID scriptID(scripthash);
        UniValue obj(UniValue::VOBJ);
        CScript subscript;
        if (provider && provider->GetCScript(scriptID, subscript)) {
            ProcessSubScript(subscript, obj);
        }
        return obj;
    }

    UniValue operator()(const WitnessV0KeyHash& id) const
    {
        UniValue obj(UniValue::VOBJ);
        CPubKey pubkey;
        if (provider && provider->GetPubKey(CKeyID(id), pubkey)) {
            obj.pushKV("pubkey", HexStr(pubkey));
        }
        return obj;
    }

    UniValue operator()(const WitnessV0ScriptHash& id) const
    {
        UniValue obj(UniValue::VOBJ);
        CScript subscript;
        CRIPEMD160 hasher;
        uint160 hash;
        hasher.Write(id.begin(), 32).Finalize(hash.begin());
        if (provider && provider->GetCScript(CScriptID(hash), subscript)) {
            ProcessSubScript(subscript, obj);
        }
        return obj;
    }

    UniValue operator()(const CExtKeyPair &ekp) const {
        UniValue obj(UniValue::VOBJ);
        obj.pushKV("isextkey", true);
        return obj;
    }

    UniValue operator()(const CStealthAddress &sxAddr) const {
        UniValue obj(UniValue::VOBJ);
        obj.pushKV("isstealthaddress", true);
        obj.pushKV("prefix_num_bits", sxAddr.prefix.number_bits);
        obj.pushKV("prefix_bitfield", strprintf("0x%04x", sxAddr.prefix.bitfield));
        return obj;
    }

    UniValue operator()(const CKeyID256 &idk256) const {
        UniValue obj(UniValue::VOBJ);
        CPubKey vchPubKey;
        obj.pushKV("is256bit", true);
        CKeyID id160(idk256);
        if (provider && provider->GetPubKey(id160, vchPubKey)) {
            obj.pushKV("pubkey", HexStr(vchPubKey));
            obj.pushKV("iscompressed", vchPubKey.IsCompressed());
        }
        return obj;
    }

    UniValue operator()(const CScriptID256 &scriptID256) const {
        UniValue obj(UniValue::VOBJ);
        CScript subscript;
        obj.pushKV("is256bit", true);
        CScriptID scriptID;
        scriptID.Set(scriptID256);
        if (provider && provider->GetCScript(scriptID, subscript)) {
            ProcessSubScript(subscript, obj);
        }
        return obj;
    }

    UniValue operator()(const WitnessUnknown& id) const { return UniValue(UniValue::VOBJ); }
};

static UniValue DescribeWalletAddress(CWallet* pwallet, const CTxDestination& dest)
{
    UniValue ret(UniValue::VOBJ);
    UniValue detail = DescribeAddress(dest);
    CScript script = GetScriptForDestination(dest);
    std::unique_ptr<SigningProvider> provider = nullptr;
    if (pwallet) {
        provider = pwallet->GetSigningProvider(script);
    }
    ret.pushKVs(detail);
    ret.pushKVs(boost::apply_visitor(DescribeWalletAddressVisitor(provider.get()), dest));
    return ret;
}

/** Convert CAddressBookData to JSON record.  */
static UniValue AddressBookDataToJSON(const CAddressBookData& data, const bool verbose)
{
    UniValue ret(UniValue::VOBJ);
    if (verbose) {
        ret.pushKV("name", data.name);
    }
    ret.pushKV("purpose", data.purpose);
    return ret;
}

UniValue getaddressinfo(const JSONRPCRequest& request)
{
    std::shared_ptr<CWallet> const wallet = GetWalletForJSONRPCRequest(request);
    CWallet* const pwallet = wallet.get();

    if (!EnsureWalletIsAvailable(pwallet, request.fHelp)) {
        return NullUniValue;
    }

            RPCHelpMan{"getaddressinfo",
                "\nReturn information about the given bitcoin address.\n"
                "Some of the information will only be present if the address is in the active wallet.\n",                {
                    {"address", RPCArg::Type::STR, RPCArg::Optional::NO, "The particl address to get the information of."},
                },
                RPCResult{
            "{\n"
            "  \"address\" : \"address\",        (string) The particl address validated\n"
            "  \"scriptPubKey\" : \"hex\",       (string) The hex-encoded scriptPubKey generated by the address\n"
            "  \"ismine\" : true|false,        (boolean) If the address is yours or not\n"
            "  \"iswatchonly\" : true|false,   (boolean) If the address is watchonly\n"
            "  \"solvable\" : true|false,      (boolean) Whether we know how to spend coins sent to this address, ignoring the possible lack of private keys\n"
            "  \"desc\" : \"desc\",            (string, optional) A descriptor for spending coins sent to this address (only when solvable)\n"
            "  \"isscript\" : true|false,      (boolean) If the key is a script\n"
            "  \"ischange\" : true|false,      (boolean) If the address was used for change output\n"
            "  \"iswitness\" : true|false,     (boolean) If the address is a witness address\n"
            "  \"witness_version\" : version   (numeric, optional) The version number of the witness program\n"
            "  \"witness_program\" : \"hex\"     (string, optional) The hex value of the witness program\n"
            "  \"script\" : \"type\"             (string, optional) The output script type. Only if \"isscript\" is true and the redeemscript is known. Possible types: nonstandard, pubkey, pubkeyhash, scripthash, multisig, nulldata, witness_v0_keyhash, witness_v0_scripthash, witness_unknown\n"
            "  \"hex\" : \"hex\",                (string, optional) The redeemscript for the p2sh address\n"
            "  \"pubkeys\"                     (string, optional) Array of pubkeys associated with the known redeemscript (only if \"script\" is \"multisig\")\n"
            "    [\n"
            "      \"pubkey\" (string)\n"
            "      ,...\n"
            "    ]\n"
            "  \"sigsrequired\" : xxxxx              (numeric, optional) The number of signatures required to spend multisig output (only if script is multisig).\n"
            "  \"pubkey\" : \"publickeyhex\",          (string, optional) The hex value of the raw public key for single-key addresses (possibly embedded in P2SH or P2WSH).\n"
            "  \"embedded\" : {...},                 (object, optional) Information about the address embedded in P2SH or P2WSH, if relevant and known. Includes all\n"
            "                                                         getaddressinfo output fields for the embedded address, excluding metadata (timestamp, hdkeypath,\n"
            "                                                         hdseedid) and relation to the wallet (ismine, iswatchonly).\n"
            "  \"iscompressed\" : true|false,        (boolean, optional) If the pubkey is compressed.\n"
            "  \"label\" :  \"label\"                  (string) DEPRECATED. The label associated with the address. Defaults to \"\". Replaced by the labels array below.\n"
            "  \"timestamp\" : timestamp,            (number, optional) The creation time of the key, if available, expressed in " + UNIX_EPOCH_TIME + ".\n"
            "  \"hdkeypath\" : \"keypath\"             (string, optional) The HD keypath, if the key is HD and available.\n"
            "  \"hdseedid\" : \"<hash160>\"            (string, optional) The Hash160 of the HD seed.\n"
            "  \"hdmasterfingerprint\" : \"<hash160>\" (string, optional) The fingerprint of the master key.\n"
            "  \"labels\"                            (json array) Array of labels associated with the address. Currently limited to one label but returned\n"
            "                                              as an array to keep the API stable if multiple labels are enabled in the future.\n"
            "    [\n"
            "      \"label name\" (string) The label name. Defaults to \"\".\n"
            "      DEPRECATED, will be removed in 0.21. To re-enable, launch bitcoind with `-deprecatedrpc=labelspurpose`:\n"
            "      {\n"
            "        \"name\" : \"label name\" (string) The label name. Defaults to \"\".\n"
            "        \"purpose\" : \"purpose\" (string) The purpose of the associated address (send or receive).\n"
            "      }\n"
            "    ]\n"
            "}\n"
                },
                RPCExamples{
                    HelpExampleCli("getaddressinfo", EXAMPLE_ADDRESS) +
                    HelpExampleRpc("getaddressinfo", EXAMPLE_ADDRESS)
                },
            }.Check(request);

    LOCK(pwallet->cs_wallet);

    UniValue ret(UniValue::VOBJ);
    std::string s = request.params[0].get_str();
    bool fBech32 = bech32::Decode(s).second.size() > 0;
    bool is_stake_only_version = false;
    CTxDestination dest = DecodeDestination(s);
    if (fBech32 && !IsValidDestination(dest)) {
        dest = DecodeDestination(s, true);
        is_stake_only_version = true;
    }

    // Make sure the destination is valid
    if (!IsValidDestination(dest)) {
        throw JSONRPCError(RPC_INVALID_ADDRESS_OR_KEY, "Invalid address");
    }

    std::string currentAddress = EncodeDestination(dest, fBech32, is_stake_only_version);
    ret.pushKV("address", currentAddress);

    CScript scriptPubKey = GetScriptForDestination(dest);
    ret.pushKV("scriptPubKey", HexStr(scriptPubKey.begin(), scriptPubKey.end()));

    std::unique_ptr<SigningProvider> provider = pwallet->GetSigningProvider(scriptPubKey);

    isminetype mine = ISMINE_NO;
    if (IsParticlWallet(pwallet)) {
        CHDWallet *phdw = GetParticlWallet(pwallet);
        if (dest.type() == typeid(CExtKeyPair)) {
            CExtKeyPair ek = boost::get<CExtKeyPair>(dest);
            CKeyID id = ek.GetID();
            mine = phdw->HaveExtKey(id);
        } else
        if (dest.type() == typeid(CStealthAddress)) {
            const CStealthAddress &sxAddr = boost::get<CStealthAddress>(dest);
            const CExtKeyAccount *pa = nullptr;
            const CEKAStealthKey *pask = nullptr;
            mine = phdw->IsMine(sxAddr, pa, pask);
            if (pa && pask) {
                ret.pushKV("account", pa->GetIDString58());
                CStoredExtKey *sek = pa->GetChain(pask->nScanParent);
                std::string sPath;
                if (sek) {
                    std::vector<uint32_t> vPath;
                    AppendChainPath(sek, vPath);
                    vPath.push_back(pask->nScanKey);
                    PathToString(vPath, sPath);
                    ret.pushKV("scan_path", sPath);
                }
                sek = pa->GetChain(pask->akSpend.nParent);
                if (sek) {
                    std::vector<uint32_t> vPath;
                    AppendChainPath(sek, vPath);
                    vPath.push_back(pask->akSpend.nKey);
                    PathToString(vPath, sPath);
                    ret.pushKV("spend_path", sPath);
                }
            }
        } else
        if (dest.type() == typeid(PKHash)
            || dest.type() == typeid(CKeyID256)) {
            CKeyID idk;
            const CEKAKey *pak = nullptr;
            const CEKASCKey *pasc = nullptr;
            CExtKeyAccount *pa = nullptr;
            bool isInvalid;
            mine = phdw->IsMine(scriptPubKey, idk, pak, pasc, pa, isInvalid);

            if (pa && pak) {
                CStoredExtKey *sek = pa->GetChain(pak->nParent);
                if (sek) {
                    ret.pushKV("from_ext_address_id", sek->GetIDString58());
                    std::string sPath;
                    std::vector<uint32_t> vPath;
                    AppendChainPath(sek, vPath);
                    vPath.push_back(pak->nKey);
                    PathToString(vPath, sPath);
                    ret.pushKV("path", sPath);
                } else {
                    ret.pushKV("error", "Unknown chain.");
                }
            } else
            if (dest.type() == typeid(PKHash)) {
                CStealthAddress sx;
                idk = CKeyID(boost::get<PKHash>(dest));
                if (phdw->GetStealthLinked(idk, sx)) {
                    ret.pushKV("from_stealth_address", sx.Encoded());
                }
            }
        } else {
            mine = phdw->IsMine(dest);
        }
        if (mine & ISMINE_HARDWARE_DEVICE) {
            ret.pushKV("isondevice", true);
        }
    } else {
        mine = pwallet->IsMine(dest);
    }

    ret.pushKV("ismine", bool(mine & ISMINE_SPENDABLE));

    bool solvable = provider && IsSolvable(*provider, scriptPubKey);
    ret.pushKV("solvable", solvable);

    if (solvable) {
       ret.pushKV("desc", InferDescriptor(scriptPubKey, *provider)->ToString());
    }

    ret.pushKV("iswatchonly", bool(mine & ISMINE_WATCH_ONLY));
    if (is_stake_only_version) {
        ret.pushKV("isstakeonly", true);
    }

    UniValue detail = DescribeWalletAddress(pwallet, dest);
    ret.pushKVs(detail);

    // DEPRECATED: Return label field if existing. Currently only one label can
    // be associated with an address, so the label should be equivalent to the
    // value of the name key/value pair in the labels array below.
    if ((pwallet->chain().rpcEnableDeprecated("label")) && (pwallet->mapAddressBook.count(dest))) {
        ret.pushKV("label", pwallet->mapAddressBook[dest].name);
    }

    ret.pushKV("ischange", pwallet->IsChange(scriptPubKey));

    ScriptPubKeyMan* spk_man = pwallet->GetScriptPubKeyMan(scriptPubKey);
    if (spk_man) {
        if (const CKeyMetadata* meta = spk_man->GetMetadata(dest)) {
            ret.pushKV("timestamp", meta->nCreateTime);
            if (meta->has_key_origin) {
                ret.pushKV("hdkeypath", WriteHDKeypath(meta->key_origin.path));
                ret.pushKV("hdseedid", meta->hd_seed_id.GetHex());
                ret.pushKV("hdmasterfingerprint", HexStr(meta->key_origin.fingerprint, meta->key_origin.fingerprint + 4));
            }
        }
    }

    // Return a `labels` array containing the label associated with the address,
    // equivalent to the `label` field above. Currently only one label can be
    // associated with an address, but we return an array so the API remains
    // stable if we allow multiple labels to be associated with an address in
    // the future.
    UniValue labels(UniValue::VARR);
    std::map<CTxDestination, CAddressBookData>::iterator mi = pwallet->mapAddressBook.find(dest);
    if (mi != pwallet->mapAddressBook.end()) {
        // DEPRECATED: The previous behavior of returning an array containing a
        // JSON object of `name` and `purpose` key/value pairs is deprecated.
        if (pwallet->chain().rpcEnableDeprecated("labelspurpose")) {
            labels.push_back(AddressBookDataToJSON(mi->second, true));
        } else {
            labels.push_back(mi->second.name);
        }
    }
    ret.pushKV("labels", std::move(labels));

    return ret;
}

static UniValue getaddressesbylabel(const JSONRPCRequest& request)
{
    std::shared_ptr<CWallet> const wallet = GetWalletForJSONRPCRequest(request);
    CWallet* const pwallet = wallet.get();

    if (!EnsureWalletIsAvailable(pwallet, request.fHelp)) {
        return NullUniValue;
    }

            RPCHelpMan{"getaddressesbylabel",
                "\nReturns the list of addresses assigned the specified label.\n",
                {
                    {"label", RPCArg::Type::STR, RPCArg::Optional::NO, "The label."},
                },
                RPCResult{
            "{ (json object with addresses as keys)\n"
            "  \"address\" : { (json object with information about address)\n"
            "    \"purpose\" : \"string\" (string)  Purpose of address (\"send\" for sending address, \"receive\" for receiving address)\n"
            "  },...\n"
            "}\n"
                },
                RPCExamples{
                    HelpExampleCli("getaddressesbylabel", "\"tabby\"")
            + HelpExampleRpc("getaddressesbylabel", "\"tabby\"")
                },
            }.Check(request);

    LOCK(pwallet->cs_wallet);

    std::string label = LabelFromValue(request.params[0]);

    // Find all addresses that have the given label
    UniValue ret(UniValue::VOBJ);
    std::set<std::string> addresses;
    for (const std::pair<const CTxDestination, CAddressBookData>& item : pwallet->mapAddressBook) {
        if (item.second.name == label) {
            std::string address = EncodeDestination(item.first);
            // CWallet::mapAddressBook is not expected to contain duplicate
            // address strings, but build a separate set as a precaution just in
            // case it does.
            bool unique = addresses.emplace(address).second;
            CHECK_NONFATAL(unique);
            // UniValue::pushKV checks if the key exists in O(N)
            // and since duplicate addresses are unexpected (checked with
            // std::set in O(log(N))), UniValue::__pushKV is used instead,
            // which currently is O(1).
            ret.__pushKV(address, AddressBookDataToJSON(item.second, false));
        }
    }

    if (ret.empty()) {
        throw JSONRPCError(RPC_WALLET_INVALID_LABEL_NAME, std::string("No addresses with label " + label));
    }

    return ret;
}

static UniValue listlabels(const JSONRPCRequest& request)
{
    std::shared_ptr<CWallet> const wallet = GetWalletForJSONRPCRequest(request);
    CWallet* const pwallet = wallet.get();

    if (!EnsureWalletIsAvailable(pwallet, request.fHelp)) {
        return NullUniValue;
    }

            RPCHelpMan{"listlabels",
                "\nReturns the list of all labels, or labels that are assigned to addresses with a specific purpose.\n",
                {
                    {"purpose", RPCArg::Type::STR, RPCArg::Optional::OMITTED_NAMED_ARG, "Address purpose to list labels for ('send','receive'). An empty string is the same as not providing this argument."},
                },
                RPCResult{
            "[               (json array of string)\n"
            "  \"label\",      (string) Label name\n"
            "  ...\n"
            "]\n"
                },
                RPCExamples{
            "\nList all labels\n"
            + HelpExampleCli("listlabels", "") +
            "\nList labels that have receiving addresses\n"
            + HelpExampleCli("listlabels", "receive") +
            "\nList labels that have sending addresses\n"
            + HelpExampleCli("listlabels", "send") +
            "\nAs a JSON-RPC call\n"
            + HelpExampleRpc("listlabels", "receive")
                },
            }.Check(request);

    LOCK(pwallet->cs_wallet);

    std::string purpose;
    if (!request.params[0].isNull()) {
        purpose = request.params[0].get_str();
    }

    // Add to a set to sort by label name, then insert into Univalue array
    std::set<std::string> label_set;
    for (const std::pair<const CTxDestination, CAddressBookData>& entry : pwallet->mapAddressBook) {
        if (purpose.empty() || entry.second.purpose == purpose) {
            label_set.insert(entry.second.name);
        }
    }

    UniValue ret(UniValue::VARR);
    for (const std::string& name : label_set) {
        ret.push_back(name);
    }

    return ret;
}

UniValue sethdseed(const JSONRPCRequest& request)
{
    std::shared_ptr<CWallet> const wallet = GetWalletForJSONRPCRequest(request);
    CWallet* const pwallet = wallet.get();

    if (!EnsureWalletIsAvailable(pwallet, request.fHelp)) {
        return NullUniValue;
    }

            RPCHelpMan{"sethdseed",
                "\nSet or generate a new HD wallet seed. Non-HD wallets will not be upgraded to being a HD wallet. Wallets that are already\n"
                "HD will have a new HD seed set so that new keys added to the keypool will be derived from this new seed.\n"
                "\nNote that you will need to MAKE A NEW BACKUP of your wallet after setting the HD wallet seed." +
                    HelpRequiringPassphrase(pwallet) + "\n",
                {
                    {"newkeypool", RPCArg::Type::BOOL, /* default */ "true", "Whether to flush old unused addresses, including change addresses, from the keypool and regenerate it.\n"
            "                             If true, the next address from getnewaddress and change address from getrawchangeaddress will be from this new seed.\n"
            "                             If false, addresses (including change addresses if the wallet already had HD Chain Split enabled) from the existing\n"
            "                             keypool will be used until it has been depleted."},
                    {"seed", RPCArg::Type::STR, /* default */ "random seed", "The WIF private key to use as the new HD seed.\n"
            "                             The seed value can be retrieved using the dumpwallet command. It is the private key marked hdseed=1"},
                },
                RPCResults{},
                RPCExamples{
                    HelpExampleCli("sethdseed", "")
            + HelpExampleCli("sethdseed", "false")
            + HelpExampleCli("sethdseed", "true \"wifkey\"")
            + HelpExampleRpc("sethdseed", "true, \"wifkey\"")
                },
            }.Check(request);

    LegacyScriptPubKeyMan& spk_man = EnsureLegacyScriptPubKeyMan(*pwallet, true);

    if (pwallet->chain().isInitialBlockDownload()) {
        throw JSONRPCError(RPC_CLIENT_IN_INITIAL_DOWNLOAD, "Cannot set a new HD seed while still in Initial Block Download");
    }

    if (pwallet->IsWalletFlagSet(WALLET_FLAG_DISABLE_PRIVATE_KEYS)) {
        throw JSONRPCError(RPC_WALLET_ERROR, "Cannot set a HD seed to a wallet with private keys disabled");
    }

    auto locked_chain = pwallet->chain().lock();
    LOCK2(pwallet->cs_wallet, spk_man.cs_KeyStore);

    // Do not do anything to non-HD wallets
    if (!pwallet->CanSupportFeature(FEATURE_HD)) {
        throw JSONRPCError(RPC_WALLET_ERROR, "Cannot set a HD seed on a non-HD wallet. Start with -upgradewallet in order to upgrade a non-HD wallet to HD");
    }

    if (IsParticlWallet(pwallet))
        throw JSONRPCError(RPC_WALLET_ERROR, "Not necessary in Particl mode.");

    EnsureWalletIsUnlocked(pwallet);

    bool flush_key_pool = true;
    if (!request.params[0].isNull()) {
        flush_key_pool = request.params[0].get_bool();
    }

    CPubKey master_pub_key;
    if (request.params[1].isNull()) {
        master_pub_key = spk_man.GenerateNewSeed();
    } else {
        CKey key = DecodeSecret(request.params[1].get_str());
        if (!key.IsValid()) {
            throw JSONRPCError(RPC_INVALID_ADDRESS_OR_KEY, "Invalid private key");
        }

        if (HaveKey(spk_man, key)) {
            throw JSONRPCError(RPC_INVALID_ADDRESS_OR_KEY, "Already have this key (either as an HD seed or as a loose private key)");
        }

        master_pub_key = spk_man.DeriveNewSeed(key);
    }

    spk_man.SetHDSeed(master_pub_key);
    if (flush_key_pool) spk_man.NewKeyPool();

    return NullUniValue;
}

UniValue walletprocesspsbt(const JSONRPCRequest& request)
{
    std::shared_ptr<CWallet> const wallet = GetWalletForJSONRPCRequest(request);
    CWallet* const pwallet = wallet.get();

    if (!EnsureWalletIsAvailable(pwallet, request.fHelp)) {
        return NullUniValue;
    }

            RPCHelpMan{"walletprocesspsbt",
                "\nUpdate a PSBT with input information from our wallet and then sign inputs\n"
                "that we can sign for." +
                    HelpRequiringPassphrase(pwallet) + "\n",
                {
                    {"psbt", RPCArg::Type::STR, RPCArg::Optional::NO, "The transaction base64 string"},
                    {"sign", RPCArg::Type::BOOL, /* default */ "true", "Also sign the transaction when updating"},
                    {"sighashtype", RPCArg::Type::STR, /* default */ "ALL", "The signature hash type to sign with if not specified by the PSBT. Must be one of\n"
            "       \"ALL\"\n"
            "       \"NONE\"\n"
            "       \"SINGLE\"\n"
            "       \"ALL|ANYONECANPAY\"\n"
            "       \"NONE|ANYONECANPAY\"\n"
            "       \"SINGLE|ANYONECANPAY\""},
                    {"bip32derivs", RPCArg::Type::BOOL, /* default */ "true", "Include BIP 32 derivation paths for public keys if we know them"},
                },
                RPCResult{
            "{                            (json object)\n"
            "  \"psbt\" : \"str\",            (string) The base64-encoded partially signed transaction\n"
            "  \"complete\" : true|false,   (boolean) If the transaction has a complete set of signatures\n"
            "}\n"
                },
                RPCExamples{
                    HelpExampleCli("walletprocesspsbt", "\"psbt\"")
                },
            }.Check(request);

    RPCTypeCheck(request.params, {UniValue::VSTR, UniValue::VBOOL, UniValue::VSTR});

    // Unserialize the transaction
    PartiallySignedTransaction psbtx;
    std::string error;
    if (!DecodeBase64PSBT(psbtx, request.params[0].get_str(), error)) {
        throw JSONRPCError(RPC_DESERIALIZATION_ERROR, strprintf("TX decode failed %s", error));
    }

    // Get the sighash type
    int nHashType = ParseSighashString(request.params[2]);

    // Fill transaction with our data and also sign
    bool sign = request.params[1].isNull() ? true : request.params[1].get_bool();
    bool bip32derivs = request.params[3].isNull() ? true : request.params[3].get_bool();
    bool complete = true;
    const TransactionError err = FillPSBT(pwallet, psbtx, complete, nHashType, sign, bip32derivs);
    if (err != TransactionError::OK) {
        throw JSONRPCTransactionError(err);
    }

    UniValue result(UniValue::VOBJ);
    CDataStream ssTx(SER_NETWORK, PROTOCOL_VERSION);
    ssTx << psbtx;
    result.pushKV("psbt", EncodeBase64(ssTx.str()));
    result.pushKV("complete", complete);

    return result;
}

UniValue walletcreatefundedpsbt(const JSONRPCRequest& request)
{
    std::shared_ptr<CWallet> const wallet = GetWalletForJSONRPCRequest(request);
    CWallet* const pwallet = wallet.get();

    if (!EnsureWalletIsAvailable(pwallet, request.fHelp)) {
        return NullUniValue;
    }

            RPCHelpMan{"walletcreatefundedpsbt",
                "\nCreates and funds a transaction in the Partially Signed Transaction format. Inputs will be added if supplied inputs are not enough\n"
                "Implements the Creator and Updater roles.\n",
                {
                    {"inputs", RPCArg::Type::ARR, RPCArg::Optional::NO, "A json array of json objects",
                        {
                            {"", RPCArg::Type::OBJ, RPCArg::Optional::OMITTED, "",
                                {
                                    {"txid", RPCArg::Type::STR_HEX, RPCArg::Optional::NO, "The transaction id"},
                                    {"vout", RPCArg::Type::NUM, RPCArg::Optional::NO, "The output number"},
                                    {"sequence", RPCArg::Type::NUM, RPCArg::Optional::NO, "The sequence number"},
                                },
                            },
                        },
                        },
                    {"outputs", RPCArg::Type::ARR, RPCArg::Optional::NO, "a json array with outputs (key-value pairs), where none of the keys are duplicated.\n"
                            "That is, each address can only appear once and there can only be one 'data' object.\n"
                            "For compatibility reasons, a dictionary, which holds the key-value pairs directly, is also\n"
                            "                             accepted as second parameter.",
                        {
                            {"", RPCArg::Type::OBJ, RPCArg::Optional::OMITTED, "",
                                {
                                    {"address", RPCArg::Type::AMOUNT, RPCArg::Optional::NO, "A key-value pair. The key (string) is the particl address, the value (float or string) is the amount in " + CURRENCY_UNIT + ""},
                                },
                                },
                            {"", RPCArg::Type::OBJ, RPCArg::Optional::OMITTED, "",
                                {
                                    {"data", RPCArg::Type::STR_HEX, RPCArg::Optional::NO, "A key-value pair. The key must be \"data\", the value is hex-encoded data"},
                                },
                            },
                        },
                    },
                    {"locktime", RPCArg::Type::NUM, /* default */ "0", "Raw locktime. Non-0 value also locktime-activates inputs"},
                    {"options", RPCArg::Type::OBJ, RPCArg::Optional::OMITTED_NAMED_ARG, "",
                        {
                            {"changeAddress", RPCArg::Type::STR_HEX, /* default */ "pool address", "The particl address to receive the change"},
                            {"changePosition", RPCArg::Type::NUM, /* default */ "random", "The index of the change output"},
                            {"change_type", RPCArg::Type::STR, /* default */ "set by -changetype", "The output type to use. Only valid if changeAddress is not specified. Options are \"legacy\", \"p2sh-segwit\", and \"bech32\"."},
                            {"includeWatching", RPCArg::Type::BOOL, /* default */ "true for watch-only wallets, otherwise false", "Also select inputs which are watch only"},
                            {"lockUnspents", RPCArg::Type::BOOL, /* default */ "false", "Lock selected unspent outputs"},
                            {"feeRate", RPCArg::Type::AMOUNT, /* default */ "not set: makes wallet determine the fee", "Set a specific fee rate in " + CURRENCY_UNIT + "/kB"},
                            {"subtractFeeFromOutputs", RPCArg::Type::ARR, /* default */ "empty array", "A json array of integers.\n"
                            "                              The fee will be equally deducted from the amount of each specified output.\n"
                            "                              Those recipients will receive less particl than you enter in their corresponding amount field.\n"
                            "                              If no outputs are specified here, the sender pays the fee.",
                                {
                                    {"vout_index", RPCArg::Type::NUM, RPCArg::Optional::OMITTED, "The zero-based output index, before a change output is added."},
                                },
                            },
                            {"replaceable", RPCArg::Type::BOOL, /* default */ "wallet default", "Marks this transaction as BIP125 replaceable.\n"
                            "                              Allows this transaction to be replaced by a transaction with higher fees"},
                            {"conf_target", RPCArg::Type::NUM, /* default */ "Fallback to wallet's confirmation target", "Confirmation target (in blocks)"},
                            {"estimate_mode", RPCArg::Type::STR, /* default */ "UNSET", "The fee estimate mode, must be one of:\n"
                            "         \"UNSET\"\n"
                            "         \"ECONOMICAL\"\n"
                            "         \"CONSERVATIVE\""},
                        },
                        "options"},
                    {"bip32derivs", RPCArg::Type::BOOL, /* default */ "true", "Include BIP 32 derivation paths for public keys if we know them"},
                },
                RPCResult{
                            "{\n"
                            "  \"psbt\" : \"value\",        (string)  The resulting raw transaction (base64-encoded string)\n"
                            "  \"fee\" :       n,         (numeric) Fee in " + CURRENCY_UNIT + " the resulting transaction pays\n"
                            "  \"changepos\" : n          (numeric) The position of the added change output, or -1\n"
                            "}\n"
                                },
                                RPCExamples{
                            "\nCreate a transaction with no inputs\n"
                            + HelpExampleCli("walletcreatefundedpsbt", "\"[{\\\"txid\\\":\\\"myid\\\",\\\"vout\\\":0}]\" \"[{\\\"data\\\":\\\"00010203\\\"}]\"")
                                },
                            }.Check(request);

    RPCTypeCheck(request.params, {
        UniValue::VARR,
        UniValueType(), // ARR or OBJ, checked later
        UniValue::VNUM,
        UniValue::VOBJ,
        UniValue::VBOOL
        }, true
    );

    CAmount fee;
    int change_position;
    bool rbf = pwallet->m_signal_rbf;
    const UniValue &replaceable_arg = request.params[3]["replaceable"];
    if (!replaceable_arg.isNull()) {
        RPCTypeCheckArgument(replaceable_arg, UniValue::VBOOL);
        rbf = replaceable_arg.isTrue();
    }
    CMutableTransaction rawTx = ConstructTransaction(request.params[0], request.params[1], request.params[2], rbf);
    FundTransaction(pwallet, rawTx, fee, change_position, request.params[3]);

    // Make a blank psbt
    PartiallySignedTransaction psbtx(rawTx);

    // Fill transaction with out data but don't sign
    bool bip32derivs = request.params[4].isNull() ? true : request.params[4].get_bool();
    bool complete = true;
    const TransactionError err = FillPSBT(pwallet, psbtx, complete, 1, false, bip32derivs);
    if (err != TransactionError::OK) {
        throw JSONRPCTransactionError(err);
    }

    // Serialize the PSBT
    CDataStream ssTx(SER_NETWORK, PROTOCOL_VERSION);
    ssTx << psbtx;

    UniValue result(UniValue::VOBJ);
    result.pushKV("psbt", EncodeBase64(ssTx.str()));
    result.pushKV("fee", ValueFromAmount(fee));
    result.pushKV("changepos", change_position);
    return result;
}

UniValue abortrescan(const JSONRPCRequest& request); // in rpcdump.cpp
UniValue dumpprivkey(const JSONRPCRequest& request); // in rpcdump.cpp
UniValue importprivkey(const JSONRPCRequest& request);
UniValue importaddress(const JSONRPCRequest& request);
UniValue importpubkey(const JSONRPCRequest& request);
UniValue dumpwallet(const JSONRPCRequest& request);
UniValue importwallet(const JSONRPCRequest& request);
UniValue importprunedfunds(const JSONRPCRequest& request);
UniValue removeprunedfunds(const JSONRPCRequest& request);
UniValue importmulti(const JSONRPCRequest& request);

// clang-format off
static const CRPCCommand commands[] =
{ //  category              name                                actor (function)                argNames
    //  --------------------- ------------------------          -----------------------         ----------
    { "hidden",             "resendwallettransactions",         &resendwallettransactions,      {} },
    { "rawtransactions",    "fundrawtransaction",               &fundrawtransaction,            {"hexstring","options","iswitness"} },
    { "wallet",             "abandontransaction",               &abandontransaction,            {"txid"} },
    { "wallet",             "abortrescan",                      &abortrescan,                   {} },
    { "wallet",             "addmultisigaddress",               &addmultisigaddress,            {"nrequired","keys","label|account","bech32","256bit","address_type"} },
    { "wallet",             "backupwallet",                     &backupwallet,                  {"destination"} },
    { "wallet",             "bumpfee",                          &bumpfee,                       {"txid", "options"} },
    { "wallet",             "createwallet",                     &createwallet,                  {"wallet_name", "disable_private_keys", "blank", "passphrase", "avoid_reuse"} },
    { "wallet",             "dumpprivkey",                      &dumpprivkey,                   {"address"}  },
    { "wallet",             "dumpwallet",                       &dumpwallet,                    {"filename"} },
    { "wallet",             "encryptwallet",                    &encryptwallet,                 {"passphrase"} },
    { "wallet",             "getaddressesbylabel",              &getaddressesbylabel,           {"label"} },
    { "wallet",             "getaddressinfo",                   &getaddressinfo,                {"address"} },
    { "wallet",             "getbalance",                       &getbalance,                    {"dummy","minconf","include_watchonly","avoid_reuse"} },
    //{ "wallet",             "getnewaddress",                    &getnewaddress,                 {"label","bech32","hardened","256bit","address_type"} },
    { "wallet",             "getnewaddress",                    &getnewaddress,                 {"label","address_type"} },
    { "wallet",             "getrawchangeaddress",              &getrawchangeaddress,           {"address_type"} },
    { "wallet",             "getreceivedbyaddress",             &getreceivedbyaddress,          {"address","minconf"} },
    { "wallet",             "getreceivedbylabel",               &getreceivedbylabel,            {"label","minconf"} },
    { "wallet",             "gettransaction",                   &gettransaction,                {"txid","include_watchonly","verbose"} },
    { "wallet",             "getunconfirmedbalance",            &getunconfirmedbalance,         {} },
    { "wallet",             "getbalances",                      &getbalances,                   {} },
    { "wallet",             "getwalletinfo",                    &getwalletinfo,                 {} },
    { "wallet",             "importaddress",                    &importaddress,                 {"address","label","rescan","p2sh"} },
    { "wallet",             "importmulti",                      &importmulti,                   {"requests","options"} },
    { "wallet",             "importprivkey",                    &importprivkey,                 {"privkey","label","rescan"} },
    { "wallet",             "importprunedfunds",                &importprunedfunds,             {"rawtransaction","txoutproof"} },
    { "wallet",             "importpubkey",                     &importpubkey,                  {"pubkey","label","rescan"} },
    { "wallet",             "importwallet",                     &importwallet,                  {"filename"} },
    { "wallet",             "keypoolrefill",                    &keypoolrefill,                 {"newsize"} },
    { "wallet",             "listaddressgroupings",             &listaddressgroupings,          {} },
    { "wallet",             "listlabels",                       &listlabels,                    {"purpose"} },
    { "wallet",             "listlockunspent",                  &listlockunspent,               {} },
    { "wallet",             "listreceivedbyaddress",            &listreceivedbyaddress,         {"minconf","include_empty","include_watchonly","address_filter"} },
    { "wallet",             "listreceivedbylabel",              &listreceivedbylabel,           {"minconf","include_empty","include_watchonly"} },
    { "wallet",             "listsinceblock",                   &listsinceblock,                {"blockhash","target_confirmations","include_watchonly","include_removed"} },
    { "wallet",             "listtransactions",                 &listtransactions,              {"label|dummy","count","skip","include_watchonly"} },
    { "wallet",             "listunspent",                      &listunspent,                   {"minconf","maxconf","addresses","include_unsafe","query_options"} },
    { "wallet",             "listwalletdir",                    &listwalletdir,                 {} },
    { "wallet",             "listwallets",                      &listwallets,                   {} },
    { "wallet",             "loadwallet",                       &loadwallet,                    {"filename"} },
    { "wallet",             "lockunspent",                      &lockunspent,                   {"unlock","transactions","permanent"} },
    { "wallet",             "removeprunedfunds",                &removeprunedfunds,             {"txid"} },
    { "wallet",             "rescanblockchain",                 &rescanblockchain,              {"start_height", "stop_height"} },
    { "wallet",             "sendmany",                         &sendmany,                      {"dummy","amounts","minconf","comment","subtractfeefrom","replaceable","conf_target","estimate_mode"} },
    { "wallet",             "sendtoaddress",                    &sendtoaddress,                 {"address","amount","comment","comment_to","subtractfeefromamount","narration","replaceable","conf_target","estimate_mode","avoid_reuse"} },
    { "wallet",             "sethdseed",                        &sethdseed,                     {"newkeypool","seed"} },
    { "wallet",             "setlabel",                         &setlabel,                      {"address","label"} },
    { "wallet",             "settxfee",                         &settxfee,                      {"amount"} },
    { "wallet",             "setwalletflag",                    &setwalletflag,                 {"flag","value"} },
    { "wallet",             "signmessage",                      &signmessage,                   {"address","message"} },
    { "wallet",             "signrawtransactionwithwallet",     &signrawtransactionwithwallet,  {"hexstring","prevtxs","sighashtype"} },
    { "wallet",             "unloadwallet",                     &unloadwallet,                  {"wallet_name"} },
    { "wallet",             "walletcreatefundedpsbt",           &walletcreatefundedpsbt,        {"inputs","outputs","locktime","options","bip32derivs"} },
    { "wallet",             "walletlock",                       &walletlock,                    {} },
    { "wallet",             "walletpassphrase",                 &walletpassphrase,              {"passphrase","timeout","stakingonly"} },
    { "wallet",             "walletpassphrasechange",           &walletpassphrasechange,        {"oldpassphrase","newpassphrase"} },
    { "wallet",             "walletprocesspsbt",                &walletprocesspsbt,             {"psbt","sign","sighashtype","bip32derivs"} },
};
// clang-format on

void RegisterWalletRPCCommands(interfaces::Chain& chain, std::vector<std::unique_ptr<interfaces::Handler>>& handlers)
{
    for (unsigned int vcidx = 0; vcidx < ARRAYLEN(commands); vcidx++)
        handlers.emplace_back(chain.handleRpc(commands[vcidx]));
}

interfaces::Chain* g_rpc_chain = nullptr;<|MERGE_RESOLUTION|>--- conflicted
+++ resolved
@@ -3754,7 +3754,6 @@
 
         CAmount nValue;
         CTxDestination address;
-<<<<<<< HEAD
         const CScript *scriptPubKey;
         if (pwallet->IsParticlWallet()) {
             scriptPubKey = out.tx->tx->vpout[out.i]->GetPScriptPubKey();
@@ -3763,14 +3762,9 @@
             scriptPubKey = &out.tx->tx->vout[out.i].scriptPubKey;
             nValue = out.tx->tx->vout[out.i].nValue;
         }
-=======
-        const CScript& scriptPubKey = out.tx->tx->vout[out.i].scriptPubKey;
-        bool fValidAddress = ExtractDestination(scriptPubKey, address);
+
+        bool fValidAddress = ExtractDestination(*scriptPubKey, address);
         bool reused = avoid_reuse && pwallet->IsSpentKey(out.tx->GetHash(), out.i);
->>>>>>> c3b47159
-
-        bool fValidAddress = ExtractDestination(*scriptPubKey, address);
-        bool reused = avoid_reuse && pwallet->IsUsedDestination(out.tx->GetHash(), out.i);
         if (destinations.size() && (!fValidAddress || !destinations.count(address)))
             continue;
 
