--- conflicted
+++ resolved
@@ -221,11 +221,6 @@
         return NullUniValue;
     }
 
-<<<<<<< HEAD
-    if (request.fHelp || request.params.size() > 4)
-        throw std::runtime_error(
-=======
->>>>>>> 357488f6
             RPCHelpMan{"getnewaddress",
                 "\nReturns a new Particl address for receiving payments.\n"
                 "If 'label' is specified, it is added to the address book \n"
@@ -477,11 +472,6 @@
         return NullUniValue;
     }
 
-<<<<<<< HEAD
-    if (request.fHelp || request.params.size() < 2 || request.params.size() > 10)
-        throw std::runtime_error(
-=======
->>>>>>> 357488f6
             RPCHelpMan{"sendtoaddress",
                 "\nSend an amount to a given address." +
                     HelpRequiringPassphrase(pwallet) + "\n",
@@ -1236,11 +1226,6 @@
         return NullUniValue;
     }
 
-<<<<<<< HEAD
-    if (request.fHelp || request.params.size() < 2 || request.params.size() > 5) {
-        std::string msg =
-=======
->>>>>>> 357488f6
             RPCHelpMan{"addmultisigaddress",
                 "\nAdd a nrequired-to-sign multisignature address to the wallet. Requires a new wallet backup.\n"
                 "Each key is a Particl address or hex-encoded public key.\n"
@@ -2465,11 +2450,6 @@
         return NullUniValue;
     }
 
-<<<<<<< HEAD
-    if (request.fHelp || request.params.size() < 2 || request.params.size() > 3) {
-        throw std::runtime_error(
-=======
->>>>>>> 357488f6
             RPCHelpMan{"walletpassphrase",
                 "\nStores the wallet decryption key in memory for 'timeout' seconds.\n"
                 "This is needed prior to performing transactions related to private keys such as sending particl\n"
@@ -2727,11 +2707,6 @@
         return NullUniValue;
     }
 
-<<<<<<< HEAD
-    if (request.fHelp || request.params.size() < 1 || request.params.size() > 3)
-        throw std::runtime_error(
-=======
->>>>>>> 357488f6
             RPCHelpMan{"lockunspent",
                 "\nUpdates list of temporarily unspendable outputs.\n"
                 "Temporarily lock (unlock=false) or unlock (unlock=true) specified transaction outputs.\n"
