// Copyright (c) 2010 Satoshi Nakamoto
// Copyright (c) 2009-2018 The Bitcoin Core developers
// Distributed under the MIT software license, see the accompanying
// file COPYING or http://www.opensource.org/licenses/mit-license.php.

#include <amount.h>
#include <chain.h>
#include <consensus/validation.h>
#include <core_io.h>
#include <httpserver.h>
#include <init.h>
#include <interfaces/chain.h>
#include <validation.h>
#include <key_io.h>
#include <net.h>
#include <outputtype.h>
#include <policy/feerate.h>
#include <policy/fees.h>
#include <policy/policy.h>
#include <policy/rbf.h>
#include <rpc/mining.h>
#include <rpc/rawtransaction.h>
#include <rpc/server.h>
#include <rpc/util.h>
#include <script/sign.h>
#include <shutdown.h>
#include <timedata.h>
#include <util/system.h>
#include <util/moneystr.h>
#include <wallet/coincontrol.h>
#include <wallet/feebumper.h>
#include <wallet/rpcwallet.h>
#include <wallet/wallet.h>
#include <wallet/walletdb.h>
#include <wallet/walletutil.h>

#include <wallet/hdwallet.h>


#include <stdint.h>

#include <univalue.h>

#include <functional>

static const std::string WALLET_ENDPOINT_BASE = "/wallet/";

bool GetWalletNameFromJSONRPCRequest(const JSONRPCRequest& request, std::string& wallet_name)
{
    if (request.URI.substr(0, WALLET_ENDPOINT_BASE.size()) == WALLET_ENDPOINT_BASE) {
        // wallet endpoint was used
        wallet_name = urlDecode(request.URI.substr(WALLET_ENDPOINT_BASE.size()));
        return true;
    }
    return false;
}

std::shared_ptr<CWallet> GetWalletForJSONRPCRequest(const JSONRPCRequest& request)
{
    std::string wallet_name;
    if (GetWalletNameFromJSONRPCRequest(request, wallet_name)) {
        std::shared_ptr<CWallet> pwallet = GetWallet(wallet_name);
        if (!pwallet) throw JSONRPCError(RPC_WALLET_NOT_FOUND, "Requested wallet does not exist or is not loaded");
        return pwallet;
    }

    std::vector<std::shared_ptr<CWallet>> wallets = GetWallets();
    return wallets.size() == 1 || (request.fHelp && wallets.size() > 0) ? wallets[0] : nullptr;
}

std::string HelpRequiringPassphrase(CWallet * const pwallet)
{
    return pwallet && pwallet->IsCrypted()
        ? "\nRequires wallet passphrase to be set with walletpassphrase call."
        : "";
}

bool EnsureWalletIsAvailable(CWallet * const pwallet, bool avoidException)
{
    if (pwallet) return true;
    if (avoidException) return false;
    if (!HasWallets()) {
        throw JSONRPCError(
            RPC_METHOD_NOT_FOUND, "Method not found (wallet method is disabled because no wallet is loaded)");
    }
    throw JSONRPCError(RPC_WALLET_NOT_SPECIFIED,
        "Wallet file not specified (must request wallet RPC through /wallet/<filename> uri-path).");
}

void EnsureWalletIsUnlocked(CWallet * const pwallet)
{
    if (pwallet->IsLocked())
        throw JSONRPCError(RPC_WALLET_UNLOCK_NEEDED, "Error: Please enter the wallet passphrase with walletpassphrase first.");

    if (IsParticlWallet(pwallet)
        && GetParticlWallet(pwallet)->fUnlockForStakingOnly)
        throw JSONRPCError(RPC_WALLET_UNLOCK_NEEDED, "Error: Wallet is unlocked for staking only.");
}

void WalletTxToJSON(interfaces::Chain& chain, interfaces::Chain::Lock& locked_chain, const CWalletTx& wtx, UniValue& entry, bool fFilterMode=false)
{
    int confirms = wtx.GetDepthInMainChain(locked_chain);
    entry.pushKV("confirmations", confirms);
    if (wtx.IsCoinBase())
        entry.pushKV("generated", true);
    if (confirms > 0)
    {
        entry.pushKV("blockhash", wtx.hashBlock.GetHex());
        entry.pushKV("blockindex", wtx.nIndex);
        PushTime(entry, "blocktime", LookupBlockIndex(wtx.hashBlock)->GetBlockTime());
    } else {
        entry.pushKV("trusted", wtx.IsTrusted(locked_chain));
    }
    uint256 hash = wtx.GetHash();
    entry.pushKV("txid", hash.GetHex());
    UniValue conflicts(UniValue::VARR);
    for (const uint256& conflict : wtx.GetConflicts())
        conflicts.push_back(conflict.GetHex());
    if (conflicts.size() > 0 || !fFilterMode)
        entry.pushKV("walletconflicts", conflicts);
    PushTime(entry, "time", wtx.GetTxTime());
    PushTime(entry, "timereceived", wtx.nTimeReceived);

    // Add opt-in RBF status
    std::string rbfStatus = "no";
    if (confirms <= 0) {
        LOCK(mempool.cs);
        RBFTransactionState rbfState = IsRBFOptIn(*wtx.tx, mempool);
        if (rbfState == RBFTransactionState::UNKNOWN)
            rbfStatus = "unknown";
        else if (rbfState == RBFTransactionState::REPLACEABLE_BIP125)
            rbfStatus = "yes";
    }
    entry.pushKV("bip125_replaceable", rbfStatus);

    if (!fFilterMode)
        for (const std::pair<const std::string, std::string>& item : wtx.mapValue) {
            entry.pushKV(item.first, item.second);
        }
}

void RecordTxToJSON(interfaces::Chain& chain, interfaces::Chain::Lock& locked_chain, CHDWallet *phdw, const uint256 &hash, const CTransactionRecord& rtx, UniValue &entry)
{
    int confirms = phdw->GetDepthInMainChain(locked_chain, rtx.blockHash, rtx.nIndex);
    entry.pushKV("confirmations", confirms);

    if (rtx.IsCoinStake()) {
        entry.pushKV("coinstake", true);
    } else
    if (rtx.IsCoinBase()) {
        entry.pushKV("generated", true);
    }

    if (confirms > 0) {
        entry.pushKV("blockhash", rtx.blockHash.GetHex());
        entry.pushKV("blockindex", rtx.nIndex);
        PushTime(entry, "blocktime", rtx.nBlockTime);
    } else {
        entry.pushKV("trusted", phdw->IsTrusted(locked_chain, hash, rtx.blockHash));
    }

    entry.pushKV("txid", hash.GetHex());
    UniValue conflicts(UniValue::VARR);
    for (const auto &conflict : phdw->GetConflicts(hash)) {
        conflicts.push_back(conflict.GetHex());
    }
    entry.pushKV("walletconflicts", conflicts);
    PushTime(entry, "time", rtx.GetTxTime());
    PushTime(entry, "timereceived", rtx.nTimeReceived);

    for (const auto &item : rtx.mapValue) {
        if (item.first == RTXVT_COMMENT) {
            entry.pushKV("comment", std::string(item.second.begin(), item.second.end()));
        } else
        if (item.first == RTXVT_TO) {
            entry.pushKV("comment_to", std::string(item.second.begin(), item.second.end()));
        }
    }

    /*
    // Add opt-in RBF status
    std::string rbfStatus = "no";
    if (confirms <= 0) {
        LOCK(mempool.cs);
        RBFTransactionState rbfState = IsRBFOptIn(wtx, mempool);
        if (rbfState == RBF_TRANSACTIONSTATE_UNKNOWN)
            rbfStatus = "unknown";
        else if (rbfState == RBF_TRANSACTIONSTATE_REPLACEABLE_BIP125)
            rbfStatus = "yes";
    }
    entry.push_back(Pair("bip125_replaceable", rbfStatus));
    */
}

static std::string LabelFromValue(const UniValue& value)
{
    std::string label = value.get_str();
    if (label == "*")
        throw JSONRPCError(RPC_WALLET_INVALID_LABEL_NAME, "Invalid label name");
    return label;
}

static UniValue getnewaddress(const JSONRPCRequest& request)
{
    std::shared_ptr<CWallet> const wallet = GetWalletForJSONRPCRequest(request);
    CWallet* const pwallet = wallet.get();

    if (!EnsureWalletIsAvailable(pwallet, request.fHelp)) {
        return NullUniValue;
    }

    if (request.fHelp || request.params.size() > 4)
        throw std::runtime_error(
            "getnewaddress ( \"label\" bech32 hardened 256bit )\n"
            "\nReturns a new Particl address for receiving payments, key is saved in wallet.\n"
           "If 'label' is specified, it is added to the address book \n"
            "so payments received with the address will be credited to 'account'.\n"
            "\nArguments:\n"
            "1. \"label\"        (string, optional) DEPRECATED. The account name for the address to be linked to. If not provided, the default account \"\" is used. It can also be set to the empty string \"\" to represent the default account. The account does not need to exist, it will be created if there is no account by the given name.\n"
            "2. bech32             (bool, optional, default=false) Use Bech32 encoding.\n"
            "3. hardened           (bool, optional, default=false) Derive a hardened key.\n"
            "4. 256bit             (bool, optional, default=false) Use 256bit hash.\n"
            //"2. \"address_type\"   (string, optional) The address type to use. Options are \"legacy\", \"p2sh-segwit\", and \"bech32\". Default is set by -addresstype.\n"
            "\nResult:\n"
            "\"address\"           (string) The new particl address\n"
            "\nExamples:\n"
            + HelpExampleCli("getnewaddress", "")
            + HelpExampleRpc("getnewaddress", "")
        );

    if (pwallet->IsWalletFlagSet(WALLET_FLAG_DISABLE_PRIVATE_KEYS)) {
        throw JSONRPCError(RPC_WALLET_ERROR, "Error: Private keys are disabled for this wallet");
    }

    // Parse the label first so we don't generate a key if there's an error
    std::string label;
    if (!request.params[0].isNull())
        label = LabelFromValue(request.params[0]);

    if (IsParticlWallet(pwallet)) {
        CKeyID keyID;
        bool fBech32 = false;
        if (request.params.size() > 1) {
            std::string s = request.params[1].get_str();
            fBech32 = part::IsStringBoolPositive(s);
        }

        bool fHardened = false;
        if (request.params.size() > 2) {
            std::string s = request.params[2].get_str();
            fHardened = part::IsStringBoolPositive(s);
        }

        bool f256bit = false;
        if (request.params.size() > 3) {
            std::string s = request.params[3].get_str();
            f256bit = part::IsStringBoolPositive(s);
        }

        CPubKey newKey;
        CHDWallet *phdw = GetParticlWallet(pwallet);
        {
            //LOCK2(cs_main, pwallet->cs_wallet);
            LOCK(cs_main);

            {
                LOCK(phdw->cs_wallet);
                if (phdw->idDefaultAccount.IsNull()) {
                    if (!phdw->pEKMaster)
                        throw JSONRPCError(RPC_WALLET_ERROR, _("Wallet has no active master key."));
                    throw JSONRPCError(RPC_WALLET_ERROR, _("No default account set."));
                }
            }
            if (0 != phdw->NewKeyFromAccount(newKey, false, fHardened, f256bit, fBech32, label.c_str())) {
                throw JSONRPCError(RPC_WALLET_ERROR, "NewKeyFromAccount failed.");
            }
        }

        if (f256bit) {
            CKeyID256 idKey256 = newKey.GetID256();
            return CBitcoinAddress(idKey256, fBech32).ToString();
        }
        keyID = newKey.GetID();
        return CBitcoinAddress(keyID, fBech32).ToString();
    };

    LOCK2(cs_main, pwallet->cs_wallet);

    OutputType output_type = pwallet->m_default_address_type;
    if (!request.params[1].isNull()) {
        if (!ParseOutputType(request.params[1].get_str(), output_type)) {
            throw JSONRPCError(RPC_INVALID_ADDRESS_OR_KEY, strprintf("Unknown address type '%s'", request.params[1].get_str()));
        }
    }

    if (!pwallet->IsLocked()) {
        pwallet->TopUpKeyPool();
    }

    // Generate a new key that is added to wallet
    CPubKey newKey;
    if (!pwallet->GetKeyFromPool(newKey)) {
        throw JSONRPCError(RPC_WALLET_KEYPOOL_RAN_OUT, "Error: Keypool ran out, please call keypoolrefill first");
    }
    pwallet->LearnRelatedScripts(newKey, output_type);
    CTxDestination dest = GetDestinationForKey(newKey, output_type);

    pwallet->SetAddressBook(dest, label, "receive");

    return EncodeDestination(dest);
}

static UniValue getrawchangeaddress(const JSONRPCRequest& request)
{
    std::shared_ptr<CWallet> const wallet = GetWalletForJSONRPCRequest(request);
    CWallet* const pwallet = wallet.get();

    if (!EnsureWalletIsAvailable(pwallet, request.fHelp)) {
        return NullUniValue;
    }

    if (request.fHelp || request.params.size() > 1)
        throw std::runtime_error(
            "getrawchangeaddress ( \"address_type\" )\n"
            "\nReturns a new Particl address, for receiving change.\n"
            "This is for use with raw transactions, NOT normal use.\n"
            "\nArguments:\n"
            "1. \"address_type\"           (string, optional) The address type to use. Options are \"legacy\", \"p2sh-segwit\", and \"bech32\". Default is set by -changetype.\n"
            "\nResult:\n"
            "\"address\"    (string) The address\n"
            "\nExamples:\n"
            + HelpExampleCli("getrawchangeaddress", "")
            + HelpExampleRpc("getrawchangeaddress", "")
       );

    if (pwallet->IsWalletFlagSet(WALLET_FLAG_DISABLE_PRIVATE_KEYS)) {
        throw JSONRPCError(RPC_WALLET_ERROR, "Error: Private keys are disabled for this wallet");
    }

    LOCK(pwallet->cs_wallet);

    if (IsParticlWallet(pwallet)) {
        CHDWallet *phdw = GetParticlWallet(pwallet);
        CPubKey pkOut;

        if (0 != phdw->NewKeyFromAccount(pkOut, true)) {
            throw JSONRPCError(RPC_WALLET_ERROR, "NewKeyFromAccount failed.");
        }

        CKeyID keyID = pkOut.GetID();
        return CBitcoinAddress(keyID).ToString();
    }

    if (!pwallet->IsLocked()) {
        pwallet->TopUpKeyPool();
    }

    OutputType output_type = pwallet->m_default_change_type != OutputType::CHANGE_AUTO ? pwallet->m_default_change_type : pwallet->m_default_address_type;
    if (!request.params[0].isNull()) {
        if (!ParseOutputType(request.params[0].get_str(), output_type)) {
            throw JSONRPCError(RPC_INVALID_ADDRESS_OR_KEY, strprintf("Unknown address type '%s'", request.params[0].get_str()));
        }
    }

    CReserveKey reservekey(pwallet);
    CPubKey vchPubKey;
    if (!reservekey.GetReservedKey(vchPubKey, true))
        throw JSONRPCError(RPC_WALLET_KEYPOOL_RAN_OUT, "Error: Keypool ran out, please call keypoolrefill first");

    reservekey.KeepKey();

    pwallet->LearnRelatedScripts(vchPubKey, output_type);
    CTxDestination dest = GetDestinationForKey(vchPubKey, output_type);

    return EncodeDestination(dest);
}


static UniValue setlabel(const JSONRPCRequest& request)
{
    std::shared_ptr<CWallet> const wallet = GetWalletForJSONRPCRequest(request);
    CWallet* const pwallet = wallet.get();

    if (!EnsureWalletIsAvailable(pwallet, request.fHelp)) {
        return NullUniValue;
    }

    if (request.fHelp || request.params.size() != 2)
        throw std::runtime_error(
            "setlabel \"address\" \"label\"\n"
            "\nSets the label associated with the given address.\n"
            "\nArguments:\n"
            "1. \"address\"         (string, required) The particl address to be associated with a label.\n"
            "2. \"label\"           (string, required) The label to assign to the address.\n"
            "\nExamples:\n"
            + HelpExampleCli("setlabel", "\"PswXnorAgjpAtaySWkPSmWQe3Fc8LmviVc\" \"tabby\"")
            + HelpExampleRpc("setlabel", "\"PswXnorAgjpAtaySWkPSmWQe3Fc8LmviVc\", \"tabby\"")
        );

    LOCK(pwallet->cs_wallet);

    CTxDestination dest = DecodeDestination(request.params[0].get_str());
    if (!IsValidDestination(dest)) {
        throw JSONRPCError(RPC_INVALID_ADDRESS_OR_KEY, "Invalid Particl address");
    }

    std::string label = LabelFromValue(request.params[1]);

    if (IsMine(*pwallet, dest)) {
        pwallet->SetAddressBook(dest, label, "receive");
    } else {
        pwallet->SetAddressBook(dest, label, "send");
    }

    return NullUniValue;
}


static CTransactionRef SendMoney(interfaces::Chain::Lock& locked_chain, CWallet * const pwallet, const CTxDestination &address, CAmount nValue, bool fSubtractFeeFromAmount, const CCoinControl& coin_control, mapValue_t mapValue)
{
    CAmount curBalance = pwallet->GetBalance();

    // Check amount
    if (nValue <= 0)
        throw JSONRPCError(RPC_INVALID_PARAMETER, "Invalid amount");

    if (nValue > curBalance)
        throw JSONRPCError(RPC_WALLET_INSUFFICIENT_FUNDS, "Insufficient funds");

    if (pwallet->GetBroadcastTransactions() && !g_connman) {
        throw JSONRPCError(RPC_CLIENT_P2P_DISABLED, "Error: Peer-to-peer functionality missing or disabled");
    }

    // Parse Bitcoin address
    CScript scriptPubKey = GetScriptForDestination(address);

    // Create and send the transaction
    CReserveKey reservekey(pwallet);
    CAmount nFeeRequired;
    std::string strError;
    std::vector<CRecipient> vecSend;
    int nChangePosRet = -1;
    CRecipient recipient = {scriptPubKey, nValue, fSubtractFeeFromAmount};
    vecSend.push_back(recipient);
    CTransactionRef tx;
    if (!pwallet->CreateTransaction(locked_chain, vecSend, tx, reservekey, nFeeRequired, nChangePosRet, strError, coin_control)) {
        if (!fSubtractFeeFromAmount && nValue + nFeeRequired > curBalance)
            strError = strprintf("Error: This transaction requires a transaction fee of at least %s", FormatMoney(nFeeRequired));
        throw JSONRPCError(RPC_WALLET_ERROR, strError);
    }
    CValidationState state;
    if (!pwallet->CommitTransaction(tx, std::move(mapValue), {} /* orderForm */, reservekey, g_connman.get(), state)) {
        strError = strprintf("Error: The transaction was rejected! Reason given: %s", FormatStateMessage(state));
        throw JSONRPCError(RPC_WALLET_ERROR, strError);
    }
    return tx;
}

extern UniValue sendtypeto(const JSONRPCRequest &request);
static UniValue sendtoaddress(const JSONRPCRequest& request)
{
    std::shared_ptr<CWallet> const wallet = GetWalletForJSONRPCRequest(request);
    CWallet* const pwallet = wallet.get();

    if (!EnsureWalletIsAvailable(pwallet, request.fHelp)) {
        return NullUniValue;
    }

    if (request.fHelp || request.params.size() < 2 || request.params.size() > 9)
        throw std::runtime_error(
            "sendtoaddress \"address\" amount ( \"comment\" \"comment-to\" subtractfeefromamount \"narration\" replaceable conf_target \"estimate_mode\")\n"
            "\nSend an amount to a given address.\n"
            + HelpRequiringPassphrase(pwallet) +
            "\nArguments:\n"
            "1. \"address\"     (string, required) The particl address to send to.\n"
            "2. amount          (numeric or string, required) The amount in " + CURRENCY_UNIT + " to send. eg 0.1\n"
            "3. \"comment\"     (string, optional) A comment used to store what the transaction is for. \n"
            "                            This is not part of the transaction, just kept in your wallet.\n"
            "4. \"comment_to\"  (string, optional) A comment to store the name of the person or organization \n"
            "                            to which you're sending the transaction. This is not part of the \n"
            "                            transaction, just kept in your wallet.\n"
            "5. subtractfeefromamount  (boolean, optional, default=false) The fee will be deducted from the amount being sent.\n"
            "                            The recipient will receive less particl than you enter in the amount field.\n"
            "6. \"narration\"   (string, optional) Up to 24 characters sent with the transaction.\n"
            "                            The narration is stored in the blockchain and is sent encrypted when destination is a stealth address and unencrypted otherwise.\n"
            "7. replaceable            (boolean, optional) Allow this transaction to be replaced by a transaction with higher fees via BIP 125\n"
            "8. conf_target            (numeric, optional) Confirmation target (in blocks)\n"
            "9. \"estimate_mode\"      (string, optional, default=UNSET) The fee estimate mode, must be one of:\n"
            "       \"UNSET\"\n"
            "       \"ECONOMICAL\"\n"
            "       \"CONSERVATIVE\"\n"
            "\nResult:\n"
            "\"txid\"           (string) The transaction id.\n"
            "\nExamples:\n"
            + HelpExampleCli("sendtoaddress", "\"PbpVcjgYatnkKgveaeqhkeQBFwjqR7jKBR\" 0.1")
            + HelpExampleCli("sendtoaddress", "\"PbpVcjgYatnkKgveaeqhkeQBFwjqR7jKBR\" 0.1 \"donation\" \"seans outpost\"")
            + HelpExampleCli("sendtoaddress", "\"PbpVcjgYatnkKgveaeqhkeQBFwjqR7jKBR\" 0.1 \"\" \"\" true")
            + HelpExampleRpc("sendtoaddress", "\"PbpVcjgYatnkKgveaeqhkeQBFwjqR7jKBR\", 0.1, \"donation\", \"seans outpost\"")
        );

    // Make sure the results are valid at least up to the most recent block
    // the user could have gotten from another RPC command prior to now
    pwallet->BlockUntilSyncedToCurrentChain();

    auto locked_chain = pwallet->chain().lock();
    LOCK(pwallet->cs_wallet);

    CTxDestination dest = DecodeDestination(request.params[0].get_str());
    if (!IsValidDestination(dest)) {
        throw JSONRPCError(RPC_INVALID_ADDRESS_OR_KEY, "Invalid address");
    }

    // Amount
    CAmount nAmount = AmountFromValue(request.params[1]);
    if (nAmount <= 0)
        throw JSONRPCError(RPC_TYPE_ERROR, "Invalid amount for send");

    // Wallet comments
    mapValue_t mapValue;
    if (!request.params[2].isNull() && !request.params[2].get_str().empty())
        mapValue["comment"] = request.params[2].get_str();
    if (!request.params[3].isNull() && !request.params[3].get_str().empty())
        mapValue["to"] = request.params[3].get_str();

    bool fSubtractFeeFromAmount = false;
    if (!request.params[4].isNull()) {
        fSubtractFeeFromAmount = request.params[4].get_bool();
    }

    CCoinControl coin_control;
    if (!request.params[6].isNull()) {
        coin_control.m_signal_bip125_rbf = request.params[6].get_bool();
    }

    if (!request.params[7].isNull()) {
        coin_control.m_confirm_target = ParseConfirmTarget(request.params[7]);
    }

    if (!request.params[8].isNull()) {
        if (!FeeModeFromString(request.params[8].get_str(), coin_control.m_fee_mode)) {
            throw JSONRPCError(RPC_INVALID_PARAMETER, "Invalid estimate_mode parameter");
        }
    }

    if (IsParticlWallet(pwallet))
    {
        JSONRPCRequest newRequest;
        newRequest.fHelp = false;
        newRequest.fSkipBlock = true; // already blocked in this function
        newRequest.URI = request.URI;
        UniValue params(UniValue::VARR);
        params.push_back("part");
        params.push_back("part");
        UniValue arr(UniValue::VARR);
        UniValue out(UniValue::VOBJ);

        out.pushKV("address", request.params[0].get_str());
        out.pushKV("amount", request.params[1]);

        if (request.params.size() > 5)
            out.pushKV("narr", request.params[5].get_str());

        if (fSubtractFeeFromAmount)
        {
            UniValue uvBool(fSubtractFeeFromAmount);
            out.pushKV("subfee", uvBool);
        }
        arr.push_back(out);
        params.push_back(arr);

        std::string sComment, sCommentTo;
        if (!request.params[2].isNull() && !request.params[2].get_str().empty())
            sComment = request.params[2].get_str();
        if (!request.params[3].isNull() && !request.params[3].get_str().empty())
            sCommentTo = request.params[3].get_str();

        params.push_back(sComment);
        params.push_back(sCommentTo);

        // Add coinstake params
        if (request.params.size() > 6)
        {
            UniValue uvRingsize(4);
            params.push_back(uvRingsize);
            UniValue uvNumInputs(32);
            params.push_back(uvNumInputs);
            UniValue uvBool(false);
            params.push_back(uvBool); // test_fee

            UniValue uvCoinControl(UniValue::VOBJ);
            uvCoinControl.pushKV("replaceable", coin_control.m_signal_bip125_rbf.get_value_or(pwallet->m_signal_rbf));
            unsigned int target = coin_control.m_confirm_target ? *coin_control.m_confirm_target : pwallet->m_confirm_target;
            uvCoinControl.pushKV("conf_target", (int)target);
            std::string sEstimateMode = "UNSET";
            if (coin_control.m_fee_mode == FeeEstimateMode::ECONOMICAL)
                sEstimateMode = "ECONOMICAL";
            else
            if (coin_control.m_fee_mode == FeeEstimateMode::CONSERVATIVE)
                sEstimateMode = "CONSERVATIVE";
            uvCoinControl.pushKV("estimate_mode", sEstimateMode);

            params.push_back(uvCoinControl);
        };

        newRequest.params = params;
        return sendtypeto(newRequest);
    };

    EnsureWalletIsUnlocked(pwallet);

    CTransactionRef tx = SendMoney(*locked_chain, pwallet, dest, nAmount, fSubtractFeeFromAmount, coin_control, std::move(mapValue));
    return tx->GetHash().GetHex();
}

static UniValue listaddressgroupings(const JSONRPCRequest& request)
{
    std::shared_ptr<CWallet> const wallet = GetWalletForJSONRPCRequest(request);
    CWallet* const pwallet = wallet.get();

    if (!EnsureWalletIsAvailable(pwallet, request.fHelp)) {
        return NullUniValue;
    }

    if (request.fHelp || request.params.size() != 0)
        throw std::runtime_error(
            "listaddressgroupings\n"
            "\nLists groups of addresses which have had their common ownership\n"
            "made public by common use as inputs, or as the resulting change\n"
            "in past transactions\n"
            "\nResult:\n"
            "[\n"
            "  [\n"
            "    [\n"
            "      \"address\",            (string) The particl address\n"
            "      amount,                 (numeric) The amount in " + CURRENCY_UNIT + "\n"
            "      \"label\"               (string, optional) The label\n"
            "    ]\n"
            "    ,...\n"
            "  ]\n"
            "  ,...\n"
            "]\n"
            "\nExamples:\n"
            + HelpExampleCli("listaddressgroupings", "")
            + HelpExampleRpc("listaddressgroupings", "")
        );

    // Make sure the results are valid at least up to the most recent block
    // the user could have gotten from another RPC command prior to now
    pwallet->BlockUntilSyncedToCurrentChain();

    auto locked_chain = pwallet->chain().lock();
    LOCK(pwallet->cs_wallet);

    UniValue jsonGroupings(UniValue::VARR);
    std::map<CTxDestination, CAmount> balances = pwallet->GetAddressBalances(*locked_chain);
    for (const std::set<CTxDestination>& grouping : pwallet->GetAddressGroupings()) {
        UniValue jsonGrouping(UniValue::VARR);
        for (const CTxDestination& address : grouping)
        {
            UniValue addressInfo(UniValue::VARR);
            addressInfo.push_back(EncodeDestination(address));
            addressInfo.push_back(ValueFromAmount(balances[address]));
            {
                if (pwallet->mapAddressBook.find(address) != pwallet->mapAddressBook.end()) {
                    addressInfo.push_back(pwallet->mapAddressBook.find(address)->second.name);
                }
            }
            jsonGrouping.push_back(addressInfo);
        }
        jsonGroupings.push_back(jsonGrouping);
    }
    return jsonGroupings;
}

static UniValue signmessage(const JSONRPCRequest& request)
{
    std::shared_ptr<CWallet> const wallet = GetWalletForJSONRPCRequest(request);
    CWallet* const pwallet = wallet.get();

    if (!EnsureWalletIsAvailable(pwallet, request.fHelp)) {
        return NullUniValue;
    }

    if (request.fHelp || request.params.size() != 2)
        throw std::runtime_error(
            "signmessage \"address\" \"message\"\n"
            "\nSign a message with the private key of an address"
            + HelpRequiringPassphrase(pwallet) + "\n"
            "\nArguments:\n"
            "1. \"address\"         (string, required) The particl address to use for the private key.\n"
            "2. \"message\"         (string, required) The message to create a signature for.\n"
            "\nResult:\n"
            "\"signature\"          (string) The signature of the message encoded in base 64\n"
            "\nExamples:\n"
            "\nUnlock the wallet for 30 seconds\n"
            + HelpExampleCli("walletpassphrase", "\"mypassphrase\" 30") +
            "\nCreate the signature\n"
            + HelpExampleCli("signmessage", "\"PswXnorAgjpAtaySWkPSmWQe3Fc8LmviVc\" \"my message\"") +
            "\nVerify the signature\n"
            + HelpExampleCli("verifymessage", "\"PswXnorAgjpAtaySWkPSmWQe3Fc8LmviVc\" \"signature\" \"my message\"") +
            "\nAs a JSON-RPC call\n"
            + HelpExampleRpc("signmessage", "\"PswXnorAgjpAtaySWkPSmWQe3Fc8LmviVc\", \"my message\"")
        );

    auto locked_chain = pwallet->chain().lock();
    LOCK(pwallet->cs_wallet);

    EnsureWalletIsUnlocked(pwallet);

    std::string strAddress = request.params[0].get_str();
    std::string strMessage = request.params[1].get_str();

    CTxDestination dest = DecodeDestination(strAddress);
    if (!IsValidDestination(dest)) {
        throw JSONRPCError(RPC_TYPE_ERROR, "Invalid address");
    }

    const CKeyID *keyID = boost::get<CKeyID>(&dest);
    if (!keyID) {
        throw JSONRPCError(RPC_TYPE_ERROR, "Address does not refer to key");
    }

    CKey key;
    if (!pwallet->GetKey(*keyID, key)) {
        throw JSONRPCError(RPC_WALLET_ERROR, "Private key not available");
    }

    CHashWriter ss(SER_GETHASH, 0);
    ss << strMessageMagic;
    ss << strMessage;

    std::vector<unsigned char> vchSig;
    if (!key.SignCompact(ss.GetHash(), vchSig))
        throw JSONRPCError(RPC_INVALID_ADDRESS_OR_KEY, "Sign failed");

    return EncodeBase64(vchSig.data(), vchSig.size());
}

static UniValue getreceivedbyaddress(const JSONRPCRequest& request)
{
    std::shared_ptr<CWallet> const wallet = GetWalletForJSONRPCRequest(request);
    CWallet* const pwallet = wallet.get();

    if (!EnsureWalletIsAvailable(pwallet, request.fHelp)) {
        return NullUniValue;
    }

    if (request.fHelp || request.params.size() < 1 || request.params.size() > 2)
        throw std::runtime_error(
            "getreceivedbyaddress \"address\" ( minconf )\n"
            "\nReturns the total amount received by the given particl address in transactions with at least minconf confirmations.\n"
            "\nArguments:\n"
            "1. \"address\"         (string, required) The particl address for transactions.\n"
            "2. minconf             (numeric, optional, default=1) Only include transactions confirmed at least this many times.\n"
            "\nResult:\n"
            "amount   (numeric) The total amount in " + CURRENCY_UNIT + " received at this address.\n"
            "\nExamples:\n"
            "\nThe amount from transactions with at least 1 confirmation\n"
            + HelpExampleCli("getreceivedbyaddress", "\"PswXnorAgjpAtaySWkPSmWQe3Fc8LmviVc\"") +
            "\nThe amount including unconfirmed transactions, zero confirmations\n"
            + HelpExampleCli("getreceivedbyaddress", "\"PswXnorAgjpAtaySWkPSmWQe3Fc8LmviVc\" 0") +
            "\nThe amount with at least 6 confirmation\n"
            + HelpExampleCli("getreceivedbyaddress", "\"PswXnorAgjpAtaySWkPSmWQe3Fc8LmviVc\" 6") +
            "\nAs a JSON-RPC call\n"
            + HelpExampleRpc("getreceivedbyaddress", "\"PswXnorAgjpAtaySWkPSmWQe3Fc8LmviVc\", 6")
       );

    // Make sure the results are valid at least up to the most recent block
    // the user could have gotten from another RPC command prior to now
    pwallet->BlockUntilSyncedToCurrentChain();

    LockAnnotation lock(::cs_main); // Temporary, for CheckFinalTx below. Removed in upcoming commit.
    auto locked_chain = pwallet->chain().lock();
    LOCK(pwallet->cs_wallet);

    // Bitcoin address
    CTxDestination dest = DecodeDestination(request.params[0].get_str());
    if (!IsValidDestination(dest)) {
        throw JSONRPCError(RPC_INVALID_ADDRESS_OR_KEY, "Invalid Particl address");
    }
    CScript scriptPubKey = GetScriptForDestination(dest);
    if (!IsMine(*pwallet, scriptPubKey)) {
        throw JSONRPCError(RPC_WALLET_ERROR, "Address not found in wallet");
    }

    // Minimum confirmations
    int nMinDepth = 1;
    if (!request.params[1].isNull())
        nMinDepth = request.params[1].get_int();

    // Tally
    CAmount nAmount = 0;
    for (const std::pair<const uint256, CWalletTx>& pairWtx : pwallet->mapWallet) {
        const CWalletTx& wtx = pairWtx.second;

        if ((!fParticlWallet && wtx.IsCoinBase()) || !CheckFinalTx(*wtx.tx))
            continue;

        if (fParticlWallet) {
            for (auto &txout : wtx.tx->vpout) {
                if (txout->IsStandardOutput()
                    && *txout->GetPScriptPubKey() == scriptPubKey) {
                    if (wtx.GetDepthInMainChain(*locked_chain) >= nMinDepth) {
                        nAmount += txout->GetValue();
                    }
                }
            }
        } else
        for (const CTxOut& txout : wtx.tx->vout)
            if (txout.scriptPubKey == scriptPubKey)
                if (wtx.GetDepthInMainChain(*locked_chain) >= nMinDepth)
                    nAmount += txout.nValue;
    }

    return  ValueFromAmount(nAmount);
}


static UniValue getreceivedbylabel(const JSONRPCRequest& request)
{
    std::shared_ptr<CWallet> const wallet = GetWalletForJSONRPCRequest(request);
    CWallet* const pwallet = wallet.get();

    if (!EnsureWalletIsAvailable(pwallet, request.fHelp)) {
        return NullUniValue;
    }

    if (request.fHelp || request.params.size() < 1 || request.params.size() > 2)
        throw std::runtime_error(
            "getreceivedbylabel \"label\" ( minconf )\n"
            "\nReturns the total amount received by addresses with <label> in transactions with at least [minconf] confirmations.\n"
            "\nArguments:\n"
            "1. \"label\"        (string, required) The selected label, may be the default label using \"\".\n"
            "2. minconf          (numeric, optional, default=1) Only include transactions confirmed at least this many times.\n"
            "\nResult:\n"
            "amount              (numeric) The total amount in " + CURRENCY_UNIT + " received for this label.\n"
            "\nExamples:\n"
            "\nAmount received by the default label with at least 1 confirmation\n"
            + HelpExampleCli("getreceivedbylabel", "\"\"") +
            "\nAmount received at the tabby label including unconfirmed amounts with zero confirmations\n"
            + HelpExampleCli("getreceivedbylabel", "\"tabby\" 0") +
            "\nThe amount with at least 6 confirmations\n"
            + HelpExampleCli("getreceivedbylabel", "\"tabby\" 6") +
            "\nAs a JSON-RPC call\n"
            + HelpExampleRpc("getreceivedbylabel", "\"tabby\", 6")
        );

    // Make sure the results are valid at least up to the most recent block
    // the user could have gotten from another RPC command prior to now
    pwallet->BlockUntilSyncedToCurrentChain();

    LockAnnotation lock(::cs_main); // Temporary, for CheckFinalTx below. Removed in upcoming commit.
    auto locked_chain = pwallet->chain().lock();
    LOCK(pwallet->cs_wallet);

    // Minimum confirmations
    int nMinDepth = 1;
    if (!request.params[1].isNull())
        nMinDepth = request.params[1].get_int();

    // Get the set of pub keys assigned to label
    std::string label = LabelFromValue(request.params[0]);
    std::set<CTxDestination> setAddress = pwallet->GetLabelAddresses(label);

    // Tally
    CAmount nAmount = 0;
    for (const std::pair<const uint256, CWalletTx>& pairWtx : pwallet->mapWallet) {
        const CWalletTx& wtx = pairWtx.second;
        if ((!fParticlWallet && wtx.IsCoinBase()) || !CheckFinalTx(*wtx.tx))
            continue;

        if (fParticlWallet) {
            for (auto &txout : wtx.tx->vpout) {
                CTxDestination address;
                if (txout->IsStandardOutput()
                    && ExtractDestination(*txout->GetPScriptPubKey(), address) && IsMine(*pwallet, address) && setAddress.count(address)) {
                    if (wtx.GetDepthInMainChain(*locked_chain) >= nMinDepth) {
                        nAmount += txout->GetValue();
                    }
                }
            }
        } else
        for (const CTxOut& txout : wtx.tx->vout)
        {
            CTxDestination address;
            if (ExtractDestination(txout.scriptPubKey, address) && IsMine(*pwallet, address) && setAddress.count(address)) {
                if (wtx.GetDepthInMainChain(*locked_chain) >= nMinDepth)
                    nAmount += txout.nValue;
            }
        }
    }

    return ValueFromAmount(nAmount);
}


static UniValue getbalance(const JSONRPCRequest& request)
{
    std::shared_ptr<CWallet> const wallet = GetWalletForJSONRPCRequest(request);
    CWallet* const pwallet = wallet.get();

    if (!EnsureWalletIsAvailable(pwallet, request.fHelp)) {
        return NullUniValue;
    }

    if (request.fHelp || (request.params.size() > 3 ))
        throw std::runtime_error(
            "getbalance ( \"dummy\" minconf include_watchonly )\n"
            "\nReturns the total available balance.\n"
            "The available balance is what the wallet considers currently spendable, and is\n"
            "thus affected by options which limit spendability such as -spendzeroconfchange.\n"
            "\nArguments:\n"
            "1. (dummy)           (string, optional) Remains for backward compatibility. Must be excluded or set to \"*\".\n"
            "2. minconf           (numeric, optional, default=0) Only include transactions confirmed at least this many times.\n"
            "3. include_watchonly (bool, optional, default=false) Also include balance in watch-only addresses (see 'importaddress')\n"
            "\nResult:\n"
            "amount              (numeric) The total amount in " + CURRENCY_UNIT + " received for this wallet.\n"
            "\nExamples:\n"
            "\nThe total amount in the wallet with 1 or more confirmations\n"
            + HelpExampleCli("getbalance", "") +
            "\nThe total amount in the wallet at least 6 blocks confirmed\n"
            + HelpExampleCli("getbalance", "\"*\" 6") +
            "\nAs a JSON-RPC call\n"
            + HelpExampleRpc("getbalance", "\"*\", 6")
        );

    // Make sure the results are valid at least up to the most recent block
    // the user could have gotten from another RPC command prior to now
    pwallet->BlockUntilSyncedToCurrentChain();

    auto locked_chain = pwallet->chain().lock();
    LOCK(pwallet->cs_wallet);

    const UniValue& dummy_value = request.params[0];
    if (!dummy_value.isNull() && dummy_value.get_str() != "*") {
        throw JSONRPCError(RPC_METHOD_DEPRECATED, "dummy first argument must be excluded or set to \"*\".");
    }

    int min_depth = 0;
    if (!request.params[1].isNull()) {
        min_depth = request.params[1].get_int();
    }

    isminefilter filter = ISMINE_SPENDABLE;
    if (!request.params[2].isNull() && request.params[2].get_bool()) {
        filter = filter | ISMINE_WATCH_ONLY;
    }

    return ValueFromAmount(pwallet->GetBalance(filter, min_depth));
}

static UniValue getunconfirmedbalance(const JSONRPCRequest &request)
{
    std::shared_ptr<CWallet> const wallet = GetWalletForJSONRPCRequest(request);
    CWallet* const pwallet = wallet.get();

    if (!EnsureWalletIsAvailable(pwallet, request.fHelp)) {
        return NullUniValue;
    }

    if (request.fHelp || request.params.size() > 0)
        throw std::runtime_error(
                "getunconfirmedbalance\n"
                "Returns the server's total unconfirmed balance\n");

    // Make sure the results are valid at least up to the most recent block
    // the user could have gotten from another RPC command prior to now
    pwallet->BlockUntilSyncedToCurrentChain();

    auto locked_chain = pwallet->chain().lock();
    LOCK(pwallet->cs_wallet);

    return ValueFromAmount(pwallet->GetUnconfirmedBalance());
}

static UniValue sendmany(const JSONRPCRequest& request)
{
    std::shared_ptr<CWallet> const wallet = GetWalletForJSONRPCRequest(request);
    CWallet* const pwallet = wallet.get();

    if (!EnsureWalletIsAvailable(pwallet, request.fHelp)) {
        return NullUniValue;
    }

    if (request.fHelp || request.params.size() < 2 || request.params.size() > 8)
        throw std::runtime_error(
            "sendmany \"\" {\"address\":amount,...} ( minconf \"comment\" [\"address\",...] replaceable conf_target \"estimate_mode\")\n"
            "\nSend multiple times. Amounts are double-precision floating point numbers.\n"
            + HelpRequiringPassphrase(pwallet) + "\n"
            "\nArguments:\n"
            "1. \"dummy\"               (string, required) Must be set to \"\" for backwards compatibility.\n"
            "2. \"amounts\"             (string, required) A json object with addresses and amounts\n"
            "    {\n"
            "      \"address\":amount   (numeric or string) The particl address is the key, the numeric amount (can be string) in " + CURRENCY_UNIT + " is the value\n"
            "      ,...\n"
            "    }\n"
            "3. minconf                 (numeric, optional, default=1) Only use the balance confirmed at least this many times.\n"
            "4. \"comment\"             (string, optional) A comment\n"
            "5. subtractfeefrom         (array, optional) A json array with addresses.\n"
            "                           The fee will be equally deducted from the amount of each selected address.\n"
            "                           Those recipients will receive less particl than you enter in their corresponding amount field.\n"
            "                           If no addresses are specified here, the sender pays the fee.\n"
            "    [\n"
            "      \"address\"          (string) Subtract fee from this address\n"
            "      ,...\n"
            "    ]\n"
            "6. replaceable            (boolean, optional) Allow this transaction to be replaced by a transaction with higher fees via BIP 125\n"
            "7. conf_target            (numeric, optional) Confirmation target (in blocks)\n"
            "8. \"estimate_mode\"      (string, optional, default=UNSET) The fee estimate mode, must be one of:\n"
            "       \"UNSET\"\n"
            "       \"ECONOMICAL\"\n"
            "       \"CONSERVATIVE\"\n"
             "\nResult:\n"
            "\"txid\"                   (string) The transaction id for the send. Only 1 transaction is created regardless of \n"
            "                                    the number of addresses.\n"
            "\nExamples:\n"
            "\nSend two amounts to two different addresses:\n"
            + HelpExampleCli("sendmany", "\"\" \"{\\\"PswXnorAgjpAtaySWkPSmWQe3Fc8LmviVc\\\":0.01,\\\"PvhJj4j9s6SsuRsAkPZUfHPCjZRNKLeuqP\\\":0.02}\"") +
            "\nSend two amounts to two different addresses setting the confirmation and comment:\n"
            + HelpExampleCli("sendmany", "\"\" \"{\\\"PswXnorAgjpAtaySWkPSmWQe3Fc8LmviVc\\\":0.01,\\\"PvhJj4j9s6SsuRsAkPZUfHPCjZRNKLeuqP\\\":0.02}\" 6 \"testing\"") +
            "\nSend two amounts to two different addresses, subtract fee from amount:\n"
            + HelpExampleCli("sendmany", "\"\" \"{\\\"PswXnorAgjpAtaySWkPSmWQe3Fc8LmviVc\\\":0.01,\\\"PvhJj4j9s6SsuRsAkPZUfHPCjZRNKLeuqP\\\":0.02}\" 1 \"\" \"[\\\"1D1ZrZNe3JUo7ZycKEYQQiQAWd9y54F4XX\\\",\\\"1353tsE8YMTA4EuV7dgUXGjNFf9KpVvKHz\\\"]\"") +
            "\nAs a JSON-RPC call\n"
            + HelpExampleRpc("sendmany", "\"\", {\"PswXnorAgjpAtaySWkPSmWQe3Fc8LmviVc\":0.01,\"PvhJj4j9s6SsuRsAkPZUfHPCjZRNKLeuqP\":0.02}, 6, \"testing\"")
        );

    // Make sure the results are valid at least up to the most recent block
    // the user could have gotten from another RPC command prior to now
    pwallet->BlockUntilSyncedToCurrentChain();

    auto locked_chain = pwallet->chain().lock();
    LOCK(pwallet->cs_wallet);

    if (pwallet->GetBroadcastTransactions() && !g_connman) {
        throw JSONRPCError(RPC_CLIENT_P2P_DISABLED, "Error: Peer-to-peer functionality missing or disabled");
    }

    if (!request.params[0].isNull() && !request.params[0].get_str().empty()) {
        throw JSONRPCError(RPC_INVALID_PARAMETER, "Dummy value must be set to \"\"");
    }
    UniValue sendTo = request.params[1].get_obj();
    int nMinDepth = 1;
    if (!request.params[2].isNull())
        nMinDepth = request.params[2].get_int();

    mapValue_t mapValue;
    if (!request.params[3].isNull() && !request.params[3].get_str().empty())
        mapValue["comment"] = request.params[3].get_str();

    UniValue subtractFeeFromAmount(UniValue::VARR);
    if (!request.params[4].isNull())
        subtractFeeFromAmount = request.params[4].get_array();

    CCoinControl coin_control;
    if (!request.params[5].isNull()) {
        coin_control.m_signal_bip125_rbf = request.params[5].get_bool();
    }

    if (!request.params[6].isNull()) {
        coin_control.m_confirm_target = ParseConfirmTarget(request.params[6]);
    }

    if (!request.params[7].isNull()) {
        if (!FeeModeFromString(request.params[7].get_str(), coin_control.m_fee_mode)) {
            throw JSONRPCError(RPC_INVALID_PARAMETER, "Invalid estimate_mode parameter");
        }
    }
    if (IsParticlWallet(pwallet)) {
        JSONRPCRequest newRequest;
        newRequest.fHelp = false;
        newRequest.fSkipBlock = true; // already blocked in this function
        newRequest.URI = request.URI;
        UniValue params(UniValue::VARR);
        params.push_back("part");
        params.push_back("part");
        UniValue arr(UniValue::VARR);

        std::vector<std::string> keys = sendTo.getKeys();
        for (const std::string& name_ : keys) {
            UniValue out(UniValue::VOBJ);

            out.pushKV("address", name_);
            out.pushKV("amount", sendTo[name_]);

            bool fSubtractFeeFromAmount = false;
            for (unsigned int idx = 0; idx < subtractFeeFromAmount.size(); idx++) {
                const UniValue& addr = subtractFeeFromAmount[idx];
                if (addr.get_str() == name_)
                    fSubtractFeeFromAmount = true;
            }
            if (fSubtractFeeFromAmount) {
                UniValue uvBool(fSubtractFeeFromAmount);
                out.pushKV("subfee", uvBool);
            }
            arr.push_back(out);
        }
        params.push_back(arr);

        std::string sComment, sCommentTo;
        if (!request.params[3].isNull() && !request.params[3].get_str().empty())
            sComment = request.params[3].get_str();

        params.push_back(sComment);
        params.push_back(sCommentTo);

        // Add coinstake params
        if (request.params.size() > 5) {
            UniValue uvRingsize(4);
            params.push_back(uvRingsize);
            UniValue uvNumInputs(32);
            params.push_back(uvNumInputs);
            UniValue uvBool(false);
            params.push_back(uvBool); // test_fee

            UniValue uvCoinControl(UniValue::VOBJ);
            uvCoinControl.pushKV("replaceable", coin_control.m_signal_bip125_rbf.get_value_or(pwallet->m_signal_rbf));
            unsigned int target = coin_control.m_confirm_target ? *coin_control.m_confirm_target : pwallet->m_confirm_target;
            uvCoinControl.pushKV("conf_target", (int)target);
            std::string sEstimateMode = "UNSET";
            if (coin_control.m_fee_mode == FeeEstimateMode::ECONOMICAL) {
                sEstimateMode = "ECONOMICAL";
            } else
            if (coin_control.m_fee_mode == FeeEstimateMode::CONSERVATIVE) {
                sEstimateMode = "CONSERVATIVE";
            }
            uvCoinControl.pushKV("estimate_mode", sEstimateMode);

            params.push_back(uvCoinControl);
        }

        newRequest.params = params;
        return sendtypeto(newRequest);
    }

    std::set<CTxDestination> destinations;
    std::vector<CRecipient> vecSend;

    CAmount totalAmount = 0;
    std::vector<std::string> keys = sendTo.getKeys();
    for (const std::string& name_ : keys) {
        CTxDestination dest = DecodeDestination(name_);
        if (!IsValidDestination(dest)) {
            throw JSONRPCError(RPC_INVALID_ADDRESS_OR_KEY, std::string("Invalid Particl address: ") + name_);
        }

        if (destinations.count(dest)) {
            throw JSONRPCError(RPC_INVALID_PARAMETER, std::string("Invalid parameter, duplicated address: ") + name_);
        }
        destinations.insert(dest);

        CScript scriptPubKey = GetScriptForDestination(dest);
        CAmount nAmount = AmountFromValue(sendTo[name_]);
        if (nAmount <= 0)
            throw JSONRPCError(RPC_TYPE_ERROR, "Invalid amount for send");
        totalAmount += nAmount;

        bool fSubtractFeeFromAmount = false;
        for (unsigned int idx = 0; idx < subtractFeeFromAmount.size(); idx++) {
            const UniValue& addr = subtractFeeFromAmount[idx];
            if (addr.get_str() == name_)
                fSubtractFeeFromAmount = true;
        }

        CRecipient recipient = {scriptPubKey, nAmount, fSubtractFeeFromAmount};
        vecSend.push_back(recipient);
    }

    EnsureWalletIsUnlocked(pwallet);

    // Check funds
    if (totalAmount > pwallet->GetLegacyBalance(ISMINE_SPENDABLE, nMinDepth)) {
        throw JSONRPCError(RPC_WALLET_INSUFFICIENT_FUNDS, "Wallet has insufficient funds");
    }

    // Shuffle recipient list
    std::shuffle(vecSend.begin(), vecSend.end(), FastRandomContext());

    // Send
    CReserveKey keyChange(pwallet);
    CAmount nFeeRequired = 0;
    int nChangePosRet = -1;
    std::string strFailReason;
    CTransactionRef tx;
    bool fCreated = pwallet->CreateTransaction(*locked_chain, vecSend, tx, keyChange, nFeeRequired, nChangePosRet, strFailReason, coin_control);
    if (!fCreated)
        throw JSONRPCError(RPC_WALLET_INSUFFICIENT_FUNDS, strFailReason);
    CValidationState state;
    if (!pwallet->CommitTransaction(tx, std::move(mapValue), {} /* orderForm */, keyChange, g_connman.get(), state)) {
        strFailReason = strprintf("Transaction commit failed:: %s", FormatStateMessage(state));
        throw JSONRPCError(RPC_WALLET_ERROR, strFailReason);
    }

    return tx->GetHash().GetHex();
}

static UniValue addmultisigaddress(const JSONRPCRequest& request)
{
    std::shared_ptr<CWallet> const wallet = GetWalletForJSONRPCRequest(request);
    CWallet* const pwallet = wallet.get();

    if (!EnsureWalletIsAvailable(pwallet, request.fHelp)) {
        return NullUniValue;
    }

    if (request.fHelp || request.params.size() < 2 || request.params.size() > 5) {
        std::string msg = "addmultisigaddress nrequired [\"key\",...] ( \"label\", bech32, 256bit)\n"
            "\nAdd a nrequired-to-sign multisignature address to the wallet. Requires a new wallet backup.\n"
            "Each key is a Particl address or hex-encoded public key.\n"
            "This functionality is only intended for use with non-watchonly addresses.\n"
            "See `importaddress` for watchonly p2sh address support.\n"
            "If 'label' is specified, assign address to that label.\n"

            "\nArguments:\n"
            "1. nrequired        (numeric, required) The number of required signatures out of the n keys or addresses.\n"
            "2. \"keys\"         (string, required) A json array of particl addresses or hex-encoded public keys\n"
            "     [\n"
            "       \"address\"  (string) particl address or hex-encoded public key\n"
            "       ...,\n"
            "     ]\n"
            "3. \"label\"        (string, optional) A label to assign the addresses to.\n"
            "4. bech32             (bool, optional) Use Bech32 encoding.\n"
            "5. 256bit             (bool, optional) Use 256bit hash.\n"

            "\nResult:\n"
            "{\n"
            "  \"address\":\"multisigaddress\",    (string) The value of the new multisig address.\n"
            "  \"redeemScript\":\"script\"         (string) The string value of the hex-encoded redemption script.\n"
            "}\n"
            "\nExamples:\n"
            "\nAdd a multisig address from 2 addresses\n"
            + HelpExampleCli("addmultisigaddress", "2 \"[\\\"PbpVcjgYatnkKgveaeqhkeQBFwjqR7jKBR\\\",\\\"PswXnorAgjpAtaySWkPSmWQe3Fc8LmviVc\\\"]\"") +
            "\nAs a JSON-RPC call\n"
            + HelpExampleRpc("addmultisigaddress", "2, \"[\\\"PbpVcjgYatnkKgveaeqhkeQBFwjqR7jKBR\\\",\\\"PswXnorAgjpAtaySWkPSmWQe3Fc8LmviVc\\\"]\"")
        ;
        throw std::runtime_error(msg);
    }

    auto locked_chain = pwallet->chain().lock();
    LOCK(pwallet->cs_wallet);

    std::string label;
    if (!request.params[2].isNull())
        label = LabelFromValue(request.params[2]);

    int required = request.params[0].get_int();

    // Get the public keys
    const UniValue& keys_or_addrs = request.params[1].get_array();
    std::vector<CPubKey> pubkeys;
    for (unsigned int i = 0; i < keys_or_addrs.size(); ++i) {
        if (IsHex(keys_or_addrs[i].get_str()) && (keys_or_addrs[i].get_str().length() == 66 || keys_or_addrs[i].get_str().length() == 130)) {
            pubkeys.push_back(HexToPubKey(keys_or_addrs[i].get_str()));
        } else {
            pubkeys.push_back(AddrToPubKey(pwallet, keys_or_addrs[i].get_str()));
        }
    }

    OutputType output_type = pwallet->m_default_address_type;
    if (!fParticlMode)
    if (!request.params[3].isNull()) {
        if (!ParseOutputType(request.params[3].get_str(), output_type)) {
            throw JSONRPCError(RPC_INVALID_ADDRESS_OR_KEY, strprintf("Unknown address type '%s'", request.params[3].get_str()));
        }
    }

    // Construct using pay-to-script-hash:
    CScript inner = CreateMultisigRedeemscript(required, pubkeys);
    CTxDestination dest = AddAndGetDestinationForScript(*pwallet, inner, output_type);

    UniValue result(UniValue::VOBJ);
    bool fbech32 = fParticlMode && request.params.size() > 3 ? request.params[3].get_bool() : false;
    bool f256Hash = fParticlMode && request.params.size() > 4 ? request.params[4].get_bool() : false;

    if (f256Hash) {
        CScriptID256 innerID;
        innerID.Set(inner);
        pwallet->SetAddressBook(innerID, label, "send", fbech32);
        result.pushKV("address", CBitcoinAddress(innerID, fbech32).ToString());
    } else {
        pwallet->SetAddressBook(dest, label, "send", fbech32);
        result.pushKV("address", EncodeDestination(dest, fbech32));
    }

    result.pushKV("redeemScript", HexStr(inner.begin(), inner.end()));
    return result;
}

struct tallyitem
{
    CAmount nAmount;
    int nConf;
    std::vector<uint256> txids;
    bool fIsWatchonly;
    tallyitem()
    {
        nAmount = 0;
        nConf = std::numeric_limits<int>::max();
        fIsWatchonly = false;
    }
};

static UniValue ListReceived(interfaces::Chain::Lock& locked_chain, CWallet * const pwallet, const UniValue& params, bool by_label) EXCLUSIVE_LOCKS_REQUIRED(pwallet->cs_wallet)
{
    LockAnnotation lock(::cs_main); // Temporary, for CheckFinalTx below. Removed in upcoming commit.

    // Minimum confirmations
    int nMinDepth = 1;
    if (!params[0].isNull())
        nMinDepth = params[0].get_int();

    // Whether to include empty labels
    bool fIncludeEmpty = false;
    if (!params[1].isNull())
        fIncludeEmpty = params[1].get_bool();

    isminefilter filter = ISMINE_SPENDABLE;
    if(!params[2].isNull())
        if(params[2].get_bool())
            filter = filter | ISMINE_WATCH_ONLY;

    bool has_filtered_address = false;
    CTxDestination filtered_address = CNoDestination();
    if (!by_label && params.size() > 3) {
        if (!IsValidDestinationString(params[3].get_str())) {
            throw JSONRPCError(RPC_WALLET_ERROR, "address_filter parameter was invalid");
        }
        filtered_address = DecodeDestination(params[3].get_str());
        has_filtered_address = true;
    }

    // Tally
    std::map<CTxDestination, tallyitem> mapTally;
    for (const std::pair<const uint256, CWalletTx>& pairWtx : pwallet->mapWallet) {
        const CWalletTx& wtx = pairWtx.second;

        if (wtx.IsCoinBase() || !CheckFinalTx(*wtx.tx))
            continue;

        int nDepth = wtx.GetDepthInMainChain(locked_chain);
        if (nDepth < nMinDepth)
            continue;

        for (auto &txout : wtx.tx->vpout)
        {
            if (!txout->IsType(OUTPUT_STANDARD))
                continue;
            CTxOutStandard *pOut = (CTxOutStandard*)txout.get();

            CTxDestination address;
            if (!ExtractDestination(pOut->scriptPubKey, address))
                continue;

            isminefilter mine = IsMine(*pwallet, address);
            if (!(mine & filter))
                continue;

            tallyitem& item = mapTally[address];
            item.nAmount += pOut->nValue;
            item.nConf = std::min(item.nConf, nDepth);
            item.txids.push_back(wtx.GetHash());
            if (mine & ISMINE_WATCH_ONLY)
                item.fIsWatchonly = true;
        };

        for (const CTxOut& txout : wtx.tx->vout)
        {
            CTxDestination address;
            if (!ExtractDestination(txout.scriptPubKey, address))
                continue;

            if (has_filtered_address && !(filtered_address == address)) {
                continue;
            }

            isminefilter mine = IsMine(*pwallet, address);
            if(!(mine & filter))
                continue;

            tallyitem& item = mapTally[address];
            item.nAmount += txout.nValue;
            item.nConf = std::min(item.nConf, nDepth);
            item.txids.push_back(wtx.GetHash());
            if (mine & ISMINE_WATCH_ONLY)
                item.fIsWatchonly = true;
        }
    }

    // Reply
    UniValue ret(UniValue::VARR);
    std::map<std::string, tallyitem> label_tally;

    // Create mapAddressBook iterator
    // If we aren't filtering, go from begin() to end()
    auto start = pwallet->mapAddressBook.begin();
    auto end = pwallet->mapAddressBook.end();
    // If we are filtering, find() the applicable entry
    if (has_filtered_address) {
        start = pwallet->mapAddressBook.find(filtered_address);
        if (start != end) {
            end = std::next(start);
        }
    }

    for (auto item_it = start; item_it != end; ++item_it)
    {
        const CTxDestination& address = item_it->first;
        const std::string& label = item_it->second.name;
        auto it = mapTally.find(address);
        if (it == mapTally.end() && !fIncludeEmpty)
            continue;

        CAmount nAmount = 0;
        int nConf = std::numeric_limits<int>::max();
        bool fIsWatchonly = false;
        if (it != mapTally.end())
        {
            nAmount = (*it).second.nAmount;
            nConf = (*it).second.nConf;
            fIsWatchonly = (*it).second.fIsWatchonly;
        }

        if (by_label)
        {
            tallyitem& _item = label_tally[label];
            _item.nAmount += nAmount;
            _item.nConf = std::min(_item.nConf, nConf);
            _item.fIsWatchonly = fIsWatchonly;
        }
        else
        {
            UniValue obj(UniValue::VOBJ);
            if(fIsWatchonly)
                obj.pushKV("involvesWatchonly", true);
            obj.pushKV("address",       EncodeDestination(address));
            obj.pushKV("amount",        ValueFromAmount(nAmount));
            obj.pushKV("confirmations", (nConf == std::numeric_limits<int>::max() ? 0 : nConf));
            obj.pushKV("label", label);
            UniValue transactions(UniValue::VARR);
            if (it != mapTally.end())
            {
                for (const uint256& _item : (*it).second.txids)
                {
                    transactions.push_back(_item.GetHex());
                }
            }
            obj.pushKV("txids", transactions);
            ret.push_back(obj);
        }
    }

    if (by_label)
    {
        for (const auto& entry : label_tally)
        {
            CAmount nAmount = entry.second.nAmount;
            int nConf = entry.second.nConf;
            UniValue obj(UniValue::VOBJ);
            if (entry.second.fIsWatchonly)
                obj.pushKV("involvesWatchonly", true);
            obj.pushKV("amount",        ValueFromAmount(nAmount));
            obj.pushKV("confirmations", (nConf == std::numeric_limits<int>::max() ? 0 : nConf));
            obj.pushKV("label",         entry.first);
            ret.push_back(obj);
        }
    }

    return ret;
}

static UniValue listreceivedbyaddress(const JSONRPCRequest& request)
{
    std::shared_ptr<CWallet> const wallet = GetWalletForJSONRPCRequest(request);
    CWallet* const pwallet = wallet.get();

    if (!EnsureWalletIsAvailable(pwallet, request.fHelp)) {
        return NullUniValue;
    }

    if (request.fHelp || request.params.size() > 4)
        throw std::runtime_error(
            "listreceivedbyaddress ( minconf include_empty include_watchonly address_filter )\n"
            "\nList balances by receiving address.\n"
            "\nArguments:\n"
            "1. minconf           (numeric, optional, default=1) The minimum number of confirmations before payments are included.\n"
            "2. include_empty     (bool, optional, default=false) Whether to include addresses that haven't received any payments.\n"
            "3. include_watchonly (bool, optional, default=false) Whether to include watch-only addresses (see 'importaddress').\n"
            "4. address_filter    (string, optional) If present, only return information on this address.\n"
            "\nResult:\n"
            "[\n"
            "  {\n"
            "    \"involvesWatchonly\" : true,        (bool) Only returned if imported addresses were involved in transaction\n"
            "    \"address\" : \"receivingaddress\",  (string) The receiving address\n"
            "    \"amount\" : x.xxx,                  (numeric) The total amount in " + CURRENCY_UNIT + " received by the address\n"
            "    \"confirmations\" : n,               (numeric) The number of confirmations of the most recent transaction included\n"
            "    \"label\" : \"label\",               (string) The label of the receiving address. The default label is \"\".\n"
            "    \"txids\": [\n"
            "       \"txid\",                         (string) The ids of transactions received with the address \n"
            "       ...\n"
            "    ]\n"
            "  }\n"
            "  ,...\n"
            "]\n"

            "\nExamples:\n"
            + HelpExampleCli("listreceivedbyaddress", "")
            + HelpExampleCli("listreceivedbyaddress", "6 true")
            + HelpExampleRpc("listreceivedbyaddress", "6, true, true")
            + HelpExampleRpc("listreceivedbyaddress", "6, true, true, \"1M72Sfpbz1BPpXFHz9m3CdqATR44Jvaydd\"")
        );

    // Make sure the results are valid at least up to the most recent block
    // the user could have gotten from another RPC command prior to now
    pwallet->BlockUntilSyncedToCurrentChain();

    auto locked_chain = pwallet->chain().lock();
    LOCK(pwallet->cs_wallet);

    return ListReceived(*locked_chain, pwallet, request.params, false);
}

static UniValue listreceivedbylabel(const JSONRPCRequest& request)
{
    std::shared_ptr<CWallet> const wallet = GetWalletForJSONRPCRequest(request);
    CWallet* const pwallet = wallet.get();

    if (!EnsureWalletIsAvailable(pwallet, request.fHelp)) {
        return NullUniValue;
    }

    if (request.fHelp || request.params.size() > 3)
        throw std::runtime_error(
            "listreceivedbylabel ( minconf include_empty include_watchonly)\n"
            "\nList received transactions by label.\n"
            "\nArguments:\n"
            "1. minconf           (numeric, optional, default=1) The minimum number of confirmations before payments are included.\n"
            "2. include_empty     (bool, optional, default=false) Whether to include labels that haven't received any payments.\n"
            "3. include_watchonly (bool, optional, default=false) Whether to include watch-only addresses (see 'importaddress').\n"

            "\nResult:\n"
            "[\n"
            "  {\n"
            "    \"involvesWatchonly\" : true,   (bool) Only returned if imported addresses were involved in transaction\n"
            "    \"amount\" : x.xxx,             (numeric) The total amount received by addresses with this label\n"
            "    \"confirmations\" : n,          (numeric) The number of confirmations of the most recent transaction included\n"
            "    \"label\" : \"label\"           (string) The label of the receiving address. The default label is \"\".\n"
            "  }\n"
            "  ,...\n"
            "]\n"

            "\nExamples:\n"
            + HelpExampleCli("listreceivedbylabel", "")
            + HelpExampleCli("listreceivedbylabel", "6 true")
            + HelpExampleRpc("listreceivedbylabel", "6, true, true")
        );

    // Make sure the results are valid at least up to the most recent block
    // the user could have gotten from another RPC command prior to now
    pwallet->BlockUntilSyncedToCurrentChain();

    auto locked_chain = pwallet->chain().lock();
    LOCK(pwallet->cs_wallet);

    return ListReceived(*locked_chain, pwallet, request.params, true);
}

static void MaybePushAddress(UniValue & entry, const CTxDestination &dest)
{
    if (IsValidDestination(dest)) {
        entry.pushKV("address", EncodeDestination(dest));
    }
}

/**
 * List transactions based on the given criteria.
 *
 * @param  pwallet        The wallet.
 * @param  wtx            The wallet transaction.
 * @param  nMinDepth      The minimum confirmation depth.
 * @param  fLong          Whether to include the JSON version of the transaction.
 * @param  ret            The UniValue into which the result is stored.
 * @param  filter_ismine  The "is mine" filter flags.
 * @param  filter_label   Optional label string to filter incoming transactions.
 */
static void ListTransactions(interfaces::Chain::Lock& locked_chain, CWallet* const pwallet, const CWalletTx& wtx, int nMinDepth, bool fLong, UniValue& ret, const isminefilter& filter_ismine, const std::string* filter_label)
{
    CAmount nFee;
    std::list<COutputEntry> listReceived;
    std::list<COutputEntry> listSent;
    std::list<COutputEntry> listStaked;

<<<<<<< HEAD
    wtx.GetAmounts(listReceived, listSent, listStaked, nFee, filter);
=======
    wtx.GetAmounts(listReceived, listSent, nFee, filter_ismine);
>>>>>>> 384967f3

    bool involvesWatchonly = wtx.IsFromMe(ISMINE_WATCH_ONLY);

    // Sent
    if (!filter_label)
    {
        for (const COutputEntry& s : listSent)
        {
            UniValue entry(UniValue::VOBJ);
            if (involvesWatchonly || (s.ismine & ISMINE_WATCH_ONLY)) {
                entry.pushKV("involvesWatchonly", true);
            }
            MaybePushAddress(entry, s.destination);
            if (s.destStake.type() != typeid(CNoDestination))
                entry.pushKV("coldstake_address", EncodeDestination(s.destStake));
            entry.pushKV("category", "send");
            entry.pushKV("amount", ValueFromAmount(-s.amount));
            if (pwallet->mapAddressBook.count(s.destination)) {
                entry.pushKV("label", pwallet->mapAddressBook[s.destination].name);
            }
            entry.pushKV("vout", s.vout);
            entry.pushKV("fee", ValueFromAmount(-nFee));
            if (fLong)
                WalletTxToJSON(pwallet->chain(), locked_chain, wtx, entry);
            else
            {
                std::string sNarrKey = strprintf("n%d", s.vout);
                mapValue_t::const_iterator mi = wtx.mapValue.find(sNarrKey);
                if (mi != wtx.mapValue.end() && !mi->second.empty())
                    entry.pushKV("narration", mi->second);
            };
            entry.pushKV("abandoned", wtx.isAbandoned());

            ret.push_back(entry);
        }
    }

    // Received
    if (listReceived.size() > 0 && wtx.GetDepthInMainChain(locked_chain) >= nMinDepth)
    {
        for (const COutputEntry &r : listReceived)
        {
            std::string label;
            if (pwallet->mapAddressBook.count(r.destination)) {
                label = pwallet->mapAddressBook[r.destination].name;
            }
<<<<<<< HEAD

=======
            if (filter_label && label != *filter_label) {
                continue;
            }
>>>>>>> 384967f3
            UniValue entry(UniValue::VOBJ);
            if (involvesWatchonly || (r.ismine & ISMINE_WATCH_ONLY)) {
                entry.pushKV("involvesWatchonly", true);
            }

            if (fParticlWallet
                && r.destination.type() == typeid(CKeyID))
            {
                CStealthAddress sx;
                CKeyID idK = boost::get<CKeyID>(r.destination);
                if (GetParticlWallet(pwallet)->GetStealthLinked(idK, sx))
                {
                    entry.pushKV("stealth_address", sx.Encoded());
                };
            };

            MaybePushAddress(entry, r.destination);
            if (r.destStake.type() != typeid(CNoDestination))
                entry.pushKV("coldstake_address", EncodeDestination(r.destStake));
            if (wtx.IsCoinBase())
            {
                if (wtx.GetDepthInMainChain(locked_chain) < 1)
                    entry.pushKV("category", "orphan");
                else if (wtx.IsImmatureCoinBase(locked_chain))
                    entry.pushKV("category", "immature");
                else {
                    entry.pushKV("category", (fParticlMode ? "coinbase" : "generate"));
                }
            }
            else
            {
                entry.pushKV("category", "receive");
            }
            entry.pushKV("amount", ValueFromAmount(r.amount));
            if (pwallet->mapAddressBook.count(r.destination)) {
                entry.pushKV("label", label);
            }
            entry.pushKV("vout", r.vout);
            if (fLong) {
                WalletTxToJSON(pwallet->chain(), locked_chain, wtx, entry);
            } else
            {
                std::string sNarrKey = strprintf("n%d", r.vout);
                mapValue_t::const_iterator mi = wtx.mapValue.find(sNarrKey);
                if (mi != wtx.mapValue.end() && !mi->second.empty())
                    entry.pushKV("narration", mi->second);
            }
            ret.push_back(entry);
        }
    };

    // Staked
    if (listStaked.size() > 0 && wtx.GetDepthInMainChain(locked_chain) >= nMinDepth) {
        for (const auto &s : listStaked) {
            UniValue entry(UniValue::VOBJ);
            if (involvesWatchonly || (s.ismine & ISMINE_WATCH_ONLY)) {
                entry.pushKV("involvesWatchonly", true);
            }
            MaybePushAddress(entry, s.destination);
            if (s.destStake.type() != typeid(CNoDestination)) {
                entry.pushKV("coldstake_address", EncodeDestination(s.destStake));
            }
            entry.pushKV("category", wtx.GetDepthInMainChain(locked_chain) < 1 ? "orphaned_stake" : "stake");

            entry.pushKV("amount", ValueFromAmount(s.amount));
            if (pwallet->mapAddressBook.count(s.destination)) {
                entry.pushKV("label", pwallet->mapAddressBook[s.destination].name);
            }
            entry.pushKV("vout", s.vout);
            entry.pushKV("reward", ValueFromAmount(-nFee));
            if (fLong) {
                WalletTxToJSON(pwallet->chain(), locked_chain, wtx, entry);
            }
            entry.pushKV("abandoned", wtx.isAbandoned());
            ret.push_back(entry);
        }
    }
}

static void ListRecord(interfaces::Chain::Lock& locked_chain, CHDWallet *phdw, const uint256 &hash, const CTransactionRecord &rtx,
    const std::string &strAccount, int nMinDepth, bool fLong, UniValue &ret, const isminefilter &filter)
{
    bool fAllAccounts = (strAccount == std::string("*"));

    for (const auto &r : rtx.vout) {
        if (r.nFlags & ORF_CHANGE) {
            continue;
        }

        if (!(r.nFlags & ORF_FROM) && !(r.nFlags & ORF_OWNED) && !(filter & ISMINE_WATCH_ONLY)) {
            continue;
        }

        std::string account;
        CBitcoinAddress addr;
        CTxDestination dest;
        if (ExtractDestination(r.scriptPubKey, dest) && !r.scriptPubKey.IsUnspendable()) {
            addr.Set(dest);

            std::map<CTxDestination, CAddressBookData>::iterator mai = phdw->mapAddressBook.find(dest);
            if (mai != phdw->mapAddressBook.end() && !mai->second.name.empty()) {
                account = mai->second.name;
            }
        }

        if (!fAllAccounts && (account != strAccount)) {
            continue;
        }

        UniValue entry(UniValue::VOBJ);
        if (r.nFlags & ORF_OWN_WATCH) {
            entry.pushKV("involvesWatchonly", true);
        }
        entry.pushKV("account", account);

        if (r.vPath.size() > 0) {
            if (r.vPath[0] == ORA_STEALTH) {
                if (r.vPath.size() < 5) {
                    LogPrintf("%s: Warning, malformed vPath.\n", __func__);
                } else {
                    uint32_t sidx;
                    memcpy(&sidx, &r.vPath[1], 4);
                    CStealthAddress sx;
                    if (phdw->GetStealthByIndex(sidx, sx)) {
                        entry.pushKV("stealth_address", sx.Encoded());
                    }
                }
            }
        } else {
            if (dest.type() == typeid(CKeyID)) {
                CStealthAddress sx;
                CKeyID idK = boost::get<CKeyID>(dest);
                if (phdw->GetStealthLinked(idK, sx)) {
                    entry.pushKV("stealth_address", sx.Encoded());
                }
            }
        }

        if (r.nFlags & ORF_LOCKED) {
            entry.pushKV("requires_unlock", true);
        }

        if (dest.type() == typeid(CNoDestination)) {
            entry.pushKV("address", "none");
        } else {
            entry.pushKV("address", addr.ToString());
        }

        std::string sCategory;
        if (r.nFlags & ORF_OWNED && r.nFlags & ORF_FROM) {
            // sent to self
            //continue;
            sCategory = "receive";
        } else
        if (r.nFlags & ORF_OWN_ANY) {
            sCategory = "receive";
        } else
        if (r.nFlags & ORF_FROM) {
            sCategory = "send";
        }

        entry.pushKV("category", sCategory);
        entry.pushKV("type", r.nType == OUTPUT_STANDARD ? "standard"
                : r.nType == OUTPUT_CT ? "blind" : r.nType == OUTPUT_RINGCT ? "anon" : "unknown");

        if (r.nFlags & ORF_OWNED && r.nFlags & ORF_FROM) {
            entry.pushKV("fromself", "true");
        }

        entry.pushKV("amount", ValueFromAmount(r.nValue * ((r.nFlags & ORF_OWN_ANY) ? 1 : -1)));

        if (r.nFlags & ORF_FROM) {
            entry.pushKV("fee", ValueFromAmount(-rtx.nFee));
        }

        entry.pushKV("vout", r.n);

        int confirms = phdw->GetDepthInMainChain(locked_chain, rtx.blockHash);
        entry.pushKV("confirmations", confirms);
        if (confirms > 0) {
            entry.pushKV("blockhash", rtx.blockHash.GetHex());
            entry.pushKV("blockindex", rtx.nIndex);
            entry.pushKV("blocktime", mapBlockIndex[rtx.blockHash]->GetBlockTime());
        } else {
            entry.pushKV("trusted", phdw->IsTrusted(locked_chain, hash, rtx.blockHash));
        }

        entry.pushKV("txid", hash.ToString());

        UniValue conflicts(UniValue::VARR);
        std::set<uint256> setconflicts = phdw->GetConflicts(hash);
        setconflicts.erase(hash);
        for (const auto &conflict : setconflicts) {
            conflicts.push_back(conflict.GetHex());
        }
        entry.pushKV("walletconflicts", conflicts);

        PushTime(entry, "time", rtx.nTimeReceived);

        if (!r.sNarration.empty()) {
            entry.pushKV("narration", r.sNarration);
        }

        if (r.nFlags & ORF_FROM) {
            entry.pushKV("abandoned", rtx.IsAbandoned());
        }

        ret.push_back(entry);
    };
};

UniValue listtransactions(const JSONRPCRequest& request)
{
    std::shared_ptr<CWallet> const wallet = GetWalletForJSONRPCRequest(request);
    CWallet* const pwallet = wallet.get();

    if (!EnsureWalletIsAvailable(pwallet, request.fHelp)) {
        return NullUniValue;
    }

    if (request.fHelp || request.params.size() > 4)
        throw std::runtime_error(
            "listtransactions ( \"label\" count skip include_watchonly )\n"
            "\nIf a label name is provided, this will return only incoming transactions paying to addresses with the specified label.\n"
            "\nReturns up to 'count' most recent transactions skipping the first 'from' transactions.\n"
            "\nArguments:\n"
            "1. \"label\"    (string, optional) If set, should be a valid label name to return only incoming transactions\n"
            "              with the specified label, or \"*\" to disable filtering and return all transactions.\n"
            "2. count          (numeric, optional, default=10) The number of transactions to return\n"
            "3. skip           (numeric, optional, default=0) The number of transactions to skip\n"
            "4. include_watchonly (bool, optional, default=false) Include transactions to watch-only addresses (see 'importaddress')\n"
            "\nResult:\n"
            "[\n"
            "  {\n"
            "    \"address\":\"address\",    (string) The particl address of the transaction.\n"
            "    \"category\":\"send|receive\", (string) The transaction category.\n"
            "    \"amount\": x.xxx,          (numeric) The amount in " + CURRENCY_UNIT + ". This is negative for the 'send' category, and is positive\n"
            "                                        for the 'receive' category,\n"
            "    \"label\": \"label\",       (string) A comment for the address/transaction, if any\n"
            "    \"vout\": n,                (numeric) the vout value\n"
            "    \"fee\": x.xxx,             (numeric) The amount of the fee in " + CURRENCY_UNIT + ". This is negative and only available for the \n"
            "                                         'send' category of transactions.\n"
            "    \"confirmations\": n,       (numeric) The number of confirmations for the transaction. Negative confirmations indicate the\n"
            "                                         transaction conflicts with the block chain\n"
            "    \"trusted\": xxx,           (bool) Whether we consider the outputs of this unconfirmed transaction safe to spend.\n"
            "    \"blockhash\": \"hashvalue\", (string) The block hash containing the transaction.\n"
            "    \"blockindex\": n,          (numeric) The index of the transaction in the block that includes it.\n"
            "    \"blocktime\": xxx,         (numeric) The block time in seconds since epoch (1 Jan 1970 GMT).\n"
            "    \"txid\": \"transactionid\", (string) The transaction id.\n"
            "    \"time\": xxx,              (numeric) The transaction time in seconds since epoch (midnight Jan 1 1970 GMT).\n"
            "    \"timereceived\": xxx,      (numeric) The time received in seconds since epoch (midnight Jan 1 1970 GMT).\n"
            "    \"comment\": \"...\",       (string) If a comment is associated with the transaction.\n"
            "    \"bip125-replaceable\": \"yes|no|unknown\",  (string) Whether this transaction could be replaced due to BIP125 (replace-by-fee);\n"
            "                                                     may be unknown for unconfirmed transactions not in the mempool\n"
            "    \"abandoned\": xxx          (bool) 'true' if the transaction has been abandoned (inputs are respendable). Only available for the \n"
            "                                         'send' category of transactions.\n"
            "  }\n"
            "]\n"

            "\nExamples:\n"
            "\nList the most recent 10 transactions in the systems\n"
            + HelpExampleCli("listtransactions", "") +
            "\nList transactions 100 to 120\n"
            + HelpExampleCli("listtransactions", "\"*\" 20 100") +
            "\nAs a JSON-RPC call\n"
            + HelpExampleRpc("listtransactions", "\"*\", 20, 100")
        );

    // Make sure the results are valid at least up to the most recent block
    // the user could have gotten from another RPC command prior to now
    pwallet->BlockUntilSyncedToCurrentChain();

    const std::string* filter_label = nullptr;
    if (!request.params[0].isNull() && request.params[0].get_str() != "*") {
        filter_label = &request.params[0].get_str();
        if (filter_label->empty()) {
            throw JSONRPCError(RPC_INVALID_PARAMETER, "Label argument must be a valid label name or \"*\".");
        }
    }
    int nCount = 10;
    if (!request.params[1].isNull())
        nCount = request.params[1].get_int();
    int nFrom = 0;
    if (!request.params[2].isNull())
        nFrom = request.params[2].get_int();
    isminefilter filter = ISMINE_SPENDABLE;
    if(!request.params[3].isNull())
        if(request.params[3].get_bool())
            filter = filter | ISMINE_WATCH_ONLY;

    if (nCount < 0)
        throw JSONRPCError(RPC_INVALID_PARAMETER, "Negative count");
    if (nFrom < 0)
        throw JSONRPCError(RPC_INVALID_PARAMETER, "Negative from");


    // NOTE: nFrom and nCount seem to apply to the individual json entries, not the txn
    //  a txn producing 2 entries will output only 1 entry if nCount is 1
    // TODO: Change to count on unique txids?

    UniValue ret(UniValue::VARR);
    UniValue retReversed(UniValue::VARR);

    {
        auto locked_chain = pwallet->chain().lock();
        LOCK(pwallet->cs_wallet);
        const CWallet::TxItems &txOrdered = pwallet->wtxOrdered;

        // iterate backwards until we have nCount items to return:
        for (CWallet::TxItems::const_reverse_iterator it = txOrdered.rbegin(); it != txOrdered.rend(); ++it) {
            CWalletTx *const pwtx = (*it).second;
<<<<<<< HEAD
            if (pwtx != nullptr)
                ListTransactions(*locked_chain, pwallet, *pwtx, 0, true, retReversed, filter);

            if ((int)retReversed.size() >= nCount + nFrom) break;
=======
            ListTransactions(*locked_chain, pwallet, *pwtx, 0, true, ret, filter, filter_label);
            if ((int)ret.size() >= (nCount+nFrom)) break;
>>>>>>> 384967f3
        }
    }
    // ret is newest to oldest

    // TODO: neater to add reverse to Univalue?
    for (size_t i = retReversed.size(); i-- > 0; ) {
        ret.push_back(retReversed[i]);
    }

    if (IsParticlWallet(pwallet)) {
        auto locked_chain = pwallet->chain().lock();
        LOCK(pwallet->cs_wallet);

        CHDWallet *phdw = GetParticlWallet(pwallet);
        const RtxOrdered_t &txOrdered = phdw->rtxOrdered;

        // TODO: Combine finding and inserting into ret loops

        UniValue retRecords(UniValue::VARR);
        for (RtxOrdered_t::const_reverse_iterator it = txOrdered.rbegin(); it != txOrdered.rend(); ++it) {
            std::string strAccount = "*";
            ListRecord(*locked_chain, phdw, it->second->first, it->second->second, strAccount, 0, true, retRecords, filter);
            if ((int)retRecords.size() >= nCount + nFrom) {
                break;
            }
        }

        size_t nSearchStart = 0;
        for (size_t i = retRecords.size(); i-- > 0; ) {
            int64_t nInsertTime = find_value(retRecords[i], "time").get_int64();
            bool fFound = false;
            for (size_t k = nSearchStart; k < ret.size(); k++) {
                nSearchStart = k;
                int64_t nTime = find_value(ret[k], "time").get_int64();
                if (nTime > nInsertTime) {
                    ret.insert(k, retRecords[i]);
                    fFound = true;
                    break;
                }
            }

            if (!fFound) {
                ret.push_back(retRecords[i]);
            }
        }

        if (nFrom > 0 && ret.size() > 0) {
            ret.erase(std::max((size_t)0, ret.size() - nFrom), ret.size());
        }

        if (ret.size() > (size_t)nCount) {
            ret.erase(0, ret.size() - nCount);
        }
    }

    return ret;
}

static UniValue listsinceblock(const JSONRPCRequest& request)
{
    std::shared_ptr<CWallet> const wallet = GetWalletForJSONRPCRequest(request);
    CWallet* const pwallet = wallet.get();

    if (!EnsureWalletIsAvailable(pwallet, request.fHelp)) {
        return NullUniValue;
    }

    if (request.fHelp || request.params.size() > 4)
        throw std::runtime_error(
            "listsinceblock ( \"blockhash\" target_confirmations include_watchonly include_removed )\n"
            "\nGet all transactions in blocks since block [blockhash], or all transactions if omitted.\n"
            "If \"blockhash\" is no longer a part of the main chain, transactions from the fork point onward are included.\n"
            "Additionally, if include_removed is set, transactions affecting the wallet which were removed are returned in the \"removed\" array.\n"
            "\nArguments:\n"
            "1. \"blockhash\"            (string, optional) The block hash to list transactions since\n"
            "2. target_confirmations:    (numeric, optional, default=1) Return the nth block hash from the main chain. e.g. 1 would mean the best block hash. Note: this is not used as a filter, but only affects [lastblock] in the return value\n"
            "3. include_watchonly:       (bool, optional, default=false) Include transactions to watch-only addresses (see 'importaddress')\n"
            "4. include_removed:         (bool, optional, default=true) Show transactions that were removed due to a reorg in the \"removed\" array\n"
            "                                                           (not guaranteed to work on pruned nodes)\n"
            "\nResult:\n"
            "{\n"
            "  \"transactions\": [\n"
            "    \"address\":\"address\",    (string) The particl address of the transaction. Not present for move transactions (category = move).\n"
            "    \"category\":\"send|receive\",     (string) The transaction category. 'send' has negative amounts, 'receive' has positive amounts.\n"
            "    \"amount\": x.xxx,          (numeric) The amount in " + CURRENCY_UNIT + ". This is negative for the 'send' category, and for the 'move' category for moves \n"
            "                                          outbound. It is positive for the 'receive' category, and for the 'move' category for inbound funds.\n"
            "    \"vout\" : n,               (numeric) the vout value\n"
            "    \"fee\": x.xxx,             (numeric) The amount of the fee in " + CURRENCY_UNIT + ". This is negative and only available for the 'send' category of transactions.\n"
            "    \"confirmations\": n,       (numeric) The number of confirmations for the transaction. Available for 'send' and 'receive' category of transactions.\n"
            "                                          When it's < 0, it means the transaction conflicted that many blocks ago.\n"
            "    \"blockhash\": \"hashvalue\",     (string) The block hash containing the transaction. Available for 'send' and 'receive' category of transactions.\n"
            "    \"blockindex\": n,          (numeric) The index of the transaction in the block that includes it. Available for 'send' and 'receive' category of transactions.\n"
            "    \"blocktime\": xxx,         (numeric) The block time in seconds since epoch (midnight 1 Jan 1970 GMT).\n"
            "    \"txid\": \"transactionid\",  (string) The transaction id. Available for 'send' and 'receive' category of transactions.\n"
            "    \"time\": xxx,              (numeric) The transaction time in seconds since epoch (midnight Jan 1 1970 GMT).\n"
            "    \"timereceived\": xxx,      (numeric) The time received in seconds since epoch (midnight Jan 1 1970 GMT). Available for 'send' and 'receive' category of transactions.\n"
            "    \"bip125_replaceable\": \"yes|no|unknown\",  (string) Whether this transaction could be replaced due to BIP125 (replace-by-fee);\n"
            "                                                   may be unknown for unconfirmed transactions not in the mempool\n"
            "    \"abandoned\": true|false,  (bool) 'true' if the transaction has been abandoned (inputs are respendable). Only available for the 'send' category of transactions.\n"
            "    \"comment\": \"...\",       (string) If a comment is associated with the transaction.\n"
            "    \"label\" : \"label\"       (string) A comment for the address/transaction, if any\n"
            "    \"to\": \"...\",            (string) If a comment to is associated with the transaction.\n"
            "  ],\n"
            "  \"removed\": [\n"
            "    <structure is the same as \"transactions\" above, only present if include_removed=true>\n"
            "    Note: transactions that were re-added in the active chain will appear as-is in this array, and may thus have a positive confirmation count.\n"
            "  ],\n"
            "  \"lastblock\": \"lastblockhash\"     (string) The hash of the block (target_confirmations-1) from the best block on the main chain. This is typically used to feed back into listsinceblock the next time you call it. So you would generally use a target_confirmations of say 6, so you will be continually re-notified of transactions until they've reached 6 confirmations plus any new ones\n"
            "}\n"
            "\nExamples:\n"
            + HelpExampleCli("listsinceblock", "")
            + HelpExampleCli("listsinceblock", "\"000000000000000bacf66f7497b7dc45ef753ee9a7d38571037cdb1a57f663ad\" 6")
            + HelpExampleRpc("listsinceblock", "\"000000000000000bacf66f7497b7dc45ef753ee9a7d38571037cdb1a57f663ad\", 6")
        );

    // Make sure the results are valid at least up to the most recent block
    // the user could have gotten from another RPC command prior to now
    pwallet->BlockUntilSyncedToCurrentChain();

    auto locked_chain = pwallet->chain().lock();
    LOCK(pwallet->cs_wallet);

    const CBlockIndex* pindex = nullptr;    // Block index of the specified block or the common ancestor, if the block provided was in a deactivated chain.
    const CBlockIndex* paltindex = nullptr; // Block index of the specified block, even if it's in a deactivated chain.
    int target_confirms = 1;
    isminefilter filter = ISMINE_SPENDABLE;

    if (!request.params[0].isNull() && !request.params[0].get_str().empty()) {
        uint256 blockId(ParseHashV(request.params[0], "blockhash"));

        paltindex = pindex = LookupBlockIndex(blockId);
        if (!pindex) {
            throw JSONRPCError(RPC_INVALID_ADDRESS_OR_KEY, "Block not found");
        }
        if (chainActive[pindex->nHeight] != pindex) {
            // the block being asked for is a part of a deactivated chain;
            // we don't want to depend on its perceived height in the block
            // chain, we want to instead use the last common ancestor
            pindex = chainActive.FindFork(pindex);
        }
    }

    if (!request.params[1].isNull()) {
        target_confirms = request.params[1].get_int();

        if (target_confirms < 1) {
            throw JSONRPCError(RPC_INVALID_PARAMETER, "Invalid parameter");
        }
    }

    if (!request.params[2].isNull() && request.params[2].get_bool()) {
        filter = filter | ISMINE_WATCH_ONLY;
    }

    bool include_removed = (request.params[3].isNull() || request.params[3].get_bool());

    int depth = pindex ? (1 + chainActive.Height() - pindex->nHeight) : -1;

    UniValue transactions(UniValue::VARR);

    for (const std::pair<const uint256, CWalletTx>& pairWtx : pwallet->mapWallet) {
        CWalletTx tx = pairWtx.second;

        if (depth == -1 || tx.GetDepthInMainChain(*locked_chain) < depth) {
            ListTransactions(*locked_chain, pwallet, tx, 0, true, transactions, filter, nullptr /* filter_label */);
        }
    }

    if (IsParticlWallet(pwallet)) {
        CHDWallet *phdw = GetParticlWallet(pwallet);

        for (const auto &ri : phdw->mapRecords) {
            const uint256 &txhash = ri.first;
            const CTransactionRecord &rtx = ri.second;
            if (depth == -1 || phdw->GetDepthInMainChain(*locked_chain, rtx.blockHash, rtx.nIndex) < depth) {
                ListRecord(*locked_chain, phdw, txhash, rtx, "*", 0, true, transactions, filter);
            }
        }
    }


    // when a reorg'd block is requested, we also list any relevant transactions
    // in the blocks of the chain that was detached
    UniValue removed(UniValue::VARR);
    while (include_removed && paltindex && paltindex != pindex) {
        CBlock block;
        if (!ReadBlockFromDisk(block, paltindex, Params().GetConsensus())) {
            throw JSONRPCError(RPC_INTERNAL_ERROR, "Can't read block from disk");
        }
        for (const CTransactionRef& tx : block.vtx) {
            auto it = pwallet->mapWallet.find(tx->GetHash());
            if (it != pwallet->mapWallet.end()) {
                // We want all transactions regardless of confirmation count to appear here,
                // even negative confirmation ones, hence the big negative.
<<<<<<< HEAD
                ListTransactions(*locked_chain, pwallet, it->second, -100000000, true, removed, filter);
            } else
            if (IsParticlWallet(pwallet)) {
                CHDWallet *phdw = GetParticlWallet(pwallet);
                const uint256 &txhash = tx->GetHash();
                MapRecords_t::const_iterator mri = phdw->mapRecords.find(txhash);
                if (mri != phdw->mapRecords.end()) {
                    const CTransactionRecord &rtx = mri->second;
                    ListRecord(*locked_chain, phdw, txhash, rtx, "*", -100000000, true, removed, filter);
                }
=======
                ListTransactions(*locked_chain, pwallet, it->second, -100000000, true, removed, filter, nullptr /* filter_label */);
>>>>>>> 384967f3
            }
        }
        paltindex = paltindex->pprev;
    }

    CBlockIndex *pblockLast = chainActive[chainActive.Height() + 1 - target_confirms];
    uint256 lastblock = pblockLast ? pblockLast->GetBlockHash() : uint256();

    UniValue ret(UniValue::VOBJ);
    ret.pushKV("transactions", transactions);
    if (include_removed) ret.pushKV("removed", removed);
    ret.pushKV("lastblock", lastblock.GetHex());

    return ret;
}

UniValue gettransaction(const JSONRPCRequest& request)
{
    std::shared_ptr<CWallet> const wallet = GetWalletForJSONRPCRequest(request);
    CWallet* const pwallet = wallet.get();

    if (!EnsureWalletIsAvailable(pwallet, request.fHelp)) {
        return NullUniValue;
    }

    if (request.fHelp || request.params.size() < 1 || request.params.size() > 2)
        throw std::runtime_error(
            "gettransaction \"txid\" ( include_watchonly )\n"
            "\nGet detailed information about in-wallet transaction <txid>\n"
            "\nArguments:\n"
            "1. \"txid\"                  (string, required) The transaction id\n"
            "2. include_watchonly         (bool, optional, default=false) Whether to include watch-only addresses in balance calculation and details[]\n"
            "\nResult:\n"
            "{\n"
            "  \"amount\" : x.xxx,        (numeric) The transaction amount in " + CURRENCY_UNIT + "\n"
            "  \"fee\": x.xxx,            (numeric) The amount of the fee in " + CURRENCY_UNIT + ". This is negative and only available for the \n"
            "                              'send' category of transactions.\n"
            "  \"confirmations\" : n,     (numeric) The number of confirmations\n"
            "  \"blockhash\" : \"hash\",  (string) The block hash\n"
            "  \"blockindex\" : xx,       (numeric) The index of the transaction in the block that includes it\n"
            "  \"blocktime\" : ttt,       (numeric) The time in seconds since epoch (midnight 1 Jan 1970 GMT)\n"
            "  \"txid\" : \"transactionid\",   (string) The transaction id.\n"
            "  \"time\" : ttt,            (numeric) The transaction time in seconds since epoch (midnight 1 Jan 1970 GMT)\n"
            "  \"timereceived\" : ttt,    (numeric) The time received in seconds since epoch (midnight 1 Jan 1970 GMT)\n"
            "  \"bip125_replaceable\": \"yes|no|unknown\",  (string) Whether this transaction could be replaced due to BIP125 (replace-by-fee);\n"
            "                                                   may be unknown for unconfirmed transactions not in the mempool\n"
            "  \"details\" : [\n"
            "    {\n"
            "      \"address\" : \"address\",          (string) The particl address involved in the transaction\n"
            "      \"category\" : \"send|receive\",    (string) The category, either 'send' or 'receive'\n"
            "      \"amount\" : x.xxx,                 (numeric) The amount in " + CURRENCY_UNIT + "\n"
            "      \"label\" : \"label\",              (string) A comment for the address/transaction, if any\n"
            "      \"vout\" : n,                       (numeric) the vout value\n"
            "      \"fee\": x.xxx,                     (numeric) The amount of the fee in " + CURRENCY_UNIT + ". This is negative and only available for the \n"
            "                                           'send' category of transactions.\n"
            "      \"abandoned\": true|false           (bool) 'true' if the transaction has been abandoned (inputs are respendable). Only available for the \n"
            "                                           'send' category of transactions.\n"
            "    }\n"
            "    ,...\n"
            "  ],\n"
            "  \"hex\" : \"data\"         (string) Raw data for transaction\n"
            "}\n"

            "\nExamples:\n"
            + HelpExampleCli("gettransaction", "\"1075db55d416d3ca199f55b6084e2115b9345e16c5cf302fc80e9d5fbf5d48d\"")
            + HelpExampleCli("gettransaction", "\"1075db55d416d3ca199f55b6084e2115b9345e16c5cf302fc80e9d5fbf5d48d\" true")
            + HelpExampleRpc("gettransaction", "\"1075db55d416d3ca199f55b6084e2115b9345e16c5cf302fc80e9d5fbf5d48d\"")
        );

    // Make sure the results are valid at least up to the most recent block
    // the user could have gotten from another RPC command prior to now
    if (!request.fSkipBlock)
        pwallet->BlockUntilSyncedToCurrentChain();

    auto locked_chain = pwallet->chain().lock();
    LOCK(pwallet->cs_wallet);

    uint256 hash(ParseHashV(request.params[0], "txid"));

    isminefilter filter = ISMINE_SPENDABLE;
    if(!request.params[1].isNull())
        if(request.params[1].get_bool())
            filter = filter | ISMINE_WATCH_ONLY;

    UniValue entry(UniValue::VOBJ);
    auto it = pwallet->mapWallet.find(hash);
    if (it == pwallet->mapWallet.end()) {
        if (IsParticlWallet(pwallet)) {
            CHDWallet *phdw = GetParticlWallet(pwallet);
            MapRecords_t::const_iterator mri = phdw->mapRecords.find(hash);

            if (mri != phdw->mapRecords.end()) {
                const CTransactionRecord &rtx = mri->second;
                RecordTxToJSON(pwallet->chain(), *locked_chain, phdw, mri->first, rtx, entry);

                UniValue details(UniValue::VARR);
                ListRecord(*locked_chain, phdw, hash, rtx, "*", 0, false, details, filter);
                entry.pushKV("details", details);

                CStoredTransaction stx;
                if (CHDWalletDB(phdw->GetDBHandle()).ReadStoredTx(hash, stx)) { // TODO: cache / use mapTempWallet
                    std::string strHex = EncodeHexTx(*(stx.tx.get()), RPCSerializationFlags());
                    entry.pushKV("hex", strHex);
                }

                return entry;
            }
        }

        throw JSONRPCError(RPC_INVALID_ADDRESS_OR_KEY, "Invalid or non-wallet transaction id");
    }
    const CWalletTx& wtx = it->second;

    CAmount nCredit = wtx.GetCredit(*locked_chain, filter);
    CAmount nDebit = wtx.GetDebit(filter);
    CAmount nNet = nCredit - nDebit;
    CAmount nFee = (wtx.IsFromMe(filter) ? wtx.tx->GetValueOut() - nDebit : 0);

    entry.pushKV("amount", ValueFromAmount(nNet - nFee));
    if (wtx.IsFromMe(filter))
        entry.pushKV("fee", ValueFromAmount(nFee));

    WalletTxToJSON(pwallet->chain(), *locked_chain, wtx, entry);

    UniValue details(UniValue::VARR);
    ListTransactions(*locked_chain, pwallet, wtx, 0, false, details, filter, nullptr /* filter_label */);
    entry.pushKV("details", details);

    std::string strHex = EncodeHexTx(*wtx.tx, RPCSerializationFlags());
    entry.pushKV("hex", strHex);

    return entry;
}

static UniValue abandontransaction(const JSONRPCRequest& request)
{
    std::shared_ptr<CWallet> const wallet = GetWalletForJSONRPCRequest(request);
    CWallet* const pwallet = wallet.get();

    if (!EnsureWalletIsAvailable(pwallet, request.fHelp)) {
        return NullUniValue;
    }

    if (request.fHelp || request.params.size() != 1) {
        throw std::runtime_error(
            "abandontransaction \"txid\"\n"
            "\nMark in-wallet transaction <txid> as abandoned\n"
            "This will mark this transaction and all its in-wallet descendants as abandoned which will allow\n"
            "for their inputs to be re-spent.  It can be used to replace \"stuck\" or evicted transactions.\n"
            "It only works on transactions which are not included in a block and are not currently in the mempool.\n"
            "It has no effect on transactions which are already abandoned.\n"
            "\nArguments:\n"
            "1. \"txid\"    (string, required) The transaction id\n"
            "\nResult:\n"
            "\nExamples:\n"
            + HelpExampleCli("abandontransaction", "\"1075db55d416d3ca199f55b6084e2115b9345e16c5cf302fc80e9d5fbf5d48d\"")
            + HelpExampleRpc("abandontransaction", "\"1075db55d416d3ca199f55b6084e2115b9345e16c5cf302fc80e9d5fbf5d48d\"")
        );
    }

    // Make sure the results are valid at least up to the most recent block
    // the user could have gotten from another RPC command prior to now
    pwallet->BlockUntilSyncedToCurrentChain();

    auto locked_chain = pwallet->chain().lock();
    LOCK(pwallet->cs_wallet);

    uint256 hash(ParseHashV(request.params[0], "txid"));

    if (!pwallet->mapWallet.count(hash)) {
        if (!IsParticlWallet(pwallet) || !GetParticlWallet(pwallet)->HaveTransaction(hash)) {
            throw JSONRPCError(RPC_INVALID_ADDRESS_OR_KEY, "Invalid or non-wallet transaction id");
        }
    }
    if (!pwallet->AbandonTransaction(*locked_chain, hash)) {
        throw JSONRPCError(RPC_INVALID_ADDRESS_OR_KEY, "Transaction not eligible for abandonment");
    }

    return NullUniValue;
}


static UniValue backupwallet(const JSONRPCRequest& request)
{
    std::shared_ptr<CWallet> const wallet = GetWalletForJSONRPCRequest(request);
    CWallet* const pwallet = wallet.get();

    if (!EnsureWalletIsAvailable(pwallet, request.fHelp)) {
        return NullUniValue;
    }

    if (request.fHelp || request.params.size() != 1)
        throw std::runtime_error(
            "backupwallet \"destination\"\n"
            "\nSafely copies current wallet file to destination, which can be a directory or a path with filename.\n"
            "\nArguments:\n"
            "1. \"destination\"   (string) The destination directory or file\n"
            "\nExamples:\n"
            + HelpExampleCli("backupwallet", "\"backup.dat\"")
            + HelpExampleRpc("backupwallet", "\"backup.dat\"")
        );

    // Make sure the results are valid at least up to the most recent block
    // the user could have gotten from another RPC command prior to now
    pwallet->BlockUntilSyncedToCurrentChain();

    auto locked_chain = pwallet->chain().lock();
    LOCK(pwallet->cs_wallet);

    std::string strDest = request.params[0].get_str();
    if (!pwallet->BackupWallet(strDest)) {
        throw JSONRPCError(RPC_WALLET_ERROR, "Error: Wallet backup failed!");
    }

    return NullUniValue;
}


static UniValue keypoolrefill(const JSONRPCRequest& request)
{
    std::shared_ptr<CWallet> const wallet = GetWalletForJSONRPCRequest(request);
    CWallet* const pwallet = wallet.get();

    if (!EnsureWalletIsAvailable(pwallet, request.fHelp)) {
        return NullUniValue;
    }

    if (request.fHelp || request.params.size() > 1)
        throw std::runtime_error(
            "keypoolrefill ( newsize )\n"
            "\nFills the keypool."
            + HelpRequiringPassphrase(pwallet) + "\n"
            "\nArguments\n"
            "1. newsize     (numeric, optional, default=100) The new keypool size\n"
            "\nExamples:\n"
            + HelpExampleCli("keypoolrefill", "")
            + HelpExampleRpc("keypoolrefill", "")
        );

    if (pwallet->IsWalletFlagSet(WALLET_FLAG_DISABLE_PRIVATE_KEYS)) {
        throw JSONRPCError(RPC_WALLET_ERROR, "Error: Private keys are disabled for this wallet");
    }

    auto locked_chain = pwallet->chain().lock();
    LOCK(pwallet->cs_wallet);

    // 0 is interpreted by TopUpKeyPool() as the default keypool size given by -keypool
    unsigned int kpSize = 0;
    if (!request.params[0].isNull()) {
        if (request.params[0].get_int() < 0)
            throw JSONRPCError(RPC_INVALID_PARAMETER, "Invalid parameter, expected valid size.");
        kpSize = (unsigned int)request.params[0].get_int();
    }

    EnsureWalletIsUnlocked(pwallet);
    pwallet->TopUpKeyPool(kpSize);

    if (pwallet->GetKeyPoolSize() < kpSize) {
        throw JSONRPCError(RPC_WALLET_ERROR, "Error refreshing keypool.");
    }

    return NullUniValue;
}

static UniValue walletpassphrase(const JSONRPCRequest& request)
{
    std::shared_ptr<CWallet> const wallet = GetWalletForJSONRPCRequest(request);
    CWallet* const pwallet = wallet.get();

    if (!EnsureWalletIsAvailable(pwallet, request.fHelp)) {
        return NullUniValue;
    }

    if (request.fHelp || request.params.size() < 2 || request.params.size() > 3) {
        throw std::runtime_error(
            "walletpassphrase \"passphrase\" timeout ( stakingonly )\n"
            "\nStores the wallet decryption key in memory for 'timeout' seconds.\n"
            "This is needed prior to performing transactions related to private keys such as sending " + CURRENCY_UNIT + "\n"
            "\nArguments:\n"
            "1. \"passphrase\"     (string, required) The wallet passphrase\n"
            "2. timeout            (numeric, required) The time to keep the decryption key in seconds; capped at 100000000 (~3 years).\n"
            "3. stakingonly        (bool, optional) If true, sending functions are disabled.\n"
            "\nNote:\n"
            "Issuing the walletpassphrase command while the wallet is already unlocked will set a new unlock\n"
            "time that overrides the old one.\n"
            "If [stakingonly] is true and <timeout> is 0, the wallet will remain unlocked for staking until manually locked again.\n"
            "\nExamples:\n"
            "\nUnlock the wallet for 60 seconds\n"
            + HelpExampleCli("walletpassphrase", "\"my pass phrase\" 60") +
            "\nLock the wallet again (before 60 seconds)\n"
            + HelpExampleCli("walletlock", "") +
            "\nAs a JSON-RPC call\n"
            + HelpExampleRpc("walletpassphrase", "\"my pass phrase\", 60")
        );
    }

    auto locked_chain = pwallet->chain().lock();
    //LOCK(pwallet->cs_wallet);

    if (!pwallet->IsCrypted()) {
        throw JSONRPCError(RPC_WALLET_WRONG_ENC_STATE, "Error: running with an unencrypted wallet, but walletpassphrase was called.");
    }

    // Note that the walletpassphrase is stored in request.params[0] which is not mlock()ed
    SecureString strWalletPass;
    strWalletPass.reserve(100);
    // TODO: get rid of this .c_str() by implementing SecureString::operator=(std::string)
    // Alternately, find a way to make request.params[0] mlock()'d to begin with.
    strWalletPass = request.params[0].get_str().c_str();

    // Get the timeout
    int64_t nSleepTime = request.params[1].get_int64();
    // Timeout cannot be negative, otherwise it will relock immediately
    if (nSleepTime < 0) {
        throw JSONRPCError(RPC_INVALID_PARAMETER, "Timeout cannot be negative.");
    }
    // Clamp timeout
    constexpr int64_t MAX_SLEEP_TIME = 100000000; // larger values trigger a macos/libevent bug?
    if (nSleepTime > MAX_SLEEP_TIME) {
        nSleepTime = MAX_SLEEP_TIME;
    }

    if (strWalletPass.length() > 0)
    {
        if (!pwallet->Unlock(strWalletPass)) {
            throw JSONRPCError(RPC_WALLET_PASSPHRASE_INCORRECT, "Error: The wallet passphrase entered was incorrect.");
        }
    }
    else
        throw std::runtime_error(
            "walletpassphrase <passphrase> <timeout> [stakingonly]\n"
            "Stores the wallet decryption key in memory for <timeout> seconds.");

    {
    LOCK(pwallet->cs_wallet);
    pwallet->TopUpKeyPool();

    bool fWalletUnlockStakingOnly = false;
    if (request.params.size() > 2) {
        fWalletUnlockStakingOnly = request.params[2].get_bool();
    }

    if (IsParticlWallet(pwallet)) {
        CHDWallet *phdw = GetParticlWallet(pwallet);
        LOCK(phdw->cs_wallet);
        phdw->fUnlockForStakingOnly = fWalletUnlockStakingOnly;
    }
    pwallet->nRelockTime = GetTime() + nSleepTime;

    // Only allow unlimited timeout (nSleepTime=0) on staking.
    if (nSleepTime > 0 || !fWalletUnlockStakingOnly) {
        // Keep a weak pointer to the wallet so that it is possible to unload the
        // wallet before the following callback is called. If a valid shared pointer
        // is acquired in the callback then the wallet is still loaded.
        std::weak_ptr<CWallet> weak_wallet = wallet;
        RPCRunLater(strprintf("lockwallet(%s)", pwallet->GetName()), [weak_wallet] {
            if (auto shared_wallet = weak_wallet.lock()) {
                LOCK(shared_wallet->cs_wallet);
                shared_wallet->Lock();
                shared_wallet->nRelockTime = 0;
            }
        }, nSleepTime);
    } else {
        RPCRunLaterErase(strprintf("lockwallet(%s)", pwallet->GetName()));
        pwallet->nRelockTime = 0;
    }
    }
    return NullUniValue;
}


static UniValue walletpassphrasechange(const JSONRPCRequest& request)
{
    std::shared_ptr<CWallet> const wallet = GetWalletForJSONRPCRequest(request);
    CWallet* const pwallet = wallet.get();

    if (!EnsureWalletIsAvailable(pwallet, request.fHelp)) {
        return NullUniValue;
    }

    if (request.fHelp || request.params.size() != 2) {
        throw std::runtime_error(
            "walletpassphrasechange \"oldpassphrase\" \"newpassphrase\"\n"
            "\nChanges the wallet passphrase from 'oldpassphrase' to 'newpassphrase'.\n"
            "\nArguments:\n"
            "1. \"oldpassphrase\"      (string) The current passphrase\n"
            "2. \"newpassphrase\"      (string) The new passphrase\n"
            "\nExamples:\n"
            + HelpExampleCli("walletpassphrasechange", "\"old one\" \"new one\"")
            + HelpExampleRpc("walletpassphrasechange", "\"old one\", \"new one\"")
        );
    }

    auto locked_chain = pwallet->chain().lock();
    LOCK(pwallet->cs_wallet);

    if (!pwallet->IsCrypted()) {
        throw JSONRPCError(RPC_WALLET_WRONG_ENC_STATE, "Error: running with an unencrypted wallet, but walletpassphrasechange was called.");
    }

    // TODO: get rid of these .c_str() calls by implementing SecureString::operator=(std::string)
    // Alternately, find a way to make request.params[0] mlock()'d to begin with.
    SecureString strOldWalletPass;
    strOldWalletPass.reserve(100);
    strOldWalletPass = request.params[0].get_str().c_str();

    SecureString strNewWalletPass;
    strNewWalletPass.reserve(100);
    strNewWalletPass = request.params[1].get_str().c_str();

    if (strOldWalletPass.length() < 1 || strNewWalletPass.length() < 1)
        throw std::runtime_error(
            "walletpassphrasechange <oldpassphrase> <newpassphrase>\n"
            "Changes the wallet passphrase from <oldpassphrase> to <newpassphrase>.");

    if (!pwallet->ChangeWalletPassphrase(strOldWalletPass, strNewWalletPass)) {
        throw JSONRPCError(RPC_WALLET_PASSPHRASE_INCORRECT, "Error: The wallet passphrase entered was incorrect.");
    }

    return NullUniValue;
}


static UniValue walletlock(const JSONRPCRequest& request)
{
    std::shared_ptr<CWallet> const wallet = GetWalletForJSONRPCRequest(request);
    CWallet* const pwallet = wallet.get();

    if (!EnsureWalletIsAvailable(pwallet, request.fHelp)) {
        return NullUniValue;
    }

    if (request.fHelp || request.params.size() != 0) {
        throw std::runtime_error(
            "walletlock\n"
            "\nRemoves the wallet encryption key from memory, locking the wallet.\n"
            "After calling this method, you will need to call walletpassphrase again\n"
            "before being able to call any methods which require the wallet to be unlocked.\n"
            "\nExamples:\n"
            "\nSet the passphrase for 2 minutes to perform a transaction\n"
            + HelpExampleCli("walletpassphrase", "\"my pass phrase\" 120") +
            "\nPerform a send (requires passphrase set)\n"
            + HelpExampleCli("sendtoaddress", "\"PbpVcjgYatnkKgveaeqhkeQBFwjqR7jKBR\" 1.0") +
            "\nClear the passphrase since we are done before 2 minutes is up\n"
            + HelpExampleCli("walletlock", "") +
            "\nAs a JSON-RPC call\n"
            + HelpExampleRpc("walletlock", "")
        );
    }

    auto locked_chain = pwallet->chain().lock();
    LOCK(pwallet->cs_wallet);

    if (!pwallet->IsCrypted()) {
        throw JSONRPCError(RPC_WALLET_WRONG_ENC_STATE, "Error: running with an unencrypted wallet, but walletlock was called.");
    }

    pwallet->Lock();
    pwallet->nRelockTime = 0;

    return NullUniValue;
}


static UniValue encryptwallet(const JSONRPCRequest& request)
{
    std::shared_ptr<CWallet> const wallet = GetWalletForJSONRPCRequest(request);
    CWallet* const pwallet = wallet.get();

    if (!EnsureWalletIsAvailable(pwallet, request.fHelp)) {
        return NullUniValue;
    }

    if (request.fHelp || request.params.size() != 1) {
        throw std::runtime_error(
            "encryptwallet \"passphrase\"\n"
            "\nEncrypts the wallet with 'passphrase'. This is for first time encryption.\n"
            "After this, any calls that interact with private keys such as sending or signing \n"
            "will require the passphrase to be set prior the making these calls.\n"
            "Use the walletpassphrase call for this, and then walletlock call.\n"
            "If the wallet is already encrypted, use the walletpassphrasechange call.\n"
            "\nArguments:\n"
            "1. \"passphrase\"    (string) The pass phrase to encrypt the wallet with. It must be at least 1 character, but should be long.\n"
            "\nExamples:\n"
            "\nEncrypt your wallet\n"
            + HelpExampleCli("encryptwallet", "\"my pass phrase\"") +
            "\nNow set the passphrase to use the wallet, such as for signing or sending particl\n"
            + HelpExampleCli("walletpassphrase", "\"my pass phrase\"") +
            "\nNow we can do something like sign\n"
            + HelpExampleCli("signmessage", "\"address\" \"test message\"") +
            "\nNow lock the wallet again by removing the passphrase\n"
            + HelpExampleCli("walletlock", "") +
            "\nAs a JSON-RPC call\n"
            + HelpExampleRpc("encryptwallet", "\"my pass phrase\"")
        );
    }

    auto locked_chain = pwallet->chain().lock();
    LOCK(pwallet->cs_wallet);

    if (pwallet->IsCrypted()) {
        throw JSONRPCError(RPC_WALLET_WRONG_ENC_STATE, "Error: running with an encrypted wallet, but encryptwallet was called.");
    }

    // TODO: get rid of this .c_str() by implementing SecureString::operator=(std::string)
    // Alternately, find a way to make request.params[0] mlock()'d to begin with.
    SecureString strWalletPass;
    strWalletPass.reserve(100);
    strWalletPass = request.params[0].get_str().c_str();

    if (strWalletPass.length() < 1)
        throw std::runtime_error(
            "encryptwallet <passphrase>\n"
            "Encrypts the wallet with <passphrase>.");

    if (!pwallet->EncryptWallet(strWalletPass)) {
        throw JSONRPCError(RPC_WALLET_ENCRYPTION_FAILED, "Error: Failed to encrypt the wallet.");
    }

    return "wallet encrypted; You need to make a new backup.";
}

static UniValue lockunspent(const JSONRPCRequest& request)
{
    std::shared_ptr<CWallet> const wallet = GetWalletForJSONRPCRequest(request);
    CWallet* const pwallet = wallet.get();

    if (!EnsureWalletIsAvailable(pwallet, request.fHelp)) {
        return NullUniValue;
    }

    if (request.fHelp || request.params.size() < 1 || request.params.size() > 3)
        throw std::runtime_error(
            RPCHelpMan{"lockunspent",
                {
                    {"unlock", RPCArg::Type::BOOL, false},
                    {"transactions", RPCArg::Type::ARR,
                        {
                            {"", RPCArg::Type::OBJ,
                                {
                                    {"txid", RPCArg::Type::STR_HEX, false},
                                    {"vout", RPCArg::Type::NUM, false},
                                },
                                true},
                        },
                        true},
                }}
                .ToString() +
            "\nUpdates list of temporarily unspendable outputs.\n"
            "Temporarily lock (unlock=false) or unlock (unlock=true) specified transaction outputs.\n"
            "If no transaction outputs are specified when unlocking then all current locked transaction outputs are unlocked.\n"
            "A locked transaction output will not be chosen by automatic coin selection, when spending " + CURRENCY_UNIT + ".\n"
            "Locks are stored in memory only. Nodes start with zero locked outputs, and the locked output list\n"
            "is always cleared (by virtue of process exit) when a node stops or fails.\n"
            "Also see the listunspent call\n"
            "\nArguments:\n"
            "1. unlock            (boolean, required) Whether to unlock (true) or lock (false) the specified transactions\n"
            "2. \"transactions\"  (array, optional) A json array of objects. Each object the txid (string) vout (numeric)\n"
            "     [           (json array of json objects)\n"
            "       {\n"
            "         \"txid\":\"id\",    (string) The transaction id\n"
            "         \"vout\": n         (numeric) The output number\n"
            "       }\n"
            "       ,...\n"
            "     ]\n"
            "3. permanent         (boolean, optional, default = false) If true the lock/s are recorded in the wallet database and restored at startup.\n"
            "\nResult:\n"
            "true|false    (boolean) Whether the command was successful or not\n"

            "\nExamples:\n"
            "\nList the unspent transactions\n"
            + HelpExampleCli("listunspent", "") +
            "\nLock an unspent transaction\n"
            + HelpExampleCli("lockunspent", "false \"[{\\\"txid\\\":\\\"a08e6907dbbd3d809776dbfc5d82e371b764ed838b5655e72f463568df1aadf0\\\",\\\"vout\\\":1}]\"") +
            "\nList the locked transactions\n"
            + HelpExampleCli("listlockunspent", "") +
            "\nUnlock the transaction again\n"
            + HelpExampleCli("lockunspent", "true \"[{\\\"txid\\\":\\\"a08e6907dbbd3d809776dbfc5d82e371b764ed838b5655e72f463568df1aadf0\\\",\\\"vout\\\":1}]\"") +
            "\nAs a JSON-RPC call\n"
            + HelpExampleRpc("lockunspent", "false, \"[{\\\"txid\\\":\\\"a08e6907dbbd3d809776dbfc5d82e371b764ed838b5655e72f463568df1aadf0\\\",\\\"vout\\\":1}]\"")
        );

    // Make sure the results are valid at least up to the most recent block
    // the user could have gotten from another RPC command prior to now
    pwallet->BlockUntilSyncedToCurrentChain();

    auto locked_chain = pwallet->chain().lock();
    LOCK(pwallet->cs_wallet);

    RPCTypeCheckArgument(request.params[0], UniValue::VBOOL);

    bool fUnlock = request.params[0].get_bool();

    if (request.params[1].isNull()) {
        if (fUnlock)
            pwallet->UnlockAllCoins();
        return true;
    }

    RPCTypeCheckArgument(request.params[1], UniValue::VARR);

    const UniValue& output_params = request.params[1];

    // Create and validate the COutPoints first.

    std::vector<COutPoint> outputs;
    outputs.reserve(output_params.size());

    for (unsigned int idx = 0; idx < output_params.size(); idx++) {
        const UniValue& o = output_params[idx].get_obj();

        RPCTypeCheckObj(o,
            {
                {"txid", UniValueType(UniValue::VSTR)},
                {"vout", UniValueType(UniValue::VNUM)},
            });

        const uint256 txid(ParseHashO(o, "txid"));
        const int nOutput = find_value(o, "vout").get_int();
        if (nOutput < 0) {
            throw JSONRPCError(RPC_INVALID_PARAMETER, "Invalid parameter, vout must be positive");
        }

        const COutPoint outpt(txid, nOutput);

        if (IsParticlWallet(pwallet))
        {
            const auto it = pwallet->mapWallet.find(outpt.hash);
            if (it == pwallet->mapWallet.end()) {
                CHDWallet *phdw = GetParticlWallet(pwallet);
                const auto it = phdw->mapRecords.find(outpt.hash);
                if (it == phdw->mapRecords.end())
                    throw JSONRPCError(RPC_INVALID_PARAMETER, "Invalid parameter, unknown transaction");

                const CTransactionRecord &rtx = it->second;
                if (!rtx.GetOutput(outpt.n))
                    throw JSONRPCError(RPC_INVALID_PARAMETER, "Invalid parameter, vout index out of bounds");
            } else
            {
                const CWalletTx& trans = it->second;
                if (outpt.n >= trans.tx->GetNumVOuts()) {
                    throw JSONRPCError(RPC_INVALID_PARAMETER, "Invalid parameter, vout index out of bounds");
                }
            };
        } else
        {
        const auto it = pwallet->mapWallet.find(outpt.hash);
        if (it == pwallet->mapWallet.end()) {
            throw JSONRPCError(RPC_INVALID_PARAMETER, "Invalid parameter, unknown transaction");
        }

        const CWalletTx& trans = it->second;

        if (outpt.n >= trans.tx->vout.size()) {
            throw JSONRPCError(RPC_INVALID_PARAMETER, "Invalid parameter, vout index out of bounds");
        }
        };

        if (pwallet->IsSpent(*locked_chain, outpt.hash, outpt.n)) {
            throw JSONRPCError(RPC_INVALID_PARAMETER, "Invalid parameter, expected unspent output");
        }

        const bool is_locked = pwallet->IsLockedCoin(outpt.hash, outpt.n);

        if (fUnlock && !is_locked) {
            throw JSONRPCError(RPC_INVALID_PARAMETER, "Invalid parameter, expected locked output");
        }

        if (!fUnlock && is_locked) {
            throw JSONRPCError(RPC_INVALID_PARAMETER, "Invalid parameter, output already locked");
        }

        outputs.push_back(outpt);
    }

    bool fPermanent = false;
    if (!request.params[2].isNull()) {
        RPCTypeCheckArgument(request.params[2], UniValue::VBOOL);
        fPermanent = request.params[2].get_bool();
    }

    // Atomically set (un)locked status for the outputs.
    for (const COutPoint& outpt : outputs) {
        if (fUnlock) pwallet->UnlockCoin(outpt);
        else pwallet->LockCoin(outpt, fPermanent);
    }

    return true;
}

static UniValue listlockunspent(const JSONRPCRequest& request)
{
    std::shared_ptr<CWallet> const wallet = GetWalletForJSONRPCRequest(request);
    CWallet* const pwallet = wallet.get();

    if (!EnsureWalletIsAvailable(pwallet, request.fHelp)) {
        return NullUniValue;
    }

    if (request.fHelp || request.params.size() > 0)
        throw std::runtime_error(
            "listlockunspent\n"
            "\nReturns list of temporarily unspendable outputs.\n"
            "See the lockunspent call to lock and unlock transactions for spending.\n"
            "\nResult:\n"
            "[\n"
            "  {\n"
            "    \"txid\" : \"transactionid\",     (string) The transaction id locked\n"
            "    \"vout\" : n                      (numeric) The vout value\n"
            "  }\n"
            "  ,...\n"
            "]\n"
            "\nExamples:\n"
            "\nList the unspent transactions\n"
            + HelpExampleCli("listunspent", "") +
            "\nLock an unspent transaction\n"
            + HelpExampleCli("lockunspent", "false \"[{\\\"txid\\\":\\\"a08e6907dbbd3d809776dbfc5d82e371b764ed838b5655e72f463568df1aadf0\\\",\\\"vout\\\":1}]\"") +
            "\nList the locked transactions\n"
            + HelpExampleCli("listlockunspent", "") +
            "\nUnlock the transaction again\n"
            + HelpExampleCli("lockunspent", "true \"[{\\\"txid\\\":\\\"a08e6907dbbd3d809776dbfc5d82e371b764ed838b5655e72f463568df1aadf0\\\",\\\"vout\\\":1}]\"") +
            "\nAs a JSON-RPC call\n"
            + HelpExampleRpc("listlockunspent", "")
        );

    auto locked_chain = pwallet->chain().lock();
    LOCK(pwallet->cs_wallet);

    std::vector<COutPoint> vOutpts;
    pwallet->ListLockedCoins(vOutpts);

    UniValue ret(UniValue::VARR);

    for (const COutPoint& outpt : vOutpts) {
        UniValue o(UniValue::VOBJ);

        o.pushKV("txid", outpt.hash.GetHex());
        o.pushKV("vout", (int)outpt.n);
        ret.push_back(o);
    }

    return ret;
}

static UniValue settxfee(const JSONRPCRequest& request)
{
    std::shared_ptr<CWallet> const wallet = GetWalletForJSONRPCRequest(request);
    CWallet* const pwallet = wallet.get();

    if (!EnsureWalletIsAvailable(pwallet, request.fHelp)) {
        return NullUniValue;
    }

    if (request.fHelp || request.params.size() < 1 || request.params.size() > 1) {
        throw std::runtime_error(
            "settxfee amount\n"
            "\nSet the transaction fee per kB for this wallet. Overrides the global -paytxfee command line parameter.\n"
            "\nArguments:\n"
            "1. amount         (numeric or string, required) The transaction fee in " + CURRENCY_UNIT + "/kB\n"
            "\nResult\n"
            "true|false        (boolean) Returns true if successful\n"
            "\nExamples:\n"
            + HelpExampleCli("settxfee", "0.00001")
            + HelpExampleRpc("settxfee", "0.00001")
        );
    }

    auto locked_chain = pwallet->chain().lock();
    LOCK(pwallet->cs_wallet);

    CAmount nAmount = AmountFromValue(request.params[0]);
    CFeeRate tx_fee_rate(nAmount, 1000);
    if (tx_fee_rate == 0) {
        // automatic selection
    } else if (tx_fee_rate < ::minRelayTxFee) {
        throw JSONRPCError(RPC_INVALID_PARAMETER, strprintf("txfee cannot be less than min relay tx fee (%s)", ::minRelayTxFee.ToString()));
    } else if (tx_fee_rate < pwallet->m_min_fee) {
        throw JSONRPCError(RPC_INVALID_PARAMETER, strprintf("txfee cannot be less than wallet min fee (%s)", pwallet->m_min_fee.ToString()));
    }

    pwallet->m_pay_tx_fee = tx_fee_rate;
    return true;
}

static UniValue getwalletinfo(const JSONRPCRequest& request)
{
    std::shared_ptr<CWallet> const wallet = GetWalletForJSONRPCRequest(request);
    CWallet* const pwallet = wallet.get();

    if (!EnsureWalletIsAvailable(pwallet, request.fHelp)) {
        return NullUniValue;
    }

    if (request.fHelp || request.params.size() != 0)
        throw std::runtime_error(
            "getwalletinfo\n"
            "Returns an object containing various wallet state info.\n"
            "\nResult:\n"
            "{\n"
            "  \"walletname\": xxxxx,             (string) the wallet name\n"
            "  \"walletversion\": xxxxx,          (numeric) the wallet version\n"
            "  \"total_balance\": xxxxxxx,        (numeric) the total balance of the wallet in " + CURRENCY_UNIT + "\n"
            "  \"balance\": xxxxxxx,              (numeric) the total confirmed balance of the wallet in " + CURRENCY_UNIT + "\n"
            "  \"blind_balance\": xxxxxxx,        (numeric) the total confirmed blinded balance of the wallet in " + CURRENCY_UNIT + "\n"
            "  \"anon_balance\": xxxxxxx,         (numeric) the total confirmed anon balance of the wallet in " + CURRENCY_UNIT + "\n"
            "  \"staked_balance\": xxxxxxx,       (numeric) the total staked balance of the wallet in " + CURRENCY_UNIT + " (non-spendable until maturity)\n"
            "  \"unconfirmed_balance\": xxx,      (numeric) the total unconfirmed balance of the wallet in " + CURRENCY_UNIT + "\n"
            "  \"immature_balance\": xxxxxx,      (numeric) the total immature balance of the wallet in " + CURRENCY_UNIT + "\n"
            "  \"reserve\": xxxxxx,               (numeric) the reserve balance of the wallet in " + CURRENCY_UNIT + "\n"
            "  \"txcount\": xxxxxxx,              (numeric) the total number of transactions in the wallet\n"
            "  \"keypoololdest\": xxxxxx,         (numeric) the timestamp (seconds since Unix epoch) of the oldest pre-generated key in the key pool\n"
            "  \"keypoolsize\": xxxx,             (numeric) how many new keys are pre-generated\n"
            "  \"encryptionstatus\":              (string) unencrypted/locked/unlocked\n"
            "  \"unlocked_until\": ttt,           (numeric) the timestamp in seconds since epoch (midnight Jan 1 1970 GMT) that the wallet is unlocked for transfers, or 0 if the wallet is locked\n"
            "  \"paytxfee\": x.xxxx,              (numeric) the transaction fee configuration, set in " + CURRENCY_UNIT + "/kB\n"
            "  \"hdseedid\": \"<hash160>\"          (string, optional) the Hash160 of the HD account pubkey (only present when HD is enabled)\n"
            "  \"hdmasterkeyid\": \"<hash160>\"     (string, optional) alias for hdseedid retained for backwards-compatibility. Will be removed in V0.18.\n"
            "  \"private_keys_enabled\": true|false (boolean) false if privatekeys are disabled for this wallet (enforced watch-only wallet)\n"
            "}\n"
            "\nExamples:\n"
            + HelpExampleCli("getwalletinfo", "")
            + HelpExampleRpc("getwalletinfo", "")
        );

    // Make sure the results are valid at least up to the most recent block
    // the user could have gotten from another RPC command prior to now
    pwallet->BlockUntilSyncedToCurrentChain();

    auto locked_chain = pwallet->chain().lock();
    LOCK(pwallet->cs_wallet);

    UniValue obj(UniValue::VOBJ);
    obj.pushKV("walletname", pwallet->GetName());
    obj.pushKV("walletversion", pwallet->GetVersion());

    if (fParticlWallet)
    {
        CHDWalletBalances bal;
        ((CHDWallet*)pwallet)->GetBalances(bal);

        obj.pushKV("total_balance",         ValueFromAmount(
            bal.nPart + bal.nPartUnconf + bal.nPartStaked + bal.nPartImmature
            + bal.nBlind + bal.nBlindUnconf
            + bal.nAnon + bal.nAnonUnconf));

        obj.pushKV("balance",               ValueFromAmount(bal.nPart));

        obj.pushKV("blind_balance",         ValueFromAmount(bal.nBlind));
        obj.pushKV("anon_balance",          ValueFromAmount(bal.nAnon));
        obj.pushKV("staked_balance",        ValueFromAmount(bal.nPartStaked));

        obj.pushKV("unconfirmed_balance",   ValueFromAmount(bal.nPartUnconf));
        obj.pushKV("unconfirmed_blind",     ValueFromAmount(bal.nBlindUnconf));
        obj.pushKV("unconfirmed_anon",      ValueFromAmount(bal.nAnonUnconf));
        obj.pushKV("immature_balance",      ValueFromAmount(bal.nPartImmature));

        if (bal.nPartWatchOnly > 0 || bal.nPartWatchOnlyUnconf > 0 || bal.nPartWatchOnlyStaked > 0)
        {
            obj.pushKV("watchonly_balance",                 ValueFromAmount(bal.nPartWatchOnly));
            obj.pushKV("watchonly_staked_balance",          ValueFromAmount(bal.nPartWatchOnlyStaked));
            obj.pushKV("watchonly_unconfirmed_balance",     ValueFromAmount(bal.nPartWatchOnlyUnconf));
            obj.pushKV("watchonly_total_balance",
                ValueFromAmount(bal.nPartWatchOnly + bal.nPartWatchOnlyStaked + bal.nPartWatchOnlyUnconf));
        };
    } else
    {
        obj.pushKV("balance",       ValueFromAmount(pwallet->GetBalance()));
        obj.pushKV("unconfirmed_balance", ValueFromAmount(pwallet->GetUnconfirmedBalance()));
        obj.pushKV("immature_balance",    ValueFromAmount(pwallet->GetImmatureBalance()));
    };

    int nTxCount = (int)pwallet->mapWallet.size() + (fParticlWallet ? (int)((CHDWallet*)pwallet)->mapRecords.size() : 0);

    obj.pushKV("txcount",       (int)nTxCount);

    CKeyID seed_id;
    if (IsParticlWallet(pwallet)) {
        CHDWallet *pwhd = GetParticlWallet(pwallet);

        obj.pushKV("keypoololdest", pwhd->GetOldestActiveAccountTime());
        obj.pushKV("keypoolsize",   pwhd->CountActiveAccountKeys());

        obj.pushKV("reserve",   ValueFromAmount(pwhd->nReserveBalance));

        obj.pushKV("encryptionstatus", !pwhd->IsCrypted()
        ? "Unencrypted" : pwhd->IsLocked() ? "Locked" : pwhd->fUnlockForStakingOnly ? "Unlocked, staking only" : "Unlocked");

        seed_id = pwhd->idDefaultAccount;
    } else {
        size_t kpExternalSize = pwallet->KeypoolCountExternalKeys();
        obj.pushKV("keypoololdest", pwallet->GetOldestKeyPoolTime());
        obj.pushKV("keypoolsize",   (int64_t)pwallet->KeypoolCountExternalKeys());
        seed_id = pwallet->GetHDChain().seed_id;
        if (!seed_id.IsNull() && pwallet->CanSupportFeature(FEATURE_HD_SPLIT)) {
            obj.pushKV("keypoolsize_hd_internal",   (int64_t)(pwallet->GetKeyPoolSize() - kpExternalSize));
        }

        obj.pushKV("encryptionstatus", !pwallet->IsCrypted()
            ? "Unencrypted" : pwallet->IsLocked() ? "Locked" : "Unlocked");
    }

    if (pwallet->IsCrypted())
        obj.pushKV("unlocked_until", pwallet->nRelockTime);

    obj.pushKV("paytxfee", ValueFromAmount(pwallet->m_pay_tx_fee.GetFeePerK()));

    if (!seed_id.IsNull()) {
        obj.pushKV("hdseedid", seed_id.GetHex());
        obj.pushKV("hdmasterkeyid", seed_id.GetHex());
    }
    obj.pushKV("private_keys_enabled", !pwallet->IsWalletFlagSet(WALLET_FLAG_DISABLE_PRIVATE_KEYS));
    return obj;
}

static UniValue listwalletdir(const JSONRPCRequest& request)
{
    if (request.fHelp || request.params.size() != 0) {
        throw std::runtime_error(
            "listwalletdir\n"
            "Returns a list of wallets in the wallet directory.\n"
            "{\n"
            "  \"wallets\" : [                (json array of objects)\n"
            "    {\n"
            "      \"name\" : \"name\"          (string) The wallet name\n"
            "    }\n"
            "    ,...\n"
            "  ]\n"
            "}\n"
            "\nExamples:\n"
            + HelpExampleCli("listwalletdir", "")
            + HelpExampleRpc("listwalletdir", "")
        );
    }

    UniValue wallets(UniValue::VARR);
    for (const auto& path : ListWalletDir()) {
        UniValue wallet(UniValue::VOBJ);
        wallet.pushKV("name", path.string());
        wallets.push_back(wallet);
    }

    UniValue result(UniValue::VOBJ);
    result.pushKV("wallets", wallets);
    return result;
}

static UniValue listwallets(const JSONRPCRequest& request)
{
    if (request.fHelp || request.params.size() != 0)
        throw std::runtime_error(
            "listwallets\n"
            "Returns a list of currently loaded wallets.\n"
            "For full information on the wallet, use \"getwalletinfo\"\n"
            "\nResult:\n"
            "[                         (json array of strings)\n"
            "  \"walletname\"            (string) the wallet name\n"
            "   ...\n"
            "]\n"
            "\nExamples:\n"
            + HelpExampleCli("listwallets", "")
            + HelpExampleRpc("listwallets", "")
        );

    UniValue obj(UniValue::VARR);

    for (const std::shared_ptr<CWallet>& wallet : GetWallets()) {
        if (!EnsureWalletIsAvailable(wallet.get(), request.fHelp)) {
            return NullUniValue;
        }

        LOCK(wallet->cs_wallet);

        obj.push_back(wallet->GetName());
    }

    return obj;
}

static UniValue loadwallet(const JSONRPCRequest& request)
{
    if (request.fHelp || request.params.size() != 1)
        throw std::runtime_error(
            "loadwallet \"filename\"\n"
            "\nLoads a wallet from a wallet file or directory."
            "\nNote that all wallet command-line options used when starting particld will be"
            "\napplied to the new wallet (eg -zapwallettxes, upgradewallet, rescan, etc).\n"
            "\nArguments:\n"
            "1. \"filename\"    (string, required) The wallet directory or .dat file.\n"
            "\nResult:\n"
            "{\n"
            "  \"name\" :    <wallet_name>,        (string) The wallet name if loaded successfully.\n"
            "  \"warning\" : <warning>,            (string) Warning message if wallet was not loaded cleanly.\n"
            "}\n"
            "\nExamples:\n"
            + HelpExampleCli("loadwallet", "\"test.dat\"")
            + HelpExampleRpc("loadwallet", "\"test.dat\"")
        );

    WalletLocation location(request.params[0].get_str());
    std::string error;

    if (!location.Exists()) {
        throw JSONRPCError(RPC_WALLET_NOT_FOUND, "Wallet " + location.GetName() + " not found.");
    } else if (fs::is_directory(location.GetPath())) {
        // The given filename is a directory. Check that there's a wallet.dat file.
        fs::path wallet_dat_file = location.GetPath() / "wallet.dat";
        if (fs::symlink_status(wallet_dat_file).type() == fs::file_not_found) {
            throw JSONRPCError(RPC_WALLET_NOT_FOUND, "Directory " + location.GetName() + " does not contain a wallet.dat file.");
        }
    }

    std::string warning;
    if (!CWallet::Verify(*g_rpc_interfaces->chain, location, false, error, warning)) {
        throw JSONRPCError(RPC_WALLET_ERROR, "Wallet file verification failed: " + error);
    }

    std::shared_ptr<CWallet> const wallet = CWallet::CreateWalletFromFile(*g_rpc_interfaces->chain, location);
    if (!wallet) {
        throw JSONRPCError(RPC_WALLET_ERROR, "Wallet loading failed.");
    }
    if (fParticlMode && !((CHDWallet*)wallet.get())->Initialise())
        throw JSONRPCError(RPC_WALLET_ERROR, "Wallet initialise failed.");
    AddWallet(wallet);

    wallet->postInitProcess();

    if (fParticlMode) {
        RestartStakingThreads();
    }

    UniValue obj(UniValue::VOBJ);
    obj.pushKV("name", wallet->GetName());
    obj.pushKV("warning", warning);

    return obj;
}

static UniValue createwallet(const JSONRPCRequest& request)
{
    if (request.fHelp || request.params.size() < 1 || request.params.size() > 2) {
        throw std::runtime_error(
            "createwallet \"wallet_name\" ( disable_private_keys )\n"
            "\nCreates and loads a new wallet.\n"
            "\nArguments:\n"
            "1. \"wallet_name\"          (string, required) The name for the new wallet. If this is a path, the wallet will be created at the path location.\n"
            "2. disable_private_keys   (boolean, optional, default: false) Disable the possibility of private keys (only watchonlys are possible in this mode).\n"
            "\nResult:\n"
            "{\n"
            "  \"name\" :    <wallet_name>,        (string) The wallet name if created successfully. If the wallet was created using a full path, the wallet_name will be the full path.\n"
            "  \"warning\" : <warning>,            (string) Warning message if wallet was not loaded cleanly.\n"
            "}\n"
            "\nExamples:\n"
            + HelpExampleCli("createwallet", "\"testwallet\"")
            + HelpExampleRpc("createwallet", "\"testwallet\"")
        );
    }
    std::string error;
    std::string warning;

    bool disable_privatekeys = false;
    if (!request.params[1].isNull()) {
        disable_privatekeys = request.params[1].get_bool();
    }

    WalletLocation location(request.params[0].get_str());
    if (location.Exists()) {
        throw JSONRPCError(RPC_WALLET_ERROR, "Wallet " + location.GetName() + " already exists.");
    }

    // Wallet::Verify will check if we're trying to create a wallet with a duplication name.
    if (!CWallet::Verify(*g_rpc_interfaces->chain, location, false, error, warning)) {
        throw JSONRPCError(RPC_WALLET_ERROR, "Wallet file verification failed: " + error);
    }

    std::shared_ptr<CWallet> const wallet = CWallet::CreateWalletFromFile(*g_rpc_interfaces->chain, location, (disable_privatekeys ? (uint64_t)WALLET_FLAG_DISABLE_PRIVATE_KEYS : 0));
    if (!wallet) {
        throw JSONRPCError(RPC_WALLET_ERROR, "Wallet creation failed.");
    }
    if (fParticlMode && !((CHDWallet*)wallet.get())->Initialise())
        throw JSONRPCError(RPC_WALLET_ERROR, "Wallet initialise failed.");
    AddWallet(wallet);

    wallet->postInitProcess();

    UniValue obj(UniValue::VOBJ);
    obj.pushKV("name", wallet->GetName());
    obj.pushKV("warning", warning);

    return obj;
}

static UniValue unloadwallet(const JSONRPCRequest& request)
{
    if (request.fHelp || request.params.size() > 1) {
        throw std::runtime_error(
            "unloadwallet ( \"wallet_name\" )\n"
            "Unloads the wallet referenced by the request endpoint otherwise unloads the wallet specified in the argument.\n"
            "Specifying the wallet name on a wallet endpoint is invalid."
            "\nArguments:\n"
            "1. \"wallet_name\"    (string, optional) The name of the wallet to unload.\n"
            "\nExamples:\n"
            + HelpExampleCli("unloadwallet", "wallet_name")
            + HelpExampleRpc("unloadwallet", "wallet_name")
        );
    }

    std::string wallet_name;
    if (GetWalletNameFromJSONRPCRequest(request, wallet_name)) {
        if (!request.params[0].isNull()) {
            throw JSONRPCError(RPC_INVALID_PARAMETER, "Cannot unload the requested wallet");
        }
    } else {
        wallet_name = request.params[0].get_str();
    }

    std::shared_ptr<CWallet> wallet = GetWallet(wallet_name);
    if (!wallet) {
        throw JSONRPCError(RPC_WALLET_NOT_FOUND, "Requested wallet does not exist or is not loaded");
    }

    // Release the "main" shared pointer and prevent further notifications.
    // Note that any attempt to load the same wallet would fail until the wallet
    // is destroyed (see CheckUniqueFileid).
    if (!RemoveWallet(wallet)) {
        throw JSONRPCError(RPC_MISC_ERROR, "Requested wallet already unloaded");
    }
    UnregisterValidationInterface(wallet.get());

    // The wallet can be in use so it's not possible to explicitly unload here.
    // Just notify the unload intent so that all shared pointers are released.
    // The wallet will be destroyed once the last shared pointer is released.
    wallet->NotifyUnload();

    if (fParticlMode) {
        RestartStakingThreads();
    }

    // There's no point in waiting for the wallet to unload.
    // At this point this method should never fail. The unloading could only
    // fail due to an unexpected error which would cause a process termination.

    return NullUniValue;
}

static UniValue resendwallettransactions(const JSONRPCRequest& request)
{
    std::shared_ptr<CWallet> const wallet = GetWalletForJSONRPCRequest(request);
    CWallet* const pwallet = wallet.get();

    if (!EnsureWalletIsAvailable(pwallet, request.fHelp)) {
        return NullUniValue;
    }

    if (request.fHelp || request.params.size() != 0)
        throw std::runtime_error(
            "resendwallettransactions\n"
            "Immediately re-broadcast unconfirmed wallet transactions to all peers.\n"
            "Intended only for testing; the wallet code periodically re-broadcasts\n"
            "automatically.\n"
            "Returns an RPC error if -walletbroadcast is set to false.\n"
            "Returns array of transaction ids that were re-broadcast.\n"
            );

    if (!g_connman)
        throw JSONRPCError(RPC_CLIENT_P2P_DISABLED, "Error: Peer-to-peer functionality missing or disabled");

    auto locked_chain = pwallet->chain().lock();
    LOCK(pwallet->cs_wallet);

    if (!pwallet->GetBroadcastTransactions()) {
        throw JSONRPCError(RPC_WALLET_ERROR, "Error: Wallet transaction broadcasting is disabled with -walletbroadcast");
    }

    std::vector<uint256> txids = pwallet->ResendWalletTransactionsBefore(*locked_chain, GetTime(), g_connman.get());
    UniValue result(UniValue::VARR);
    if (IsParticlWallet(pwallet)) {
        CHDWallet *phdw = GetParticlWallet(pwallet);
        std::vector<uint256> txidsRec;
        txidsRec = phdw->ResendRecordTransactionsBefore(*locked_chain, GetTime(), g_connman.get());

        for (auto &txid : txidsRec) {
            result.push_back(txid.ToString());
        }
    }

    for (const uint256& txid : txids)
    {
        result.push_back(txid.ToString());
    }
    return result;
}

static UniValue listunspent(const JSONRPCRequest& request)
{
    std::shared_ptr<CWallet> const wallet = GetWalletForJSONRPCRequest(request);
    CWallet* const pwallet = wallet.get();

    if (!EnsureWalletIsAvailable(pwallet, request.fHelp)) {
        return NullUniValue;
    }

    if (request.fHelp || request.params.size() > 5)
        throw std::runtime_error(
            RPCHelpMan{"listunspent",
                {
                    {"minconf", RPCArg::Type::NUM, true},
                    {"maxconf", RPCArg::Type::NUM, true},
                    {"addresses", RPCArg::Type::ARR,
                        {
                            {"address", RPCArg::Type::STR_HEX, true},
                        },
                        true},
                    {"include_unsafe", RPCArg::Type::BOOL, true},
                    {"query_options", RPCArg::Type::OBJ,
                        {
                            {"minimumAmount", RPCArg::Type::AMOUNT, true},
                            {"maximumAmount", RPCArg::Type::AMOUNT, true},
                            {"maximumCount", RPCArg::Type::NUM, true},
                            {"minimumSumAmount", RPCArg::Type::AMOUNT, true},
                        },
                        true},
                }}
                .ToString() +
            "\nReturns array of unspent transaction outputs\n"
            "with between minconf and maxconf (inclusive) confirmations.\n"
            "Optionally filter to only include txouts paid to specified addresses.\n"
            "\nArguments:\n"
            "1. minconf          (numeric, optional, default=1) The minimum confirmations to filter\n"
            "2. maxconf          (numeric, optional, default=9999999) The maximum confirmations to filter\n"
            "3. \"addresses\"      (string) A json array of particl addresses to filter\n"
            "    [\n"
            "      \"address\"     (string) particl address\n"
            "      ,...\n"
            "    ]\n"
            "4. include_unsafe (bool, optional, default=true) Include outputs that are not safe to spend\n"
            "                  See description of \"safe\" attribute below.\n"
            "5. query_options    (json, optional) JSON with query options\n"
            "    {\n"
            "      \"minimumAmount\"    (numeric or string, default=0) Minimum value of each UTXO in " + CURRENCY_UNIT + "\n"
            "      \"maximumAmount\"    (numeric or string, default=unlimited) Maximum value of each UTXO in " + CURRENCY_UNIT + "\n"
            "      \"maximumCount\"     (numeric or string, default=unlimited) Maximum number of UTXOs\n"
            "      \"minimumSumAmount\" (numeric or string, default=unlimited) Minimum sum value of all UTXOs in " + CURRENCY_UNIT + "\n"
            "      \"cc_format\"        (bool, default=false) Format for coincontrol\n"
            "      \"include_immature\" (bool, default=false) Include immature staked outputs\n"
            "    }\n"
            "\nResult\n"
            "[                     (array of json object)\n"
            "  {\n"
            "    \"txid\" : \"txid\",        (string) the transaction id \n"
            "    \"vout\" : n,               (numeric) the vout value\n"
            "    \"address\" : \"address\",    (string) the particl address\n"
            "    \"coldstaking_address\"  : \"address\" (string) the particl address this output must stake on\n"
            "    \"label\" : \"label\",        (string) The associated label, or \"\" for the default label\n"
            "    \"scriptPubKey\" : \"key\",   (string) the script key\n"
            "    \"amount\" : x.xxx,         (numeric) the transaction output amount in " + CURRENCY_UNIT + "\n"
            "    \"confirmations\" : n,      (numeric) The number of confirmations\n"
            "    \"redeemScript\" : n        (string) The redeemScript if scriptPubKey is P2SH\n"
            "    \"spendable\" : xxx,        (bool) Whether we have the private keys to spend this output\n"
            "    \"solvable\" : xxx,         (bool) Whether we know how to spend this output, ignoring the lack of keys\n"
            "    \"safe\" : xxx              (bool) Whether this output is considered safe to spend. Unconfirmed transactions\n"
            "                              from outside keys and unconfirmed replacement transactions are considered unsafe\n"
            "                              and are not eligible for spending by fundrawtransaction and sendtoaddress.\n"
            "    \"stakeable\" : xxx,        (bool) Whether we have the private keys to stake this output\n"
            "  }\n"
            "  ,...\n"
            "]\n"

            "\nExamples\n"
            + HelpExampleCli("listunspent", "")
            + HelpExampleCli("listunspent", "6 9999999 \"[\\\"PfqK97PXYfqRFtdYcZw82x3dzPrZbEAcYa\\\",\\\"Pka9M2Bva8WetQhQ4ngC255HAbMJf5P5Dc\\\"]\"")
            + HelpExampleRpc("listunspent", "6, 9999999 \"[\\\"PfqK97PXYfqRFtdYcZw82x3dzPrZbEAcYa\\\",\\\"Pka9M2Bva8WetQhQ4ngC255HAbMJf5P5Dc\\\"]\"")
            + HelpExampleCli("listunspent", "6 9999999 '[]' true '{ \"minimumAmount\": 0.005 }'")
            + HelpExampleRpc("listunspent", "6, 9999999, [] , true, { \"minimumAmount\": 0.005 } ")
            + HelpExampleCli("listunspent", "1 9999999 '[]' false '{\"include_immature\":true}'")
            + HelpExampleRpc("listunspent", "1, 9999999, [] , false, {\"include_immature\":true} ")
        );

    int nMinDepth = 1;
    if (!request.params[0].isNull()) {
        RPCTypeCheckArgument(request.params[0], UniValue::VNUM);
        nMinDepth = request.params[0].get_int();
    }

    int nMaxDepth = 9999999;
    if (!request.params[1].isNull()) {
        RPCTypeCheckArgument(request.params[1], UniValue::VNUM);
        nMaxDepth = request.params[1].get_int();
    }

    std::set<CTxDestination> destinations;
    if (!request.params[2].isNull()) {
        RPCTypeCheckArgument(request.params[2], UniValue::VARR);
        UniValue inputs = request.params[2].get_array();
        for (unsigned int idx = 0; idx < inputs.size(); idx++) {
            const UniValue& input = inputs[idx];
            CTxDestination dest = DecodeDestination(input.get_str());
            if (!IsValidDestination(dest)) {
                throw JSONRPCError(RPC_INVALID_ADDRESS_OR_KEY, std::string("Invalid Particl address: ") + input.get_str());
            }
            if (!destinations.insert(dest).second) {
                throw JSONRPCError(RPC_INVALID_PARAMETER, std::string("Invalid parameter, duplicated address: ") + input.get_str());
            }
        }
    }

    bool include_unsafe = true;
    if (!request.params[3].isNull()) {
        RPCTypeCheckArgument(request.params[3], UniValue::VBOOL);
        include_unsafe = request.params[3].get_bool();
    }

    bool fCCFormat = false;
    bool fIncludeImmature = false;
    CAmount nMinimumAmount = 0;
    CAmount nMaximumAmount = MAX_MONEY;
    CAmount nMinimumSumAmount = MAX_MONEY;
    uint64_t nMaximumCount = 0;

    if (!request.params[4].isNull()) {
        const UniValue& options = request.params[4].get_obj();

        RPCTypeCheckObj(options,
            {
                {"maximumCount",            UniValueType(UniValue::VNUM)},
                {"cc_format",               UniValueType(UniValue::VBOOL)},
                {"include_immature",        UniValueType(UniValue::VBOOL)},
            }, true, false);

        if (options.exists("minimumAmount"))
            nMinimumAmount = AmountFromValue(options["minimumAmount"]);

        if (options.exists("maximumAmount"))
            nMaximumAmount = AmountFromValue(options["maximumAmount"]);

        if (options.exists("minimumSumAmount"))
            nMinimumSumAmount = AmountFromValue(options["minimumSumAmount"]);

        if (options.exists("maximumCount"))
            nMaximumCount = options["maximumCount"].get_int64();

        if (options.exists("cc_format"))
            fCCFormat = options["cc_format"].get_bool();

        if (options.exists("include_immature"))
            fIncludeImmature = options["include_immature"].get_bool();
    }

    // Make sure the results are valid at least up to the most recent block
    // the user could have gotten from another RPC command prior to now
    pwallet->BlockUntilSyncedToCurrentChain();

    UniValue results(UniValue::VARR);
    std::vector<COutput> vecOutputs;
    {
        auto locked_chain = pwallet->chain().lock();
        LOCK(pwallet->cs_wallet);
        pwallet->AvailableCoins(*locked_chain, vecOutputs, !include_unsafe, nullptr, nMinimumAmount, nMaximumAmount, nMinimumSumAmount, nMaximumCount, nMinDepth, nMaxDepth, fIncludeImmature);
    }

    LOCK(pwallet->cs_wallet);

    for (const COutput& out : vecOutputs) {

        CAmount nValue;
        CTxDestination address;
        const CScript *scriptPubKey;
        bool fValidAddress;
        if (fParticlWallet)
        {
            scriptPubKey = out.tx->tx->vpout[out.i]->GetPScriptPubKey();
            nValue = out.tx->tx->vpout[out.i]->GetValue();
        } else
        {
            scriptPubKey = &out.tx->tx->vout[out.i].scriptPubKey;
            nValue = out.tx->tx->vout[out.i].nValue;
        };

        fValidAddress = ExtractDestination(*scriptPubKey, address);
        if (destinations.size() && (!fValidAddress || !destinations.count(address)))
            continue;

        UniValue entry(UniValue::VOBJ);
        entry.pushKV("txid", out.tx->GetHash().GetHex());
        entry.pushKV("vout", out.i);

        if (fValidAddress) {
            entry.pushKV("address", EncodeDestination(address));

            auto i = pwallet->mapAddressBook.find(address);
            if (i != pwallet->mapAddressBook.end()) {
                entry.pushKV("label", i->second.name);
            }

            if (scriptPubKey->IsPayToScriptHash()) {
                const CScriptID& hash = boost::get<CScriptID>(address);
                CScript redeemScript;
                if (pwallet->GetCScript(hash, redeemScript)) {
                    entry.pushKV("redeemScript", HexStr(redeemScript.begin(), redeemScript.end()));
                }
            }
            if (scriptPubKey->IsPayToScriptHash256()) {
                const CScriptID256& hash = boost::get<CScriptID256>(address);
                CScriptID scriptID;
                scriptID.Set(hash);
                CScript redeemScript;
                if (pwallet->GetCScript(scriptID, redeemScript)) {
                    entry.pushKV("redeemScript", HexStr(redeemScript.begin(), redeemScript.end()));
                }
            }
        }

        if (HasIsCoinstakeOp(*scriptPubKey)) {
            CScript scriptStake;
            if (GetCoinstakeScriptPath(*scriptPubKey, scriptStake)) {
                if (ExtractDestination(scriptStake, address)) {
                    entry.pushKV("coldstaking_address", EncodeDestination(address));
                }
            }
        }

        entry.pushKV("scriptPubKey", HexStr(scriptPubKey->begin(), scriptPubKey->end()));

        if (fCCFormat)
        {
            entry.pushKV("time", out.tx->GetTxTime());
            entry.pushKV("amount", nValue);
        } else
        {
            entry.pushKV("amount", ValueFromAmount(nValue));
        };

        entry.pushKV("confirmations", out.nDepth);
        entry.pushKV("spendable", out.fSpendable);
        entry.pushKV("solvable", out.fSolvable);
        entry.pushKV("safe", out.fSafe);

        if (IsParticlWallet(pwallet))
        {
            CHDWallet *phdw = GetParticlWallet(pwallet);
            CKeyID stakingKeyID;
            bool fStakeable = ExtractStakingKeyID(*scriptPubKey, stakingKeyID);
            if (fStakeable)
            {
                isminetype mine = phdw->IsMine(stakingKeyID);
                if (!(mine & ISMINE_SPENDABLE)
                    || (mine & ISMINE_HARDWARE_DEVICE))
                    fStakeable = false;
            };
            entry.pushKV("stakeable", fStakeable);
        };

        if (fIncludeImmature)
            entry.pushKV("mature", out.fMature);

        if (out.fNeedHardwareKey)
            entry.pushKV("ondevice", out.fNeedHardwareKey);

        results.push_back(entry);
    }

    return results;
}

void FundTransaction(CWallet* const pwallet, CMutableTransaction& tx, CAmount& fee_out, int& change_position, UniValue options)
{
    // Make sure the results are valid at least up to the most recent block
    // the user could have gotten from another RPC command prior to now
    pwallet->BlockUntilSyncedToCurrentChain();

    CCoinControl coinControl;
    change_position = -1;
    bool lockUnspents = false;
    UniValue subtractFeeFromOutputs;
    std::set<int> setSubtractFeeFromOutputs;

    if (!options.isNull()) {
      if (options.type() == UniValue::VBOOL) {
        // backward compatibility bool only fallback
        coinControl.fAllowWatchOnly = options.get_bool();
      }
      else {
        RPCTypeCheckArgument(options, UniValue::VOBJ);
        RPCTypeCheckObj(options,
            {
                {"changeAddress", UniValueType(UniValue::VSTR)},
                {"changePosition", UniValueType(UniValue::VNUM)},
                {"change_type", UniValueType(UniValue::VSTR)},
                {"includeWatching", UniValueType(UniValue::VBOOL)},
                {"lockUnspents", UniValueType(UniValue::VBOOL)},
                {"feeRate", UniValueType()}, // will be checked below
                {"subtractFeeFromOutputs", UniValueType(UniValue::VARR)},
                {"replaceable", UniValueType(UniValue::VBOOL)},
                {"conf_target", UniValueType(UniValue::VNUM)},
                {"estimate_mode", UniValueType(UniValue::VSTR)},
            },
            true, true);

        if (options.exists("changeAddress")) {
            CTxDestination dest = DecodeDestination(options["changeAddress"].get_str());

            if (!IsValidDestination(dest)) {
                throw JSONRPCError(RPC_INVALID_ADDRESS_OR_KEY, "changeAddress must be a valid particl address");
            }

            coinControl.destChange = dest;
        }

        if (options.exists("changePosition"))
            change_position = options["changePosition"].get_int();

        if (options.exists("change_type")) {
            if (options.exists("changeAddress")) {
                throw JSONRPCError(RPC_INVALID_PARAMETER, "Cannot specify both changeAddress and address_type options");
            }
            coinControl.m_change_type = pwallet->m_default_change_type;
            if (!ParseOutputType(options["change_type"].get_str(), *coinControl.m_change_type)) {
                throw JSONRPCError(RPC_INVALID_ADDRESS_OR_KEY, strprintf("Unknown change type '%s'", options["change_type"].get_str()));
            }
        }

        if (options.exists("includeWatching"))
            coinControl.fAllowWatchOnly = options["includeWatching"].get_bool();

        if (options.exists("lockUnspents"))
            lockUnspents = options["lockUnspents"].get_bool();

        if (options.exists("feeRate"))
        {
            coinControl.m_feerate = CFeeRate(AmountFromValue(options["feeRate"]));
            coinControl.fOverrideFeeRate = true;
        }

        if (options.exists("subtractFeeFromOutputs"))
            subtractFeeFromOutputs = options["subtractFeeFromOutputs"].get_array();

        if (options.exists("replaceable")) {
            coinControl.m_signal_bip125_rbf = options["replaceable"].get_bool();
        }
        if (options.exists("conf_target")) {
            if (options.exists("feeRate")) {
                throw JSONRPCError(RPC_INVALID_PARAMETER, "Cannot specify both conf_target and feeRate");
            }
            coinControl.m_confirm_target = ParseConfirmTarget(options["conf_target"]);
        }
        if (options.exists("estimate_mode")) {
            if (options.exists("feeRate")) {
                throw JSONRPCError(RPC_INVALID_PARAMETER, "Cannot specify both estimate_mode and feeRate");
            }
            if (!FeeModeFromString(options["estimate_mode"].get_str(), coinControl.m_fee_mode)) {
                throw JSONRPCError(RPC_INVALID_PARAMETER, "Invalid estimate_mode parameter");
            }
        }
      }
    }

    size_t nOutputs = IsParticlWallet(pwallet) ? tx.vpout.size() : tx.vout.size();
    if (nOutputs == 0)
        throw JSONRPCError(RPC_INVALID_PARAMETER, "TX must have at least one output");

    if (change_position != -1 && (change_position < 0 || (unsigned int)change_position > nOutputs))
        throw JSONRPCError(RPC_INVALID_PARAMETER, "changePosition out of bounds");

    for (unsigned int idx = 0; idx < subtractFeeFromOutputs.size(); idx++) {
        int pos = subtractFeeFromOutputs[idx].get_int();
        if (setSubtractFeeFromOutputs.count(pos))
            throw JSONRPCError(RPC_INVALID_PARAMETER, strprintf("Invalid parameter, duplicated position: %d", pos));
        if (pos < 0)
            throw JSONRPCError(RPC_INVALID_PARAMETER, strprintf("Invalid parameter, negative position: %d", pos));
        if (pos >= int(nOutputs))
            throw JSONRPCError(RPC_INVALID_PARAMETER, strprintf("Invalid parameter, position too large: %d", pos));
        setSubtractFeeFromOutputs.insert(pos);
    }

    std::string strFailReason;

    if (!pwallet->FundTransaction(tx, fee_out, change_position, strFailReason, lockUnspents, setSubtractFeeFromOutputs, coinControl)) {
        throw JSONRPCError(RPC_WALLET_ERROR, strFailReason);
    }
}

static UniValue fundrawtransaction(const JSONRPCRequest& request)
{
    std::shared_ptr<CWallet> const wallet = GetWalletForJSONRPCRequest(request);
    CWallet* const pwallet = wallet.get();

    if (!EnsureWalletIsAvailable(pwallet, request.fHelp)) {
        return NullUniValue;
    }

    if (request.fHelp || request.params.size() < 1 || request.params.size() > 3)
        throw std::runtime_error(
                            "fundrawtransaction \"hexstring\" ( options iswitness )\n"
                            "\nAdd inputs to a transaction until it has enough in value to meet its out value.\n"
                            "This will not modify existing inputs, and will add at most one change output to the outputs.\n"
                            "No existing outputs will be modified unless \"subtractFeeFromOutputs\" is specified.\n"
                            "Note that inputs which were signed may need to be resigned after completion since in/outputs have been added.\n"
                            "The inputs added will not be signed, use signrawtransaction for that.\n"
                            "Note that all existing inputs must have their previous output transaction be in the wallet.\n"
                            "Note that all inputs selected must be of standard form and P2SH scripts must be\n"
                            "in the wallet using importaddress or addmultisigaddress (to calculate fees).\n"
                            "You can see whether this is the case by checking the \"solvable\" field in the listunspent output.\n"
                            "Only pay-to-pubkey, multisig, and P2SH versions thereof are currently supported for watch-only\n"
                            "\nArguments:\n"
                            "1. \"hexstring\"           (string, required) The hex string of the raw transaction\n"
                            "2. options                 (object, optional)\n"
                            "   {\n"
                            "     \"changeAddress\"          (string, optional, default pool address) The particl address to receive the change\n"
                            "     \"changePosition\"         (numeric, optional, default random) The index of the change output\n"
                            "     \"change_type\"            (string, optional) The output type to use. Only valid if changeAddress is not specified. Options are \"legacy\", \"p2sh-segwit\", and \"bech32\". Default is set by -changetype.\n"
                            "     \"includeWatching\"        (boolean, optional, default false) Also select inputs which are watch only\n"
                            "     \"lockUnspents\"           (boolean, optional, default false) Lock selected unspent outputs\n"
                            "     \"feeRate\"                (numeric, optional, default not set: makes wallet determine the fee) Set a specific fee rate in " + CURRENCY_UNIT + "/kB\n"
                            "     \"subtractFeeFromOutputs\" (array, optional) A json array of integers.\n"
                            "                              The fee will be equally deducted from the amount of each specified output.\n"
                            "                              The outputs are specified by their zero-based index, before any change output is added.\n"
                            "                              Those recipients will receive less particl than you enter in their corresponding amount field.\n"
                            "                              If no outputs are specified here, the sender pays the fee.\n"
                            "                                  [vout_index,...]\n"
                            "     \"replaceable\"            (boolean, optional) Marks this transaction as BIP125 replaceable.\n"
                            "                              Allows this transaction to be replaced by a transaction with higher fees\n"
                            "     \"conf_target\"            (numeric, optional) Confirmation target (in blocks)\n"
                            "     \"estimate_mode\"          (string, optional, default=UNSET) The fee estimate mode, must be one of:\n"
                            "         \"UNSET\"\n"
                            "         \"ECONOMICAL\"\n"
                            "         \"CONSERVATIVE\"\n"
                            "   }\n"
                            "                         for backward compatibility: passing in a true instead of an object will result in {\"includeWatching\":true}\n"
                            "3. iswitness               (boolean, optional) Whether the transaction hex is a serialized witness transaction \n"
                            "                              If iswitness is not present, heuristic tests will be used in decoding\n"

                            "\nResult:\n"
                            "{\n"
                            "  \"hex\":       \"value\", (string)  The resulting raw transaction (hex-encoded string)\n"
                            "  \"fee\":       n,         (numeric) Fee in " + CURRENCY_UNIT + " the resulting transaction pays\n"
                            "  \"changepos\": n          (numeric) The position of the added change output, or -1\n"
                            "}\n"
                            "\nExamples:\n"
                            "\nCreate a transaction with no inputs\n"
                            + HelpExampleCli("createrawtransaction", "\"[]\" \"{\\\"myaddress\\\":0.01}\"") +
                            "\nAdd sufficient unsigned inputs to meet the output value\n"
                            + HelpExampleCli("fundrawtransaction", "\"rawtransactionhex\"") +
                            "\nSign the transaction\n"
                            + HelpExampleCli("signrawtransaction", "\"fundedtransactionhex\"") +
                            "\nSend the transaction\n"
                            + HelpExampleCli("sendrawtransaction", "\"signedtransactionhex\"")
                            );

    RPCTypeCheck(request.params, {UniValue::VSTR, UniValueType(), UniValue::VBOOL});

    // parse hex string from parameter
    CMutableTransaction tx;
    bool try_witness = request.params[2].isNull() ? true : request.params[2].get_bool();
    bool try_no_witness = request.params[2].isNull() ? true : !request.params[2].get_bool();
    if (!DecodeHexTx(tx, request.params[0].get_str(), try_no_witness, try_witness)) {
        throw JSONRPCError(RPC_DESERIALIZATION_ERROR, "TX decode failed");
    }

    CAmount fee;
    int change_position;
    FundTransaction(pwallet, tx, fee, change_position, request.params[1]);

    UniValue result(UniValue::VOBJ);
    result.pushKV("hex", EncodeHexTx(tx));
    result.pushKV("fee", ValueFromAmount(fee));
    result.pushKV("changepos", change_position);

    return result;
}

UniValue signrawtransactionwithwallet(const JSONRPCRequest& request)
{
    std::shared_ptr<CWallet> const wallet = GetWalletForJSONRPCRequest(request);
    CWallet* const pwallet = wallet.get();

    if (!EnsureWalletIsAvailable(pwallet, request.fHelp)) {
        return NullUniValue;
    }

    if (request.fHelp || request.params.size() < 1 || request.params.size() > 3)
        throw std::runtime_error(
            RPCHelpMan{"signrawtransactionwithwallet",
                {
                    {"hexstring", RPCArg::Type::STR, false},
                    {"prevtxs", RPCArg::Type::ARR,
                        {
                            {"", RPCArg::Type::OBJ,
                                {
                                    {"txid", RPCArg::Type::STR_HEX, false},
                                    {"vout", RPCArg::Type::NUM, false},
                                    {"scriptPubKey", RPCArg::Type::STR_HEX, false},
                                    {"redeemScript", RPCArg::Type::STR_HEX, false},
                                    {"amount", RPCArg::Type::AMOUNT, false},
                                },
                                false},
                        },
                        true},
                    {"sighashtype", RPCArg::Type::STR, true},
                }}
                .ToString() +
            "\nSign inputs for raw transaction (serialized, hex-encoded).\n"
            "The second optional argument (may be null) is an array of previous transaction outputs that\n"
            "this transaction depends on but may not yet be in the block chain.\n"
            + HelpRequiringPassphrase(pwallet) + "\n"

            "\nArguments:\n"
            "1. \"hexstring\"                      (string, required) The transaction hex string\n"
            "2. \"prevtxs\"                        (string, optional) An json array of previous dependent transaction outputs\n"
            "     [                              (json array of json objects, or 'null' if none provided)\n"
            "       {\n"
            "         \"txid\":\"id\",               (string, required) The transaction id\n"
            "         \"vout\":n,                  (numeric, required) The output number\n"
            "         \"scriptPubKey\": \"hex\",     (string, required) script key\n"
            "         \"redeemScript\": \"hex\",     (string, required for P2SH or P2WSH) redeem script\n"
            "         \"amount\": value            (numeric, required) The amount spent\n"
            "       }\n"
            "       ,...\n"
            "    ]\n"
            "3. \"sighashtype\"                    (string, optional, default=ALL) The signature hash type. Must be one of\n"
            "       \"ALL\"\n"
            "       \"NONE\"\n"
            "       \"SINGLE\"\n"
            "       \"ALL|ANYONECANPAY\"\n"
            "       \"NONE|ANYONECANPAY\"\n"
            "       \"SINGLE|ANYONECANPAY\"\n"

            "\nResult:\n"
            "{\n"
            "  \"hex\" : \"value\",                  (string) The hex-encoded raw transaction with signature(s)\n"
            "  \"complete\" : true|false,          (boolean) If the transaction has a complete set of signatures\n"
            "  \"errors\" : [                      (json array of objects) Script verification errors (if there are any)\n"
            "    {\n"
            "      \"txid\" : \"hash\",              (string) The hash of the referenced, previous transaction\n"
            "      \"vout\" : n,                   (numeric) The index of the output to spent and used as input\n"
            "      \"scriptSig\" : \"hex\",          (string) The hex-encoded signature script\n"
            "      \"sequence\" : n,               (numeric) Script sequence number\n"
            "      \"error\" : \"text\"              (string) Verification or signing error related to the input\n"
            "    }\n"
            "    ,...\n"
            "  ]\n"
            "}\n"

            "\nExamples:\n"
            + HelpExampleCli("signrawtransactionwithwallet", "\"myhex\"")
            + HelpExampleRpc("signrawtransactionwithwallet", "\"myhex\"")
        );

    RPCTypeCheck(request.params, {UniValue::VSTR, UniValue::VARR, UniValue::VSTR}, true);

    CMutableTransaction mtx;
    if (!DecodeHexTx(mtx, request.params[0].get_str(), true)) {
        throw JSONRPCError(RPC_DESERIALIZATION_ERROR, "TX decode failed");
    }

    // Sign the transaction
    auto locked_chain = pwallet->chain().lock();
    LOCK(pwallet->cs_wallet);
    EnsureWalletIsUnlocked(pwallet);

    return SignTransaction(pwallet->chain(), mtx, request.params[1], pwallet, false, request.params[2]);
}

static UniValue bumpfee(const JSONRPCRequest& request)
{
    std::shared_ptr<CWallet> const wallet = GetWalletForJSONRPCRequest(request);
    CWallet* const pwallet = wallet.get();

    if (!EnsureWalletIsAvailable(pwallet, request.fHelp))
        return NullUniValue;

    if (request.fHelp || request.params.size() < 1 || request.params.size() > 2) {
        throw std::runtime_error(
            "bumpfee \"txid\" ( options ) \n"
            "\nBumps the fee of an opt-in-RBF transaction T, replacing it with a new transaction B.\n"
            "An opt-in RBF transaction with the given txid must be in the wallet.\n"
            "The command will pay the additional fee by decreasing (or perhaps removing) its change output.\n"
            "If the change output is not big enough to cover the increased fee, the command will currently fail\n"
            "instead of adding new inputs to compensate. (A future implementation could improve this.)\n"
            "The command will fail if the wallet or mempool contains a transaction that spends one of T's outputs.\n"
            "By default, the new fee will be calculated automatically using estimatesmartfee.\n"
            "The user can specify a confirmation target for estimatesmartfee.\n"
            "Alternatively, the user can specify totalFee, or use RPC settxfee to set a higher fee rate.\n"
            "At a minimum, the new fee rate must be high enough to pay an additional new relay fee (incrementalfee\n"
            "returned by getnetworkinfo) to enter the node's mempool.\n"
            "\nArguments:\n"
            "1. \"txid\"         (string, required) The txid to be bumped\n"
            "2. \"options\"      (object, optional)\n"
            "   {\n"
            "     \"confTarget\"        (numeric, optional) Confirmation target (in blocks)\n"
            "     \"totalFee\"          (numeric, optional) Total fee (NOT feerate) to pay, in satoshis.\n"
            "                         In rare cases, the actual fee paid might be slightly higher than the specified\n"
            "                         totalFee if the tx change output has to be removed because it is too close to\n"
            "                         the dust threshold.\n"
            "     \"replaceable\"       (boolean, optional, default true) Whether the new transaction should still be\n"
            "                         marked bip-125 replaceable. If true, the sequence numbers in the transaction will\n"
            "                         be left unchanged from the original. If false, any input sequence numbers in the\n"
            "                         original transaction that were less than 0xfffffffe will be increased to 0xfffffffe\n"
            "                         so the new transaction will not be explicitly bip-125 replaceable (though it may\n"
            "                         still be replaceable in practice, for example if it has unconfirmed ancestors which\n"
            "                         are replaceable).\n"
            "     \"estimate_mode\"     (string, optional, default=UNSET) The fee estimate mode, must be one of:\n"
            "         \"UNSET\"\n"
            "         \"ECONOMICAL\"\n"
            "         \"CONSERVATIVE\"\n"
            "   }\n"
            "\nResult:\n"
            "{\n"
            "  \"txid\":    \"value\",  (string)  The id of the new transaction\n"
            "  \"origfee\":  n,         (numeric) Fee of the replaced transaction\n"
            "  \"fee\":      n,         (numeric) Fee of the new transaction\n"
            "  \"errors\":  [ str... ] (json array of strings) Errors encountered during processing (may be empty)\n"
            "}\n"
            "\nExamples:\n"
            "\nBump the fee, get the new transaction\'s txid\n" +
            HelpExampleCli("bumpfee", "<txid>"));
    }

    RPCTypeCheck(request.params, {UniValue::VSTR, UniValue::VOBJ});
    uint256 hash(ParseHashV(request.params[0], "txid"));

    // optional parameters
    CAmount totalFee = 0;
    CCoinControl coin_control;
    coin_control.m_signal_bip125_rbf = true;
    if (!request.params[1].isNull()) {
        UniValue options = request.params[1];
        RPCTypeCheckObj(options,
            {
                {"confTarget", UniValueType(UniValue::VNUM)},
                {"totalFee", UniValueType(UniValue::VNUM)},
                {"replaceable", UniValueType(UniValue::VBOOL)},
                {"estimate_mode", UniValueType(UniValue::VSTR)},
            },
            true, true);

        if (options.exists("confTarget") && options.exists("totalFee")) {
            throw JSONRPCError(RPC_INVALID_PARAMETER, "confTarget and totalFee options should not both be set. Please provide either a confirmation target for fee estimation or an explicit total fee for the transaction.");
        } else if (options.exists("confTarget")) { // TODO: alias this to conf_target
            coin_control.m_confirm_target = ParseConfirmTarget(options["confTarget"]);
        } else if (options.exists("totalFee")) {
            totalFee = options["totalFee"].get_int64();
            if (totalFee <= 0) {
                throw JSONRPCError(RPC_INVALID_PARAMETER, strprintf("Invalid totalFee %s (must be greater than 0)", FormatMoney(totalFee)));
            }
        }

        if (options.exists("replaceable")) {
            coin_control.m_signal_bip125_rbf = options["replaceable"].get_bool();
        }
        if (options.exists("estimate_mode")) {
            if (!FeeModeFromString(options["estimate_mode"].get_str(), coin_control.m_fee_mode)) {
                throw JSONRPCError(RPC_INVALID_PARAMETER, "Invalid estimate_mode parameter");
            }
        }
    }

    // Make sure the results are valid at least up to the most recent block
    // the user could have gotten from another RPC command prior to now
    pwallet->BlockUntilSyncedToCurrentChain();

    auto locked_chain = pwallet->chain().lock();
    LOCK(pwallet->cs_wallet);
    EnsureWalletIsUnlocked(pwallet);


    std::vector<std::string> errors;
    CAmount old_fee;
    CAmount new_fee;
    CMutableTransaction mtx;
    feebumper::Result res = feebumper::CreateTransaction(pwallet, hash, coin_control, totalFee, errors, old_fee, new_fee, mtx);
    if (res != feebumper::Result::OK) {
        switch(res) {
            case feebumper::Result::INVALID_ADDRESS_OR_KEY:
                throw JSONRPCError(RPC_INVALID_ADDRESS_OR_KEY, errors[0]);
                break;
            case feebumper::Result::INVALID_REQUEST:
                throw JSONRPCError(RPC_INVALID_REQUEST, errors[0]);
                break;
            case feebumper::Result::INVALID_PARAMETER:
                throw JSONRPCError(RPC_INVALID_PARAMETER, errors[0]);
                break;
            case feebumper::Result::WALLET_ERROR:
                throw JSONRPCError(RPC_WALLET_ERROR, errors[0]);
                break;
            default:
                throw JSONRPCError(RPC_MISC_ERROR, errors[0]);
                break;
        }
    }

    // sign bumped transaction
    if (!feebumper::SignTransaction(pwallet, mtx)) {
        throw JSONRPCError(RPC_WALLET_ERROR, "Can't sign transaction.");
    }
    // commit the bumped transaction
    uint256 txid;
    if (feebumper::CommitTransaction(pwallet, hash, std::move(mtx), errors, txid) != feebumper::Result::OK) {
        throw JSONRPCError(RPC_WALLET_ERROR, errors[0]);
    }
    UniValue result(UniValue::VOBJ);
    result.pushKV("txid", txid.GetHex());
    result.pushKV("origfee", ValueFromAmount(old_fee));
    result.pushKV("fee", ValueFromAmount(new_fee));
    UniValue result_errors(UniValue::VARR);
    for (const std::string& error : errors) {
        result_errors.push_back(error);
    }
    result.pushKV("errors", result_errors);

    return result;
}

UniValue generate(const JSONRPCRequest& request)
{
    std::shared_ptr<CWallet> const wallet = GetWalletForJSONRPCRequest(request);
    CWallet* const pwallet = wallet.get();


    if (!EnsureWalletIsAvailable(pwallet, request.fHelp)) {
        return NullUniValue;
    }

    if (request.fHelp || request.params.size() < 1 || request.params.size() > 2) {
        throw std::runtime_error(
            "generate nblocks ( maxtries )\n"
            "\nMine up to nblocks blocks immediately (before the RPC call returns) to an address in the wallet.\n"
            "\nArguments:\n"
            "1. nblocks      (numeric, required) How many blocks are generated immediately.\n"
            "2. maxtries     (numeric, optional) How many iterations to try (default = 1000000).\n"
            "\nResult:\n"
            "[ blockhashes ]     (array) hashes of blocks generated\n"
            "\nExamples:\n"
            "\nGenerate 11 blocks\n"
            + HelpExampleCli("generate", "11")
        );
    }

    if (!IsDeprecatedRPCEnabled("generate")) {
        throw JSONRPCError(RPC_METHOD_DEPRECATED, "The wallet generate rpc method is deprecated and will be fully removed in v0.19. "
            "To use generate in v0.18, restart bitcoind with -deprecatedrpc=generate.\n"
            "Clients should transition to using the node rpc method generatetoaddress\n");
    }

    int num_generate = request.params[0].get_int();
    uint64_t max_tries = 1000000;
    if (!request.params[1].isNull()) {
        max_tries = request.params[1].get_int();
    }

    std::shared_ptr<CReserveScript> coinbase_script;
    pwallet->GetScriptForMining(coinbase_script);

    // If the keypool is exhausted, no script is returned at all.  Catch this.
    if (!coinbase_script) {
        throw JSONRPCError(RPC_WALLET_KEYPOOL_RAN_OUT, "Error: Keypool ran out, please call keypoolrefill first");
    }

    //throw an error if no script was provided
    if (coinbase_script->reserveScript.empty()) {
        throw JSONRPCError(RPC_INTERNAL_ERROR, "No coinbase script available");
    }

    return generateBlocks(coinbase_script, num_generate, max_tries, true);
}

UniValue rescanblockchain(const JSONRPCRequest& request)
{
    std::shared_ptr<CWallet> const wallet = GetWalletForJSONRPCRequest(request);
    CWallet* const pwallet = wallet.get();

    if (!EnsureWalletIsAvailable(pwallet, request.fHelp)) {
        return NullUniValue;
    }

    if (request.fHelp || request.params.size() > 2) {
        throw std::runtime_error(
            "rescanblockchain (\"start_height\") (\"stop_height\")\n"
            "\nRescan the local blockchain for wallet related transactions.\n"
            "\nArguments:\n"
            "1. \"start_height\"    (numeric, optional) block height where the rescan should start\n"
            "2. \"stop_height\"     (numeric, optional) the last block height that should be scanned\n"
            "\nResult:\n"
            "{\n"
            "  \"start_height\"     (numeric) The block height where the rescan has started. If omitted, rescan started from the genesis block.\n"
            "  \"stop_height\"      (numeric) The height of the last rescanned block. If omitted, rescan stopped at the chain tip.\n"
            "}\n"
            "\nExamples:\n"
            + HelpExampleCli("rescanblockchain", "100000 120000")
            + HelpExampleRpc("rescanblockchain", "100000, 120000")
            );
    }

    WalletRescanReserver reserver(pwallet);
    if (!reserver.reserve()) {
        throw JSONRPCError(RPC_WALLET_ERROR, "Wallet is currently rescanning. Abort existing rescan or wait.");
    }

    CBlockIndex *pindexStart = nullptr;
    CBlockIndex *pindexStop = nullptr;
    CBlockIndex *pChainTip = nullptr;
    {
        auto locked_chain = pwallet->chain().lock();
        pindexStart = chainActive.Genesis();
        pChainTip = chainActive.Tip();

        if (!request.params[0].isNull()) {
            pindexStart = chainActive[request.params[0].get_int()];
            if (!pindexStart) {
                throw JSONRPCError(RPC_INVALID_PARAMETER, "Invalid start_height");
            }
        }

        if (!request.params[1].isNull()) {
            pindexStop = chainActive[request.params[1].get_int()];
            if (!pindexStop) {
                throw JSONRPCError(RPC_INVALID_PARAMETER, "Invalid stop_height");
            }
            else if (pindexStop->nHeight < pindexStart->nHeight) {
                throw JSONRPCError(RPC_INVALID_PARAMETER, "stop_height must be greater than start_height");
            }
        }
    }

    // We can't rescan beyond non-pruned blocks, stop and throw an error
    if (fPruneMode) {
        auto locked_chain = pwallet->chain().lock();
        CBlockIndex *block = pindexStop ? pindexStop : pChainTip;
        while (block && block->nHeight >= pindexStart->nHeight) {
            if (!(block->nStatus & BLOCK_HAVE_DATA)) {
                throw JSONRPCError(RPC_MISC_ERROR, "Can't rescan beyond pruned data. Use RPC call getblockchaininfo to determine your pruned height.");
            }
            block = block->pprev;
        }
    }

    CBlockIndex *stopBlock = pwallet->ScanForWalletTransactions(pindexStart, pindexStop, reserver, true);
    if (!stopBlock) {
        if (pwallet->IsAbortingRescan()) {
            throw JSONRPCError(RPC_MISC_ERROR, "Rescan aborted.");
        }
        // if we got a nullptr returned, ScanForWalletTransactions did rescan up to the requested stopindex
        stopBlock = pindexStop ? pindexStop : pChainTip;
    }
    else {
        throw JSONRPCError(RPC_MISC_ERROR, "Rescan failed. Potentially corrupted data files.");
    }
    UniValue response(UniValue::VOBJ);
    response.pushKV("start_height", pindexStart->nHeight);
    response.pushKV("stop_height", stopBlock->nHeight);
    return response;
}

class DescribeWalletAddressVisitor : public boost::static_visitor<UniValue>
{
public:
    CWallet * const pwallet;

    void ProcessSubScript(const CScript& subscript, UniValue& obj, bool include_addresses = false) const
    {
        // Always present: script type and redeemscript
        std::vector<std::vector<unsigned char>> solutions_data;
        txnouttype which_type = Solver(subscript, solutions_data);
        obj.pushKV("script", GetTxnOutputType(which_type));
        obj.pushKV("hex", HexStr(subscript.begin(), subscript.end()));

        CTxDestination embedded;
        UniValue a(UniValue::VARR);
        if (ExtractDestination(subscript, embedded)) {
            // Only when the script corresponds to an address.
            UniValue subobj(UniValue::VOBJ);
            UniValue detail = DescribeAddress(embedded);
            subobj.pushKVs(detail);
            UniValue wallet_detail = boost::apply_visitor(*this, embedded);
            subobj.pushKVs(wallet_detail);
            subobj.pushKV("address", EncodeDestination(embedded));
            subobj.pushKV("scriptPubKey", HexStr(subscript.begin(), subscript.end()));
            // Always report the pubkey at the top level, so that `getnewaddress()['pubkey']` always works.
            if (subobj.exists("pubkey")) obj.pushKV("pubkey", subobj["pubkey"]);
            obj.pushKV("embedded", std::move(subobj));
            if (include_addresses) a.push_back(EncodeDestination(embedded));
        } else if (which_type == TX_MULTISIG) {
            // Also report some information on multisig scripts (which do not have a corresponding address).
            // TODO: abstract out the common functionality between this logic and ExtractDestinations.
            obj.pushKV("sigsrequired", solutions_data[0][0]);
            UniValue pubkeys(UniValue::VARR);
            for (size_t i = 1; i < solutions_data.size() - 1; ++i) {
                CPubKey key(solutions_data[i].begin(), solutions_data[i].end());
                if (include_addresses) a.push_back(EncodeDestination(key.GetID()));
                pubkeys.push_back(HexStr(key.begin(), key.end()));
            }
            obj.pushKV("pubkeys", std::move(pubkeys));
        }

        // The "addresses" field is confusing because it refers to public keys using their P2PKH address.
        // For that reason, only add the 'addresses' field when needed for backward compatibility. New applications
        // can use the 'embedded'->'address' field for P2SH or P2WSH wrapped addresses, and 'pubkeys' for
        // inspecting multisig participants.
        if (include_addresses) obj.pushKV("addresses", std::move(a));
    }

    explicit DescribeWalletAddressVisitor(CWallet* _pwallet) : pwallet(_pwallet) {}

    UniValue operator()(const CNoDestination& dest) const { return UniValue(UniValue::VOBJ); }

    UniValue operator()(const CKeyID& keyID) const
    {
        UniValue obj(UniValue::VOBJ);
        CPubKey vchPubKey;
        if (pwallet && pwallet->GetPubKey(keyID, vchPubKey)) {
            obj.pushKV("pubkey", HexStr(vchPubKey));
            obj.pushKV("iscompressed", vchPubKey.IsCompressed());
        }
        return obj;
    }

    UniValue operator()(const CScriptID& scriptID) const
    {
        UniValue obj(UniValue::VOBJ);
        CScript subscript;
        if (pwallet && pwallet->GetCScript(scriptID, subscript)) {
            ProcessSubScript(subscript, obj, IsDeprecatedRPCEnabled("validateaddress"));
        }
        return obj;
    }

    UniValue operator()(const WitnessV0KeyHash& id) const
    {
        UniValue obj(UniValue::VOBJ);
        CPubKey pubkey;
        if (pwallet && pwallet->GetPubKey(CKeyID(id), pubkey)) {
            obj.pushKV("pubkey", HexStr(pubkey));
        }
        return obj;
    }

    UniValue operator()(const WitnessV0ScriptHash& id) const
    {
        UniValue obj(UniValue::VOBJ);
        CScript subscript;
        CRIPEMD160 hasher;
        uint160 hash;
        hasher.Write(id.begin(), 32).Finalize(hash.begin());
        if (pwallet && pwallet->GetCScript(CScriptID(hash), subscript)) {
            ProcessSubScript(subscript, obj);
        }
        return obj;
    }

    UniValue operator()(const CExtKeyPair &ekp) const {
        UniValue obj(UniValue::VOBJ);
        obj.pushKV("isextkey", true);
        return obj;
    }

    UniValue operator()(const CStealthAddress &sxAddr) const {
        UniValue obj(UniValue::VOBJ);
        obj.pushKV("isstealthaddress", true);
        obj.pushKV("prefix_num_bits", sxAddr.prefix.number_bits);
        obj.pushKV("prefix_bitfield", strprintf("0x%04x", sxAddr.prefix.bitfield));
        return obj;
    }

    UniValue operator()(const CKeyID256 &idk256) const {
        UniValue obj(UniValue::VOBJ);
        CPubKey vchPubKey;
        obj.pushKV("is256bit", true);
        CKeyID id160(idk256);
        if (pwallet && pwallet->GetPubKey(id160, vchPubKey)) {
            obj.pushKV("pubkey", HexStr(vchPubKey));
            obj.pushKV("iscompressed", vchPubKey.IsCompressed());
        }
        return obj;
    }

    UniValue operator()(const CScriptID256 &scriptID256) const {
        UniValue obj(UniValue::VOBJ);
        CScript subscript;
        obj.pushKV("isscript", true);
        CScriptID scriptID;
        scriptID.Set(scriptID256);
        if (pwallet && pwallet->GetCScript(scriptID, subscript)) {
            ProcessSubScript(subscript, obj);
        }
        return obj;
    }

    UniValue operator()(const WitnessUnknown& id) const { return UniValue(UniValue::VOBJ); }
};

static UniValue DescribeWalletAddress(CWallet* pwallet, const CTxDestination& dest)
{
    UniValue ret(UniValue::VOBJ);
    UniValue detail = DescribeAddress(dest);
    ret.pushKVs(detail);
    ret.pushKVs(boost::apply_visitor(DescribeWalletAddressVisitor(pwallet), dest));
    return ret;
}

/** Convert CAddressBookData to JSON record.  */
static UniValue AddressBookDataToJSON(const CAddressBookData& data, const bool verbose)
{
    UniValue ret(UniValue::VOBJ);
    if (verbose) {
        ret.pushKV("name", data.name);
    }
    ret.pushKV("purpose", data.purpose);
    return ret;
}

UniValue getaddressinfo(const JSONRPCRequest& request)
{
    std::shared_ptr<CWallet> const wallet = GetWalletForJSONRPCRequest(request);
    CWallet* const pwallet = wallet.get();

    if (!EnsureWalletIsAvailable(pwallet, request.fHelp)) {
        return NullUniValue;
    }

    if (request.fHelp || request.params.size() != 1) {
        throw std::runtime_error(
            "getaddressinfo \"address\"\n"
            "\nReturn information about the given particl address. Some information requires the address\n"
            "to be in the wallet.\n"
            "\nArguments:\n"
            "1. \"address\"                    (string, required) The particl address to get the information of.\n"
            "\nResult:\n"
            "{\n"
            "  \"address\" : \"address\",        (string) The particl address validated\n"
            "  \"scriptPubKey\" : \"hex\",       (string) The hex-encoded scriptPubKey generated by the address\n"
            "  \"ismine\" : true|false,        (boolean) If the address is yours or not\n"
            "  \"solvable\" : true|false,      (boolean) If the address is solvable by the wallet\n"
            "  \"iswatchonly\" : true|false,   (boolean) If the address is watchonly\n"
            "  \"isscript\" : true|false,      (boolean) If the key is a script\n"
            "  \"ischange\" : true|false,      (boolean) If the address was used for change output\n"
            "  \"iswitness\" : true|false,     (boolean) If the address is a witness address\n"
            "  \"witness_version\" : version   (numeric, optional) The version number of the witness program\n"
            "  \"witness_program\" : \"hex\"     (string, optional) The hex value of the witness program\n"
            "  \"script\" : \"type\"             (string, optional) The output script type. Only if \"isscript\" is true and the redeemscript is known. Possible types: nonstandard, pubkey, pubkeyhash, scripthash, multisig, nulldata, witness_v0_keyhash, witness_v0_scripthash, witness_unknown\n"
            "  \"hex\" : \"hex\",                (string, optional) The redeemscript for the p2sh address\n"
            "  \"pubkeys\"                     (string, optional) Array of pubkeys associated with the known redeemscript (only if \"script\" is \"multisig\")\n"
            "    [\n"
            "      \"pubkey\"\n"
            "      ,...\n"
            "    ]\n"
            "  \"sigsrequired\" : xxxxx        (numeric, optional) Number of signatures required to spend multisig output (only if \"script\" is \"multisig\")\n"
            "  \"pubkey\" : \"publickeyhex\",    (string, optional) The hex value of the raw public key, for single-key addresses (possibly embedded in P2SH or P2WSH)\n"
            "  \"embedded\" : {...},           (object, optional) Information about the address embedded in P2SH or P2WSH, if relevant and known. It includes all getaddressinfo output fields for the embedded address, excluding metadata (\"timestamp\", \"hdkeypath\", \"hdseedid\") and relation to the wallet (\"ismine\", \"iswatchonly\").\n"
            "  \"iscompressed\" : true|false,  (boolean) If the address is compressed\n"
            "  \"label\" :  \"label\"         (string) The label associated with the address, \"\" is the default label\n"
            "  \"timestamp\" : timestamp,      (number, optional) The creation time of the key if available in seconds since epoch (Jan 1 1970 GMT)\n"
            "  \"hdkeypath\" : \"keypath\"       (string, optional) The HD keypath if the key is HD and available\n"
            "  \"hdseedid\" : \"<hash160>\"      (string, optional) The Hash160 of the HD seed\n"
            "  \"hdmasterkeyid\" : \"<hash160>\" (string, optional) alias for hdseedid maintained for backwards compatibility. Will be removed in V0.18.\n"
            "  \"labels\"                      (object) Array of labels associated with the address.\n"
            "    [\n"
            "      { (json object of label data)\n"
            "        \"name\": \"labelname\" (string) The label\n"
            "        \"purpose\": \"string\" (string) Purpose of address (\"send\" for sending address, \"receive\" for receiving address)\n"
            "      },...\n"
            "    ]\n"
            "}\n"
            "\nExamples:\n"
            + HelpExampleCli("getaddressinfo", "\"1PSSGeFHDnKNxiEyFrD1wcEaHr9hrQDDWc\"")
            + HelpExampleRpc("getaddressinfo", "\"1PSSGeFHDnKNxiEyFrD1wcEaHr9hrQDDWc\"")
        );
    }

    LOCK(pwallet->cs_wallet);

    UniValue ret(UniValue::VOBJ);
    std::string s = request.params[0].get_str();
    bool fBech32 = bech32::Decode(s).second.size() > 0;
    bool is_stake_only_version = false;
    CTxDestination dest = DecodeDestination(s);
    if (fBech32 && !IsValidDestination(dest)) {
        dest = DecodeDestination(s, true);
        is_stake_only_version = true;
    }

    // Make sure the destination is valid
    if (!IsValidDestination(dest)) {
        throw JSONRPCError(RPC_INVALID_ADDRESS_OR_KEY, "Invalid address");
    }

    std::string currentAddress = EncodeDestination(dest, fBech32, is_stake_only_version);
    ret.pushKV("address", currentAddress);

    CScript scriptPubKey = GetScriptForDestination(dest);
    ret.pushKV("scriptPubKey", HexStr(scriptPubKey.begin(), scriptPubKey.end()));

    isminetype mine = ISMINE_NO;
    if (IsParticlWallet(pwallet)) {
        CHDWallet *phdw = GetParticlWallet(pwallet);
        if (dest.type() == typeid(CExtKeyPair)) {
            CExtKeyPair ek = boost::get<CExtKeyPair>(dest);
            CKeyID id = ek.GetID();
            mine = phdw->HaveExtKey(id);
        } else
        if (dest.type() == typeid(CStealthAddress)) {
            const CStealthAddress &sxAddr = boost::get<CStealthAddress>(dest);
            const CExtKeyAccount *pa = nullptr;
            const CEKAStealthKey *pask = nullptr;
            mine = phdw->IsMine(sxAddr, pa, pask);
            if (pa && pask) {
                ret.pushKV("account", pa->GetIDString58());
                CStoredExtKey *sek = pa->GetChain(pask->nScanParent);
                std::string sPath;
                if (sek) {
                    std::vector<uint32_t> vPath;
                    AppendChainPath(sek, vPath);
                    vPath.push_back(pask->nScanKey);
                    PathToString(vPath, sPath);
                    ret.pushKV("scan_path", sPath);
                }
                sek = pa->GetChain(pask->akSpend.nParent);
                if (sek) {
                    std::vector<uint32_t> vPath;
                    AppendChainPath(sek, vPath);
                    vPath.push_back(pask->akSpend.nKey);
                    PathToString(vPath, sPath);
                    ret.pushKV("spend_path", sPath);
                }
            }

        } else
        if (dest.type() == typeid(CKeyID)
            || dest.type() == typeid(CKeyID256)) {
            CKeyID idk;
            const CEKAKey *pak = nullptr;
            const CEKASCKey *pasc = nullptr;
            CExtKeyAccount *pa = nullptr;
            bool isInvalid;
            mine = phdw->IsMine(scriptPubKey, idk, pak, pasc, pa, isInvalid);

            if (pa && pak) {
                CStoredExtKey *sek = pa->GetChain(pak->nParent);
                if (sek) {
                    ret.pushKV("from_ext_address_id", sek->GetIDString58());
                    std::string sPath;
                    std::vector<uint32_t> vPath;
                    AppendChainPath(sek, vPath);
                    vPath.push_back(pak->nKey);
                    PathToString(vPath, sPath);
                    ret.pushKV("path", sPath);
                } else {
                    ret.pushKV("error", "Unknown chain.");
                }
            } else
            if (dest.type() == typeid(CKeyID)) {
                CStealthAddress sx;
                idk = boost::get<CKeyID>(dest);
                if (phdw->GetStealthLinked(idk, sx)) {
                    ret.pushKV("from_stealth_address", sx.Encoded());
                }
            }
        } else {
            mine = phdw ? IsMine(*phdw, dest) : ISMINE_NO;
        }
        if (mine & ISMINE_HARDWARE_DEVICE) {
            ret.pushKV("isondevice", true);
        }
    } else {
        mine = IsMine(*pwallet, dest);
    }

    ret.pushKV("ismine", bool(mine & ISMINE_SPENDABLE));
    ret.pushKV("iswatchonly", bool(mine & ISMINE_WATCH_ONLY));
    if (is_stake_only_version) {
        ret.pushKV("isstakeonly", true);
    }
    ret.pushKV("solvable", IsSolvable(*pwallet, scriptPubKey));
    UniValue detail = DescribeWalletAddress(pwallet, dest);
    ret.pushKVs(detail);
    if (pwallet->mapAddressBook.count(dest)) {
        ret.pushKV("label", pwallet->mapAddressBook[dest].name);
    }
    ret.pushKV("ischange", pwallet->IsChange(scriptPubKey));
    const CKeyMetadata* meta = nullptr;
    CKeyID key_id = GetKeyForDestination(*pwallet, dest);
    if (!key_id.IsNull()) {
        auto it = pwallet->mapKeyMetadata.find(key_id);
        if (it != pwallet->mapKeyMetadata.end()) {
            meta = &it->second;
        }
    }
    if (!meta) {
        auto it = pwallet->m_script_metadata.find(CScriptID(scriptPubKey));
        if (it != pwallet->m_script_metadata.end()) {
            meta = &it->second;
        }
    }
    if (meta) {
        ret.pushKV("timestamp", meta->nCreateTime);
        if (!meta->hdKeypath.empty()) {
            ret.pushKV("hdkeypath", meta->hdKeypath);
            ret.pushKV("hdseedid", meta->hd_seed_id.GetHex());
            ret.pushKV("hdmasterkeyid", meta->hd_seed_id.GetHex());
        }
    }

    // Currently only one label can be associated with an address, return an array
    // so the API remains stable if we allow multiple labels to be associated with
    // an address.
    UniValue labels(UniValue::VARR);
    std::map<CTxDestination, CAddressBookData>::iterator mi = pwallet->mapAddressBook.find(dest);
    if (mi != pwallet->mapAddressBook.end()) {
        labels.push_back(AddressBookDataToJSON(mi->second, true));
    }
    ret.pushKV("labels", std::move(labels));

    return ret;
}

static UniValue getaddressesbylabel(const JSONRPCRequest& request)
{
    std::shared_ptr<CWallet> const wallet = GetWalletForJSONRPCRequest(request);
    CWallet* const pwallet = wallet.get();

    if (!EnsureWalletIsAvailable(pwallet, request.fHelp)) {
        return NullUniValue;
    }

    if (request.fHelp || request.params.size() != 1)
        throw std::runtime_error(
            "getaddressesbylabel \"label\"\n"
            "\nReturns the list of addresses assigned the specified label.\n"
            "\nArguments:\n"
            "1. \"label\"  (string, required) The label.\n"
            "\nResult:\n"
            "{ (json object with addresses as keys)\n"
            "  \"address\": { (json object with information about address)\n"
            "    \"purpose\": \"string\" (string)  Purpose of address (\"send\" for sending address, \"receive\" for receiving address)\n"
            "  },...\n"
            "}\n"
            "\nExamples:\n"
            + HelpExampleCli("getaddressesbylabel", "\"tabby\"")
            + HelpExampleRpc("getaddressesbylabel", "\"tabby\"")
        );

    LOCK(pwallet->cs_wallet);

    std::string label = LabelFromValue(request.params[0]);

    // Find all addresses that have the given label
    UniValue ret(UniValue::VOBJ);
    for (const std::pair<const CTxDestination, CAddressBookData>& item : pwallet->mapAddressBook) {
        if (item.second.name == label) {
            ret.pushKV(EncodeDestination(item.first), AddressBookDataToJSON(item.second, false));
        }
    }

    if (ret.empty()) {
        throw JSONRPCError(RPC_WALLET_INVALID_LABEL_NAME, std::string("No addresses with label " + label));
    }

    return ret;
}

static UniValue listlabels(const JSONRPCRequest& request)
{
    std::shared_ptr<CWallet> const wallet = GetWalletForJSONRPCRequest(request);
    CWallet* const pwallet = wallet.get();

    if (!EnsureWalletIsAvailable(pwallet, request.fHelp)) {
        return NullUniValue;
    }

    if (request.fHelp || request.params.size() > 1)
        throw std::runtime_error(
            "listlabels ( \"purpose\" )\n"
            "\nReturns the list of all labels, or labels that are assigned to addresses with a specific purpose.\n"
            "\nArguments:\n"
            "1. \"purpose\"    (string, optional) Address purpose to list labels for ('send','receive'). An empty string is the same as not providing this argument.\n"
            "\nResult:\n"
            "[               (json array of string)\n"
            "  \"label\",      (string) Label name\n"
            "  ...\n"
            "]\n"
            "\nExamples:\n"
            "\nList all labels\n"
            + HelpExampleCli("listlabels", "") +
            "\nList labels that have receiving addresses\n"
            + HelpExampleCli("listlabels", "receive") +
            "\nList labels that have sending addresses\n"
            + HelpExampleCli("listlabels", "send") +
            "\nAs a JSON-RPC call\n"
            + HelpExampleRpc("listlabels", "receive")
        );

    LOCK(pwallet->cs_wallet);

    std::string purpose;
    if (!request.params[0].isNull()) {
        purpose = request.params[0].get_str();
    }

    // Add to a set to sort by label name, then insert into Univalue array
    std::set<std::string> label_set;
    for (const std::pair<const CTxDestination, CAddressBookData>& entry : pwallet->mapAddressBook) {
        if (purpose.empty() || entry.second.purpose == purpose) {
            label_set.insert(entry.second.name);
        }
    }

    UniValue ret(UniValue::VARR);
    for (const std::string& name : label_set) {
        ret.push_back(name);
    }

    return ret;
}

UniValue sethdseed(const JSONRPCRequest& request)
{
    std::shared_ptr<CWallet> const wallet = GetWalletForJSONRPCRequest(request);
    CWallet* const pwallet = wallet.get();

    if (!EnsureWalletIsAvailable(pwallet, request.fHelp)) {
        return NullUniValue;
    }

    if (request.fHelp || request.params.size() > 2) {
        throw std::runtime_error(
            "sethdseed ( \"newkeypool\" \"seed\" )\n"
            "\nSet or generate a new HD wallet seed. Non-HD wallets will not be upgraded to being a HD wallet. Wallets that are already\n"
            "HD will have a new HD seed set so that new keys added to the keypool will be derived from this new seed.\n"
            "\nNote that you will need to MAKE A NEW BACKUP of your wallet after setting the HD wallet seed.\n"
            + HelpRequiringPassphrase(pwallet) +
            "\nArguments:\n"
            "1. \"newkeypool\"         (boolean, optional, default=true) Whether to flush old unused addresses, including change addresses, from the keypool and regenerate it.\n"
            "                             If true, the next address from getnewaddress and change address from getrawchangeaddress will be from this new seed.\n"
            "                             If false, addresses (including change addresses if the wallet already had HD Chain Split enabled) from the existing\n"
            "                             keypool will be used until it has been depleted.\n"
            "2. \"seed\"               (string, optional) The WIF private key to use as the new HD seed; if not provided a random seed will be used.\n"
            "                             The seed value can be retrieved using the dumpwallet command. It is the private key marked hdseed=1\n"
            "\nExamples:\n"
            + HelpExampleCli("sethdseed", "")
            + HelpExampleCli("sethdseed", "false")
            + HelpExampleCli("sethdseed", "true \"wifkey\"")
            + HelpExampleRpc("sethdseed", "true, \"wifkey\"")
            );
    }

    if (IsInitialBlockDownload()) {
        throw JSONRPCError(RPC_CLIENT_IN_INITIAL_DOWNLOAD, "Cannot set a new HD seed while still in Initial Block Download");
    }

    auto locked_chain = pwallet->chain().lock();
    LOCK(pwallet->cs_wallet);

    // Do not do anything to non-HD wallets
    if (!pwallet->IsHDEnabled()) {
        throw JSONRPCError(RPC_WALLET_ERROR, "Cannot set a HD seed on a non-HD wallet. Start with -upgradewallet in order to upgrade a non-HD wallet to HD");
    }

    if (IsParticlWallet(pwallet))
        throw JSONRPCError(RPC_WALLET_ERROR, "Not necessary in Particl mode.");

    EnsureWalletIsUnlocked(pwallet);

    bool flush_key_pool = true;
    if (!request.params[0].isNull()) {
        flush_key_pool = request.params[0].get_bool();
    }

    CPubKey master_pub_key;
    if (request.params[1].isNull()) {
        master_pub_key = pwallet->GenerateNewSeed();
    } else {
        CKey key = DecodeSecret(request.params[1].get_str());
        if (!key.IsValid()) {
            throw JSONRPCError(RPC_INVALID_ADDRESS_OR_KEY, "Invalid private key");
        }

        if (HaveKey(*pwallet, key)) {
            throw JSONRPCError(RPC_INVALID_ADDRESS_OR_KEY, "Already have this key (either as an HD seed or as a loose private key)");
        }

        master_pub_key = pwallet->DeriveNewSeed(key);
    }

    pwallet->SetHDSeed(master_pub_key);
    if (flush_key_pool) pwallet->NewKeyPool();

    return NullUniValue;
}

void AddKeypathToMap(const CWallet* pwallet, const CKeyID& keyID, std::map<CPubKey, KeyOriginInfo>& hd_keypaths)
{
    CPubKey vchPubKey;
    if (!pwallet->GetPubKey(keyID, vchPubKey)) {
        return;
    }
    KeyOriginInfo info;
    if (!pwallet->GetKeyOrigin(keyID, info)) {
        throw JSONRPCError(RPC_INTERNAL_ERROR, "Internal keypath is broken");
    }
    hd_keypaths.emplace(vchPubKey, std::move(info));
}

bool FillPSBT(const CWallet* pwallet, PartiallySignedTransaction& psbtx, int sighash_type, bool sign, bool bip32derivs)
{
    LOCK(pwallet->cs_wallet);
    // Get all of the previous transactions
    bool complete = true;
    for (unsigned int i = 0; i < psbtx.tx->vin.size(); ++i) {
        const CTxIn& txin = psbtx.tx->vin[i];
        PSBTInput& input = psbtx.inputs.at(i);

        if (PSBTInputSigned(input)) {
            continue;
        }

        // Verify input looks sane. This will check that we have at most one uxto, witness or non-witness.
        if (!input.IsSane()) {
            throw JSONRPCError(RPC_DESERIALIZATION_ERROR, "PSBT input is not sane.");
        }

        // If we have no utxo, grab it from the wallet.
        if (!input.non_witness_utxo && input.witness_utxo.IsNull()) {
            const uint256& txhash = txin.prevout.hash;
            const auto it = pwallet->mapWallet.find(txhash);
            if (it != pwallet->mapWallet.end()) {
                const CWalletTx& wtx = it->second;
                // We only need the non_witness_utxo, which is a superset of the witness_utxo.
                //   The signing code will switch to the smaller witness_utxo if this is ok.
                input.non_witness_utxo = wtx.tx;
            }
        }

        // Get the Sighash type
        if (sign && input.sighash_type > 0 && input.sighash_type != sighash_type) {
            throw JSONRPCError(RPC_DESERIALIZATION_ERROR, "Specified Sighash and sighash in PSBT do not match.");
        }

        complete &= SignPSBTInput(HidingSigningProvider(pwallet, !sign, !bip32derivs), psbtx, i, sighash_type);
    }

    // Fill in the bip32 keypaths and redeemscripts for the outputs so that hardware wallets can identify change
    for (unsigned int i = 0; i < psbtx.tx->vout.size(); ++i) {
        const CTxOut& out = psbtx.tx->vout.at(i);
        PSBTOutput& psbt_out = psbtx.outputs.at(i);

        // Fill a SignatureData with output info
        SignatureData sigdata;
        psbt_out.FillSignatureData(sigdata);

        std::vector<uint8_t> amount(8);
        memcpy(amount.data(), &out.nValue, 8);
        MutableTransactionSignatureCreator creator(psbtx.tx.get_ptr(), 0, amount, 1);
        ProduceSignature(HidingSigningProvider(pwallet, true, !bip32derivs), creator, out.scriptPubKey, sigdata);
        psbt_out.FromSignatureData(sigdata);
    }
    return complete;
}

UniValue walletprocesspsbt(const JSONRPCRequest& request)
{
    std::shared_ptr<CWallet> const wallet = GetWalletForJSONRPCRequest(request);
    CWallet* const pwallet = wallet.get();

    if (!EnsureWalletIsAvailable(pwallet, request.fHelp)) {
        return NullUniValue;
    }

    if (request.fHelp || request.params.size() < 1 || request.params.size() > 4)
        throw std::runtime_error(
            "walletprocesspsbt \"psbt\" ( sign \"sighashtype\" bip32derivs )\n"
            "\nUpdate a PSBT with input information from our wallet and then sign inputs\n"
            "that we can sign for.\n"
            + HelpRequiringPassphrase(pwallet) + "\n"

            "\nArguments:\n"
            "1. \"psbt\"                      (string, required) The transaction base64 string\n"
            "2. sign                          (boolean, optional, default=true) Also sign the transaction when updating\n"
            "3. \"sighashtype\"            (string, optional, default=ALL) The signature hash type to sign with if not specified by the PSBT. Must be one of\n"
            "       \"ALL\"\n"
            "       \"NONE\"\n"
            "       \"SINGLE\"\n"
            "       \"ALL|ANYONECANPAY\"\n"
            "       \"NONE|ANYONECANPAY\"\n"
            "       \"SINGLE|ANYONECANPAY\"\n"
            "4. bip32derivs                    (boolean, optional, default=false) If true, includes the BIP 32 derivation paths for public keys if we know them\n"

            "\nResult:\n"
            "{\n"
            "  \"psbt\" : \"value\",          (string) The base64-encoded partially signed transaction\n"
            "  \"complete\" : true|false,   (boolean) If the transaction has a complete set of signatures\n"
            "  ]\n"
            "}\n"

            "\nExamples:\n"
            + HelpExampleCli("walletprocesspsbt", "\"psbt\"")
        );

    RPCTypeCheck(request.params, {UniValue::VSTR, UniValue::VBOOL, UniValue::VSTR});

    // Unserialize the transaction
    PartiallySignedTransaction psbtx;
    std::string error;
    if (!DecodePSBT(psbtx, request.params[0].get_str(), error)) {
        throw JSONRPCError(RPC_DESERIALIZATION_ERROR, strprintf("TX decode failed %s", error));
    }

    // Get the sighash type
    int nHashType = ParseSighashString(request.params[2]);

    // Fill transaction with our data and also sign
    bool sign = request.params[1].isNull() ? true : request.params[1].get_bool();
    bool bip32derivs = request.params[3].isNull() ? false : request.params[3].get_bool();
    bool complete = FillPSBT(pwallet, psbtx, nHashType, sign, bip32derivs);

    UniValue result(UniValue::VOBJ);
    CDataStream ssTx(SER_NETWORK, PROTOCOL_VERSION);
    ssTx << psbtx;
    result.pushKV("psbt", EncodeBase64(ssTx.str()));
    result.pushKV("complete", complete);

    return result;
}

UniValue walletcreatefundedpsbt(const JSONRPCRequest& request)
{
    std::shared_ptr<CWallet> const wallet = GetWalletForJSONRPCRequest(request);
    CWallet* const pwallet = wallet.get();

    if (!EnsureWalletIsAvailable(pwallet, request.fHelp)) {
        return NullUniValue;
    }

    if (request.fHelp || request.params.size() < 2 || request.params.size() > 5)
        throw std::runtime_error(
            RPCHelpMan{"walletcreatefundedpsbt",
                {
                    {"inputs", RPCArg::Type::ARR,
                        {
                            {"", RPCArg::Type::OBJ,
                                {
                                    {"txid", RPCArg::Type::STR_HEX, false},
                                    {"vout", RPCArg::Type::NUM, false},
                                    {"sequence", RPCArg::Type::NUM, false},
                                },
                                false},
                        },
                        false},
                    {"outputs", RPCArg::Type::ARR,
                        {
                            {"", RPCArg::Type::OBJ,
                                {
                                    {"address", RPCArg::Type::AMOUNT, true},
                                },
                                true},
                            {"", RPCArg::Type::OBJ,
                                {
                                    {"data", RPCArg::Type::STR_HEX, true},
                                },
                                true},
                        },
                        false},
                    {"locktime", RPCArg::Type::NUM, true},
                    {"options", RPCArg::Type::OBJ,
                        {
                            {"changeAddress", RPCArg::Type::STR_HEX, true},
                            {"changePosition", RPCArg::Type::NUM, true},
                            {"change_type", RPCArg::Type::STR, true},
                            {"includeWatching", RPCArg::Type::BOOL, true},
                            {"lockUnspents", RPCArg::Type::BOOL, true},
                            {"feeRate", RPCArg::Type::NUM, true},
                            {"subtractFeeFromOutputs", RPCArg::Type::ARR,
                                {
                                    {"int", RPCArg::Type::NUM, true},
                                },
                                true},
                            {"replaceable", RPCArg::Type::BOOL, true},
                            {"conf_target", RPCArg::Type::NUM, true},
                            {"estimate_mode", RPCArg::Type::STR, true},
                        },
                        true},
                    {"bip32derivs", RPCArg::Type::BOOL, true},
                }}
                .ToString() +
                            "\nCreates and funds a transaction in the Partially Signed Transaction format. Inputs will be added if supplied inputs are not enough\n"
                            "Implements the Creator and Updater roles.\n"
                            "\nArguments:\n"
                            "1. \"inputs\"                (array, required) A json array of json objects\n"
                            "     [\n"
                            "       {\n"
                            "         \"txid\":\"id\",      (string, required) The transaction id\n"
                            "         \"vout\":n,         (numeric, required) The output number\n"
                            "         \"sequence\":n      (numeric, optional) The sequence number\n"
                            "       } \n"
                            "       ,...\n"
                            "     ]\n"
                            "2. \"outputs\"               (array, required) a json array with outputs (key-value pairs)\n"
                            "   [\n"
                            "    {\n"
                            "      \"address\": x.xxx,    (obj, optional) A key-value pair. The key (string) is the particl address, the value (float or string) is the amount in " + CURRENCY_UNIT + "\n"
                            "    },\n"
                            "    {\n"
                            "      \"data\": \"hex\"        (obj, optional) A key-value pair. The key must be \"data\", the value is hex-encoded data\n"
                            "    }\n"
                            "    ,...                     More key-value pairs of the above form. For compatibility reasons, a dictionary, which holds the key-value pairs directly, is also\n"
                            "                             accepted as second parameter.\n"
                            "   ]\n"
                            "3. locktime                  (numeric, optional, default=0) Raw locktime. Non-0 value also locktime-activates inputs\n"
                            "                             Allows this transaction to be replaced by a transaction with higher fees. If provided, it is an error if explicit sequence numbers are incompatible.\n"
                            "4. options                 (object, optional)\n"
                            "   {\n"
                            "     \"changeAddress\"          (string, optional, default pool address) The particl address to receive the change\n"
                            "     \"changePosition\"         (numeric, optional, default random) The index of the change output\n"
                            "     \"change_type\"            (string, optional) The output type to use. Only valid if changeAddress is not specified. Options are \"legacy\", \"p2sh-segwit\", and \"bech32\". Default is set by -changetype.\n"
                            "     \"includeWatching\"        (boolean, optional, default false) Also select inputs which are watch only\n"
                            "     \"lockUnspents\"           (boolean, optional, default false) Lock selected unspent outputs\n"
                            "     \"feeRate\"                (numeric, optional, default not set: makes wallet determine the fee) Set a specific fee rate in " + CURRENCY_UNIT + "/kB\n"
                            "     \"subtractFeeFromOutputs\" (array, optional) A json array of integers.\n"
                            "                              The fee will be equally deducted from the amount of each specified output.\n"
                            "                              The outputs are specified by their zero-based index, before any change output is added.\n"
                            "                              Those recipients will receive less particl than you enter in their corresponding amount field.\n"
                            "                              If no outputs are specified here, the sender pays the fee.\n"
                            "                                  [vout_index,...]\n"
                            "     \"replaceable\"            (boolean, optional) Marks this transaction as BIP125 replaceable.\n"
                            "                              Allows this transaction to be replaced by a transaction with higher fees\n"
                            "     \"conf_target\"            (numeric, optional) Confirmation target (in blocks)\n"
                            "     \"estimate_mode\"          (string, optional, default=UNSET) The fee estimate mode, must be one of:\n"
                            "         \"UNSET\"\n"
                            "         \"ECONOMICAL\"\n"
                            "         \"CONSERVATIVE\"\n"
                            "   }\n"
                            "5. bip32derivs                    (boolean, optional, default=false) If true, includes the BIP 32 derivation paths for public keys if we know them\n"
                            "\nResult:\n"
                            "{\n"
                            "  \"psbt\": \"value\",        (string)  The resulting raw transaction (base64-encoded string)\n"
                            "  \"fee\":       n,         (numeric) Fee in " + CURRENCY_UNIT + " the resulting transaction pays\n"
                            "  \"changepos\": n          (numeric) The position of the added change output, or -1\n"
                            "}\n"
                            "\nExamples:\n"
                            "\nCreate a transaction with no inputs\n"
                            + HelpExampleCli("walletcreatefundedpsbt", "\"[{\\\"txid\\\":\\\"myid\\\",\\\"vout\\\":0}]\" \"[{\\\"data\\\":\\\"00010203\\\"}]\"")
                            );

    RPCTypeCheck(request.params, {
        UniValue::VARR,
        UniValueType(), // ARR or OBJ, checked later
        UniValue::VNUM,
        UniValue::VOBJ,
        UniValue::VBOOL
        }, true
    );

    CAmount fee;
    int change_position;
    CMutableTransaction rawTx = ConstructTransaction(request.params[0], request.params[1], request.params[2], request.params[3]["replaceable"]);
    FundTransaction(pwallet, rawTx, fee, change_position, request.params[3]);

    // Make a blank psbt
    PartiallySignedTransaction psbtx(rawTx);

    // Fill transaction with out data but don't sign
    bool bip32derivs = request.params[4].isNull() ? false : request.params[4].get_bool();
    FillPSBT(pwallet, psbtx, 1, false, bip32derivs);

    // Serialize the PSBT
    CDataStream ssTx(SER_NETWORK, PROTOCOL_VERSION);
    ssTx << psbtx;

    UniValue result(UniValue::VOBJ);
    result.pushKV("psbt", EncodeBase64(ssTx.str()));
    result.pushKV("fee", ValueFromAmount(fee));
    result.pushKV("changepos", change_position);
    return result;
}

UniValue abortrescan(const JSONRPCRequest& request); // in rpcdump.cpp
UniValue dumpprivkey(const JSONRPCRequest& request); // in rpcdump.cpp
UniValue importprivkey(const JSONRPCRequest& request);
UniValue importaddress(const JSONRPCRequest& request);
UniValue importpubkey(const JSONRPCRequest& request);
UniValue dumpwallet(const JSONRPCRequest& request);
UniValue importwallet(const JSONRPCRequest& request);
UniValue importprunedfunds(const JSONRPCRequest& request);
UniValue removeprunedfunds(const JSONRPCRequest& request);
UniValue importmulti(const JSONRPCRequest& request);

// clang-format off
static const CRPCCommand commands[] =
{ //  category              name                                actor (function)                argNames
    //  --------------------- ------------------------          -----------------------         ----------
    { "generating",         "generate",                         &generate,                      {"nblocks","maxtries"} },
    { "hidden",             "resendwallettransactions",         &resendwallettransactions,      {} },
    { "rawtransactions",    "fundrawtransaction",               &fundrawtransaction,            {"hexstring","options","iswitness"} },
    { "wallet",             "abandontransaction",               &abandontransaction,            {"txid"} },
    { "wallet",             "abortrescan",                      &abortrescan,                   {} },
    { "wallet",             "addmultisigaddress",               &addmultisigaddress,            {"nrequired","keys","label|account","bech32","256bit"} },
    { "wallet",             "backupwallet",                     &backupwallet,                  {"destination"} },
    { "wallet",             "bumpfee",                          &bumpfee,                       {"txid", "options"} },
    { "wallet",             "createwallet",                     &createwallet,                  {"wallet_name", "disable_private_keys"} },
    { "wallet",             "dumpprivkey",                      &dumpprivkey,                   {"address"}  },
    { "wallet",             "dumpwallet",                       &dumpwallet,                    {"filename"} },
    { "wallet",             "encryptwallet",                    &encryptwallet,                 {"passphrase"} },
    { "wallet",             "getaddressesbylabel",              &getaddressesbylabel,           {"label"} },
    { "wallet",             "getaddressinfo",                   &getaddressinfo,                {"address"} },
    { "wallet",             "getbalance",                       &getbalance,                    {"dummy","minconf","include_watchonly"} },
    { "wallet",             "getnewaddress",                    &getnewaddress,                 {"label","address_type"} },
    { "wallet",             "getrawchangeaddress",              &getrawchangeaddress,           {"address_type"} },
    { "wallet",             "getreceivedbyaddress",             &getreceivedbyaddress,          {"address","minconf"} },
    { "wallet",             "getreceivedbylabel",               &getreceivedbylabel,            {"label","minconf"} },
    { "wallet",             "gettransaction",                   &gettransaction,                {"txid","include_watchonly"} },
    { "wallet",             "getunconfirmedbalance",            &getunconfirmedbalance,         {} },
    { "wallet",             "getwalletinfo",                    &getwalletinfo,                 {} },
    { "wallet",             "importaddress",                    &importaddress,                 {"address","label","rescan","p2sh"} },
    { "wallet",             "importmulti",                      &importmulti,                   {"requests","options"} },
    { "wallet",             "importprivkey",                    &importprivkey,                 {"privkey","label","rescan"} },
    { "wallet",             "importprunedfunds",                &importprunedfunds,             {"rawtransaction","txoutproof"} },
    { "wallet",             "importpubkey",                     &importpubkey,                  {"pubkey","label","rescan"} },
    { "wallet",             "importwallet",                     &importwallet,                  {"filename"} },
    { "wallet",             "keypoolrefill",                    &keypoolrefill,                 {"newsize"} },
    { "wallet",             "listaddressgroupings",             &listaddressgroupings,          {} },
    { "wallet",             "listlabels",                       &listlabels,                    {"purpose"} },
    { "wallet",             "listlockunspent",                  &listlockunspent,               {} },
    { "wallet",             "listreceivedbyaddress",            &listreceivedbyaddress,         {"minconf","include_empty","include_watchonly","address_filter"} },
    { "wallet",             "listreceivedbylabel",              &listreceivedbylabel,           {"minconf","include_empty","include_watchonly"} },
    { "wallet",             "listsinceblock",                   &listsinceblock,                {"blockhash","target_confirmations","include_watchonly","include_removed"} },
    { "wallet",             "listtransactions",                 &listtransactions,              {"label|dummy","count","skip","include_watchonly"} },
    { "wallet",             "listunspent",                      &listunspent,                   {"minconf","maxconf","addresses","include_unsafe","query_options"} },
    { "wallet",             "listwalletdir",                    &listwalletdir,                 {} },
    { "wallet",             "listwallets",                      &listwallets,                   {} },
    { "wallet",             "loadwallet",                       &loadwallet,                    {"filename"} },
    { "wallet",             "lockunspent",                      &lockunspent,                   {"unlock","transactions","permanent"} },
    { "wallet",             "removeprunedfunds",                &removeprunedfunds,             {"txid"} },
    { "wallet",             "rescanblockchain",                 &rescanblockchain,              {"start_height", "stop_height"} },
    { "wallet",             "sendmany",                         &sendmany,                      {"dummy","amounts","minconf","comment","subtractfeefrom","replaceable","conf_target","estimate_mode"} },
    { "wallet",             "sendtoaddress",                    &sendtoaddress,                 {"address","amount","comment","comment_to","subtractfeefromamount","narration","replaceable","conf_target","estimate_mode"} },
    { "wallet",             "sethdseed",                        &sethdseed,                     {"newkeypool","seed"} },
    { "wallet",             "setlabel",                         &setlabel,                      {"address","label"} },
    { "wallet",             "settxfee",                         &settxfee,                      {"amount"} },
    { "wallet",             "signmessage",                      &signmessage,                   {"address","message"} },
    { "wallet",             "signrawtransactionwithwallet",     &signrawtransactionwithwallet,  {"hexstring","prevtxs","sighashtype"} },
    { "wallet",             "unloadwallet",                     &unloadwallet,                  {"wallet_name"} },
    { "wallet",             "walletcreatefundedpsbt",           &walletcreatefundedpsbt,        {"inputs","outputs","locktime","options","bip32derivs"} },
    { "wallet",             "walletlock",                       &walletlock,                    {} },
    { "wallet",             "walletpassphrase",                 &walletpassphrase,              {"passphrase","timeout","stakingonly"} },
    { "wallet",             "walletpassphrasechange",           &walletpassphrasechange,        {"oldpassphrase","newpassphrase"} },
    { "wallet",             "walletprocesspsbt",                &walletprocesspsbt,             {"psbt","sign","sighashtype","bip32derivs"} },
};
// clang-format on

void RegisterWalletRPCCommands(CRPCTable &t)
{
    for (unsigned int vcidx = 0; vcidx < ARRAYLEN(commands); vcidx++)
        t.appendCommand(commands[vcidx].name, &commands[vcidx]);
}<|MERGE_RESOLUTION|>--- conflicted
+++ resolved
@@ -1588,11 +1588,7 @@
     std::list<COutputEntry> listSent;
     std::list<COutputEntry> listStaked;
 
-<<<<<<< HEAD
-    wtx.GetAmounts(listReceived, listSent, listStaked, nFee, filter);
-=======
-    wtx.GetAmounts(listReceived, listSent, nFee, filter_ismine);
->>>>>>> 384967f3
+    wtx.GetAmounts(listReceived, listSent, listStaked, nFee, filter_ismine);
 
     bool involvesWatchonly = wtx.IsFromMe(ISMINE_WATCH_ONLY);
 
@@ -1639,13 +1635,9 @@
             if (pwallet->mapAddressBook.count(r.destination)) {
                 label = pwallet->mapAddressBook[r.destination].name;
             }
-<<<<<<< HEAD
-
-=======
             if (filter_label && label != *filter_label) {
                 continue;
             }
->>>>>>> 384967f3
             UniValue entry(UniValue::VOBJ);
             if (involvesWatchonly || (r.ismine & ISMINE_WATCH_ONLY)) {
                 entry.pushKV("involvesWatchonly", true);
@@ -1957,15 +1949,8 @@
         // iterate backwards until we have nCount items to return:
         for (CWallet::TxItems::const_reverse_iterator it = txOrdered.rbegin(); it != txOrdered.rend(); ++it) {
             CWalletTx *const pwtx = (*it).second;
-<<<<<<< HEAD
-            if (pwtx != nullptr)
-                ListTransactions(*locked_chain, pwallet, *pwtx, 0, true, retReversed, filter);
-
+            ListTransactions(*locked_chain, pwallet, *pwtx, 0, true, retReversed, filter, filter_label);
             if ((int)retReversed.size() >= nCount + nFrom) break;
-=======
-            ListTransactions(*locked_chain, pwallet, *pwtx, 0, true, ret, filter, filter_label);
-            if ((int)ret.size() >= (nCount+nFrom)) break;
->>>>>>> 384967f3
         }
     }
     // ret is newest to oldest
@@ -2160,8 +2145,7 @@
             if (it != pwallet->mapWallet.end()) {
                 // We want all transactions regardless of confirmation count to appear here,
                 // even negative confirmation ones, hence the big negative.
-<<<<<<< HEAD
-                ListTransactions(*locked_chain, pwallet, it->second, -100000000, true, removed, filter);
+                ListTransactions(*locked_chain, pwallet, it->second, -100000000, true, removed, filter, nullptr /* filter_label */);
             } else
             if (IsParticlWallet(pwallet)) {
                 CHDWallet *phdw = GetParticlWallet(pwallet);
@@ -2171,9 +2155,6 @@
                     const CTransactionRecord &rtx = mri->second;
                     ListRecord(*locked_chain, phdw, txhash, rtx, "*", -100000000, true, removed, filter);
                 }
-=======
-                ListTransactions(*locked_chain, pwallet, it->second, -100000000, true, removed, filter, nullptr /* filter_label */);
->>>>>>> 384967f3
             }
         }
         paltindex = paltindex->pprev;
