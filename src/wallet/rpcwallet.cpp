--- conflicted
+++ resolved
@@ -3007,11 +3007,17 @@
             "      \"trusted\": xxx                 (numeric) trusted balance (outputs created by the wallet or confirmed outputs)\n"
             "      \"untrusted_pending\": xxx       (numeric) untrusted pending balance (outputs created by others that are in the mempool)\n"
             "      \"immature\": xxx                (numeric) balance from immature coinbase outputs\n"
+            "      \"staked\": xxx                  (numeric) balance from staked outputs\n"
+            "      \"blind_trusted\": xxx           (numeric) trusted blinded balance (outputs created by the wallet or confirmed outputs)\n"
+            "      \"blind_untrusted_pending\": xxx (numeric) untrusted pending blinded balance (outputs created by others that are in the mempool)\n"
+            "      \"anon_trusted\": xxx            (numeric) trusted anon balance (outputs created by the wallet or confirmed outputs)\n"
+            "      \"anon_untrusted_pending\": xxx  (numeric) untrusted pending anon balance (outputs created by others that are in the mempool)\n"
             "    },\n"
             "    \"watchonly\": {                   (object) watchonly balances (not present if wallet does not watch anything)\n"
             "      \"trusted\": xxx                 (numeric) trusted balance (outputs created by the wallet or confirmed outputs)\n"
             "      \"untrusted_pending\": xxx       (numeric) untrusted pending balance (outputs created by others that are in the mempool)\n"
             "      \"immature\": xxx                (numeric) balance from immature coinbase outputs\n"
+            "      \"staked\": xxx                  (numeric) balance from staked outputs\n"
             "    },\n"
             "}\n"},
         RPCExamples{
@@ -3030,7 +3036,37 @@
     auto locked_chain = wallet.chain().lock();
     LOCK(wallet.cs_wallet);
 
-    UniValue obj(UniValue::VOBJ);
+    CWallet* const pwallet = rpc_wallet.get();
+    if (IsParticlWallet(pwallet)) {
+        CHDWalletBalances bal;
+        ((CHDWallet*)pwallet)->GetBalances(bal);
+
+        UniValue balances{UniValue::VOBJ};
+        {
+            UniValue balances_mine{UniValue::VOBJ};
+            balances_mine.pushKV("trusted", ValueFromAmount(bal.nPart));
+            balances_mine.pushKV("untrusted_pending", ValueFromAmount(bal.nPartUnconf));
+            balances_mine.pushKV("immature", ValueFromAmount(bal.nPartImmature));
+            balances_mine.pushKV("staked", ValueFromAmount(bal.nPartStaked));
+
+            balances_mine.pushKV("blind_trusted", ValueFromAmount(bal.nBlind));
+            balances_mine.pushKV("blind_untrusted_pending", ValueFromAmount(bal.nBlindUnconf));
+
+            balances_mine.pushKV("anon_trusted", ValueFromAmount(bal.nAnon));
+            balances_mine.pushKV("anon_untrusted_pending", ValueFromAmount(bal.nAnonUnconf));
+
+            balances.pushKV("mine", balances_mine);
+        }
+        if (bal.nPartWatchOnly > 0 || bal.nPartWatchOnlyUnconf > 0 || bal.nPartWatchOnlyStaked > 0) {
+            UniValue balances_watchonly{UniValue::VOBJ};
+            balances_watchonly.pushKV("trusted", ValueFromAmount(bal.nPartWatchOnly));
+            balances_watchonly.pushKV("untrusted_pending", ValueFromAmount(bal.nPartWatchOnlyUnconf));
+            balances_watchonly.pushKV("immature", ValueFromAmount(bal.nPartWatchOnlyImmature)); // Always 0, would only be non zero during chain bootstrapping
+            balances_watchonly.pushKV("staked", ValueFromAmount(bal.nPartWatchOnlyStaked));
+            balances.pushKV("watchonly", balances_watchonly);
+        }
+        return balances;
+    }
 
     const auto bal = wallet.GetBalance();
     UniValue balances{UniValue::VOBJ};
@@ -3065,26 +3101,17 @@
                 {},
                 RPCResult{
             "{\n"
-<<<<<<< HEAD
             "  \"walletname\": xxxxx,             (string) the wallet name\n"
             "  \"walletversion\": xxxxx,          (numeric) the wallet version\n"
             "  \"total_balance\": xxxxxxx,        (numeric) the total balance of the wallet in " + CURRENCY_UNIT + "\n"
-            "  \"balance\": xxxxxxx,              (numeric) the total confirmed balance of the wallet in " + CURRENCY_UNIT + "\n"
+            "  \"balance\": xxxxxxx,              (numeric) DEPRECATED. Identical to getbalances().mine.trusted\n"
             "  \"blind_balance\": xxxxxxx,        (numeric) the total confirmed blinded balance of the wallet in " + CURRENCY_UNIT + "\n"
             "  \"anon_balance\": xxxxxxx,         (numeric) the total confirmed anon balance of the wallet in " + CURRENCY_UNIT + "\n"
             "  \"staked_balance\": xxxxxxx,       (numeric) the total staked balance of the wallet in " + CURRENCY_UNIT + " (non-spendable until maturity)\n"
-            "  \"unconfirmed_balance\": xxx,      (numeric) the total unconfirmed balance of the wallet in " + CURRENCY_UNIT + "\n"
-            "  \"immature_balance\": xxxxxx,      (numeric) the total immature balance of the wallet in " + CURRENCY_UNIT + "\n"
+            "  \"unconfirmed_balance\": xxx,      (numeric) DEPRECATED. Identical to getbalances().mine.untrusted_pending\n"
+            "  \"immature_balance\": xxxxxx,      (numeric) DEPRECATED. Identical to getbalances().mine.immature\n"
             "  \"reserve\": xxxxxx,               (numeric) the reserve balance of the wallet in " + CURRENCY_UNIT + "\n"
             "  \"txcount\": xxxxxxx,              (numeric) the total number of transactions in the wallet\n"
-=======
-            "  \"walletname\": xxxxx,               (string) the wallet name\n"
-            "  \"walletversion\": xxxxx,            (numeric) the wallet version\n"
-            "  \"balance\": xxxxxxx,                (numeric) DEPRECATED. Identical to getbalances().mine.trusted\n"
-            "  \"unconfirmed_balance\": xxx,        (numeric) DEPRECATED. Identical to getbalances().mine.untrusted_pending\n"
-            "  \"immature_balance\": xxxxxx,        (numeric) DEPRECATED. Identical to getbalances().mine.immature\n"
-            "  \"txcount\": xxxxxxx,                (numeric) the total number of transactions in the wallet\n"
->>>>>>> c5ffe8d5
             "  \"keypoololdest\": xxxxxx,           (numeric) the timestamp (seconds since Unix epoch) of the oldest pre-generated key in the key pool\n"
             "  \"keypoolsize\": xxxx,               (numeric) how many new keys are pre-generated (only counts external keys)\n"
             "  \"keypoolsize_hd_internal\": xxxx,   (numeric) how many new keys are pre-generated for internal use (used for change outputs, only appears if the wallet is using this feature, otherwise external keys are used)\n"
