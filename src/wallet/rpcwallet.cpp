--- conflicted
+++ resolved
@@ -3340,7 +3340,6 @@
     return NullUniValue;
 }
 
-<<<<<<< HEAD
 static UniValue resendwallettransactions(const JSONRPCRequest& request)
 {
     std::shared_ptr<CWallet> const wallet = GetWalletForJSONRPCRequest(request);
@@ -3395,8 +3394,6 @@
     return result;
 }
 
-=======
->>>>>>> daef20fb
 static UniValue listunspent(const JSONRPCRequest& request)
 {
     std::shared_ptr<CWallet> const wallet = GetWalletForJSONRPCRequest(request);
@@ -4976,6 +4973,7 @@
 static const CRPCCommand commands[] =
 { //  category              name                                actor (function)                argNames
     //  --------------------- ------------------------          -----------------------         ----------
+    { "hidden",             "resendwallettransactions",         &resendwallettransactions,      {} },
     { "rawtransactions",    "fundrawtransaction",               &fundrawtransaction,            {"hexstring","options","iswitness"} },
     { "wallet",             "abandontransaction",               &abandontransaction,            {"txid"} },
     { "wallet",             "abortrescan",                      &abortrescan,                   {} },
