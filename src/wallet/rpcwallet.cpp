// Copyright (c) 2010 Satoshi Nakamoto
// Copyright (c) 2009-2019 The Bitcoin Core developers
// Distributed under the MIT software license, see the accompanying
// file COPYING or http://www.opensource.org/licenses/mit-license.php.

#include <amount.h>
#include <core_io.h>
#include <interfaces/chain.h>
#include <key_io.h>
#include <node/context.h>
#include <outputtype.h>
#include <policy/feerate.h>
#include <policy/fees.h>
#include <policy/rbf.h>
#include <rpc/rawtransaction_util.h>
#include <rpc/server.h>
#include <rpc/util.h>
#include <script/descriptor.h>
#include <script/sign.h>
#include <util/bip32.h>
#include <util/fees.h>
#include <util/moneystr.h>
#include <util/string.h>
#include <util/system.h>
#include <util/url.h>
#include <util/validation.h>
#include <wallet/coincontrol.h>
#include <wallet/feebumper.h>
#include <wallet/psbtwallet.h>
#include <wallet/rpcwallet.h>
#include <wallet/wallet.h>
#include <wallet/walletdb.h>
#include <wallet/walletutil.h>

#include <wallet/hdwallet.h>


#include <stdint.h>

#include <univalue.h>


static const std::string WALLET_ENDPOINT_BASE = "/wallet/";

bool GetAvoidReuseFlag(CWallet * const pwallet, const UniValue& param) {
    bool can_avoid_reuse = pwallet->IsWalletFlagSet(WALLET_FLAG_AVOID_REUSE);
    bool avoid_reuse = param.isNull() ? can_avoid_reuse : param.get_bool();

    if (avoid_reuse && !can_avoid_reuse) {
        throw JSONRPCError(RPC_WALLET_ERROR, "wallet does not have the \"avoid reuse\" feature enabled");
    }

    return avoid_reuse;
}


/** Used by RPC commands that have an include_watchonly parameter.
 *  We default to true for watchonly wallets if include_watchonly isn't
 *  explicitly set.
 */
static bool ParseIncludeWatchonly(const UniValue& include_watchonly, const CWallet& pwallet)
{
    if (include_watchonly.isNull()) {
        // if include_watchonly isn't explicitly set, then check if we have a watchonly wallet
        return pwallet.IsWalletFlagSet(WALLET_FLAG_DISABLE_PRIVATE_KEYS);
    }

    // otherwise return whatever include_watchonly was set to
    return include_watchonly.get_bool();
}


/** Checks if a CKey is in the given CWallet compressed or otherwise*/
bool HaveKey(const SigningProvider& wallet, const CKey& key)
{
    CKey key2;
    key2.Set(key.begin(), key.end(), !key.IsCompressed());
    return wallet.HaveKey(key.GetPubKey().GetID()) || wallet.HaveKey(key2.GetPubKey().GetID());
}

bool GetWalletNameFromJSONRPCRequest(const JSONRPCRequest& request, std::string& wallet_name)
{
    if (request.URI.substr(0, WALLET_ENDPOINT_BASE.size()) == WALLET_ENDPOINT_BASE) {
        // wallet endpoint was used
        wallet_name = urlDecode(request.URI.substr(WALLET_ENDPOINT_BASE.size()));
        return true;
    }
    return false;
}

std::shared_ptr<CWallet> GetWalletForJSONRPCRequest(const JSONRPCRequest& request)
{
    std::string wallet_name;
    if (GetWalletNameFromJSONRPCRequest(request, wallet_name)) {
        std::shared_ptr<CWallet> pwallet = GetWallet(wallet_name);
        if (!pwallet) throw JSONRPCError(RPC_WALLET_NOT_FOUND, "Requested wallet does not exist or is not loaded");
        return pwallet;
    }

    std::vector<std::shared_ptr<CWallet>> wallets = GetWallets();
    return wallets.size() == 1 || (request.fHelp && wallets.size() > 0) ? wallets[0] : nullptr;
}

std::string HelpRequiringPassphrase(const CWallet* pwallet)
{
    return pwallet && pwallet->IsCrypted()
        ? "\nRequires wallet passphrase to be set with walletpassphrase call."
        : "";
}

bool EnsureWalletIsAvailable(const CWallet* pwallet, bool avoidException)
{
    if (pwallet) return true;
    if (avoidException) return false;
    if (!HasWallets()) {
        throw JSONRPCError(
            RPC_METHOD_NOT_FOUND, "Method not found (wallet method is disabled because no wallet is loaded)");
    }
    throw JSONRPCError(RPC_WALLET_NOT_SPECIFIED,
        "Wallet file not specified (must request wallet RPC through /wallet/<filename> uri-path).");
}

void EnsureWalletIsUnlocked(const CWallet* pwallet)
{
    if (pwallet->IsLocked())
        throw JSONRPCError(RPC_WALLET_UNLOCK_NEEDED, "Error: Please enter the wallet passphrase with walletpassphrase first.");

    if (IsParticlWallet(pwallet)
        && GetParticlWallet(pwallet)->fUnlockForStakingOnly)
        throw JSONRPCError(RPC_WALLET_UNLOCK_NEEDED, "Error: Wallet is unlocked for staking only.");
}

LegacyScriptPubKeyMan& EnsureLegacyScriptPubKeyMan(CWallet& wallet)
{
    LegacyScriptPubKeyMan* spk_man = wallet.GetLegacyScriptPubKeyMan();
    if (!spk_man) {
        throw JSONRPCError(RPC_WALLET_ERROR, "This type of wallet does not support this command");
    }
    return *spk_man;
}

void WalletTxToJSON(interfaces::Chain& chain, interfaces::Chain::Lock& locked_chain, const CWalletTx& wtx, UniValue& entry, bool fFilterMode=false)
{
    int confirms = wtx.GetDepthInMainChain();
    entry.pushKV("confirmations", confirms);
    if (wtx.IsCoinBase())
        entry.pushKV("generated", true);
    if (confirms > 0)
    {
        entry.pushKV("blockhash", wtx.m_confirm.hashBlock.GetHex());
        entry.pushKV("blockindex", wtx.m_confirm.nIndex);
        int64_t block_time;
        bool found_block = chain.findBlock(wtx.m_confirm.hashBlock, nullptr /* block */, &block_time);
        CHECK_NONFATAL(found_block);
        PushTime(entry, "blocktime", block_time);
    } else {
        entry.pushKV("trusted", wtx.IsTrusted(locked_chain));
    }
    uint256 hash = wtx.GetHash();
    entry.pushKV("txid", hash.GetHex());
    UniValue conflicts(UniValue::VARR);
    for (const uint256& conflict : wtx.GetConflicts())
        conflicts.push_back(conflict.GetHex());
    if (conflicts.size() > 0 || !fFilterMode)
        entry.pushKV("walletconflicts", conflicts);
    PushTime(entry, "time", wtx.GetTxTime());
    PushTime(entry, "timereceived", wtx.nTimeReceived);

    // Add opt-in RBF status
    std::string rbfStatus = "no";
    if (confirms <= 0) {
        RBFTransactionState rbfState = chain.isRBFOptIn(*wtx.tx);
        if (rbfState == RBFTransactionState::UNKNOWN)
            rbfStatus = "unknown";
        else if (rbfState == RBFTransactionState::REPLACEABLE_BIP125)
            rbfStatus = "yes";
    }
    entry.pushKV("bip125_replaceable", rbfStatus);

    if (!fFilterMode)
        for (const std::pair<const std::string, std::string>& item : wtx.mapValue) {
            entry.pushKV(item.first, item.second);
        }
}

void RecordTxToJSON(interfaces::Chain& chain, interfaces::Chain::Lock& locked_chain, CHDWallet *phdw, const uint256 &hash, const CTransactionRecord& rtx, UniValue &entry)
{
    int confirms = phdw->GetDepthInMainChain(locked_chain, rtx.blockHash, rtx.nIndex);
    entry.pushKV("confirmations", confirms);

    if (rtx.IsCoinStake()) {
        entry.pushKV("coinstake", true);
    } else
    if (rtx.IsCoinBase()) {
        entry.pushKV("generated", true);
    }

    if (confirms > 0) {
        entry.pushKV("blockhash", rtx.blockHash.GetHex());
        entry.pushKV("blockindex", rtx.nIndex);
        PushTime(entry, "blocktime", rtx.nBlockTime);
    } else {
        entry.pushKV("trusted", phdw->IsTrusted(locked_chain, hash, rtx.blockHash));
    }

    entry.pushKV("txid", hash.GetHex());
    UniValue conflicts(UniValue::VARR);
    for (const auto &conflict : phdw->GetConflicts(hash)) {
        conflicts.push_back(conflict.GetHex());
    }
    entry.pushKV("walletconflicts", conflicts);
    PushTime(entry, "time", rtx.GetTxTime());
    PushTime(entry, "timereceived", rtx.nTimeReceived);

    for (const auto &item : rtx.mapValue) {
        if (item.first == RTXVT_COMMENT) {
            entry.pushKV("comment", std::string(item.second.begin(), item.second.end()));
        } else
        if (item.first == RTXVT_TO) {
            entry.pushKV("comment_to", std::string(item.second.begin(), item.second.end()));
        }
    }

    /*
    // Add opt-in RBF status
    std::string rbfStatus = "no";
    if (confirms <= 0) {
        LOCK(mempool.cs);
        RBFTransactionState rbfState = IsRBFOptIn(wtx, mempool);
        if (rbfState == RBF_TRANSACTIONSTATE_UNKNOWN)
            rbfStatus = "unknown";
        else if (rbfState == RBF_TRANSACTIONSTATE_REPLACEABLE_BIP125)
            rbfStatus = "yes";
    }
    entry.push_back(Pair("bip125_replaceable", rbfStatus));
    */
}

static std::string LabelFromValue(const UniValue& value)
{
    std::string label = value.get_str();
    if (label == "*")
        throw JSONRPCError(RPC_WALLET_INVALID_LABEL_NAME, "Invalid label name");
    return label;
}

static UniValue getnewaddress(const JSONRPCRequest& request)
{
    std::shared_ptr<CWallet> const wallet = GetWalletForJSONRPCRequest(request);
    CWallet* const pwallet = wallet.get();

    if (!EnsureWalletIsAvailable(pwallet, request.fHelp)) {
        return NullUniValue;
    }

            RPCHelpMan{"getnewaddress",
                "\nReturns a new Particl address for receiving payments.\n"
                "If 'label' is specified, it is added to the address book \n"
                "so payments received with the address will be associated with 'label'.\n",
                {
                    {"label", RPCArg::Type::STR, /* default */ "\"\"", "The label name for the address to be linked to. If not provided, the default label \"\" is used. It can also be set to the empty string \"\" to represent the default label. The label does not need to exist, it will be created if there is no label by the given name."},
                    {"bech32", RPCArg::Type::BOOL, /* default */ "false", "Use Bech32 encoding."},
                    {"hardened", RPCArg::Type::BOOL, /* default */ "false", "Derive a hardened key."},
                    {"256bit", RPCArg::Type::BOOL, /* default */ "false", "Use 256bit hash type."},
                    {"address_type", RPCArg::Type::STR, /* default */ "set by -addresstype", "The address type to use. Options are \"legacy\", \"p2sh-segwit\", and \"bech32\"."},
                },
                RPCResult{
            "\"address\"    (string) The new particl address\n"
                },
                RPCExamples{
                    HelpExampleCli("getnewaddress", "")
            + HelpExampleRpc("getnewaddress", "")
                },
            }.Check(request);

    if (!IsParticlWallet(pwallet)) {
        LOCK(pwallet->cs_wallet);
        if (!pwallet->CanGetAddresses()) {
            throw JSONRPCError(RPC_WALLET_ERROR, "Error: This wallet has no available keys");
        }
    }

    // Parse the label first so we don't generate a key if there's an error
    std::string label;
    if (!request.params[0].isNull())
        label = LabelFromValue(request.params[0]);

    OutputType output_type = pwallet->m_default_address_type;
    size_t type_ofs = fParticlMode ? 4 : 1;
    if (!request.params[type_ofs].isNull()) {
        if (!ParseOutputType(request.params[type_ofs].get_str(), output_type)) {
            throw JSONRPCError(RPC_INVALID_ADDRESS_OR_KEY, strprintf("Unknown address type '%s'", request.params[type_ofs].get_str()));
        }
    }

    if (IsParticlWallet(pwallet)) {
        CKeyID keyID;

        bool fBech32 = request.params.size() > 1 ? GetBool(request.params[1]) : false;
        bool fHardened = request.params.size() > 2 ? GetBool(request.params[2]) : false;
        bool f256bit = request.params.size() > 3 ? GetBool(request.params[3]) : false;

        if (output_type == OutputType::P2SH_SEGWIT) {
            //throw JSONRPCError(RPC_INVALID_PARAMETER, "Valid address_types are \"legacy\" and \"bech32\"");
        }
        if (f256bit && output_type != OutputType::LEGACY) {
            throw JSONRPCError(RPC_INVALID_PARAMETER, "256bit must be used with address_type \"legacy\"");
        }

        CPubKey newKey;
        CHDWallet *phdw = GetParticlWallet(pwallet);
        {
            LOCK(cs_main);
            {
                LOCK(phdw->cs_wallet);
                if (pwallet->IsWalletFlagSet(WALLET_FLAG_DISABLE_PRIVATE_KEYS)) {
                    throw JSONRPCError(RPC_WALLET_ERROR, "Error: Private keys are disabled for this wallet");
                }
                if (phdw->idDefaultAccount.IsNull()) {
                    if (!phdw->pEKMaster) {
                        throw JSONRPCError(RPC_WALLET_ERROR, "Wallet has no active master key.");
                    }
                    throw JSONRPCError(RPC_WALLET_ERROR, "No default account set.");
                }
            }
            if (0 != phdw->NewKeyFromAccount(newKey, false, fHardened, f256bit, fBech32, label.c_str())) {
                throw JSONRPCError(RPC_WALLET_ERROR, "NewKeyFromAccount failed.");
            }
        }

        if (output_type != OutputType::LEGACY) {
            CTxDestination dest;
            LegacyScriptPubKeyMan* spk_man = pwallet->GetLegacyScriptPubKeyMan();
            if (spk_man) {
                spk_man->LearnRelatedScripts(newKey, output_type);
            }
            dest = GetDestinationForKey(newKey, output_type);
            return EncodeDestination(dest);
        }
        if (f256bit) {
            CKeyID256 idKey256 = newKey.GetID256();
            return CBitcoinAddress(idKey256, fBech32).ToString();
        }
        return CBitcoinAddress(PKHash(newKey), fBech32).ToString();
    }

    LOCK2(cs_main, pwallet->cs_wallet);

    CTxDestination dest;
    std::string error;
    if (!pwallet->GetNewDestination(output_type, label, dest, error)) {
        throw JSONRPCError(RPC_WALLET_KEYPOOL_RAN_OUT, error);
    }

    return EncodeDestination(dest);
}

static UniValue getrawchangeaddress(const JSONRPCRequest& request)
{
    std::shared_ptr<CWallet> const wallet = GetWalletForJSONRPCRequest(request);
    CWallet* const pwallet = wallet.get();

    if (!EnsureWalletIsAvailable(pwallet, request.fHelp)) {
        return NullUniValue;
    }

            RPCHelpMan{"getrawchangeaddress",
                "\nReturns a new Particl address, for receiving change.\n"
                "This is for use with raw transactions, NOT normal use.\n",
                {
                    {"address_type", RPCArg::Type::STR, /* default */ "set by -changetype", "The address type to use. Options are \"legacy\", \"p2sh-segwit\", and \"bech32\"."},
                },
                RPCResult{
            "\"address\"    (string) The address\n"
                },
                RPCExamples{
                    HelpExampleCli("getrawchangeaddress", "")
            + HelpExampleRpc("getrawchangeaddress", "")
                },
            }.Check(request);

    LOCK(pwallet->cs_wallet);

    if (IsParticlWallet(pwallet)) {
        CHDWallet *phdw = GetParticlWallet(pwallet);
        CPubKey pkOut;

        if (0 != phdw->NewKeyFromAccount(pkOut, true)) {
            throw JSONRPCError(RPC_WALLET_ERROR, "NewKeyFromAccount failed.");
        }
        return EncodeDestination(PKHash(pkOut.GetID()));
    }

    if (!pwallet->CanGetAddresses(true)) {
        throw JSONRPCError(RPC_WALLET_ERROR, "Error: This wallet has no available keys");
    }

    OutputType output_type = pwallet->m_default_change_type != OutputType::CHANGE_AUTO ? pwallet->m_default_change_type : pwallet->m_default_address_type;
    if (!request.params[0].isNull()) {
        if (!ParseOutputType(request.params[0].get_str(), output_type)) {
            throw JSONRPCError(RPC_INVALID_ADDRESS_OR_KEY, strprintf("Unknown address type '%s'", request.params[0].get_str()));
        }
    }

    CTxDestination dest;
    std::string error;
    if (!pwallet->GetNewChangeDestination(output_type, dest, error)) {
        throw JSONRPCError(RPC_WALLET_KEYPOOL_RAN_OUT, error);
    }
    return EncodeDestination(dest);
}


static UniValue setlabel(const JSONRPCRequest& request)
{
    std::shared_ptr<CWallet> const wallet = GetWalletForJSONRPCRequest(request);
    CWallet* const pwallet = wallet.get();

    if (!EnsureWalletIsAvailable(pwallet, request.fHelp)) {
        return NullUniValue;
    }

            RPCHelpMan{"setlabel",
                "\nSets the label associated with the given address.\n",
                {
                    {"address", RPCArg::Type::STR, RPCArg::Optional::OMITTED_NAMED_ARG, "The particl address to be associated with a label."},
                    {"label", RPCArg::Type::STR, RPCArg::Optional::OMITTED_NAMED_ARG, "The label to assign to the address."},
                },
                RPCResults{},
                RPCExamples{
                    HelpExampleCli("setlabel", "\"PswXnorAgjpAtaySWkPSmWQe3Fc8LmviVc\" \"tabby\"")
            + HelpExampleRpc("setlabel", "\"PswXnorAgjpAtaySWkPSmWQe3Fc8LmviVc\", \"tabby\"")
                },
            }.Check(request);

    LOCK(pwallet->cs_wallet);

    CTxDestination dest = DecodeDestination(request.params[0].get_str());
    if (!IsValidDestination(dest)) {
        throw JSONRPCError(RPC_INVALID_ADDRESS_OR_KEY, "Invalid Particl address");
    }

    std::string label = LabelFromValue(request.params[1]);

    if (pwallet->IsMine(dest)) {
        pwallet->SetAddressBook(dest, label, "receive");
    } else {
        pwallet->SetAddressBook(dest, label, "send");
    }

    return NullUniValue;
}


static CTransactionRef SendMoney(interfaces::Chain::Lock& locked_chain, CWallet * const pwallet, const CTxDestination &address, CAmount nValue, bool fSubtractFeeFromAmount, const CCoinControl& coin_control, mapValue_t mapValue)
{
    CAmount curBalance = pwallet->GetBalance(0, coin_control.m_avoid_address_reuse).m_mine_trusted;

    // Check amount
    if (nValue <= 0)
        throw JSONRPCError(RPC_INVALID_PARAMETER, "Invalid amount");

    if (nValue > curBalance)
        throw JSONRPCError(RPC_WALLET_INSUFFICIENT_FUNDS, "Insufficient funds");

    // Parse Bitcoin address
    CScript scriptPubKey = GetScriptForDestination(address);

    // Create and send the transaction
    CAmount nFeeRequired;
    std::string strError;
    std::vector<CRecipient> vecSend;
    int nChangePosRet = -1;
    CRecipient recipient = {scriptPubKey, nValue, fSubtractFeeFromAmount};
    vecSend.push_back(recipient);
    CTransactionRef tx;
    if (!pwallet->CreateTransaction(locked_chain, vecSend, tx, nFeeRequired, nChangePosRet, strError, coin_control)) {
        if (!fSubtractFeeFromAmount && nValue + nFeeRequired > curBalance)
            strError = strprintf("Error: This transaction requires a transaction fee of at least %s", FormatMoney(nFeeRequired));
        throw JSONRPCError(RPC_WALLET_ERROR, strError);
    }
    pwallet->CommitTransaction(tx, std::move(mapValue), {} /* orderForm */);
    return tx;
}

extern UniValue sendtypeto(const JSONRPCRequest &request);
static UniValue sendtoaddress(const JSONRPCRequest& request)
{
    std::shared_ptr<CWallet> const wallet = GetWalletForJSONRPCRequest(request);
    CWallet* const pwallet = wallet.get();

    if (!EnsureWalletIsAvailable(pwallet, request.fHelp)) {
        return NullUniValue;
    }

            RPCHelpMan{"sendtoaddress",
                "\nSend an amount to a given address." +
                    HelpRequiringPassphrase(pwallet) + "\n",
                {
                    {"address", RPCArg::Type::STR, RPCArg::Optional::NO, "The particl address to send to."},
                    {"amount", RPCArg::Type::AMOUNT, RPCArg::Optional::NO, "The amount in " + CURRENCY_UNIT + " to send. eg 0.1"},
                    {"comment", RPCArg::Type::STR, RPCArg::Optional::OMITTED_NAMED_ARG, "A comment used to store what the transaction is for.\n"
            "                             This is not part of the transaction, just kept in your wallet."},
                    {"comment_to", RPCArg::Type::STR, RPCArg::Optional::OMITTED_NAMED_ARG, "A comment to store the name of the person or organization\n"
            "                             to which you're sending the transaction. This is not part of the \n"
            "                             transaction, just kept in your wallet."},
                    {"subtractfeefromamount", RPCArg::Type::BOOL, /* default */ "false", "The fee will be deducted from the amount being sent.\n"
            "                             The recipient will receive less particl than you enter in the amount field."},
                    {"narration", RPCArg::Type::STR, /* default */ "", "Up to 24 characters sent with the transaction.\n"
            "                             Plaintext if sending to standard address type, encrypted when sending to stealthaddresses."},
                    {"replaceable", RPCArg::Type::BOOL, /* default */ "wallet default", "Allow this transaction to be replaced by a transaction with higher fees via BIP 125"},
                    {"conf_target", RPCArg::Type::NUM, /* default */ "wallet default", "Confirmation target (in blocks)"},
                    {"estimate_mode", RPCArg::Type::STR, /* default */ "UNSET", "The fee estimate mode, must be one of:\n"
            "       \"UNSET\"\n"
            "       \"ECONOMICAL\"\n"
            "       \"CONSERVATIVE\""},
                    {"avoid_reuse", RPCArg::Type::BOOL, /* default */ "true", "(only available if avoid_reuse wallet flag is set) Avoid spending from dirty addresses; addresses are considered\n"
            "                             dirty if they have previously been used in a transaction."},
                },
                RPCResult{
            "\"txid\"                  (string) The transaction id.\n"
                },
                RPCExamples{
                    HelpExampleCli("sendtoaddress", "\"PbpVcjgYatnkKgveaeqhkeQBFwjqR7jKBR\" 0.1")
            + HelpExampleCli("sendtoaddress", "\"PbpVcjgYatnkKgveaeqhkeQBFwjqR7jKBR\" 0.1 \"donation\" \"seans outpost\"")
            + HelpExampleCli("sendtoaddress", "\"PbpVcjgYatnkKgveaeqhkeQBFwjqR7jKBR\" 0.1 \"\" \"\" true")
            + HelpExampleRpc("sendtoaddress", "\"PbpVcjgYatnkKgveaeqhkeQBFwjqR7jKBR\", 0.1, \"donation\", \"seans outpost\"")
                },
            }.Check(request);

    // Make sure the results are valid at least up to the most recent block
    // the user could have gotten from another RPC command prior to now
    pwallet->BlockUntilSyncedToCurrentChain();

    auto locked_chain = pwallet->chain().lock();
    LOCK(pwallet->cs_wallet);

    CTxDestination dest = DecodeDestination(request.params[0].get_str());
    if (!IsValidDestination(dest)) {
        throw JSONRPCError(RPC_INVALID_ADDRESS_OR_KEY, "Invalid address");
    }

    // Amount
    CAmount nAmount = AmountFromValue(request.params[1]);
    if (nAmount <= 0)
        throw JSONRPCError(RPC_TYPE_ERROR, "Invalid amount for send");

    // Wallet comments
    mapValue_t mapValue;
    if (!request.params[2].isNull() && !request.params[2].get_str().empty())
        mapValue["comment"] = request.params[2].get_str();
    if (!request.params[3].isNull() && !request.params[3].get_str().empty())
        mapValue["to"] = request.params[3].get_str();

    bool fSubtractFeeFromAmount = false;
    if (!request.params[4].isNull()) {
        fSubtractFeeFromAmount = request.params[4].get_bool();
    }

    CCoinControl coin_control;
    if (!request.params[6].isNull()) {
        coin_control.m_signal_bip125_rbf = request.params[6].get_bool();
    }

    if (!request.params[7].isNull()) {
        coin_control.m_confirm_target = ParseConfirmTarget(request.params[7], pwallet->chain().estimateMaxBlocks());
    }

    if (!request.params[8].isNull()) {
        if (!FeeModeFromString(request.params[8].get_str(), coin_control.m_fee_mode)) {
            throw JSONRPCError(RPC_INVALID_PARAMETER, "Invalid estimate_mode parameter");
        }
    }

    coin_control.m_avoid_address_reuse = GetAvoidReuseFlag(pwallet, request.params[9]);
    // We also enable partial spend avoidance if reuse avoidance is set.
    coin_control.m_avoid_partial_spends |= coin_control.m_avoid_address_reuse;

    if (IsParticlWallet(pwallet)) {
        JSONRPCRequest newRequest;
        newRequest.fHelp = false;
        newRequest.fSkipBlock = true; // already blocked in this function
        newRequest.URI = request.URI;
        UniValue params(UniValue::VARR);
        params.push_back("part");
        params.push_back("part");
        UniValue arr(UniValue::VARR);
        UniValue out(UniValue::VOBJ);

        out.pushKV("address", request.params[0].get_str());
        out.pushKV("amount", request.params[1]);

        if (request.params.size() > 5) {
            out.pushKV("narr", request.params[5].get_str());
        }
        if (fSubtractFeeFromAmount) {
            UniValue uvBool(fSubtractFeeFromAmount);
            out.pushKV("subfee", uvBool);
        }
        arr.push_back(out);
        params.push_back(arr);

        std::string sComment, sCommentTo;
        if (!request.params[2].isNull() && !request.params[2].get_str().empty()) {
            sComment = request.params[2].get_str();
        }
        if (!request.params[3].isNull() && !request.params[3].get_str().empty()) {
            sCommentTo = request.params[3].get_str();
        }

        params.push_back(sComment);
        params.push_back(sCommentTo);

        // Add coinstake params
        if (request.params.size() > 6) {
            UniValue uvRingsize(4);
            params.push_back(uvRingsize);
            UniValue uvNumInputs(32);
            params.push_back(uvNumInputs);
            UniValue uvBool(false);
            params.push_back(uvBool); // test_fee

            UniValue uvCoinControl(UniValue::VOBJ);
            uvCoinControl.pushKV("replaceable", coin_control.m_signal_bip125_rbf.get_value_or(pwallet->m_signal_rbf));
            unsigned int target = coin_control.m_confirm_target ? *coin_control.m_confirm_target : pwallet->m_confirm_target;
            uvCoinControl.pushKV("conf_target", (int)target);
            std::string sEstimateMode = "UNSET";
            if (coin_control.m_fee_mode == FeeEstimateMode::ECONOMICAL) {
                sEstimateMode = "ECONOMICAL";
            } else
            if (coin_control.m_fee_mode == FeeEstimateMode::CONSERVATIVE) {
                sEstimateMode = "CONSERVATIVE";
            }
            uvCoinControl.pushKV("estimate_mode", sEstimateMode);

            params.push_back(uvCoinControl);
        }

        newRequest.params = params;
        return sendtypeto(newRequest);
    }

    EnsureWalletIsUnlocked(pwallet);

    CTransactionRef tx = SendMoney(*locked_chain, pwallet, dest, nAmount, fSubtractFeeFromAmount, coin_control, std::move(mapValue));
    return tx->GetHash().GetHex();
}

static UniValue listaddressgroupings(const JSONRPCRequest& request)
{
    std::shared_ptr<CWallet> const wallet = GetWalletForJSONRPCRequest(request);
    CWallet* const pwallet = wallet.get();

    if (!EnsureWalletIsAvailable(pwallet, request.fHelp)) {
        return NullUniValue;
    }

            RPCHelpMan{"listaddressgroupings",
                "\nLists groups of addresses which have had their common ownership\n"
                "made public by common use as inputs or as the resulting change\n"
                "in past transactions\n",
                {},
                RPCResult{
            "[\n"
            "  [\n"
            "    [\n"
            "      \"address\",            (string) The particl address\n"
            "      amount,                 (numeric) The amount in " + CURRENCY_UNIT + "\n"
            "      \"label\"               (string, optional) The label\n"
            "    ]\n"
            "    ,...\n"
            "  ]\n"
            "  ,...\n"
            "]\n"
                },
                RPCExamples{
                    HelpExampleCli("listaddressgroupings", "")
            + HelpExampleRpc("listaddressgroupings", "")
                },
            }.Check(request);

    // Make sure the results are valid at least up to the most recent block
    // the user could have gotten from another RPC command prior to now
    pwallet->BlockUntilSyncedToCurrentChain();

    auto locked_chain = pwallet->chain().lock();
    LOCK(pwallet->cs_wallet);

    UniValue jsonGroupings(UniValue::VARR);
    std::map<CTxDestination, CAmount> balances = pwallet->GetAddressBalances(*locked_chain);
    for (const std::set<CTxDestination>& grouping : pwallet->GetAddressGroupings()) {
        UniValue jsonGrouping(UniValue::VARR);
        for (const CTxDestination& address : grouping)
        {
            UniValue addressInfo(UniValue::VARR);
            addressInfo.push_back(EncodeDestination(address));
            addressInfo.push_back(ValueFromAmount(balances[address]));
            {
                if (pwallet->mapAddressBook.find(address) != pwallet->mapAddressBook.end()) {
                    addressInfo.push_back(pwallet->mapAddressBook.find(address)->second.name);
                }
            }
            jsonGrouping.push_back(addressInfo);
        }
        jsonGroupings.push_back(jsonGrouping);
    }
    return jsonGroupings;
}

static UniValue signmessage(const JSONRPCRequest& request)
{
    std::shared_ptr<CWallet> const wallet = GetWalletForJSONRPCRequest(request);
    CWallet* const pwallet = wallet.get();

    if (!EnsureWalletIsAvailable(pwallet, request.fHelp)) {
        return NullUniValue;
    }

            RPCHelpMan{"signmessage",
                "\nSign a message with the private key of an address" +
                    HelpRequiringPassphrase(pwallet) + "\n",
                {
                    {"address", RPCArg::Type::STR, RPCArg::Optional::NO, "The particl address to use for the private key."},
                    {"message", RPCArg::Type::STR, RPCArg::Optional::NO, "The message to create a signature of."},
                },
                RPCResult{
            "\"signature\"          (string) The signature of the message encoded in base 64\n"
                },
                RPCExamples{
            "\nUnlock the wallet for 30 seconds\n"
            + HelpExampleCli("walletpassphrase", "\"mypassphrase\" 30") +
            "\nCreate the signature\n"
            + HelpExampleCli("signmessage", "\"PswXnorAgjpAtaySWkPSmWQe3Fc8LmviVc\" \"my message\"") +
            "\nVerify the signature\n"
            + HelpExampleCli("verifymessage", "\"PswXnorAgjpAtaySWkPSmWQe3Fc8LmviVc\" \"signature\" \"my message\"") +
            "\nAs a JSON-RPC call\n"
            + HelpExampleRpc("signmessage", "\"PswXnorAgjpAtaySWkPSmWQe3Fc8LmviVc\", \"my message\"")
                },
            }.Check(request);

    auto locked_chain = pwallet->chain().lock();
    LOCK(pwallet->cs_wallet);

    EnsureWalletIsUnlocked(pwallet);

    std::string strAddress = request.params[0].get_str();
    std::string strMessage = request.params[1].get_str();

    CTxDestination dest = DecodeDestination(strAddress);
    if (!IsValidDestination(dest)) {
        throw JSONRPCError(RPC_TYPE_ERROR, "Invalid address");
    }

    const PKHash *pkhash = boost::get<PKHash>(&dest);
    const CKeyID256 *keyID256 = boost::get<CKeyID256>(&dest);

    if (!pkhash && !keyID256) {
        throw JSONRPCError(RPC_TYPE_ERROR, "Address does not refer to key");
    }

    const SigningProvider* provider = pwallet->GetSigningProvider();
    CKey key;
    if (pkhash) {
        CKeyID keyID(*pkhash);
        if (!provider->GetKey(keyID, key)) {
            throw JSONRPCError(RPC_WALLET_ERROR, "Private key not available");
        }
    } else {
        if (!provider->GetKey(CKeyID(*keyID256), key)) {
            throw JSONRPCError(RPC_WALLET_ERROR, "Private key not available");
        }
    }

    CHashWriter ss(SER_GETHASH, 0);
    ss << strMessageMagic;
    ss << strMessage;

    std::vector<unsigned char> vchSig;
    if (!key.SignCompact(ss.GetHash(), vchSig))
        throw JSONRPCError(RPC_INVALID_ADDRESS_OR_KEY, "Sign failed");

    return EncodeBase64(vchSig.data(), vchSig.size());
}

static UniValue getreceivedbyaddress(const JSONRPCRequest& request)
{
    std::shared_ptr<CWallet> const wallet = GetWalletForJSONRPCRequest(request);
    CWallet* const pwallet = wallet.get();

    if (!EnsureWalletIsAvailable(pwallet, request.fHelp)) {
        return NullUniValue;
    }

            RPCHelpMan{"getreceivedbyaddress",
                "\nReturns the total amount received by the given address in transactions with at least minconf confirmations.\n",
                {
                    {"address", RPCArg::Type::STR, RPCArg::Optional::NO, "The particl address for transactions."},
                    {"minconf", RPCArg::Type::NUM, /* default */ "1", "Only include transactions confirmed at least this many times."},
                },
                RPCResult{
            "amount   (numeric) The total amount in " + CURRENCY_UNIT + " received at this address.\n"
                },
                RPCExamples{
            "\nThe amount from transactions with at least 1 confirmation\n"
            + HelpExampleCli("getreceivedbyaddress", "\"PswXnorAgjpAtaySWkPSmWQe3Fc8LmviVc\"") +
            "\nThe amount including unconfirmed transactions, zero confirmations\n"
            + HelpExampleCli("getreceivedbyaddress", "\"PswXnorAgjpAtaySWkPSmWQe3Fc8LmviVc\" 0") +
            "\nThe amount with at least 6 confirmation\n"
            + HelpExampleCli("getreceivedbyaddress", "\"PswXnorAgjpAtaySWkPSmWQe3Fc8LmviVc\" 6") +
            "\nAs a JSON-RPC call\n"
            + HelpExampleRpc("getreceivedbyaddress", "\"PswXnorAgjpAtaySWkPSmWQe3Fc8LmviVc\", 6")
                },
            }.Check(request);

    // Make sure the results are valid at least up to the most recent block
    // the user could have gotten from another RPC command prior to now
    pwallet->BlockUntilSyncedToCurrentChain();

    auto locked_chain = pwallet->chain().lock();
    LOCK(pwallet->cs_wallet);

    // Bitcoin address
    CTxDestination dest = DecodeDestination(request.params[0].get_str());
    if (!IsValidDestination(dest)) {
        throw JSONRPCError(RPC_INVALID_ADDRESS_OR_KEY, "Invalid Particl address");
    }
    CScript scriptPubKey = GetScriptForDestination(dest);
    if (!pwallet->IsMine(scriptPubKey)) {
        throw JSONRPCError(RPC_WALLET_ERROR, "Address not found in wallet");
    }

    // Minimum confirmations
    int nMinDepth = 1;
    if (!request.params[1].isNull())
        nMinDepth = request.params[1].get_int();

    // Tally
    CAmount nAmount = 0;
    for (const std::pair<const uint256, CWalletTx>& pairWtx : pwallet->mapWallet) {
        const CWalletTx& wtx = pairWtx.second;

        if ((!fParticlWallet && wtx.IsCoinBase()) || !locked_chain->checkFinalTx(*wtx.tx)) {
            continue;
        }

        if (fParticlWallet) {
            for (auto &txout : wtx.tx->vpout) {
                if (txout->IsStandardOutput()
                    && *txout->GetPScriptPubKey() == scriptPubKey) {
                    if (wtx.GetDepthInMainChain(*locked_chain) >= nMinDepth) {
                        nAmount += txout->GetValue();
                    }
                }
            }
        } else
        for (const CTxOut& txout : wtx.tx->vout)
            if (txout.scriptPubKey == scriptPubKey)
                if (wtx.GetDepthInMainChain() >= nMinDepth)
                    nAmount += txout.nValue;
    }

    return  ValueFromAmount(nAmount);
}


static UniValue getreceivedbylabel(const JSONRPCRequest& request)
{
    std::shared_ptr<CWallet> const wallet = GetWalletForJSONRPCRequest(request);
    CWallet* const pwallet = wallet.get();

    if (!EnsureWalletIsAvailable(pwallet, request.fHelp)) {
        return NullUniValue;
    }

            RPCHelpMan{"getreceivedbylabel",
                "\nReturns the total amount received by addresses with <label> in transactions with at least [minconf] confirmations.\n",
                {
                    {"label", RPCArg::Type::STR, RPCArg::Optional::NO, "The selected label, may be the default label using \"\"."},
                    {"minconf", RPCArg::Type::NUM, /* default */ "1", "Only include transactions confirmed at least this many times."},
                },
                RPCResult{
            "amount              (numeric) The total amount in " + CURRENCY_UNIT + " received for this label.\n"
                },
                RPCExamples{
            "\nAmount received by the default label with at least 1 confirmation\n"
            + HelpExampleCli("getreceivedbylabel", "\"\"") +
            "\nAmount received at the tabby label including unconfirmed amounts with zero confirmations\n"
            + HelpExampleCli("getreceivedbylabel", "\"tabby\" 0") +
            "\nThe amount with at least 6 confirmations\n"
            + HelpExampleCli("getreceivedbylabel", "\"tabby\" 6") +
            "\nAs a JSON-RPC call\n"
            + HelpExampleRpc("getreceivedbylabel", "\"tabby\", 6")
                },
            }.Check(request);

    // Make sure the results are valid at least up to the most recent block
    // the user could have gotten from another RPC command prior to now
    pwallet->BlockUntilSyncedToCurrentChain();

    auto locked_chain = pwallet->chain().lock();
    LOCK(pwallet->cs_wallet);

    // Minimum confirmations
    int nMinDepth = 1;
    if (!request.params[1].isNull())
        nMinDepth = request.params[1].get_int();

    // Get the set of pub keys assigned to label
    std::string label = LabelFromValue(request.params[0]);
    std::set<CTxDestination> setAddress = pwallet->GetLabelAddresses(label);

    // Tally
    CAmount nAmount = 0;
    for (const std::pair<const uint256, CWalletTx>& pairWtx : pwallet->mapWallet) {
        const CWalletTx& wtx = pairWtx.second;
        if ((!fParticlWallet && wtx.IsCoinBase()) || !locked_chain->checkFinalTx(*wtx.tx)) {
            continue;
        }

        if (fParticlWallet) {
            for (auto &txout : wtx.tx->vpout) {
                CTxDestination address;
                if (txout->IsStandardOutput()
                    && ExtractDestination(*txout->GetPScriptPubKey(), address) && pwallet->IsMine(address) && setAddress.count(address)) {
                    if (wtx.GetDepthInMainChain(*locked_chain) >= nMinDepth) {
                        nAmount += txout->GetValue();
                    }
                }
            }
        } else
        for (const CTxOut& txout : wtx.tx->vout)
        {
            CTxDestination address;
            if (ExtractDestination(txout.scriptPubKey, address) && pwallet->IsMine(address) && setAddress.count(address)) {
                if (wtx.GetDepthInMainChain() >= nMinDepth)
                    nAmount += txout.nValue;
            }
        }
    }

    return ValueFromAmount(nAmount);
}


static UniValue getbalance(const JSONRPCRequest& request)
{
    std::shared_ptr<CWallet> const wallet = GetWalletForJSONRPCRequest(request);
    CWallet* const pwallet = wallet.get();

    if (!EnsureWalletIsAvailable(pwallet, request.fHelp)) {
        return NullUniValue;
    }

            RPCHelpMan{"getbalance",
                "\nReturns the total available balance.\n"
                "The available balance is what the wallet considers currently spendable, and is\n"
                "thus affected by options which limit spendability such as -spendzeroconfchange.\n",
                {
                    {"dummy", RPCArg::Type::STR, RPCArg::Optional::OMITTED_NAMED_ARG, "Remains for backward compatibility. Must be excluded or set to \"*\"."},
                    {"minconf", RPCArg::Type::NUM, /* default */ "0", "Only include transactions confirmed at least this many times."},
                    {"include_watchonly", RPCArg::Type::BOOL, /* default */ "true for watch-only wallets, otherwise false", "Also include balance in watch-only addresses (see 'importaddress')"},
                    {"avoid_reuse", RPCArg::Type::BOOL, /* default */ "true", "(only available if avoid_reuse wallet flag is set) Do not include balance in dirty outputs; addresses are considered dirty if they have previously been used in a transaction."},
                },
                RPCResult{
            "amount              (numeric) The total amount in " + CURRENCY_UNIT + " received for this wallet.\n"
                },
                RPCExamples{
            "\nThe total amount in the wallet with 1 or more confirmations\n"
            + HelpExampleCli("getbalance", "") +
            "\nThe total amount in the wallet at least 6 blocks confirmed\n"
            + HelpExampleCli("getbalance", "\"*\" 6") +
            "\nAs a JSON-RPC call\n"
            + HelpExampleRpc("getbalance", "\"*\", 6")
                },
            }.Check(request);

    // Make sure the results are valid at least up to the most recent block
    // the user could have gotten from another RPC command prior to now
    pwallet->BlockUntilSyncedToCurrentChain();

    auto locked_chain = pwallet->chain().lock();
    LOCK(pwallet->cs_wallet);

    const UniValue& dummy_value = request.params[0];
    if (!dummy_value.isNull() && dummy_value.get_str() != "*") {
        throw JSONRPCError(RPC_METHOD_DEPRECATED, "dummy first argument must be excluded or set to \"*\".");
    }

    int min_depth = 0;
    if (!request.params[1].isNull()) {
        min_depth = request.params[1].get_int();
    }

    bool include_watchonly = ParseIncludeWatchonly(request.params[2], *pwallet);

    bool avoid_reuse = GetAvoidReuseFlag(pwallet, request.params[3]);

    const auto bal = pwallet->GetBalance(min_depth, avoid_reuse);

    return ValueFromAmount(bal.m_mine_trusted + (include_watchonly ? bal.m_watchonly_trusted : 0));
}

static UniValue getunconfirmedbalance(const JSONRPCRequest &request)
{
    std::shared_ptr<CWallet> const wallet = GetWalletForJSONRPCRequest(request);
    CWallet* const pwallet = wallet.get();

    if (!EnsureWalletIsAvailable(pwallet, request.fHelp)) {
        return NullUniValue;
    }

            RPCHelpMan{"getunconfirmedbalance",
                "DEPRECATED\nIdentical to getbalances().mine.untrusted_pending\n",
                {},
                RPCResults{},
                RPCExamples{""},
            }.Check(request);

    // Make sure the results are valid at least up to the most recent block
    // the user could have gotten from another RPC command prior to now
    pwallet->BlockUntilSyncedToCurrentChain();

    auto locked_chain = pwallet->chain().lock();
    LOCK(pwallet->cs_wallet);

    return ValueFromAmount(pwallet->GetBalance().m_mine_untrusted_pending);
}

static UniValue sendmany(const JSONRPCRequest& request)
{
    std::shared_ptr<CWallet> const wallet = GetWalletForJSONRPCRequest(request);
    CWallet* const pwallet = wallet.get();

    if (!EnsureWalletIsAvailable(pwallet, request.fHelp)) {
        return NullUniValue;
    }

    RPCHelpMan{"sendmany",
                "\nSend multiple times. Amounts are double-precision floating point numbers." +
                    HelpRequiringPassphrase(pwallet) + "\n",
                {
                    {"dummy", RPCArg::Type::STR, RPCArg::Optional::NO, "Must be set to \"\" for backwards compatibility.", "\"\""},
                    {"amounts", RPCArg::Type::OBJ, RPCArg::Optional::NO, "A json object with addresses and amounts",
                        {
                            {"address", RPCArg::Type::AMOUNT, RPCArg::Optional::NO, "The particl address is the key, the numeric amount (can be string) in " + CURRENCY_UNIT + " is the value"},
                        },
                    },
                    {"minconf", RPCArg::Type::NUM, RPCArg::Optional::OMITTED_NAMED_ARG, "Ignored dummy value"},
                    {"comment", RPCArg::Type::STR, RPCArg::Optional::OMITTED_NAMED_ARG, "A comment"},
                    {"subtractfeefrom", RPCArg::Type::ARR, RPCArg::Optional::OMITTED_NAMED_ARG, "A json array with addresses.\n"
            "                           The fee will be equally deducted from the amount of each selected address.\n"
            "                           Those recipients will receive less particl than you enter in their corresponding amount field.\n"
            "                           If no addresses are specified here, the sender pays the fee.",
                        {
                            {"address", RPCArg::Type::STR, RPCArg::Optional::OMITTED, "Subtract fee from this address"},
                        },
                    },
                    {"replaceable", RPCArg::Type::BOOL, /* default */ "wallet default", "Allow this transaction to be replaced by a transaction with higher fees via BIP 125"},
                    {"conf_target", RPCArg::Type::NUM, /* default */ "wallet default", "Confirmation target (in blocks)"},
                    {"estimate_mode", RPCArg::Type::STR, /* default */ "UNSET", "The fee estimate mode, must be one of:\n"
            "       \"UNSET\"\n"
            "       \"ECONOMICAL\"\n"
            "       \"CONSERVATIVE\""},
                },
                 RPCResult{
            "\"txid\"                   (string) The transaction id for the send. Only 1 transaction is created regardless of \n"
            "                                    the number of addresses.\n"
                 },
                RPCExamples{
            "\nSend two amounts to two different addresses:\n"
            + HelpExampleCli("sendmany", "\"\" \"{\\\"PswXnorAgjpAtaySWkPSmWQe3Fc8LmviVc\\\":0.01,\\\"PvhJj4j9s6SsuRsAkPZUfHPCjZRNKLeuqP\\\":0.02}\"") +
            "\nSend two amounts to two different addresses setting the confirmation and comment:\n"
            + HelpExampleCli("sendmany", "\"\" \"{\\\"PswXnorAgjpAtaySWkPSmWQe3Fc8LmviVc\\\":0.01,\\\"PvhJj4j9s6SsuRsAkPZUfHPCjZRNKLeuqP\\\":0.02}\" 6 \"testing\"") +
            "\nSend two amounts to two different addresses, subtract fee from amount:\n"
            + HelpExampleCli("sendmany", "\"\" \"{\\\"PswXnorAgjpAtaySWkPSmWQe3Fc8LmviVc\\\":0.01,\\\"PvhJj4j9s6SsuRsAkPZUfHPCjZRNKLeuqP\\\":0.02}\" 1 \"\" \"[\\\"PswXnorAgjpAtaySWkPSmWQe3Fc8LmviVc\\\",\\\"PvhJj4j9s6SsuRsAkPZUfHPCjZRNKLeuqP\\\"]\"") +
            "\nAs a JSON-RPC call\n"
            + HelpExampleRpc("sendmany", "\"\", {\"PswXnorAgjpAtaySWkPSmWQe3Fc8LmviVc\":0.01,\"PvhJj4j9s6SsuRsAkPZUfHPCjZRNKLeuqP\":0.02}, 6, \"testing\"")
                },
    }.Check(request);

    // Make sure the results are valid at least up to the most recent block
    // the user could have gotten from another RPC command prior to now
    pwallet->BlockUntilSyncedToCurrentChain();

    auto locked_chain = pwallet->chain().lock();
    LOCK(pwallet->cs_wallet);

    if (!request.params[0].isNull() && !request.params[0].get_str().empty()) {
        throw JSONRPCError(RPC_INVALID_PARAMETER, "Dummy value must be set to \"\"");
    }
    UniValue sendTo = request.params[1].get_obj();

    mapValue_t mapValue;
    if (!request.params[3].isNull() && !request.params[3].get_str().empty())
        mapValue["comment"] = request.params[3].get_str();

    UniValue subtractFeeFromAmount(UniValue::VARR);
    if (!request.params[4].isNull())
        subtractFeeFromAmount = request.params[4].get_array();

    CCoinControl coin_control;
    if (!request.params[5].isNull()) {
        coin_control.m_signal_bip125_rbf = request.params[5].get_bool();
    }

    if (!request.params[6].isNull()) {
        coin_control.m_confirm_target = ParseConfirmTarget(request.params[6], pwallet->chain().estimateMaxBlocks());
    }

    if (!request.params[7].isNull()) {
        if (!FeeModeFromString(request.params[7].get_str(), coin_control.m_fee_mode)) {
            throw JSONRPCError(RPC_INVALID_PARAMETER, "Invalid estimate_mode parameter");
        }
    }
    if (IsParticlWallet(pwallet)) {
        JSONRPCRequest newRequest;
        newRequest.fHelp = false;
        newRequest.fSkipBlock = true; // already blocked in this function
        newRequest.URI = request.URI;
        UniValue params(UniValue::VARR);
        params.push_back("part");
        params.push_back("part");
        UniValue arr(UniValue::VARR);

        std::vector<std::string> keys = sendTo.getKeys();
        for (const std::string& name_ : keys) {
            UniValue out(UniValue::VOBJ);

            out.pushKV("address", name_);
            out.pushKV("amount", sendTo[name_]);

            bool fSubtractFeeFromAmount = false;
            for (unsigned int idx = 0; idx < subtractFeeFromAmount.size(); idx++) {
                const UniValue& addr = subtractFeeFromAmount[idx];
                if (addr.get_str() == name_)
                    fSubtractFeeFromAmount = true;
            }
            if (fSubtractFeeFromAmount) {
                UniValue uvBool(fSubtractFeeFromAmount);
                out.pushKV("subfee", uvBool);
            }
            arr.push_back(out);
        }
        params.push_back(arr);

        std::string sComment, sCommentTo;
        if (!request.params[3].isNull() && !request.params[3].get_str().empty())
            sComment = request.params[3].get_str();

        params.push_back(sComment);
        params.push_back(sCommentTo);

        // Add coinstake params
        if (request.params.size() > 5) {
            UniValue uvRingsize(4);
            params.push_back(uvRingsize);
            UniValue uvNumInputs(32);
            params.push_back(uvNumInputs);
            UniValue uvBool(false);
            params.push_back(uvBool); // test_fee

            UniValue uvCoinControl(UniValue::VOBJ);
            uvCoinControl.pushKV("replaceable", coin_control.m_signal_bip125_rbf.get_value_or(pwallet->m_signal_rbf));
            unsigned int target = coin_control.m_confirm_target ? *coin_control.m_confirm_target : pwallet->m_confirm_target;
            uvCoinControl.pushKV("conf_target", (int)target);
            std::string sEstimateMode = "UNSET";
            if (coin_control.m_fee_mode == FeeEstimateMode::ECONOMICAL) {
                sEstimateMode = "ECONOMICAL";
            } else
            if (coin_control.m_fee_mode == FeeEstimateMode::CONSERVATIVE) {
                sEstimateMode = "CONSERVATIVE";
            }
            uvCoinControl.pushKV("estimate_mode", sEstimateMode);

            params.push_back(uvCoinControl);
        }

        newRequest.params = params;
        return sendtypeto(newRequest);
    }

    std::set<CTxDestination> destinations;
    std::vector<CRecipient> vecSend;

    std::vector<std::string> keys = sendTo.getKeys();
    for (const std::string& name_ : keys) {
        CTxDestination dest = DecodeDestination(name_);
        if (!IsValidDestination(dest)) {
            throw JSONRPCError(RPC_INVALID_ADDRESS_OR_KEY, std::string("Invalid Particl address: ") + name_);
        }

        if (destinations.count(dest)) {
            throw JSONRPCError(RPC_INVALID_PARAMETER, std::string("Invalid parameter, duplicated address: ") + name_);
        }
        destinations.insert(dest);

        CScript scriptPubKey = GetScriptForDestination(dest);
        CAmount nAmount = AmountFromValue(sendTo[name_]);
        if (nAmount <= 0)
            throw JSONRPCError(RPC_TYPE_ERROR, "Invalid amount for send");

        bool fSubtractFeeFromAmount = false;
        for (unsigned int idx = 0; idx < subtractFeeFromAmount.size(); idx++) {
            const UniValue& addr = subtractFeeFromAmount[idx];
            if (addr.get_str() == name_)
                fSubtractFeeFromAmount = true;
        }

        CRecipient recipient = {scriptPubKey, nAmount, fSubtractFeeFromAmount};
        vecSend.push_back(recipient);
    }

    EnsureWalletIsUnlocked(pwallet);

    // Shuffle recipient list
    std::shuffle(vecSend.begin(), vecSend.end(), FastRandomContext());

    // Send
    CAmount nFeeRequired = 0;
    int nChangePosRet = -1;
    std::string strFailReason;
    CTransactionRef tx;
    bool fCreated = pwallet->CreateTransaction(*locked_chain, vecSend, tx, nFeeRequired, nChangePosRet, strFailReason, coin_control);
    if (!fCreated)
        throw JSONRPCError(RPC_WALLET_INSUFFICIENT_FUNDS, strFailReason);
    pwallet->CommitTransaction(tx, std::move(mapValue), {} /* orderForm */);
    return tx->GetHash().GetHex();
}

static UniValue addmultisigaddress(const JSONRPCRequest& request)
{
    std::shared_ptr<CWallet> const wallet = GetWalletForJSONRPCRequest(request);
    CWallet* const pwallet = wallet.get();

    if (!EnsureWalletIsAvailable(pwallet, request.fHelp)) {
        return NullUniValue;
    }

            RPCHelpMan{"addmultisigaddress",
                "\nAdd a nrequired-to-sign multisignature address to the wallet. Requires a new wallet backup.\n"
                "Each key is a Particl address or hex-encoded public key.\n"
                "This functionality is only intended for use with non-watchonly addresses.\n"
                "See `importaddress` for watchonly p2sh address support.\n"
                "If 'label' is specified, assign address to that label.\n",
                {
                    {"nrequired", RPCArg::Type::NUM, RPCArg::Optional::NO, "The number of required signatures out of the n keys or addresses."},
                    {"keys", RPCArg::Type::ARR, RPCArg::Optional::NO, "A json array of particl addresses or hex-encoded public keys",
                        {
                            {"key", RPCArg::Type::STR, RPCArg::Optional::OMITTED, "particl address or hex-encoded public key"},
                        },
                        },
                    {"label", RPCArg::Type::STR, RPCArg::Optional::OMITTED_NAMED_ARG, "A label to assign the addresses to."},
                    {"bech32", RPCArg::Type::BOOL, /* default */ "false", "Use Bech32 encoding."},
                    {"256bit", RPCArg::Type::BOOL, /* default */ "false", "Use 256bit hash type."},
                    {"address_type", RPCArg::Type::STR, /* default_val */ "set by -addresstype", "The address type to use. Options are \"legacy\", \"p2sh-segwit\", and \"bech32\". Default is set by -addresstype."},
                },
                RPCResult{
            "{\n"
            "  \"address\":\"multisigaddress\",    (string) The value of the new multisig address.\n"
            "  \"redeemScript\":\"script\"         (string) The string value of the hex-encoded redemption script.\n"
            "}\n"
                },
                RPCExamples{
            "\nAdd a multisig address from 2 addresses\n"
            + HelpExampleCli("addmultisigaddress", "2 \"[\\\"PbpVcjgYatnkKgveaeqhkeQBFwjqR7jKBR\\\",\\\"PswXnorAgjpAtaySWkPSmWQe3Fc8LmviVc\\\"]\"") +
            "\nAs a JSON-RPC call\n"
            + HelpExampleRpc("addmultisigaddress", "2, \"[\\\"PbpVcjgYatnkKgveaeqhkeQBFwjqR7jKBR\\\",\\\"PswXnorAgjpAtaySWkPSmWQe3Fc8LmviVc\\\"]\"")
                },
            }.Check(request);

    LegacyScriptPubKeyMan& spk_man = EnsureLegacyScriptPubKeyMan(*pwallet);

    auto locked_chain = pwallet->chain().lock();
    LOCK(pwallet->cs_wallet);

    std::string label;
    if (!request.params[2].isNull())
        label = LabelFromValue(request.params[2]);

    int required = request.params[0].get_int();

    // Get the public keys
    const UniValue& keys_or_addrs = request.params[1].get_array();
    std::vector<CPubKey> pubkeys;
    for (unsigned int i = 0; i < keys_or_addrs.size(); ++i) {
        if (IsHex(keys_or_addrs[i].get_str()) && (keys_or_addrs[i].get_str().length() == 66 || keys_or_addrs[i].get_str().length() == 130)) {
            pubkeys.push_back(HexToPubKey(keys_or_addrs[i].get_str()));
        } else {
            pubkeys.push_back(AddrToPubKey(&spk_man, keys_or_addrs[i].get_str()));
        }
    }

    OutputType output_type = pwallet->m_default_address_type;
    size_t type_ofs = fParticlMode ? 5 : 3;
    if (!request.params[type_ofs].isNull()) {
        if (!ParseOutputType(request.params[type_ofs].get_str(), output_type)) {
            throw JSONRPCError(RPC_INVALID_ADDRESS_OR_KEY, strprintf("Unknown address type '%s'", request.params[type_ofs].get_str()));
        }
    }

    // Construct using pay-to-script-hash:
    CScript inner;
    CTxDestination dest = AddAndGetMultisigDestination(required, pubkeys, output_type, spk_man, inner);

    UniValue result(UniValue::VOBJ);
    bool fbech32 = fParticlMode && request.params.size() > 3 ? request.params[3].get_bool() : false;
    bool f256Hash = fParticlMode && request.params.size() > 4 ? request.params[4].get_bool() : false;

    if (f256Hash) {
        CScriptID256 innerID;
        innerID.Set(inner);
        pwallet->SetAddressBook(innerID, label, "send", fbech32);
        result.pushKV("address", CBitcoinAddress(innerID, fbech32).ToString());
    } else {
        pwallet->SetAddressBook(dest, label, "send", fbech32);
        result.pushKV("address", EncodeDestination(dest, fbech32));
    }

    result.pushKV("redeemScript", HexStr(inner.begin(), inner.end()));
    return result;
}

struct tallyitem
{
    CAmount nAmount{0};
    int nConf{std::numeric_limits<int>::max()};
    std::vector<uint256> txids;
    bool fIsWatchonly{false};
    tallyitem()
    {
    }
};

static UniValue ListReceived(interfaces::Chain::Lock& locked_chain, CWallet * const pwallet, const UniValue& params, bool by_label) EXCLUSIVE_LOCKS_REQUIRED(pwallet->cs_wallet)
{
    // Minimum confirmations
    int nMinDepth = 1;
    if (!params[0].isNull())
        nMinDepth = params[0].get_int();

    // Whether to include empty labels
    bool fIncludeEmpty = false;
    if (!params[1].isNull())
        fIncludeEmpty = params[1].get_bool();

    isminefilter filter = ISMINE_SPENDABLE;

    if (ParseIncludeWatchonly(params[2], *pwallet)) {
        filter |= ISMINE_WATCH_ONLY;
    }

    bool has_filtered_address = false;
    CTxDestination filtered_address = CNoDestination();
    if (!by_label && params.size() > 3) {
        if (!IsValidDestinationString(params[3].get_str())) {
            throw JSONRPCError(RPC_WALLET_ERROR, "address_filter parameter was invalid");
        }
        filtered_address = DecodeDestination(params[3].get_str());
        has_filtered_address = true;
    }

    // Tally
    std::map<CTxDestination, tallyitem> mapTally;
    for (const std::pair<const uint256, CWalletTx>& pairWtx : pwallet->mapWallet) {
        const CWalletTx& wtx = pairWtx.second;

        if (wtx.IsCoinBase() || !locked_chain.checkFinalTx(*wtx.tx)) {
            continue;
        }

        int nDepth = wtx.GetDepthInMainChain();
        if (nDepth < nMinDepth)
            continue;

        for (auto &txout : wtx.tx->vpout)
        {
            if (!txout->IsType(OUTPUT_STANDARD))
                continue;
            CTxOutStandard *pOut = (CTxOutStandard*)txout.get();

            CTxDestination address;
            if (!ExtractDestination(pOut->scriptPubKey, address))
                continue;

            isminefilter mine = pwallet->IsMine(address);
            if (!(mine & filter))
                continue;

            tallyitem& item = mapTally[address];
            item.nAmount += pOut->nValue;
            item.nConf = std::min(item.nConf, nDepth);
            item.txids.push_back(wtx.GetHash());
            if (mine & ISMINE_WATCH_ONLY)
                item.fIsWatchonly = true;
        };

        for (const CTxOut& txout : wtx.tx->vout)
        {
            CTxDestination address;
            if (!ExtractDestination(txout.scriptPubKey, address))
                continue;

            if (has_filtered_address && !(filtered_address == address)) {
                continue;
            }

            isminefilter mine = pwallet->IsMine(address);
            if(!(mine & filter))
                continue;

            tallyitem& item = mapTally[address];
            item.nAmount += txout.nValue;
            item.nConf = std::min(item.nConf, nDepth);
            item.txids.push_back(wtx.GetHash());
            if (mine & ISMINE_WATCH_ONLY)
                item.fIsWatchonly = true;
        }
    }

    // Reply
    UniValue ret(UniValue::VARR);
    std::map<std::string, tallyitem> label_tally;

    // Create mapAddressBook iterator
    // If we aren't filtering, go from begin() to end()
    auto start = pwallet->mapAddressBook.begin();
    auto end = pwallet->mapAddressBook.end();
    // If we are filtering, find() the applicable entry
    if (has_filtered_address) {
        start = pwallet->mapAddressBook.find(filtered_address);
        if (start != end) {
            end = std::next(start);
        }
    }

    for (auto item_it = start; item_it != end; ++item_it)
    {
        const CTxDestination& address = item_it->first;
        const std::string& label = item_it->second.name;
        auto it = mapTally.find(address);
        if (it == mapTally.end() && !fIncludeEmpty)
            continue;

        CAmount nAmount = 0;
        int nConf = std::numeric_limits<int>::max();
        bool fIsWatchonly = false;
        if (it != mapTally.end())
        {
            nAmount = (*it).second.nAmount;
            nConf = (*it).second.nConf;
            fIsWatchonly = (*it).second.fIsWatchonly;
        }

        if (by_label)
        {
            tallyitem& _item = label_tally[label];
            _item.nAmount += nAmount;
            _item.nConf = std::min(_item.nConf, nConf);
            _item.fIsWatchonly = fIsWatchonly;
        }
        else
        {
            UniValue obj(UniValue::VOBJ);
            if(fIsWatchonly)
                obj.pushKV("involvesWatchonly", true);
            obj.pushKV("address",       EncodeDestination(address));
            obj.pushKV("amount",        ValueFromAmount(nAmount));
            obj.pushKV("confirmations", (nConf == std::numeric_limits<int>::max() ? 0 : nConf));
            obj.pushKV("label", label);
            UniValue transactions(UniValue::VARR);
            if (it != mapTally.end())
            {
                for (const uint256& _item : (*it).second.txids)
                {
                    transactions.push_back(_item.GetHex());
                }
            }
            obj.pushKV("txids", transactions);
            ret.push_back(obj);
        }
    }

    if (by_label)
    {
        for (const auto& entry : label_tally)
        {
            CAmount nAmount = entry.second.nAmount;
            int nConf = entry.second.nConf;
            UniValue obj(UniValue::VOBJ);
            if (entry.second.fIsWatchonly)
                obj.pushKV("involvesWatchonly", true);
            obj.pushKV("amount",        ValueFromAmount(nAmount));
            obj.pushKV("confirmations", (nConf == std::numeric_limits<int>::max() ? 0 : nConf));
            obj.pushKV("label",         entry.first);
            ret.push_back(obj);
        }
    }

    return ret;
}

static UniValue listreceivedbyaddress(const JSONRPCRequest& request)
{
    std::shared_ptr<CWallet> const wallet = GetWalletForJSONRPCRequest(request);
    CWallet* const pwallet = wallet.get();

    if (!EnsureWalletIsAvailable(pwallet, request.fHelp)) {
        return NullUniValue;
    }

            RPCHelpMan{"listreceivedbyaddress",
                "\nList balances by receiving address.\n",
                {
                    {"minconf", RPCArg::Type::NUM, /* default */ "1", "The minimum number of confirmations before payments are included."},
                    {"include_empty", RPCArg::Type::BOOL, /* default */ "false", "Whether to include addresses that haven't received any payments."},
                    {"include_watchonly", RPCArg::Type::BOOL, /* default */ "true for watch-only wallets, otherwise false", "Whether to include watch-only addresses (see 'importaddress')"},
                    {"address_filter", RPCArg::Type::STR, RPCArg::Optional::OMITTED_NAMED_ARG, "If present, only return information on this address."},
                },
                RPCResult{
            "[\n"
            "  {\n"
            "    \"involvesWatchonly\" : true,        (bool) Only returns true if imported addresses were involved in transaction.\n"
            "    \"address\" : \"receivingaddress\",  (string) The receiving address\n"
            "    \"amount\" : x.xxx,                  (numeric) The total amount in " + CURRENCY_UNIT + " received by the address\n"
            "    \"confirmations\" : n,               (numeric) The number of confirmations of the most recent transaction included\n"
            "    \"label\" : \"label\",               (string) The label of the receiving address. The default label is \"\".\n"
            "    \"txids\": [\n"
            "       \"txid\",                         (string) The ids of transactions received with the address \n"
            "       ...\n"
            "    ]\n"
            "  }\n"
            "  ,...\n"
            "]\n"
                },
                RPCExamples{
                    HelpExampleCli("listreceivedbyaddress", "")
            + HelpExampleCli("listreceivedbyaddress", "6 true")
            + HelpExampleRpc("listreceivedbyaddress", "6, true, true")
            + HelpExampleRpc("listreceivedbyaddress", "6, true, true, \"1M72Sfpbz1BPpXFHz9m3CdqATR44Jvaydd\"")
                },
            }.Check(request);

    // Make sure the results are valid at least up to the most recent block
    // the user could have gotten from another RPC command prior to now
    pwallet->BlockUntilSyncedToCurrentChain();

    auto locked_chain = pwallet->chain().lock();
    LOCK(pwallet->cs_wallet);

    return ListReceived(*locked_chain, pwallet, request.params, false);
}

static UniValue listreceivedbylabel(const JSONRPCRequest& request)
{
    std::shared_ptr<CWallet> const wallet = GetWalletForJSONRPCRequest(request);
    CWallet* const pwallet = wallet.get();

    if (!EnsureWalletIsAvailable(pwallet, request.fHelp)) {
        return NullUniValue;
    }

            RPCHelpMan{"listreceivedbylabel",
                "\nList received transactions by label.\n",
                {
                    {"minconf", RPCArg::Type::NUM, /* default */ "1", "The minimum number of confirmations before payments are included."},
                    {"include_empty", RPCArg::Type::BOOL, /* default */ "false", "Whether to include labels that haven't received any payments."},
                    {"include_watchonly", RPCArg::Type::BOOL, /* default */ "true for watch-only wallets, otherwise false", "Whether to include watch-only addresses (see 'importaddress')"},
                },
                RPCResult{
            "[\n"
            "  {\n"
            "    \"involvesWatchonly\" : true,   (bool) Only returns true if imported addresses were involved in transaction.\n"
            "    \"amount\" : x.xxx,             (numeric) The total amount received by addresses with this label\n"
            "    \"confirmations\" : n,          (numeric) The number of confirmations of the most recent transaction included\n"
            "    \"label\" : \"label\"           (string) The label of the receiving address. The default label is \"\".\n"
            "  }\n"
            "  ,...\n"
            "]\n"
                },
                RPCExamples{
                    HelpExampleCli("listreceivedbylabel", "")
            + HelpExampleCli("listreceivedbylabel", "6 true")
            + HelpExampleRpc("listreceivedbylabel", "6, true, true")
                },
            }.Check(request);

    // Make sure the results are valid at least up to the most recent block
    // the user could have gotten from another RPC command prior to now
    pwallet->BlockUntilSyncedToCurrentChain();

    auto locked_chain = pwallet->chain().lock();
    LOCK(pwallet->cs_wallet);

    return ListReceived(*locked_chain, pwallet, request.params, true);
}

static void MaybePushAddress(UniValue & entry, const CTxDestination &dest)
{
    if (IsValidDestination(dest)) {
        entry.pushKV("address", EncodeDestination(dest));
    }
}

/**
 * List transactions based on the given criteria.
 *
 * @param  pwallet        The wallet.
 * @param  wtx            The wallet transaction.
 * @param  nMinDepth      The minimum confirmation depth.
 * @param  fLong          Whether to include the JSON version of the transaction.
 * @param  ret            The UniValue into which the result is stored.
 * @param  filter_ismine  The "is mine" filter flags.
 * @param  filter_label   Optional label string to filter incoming transactions.
 */
static void ListTransactions(interfaces::Chain::Lock& locked_chain, CWallet* const pwallet, const CWalletTx& wtx, int nMinDepth, bool fLong, UniValue& ret, const isminefilter& filter_ismine, const std::string* filter_label) EXCLUSIVE_LOCKS_REQUIRED(pwallet->cs_wallet)
{
    CAmount nFee;
    std::list<COutputEntry> listReceived;
    std::list<COutputEntry> listSent;
    std::list<COutputEntry> listStaked;

    wtx.GetAmounts(listReceived, listSent, listStaked, nFee, filter_ismine);

    bool involvesWatchonly = wtx.IsFromMe(ISMINE_WATCH_ONLY);

    // Sent
    if (!filter_label)
    {
        for (const COutputEntry& s : listSent)
        {
            UniValue entry(UniValue::VOBJ);
            if (involvesWatchonly || (s.ismine & ISMINE_WATCH_ONLY)) {
                entry.pushKV("involvesWatchonly", true);
            }
            MaybePushAddress(entry, s.destination);
            if (s.destStake.type() != typeid(CNoDestination)) {
                entry.pushKV("coldstake_address", EncodeDestination(s.destStake));
            }
            entry.pushKV("category", "send");
            entry.pushKV("amount", ValueFromAmount(-s.amount));
            if (pwallet->mapAddressBook.count(s.destination)) {
                entry.pushKV("label", pwallet->mapAddressBook[s.destination].name);
            }
            entry.pushKV("vout", s.vout);
            entry.pushKV("fee", ValueFromAmount(-nFee));
            if (fLong) {
                WalletTxToJSON(pwallet->chain(), locked_chain, wtx, entry);
            } else {
                std::string sNarrKey = strprintf("n%d", s.vout);
                mapValue_t::const_iterator mi = wtx.mapValue.find(sNarrKey);
                if (mi != wtx.mapValue.end() && !mi->second.empty())
                    entry.pushKV("narration", mi->second);
            }
            entry.pushKV("abandoned", wtx.isAbandoned());

            ret.push_back(entry);
        }
    }

    // Received
<<<<<<< HEAD
    if (listReceived.size() > 0 && wtx.GetDepthInMainChain(locked_chain) >= nMinDepth) {
        for (const COutputEntry &r : listReceived) {
=======
    if (listReceived.size() > 0 && wtx.GetDepthInMainChain() >= nMinDepth) {
        for (const COutputEntry& r : listReceived)
        {
>>>>>>> a7aec7ad
            std::string label;
            if (pwallet->mapAddressBook.count(r.destination)) {
                label = pwallet->mapAddressBook[r.destination].name;
            }
            if (filter_label && label != *filter_label) {
                continue;
            }
            UniValue entry(UniValue::VOBJ);
            if (involvesWatchonly || (r.ismine & ISMINE_WATCH_ONLY)) {
                entry.pushKV("involvesWatchonly", true);
            }

            if (fParticlWallet
                && r.destination.type() == typeid(PKHash)) {
                CStealthAddress sx;
                CKeyID idK = CKeyID(boost::get<PKHash>(r.destination));
                if (GetParticlWallet(pwallet)->GetStealthLinked(idK, sx)) {
                    entry.pushKV("stealth_address", sx.Encoded());
                }
            }

            MaybePushAddress(entry, r.destination);
<<<<<<< HEAD
            if (r.destStake.type() != typeid(CNoDestination)) {
                entry.pushKV("coldstake_address", EncodeDestination(r.destStake));
            }
            if (wtx.IsCoinBase()) {
                if (wtx.GetDepthInMainChain(locked_chain) < 1) {
                    entry.pushKV("category", "orphan");
                } else
                if (wtx.IsImmatureCoinBase(locked_chain)) {
=======
            if (wtx.IsCoinBase())
            {
                if (wtx.GetDepthInMainChain() < 1)
                    entry.pushKV("category", "orphan");
                else if (wtx.IsImmatureCoinBase())
>>>>>>> a7aec7ad
                    entry.pushKV("category", "immature");
                } else {
                    entry.pushKV("category", (fParticlMode ? "coinbase" : "generate"));
                }
            } else {
                entry.pushKV("category", "receive");
            }
            entry.pushKV("amount", ValueFromAmount(r.amount));
            if (pwallet->mapAddressBook.count(r.destination)) {
                entry.pushKV("label", label);
                entry.pushKV("account", label); // For exchanges
            }
            entry.pushKV("vout", r.vout);
            if (fLong) {
                WalletTxToJSON(pwallet->chain(), locked_chain, wtx, entry);
            } else {
                std::string sNarrKey = strprintf("n%d", r.vout);
                mapValue_t::const_iterator mi = wtx.mapValue.find(sNarrKey);
                if (mi != wtx.mapValue.end() && !mi->second.empty()) {
                    entry.pushKV("narration", mi->second);
                }
            }
            ret.push_back(entry);
        }
    }

    // Staked
    if (listStaked.size() > 0 && wtx.GetDepthInMainChain(locked_chain) >= nMinDepth) {
        for (const auto &s : listStaked) {
            UniValue entry(UniValue::VOBJ);
            if (involvesWatchonly || (s.ismine & ISMINE_WATCH_ONLY)) {
                entry.pushKV("involvesWatchonly", true);
            }
            MaybePushAddress(entry, s.destination);
            if (s.destStake.type() != typeid(CNoDestination)) {
                entry.pushKV("coldstake_address", EncodeDestination(s.destStake));
            }
            entry.pushKV("category", wtx.GetDepthInMainChain(locked_chain) < 1 ? "orphaned_stake" : "stake");

            entry.pushKV("amount", ValueFromAmount(s.amount));
            if (pwallet->mapAddressBook.count(s.destination)) {
                entry.pushKV("label", pwallet->mapAddressBook[s.destination].name);
            }
            entry.pushKV("vout", s.vout);
            entry.pushKV("reward", ValueFromAmount(-nFee));
            if (fLong) {
                WalletTxToJSON(pwallet->chain(), locked_chain, wtx, entry);
            }
            entry.pushKV("abandoned", wtx.isAbandoned());
            ret.push_back(entry);
        }
    }
}

static void ListRecord(interfaces::Chain::Lock& locked_chain, CHDWallet *phdw, const uint256 &hash, const CTransactionRecord &rtx,
    const std::string &strAccount, int nMinDepth, bool fLong, UniValue &ret, const isminefilter &filter) EXCLUSIVE_LOCKS_REQUIRED(phdw->cs_wallet)
{
    bool fAllAccounts = (strAccount == std::string("*"));

    for (const auto &r : rtx.vout) {
        if (r.nFlags & ORF_CHANGE) {
            continue;
        }

        if (!(r.nFlags & ORF_FROM) && !(r.nFlags & ORF_OWNED) && !(filter & ISMINE_WATCH_ONLY)) {
            continue;
        }

        std::string account;
        CBitcoinAddress addr;
        CTxDestination dest;
        if (ExtractDestination(r.scriptPubKey, dest) && !r.scriptPubKey.IsUnspendable()) {
            addr.Set(dest);

            std::map<CTxDestination, CAddressBookData>::iterator mai = phdw->mapAddressBook.find(dest);
            if (mai != phdw->mapAddressBook.end() && !mai->second.name.empty()) {
                account = mai->second.name;
            }
        }

        if (!fAllAccounts && (account != strAccount)) {
            continue;
        }

        UniValue entry(UniValue::VOBJ);
        if (r.nFlags & ORF_OWN_WATCH) {
            entry.pushKV("involvesWatchonly", true);
        }
        entry.pushKV("account", account);

        if (r.vPath.size() > 0) {
            if (r.vPath[0] == ORA_STEALTH) {
                if (r.vPath.size() < 5) {
                    LogPrintf("%s: Warning, malformed vPath.\n", __func__);
                } else {
                    uint32_t sidx;
                    memcpy(&sidx, &r.vPath[1], 4);
                    CStealthAddress sx;
                    if (phdw->GetStealthByIndex(sidx, sx)) {
                        entry.pushKV("stealth_address", sx.Encoded());
                    }
                }
            }
        } else {
            if (dest.type() == typeid(PKHash)) {
                CStealthAddress sx;
                CKeyID idK = CKeyID(boost::get<PKHash>(dest));
                if (phdw->GetStealthLinked(idK, sx)) {
                    entry.pushKV("stealth_address", sx.Encoded());
                }
            }
        }

        if (r.nFlags & ORF_LOCKED) {
            entry.pushKV("requires_unlock", true);
        }

        if (dest.type() == typeid(CNoDestination)) {
            entry.pushKV("address", "none");
        } else {
            entry.pushKV("address", addr.ToString());
        }

        std::string sCategory;
        if (r.nFlags & ORF_OWNED && r.nFlags & ORF_FROM) {
            // sent to self
            //continue;
            sCategory = "receive";
        } else
        if (r.nFlags & ORF_OWN_ANY) {
            sCategory = "receive";
        } else
        if (r.nFlags & ORF_FROM) {
            sCategory = "send";
        }

        entry.pushKV("category", sCategory);
        entry.pushKV("type", r.nType == OUTPUT_STANDARD ? "standard"
                : r.nType == OUTPUT_CT ? "blind" : r.nType == OUTPUT_RINGCT ? "anon" : "unknown");

        if (r.nFlags & ORF_OWNED && r.nFlags & ORF_FROM) {
            entry.pushKV("fromself", "true");
        }

        entry.pushKV("amount", ValueFromAmount(r.nValue * ((r.nFlags & ORF_OWN_ANY) ? 1 : -1)));

        if (r.nFlags & ORF_FROM) {
            entry.pushKV("fee", ValueFromAmount(-rtx.nFee));
        }

        entry.pushKV("vout", r.n);

        int confirms = phdw->GetDepthInMainChain(locked_chain, rtx.blockHash);
        entry.pushKV("confirmations", confirms);
        if (confirms > 0) {
            entry.pushKV("blockhash", rtx.blockHash.GetHex());
            entry.pushKV("blockindex", rtx.nIndex);
            PushTime(entry, "blocktime", rtx.nBlockTime);
        } else {
            entry.pushKV("trusted", phdw->IsTrusted(locked_chain, hash, rtx.blockHash));
        }

        entry.pushKV("txid", hash.ToString());

        UniValue conflicts(UniValue::VARR);
        std::set<uint256> setconflicts = phdw->GetConflicts(hash);
        setconflicts.erase(hash);
        for (const auto &conflict : setconflicts) {
            conflicts.push_back(conflict.GetHex());
        }
        entry.pushKV("walletconflicts", conflicts);

        PushTime(entry, "time", rtx.nTimeReceived);

        if (!r.sNarration.empty()) {
            entry.pushKV("narration", r.sNarration);
        }

        if (r.nFlags & ORF_FROM) {
            entry.pushKV("abandoned", rtx.IsAbandoned());
        }

        ret.push_back(entry);
    }
};

static const std::string TransactionDescriptionString()
{
    return "    \"confirmations\": n,                        (numeric) The number of confirmations for the transaction. Negative confirmations means the\n"
           "                                                       transaction conflicted that many blocks ago.\n"
           "    \"generated\": xxx,                          (bool) Only present if transaction only input is a coinbase one.\n"
           "    \"trusted\": xxx,                            (bool) Only present if we consider transaction to be trusted and so safe to spend from.\n"
           "    \"blockhash\": \"hashvalue\",                  (string) The block hash containing the transaction.\n"
           "    \"blockindex\": n,                           (numeric) The index of the transaction in the block that includes it.\n"
           "    \"blocktime\": xxx,                          (numeric) The block time in seconds since epoch (1 Jan 1970 GMT).\n"
           "    \"txid\": \"transactionid\",                   (string) The transaction id.\n"
           "    \"walletconflicts\": [                       (array) Conflicting transaction ids.\n"
           "      \"txid\",                                  (string) The transaction id.\n"
           "      ...\n"
           "    ],\n"
           "    \"time\": xxx,                               (numeric) The transaction time in seconds since epoch (midnight Jan 1 1970 GMT).\n"
           "    \"timereceived\": xxx,                       (numeric) The time received in seconds since epoch (midnight Jan 1 1970 GMT).\n"
           "    \"comment\": \"...\",                          (string) If a comment is associated with the transaction, only present if not empty.\n"
           "    \"bip125-replaceable\": \"yes|no|unknown\",    (string) Whether this transaction could be replaced due to BIP125 (replace-by-fee);\n"
           "                                                     may be unknown for unconfirmed transactions not in the mempool\n";
}

UniValue listtransactions(const JSONRPCRequest& request)
{
    std::shared_ptr<CWallet> const wallet = GetWalletForJSONRPCRequest(request);
    CWallet* const pwallet = wallet.get();

    if (!EnsureWalletIsAvailable(pwallet, request.fHelp)) {
        return NullUniValue;
    }

            RPCHelpMan{"listtransactions",
                "\nIf a label name is provided, this will return only incoming transactions paying to addresses with the specified label.\n"
                "\nReturns up to 'count' most recent transactions skipping the first 'from' transactions.\n",
                {
                    {"label", RPCArg::Type::STR, RPCArg::Optional::OMITTED_NAMED_ARG, "If set, should be a valid label name to return only incoming transactions\n"
            "              with the specified label, or \"*\" to disable filtering and return all transactions."},
                    {"count", RPCArg::Type::NUM, /* default */ "10", "The number of transactions to return"},
                    {"skip", RPCArg::Type::NUM, /* default */ "0", "The number of transactions to skip"},
                    {"include_watchonly", RPCArg::Type::BOOL, /* default */ "true for watch-only wallets, otherwise false", "Include transactions to watch-only addresses (see 'importaddress')"},
                },
                RPCResult{
            "[\n"
            "  {\n"
            "    \"involvesWatchonly\": xxx, (bool) Only returns true if imported addresses were involved in transaction.\n"
            "    \"address\":\"address\",    (string) The particl address of the transaction.\n"
            "    \"category\":               (string) The transaction category.\n"
            "                \"send\"                  Transactions sent.\n"
            "                \"receive\"               Non-coinbase transactions received.\n"
            "                \"generate\"              Coinbase transactions received with more than 100 confirmations.\n"
            "                \"immature\"              Coinbase transactions received with 100 or fewer confirmations.\n"
            "                \"orphan\"                Orphaned coinbase transactions received.\n"
            "    \"amount\": x.xxx,          (numeric) The amount in " + CURRENCY_UNIT + ". This is negative for the 'send' category, and is positive\n"
            "                                        for all other categories\n"
            "    \"label\": \"label\",       (string) A comment for the address/transaction, if any\n"
            "    \"vout\": n,                (numeric) the vout value\n"
            "    \"fee\": x.xxx,             (numeric) The amount of the fee in " + CURRENCY_UNIT + ". This is negative and only available for the \n"
            "                                         'send' category of transactions.\n"
            + TransactionDescriptionString()
            + "    \"abandoned\": xxx          (bool) 'true' if the transaction has been abandoned (inputs are respendable). Only available for the \n"
            "                                         'send' category of transactions.\n"
            "  }\n"
            "]\n"
                },
                RPCExamples{
            "\nList the most recent 10 transactions in the systems\n"
            + HelpExampleCli("listtransactions", "") +
            "\nList transactions 100 to 120\n"
            + HelpExampleCli("listtransactions", "\"*\" 20 100") +
            "\nAs a JSON-RPC call\n"
            + HelpExampleRpc("listtransactions", "\"*\", 20, 100")
                },
            }.Check(request);

    // Make sure the results are valid at least up to the most recent block
    // the user could have gotten from another RPC command prior to now
    pwallet->BlockUntilSyncedToCurrentChain();

    const std::string* filter_label = nullptr;
    if (!request.params[0].isNull() && request.params[0].get_str() != "*") {
        filter_label = &request.params[0].get_str();
        if (filter_label->empty()) {
            throw JSONRPCError(RPC_INVALID_PARAMETER, "Label argument must be a valid label name or \"*\".");
        }
    }
    int nCount = 10;
    if (!request.params[1].isNull())
        nCount = request.params[1].get_int();
    int nFrom = 0;
    if (!request.params[2].isNull())
        nFrom = request.params[2].get_int();
    isminefilter filter = ISMINE_SPENDABLE;

    if (ParseIncludeWatchonly(request.params[3], *pwallet)) {
        filter |= ISMINE_WATCH_ONLY;
    }

    if (nCount < 0)
        throw JSONRPCError(RPC_INVALID_PARAMETER, "Negative count");
    if (nFrom < 0)
        throw JSONRPCError(RPC_INVALID_PARAMETER, "Negative from");


    // NOTE: nFrom and nCount seem to apply to the individual json entries, not the txn
    //  a txn producing 2 entries will output only 1 entry if nCount is 1
    // TODO: Change to count on unique txids?

    UniValue ret(UniValue::VARR);
    {
        auto locked_chain = pwallet->chain().lock();
        LOCK(pwallet->cs_wallet);
        const CWallet::TxItems &txOrdered = pwallet->wtxOrdered;

        // iterate backwards until we have nCount items to return:
        for (CWallet::TxItems::const_reverse_iterator it = txOrdered.rbegin(); it != txOrdered.rend(); ++it) {
            CWalletTx *const pwtx = (*it).second;
            ListTransactions(*locked_chain, pwallet, *pwtx, 0, true, ret, filter, filter_label);
            if ((int)ret.size() >= nCount + nFrom) break;
        }
    }
    // ret must be newest to oldest
    ret.reverse();

    if (IsParticlWallet(pwallet)) {
        auto locked_chain = pwallet->chain().lock();
        LOCK(pwallet->cs_wallet);

        CHDWallet *phdw = GetParticlWallet(pwallet);
        const RtxOrdered_t &txOrdered = phdw->rtxOrdered;

        // TODO: Combine finding and inserting into ret loops

        UniValue retRecords(UniValue::VARR);
        for (RtxOrdered_t::const_reverse_iterator it = txOrdered.rbegin(); it != txOrdered.rend(); ++it) {
            std::string strAccount = "*";
            ListRecord(*locked_chain, phdw, it->second->first, it->second->second, strAccount, 0, true, retRecords, filter);
            if ((int)retRecords.size() >= nCount + nFrom) {
                break;
            }
        }

        size_t nSearchStart = 0;
        for(int i = (int)retRecords.size() - 1; i >= 0; --i) {
            int64_t nInsertTime = find_value(retRecords[i], "time").get_int64();
            bool fFound = false;
            for (size_t k = nSearchStart; k < ret.size(); k++) {
                nSearchStart = k;
                int64_t nTime = find_value(ret[k], "time").get_int64();
                if (nTime > nInsertTime) {
                    ret.insert(k, retRecords[i]);
                    fFound = true;
                    break;
                }
            }

            if (!fFound) {
                ret.push_back(retRecords[i]);
            }
        }

        if (nFrom > 0 && ret.size() > 0) {
            ret.erase(std::max((size_t)0, ret.size() - nFrom), ret.size());
        }

        if (ret.size() > (size_t)nCount) {
            ret.erase(0, ret.size() - nCount);
        }
    }

    return ret;
}

static UniValue listsinceblock(const JSONRPCRequest& request)
{
    std::shared_ptr<CWallet> const wallet = GetWalletForJSONRPCRequest(request);
    CWallet* const pwallet = wallet.get();

    if (!EnsureWalletIsAvailable(pwallet, request.fHelp)) {
        return NullUniValue;
    }

            RPCHelpMan{"listsinceblock",
                "\nGet all transactions in blocks since block [blockhash], or all transactions if omitted.\n"
                "If \"blockhash\" is no longer a part of the main chain, transactions from the fork point onward are included.\n"
                "Additionally, if include_removed is set, transactions affecting the wallet which were removed are returned in the \"removed\" array.\n",
                {
                    {"blockhash", RPCArg::Type::STR, RPCArg::Optional::OMITTED_NAMED_ARG, "If set, the block hash to list transactions since, otherwise list all transactions."},
                    {"target_confirmations", RPCArg::Type::NUM, /* default */ "1", "Return the nth block hash from the main chain. e.g. 1 would mean the best block hash. Note: this is not used as a filter, but only affects [lastblock] in the return value"},
                    {"include_watchonly", RPCArg::Type::BOOL, /* default */ "true for watch-only wallets, otherwise false", "Include transactions to watch-only addresses (see 'importaddress')"},
                    {"include_removed", RPCArg::Type::BOOL, /* default */ "true", "Show transactions that were removed due to a reorg in the \"removed\" array\n"
            "                                                           (not guaranteed to work on pruned nodes)"},
                },
                RPCResult{
            "{\n"
            "  \"transactions\": [\n"
            "    \"involvesWatchonly\": xxx, (bool) Only returns true if imported addresses were involved in transaction.\n"
            "    \"address\":\"address\",    (string) The particl address of the transaction.\n"
            "    \"category\":               (string) The transaction category.\n"
            "                \"send\"                  Transactions sent.\n"
            "                \"receive\"               Non-coinbase transactions received.\n"
            "                \"generate\"              Coinbase transactions received with more than 100 confirmations.\n"
            "                \"immature\"              Coinbase transactions received with 100 or fewer confirmations.\n"
            "                \"orphan\"                Orphaned coinbase transactions received.\n"
            "    \"amount\": x.xxx,          (numeric) The amount in " + CURRENCY_UNIT + ". This is negative for the 'send' category, and is positive\n"
            "                                         for all other categories\n"
            "    \"vout\" : n,               (numeric) the vout value\n"
            "    \"fee\": x.xxx,             (numeric) The amount of the fee in " + CURRENCY_UNIT + ". This is negative and only available for the 'send' category of transactions.\n"
            + TransactionDescriptionString()
            + "    \"abandoned\": xxx,         (bool) 'true' if the transaction has been abandoned (inputs are respendable). Only available for the 'send' category of transactions.\n"
            "    \"comment\": \"...\",       (string) If a comment is associated with the transaction.\n"
            "    \"label\" : \"label\"       (string) A comment for the address/transaction, if any\n"
            "    \"to\": \"...\",            (string) If a comment to is associated with the transaction.\n"
            "  ],\n"
            "  \"removed\": [\n"
            "    <structure is the same as \"transactions\" above, only present if include_removed=true>\n"
            "    Note: transactions that were re-added in the active chain will appear as-is in this array, and may thus have a positive confirmation count.\n"
            "  ],\n"
            "  \"lastblock\": \"lastblockhash\"     (string) The hash of the block (target_confirmations-1) from the best block on the main chain. This is typically used to feed back into listsinceblock the next time you call it. So you would generally use a target_confirmations of say 6, so you will be continually re-notified of transactions until they've reached 6 confirmations plus any new ones\n"
            "}\n"
                },
                RPCExamples{
                    HelpExampleCli("listsinceblock", "")
            + HelpExampleCli("listsinceblock", "\"000000000000000bacf66f7497b7dc45ef753ee9a7d38571037cdb1a57f663ad\" 6")
            + HelpExampleRpc("listsinceblock", "\"000000000000000bacf66f7497b7dc45ef753ee9a7d38571037cdb1a57f663ad\", 6")
                },
            }.Check(request);

    // Make sure the results are valid at least up to the most recent block
    // the user could have gotten from another RPC command prior to now
    pwallet->BlockUntilSyncedToCurrentChain();

    auto locked_chain = pwallet->chain().lock();
    LOCK(pwallet->cs_wallet);

    // The way the 'height' is initialized is just a workaround for the gcc bug #47679 since version 4.6.0.
    Optional<int> height = MakeOptional(false, int()); // Height of the specified block or the common ancestor, if the block provided was in a deactivated chain.
    Optional<int> altheight; // Height of the specified block, even if it's in a deactivated chain.
    int target_confirms = 1;
    isminefilter filter = ISMINE_SPENDABLE;

    uint256 blockId;
    if (!request.params[0].isNull() && !request.params[0].get_str().empty()) {
        blockId = ParseHashV(request.params[0], "blockhash");
        height = locked_chain->findFork(blockId, &altheight);
        if (!height) {
            throw JSONRPCError(RPC_INVALID_ADDRESS_OR_KEY, "Block not found");
        }
    }

    if (!request.params[1].isNull()) {
        target_confirms = request.params[1].get_int();

        if (target_confirms < 1) {
            throw JSONRPCError(RPC_INVALID_PARAMETER, "Invalid parameter");
        }
    }

    if (ParseIncludeWatchonly(request.params[2], *pwallet)) {
        filter |= ISMINE_WATCH_ONLY;
    }

    bool include_removed = (request.params[3].isNull() || request.params[3].get_bool());

    const Optional<int> tip_height = locked_chain->getHeight();
    int depth = tip_height && height ? (1 + *tip_height - *height) : -1;

    UniValue transactions(UniValue::VARR);

    for (const std::pair<const uint256, CWalletTx>& pairWtx : pwallet->mapWallet) {
        CWalletTx tx = pairWtx.second;

        if (depth == -1 || abs(tx.GetDepthInMainChain()) < depth) {
            ListTransactions(*locked_chain, pwallet, tx, 0, true, transactions, filter, nullptr /* filter_label */);
        }
    }

    if (IsParticlWallet(pwallet)) {
        CHDWallet *phdw = GetParticlWallet(pwallet);

        for (const auto &ri : phdw->mapRecords) {
            const uint256 &txhash = ri.first;
            const CTransactionRecord &rtx = ri.second;
            if (depth == -1 || phdw->GetDepthInMainChain(*locked_chain, rtx.blockHash, rtx.nIndex) < depth) {
                ListRecord(*locked_chain, phdw, txhash, rtx, "*", 0, true, transactions, filter);
            }
        }
    }


    // when a reorg'd block is requested, we also list any relevant transactions
    // in the blocks of the chain that was detached
    UniValue removed(UniValue::VARR);
    while (include_removed && altheight && *altheight > *height) {
        CBlock block;
        if (!pwallet->chain().findBlock(blockId, &block) || block.IsNull()) {
            throw JSONRPCError(RPC_INTERNAL_ERROR, "Can't read block from disk");
        }
        for (const CTransactionRef& tx : block.vtx) {
            auto it = pwallet->mapWallet.find(tx->GetHash());
            if (it != pwallet->mapWallet.end()) {
                // We want all transactions regardless of confirmation count to appear here,
                // even negative confirmation ones, hence the big negative.
                ListTransactions(*locked_chain, pwallet, it->second, -100000000, true, removed, filter, nullptr /* filter_label */);
            } else
            if (IsParticlWallet(pwallet)) {
                CHDWallet *phdw = GetParticlWallet(pwallet);
                const uint256 &txhash = tx->GetHash();
                MapRecords_t::const_iterator mri = phdw->mapRecords.find(txhash);
                if (mri != phdw->mapRecords.end()) {
                    const CTransactionRecord &rtx = mri->second;
                    ListRecord(*locked_chain, phdw, txhash, rtx, "*", -100000000, true, removed, filter);
                }
            }
        }
        blockId = block.hashPrevBlock;
        --*altheight;
    }

    int last_height = tip_height ? *tip_height + 1 - target_confirms : -1;
    uint256 lastblock = last_height >= 0 ? locked_chain->getBlockHash(last_height) : uint256();

    UniValue ret(UniValue::VOBJ);
    ret.pushKV("transactions", transactions);
    if (include_removed) ret.pushKV("removed", removed);
    ret.pushKV("lastblock", lastblock.GetHex());

    return ret;
}

UniValue gettransaction(const JSONRPCRequest& request)
{
    std::shared_ptr<CWallet> const wallet = GetWalletForJSONRPCRequest(request);
    CWallet* const pwallet = wallet.get();

    if (!EnsureWalletIsAvailable(pwallet, request.fHelp)) {
        return NullUniValue;
    }

            RPCHelpMan{"gettransaction",
                "\nGet detailed information about in-wallet transaction <txid>\n",
                {
                    {"txid", RPCArg::Type::STR, RPCArg::Optional::NO, "The transaction id"},
                    {"include_watchonly", RPCArg::Type::BOOL, /* default */ "true for watch-only wallets, otherwise false",
                            "Whether to include watch-only addresses in balance calculation and details[]"},
                    {"verbose", RPCArg::Type::BOOL, /* default */ "false",
                            "Whether to include a `decoded` field containing the decoded transaction (equivalent to RPC decoderawtransaction)"},
                },
                RPCResult{
            "{\n"
            "    \"amount\" : x.xxx,        (numeric) The transaction amount in " + CURRENCY_UNIT + "\n"
            "    \"fee\": x.xxx,            (numeric) The amount of the fee in " + CURRENCY_UNIT + ". This is negative and only available for the \n"
            "                              'send' category of transactions.\n"
            + TransactionDescriptionString()
            + "    \"details\" : [\n"
            "      {\n"
            "        \"involvesWatchonly\": xxx,         (bool) Only returns true if imported addresses were involved in transaction.\n"
            "        \"address\" : \"address\",          (string) The particl address involved in the transaction\n"
            "        \"category\" :                      (string) The transaction category.\n"
            "                     \"send\"                  Transactions sent.\n"
            "                     \"receive\"               Non-coinbase transactions received.\n"
            "                     \"generate\"              Coinbase transactions received with more than 100 confirmations.\n"
            "                     \"immature\"              Coinbase transactions received with 100 or fewer confirmations.\n"
            "                     \"orphan\"                Orphaned coinbase transactions received.\n"
            "        \"amount\" : x.xxx,                 (numeric) The amount in " + CURRENCY_UNIT + "\n"
            "        \"label\" : \"label\",              (string) A comment for the address/transaction, if any\n"
            "        \"vout\" : n,                       (numeric) the vout value\n"
            "        \"fee\": x.xxx,                     (numeric) The amount of the fee in " + CURRENCY_UNIT + ". This is negative and only available for the \n"
            "                                           'send' category of transactions.\n"
            "        \"abandoned\": xxx                  (bool) 'true' if the transaction has been abandoned (inputs are respendable). Only available for the \n"
            "                                           'send' category of transactions.\n"
            "      }\n"
            "      ,...\n"
            "    ],\n"
            "    \"hex\" : \"data\"         (string) Raw data for transaction\n"
            "    \"decoded\" : transaction         (json object) Optional, the decoded transaction (only present when `verbose` is passed), equivalent to the\n"
            "                                                  RPC decoderawtransaction method, or the RPC getrawtransaction method when `verbose` is passed.\n"
            "}\n"
                },
                RPCExamples{
                    HelpExampleCli("gettransaction", "\"1075db55d416d3ca199f55b6084e2115b9345e16c5cf302fc80e9d5fbf5d48d\"")
            + HelpExampleCli("gettransaction", "\"1075db55d416d3ca199f55b6084e2115b9345e16c5cf302fc80e9d5fbf5d48d\" true")
            + HelpExampleCli("gettransaction", "\"1075db55d416d3ca199f55b6084e2115b9345e16c5cf302fc80e9d5fbf5d48d\" false true")
            + HelpExampleRpc("gettransaction", "\"1075db55d416d3ca199f55b6084e2115b9345e16c5cf302fc80e9d5fbf5d48d\"")
                },
            }.Check(request);

    // Make sure the results are valid at least up to the most recent block
    // the user could have gotten from another RPC command prior to now
    if (!request.fSkipBlock)
        pwallet->BlockUntilSyncedToCurrentChain();

    auto locked_chain = pwallet->chain().lock();
    LOCK(pwallet->cs_wallet);

    uint256 hash(ParseHashV(request.params[0], "txid"));

    isminefilter filter = ISMINE_SPENDABLE;

    if (ParseIncludeWatchonly(request.params[1], *pwallet)) {
        filter |= ISMINE_WATCH_ONLY;
    }

    bool verbose = request.params[2].isNull() ? false : request.params[2].get_bool();

    UniValue entry(UniValue::VOBJ);
    auto it = pwallet->mapWallet.find(hash);
    if (it == pwallet->mapWallet.end()) {
        if (IsParticlWallet(pwallet)) {
            CHDWallet *phdw = GetParticlWallet(pwallet);
            MapRecords_t::const_iterator mri = phdw->mapRecords.find(hash);

            if (mri != phdw->mapRecords.end()) {
                const CTransactionRecord &rtx = mri->second;
                RecordTxToJSON(pwallet->chain(), *locked_chain, phdw, mri->first, rtx, entry);

                UniValue details(UniValue::VARR);
                ListRecord(*locked_chain, phdw, hash, rtx, "*", 0, false, details, filter);
                entry.pushKV("details", details);

                CStoredTransaction stx;
                if (CHDWalletDB(phdw->GetDBHandle()).ReadStoredTx(hash, stx)) { // TODO: cache / use mapTempWallet
                    std::string strHex = EncodeHexTx(*(stx.tx.get()), RPCSerializationFlags());
                    entry.pushKV("hex", strHex);
                }

                return entry;
            }
        }

        throw JSONRPCError(RPC_INVALID_ADDRESS_OR_KEY, "Invalid or non-wallet transaction id");
    }
    const CWalletTx& wtx = it->second;

    CAmount nCredit = wtx.GetCredit(filter);
    CAmount nDebit = wtx.GetDebit(filter);
    CAmount nNet = nCredit - nDebit;
    CAmount nFee = (wtx.IsFromMe(filter) ? wtx.tx->GetValueOut() - nDebit : 0);

    entry.pushKV("amount", ValueFromAmount(nNet - nFee));
    if (wtx.IsFromMe(filter))
        entry.pushKV("fee", ValueFromAmount(nFee));

    WalletTxToJSON(pwallet->chain(), *locked_chain, wtx, entry);

    UniValue details(UniValue::VARR);
    ListTransactions(*locked_chain, pwallet, wtx, 0, false, details, filter, nullptr /* filter_label */);
    entry.pushKV("details", details);

    std::string strHex = EncodeHexTx(*wtx.tx, pwallet->chain().rpcSerializationFlags());
    entry.pushKV("hex", strHex);

    if (verbose) {
        UniValue decoded(UniValue::VOBJ);
        TxToUniv(*wtx.tx, uint256(), decoded, false);
        entry.pushKV("decoded", decoded);
    }

    return entry;
}

static UniValue abandontransaction(const JSONRPCRequest& request)
{
    std::shared_ptr<CWallet> const wallet = GetWalletForJSONRPCRequest(request);
    CWallet* const pwallet = wallet.get();

    if (!EnsureWalletIsAvailable(pwallet, request.fHelp)) {
        return NullUniValue;
    }

            RPCHelpMan{"abandontransaction",
                "\nMark in-wallet transaction <txid> as abandoned\n"
                "This will mark this transaction and all its in-wallet descendants as abandoned which will allow\n"
                "for their inputs to be respent.  It can be used to replace \"stuck\" or evicted transactions.\n"
                "It only works on transactions which are not included in a block and are not currently in the mempool.\n"
                "It has no effect on transactions which are already abandoned.\n",
                {
                    {"txid", RPCArg::Type::STR_HEX, RPCArg::Optional::NO, "The transaction id"},
                },
                RPCResults{},
                RPCExamples{
                    HelpExampleCli("abandontransaction", "\"1075db55d416d3ca199f55b6084e2115b9345e16c5cf302fc80e9d5fbf5d48d\"")
            + HelpExampleRpc("abandontransaction", "\"1075db55d416d3ca199f55b6084e2115b9345e16c5cf302fc80e9d5fbf5d48d\"")
                },
            }.Check(request);

    // Make sure the results are valid at least up to the most recent block
    // the user could have gotten from another RPC command prior to now
    pwallet->BlockUntilSyncedToCurrentChain();

    auto locked_chain = pwallet->chain().lock();
    LOCK(pwallet->cs_wallet);

    uint256 hash(ParseHashV(request.params[0], "txid"));

    if (!pwallet->mapWallet.count(hash)) {
        if (!IsParticlWallet(pwallet) || !GetParticlWallet(pwallet)->HaveTransaction(hash)) {
            throw JSONRPCError(RPC_INVALID_ADDRESS_OR_KEY, "Invalid or non-wallet transaction id");
        }
    }
    if (!pwallet->AbandonTransaction(hash)) {
        throw JSONRPCError(RPC_INVALID_ADDRESS_OR_KEY, "Transaction not eligible for abandonment");
    }

    return NullUniValue;
}


static UniValue backupwallet(const JSONRPCRequest& request)
{
    std::shared_ptr<CWallet> const wallet = GetWalletForJSONRPCRequest(request);
    CWallet* const pwallet = wallet.get();

    if (!EnsureWalletIsAvailable(pwallet, request.fHelp)) {
        return NullUniValue;
    }

            RPCHelpMan{"backupwallet",
                "\nSafely copies current wallet file to destination, which can be a directory or a path with filename.\n",
                {
                    {"destination", RPCArg::Type::STR, RPCArg::Optional::NO, "The destination directory or file"},
                },
                RPCResults{},
                RPCExamples{
                    HelpExampleCli("backupwallet", "\"backup.dat\"")
            + HelpExampleRpc("backupwallet", "\"backup.dat\"")
                },
            }.Check(request);

    // Make sure the results are valid at least up to the most recent block
    // the user could have gotten from another RPC command prior to now
    pwallet->BlockUntilSyncedToCurrentChain();

    auto locked_chain = pwallet->chain().lock();
    LOCK(pwallet->cs_wallet);

    std::string strDest = request.params[0].get_str();
    if (!pwallet->BackupWallet(strDest)) {
        throw JSONRPCError(RPC_WALLET_ERROR, "Error: Wallet backup failed!");
    }

    return NullUniValue;
}


static UniValue keypoolrefill(const JSONRPCRequest& request)
{
    std::shared_ptr<CWallet> const wallet = GetWalletForJSONRPCRequest(request);
    CWallet* const pwallet = wallet.get();

    if (!EnsureWalletIsAvailable(pwallet, request.fHelp)) {
        return NullUniValue;
    }

            RPCHelpMan{"keypoolrefill",
                "\nFills the keypool."+
                    HelpRequiringPassphrase(pwallet) + "\n",
                {
                    {"newsize", RPCArg::Type::NUM, /* default */ "100", "The new keypool size"},
                },
                RPCResults{},
                RPCExamples{
                    HelpExampleCli("keypoolrefill", "")
            + HelpExampleRpc("keypoolrefill", "")
                },
            }.Check(request);

    if (pwallet->IsWalletFlagSet(WALLET_FLAG_DISABLE_PRIVATE_KEYS)) {
        throw JSONRPCError(RPC_WALLET_ERROR, "Error: Private keys are disabled for this wallet");
    }

    auto locked_chain = pwallet->chain().lock();
    LOCK(pwallet->cs_wallet);

    // 0 is interpreted by TopUpKeyPool() as the default keypool size given by -keypool
    unsigned int kpSize = 0;
    if (!request.params[0].isNull()) {
        if (request.params[0].get_int() < 0)
            throw JSONRPCError(RPC_INVALID_PARAMETER, "Invalid parameter, expected valid size.");
        kpSize = (unsigned int)request.params[0].get_int();
    }

    EnsureWalletIsUnlocked(pwallet);
    pwallet->TopUpKeyPool(kpSize);

    if (pwallet->GetKeyPoolSize() < kpSize) {
        throw JSONRPCError(RPC_WALLET_ERROR, "Error refreshing keypool.");
    }

    return NullUniValue;
}

static UniValue walletpassphrase(const JSONRPCRequest& request)
{
    std::shared_ptr<CWallet> const wallet = GetWalletForJSONRPCRequest(request);
    CWallet* const pwallet = wallet.get();

    if (!EnsureWalletIsAvailable(pwallet, request.fHelp)) {
        return NullUniValue;
    }

            RPCHelpMan{"walletpassphrase",
                "\nStores the wallet decryption key in memory for 'timeout' seconds.\n"
                "This is needed prior to performing transactions related to private keys such as sending particl\n"
            "\nNote:\n"
            "Issuing the walletpassphrase command while the wallet is already unlocked will set a new unlock\n"
            "time that overrides the old one.\n"
            "If [stakingonly] is true and <timeout> is 0, the wallet will remain unlocked for staking until manually locked again.\n",
                {
                    {"passphrase", RPCArg::Type::STR, RPCArg::Optional::NO, "The wallet passphrase"},
                    {"timeout", RPCArg::Type::NUM, RPCArg::Optional::NO, "The time to keep the decryption key in seconds; capped at 100000000 (~3 years)."},
                    {"stakingonly", RPCArg::Type::NUM, /* default */ "false", "If true, sending functions are disabled."},
                },
                RPCResults{},
                RPCExamples{
            "\nUnlock the wallet for 60 seconds\n"
            + HelpExampleCli("walletpassphrase", "\"my pass phrase\" 60") +
            "\nLock the wallet again (before 60 seconds)\n"
            + HelpExampleCli("walletlock", "") +
            "\nAs a JSON-RPC call\n"
            + HelpExampleRpc("walletpassphrase", "\"my pass phrase\", 60")
                },
            }.Check(request);

    auto locked_chain = pwallet->chain().lock();
    //LOCK(pwallet->cs_wallet);

    if (!pwallet->IsCrypted()) {
        throw JSONRPCError(RPC_WALLET_WRONG_ENC_STATE, "Error: running with an unencrypted wallet, but walletpassphrase was called.");
    }

    // Note that the walletpassphrase is stored in request.params[0] which is not mlock()ed
    SecureString strWalletPass;
    strWalletPass.reserve(100);
    // TODO: get rid of this .c_str() by implementing SecureString::operator=(std::string)
    // Alternately, find a way to make request.params[0] mlock()'d to begin with.
    strWalletPass = request.params[0].get_str().c_str();

    // Get the timeout
    int64_t nSleepTime = request.params[1].get_int64();
    // Timeout cannot be negative, otherwise it will relock immediately
    if (nSleepTime < 0) {
        throw JSONRPCError(RPC_INVALID_PARAMETER, "Timeout cannot be negative.");
    }
    // Clamp timeout
    constexpr int64_t MAX_SLEEP_TIME = 100000000; // larger values trigger a macos/libevent bug?
    if (nSleepTime > MAX_SLEEP_TIME) {
        nSleepTime = MAX_SLEEP_TIME;
    }

    if (strWalletPass.empty()) {
        throw JSONRPCError(RPC_INVALID_PARAMETER, "passphrase can not be empty");
    }

    if (!pwallet->Unlock(strWalletPass)) {
        throw JSONRPCError(RPC_WALLET_PASSPHRASE_INCORRECT, "Error: The wallet passphrase entered was incorrect.");
    }

    {
    LOCK(pwallet->cs_wallet);
    pwallet->TopUpKeyPool();

    bool fWalletUnlockStakingOnly = false;
    if (request.params.size() > 2) {
        fWalletUnlockStakingOnly = request.params[2].get_bool();
    }

    if (IsParticlWallet(pwallet)) {
        CHDWallet *phdw = GetParticlWallet(pwallet);
        LOCK(phdw->cs_wallet);
        phdw->fUnlockForStakingOnly = fWalletUnlockStakingOnly;
    }
    pwallet->nRelockTime = GetTime() + nSleepTime;

    // Only allow unlimited timeout (nSleepTime=0) on staking.
    if (nSleepTime > 0 || !fWalletUnlockStakingOnly) {
        // Keep a weak pointer to the wallet so that it is possible to unload the
        // wallet before the following callback is called. If a valid shared pointer
        // is acquired in the callback then the wallet is still loaded.
        std::weak_ptr<CWallet> weak_wallet = wallet;
        pwallet->chain().rpcRunLater(strprintf("lockwallet(%s)", pwallet->GetName()), [weak_wallet] {
            if (auto shared_wallet = weak_wallet.lock()) {
                LOCK(shared_wallet->cs_wallet);
                shared_wallet->Lock();
                shared_wallet->nRelockTime = 0;
            }
        }, nSleepTime);
    } else {
        RPCRunLaterErase(strprintf("lockwallet(%s)", pwallet->GetName()));
        pwallet->nRelockTime = 0;
    }
    }
    return NullUniValue;
}


static UniValue walletpassphrasechange(const JSONRPCRequest& request)
{
    std::shared_ptr<CWallet> const wallet = GetWalletForJSONRPCRequest(request);
    CWallet* const pwallet = wallet.get();

    if (!EnsureWalletIsAvailable(pwallet, request.fHelp)) {
        return NullUniValue;
    }

            RPCHelpMan{"walletpassphrasechange",
                "\nChanges the wallet passphrase from 'oldpassphrase' to 'newpassphrase'.\n",
                {
                    {"oldpassphrase", RPCArg::Type::STR, RPCArg::Optional::NO, "The current passphrase"},
                    {"newpassphrase", RPCArg::Type::STR, RPCArg::Optional::NO, "The new passphrase"},
                },
                RPCResults{},
                RPCExamples{
                    HelpExampleCli("walletpassphrasechange", "\"old one\" \"new one\"")
            + HelpExampleRpc("walletpassphrasechange", "\"old one\", \"new one\"")
                },
            }.Check(request);

    auto locked_chain = pwallet->chain().lock();
    LOCK(pwallet->cs_wallet);

    if (!pwallet->IsCrypted()) {
        throw JSONRPCError(RPC_WALLET_WRONG_ENC_STATE, "Error: running with an unencrypted wallet, but walletpassphrasechange was called.");
    }

    // TODO: get rid of these .c_str() calls by implementing SecureString::operator=(std::string)
    // Alternately, find a way to make request.params[0] mlock()'d to begin with.
    SecureString strOldWalletPass;
    strOldWalletPass.reserve(100);
    strOldWalletPass = request.params[0].get_str().c_str();

    SecureString strNewWalletPass;
    strNewWalletPass.reserve(100);
    strNewWalletPass = request.params[1].get_str().c_str();

    if (strOldWalletPass.empty() || strNewWalletPass.empty()) {
        throw JSONRPCError(RPC_INVALID_PARAMETER, "passphrase can not be empty");
    }

    if (!pwallet->ChangeWalletPassphrase(strOldWalletPass, strNewWalletPass)) {
        throw JSONRPCError(RPC_WALLET_PASSPHRASE_INCORRECT, "Error: The wallet passphrase entered was incorrect.");
    }

    return NullUniValue;
}


static UniValue walletlock(const JSONRPCRequest& request)
{
    std::shared_ptr<CWallet> const wallet = GetWalletForJSONRPCRequest(request);
    CWallet* const pwallet = wallet.get();

    if (!EnsureWalletIsAvailable(pwallet, request.fHelp)) {
        return NullUniValue;
    }

            RPCHelpMan{"walletlock",
                "\nRemoves the wallet encryption key from memory, locking the wallet.\n"
                "After calling this method, you will need to call walletpassphrase again\n"
                "before being able to call any methods which require the wallet to be unlocked.\n",
                {},
                RPCResults{},
                RPCExamples{
            "\nSet the passphrase for 2 minutes to perform a transaction\n"
            + HelpExampleCli("walletpassphrase", "\"my pass phrase\" 120") +
            "\nPerform a send (requires passphrase set)\n"
            + HelpExampleCli("sendtoaddress", "\"PbpVcjgYatnkKgveaeqhkeQBFwjqR7jKBR\" 1.0") +
            "\nClear the passphrase since we are done before 2 minutes is up\n"
            + HelpExampleCli("walletlock", "") +
            "\nAs a JSON-RPC call\n"
            + HelpExampleRpc("walletlock", "")
                },
            }.Check(request);

    auto locked_chain = pwallet->chain().lock();
    LOCK(pwallet->cs_wallet);

    if (!pwallet->IsCrypted()) {
        throw JSONRPCError(RPC_WALLET_WRONG_ENC_STATE, "Error: running with an unencrypted wallet, but walletlock was called.");
    }

    pwallet->Lock();
    pwallet->nRelockTime = 0;

    return NullUniValue;
}


static UniValue encryptwallet(const JSONRPCRequest& request)
{
    std::shared_ptr<CWallet> const wallet = GetWalletForJSONRPCRequest(request);
    CWallet* const pwallet = wallet.get();

    if (!EnsureWalletIsAvailable(pwallet, request.fHelp)) {
        return NullUniValue;
    }

            RPCHelpMan{"encryptwallet",
                "\nEncrypts the wallet with 'passphrase'. This is for first time encryption.\n"
                "After this, any calls that interact with private keys such as sending or signing \n"
                "will require the passphrase to be set prior the making these calls.\n"
                "Use the walletpassphrase call for this, and then walletlock call.\n"
                "If the wallet is already encrypted, use the walletpassphrasechange call.\n",
                {
                    {"passphrase", RPCArg::Type::STR, RPCArg::Optional::NO, "The pass phrase to encrypt the wallet with. It must be at least 1 character, but should be long."},
                },
                RPCResults{},
                RPCExamples{
            "\nEncrypt your wallet\n"
            + HelpExampleCli("encryptwallet", "\"my pass phrase\"") +
            "\nNow set the passphrase to use the wallet, such as for signing or sending particl\n"
            + HelpExampleCli("walletpassphrase", "\"my pass phrase\"") +
            "\nNow we can do something like sign\n"
            + HelpExampleCli("signmessage", "\"address\" \"test message\"") +
            "\nNow lock the wallet again by removing the passphrase\n"
            + HelpExampleCli("walletlock", "") +
            "\nAs a JSON-RPC call\n"
            + HelpExampleRpc("encryptwallet", "\"my pass phrase\"")
                },
            }.Check(request);

    auto locked_chain = pwallet->chain().lock();
    LOCK(pwallet->cs_wallet);

    if (pwallet->IsWalletFlagSet(WALLET_FLAG_DISABLE_PRIVATE_KEYS)) {
        throw JSONRPCError(RPC_WALLET_ENCRYPTION_FAILED, "Error: wallet does not contain private keys, nothing to encrypt.");
    }

    if (pwallet->IsCrypted()) {
        throw JSONRPCError(RPC_WALLET_WRONG_ENC_STATE, "Error: running with an encrypted wallet, but encryptwallet was called.");
    }

    // TODO: get rid of this .c_str() by implementing SecureString::operator=(std::string)
    // Alternately, find a way to make request.params[0] mlock()'d to begin with.
    SecureString strWalletPass;
    strWalletPass.reserve(100);
    strWalletPass = request.params[0].get_str().c_str();

    if (strWalletPass.empty()) {
        throw JSONRPCError(RPC_INVALID_PARAMETER, "passphrase can not be empty");
    }

    if (!pwallet->EncryptWallet(strWalletPass)) {
        throw JSONRPCError(RPC_WALLET_ENCRYPTION_FAILED, "Error: Failed to encrypt the wallet.");
    }

    return "wallet encrypted; You need to make a new backup.";
}

static UniValue lockunspent(const JSONRPCRequest& request)
{
    std::shared_ptr<CWallet> const wallet = GetWalletForJSONRPCRequest(request);
    CWallet* const pwallet = wallet.get();

    if (!EnsureWalletIsAvailable(pwallet, request.fHelp)) {
        return NullUniValue;
    }

            RPCHelpMan{"lockunspent",
                "\nUpdates list of temporarily unspendable outputs.\n"
                "Temporarily lock (unlock=false) or unlock (unlock=true) specified transaction outputs.\n"
                "If no transaction outputs are specified when unlocking then all current locked transaction outputs are unlocked.\n"
                "A locked transaction output will not be chosen by automatic coin selection, when spending " + CURRENCY_UNIT + ".\n"
                "Locks are stored in memory only. Nodes start with zero locked outputs, and the locked output list\n"
                "is always cleared (by virtue of process exit) when a node stops or fails.\n"
                "When (permanent=true) locks are recorded in the wallet database and restored at startup"
                "Also see the listunspent call\n",
                {
                    {"unlock", RPCArg::Type::BOOL, RPCArg::Optional::NO, "Whether to unlock (true) or lock (false) the specified transactions"},
                    {"transactions", RPCArg::Type::ARR, /* default */ "empty array", "A json array of objects. Each object the txid (string) vout (numeric).",
                        {
                            {"", RPCArg::Type::OBJ, RPCArg::Optional::OMITTED, "",
                                {
                                    {"txid", RPCArg::Type::STR_HEX, RPCArg::Optional::NO, "The transaction id"},
                                    {"vout", RPCArg::Type::NUM, RPCArg::Optional::NO, "The output number"},
                                },
                            },
                        },
                    },
                    {"permanent", RPCArg::Type::BOOL, /* default */ "false", "If true the lock/s are recorded in the wallet database and restored at startup"},
                },
                RPCResult{
            "true|false    (boolean) Whether the command was successful or not\n"
                },
                RPCExamples{
            "\nList the unspent transactions\n"
            + HelpExampleCli("listunspent", "") +
            "\nLock an unspent transaction\n"
            + HelpExampleCli("lockunspent", "false \"[{\\\"txid\\\":\\\"a08e6907dbbd3d809776dbfc5d82e371b764ed838b5655e72f463568df1aadf0\\\",\\\"vout\\\":1}]\"") +
            "\nList the locked transactions\n"
            + HelpExampleCli("listlockunspent", "") +
            "\nUnlock the transaction again\n"
            + HelpExampleCli("lockunspent", "true \"[{\\\"txid\\\":\\\"a08e6907dbbd3d809776dbfc5d82e371b764ed838b5655e72f463568df1aadf0\\\",\\\"vout\\\":1}]\"") +
            "\nAs a JSON-RPC call\n"
            + HelpExampleRpc("lockunspent", "false, \"[{\\\"txid\\\":\\\"a08e6907dbbd3d809776dbfc5d82e371b764ed838b5655e72f463568df1aadf0\\\",\\\"vout\\\":1}]\"")
                },
            }.Check(request);

    // Make sure the results are valid at least up to the most recent block
    // the user could have gotten from another RPC command prior to now
    pwallet->BlockUntilSyncedToCurrentChain();

    auto locked_chain = pwallet->chain().lock();
    LOCK(pwallet->cs_wallet);

    RPCTypeCheckArgument(request.params[0], UniValue::VBOOL);

    bool fUnlock = request.params[0].get_bool();

    if (request.params[1].isNull()) {
        if (fUnlock)
            pwallet->UnlockAllCoins();
        return true;
    }

    RPCTypeCheckArgument(request.params[1], UniValue::VARR);

    const UniValue& output_params = request.params[1];

    // Create and validate the COutPoints first.

    std::vector<COutPoint> outputs;
    outputs.reserve(output_params.size());

    for (unsigned int idx = 0; idx < output_params.size(); idx++) {
        const UniValue& o = output_params[idx].get_obj();

        RPCTypeCheckObj(o,
            {
                {"txid", UniValueType(UniValue::VSTR)},
                {"vout", UniValueType(UniValue::VNUM)},
            });

        const uint256 txid(ParseHashO(o, "txid"));
        const int nOutput = find_value(o, "vout").get_int();
        if (nOutput < 0) {
            throw JSONRPCError(RPC_INVALID_PARAMETER, "Invalid parameter, vout must be positive");
        }

        const COutPoint outpt(txid, nOutput);

        if (IsParticlWallet(pwallet))  {
            const auto it = pwallet->mapWallet.find(outpt.hash);
            if (it == pwallet->mapWallet.end()) {
                CHDWallet *phdw = GetParticlWallet(pwallet);
                const auto it = phdw->mapRecords.find(outpt.hash);
                if (it == phdw->mapRecords.end()) {
                    throw JSONRPCError(RPC_INVALID_PARAMETER, "Invalid parameter, unknown transaction");
                }
                const CTransactionRecord &rtx = it->second;
                if (!rtx.GetOutput(outpt.n)) {
                    throw JSONRPCError(RPC_INVALID_PARAMETER, "Invalid parameter, vout index out of bounds");
                }
            } else {
                const CWalletTx& trans = it->second;
                if (outpt.n >= trans.tx->GetNumVOuts()) {
                    throw JSONRPCError(RPC_INVALID_PARAMETER, "Invalid parameter, vout index out of bounds");
                }
            }
        } else {
        const auto it = pwallet->mapWallet.find(outpt.hash);
        if (it == pwallet->mapWallet.end()) {
            throw JSONRPCError(RPC_INVALID_PARAMETER, "Invalid parameter, unknown transaction");
        }

        const CWalletTx& trans = it->second;

        if (outpt.n >= trans.tx->vout.size()) {
            throw JSONRPCError(RPC_INVALID_PARAMETER, "Invalid parameter, vout index out of bounds");
        }
        }

        if (pwallet->IsSpent(outpt.hash, outpt.n)) {
            throw JSONRPCError(RPC_INVALID_PARAMETER, "Invalid parameter, expected unspent output");
        }

        const bool is_locked = pwallet->IsLockedCoin(outpt.hash, outpt.n);

        if (fUnlock && !is_locked) {
            throw JSONRPCError(RPC_INVALID_PARAMETER, "Invalid parameter, expected locked output");
        }

        if (!fUnlock && is_locked) {
            throw JSONRPCError(RPC_INVALID_PARAMETER, "Invalid parameter, output already locked");
        }

        outputs.push_back(outpt);
    }

    bool fPermanent = false;
    if (!request.params[2].isNull()) {
        RPCTypeCheckArgument(request.params[2], UniValue::VBOOL);
        fPermanent = request.params[2].get_bool();
    }

    // Atomically set (un)locked status for the outputs.
    for (const COutPoint& outpt : outputs) {
        if (fUnlock) pwallet->UnlockCoin(outpt);
        else pwallet->LockCoin(outpt, fPermanent);
    }

    return true;
}

static UniValue listlockunspent(const JSONRPCRequest& request)
{
    std::shared_ptr<CWallet> const wallet = GetWalletForJSONRPCRequest(request);
    CWallet* const pwallet = wallet.get();

    if (!EnsureWalletIsAvailable(pwallet, request.fHelp)) {
        return NullUniValue;
    }

            RPCHelpMan{"listlockunspent",
                "\nReturns list of temporarily unspendable outputs.\n"
                "See the lockunspent call to lock and unlock transactions for spending.\n",
                {},
                RPCResult{
            "[\n"
            "  {\n"
            "    \"txid\" : \"transactionid\",     (string) The transaction id locked\n"
            "    \"vout\" : n                      (numeric) The vout value\n"
            "  }\n"
            "  ,...\n"
            "]\n"
                },
                RPCExamples{
            "\nList the unspent transactions\n"
            + HelpExampleCli("listunspent", "") +
            "\nLock an unspent transaction\n"
            + HelpExampleCli("lockunspent", "false \"[{\\\"txid\\\":\\\"a08e6907dbbd3d809776dbfc5d82e371b764ed838b5655e72f463568df1aadf0\\\",\\\"vout\\\":1}]\"") +
            "\nList the locked transactions\n"
            + HelpExampleCli("listlockunspent", "") +
            "\nUnlock the transaction again\n"
            + HelpExampleCli("lockunspent", "true \"[{\\\"txid\\\":\\\"a08e6907dbbd3d809776dbfc5d82e371b764ed838b5655e72f463568df1aadf0\\\",\\\"vout\\\":1}]\"") +
            "\nAs a JSON-RPC call\n"
            + HelpExampleRpc("listlockunspent", "")
                },
            }.Check(request);

    auto locked_chain = pwallet->chain().lock();
    LOCK(pwallet->cs_wallet);

    std::vector<COutPoint> vOutpts;
    pwallet->ListLockedCoins(vOutpts);

    UniValue ret(UniValue::VARR);

    for (const COutPoint& outpt : vOutpts) {
        UniValue o(UniValue::VOBJ);

        o.pushKV("txid", outpt.hash.GetHex());
        o.pushKV("vout", (int)outpt.n);
        ret.push_back(o);
    }

    return ret;
}

static UniValue settxfee(const JSONRPCRequest& request)
{
    std::shared_ptr<CWallet> const wallet = GetWalletForJSONRPCRequest(request);
    CWallet* const pwallet = wallet.get();

    if (!EnsureWalletIsAvailable(pwallet, request.fHelp)) {
        return NullUniValue;
    }

            RPCHelpMan{"settxfee",
                "\nSet the transaction fee per kB for this wallet. Overrides the global -paytxfee command line parameter.\n",
                {
                    {"amount", RPCArg::Type::AMOUNT, RPCArg::Optional::NO, "The transaction fee in " + CURRENCY_UNIT + "/kB"},
                },
                RPCResult{
            "true|false        (boolean) Returns true if successful\n"
                },
                RPCExamples{
                    HelpExampleCli("settxfee", "0.00001")
            + HelpExampleRpc("settxfee", "0.00001")
                },
            }.Check(request);

    auto locked_chain = pwallet->chain().lock();
    LOCK(pwallet->cs_wallet);

    CAmount nAmount = AmountFromValue(request.params[0]);
    CFeeRate tx_fee_rate(nAmount, 1000);
    if (tx_fee_rate == CFeeRate(0)) {
        // automatic selection
    } else if (tx_fee_rate < pwallet->chain().relayMinFee()) {
        throw JSONRPCError(RPC_INVALID_PARAMETER, strprintf("txfee cannot be less than min relay tx fee (%s)", pwallet->chain().relayMinFee().ToString()));
    } else if (tx_fee_rate < pwallet->m_min_fee) {
        throw JSONRPCError(RPC_INVALID_PARAMETER, strprintf("txfee cannot be less than wallet min fee (%s)", pwallet->m_min_fee.ToString()));
    }

    pwallet->m_pay_tx_fee = tx_fee_rate;
    return true;
}

static UniValue getbalances(const JSONRPCRequest& request)
{
    std::shared_ptr<CWallet> const rpc_wallet = GetWalletForJSONRPCRequest(request);
    if (!EnsureWalletIsAvailable(rpc_wallet.get(), request.fHelp)) {
        return NullUniValue;
    }
    CWallet& wallet = *rpc_wallet;

    RPCHelpMan{
        "getbalances",
        "Returns an object with all balances in " + CURRENCY_UNIT + ".\n",
        {},
        RPCResult{
            "{\n"
            "    \"mine\": {                        (object) balances from outputs that the wallet can sign\n"
            "      \"trusted\": xxx                 (numeric) trusted balance (outputs created by the wallet or confirmed outputs)\n"
            "      \"untrusted_pending\": xxx       (numeric) untrusted pending balance (outputs created by others that are in the mempool)\n"
            "      \"immature\": xxx                (numeric) balance from immature coinbase outputs\n"
            "      \"used\": xxx                    (numeric) (only present if avoid_reuse is set) balance from coins sent to addresses that were previously spent from (potentially privacy violating)\n"
            "      \"staked\": xxx                  (numeric) balance from staked outputs (non-spendable until maturity)\n"
            "      \"blind_trusted\": xxx           (numeric) trusted blinded balance (outputs created by the wallet or confirmed outputs)\n"
            "      \"blind_untrusted_pending\": xxx (numeric) untrusted pending blinded balance (outputs created by others that are in the mempool)\n"
            "      \"blind_used\": xxx              (numeric) (only present if avoid_reuse is set) balance from coins sent to addresses that were previously spent from (potentially privacy violating)\n"
            "      \"anon_trusted\": xxx            (numeric) trusted anon balance (outputs created by the wallet or confirmed outputs)\n"
            "      \"anon_immature\": xxx           (numeric) immature anon balance (outputs created by the wallet or confirmed outputs below spendable depth)\n"
            "      \"anon_untrusted_pending\": xxx  (numeric) untrusted pending anon balance (outputs created by others that are in the mempool)\n"
            "    },\n"
            "    \"watchonly\": {                   (object) watchonly balances (not present if wallet does not watch anything)\n"
            "      \"trusted\": xxx                 (numeric) trusted balance (outputs created by the wallet or confirmed outputs)\n"
            "      \"untrusted_pending\": xxx       (numeric) untrusted pending balance (outputs created by others that are in the mempool)\n"
            "      \"immature\": xxx                (numeric) balance from immature coinbase outputs\n"
            "      \"staked\": xxx                  (numeric) balance from staked outputs\n"
            "    },\n"
            "}\n"},
        RPCExamples{
            HelpExampleCli("getbalances", "") +
            HelpExampleRpc("getbalances", "")},
    }.Check(request);

    // Make sure the results are valid at least up to the most recent block
    // the user could have gotten from another RPC command prior to now
    wallet.BlockUntilSyncedToCurrentChain();

    auto locked_chain = wallet.chain().lock();
    LOCK(wallet.cs_wallet);

    CWallet* const pwallet = rpc_wallet.get();
    if (IsParticlWallet(pwallet)) {
        CHDWalletBalances bal;
        ((CHDWallet*)pwallet)->GetBalances(bal);

        UniValue balances{UniValue::VOBJ};
        {
            UniValue balances_mine{UniValue::VOBJ};
            balances_mine.pushKV("trusted", ValueFromAmount(bal.nPart));
            balances_mine.pushKV("untrusted_pending", ValueFromAmount(bal.nPartUnconf));
            balances_mine.pushKV("immature", ValueFromAmount(bal.nPartImmature));
            balances_mine.pushKV("staked", ValueFromAmount(bal.nPartStaked));

            if (wallet.IsWalletFlagSet(WALLET_FLAG_AVOID_REUSE)) {

                // If the AVOID_REUSE flag is set, bal has been set to just the un-reused address balance. Get
                // the total balance, and then subtract bal to get the reused address balance.
                CHDWalletBalances full_bal;
                ((CHDWallet*)pwallet)->GetBalances(full_bal, false);
                balances_mine.pushKV("used", ValueFromAmount(full_bal.nPart + full_bal.nPartUnconf - bal.nPart - bal.nPartUnconf));
                balances_mine.pushKV("blind_used", ValueFromAmount(full_bal.nBlind + full_bal.nBlindUnconf - bal.nBlind - bal.nBlindUnconf));
            }

            balances_mine.pushKV("blind_trusted", ValueFromAmount(bal.nBlind));
            balances_mine.pushKV("blind_untrusted_pending", ValueFromAmount(bal.nBlindUnconf));

            balances_mine.pushKV("anon_trusted", ValueFromAmount(bal.nAnon));
            balances_mine.pushKV("anon_immature", ValueFromAmount(bal.nAnonImmature));
            balances_mine.pushKV("anon_untrusted_pending", ValueFromAmount(bal.nAnonUnconf));

            balances.pushKV("mine", balances_mine);
        }
        if (bal.nPartWatchOnly > 0 || bal.nPartWatchOnlyUnconf > 0 || bal.nPartWatchOnlyStaked > 0) {
            UniValue balances_watchonly{UniValue::VOBJ};
            balances_watchonly.pushKV("trusted", ValueFromAmount(bal.nPartWatchOnly));
            balances_watchonly.pushKV("untrusted_pending", ValueFromAmount(bal.nPartWatchOnlyUnconf));
            balances_watchonly.pushKV("immature", ValueFromAmount(bal.nPartWatchOnlyImmature)); // Always 0, would only be non zero during chain bootstrapping
            balances_watchonly.pushKV("staked", ValueFromAmount(bal.nPartWatchOnlyStaked));
            balances.pushKV("watchonly", balances_watchonly);
        }
        return balances;
    }

    const auto bal = wallet.GetBalance();
    UniValue balances{UniValue::VOBJ};
    {
        UniValue balances_mine{UniValue::VOBJ};
        balances_mine.pushKV("trusted", ValueFromAmount(bal.m_mine_trusted));
        balances_mine.pushKV("untrusted_pending", ValueFromAmount(bal.m_mine_untrusted_pending));
        balances_mine.pushKV("immature", ValueFromAmount(bal.m_mine_immature));
        if (wallet.IsWalletFlagSet(WALLET_FLAG_AVOID_REUSE)) {
            // If the AVOID_REUSE flag is set, bal has been set to just the un-reused address balance. Get
            // the total balance, and then subtract bal to get the reused address balance.
            const auto full_bal = wallet.GetBalance(0, false);
            balances_mine.pushKV("used", ValueFromAmount(full_bal.m_mine_trusted + full_bal.m_mine_untrusted_pending - bal.m_mine_trusted - bal.m_mine_untrusted_pending));
        }
        balances.pushKV("mine", balances_mine);
    }
    auto spk_man = wallet.GetLegacyScriptPubKeyMan();
    if (spk_man && spk_man->HaveWatchOnly()) {
        UniValue balances_watchonly{UniValue::VOBJ};
        balances_watchonly.pushKV("trusted", ValueFromAmount(bal.m_watchonly_trusted));
        balances_watchonly.pushKV("untrusted_pending", ValueFromAmount(bal.m_watchonly_untrusted_pending));
        balances_watchonly.pushKV("immature", ValueFromAmount(bal.m_watchonly_immature));
        balances.pushKV("watchonly", balances_watchonly);
    }
    return balances;
}

static UniValue getwalletinfo(const JSONRPCRequest& request)
{
    std::shared_ptr<CWallet> const wallet = GetWalletForJSONRPCRequest(request);
    CWallet* const pwallet = wallet.get();

    if (!EnsureWalletIsAvailable(pwallet, request.fHelp)) {
        return NullUniValue;
    }

    RPCHelpMan{"getwalletinfo",
                "Returns an object containing various wallet state info.\n",
                {},
                RPCResult{
            "{\n"
            "  \"walletname\": xxxxx,             (string) the wallet name\n"
            "  \"walletversion\": xxxxx,          (numeric) the wallet version\n"
            "  \"total_balance\": xxxxxxx,        (numeric) the total balance of the wallet in " + CURRENCY_UNIT + "\n"
            "  \"balance\": xxxxxxx,              (numeric) DEPRECATED. Identical to getbalances().mine.trusted\n"
            "  \"blind_balance\": xxxxxxx,        (numeric) DEPRECATED. Identical to getbalances().mine.blind_trusted\n"
            "  \"anon_balance\": xxxxxxx,         (numeric) DEPRECATED. Identical to getbalances().mine.anon_trusted\n"
            "  \"staked_balance\": xxxxxxx,       (numeric) DEPRECATED. Identical to getbalances().mine.staked\n"
            "  \"unconfirmed_balance\": xxx,      (numeric) DEPRECATED. Identical to getbalances().mine.untrusted_pending\n"
            "  \"immature_balance\": xxxxxx,      (numeric) DEPRECATED. Identical to getbalances().mine.immature\n"
            "  \"immature_anon_balance\": xxxxxxx,(numeric) DEPRECATED. Identical to getbalances().mine.anon_immature\n"
            "  \"reserve\": xxxxxx,               (numeric) the reserve balance of the wallet in " + CURRENCY_UNIT + "\n"
            "  \"txcount\": xxxxxxx,              (numeric) the total number of transactions in the wallet\n"
            "  \"keypoololdest\": xxxxxx,           (numeric) the timestamp (seconds since Unix epoch) of the oldest pre-generated key in the key pool\n"
            "  \"keypoolsize\": xxxx,               (numeric) how many new keys are pre-generated (only counts external keys)\n"
            "  \"keypoolsize_hd_internal\": xxxx,   (numeric) how many new keys are pre-generated for internal use (used for change outputs, only appears if the wallet is using this feature, otherwise external keys are used)\n"
            "  \"encryptionstatus\":              (string) unencrypted/locked/unlocked\n"
            "  \"unlocked_until\": ttt,           (numeric) the timestamp in seconds since epoch (midnight Jan 1 1970 GMT) that the wallet is unlocked for transfers, or 0 if the wallet is locked\n"
            "  \"paytxfee\": x.xxxx,              (numeric) the transaction fee configuration, set in " + CURRENCY_UNIT + "/kB\n"
            "  \"hdseedid\": \"<hash160>\"          (string, optional) the Hash160 of the HD account pubkey (only present when HD is enabled)\n"
            "  \"private_keys_enabled\": true|false (boolean) false if privatekeys are disabled for this wallet (enforced watch-only wallet)\n"
            "  \"avoid_reuse\": true|false          (boolean) whether this wallet tracks clean/dirty coins in terms of reuse\n"
            "  \"scanning\":                        (json object) current scanning details, or false if no scan is in progress\n"
            "    {\n"
            "      \"duration\" : xxxx              (numeric) elapsed seconds since scan start\n"
            "      \"progress\" : x.xxxx,           (numeric) scanning progress percentage [0.0, 1.0]\n"
            "    }\n"
            "}\n"
                },
                RPCExamples{
                    HelpExampleCli("getwalletinfo", "")
            + HelpExampleRpc("getwalletinfo", "")
                },
    }.Check(request);

    // Make sure the results are valid at least up to the most recent block
    // the user could have gotten from another RPC command prior to now
    pwallet->BlockUntilSyncedToCurrentChain();

    auto locked_chain = pwallet->chain().lock();
    LOCK(pwallet->cs_wallet);

    UniValue obj(UniValue::VOBJ);
    obj.pushKV("walletname", pwallet->GetName());
    obj.pushKV("walletversion", pwallet->GetVersion());

    if (fParticlWallet) {
        CHDWalletBalances bal;
        ((CHDWallet*)pwallet)->GetBalances(bal);

        obj.pushKV("total_balance",         ValueFromAmount(
            bal.nPart + bal.nPartUnconf + bal.nPartStaked + bal.nPartImmature
            + bal.nBlind + bal.nBlindUnconf
            + bal.nAnon + bal.nAnonUnconf + bal.nAnonImmature));

        obj.pushKV("balance",               ValueFromAmount(bal.nPart));

        obj.pushKV("blind_balance",         ValueFromAmount(bal.nBlind));
        obj.pushKV("anon_balance",          ValueFromAmount(bal.nAnon));
        obj.pushKV("staked_balance",        ValueFromAmount(bal.nPartStaked));

        obj.pushKV("unconfirmed_balance",   ValueFromAmount(bal.nPartUnconf));
        obj.pushKV("unconfirmed_blind",     ValueFromAmount(bal.nBlindUnconf));
        obj.pushKV("unconfirmed_anon",      ValueFromAmount(bal.nAnonUnconf));
        obj.pushKV("immature_balance",      ValueFromAmount(bal.nPartImmature));
        obj.pushKV("immature_anon_balance", ValueFromAmount(bal.nAnonImmature));

        if (bal.nPartWatchOnly > 0 || bal.nPartWatchOnlyUnconf > 0 || bal.nPartWatchOnlyStaked > 0) {
            obj.pushKV("watchonly_balance",                 ValueFromAmount(bal.nPartWatchOnly));
            obj.pushKV("watchonly_staked_balance",          ValueFromAmount(bal.nPartWatchOnlyStaked));
            obj.pushKV("watchonly_unconfirmed_balance",     ValueFromAmount(bal.nPartWatchOnlyUnconf));
            obj.pushKV("watchonly_total_balance",
                ValueFromAmount(bal.nPartWatchOnly + bal.nPartWatchOnlyStaked + bal.nPartWatchOnlyUnconf));
        }
    } else {
        const auto bal = pwallet->GetBalance();
        obj.pushKV("balance", ValueFromAmount(bal.m_mine_trusted));
        obj.pushKV("unconfirmed_balance", ValueFromAmount(bal.m_mine_untrusted_pending));
        obj.pushKV("immature_balance", ValueFromAmount(bal.m_mine_immature));
    }

    int nTxCount = (int)pwallet->mapWallet.size() + (fParticlWallet ? (int)((CHDWallet*)pwallet)->mapRecords.size() : 0);
    obj.pushKV("txcount",       (int)nTxCount);

    CKeyID seed_id;
    if (IsParticlWallet(pwallet)) {
        CHDWallet *pwhd = GetParticlWallet(pwallet);

        obj.pushKV("keypoololdest", pwhd->GetOldestActiveAccountTime());
        obj.pushKV("keypoolsize",   pwhd->CountActiveAccountKeys());

        obj.pushKV("reserve",   ValueFromAmount(pwhd->nReserveBalance));

        obj.pushKV("encryptionstatus", !pwhd->IsCrypted()
            ? "Unencrypted" : pwhd->IsLocked() ? "Locked" : pwhd->fUnlockForStakingOnly ? "Unlocked, staking only" : "Unlocked");

        seed_id = pwhd->idDefaultAccount;
    } else {
        size_t kpExternalSize = pwallet->KeypoolCountExternalKeys();
        obj.pushKV("keypoololdest", pwallet->GetOldestKeyPoolTime());
        obj.pushKV("keypoolsize", (int64_t)kpExternalSize);
        LegacyScriptPubKeyMan* spk_man = pwallet->GetLegacyScriptPubKeyMan();
        if (spk_man) {
            seed_id = spk_man->GetHDChain().seed_id;
        }
        if (pwallet->CanSupportFeature(FEATURE_HD_SPLIT)) {
            obj.pushKV("keypoolsize_hd_internal",   (int64_t)(pwallet->GetKeyPoolSize() - kpExternalSize));
        }
        obj.pushKV("encryptionstatus", !pwallet->IsCrypted()
            ? "Unencrypted" : pwallet->IsLocked() ? "Locked" : "Unlocked");
    }

    if (pwallet->IsCrypted())
        obj.pushKV("unlocked_until", pwallet->nRelockTime);

    obj.pushKV("paytxfee", ValueFromAmount(pwallet->m_pay_tx_fee.GetFeePerK()));

    if (!seed_id.IsNull()) {
        obj.pushKV("hdseedid", seed_id.GetHex());
    }
    obj.pushKV("private_keys_enabled", !pwallet->IsWalletFlagSet(WALLET_FLAG_DISABLE_PRIVATE_KEYS));
    obj.pushKV("avoid_reuse", pwallet->IsWalletFlagSet(WALLET_FLAG_AVOID_REUSE));
    if (pwallet->IsScanning()) {
        UniValue scanning(UniValue::VOBJ);
        scanning.pushKV("duration", pwallet->ScanningDuration() / 1000);
        scanning.pushKV("progress", pwallet->ScanningProgress());
        obj.pushKV("scanning", scanning);
    } else {
        obj.pushKV("scanning", false);
    }
    return obj;
}

static UniValue listwalletdir(const JSONRPCRequest& request)
{
            RPCHelpMan{"listwalletdir",
                "Returns a list of wallets in the wallet directory.\n",
                {},
                RPCResult{
            "{\n"
            "  \"wallets\" : [                (json array of objects)\n"
            "    {\n"
            "      \"name\" : \"name\"          (string) The wallet name\n"
            "    }\n"
            "    ,...\n"
            "  ]\n"
            "}\n"
                },
                RPCExamples{
                    HelpExampleCli("listwalletdir", "")
            + HelpExampleRpc("listwalletdir", "")
                },
            }.Check(request);

    UniValue wallets(UniValue::VARR);
    for (const auto& path : ListWalletDir()) {
        UniValue wallet(UniValue::VOBJ);
        wallet.pushKV("name", path.string());
        wallets.push_back(wallet);
    }

    UniValue result(UniValue::VOBJ);
    result.pushKV("wallets", wallets);
    return result;
}

static UniValue listwallets(const JSONRPCRequest& request)
{
            RPCHelpMan{"listwallets",
                "Returns a list of currently loaded wallets.\n"
                "For full information on the wallet, use \"getwalletinfo\"\n",
                {},
                RPCResult{
            "[                         (json array of strings)\n"
            "  \"walletname\"            (string) the wallet name\n"
            "   ...\n"
            "]\n"
                },
                RPCExamples{
                    HelpExampleCli("listwallets", "")
            + HelpExampleRpc("listwallets", "")
                },
            }.Check(request);

    UniValue obj(UniValue::VARR);

    for (const std::shared_ptr<CWallet>& wallet : GetWallets()) {
        if (!EnsureWalletIsAvailable(wallet.get(), request.fHelp)) {
            return NullUniValue;
        }

        LOCK(wallet->cs_wallet);

        obj.push_back(wallet->GetName());
    }

    return obj;
}

static UniValue loadwallet(const JSONRPCRequest& request)
{
            RPCHelpMan{"loadwallet",
                "\nLoads a wallet from a wallet file or directory."
                "\nNote that all wallet command-line options used when starting particld will be"
                "\napplied to the new wallet (eg -zapwallettxes, upgradewallet, rescan, etc).\n",
                {
                    {"filename", RPCArg::Type::STR, RPCArg::Optional::NO, "The wallet directory or .dat file."},
                },
                RPCResult{
            "{\n"
            "  \"name\" :    <wallet_name>,        (string) The wallet name if loaded successfully.\n"
            "  \"warning\" : <warning>,            (string) Warning message if wallet was not loaded cleanly.\n"
            "}\n"
                },
                RPCExamples{
                    HelpExampleCli("loadwallet", "\"test.dat\"")
            + HelpExampleRpc("loadwallet", "\"test.dat\"")
                },
            }.Check(request);

    WalletLocation location(request.params[0].get_str());

    if (!location.Exists()) {
        throw JSONRPCError(RPC_WALLET_NOT_FOUND, "Wallet " + location.GetName() + " not found.");
    } else if (fs::is_directory(location.GetPath())) {
        // The given filename is a directory. Check that there's a wallet.dat file.
        fs::path wallet_dat_file = location.GetPath() / "wallet.dat";
        if (fs::symlink_status(wallet_dat_file).type() == fs::file_not_found) {
            throw JSONRPCError(RPC_WALLET_NOT_FOUND, "Directory " + location.GetName() + " does not contain a wallet.dat file.");
        }
    }

    std::string error;
    std::vector<std::string> warning;
    std::shared_ptr<CWallet> const wallet = LoadWallet(*g_rpc_chain, location, error, warning);
    if (!wallet) throw JSONRPCError(RPC_WALLET_ERROR, error);

    UniValue obj(UniValue::VOBJ);
    obj.pushKV("name", wallet->GetName());
    obj.pushKV("warning", Join(warning, "\n"));

    return obj;
}

static UniValue setwalletflag(const JSONRPCRequest& request)
{
    std::shared_ptr<CWallet> const wallet = GetWalletForJSONRPCRequest(request);
    CWallet* const pwallet = wallet.get();

    if (!EnsureWalletIsAvailable(pwallet, request.fHelp)) {
        return NullUniValue;
    }

            std::string flags = "";
            for (auto& it : WALLET_FLAG_MAP)
                if (it.second & MUTABLE_WALLET_FLAGS)
                    flags += (flags == "" ? "" : ", ") + it.first;
            RPCHelpMan{"setwalletflag",
                "\nChange the state of the given wallet flag for a wallet.\n",
                {
                    {"flag", RPCArg::Type::STR, RPCArg::Optional::NO, "The name of the flag to change. Current available flags: " + flags},
                    {"value", RPCArg::Type::BOOL, /* default */ "true", "The new state."},
                },
                RPCResult{
            "{\n"
            "    \"flag_name\": string   (string) The name of the flag that was modified\n"
            "    \"flag_state\": bool    (bool) The new state of the flag\n"
            "    \"warnings\": string    (string) Any warnings associated with the change\n"
            "}\n"
                },
                RPCExamples{
                    HelpExampleCli("setwalletflag", "avoid_reuse")
                  + HelpExampleRpc("setwalletflag", "\"avoid_reuse\"")
                },
            }.Check(request);

    std::string flag_str = request.params[0].get_str();
    bool value = request.params[1].isNull() || request.params[1].get_bool();

    if (!WALLET_FLAG_MAP.count(flag_str)) {
        throw JSONRPCError(RPC_INVALID_PARAMETER, strprintf("Unknown wallet flag: %s", flag_str));
    }

    auto flag = WALLET_FLAG_MAP.at(flag_str);

    if (!(flag & MUTABLE_WALLET_FLAGS)) {
        throw JSONRPCError(RPC_INVALID_PARAMETER, strprintf("Wallet flag is immutable: %s", flag_str));
    }

    UniValue res(UniValue::VOBJ);

    if (pwallet->IsWalletFlagSet(flag) == value) {
        throw JSONRPCError(RPC_INVALID_PARAMETER, strprintf("Wallet flag is already set to %s: %s", value ? "true" : "false", flag_str));
    }

    res.pushKV("flag_name", flag_str);
    res.pushKV("flag_state", value);

    if (value) {
        pwallet->SetWalletFlag(flag);
    } else {
        pwallet->UnsetWalletFlag(flag);
    }

    if (flag && value && WALLET_FLAG_CAVEATS.count(flag)) {
        res.pushKV("warnings", WALLET_FLAG_CAVEATS.at(flag));
    }

    return res;
}

static UniValue createwallet(const JSONRPCRequest& request)
{
    RPCHelpMan{
        "createwallet",
        "\nCreates and loads a new wallet.\n",
        {
            {"wallet_name", RPCArg::Type::STR, RPCArg::Optional::NO, "The name for the new wallet. If this is a path, the wallet will be created at the path location."},
            {"disable_private_keys", RPCArg::Type::BOOL, /* default */ "false", "Disable the possibility of private keys (only watchonlys are possible in this mode)."},
            {"blank", RPCArg::Type::BOOL, /* default */ "false", "Create a blank wallet. A blank wallet has no keys or HD seed. One can be set using sethdseed."},
            {"passphrase", RPCArg::Type::STR, RPCArg::Optional::OMITTED, "Encrypt the wallet with this passphrase."},
            {"avoid_reuse", RPCArg::Type::BOOL, /* default */ "false", "Keep track of coin reuse, and treat dirty and clean coins differently with privacy considerations in mind."},
        },
        RPCResult{
            "{\n"
            "  \"name\" :    <wallet_name>,        (string) The wallet name if created successfully. If the wallet was created using a full path, the wallet_name will be the full path.\n"
            "  \"warning\" : <warning>,            (string) Warning message if wallet was not loaded cleanly.\n"
            "}\n"
        },
        RPCExamples{
            HelpExampleCli("createwallet", "\"testwallet\"")
            + HelpExampleRpc("createwallet", "\"testwallet\"")
        },
    }.Check(request);

    uint64_t flags = 0;
    if (!request.params[1].isNull() && request.params[1].get_bool()) {
        flags |= WALLET_FLAG_DISABLE_PRIVATE_KEYS;
    }

    if (!request.params[2].isNull() && request.params[2].get_bool()) {
        flags |= WALLET_FLAG_BLANK_WALLET;
    }
    SecureString passphrase;
    passphrase.reserve(100);
    std::vector<std::string> warnings;
    if (!request.params[3].isNull()) {
        passphrase = request.params[3].get_str().c_str();
        if (passphrase.empty()) {
            // Empty string means unencrypted
            warnings.emplace_back("Empty string given as passphrase, wallet will not be encrypted.");
        }
    }

    if (!request.params[4].isNull() && request.params[4].get_bool()) {
        flags |= WALLET_FLAG_AVOID_REUSE;
    }

    std::string error;
    std::shared_ptr<CWallet> wallet;
    WalletCreationStatus status = CreateWallet(*g_rpc_chain, passphrase, flags, request.params[0].get_str(), error, warnings, wallet);
    switch (status) {
        case WalletCreationStatus::CREATION_FAILED:
            throw JSONRPCError(RPC_WALLET_ERROR, error);
        case WalletCreationStatus::ENCRYPTION_FAILED:
            throw JSONRPCError(RPC_WALLET_ENCRYPTION_FAILED, error);
        case WalletCreationStatus::SUCCESS:
            break;
        // no default case, so the compiler can warn about missing cases
    }

    UniValue obj(UniValue::VOBJ);
    obj.pushKV("name", wallet->GetName());
    obj.pushKV("warning", Join(warnings, "\n"));

    return obj;
}

static UniValue unloadwallet(const JSONRPCRequest& request)
{
            RPCHelpMan{"unloadwallet",
                "Unloads the wallet referenced by the request endpoint otherwise unloads the wallet specified in the argument.\n"
                "Specifying the wallet name on a wallet endpoint is invalid.",
                {
                    {"wallet_name", RPCArg::Type::STR, /* default */ "the wallet name from the RPC request", "The name of the wallet to unload."},
                },
                RPCResults{},
                RPCExamples{
                    HelpExampleCli("unloadwallet", "wallet_name")
            + HelpExampleRpc("unloadwallet", "wallet_name")
                },
            }.Check(request);

    std::string wallet_name;
    if (GetWalletNameFromJSONRPCRequest(request, wallet_name)) {
        if (!request.params[0].isNull()) {
            throw JSONRPCError(RPC_INVALID_PARAMETER, "Cannot unload the requested wallet");
        }
    } else {
        wallet_name = request.params[0].get_str();
    }

    std::shared_ptr<CWallet> wallet = GetWallet(wallet_name);
    if (!wallet) {
        throw JSONRPCError(RPC_WALLET_NOT_FOUND, "Requested wallet does not exist or is not loaded");
    }

    // Release the "main" shared pointer and prevent further notifications.
    // Note that any attempt to load the same wallet would fail until the wallet
    // is destroyed (see CheckUniqueFileid).
    if (!RemoveWallet(wallet)) {
        throw JSONRPCError(RPC_MISC_ERROR, "Requested wallet already unloaded");
    }

    if (fParticlMode) {
        RestartStakingThreads();
    }

    UnloadWallet(std::move(wallet));

    return NullUniValue;
}

static UniValue resendwallettransactions(const JSONRPCRequest& request)
{
    std::shared_ptr<CWallet> const wallet = GetWalletForJSONRPCRequest(request);
    CWallet* const pwallet = wallet.get();

    if (!EnsureWalletIsAvailable(pwallet, request.fHelp)) {
        return NullUniValue;
    }

            RPCHelpMan{"resendwallettransactions",
                "Immediately re-broadcast unconfirmed wallet transactions to all peers.\n"
                "Intended only for testing; the wallet code periodically re-broadcasts\n"
                "automatically.\n",
                {},
                RPCResult{
            "Returns an RPC error if -walletbroadcast is set to false.\n"
            "Returns array of transaction ids that were re-broadcast.\n"
                },
                 RPCExamples{""},
             }.Check(request);

    auto locked_chain = pwallet->chain().lock();
    LOCK(pwallet->cs_wallet);

    if (!pwallet->GetBroadcastTransactions()) {
        throw JSONRPCError(RPC_WALLET_ERROR, "Error: Wallet transaction broadcasting is disabled with -walletbroadcast");
    }

    std::vector<uint256> txids = pwallet->ResendWalletTransactionsBefore(*locked_chain, GetTime());
    UniValue result(UniValue::VARR);
    if (IsParticlWallet(pwallet)) {
        CHDWallet *phdw = GetParticlWallet(pwallet);
        std::vector<uint256> txidsRec;
        txidsRec = phdw->ResendRecordTransactionsBefore(*locked_chain, GetTime());

        for (auto &txid : txidsRec) {
            result.push_back(txid.ToString());
        }
    }

    for (const uint256& txid : txids)
    {
        result.push_back(txid.ToString());
    }
    return result;
}

static UniValue listunspent(const JSONRPCRequest& request)
{
    std::shared_ptr<CWallet> const wallet = GetWalletForJSONRPCRequest(request);
    CWallet* const pwallet = wallet.get();

    if (!EnsureWalletIsAvailable(pwallet, request.fHelp)) {
        return NullUniValue;
    }

    RPCHelpMan{
                "listunspent",
                "\nReturns array of unspent transaction outputs\n"
                "with between minconf and maxconf (inclusive) confirmations.\n"
                "Optionally filter to only include txouts paid to specified addresses.\n",
                {
                    {"minconf", RPCArg::Type::NUM, /* default */ "1", "The minimum confirmations to filter"},
                    {"maxconf", RPCArg::Type::NUM, /* default */ "9999999", "The maximum confirmations to filter"},
                    {"addresses", RPCArg::Type::ARR, /* default */ "empty array", "A json array of particl addresses to filter",
                        {
                            {"address", RPCArg::Type::STR, RPCArg::Optional::OMITTED, "particl address"},
                        },
                    },
                    {"include_unsafe", RPCArg::Type::BOOL, /* default */ "true", "Include outputs that are not safe to spend\n"
            "                  See description of \"safe\" attribute below."},
                    {"query_options", RPCArg::Type::OBJ, RPCArg::Optional::OMITTED_NAMED_ARG, "JSON with query options",
                        {
                            {"minimumAmount", RPCArg::Type::AMOUNT, /* default */ "0", "Minimum value of each UTXO in " + CURRENCY_UNIT + ""},
                            {"maximumAmount", RPCArg::Type::AMOUNT, /* default */ "unlimited", "Maximum value of each UTXO in " + CURRENCY_UNIT + ""},
                            {"maximumCount", RPCArg::Type::NUM, /* default */ "unlimited", "Maximum number of UTXOs"},
                            {"minimumSumAmount", RPCArg::Type::AMOUNT, /* default */ "unlimited", "Minimum sum value of all UTXOs in " + CURRENCY_UNIT + ""},
                            {"cc_format", RPCArg::Type::BOOL, /* default */ "false", "Format output for coincontrol"},
                            {"include_immature", RPCArg::Type::BOOL, /* default */ "false", "Include immature staked outputs"},
                        },
                        "query_options"},
                },
                RPCResult{
            "[                   (array of json object)\n"
            "  {\n"
            "    \"txid\" : \"txid\",        (string) the transaction id \n"
            "    \"vout\" : n,               (numeric) the vout value\n"
            "    \"address\" : \"address\",    (string) the particl address\n"
            "    \"coldstaking_address\"  : \"address\" (string) the particl address this output must stake on\n"
            "    \"label\" : \"label\",        (string) The associated label, or \"\" for the default label\n"
            "    \"scriptPubKey\" : \"key\",   (string) the script key\n"
            "    \"amount\" : x.xxx,         (numeric) the transaction output amount in " + CURRENCY_UNIT + "\n"
            "    \"confirmations\" : n,      (numeric) The number of confirmations\n"
            "    \"redeemScript\" : \"script\" (string) The redeemScript if scriptPubKey is P2SH\n"
            "    \"witnessScript\" : \"script\" (string) witnessScript if the scriptPubKey is P2WSH or P2SH-P2WSH\n"
            "    \"spendable\" : xxx,        (bool) Whether we have the private keys to spend this output\n"
            "    \"solvable\" : xxx,         (bool) Whether we know how to spend this output, ignoring the lack of keys\n"
            "    \"reused\" : xxx,           (bool) (only present if avoid_reuse is set) Whether this output is reused/dirty (sent to an address that was previously spent from)\n"
            "    \"desc\" : xxx,             (string, only when solvable) A descriptor for spending this output\n"
            "    \"safe\" : xxx              (bool) Whether this output is considered safe to spend. Unconfirmed transactions\n"
            "                              from outside keys and unconfirmed replacement transactions are considered unsafe\n"
            "                              and are not eligible for spending by fundrawtransaction and sendtoaddress.\n"
            "    \"stakeable\" : xxx,        (bool) Whether we have the private keys to stake this output\n"
            "  }\n"
            "  ,...\n"
            "]\n"
                },
                RPCExamples{
                    HelpExampleCli("listunspent", "")
            + HelpExampleCli("listunspent", "6 9999999 \"[\\\"PfqK97PXYfqRFtdYcZw82x3dzPrZbEAcYa\\\",\\\"Pka9M2Bva8WetQhQ4ngC255HAbMJf5P5Dc\\\"]\"")
            + HelpExampleRpc("listunspent", "6, 9999999 \"[\\\"PfqK97PXYfqRFtdYcZw82x3dzPrZbEAcYa\\\",\\\"Pka9M2Bva8WetQhQ4ngC255HAbMJf5P5Dc\\\"]\"")
            + HelpExampleCli("listunspent", "6 9999999 '[]' true '{ \"minimumAmount\": 0.005 }'")
            + HelpExampleRpc("listunspent", "6, 9999999, [] , true, { \"minimumAmount\": 0.005 } ")
            + HelpExampleCli("listunspent", "1 9999999 '[]' false '{\"include_immature\":true}'")
            + HelpExampleRpc("listunspent", "1, 9999999, [] , false, {\"include_immature\":true} ")
                },
            }.Check(request);

    int nMinDepth = 1;
    if (!request.params[0].isNull()) {
        RPCTypeCheckArgument(request.params[0], UniValue::VNUM);
        nMinDepth = request.params[0].get_int();
    }

    int nMaxDepth = 9999999;
    if (!request.params[1].isNull()) {
        RPCTypeCheckArgument(request.params[1], UniValue::VNUM);
        nMaxDepth = request.params[1].get_int();
    }

    std::set<CTxDestination> destinations;
    if (!request.params[2].isNull()) {
        RPCTypeCheckArgument(request.params[2], UniValue::VARR);
        UniValue inputs = request.params[2].get_array();
        for (unsigned int idx = 0; idx < inputs.size(); idx++) {
            const UniValue& input = inputs[idx];
            CTxDestination dest = DecodeDestination(input.get_str());
            if (!IsValidDestination(dest)) {
                throw JSONRPCError(RPC_INVALID_ADDRESS_OR_KEY, std::string("Invalid Particl address: ") + input.get_str());
            }
            if (!destinations.insert(dest).second) {
                throw JSONRPCError(RPC_INVALID_PARAMETER, std::string("Invalid parameter, duplicated address: ") + input.get_str());
            }
        }
    }

    bool include_unsafe = true;
    if (!request.params[3].isNull()) {
        RPCTypeCheckArgument(request.params[3], UniValue::VBOOL);
        include_unsafe = request.params[3].get_bool();
    }

    bool fCCFormat = false;
    bool fIncludeImmature = false;
    CAmount nMinimumAmount = 0;
    CAmount nMaximumAmount = MAX_MONEY;
    CAmount nMinimumSumAmount = MAX_MONEY;
    uint64_t nMaximumCount = 0;

    if (!request.params[4].isNull()) {
        const UniValue& options = request.params[4].get_obj();

        RPCTypeCheckObj(options,
            {
                {"maximumCount",            UniValueType(UniValue::VNUM)},
                {"cc_format",               UniValueType(UniValue::VBOOL)},
                {"include_immature",        UniValueType(UniValue::VBOOL)},
            }, true, false);

        if (options.exists("minimumAmount"))
            nMinimumAmount = AmountFromValue(options["minimumAmount"]);

        if (options.exists("maximumAmount"))
            nMaximumAmount = AmountFromValue(options["maximumAmount"]);

        if (options.exists("minimumSumAmount"))
            nMinimumSumAmount = AmountFromValue(options["minimumSumAmount"]);

        if (options.exists("maximumCount"))
            nMaximumCount = options["maximumCount"].get_int64();

        if (options.exists("cc_format"))
            fCCFormat = options["cc_format"].get_bool();

        if (options.exists("include_immature"))
            fIncludeImmature = options["include_immature"].get_bool();
    }

    // Make sure the results are valid at least up to the most recent block
    // the user could have gotten from another RPC command prior to now
    pwallet->BlockUntilSyncedToCurrentChain();

    UniValue results(UniValue::VARR);
    std::vector<COutput> vecOutputs;
    {
        CCoinControl cctl;
        cctl.m_avoid_address_reuse = false;
        cctl.m_min_depth = nMinDepth;
        cctl.m_max_depth = nMaxDepth;
        cctl.m_include_immature = fIncludeImmature;
        auto locked_chain = pwallet->chain().lock();
        LOCK(pwallet->cs_wallet);
        pwallet->AvailableCoins(*locked_chain, vecOutputs, !include_unsafe, &cctl, nMinimumAmount, nMaximumAmount, nMinimumSumAmount, nMaximumCount);
    }

    LOCK(pwallet->cs_wallet);

    const bool avoid_reuse = pwallet->IsWalletFlagSet(WALLET_FLAG_AVOID_REUSE);

    for (const COutput& out : vecOutputs) {

        CAmount nValue;
        CTxDestination address;
        const CScript *scriptPubKey;
        if (fParticlWallet) {
            scriptPubKey = out.tx->tx->vpout[out.i]->GetPScriptPubKey();
            nValue = out.tx->tx->vpout[out.i]->GetValue();
        } else {
            scriptPubKey = &out.tx->tx->vout[out.i].scriptPubKey;
            nValue = out.tx->tx->vout[out.i].nValue;
        }

        bool fValidAddress = ExtractDestination(*scriptPubKey, address);
        bool reused = avoid_reuse && pwallet->IsUsedDestination(address);
        if (destinations.size() && (!fValidAddress || !destinations.count(address)))
            continue;

        UniValue entry(UniValue::VOBJ);
        entry.pushKV("txid", out.tx->GetHash().GetHex());
        entry.pushKV("vout", out.i);

        if (fValidAddress) {
            entry.pushKV("address", EncodeDestination(address));

            auto i = pwallet->mapAddressBook.find(address);
            if (i != pwallet->mapAddressBook.end()) {
                entry.pushKV("label", i->second.name);
            }

            const SigningProvider* provider = pwallet->GetSigningProvider();
            if (scriptPubKey->IsPayToScriptHash()) {
                const CScriptID& hash = CScriptID(boost::get<ScriptHash>(address));
                CScript redeemScript;
                if (provider->GetCScript(hash, redeemScript)) {
                    entry.pushKV("redeemScript", HexStr(redeemScript.begin(), redeemScript.end()));
                    // Now check if the redeemScript is actually a P2WSH script
                    CTxDestination witness_destination;
                    if (redeemScript.IsPayToWitnessScriptHash()) {
                        bool extracted = ExtractDestination(redeemScript, witness_destination);
                        CHECK_NONFATAL(extracted);
                        // Also return the witness script
                        const WitnessV0ScriptHash& whash = boost::get<WitnessV0ScriptHash>(witness_destination);
                        CScriptID id;
                        CRIPEMD160().Write(whash.begin(), whash.size()).Finalize(id.begin());
                        CScript witnessScript;
                        if (provider->GetCScript(id, witnessScript)) {
                            entry.pushKV("witnessScript", HexStr(witnessScript.begin(), witnessScript.end()));
                        }
                    }
                }
            } else if (scriptPubKey->IsPayToWitnessScriptHash()) {
                const WitnessV0ScriptHash& whash = boost::get<WitnessV0ScriptHash>(address);
                CScriptID id;
                CRIPEMD160().Write(whash.begin(), whash.size()).Finalize(id.begin());
                CScript witnessScript;
                if (provider->GetCScript(id, witnessScript)) {
                    entry.pushKV("witnessScript", HexStr(witnessScript.begin(), witnessScript.end()));
                }
            }
            if (scriptPubKey->IsPayToScriptHash256()) {
                const CScriptID256& hash = boost::get<CScriptID256>(address);
                CScriptID scriptID;
                scriptID.Set(hash);
                CScript redeemScript;
                if (provider->GetCScript(scriptID, redeemScript)) {
                    entry.pushKV("redeemScript", HexStr(redeemScript.begin(), redeemScript.end()));
                }
            }
        }

        if (HasIsCoinstakeOp(*scriptPubKey)) {
            CScript scriptStake;
            if (GetCoinstakeScriptPath(*scriptPubKey, scriptStake)) {
                if (ExtractDestination(scriptStake, address)) {
                    entry.pushKV("coldstaking_address", EncodeDestination(address));
                }
            }
        }

        entry.pushKV("scriptPubKey", HexStr(scriptPubKey->begin(), scriptPubKey->end()));

        if (fCCFormat) {
            entry.pushKV("time", out.tx->GetTxTime());
            entry.pushKV("amount", nValue);
        } else {
            entry.pushKV("amount", ValueFromAmount(nValue));
        }

        entry.pushKV("confirmations", out.nDepth);
        entry.pushKV("spendable", out.fSpendable);
        entry.pushKV("solvable", out.fSolvable);
        if (out.fSolvable) {
            auto descriptor = InferDescriptor(*scriptPubKey, *pwallet->GetLegacyScriptPubKeyMan());
            entry.pushKV("desc", descriptor->ToString());
        }
        if (avoid_reuse) entry.pushKV("reused", reused);
        entry.pushKV("safe", out.fSafe);

        if (IsParticlWallet(pwallet)) {
            CHDWallet *phdw = GetParticlWallet(pwallet);
            CKeyID stakingKeyID;
            bool fStakeable = ExtractStakingKeyID(*scriptPubKey, stakingKeyID);
            if (fStakeable) {
                isminetype mine = phdw->IsMine(stakingKeyID);
                if (!(mine & ISMINE_SPENDABLE)
                    || (mine & ISMINE_HARDWARE_DEVICE)) {
                    fStakeable = false;
                }
            }
            entry.pushKV("stakeable", fStakeable);
        }

        if (fIncludeImmature)
            entry.pushKV("mature", out.fMature);

        if (out.fNeedHardwareKey)
            entry.pushKV("ondevice", out.fNeedHardwareKey);

        results.push_back(entry);
    }

    return results;
}

void FundTransaction(CWallet* const pwallet, CMutableTransaction& tx, CAmount& fee_out, int& change_position, UniValue options)
{
    // Make sure the results are valid at least up to the most recent block
    // the user could have gotten from another RPC command prior to now
    pwallet->BlockUntilSyncedToCurrentChain();

    CCoinControl coinControl;
    change_position = -1;
    bool lockUnspents = false;
    UniValue subtractFeeFromOutputs;
    std::set<int> setSubtractFeeFromOutputs;

    if (!options.isNull()) {
      if (options.type() == UniValue::VBOOL) {
        // backward compatibility bool only fallback
        coinControl.fAllowWatchOnly = options.get_bool();
      }
      else {
        RPCTypeCheckArgument(options, UniValue::VOBJ);
        RPCTypeCheckObj(options,
            {
                {"changeAddress", UniValueType(UniValue::VSTR)},
                {"changePosition", UniValueType(UniValue::VNUM)},
                {"change_type", UniValueType(UniValue::VSTR)},
                {"includeWatching", UniValueType(UniValue::VBOOL)},
                {"lockUnspents", UniValueType(UniValue::VBOOL)},
                {"feeRate", UniValueType()}, // will be checked below
                {"subtractFeeFromOutputs", UniValueType(UniValue::VARR)},
                {"replaceable", UniValueType(UniValue::VBOOL)},
                {"conf_target", UniValueType(UniValue::VNUM)},
                {"estimate_mode", UniValueType(UniValue::VSTR)},
            },
            true, true);

        if (options.exists("changeAddress")) {
            CTxDestination dest = DecodeDestination(options["changeAddress"].get_str());

            if (!IsValidDestination(dest)) {
                throw JSONRPCError(RPC_INVALID_ADDRESS_OR_KEY, "changeAddress must be a valid particl address");
            }

            coinControl.destChange = dest;
        }

        if (options.exists("changePosition"))
            change_position = options["changePosition"].get_int();

        if (options.exists("change_type")) {
            if (options.exists("changeAddress")) {
                throw JSONRPCError(RPC_INVALID_PARAMETER, "Cannot specify both changeAddress and address_type options");
            }
            coinControl.m_change_type = pwallet->m_default_change_type;
            if (!ParseOutputType(options["change_type"].get_str(), *coinControl.m_change_type)) {
                throw JSONRPCError(RPC_INVALID_ADDRESS_OR_KEY, strprintf("Unknown change type '%s'", options["change_type"].get_str()));
            }
        }

        coinControl.fAllowWatchOnly = ParseIncludeWatchonly(options["includeWatching"], *pwallet);

        if (options.exists("lockUnspents"))
            lockUnspents = options["lockUnspents"].get_bool();

        if (options.exists("feeRate"))
        {
            coinControl.m_feerate = CFeeRate(AmountFromValue(options["feeRate"]));
            coinControl.fOverrideFeeRate = true;
        }

        if (options.exists("subtractFeeFromOutputs"))
            subtractFeeFromOutputs = options["subtractFeeFromOutputs"].get_array();

        if (options.exists("replaceable")) {
            coinControl.m_signal_bip125_rbf = options["replaceable"].get_bool();
        }
        if (options.exists("conf_target")) {
            if (options.exists("feeRate")) {
                throw JSONRPCError(RPC_INVALID_PARAMETER, "Cannot specify both conf_target and feeRate");
            }
            coinControl.m_confirm_target = ParseConfirmTarget(options["conf_target"], pwallet->chain().estimateMaxBlocks());
        }
        if (options.exists("estimate_mode")) {
            if (options.exists("feeRate")) {
                throw JSONRPCError(RPC_INVALID_PARAMETER, "Cannot specify both estimate_mode and feeRate");
            }
            if (!FeeModeFromString(options["estimate_mode"].get_str(), coinControl.m_fee_mode)) {
                throw JSONRPCError(RPC_INVALID_PARAMETER, "Invalid estimate_mode parameter");
            }
        }
      }
    } else {
        // if options is null and not a bool
        coinControl.fAllowWatchOnly = ParseIncludeWatchonly(NullUniValue, *pwallet);
    }

    size_t nOutputs = IsParticlWallet(pwallet) ? tx.vpout.size() : tx.vout.size();
    if (nOutputs == 0)
        throw JSONRPCError(RPC_INVALID_PARAMETER, "TX must have at least one output");

    if (change_position != -1 && (change_position < 0 || (unsigned int)change_position > nOutputs))
        throw JSONRPCError(RPC_INVALID_PARAMETER, "changePosition out of bounds");

    for (unsigned int idx = 0; idx < subtractFeeFromOutputs.size(); idx++) {
        int pos = subtractFeeFromOutputs[idx].get_int();
        if (setSubtractFeeFromOutputs.count(pos))
            throw JSONRPCError(RPC_INVALID_PARAMETER, strprintf("Invalid parameter, duplicated position: %d", pos));
        if (pos < 0)
            throw JSONRPCError(RPC_INVALID_PARAMETER, strprintf("Invalid parameter, negative position: %d", pos));
        if (pos >= int(nOutputs))
            throw JSONRPCError(RPC_INVALID_PARAMETER, strprintf("Invalid parameter, position too large: %d", pos));
        setSubtractFeeFromOutputs.insert(pos);
    }

    std::string strFailReason;

    if (!pwallet->FundTransaction(tx, fee_out, change_position, strFailReason, lockUnspents, setSubtractFeeFromOutputs, coinControl)) {
        throw JSONRPCError(RPC_WALLET_ERROR, strFailReason);
    }
}

static UniValue fundrawtransaction(const JSONRPCRequest& request)
{
    std::shared_ptr<CWallet> const wallet = GetWalletForJSONRPCRequest(request);
    CWallet* const pwallet = wallet.get();

    if (!EnsureWalletIsAvailable(pwallet, request.fHelp)) {
        return NullUniValue;
    }

    RPCHelpMan{"fundrawtransaction",
                "\nAdd inputs to a transaction until it has enough in value to meet its out value.\n"
                "This will not modify existing inputs, and will add at most one change output to the outputs.\n"
                "No existing outputs will be modified unless \"subtractFeeFromOutputs\" is specified.\n"
                "Note that inputs which were signed may need to be resigned after completion since in/outputs have been added.\n"
                "The inputs added will not be signed, use signrawtransactionwithkey\n"
                " or signrawtransactionwithwallet for that.\n"
                "Note that all existing inputs must have their previous output transaction be in the wallet.\n"
                "Note that all inputs selected must be of standard form and P2SH scripts must be\n"
                "in the wallet using importaddress or addmultisigaddress (to calculate fees).\n"
                "You can see whether this is the case by checking the \"solvable\" field in the listunspent output.\n"
                "Only pay-to-pubkey, multisig, and P2SH versions thereof are currently supported for watch-only\n",
                {
                    {"hexstring", RPCArg::Type::STR_HEX, RPCArg::Optional::NO, "The hex string of the raw transaction"},
                    {"options", RPCArg::Type::OBJ, RPCArg::Optional::OMITTED_NAMED_ARG, "for backward compatibility: passing in a true instead of an object will result in {\"includeWatching\":true}",
                        {
                            {"changeAddress", RPCArg::Type::STR, /* default */ "pool address", "The particl address to receive the change"},
                            {"changePosition", RPCArg::Type::NUM, /* default */ "random", "The index of the change output"},
                            {"change_type", RPCArg::Type::STR, /* default */ "set by -changetype", "The output type to use. Only valid if changeAddress is not specified. Options are \"legacy\", \"p2sh-segwit\", and \"bech32\"."},
                            {"includeWatching", RPCArg::Type::BOOL, /* default */ "true for watch-only wallets, otherwise false", "Also select inputs which are watch only.\n"
                                                          "Only solvable inputs can be used. Watch-only destinations are solvable if the public key and/or output script was imported,\n"
                                                          "e.g. with 'importpubkey' or 'importmulti' with the 'pubkeys' or 'desc' field."},
                            {"lockUnspents", RPCArg::Type::BOOL, /* default */ "false", "Lock selected unspent outputs"},
                            {"feeRate", RPCArg::Type::AMOUNT, /* default */ "not set: makes wallet determine the fee", "Set a specific fee rate in " + CURRENCY_UNIT + "/kB"},
                            {"subtractFeeFromOutputs", RPCArg::Type::ARR, /* default */ "empty array", "A json array of integers.\n"
                            "                              The fee will be equally deducted from the amount of each specified output.\n"
                            "                              Those recipients will receive less particl than you enter in their corresponding amount field.\n"
                            "                              If no outputs are specified here, the sender pays the fee.",
                                {
                                    {"vout_index", RPCArg::Type::NUM, RPCArg::Optional::OMITTED, "The zero-based output index, before a change output is added."},
                                },
                            },
                            {"replaceable", RPCArg::Type::BOOL, /* default */ "wallet default", "Marks this transaction as BIP125 replaceable.\n"
                            "                              Allows this transaction to be replaced by a transaction with higher fees"},
                            {"conf_target", RPCArg::Type::NUM, /* default */ "wallet default", "Confirmation target (in blocks)"},
                            {"estimate_mode", RPCArg::Type::STR, /* default */ "UNSET", "The fee estimate mode, must be one of:\n"
                            "         \"UNSET\"\n"
                            "         \"ECONOMICAL\"\n"
                            "         \"CONSERVATIVE\""},
                        },
                        "options"},
                    {"iswitness", RPCArg::Type::BOOL, /* default */ "depends on heuristic tests", "Whether the transaction hex is a serialized witness transaction.\n"
                        "If iswitness is not present, heuristic tests will be used in decoding.\n"
                        "If true, only witness deserialization will be tried.\n"
                        "If false, only non-witness deserialization will be tried.\n"
                        "This boolean should reflect whether the transaction has inputs\n"
                        "(e.g. fully valid, or on-chain transactions), if known by the caller."
                    },
                },
                RPCResult{
                            "{\n"
                            "  \"hex\":       \"value\", (string)  The resulting raw transaction (hex-encoded string)\n"
                            "  \"fee\":       n,         (numeric) Fee in " + CURRENCY_UNIT + " the resulting transaction pays\n"
                            "  \"changepos\": n          (numeric) The position of the added change output, or -1\n"
                            "}\n"
                                },
                                RPCExamples{
                            "\nCreate a transaction with no inputs\n"
                            + HelpExampleCli("createrawtransaction", "\"[]\" \"{\\\"myaddress\\\":0.01}\"") +
                            "\nAdd sufficient unsigned inputs to meet the output value\n"
                            + HelpExampleCli("fundrawtransaction", "\"rawtransactionhex\"") +
                            "\nSign the transaction\n"
                            + HelpExampleCli("signrawtransactionwithwallet", "\"fundedtransactionhex\"") +
                            "\nSend the transaction\n"
                            + HelpExampleCli("sendrawtransaction", "\"signedtransactionhex\"")
                                },
    }.Check(request);

    RPCTypeCheck(request.params, {UniValue::VSTR, UniValueType(), UniValue::VBOOL});

    // parse hex string from parameter
    CMutableTransaction tx;
    bool try_witness = request.params[2].isNull() ? true : request.params[2].get_bool();
    bool try_no_witness = request.params[2].isNull() ? true : !request.params[2].get_bool();
    if (!DecodeHexTx(tx, request.params[0].get_str(), try_no_witness, try_witness)) {
        throw JSONRPCError(RPC_DESERIALIZATION_ERROR, "TX decode failed");
    }

    CAmount fee;
    int change_position;
    FundTransaction(pwallet, tx, fee, change_position, request.params[1]);

    UniValue result(UniValue::VOBJ);
    result.pushKV("hex", EncodeHexTx(CTransaction(tx)));
    result.pushKV("fee", ValueFromAmount(fee));
    result.pushKV("changepos", change_position);

    return result;
}

UniValue signrawtransactionwithwallet(const JSONRPCRequest& request)
{
    std::shared_ptr<CWallet> const wallet = GetWalletForJSONRPCRequest(request);
    CWallet* const pwallet = wallet.get();

    if (!EnsureWalletIsAvailable(pwallet, request.fHelp)) {
        return NullUniValue;
    }

            RPCHelpMan{"signrawtransactionwithwallet",
                "\nSign inputs for raw transaction (serialized, hex-encoded).\n"
                "The second optional argument (may be null) is an array of previous transaction outputs that\n"
                "this transaction depends on but may not yet be in the block chain." +
                    HelpRequiringPassphrase(pwallet) + "\n",
                {
                    {"hexstring", RPCArg::Type::STR, RPCArg::Optional::NO, "The transaction hex string"},
                    {"prevtxs", RPCArg::Type::ARR, RPCArg::Optional::OMITTED_NAMED_ARG, "A json array of previous dependent transaction outputs",
                        {
                            {"", RPCArg::Type::OBJ, RPCArg::Optional::OMITTED, "",
                                {
                                    {"txid", RPCArg::Type::STR_HEX, RPCArg::Optional::NO, "The transaction id"},
                                    {"vout", RPCArg::Type::NUM, RPCArg::Optional::NO, "The output number"},
                                    {"scriptPubKey", RPCArg::Type::STR_HEX, RPCArg::Optional::NO, "script key"},
                                    {"redeemScript", RPCArg::Type::STR_HEX, RPCArg::Optional::OMITTED, "(required for P2SH) redeem script"},
                                    {"witnessScript", RPCArg::Type::STR_HEX, RPCArg::Optional::OMITTED, "(required for P2WSH or P2SH-P2WSH) witness script"},
                                    {"amount", RPCArg::Type::AMOUNT, RPCArg::Optional::OMITTED, "(required for Segwit inputs) the amount spent"},
                                },
                            },
                        },
                    },
                    {"sighashtype", RPCArg::Type::STR, /* default */ "ALL", "The signature hash type. Must be one of\n"
            "       \"ALL\"\n"
            "       \"NONE\"\n"
            "       \"SINGLE\"\n"
            "       \"ALL|ANYONECANPAY\"\n"
            "       \"NONE|ANYONECANPAY\"\n"
            "       \"SINGLE|ANYONECANPAY\""},
                },
                RPCResult{
            "{\n"
            "  \"hex\" : \"value\",                  (string) The hex-encoded raw transaction with signature(s)\n"
            "  \"complete\" : true|false,          (boolean) If the transaction has a complete set of signatures\n"
            "  \"errors\" : [                      (json array of objects) Script verification errors (if there are any)\n"
            "    {\n"
            "      \"txid\" : \"hash\",              (string) The hash of the referenced, previous transaction\n"
            "      \"vout\" : n,                   (numeric) The index of the output to spent and used as input\n"
            "      \"scriptSig\" : \"hex\",          (string) The hex-encoded signature script\n"
            "      \"sequence\" : n,               (numeric) Script sequence number\n"
            "      \"error\" : \"text\"              (string) Verification or signing error related to the input\n"
            "    }\n"
            "    ,...\n"
            "  ]\n"
            "}\n"
                },
                RPCExamples{
                    HelpExampleCli("signrawtransactionwithwallet", "\"myhex\"")
            + HelpExampleRpc("signrawtransactionwithwallet", "\"myhex\"")
                },
            }.Check(request);

    RPCTypeCheck(request.params, {UniValue::VSTR, UniValue::VARR, UniValue::VSTR}, true);

    CMutableTransaction mtx;
    if (!DecodeHexTx(mtx, request.params[0].get_str(), true)) {
        throw JSONRPCError(RPC_DESERIALIZATION_ERROR, "TX decode failed");
    }

    // Sign the transaction
    auto locked_chain = pwallet->chain().lock();
    LOCK(pwallet->cs_wallet);
    EnsureWalletIsUnlocked(pwallet);

    // Fetch previous transactions (inputs):
    std::map<COutPoint, Coin> coins;
    for (const CTxIn& txin : mtx.vin) {
        coins[txin.prevout]; // Create empty map entry keyed by prevout.
    }
    pwallet->chain().findCoins(coins);

    // Parse the prevtxs array
    ParsePrevouts(request.params[1], nullptr, coins, mtx.IsCoinStake());

    return SignTransaction(mtx, &*pwallet->GetLegacyScriptPubKeyMan(), coins, request.params[2]);
}

static UniValue bumpfee(const JSONRPCRequest& request)
{
    std::shared_ptr<CWallet> const wallet = GetWalletForJSONRPCRequest(request);
    CWallet* const pwallet = wallet.get();

    if (!EnsureWalletIsAvailable(pwallet, request.fHelp))
        return NullUniValue;

            RPCHelpMan{"bumpfee",
                "\nBumps the fee of an opt-in-RBF transaction T, replacing it with a new transaction B.\n"
                "An opt-in RBF transaction with the given txid must be in the wallet.\n"
                "The command will pay the additional fee by reducing change outputs or adding inputs when necessary. It may add a new change output if one does not already exist.\n"
                "If `totalFee` (DEPRECATED) is given, adding inputs is not supported, so there must be a single change output that is big enough or it will fail.\n"
                "All inputs in the original transaction will be included in the replacement transaction.\n"
                "The command will fail if the wallet or mempool contains a transaction that spends one of T's outputs.\n"
                "By default, the new fee will be calculated automatically using estimatesmartfee.\n"
                "The user can specify a confirmation target for estimatesmartfee.\n"
                "Alternatively, the user can specify totalFee (DEPRECATED), or fee_rate (" + CURRENCY_UNIT + " per kB) for the new transaction .\n"
                "At a minimum, the new fee rate must be high enough to pay an additional new relay fee (incrementalfee\n"
                "returned by getnetworkinfo) to enter the node's mempool.\n",
                {
                    {"txid", RPCArg::Type::STR_HEX, RPCArg::Optional::NO, "The txid to be bumped"},
                    {"options", RPCArg::Type::OBJ, RPCArg::Optional::OMITTED_NAMED_ARG, "",
                        {
                            {"confTarget", RPCArg::Type::NUM, /* default */ "wallet default", "Confirmation target (in blocks)"},
                            {"totalFee", RPCArg::Type::NUM, /* default */ "fallback to 'confTarget'", "Total fee (NOT feerate) to pay, in satoshis. (DEPRECATED)\n"
            "                         In rare cases, the actual fee paid might be slightly higher than the specified\n"
            "                         totalFee if the tx change output has to be removed because it is too close to\n"
            "                         the dust threshold."},
                            {"fee_rate", RPCArg::Type::NUM, /* default */ "fallback to 'confTarget'", "FeeRate (NOT total fee) to pay, in " + CURRENCY_UNIT + " per kB\n"
            "                         Specify a fee rate instead of relying on the built-in fee estimator.\n"
            "                         Must be at least 0.0001 BTC per kB higher than the current transaction fee rate.\n"},
                            {"replaceable", RPCArg::Type::BOOL, /* default */ "true", "Whether the new transaction should still be\n"
            "                         marked bip-125 replaceable. If true, the sequence numbers in the transaction will\n"
            "                         be left unchanged from the original. If false, any input sequence numbers in the\n"
            "                         original transaction that were less than 0xfffffffe will be increased to 0xfffffffe\n"
            "                         so the new transaction will not be explicitly bip-125 replaceable (though it may\n"
            "                         still be replaceable in practice, for example if it has unconfirmed ancestors which\n"
            "                         are replaceable)."},
                            {"estimate_mode", RPCArg::Type::STR, /* default */ "UNSET", "The fee estimate mode, must be one of:\n"
            "         \"UNSET\"\n"
            "         \"ECONOMICAL\"\n"
            "         \"CONSERVATIVE\""},
                        },
                        "options"},
                },
                RPCResult{
            "{\n"
            "  \"txid\":    \"value\",  (string)  The id of the new transaction\n"
            "  \"origfee\":  n,         (numeric) Fee of the replaced transaction\n"
            "  \"fee\":      n,         (numeric) Fee of the new transaction\n"
            "  \"errors\":  [ str... ] (json array of strings) Errors encountered during processing (may be empty)\n"
            "}\n"
                },
                RPCExamples{
            "\nBump the fee, get the new transaction\'s txid\n" +
                    HelpExampleCli("bumpfee", "<txid>")
                },
            }.Check(request);

    RPCTypeCheck(request.params, {UniValue::VSTR, UniValue::VOBJ});
    uint256 hash(ParseHashV(request.params[0], "txid"));

    // optional parameters
    CAmount totalFee = 0;
    CCoinControl coin_control;
    coin_control.m_signal_bip125_rbf = true;
    if (!request.params[1].isNull()) {
        UniValue options = request.params[1];
        RPCTypeCheckObj(options,
            {
                {"confTarget", UniValueType(UniValue::VNUM)},
                {"totalFee", UniValueType(UniValue::VNUM)},
                {"fee_rate", UniValueType(UniValue::VNUM)},
                {"replaceable", UniValueType(UniValue::VBOOL)},
                {"estimate_mode", UniValueType(UniValue::VSTR)},
            },
            true, true);
        if (options.exists("confTarget") && (options.exists("totalFee") || options.exists("fee_rate"))) {
            throw JSONRPCError(RPC_INVALID_PARAMETER, "confTarget can't be set with totalFee or fee_rate. Please provide either a confirmation target in blocks for automatic fee estimation, or an explicit fee rate.");
        } else if (options.exists("fee_rate") && options.exists("totalFee")) {
            throw JSONRPCError(RPC_INVALID_PARAMETER, "fee_rate can't be set along with totalFee.");
        } else if (options.exists("confTarget")) { // TODO: alias this to conf_target
            coin_control.m_confirm_target = ParseConfirmTarget(options["confTarget"], pwallet->chain().estimateMaxBlocks());
        } else if (options.exists("totalFee")) {
            if (!pwallet->chain().rpcEnableDeprecated("totalFee")) {
                throw JSONRPCError(RPC_INVALID_PARAMETER, "totalFee argument has been deprecated and will be removed in 0.20. Please use -deprecatedrpc=totalFee to continue using this argument until removal.");
            }
            totalFee = options["totalFee"].get_int64();
            if (totalFee <= 0) {
                throw JSONRPCError(RPC_INVALID_PARAMETER, strprintf("Invalid totalFee %s (must be greater than 0)", FormatMoney(totalFee)));
            }
        } else if (options.exists("fee_rate")) {
            CFeeRate fee_rate(AmountFromValue(options["fee_rate"]));
            if (fee_rate <= CFeeRate(0)) {
                throw JSONRPCError(RPC_INVALID_PARAMETER, strprintf("Invalid fee_rate %s (must be greater than 0)", fee_rate.ToString()));
            }
            coin_control.m_feerate = fee_rate;
        }

        if (options.exists("replaceable")) {
            coin_control.m_signal_bip125_rbf = options["replaceable"].get_bool();
        }
        if (options.exists("estimate_mode")) {
            if (!FeeModeFromString(options["estimate_mode"].get_str(), coin_control.m_fee_mode)) {
                throw JSONRPCError(RPC_INVALID_PARAMETER, "Invalid estimate_mode parameter");
            }
        }
    }

    // Make sure the results are valid at least up to the most recent block
    // the user could have gotten from another RPC command prior to now
    pwallet->BlockUntilSyncedToCurrentChain();

    auto locked_chain = pwallet->chain().lock();
    LOCK(pwallet->cs_wallet);
    EnsureWalletIsUnlocked(pwallet);


    std::vector<std::string> errors;
    CAmount old_fee;
    CAmount new_fee;
    CMutableTransaction mtx;
    feebumper::Result res;
    if (totalFee > 0 || IsParticlWallet(pwallet)) {
        // Targeting total fee bump. Requires a change output of sufficient size.
        res = feebumper::CreateTotalBumpTransaction(pwallet, hash, coin_control, totalFee, errors, old_fee, new_fee, mtx);
    } else {
        // Targeting feerate bump.
        res = feebumper::CreateRateBumpTransaction(*pwallet, hash, coin_control, errors, old_fee, new_fee, mtx);
    }
    if (res != feebumper::Result::OK) {
        switch(res) {
            case feebumper::Result::INVALID_ADDRESS_OR_KEY:
                throw JSONRPCError(RPC_INVALID_ADDRESS_OR_KEY, errors[0]);
                break;
            case feebumper::Result::INVALID_REQUEST:
                throw JSONRPCError(RPC_INVALID_REQUEST, errors[0]);
                break;
            case feebumper::Result::INVALID_PARAMETER:
                throw JSONRPCError(RPC_INVALID_PARAMETER, errors[0]);
                break;
            case feebumper::Result::WALLET_ERROR:
                throw JSONRPCError(RPC_WALLET_ERROR, errors[0]);
                break;
            default:
                throw JSONRPCError(RPC_MISC_ERROR, errors[0]);
                break;
        }
    }

    // sign bumped transaction
    if (!feebumper::SignTransaction(*pwallet, mtx)) {
        throw JSONRPCError(RPC_WALLET_ERROR, "Can't sign transaction.");
    }
    // commit the bumped transaction
    uint256 txid;
    if (feebumper::CommitTransaction(*pwallet, hash, std::move(mtx), errors, txid) != feebumper::Result::OK) {
        throw JSONRPCError(RPC_WALLET_ERROR, errors[0]);
    }
    UniValue result(UniValue::VOBJ);
    result.pushKV("txid", txid.GetHex());
    result.pushKV("origfee", ValueFromAmount(old_fee));
    result.pushKV("fee", ValueFromAmount(new_fee));
    UniValue result_errors(UniValue::VARR);
    for (const std::string& error : errors) {
        result_errors.push_back(error);
    }
    result.pushKV("errors", result_errors);

    return result;
}

UniValue rescanblockchain(const JSONRPCRequest& request)
{
    std::shared_ptr<CWallet> const wallet = GetWalletForJSONRPCRequest(request);
    CWallet* const pwallet = wallet.get();

    if (!EnsureWalletIsAvailable(pwallet, request.fHelp)) {
        return NullUniValue;
    }

            RPCHelpMan{"rescanblockchain",
                "\nRescan the local blockchain for wallet related transactions.\n"
                "Note: Use \"getwalletinfo\" to query the scanning progress.\n",
                {
                    {"start_height", RPCArg::Type::NUM, /* default */ "0", "block height where the rescan should start"},
                    {"stop_height", RPCArg::Type::NUM, RPCArg::Optional::OMITTED_NAMED_ARG, "the last block height that should be scanned. If none is provided it will rescan up to the tip at return time of this call."},
                },
                RPCResult{
            "{\n"
            "  \"start_height\"     (numeric) The block height where the rescan started (the requested height or 0)\n"
            "  \"stop_height\"      (numeric) The height of the last rescanned block. May be null in rare cases if there was a reorg and the call didn't scan any blocks because they were already scanned in the background.\n"
            "}\n"
                },
                RPCExamples{
                    HelpExampleCli("rescanblockchain", "100000 120000")
            + HelpExampleRpc("rescanblockchain", "100000, 120000")
                },
            }.Check(request);

    WalletRescanReserver reserver(pwallet);
    if (!reserver.reserve()) {
        throw JSONRPCError(RPC_WALLET_ERROR, "Wallet is currently rescanning. Abort existing rescan or wait.");
    }

    int start_height = 0;
    uint256 start_block, stop_block;
    {
        auto locked_chain = pwallet->chain().lock();
        Optional<int> tip_height = locked_chain->getHeight();

        if (!request.params[0].isNull()) {
            start_height = request.params[0].get_int();
            if (start_height < 0 || !tip_height || start_height > *tip_height) {
                throw JSONRPCError(RPC_INVALID_PARAMETER, "Invalid start_height");
            }
        }

        Optional<int> stop_height;
        if (!request.params[1].isNull()) {
            stop_height = request.params[1].get_int();
            if (*stop_height < 0 || !tip_height || *stop_height > *tip_height) {
                throw JSONRPCError(RPC_INVALID_PARAMETER, "Invalid stop_height");
            }
            else if (*stop_height < start_height) {
                throw JSONRPCError(RPC_INVALID_PARAMETER, "stop_height must be greater than start_height");
            }
        }

        // We can't rescan beyond non-pruned blocks, stop and throw an error
        if (locked_chain->findPruned(start_height, stop_height)) {
            throw JSONRPCError(RPC_MISC_ERROR, "Can't rescan beyond pruned data. Use RPC call getblockchaininfo to determine your pruned height.");
        }

        if (tip_height) {
            start_block = locked_chain->getBlockHash(start_height);
            // If called with a stop_height, set the stop_height here to
            // trigger a rescan to that height.
            // If called without a stop height, leave stop_height as null here
            // so rescan continues to the tip (even if the tip advances during
            // rescan).
            if (stop_height) {
                stop_block = locked_chain->getBlockHash(*stop_height);
            }
        }
    }

    CWallet::ScanResult result =
        pwallet->ScanForWalletTransactions(start_block, stop_block, reserver, true /* fUpdate */);
    switch (result.status) {
    case CWallet::ScanResult::SUCCESS:
        break;
    case CWallet::ScanResult::FAILURE:
        throw JSONRPCError(RPC_MISC_ERROR, "Rescan failed. Potentially corrupted data files.");
    case CWallet::ScanResult::USER_ABORT:
        throw JSONRPCError(RPC_MISC_ERROR, "Rescan aborted.");
        // no default case, so the compiler can warn about missing cases
    }
    UniValue response(UniValue::VOBJ);
    response.pushKV("start_height", start_height);
    response.pushKV("stop_height", result.last_scanned_height ? *result.last_scanned_height : UniValue());
    return response;
}

class DescribeWalletAddressVisitor : public boost::static_visitor<UniValue>
{
public:
    const SigningProvider * const provider;

    void ProcessSubScript(const CScript& subscript, UniValue& obj) const
    {
        // Always present: script type and redeemscript
        std::vector<std::vector<unsigned char>> solutions_data;
        txnouttype which_type = Solver(subscript, solutions_data);
        obj.pushKV("script", GetTxnOutputType(which_type));
        obj.pushKV("hex", HexStr(subscript.begin(), subscript.end()));

        CTxDestination embedded;
        if (ExtractDestination(subscript, embedded)) {
            // Only when the script corresponds to an address.
            UniValue subobj(UniValue::VOBJ);
            UniValue detail = DescribeAddress(embedded);
            subobj.pushKVs(detail);
            UniValue wallet_detail = boost::apply_visitor(*this, embedded);
            subobj.pushKVs(wallet_detail);
            subobj.pushKV("address", EncodeDestination(embedded));
            subobj.pushKV("scriptPubKey", HexStr(subscript.begin(), subscript.end()));
            // Always report the pubkey at the top level, so that `getnewaddress()['pubkey']` always works.
            if (subobj.exists("pubkey")) obj.pushKV("pubkey", subobj["pubkey"]);
            obj.pushKV("embedded", std::move(subobj));
        } else if (which_type == TX_MULTISIG) {
            // Also report some information on multisig scripts (which do not have a corresponding address).
            // TODO: abstract out the common functionality between this logic and ExtractDestinations.
            obj.pushKV("sigsrequired", solutions_data[0][0]);
            UniValue pubkeys(UniValue::VARR);
            for (size_t i = 1; i < solutions_data.size() - 1; ++i) {
                CPubKey key(solutions_data[i].begin(), solutions_data[i].end());
                pubkeys.push_back(HexStr(key.begin(), key.end()));
            }
            obj.pushKV("pubkeys", std::move(pubkeys));
        }
    }

    explicit DescribeWalletAddressVisitor(const SigningProvider* _provider) : provider(_provider) {}

    UniValue operator()(const CNoDestination& dest) const { return UniValue(UniValue::VOBJ); }

    UniValue operator()(const PKHash& pkhash) const
    {
        CKeyID keyID(pkhash);
        UniValue obj(UniValue::VOBJ);
        CPubKey vchPubKey;
        if (provider && provider->GetPubKey(keyID, vchPubKey)) {
            obj.pushKV("pubkey", HexStr(vchPubKey));
            obj.pushKV("iscompressed", vchPubKey.IsCompressed());
        }
        return obj;
    }

    UniValue operator()(const ScriptHash& scripthash) const
    {
        CScriptID scriptID(scripthash);
        UniValue obj(UniValue::VOBJ);
        CScript subscript;
        if (provider && provider->GetCScript(scriptID, subscript)) {
            ProcessSubScript(subscript, obj);
        }
        return obj;
    }

    UniValue operator()(const WitnessV0KeyHash& id) const
    {
        UniValue obj(UniValue::VOBJ);
        CPubKey pubkey;
        if (provider && provider->GetPubKey(CKeyID(id), pubkey)) {
            obj.pushKV("pubkey", HexStr(pubkey));
        }
        return obj;
    }

    UniValue operator()(const WitnessV0ScriptHash& id) const
    {
        UniValue obj(UniValue::VOBJ);
        CScript subscript;
        CRIPEMD160 hasher;
        uint160 hash;
        hasher.Write(id.begin(), 32).Finalize(hash.begin());
        if (provider && provider->GetCScript(CScriptID(hash), subscript)) {
            ProcessSubScript(subscript, obj);
        }
        return obj;
    }

    UniValue operator()(const CExtKeyPair &ekp) const {
        UniValue obj(UniValue::VOBJ);
        obj.pushKV("isextkey", true);
        return obj;
    }

    UniValue operator()(const CStealthAddress &sxAddr) const {
        UniValue obj(UniValue::VOBJ);
        obj.pushKV("isstealthaddress", true);
        obj.pushKV("prefix_num_bits", sxAddr.prefix.number_bits);
        obj.pushKV("prefix_bitfield", strprintf("0x%04x", sxAddr.prefix.bitfield));
        return obj;
    }

    UniValue operator()(const CKeyID256 &idk256) const {
        UniValue obj(UniValue::VOBJ);
        CPubKey vchPubKey;
        obj.pushKV("is256bit", true);
        CKeyID id160(idk256);
        if (provider && provider->GetPubKey(id160, vchPubKey)) {
            obj.pushKV("pubkey", HexStr(vchPubKey));
            obj.pushKV("iscompressed", vchPubKey.IsCompressed());
        }
        return obj;
    }

    UniValue operator()(const CScriptID256 &scriptID256) const {
        UniValue obj(UniValue::VOBJ);
        CScript subscript;
        obj.pushKV("is256bit", true);
        CScriptID scriptID;
        scriptID.Set(scriptID256);
        if (provider && provider->GetCScript(scriptID, subscript)) {
            ProcessSubScript(subscript, obj);
        }
        return obj;
    }

    UniValue operator()(const WitnessUnknown& id) const { return UniValue(UniValue::VOBJ); }
};

static UniValue DescribeWalletAddress(CWallet* pwallet, const CTxDestination& dest)
{
    UniValue ret(UniValue::VOBJ);
    UniValue detail = DescribeAddress(dest);
    const SigningProvider* provider = nullptr;
    if (pwallet) {
        provider = pwallet->GetSigningProvider();
    }
    ret.pushKVs(detail);
    ret.pushKVs(boost::apply_visitor(DescribeWalletAddressVisitor(provider), dest));
    return ret;
}

/** Convert CAddressBookData to JSON record.  */
static UniValue AddressBookDataToJSON(const CAddressBookData& data, const bool verbose)
{
    UniValue ret(UniValue::VOBJ);
    if (verbose) {
        ret.pushKV("name", data.name);
    }
    ret.pushKV("purpose", data.purpose);
    return ret;
}

UniValue getaddressinfo(const JSONRPCRequest& request)
{
    std::shared_ptr<CWallet> const wallet = GetWalletForJSONRPCRequest(request);
    CWallet* const pwallet = wallet.get();

    if (!EnsureWalletIsAvailable(pwallet, request.fHelp)) {
        return NullUniValue;
    }

            RPCHelpMan{"getaddressinfo",
            "\nReturn information about the given particl address. Some information requires the address\n"
            "to be in the wallet.\n",
                {
                    {"address", RPCArg::Type::STR, RPCArg::Optional::NO, "The particl address to get the information of."},
                },
                RPCResult{
            "{\n"
            "  \"address\" : \"address\",        (string) The particl address validated\n"
            "  \"scriptPubKey\" : \"hex\",       (string) The hex-encoded scriptPubKey generated by the address\n"
            "  \"ismine\" : true|false,        (boolean) If the address is yours or not\n"
            "  \"iswatchonly\" : true|false,   (boolean) If the address is watchonly\n"
            "  \"solvable\" : true|false,      (boolean) Whether we know how to spend coins sent to this address, ignoring the possible lack of private keys\n"
            "  \"desc\" : \"desc\",            (string, optional) A descriptor for spending coins sent to this address (only when solvable)\n"
            "  \"isscript\" : true|false,      (boolean) If the key is a script\n"
            "  \"ischange\" : true|false,      (boolean) If the address was used for change output\n"
            "  \"iswitness\" : true|false,     (boolean) If the address is a witness address\n"
            "  \"witness_version\" : version   (numeric, optional) The version number of the witness program\n"
            "  \"witness_program\" : \"hex\"     (string, optional) The hex value of the witness program\n"
            "  \"script\" : \"type\"             (string, optional) The output script type. Only if \"isscript\" is true and the redeemscript is known. Possible types: nonstandard, pubkey, pubkeyhash, scripthash, multisig, nulldata, witness_v0_keyhash, witness_v0_scripthash, witness_unknown\n"
            "  \"hex\" : \"hex\",                (string, optional) The redeemscript for the p2sh address\n"
            "  \"pubkeys\"                     (string, optional) Array of pubkeys associated with the known redeemscript (only if \"script\" is \"multisig\")\n"
            "    [\n"
            "      \"pubkey\"\n"
            "      ,...\n"
            "    ]\n"
            "  \"sigsrequired\" : xxxxx        (numeric, optional) Number of signatures required to spend multisig output (only if \"script\" is \"multisig\")\n"
            "  \"pubkey\" : \"publickeyhex\",    (string, optional) The hex value of the raw public key, for single-key addresses (possibly embedded in P2SH or P2WSH)\n"
            "  \"embedded\" : {...},           (object, optional) Information about the address embedded in P2SH or P2WSH, if relevant and known. It includes all getaddressinfo output fields for the embedded address, excluding metadata (\"timestamp\", \"hdkeypath\", \"hdseedid\") and relation to the wallet (\"ismine\", \"iswatchonly\").\n"
            "  \"iscompressed\" : true|false,  (boolean, optional) If the pubkey is compressed\n"
            "  \"label\" :  \"label\"         (string) The label associated with the address, \"\" is the default label\n"
            "  \"timestamp\" : timestamp,      (number, optional) The creation time of the key if available in seconds since epoch (Jan 1 1970 GMT)\n"
            "  \"hdkeypath\" : \"keypath\"       (string, optional) The HD keypath if the key is HD and available\n"
            "  \"hdseedid\" : \"<hash160>\"      (string, optional) The Hash160 of the HD seed\n"
            "  \"hdmasterfingerprint\" : \"<hash160>\" (string, optional) The fingperint of the master key.\n"
            "  \"labels\"                      (object) Array of labels associated with the address.\n"
            "    [\n"
            "      { (json object of label data)\n"
            "        \"name\": \"labelname\" (string) The label\n"
            "        \"purpose\": \"string\" (string) Purpose of address (\"send\" for sending address, \"receive\" for receiving address)\n"
            "      },...\n"
            "    ]\n"
            "}\n"
                },
                RPCExamples{
                    HelpExampleCli("getaddressinfo", "\"PswXnorAgjpAtaySWkPSmWQe3Fc8LmviVc\"")
            + HelpExampleRpc("getaddressinfo", "\"PswXnorAgjpAtaySWkPSmWQe3Fc8LmviVc\"")
                },
            }.Check(request);

    LOCK(pwallet->cs_wallet);

    UniValue ret(UniValue::VOBJ);
    std::string s = request.params[0].get_str();
    bool fBech32 = bech32::Decode(s).second.size() > 0;
    bool is_stake_only_version = false;
    CTxDestination dest = DecodeDestination(s);
    if (fBech32 && !IsValidDestination(dest)) {
        dest = DecodeDestination(s, true);
        is_stake_only_version = true;
    }

    // Make sure the destination is valid
    if (!IsValidDestination(dest)) {
        throw JSONRPCError(RPC_INVALID_ADDRESS_OR_KEY, "Invalid address");
    }

    std::string currentAddress = EncodeDestination(dest, fBech32, is_stake_only_version);
    ret.pushKV("address", currentAddress);

    CScript scriptPubKey = GetScriptForDestination(dest);
    ret.pushKV("scriptPubKey", HexStr(scriptPubKey.begin(), scriptPubKey.end()));
    const SigningProvider* provider = pwallet->GetSigningProvider();

    isminetype mine = ISMINE_NO;
    if (IsParticlWallet(pwallet)) {
        CHDWallet *phdw = GetParticlWallet(pwallet);
        if (dest.type() == typeid(CExtKeyPair)) {
            CExtKeyPair ek = boost::get<CExtKeyPair>(dest);
            CKeyID id = ek.GetID();
            mine = phdw->HaveExtKey(id);
        } else
        if (dest.type() == typeid(CStealthAddress)) {
            const CStealthAddress &sxAddr = boost::get<CStealthAddress>(dest);
            const CExtKeyAccount *pa = nullptr;
            const CEKAStealthKey *pask = nullptr;
            mine = phdw->IsMine(sxAddr, pa, pask);
            if (pa && pask) {
                ret.pushKV("account", pa->GetIDString58());
                CStoredExtKey *sek = pa->GetChain(pask->nScanParent);
                std::string sPath;
                if (sek) {
                    std::vector<uint32_t> vPath;
                    AppendChainPath(sek, vPath);
                    vPath.push_back(pask->nScanKey);
                    PathToString(vPath, sPath);
                    ret.pushKV("scan_path", sPath);
                }
                sek = pa->GetChain(pask->akSpend.nParent);
                if (sek) {
                    std::vector<uint32_t> vPath;
                    AppendChainPath(sek, vPath);
                    vPath.push_back(pask->akSpend.nKey);
                    PathToString(vPath, sPath);
                    ret.pushKV("spend_path", sPath);
                }
            }
        } else
        if (dest.type() == typeid(PKHash)
            || dest.type() == typeid(CKeyID256)) {
            CKeyID idk;
            const CEKAKey *pak = nullptr;
            const CEKASCKey *pasc = nullptr;
            CExtKeyAccount *pa = nullptr;
            bool isInvalid;
            mine = phdw->IsMine(scriptPubKey, idk, pak, pasc, pa, isInvalid);

            if (pa && pak) {
                CStoredExtKey *sek = pa->GetChain(pak->nParent);
                if (sek) {
                    ret.pushKV("from_ext_address_id", sek->GetIDString58());
                    std::string sPath;
                    std::vector<uint32_t> vPath;
                    AppendChainPath(sek, vPath);
                    vPath.push_back(pak->nKey);
                    PathToString(vPath, sPath);
                    ret.pushKV("path", sPath);
                } else {
                    ret.pushKV("error", "Unknown chain.");
                }
            } else
            if (dest.type() == typeid(PKHash)) {
                CStealthAddress sx;
                idk = CKeyID(boost::get<PKHash>(dest));
                if (phdw->GetStealthLinked(idk, sx)) {
                    ret.pushKV("from_stealth_address", sx.Encoded());
                }
            }
        } else {
            mine = phdw ? phdw->IsMine(dest) : ISMINE_NO;
        }
        if (mine & ISMINE_HARDWARE_DEVICE) {
            ret.pushKV("isondevice", true);
        }
    } else {
        mine = pwallet->IsMine(dest);
    }

    ret.pushKV("ismine", bool(mine & ISMINE_SPENDABLE));
    bool solvable = IsSolvable(*provider, scriptPubKey);
    ret.pushKV("solvable", solvable);
    if (solvable) {
       ret.pushKV("desc", InferDescriptor(scriptPubKey, *provider)->ToString());
    }
    ret.pushKV("iswatchonly", bool(mine & ISMINE_WATCH_ONLY));
    if (is_stake_only_version) {
        ret.pushKV("isstakeonly", true);
    }
    UniValue detail = DescribeWalletAddress(pwallet, dest);
    ret.pushKVs(detail);
    if (pwallet->mapAddressBook.count(dest)) {
        ret.pushKV("label", pwallet->mapAddressBook[dest].name);
    }
    ret.pushKV("ischange", pwallet->IsChange(scriptPubKey));

    ScriptPubKeyMan* spk_man = pwallet->GetScriptPubKeyMan();
    if (spk_man) {
        if (const CKeyMetadata* meta = spk_man->GetMetadata(dest)) {
            ret.pushKV("timestamp", meta->nCreateTime);
            if (meta->has_key_origin) {
                ret.pushKV("hdkeypath", WriteHDKeypath(meta->key_origin.path));
                ret.pushKV("hdseedid", meta->hd_seed_id.GetHex());
                ret.pushKV("hdmasterfingerprint", HexStr(meta->key_origin.fingerprint, meta->key_origin.fingerprint + 4));
            }
        }
    }

    // Currently only one label can be associated with an address, return an array
    // so the API remains stable if we allow multiple labels to be associated with
    // an address.
    UniValue labels(UniValue::VARR);
    std::map<CTxDestination, CAddressBookData>::iterator mi = pwallet->mapAddressBook.find(dest);
    if (mi != pwallet->mapAddressBook.end()) {
        labels.push_back(AddressBookDataToJSON(mi->second, true));
    }
    ret.pushKV("labels", std::move(labels));

    return ret;
}

static UniValue getaddressesbylabel(const JSONRPCRequest& request)
{
    std::shared_ptr<CWallet> const wallet = GetWalletForJSONRPCRequest(request);
    CWallet* const pwallet = wallet.get();

    if (!EnsureWalletIsAvailable(pwallet, request.fHelp)) {
        return NullUniValue;
    }

            RPCHelpMan{"getaddressesbylabel",
                "\nReturns the list of addresses assigned the specified label.\n",
                {
                    {"label", RPCArg::Type::STR, RPCArg::Optional::NO, "The label."},
                },
                RPCResult{
            "{ (json object with addresses as keys)\n"
            "  \"address\": { (json object with information about address)\n"
            "    \"purpose\": \"string\" (string)  Purpose of address (\"send\" for sending address, \"receive\" for receiving address)\n"
            "  },...\n"
            "}\n"
                },
                RPCExamples{
                    HelpExampleCli("getaddressesbylabel", "\"tabby\"")
            + HelpExampleRpc("getaddressesbylabel", "\"tabby\"")
                },
            }.Check(request);

    LOCK(pwallet->cs_wallet);

    std::string label = LabelFromValue(request.params[0]);

    // Find all addresses that have the given label
    UniValue ret(UniValue::VOBJ);
    std::set<std::string> addresses;
    for (const std::pair<const CTxDestination, CAddressBookData>& item : pwallet->mapAddressBook) {
        if (item.second.name == label) {
            std::string address = EncodeDestination(item.first);
            // CWallet::mapAddressBook is not expected to contain duplicate
            // address strings, but build a separate set as a precaution just in
            // case it does.
            bool unique = addresses.emplace(address).second;
            CHECK_NONFATAL(unique);
            // UniValue::pushKV checks if the key exists in O(N)
            // and since duplicate addresses are unexpected (checked with
            // std::set in O(log(N))), UniValue::__pushKV is used instead,
            // which currently is O(1).
            ret.__pushKV(address, AddressBookDataToJSON(item.second, false));
        }
    }

    if (ret.empty()) {
        throw JSONRPCError(RPC_WALLET_INVALID_LABEL_NAME, std::string("No addresses with label " + label));
    }

    return ret;
}

static UniValue listlabels(const JSONRPCRequest& request)
{
    std::shared_ptr<CWallet> const wallet = GetWalletForJSONRPCRequest(request);
    CWallet* const pwallet = wallet.get();

    if (!EnsureWalletIsAvailable(pwallet, request.fHelp)) {
        return NullUniValue;
    }

            RPCHelpMan{"listlabels",
                "\nReturns the list of all labels, or labels that are assigned to addresses with a specific purpose.\n",
                {
                    {"purpose", RPCArg::Type::STR, RPCArg::Optional::OMITTED_NAMED_ARG, "Address purpose to list labels for ('send','receive'). An empty string is the same as not providing this argument."},
                },
                RPCResult{
            "[               (json array of string)\n"
            "  \"label\",      (string) Label name\n"
            "  ...\n"
            "]\n"
                },
                RPCExamples{
            "\nList all labels\n"
            + HelpExampleCli("listlabels", "") +
            "\nList labels that have receiving addresses\n"
            + HelpExampleCli("listlabels", "receive") +
            "\nList labels that have sending addresses\n"
            + HelpExampleCli("listlabels", "send") +
            "\nAs a JSON-RPC call\n"
            + HelpExampleRpc("listlabels", "receive")
                },
            }.Check(request);

    LOCK(pwallet->cs_wallet);

    std::string purpose;
    if (!request.params[0].isNull()) {
        purpose = request.params[0].get_str();
    }

    // Add to a set to sort by label name, then insert into Univalue array
    std::set<std::string> label_set;
    for (const std::pair<const CTxDestination, CAddressBookData>& entry : pwallet->mapAddressBook) {
        if (purpose.empty() || entry.second.purpose == purpose) {
            label_set.insert(entry.second.name);
        }
    }

    UniValue ret(UniValue::VARR);
    for (const std::string& name : label_set) {
        ret.push_back(name);
    }

    return ret;
}

UniValue sethdseed(const JSONRPCRequest& request)
{
    std::shared_ptr<CWallet> const wallet = GetWalletForJSONRPCRequest(request);
    CWallet* const pwallet = wallet.get();

    if (!EnsureWalletIsAvailable(pwallet, request.fHelp)) {
        return NullUniValue;
    }

            RPCHelpMan{"sethdseed",
                "\nSet or generate a new HD wallet seed. Non-HD wallets will not be upgraded to being a HD wallet. Wallets that are already\n"
                "HD will have a new HD seed set so that new keys added to the keypool will be derived from this new seed.\n"
                "\nNote that you will need to MAKE A NEW BACKUP of your wallet after setting the HD wallet seed." +
                    HelpRequiringPassphrase(pwallet) + "\n",
                {
                    {"newkeypool", RPCArg::Type::BOOL, /* default */ "true", "Whether to flush old unused addresses, including change addresses, from the keypool and regenerate it.\n"
            "                             If true, the next address from getnewaddress and change address from getrawchangeaddress will be from this new seed.\n"
            "                             If false, addresses (including change addresses if the wallet already had HD Chain Split enabled) from the existing\n"
            "                             keypool will be used until it has been depleted."},
                    {"seed", RPCArg::Type::STR, /* default */ "random seed", "The WIF private key to use as the new HD seed.\n"
            "                             The seed value can be retrieved using the dumpwallet command. It is the private key marked hdseed=1"},
                },
                RPCResults{},
                RPCExamples{
                    HelpExampleCli("sethdseed", "")
            + HelpExampleCli("sethdseed", "false")
            + HelpExampleCli("sethdseed", "true \"wifkey\"")
            + HelpExampleRpc("sethdseed", "true, \"wifkey\"")
                },
            }.Check(request);

    LegacyScriptPubKeyMan& spk_man = EnsureLegacyScriptPubKeyMan(*pwallet);

    if (pwallet->chain().isInitialBlockDownload()) {
        throw JSONRPCError(RPC_CLIENT_IN_INITIAL_DOWNLOAD, "Cannot set a new HD seed while still in Initial Block Download");
    }

    if (pwallet->IsWalletFlagSet(WALLET_FLAG_DISABLE_PRIVATE_KEYS)) {
        throw JSONRPCError(RPC_WALLET_ERROR, "Cannot set a HD seed to a wallet with private keys disabled");
    }

    auto locked_chain = pwallet->chain().lock();
    LOCK(pwallet->cs_wallet);

    // Do not do anything to non-HD wallets
    if (!pwallet->CanSupportFeature(FEATURE_HD)) {
        throw JSONRPCError(RPC_WALLET_ERROR, "Cannot set a HD seed on a non-HD wallet. Start with -upgradewallet in order to upgrade a non-HD wallet to HD");
    }

    if (IsParticlWallet(pwallet))
        throw JSONRPCError(RPC_WALLET_ERROR, "Not necessary in Particl mode.");

    EnsureWalletIsUnlocked(pwallet);

    bool flush_key_pool = true;
    if (!request.params[0].isNull()) {
        flush_key_pool = request.params[0].get_bool();
    }

    CPubKey master_pub_key;
    if (request.params[1].isNull()) {
        master_pub_key = spk_man.GenerateNewSeed();
    } else {
        CKey key = DecodeSecret(request.params[1].get_str());
        if (!key.IsValid()) {
            throw JSONRPCError(RPC_INVALID_ADDRESS_OR_KEY, "Invalid private key");
        }

        if (HaveKey(spk_man, key)) {
            throw JSONRPCError(RPC_INVALID_ADDRESS_OR_KEY, "Already have this key (either as an HD seed or as a loose private key)");
        }

        master_pub_key = spk_man.DeriveNewSeed(key);
    }

    spk_man.SetHDSeed(master_pub_key);
    if (flush_key_pool) spk_man.NewKeyPool();

    return NullUniValue;
}

UniValue walletprocesspsbt(const JSONRPCRequest& request)
{
    std::shared_ptr<CWallet> const wallet = GetWalletForJSONRPCRequest(request);
    CWallet* const pwallet = wallet.get();

    if (!EnsureWalletIsAvailable(pwallet, request.fHelp)) {
        return NullUniValue;
    }

            RPCHelpMan{"walletprocesspsbt",
                "\nUpdate a PSBT with input information from our wallet and then sign inputs\n"
                "that we can sign for." +
                    HelpRequiringPassphrase(pwallet) + "\n",
                {
                    {"psbt", RPCArg::Type::STR, RPCArg::Optional::NO, "The transaction base64 string"},
                    {"sign", RPCArg::Type::BOOL, /* default */ "true", "Also sign the transaction when updating"},
                    {"sighashtype", RPCArg::Type::STR, /* default */ "ALL", "The signature hash type to sign with if not specified by the PSBT. Must be one of\n"
            "       \"ALL\"\n"
            "       \"NONE\"\n"
            "       \"SINGLE\"\n"
            "       \"ALL|ANYONECANPAY\"\n"
            "       \"NONE|ANYONECANPAY\"\n"
            "       \"SINGLE|ANYONECANPAY\""},
                    {"bip32derivs", RPCArg::Type::BOOL, /* default */ "false", "If true, includes the BIP 32 derivation paths for public keys if we know them"},
                },
                RPCResult{
            "{\n"
            "  \"psbt\" : \"value\",          (string) The base64-encoded partially signed transaction\n"
            "  \"complete\" : true|false,   (boolean) If the transaction has a complete set of signatures\n"
            "  ]\n"
            "}\n"
                },
                RPCExamples{
                    HelpExampleCli("walletprocesspsbt", "\"psbt\"")
                },
            }.Check(request);

    RPCTypeCheck(request.params, {UniValue::VSTR, UniValue::VBOOL, UniValue::VSTR});

    // Unserialize the transaction
    PartiallySignedTransaction psbtx;
    std::string error;
    if (!DecodeBase64PSBT(psbtx, request.params[0].get_str(), error)) {
        throw JSONRPCError(RPC_DESERIALIZATION_ERROR, strprintf("TX decode failed %s", error));
    }

    // Get the sighash type
    int nHashType = ParseSighashString(request.params[2]);

    // Fill transaction with our data and also sign
    bool sign = request.params[1].isNull() ? true : request.params[1].get_bool();
    bool bip32derivs = request.params[3].isNull() ? false : request.params[3].get_bool();
    bool complete = true;
    const TransactionError err = FillPSBT(pwallet, psbtx, complete, nHashType, sign, bip32derivs);
    if (err != TransactionError::OK) {
        throw JSONRPCTransactionError(err);
    }

    UniValue result(UniValue::VOBJ);
    CDataStream ssTx(SER_NETWORK, PROTOCOL_VERSION);
    ssTx << psbtx;
    result.pushKV("psbt", EncodeBase64(ssTx.str()));
    result.pushKV("complete", complete);

    return result;
}

UniValue walletcreatefundedpsbt(const JSONRPCRequest& request)
{
    std::shared_ptr<CWallet> const wallet = GetWalletForJSONRPCRequest(request);
    CWallet* const pwallet = wallet.get();

    if (!EnsureWalletIsAvailable(pwallet, request.fHelp)) {
        return NullUniValue;
    }

            RPCHelpMan{"walletcreatefundedpsbt",
                "\nCreates and funds a transaction in the Partially Signed Transaction format. Inputs will be added if supplied inputs are not enough\n"
                "Implements the Creator and Updater roles.\n",
                {
                    {"inputs", RPCArg::Type::ARR, RPCArg::Optional::NO, "A json array of json objects",
                        {
                            {"", RPCArg::Type::OBJ, RPCArg::Optional::OMITTED, "",
                                {
                                    {"txid", RPCArg::Type::STR_HEX, RPCArg::Optional::NO, "The transaction id"},
                                    {"vout", RPCArg::Type::NUM, RPCArg::Optional::NO, "The output number"},
                                    {"sequence", RPCArg::Type::NUM, RPCArg::Optional::NO, "The sequence number"},
                                },
                            },
                        },
                        },
                    {"outputs", RPCArg::Type::ARR, RPCArg::Optional::NO, "a json array with outputs (key-value pairs), where none of the keys are duplicated.\n"
                            "That is, each address can only appear once and there can only be one 'data' object.\n"
                            "For compatibility reasons, a dictionary, which holds the key-value pairs directly, is also\n"
                            "                             accepted as second parameter.",
                        {
                            {"", RPCArg::Type::OBJ, RPCArg::Optional::OMITTED, "",
                                {
                                    {"address", RPCArg::Type::AMOUNT, RPCArg::Optional::NO, "A key-value pair. The key (string) is the particl address, the value (float or string) is the amount in " + CURRENCY_UNIT + ""},
                                },
                                },
                            {"", RPCArg::Type::OBJ, RPCArg::Optional::OMITTED, "",
                                {
                                    {"data", RPCArg::Type::STR_HEX, RPCArg::Optional::NO, "A key-value pair. The key must be \"data\", the value is hex-encoded data"},
                                },
                            },
                        },
                    },
                    {"locktime", RPCArg::Type::NUM, /* default */ "0", "Raw locktime. Non-0 value also locktime-activates inputs"},
                    {"options", RPCArg::Type::OBJ, RPCArg::Optional::OMITTED_NAMED_ARG, "",
                        {
                            {"changeAddress", RPCArg::Type::STR_HEX, /* default */ "pool address", "The particl address to receive the change"},
                            {"changePosition", RPCArg::Type::NUM, /* default */ "random", "The index of the change output"},
                            {"change_type", RPCArg::Type::STR, /* default */ "set by -changetype", "The output type to use. Only valid if changeAddress is not specified. Options are \"legacy\", \"p2sh-segwit\", and \"bech32\"."},
                            {"includeWatching", RPCArg::Type::BOOL, /* default */ "true for watch-only wallets, otherwise false", "Also select inputs which are watch only"},
                            {"lockUnspents", RPCArg::Type::BOOL, /* default */ "false", "Lock selected unspent outputs"},
                            {"feeRate", RPCArg::Type::AMOUNT, /* default */ "not set: makes wallet determine the fee", "Set a specific fee rate in " + CURRENCY_UNIT + "/kB"},
                            {"subtractFeeFromOutputs", RPCArg::Type::ARR, /* default */ "empty array", "A json array of integers.\n"
                            "                              The fee will be equally deducted from the amount of each specified output.\n"
                            "                              Those recipients will receive less particl than you enter in their corresponding amount field.\n"
                            "                              If no outputs are specified here, the sender pays the fee.",
                                {
                                    {"vout_index", RPCArg::Type::NUM, RPCArg::Optional::OMITTED, "The zero-based output index, before a change output is added."},
                                },
                            },
                            {"replaceable", RPCArg::Type::BOOL, /* default */ "wallet default", "Marks this transaction as BIP125 replaceable.\n"
                            "                              Allows this transaction to be replaced by a transaction with higher fees"},
                            {"conf_target", RPCArg::Type::NUM, /* default */ "Fallback to wallet's confirmation target", "Confirmation target (in blocks)"},
                            {"estimate_mode", RPCArg::Type::STR, /* default */ "UNSET", "The fee estimate mode, must be one of:\n"
                            "         \"UNSET\"\n"
                            "         \"ECONOMICAL\"\n"
                            "         \"CONSERVATIVE\""},
                        },
                        "options"},
                    {"bip32derivs", RPCArg::Type::BOOL, /* default */ "false", "If true, includes the BIP 32 derivation paths for public keys if we know them"},
                },
                RPCResult{
                            "{\n"
                            "  \"psbt\": \"value\",        (string)  The resulting raw transaction (base64-encoded string)\n"
                            "  \"fee\":       n,         (numeric) Fee in " + CURRENCY_UNIT + " the resulting transaction pays\n"
                            "  \"changepos\": n          (numeric) The position of the added change output, or -1\n"
                            "}\n"
                                },
                                RPCExamples{
                            "\nCreate a transaction with no inputs\n"
                            + HelpExampleCli("walletcreatefundedpsbt", "\"[{\\\"txid\\\":\\\"myid\\\",\\\"vout\\\":0}]\" \"[{\\\"data\\\":\\\"00010203\\\"}]\"")
                                },
                            }.Check(request);

    RPCTypeCheck(request.params, {
        UniValue::VARR,
        UniValueType(), // ARR or OBJ, checked later
        UniValue::VNUM,
        UniValue::VOBJ,
        UniValue::VBOOL
        }, true
    );

    CAmount fee;
    int change_position;
    bool rbf = pwallet->m_signal_rbf;
    const UniValue &replaceable_arg = request.params[3]["replaceable"];
    if (!replaceable_arg.isNull()) {
        RPCTypeCheckArgument(replaceable_arg, UniValue::VBOOL);
        rbf = replaceable_arg.isTrue();
    }
    CMutableTransaction rawTx = ConstructTransaction(request.params[0], request.params[1], request.params[2], rbf);
    FundTransaction(pwallet, rawTx, fee, change_position, request.params[3]);

    // Make a blank psbt
    PartiallySignedTransaction psbtx(rawTx);

    // Fill transaction with out data but don't sign
    bool bip32derivs = request.params[4].isNull() ? false : request.params[4].get_bool();
    bool complete = true;
    const TransactionError err = FillPSBT(pwallet, psbtx, complete, 1, false, bip32derivs);
    if (err != TransactionError::OK) {
        throw JSONRPCTransactionError(err);
    }

    // Serialize the PSBT
    CDataStream ssTx(SER_NETWORK, PROTOCOL_VERSION);
    ssTx << psbtx;

    UniValue result(UniValue::VOBJ);
    result.pushKV("psbt", EncodeBase64(ssTx.str()));
    result.pushKV("fee", ValueFromAmount(fee));
    result.pushKV("changepos", change_position);
    return result;
}

UniValue abortrescan(const JSONRPCRequest& request); // in rpcdump.cpp
UniValue dumpprivkey(const JSONRPCRequest& request); // in rpcdump.cpp
UniValue importprivkey(const JSONRPCRequest& request);
UniValue importaddress(const JSONRPCRequest& request);
UniValue importpubkey(const JSONRPCRequest& request);
UniValue dumpwallet(const JSONRPCRequest& request);
UniValue importwallet(const JSONRPCRequest& request);
UniValue importprunedfunds(const JSONRPCRequest& request);
UniValue removeprunedfunds(const JSONRPCRequest& request);
UniValue importmulti(const JSONRPCRequest& request);

// clang-format off
static const CRPCCommand commands[] =
{ //  category              name                                actor (function)                argNames
    //  --------------------- ------------------------          -----------------------         ----------
    { "hidden",             "resendwallettransactions",         &resendwallettransactions,      {} },
    { "rawtransactions",    "fundrawtransaction",               &fundrawtransaction,            {"hexstring","options","iswitness"} },
    { "wallet",             "abandontransaction",               &abandontransaction,            {"txid"} },
    { "wallet",             "abortrescan",                      &abortrescan,                   {} },
    { "wallet",             "addmultisigaddress",               &addmultisigaddress,            {"nrequired","keys","label|account","bech32","256bit","address_type"} },
    { "wallet",             "backupwallet",                     &backupwallet,                  {"destination"} },
    { "wallet",             "bumpfee",                          &bumpfee,                       {"txid", "options"} },
    { "wallet",             "createwallet",                     &createwallet,                  {"wallet_name", "disable_private_keys", "blank", "passphrase", "avoid_reuse"} },
    { "wallet",             "dumpprivkey",                      &dumpprivkey,                   {"address"}  },
    { "wallet",             "dumpwallet",                       &dumpwallet,                    {"filename"} },
    { "wallet",             "encryptwallet",                    &encryptwallet,                 {"passphrase"} },
    { "wallet",             "getaddressesbylabel",              &getaddressesbylabel,           {"label"} },
    { "wallet",             "getaddressinfo",                   &getaddressinfo,                {"address"} },
    { "wallet",             "getbalance",                       &getbalance,                    {"dummy","minconf","include_watchonly","avoid_reuse"} },
    //{ "wallet",             "getnewaddress",                    &getnewaddress,                 {"label","bech32","hardened","256bit","address_type"} },
    { "wallet",             "getnewaddress",                    &getnewaddress,                 {"label","address_type"} },
    { "wallet",             "getrawchangeaddress",              &getrawchangeaddress,           {"address_type"} },
    { "wallet",             "getreceivedbyaddress",             &getreceivedbyaddress,          {"address","minconf"} },
    { "wallet",             "getreceivedbylabel",               &getreceivedbylabel,            {"label","minconf"} },
    { "wallet",             "gettransaction",                   &gettransaction,                {"txid","include_watchonly","verbose"} },
    { "wallet",             "getunconfirmedbalance",            &getunconfirmedbalance,         {} },
    { "wallet",             "getbalances",                      &getbalances,                   {} },
    { "wallet",             "getwalletinfo",                    &getwalletinfo,                 {} },
    { "wallet",             "importaddress",                    &importaddress,                 {"address","label","rescan","p2sh"} },
    { "wallet",             "importmulti",                      &importmulti,                   {"requests","options"} },
    { "wallet",             "importprivkey",                    &importprivkey,                 {"privkey","label","rescan"} },
    { "wallet",             "importprunedfunds",                &importprunedfunds,             {"rawtransaction","txoutproof"} },
    { "wallet",             "importpubkey",                     &importpubkey,                  {"pubkey","label","rescan"} },
    { "wallet",             "importwallet",                     &importwallet,                  {"filename"} },
    { "wallet",             "keypoolrefill",                    &keypoolrefill,                 {"newsize"} },
    { "wallet",             "listaddressgroupings",             &listaddressgroupings,          {} },
    { "wallet",             "listlabels",                       &listlabels,                    {"purpose"} },
    { "wallet",             "listlockunspent",                  &listlockunspent,               {} },
    { "wallet",             "listreceivedbyaddress",            &listreceivedbyaddress,         {"minconf","include_empty","include_watchonly","address_filter"} },
    { "wallet",             "listreceivedbylabel",              &listreceivedbylabel,           {"minconf","include_empty","include_watchonly"} },
    { "wallet",             "listsinceblock",                   &listsinceblock,                {"blockhash","target_confirmations","include_watchonly","include_removed"} },
    { "wallet",             "listtransactions",                 &listtransactions,              {"label|dummy","count","skip","include_watchonly"} },
    { "wallet",             "listunspent",                      &listunspent,                   {"minconf","maxconf","addresses","include_unsafe","query_options"} },
    { "wallet",             "listwalletdir",                    &listwalletdir,                 {} },
    { "wallet",             "listwallets",                      &listwallets,                   {} },
    { "wallet",             "loadwallet",                       &loadwallet,                    {"filename"} },
    { "wallet",             "lockunspent",                      &lockunspent,                   {"unlock","transactions","permanent"} },
    { "wallet",             "removeprunedfunds",                &removeprunedfunds,             {"txid"} },
    { "wallet",             "rescanblockchain",                 &rescanblockchain,              {"start_height", "stop_height"} },
    { "wallet",             "sendmany",                         &sendmany,                      {"dummy","amounts","minconf","comment","subtractfeefrom","replaceable","conf_target","estimate_mode"} },
    { "wallet",             "sendtoaddress",                    &sendtoaddress,                 {"address","amount","comment","comment_to","subtractfeefromamount","narration","replaceable","conf_target","estimate_mode","avoid_reuse"} },
    { "wallet",             "sethdseed",                        &sethdseed,                     {"newkeypool","seed"} },
    { "wallet",             "setlabel",                         &setlabel,                      {"address","label"} },
    { "wallet",             "settxfee",                         &settxfee,                      {"amount"} },
    { "wallet",             "setwalletflag",                    &setwalletflag,                 {"flag","value"} },
    { "wallet",             "signmessage",                      &signmessage,                   {"address","message"} },
    { "wallet",             "signrawtransactionwithwallet",     &signrawtransactionwithwallet,  {"hexstring","prevtxs","sighashtype"} },
    { "wallet",             "unloadwallet",                     &unloadwallet,                  {"wallet_name"} },
    { "wallet",             "walletcreatefundedpsbt",           &walletcreatefundedpsbt,        {"inputs","outputs","locktime","options","bip32derivs"} },
    { "wallet",             "walletlock",                       &walletlock,                    {} },
    { "wallet",             "walletpassphrase",                 &walletpassphrase,              {"passphrase","timeout","stakingonly"} },
    { "wallet",             "walletpassphrasechange",           &walletpassphrasechange,        {"oldpassphrase","newpassphrase"} },
    { "wallet",             "walletprocesspsbt",                &walletprocesspsbt,             {"psbt","sign","sighashtype","bip32derivs"} },
};
// clang-format on

void RegisterWalletRPCCommands(interfaces::Chain& chain, std::vector<std::unique_ptr<interfaces::Handler>>& handlers)
{
    for (unsigned int vcidx = 0; vcidx < ARRAYLEN(commands); vcidx++)
        handlers.emplace_back(chain.handleRpc(commands[vcidx]));
}

interfaces::Chain* g_rpc_chain = nullptr;<|MERGE_RESOLUTION|>--- conflicted
+++ resolved
@@ -185,7 +185,7 @@
 
 void RecordTxToJSON(interfaces::Chain& chain, interfaces::Chain::Lock& locked_chain, CHDWallet *phdw, const uint256 &hash, const CTransactionRecord& rtx, UniValue &entry)
 {
-    int confirms = phdw->GetDepthInMainChain(locked_chain, rtx.blockHash, rtx.nIndex);
+    int confirms = phdw->GetDepthInMainChain(rtx);
     entry.pushKV("confirmations", confirms);
 
     if (rtx.IsCoinStake()) {
@@ -200,7 +200,7 @@
         entry.pushKV("blockindex", rtx.nIndex);
         PushTime(entry, "blocktime", rtx.nBlockTime);
     } else {
-        entry.pushKV("trusted", phdw->IsTrusted(locked_chain, hash, rtx.blockHash));
+        entry.pushKV("trusted", phdw->IsTrusted(locked_chain, hash, rtx));
     }
 
     entry.pushKV("txid", hash.GetHex());
@@ -847,7 +847,7 @@
             for (auto &txout : wtx.tx->vpout) {
                 if (txout->IsStandardOutput()
                     && *txout->GetPScriptPubKey() == scriptPubKey) {
-                    if (wtx.GetDepthInMainChain(*locked_chain) >= nMinDepth) {
+                    if (wtx.GetDepthInMainChain() >= nMinDepth) {
                         nAmount += txout->GetValue();
                     }
                 }
@@ -922,7 +922,7 @@
                 CTxDestination address;
                 if (txout->IsStandardOutput()
                     && ExtractDestination(*txout->GetPScriptPubKey(), address) && pwallet->IsMine(address) && setAddress.count(address)) {
-                    if (wtx.GetDepthInMainChain(*locked_chain) >= nMinDepth) {
+                    if (wtx.GetDepthInMainChain() >= nMinDepth) {
                         nAmount += txout->GetValue();
                     }
                 }
@@ -1658,14 +1658,9 @@
     }
 
     // Received
-<<<<<<< HEAD
-    if (listReceived.size() > 0 && wtx.GetDepthInMainChain(locked_chain) >= nMinDepth) {
-        for (const COutputEntry &r : listReceived) {
-=======
     if (listReceived.size() > 0 && wtx.GetDepthInMainChain() >= nMinDepth) {
         for (const COutputEntry& r : listReceived)
         {
->>>>>>> a7aec7ad
             std::string label;
             if (pwallet->mapAddressBook.count(r.destination)) {
                 label = pwallet->mapAddressBook[r.destination].name;
@@ -1688,22 +1683,14 @@
             }
 
             MaybePushAddress(entry, r.destination);
-<<<<<<< HEAD
             if (r.destStake.type() != typeid(CNoDestination)) {
                 entry.pushKV("coldstake_address", EncodeDestination(r.destStake));
             }
             if (wtx.IsCoinBase()) {
-                if (wtx.GetDepthInMainChain(locked_chain) < 1) {
+                if (wtx.GetDepthInMainChain() < 1) {
                     entry.pushKV("category", "orphan");
                 } else
-                if (wtx.IsImmatureCoinBase(locked_chain)) {
-=======
-            if (wtx.IsCoinBase())
-            {
-                if (wtx.GetDepthInMainChain() < 1)
-                    entry.pushKV("category", "orphan");
-                else if (wtx.IsImmatureCoinBase())
->>>>>>> a7aec7ad
+                if (wtx.IsImmatureCoinBase()) {
                     entry.pushKV("category", "immature");
                 } else {
                     entry.pushKV("category", (fParticlMode ? "coinbase" : "generate"));
@@ -1731,7 +1718,7 @@
     }
 
     // Staked
-    if (listStaked.size() > 0 && wtx.GetDepthInMainChain(locked_chain) >= nMinDepth) {
+    if (listStaked.size() > 0 && wtx.GetDepthInMainChain() >= nMinDepth) {
         for (const auto &s : listStaked) {
             UniValue entry(UniValue::VOBJ);
             if (involvesWatchonly || (s.ismine & ISMINE_WATCH_ONLY)) {
@@ -1741,7 +1728,7 @@
             if (s.destStake.type() != typeid(CNoDestination)) {
                 entry.pushKV("coldstake_address", EncodeDestination(s.destStake));
             }
-            entry.pushKV("category", wtx.GetDepthInMainChain(locked_chain) < 1 ? "orphaned_stake" : "stake");
+            entry.pushKV("category", wtx.GetDepthInMainChain() < 1 ? "orphaned_stake" : "stake");
 
             entry.pushKV("amount", ValueFromAmount(s.amount));
             if (pwallet->mapAddressBook.count(s.destination)) {
@@ -1856,14 +1843,14 @@
 
         entry.pushKV("vout", r.n);
 
-        int confirms = phdw->GetDepthInMainChain(locked_chain, rtx.blockHash);
+        int confirms = phdw->GetDepthInMainChain(rtx);
         entry.pushKV("confirmations", confirms);
         if (confirms > 0) {
             entry.pushKV("blockhash", rtx.blockHash.GetHex());
             entry.pushKV("blockindex", rtx.nIndex);
             PushTime(entry, "blocktime", rtx.nBlockTime);
         } else {
-            entry.pushKV("trusted", phdw->IsTrusted(locked_chain, hash, rtx.blockHash));
+            entry.pushKV("trusted", phdw->IsTrusted(locked_chain, hash, rtx));
         }
 
         entry.pushKV("txid", hash.ToString());
@@ -2171,7 +2158,7 @@
         for (const auto &ri : phdw->mapRecords) {
             const uint256 &txhash = ri.first;
             const CTransactionRecord &rtx = ri.second;
-            if (depth == -1 || phdw->GetDepthInMainChain(*locked_chain, rtx.blockHash, rtx.nIndex) < depth) {
+            if (depth == -1 || phdw->GetDepthInMainChain(rtx) < depth) {
                 ListRecord(*locked_chain, phdw, txhash, rtx, "*", 0, true, transactions, filter);
             }
         }
@@ -3566,12 +3553,12 @@
         throw JSONRPCError(RPC_WALLET_ERROR, "Error: Wallet transaction broadcasting is disabled with -walletbroadcast");
     }
 
-    std::vector<uint256> txids = pwallet->ResendWalletTransactionsBefore(*locked_chain, GetTime());
+    std::vector<uint256> txids = pwallet->ResendWalletTransactionsBefore(GetTime());
     UniValue result(UniValue::VARR);
     if (IsParticlWallet(pwallet)) {
         CHDWallet *phdw = GetParticlWallet(pwallet);
         std::vector<uint256> txidsRec;
-        txidsRec = phdw->ResendRecordTransactionsBefore(*locked_chain, GetTime());
+        txidsRec = phdw->ResendRecordTransactionsBefore(GetTime());
 
         for (auto &txid : txidsRec) {
             result.push_back(txid.ToString());
