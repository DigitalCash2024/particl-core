--- conflicted
+++ resolved
@@ -3832,7 +3832,6 @@
         throw JSONRPCError(RPC_WALLET_ERROR, "Wallet file verification failed: " + error);
     }
 
-<<<<<<< HEAD
     CHDWallet *partWallet = nullptr;
     std::unique_ptr<CHDWallet> temp_wallet;
     if (fParticlMode)
@@ -3841,10 +3840,7 @@
         temp_wallet = MakeUnique<CHDWallet>(walletName, WalletDatabase::Create(fs::absolute(wallet_file, GetWalletDir())));
         partWallet = temp_wallet.get();
     };
-    CWallet * const wallet = CWallet::CreateWalletFromFile(wallet_file, fs::absolute(wallet_file, GetWalletDir()), partWallet);
-=======
-    std::shared_ptr<CWallet> const wallet = CWallet::CreateWalletFromFile(wallet_file, fs::absolute(wallet_file, GetWalletDir()));
->>>>>>> 610f4dd7
+    std::shared_ptr<CWallet> const wallet = CWallet::CreateWalletFromFile(wallet_file, fs::absolute(wallet_file, GetWalletDir()), partWallet);
     if (!wallet) {
         throw JSONRPCError(RPC_WALLET_ERROR, "Wallet loading failed.");
     }
