--- conflicted
+++ resolved
@@ -598,15 +598,9 @@
                     + HelpExampleCli("sendtoaddress", "\"" + EXAMPLE_ADDRESS[0] + "\" 0.1") +
                     "\nSend 0.1 PART with a confirmation target of 6 blocks in economical fee estimate mode using positional arguments\n"
                     + HelpExampleCli("sendtoaddress", "\"" + EXAMPLE_ADDRESS[0] + "\" 0.1 \"donation\" \"sean's outpost\" false true 6 economical") +
-<<<<<<< HEAD
-                    "\nSend 0.1 PART with a fee rate of 1 " + CURRENCY_ATOM + "/vB, subtract fee from amount, BIP125-replaceable, using positional arguments\n"
-                    + HelpExampleCli("sendtoaddress", "\"" + EXAMPLE_ADDRESS[0] + "\" 0.1 \"drinks\" \"room77\" true true 0 \"\" 1") +
+                    "\nSend 0.1 PART with a fee rate of 1.1 " + CURRENCY_ATOM + "/vB, subtract fee from amount, BIP125-replaceable, using positional arguments\n"
+                    + HelpExampleCli("sendtoaddress", "\"" + EXAMPLE_ADDRESS[0] + "\" 0.1 \"drinks\" \"room77\" true true null \"unset\" null 1.1") +
                     "\nSend 0.2 PART with a confirmation target of 6 blocks in economical fee estimate mode using named arguments\n"
-=======
-                    "\nSend 0.1 BTC with a fee rate of 1.1 " + CURRENCY_ATOM + "/vB, subtract fee from amount, BIP125-replaceable, using positional arguments\n"
-                    + HelpExampleCli("sendtoaddress", "\"" + EXAMPLE_ADDRESS[0] + "\" 0.1 \"drinks\" \"room77\" true true null \"unset\" null 1.1") +
-                    "\nSend 0.2 BTC with a confirmation target of 6 blocks in economical fee estimate mode using named arguments\n"
->>>>>>> ac125e96
                     + HelpExampleCli("-named sendtoaddress", "address=\"" + EXAMPLE_ADDRESS[0] + "\" amount=0.2 conf_target=6 estimate_mode=\"economical\"") +
                     "\nSend 0.5 PART with a fee rate of 25 " + CURRENCY_ATOM + "/vB using named arguments\n"
                     + HelpExampleCli("-named sendtoaddress", "address=\"" + EXAMPLE_ADDRESS[0] + "\" amount=0.5 fee_rate=25")
@@ -646,8 +640,7 @@
     // We also enable partial spend avoidance if reuse avoidance is set.
     coin_control.m_avoid_partial_spends |= coin_control.m_avoid_address_reuse;
 
-<<<<<<< HEAD
-    SetFeeEstimateMode(pwallet, coin_control, /* conf_target */ request.params[7], /* estimate_mode */ request.params[8], /* fee_rate */ request.params[10], /* override_min_fee */ false);
+    SetFeeEstimateMode(*pwallet, coin_control, /* conf_target */ request.params[7], /* estimate_mode */ request.params[8], /* fee_rate */ request.params[10], /* override_min_fee */ false);
 
     if (IsParticlWallet(pwallet)) {
         JSONRPCRequest newRequest(request.context);
@@ -712,9 +705,6 @@
         newRequest.params = params;
         return sendtypeto(newRequest);
     }
-=======
-    SetFeeEstimateMode(*pwallet, coin_control, /* conf_target */ request.params[6], /* estimate_mode */ request.params[7], /* fee_rate */ request.params[9], /* override_min_fee */ false);
->>>>>>> ac125e96
 
     EnsureWalletIsUnlocked(pwallet);
 
@@ -5134,19 +5124,11 @@
         RPCExamples{""
         "\nSend 0.1 PART with a confirmation target of 6 blocks in economical fee estimate mode\n"
         + HelpExampleCli("send", "'{\"" + EXAMPLE_ADDRESS[0] + "\": 0.1}' 6 economical\n") +
-<<<<<<< HEAD
-        "Send 0.2 PART with a fee rate of 1 " + CURRENCY_ATOM + "/vB using positional arguments\n"
-        + HelpExampleCli("send", "'{\"" + EXAMPLE_ADDRESS[0] + "\": 0.2}' 0 \"\" 1\n") +
+        "Send 0.2 PART with a fee rate of 1.1 " + CURRENCY_ATOM + "/vB using positional arguments\n"
+        + HelpExampleCli("send", "'{\"" + EXAMPLE_ADDRESS[0] + "\": 0.2}' null \"unset\" 1.1\n") +
         "Send 0.2 PART with a fee rate of 1 " + CURRENCY_ATOM + "/vB using the options argument\n"
-        + HelpExampleCli("send", "'{\"" + EXAMPLE_ADDRESS[0] + "\": 0.2}' '{\"fee_rate\": 1}'\n") +
+        + HelpExampleCli("send", "'{\"" + EXAMPLE_ADDRESS[0] + "\": 0.2}' null \"unset\" null '{\"fee_rate\": 1}'\n") +
         "Send 0.3 PART with a fee rate of 25 " + CURRENCY_ATOM + "/vB using named arguments\n"
-=======
-        "Send 0.2 BTC with a fee rate of 1.1 " + CURRENCY_ATOM + "/vB using positional arguments\n"
-        + HelpExampleCli("send", "'{\"" + EXAMPLE_ADDRESS[0] + "\": 0.2}' null \"unset\" 1.1\n") +
-        "Send 0.2 BTC with a fee rate of 1 " + CURRENCY_ATOM + "/vB using the options argument\n"
-        + HelpExampleCli("send", "'{\"" + EXAMPLE_ADDRESS[0] + "\": 0.2}' null \"unset\" null '{\"fee_rate\": 1}'\n") +
-        "Send 0.3 BTC with a fee rate of 25 " + CURRENCY_ATOM + "/vB using named arguments\n"
->>>>>>> ac125e96
         + HelpExampleCli("-named send", "outputs='{\"" + EXAMPLE_ADDRESS[0] + "\": 0.3}' fee_rate=25\n") +
         "Create a transaction that should confirm the next block, with a specific input, and return result without adding to wallet or broadcasting to the network\n"
         + HelpExampleCli("send", "'{\"" + EXAMPLE_ADDRESS[0] + "\": 0.1}' 1 economical '{\"add_to_wallet\": false, \"inputs\": [{\"txid\":\"a08e6907dbbd3d809776dbfc5d82e371b764ed838b5655e72f463568df1aadf0\", \"vout\":1}]}'")
