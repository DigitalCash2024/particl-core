--- conflicted
+++ resolved
@@ -333,20 +333,12 @@
         label = LabelFromValue(request.params[0]);
 
     OutputType output_type = pwallet->m_default_address_type;
-<<<<<<< HEAD
     size_t type_ofs = fParticlMode ? 4 : 1;
     if (!request.params[type_ofs].isNull()) {
-        if (!ParseOutputType(request.params[type_ofs].get_str(), output_type)) {
+        std::optional<OutputType> parsed = ParseOutputType(request.params[type_ofs].get_str());
+        if (!parsed) {
             throw JSONRPCError(RPC_INVALID_ADDRESS_OR_KEY, strprintf("Unknown address type '%s'", request.params[type_ofs].get_str()));
-        }
-        if (output_type == OutputType::BECH32M && pwallet->GetLegacyScriptPubKeyMan()) {
-=======
-    if (!request.params[1].isNull()) {
-        std::optional<OutputType> parsed = ParseOutputType(request.params[1].get_str());
-        if (!parsed) {
-            throw JSONRPCError(RPC_INVALID_ADDRESS_OR_KEY, strprintf("Unknown address type '%s'", request.params[1].get_str()));
         } else if (parsed.value() == OutputType::BECH32M && pwallet->GetLegacyScriptPubKeyMan()) {
->>>>>>> 502d22ce
             throw JSONRPCError(RPC_INVALID_PARAMETER, "Legacy wallets cannot provide bech32m addresses");
         }
         output_type = parsed.value();
@@ -1329,20 +1321,12 @@
     }
 
     OutputType output_type = pwallet->m_default_address_type;
-<<<<<<< HEAD
     size_t type_ofs = fParticlMode ? 5 : 3;
     if (!request.params[type_ofs].isNull()) {
-        if (!ParseOutputType(request.params[type_ofs].get_str(), output_type)) {
+        std::optional<OutputType> parsed = ParseOutputType(request.params[type_ofs].get_str());
+        if (!parsed) {
             throw JSONRPCError(RPC_INVALID_ADDRESS_OR_KEY, strprintf("Unknown address type '%s'", request.params[type_ofs].get_str()));
-        }
-        if (output_type == OutputType::BECH32M) {
-=======
-    if (!request.params[3].isNull()) {
-        std::optional<OutputType> parsed = ParseOutputType(request.params[3].get_str());
-        if (!parsed) {
-            throw JSONRPCError(RPC_INVALID_ADDRESS_OR_KEY, strprintf("Unknown address type '%s'", request.params[3].get_str()));
         } else if (parsed.value() == OutputType::BECH32M) {
->>>>>>> 502d22ce
             throw JSONRPCError(RPC_INVALID_ADDRESS_OR_KEY, "Bech32m multisig addresses cannot be created with legacy wallets");
         }
         output_type = parsed.value();
