--- conflicted
+++ resolved
@@ -130,9 +130,6 @@
         throw JSONRPCError(RPC_WALLET_UNLOCK_NEEDED, "Error: Wallet is unlocked for staking only.");
 }
 
-<<<<<<< HEAD
-void WalletTxToJSON(interfaces::Chain& chain, interfaces::Chain::Lock& locked_chain, const CWalletTx& wtx, UniValue& entry, bool fFilterMode=false)
-=======
 LegacyScriptPubKeyMan& EnsureLegacyScriptPubKeyMan(CWallet& wallet)
 {
     LegacyScriptPubKeyMan* spk_man = wallet.GetLegacyScriptPubKeyMan();
@@ -142,8 +139,7 @@
     return *spk_man;
 }
 
-static void WalletTxToJSON(interfaces::Chain& chain, interfaces::Chain::Lock& locked_chain, const CWalletTx& wtx, UniValue& entry)
->>>>>>> 46fc4d1a
+void WalletTxToJSON(interfaces::Chain& chain, interfaces::Chain::Lock& locked_chain, const CWalletTx& wtx, UniValue& entry, bool fFilterMode=false)
 {
     int confirms = wtx.GetDepthInMainChain(locked_chain);
     entry.pushKV("confirmations", confirms);
@@ -1304,12 +1300,7 @@
 
     // Construct using pay-to-script-hash:
     CScript inner;
-<<<<<<< HEAD
-    CTxDestination dest = AddAndGetMultisigDestination(required, pubkeys, output_type, *spk_man, inner);
-=======
     CTxDestination dest = AddAndGetMultisigDestination(required, pubkeys, output_type, spk_man, inner);
-    pwallet->SetAddressBook(dest, label, "send");
->>>>>>> 46fc4d1a
 
     UniValue result(UniValue::VOBJ);
     bool fbech32 = fParticlMode && request.params.size() > 3 ? request.params[3].get_bool() : false;
