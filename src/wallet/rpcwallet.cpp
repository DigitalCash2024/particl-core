// Copyright (c) 2010 Satoshi Nakamoto
// Copyright (c) 2009-2020 The Bitcoin Core developers
// Distributed under the MIT software license, see the accompanying
// file COPYING or http://www.opensource.org/licenses/mit-license.php.

#include <consensus/amount.h>
#include <core_io.h>
#include <interfaces/chain.h>
#include <key_io.h>
#include <node/context.h>
#include <outputtype.h>
#include <policy/feerate.h>
#include <policy/fees.h>
#include <policy/policy.h>
#include <policy/rbf.h>
#include <rpc/rawtransaction_util.h>
#include <rpc/server.h>
#include <rpc/util.h>
#include <script/descriptor.h>
#include <script/sign.h>
#include <util/bip32.h>
#include <util/fees.h>
#include <util/moneystr.h>
#include <util/string.h>
#include <util/system.h>
#include <util/translation.h>
#include <util/url.h>
#include <util/vector.h>
#include <wallet/coincontrol.h>
#include <wallet/context.h>
#include <wallet/feebumper.h>
#include <wallet/load.h>
#include <wallet/receive.h>
#include <wallet/rpcwallet.h>
#include <wallet/rpc/util.h>
#include <wallet/spend.h>
#include <wallet/wallet.h>
#include <wallet/walletdb.h>
#include <wallet/walletutil.h>

#include <optional>
#include <stdint.h>
#include <univalue.h>

#include <map>

// Particl includes
#include <wallet/hdwallet.h>


using interfaces::FoundBlock;

<<<<<<< HEAD
static const std::string WALLET_ENDPOINT_BASE = "/wallet/";
const std::string HELP_REQUIRING_PASSPHRASE{"\nRequires wallet passphrase to be set with walletpassphrase call if wallet is encrypted.\n"};

bool GetAvoidReuseFlag(const CWallet& wallet, const UniValue& param) {
    bool can_avoid_reuse = wallet.IsWalletFlagSet(WALLET_FLAG_AVOID_REUSE);
    bool avoid_reuse = param.isNull() ? can_avoid_reuse : param.get_bool();

    if (avoid_reuse && !can_avoid_reuse) {
        throw JSONRPCError(RPC_WALLET_ERROR, "wallet does not have the \"avoid reuse\" feature enabled");
    }

    return avoid_reuse;
}


/** Used by RPC commands that have an include_watchonly parameter.
 *  We default to true for watchonly wallets if include_watchonly isn't
 *  explicitly set.
 */
static bool ParseIncludeWatchonly(const UniValue& include_watchonly, const CWallet& wallet)
{
    if (include_watchonly.isNull()) {
        // if include_watchonly isn't explicitly set, then check if we have a watchonly wallet
        return wallet.IsWalletFlagSet(WALLET_FLAG_DISABLE_PRIVATE_KEYS);
    }

    // otherwise return whatever include_watchonly was set to
    return include_watchonly.get_bool();
}

=======
>>>>>>> 57982f41

/** Checks if a CKey is in the given CWallet compressed or otherwise*/
bool HaveKey(const SigningProvider& wallet, const CKey& key)
{
    CKey key2;
    key2.Set(key.begin(), key.end(), !key.IsCompressed());
    return wallet.HaveKey(key.GetPubKey().GetID()) || wallet.HaveKey(key2.GetPubKey().GetID());
}

<<<<<<< HEAD
bool GetWalletNameFromJSONRPCRequest(const JSONRPCRequest& request, std::string& wallet_name)
{
    if (URL_DECODE && request.URI.substr(0, WALLET_ENDPOINT_BASE.size()) == WALLET_ENDPOINT_BASE) {
        // wallet endpoint was used
        wallet_name = URL_DECODE(request.URI.substr(WALLET_ENDPOINT_BASE.size()));
        return true;
    }
    return false;
}

std::shared_ptr<CWallet> GetWalletForJSONRPCRequest(const JSONRPCRequest& request)
{
    CHECK_NONFATAL(request.mode == JSONRPCRequest::EXECUTE);
    WalletContext& context = EnsureWalletContext(request.context);

    std::string wallet_name;
    if (GetWalletNameFromJSONRPCRequest(request, wallet_name)) {
        const std::shared_ptr<CWallet> pwallet = GetWallet(context, wallet_name);
        if (!pwallet) throw JSONRPCError(RPC_WALLET_NOT_FOUND, "Requested wallet does not exist or is not loaded");
        return pwallet;
    }

    std::vector<std::shared_ptr<CWallet>> wallets = GetWallets(context);
    if (wallets.size() == 1) {
        return wallets[0];
    }

    if (wallets.empty()) {
        throw JSONRPCError(
            RPC_WALLET_NOT_FOUND, "No wallet is loaded. Load a wallet using loadwallet or create a new one with createwallet. (Note: A default wallet is no longer automatically created)");
    }
    throw JSONRPCError(RPC_WALLET_NOT_SPECIFIED,
        "Wallet file not specified (must request wallet RPC through /wallet/<filename> uri-path).");
}

void EnsureWalletIsUnlocked(const CWallet& wallet)
{
    if (wallet.IsLocked()) {
        throw JSONRPCError(RPC_WALLET_UNLOCK_NEEDED, "Error: Please enter the wallet passphrase with walletpassphrase first.");
    }

    if (IsParticlWallet(&wallet)
        && GetParticlWallet(&wallet)->fUnlockForStakingOnly) {
        throw JSONRPCError(RPC_WALLET_UNLOCK_NEEDED, "Error: Wallet is unlocked for staking only.");
    }
}

WalletContext& EnsureWalletContext(const std::any& context)
{
    auto wallet_context = util::AnyPtr<WalletContext>(context);
    if (!wallet_context) {
        throw JSONRPCError(RPC_INTERNAL_ERROR, "Wallet context not found");
    }
    return *wallet_context;
}

// also_create should only be set to true only when the RPC is expected to add things to a blank wallet and make it no longer blank
LegacyScriptPubKeyMan& EnsureLegacyScriptPubKeyMan(CWallet& wallet, bool also_create)
{
    LegacyScriptPubKeyMan* spk_man = wallet.GetLegacyScriptPubKeyMan();
    if (!spk_man && also_create) {
        spk_man = wallet.GetOrCreateLegacyScriptPubKeyMan();
    }
    if (!spk_man) {
        throw JSONRPCError(RPC_WALLET_ERROR, "This type of wallet does not support this command");
    }
    return *spk_man;
}

const LegacyScriptPubKeyMan& EnsureConstLegacyScriptPubKeyMan(const CWallet& wallet)
{
    const LegacyScriptPubKeyMan* spk_man = wallet.GetLegacyScriptPubKeyMan();
    if (!spk_man) {
        throw JSONRPCError(RPC_WALLET_ERROR, "This type of wallet does not support this command");
    }
    return *spk_man;
}

void WalletTxToJSON(const CWallet& wallet, const CWalletTx& wtx, UniValue& entry, bool fFilterMode=false)
=======
static void WalletTxToJSON(const CWallet& wallet, const CWalletTx& wtx, UniValue& entry)
>>>>>>> 57982f41
{
    interfaces::Chain& chain = wallet.chain();
    int confirms = wallet.GetTxDepthInMainChain(wtx);
    entry.pushKV("confirmations", confirms);
    if (wtx.IsCoinBase())
        entry.pushKV("generated", true);
    if (auto* conf = wtx.state<TxStateConfirmed>())
    {
        entry.pushKV("blockhash", conf->confirmed_block_hash.GetHex());
        entry.pushKV("blockheight", conf->confirmed_block_height);
        entry.pushKV("blockindex", conf->position_in_block);
        int64_t block_time;
        CHECK_NONFATAL(chain.findBlock(conf->confirmed_block_hash, FoundBlock().time(block_time)));
        PushTime(entry, "blocktime", block_time);
    } else {
        entry.pushKV("trusted", CachedTxIsTrusted(wallet, wtx));
    }
    uint256 hash = wtx.GetHash();
    entry.pushKV("txid", hash.GetHex());
    UniValue conflicts(UniValue::VARR);
    for (const uint256& conflict : wallet.GetTxConflicts(wtx))
        conflicts.push_back(conflict.GetHex());
    if (conflicts.size() > 0 || !fFilterMode)
        entry.pushKV("walletconflicts", conflicts);
    PushTime(entry, "time", wtx.GetTxTime());
    PushTime(entry, "timereceived", wtx.nTimeReceived);

    // Add opt-in RBF status
    std::string rbfStatus = "no";
    if (confirms <= 0) {
        RBFTransactionState rbfState = chain.isRBFOptIn(*wtx.tx);
        if (rbfState == RBFTransactionState::UNKNOWN)
            rbfStatus = "unknown";
        else if (rbfState == RBFTransactionState::REPLACEABLE_BIP125)
            rbfStatus = "yes";
    }
    entry.pushKV("bip125_replaceable", rbfStatus);

    if (!fFilterMode) {
        for (const std::pair<const std::string, std::string>& item : wtx.mapValue) {
            entry.pushKV(item.first, item.second);
        }
    }
}

void RecordTxToJSON(interfaces::Chain& chain, const CHDWallet *phdw, const uint256 &hash, const CTransactionRecord& rtx, UniValue &entry) EXCLUSIVE_LOCKS_REQUIRED(phdw->cs_wallet)
{
    int confirms = phdw->GetDepthInMainChain(rtx);
    entry.pushKV("confirmations", confirms);

    if (rtx.IsCoinStake()) {
        entry.pushKV("coinstake", true);
    } else
    if (rtx.IsCoinBase()) {
        entry.pushKV("generated", true);
    }

    if (confirms > 0) {
        entry.pushKV("blockhash", rtx.blockHash.GetHex());
        entry.pushKV("blockindex", rtx.nIndex);
        PushTime(entry, "blocktime", rtx.nBlockTime);
    } else {
        entry.pushKV("trusted", phdw->IsTrusted(hash, rtx));
    }

    entry.pushKV("txid", hash.GetHex());
    UniValue conflicts(UniValue::VARR);
    for (const auto &conflict : phdw->GetConflicts(hash)) {
        conflicts.push_back(conflict.GetHex());
    }
    entry.pushKV("walletconflicts", conflicts);
    PushTime(entry, "time", rtx.GetTxTime());
    PushTime(entry, "timereceived", rtx.nTimeReceived);

    for (const auto &item : rtx.mapValue) {
        if (item.first == RTXVT_COMMENT) {
            entry.pushKV("comment", std::string(item.second.begin(), item.second.end()));
        } else
        if (item.first == RTXVT_TO) {
            entry.pushKV("comment_to", std::string(item.second.begin(), item.second.end()));
        }
    }

    /*
    // Add opt-in RBF status
    std::string rbfStatus = "no";
    if (confirms <= 0) {
        LOCK(mempool.cs);
        RBFTransactionState rbfState = IsRBFOptIn(wtx, mempool);
        if (rbfState == RBF_TRANSACTIONSTATE_UNKNOWN)
            rbfStatus = "unknown";
        else if (rbfState == RBF_TRANSACTIONSTATE_REPLACEABLE_BIP125)
            rbfStatus = "yes";
    }
    entry.push_back(Pair("bip125_replaceable", rbfStatus));
    */
}

static void AddSmsgFundingInfo(const CTransaction &tx, UniValue &entry)
{
    CAmount smsg_fees = 0;
    UniValue smsges(UniValue::VARR);
    for (const auto &v : tx.vpout) {
        if (!v->IsType(OUTPUT_DATA)) {
            continue;
        }
        CTxOutData *txd = (CTxOutData*) v.get();
        if (txd->vData.size() < 25 || txd->vData[0] != DO_FUND_MSG) {
            continue;
        }
        size_t n = (txd->vData.size()-1) / 24;
        for (size_t k = 0; k < n; ++k) {
            uint32_t nAmount;
            memcpy(&nAmount, &txd->vData[1+k*24+20], 4);
            nAmount = le32toh(nAmount);
            smsg_fees += nAmount;
            UniValue funded_smsg(UniValue::VOBJ);
            funded_smsg.pushKV("smsghash", HexStr(Span<const unsigned char>(&txd->vData[1+k*24], 20)));
            funded_smsg.pushKV("fee", ValueFromAmount(nAmount));
            smsges.push_back(funded_smsg);
        }
    }
    if (smsg_fees > 0) {
        entry.pushKV("smsgs_funded", smsges);
        entry.pushKV("smsg_fees", ValueFromAmount(smsg_fees));
    }
}


/**
 * Update coin control with fee estimation based on the given parameters
 *
 * @param[in]     wallet            Wallet reference
 * @param[in,out] cc                Coin control to be updated
 * @param[in]     conf_target       UniValue integer; confirmation target in blocks, values between 1 and 1008 are valid per policy/fees.h;
 * @param[in]     estimate_mode     UniValue string; fee estimation mode, valid values are "unset", "economical" or "conservative";
 * @param[in]     fee_rate          UniValue real; fee rate in sat/vB;
 *                                      if present, both conf_target and estimate_mode must either be null, or "unset"
 * @param[in]     override_min_fee  bool; whether to set fOverrideFeeRate to true to disable minimum fee rate checks and instead
 *                                      verify only that fee_rate is greater than 0
 * @throws a JSONRPCError if conf_target, estimate_mode, or fee_rate contain invalid values or are in conflict
 */
static void SetFeeEstimateMode(const CWallet& wallet, CCoinControl& cc, const UniValue& conf_target, const UniValue& estimate_mode, const UniValue& fee_rate, bool override_min_fee)
{
    if (!fee_rate.isNull()) {
        if (!conf_target.isNull()) {
            throw JSONRPCError(RPC_INVALID_PARAMETER, "Cannot specify both conf_target and fee_rate. Please provide either a confirmation target in blocks for automatic fee estimation, or an explicit fee rate.");
        }
        if (!estimate_mode.isNull() && estimate_mode.get_str() != "unset") {
            throw JSONRPCError(RPC_INVALID_PARAMETER, "Cannot specify both estimate_mode and fee_rate");
        }
        // Fee rates in sat/vB cannot represent more than 3 significant digits.
        cc.m_feerate = CFeeRate{AmountFromValue(fee_rate, /* decimals */ 3)};
        if (override_min_fee) cc.fOverrideFeeRate = true;
        // Default RBF to true for explicit fee_rate, if unset.
        if (!cc.m_signal_bip125_rbf) cc.m_signal_bip125_rbf = true;
        return;
    }
    if (!estimate_mode.isNull() && !FeeModeFromString(estimate_mode.get_str(), cc.m_fee_mode)) {
        throw JSONRPCError(RPC_INVALID_PARAMETER, InvalidEstimateModeErrorMessage());
    }
    if (!conf_target.isNull()) {
        cc.m_confirm_target = ParseConfirmTarget(conf_target, wallet.chain().estimateMaxBlocks());
    }
}

static RPCHelpMan getnewaddress()
{
    return RPCHelpMan{"getnewaddress",
                "\nReturns a new Particl address for receiving payments.\n"
                "If 'label' is specified, it is added to the address book \n"
                "so payments received with the address will be associated with 'label'.\n",
                {
                    {"label", RPCArg::Type::STR, RPCArg::Default{""}, "The label name for the address to be linked to. If not provided, the default label \"\" is used. It can also be set to the empty string \"\" to represent the default label. The label does not need to exist, it will be created if there is no label by the given name."},
                    {"bech32", RPCArg::Type::BOOL, RPCArg::Default{false}, "Use Bech32 encoding."},
                    {"hardened", RPCArg::Type::BOOL, RPCArg::Default{false}, "Derive a hardened key."},
                    {"256bit", RPCArg::Type::BOOL, RPCArg::Default{false}, "Use 256bit hash type."},
                    {"address_type", RPCArg::Type::STR, RPCArg::DefaultHint{"set by -addresstype"}, "The address type to use. Options are \"legacy\", \"p2sh-segwit\", and \"bech32\"."},
                },
                RPCResult{
                    RPCResult::Type::STR, "address", "The new particl address"
                },
                RPCExamples{
                    HelpExampleCli("getnewaddress", "")
            + HelpExampleRpc("getnewaddress", "")
                },
        [&](const RPCHelpMan& self, const JSONRPCRequest& request) -> UniValue
{
    std::shared_ptr<CWallet> const pwallet = GetWalletForJSONRPCRequest(request);
    if (!pwallet) return NullUniValue;

    //LOCK(pwallet->cs_wallet);

    if (!pwallet->IsParticlWallet()) {
        LOCK(pwallet->cs_wallet);
        if (!pwallet->CanGetAddresses()) {
            throw JSONRPCError(RPC_WALLET_ERROR, "Error: This wallet has no available keys");
        }
    }

    // Parse the label first so we don't generate a key if there's an error
    std::string label;
    if (!request.params[0].isNull())
        label = LabelFromValue(request.params[0]);

    OutputType output_type = pwallet->m_default_address_type;
    size_t type_ofs = fParticlMode ? 4 : 1;
    if (!request.params[type_ofs].isNull()) {
        std::optional<OutputType> parsed = ParseOutputType(request.params[type_ofs].get_str());
        if (!parsed) {
            throw JSONRPCError(RPC_INVALID_ADDRESS_OR_KEY, strprintf("Unknown address type '%s'", request.params[type_ofs].get_str()));
        } else if (parsed.value() == OutputType::BECH32M && pwallet->GetLegacyScriptPubKeyMan()) {
            throw JSONRPCError(RPC_INVALID_PARAMETER, "Legacy wallets cannot provide bech32m addresses");
        }
        output_type = parsed.value();
    }

    if (pwallet->IsParticlWallet()) {
        CKeyID keyID;

        bool fBech32 = request.params.size() > 1 ? GetBool(request.params[1]) : false;
        bool fHardened = request.params.size() > 2 ? GetBool(request.params[2]) : false;
        bool f256bit = request.params.size() > 3 ? GetBool(request.params[3]) : false;

        if (output_type == OutputType::P2SH_SEGWIT) {
            //throw JSONRPCError(RPC_INVALID_PARAMETER, "Valid address_types are \"legacy\" and \"bech32\"");
        }
        if (f256bit && output_type != OutputType::LEGACY) {
            throw JSONRPCError(RPC_INVALID_PARAMETER, "256bit must be used with address_type \"legacy\"");
        }

        CPubKey newKey;
        CHDWallet *phdw = GetParticlWallet(pwallet.get());
        {
            LOCK(phdw->cs_wallet);
            if (pwallet->IsWalletFlagSet(WALLET_FLAG_DISABLE_PRIVATE_KEYS)) {
                throw JSONRPCError(RPC_WALLET_ERROR, "Error: Private keys are disabled for this wallet");
            }
            if (phdw->idDefaultAccount.IsNull()) {
                if (!phdw->pEKMaster) {
                    throw JSONRPCError(RPC_WALLET_ERROR, "Wallet has no active master key.");
                }
                throw JSONRPCError(RPC_WALLET_ERROR, "No default account set.");
            }
        }
        if (0 != phdw->NewKeyFromAccount(newKey, false, fHardened, f256bit, fBech32, label.c_str())) {
            throw JSONRPCError(RPC_WALLET_ERROR, "NewKeyFromAccount failed.");
        }


        if (output_type != OutputType::LEGACY) {
            CTxDestination dest;
            LegacyScriptPubKeyMan* spk_man = pwallet->GetLegacyScriptPubKeyMan();
            if (spk_man) {
                spk_man->LearnRelatedScripts(newKey, output_type);
            }
            dest = GetDestinationForKey(newKey, output_type);
            return EncodeDestination(dest);
        }
        if (f256bit) {
            CKeyID256 idKey256 = newKey.GetID256();
            return CBitcoinAddress(idKey256, fBech32).ToString();
        }
        return CBitcoinAddress(PKHash(newKey), fBech32).ToString();
    }

    LOCK(pwallet->cs_wallet);

    CTxDestination dest;
    bilingual_str error;
    if (!pwallet->GetNewDestination(output_type, label, dest, error)) {
        throw JSONRPCError(RPC_WALLET_KEYPOOL_RAN_OUT, error.original);
    }

    return EncodeDestination(dest);
},
    };
}

static RPCHelpMan getrawchangeaddress()
{
    return RPCHelpMan{"getrawchangeaddress",
                "\nReturns a new Particl address, for receiving change.\n"
                "This is for use with raw transactions, NOT normal use.\n",
                {
                    {"address_type", RPCArg::Type::STR, RPCArg::DefaultHint{"set by -changetype"}, "The address type to use. Options are \"legacy\", \"p2sh-segwit\", and \"bech32\"."},
                },
                RPCResult{
                    RPCResult::Type::STR, "address", "The address"
                },
                RPCExamples{
                    HelpExampleCli("getrawchangeaddress", "")
            + HelpExampleRpc("getrawchangeaddress", "")
                },
        [&](const RPCHelpMan& self, const JSONRPCRequest& request) -> UniValue
{
    std::shared_ptr<CWallet> const pwallet = GetWalletForJSONRPCRequest(request);
    if (!pwallet) return NullUniValue;

    LOCK(pwallet->cs_wallet);

    if (pwallet->IsParticlWallet()) {
        CHDWallet *phdw = GetParticlWallet(pwallet.get());
        CPubKey pkOut;

        if (0 != phdw->NewKeyFromAccount(pkOut, true)) {
            throw JSONRPCError(RPC_WALLET_ERROR, "NewKeyFromAccount failed.");
        }
        return EncodeDestination(PKHash(pkOut.GetID()));
    }

    if (!pwallet->CanGetAddresses(true)) {
        throw JSONRPCError(RPC_WALLET_ERROR, "Error: This wallet has no available keys");
    }

    OutputType output_type = pwallet->m_default_change_type.value_or(pwallet->m_default_address_type);
    if (!request.params[0].isNull()) {
        std::optional<OutputType> parsed = ParseOutputType(request.params[0].get_str());
        if (!parsed) {
            throw JSONRPCError(RPC_INVALID_ADDRESS_OR_KEY, strprintf("Unknown address type '%s'", request.params[0].get_str()));
        } else if (parsed.value() == OutputType::BECH32M && pwallet->GetLegacyScriptPubKeyMan()) {
            throw JSONRPCError(RPC_INVALID_PARAMETER, "Legacy wallets cannot provide bech32m addresses");
        }
        output_type = parsed.value();
    }

    CTxDestination dest;
    bilingual_str error;
    if (!pwallet->GetNewChangeDestination(output_type, dest, error)) {
        throw JSONRPCError(RPC_WALLET_KEYPOOL_RAN_OUT, error.original);
    }
    return EncodeDestination(dest);
},
    };
}


static RPCHelpMan setlabel()
{
    return RPCHelpMan{"setlabel",
                "\nSets the label associated with the given address.\n",
                {
                    {"address", RPCArg::Type::STR, RPCArg::Optional::OMITTED_NAMED_ARG, "The particl address to be associated with a label."},
                    {"label", RPCArg::Type::STR, RPCArg::Optional::OMITTED_NAMED_ARG, "The label to assign to the address."},
                },
                RPCResult{RPCResult::Type::NONE, "", ""},
                RPCExamples{
                    HelpExampleCli("setlabel", "\"" + EXAMPLE_ADDRESS[0] + "\" \"tabby\"")
            + HelpExampleRpc("setlabel", "\"" + EXAMPLE_ADDRESS[0] + "\", \"tabby\"")
                },
        [&](const RPCHelpMan& self, const JSONRPCRequest& request) -> UniValue
{
    std::shared_ptr<CWallet> const pwallet = GetWalletForJSONRPCRequest(request);
    if (!pwallet) return NullUniValue;

    LOCK(pwallet->cs_wallet);

    CTxDestination dest = DecodeDestination(request.params[0].get_str());
    if (!IsValidDestination(dest)) {
        throw JSONRPCError(RPC_INVALID_ADDRESS_OR_KEY, "Invalid Particl address");
    }

    std::string label = LabelFromValue(request.params[1]);

    if (pwallet->IsMine(dest)) {
        pwallet->SetAddressBook(dest, label, "receive");
    } else {
        pwallet->SetAddressBook(dest, label, "send");
    }

    return NullUniValue;
},
    };
}

void ParseRecipients(const UniValue& address_amounts, const UniValue& subtract_fee_outputs, std::vector<CRecipient> &recipients) {
    std::set<CTxDestination> destinations;
    int i = 0;
    for (const std::string& address: address_amounts.getKeys()) {
        CTxDestination dest = DecodeDestination(address);
        if (!IsValidDestination(dest)) {
            throw JSONRPCError(RPC_INVALID_ADDRESS_OR_KEY, std::string("Invalid Particl address: ") + address);
        }

        if (destinations.count(dest)) {
            throw JSONRPCError(RPC_INVALID_PARAMETER, std::string("Invalid parameter, duplicated address: ") + address);
        }
        destinations.insert(dest);

        CScript script_pub_key = GetScriptForDestination(dest);
        CAmount amount = AmountFromValue(address_amounts[i++]);

        bool subtract_fee = false;
        for (unsigned int idx = 0; idx < subtract_fee_outputs.size(); idx++) {
            const UniValue& addr = subtract_fee_outputs[idx];
            if (addr.get_str() == address) {
                subtract_fee = true;
            }
        }

        CRecipient recipient = {script_pub_key, amount, subtract_fee};
        recipients.push_back(recipient);
    }
}

UniValue SendMoney(CWallet& wallet, const CCoinControl &coin_control, std::vector<CRecipient> &recipients, mapValue_t map_value, bool verbose)
{
    EnsureWalletIsUnlocked(wallet);

    // This function is only used by sendtoaddress and sendmany.
    // This should always try to sign, if we don't have private keys, don't try to do anything here.
    if (wallet.IsWalletFlagSet(WALLET_FLAG_DISABLE_PRIVATE_KEYS)) {
        throw JSONRPCError(RPC_WALLET_ERROR, "Error: Private keys are disabled for this wallet");
    }

    // Shuffle recipient list
    Shuffle(recipients.begin(), recipients.end(), FastRandomContext());

    // Send
    CAmount nFeeRequired = 0;
    int nChangePosRet = -1;
    bilingual_str error;
    CTransactionRef tx;
    FeeCalculation fee_calc_out;
    const bool fCreated = CreateTransaction(wallet, recipients, tx, nFeeRequired, nChangePosRet, error, coin_control, fee_calc_out, true);
    if (!fCreated) {
        throw JSONRPCError(RPC_WALLET_INSUFFICIENT_FUNDS, error.original);
    }
    wallet.CommitTransaction(tx, std::move(map_value), {} /* orderForm */);
    if (verbose) {
        UniValue entry(UniValue::VOBJ);
        entry.pushKV("txid", tx->GetHash().GetHex());
        entry.pushKV("fee_reason", StringForFeeReason(fee_calc_out.reason));
        return entry;
    }
    return tx->GetHash().GetHex();
}

extern UniValue SendTypeToInner(const JSONRPCRequest &request);
static RPCHelpMan sendtoaddress()
{
    return RPCHelpMan{"sendtoaddress",
                "\nSend an amount to a given address." +
        HELP_REQUIRING_PASSPHRASE,
                {
                    {"address", RPCArg::Type::STR, RPCArg::Optional::NO, "The particl address to send to."},
                    {"amount", RPCArg::Type::AMOUNT, RPCArg::Optional::NO, "The amount in " + CURRENCY_UNIT + " to send. eg 0.1"},
                    {"comment", RPCArg::Type::STR, RPCArg::Optional::OMITTED_NAMED_ARG, "A comment used to store what the transaction is for.\n"
                                         "This is not part of the transaction, just kept in your wallet."},
                    {"comment_to", RPCArg::Type::STR, RPCArg::Optional::OMITTED_NAMED_ARG, "A comment to store the name of the person or organization\n"
                                         "to which you're sending the transaction. This is not part of the \n"
                                         "transaction, just kept in your wallet."},
                    {"subtractfeefromamount", RPCArg::Type::BOOL, RPCArg::Default{false}, "The fee will be deducted from the amount being sent.\n"
                                         "The recipient will receive less particl than you enter in the amount field."},
                    {"narration", RPCArg::Type::STR, RPCArg::Default{""}, "Up to 24 characters sent with the transaction.\n"
                                         "Plaintext if sending to standard address type, encrypted when sending to stealthaddresses."},
                    {"replaceable", RPCArg::Type::BOOL, RPCArg::DefaultHint{"wallet default"}, "Allow this transaction to be replaced by a transaction with higher fees via BIP 125"},
                    {"conf_target", RPCArg::Type::NUM, RPCArg::DefaultHint{"wallet -txconfirmtarget"}, "Confirmation target in blocks"},
                    {"estimate_mode", RPCArg::Type::STR, RPCArg::Default{"unset"}, std::string() + "The fee estimate mode, must be one of (case insensitive):\n"
            "       \"" + FeeModes("\"\n\"") + "\""},
                    {"avoid_reuse", RPCArg::Type::BOOL, RPCArg::Default{true}, "(only available if avoid_reuse wallet flag is set) Avoid spending from dirty addresses; addresses are considered\n"
                                         "dirty if they have previously been used in a transaction. If true, this also activates avoidpartialspends, grouping outputs by their addresses."},
                    {"fee_rate", RPCArg::Type::AMOUNT, RPCArg::DefaultHint{"not set, fall back to wallet fee estimation"}, "Specify a fee rate in " + CURRENCY_ATOM + "/vB."},
                    {"verbose", RPCArg::Type::BOOL, RPCArg::Default{false}, "If true, return extra information about the transaction."},
                },
                {
                    RPCResult{"if verbose is not set or set to false",
                        RPCResult::Type::STR_HEX, "txid", "The transaction id."
                    },
                    RPCResult{"if verbose is set to true",
                        RPCResult::Type::OBJ, "", "",
                        {
                            {RPCResult::Type::STR_HEX, "txid", "The transaction id."},
                            {RPCResult::Type::STR, "fee_reason", "The transaction fee reason."}
                        },
                    },
                },
                RPCExamples{
                    "\nSend 0.1 PART\n"
                    + HelpExampleCli("sendtoaddress", "\"" + EXAMPLE_ADDRESS[0] + "\" 0.1") +
                    "\nSend 0.1 PART with a confirmation target of 6 blocks in economical fee estimate mode using positional arguments\n"
                    + HelpExampleCli("sendtoaddress", "\"" + EXAMPLE_ADDRESS[0] + "\" 0.1 \"donation\" \"sean's outpost\" false true 6 economical") +
                    "\nSend 0.1 PART with a fee rate of 1.1 " + CURRENCY_ATOM + "/vB, subtract fee from amount, BIP125-replaceable, using positional arguments\n"
                    + HelpExampleCli("sendtoaddress", "\"" + EXAMPLE_ADDRESS[0] + "\" 0.1 \"drinks\" \"room77\" true true null \"unset\" null 1.1") +
                    "\nSend 0.2 PART with a confirmation target of 6 blocks in economical fee estimate mode using named arguments\n"
                    + HelpExampleCli("-named sendtoaddress", "address=\"" + EXAMPLE_ADDRESS[0] + "\" amount=0.2 conf_target=6 estimate_mode=\"economical\"") +
                    "\nSend 0.5 PART with a fee rate of 25 " + CURRENCY_ATOM + "/vB using named arguments\n"
                    + HelpExampleCli("-named sendtoaddress", "address=\"" + EXAMPLE_ADDRESS[0] + "\" amount=0.5 fee_rate=25")
                    + HelpExampleCli("-named sendtoaddress", "address=\"" + EXAMPLE_ADDRESS[0] + "\" amount=0.5 fee_rate=25 subtractfeefromamount=false replaceable=true avoid_reuse=true comment=\"2 pizzas\" comment_to=\"jeremy\" verbose=true")
                },
        [&](const RPCHelpMan& self, const JSONRPCRequest& request) -> UniValue
{
    std::shared_ptr<CWallet> const pwallet = GetWalletForJSONRPCRequest(request);
    if (!pwallet) return NullUniValue;

    // Make sure the results are valid at least up to the most recent block
    // the user could have gotten from another RPC command prior to now
    pwallet->BlockUntilSyncedToCurrentChain();

    LOCK(pwallet->cs_wallet);

    // Wallet comments
    mapValue_t mapValue;
    if (!request.params[2].isNull() && !request.params[2].get_str().empty())
        mapValue["comment"] = request.params[2].get_str();
    if (!request.params[3].isNull() && !request.params[3].get_str().empty())
        mapValue["to"] = request.params[3].get_str();

    bool fSubtractFeeFromAmount = false;
    if (!request.params[4].isNull()) {
        fSubtractFeeFromAmount = request.params[4].get_bool();
    }

    CCoinControl coin_control;

    if (!request.params[6].isNull()) {
        coin_control.m_signal_bip125_rbf = request.params[6].get_bool();
    }

    coin_control.m_avoid_address_reuse = GetAvoidReuseFlag(*pwallet, request.params[9]);
    // We also enable partial spend avoidance if reuse avoidance is set.
    coin_control.m_avoid_partial_spends |= coin_control.m_avoid_address_reuse;

    SetFeeEstimateMode(*pwallet, coin_control, /* conf_target */ request.params[7], /* estimate_mode */ request.params[8], /* fee_rate */ request.params[10], /* override_min_fee */ false);

    if (pwallet->IsParticlWallet()) {
        JSONRPCRequest newRequest;
        newRequest.context = request.context;
        newRequest.fSkipBlock = true; // already blocked in this function
        newRequest.URI = request.URI;
        UniValue params(UniValue::VARR);
        params.push_back("part");
        params.push_back("part");
        UniValue arr(UniValue::VARR);
        UniValue out(UniValue::VOBJ);

        out.pushKV("address", request.params[0].get_str());
        out.pushKV("amount", request.params[1]);

        if (request.params.size() > 5) {
            out.pushKV("narr", request.params[5].get_str());
        }
        if (fSubtractFeeFromAmount) {
            UniValue uvBool(fSubtractFeeFromAmount);
            out.pushKV("subfee", uvBool);
        }
        arr.push_back(out);
        params.push_back(arr);

        std::string sComment, sCommentTo;
        if (!request.params[2].isNull() && !request.params[2].get_str().empty()) {
            sComment = request.params[2].get_str();
        }
        if (!request.params[3].isNull() && !request.params[3].get_str().empty()) {
            sCommentTo = request.params[3].get_str();
        }

        params.push_back(sComment);
        params.push_back(sCommentTo);

        // Add coinstake params
        if (request.params.size() > 6) {
            UniValue uvRingsize(4);
            params.push_back(uvRingsize);
            UniValue uvNumInputs(32);
            params.push_back(uvNumInputs);
            UniValue uvBool(false);
            params.push_back(uvBool); // test_fee

            UniValue uvCoinControl(UniValue::VOBJ);
            uvCoinControl.pushKV("replaceable", coin_control.m_signal_bip125_rbf.value_or(pwallet->m_signal_rbf));
            unsigned int target = coin_control.m_confirm_target ? *coin_control.m_confirm_target : pwallet->m_confirm_target;
            uvCoinControl.pushKV("conf_target", (int)target);
            std::string sEstimateMode = "UNSET";
            if (coin_control.m_fee_mode == FeeEstimateMode::ECONOMICAL) {
                sEstimateMode = "ECONOMICAL";
            } else
            if (coin_control.m_fee_mode == FeeEstimateMode::CONSERVATIVE) {
                sEstimateMode = "CONSERVATIVE";
            }
            uvCoinControl.pushKV("estimate_mode", sEstimateMode);

            params.push_back(uvCoinControl);
        }

        newRequest.params = params;
        return SendTypeToInner(newRequest);
    }

    EnsureWalletIsUnlocked(*pwallet);

    UniValue address_amounts(UniValue::VOBJ);
    const std::string address = request.params[0].get_str();
    address_amounts.pushKV(address, request.params[1]);
    UniValue subtractFeeFromAmount(UniValue::VARR);
    if (fSubtractFeeFromAmount) {
        subtractFeeFromAmount.push_back(address);
    }

    std::vector<CRecipient> recipients;
    ParseRecipients(address_amounts, subtractFeeFromAmount, recipients);
    const bool verbose{request.params[11].isNull() ? false : request.params[11].get_bool()};

    return SendMoney(*pwallet, coin_control, recipients, mapValue, verbose);
},
    };
}

static RPCHelpMan listaddressgroupings()
{
    return RPCHelpMan{"listaddressgroupings",
                "\nLists groups of addresses which have had their common ownership\n"
                "made public by common use as inputs or as the resulting change\n"
                "in past transactions\n",
                {},
                RPCResult{
                    RPCResult::Type::ARR, "", "",
                    {
                        {RPCResult::Type::ARR, "", "",
                        {
                            {RPCResult::Type::ARR_FIXED, "", "",
                            {
                                {RPCResult::Type::STR, "address", "The particl address"},
                                {RPCResult::Type::STR_AMOUNT, "amount", "The amount in " + CURRENCY_UNIT},
                                {RPCResult::Type::STR, "label", /* optional */ true, "The label"},
                            }},
                        }},
                    }
                },
                RPCExamples{
                    HelpExampleCli("listaddressgroupings", "")
            + HelpExampleRpc("listaddressgroupings", "")
                },
        [&](const RPCHelpMan& self, const JSONRPCRequest& request) -> UniValue
{
    const std::shared_ptr<const CWallet> pwallet = GetWalletForJSONRPCRequest(request);
    if (!pwallet) return NullUniValue;

    // Make sure the results are valid at least up to the most recent block
    // the user could have gotten from another RPC command prior to now
    pwallet->BlockUntilSyncedToCurrentChain();

    LOCK(pwallet->cs_wallet);

    UniValue jsonGroupings(UniValue::VARR);
    std::map<CTxDestination, CAmount> balances = GetAddressBalances(*pwallet);
    for (const std::set<CTxDestination>& grouping : GetAddressGroupings(*pwallet)) {
        UniValue jsonGrouping(UniValue::VARR);
        for (const CTxDestination& address : grouping)
        {
            UniValue addressInfo(UniValue::VARR);
            addressInfo.push_back(EncodeDestination(address));
            addressInfo.push_back(ValueFromAmount(balances[address]));
            {
                const auto* address_book_entry = pwallet->FindAddressBookEntry(address);
                if (address_book_entry) {
                    addressInfo.push_back(address_book_entry->GetLabel());
                }
            }
            jsonGrouping.push_back(addressInfo);
        }
        jsonGroupings.push_back(jsonGrouping);
    }
    return jsonGroupings;
},
    };
}

static CAmount GetReceived(const CWallet& wallet, const UniValue& params, bool by_label) EXCLUSIVE_LOCKS_REQUIRED(wallet.cs_wallet)
{
    std::set<CTxDestination> address_set;

    if (by_label) {
        // Get the set of addresses assigned to label
        std::string label = LabelFromValue(params[0]);
        address_set = wallet.GetLabelAddresses(label);
    } else {
        // Get the address
        CTxDestination dest = DecodeDestination(params[0].get_str());
        if (!IsValidDestination(dest)) {
            throw JSONRPCError(RPC_INVALID_ADDRESS_OR_KEY, "Invalid Particl address");
        }
        CScript script_pub_key = GetScriptForDestination(dest);
        if (!wallet.IsMine(script_pub_key)) {
            throw JSONRPCError(RPC_WALLET_ERROR, "Address not found in wallet");
        }
        address_set.insert(dest);
    }

    // Minimum confirmations
    int min_depth = 1;
    if (!params[1].isNull())
        min_depth = params[1].get_int();

    // Tally
    CAmount amount = 0;
    for (const std::pair<const uint256, CWalletTx>& wtx_pair : wallet.mapWallet) {
        const CWalletTx& wtx = wtx_pair.second;
        if ((!wallet.IsParticlWallet() && wtx.IsCoinBase()) || !wallet.chain().checkFinalTx(*wtx.tx) || wallet.GetTxDepthInMainChain(wtx) < min_depth) {
            continue;
        }
        if (wallet.IsParticlWallet()) {
            for (auto &txout : wtx.tx->vpout) {
                if (txout->IsStandardOutput()) {
                    CTxDestination address;
                    if (ExtractDestination(*txout->GetPScriptPubKey(), address) && wallet.IsMine(address) && address_set.count(address)) {
                        amount += txout->GetValue();
                    }
                }
            }
        } else
        for (const CTxOut& txout : wtx.tx->vout) {
            CTxDestination address;
            if (ExtractDestination(txout.scriptPubKey, address) && wallet.IsMine(address) && address_set.count(address)) {
                amount += txout.nValue;
            }
        }
    }

    return amount;
}


static RPCHelpMan getreceivedbyaddress()
{
    return RPCHelpMan{"getreceivedbyaddress",
                "\nReturns the total amount received by the given address in transactions with at least minconf confirmations.\n",
                {
                    {"address", RPCArg::Type::STR, RPCArg::Optional::NO, "The particl address for transactions."},
                    {"minconf", RPCArg::Type::NUM, RPCArg::Default{1}, "Only include transactions confirmed at least this many times."},
                },
                RPCResult{
                    RPCResult::Type::STR_AMOUNT, "amount", "The total amount in " + CURRENCY_UNIT + " received at this address."
                },
                RPCExamples{
            "\nThe amount from transactions with at least 1 confirmation\n"
            + HelpExampleCli("getreceivedbyaddress", "\"" + EXAMPLE_ADDRESS[0] + "\"") +
            "\nThe amount including unconfirmed transactions, zero confirmations\n"
            + HelpExampleCli("getreceivedbyaddress", "\"" + EXAMPLE_ADDRESS[0] + "\" 0") +
            "\nThe amount with at least 6 confirmations\n"
            + HelpExampleCli("getreceivedbyaddress", "\"" + EXAMPLE_ADDRESS[0] + "\" 6") +
            "\nAs a JSON-RPC call\n"
            + HelpExampleRpc("getreceivedbyaddress", "\"" + EXAMPLE_ADDRESS[0] + "\", 6")
                },
        [&](const RPCHelpMan& self, const JSONRPCRequest& request) -> UniValue
{
    const std::shared_ptr<const CWallet> pwallet = GetWalletForJSONRPCRequest(request);
    if (!pwallet) return NullUniValue;

    // Make sure the results are valid at least up to the most recent block
    // the user could have gotten from another RPC command prior to now
    pwallet->BlockUntilSyncedToCurrentChain();

    LOCK(pwallet->cs_wallet);

    return ValueFromAmount(GetReceived(*pwallet, request.params, /* by_label */ false));
},
    };
}


static RPCHelpMan getreceivedbylabel()
{
    return RPCHelpMan{"getreceivedbylabel",
                "\nReturns the total amount received by addresses with <label> in transactions with at least [minconf] confirmations.\n",
                {
                    {"label", RPCArg::Type::STR, RPCArg::Optional::NO, "The selected label, may be the default label using \"\"."},
                    {"minconf", RPCArg::Type::NUM, RPCArg::Default{1}, "Only include transactions confirmed at least this many times."},
                },
                RPCResult{
                    RPCResult::Type::STR_AMOUNT, "amount", "The total amount in " + CURRENCY_UNIT + " received for this label."
                },
                RPCExamples{
            "\nAmount received by the default label with at least 1 confirmation\n"
            + HelpExampleCli("getreceivedbylabel", "\"\"") +
            "\nAmount received at the tabby label including unconfirmed amounts with zero confirmations\n"
            + HelpExampleCli("getreceivedbylabel", "\"tabby\" 0") +
            "\nThe amount with at least 6 confirmations\n"
            + HelpExampleCli("getreceivedbylabel", "\"tabby\" 6") +
            "\nAs a JSON-RPC call\n"
            + HelpExampleRpc("getreceivedbylabel", "\"tabby\", 6")
                },
        [&](const RPCHelpMan& self, const JSONRPCRequest& request) -> UniValue
{
    const std::shared_ptr<const CWallet> pwallet = GetWalletForJSONRPCRequest(request);
    if (!pwallet) return NullUniValue;

    // Make sure the results are valid at least up to the most recent block
    // the user could have gotten from another RPC command prior to now
    pwallet->BlockUntilSyncedToCurrentChain();

    LOCK(pwallet->cs_wallet);

    return ValueFromAmount(GetReceived(*pwallet, request.params, /* by_label */ true));
},
    };
}


static RPCHelpMan getbalance()
{
    return RPCHelpMan{"getbalance",
                "\nReturns the total available balance.\n"
                "The available balance is what the wallet considers currently spendable, and is\n"
                "thus affected by options which limit spendability such as -spendzeroconfchange.\n",
                {
                    {"dummy", RPCArg::Type::STR, RPCArg::Optional::OMITTED_NAMED_ARG, "Remains for backward compatibility. Must be excluded or set to \"*\"."},
                    {"minconf", RPCArg::Type::NUM, RPCArg::Default{0}, "Only include transactions confirmed at least this many times."},
                    {"include_watchonly", RPCArg::Type::BOOL, RPCArg::DefaultHint{"true for watch-only wallets, otherwise false"}, "Also include balance in watch-only addresses (see 'importaddress')"},
                    {"avoid_reuse", RPCArg::Type::BOOL, RPCArg::Default{true}, "(only available if avoid_reuse wallet flag is set) Do not include balance in dirty outputs; addresses are considered dirty if they have previously been used in a transaction."},
                },
                RPCResult{
                    RPCResult::Type::STR_AMOUNT, "amount", "The total amount in " + CURRENCY_UNIT + " received for this wallet."
                },
                RPCExamples{
            "\nThe total amount in the wallet with 0 or more confirmations\n"
            + HelpExampleCli("getbalance", "") +
            "\nThe total amount in the wallet with at least 6 confirmations\n"
            + HelpExampleCli("getbalance", "\"*\" 6") +
            "\nAs a JSON-RPC call\n"
            + HelpExampleRpc("getbalance", "\"*\", 6")
                },
        [&](const RPCHelpMan& self, const JSONRPCRequest& request) -> UniValue
{
    const std::shared_ptr<const CWallet> pwallet = GetWalletForJSONRPCRequest(request);
    if (!pwallet) return NullUniValue;

    // Make sure the results are valid at least up to the most recent block
    // the user could have gotten from another RPC command prior to now
    pwallet->BlockUntilSyncedToCurrentChain();

    LOCK(pwallet->cs_wallet);

    const UniValue& dummy_value = request.params[0];
    if (!dummy_value.isNull() && dummy_value.get_str() != "*") {
        throw JSONRPCError(RPC_METHOD_DEPRECATED, "dummy first argument must be excluded or set to \"*\".");
    }

    int min_depth = 0;
    if (!request.params[1].isNull()) {
        min_depth = request.params[1].get_int();
    }

    bool include_watchonly = ParseIncludeWatchonly(request.params[2], *pwallet);

    bool avoid_reuse = GetAvoidReuseFlag(*pwallet, request.params[3]);

    const auto bal = GetBalance(*pwallet, min_depth, avoid_reuse);

    return ValueFromAmount(bal.m_mine_trusted + (include_watchonly ? bal.m_watchonly_trusted : 0));
},
    };
}

static RPCHelpMan getunconfirmedbalance()
{
    return RPCHelpMan{"getunconfirmedbalance",
                "DEPRECATED\nIdentical to getbalances().mine.untrusted_pending\n",
                {},
                RPCResult{RPCResult::Type::NUM, "", "The balance"},
                RPCExamples{""},
        [&](const RPCHelpMan& self, const JSONRPCRequest& request) -> UniValue
{
    const std::shared_ptr<const CWallet> pwallet = GetWalletForJSONRPCRequest(request);
    if (!pwallet) return NullUniValue;

    // Make sure the results are valid at least up to the most recent block
    // the user could have gotten from another RPC command prior to now
    pwallet->BlockUntilSyncedToCurrentChain();

    LOCK(pwallet->cs_wallet);

    return ValueFromAmount(GetBalance(*pwallet).m_mine_untrusted_pending);
},
    };
}


static RPCHelpMan sendmany()
{
    return RPCHelpMan{"sendmany",
                "\nSend multiple times. Amounts are double-precision floating point numbers." +
        HELP_REQUIRING_PASSPHRASE,
                {
                    {"dummy", RPCArg::Type::STR, RPCArg::Optional::NO, "Must be set to \"\" for backwards compatibility.", "\"\""},
                    {"amounts", RPCArg::Type::OBJ_USER_KEYS, RPCArg::Optional::NO, "The addresses and amounts",
                        {
                            {"address", RPCArg::Type::AMOUNT, RPCArg::Optional::NO, "The particl address is the key, the numeric amount (can be string) in " + CURRENCY_UNIT + " is the value"},
                        },
                    },
                    {"minconf", RPCArg::Type::NUM, RPCArg::Optional::OMITTED_NAMED_ARG, "Ignored dummy value"},
                    {"comment", RPCArg::Type::STR, RPCArg::Optional::OMITTED_NAMED_ARG, "A comment"},
                    {"subtractfeefrom", RPCArg::Type::ARR, RPCArg::Optional::OMITTED_NAMED_ARG, "The addresses.\n"
                                       "The fee will be equally deducted from the amount of each selected address.\n"
                                       "Those recipients will receive less particl than you enter in their corresponding amount field.\n"
                                       "If no addresses are specified here, the sender pays the fee.",
                        {
                            {"address", RPCArg::Type::STR, RPCArg::Optional::OMITTED, "Subtract fee from this address"},
                        },
                    },
                    {"replaceable", RPCArg::Type::BOOL, RPCArg::DefaultHint{"wallet default"}, "Allow this transaction to be replaced by a transaction with higher fees via BIP 125"},
                    {"conf_target", RPCArg::Type::NUM, RPCArg::DefaultHint{"wallet -txconfirmtarget"}, "Confirmation target in blocks"},
                    {"estimate_mode", RPCArg::Type::STR, RPCArg::Default{"unset"}, std::string() + "The fee estimate mode, must be one of (case insensitive):\n"
            "       \"" + FeeModes("\"\n\"") + "\""},
                    {"fee_rate", RPCArg::Type::AMOUNT, RPCArg::DefaultHint{"not set, fall back to wallet fee estimation"}, "Specify a fee rate in " + CURRENCY_ATOM + "/vB."},
                    {"verbose", RPCArg::Type::BOOL, RPCArg::Default{false}, "If true, return extra infomration about the transaction."},
                },
                {
                    RPCResult{"if verbose is not set or set to false",
                        RPCResult::Type::STR_HEX, "txid", "The transaction id for the send. Only 1 transaction is created regardless of\n"
                "the number of addresses."
                    },
                    RPCResult{"if verbose is set to true",
                        RPCResult::Type::OBJ, "", "",
                        {
                            {RPCResult::Type::STR_HEX, "txid", "The transaction id for the send. Only 1 transaction is created regardless of\n"
                "the number of addresses."},
                            {RPCResult::Type::STR, "fee_reason", "The transaction fee reason."}
                        },
                    },
                },
                RPCExamples{
            "\nSend two amounts to two different addresses:\n"
            + HelpExampleCli("sendmany", "\"\" \"{\\\"" + EXAMPLE_ADDRESS[0] + "\\\":0.01,\\\"" + EXAMPLE_ADDRESS[1] + "\\\":0.02}\"") +
            "\nSend two amounts to two different addresses setting the confirmation and comment:\n"
            + HelpExampleCli("sendmany", "\"\" \"{\\\"" + EXAMPLE_ADDRESS[0] + "\\\":0.01,\\\"" + EXAMPLE_ADDRESS[1] + "\\\":0.02}\" 6 \"testing\"") +
            "\nSend two amounts to two different addresses, subtract fee from amount:\n"
            + HelpExampleCli("sendmany", "\"\" \"{\\\"" + EXAMPLE_ADDRESS[0] + "\\\":0.01,\\\"" + EXAMPLE_ADDRESS[1] + "\\\":0.02}\" 1 \"\" \"[\\\"" + EXAMPLE_ADDRESS[0] + "\\\",\\\"" + EXAMPLE_ADDRESS[1] + "\\\"]\"") +
            "\nAs a JSON-RPC call\n"
            + HelpExampleRpc("sendmany", "\"\", {\"" + EXAMPLE_ADDRESS[0] + "\":0.01,\"" + EXAMPLE_ADDRESS[1] + "\":0.02}, 6, \"testing\"")
                },
        [&](const RPCHelpMan& self, const JSONRPCRequest& request) -> UniValue
{
    std::shared_ptr<CWallet> const pwallet = GetWalletForJSONRPCRequest(request);
    if (!pwallet) return NullUniValue;

    // Make sure the results are valid at least up to the most recent block
    // the user could have gotten from another RPC command prior to now
    pwallet->BlockUntilSyncedToCurrentChain();

    LOCK(pwallet->cs_wallet);

    if (!request.params[0].isNull() && !request.params[0].get_str().empty()) {
        throw JSONRPCError(RPC_INVALID_PARAMETER, "Dummy value must be set to \"\"");
    }
    UniValue sendTo = request.params[1].get_obj();

    mapValue_t mapValue;
    if (!request.params[3].isNull() && !request.params[3].get_str().empty())
        mapValue["comment"] = request.params[3].get_str();

    UniValue subtractFeeFromAmount(UniValue::VARR);
    if (!request.params[4].isNull())
        subtractFeeFromAmount = request.params[4].get_array();

    CCoinControl coin_control;
    if (!request.params[5].isNull()) {
        coin_control.m_signal_bip125_rbf = request.params[5].get_bool();
    }

    SetFeeEstimateMode(*pwallet, coin_control, /* conf_target */ request.params[6], /* estimate_mode */ request.params[7], /* fee_rate */ request.params[8], /* override_min_fee */ false);

    if (pwallet->IsParticlWallet()) {
        JSONRPCRequest newRequest;
        newRequest.context = request.context;
        //newRequest.mode = EXECUTE;
        newRequest.fSkipBlock = true; // already blocked in this function
        newRequest.URI = request.URI;
        UniValue params(UniValue::VARR);
        params.push_back("part");
        params.push_back("part");
        UniValue arr(UniValue::VARR);

        std::vector<std::string> keys = sendTo.getKeys();
        for (const std::string& name_ : keys) {
            UniValue out(UniValue::VOBJ);

            out.pushKV("address", name_);
            out.pushKV("amount", sendTo[name_]);

            bool fSubtractFeeFromAmount = false;
            for (unsigned int idx = 0; idx < subtractFeeFromAmount.size(); idx++) {
                const UniValue& addr = subtractFeeFromAmount[idx];
                if (addr.get_str() == name_)
                    fSubtractFeeFromAmount = true;
            }
            if (fSubtractFeeFromAmount) {
                UniValue uvBool(fSubtractFeeFromAmount);
                out.pushKV("subfee", uvBool);
            }
            arr.push_back(out);
        }
        params.push_back(arr);

        std::string sComment, sCommentTo;
        if (!request.params[3].isNull() && !request.params[3].get_str().empty())
            sComment = request.params[3].get_str();

        params.push_back(sComment);
        params.push_back(sCommentTo);

        // Add coincontrol params
        if (request.params.size() > 5) {
            UniValue uvRingsize(4);
            params.push_back(uvRingsize);
            UniValue uvNumInputs(32);
            params.push_back(uvNumInputs);
            UniValue uvBool(false);
            params.push_back(uvBool); // test_fee

            UniValue uvCoinControl(UniValue::VOBJ);
            uvCoinControl.pushKV("replaceable", coin_control.m_signal_bip125_rbf.value_or(pwallet->m_signal_rbf));
            unsigned int target = coin_control.m_confirm_target ? *coin_control.m_confirm_target : pwallet->m_confirm_target;
            uvCoinControl.pushKV("conf_target", (int)target);
            std::string sEstimateMode = "UNSET";
            if (coin_control.m_fee_mode == FeeEstimateMode::ECONOMICAL) {
                sEstimateMode = "ECONOMICAL";
            } else
            if (coin_control.m_fee_mode == FeeEstimateMode::CONSERVATIVE) {
                sEstimateMode = "CONSERVATIVE";
            }
            uvCoinControl.pushKV("estimate_mode", sEstimateMode);

            params.push_back(uvCoinControl);
        }

        newRequest.params = params;
        return SendTypeToInner(newRequest);
    }

    std::set<CTxDestination> destinations;
    std::vector<CRecipient> vecSend;

    std::vector<std::string> keys = sendTo.getKeys();
    for (const std::string& name_ : keys) {
        CTxDestination dest = DecodeDestination(name_);
        if (!IsValidDestination(dest)) {
            throw JSONRPCError(RPC_INVALID_ADDRESS_OR_KEY, std::string("Invalid Particl address: ") + name_);
        }

        if (destinations.count(dest)) {
            throw JSONRPCError(RPC_INVALID_PARAMETER, std::string("Invalid parameter, duplicated address: ") + name_);
        }
        destinations.insert(dest);

        CScript scriptPubKey = GetScriptForDestination(dest);
        CAmount nAmount = AmountFromValue(sendTo[name_]);
        if (nAmount <= 0)
            throw JSONRPCError(RPC_TYPE_ERROR, "Invalid amount for send");

        bool fSubtractFeeFromAmount = false;
        for (unsigned int idx = 0; idx < subtractFeeFromAmount.size(); idx++) {
            const UniValue& addr = subtractFeeFromAmount[idx];
            if (addr.get_str() == name_)
                fSubtractFeeFromAmount = true;
        }

        CRecipient recipient = {scriptPubKey, nAmount, fSubtractFeeFromAmount};
        vecSend.push_back(recipient);
    }

    EnsureWalletIsUnlocked(*pwallet);

    std::vector<CRecipient> recipients;
    ParseRecipients(sendTo, subtractFeeFromAmount, recipients);
    const bool verbose{request.params[9].isNull() ? false : request.params[9].get_bool()};

    return SendMoney(*pwallet, coin_control, recipients, std::move(mapValue), verbose);
},
    };
}


static RPCHelpMan addmultisigaddress()
{
    return RPCHelpMan{"addmultisigaddress",
                "\nAdd an nrequired-to-sign multisignature address to the wallet. Requires a new wallet backup.\n"
                "Each key is a Particl address or hex-encoded public key.\n"
                "This functionality is only intended for use with non-watchonly addresses.\n"
                "See `importaddress` for watchonly p2sh address support.\n"
                "If 'label' is specified, assign address to that label.\n",
                {
                    {"nrequired", RPCArg::Type::NUM, RPCArg::Optional::NO, "The number of required signatures out of the n keys or addresses."},
                    {"keys", RPCArg::Type::ARR, RPCArg::Optional::NO, "The particl addresses or hex-encoded public keys",
                        {
                            {"key", RPCArg::Type::STR, RPCArg::Optional::OMITTED, "particl address or hex-encoded public key"},
                        },
                        },
                    {"label", RPCArg::Type::STR, RPCArg::Optional::OMITTED_NAMED_ARG, "A label to assign the addresses to."},
                    {"bech32", RPCArg::Type::BOOL, RPCArg::Default{false}, "Use Bech32 encoding."},
                    {"256bit", RPCArg::Type::BOOL, RPCArg::Default{false}, "Use 256bit hash type."},
                    {"address_type", RPCArg::Type::STR, RPCArg::DefaultHint{"set by -addresstype"}, "The address type to use. Options are \"legacy\", \"p2sh-segwit\", and \"bech32\"."},
                },
                RPCResult{
                    RPCResult::Type::OBJ, "", "",
                    {
                        {RPCResult::Type::STR, "address", "The value of the new multisig address"},
                        {RPCResult::Type::STR_HEX, "redeemScript", "The string value of the hex-encoded redemption script"},
                        {RPCResult::Type::STR, "descriptor", "The descriptor for this multisig"},
                    }
                },
                RPCExamples{
            "\nAdd a multisig address from 2 addresses\n"
            + HelpExampleCli("addmultisigaddress", "2 \"[\\\"" + EXAMPLE_ADDRESS[0] + "\\\",\\\"" + EXAMPLE_ADDRESS[1] + "\\\"]\"") +
            "\nAs a JSON-RPC call\n"
            + HelpExampleRpc("addmultisigaddress", "2, \"[\\\"" + EXAMPLE_ADDRESS[0] + "\\\",\\\"" + EXAMPLE_ADDRESS[1] + "\\\"]\"")
                },
        [&](const RPCHelpMan& self, const JSONRPCRequest& request) -> UniValue
{
    std::shared_ptr<CWallet> const pwallet = GetWalletForJSONRPCRequest(request);
    if (!pwallet) return NullUniValue;

    LegacyScriptPubKeyMan& spk_man = EnsureLegacyScriptPubKeyMan(*pwallet);

    LOCK2(pwallet->cs_wallet, spk_man.cs_KeyStore);

    std::string label;
    if (!request.params[2].isNull())
        label = LabelFromValue(request.params[2]);

    int required = request.params[0].get_int();

    // Get the public keys
    const UniValue& keys_or_addrs = request.params[1].get_array();
    std::vector<CPubKey> pubkeys;
    for (unsigned int i = 0; i < keys_or_addrs.size(); ++i) {
        if (IsHex(keys_or_addrs[i].get_str()) && (keys_or_addrs[i].get_str().length() == 66 || keys_or_addrs[i].get_str().length() == 130)) {
            pubkeys.push_back(HexToPubKey(keys_or_addrs[i].get_str()));
        } else {
            pubkeys.push_back(AddrToPubKey(spk_man, keys_or_addrs[i].get_str()));
        }
    }

    OutputType output_type = pwallet->m_default_address_type;
    size_t type_ofs = fParticlMode ? 5 : 3;
    if (!request.params[type_ofs].isNull()) {
        std::optional<OutputType> parsed = ParseOutputType(request.params[type_ofs].get_str());
        if (!parsed) {
            throw JSONRPCError(RPC_INVALID_ADDRESS_OR_KEY, strprintf("Unknown address type '%s'", request.params[type_ofs].get_str()));
        } else if (parsed.value() == OutputType::BECH32M) {
            throw JSONRPCError(RPC_INVALID_ADDRESS_OR_KEY, "Bech32m multisig addresses cannot be created with legacy wallets");
        }
        output_type = parsed.value();
    }

    // Construct using pay-to-script-hash:
    CScript inner;
    CTxDestination dest = AddAndGetMultisigDestination(required, pubkeys, output_type, spk_man, inner);

    // Make the descriptor
    std::unique_ptr<Descriptor> descriptor = InferDescriptor(GetScriptForDestination(dest), spk_man);

    UniValue result(UniValue::VOBJ);
    bool fbech32 = fParticlMode && request.params.size() > 3 ? request.params[3].get_bool() : false;
    bool f256Hash = fParticlMode && request.params.size() > 4 ? request.params[4].get_bool() : false;

    if (f256Hash) {
        CScriptID256 innerID;
        innerID.Set(inner);
        pwallet->SetAddressBook(innerID, label, "send", fbech32);
        result.pushKV("address", CBitcoinAddress(innerID, fbech32).ToString());
    } else {
        pwallet->SetAddressBook(dest, label, "send", fbech32);
        result.pushKV("address", EncodeDestination(dest, fbech32));
    }

    result.pushKV("redeemScript", HexStr(inner));
    result.pushKV("descriptor", descriptor->ToString());
    return result;
},
    };
}

struct tallyitem
{
    CAmount nAmount{0};
    int nConf{std::numeric_limits<int>::max()};
    std::vector<uint256> txids;
    bool fIsWatchonly{false};
    tallyitem()
    {
    }
};

static UniValue ListReceived(const CWallet& wallet, const UniValue& params, bool by_label) EXCLUSIVE_LOCKS_REQUIRED(wallet.cs_wallet)
{
    // Minimum confirmations
    int nMinDepth = 1;
    if (!params[0].isNull())
        nMinDepth = params[0].get_int();

    // Whether to include empty labels
    bool fIncludeEmpty = false;
    if (!params[1].isNull())
        fIncludeEmpty = params[1].get_bool();

    isminefilter filter = ISMINE_SPENDABLE;

    if (ParseIncludeWatchonly(params[2], wallet)) {
        filter |= ISMINE_WATCH_ONLY;
    }

    bool has_filtered_address = false;
    CTxDestination filtered_address = CNoDestination();
    if (!by_label && params.size() > 3) {
        if (!IsValidDestinationString(params[3].get_str())) {
            throw JSONRPCError(RPC_WALLET_ERROR, "address_filter parameter was invalid");
        }
        filtered_address = DecodeDestination(params[3].get_str());
        has_filtered_address = true;
    }

    // Tally
    std::map<CTxDestination, tallyitem> mapTally;
    for (const std::pair<const uint256, CWalletTx>& pairWtx : wallet.mapWallet) {
        const CWalletTx& wtx = pairWtx.second;

        if (wtx.IsCoinBase() || !wallet.chain().checkFinalTx(*wtx.tx)) {
            continue;
        }

        int nDepth = wallet.GetTxDepthInMainChain(wtx);
        if (nDepth < nMinDepth)
            continue;

        for (auto &txout : wtx.tx->vpout)
        {
            if (!txout->IsType(OUTPUT_STANDARD))
                continue;
            CTxOutStandard *pOut = (CTxOutStandard*)txout.get();

            CTxDestination address;
            if (!ExtractDestination(pOut->scriptPubKey, address))
                continue;

            isminefilter mine = wallet.IsMine(address);
            if (!(mine & filter))
                continue;

            tallyitem& item = mapTally[address];
            item.nAmount += pOut->nValue;
            item.nConf = std::min(item.nConf, nDepth);
            item.txids.push_back(wtx.GetHash());
            if (mine & ISMINE_WATCH_ONLY)
                item.fIsWatchonly = true;
        };

        for (const CTxOut& txout : wtx.tx->vout)
        {
            CTxDestination address;
            if (!ExtractDestination(txout.scriptPubKey, address))
                continue;

            if (has_filtered_address && !(filtered_address == address)) {
                continue;
            }

            isminefilter mine = wallet.IsMine(address);
            if(!(mine & filter))
                continue;

            tallyitem& item = mapTally[address];
            item.nAmount += txout.nValue;
            item.nConf = std::min(item.nConf, nDepth);
            item.txids.push_back(wtx.GetHash());
            if (mine & ISMINE_WATCH_ONLY)
                item.fIsWatchonly = true;
        }
    }

    // Reply
    UniValue ret(UniValue::VARR);
    std::map<std::string, tallyitem> label_tally;

    // Create m_address_book iterator
    // If we aren't filtering, go from begin() to end()
    auto start = wallet.m_address_book.begin();
    auto end = wallet.m_address_book.end();
    // If we are filtering, find() the applicable entry
    if (has_filtered_address) {
        start = wallet.m_address_book.find(filtered_address);
        if (start != end) {
            end = std::next(start);
        }
    }

    for (auto item_it = start; item_it != end; ++item_it)
    {
        if (item_it->second.IsChange()) continue;
        const CTxDestination& address = item_it->first;
        const std::string& label = item_it->second.GetLabel();
        auto it = mapTally.find(address);
        if (it == mapTally.end() && !fIncludeEmpty)
            continue;

        CAmount nAmount = 0;
        int nConf = std::numeric_limits<int>::max();
        bool fIsWatchonly = false;
        if (it != mapTally.end())
        {
            nAmount = (*it).second.nAmount;
            nConf = (*it).second.nConf;
            fIsWatchonly = (*it).second.fIsWatchonly;
        }

        if (by_label)
        {
            tallyitem& _item = label_tally[label];
            _item.nAmount += nAmount;
            _item.nConf = std::min(_item.nConf, nConf);
            _item.fIsWatchonly = fIsWatchonly;
        }
        else
        {
            UniValue obj(UniValue::VOBJ);
            if(fIsWatchonly)
                obj.pushKV("involvesWatchonly", true);
            obj.pushKV("address",       EncodeDestination(address));
            obj.pushKV("amount",        ValueFromAmount(nAmount));
            obj.pushKV("confirmations", (nConf == std::numeric_limits<int>::max() ? 0 : nConf));
            obj.pushKV("label", label);
            UniValue transactions(UniValue::VARR);
            if (it != mapTally.end())
            {
                for (const uint256& _item : (*it).second.txids)
                {
                    transactions.push_back(_item.GetHex());
                }
            }
            obj.pushKV("txids", transactions);
            ret.push_back(obj);
        }
    }

    if (by_label)
    {
        for (const auto& entry : label_tally)
        {
            CAmount nAmount = entry.second.nAmount;
            int nConf = entry.second.nConf;
            UniValue obj(UniValue::VOBJ);
            if (entry.second.fIsWatchonly)
                obj.pushKV("involvesWatchonly", true);
            obj.pushKV("amount",        ValueFromAmount(nAmount));
            obj.pushKV("confirmations", (nConf == std::numeric_limits<int>::max() ? 0 : nConf));
            obj.pushKV("label",         entry.first);
            ret.push_back(obj);
        }
    }

    return ret;
}

static RPCHelpMan listreceivedbyaddress()
{
    return RPCHelpMan{"listreceivedbyaddress",
                "\nList balances by receiving address.\n",
                {
                    {"minconf", RPCArg::Type::NUM, RPCArg::Default{1}, "The minimum number of confirmations before payments are included."},
                    {"include_empty", RPCArg::Type::BOOL, RPCArg::Default{false}, "Whether to include addresses that haven't received any payments."},
                    {"include_watchonly", RPCArg::Type::BOOL, RPCArg::DefaultHint{"true for watch-only wallets, otherwise false"}, "Whether to include watch-only addresses (see 'importaddress')"},
                    {"address_filter", RPCArg::Type::STR, RPCArg::Optional::OMITTED_NAMED_ARG, "If present, only return information on this address."},
                },
                RPCResult{
                    RPCResult::Type::ARR, "", "",
                    {
                        {RPCResult::Type::OBJ, "", "",
                        {
                            {RPCResult::Type::BOOL, "involvesWatchonly", /* optional */ true, "Only returns true if imported addresses were involved in transaction"},
                            {RPCResult::Type::STR, "address", "The receiving address"},
                            {RPCResult::Type::STR_AMOUNT, "amount", "The total amount in " + CURRENCY_UNIT + " received by the address"},
                            {RPCResult::Type::NUM, "confirmations", "The number of confirmations of the most recent transaction included"},
                            {RPCResult::Type::STR, "label", "The label of the receiving address. The default label is \"\""},
                            {RPCResult::Type::ARR, "txids", "",
                            {
                                {RPCResult::Type::STR_HEX, "txid", "The ids of transactions received with the address"},
                            }},
                        }},
                    }
                },
                RPCExamples{
                    HelpExampleCli("listreceivedbyaddress", "")
            + HelpExampleCli("listreceivedbyaddress", "6 true")
            + HelpExampleRpc("listreceivedbyaddress", "6, true, true")
            + HelpExampleRpc("listreceivedbyaddress", "6, true, true, \"" + EXAMPLE_ADDRESS[0] + "\"")
                },
        [&](const RPCHelpMan& self, const JSONRPCRequest& request) -> UniValue
{
    const std::shared_ptr<const CWallet> pwallet = GetWalletForJSONRPCRequest(request);
    if (!pwallet) return NullUniValue;

    // Make sure the results are valid at least up to the most recent block
    // the user could have gotten from another RPC command prior to now
    pwallet->BlockUntilSyncedToCurrentChain();

    LOCK(pwallet->cs_wallet);

    return ListReceived(*pwallet, request.params, false);
},
    };
}

static RPCHelpMan listreceivedbylabel()
{
    return RPCHelpMan{"listreceivedbylabel",
                "\nList received transactions by label.\n",
                {
                    {"minconf", RPCArg::Type::NUM, RPCArg::Default{1}, "The minimum number of confirmations before payments are included."},
                    {"include_empty", RPCArg::Type::BOOL, RPCArg::Default{false}, "Whether to include labels that haven't received any payments."},
                    {"include_watchonly", RPCArg::Type::BOOL, RPCArg::DefaultHint{"true for watch-only wallets, otherwise false"}, "Whether to include watch-only addresses (see 'importaddress')"},
                },
                RPCResult{
                    RPCResult::Type::ARR, "", "",
                    {
                        {RPCResult::Type::OBJ, "", "",
                        {
                            {RPCResult::Type::BOOL, "involvesWatchonly", /* optional */ true, "Only returns true if imported addresses were involved in transaction"},
                            {RPCResult::Type::STR_AMOUNT, "amount", "The total amount received by addresses with this label"},
                            {RPCResult::Type::NUM, "confirmations", "The number of confirmations of the most recent transaction included"},
                            {RPCResult::Type::STR, "label", "The label of the receiving address. The default label is \"\""},
                        }},
                    }
                },
                RPCExamples{
                    HelpExampleCli("listreceivedbylabel", "")
            + HelpExampleCli("listreceivedbylabel", "6 true")
            + HelpExampleRpc("listreceivedbylabel", "6, true, true")
                },
        [&](const RPCHelpMan& self, const JSONRPCRequest& request) -> UniValue
{
    const std::shared_ptr<const CWallet> pwallet = GetWalletForJSONRPCRequest(request);
    if (!pwallet) return NullUniValue;

    // Make sure the results are valid at least up to the most recent block
    // the user could have gotten from another RPC command prior to now
    pwallet->BlockUntilSyncedToCurrentChain();

    LOCK(pwallet->cs_wallet);

    return ListReceived(*pwallet, request.params, true);
},
    };
}

static void MaybePushAddress(UniValue & entry, const CTxDestination &dest)
{
    if (IsValidDestination(dest)) {
        entry.pushKV("address", EncodeDestination(dest));
    }
}

/**
 * List transactions based on the given criteria.
 *
 * @param  wallet         The wallet.
 * @param  wtx            The wallet transaction.
 * @param  nMinDepth      The minimum confirmation depth.
 * @param  fLong          Whether to include the JSON version of the transaction.
 * @param  ret            The UniValue into which the result is stored.
 * @param  filter_ismine  The "is mine" filter flags.
 * @param  filter_label   Optional label string to filter incoming transactions.
 */
static void ListTransactions(const CWallet& wallet, const CWalletTx& wtx, int nMinDepth, bool fLong, UniValue& ret, const isminefilter& filter_ismine, const std::string* filter_label) EXCLUSIVE_LOCKS_REQUIRED(wallet.cs_wallet)
{
    CAmount nFee;
    std::list<COutputEntry> listReceived;
    std::list<COutputEntry> listSent;
    std::list<COutputEntry> listStaked;

    CachedTxGetAmounts(wallet, wtx, listReceived, listSent, listStaked, nFee, filter_ismine);

    bool involvesWatchonly = CachedTxIsFromMe(wallet, wtx, ISMINE_WATCH_ONLY);

    // Sent
    if (!filter_label)
    {
        for (const COutputEntry& s : listSent)
        {
            UniValue entry(UniValue::VOBJ);
            if (involvesWatchonly || (wallet.IsMine(s.destination) & ISMINE_WATCH_ONLY) || (s.ismine & ISMINE_WATCH_ONLY)) {
                entry.pushKV("involvesWatchonly", true);
            }
            MaybePushAddress(entry, s.destination);
            if (s.destStake.index() != DI::_CNoDestination) {
                entry.pushKV("coldstake_address", EncodeDestination(s.destStake));
            }
            entry.pushKV("category", "send");
            entry.pushKV("amount", ValueFromAmount(-s.amount));
            const auto* address_book_entry = wallet.FindAddressBookEntry(s.destination);
            if (address_book_entry) {
                entry.pushKV("label", address_book_entry->GetLabel());
            }
            entry.pushKV("vout", s.vout);
            entry.pushKV("fee", ValueFromAmount(-nFee));
            if (fLong) {
                WalletTxToJSON(wallet, wtx, entry);
            } else {
                std::string sNarrKey = strprintf("n%d", s.vout);
                mapValue_t::const_iterator mi = wtx.mapValue.find(sNarrKey);
                if (mi != wtx.mapValue.end() && !mi->second.empty())
                    entry.pushKV("narration", mi->second);
            }
            entry.pushKV("abandoned", wtx.isAbandoned());

            ret.push_back(entry);
        }
    }

    // Received
    if (listReceived.size() > 0 && wallet.GetTxDepthInMainChain(wtx) >= nMinDepth) {
        for (const COutputEntry& r : listReceived)
        {
            std::string label;
            const auto* address_book_entry = wallet.FindAddressBookEntry(r.destination);
            if (address_book_entry) {
                label = address_book_entry->GetLabel();
            }
            if (filter_label && label != *filter_label) {
                continue;
            }
            UniValue entry(UniValue::VOBJ);
            if (involvesWatchonly || (wallet.IsMine(r.destination) & ISMINE_WATCH_ONLY) || (r.ismine & ISMINE_WATCH_ONLY)) {
                entry.pushKV("involvesWatchonly", true);
            }

            if (wallet.IsParticlWallet()
                && r.destination.index() == DI::_PKHash) {
                CStealthAddress sx;
                CKeyID idK = ToKeyID(std::get<PKHash>(r.destination));
                if (GetParticlWallet(&wallet)->GetStealthLinked(idK, sx)) {
                    entry.pushKV("stealth_address", sx.Encoded());
                }
            }

            MaybePushAddress(entry, r.destination);
            if (r.destStake.index() != DI::_CNoDestination) {
                entry.pushKV("coldstake_address", EncodeDestination(r.destStake));
            }
            if (wtx.IsCoinBase()) {
                if (wallet.GetTxDepthInMainChain(wtx) < 1) {
                    entry.pushKV("category", "orphan");
                } else if (wallet.IsTxImmatureCoinBase(wtx)) {
                    entry.pushKV("category", "immature");
                } else {
                    entry.pushKV("category", (fParticlMode ? "coinbase" : "generate"));
                }
            } else {
                entry.pushKV("category", "receive");
            }
            entry.pushKV("amount", ValueFromAmount(r.amount));
            if (address_book_entry) {
                entry.pushKV("label", label);
                entry.pushKV("account", label); // For exchanges
            }
            entry.pushKV("vout", r.vout);
            if (fLong) {
                WalletTxToJSON(wallet, wtx, entry);
            } else {
                std::string sNarrKey = strprintf("n%d", r.vout);
                mapValue_t::const_iterator mi = wtx.mapValue.find(sNarrKey);
                if (mi != wtx.mapValue.end() && !mi->second.empty()) {
                    entry.pushKV("narration", mi->second);
                }
            }
            ret.push_back(entry);
        }
    }

    // Staked
    if (listStaked.size() > 0 && wallet.GetTxDepthInMainChain(wtx) >= nMinDepth) {
        for (const auto &s : listStaked) {
            UniValue entry(UniValue::VOBJ);
            if (involvesWatchonly || (s.ismine & ISMINE_WATCH_ONLY)) {
                entry.pushKV("involvesWatchonly", true);
            }
            MaybePushAddress(entry, s.destination);
            if (s.destStake.index() != DI::_CNoDestination) {
                entry.pushKV("coldstake_address", EncodeDestination(s.destStake));
            }
            entry.pushKV("category", wallet.GetTxDepthInMainChain(wtx) < 1 ? "orphaned_stake" : "stake");

            entry.pushKV("amount", ValueFromAmount(s.amount));
            const auto* address_book_entry = wallet.FindAddressBookEntry(s.destination);
            if (address_book_entry) {
                entry.pushKV("label", address_book_entry->GetLabel());
            }
            entry.pushKV("vout", s.vout);
            entry.pushKV("reward", ValueFromAmount(-nFee));
            if (fLong) {
                WalletTxToJSON(wallet, wtx, entry);
            }
            entry.pushKV("abandoned", wtx.isAbandoned());
            ret.push_back(entry);
        }
    }
}

static void ListRecord(const CHDWallet *phdw, const uint256 &hash, const CTransactionRecord &rtx,
    const std::string &strAccount, int nMinDepth, bool fLong, UniValue &ret, const isminefilter &filter) EXCLUSIVE_LOCKS_REQUIRED(phdw->cs_wallet)
{
    bool fAllAccounts = (strAccount == std::string("*"));

    for (const auto &r : rtx.vout) {
        if (r.nFlags & ORF_CHANGE) {
            continue;
        }

        if (!(r.nFlags & ORF_FROM) && !(r.nFlags & ORF_OWNED) && !(filter & ISMINE_WATCH_ONLY)) {
            continue;
        }

        std::string account;
        CBitcoinAddress addr;
        CTxDestination dest;
        if (ExtractDestination(r.scriptPubKey, dest) && !r.scriptPubKey.IsUnspendable()) {
            addr.Set(dest);

            std::map<CTxDestination, CAddressBookData>::const_iterator mai = phdw->m_address_book.find(dest);
            if (mai != phdw->m_address_book.end() && !mai->second.GetLabel().empty()) {
                account = mai->second.GetLabel();
            }
        }

        if (!fAllAccounts && (account != strAccount)) {
            continue;
        }

        UniValue entry(UniValue::VOBJ);
        if (r.nFlags & ORF_OWN_WATCH) {
            entry.pushKV("involvesWatchonly", true);
        }
        entry.pushKV("account", account);

        if (r.vPath.size() > 0) {
            if (r.vPath[0] == ORA_STEALTH) {
                if (r.vPath.size() < 5) {
                    LogPrintf("%s: Warning, malformed vPath.\n", __func__);
                } else {
                    uint32_t sidx;
                    memcpy(&sidx, &r.vPath[1], 4);
                    CStealthAddress sx;
                    if (phdw->GetStealthByIndex(sidx, sx)) {
                        entry.pushKV("stealth_address", sx.Encoded());
                    }
                }
            }
        } else {
            PKHash *pkh = std::get_if<PKHash>(&dest);
            if (pkh) {
                CStealthAddress sx;
                CKeyID idK = ToKeyID(*pkh);
                if (phdw->GetStealthLinked(idK, sx)) {
                    entry.pushKV("stealth_address", sx.Encoded());
                }
            }
        }

        if (r.nFlags & ORF_LOCKED) {
            entry.pushKV("requires_unlock", true);
        }

        if (dest.index() == DI::_CNoDestination) {
            entry.pushKV("address", "none");
        } else {
            entry.pushKV("address", addr.ToString());
        }

        std::string sCategory;
        if (r.nFlags & ORF_OWNED && r.nFlags & ORF_FROM) {
            // Sent to self
            sCategory = "receive";
        } else
        if (r.nFlags & ORF_OWN_ANY) {
            sCategory = "receive";
        } else
        if (r.nFlags & ORF_FROM) {
            sCategory = "send";
        }

        entry.pushKV("category", sCategory);
        entry.pushKV("type", r.nType == OUTPUT_STANDARD ? "standard"
                : r.nType == OUTPUT_CT ? "blind" : r.nType == OUTPUT_RINGCT ? "anon" : "unknown");

        if (r.nFlags & ORF_OWNED && r.nFlags & ORF_FROM) {
            entry.pushKV("fromself", "true");
        }

        entry.pushKV("amount", ValueFromAmount(r.nValue * ((r.nFlags & ORF_OWN_ANY) ? 1 : -1)));

        if (r.nFlags & ORF_FROM) {
            entry.pushKV("fee", ValueFromAmount(-rtx.nFee));
        }

        entry.pushKV("vout", r.n);

        int confirms = phdw->GetDepthInMainChain(rtx);
        entry.pushKV("confirmations", confirms);
        if (confirms > 0) {
            entry.pushKV("blockhash", rtx.blockHash.GetHex());
            entry.pushKV("blockindex", rtx.nIndex);
            PushTime(entry, "blocktime", rtx.nBlockTime);
        } else {
            entry.pushKV("trusted", phdw->IsTrusted(hash, rtx));
        }

        entry.pushKV("txid", hash.ToString());

        UniValue conflicts(UniValue::VARR);
        std::set<uint256> setconflicts = phdw->GetConflicts(hash);
        setconflicts.erase(hash);
        for (const auto &conflict : setconflicts) {
            conflicts.push_back(conflict.GetHex());
        }
        entry.pushKV("walletconflicts", conflicts);

        PushTime(entry, "time", rtx.GetTxTime());

        if (!r.sNarration.empty()) {
            entry.pushKV("narration", r.sNarration);
        }

        if (r.nFlags & ORF_FROM) {
            entry.pushKV("abandoned", rtx.IsAbandoned());
        }

        ret.push_back(entry);
    }
};

static const std::vector<RPCResult> TransactionDescriptionString()
{
    return{{RPCResult::Type::NUM, "confirmations", "The number of confirmations for the transaction. Negative confirmations means the\n"
               "transaction conflicted that many blocks ago."},
           {RPCResult::Type::BOOL, "generated", /* optional */ true, "Only present if the transaction's only input is a coinbase one."},
           {RPCResult::Type::BOOL, "trusted", /* optional */ true, "Whether we consider the transaction to be trusted and safe to spend from.\n"
                "Only present when the transaction has 0 confirmations (or negative confirmations, if conflicted)."},
           {RPCResult::Type::STR_HEX, "blockhash", /* optional */ true, "The block hash containing the transaction."},
           {RPCResult::Type::NUM, "blockheight", /* optional */ true, "The block height containing the transaction."},
           {RPCResult::Type::NUM, "blockindex", /* optional */ true, "The index of the transaction in the block that includes it."},
           {RPCResult::Type::NUM_TIME, "blocktime", /* optional */ true, "The block time expressed in " + UNIX_EPOCH_TIME + "."},
           {RPCResult::Type::STR_HEX, "txid", "The transaction id."},
           {RPCResult::Type::ARR, "walletconflicts", "Conflicting transaction ids.",
           {
               {RPCResult::Type::STR_HEX, "txid", "The transaction id."},
           }},
           {RPCResult::Type::STR_HEX, "replaced_by_txid", /* optional */ true, "The txid if this tx was replaced."},
           {RPCResult::Type::STR_HEX, "replaces_txid", /* optional */ true, "The txid if the tx replaces one."},
           {RPCResult::Type::STR, "comment", /* optional */ true, ""},
           {RPCResult::Type::STR, "to", /* optional */ true, "If a comment to is associated with the transaction."},
           {RPCResult::Type::NUM_TIME, "time", "The transaction time expressed in " + UNIX_EPOCH_TIME + "."},
           {RPCResult::Type::NUM_TIME, "timereceived", "The time received expressed in " + UNIX_EPOCH_TIME + "."},
           {RPCResult::Type::STR, "comment", /* optional */ true, "If a comment is associated with the transaction, only present if not empty."},
           {RPCResult::Type::STR, "bip125-replaceable", "(\"yes|no|unknown\") Whether this transaction could be replaced due to BIP125 (replace-by-fee);\n"
               "may be unknown for unconfirmed transactions not in the mempool."}};
}

static RPCHelpMan listtransactions()
{
    return RPCHelpMan{"listtransactions",
                "\nIf a label name is provided, this will return only incoming transactions paying to addresses with the specified label.\n"
                "\nReturns up to 'count' most recent transactions skipping the first 'from' transactions.\n",
                {
                    {"label|dummy", RPCArg::Type::STR, RPCArg::Optional::OMITTED_NAMED_ARG, "If set, should be a valid label name to return only incoming transactions\n"
                          "with the specified label, or \"*\" to disable filtering and return all transactions."},
                    {"count", RPCArg::Type::NUM, RPCArg::Default{10}, "The number of transactions to return"},
                    {"skip", RPCArg::Type::NUM, RPCArg::Default{0}, "The number of transactions to skip"},
                    {"include_watchonly", RPCArg::Type::BOOL, RPCArg::DefaultHint{"true for watch-only wallets, otherwise false"}, "Include transactions to watch-only addresses (see 'importaddress')"},
                },
                RPCResult{
                    RPCResult::Type::ARR, "", "",
                    {
                        {RPCResult::Type::OBJ, "", "", Cat(Cat<std::vector<RPCResult>>(
                        {
                            {RPCResult::Type::BOOL, "involvesWatchonly", /* optional */ true, "Only returns true if imported addresses were involved in transaction."},
                            {RPCResult::Type::STR, "address", /* optional */ true, "The particl address of the transaction."},
                            {RPCResult::Type::STR, "category", "The transaction category.\n"
                                "\"send\"                  Transactions sent.\n"
                                "\"receive\"               Non-coinbase transactions received.\n"
                                "\"generate\"              Coinbase transactions received with more than 100 confirmations.\n"
                                "\"immature\"              Coinbase transactions received with 100 or fewer confirmations.\n"
                                "\"orphan\"                Orphaned coinbase transactions received."},
                            {RPCResult::Type::STR_AMOUNT, "amount", "The amount in " + CURRENCY_UNIT + ". This is negative for the 'send' category, and is positive\n"
                                "for all other categories"},
                            {RPCResult::Type::STR, "label", /* optional */ true, "A comment for the address/transaction, if any"},
                            {RPCResult::Type::NUM, "vout", "the vout value"},
                            {RPCResult::Type::STR_AMOUNT, "fee", /* optional */ true, "The amount of the fee in " + CURRENCY_UNIT + ". This is negative and only available for the\n"
                                 "'send' category of transactions."},
                        },
                        TransactionDescriptionString()),
                        {
                            {RPCResult::Type::BOOL, "abandoned", /* optional */ true, "'true' if the transaction has been abandoned (inputs are respendable). Only available for the \n"
                                 "'send' category of transactions."},
                        })},
                    }
                },
                RPCExamples{
            "\nList the most recent 10 transactions in the systems\n"
            + HelpExampleCli("listtransactions", "") +
            "\nList transactions 100 to 120\n"
            + HelpExampleCli("listtransactions", "\"*\" 20 100") +
            "\nAs a JSON-RPC call\n"
            + HelpExampleRpc("listtransactions", "\"*\", 20, 100")
                },
        [&](const RPCHelpMan& self, const JSONRPCRequest& request) -> UniValue
{
    const std::shared_ptr<const CWallet> pwallet = GetWalletForJSONRPCRequest(request);
    if (!pwallet) return NullUniValue;

    // Make sure the results are valid at least up to the most recent block
    // the user could have gotten from another RPC command prior to now
    pwallet->BlockUntilSyncedToCurrentChain();

    const std::string* filter_label = nullptr;
    if (!request.params[0].isNull() && request.params[0].get_str() != "*") {
        filter_label = &request.params[0].get_str();
        if (filter_label->empty()) {
            throw JSONRPCError(RPC_INVALID_PARAMETER, "Label argument must be a valid label name or \"*\".");
        }
    }
    int nCount = 10;
    if (!request.params[1].isNull())
        nCount = request.params[1].get_int();
    int nFrom = 0;
    if (!request.params[2].isNull())
        nFrom = request.params[2].get_int();
    isminefilter filter = ISMINE_SPENDABLE;

    if (ParseIncludeWatchonly(request.params[3], *pwallet)) {
        filter |= ISMINE_WATCH_ONLY;
    }

    if (nCount < 0)
        throw JSONRPCError(RPC_INVALID_PARAMETER, "Negative count");
    if (nFrom < 0)
        throw JSONRPCError(RPC_INVALID_PARAMETER, "Negative from");


    // NOTE: nFrom and nCount seem to apply to the individual json entries, not the txn
    //  a txn producing 2 entries will output only 1 entry if nCount is 1
    // TODO: Change to count on unique txids?

    UniValue ret(UniValue::VARR);
    {
        LOCK(pwallet->cs_wallet);
        const CWallet::TxItems &txOrdered = pwallet->wtxOrdered;

        // iterate backwards until we have nCount items to return:
        for (CWallet::TxItems::const_reverse_iterator it = txOrdered.rbegin(); it != txOrdered.rend(); ++it) {
            CWalletTx *const pwtx = (*it).second;
            ListTransactions(*pwallet, *pwtx, 0, true, ret, filter, filter_label);
            if ((int)ret.size() >= (nCount+nFrom)) break;
        }
    }
    // ret must be newest to oldest
    ret.reverse();

    if (pwallet->IsParticlWallet()) {
        const CHDWallet *phdw = GetParticlWallet(pwallet.get());
        LOCK(phdw->cs_wallet);
        const RtxOrdered_t &txOrdered = phdw->rtxOrdered;

        // TODO: Combine finding and inserting into ret loops

        UniValue retRecords(UniValue::VARR);
        for (RtxOrdered_t::const_reverse_iterator it = txOrdered.rbegin(); it != txOrdered.rend(); ++it) {
            std::string strAccount = "*";
            ListRecord(phdw, it->second->first, it->second->second, strAccount, 0, true, retRecords, filter);
            if ((int)retRecords.size() >= nCount + nFrom) {
                break;
            }
        }

        size_t nSearchStart = 0;
        for(int i = (int)retRecords.size() - 1; i >= 0; --i) {
            int64_t nInsertTime = find_value(retRecords[i], "time").get_int64();
            bool fFound = false;
            for (size_t k = nSearchStart; k < ret.size(); k++) {
                nSearchStart = k;
                int64_t nTime = find_value(ret[k], "time").get_int64();
                if (nTime > nInsertTime) {
                    ret.insert(k, retRecords[i]);
                    fFound = true;
                    break;
                }
            }

            if (!fFound) {
                ret.push_back(retRecords[i]);
            }
        }

        if (nFrom > 0 && ret.size() > 0) {
            ret.erase(std::max((size_t)0, ret.size() - nFrom), ret.size());
        }

        if (ret.size() > (size_t)nCount) {
            ret.erase(0, ret.size() - nCount);
        }
    }

    return ret;
},
    };
}

static RPCHelpMan listsinceblock()
{
    return RPCHelpMan{"listsinceblock",
                "\nGet all transactions in blocks since block [blockhash], or all transactions if omitted.\n"
                "If \"blockhash\" is no longer a part of the main chain, transactions from the fork point onward are included.\n"
                "Additionally, if include_removed is set, transactions affecting the wallet which were removed are returned in the \"removed\" array.\n",
                {
                    {"blockhash", RPCArg::Type::STR, RPCArg::Optional::OMITTED_NAMED_ARG, "If set, the block hash to list transactions since, otherwise list all transactions."},
                    {"target_confirmations", RPCArg::Type::NUM, RPCArg::Default{1}, "Return the nth block hash from the main chain. e.g. 1 would mean the best block hash. Note: this is not used as a filter, but only affects [lastblock] in the return value"},
                    {"include_watchonly", RPCArg::Type::BOOL, RPCArg::DefaultHint{"true for watch-only wallets, otherwise false"}, "Include transactions to watch-only addresses (see 'importaddress')"},
                    {"include_removed", RPCArg::Type::BOOL, RPCArg::Default{true}, "Show transactions that were removed due to a reorg in the \"removed\" array\n"
                                                                       "(not guaranteed to work on pruned nodes)"},
                },
                RPCResult{
                    RPCResult::Type::OBJ, "", "",
                    {
                        {RPCResult::Type::ARR, "transactions", "",
                        {
                            {RPCResult::Type::OBJ, "", "", Cat(Cat<std::vector<RPCResult>>(
                            {
                                {RPCResult::Type::BOOL, "involvesWatchonly", /* optional */ true, "Only returns true if imported addresses were involved in transaction."},
                                {RPCResult::Type::STR, "address", /* optional */ true, "The particl address of the transaction."},
                                {RPCResult::Type::STR, "category", "The transaction category.\n"
                                    "\"send\"                  Transactions sent.\n"
                                    "\"receive\"               Non-coinbase transactions received.\n"
                                    "\"generate\"              Coinbase transactions received with more than 100 confirmations.\n"
                                    "\"immature\"              Coinbase transactions received with 100 or fewer confirmations.\n"
                                    "\"orphan\"                Orphaned coinbase transactions received."},
                                {RPCResult::Type::STR_AMOUNT, "amount", "The amount in " + CURRENCY_UNIT + ". This is negative for the 'send' category, and is positive\n"
                                    "for all other categories"},
                                {RPCResult::Type::NUM, "vout", "the vout value"},
                                {RPCResult::Type::STR_AMOUNT, "fee", /* optional */ true, "The amount of the fee in " + CURRENCY_UNIT + ". This is negative and only available for the\n"
                                     "'send' category of transactions."},
                            },
                            TransactionDescriptionString()),
                            {
                                {RPCResult::Type::BOOL, "abandoned", /* optional */ true, "'true' if the transaction has been abandoned (inputs are respendable). Only available for the \n"
                                     "'send' category of transactions."},
                                {RPCResult::Type::STR, "label", /* optional */ true, "A comment for the address/transaction, if any"},
                            })},
                        }},
                        {RPCResult::Type::ARR, "removed", /* optional */ true, "<structure is the same as \"transactions\" above, only present if include_removed=true>\n"
                            "Note: transactions that were re-added in the active chain will appear as-is in this array, and may thus have a positive confirmation count."
                        , {{RPCResult::Type::ELISION, "", ""},}},
                        {RPCResult::Type::STR_HEX, "lastblock", "The hash of the block (target_confirmations-1) from the best block on the main chain, or the genesis hash if the referenced block does not exist yet. This is typically used to feed back into listsinceblock the next time you call it. So you would generally use a target_confirmations of say 6, so you will be continually re-notified of transactions until they've reached 6 confirmations plus any new ones"},
                    }
                },
                RPCExamples{
                    HelpExampleCli("listsinceblock", "")
            + HelpExampleCli("listsinceblock", "\"000000000000000bacf66f7497b7dc45ef753ee9a7d38571037cdb1a57f663ad\" 6")
            + HelpExampleRpc("listsinceblock", "\"000000000000000bacf66f7497b7dc45ef753ee9a7d38571037cdb1a57f663ad\", 6")
                },
        [&](const RPCHelpMan& self, const JSONRPCRequest& request) -> UniValue
{
    const std::shared_ptr<const CWallet> pwallet = GetWalletForJSONRPCRequest(request);
    if (!pwallet) return NullUniValue;

    const CWallet& wallet = *pwallet;
    // Make sure the results are valid at least up to the most recent block
    // the user could have gotten from another RPC command prior to now
    wallet.BlockUntilSyncedToCurrentChain();

    LOCK(wallet.cs_wallet);

    std::optional<int> height;    // Height of the specified block or the common ancestor, if the block provided was in a deactivated chain.
    std::optional<int> altheight; // Height of the specified block, even if it's in a deactivated chain.
    int target_confirms = 1;
    isminefilter filter = ISMINE_SPENDABLE;

    uint256 blockId;
    if (!request.params[0].isNull() && !request.params[0].get_str().empty()) {
        blockId = ParseHashV(request.params[0], "blockhash");
        height = int{};
        altheight = int{};
        if (!wallet.chain().findCommonAncestor(blockId, wallet.GetLastBlockHash(), /* ancestor out */ FoundBlock().height(*height), /* blockId out */ FoundBlock().height(*altheight))) {
            throw JSONRPCError(RPC_INVALID_ADDRESS_OR_KEY, "Block not found");
        }
    }

    if (!request.params[1].isNull()) {
        target_confirms = request.params[1].get_int();

        if (target_confirms < 1) {
            throw JSONRPCError(RPC_INVALID_PARAMETER, "Invalid parameter");
        }
    }

    if (ParseIncludeWatchonly(request.params[2], wallet)) {
        filter |= ISMINE_WATCH_ONLY;
    }

    bool include_removed = (request.params[3].isNull() || request.params[3].get_bool());

    int depth = height ? wallet.GetLastBlockHeight() + 1 - *height : -1;

    UniValue transactions(UniValue::VARR);

    for (const std::pair<const uint256, CWalletTx>& pairWtx : wallet.mapWallet) {
        const CWalletTx& tx = pairWtx.second;

        if (depth == -1 || abs(wallet.GetTxDepthInMainChain(tx)) < depth) {
            ListTransactions(wallet, tx, 0, true, transactions, filter, nullptr /* filter_label */);
        }
    }

    if (IsParticlWallet(&wallet)) {
        const CHDWallet *phdw = GetParticlWallet(&wallet);
        LOCK_ASSERTION(phdw->cs_wallet);

        for (const auto &ri : phdw->mapRecords) {
            const uint256 &txhash = ri.first;
            const CTransactionRecord &rtx = ri.second;
            if (depth == -1 || phdw->GetDepthInMainChain(rtx) < depth) {
                ListRecord(phdw, txhash, rtx, "*", 0, true, transactions, filter);
            }
        }
    }


    // when a reorg'd block is requested, we also list any relevant transactions
    // in the blocks of the chain that was detached
    UniValue removed(UniValue::VARR);
    while (include_removed && altheight && *altheight > *height) {
        CBlock block;
        if (!wallet.chain().findBlock(blockId, FoundBlock().data(block)) || block.IsNull()) {
            throw JSONRPCError(RPC_INTERNAL_ERROR, "Can't read block from disk");
        }
        for (const CTransactionRef& tx : block.vtx) {
            auto it = wallet.mapWallet.find(tx->GetHash());
            if (it != wallet.mapWallet.end()) {
                // We want all transactions regardless of confirmation count to appear here,
                // even negative confirmation ones, hence the big negative.
                ListTransactions(wallet, it->second, -100000000, true, removed, filter, nullptr /* filter_label */);
            } else
            if (IsParticlWallet(&wallet)) {
                const CHDWallet *phdw = GetParticlWallet(&wallet);
                LOCK_ASSERTION(phdw->cs_wallet);
                const uint256 &txhash = tx->GetHash();
                MapRecords_t::const_iterator mri = phdw->mapRecords.find(txhash);
                if (mri != phdw->mapRecords.end()) {
                    const CTransactionRecord &rtx = mri->second;
                    ListRecord(phdw, txhash, rtx, "*", -100000000, true, removed, filter);
                }
            }
        }
        blockId = block.hashPrevBlock;
        --*altheight;
    }

    uint256 lastblock;
    target_confirms = std::min(target_confirms, wallet.GetLastBlockHeight() + 1);
    CHECK_NONFATAL(wallet.chain().findAncestorByHeight(wallet.GetLastBlockHash(), wallet.GetLastBlockHeight() + 1 - target_confirms, FoundBlock().hash(lastblock)));

    UniValue ret(UniValue::VOBJ);
    ret.pushKV("transactions", transactions);
    if (include_removed) ret.pushKV("removed", removed);
    ret.pushKV("lastblock", lastblock.GetHex());

    return ret;
},
    };
}

UniValue gettransaction_inner(JSONRPCRequest const &request)
{
    std::shared_ptr<const CWallet> pwallet = GetWalletForJSONRPCRequest(request);
    if (!pwallet) return NullUniValue;

    // Make sure the results are valid at least up to the most recent block
    // the user could have gotten from another RPC command prior to now
    if (!request.fSkipBlock)
        pwallet->BlockUntilSyncedToCurrentChain();

    LOCK(pwallet->cs_wallet);

    uint256 hash(ParseHashV(request.params[0], "txid"));

    isminefilter filter = ISMINE_SPENDABLE;

    if (ParseIncludeWatchonly(request.params[1], *pwallet)) {
        filter |= ISMINE_WATCH_ONLY;
    }

    bool verbose = request.params[2].isNull() ? false : request.params[2].get_bool();

    UniValue entry(UniValue::VOBJ);
    auto it = pwallet->mapWallet.find(hash);
    if (it == pwallet->mapWallet.end()) {
        if (IsParticlWallet(pwallet.get())) {
            const CHDWallet *phdw = GetParticlWallet(pwallet.get());
            LOCK_ASSERTION(phdw->cs_wallet);
            MapRecords_t::const_iterator mri = phdw->mapRecords.find(hash);

            if (mri != phdw->mapRecords.end()) {
                const CTransactionRecord &rtx = mri->second;
                RecordTxToJSON(pwallet->chain(), phdw, mri->first, rtx, entry);

                UniValue details(UniValue::VARR);
                ListRecord(phdw, hash, rtx, "*", 0, false, details, filter);
                entry.pushKV("details", details);

                CStoredTransaction stx;
                if (CHDWalletDB(phdw->GetDatabase()).ReadStoredTx(hash, stx)) { // TODO: cache / use mapTempWallet
                    std::string strHex = EncodeHexTx(*(stx.tx.get()), RPCSerializationFlags());
                    entry.pushKV("hex", strHex);

                    if (verbose) {
                        UniValue decoded(UniValue::VOBJ);
                        TxToUniv(*(stx.tx.get()), uint256(), decoded, false);
                        entry.pushKV("decoded", decoded);
                    }
                    mapRTxValue_t::const_iterator mvi = rtx.mapValue.find(RTXVT_SMSG_FEES);
                    if (mvi != rtx.mapValue.end()) {
                        AddSmsgFundingInfo(*(stx.tx.get()), entry);
                    }
                }

                return entry;
            }
        }

        throw JSONRPCError(RPC_INVALID_ADDRESS_OR_KEY, "Invalid or non-wallet transaction id");
    }
    const CWalletTx& wtx = it->second;

    CAmount nCredit = CachedTxGetCredit(*pwallet, wtx, filter);
    CAmount nDebit = CachedTxGetDebit(*pwallet, wtx, filter);
    CAmount nNet = nCredit - nDebit;
    CAmount nFee = (CachedTxIsFromMe(*pwallet, wtx, filter) ? wtx.tx->GetValueOut() - nDebit : 0);

    entry.pushKV("amount", ValueFromAmount(nNet - nFee));
    if (CachedTxIsFromMe(*pwallet, wtx, filter))
        entry.pushKV("fee", ValueFromAmount(nFee));

    WalletTxToJSON(*pwallet, wtx, entry);

    UniValue details(UniValue::VARR);
    ListTransactions(*pwallet, wtx, 0, false, details, filter, nullptr /* filter_label */);
    entry.pushKV("details", details);

    std::string strHex = EncodeHexTx(*wtx.tx, pwallet->chain().rpcSerializationFlags());
    entry.pushKV("hex", strHex);

    if (verbose) {
        UniValue decoded(UniValue::VOBJ);
        TxToUniv(*wtx.tx, uint256(), decoded, false);
        entry.pushKV("decoded", decoded);
    }
    AddSmsgFundingInfo(*wtx.tx, entry);

    return entry;
}

static RPCHelpMan gettransaction()
{
    return RPCHelpMan{"gettransaction",
                "\nGet detailed information about in-wallet transaction <txid>\n",
                {
                    {"txid", RPCArg::Type::STR, RPCArg::Optional::NO, "The transaction id"},
                    {"include_watchonly", RPCArg::Type::BOOL, RPCArg::DefaultHint{"true for watch-only wallets, otherwise false"},
                            "Whether to include watch-only addresses in balance calculation and details[]"},
                    {"verbose", RPCArg::Type::BOOL, RPCArg::Default{false},
                            "Whether to include a `decoded` field containing the decoded transaction (equivalent to RPC decoderawtransaction)"},
                },
                RPCResult{
                    RPCResult::Type::OBJ, "", "", Cat(Cat<std::vector<RPCResult>>(
                    {
                        {RPCResult::Type::STR_AMOUNT, "amount", "The amount in " + CURRENCY_UNIT},
                        {RPCResult::Type::STR_AMOUNT, "fee", /* optional */ true, "The amount of the fee in " + CURRENCY_UNIT + ". This is negative and only available for the\n"
                                     "'send' category of transactions."},
                    },
                    TransactionDescriptionString()),
                    {
                        {RPCResult::Type::ARR, "details", "",
                        {
                            {RPCResult::Type::OBJ, "", "",
                            {
                                {RPCResult::Type::BOOL, "involvesWatchonly", /* optional */ true, "Only returns true if imported addresses were involved in transaction."},
                                {RPCResult::Type::STR, "address", /* optional */ true, "The particl address involved in the transaction."},
                                {RPCResult::Type::STR, "category", "The transaction category.\n"
                                    "\"send\"                  Transactions sent.\n"
                                    "\"receive\"               Non-coinbase transactions received.\n"
                                    "\"generate\"              Coinbase transactions received with more than 100 confirmations.\n"
                                    "\"immature\"              Coinbase transactions received with 100 or fewer confirmations.\n"
                                    "\"orphan\"                Orphaned coinbase transactions received."},
                                {RPCResult::Type::STR_AMOUNT, "amount", "The amount in " + CURRENCY_UNIT},
                                {RPCResult::Type::STR, "label", /* optional */ true, "A comment for the address/transaction, if any"},
                                {RPCResult::Type::NUM, "vout", "the vout value"},
                                {RPCResult::Type::STR_AMOUNT, "fee", /* optional */ true, "The amount of the fee in " + CURRENCY_UNIT + ". This is negative and only available for the \n"
                                    "'send' category of transactions."},
                                {RPCResult::Type::BOOL, "abandoned", /* optional */ true, "'true' if the transaction has been abandoned (inputs are respendable). Only available for the \n"
                                     "'send' category of transactions."},
                            }},
                        }},
                        {RPCResult::Type::STR_HEX, "hex", "Raw data for transaction"},
                        {RPCResult::Type::OBJ, "decoded", /* optional */ true, "The decoded transaction (only present when `verbose` is passed)",
                        {
                            {RPCResult::Type::ELISION, "", "Equivalent to the RPC decoderawtransaction method, or the RPC getrawtransaction method when `verbose` is passed."},
                        }},
                    })
                },
                RPCExamples{
                    HelpExampleCli("gettransaction", "\"1075db55d416d3ca199f55b6084e2115b9345e16c5cf302fc80e9d5fbf5d48d\"")
            + HelpExampleCli("gettransaction", "\"1075db55d416d3ca199f55b6084e2115b9345e16c5cf302fc80e9d5fbf5d48d\" true")
            + HelpExampleCli("gettransaction", "\"1075db55d416d3ca199f55b6084e2115b9345e16c5cf302fc80e9d5fbf5d48d\" false true")
            + HelpExampleRpc("gettransaction", "\"1075db55d416d3ca199f55b6084e2115b9345e16c5cf302fc80e9d5fbf5d48d\"")
                },
        [&](const RPCHelpMan& self, const JSONRPCRequest& request) -> UniValue
{
    return gettransaction_inner(request);
},
    };
}

static RPCHelpMan abandontransaction()
{
    return RPCHelpMan{"abandontransaction",
                "\nMark in-wallet transaction <txid> as abandoned\n"
                "This will mark this transaction and all its in-wallet descendants as abandoned which will allow\n"
                "for their inputs to be respent.  It can be used to replace \"stuck\" or evicted transactions.\n"
                "It only works on transactions which are not included in a block and are not currently in the mempool.\n"
                "It has no effect on transactions which are already abandoned.\n",
                {
                    {"txid", RPCArg::Type::STR_HEX, RPCArg::Optional::NO, "The transaction id"},
                },
                RPCResult{RPCResult::Type::NONE, "", ""},
                RPCExamples{
                    HelpExampleCli("abandontransaction", "\"1075db55d416d3ca199f55b6084e2115b9345e16c5cf302fc80e9d5fbf5d48d\"")
            + HelpExampleRpc("abandontransaction", "\"1075db55d416d3ca199f55b6084e2115b9345e16c5cf302fc80e9d5fbf5d48d\"")
                },
        [&](const RPCHelpMan& self, const JSONRPCRequest& request) -> UniValue
{
    std::shared_ptr<CWallet> const pwallet = GetWalletForJSONRPCRequest(request);
    if (!pwallet) return NullUniValue;

    // Make sure the results are valid at least up to the most recent block
    // the user could have gotten from another RPC command prior to now
    pwallet->BlockUntilSyncedToCurrentChain();

    LOCK(pwallet->cs_wallet);

    uint256 hash(ParseHashV(request.params[0], "txid"));

    if (!pwallet->mapWallet.count(hash)) {
        if (!IsParticlWallet(pwallet.get())) {
            throw JSONRPCError(RPC_INVALID_ADDRESS_OR_KEY, "Invalid or non-wallet transaction id");
        }
        CHDWallet *phdw = GetParticlWallet(pwallet.get());
        if (!phdw) {
            throw JSONRPCError(RPC_INVALID_ADDRESS_OR_KEY, "Invalid or non-wallet transaction id");
        }
        LOCK_ASSERTION(phdw->cs_wallet);
        if (!phdw->HaveTransaction(hash)) {
            throw JSONRPCError(RPC_INVALID_ADDRESS_OR_KEY, "Invalid or non-wallet transaction id");
        }
    }
    if (!pwallet->AbandonTransaction(hash)) {
        throw JSONRPCError(RPC_INVALID_ADDRESS_OR_KEY, "Transaction not eligible for abandonment");
    }

    return NullUniValue;
},
    };
}

static RPCHelpMan keypoolrefill()
{
    return RPCHelpMan{"keypoolrefill",
                "\nFills the keypool."+
        HELP_REQUIRING_PASSPHRASE,
                {
                    {"newsize", RPCArg::Type::NUM, RPCArg::DefaultHint{strprintf("%u, or as set by -keypool", DEFAULT_KEYPOOL_SIZE)}, "The new keypool size"},
                },
                RPCResult{RPCResult::Type::NONE, "", ""},
                RPCExamples{
                    HelpExampleCli("keypoolrefill", "")
            + HelpExampleRpc("keypoolrefill", "")
                },
        [&](const RPCHelpMan& self, const JSONRPCRequest& request) -> UniValue
{
    std::shared_ptr<CWallet> const pwallet = GetWalletForJSONRPCRequest(request);
    if (!pwallet) return NullUniValue;

    if (pwallet->IsLegacy() && pwallet->IsWalletFlagSet(WALLET_FLAG_DISABLE_PRIVATE_KEYS)) {
        throw JSONRPCError(RPC_WALLET_ERROR, "Error: Private keys are disabled for this wallet");
    }

    LOCK(pwallet->cs_wallet);

    // 0 is interpreted by TopUpKeyPool() as the default keypool size given by -keypool
    unsigned int kpSize = 0;
    if (!request.params[0].isNull()) {
        if (request.params[0].get_int() < 0)
            throw JSONRPCError(RPC_INVALID_PARAMETER, "Invalid parameter, expected valid size.");
        kpSize = (unsigned int)request.params[0].get_int();
    }

    EnsureWalletIsUnlocked(*pwallet);
    pwallet->TopUpKeyPool(kpSize);

    if (pwallet->GetKeyPoolSize() < kpSize) {
        throw JSONRPCError(RPC_WALLET_ERROR, "Error refreshing keypool.");
    }

    return NullUniValue;
},
    };
}

static RPCHelpMan newkeypool()
{
    return RPCHelpMan{"newkeypool",
                "\nEntirely clears and refills the keypool."+
            HELP_REQUIRING_PASSPHRASE,
                {},
                RPCResult{RPCResult::Type::NONE, "", ""},
                RPCExamples{
            HelpExampleCli("newkeypool", "")
            + HelpExampleRpc("newkeypool", "")
                },
        [&](const RPCHelpMan& self, const JSONRPCRequest& request) -> UniValue
{
    std::shared_ptr<CWallet> const pwallet = GetWalletForJSONRPCRequest(request);
    if (!pwallet) return NullUniValue;

    LOCK(pwallet->cs_wallet);

    LegacyScriptPubKeyMan& spk_man = EnsureLegacyScriptPubKeyMan(*pwallet, true);
    spk_man.NewKeyPool();

    return NullUniValue;
},
    };
}

<<<<<<< HEAD
static RPCHelpMan walletpassphrase()
{
    return RPCHelpMan{"walletpassphrase",
                "\nStores the wallet decryption key in memory for 'timeout' seconds.\n"
                "This is needed prior to performing transactions related to private keys such as sending particl\n"
            "\nNote:\n"
            "Issuing the walletpassphrase command while the wallet is already unlocked will set a new unlock\n"
            "time that overrides the old one.\n"
            "If [stakingonly] is true and <timeout> is 0, the wallet will remain unlocked for staking until manually locked again.\n",
                {
                    {"passphrase", RPCArg::Type::STR, RPCArg::Optional::NO, "The wallet passphrase"},
                    {"timeout", RPCArg::Type::NUM, RPCArg::Optional::NO, "The time to keep the decryption key in seconds; capped at 100000000 (~3 years)."},
                    {"stakingonly", RPCArg::Type::BOOL, RPCArg::Default{false}, "If true, sending functions are disabled."},
                },
                RPCResult{RPCResult::Type::NONE, "", ""},
                RPCExamples{
            "\nUnlock the wallet for 60 seconds\n"
            + HelpExampleCli("walletpassphrase", "\"my pass phrase\" 60") +
            "\nLock the wallet again (before 60 seconds)\n"
            + HelpExampleCli("walletlock", "") +
            "\nAs a JSON-RPC call\n"
            + HelpExampleRpc("walletpassphrase", "\"my pass phrase\", 60")
                },
        [&](const RPCHelpMan& self, const JSONRPCRequest& request) -> UniValue
{
    std::shared_ptr<CWallet> const wallet = GetWalletForJSONRPCRequest(request);
    if (!wallet) return NullUniValue;
    CWallet* const pwallet = wallet.get();

    int64_t nSleepTime;
    int64_t relock_time;

    bool fWalletUnlockStakingOnly = false;
    if (request.params.size() > 2) {
        fWalletUnlockStakingOnly = request.params[2].get_bool();
    }

    // Prevent concurrent calls to walletpassphrase with the same wallet.
    LOCK(pwallet->m_unlock_mutex);
    {
        SecureString strWalletPass;
        {
        LOCK(pwallet->cs_wallet);

        if (!pwallet->IsCrypted()) {
            throw JSONRPCError(RPC_WALLET_WRONG_ENC_STATE, "Error: running with an unencrypted wallet, but walletpassphrase was called.");
        }

        // Note that the walletpassphrase is stored in request.params[0] which is not mlock()ed
        //SecureString strWalletPass;
        strWalletPass.reserve(100);
        // TODO: get rid of this .c_str() by implementing SecureString::operator=(std::string)
        // Alternately, find a way to make request.params[0] mlock()'d to begin with.
        strWalletPass = request.params[0].get_str().c_str();

        // Get the timeout
        nSleepTime = request.params[1].get_int64();
        // Timeout cannot be negative, otherwise it will relock immediately
        if (nSleepTime < 0) {
            throw JSONRPCError(RPC_INVALID_PARAMETER, "Timeout cannot be negative.");
        }
        // Clamp timeout
        constexpr int64_t MAX_SLEEP_TIME = 100000000; // larger values trigger a macos/libevent bug?
        if (nSleepTime > MAX_SLEEP_TIME) {
            nSleepTime = MAX_SLEEP_TIME;
        }

        if (strWalletPass.empty()) {
            throw JSONRPCError(RPC_INVALID_PARAMETER, "passphrase can not be empty");
        }
        }
        if (!pwallet->Unlock(strWalletPass)) {
            throw JSONRPCError(RPC_WALLET_PASSPHRASE_INCORRECT, "Error: The wallet passphrase entered was incorrect.");
        }

        {
        LOCK(pwallet->cs_wallet);
        pwallet->TopUpKeyPool();

        if (pwallet->IsParticlWallet()) {
            CHDWallet *phdw = GetParticlWallet(pwallet);
            phdw->fUnlockForStakingOnly = fWalletUnlockStakingOnly;
        }
        pwallet->nRelockTime = GetTime() + nSleepTime;
        relock_time = pwallet->nRelockTime;
        }
    }

    // rpcRunLater must be called without cs_wallet held otherwise a deadlock
    // can occur. The deadlock would happen when RPCRunLater removes the
    // previous timer (and waits for the callback to finish if already running)
    // and the callback locks cs_wallet.
    AssertLockNotHeld(wallet->cs_wallet);

    // Only allow unlimited timeout (nSleepTime=0) on staking.
    if (nSleepTime > 0 || !fWalletUnlockStakingOnly) {
        // Keep a weak pointer to the wallet so that it is possible to unload the
        // wallet before the following callback is called. If a valid shared pointer
        // is acquired in the callback then the wallet is still loaded.
        std::weak_ptr<CWallet> weak_wallet = wallet;
        pwallet->chain().rpcRunLater(strprintf("lockwallet(%s)", pwallet->GetName()), [weak_wallet, relock_time] {
            if (auto shared_wallet = weak_wallet.lock()) {
                LOCK(shared_wallet->cs_wallet);
                // Skip if this is not the most recent rpcRunLater callback.
                if (shared_wallet->nRelockTime != relock_time) return;
                shared_wallet->Lock();
                shared_wallet->nRelockTime = 0;
            }
        }, nSleepTime);
    } else {
        RPCRunLaterErase(strprintf("lockwallet(%s)", pwallet->GetName()));
        {
        LOCK(pwallet->cs_wallet);
        pwallet->nRelockTime = 0;
        }
    }
    return NullUniValue;
},
    };
}


static RPCHelpMan walletpassphrasechange()
{
    return RPCHelpMan{"walletpassphrasechange",
                "\nChanges the wallet passphrase from 'oldpassphrase' to 'newpassphrase'.\n",
                {
                    {"oldpassphrase", RPCArg::Type::STR, RPCArg::Optional::NO, "The current passphrase"},
                    {"newpassphrase", RPCArg::Type::STR, RPCArg::Optional::NO, "The new passphrase"},
                },
                RPCResult{RPCResult::Type::NONE, "", ""},
                RPCExamples{
                    HelpExampleCli("walletpassphrasechange", "\"old one\" \"new one\"")
            + HelpExampleRpc("walletpassphrasechange", "\"old one\", \"new one\"")
                },
        [&](const RPCHelpMan& self, const JSONRPCRequest& request) -> UniValue
{
    std::shared_ptr<CWallet> const pwallet = GetWalletForJSONRPCRequest(request);
    if (!pwallet) return NullUniValue;

    LOCK(pwallet->cs_wallet);

    if (!pwallet->IsCrypted()) {
        throw JSONRPCError(RPC_WALLET_WRONG_ENC_STATE, "Error: running with an unencrypted wallet, but walletpassphrasechange was called.");
    }

    // TODO: get rid of these .c_str() calls by implementing SecureString::operator=(std::string)
    // Alternately, find a way to make request.params[0] mlock()'d to begin with.
    SecureString strOldWalletPass;
    strOldWalletPass.reserve(100);
    strOldWalletPass = request.params[0].get_str().c_str();

    SecureString strNewWalletPass;
    strNewWalletPass.reserve(100);
    strNewWalletPass = request.params[1].get_str().c_str();

    if (strOldWalletPass.empty() || strNewWalletPass.empty()) {
        throw JSONRPCError(RPC_INVALID_PARAMETER, "passphrase can not be empty");
    }

    if (!pwallet->ChangeWalletPassphrase(strOldWalletPass, strNewWalletPass)) {
        throw JSONRPCError(RPC_WALLET_PASSPHRASE_INCORRECT, "Error: The wallet passphrase entered was incorrect.");
    }

    return NullUniValue;
},
    };
}


static RPCHelpMan walletlock()
{
    return RPCHelpMan{"walletlock",
                "\nRemoves the wallet encryption key from memory, locking the wallet.\n"
                "After calling this method, you will need to call walletpassphrase again\n"
                "before being able to call any methods which require the wallet to be unlocked.\n",
                {},
                RPCResult{RPCResult::Type::NONE, "", ""},
                RPCExamples{
            "\nSet the passphrase for 2 minutes to perform a transaction\n"
            + HelpExampleCli("walletpassphrase", "\"my pass phrase\" 120") +
            "\nPerform a send (requires passphrase set)\n"
            + HelpExampleCli("sendtoaddress", "\"" + EXAMPLE_ADDRESS[0] + "\" 1.0") +
            "\nClear the passphrase since we are done before 2 minutes is up\n"
            + HelpExampleCli("walletlock", "") +
            "\nAs a JSON-RPC call\n"
            + HelpExampleRpc("walletlock", "")
                },
        [&](const RPCHelpMan& self, const JSONRPCRequest& request) -> UniValue
{
    std::shared_ptr<CWallet> const pwallet = GetWalletForJSONRPCRequest(request);
    if (!pwallet) return NullUniValue;

    LOCK(pwallet->cs_wallet);

    if (!pwallet->IsCrypted()) {
        throw JSONRPCError(RPC_WALLET_WRONG_ENC_STATE, "Error: running with an unencrypted wallet, but walletlock was called.");
    }

    pwallet->Lock();
    pwallet->nRelockTime = 0;

    return NullUniValue;
},
    };
}


static RPCHelpMan encryptwallet()
{
    return RPCHelpMan{"encryptwallet",
                "\nEncrypts the wallet with 'passphrase'. This is for first time encryption.\n"
                "After this, any calls that interact with private keys such as sending or signing \n"
                "will require the passphrase to be set prior the making these calls.\n"
                "Use the walletpassphrase call for this, and then walletlock call.\n"
                "If the wallet is already encrypted, use the walletpassphrasechange call.\n",
                {
                    {"passphrase", RPCArg::Type::STR, RPCArg::Optional::NO, "The pass phrase to encrypt the wallet with. It must be at least 1 character, but should be long."},
                },
                RPCResult{RPCResult::Type::STR, "", "A string with further instructions"},
                RPCExamples{
            "\nEncrypt your wallet\n"
            + HelpExampleCli("encryptwallet", "\"my pass phrase\"") +
            "\nNow set the passphrase to use the wallet, such as for signing or sending particl\n"
            + HelpExampleCli("walletpassphrase", "\"my pass phrase\"") +
            "\nNow we can do something like sign\n"
            + HelpExampleCli("signmessage", "\"address\" \"test message\"") +
            "\nNow lock the wallet again by removing the passphrase\n"
            + HelpExampleCli("walletlock", "") +
            "\nAs a JSON-RPC call\n"
            + HelpExampleRpc("encryptwallet", "\"my pass phrase\"")
                },
        [&](const RPCHelpMan& self, const JSONRPCRequest& request) -> UniValue
{
    std::shared_ptr<CWallet> const pwallet = GetWalletForJSONRPCRequest(request);
    if (!pwallet) return NullUniValue;

    LOCK(pwallet->cs_wallet);

    if (pwallet->IsWalletFlagSet(WALLET_FLAG_DISABLE_PRIVATE_KEYS)) {
        throw JSONRPCError(RPC_WALLET_ENCRYPTION_FAILED, "Error: wallet does not contain private keys, nothing to encrypt.");
    }

    if (pwallet->IsCrypted()) {
        throw JSONRPCError(RPC_WALLET_WRONG_ENC_STATE, "Error: running with an encrypted wallet, but encryptwallet was called.");
    }

    // TODO: get rid of this .c_str() by implementing SecureString::operator=(std::string)
    // Alternately, find a way to make request.params[0] mlock()'d to begin with.
    SecureString strWalletPass;
    strWalletPass.reserve(100);
    strWalletPass = request.params[0].get_str().c_str();

    if (strWalletPass.empty()) {
        throw JSONRPCError(RPC_INVALID_PARAMETER, "passphrase can not be empty");
    }

    if (!pwallet->EncryptWallet(strWalletPass)) {
        throw JSONRPCError(RPC_WALLET_ENCRYPTION_FAILED, "Error: Failed to encrypt the wallet.");
    }

    return "wallet encrypted; You need to make a new backup.";
},
    };
}

=======
>>>>>>> 57982f41
static RPCHelpMan lockunspent()
{
    return RPCHelpMan{"lockunspent",
                "\nUpdates list of temporarily unspendable outputs.\n"
                "Temporarily lock (unlock=false) or unlock (unlock=true) specified transaction outputs.\n"
                "If no transaction outputs are specified when unlocking then all current locked transaction outputs are unlocked.\n"
                "A locked transaction output will not be chosen by automatic coin selection, when spending particl.\n"
                "Manually selected coins are automatically unlocked.\n"
                "Locks are stored in memory only, unless persistent=true, in which case they will be written to the\n"
                "wallet database and loaded on node start. Unwritten (persistent=false) locks are always cleared\n"
                "(by virtue of process exit) when a node stops or fails. Unlocking will clear both persistent and not.\n"
                "Also see the listunspent call\n",
                {
                    {"unlock", RPCArg::Type::BOOL, RPCArg::Optional::NO, "Whether to unlock (true) or lock (false) the specified transactions"},
                    {"transactions", RPCArg::Type::ARR, RPCArg::Default{UniValue::VARR}, "The transaction outputs and within each, the txid (string) vout (numeric).",
                        {
                            {"", RPCArg::Type::OBJ, RPCArg::Optional::OMITTED, "",
                                {
                                    {"txid", RPCArg::Type::STR_HEX, RPCArg::Optional::NO, "The transaction id"},
                                    {"vout", RPCArg::Type::NUM, RPCArg::Optional::NO, "The output number"},
                                },
                            },
                        },
                    },
                    {"persistent", RPCArg::Type::BOOL, RPCArg::Default{false}, "Whether to write/erase this lock in the wallet database, or keep the change in memory only. Ignored for unlocking."},
                },
                RPCResult{
                    RPCResult::Type::BOOL, "", "Whether the command was successful or not"
                },
                RPCExamples{
            "\nList the unspent transactions\n"
            + HelpExampleCli("listunspent", "") +
            "\nLock an unspent transaction\n"
            + HelpExampleCli("lockunspent", "false \"[{\\\"txid\\\":\\\"a08e6907dbbd3d809776dbfc5d82e371b764ed838b5655e72f463568df1aadf0\\\",\\\"vout\\\":1}]\"") +
            "\nList the locked transactions\n"
            + HelpExampleCli("listlockunspent", "") +
            "\nUnlock the transaction again\n"
            + HelpExampleCli("lockunspent", "true \"[{\\\"txid\\\":\\\"a08e6907dbbd3d809776dbfc5d82e371b764ed838b5655e72f463568df1aadf0\\\",\\\"vout\\\":1}]\"") +
            "\nLock the transaction persistently in the wallet database\n"
            + HelpExampleCli("lockunspent", "false \"[{\\\"txid\\\":\\\"a08e6907dbbd3d809776dbfc5d82e371b764ed838b5655e72f463568df1aadf0\\\",\\\"vout\\\":1}]\" true") +
            "\nAs a JSON-RPC call\n"
            + HelpExampleRpc("lockunspent", "false, \"[{\\\"txid\\\":\\\"a08e6907dbbd3d809776dbfc5d82e371b764ed838b5655e72f463568df1aadf0\\\",\\\"vout\\\":1}]\"")
                },
        [&](const RPCHelpMan& self, const JSONRPCRequest& request) -> UniValue
{
    std::shared_ptr<CWallet> const pwallet = GetWalletForJSONRPCRequest(request);
    if (!pwallet) return NullUniValue;

    // Make sure the results are valid at least up to the most recent block
    // the user could have gotten from another RPC command prior to now
    pwallet->BlockUntilSyncedToCurrentChain();

    LOCK(pwallet->cs_wallet);

    RPCTypeCheckArgument(request.params[0], UniValue::VBOOL);

    bool fUnlock = request.params[0].get_bool();

    const bool persistent{request.params[2].isNull() ? false : request.params[2].get_bool()};

    if (request.params[1].isNull()) {
        if (fUnlock) {
            if (!pwallet->UnlockAllCoins())
                throw JSONRPCError(RPC_WALLET_ERROR, "Unlocking coins failed");
        }
        return true;
    }

    RPCTypeCheckArgument(request.params[1], UniValue::VARR);

    const UniValue& output_params = request.params[1];

    // Create and validate the COutPoints first.

    std::vector<COutPoint> outputs;
    outputs.reserve(output_params.size());

    for (unsigned int idx = 0; idx < output_params.size(); idx++) {
        const UniValue& o = output_params[idx].get_obj();

        RPCTypeCheckObj(o,
            {
                {"txid", UniValueType(UniValue::VSTR)},
                {"vout", UniValueType(UniValue::VNUM)},
            });

        const uint256 txid(ParseHashO(o, "txid"));
        const int nOutput = find_value(o, "vout").get_int();
        if (nOutput < 0) {
            throw JSONRPCError(RPC_INVALID_PARAMETER, "Invalid parameter, vout cannot be negative");
        }

        const COutPoint outpt(txid, nOutput);

        if (IsParticlWallet(pwallet.get()))  {
            const auto it = pwallet->mapWallet.find(outpt.hash);
            if (it == pwallet->mapWallet.end()) {
                CHDWallet *phdw = GetParticlWallet(pwallet.get());
                const auto it = phdw->mapRecords.find(outpt.hash);
                if (it == phdw->mapRecords.end()) {
                    throw JSONRPCError(RPC_INVALID_PARAMETER, "Invalid parameter, unknown transaction");
                }
                const CTransactionRecord &rtx = it->second;
                if (!rtx.GetOutput(outpt.n)) {
                    throw JSONRPCError(RPC_INVALID_PARAMETER, "Invalid parameter, vout index out of bounds");
                }
            } else {
                const CWalletTx& trans = it->second;
                if (outpt.n >= trans.tx->GetNumVOuts()) {
                    throw JSONRPCError(RPC_INVALID_PARAMETER, "Invalid parameter, vout index out of bounds");
                }
            }
        } else {
        const auto it = pwallet->mapWallet.find(outpt.hash);
        if (it == pwallet->mapWallet.end()) {
            throw JSONRPCError(RPC_INVALID_PARAMETER, "Invalid parameter, unknown transaction");
        }

        const CWalletTx& trans = it->second;

        if (outpt.n >= trans.tx->vout.size()) {
            throw JSONRPCError(RPC_INVALID_PARAMETER, "Invalid parameter, vout index out of bounds");
        }
        }

        if (pwallet->IsSpent(outpt.hash, outpt.n)) {
            throw JSONRPCError(RPC_INVALID_PARAMETER, "Invalid parameter, expected unspent output");
        }

        const bool is_locked = pwallet->IsLockedCoin(outpt.hash, outpt.n);

        if (fUnlock && !is_locked) {
            throw JSONRPCError(RPC_INVALID_PARAMETER, "Invalid parameter, expected locked output");
        }

        if (!fUnlock && is_locked && !persistent) {
            throw JSONRPCError(RPC_INVALID_PARAMETER, "Invalid parameter, output already locked");
        }

        outputs.push_back(outpt);
    }

    std::unique_ptr<WalletBatch> batch = nullptr;
    // Unlock is always persistent
    if (fUnlock || persistent) batch = std::make_unique<WalletBatch>(pwallet->GetDatabase());

    // Atomically set (un)locked status for the outputs.
    for (const COutPoint& outpt : outputs) {
        if (fUnlock) {
            if (!pwallet->UnlockCoin(outpt, batch.get())) throw JSONRPCError(RPC_WALLET_ERROR, "Unlocking coin failed");
        } else {
            if (!pwallet->LockCoin(outpt, batch.get())) throw JSONRPCError(RPC_WALLET_ERROR, "Locking coin failed");
        }
    }

    return true;
},
    };
}

static RPCHelpMan listlockunspent()
{
    return RPCHelpMan{"listlockunspent",
                "\nReturns list of temporarily unspendable outputs.\n"
                "See the lockunspent call to lock and unlock transactions for spending.\n",
                {},
                RPCResult{
                    RPCResult::Type::ARR, "", "",
                    {
                        {RPCResult::Type::OBJ, "", "",
                        {
                            {RPCResult::Type::STR_HEX, "txid", "The transaction id locked"},
                            {RPCResult::Type::NUM, "vout", "The vout value"},
                        }},
                    }
                },
                RPCExamples{
            "\nList the unspent transactions\n"
            + HelpExampleCli("listunspent", "") +
            "\nLock an unspent transaction\n"
            + HelpExampleCli("lockunspent", "false \"[{\\\"txid\\\":\\\"a08e6907dbbd3d809776dbfc5d82e371b764ed838b5655e72f463568df1aadf0\\\",\\\"vout\\\":1}]\"") +
            "\nList the locked transactions\n"
            + HelpExampleCli("listlockunspent", "") +
            "\nUnlock the transaction again\n"
            + HelpExampleCli("lockunspent", "true \"[{\\\"txid\\\":\\\"a08e6907dbbd3d809776dbfc5d82e371b764ed838b5655e72f463568df1aadf0\\\",\\\"vout\\\":1}]\"") +
            "\nAs a JSON-RPC call\n"
            + HelpExampleRpc("listlockunspent", "")
                },
        [&](const RPCHelpMan& self, const JSONRPCRequest& request) -> UniValue
{
    const std::shared_ptr<const CWallet> pwallet = GetWalletForJSONRPCRequest(request);
    if (!pwallet) return NullUniValue;

    LOCK(pwallet->cs_wallet);

    std::vector<COutPoint> vOutpts;
    pwallet->ListLockedCoins(vOutpts);

    UniValue ret(UniValue::VARR);

    for (const COutPoint& outpt : vOutpts) {
        UniValue o(UniValue::VOBJ);

        o.pushKV("txid", outpt.hash.GetHex());
        o.pushKV("vout", (int)outpt.n);
        ret.push_back(o);
    }

    return ret;
},
    };
}

static RPCHelpMan settxfee()
{
    return RPCHelpMan{"settxfee",
                "\nSet the transaction fee rate in " + CURRENCY_UNIT + "/kvB for this wallet. Overrides the global -paytxfee command line parameter.\n"
                "Can be deactivated by passing 0 as the fee. In that case automatic fee selection will be used by default.\n",
                {
                    {"amount", RPCArg::Type::AMOUNT, RPCArg::Optional::NO, "The transaction fee rate in " + CURRENCY_UNIT + "/kvB"},
                },
                RPCResult{
                    RPCResult::Type::BOOL, "", "Returns true if successful"
                },
                RPCExamples{
                    HelpExampleCli("settxfee", "0.00001")
            + HelpExampleRpc("settxfee", "0.00001")
                },
        [&](const RPCHelpMan& self, const JSONRPCRequest& request) -> UniValue
{
    std::shared_ptr<CWallet> const pwallet = GetWalletForJSONRPCRequest(request);
    if (!pwallet) return NullUniValue;

    LOCK(pwallet->cs_wallet);

    CAmount nAmount = AmountFromValue(request.params[0]);
    CFeeRate tx_fee_rate(nAmount, 1000);
    CFeeRate max_tx_fee_rate(pwallet->m_default_max_tx_fee, 1000);
    if (tx_fee_rate == CFeeRate(0)) {
        // automatic selection
    } else if (tx_fee_rate < pwallet->chain().relayMinFee()) {
        throw JSONRPCError(RPC_INVALID_PARAMETER, strprintf("txfee cannot be less than min relay tx fee (%s)", pwallet->chain().relayMinFee().ToString()));
    } else if (tx_fee_rate < pwallet->m_min_fee) {
        throw JSONRPCError(RPC_INVALID_PARAMETER, strprintf("txfee cannot be less than wallet min fee (%s)", pwallet->m_min_fee.ToString()));
    } else if (tx_fee_rate > max_tx_fee_rate) {
        throw JSONRPCError(RPC_INVALID_PARAMETER, strprintf("txfee cannot be more than wallet max tx fee (%s)", max_tx_fee_rate.ToString()));
    }

    pwallet->m_pay_tx_fee = tx_fee_rate;
    return true;
},
    };
}

static RPCHelpMan getbalances()
{
    return RPCHelpMan{
        "getbalances",
        "Returns an object with all balances in " + CURRENCY_UNIT + ".\n",
        {},
        RPCResult{
            RPCResult::Type::OBJ, "", "",
            {
                {RPCResult::Type::OBJ, "mine", "balances from outputs that the wallet can sign",
                {
                    {RPCResult::Type::STR_AMOUNT, "trusted", "trusted balance (outputs created by the wallet or confirmed outputs)"},
                    {RPCResult::Type::STR_AMOUNT, "untrusted_pending", "untrusted pending balance (outputs created by others that are in the mempool)"},
                    {RPCResult::Type::STR_AMOUNT, "immature", "balance from immature coinbase outputs"},
                    {RPCResult::Type::STR_AMOUNT, "used", /* optional */ true, "(only present if avoid_reuse is set) balance from coins sent to addresses that were previously spent from (potentially privacy violating)"},
                    {RPCResult::Type::STR_AMOUNT, "staked", /* optional */ true, "balance from staked outputs (non-spendable until maturity)"},
                    {RPCResult::Type::STR_AMOUNT, "blind_trusted", /* optional */ true, "trusted blinded balance (outputs created by the wallet or confirmed outputs)"},
                    {RPCResult::Type::STR_AMOUNT, "blind_untrusted_pending", /* optional */ true, "untrusted pending blinded balance (outputs created by others that are in the mempool)"},
                    {RPCResult::Type::STR_AMOUNT, "blind_used", /* optional */ true, "(only present if avoid_reuse is set) balance from coins sent to addresses that were previously spent from (potentially privacy violating)"},
                    {RPCResult::Type::STR_AMOUNT, "anon_trusted", /* optional */ true, "trusted anon balance (outputs created by the wallet or confirmed outputs)"},
                    {RPCResult::Type::STR_AMOUNT, "anon_immature", /* optional */ true, "immature anon balance (outputs created by the wallet or confirmed outputs below spendable depth)"},
                    {RPCResult::Type::STR_AMOUNT, "anon_untrusted_pending", /* optional */ true, "untrusted pending anon balance (outputs created by others that are in the mempool)"},
                }},
                {RPCResult::Type::OBJ, "watchonly", /* optional */ true, "watchonly balances (not present if wallet does not watch anything)",
                {
                    {RPCResult::Type::STR_AMOUNT, "trusted", "trusted balance (outputs created by the wallet or confirmed outputs)"},
                    {RPCResult::Type::STR_AMOUNT, "untrusted_pending", "untrusted pending balance (outputs created by others that are in the mempool)"},
                    {RPCResult::Type::STR_AMOUNT, "immature", "balance from immature coinbase outputs"},
                    {RPCResult::Type::STR_AMOUNT, "staked", "balance from staked outputs"},
                    {RPCResult::Type::STR_AMOUNT, "blind_trusted", "trusted blinded balance (outputs created by the wallet or confirmed outputs)"},
                    {RPCResult::Type::STR_AMOUNT, "blind_untrusted_pending", "untrusted pending blinded balance (outputs created by others that are in the mempool)"},
                    {RPCResult::Type::STR_AMOUNT, "anon_trusted", "trusted anon balance (outputs created by the wallet or confirmed outputs)"},
                    {RPCResult::Type::STR_AMOUNT, "anon_immature", "immature anon balance (outputs created by the wallet or confirmed outputs below spendable depth)"},
                    {RPCResult::Type::STR_AMOUNT, "anon_untrusted_pending", "untrusted pending anon balance (outputs created by others that are in the mempool)"},
                }},
            }
            },
        RPCExamples{
            HelpExampleCli("getbalances", "") +
            HelpExampleRpc("getbalances", "")},
        [&](const RPCHelpMan& self, const JSONRPCRequest& request) -> UniValue
{
    const std::shared_ptr<const CWallet> rpc_wallet = GetWalletForJSONRPCRequest(request);
    if (!rpc_wallet) return NullUniValue;
    const CWallet& wallet = *rpc_wallet;

    // Make sure the results are valid at least up to the most recent block
    // the user could have gotten from another RPC command prior to now
    wallet.BlockUntilSyncedToCurrentChain();

    LOCK(wallet.cs_wallet);

    if (IsParticlWallet(&wallet)) {
        const CHDWallet *pwhd = GetParticlWallet(&wallet);
        CHDWalletBalances bal;
        pwhd->GetBalances(bal);

        UniValue balances{UniValue::VOBJ};
        {
            UniValue balances_mine{UniValue::VOBJ};
            balances_mine.pushKV("trusted", ValueFromAmount(bal.nPart));
            balances_mine.pushKV("untrusted_pending", ValueFromAmount(bal.nPartUnconf));
            balances_mine.pushKV("immature", ValueFromAmount(bal.nPartImmature));
            balances_mine.pushKV("staked", ValueFromAmount(bal.nPartStaked));

            if (wallet.IsWalletFlagSet(WALLET_FLAG_AVOID_REUSE)) {

                // If the AVOID_REUSE flag is set, bal has been set to just the un-reused address balance. Get
                // the total balance, and then subtract bal to get the reused address balance.
                CHDWalletBalances full_bal;
                pwhd->GetBalances(full_bal, false);
                balances_mine.pushKV("used", ValueFromAmount(full_bal.nPart + full_bal.nPartUnconf - bal.nPart - bal.nPartUnconf));
                balances_mine.pushKV("blind_used", ValueFromAmount(full_bal.nBlind + full_bal.nBlindUnconf - bal.nBlind - bal.nBlindUnconf));
            }

            balances_mine.pushKV("blind_trusted", ValueFromAmount(bal.nBlind));
            balances_mine.pushKV("blind_untrusted_pending", ValueFromAmount(bal.nBlindUnconf));

            balances_mine.pushKV("anon_trusted", ValueFromAmount(bal.nAnon));
            balances_mine.pushKV("anon_immature", ValueFromAmount(bal.nAnonImmature));
            balances_mine.pushKV("anon_untrusted_pending", ValueFromAmount(bal.nAnonUnconf));

            balances.pushKV("mine", balances_mine);
        }
        if (bal.nPartWatchOnly > 0 || bal.nPartWatchOnlyUnconf > 0 || bal.nPartWatchOnlyStaked > 0 ||
            bal.nBlindWatchOnly > 0 || bal.nBlindWatchOnlyUnconf > 0 ||
            bal.nAnonWatchOnly > 0 || bal.nAnonWatchOnlyImmature > 0 || bal.nAnonWatchOnlyUnconf > 0) {
            UniValue balances_watchonly{UniValue::VOBJ};
            balances_watchonly.pushKV("trusted", ValueFromAmount(bal.nPartWatchOnly));
            balances_watchonly.pushKV("untrusted_pending", ValueFromAmount(bal.nPartWatchOnlyUnconf));
            balances_watchonly.pushKV("immature", ValueFromAmount(bal.nPartWatchOnlyImmature)); // Always 0, would only be non zero during chain bootstrapping
            balances_watchonly.pushKV("staked", ValueFromAmount(bal.nPartWatchOnlyStaked));
            balances_watchonly.pushKV("blind_trusted", ValueFromAmount(bal.nBlindWatchOnly));
            balances_watchonly.pushKV("blind_untrusted_pending", ValueFromAmount(bal.nBlindWatchOnlyUnconf));

            balances_watchonly.pushKV("anon_trusted", ValueFromAmount(bal.nAnonWatchOnly));
            balances_watchonly.pushKV("anon_immature", ValueFromAmount(bal.nAnonWatchOnlyImmature));
            balances_watchonly.pushKV("anon_untrusted_pending", ValueFromAmount(bal.nAnonWatchOnlyUnconf));

            balances.pushKV("watchonly", balances_watchonly);
        }
        return balances;
    }

    const auto bal = GetBalance(wallet);
    UniValue balances{UniValue::VOBJ};
    {
        UniValue balances_mine{UniValue::VOBJ};
        balances_mine.pushKV("trusted", ValueFromAmount(bal.m_mine_trusted));
        balances_mine.pushKV("untrusted_pending", ValueFromAmount(bal.m_mine_untrusted_pending));
        balances_mine.pushKV("immature", ValueFromAmount(bal.m_mine_immature));
        if (wallet.IsWalletFlagSet(WALLET_FLAG_AVOID_REUSE)) {
            // If the AVOID_REUSE flag is set, bal has been set to just the un-reused address balance. Get
            // the total balance, and then subtract bal to get the reused address balance.
            const auto full_bal = GetBalance(wallet, 0, false);
            balances_mine.pushKV("used", ValueFromAmount(full_bal.m_mine_trusted + full_bal.m_mine_untrusted_pending - bal.m_mine_trusted - bal.m_mine_untrusted_pending));
        }
        balances.pushKV("mine", balances_mine);
    }
    auto spk_man = wallet.GetLegacyScriptPubKeyMan();
    if (spk_man && spk_man->HaveWatchOnly()) {
        UniValue balances_watchonly{UniValue::VOBJ};
        balances_watchonly.pushKV("trusted", ValueFromAmount(bal.m_watchonly_trusted));
        balances_watchonly.pushKV("untrusted_pending", ValueFromAmount(bal.m_watchonly_untrusted_pending));
        balances_watchonly.pushKV("immature", ValueFromAmount(bal.m_watchonly_immature));
        balances.pushKV("watchonly", balances_watchonly);
    }
    return balances;
},
    };
}

static RPCHelpMan getwalletinfo()
{
    return RPCHelpMan{"getwalletinfo",
                "Returns an object containing various wallet state info.\n",
                {},
                RPCResult{
                    RPCResult::Type::OBJ, "", "",
                    {
                        {
                        {RPCResult::Type::STR, "walletname", "the wallet name"},
                        {RPCResult::Type::NUM, "walletversion", "the wallet version"},
                        {RPCResult::Type::STR_AMOUNT, "total_balance", "the total balance of the wallet in " + CURRENCY_UNIT},
                        {RPCResult::Type::STR, "format", "the database format (bdb or sqlite)"},
                        {RPCResult::Type::STR_AMOUNT, "balance", "DEPRECATED. Identical to getbalances().mine.trusted"},
                        {RPCResult::Type::STR_AMOUNT, "blind_balance", "DEPRECATED. Identical to getbalances().mine.blind_trusted"},
                        {RPCResult::Type::STR_AMOUNT, "anon_balance", "DEPRECATED. Identical to getbalances().mine.anon_trusted"},
                        {RPCResult::Type::STR_AMOUNT, "staked_balance", "DEPRECATED. Identical to getbalances().mine.staked"},
                        {RPCResult::Type::STR_AMOUNT, "unconfirmed_balance", "DEPRECATED. Identical to getbalances().mine.untrusted_pending"},
                        {RPCResult::Type::STR_AMOUNT, "immature_balance", "DEPRECATED. Identical to getbalances().mine.immature"},
                        {RPCResult::Type::STR_AMOUNT, "immature_anon_balance", "DEPRECATED. Identical to getbalances().mine.anon_immature"},
                        {RPCResult::Type::STR_AMOUNT, "reserve", "the reserve balance of the wallet in " + CURRENCY_UNIT},
                        {RPCResult::Type::NUM, "txcount", "the total number of transactions in the wallet"},
                        {RPCResult::Type::NUM_TIME, "keypoololdest", /* optional */ true, "the " + UNIX_EPOCH_TIME + " of the oldest pre-generated key in the key pool. Legacy wallets only."},
                        {RPCResult::Type::NUM, "keypoolsize", "how many new keys are pre-generated (only counts external keys)"},
                        {RPCResult::Type::NUM, "keypoolsize_hd_internal", /* optional */ true, "how many new keys are pre-generated for internal use (used for change outputs, only appears if the wallet is using this feature, otherwise external keys are used)"},
                        {RPCResult::Type::STR, "encryptionstatus", /* optional */ true, "the encryption status of this wallet: unencrypted/locked/unlocked"},
                        {RPCResult::Type::NUM_TIME, "unlocked_until", /* optional */ true, "the " + UNIX_EPOCH_TIME + " until which the wallet is unlocked for transfers, or 0 if the wallet is locked (only present for passphrase-encrypted wallets)"},
                        {RPCResult::Type::STR_AMOUNT, "paytxfee", "the transaction fee configuration, set in " + CURRENCY_UNIT + "/kvB"},
                        {RPCResult::Type::STR_HEX, "hdseedid", /* optional */ true, "the Hash160 of the HD seed (only present when HD is enabled)"},
                        {RPCResult::Type::BOOL, "private_keys_enabled", "false if privatekeys are disabled for this wallet (enforced watch-only wallet)"},
                        {RPCResult::Type::BOOL, "avoid_reuse", "whether this wallet tracks clean/dirty coins in terms of reuse"},
                        {RPCResult::Type::OBJ, "scanning", "current scanning details, or false if no scan is in progress",
                        {
                            {RPCResult::Type::NUM, "duration", "elapsed seconds since scan start"},
                            {RPCResult::Type::NUM, "progress", "scanning progress percentage [0.0, 1.0]"},
                        }},
                        {RPCResult::Type::BOOL, "descriptors", "whether this wallet uses descriptors for scriptPubKey management"},
                    }},
                },
                RPCExamples{
                    HelpExampleCli("getwalletinfo", "")
            + HelpExampleRpc("getwalletinfo", "")
                },
        [&](const RPCHelpMan& self, const JSONRPCRequest& request) -> UniValue
{
    const std::shared_ptr<const CWallet> pwallet = GetWalletForJSONRPCRequest(request);
    if (!pwallet) return NullUniValue;

    // Make sure the results are valid at least up to the most recent block
    // the user could have gotten from another RPC command prior to now
    pwallet->BlockUntilSyncedToCurrentChain();

    LOCK(pwallet->cs_wallet);

    UniValue obj(UniValue::VOBJ);
    obj.pushKV("walletname", pwallet->GetName());
    obj.pushKV("walletversion", pwallet->GetVersion());
    obj.pushKV("format", pwallet->GetDatabase().Format());

    if (pwallet->IsParticlWallet()) {
        CHDWalletBalances bal;
        GetParticlWallet(pwallet.get())->GetBalances(bal);

        obj.pushKV("total_balance",         ValueFromAmount(
            bal.nPart + bal.nPartUnconf + bal.nPartStaked + bal.nPartImmature
            + bal.nBlind + bal.nBlindUnconf
            + bal.nAnon + bal.nAnonUnconf + bal.nAnonImmature));

        obj.pushKV("balance",               ValueFromAmount(bal.nPart));

        obj.pushKV("blind_balance",         ValueFromAmount(bal.nBlind));
        obj.pushKV("anon_balance",          ValueFromAmount(bal.nAnon));
        obj.pushKV("staked_balance",        ValueFromAmount(bal.nPartStaked));

        obj.pushKV("unconfirmed_balance",   ValueFromAmount(bal.nPartUnconf));
        obj.pushKV("unconfirmed_blind",     ValueFromAmount(bal.nBlindUnconf));
        obj.pushKV("unconfirmed_anon",      ValueFromAmount(bal.nAnonUnconf));
        obj.pushKV("immature_balance",      ValueFromAmount(bal.nPartImmature));
        obj.pushKV("immature_anon_balance", ValueFromAmount(bal.nAnonImmature));

        if (bal.nPartWatchOnly > 0 || bal.nPartWatchOnlyUnconf > 0 || bal.nPartWatchOnlyStaked > 0) {
            obj.pushKV("watchonly_balance",                 ValueFromAmount(bal.nPartWatchOnly));
            obj.pushKV("watchonly_staked_balance",          ValueFromAmount(bal.nPartWatchOnlyStaked));
            obj.pushKV("watchonly_unconfirmed_balance",     ValueFromAmount(bal.nPartWatchOnlyUnconf));
            obj.pushKV("watchonly_total_balance",
                ValueFromAmount(bal.nPartWatchOnly + bal.nPartWatchOnlyStaked + bal.nPartWatchOnlyUnconf));
        }
    } else {
        const auto bal = GetBalance(*pwallet);
        obj.pushKV("balance", ValueFromAmount(bal.m_mine_trusted));
        obj.pushKV("unconfirmed_balance", ValueFromAmount(bal.m_mine_untrusted_pending));
        obj.pushKV("immature_balance", ValueFromAmount(bal.m_mine_immature));
    }

    int nTxCount = (int)pwallet->mapWallet.size() + (pwallet->IsParticlWallet() ? (int)GetParticlWallet(pwallet.get())->mapRecords.size() : 0);
    obj.pushKV("txcount",       (int)nTxCount);

    CKeyID seed_id;
    if (IsParticlWallet(pwallet.get())) {
        const CHDWallet *pwhd = GetParticlWallet(pwallet.get());

        obj.pushKV("keypoololdest", pwhd->GetOldestActiveAccountTime());
        obj.pushKV("keypoolsize",   pwhd->CountActiveAccountKeys());

        obj.pushKV("reserve",   ValueFromAmount(pwhd->nReserveBalance));

        obj.pushKV("encryptionstatus", !pwhd->IsCrypted()
            ? "Unencrypted" : pwhd->IsLocked() ? "Locked" : pwhd->fUnlockForStakingOnly ? "Unlocked, staking only" : "Unlocked");

        seed_id = pwhd->idDefaultAccount;
    } else {
        size_t kpExternalSize = pwallet->KeypoolCountExternalKeys();

        const auto kp_oldest = pwallet->GetOldestKeyPoolTime();
        if (kp_oldest.has_value()) {
            obj.pushKV("keypoololdest", kp_oldest.value());
        }
        obj.pushKV("keypoolsize", (int64_t)kpExternalSize);
        LegacyScriptPubKeyMan* spk_man = pwallet->GetLegacyScriptPubKeyMan();
        if (spk_man) {
            seed_id = spk_man->GetHDChain().seed_id;
        }
        if (pwallet->CanSupportFeature(FEATURE_HD_SPLIT)) {
            obj.pushKV("keypoolsize_hd_internal",   (int64_t)(pwallet->GetKeyPoolSize() - kpExternalSize));
        }
        obj.pushKV("encryptionstatus", !pwallet->IsCrypted()
            ? "Unencrypted" : pwallet->IsLocked() ? "Locked" : "Unlocked");
    }

    if (pwallet->IsCrypted())
        obj.pushKV("unlocked_until", pwallet->nRelockTime);

    obj.pushKV("paytxfee", ValueFromAmount(pwallet->m_pay_tx_fee.GetFeePerK()));

    if (!seed_id.IsNull()) {
        obj.pushKV("hdseedid", seed_id.GetHex());
    }
    obj.pushKV("private_keys_enabled", !pwallet->IsWalletFlagSet(WALLET_FLAG_DISABLE_PRIVATE_KEYS));
    obj.pushKV("avoid_reuse", pwallet->IsWalletFlagSet(WALLET_FLAG_AVOID_REUSE));
    if (pwallet->IsScanning()) {
        UniValue scanning(UniValue::VOBJ);
        scanning.pushKV("duration", pwallet->ScanningDuration() / 1000);
        scanning.pushKV("progress", pwallet->ScanningProgress());
        obj.pushKV("scanning", scanning);
    } else {
        obj.pushKV("scanning", false);
    }
    obj.pushKV("descriptors", pwallet->IsWalletFlagSet(WALLET_FLAG_DESCRIPTORS));
    return obj;
},
    };
}

static RPCHelpMan listwalletdir()
{
    return RPCHelpMan{"listwalletdir",
                "Returns a list of wallets in the wallet directory.\n",
                {},
                RPCResult{
                    RPCResult::Type::OBJ, "", "",
                    {
                        {RPCResult::Type::ARR, "wallets", "",
                        {
                            {RPCResult::Type::OBJ, "", "",
                            {
                                {RPCResult::Type::STR, "name", "The wallet name"},
                            }},
                        }},
                    }
                },
                RPCExamples{
                    HelpExampleCli("listwalletdir", "")
            + HelpExampleRpc("listwalletdir", "")
                },
        [&](const RPCHelpMan& self, const JSONRPCRequest& request) -> UniValue
{
    UniValue wallets(UniValue::VARR);
    for (const auto& path : ListDatabases(GetWalletDir())) {
        UniValue wallet(UniValue::VOBJ);
        wallet.pushKV("name", path.u8string());
        wallets.push_back(wallet);
    }

    UniValue result(UniValue::VOBJ);
    result.pushKV("wallets", wallets);
    return result;
},
    };
}

static RPCHelpMan listwallets()
{
    return RPCHelpMan{"listwallets",
                "Returns a list of currently loaded wallets.\n"
                "For full information on the wallet, use \"getwalletinfo\"\n",
                {},
                RPCResult{
                    RPCResult::Type::ARR, "", "",
                    {
                        {RPCResult::Type::STR, "walletname", "the wallet name"},
                    }
                },
                RPCExamples{
                    HelpExampleCli("listwallets", "")
            + HelpExampleRpc("listwallets", "")
                },
        [&](const RPCHelpMan& self, const JSONRPCRequest& request) -> UniValue
{
    UniValue obj(UniValue::VARR);

    WalletContext& context = EnsureWalletContext(request.context);
    for (const std::shared_ptr<CWallet>& wallet : GetWallets(context)) {
        LOCK(wallet->cs_wallet);
        obj.push_back(wallet->GetName());
    }

    return obj;
},
    };
}

static RPCHelpMan loadwallet()
{
    return RPCHelpMan{"loadwallet",
                "\nLoads a wallet from a wallet file or directory."
                "\nNote that all wallet command-line options used when starting particld will be"
                "\napplied to the new wallet.\n",
                {
                    {"filename", RPCArg::Type::STR, RPCArg::Optional::NO, "The wallet directory or .dat file."},
                    {"load_on_startup", RPCArg::Type::BOOL, RPCArg::Optional::OMITTED_NAMED_ARG, "Save wallet name to persistent settings and load on startup. True to add wallet to startup list, false to remove, null to leave unchanged."},
                },
                RPCResult{
                    RPCResult::Type::OBJ, "", "",
                    {
                        {RPCResult::Type::STR, "name", "The wallet name if loaded successfully."},
                        {RPCResult::Type::STR, "warning", "Warning message if wallet was not loaded cleanly."},
                    }
                },
                RPCExamples{
                    HelpExampleCli("loadwallet", "\"test.dat\"")
            + HelpExampleRpc("loadwallet", "\"test.dat\"")
                },
        [&](const RPCHelpMan& self, const JSONRPCRequest& request) -> UniValue
{
    WalletContext& context = EnsureWalletContext(request.context);
    const std::string name(request.params[0].get_str());

    auto [wallet, warnings] = LoadWalletHelper(context, request.params[1], name);

    UniValue obj(UniValue::VOBJ);
    obj.pushKV("name", wallet->GetName());
    obj.pushKV("warning", Join(warnings, Untranslated("\n")).original);

    return obj;
},
    };
}

static RPCHelpMan setwalletflag()
{
            std::string flags = "";
            for (auto& it : WALLET_FLAG_MAP)
                if (it.second & MUTABLE_WALLET_FLAGS)
                    flags += (flags == "" ? "" : ", ") + it.first;

    return RPCHelpMan{"setwalletflag",
                "\nChange the state of the given wallet flag for a wallet.\n",
                {
                    {"flag", RPCArg::Type::STR, RPCArg::Optional::NO, "The name of the flag to change. Current available flags: " + flags},
                    {"value", RPCArg::Type::BOOL, RPCArg::Default{true}, "The new state."},
                },
                RPCResult{
                    RPCResult::Type::OBJ, "", "",
                    {
                        {RPCResult::Type::STR, "flag_name", "The name of the flag that was modified"},
                        {RPCResult::Type::BOOL, "flag_state", "The new state of the flag"},
                        {RPCResult::Type::STR, "warnings", "Any warnings associated with the change"},
                    }
                },
                RPCExamples{
                    HelpExampleCli("setwalletflag", "avoid_reuse")
                  + HelpExampleRpc("setwalletflag", "\"avoid_reuse\"")
                },
        [&](const RPCHelpMan& self, const JSONRPCRequest& request) -> UniValue
{
    std::shared_ptr<CWallet> const pwallet = GetWalletForJSONRPCRequest(request);
    if (!pwallet) return NullUniValue;

    std::string flag_str = request.params[0].get_str();
    bool value = request.params[1].isNull() || request.params[1].get_bool();

    if (!WALLET_FLAG_MAP.count(flag_str)) {
        throw JSONRPCError(RPC_INVALID_PARAMETER, strprintf("Unknown wallet flag: %s", flag_str));
    }

    auto flag = WALLET_FLAG_MAP.at(flag_str);

    if (!(flag & MUTABLE_WALLET_FLAGS)) {
        throw JSONRPCError(RPC_INVALID_PARAMETER, strprintf("Wallet flag is immutable: %s", flag_str));
    }

    UniValue res(UniValue::VOBJ);

    if (pwallet->IsWalletFlagSet(flag) == value) {
        throw JSONRPCError(RPC_INVALID_PARAMETER, strprintf("Wallet flag is already set to %s: %s", value ? "true" : "false", flag_str));
    }

    res.pushKV("flag_name", flag_str);
    res.pushKV("flag_state", value);

    if (value) {
        pwallet->SetWalletFlag(flag);
    } else {
        pwallet->UnsetWalletFlag(flag);
    }

    if (flag && value && WALLET_FLAG_CAVEATS.count(flag)) {
        res.pushKV("warnings", WALLET_FLAG_CAVEATS.at(flag));
    }

    return res;
},
    };
}

static RPCHelpMan createwallet()
{
    return RPCHelpMan{
        "createwallet",
        "\nCreates and loads a new wallet.\n",
        {
            {"wallet_name", RPCArg::Type::STR, RPCArg::Optional::NO, "The name for the new wallet. If this is a path, the wallet will be created at the path location."},
            {"disable_private_keys", RPCArg::Type::BOOL, RPCArg::Default{false}, "Disable the possibility of private keys (only watchonlys are possible in this mode)."},
            {"blank", RPCArg::Type::BOOL, RPCArg::Default{false}, "Create a blank wallet. A blank wallet has no keys or HD seed. One can be set using sethdseed."},
            {"passphrase", RPCArg::Type::STR, RPCArg::Optional::OMITTED_NAMED_ARG, "Encrypt the wallet with this passphrase."},
            {"avoid_reuse", RPCArg::Type::BOOL, RPCArg::Default{false}, "Keep track of coin reuse, and treat dirty and clean coins differently with privacy considerations in mind."},
            {"descriptors", RPCArg::Type::BOOL, RPCArg::Default{true}, "Create a native descriptor wallet. The wallet will use descriptors internally to handle address creation"},
            {"load_on_startup", RPCArg::Type::BOOL, RPCArg::Optional::OMITTED_NAMED_ARG, "Save wallet name to persistent settings and load on startup. True to add wallet to startup list, false to remove, null to leave unchanged."},
            {"external_signer", RPCArg::Type::BOOL, RPCArg::Default{false}, "Use an external signer such as a hardware wallet. Requires -signer to be configured. Wallet creation will fail if keys cannot be fetched. Requires disable_private_keys and descriptors set to true."},
        },
        RPCResult{
            RPCResult::Type::OBJ, "", "",
            {
                {RPCResult::Type::STR, "name", "The wallet name if created successfully. If the wallet was created using a full path, the wallet_name will be the full path."},
                {RPCResult::Type::STR, "warning", "Warning message if wallet was not loaded cleanly."},
            }
        },
        RPCExamples{
            HelpExampleCli("createwallet", "\"testwallet\"")
            + HelpExampleRpc("createwallet", "\"testwallet\"")
            + HelpExampleCliNamed("createwallet", {{"wallet_name", "descriptors"}, {"avoid_reuse", true}, {"descriptors", true}, {"load_on_startup", true}})
            + HelpExampleRpcNamed("createwallet", {{"wallet_name", "descriptors"}, {"avoid_reuse", true}, {"descriptors", true}, {"load_on_startup", true}})
        },
        [&](const RPCHelpMan& self, const JSONRPCRequest& request) -> UniValue
{
    WalletContext& context = EnsureWalletContext(request.context);
    uint64_t flags = 0;
    if (!request.params[1].isNull() && request.params[1].get_bool()) {
        flags |= WALLET_FLAG_DISABLE_PRIVATE_KEYS;
    }

    if (!request.params[2].isNull() && request.params[2].get_bool()) {
        flags |= WALLET_FLAG_BLANK_WALLET;
    }
    SecureString passphrase;
    passphrase.reserve(100);
    std::vector<bilingual_str> warnings;
    if (!request.params[3].isNull()) {
        passphrase = request.params[3].get_str().c_str();
        if (passphrase.empty()) {
            // Empty string means unencrypted
            warnings.emplace_back(Untranslated("Empty string given as passphrase, wallet will not be encrypted."));
        }
    }

    if (!request.params[4].isNull() && request.params[4].get_bool()) {
        flags |= WALLET_FLAG_AVOID_REUSE;
    }
    if (request.params[5].isNull() || request.params[5].get_bool()) {
#ifndef USE_SQLITE
        throw JSONRPCError(RPC_WALLET_ERROR, "Compiled without sqlite support (required for descriptor wallets)");
#endif
        flags |= WALLET_FLAG_DESCRIPTORS;
    }
    if (!request.params[7].isNull() && request.params[7].get_bool()) {
#ifdef ENABLE_EXTERNAL_SIGNER
        flags |= WALLET_FLAG_EXTERNAL_SIGNER;
#else
        throw JSONRPCError(RPC_WALLET_ERROR, "Compiled without external signing support (required for external signing)");
#endif
    }

#ifndef USE_BDB
    if (!(flags & WALLET_FLAG_DESCRIPTORS)) {
        throw JSONRPCError(RPC_WALLET_ERROR, "Compiled without bdb support (required for legacy wallets)");
    }
#endif

    DatabaseOptions options;
    DatabaseStatus status;
    options.require_create = true;
    options.create_flags = flags;
    options.create_passphrase = passphrase;
    bilingual_str error;
    std::optional<bool> load_on_start = request.params[6].isNull() ? std::nullopt : std::optional<bool>(request.params[6].get_bool());
    const std::shared_ptr<CWallet> wallet = CreateWallet(context, request.params[0].get_str(), load_on_start, options, status, error, warnings);
    if (!wallet) {
        RPCErrorCode code = status == DatabaseStatus::FAILED_ENCRYPT ? RPC_WALLET_ENCRYPTION_FAILED : RPC_WALLET_ERROR;
        throw JSONRPCError(code, error.original);
    }

    UniValue obj(UniValue::VOBJ);
    obj.pushKV("name", wallet->GetName());
    obj.pushKV("warning", Join(warnings, Untranslated("\n")).original);

    return obj;
},
    };
}

static RPCHelpMan unloadwallet()
{
    return RPCHelpMan{"unloadwallet",
                "Unloads the wallet referenced by the request endpoint otherwise unloads the wallet specified in the argument.\n"
                "Specifying the wallet name on a wallet endpoint is invalid.",
                {
                    {"wallet_name", RPCArg::Type::STR, RPCArg::DefaultHint{"the wallet name from the RPC endpoint"}, "The name of the wallet to unload. If provided both here and in the RPC endpoint, the two must be identical."},
                    {"load_on_startup", RPCArg::Type::BOOL, RPCArg::Optional::OMITTED_NAMED_ARG, "Save wallet name to persistent settings and load on startup. True to add wallet to startup list, false to remove, null to leave unchanged."},
                },
                RPCResult{RPCResult::Type::OBJ, "", "", {
                    {RPCResult::Type::STR, "warning", "Warning message if wallet was not unloaded cleanly."},
                }},
                RPCExamples{
                    HelpExampleCli("unloadwallet", "wallet_name")
            + HelpExampleRpc("unloadwallet", "wallet_name")
                },
        [&](const RPCHelpMan& self, const JSONRPCRequest& request) -> UniValue
{
    std::string wallet_name;
    if (GetWalletNameFromJSONRPCRequest(request, wallet_name)) {
        if (!(request.params[0].isNull() || request.params[0].get_str() == wallet_name)) {
            throw JSONRPCError(RPC_INVALID_PARAMETER, "RPC endpoint wallet and wallet_name parameter specify different wallets");
        }
    } else {
        wallet_name = request.params[0].get_str();
    }

    WalletContext& context = EnsureWalletContext(request.context);
    std::shared_ptr<CWallet> wallet = GetWallet(context, wallet_name);
    if (!wallet) {
        throw JSONRPCError(RPC_WALLET_NOT_FOUND, "Requested wallet does not exist or is not loaded");
    }

    // Release the "main" shared pointer and prevent further notifications.
    // Note that any attempt to load the same wallet would fail until the wallet
    // is destroyed (see CheckUniqueFileid).
    std::vector<bilingual_str> warnings;
    std::optional<bool> load_on_start = request.params[1].isNull() ? std::nullopt : std::optional<bool>(request.params[1].get_bool());
    if (!RemoveWallet(context, wallet, load_on_start, warnings)) {
        throw JSONRPCError(RPC_MISC_ERROR, "Requested wallet already unloaded");
    }

    if (wallet->IsParticlWallet()) {
        ChainstateManager *chainman = wallet->HaveChain() ? wallet->chain().getChainman() : nullptr;
        if (chainman) {
            RestartStakingThreads(context, *chainman);
        } else {
            LogPrintf("Warning: Chainstate manager not found, not rebuilding stake threads.\n");
        }
    }

    UnloadWallet(std::move(wallet));

    UniValue result(UniValue::VOBJ);
    result.pushKV("warning", Join(warnings, Untranslated("\n")).original);
    return result;
},
    };
}

static RPCHelpMan resendwallettransactions()
{
    return RPCHelpMan{"resendwallettransactions",
                "Immediately re-broadcast unconfirmed wallet transactions to all peers.\n"
                "Intended only for testing; the wallet code periodically re-broadcasts\n"
                "automatically.\n",
                {},
                RPCResult{
                    RPCResult::Type::ARR, "rebroadcast_transactions", "", {
                        {RPCResult::Type::STR_HEX, "txid", "id of rebroadcast transaction"},
                    }
                },
                 RPCExamples{""},
        [&](const RPCHelpMan& self, const JSONRPCRequest& request) -> UniValue
{
    std::shared_ptr<CWallet> const pwallet = GetWalletForJSONRPCRequest(request);
    if (!pwallet) return NullUniValue;

    LOCK(pwallet->cs_wallet);

    if (!pwallet->GetBroadcastTransactions()) {
        throw JSONRPCError(RPC_WALLET_ERROR, "Error: Wallet transaction broadcasting is disabled with -walletbroadcast");
    }

    std::vector<uint256> txids = pwallet->ResendWalletTransactionsBefore(GetTime());
    UniValue result(UniValue::VARR);
    if (pwallet->IsParticlWallet()) {
        CHDWallet *phdw = GetParticlWallet(pwallet.get());
        std::vector<uint256> txidsRec;
        txidsRec = phdw->ResendRecordTransactionsBefore(GetTime());

        for (auto &txid : txidsRec) {
            result.push_back(txid.ToString());
        }
    }

    for (const uint256& txid : txids) {
        result.push_back(txid.ToString());
    }
    return result;
},
    };
}

static RPCHelpMan listunspent()
{
    return RPCHelpMan{
                "listunspent",
                "\nReturns array of unspent transaction outputs\n"
                "with between minconf and maxconf (inclusive) confirmations.\n"
                "Optionally filter to only include txouts paid to specified addresses.\n",
                {
                    {"minconf", RPCArg::Type::NUM, RPCArg::Default{1}, "The minimum confirmations to filter"},
                    {"maxconf", RPCArg::Type::NUM, RPCArg::Default{9999999}, "The maximum confirmations to filter"},
                    {"addresses", RPCArg::Type::ARR, RPCArg::Default{UniValue::VARR}, "The particl addresses to filter",
                        {
                            {"address", RPCArg::Type::STR, RPCArg::Optional::OMITTED, "particl address"},
                        },
                    },
                    {"include_unsafe", RPCArg::Type::BOOL, RPCArg::Default{true}, "Include outputs that are not safe to spend\n"
                              "See description of \"safe\" attribute below."},
                    {"query_options", RPCArg::Type::OBJ, RPCArg::Optional::OMITTED_NAMED_ARG, "JSON with query options",
                        {
                            {"minimumAmount", RPCArg::Type::AMOUNT, RPCArg::Default{FormatMoney(0)}, "Minimum value of each UTXO in " + CURRENCY_UNIT + ""},
                            {"maximumAmount", RPCArg::Type::AMOUNT, RPCArg::DefaultHint{"unlimited"}, "Maximum value of each UTXO in " + CURRENCY_UNIT + ""},
                            {"maximumCount", RPCArg::Type::NUM, RPCArg::DefaultHint{"unlimited"}, "Maximum number of UTXOs"},
                            {"minimumSumAmount", RPCArg::Type::AMOUNT, RPCArg::DefaultHint{"unlimited"}, "Minimum sum value of all UTXOs in " + CURRENCY_UNIT + ""},
                            {"cc_format", RPCArg::Type::BOOL, RPCArg::Default{false}, "Format output for coincontrol"},
                            {"include_immature", RPCArg::Type::BOOL, RPCArg::Default{false}, "Include immature staked outputs"},
                        },
                        "query_options"},
                },
                RPCResult{
                    RPCResult::Type::ARR, "", "",
                    {
                        {RPCResult::Type::OBJ, "", "",
                        {
                            {RPCResult::Type::STR_HEX, "txid", "the transaction id"},
                            {RPCResult::Type::NUM, "vout", "the vout value"},
                            {RPCResult::Type::STR, "address", /* optional */ true, "the particl address"},
                            {RPCResult::Type::STR, "coldstaking_address", /* optional */ true, "the particl address this output must stake on"},
                            {RPCResult::Type::STR, "label", /* optional */ true, "The associated label, or \"\" for the default label"},
                            {RPCResult::Type::STR, "scriptPubKey", "the script key"},
                            {RPCResult::Type::STR_AMOUNT, "amount", "the transaction output amount in " + CURRENCY_UNIT},
                            {RPCResult::Type::NUM, "confirmations", "The number of confirmations"},
                            {RPCResult::Type::NUM, "ancestorcount", /* optional */ true, "The number of in-mempool ancestor transactions, including this one (if transaction is in the mempool)"},
                            {RPCResult::Type::NUM, "ancestorsize", /* optional */ true, "The virtual transaction size of in-mempool ancestors, including this one (if transaction is in the mempool)"},
                            {RPCResult::Type::STR_AMOUNT, "ancestorfees", /* optional */ true, "The total fees of in-mempool ancestors (including this one) with fee deltas used for mining priority in " + CURRENCY_ATOM + " (if transaction is in the mempool)"},
                            {RPCResult::Type::STR_HEX, "redeemScript", /* optional */ true, "The redeemScript if scriptPubKey is P2SH"},
                            {RPCResult::Type::STR, "witnessScript", /* optional */ true, "witnessScript if the scriptPubKey is P2WSH or P2SH-P2WSH"},
                            {RPCResult::Type::BOOL, "spendable", "Whether we have the private keys to spend this output"},
                            {RPCResult::Type::BOOL, "solvable", "Whether we know how to spend this output, ignoring the lack of keys"},
                            {RPCResult::Type::BOOL, "stakeable", /* optional */ true, "Whether we have the private keys to stake this output"},
                            {RPCResult::Type::BOOL, "reused", /* optional */ true, "(only present if avoid_reuse is set) Whether this output is reused/dirty (sent to an address that was previously spent from)"},
                            {RPCResult::Type::STR, "desc", /* optional */ true, "(only when solvable) A descriptor for spending this output"},
                            {RPCResult::Type::BOOL, "safe", "Whether this output is considered safe to spend. Unconfirmed transactions\n"
                                                            "from outside keys and unconfirmed replacement transactions are considered unsafe\n"
                                                            "and are not eligible for spending by fundrawtransaction and sendtoaddress."},
                        }},
                    }
                },
                RPCExamples{
                    HelpExampleCli("listunspent", "")
            + HelpExampleCli("listunspent", "6 9999999 \"[\\\"" + EXAMPLE_ADDRESS[0] + "\\\",\\\"" + EXAMPLE_ADDRESS[1] + "\\\"]\"")
            + HelpExampleRpc("listunspent", "6, 9999999 \"[\\\"" + EXAMPLE_ADDRESS[0] + "\\\",\\\"" + EXAMPLE_ADDRESS[1] + "\\\"]\"")
            + HelpExampleCli("listunspent", "6 9999999 '[]' true '{ \"minimumAmount\": 0.005 }'")
            + HelpExampleRpc("listunspent", "6, 9999999, [] , true, { \"minimumAmount\": 0.005 } ")
            + HelpExampleCli("listunspent", "1 9999999 '[]' false '{\"include_immature\":true}'")
            + HelpExampleRpc("listunspent", "1, 9999999, [] , false, {\"include_immature\":true} ")
                },
        [&](const RPCHelpMan& self, const JSONRPCRequest& request) -> UniValue
{
    const std::shared_ptr<const CWallet> pwallet = GetWalletForJSONRPCRequest(request);
    if (!pwallet) return NullUniValue;

    int nMinDepth = 1;
    if (!request.params[0].isNull()) {
        RPCTypeCheckArgument(request.params[0], UniValue::VNUM);
        nMinDepth = request.params[0].get_int();
    }

    int nMaxDepth = 9999999;
    if (!request.params[1].isNull()) {
        RPCTypeCheckArgument(request.params[1], UniValue::VNUM);
        nMaxDepth = request.params[1].get_int();
    }

    std::set<CTxDestination> destinations;
    if (!request.params[2].isNull()) {
        RPCTypeCheckArgument(request.params[2], UniValue::VARR);
        UniValue inputs = request.params[2].get_array();
        for (unsigned int idx = 0; idx < inputs.size(); idx++) {
            const UniValue& input = inputs[idx];
            CTxDestination dest = DecodeDestination(input.get_str());
            if (!IsValidDestination(dest)) {
                throw JSONRPCError(RPC_INVALID_ADDRESS_OR_KEY, std::string("Invalid Particl address: ") + input.get_str());
            }
            if (!destinations.insert(dest).second) {
                throw JSONRPCError(RPC_INVALID_PARAMETER, std::string("Invalid parameter, duplicated address: ") + input.get_str());
            }
        }
    }

    bool include_unsafe = true;
    if (!request.params[3].isNull()) {
        RPCTypeCheckArgument(request.params[3], UniValue::VBOOL);
        include_unsafe = request.params[3].get_bool();
    }

    bool fCCFormat = false;
    bool fIncludeImmature = false;
    CAmount nMinimumAmount = 0;
    CAmount nMaximumAmount = MAX_MONEY;
    CAmount nMinimumSumAmount = MAX_MONEY;
    uint64_t nMaximumCount = 0;

    if (!request.params[4].isNull()) {
        const UniValue& options = request.params[4].get_obj();

        RPCTypeCheckObj(options,
            {
                {"minimumAmount", UniValueType()},
                {"maximumAmount", UniValueType()},
                {"minimumSumAmount", UniValueType()},
                {"maximumCount", UniValueType(UniValue::VNUM)},
                {"cc_format",               UniValueType(UniValue::VBOOL)},
                {"include_immature",        UniValueType(UniValue::VBOOL)},
            },
            true, true);

        if (options.exists("minimumAmount"))
            nMinimumAmount = AmountFromValue(options["minimumAmount"]);

        if (options.exists("maximumAmount"))
            nMaximumAmount = AmountFromValue(options["maximumAmount"]);

        if (options.exists("minimumSumAmount"))
            nMinimumSumAmount = AmountFromValue(options["minimumSumAmount"]);

        if (options.exists("maximumCount"))
            nMaximumCount = options["maximumCount"].get_int64();

        if (options.exists("cc_format"))
            fCCFormat = options["cc_format"].get_bool();

        if (options.exists("include_immature"))
            fIncludeImmature = options["include_immature"].get_bool();
    }

    // Make sure the results are valid at least up to the most recent block
    // the user could have gotten from another RPC command prior to now
    pwallet->BlockUntilSyncedToCurrentChain();

    UniValue results(UniValue::VARR);
    std::vector<COutput> vecOutputs;
    {
        CCoinControl cctl;
        cctl.m_avoid_address_reuse = false;
        cctl.m_min_depth = nMinDepth;
        cctl.m_max_depth = nMaxDepth;
        cctl.m_include_unsafe_inputs = include_unsafe;
        cctl.m_include_immature = fIncludeImmature;
        LOCK(pwallet->cs_wallet);
        AvailableCoins(*pwallet, vecOutputs, &cctl, nMinimumAmount, nMaximumAmount, nMinimumSumAmount, nMaximumCount);
    }

    LOCK(pwallet->cs_wallet);

    const bool avoid_reuse = pwallet->IsWalletFlagSet(WALLET_FLAG_AVOID_REUSE);

    for (const COutput& out : vecOutputs) {

        CAmount nValue;
        CTxDestination address;
        const CScript *scriptPubKey;
        if (pwallet->IsParticlWallet()) {
            scriptPubKey = out.tx->tx->vpout[out.i]->GetPScriptPubKey();
            nValue = out.tx->tx->vpout[out.i]->GetValue();
        } else {
            scriptPubKey = &out.tx->tx->vout[out.i].scriptPubKey;
            nValue = out.tx->tx->vout[out.i].nValue;
        }

        bool fValidAddress = ExtractDestination(*scriptPubKey, address);
        bool reused = avoid_reuse && pwallet->IsSpentKey(out.tx->GetHash(), out.i);
        if (destinations.size() && (!fValidAddress || !destinations.count(address)))
            continue;

        UniValue entry(UniValue::VOBJ);
        entry.pushKV("txid", out.tx->GetHash().GetHex());
        entry.pushKV("vout", out.i);

        if (fValidAddress) {
            entry.pushKV("address", EncodeDestination(address));

            const auto* address_book_entry = pwallet->FindAddressBookEntry(address);
            if (address_book_entry) {
                entry.pushKV("label", address_book_entry->GetLabel());
            }

            std::unique_ptr<SigningProvider> provider = pwallet->GetSolvingProvider(*scriptPubKey);
            if (provider) {
                if (scriptPubKey->IsPayToScriptHash()) {
                    const CScriptID& hash = CScriptID(std::get<ScriptHash>(address));
                    CScript redeemScript;
                    if (provider->GetCScript(hash, redeemScript)) {
                        entry.pushKV("redeemScript", HexStr(redeemScript));
                        // Now check if the redeemScript is actually a P2WSH script
                        CTxDestination witness_destination;
                        if (redeemScript.IsPayToWitnessScriptHash()) {
                            bool extracted = ExtractDestination(redeemScript, witness_destination);
                            CHECK_NONFATAL(extracted);
                            // Also return the witness script
                            const WitnessV0ScriptHash& whash = std::get<WitnessV0ScriptHash>(witness_destination);
                            CScriptID id;
                            CRIPEMD160().Write(whash.begin(), whash.size()).Finalize(id.begin());
                            CScript witnessScript;
                            if (provider->GetCScript(id, witnessScript)) {
                                entry.pushKV("witnessScript", HexStr(witnessScript));
                            }
                        }
                    }
                } else if (scriptPubKey->IsPayToWitnessScriptHash()) {
                    const WitnessV0ScriptHash& whash = std::get<WitnessV0ScriptHash>(address);
                    CScriptID id;
                    CRIPEMD160().Write(whash.begin(), whash.size()).Finalize(id.begin());
                    CScript witnessScript;
                    if (provider->GetCScript(id, witnessScript)) {
                        entry.pushKV("witnessScript", HexStr(witnessScript));
                    }
                } else if (scriptPubKey->IsPayToScriptHash256()) {
                    const CScriptID256& hash = std::get<CScriptID256>(address);
                    CScriptID scriptID;
                    scriptID.Set(hash);
                    CScript redeemScript;
                    if (provider->GetCScript(scriptID, redeemScript)) {
                        entry.pushKV("redeemScript", HexStr(redeemScript));
                    }
                }
            }
        }

        if (HasIsCoinstakeOp(*scriptPubKey)) {
            CScript scriptStake;
            if (GetCoinstakeScriptPath(*scriptPubKey, scriptStake)) {
                if (ExtractDestination(scriptStake, address)) {
                    entry.pushKV("coldstaking_address", EncodeDestination(address));
                }
            }
        }

        entry.pushKV("scriptPubKey", HexStr(*scriptPubKey));

        if (fCCFormat) {
            entry.pushKV("time", out.tx->GetTxTime());
            entry.pushKV("amount", nValue);
        } else {
            entry.pushKV("amount", ValueFromAmount(nValue));
        }
        entry.pushKV("confirmations", out.nDepth);
        if (!out.nDepth) {
            size_t ancestor_count, descendant_count, ancestor_size;
            CAmount ancestor_fees;
            pwallet->chain().getTransactionAncestry(out.tx->GetHash(), ancestor_count, descendant_count, &ancestor_size, &ancestor_fees);
            if (ancestor_count) {
                entry.pushKV("ancestorcount", uint64_t(ancestor_count));
                entry.pushKV("ancestorsize", uint64_t(ancestor_size));
                entry.pushKV("ancestorfees", uint64_t(ancestor_fees));
            }
        }
        entry.pushKV("spendable", out.fSpendable);
        entry.pushKV("solvable", out.fSolvable);
        if (out.fSolvable) {
            std::unique_ptr<SigningProvider> provider = pwallet->GetSolvingProvider(*scriptPubKey);
            if (provider) {
                auto descriptor = InferDescriptor(*scriptPubKey, *provider);
                entry.pushKV("desc", descriptor->ToString());
            }
        }
        if (avoid_reuse) entry.pushKV("reused", reused);
        entry.pushKV("safe", out.fSafe);

        if (IsParticlWallet(pwallet.get())) {
            const CHDWallet *phdw = GetParticlWallet(pwallet.get());
            LOCK_ASSERTION(phdw->cs_wallet);
            CKeyID stakingKeyID;
            bool fStakeable = particl::ExtractStakingKeyID(*scriptPubKey, stakingKeyID);
            if (fStakeable) {
                isminetype mine = phdw->IsMine(stakingKeyID);
                if (!(mine & ISMINE_SPENDABLE)
                    || (mine & ISMINE_HARDWARE_DEVICE)) {
                    fStakeable = false;
                }
            }
            entry.pushKV("stakeable", fStakeable);
        }

        if (fIncludeImmature)
            entry.pushKV("mature", out.fMature);

        if (out.fNeedHardwareKey)
            entry.pushKV("ondevice", out.fNeedHardwareKey);

        results.push_back(entry);
    }

    return results;
},
    };
}

// Only includes key documentation where the key is snake_case in all RPC methods. MixedCase keys can be added later.
static std::vector<RPCArg> FundTxDoc()
{
    return {
        {"conf_target", RPCArg::Type::NUM, RPCArg::DefaultHint{"wallet -txconfirmtarget"}, "Confirmation target in blocks"},
        {"estimate_mode", RPCArg::Type::STR, RPCArg::Default{"unset"}, std::string() + "The fee estimate mode, must be one of (case insensitive):\n"
            "         \"" + FeeModes("\"\n\"") + "\""},
        {"replaceable", RPCArg::Type::BOOL, RPCArg::DefaultHint{"wallet default"}, "Marks this transaction as BIP125-replaceable.\n"
            "Allows this transaction to be replaced by a transaction with higher fees"},
        {"solving_data", RPCArg::Type::OBJ, RPCArg::Optional::OMITTED_NAMED_ARG, "Keys and scripts needed for producing a final transaction with a dummy signature.\n"
            "Used for fee estimation during coin selection.",
         {
             {"pubkeys", RPCArg::Type::ARR, RPCArg::Default{UniValue::VARR}, "Public keys involved in this transaction.",
             {
                 {"pubkey", RPCArg::Type::STR_HEX, RPCArg::Optional::OMITTED, "A public key"},
             }},
             {"scripts", RPCArg::Type::ARR, RPCArg::Default{UniValue::VARR}, "Scripts involved in this transaction.",
             {
                 {"script", RPCArg::Type::STR_HEX, RPCArg::Optional::OMITTED, "A script"},
             }},
             {"descriptors", RPCArg::Type::ARR, RPCArg::Default{UniValue::VARR}, "Descriptors that provide solving data for this transaction.",
             {
                 {"descriptor", RPCArg::Type::STR, RPCArg::Optional::OMITTED, "A descriptor"},
             }},
         }},
    };
}

void FundTransaction(CWallet& wallet, CMutableTransaction& tx, CAmount& fee_out, int& change_position, const UniValue& options, CCoinControl& coinControl, bool override_min_fee)
{
    // Make sure the results are valid at least up to the most recent block
    // the user could have gotten from another RPC command prior to now
    wallet.BlockUntilSyncedToCurrentChain();

    change_position = -1;
    bool lockUnspents = false;
    UniValue subtractFeeFromOutputs;
    std::set<int> setSubtractFeeFromOutputs;

    if (!options.isNull()) {
      if (options.type() == UniValue::VBOOL) {
        // backward compatibility bool only fallback
        coinControl.fAllowWatchOnly = options.get_bool();
      }
      else {
        RPCTypeCheckArgument(options, UniValue::VOBJ);
        RPCTypeCheckObj(options,
            {
                {"add_inputs", UniValueType(UniValue::VBOOL)},
                {"include_unsafe", UniValueType(UniValue::VBOOL)},
                {"add_to_wallet", UniValueType(UniValue::VBOOL)},
                {"changeAddress", UniValueType(UniValue::VSTR)},
                {"changepubkey", UniValueType(UniValue::VSTR)},
                {"change_address", UniValueType(UniValue::VSTR)},
                {"changePosition", UniValueType(UniValue::VNUM)},
                {"change_position", UniValueType(UniValue::VNUM)},
                {"change_type", UniValueType(UniValue::VSTR)},
                {"includeWatching", UniValueType(UniValue::VBOOL)},
                {"include_watching", UniValueType(UniValue::VBOOL)},
                {"inputs", UniValueType(UniValue::VARR)},
                {"lockUnspents", UniValueType(UniValue::VBOOL)},
                {"lock_unspents", UniValueType(UniValue::VBOOL)},
                {"locktime", UniValueType(UniValue::VNUM)},
                {"fee_rate", UniValueType()}, // will be checked by AmountFromValue() in SetFeeEstimateMode()
                {"feeRate", UniValueType()}, // will be checked by AmountFromValue() below
                {"psbt", UniValueType(UniValue::VBOOL)},
                {"solving_data", UniValueType(UniValue::VOBJ)},
                {"subtractFeeFromOutputs", UniValueType(UniValue::VARR)},
                {"subtract_fee_from_outputs", UniValueType(UniValue::VARR)},
                {"replaceable", UniValueType(UniValue::VBOOL)},
                {"conf_target", UniValueType(UniValue::VNUM)},
                {"estimate_mode", UniValueType(UniValue::VSTR)},
            },
            true, true);

        if (options.exists("add_inputs") ) {
            coinControl.m_add_inputs = options["add_inputs"].get_bool();
        }

        if (options.exists("changeAddress") || options.exists("change_address")) {
            const std::string change_address_str = (options.exists("change_address") ? options["change_address"] : options["changeAddress"]).get_str();
            CTxDestination dest = DecodeDestination(change_address_str);

            if (!IsValidDestination(dest)) {
                throw JSONRPCError(RPC_INVALID_ADDRESS_OR_KEY, "Change address must be a valid particl address");
            }

            coinControl.destChange = dest;
        }

        if (options.exists("changePosition") || options.exists("change_position")) {
            change_position = (options.exists("change_position") ? options["change_position"] : options["changePosition"]).get_int();
        }

        if (options.exists("change_type")) {
            if (options.exists("changeAddress") || options.exists("change_address")) {
                throw JSONRPCError(RPC_INVALID_PARAMETER, "Cannot specify both change address and address type options");
            }
            if (std::optional<OutputType> parsed = ParseOutputType(options["change_type"].get_str())) {
                coinControl.m_change_type.emplace(parsed.value());
            } else {
                throw JSONRPCError(RPC_INVALID_ADDRESS_OR_KEY, strprintf("Unknown change type '%s'", options["change_type"].get_str()));
            }
        }

        const UniValue include_watching_option = options.exists("include_watching") ? options["include_watching"] : options["includeWatching"];
        coinControl.fAllowWatchOnly = ParseIncludeWatchonly(include_watching_option, wallet);

        if (options.exists("lockUnspents") || options.exists("lock_unspents")) {
            lockUnspents = (options.exists("lock_unspents") ? options["lock_unspents"] : options["lockUnspents"]).get_bool();
        }

        if (options.exists("include_unsafe")) {
            coinControl.m_include_unsafe_inputs = options["include_unsafe"].get_bool();
        }

        if (options.exists("feeRate")) {
            if (options.exists("fee_rate")) {
                throw JSONRPCError(RPC_INVALID_PARAMETER, "Cannot specify both fee_rate (" + CURRENCY_ATOM + "/vB) and feeRate (" + CURRENCY_UNIT + "/kvB)");
            }
            if (options.exists("conf_target")) {
                throw JSONRPCError(RPC_INVALID_PARAMETER, "Cannot specify both conf_target and feeRate. Please provide either a confirmation target in blocks for automatic fee estimation, or an explicit fee rate.");
            }
            if (options.exists("estimate_mode")) {
                throw JSONRPCError(RPC_INVALID_PARAMETER, "Cannot specify both estimate_mode and feeRate");
            }
            coinControl.m_feerate = CFeeRate(AmountFromValue(options["feeRate"]));
            coinControl.fOverrideFeeRate = true;
        }

        if (options.exists("subtractFeeFromOutputs") || options.exists("subtract_fee_from_outputs") )
            subtractFeeFromOutputs = (options.exists("subtract_fee_from_outputs") ? options["subtract_fee_from_outputs"] : options["subtractFeeFromOutputs"]).get_array();

        if (options.exists("replaceable")) {
            coinControl.m_signal_bip125_rbf = options["replaceable"].get_bool();
        }
        SetFeeEstimateMode(wallet, coinControl, options["conf_target"], options["estimate_mode"], options["fee_rate"], override_min_fee);
      }
    } else {
        // if options is null and not a bool
        coinControl.fAllowWatchOnly = ParseIncludeWatchonly(NullUniValue, wallet);
    }

    if (options.exists("solving_data")) {
        const UniValue solving_data = options["solving_data"].get_obj();
        if (solving_data.exists("pubkeys")) {
            for (const UniValue& pk_univ : solving_data["pubkeys"].get_array().getValues()) {
                const std::string& pk_str = pk_univ.get_str();
                if (!IsHex(pk_str)) {
                    throw JSONRPCError(RPC_INVALID_ADDRESS_OR_KEY, strprintf("'%s' is not hex", pk_str));
                }
                const std::vector<unsigned char> data(ParseHex(pk_str));
                const CPubKey pubkey(data.begin(), data.end());
                if (!pubkey.IsFullyValid()) {
                    throw JSONRPCError(RPC_INVALID_ADDRESS_OR_KEY, strprintf("'%s' is not a valid public key", pk_str));
                }
                coinControl.m_external_provider.pubkeys.emplace(pubkey.GetID(), pubkey);
                // Add witness script for pubkeys
                const CScript wit_script = GetScriptForDestination(WitnessV0KeyHash(pubkey));
                coinControl.m_external_provider.scripts.emplace(CScriptID(wit_script), wit_script);
            }
        }

        if (solving_data.exists("scripts")) {
            for (const UniValue& script_univ : solving_data["scripts"].get_array().getValues()) {
                const std::string& script_str = script_univ.get_str();
                if (!IsHex(script_str)) {
                    throw JSONRPCError(RPC_INVALID_ADDRESS_OR_KEY, strprintf("'%s' is not hex", script_str));
                }
                std::vector<unsigned char> script_data(ParseHex(script_str));
                const CScript script(script_data.begin(), script_data.end());
                coinControl.m_external_provider.scripts.emplace(CScriptID(script), script);
            }
        }

        if (solving_data.exists("descriptors")) {
            for (const UniValue& desc_univ : solving_data["descriptors"].get_array().getValues()) {
                const std::string& desc_str  = desc_univ.get_str();
                FlatSigningProvider desc_out;
                std::string error;
                std::vector<CScript> scripts_temp;
                std::unique_ptr<Descriptor> desc = Parse(desc_str, desc_out, error, true);
                if (!desc) {
                    throw JSONRPCError(RPC_INVALID_PARAMETER, strprintf("Unable to parse descriptor '%s': %s", desc_str, error));
                }
                desc->Expand(0, desc_out, scripts_temp, desc_out);
                coinControl.m_external_provider = Merge(coinControl.m_external_provider, desc_out);
            }
        }
    }

    size_t nOutputs = tx.GetNumVOuts();
    if (nOutputs == 0)
        throw JSONRPCError(RPC_INVALID_PARAMETER, "TX must have at least one output");

    if (change_position != -1 && (change_position < 0 || (unsigned int)change_position > nOutputs))
        throw JSONRPCError(RPC_INVALID_PARAMETER, "changePosition out of bounds");

    for (unsigned int idx = 0; idx < subtractFeeFromOutputs.size(); idx++) {
        int pos = subtractFeeFromOutputs[idx].get_int();
        if (setSubtractFeeFromOutputs.count(pos))
            throw JSONRPCError(RPC_INVALID_PARAMETER, strprintf("Invalid parameter, duplicated position: %d", pos));
        if (pos < 0)
            throw JSONRPCError(RPC_INVALID_PARAMETER, strprintf("Invalid parameter, negative position: %d", pos));
        if (pos >= int(nOutputs))
            throw JSONRPCError(RPC_INVALID_PARAMETER, strprintf("Invalid parameter, position too large: %d", pos));
        setSubtractFeeFromOutputs.insert(pos);
    }

    // Fetch specified UTXOs from the UTXO set to get the scriptPubKeys and values of the outputs being selected
    // and to match with the given solving_data. Only used for non-wallet outputs.
    std::map<COutPoint, Coin> coins;
    for (const CTxIn& txin : tx.vin) {
        coins[txin.prevout]; // Create empty map entry keyed by prevout.
    }
    wallet.chain().findCoins(coins);
    for (const auto& coin : coins) {
        if (!coin.second.out.IsNull()) {
            coinControl.SelectExternal(coin.first, coin.second.out);
        }
    }

    bilingual_str error;

    if (!FundTransaction(wallet, tx, fee_out, change_position, error, lockUnspents, setSubtractFeeFromOutputs, coinControl)) {
        throw JSONRPCError(RPC_WALLET_ERROR, error.original);
    }
}

static RPCHelpMan fundrawtransaction()
{
    return RPCHelpMan{"fundrawtransaction",
                "\nIf the transaction has no inputs, they will be automatically selected to meet its out value.\n"
                "It will add at most one change output to the outputs.\n"
                "No existing outputs will be modified unless \"subtractFeeFromOutputs\" is specified.\n"
                "Note that inputs which were signed may need to be resigned after completion since in/outputs have been added.\n"
                "The inputs added will not be signed, use signrawtransactionwithkey\n"
                "or signrawtransactionwithwallet for that.\n"
                "All existing inputs must either have their previous output transaction be in the wallet\n"
                "or be in the UTXO set. Solving data must be provided for non-wallet inputs.\n"
                "Note that all inputs selected must be of standard form and P2SH scripts must be\n"
                "in the wallet using importaddress or addmultisigaddress (to calculate fees).\n"
                "You can see whether this is the case by checking the \"solvable\" field in the listunspent output.\n"
                "Only pay-to-pubkey, multisig, and P2SH versions thereof are currently supported for watch-only\n",
                {
                    {"hexstring", RPCArg::Type::STR_HEX, RPCArg::Optional::NO, "The hex string of the raw transaction"},
                    {"options", RPCArg::Type::OBJ, RPCArg::Optional::OMITTED_NAMED_ARG, "for backward compatibility: passing in a true instead of an object will result in {\"includeWatching\":true}",
                        Cat<std::vector<RPCArg>>(
                        {
                            {"add_inputs", RPCArg::Type::BOOL, RPCArg::Default{true}, "For a transaction with existing inputs, automatically include more if they are not enough."},
                            {"include_unsafe", RPCArg::Type::BOOL, RPCArg::Default{false}, "Include inputs that are not safe to spend (unconfirmed transactions from outside keys and unconfirmed replacement transactions).\n"
                                                          "Warning: the resulting transaction may become invalid if one of the unsafe inputs disappears.\n"
                                                          "If that happens, you will need to fund the transaction with different inputs and republish it."},
                            {"changeAddress", RPCArg::Type::STR, RPCArg::DefaultHint{"pool address"}, "The particl address to receive the change"},
                            {"changePosition", RPCArg::Type::NUM, RPCArg::DefaultHint{"random"}, "The index of the change output"},
                            {"change_type", RPCArg::Type::STR, RPCArg::DefaultHint{"set by -changetype"}, "The output type to use. Only valid if changeAddress is not specified. Options are \"legacy\", \"p2sh-segwit\", and \"bech32\"."},
                            {"includeWatching", RPCArg::Type::BOOL, RPCArg::DefaultHint{"true for watch-only wallets, otherwise false"}, "Also select inputs which are watch only.\n"
                                                          "Only solvable inputs can be used. Watch-only destinations are solvable if the public key and/or output script was imported,\n"
                                                          "e.g. with 'importpubkey' or 'importmulti' with the 'pubkeys' or 'desc' field."},
                            {"lockUnspents", RPCArg::Type::BOOL, RPCArg::Default{false}, "Lock selected unspent outputs"},
                            {"fee_rate", RPCArg::Type::AMOUNT, RPCArg::DefaultHint{"not set, fall back to wallet fee estimation"}, "Specify a fee rate in " + CURRENCY_ATOM + "/vB."},
                            {"feeRate", RPCArg::Type::AMOUNT, RPCArg::DefaultHint{"not set, fall back to wallet fee estimation"}, "Specify a fee rate in " + CURRENCY_UNIT + "/kvB."},
                            {"subtractFeeFromOutputs", RPCArg::Type::ARR, RPCArg::Default{UniValue::VARR}, "The integers.\n"
                                                          "The fee will be equally deducted from the amount of each specified output.\n"
                                                          "Those recipients will receive less particl than you enter in their corresponding amount field.\n"
                                                          "If no outputs are specified here, the sender pays the fee.",
                                {
                                    {"vout_index", RPCArg::Type::NUM, RPCArg::Optional::OMITTED, "The zero-based output index, before a change output is added."},
                                },
                            },
                        },
                        FundTxDoc()),
                        "options"},
                    {"iswitness", RPCArg::Type::BOOL, RPCArg::DefaultHint{"depends on heuristic tests"}, "Whether the transaction hex is a serialized witness transaction.\n"
                        "If iswitness is not present, heuristic tests will be used in decoding.\n"
                        "If true, only witness deserialization will be tried.\n"
                        "If false, only non-witness deserialization will be tried.\n"
                        "This boolean should reflect whether the transaction has inputs\n"
                        "(e.g. fully valid, or on-chain transactions), if known by the caller."
                    },
                },
                RPCResult{
                    RPCResult::Type::OBJ, "", "",
                    {
                        {RPCResult::Type::STR_HEX, "hex", "The resulting raw transaction (hex-encoded string)"},
                        {RPCResult::Type::STR_AMOUNT, "fee", "Fee in " + CURRENCY_UNIT + " the resulting transaction pays"},
                        {RPCResult::Type::NUM, "changepos", "The position of the added change output, or -1"},
                    }
                                },
                                RPCExamples{
                            "\nCreate a transaction with no inputs\n"
                            + HelpExampleCli("createrawtransaction", "\"[]\" \"{\\\"myaddress\\\":0.01}\"") +
                            "\nAdd sufficient unsigned inputs to meet the output value\n"
                            + HelpExampleCli("fundrawtransaction", "\"rawtransactionhex\"") +
                            "\nSign the transaction\n"
                            + HelpExampleCli("signrawtransactionwithwallet", "\"fundedtransactionhex\"") +
                            "\nSend the transaction\n"
                            + HelpExampleCli("sendrawtransaction", "\"signedtransactionhex\"")
                                },
        [&](const RPCHelpMan& self, const JSONRPCRequest& request) -> UniValue
{
    std::shared_ptr<CWallet> const pwallet = GetWalletForJSONRPCRequest(request);
    if (!pwallet) return NullUniValue;

    RPCTypeCheck(request.params, {UniValue::VSTR, UniValueType(), UniValue::VBOOL});

    // parse hex string from parameter
    CMutableTransaction tx;
    bool try_witness = request.params[2].isNull() ? true : request.params[2].get_bool();
    bool try_no_witness = request.params[2].isNull() ? true : !request.params[2].get_bool();
    if (!DecodeHexTx(tx, request.params[0].get_str(), try_no_witness, try_witness)) {
        throw JSONRPCError(RPC_DESERIALIZATION_ERROR, "TX decode failed");
    }

    CAmount fee;
    int change_position;
    CCoinControl coin_control;
    // Automatically select (additional) coins. Can be overridden by options.add_inputs.
    coin_control.m_add_inputs = true;
    FundTransaction(*pwallet, tx, fee, change_position, request.params[1], coin_control, /* override_min_fee */ true);

    UniValue result(UniValue::VOBJ);
    result.pushKV("hex", EncodeHexTx(CTransaction(tx)));
    result.pushKV("fee", ValueFromAmount(fee));
    result.pushKV("changepos", change_position);

    return result;
},
    };
}

RPCHelpMan signrawtransactionwithwallet()
{
    return RPCHelpMan{"signrawtransactionwithwallet",
                "\nSign inputs for raw transaction (serialized, hex-encoded).\n"
                "The second optional argument (may be null) is an array of previous transaction outputs that\n"
                "this transaction depends on but may not yet be in the block chain." +
        HELP_REQUIRING_PASSPHRASE,
                {
                    {"hexstring", RPCArg::Type::STR, RPCArg::Optional::NO, "The transaction hex string"},
                    {"prevtxs", RPCArg::Type::ARR, RPCArg::Optional::OMITTED_NAMED_ARG, "The previous dependent transaction outputs",
                        {
                            {"", RPCArg::Type::OBJ, RPCArg::Optional::OMITTED, "",
                                {
                                    {"txid", RPCArg::Type::STR_HEX, RPCArg::Optional::NO, "The transaction id"},
                                    {"vout", RPCArg::Type::NUM, RPCArg::Optional::NO, "The output number"},
                                    {"scriptPubKey", RPCArg::Type::STR_HEX, RPCArg::Optional::NO, "script key"},
                                    {"redeemScript", RPCArg::Type::STR_HEX, RPCArg::Optional::OMITTED, "(required for P2SH) redeem script"},
                                    {"witnessScript", RPCArg::Type::STR_HEX, RPCArg::Optional::OMITTED, "(required for P2WSH or P2SH-P2WSH) witness script"},
                                    {"amount", RPCArg::Type::AMOUNT, RPCArg::Optional::OMITTED, "(required for Segwit inputs) the amount spent"},
                                },
                            },
                        },
                    },
                    {"sighashtype", RPCArg::Type::STR, RPCArg::Default{"DEFAULT"}, "The signature hash type. Must be one of\n"
            "       \"DEFAULT\"\n"
            "       \"ALL\"\n"
            "       \"NONE\"\n"
            "       \"SINGLE\"\n"
            "       \"ALL|ANYONECANPAY\"\n"
            "       \"NONE|ANYONECANPAY\"\n"
            "       \"SINGLE|ANYONECANPAY\""},
                },
                RPCResult{
                    RPCResult::Type::OBJ, "", "",
                    {
                        {RPCResult::Type::STR_HEX, "hex", "The hex-encoded raw transaction with signature(s)"},
                        {RPCResult::Type::BOOL, "complete", "If the transaction has a complete set of signatures"},
                        {RPCResult::Type::ARR, "errors", /* optional */ true, "Script verification errors (if there are any)",
                        {
                            {RPCResult::Type::OBJ, "", "",
                            {
                                {RPCResult::Type::STR_HEX, "txid", "The hash of the referenced, previous transaction"},
                                {RPCResult::Type::NUM, "vout", "The index of the output to spent and used as input"},
                                {RPCResult::Type::ARR, "witness", "",
                                {
                                    {RPCResult::Type::STR_HEX, "witness", ""},
                                }},
                                {RPCResult::Type::STR_HEX, "scriptSig", "The hex-encoded signature script"},
                                {RPCResult::Type::NUM, "sequence", "Script sequence number"},
                                {RPCResult::Type::STR, "error", "Verification or signing error related to the input"},
                            }},
                        }},
                    }
                },
                RPCExamples{
                    HelpExampleCli("signrawtransactionwithwallet", "\"myhex\"")
            + HelpExampleRpc("signrawtransactionwithwallet", "\"myhex\"")
                },
        [&](const RPCHelpMan& self, const JSONRPCRequest& request) -> UniValue
{
    const std::shared_ptr<const CWallet> pwallet = GetWalletForJSONRPCRequest(request);
    if (!pwallet) return NullUniValue;

    RPCTypeCheck(request.params, {UniValue::VSTR, UniValue::VARR, UniValue::VSTR}, true);

    CMutableTransaction mtx;
    if (!DecodeHexTx(mtx, request.params[0].get_str())) {
        throw JSONRPCError(RPC_DESERIALIZATION_ERROR, "TX decode failed. Make sure the tx has at least one input.");
    }

    // Sign the transaction
    LOCK(pwallet->cs_wallet);
    EnsureWalletIsUnlocked(*pwallet);

    // Fetch previous transactions (inputs):
    std::map<COutPoint, Coin> coins;
    for (const CTxIn& txin : mtx.vin) {
        coins[txin.prevout]; // Create empty map entry keyed by prevout.
    }
    pwallet->chain().findCoins(coins);

    // Parse the prevtxs array
    ParsePrevouts(request.params[1], nullptr, coins, mtx.IsCoinStake());

    int nHashType = ParseSighashString(request.params[2]);

    // Script verification errors
    std::map<int, bilingual_str> input_errors;

    bool complete = pwallet->SignTransaction(mtx, coins, nHashType, input_errors);
    UniValue result(UniValue::VOBJ);
    SignTransactionResultToJSON(mtx, complete, coins, input_errors, result);
    return result;
},
    };
}

static RPCHelpMan bumpfee_helper(std::string method_name)
{
    const bool want_psbt = method_name == "psbtbumpfee";
    const std::string incremental_fee{CFeeRate(DEFAULT_INCREMENTAL_RELAY_FEE).ToString(FeeEstimateMode::SAT_VB)};

    return RPCHelpMan{method_name,
        "\nBumps the fee of an opt-in-RBF transaction T, replacing it with a new transaction B.\n"
        + std::string(want_psbt ? "Returns a PSBT instead of creating and signing a new transaction.\n" : "") +
        "An opt-in RBF transaction with the given txid must be in the wallet.\n"
        "The command will pay the additional fee by reducing change outputs or adding inputs when necessary.\n"
        "It may add a new change output if one does not already exist.\n"
        "All inputs in the original transaction will be included in the replacement transaction.\n"
        "The command will fail if the wallet or mempool contains a transaction that spends one of T's outputs.\n"
        "By default, the new fee will be calculated automatically using the estimatesmartfee RPC.\n"
        "The user can specify a confirmation target for estimatesmartfee.\n"
        "Alternatively, the user can specify a fee rate in " + CURRENCY_ATOM + "/vB for the new transaction.\n"
        "At a minimum, the new fee rate must be high enough to pay an additional new relay fee (incrementalfee\n"
        "returned by getnetworkinfo) to enter the node's mempool.\n"
        "* WARNING: before version 0.21, fee_rate was in " + CURRENCY_UNIT + "/kvB. As of 0.21, fee_rate is in " + CURRENCY_ATOM + "/vB. *\n",
        {
            {"txid", RPCArg::Type::STR_HEX, RPCArg::Optional::NO, "The txid to be bumped"},
            {"options", RPCArg::Type::OBJ, RPCArg::Optional::OMITTED_NAMED_ARG, "",
                {
                    {"conf_target", RPCArg::Type::NUM, RPCArg::DefaultHint{"wallet -txconfirmtarget"}, "Confirmation target in blocks\n"},
                    {"fee_rate", RPCArg::Type::AMOUNT, RPCArg::DefaultHint{"not set, fall back to wallet fee estimation"},
                             "\nSpecify a fee rate in " + CURRENCY_ATOM + "/vB instead of relying on the built-in fee estimator.\n"
                             "Must be at least " + incremental_fee + " higher than the current transaction fee rate.\n"
                             "WARNING: before version 0.21, fee_rate was in " + CURRENCY_UNIT + "/kvB. As of 0.21, fee_rate is in " + CURRENCY_ATOM + "/vB.\n"},
                    {"replaceable", RPCArg::Type::BOOL, RPCArg::Default{true}, "Whether the new transaction should still be\n"
                             "marked bip-125 replaceable. If true, the sequence numbers in the transaction will\n"
                             "be left unchanged from the original. If false, any input sequence numbers in the\n"
                             "original transaction that were less than 0xfffffffe will be increased to 0xfffffffe\n"
                             "so the new transaction will not be explicitly bip-125 replaceable (though it may\n"
                             "still be replaceable in practice, for example if it has unconfirmed ancestors which\n"
                             "are replaceable).\n"},
                    {"estimate_mode", RPCArg::Type::STR, RPCArg::Default{"unset"}, "The fee estimate mode, must be one of (case insensitive):\n"
                             "\"" + FeeModes("\"\n\"") + "\""},
                },
                "options"},
        },
        RPCResult{
            RPCResult::Type::OBJ, "", "", Cat(
                want_psbt ?
                std::vector<RPCResult>{{RPCResult::Type::STR, "psbt", "The base64-encoded unsigned PSBT of the new transaction."}} :
                std::vector<RPCResult>{{RPCResult::Type::STR_HEX, "txid", "The id of the new transaction."}},
            {
                {RPCResult::Type::STR_AMOUNT, "origfee", "The fee of the replaced transaction."},
                {RPCResult::Type::STR_AMOUNT, "fee", "The fee of the new transaction."},
                {RPCResult::Type::ARR, "errors", "Errors encountered during processing (may be empty).",
                {
                    {RPCResult::Type::STR, "", ""},
                }},
            })
        },
        RPCExamples{
    "\nBump the fee, get the new transaction\'s " + std::string(want_psbt ? "psbt" : "txid") + "\n" +
            HelpExampleCli(method_name, "<txid>")
        },
        [want_psbt](const RPCHelpMan& self, const JSONRPCRequest& request) -> UniValue
{
    std::shared_ptr<CWallet> const pwallet = GetWalletForJSONRPCRequest(request);
    if (!pwallet) return NullUniValue;

    if (pwallet->IsWalletFlagSet(WALLET_FLAG_DISABLE_PRIVATE_KEYS) && !want_psbt) {
        throw JSONRPCError(RPC_WALLET_ERROR, "bumpfee is not available with wallets that have private keys disabled. Use psbtbumpfee instead.");
    }

    RPCTypeCheck(request.params, {UniValue::VSTR, UniValue::VOBJ});
    uint256 hash(ParseHashV(request.params[0], "txid"));

    CCoinControl coin_control;
    coin_control.fAllowWatchOnly = pwallet->IsWalletFlagSet(WALLET_FLAG_DISABLE_PRIVATE_KEYS);
    // optional parameters
    coin_control.m_signal_bip125_rbf = true;

    if (!request.params[1].isNull()) {
        UniValue options = request.params[1];
        RPCTypeCheckObj(options,
            {
                {"confTarget", UniValueType(UniValue::VNUM)},
                {"conf_target", UniValueType(UniValue::VNUM)},
                {"fee_rate", UniValueType()}, // will be checked by AmountFromValue() in SetFeeEstimateMode()
                {"replaceable", UniValueType(UniValue::VBOOL)},
                {"estimate_mode", UniValueType(UniValue::VSTR)},
            },
            true, true);

        if (options.exists("confTarget") && options.exists("conf_target")) {
            throw JSONRPCError(RPC_INVALID_PARAMETER, "confTarget and conf_target options should not both be set. Use conf_target (confTarget is deprecated).");
        }

        auto conf_target = options.exists("confTarget") ? options["confTarget"] : options["conf_target"];

        if (options.exists("replaceable")) {
            coin_control.m_signal_bip125_rbf = options["replaceable"].get_bool();
        }
        SetFeeEstimateMode(*pwallet, coin_control, conf_target, options["estimate_mode"], options["fee_rate"], /* override_min_fee */ false);
    }

    // Make sure the results are valid at least up to the most recent block
    // the user could have gotten from another RPC command prior to now
    pwallet->BlockUntilSyncedToCurrentChain();

    LOCK(pwallet->cs_wallet);

    EnsureWalletIsUnlocked(*pwallet);


    std::vector<bilingual_str> errors;
    CAmount old_fee;
    CAmount new_fee;
    CMutableTransaction mtx;
    feebumper::Result res;
    if (IsParticlWallet(pwallet.get())) {
        // Targeting total fee bump. Requires a change output of sufficient size.
        res = feebumper::CreateTotalBumpTransaction(pwallet.get(), hash, coin_control, errors, old_fee, new_fee, mtx);
    } else {
        // Targeting feerate bump.
        res = feebumper::CreateRateBumpTransaction(*pwallet, hash, coin_control, errors, old_fee, new_fee, mtx);
    }
    if (res != feebumper::Result::OK) {
        switch(res) {
            case feebumper::Result::INVALID_ADDRESS_OR_KEY:
                throw JSONRPCError(RPC_INVALID_ADDRESS_OR_KEY, errors[0].original);
                break;
            case feebumper::Result::INVALID_REQUEST:
                throw JSONRPCError(RPC_INVALID_REQUEST, errors[0].original);
                break;
            case feebumper::Result::INVALID_PARAMETER:
                throw JSONRPCError(RPC_INVALID_PARAMETER, errors[0].original);
                break;
            case feebumper::Result::WALLET_ERROR:
                throw JSONRPCError(RPC_WALLET_ERROR, errors[0].original);
                break;
            default:
                throw JSONRPCError(RPC_MISC_ERROR, errors[0].original);
                break;
        }
    }

    UniValue result(UniValue::VOBJ);

    // For bumpfee, return the new transaction id.
    // For psbtbumpfee, return the base64-encoded unsigned PSBT of the new transaction.
    if (!want_psbt) {
        if (!feebumper::SignTransaction(*pwallet, mtx)) {
            throw JSONRPCError(RPC_WALLET_ERROR, "Can't sign transaction.");
        }

        uint256 txid;
        if (feebumper::CommitTransaction(*pwallet, hash, std::move(mtx), errors, txid) != feebumper::Result::OK) {
            throw JSONRPCError(RPC_WALLET_ERROR, errors[0].original);
        }

        result.pushKV("txid", txid.GetHex());
    } else {
        PartiallySignedTransaction psbtx(mtx);
        bool complete = false;
        const TransactionError err = pwallet->FillPSBT(psbtx, complete, SIGHASH_DEFAULT, false /* sign */, true /* bip32derivs */);
        CHECK_NONFATAL(err == TransactionError::OK);
        CHECK_NONFATAL(!complete);
        CDataStream ssTx(SER_NETWORK, PROTOCOL_VERSION);
        ssTx << psbtx;
        result.pushKV("psbt", EncodeBase64(ssTx.str()));
    }

    result.pushKV("origfee", ValueFromAmount(old_fee));
    result.pushKV("fee", ValueFromAmount(new_fee));
    UniValue result_errors(UniValue::VARR);
    for (const bilingual_str& error : errors) {
        result_errors.push_back(error.original);
    }
    result.pushKV("errors", result_errors);

    return result;
},
    };
}

static RPCHelpMan bumpfee() { return bumpfee_helper("bumpfee"); }
static RPCHelpMan psbtbumpfee() { return bumpfee_helper("psbtbumpfee"); }

static RPCHelpMan rescanblockchain()
{
    return RPCHelpMan{"rescanblockchain",
                "\nRescan the local blockchain for wallet related transactions.\n"
                "Note: Use \"getwalletinfo\" to query the scanning progress.\n",
                {
                    {"start_height", RPCArg::Type::NUM, RPCArg::Default{0}, "block height where the rescan should start"},
                    {"stop_height", RPCArg::Type::NUM, RPCArg::Optional::OMITTED_NAMED_ARG, "the last block height that should be scanned. If none is provided it will rescan up to the tip at return time of this call."},
                },
                RPCResult{
                    RPCResult::Type::OBJ, "", "",
                    {
                        {RPCResult::Type::NUM, "start_height", "The block height where the rescan started (the requested height or 0)"},
                        {RPCResult::Type::NUM, "stop_height", "The height of the last rescanned block. May be null in rare cases if there was a reorg and the call didn't scan any blocks because they were already scanned in the background."},
                    }
                },
                RPCExamples{
                    HelpExampleCli("rescanblockchain", "100000 120000")
            + HelpExampleRpc("rescanblockchain", "100000, 120000")
                },
        [&](const RPCHelpMan& self, const JSONRPCRequest& request) -> UniValue
{
    std::shared_ptr<CWallet> const pwallet = GetWalletForJSONRPCRequest(request);
    if (!pwallet) return NullUniValue;

    WalletRescanReserver reserver(*pwallet);
    if (!reserver.reserve()) {
        throw JSONRPCError(RPC_WALLET_ERROR, "Wallet is currently rescanning. Abort existing rescan or wait.");
    }

    int start_height = 0;
    std::optional<int> stop_height;
    uint256 start_block;
    {
        LOCK(pwallet->cs_wallet);
        int tip_height = pwallet->GetLastBlockHeight();

        if (!request.params[0].isNull()) {
            start_height = request.params[0].get_int();
            if (start_height < 0 || start_height > tip_height) {
                throw JSONRPCError(RPC_INVALID_PARAMETER, "Invalid start_height");
            }
        }

        if (!request.params[1].isNull()) {
            stop_height = request.params[1].get_int();
            if (*stop_height < 0 || *stop_height > tip_height) {
                throw JSONRPCError(RPC_INVALID_PARAMETER, "Invalid stop_height");
            } else if (*stop_height < start_height) {
                throw JSONRPCError(RPC_INVALID_PARAMETER, "stop_height must be greater than start_height");
            }
        }

        // We can't rescan beyond non-pruned blocks, stop and throw an error
        if (!pwallet->chain().hasBlocks(pwallet->GetLastBlockHash(), start_height, stop_height)) {
            throw JSONRPCError(RPC_MISC_ERROR, "Can't rescan beyond pruned data. Use RPC call getblockchaininfo to determine your pruned height.");
        }

        CHECK_NONFATAL(pwallet->chain().findAncestorByHeight(pwallet->GetLastBlockHash(), start_height, FoundBlock().hash(start_block)));
    }

    CWallet::ScanResult result =
        pwallet->ScanForWalletTransactions(start_block, start_height, stop_height, reserver, true /* fUpdate */);
    switch (result.status) {
    case CWallet::ScanResult::SUCCESS:
        break;
    case CWallet::ScanResult::FAILURE:
        throw JSONRPCError(RPC_MISC_ERROR, "Rescan failed. Potentially corrupted data files.");
    case CWallet::ScanResult::USER_ABORT:
        throw JSONRPCError(RPC_MISC_ERROR, "Rescan aborted.");
        // no default case, so the compiler can warn about missing cases
    }
    UniValue response(UniValue::VOBJ);
    response.pushKV("start_height", start_height);
    response.pushKV("stop_height", result.last_scanned_height ? *result.last_scanned_height : UniValue());
    return response;
},
    };
}

class DescribeWalletAddressVisitor
{
public:
    const SigningProvider * const provider;

    void ProcessSubScript(const CScript& subscript, UniValue& obj) const
    {
        // Always present: script type and redeemscript
        std::vector<std::vector<unsigned char>> solutions_data;
        TxoutType which_type = Solver(subscript, solutions_data);
        obj.pushKV("script", GetTxnOutputType(which_type));
        obj.pushKV("hex", HexStr(subscript));

        CTxDestination embedded;
        if (ExtractDestination(subscript, embedded)) {
            // Only when the script corresponds to an address.
            UniValue subobj(UniValue::VOBJ);
            UniValue detail = DescribeAddress(embedded);
            subobj.pushKVs(detail);
            UniValue wallet_detail = std::visit(*this, embedded);
            subobj.pushKVs(wallet_detail);
            subobj.pushKV("address", EncodeDestination(embedded));
            subobj.pushKV("scriptPubKey", HexStr(subscript));
            // Always report the pubkey at the top level, so that `getnewaddress()['pubkey']` always works.
            if (subobj.exists("pubkey")) obj.pushKV("pubkey", subobj["pubkey"]);
            obj.pushKV("embedded", std::move(subobj));
        } else if (which_type == TxoutType::MULTISIG) {
            // Also report some information on multisig scripts (which do not have a corresponding address).
            obj.pushKV("sigsrequired", solutions_data[0][0]);
            UniValue pubkeys(UniValue::VARR);
            for (size_t i = 1; i < solutions_data.size() - 1; ++i) {
                CPubKey key(solutions_data[i].begin(), solutions_data[i].end());
                pubkeys.push_back(HexStr(key));
            }
            obj.pushKV("pubkeys", std::move(pubkeys));
        }
    }

    explicit DescribeWalletAddressVisitor(const SigningProvider* _provider) : provider(_provider) {}

    UniValue operator()(const CNoDestination& dest) const { return UniValue(UniValue::VOBJ); }

    UniValue operator()(const PKHash& pkhash) const
    {
        CKeyID keyID{ToKeyID(pkhash)};
        UniValue obj(UniValue::VOBJ);
        CPubKey vchPubKey;
        if (provider && provider->GetPubKey(keyID, vchPubKey)) {
            obj.pushKV("pubkey", HexStr(vchPubKey));
            obj.pushKV("iscompressed", vchPubKey.IsCompressed());
        }
        return obj;
    }

    UniValue operator()(const ScriptHash& scripthash) const
    {
        CScriptID scriptID(scripthash);
        UniValue obj(UniValue::VOBJ);
        CScript subscript;
        if (provider && provider->GetCScript(scriptID, subscript)) {
            ProcessSubScript(subscript, obj);
        }
        return obj;
    }

    UniValue operator()(const WitnessV0KeyHash& id) const
    {
        UniValue obj(UniValue::VOBJ);
        CPubKey pubkey;
        if (provider && provider->GetPubKey(ToKeyID(id), pubkey)) {
            obj.pushKV("pubkey", HexStr(pubkey));
        }
        return obj;
    }

    UniValue operator()(const WitnessV0ScriptHash& id) const
    {
        UniValue obj(UniValue::VOBJ);
        CScript subscript;
        CRIPEMD160 hasher;
        uint160 hash;
        hasher.Write(id.begin(), 32).Finalize(hash.begin());
        if (provider && provider->GetCScript(CScriptID(hash), subscript)) {
            ProcessSubScript(subscript, obj);
        }
        return obj;
    }

    UniValue operator()(const CExtPubKey &ekp) const {
        UniValue obj(UniValue::VOBJ);
        obj.pushKV("isextkey", true);
        return obj;
    }

    UniValue operator()(const CStealthAddress &sxAddr) const {
        UniValue obj(UniValue::VOBJ);
        obj.pushKV("isstealthaddress", true);
        obj.pushKV("prefix_num_bits", sxAddr.prefix.number_bits);
        obj.pushKV("prefix_bitfield", strprintf("0x%04x", sxAddr.prefix.bitfield));
        return obj;
    }

    UniValue operator()(const CKeyID256 &idk256) const {
        UniValue obj(UniValue::VOBJ);
        CPubKey vchPubKey;
        obj.pushKV("is256bit", true);
        CKeyID id160(idk256);
        if (provider && provider->GetPubKey(id160, vchPubKey)) {
            obj.pushKV("pubkey", HexStr(vchPubKey));
            obj.pushKV("iscompressed", vchPubKey.IsCompressed());
        }
        return obj;
    }

    UniValue operator()(const CScriptID256 &scriptID256) const {
        UniValue obj(UniValue::VOBJ);
        CScript subscript;
        obj.pushKV("is256bit", true);
        CScriptID scriptID;
        scriptID.Set(scriptID256);
        if (provider && provider->GetCScript(scriptID, subscript)) {
            ProcessSubScript(subscript, obj);
        }
        return obj;
    }

    UniValue operator()(const WitnessV1Taproot& id) const { return UniValue(UniValue::VOBJ); }
    UniValue operator()(const WitnessUnknown& id) const { return UniValue(UniValue::VOBJ); }
};

static UniValue DescribeWalletAddress(const CWallet& wallet, const CTxDestination& dest)
{
    UniValue ret(UniValue::VOBJ);
    UniValue detail = DescribeAddress(dest);
    CScript script = GetScriptForDestination(dest);
    std::unique_ptr<SigningProvider> provider = nullptr;
    provider = wallet.GetSolvingProvider(script);
    ret.pushKVs(detail);
    ret.pushKVs(std::visit(DescribeWalletAddressVisitor(provider.get()), dest));
    return ret;
}

/** Convert CAddressBookData to JSON record.  */
static UniValue AddressBookDataToJSON(const CAddressBookData& data, const bool verbose)
{
    UniValue ret(UniValue::VOBJ);
    if (verbose) {
        ret.pushKV("name", data.GetLabel());
    }
    ret.pushKV("purpose", data.purpose);
    return ret;
}

RPCHelpMan getaddressinfo()
{
    return RPCHelpMan{"getaddressinfo",
                "\nReturn information about the given particl address.\n"
                "Some of the information will only be present if the address is in the active wallet.\n",                {
                    {"address", RPCArg::Type::STR, RPCArg::Optional::NO, "The particl address to get the information of."},
                },
                RPCResult{
                    RPCResult::Type::OBJ, "", "",
                    {
                        {RPCResult::Type::STR, "address", "The particl address validated."},
                        {RPCResult::Type::STR_HEX, "scriptPubKey", "The hex-encoded scriptPubKey generated by the address."},
                        {RPCResult::Type::BOOL, "ismine", "If the address is yours."},
                        {RPCResult::Type::BOOL, "iswatchonly", "If the address is watchonly."},
                        {RPCResult::Type::BOOL, "solvable", "If we know how to spend coins sent to this address, ignoring the possible lack of private keys."},
                        {RPCResult::Type::STR, "desc", /* optional */ true, "A descriptor for spending coins sent to this address (only when solvable)."},
                        {RPCResult::Type::STR, "parent_desc", /* optional */ true, "The descriptor used to derive this address if this is a descriptor wallet"},
                        {RPCResult::Type::BOOL, "isscript", "If the key is a script."},
                        {RPCResult::Type::BOOL, "ischange", "If the address was used for change output."},
                        {RPCResult::Type::BOOL, "iswitness", "If the address is a witness address."},
                        {RPCResult::Type::NUM, "witness_version", /* optional */ true, "The version number of the witness program."},
                        {RPCResult::Type::STR_HEX, "witness_program", /* optional */ true, "The hex value of the witness program."},
                        {RPCResult::Type::STR, "script", /* optional */ true, "The output script type. Only if isscript is true and the redeemscript is known. Possible\n"
                                                                     "types: nonstandard, pubkey, pubkeyhash, scripthash, multisig, nulldata, witness_v0_keyhash,\n"
                            "witness_v0_scripthash, witness_unknown."},
                        {RPCResult::Type::STR_HEX, "hex", /* optional */ true, "The redeemscript for the p2sh address."},
                        {RPCResult::Type::ARR, "pubkeys", /* optional */ true, "Array of pubkeys associated with the known redeemscript (only if script is multisig).",
                        {
                            {RPCResult::Type::STR, "pubkey", ""},
                        }},
                        {RPCResult::Type::NUM, "sigsrequired", /* optional */ true, "The number of signatures required to spend multisig output (only if script is multisig)."},
                        {RPCResult::Type::STR_HEX, "pubkey", /* optional */ true, "The hex value of the raw public key for single-key addresses (possibly embedded in P2SH or P2WSH)."},
                        {RPCResult::Type::OBJ, "embedded", /* optional */ true, "Information about the address embedded in P2SH or P2WSH, if relevant and known.",
                        {
                            {RPCResult::Type::ELISION, "", "Includes all getaddressinfo output fields for the embedded address, excluding metadata (timestamp, hdkeypath, hdseedid)\n"
                            "and relation to the wallet (ismine, iswatchonly)."},
                        }},
                        {RPCResult::Type::BOOL, "iscompressed", /* optional */ true, "If the pubkey is compressed."},
                        {RPCResult::Type::NUM_TIME, "timestamp", /* optional */ true, "The creation time of the key, if available, expressed in " + UNIX_EPOCH_TIME + "."},
                        {RPCResult::Type::STR, "hdkeypath", /* optional */ true, "The HD keypath, if the key is HD and available."},
                        {RPCResult::Type::STR_HEX, "hdseedid", /* optional */ true, "The Hash160 of the HD seed."},
                        {RPCResult::Type::STR_HEX, "hdmasterfingerprint", /* optional */ true, "The fingerprint of the master key."},
                        {RPCResult::Type::ARR, "labels", "Array of labels associated with the address. Currently limited to one label but returned\n"
                            "as an array to keep the API stable if multiple labels are enabled in the future.",
                        {
                            {RPCResult::Type::STR, "label name", "Label name (defaults to \"\")."},
                        }},
                    }
                },
                RPCExamples{
                    HelpExampleCli("getaddressinfo", "\"" + EXAMPLE_ADDRESS[0] + "\"") +
                    HelpExampleRpc("getaddressinfo", "\"" + EXAMPLE_ADDRESS[0] + "\"")
                },
        [&](const RPCHelpMan& self, const JSONRPCRequest& request) -> UniValue
{
    const std::shared_ptr<const CWallet> pwallet = GetWalletForJSONRPCRequest(request);
    if (!pwallet) return NullUniValue;

    LOCK(pwallet->cs_wallet);


    UniValue ret(UniValue::VOBJ);
    std::string error_msg;
    std::string s = request.params[0].get_str();
    bool fBech32 = bech32::Decode(s).data.size() > 0;
    bool is_stake_only_version = false;
    CTxDestination dest = DecodeDestination(s, error_msg);
    if (fBech32 && !IsValidDestination(dest)) {
        dest = DecodeDestination(s, true);
        is_stake_only_version = true;
    }

    // Make sure the destination is valid
    if (!IsValidDestination(dest)) {
        // Set generic error message in case 'DecodeDestination' didn't set it
        if (error_msg.empty()) error_msg = "Invalid address";

        throw JSONRPCError(RPC_INVALID_ADDRESS_OR_KEY, error_msg);
    }

    std::string currentAddress = EncodeDestination(dest, fBech32, is_stake_only_version);
    ret.pushKV("address", currentAddress);

    CScript scriptPubKey = GetScriptForDestination(dest);
    ret.pushKV("scriptPubKey", HexStr(scriptPubKey));

    std::unique_ptr<SigningProvider> provider = pwallet->GetSolvingProvider(scriptPubKey);

    isminetype mine = ISMINE_NO;
    if (IsParticlWallet(pwallet.get())) {
        const CHDWallet *phdw = GetParticlWallet(pwallet.get());
        LOCK_ASSERTION(phdw->cs_wallet);
        if (dest.index() == DI::_CExtPubKey) {
            CExtPubKey ek = std::get<CExtPubKey>(dest);
            CKeyID id = ek.GetID();
            mine = phdw->HaveExtKey(id);
        } else
        if (dest.index() == DI::_CStealthAddress) {
            const CStealthAddress &sxAddr = std::get<CStealthAddress>(dest);
            ret.pushKV("scan_public_key", HexStr(sxAddr.scan_pubkey));
            ret.pushKV("spend_public_key", HexStr(sxAddr.spend_pubkey));
            const CExtKeyAccount *pa = nullptr;
            const CEKAStealthKey *pask = nullptr;
            mine = phdw->IsMine(sxAddr, pa, pask);
            if (pa && pask) {
                ret.pushKV("account", pa->GetIDString58());
                CStoredExtKey *sek = pa->GetChain(pask->nScanParent);
                std::string sPath;
                if (sek) {
                    std::vector<uint32_t> vPath;
                    AppendChainPath(sek, vPath);
                    vPath.push_back(pask->nScanKey);
                    PathToString(vPath, sPath);
                    ret.pushKV("scan_path", sPath);
                }
                sek = pa->GetChain(pask->akSpend.nParent);
                if (sek) {
                    std::vector<uint32_t> vPath;
                    AppendChainPath(sek, vPath);
                    vPath.push_back(pask->akSpend.nKey);
                    PathToString(vPath, sPath);
                    ret.pushKV("spend_path", sPath);
                }
            }
        } else
        if (dest.index() == DI::_PKHash
            || dest.index() == DI::_CKeyID256) {
            CKeyID idk;
            const CEKAKey *pak = nullptr;
            const CEKASCKey *pasc = nullptr;
            CExtKeyAccount *pa = nullptr;
            bool isInvalid = false;
            mine = phdw->IsMine(scriptPubKey, idk, pak, pasc, pa, isInvalid);

            if (pa && pak) {
                CStoredExtKey *sek = pa->GetChain(pak->nParent);
                if (sek) {
                    ret.pushKV("from_ext_address_id", sek->GetIDString58());
                    std::string sPath;
                    std::vector<uint32_t> vPath;
                    AppendChainPath(sek, vPath);
                    vPath.push_back(pak->nKey);
                    PathToString(vPath, sPath);
                    ret.pushKV("path", sPath);
                } else {
                    ret.pushKV("error", "Unknown chain.");
                }
            } else
            if (dest.index() == DI::_PKHash) {
                CStealthAddress sx;
                idk = ToKeyID(std::get<PKHash>(dest));
                if (phdw->GetStealthLinked(idk, sx)) {
                    ret.pushKV("from_stealth_address", sx.Encoded());
                }
            }
        } else {
            mine = phdw->IsMine(dest);
        }
        if (mine & ISMINE_HARDWARE_DEVICE) {
            ret.pushKV("isondevice", true);
        }
    } else {
        mine = pwallet->IsMine(dest);
    }

    ret.pushKV("ismine", bool(mine & ISMINE_SPENDABLE));

    if (provider) {
        auto inferred = InferDescriptor(scriptPubKey, *provider);
        bool solvable = inferred->IsSolvable() || IsSolvable(*provider, scriptPubKey);
        ret.pushKV("solvable", solvable);
        if (solvable) {
            ret.pushKV("desc", inferred->ToString());
        }
    } else {
        ret.pushKV("solvable", false);
    }

    const auto& spk_mans = pwallet->GetScriptPubKeyMans(scriptPubKey);
    // In most cases there is only one matching ScriptPubKey manager and we can't resolve ambiguity in a better way
    ScriptPubKeyMan* spk_man{nullptr};
    if (spk_mans.size()) spk_man = *spk_mans.begin();

    DescriptorScriptPubKeyMan* desc_spk_man = dynamic_cast<DescriptorScriptPubKeyMan*>(spk_man);
    if (desc_spk_man) {
        std::string desc_str;
        if (desc_spk_man->GetDescriptorString(desc_str, /* priv */ false)) {
            ret.pushKV("parent_desc", desc_str);
        }
    }

    ret.pushKV("iswatchonly", bool(mine & ISMINE_WATCH_ONLY));
    if (is_stake_only_version) {
        ret.pushKV("isstakeonly", true);
    }

    UniValue detail = DescribeWalletAddress(*pwallet, dest);
    ret.pushKVs(detail);

    ret.pushKV("ischange", ScriptIsChange(*pwallet, scriptPubKey));

    if (spk_man) {
        if (const std::unique_ptr<CKeyMetadata> meta = spk_man->GetMetadata(dest)) {
            ret.pushKV("timestamp", meta->nCreateTime);
            if (meta->has_key_origin) {
                ret.pushKV("hdkeypath", WriteHDKeypath(meta->key_origin.path));
                ret.pushKV("hdseedid", meta->hd_seed_id.GetHex());
                ret.pushKV("hdmasterfingerprint", HexStr(meta->key_origin.fingerprint));
            }
        }
    }

    // Return a `labels` array containing the label associated with the address,
    // equivalent to the `label` field above. Currently only one label can be
    // associated with an address, but we return an array so the API remains
    // stable if we allow multiple labels to be associated with an address in
    // the future.
    UniValue labels(UniValue::VARR);
    const auto* address_book_entry = pwallet->FindAddressBookEntry(dest);
    if (address_book_entry) {
        labels.push_back(address_book_entry->GetLabel());
    }
    ret.pushKV("labels", std::move(labels));

    return ret;
},
    };
}

static RPCHelpMan getaddressesbylabel()
{
    return RPCHelpMan{"getaddressesbylabel",
                "\nReturns the list of addresses assigned the specified label.\n",
                {
                    {"label", RPCArg::Type::STR, RPCArg::Optional::NO, "The label."},
                },
                RPCResult{
                    RPCResult::Type::OBJ_DYN, "", "json object with addresses as keys",
                    {
                        {RPCResult::Type::OBJ, "address", "json object with information about address",
                        {
                            {RPCResult::Type::STR, "purpose", "Purpose of address (\"send\" for sending address, \"receive\" for receiving address)"},
                        }},
                    }
                },
                RPCExamples{
                    HelpExampleCli("getaddressesbylabel", "\"tabby\"")
            + HelpExampleRpc("getaddressesbylabel", "\"tabby\"")
                },
        [&](const RPCHelpMan& self, const JSONRPCRequest& request) -> UniValue
{
    const std::shared_ptr<const CWallet> pwallet = GetWalletForJSONRPCRequest(request);
    if (!pwallet) return NullUniValue;

    LOCK(pwallet->cs_wallet);

    std::string label = LabelFromValue(request.params[0]);

    // Find all addresses that have the given label
    UniValue ret(UniValue::VOBJ);
    std::set<std::string> addresses;
    for (const std::pair<const CTxDestination, CAddressBookData>& item : pwallet->m_address_book) {
        if (item.second.IsChange()) continue;
        if (item.second.GetLabel() == label) {
            std::string address = EncodeDestination(item.first);
            // CWallet::m_address_book is not expected to contain duplicate
            // address strings, but build a separate set as a precaution just in
            // case it does.
            bool unique = addresses.emplace(address).second;
            CHECK_NONFATAL(unique);
            // UniValue::pushKV checks if the key exists in O(N)
            // and since duplicate addresses are unexpected (checked with
            // std::set in O(log(N))), UniValue::__pushKV is used instead,
            // which currently is O(1).
            ret.__pushKV(address, AddressBookDataToJSON(item.second, false));
        }
    }

    if (ret.empty()) {
        throw JSONRPCError(RPC_WALLET_INVALID_LABEL_NAME, std::string("No addresses with label " + label));
    }

    return ret;
},
    };
}

static RPCHelpMan listlabels()
{
    return RPCHelpMan{"listlabels",
                "\nReturns the list of all labels, or labels that are assigned to addresses with a specific purpose.\n",
                {
                    {"purpose", RPCArg::Type::STR, RPCArg::Optional::OMITTED_NAMED_ARG, "Address purpose to list labels for ('send','receive'). An empty string is the same as not providing this argument."},
                },
                RPCResult{
                    RPCResult::Type::ARR, "", "",
                    {
                        {RPCResult::Type::STR, "label", "Label name"},
                    }
                },
                RPCExamples{
            "\nList all labels\n"
            + HelpExampleCli("listlabels", "") +
            "\nList labels that have receiving addresses\n"
            + HelpExampleCli("listlabels", "receive") +
            "\nList labels that have sending addresses\n"
            + HelpExampleCli("listlabels", "send") +
            "\nAs a JSON-RPC call\n"
            + HelpExampleRpc("listlabels", "receive")
                },
        [&](const RPCHelpMan& self, const JSONRPCRequest& request) -> UniValue
{
    const std::shared_ptr<const CWallet> pwallet = GetWalletForJSONRPCRequest(request);
    if (!pwallet) return NullUniValue;

    LOCK(pwallet->cs_wallet);

    std::string purpose;
    if (!request.params[0].isNull()) {
        purpose = request.params[0].get_str();
    }

    // Add to a set to sort by label name, then insert into Univalue array
    std::set<std::string> label_set;
    for (const std::pair<const CTxDestination, CAddressBookData>& entry : pwallet->m_address_book) {
        if (entry.second.IsChange()) continue;
        if (purpose.empty() || entry.second.purpose == purpose) {
            label_set.insert(entry.second.GetLabel());
        }
    }

    UniValue ret(UniValue::VARR);
    for (const std::string& name : label_set) {
        ret.push_back(name);
    }

    return ret;
},
    };
}

static RPCHelpMan send()
{
    return RPCHelpMan{"send",
        "\nEXPERIMENTAL warning: this call may be changed in future releases.\n"
        "\nSend a transaction.\n",
        {
            {"outputs", RPCArg::Type::ARR, RPCArg::Optional::NO, "The outputs (key-value pairs), where none of the keys are duplicated.\n"
                    "That is, each address can only appear once and there can only be one 'data' object.\n"
                    "For convenience, a dictionary, which holds the key-value pairs directly, is also accepted.",
                {
                    {"", RPCArg::Type::OBJ_USER_KEYS, RPCArg::Optional::OMITTED, "",
                        {
                            {"address", RPCArg::Type::AMOUNT, RPCArg::Optional::NO, "A key-value pair. The key (string) is the particl address, the value (float or string) is the amount in " + CURRENCY_UNIT + ""},
                        },
                        },
                    {"", RPCArg::Type::OBJ, RPCArg::Optional::OMITTED, "",
                        {
                            {"data", RPCArg::Type::STR_HEX, RPCArg::Optional::NO, "A key-value pair. The key must be \"data\", the value is hex-encoded data"},
                        },
                    },
                },
            },
            {"conf_target", RPCArg::Type::NUM, RPCArg::DefaultHint{"wallet -txconfirmtarget"}, "Confirmation target in blocks"},
            {"estimate_mode", RPCArg::Type::STR, RPCArg::Default{"unset"}, std::string() + "The fee estimate mode, must be one of (case insensitive):\n"
                        "       \"" + FeeModes("\"\n\"") + "\""},
            {"fee_rate", RPCArg::Type::AMOUNT, RPCArg::DefaultHint{"not set, fall back to wallet fee estimation"}, "Specify a fee rate in " + CURRENCY_ATOM + "/vB."},
            {"options", RPCArg::Type::OBJ, RPCArg::Optional::OMITTED_NAMED_ARG, "",
                Cat<std::vector<RPCArg>>(
                {
                    {"add_inputs", RPCArg::Type::BOOL, RPCArg::Default{false}, "If inputs are specified, automatically include more if they are not enough."},
                    {"include_unsafe", RPCArg::Type::BOOL, RPCArg::Default{false}, "Include inputs that are not safe to spend (unconfirmed transactions from outside keys and unconfirmed replacement transactions).\n"
                                                          "Warning: the resulting transaction may become invalid if one of the unsafe inputs disappears.\n"
                                                          "If that happens, you will need to fund the transaction with different inputs and republish it."},
                    {"add_to_wallet", RPCArg::Type::BOOL, RPCArg::Default{true}, "When false, returns a serialized transaction which will not be added to the wallet or broadcast"},
                    {"change_address", RPCArg::Type::STR_HEX, RPCArg::DefaultHint{"pool address"}, "The particl address to receive the change"},
                    {"change_position", RPCArg::Type::NUM, RPCArg::DefaultHint{"random"}, "The index of the change output"},
                    {"change_type", RPCArg::Type::STR, RPCArg::DefaultHint{"set by -changetype"}, "The output type to use. Only valid if change_address is not specified. Options are \"legacy\", \"p2sh-segwit\", and \"bech32\"."},
                    {"fee_rate", RPCArg::Type::AMOUNT, RPCArg::DefaultHint{"not set, fall back to wallet fee estimation"}, "Specify a fee rate in " + CURRENCY_ATOM + "/vB."},
                    {"include_watching", RPCArg::Type::BOOL, RPCArg::DefaultHint{"true for watch-only wallets, otherwise false"}, "Also select inputs which are watch only.\n"
                                          "Only solvable inputs can be used. Watch-only destinations are solvable if the public key and/or output script was imported,\n"
                                          "e.g. with 'importpubkey' or 'importmulti' with the 'pubkeys' or 'desc' field."},
                    {"inputs", RPCArg::Type::ARR, RPCArg::Default{UniValue::VARR}, "Specify inputs instead of adding them automatically. A JSON array of JSON objects",
                        {
                            {"txid", RPCArg::Type::STR_HEX, RPCArg::Optional::NO, "The transaction id"},
                            {"vout", RPCArg::Type::NUM, RPCArg::Optional::NO, "The output number"},
                            {"sequence", RPCArg::Type::NUM, RPCArg::Optional::NO, "The sequence number"},
                        },
                    },
                    {"locktime", RPCArg::Type::NUM, RPCArg::Default{0}, "Raw locktime. Non-0 value also locktime-activates inputs"},
                    {"lock_unspents", RPCArg::Type::BOOL, RPCArg::Default{false}, "Lock selected unspent outputs"},
                    {"psbt", RPCArg::Type::BOOL,  RPCArg::DefaultHint{"automatic"}, "Always return a PSBT, implies add_to_wallet=false."},
                    {"subtract_fee_from_outputs", RPCArg::Type::ARR, RPCArg::Default{UniValue::VARR}, "Outputs to subtract the fee from, specified as integer indices.\n"
                    "The fee will be equally deducted from the amount of each specified output.\n"
                    "Those recipients will receive less particl than you enter in their corresponding amount field.\n"
                    "If no outputs are specified here, the sender pays the fee.",
                        {
                            {"vout_index", RPCArg::Type::NUM, RPCArg::Optional::OMITTED, "The zero-based output index, before a change output is added."},
                        },
                    },
                },
                FundTxDoc()),
                "options"},
        },
        RPCResult{
            RPCResult::Type::OBJ, "", "",
                {
                    {RPCResult::Type::BOOL, "complete", "If the transaction has a complete set of signatures"},
                    {RPCResult::Type::STR_HEX, "txid", /* optional */ true, "The transaction id for the send. Only 1 transaction is created regardless of the number of addresses."},
                    {RPCResult::Type::STR_HEX, "hex", /* optional */ true, "If add_to_wallet is false, the hex-encoded raw transaction with signature(s)"},
                    {RPCResult::Type::STR, "psbt", /* optional */ true, "If more signatures are needed, or if add_to_wallet is false, the base64-encoded (partially) signed transaction"}
                }
        },
        RPCExamples{""
        "\nSend 0.1 BTC with a confirmation target of 6 blocks in economical fee estimate mode\n"
        + HelpExampleCli("send", "'{\"" + EXAMPLE_ADDRESS[0] + "\": 0.1}' 6 economical\n") +
        "Send 0.2 BTC with a fee rate of 1.1 " + CURRENCY_ATOM + "/vB using positional arguments\n"
        + HelpExampleCli("send", "'{\"" + EXAMPLE_ADDRESS[0] + "\": 0.2}' null \"unset\" 1.1\n") +
        "Send 0.2 BTC with a fee rate of 1 " + CURRENCY_ATOM + "/vB using the options argument\n"
        + HelpExampleCli("send", "'{\"" + EXAMPLE_ADDRESS[0] + "\": 0.2}' null \"unset\" null '{\"fee_rate\": 1}'\n") +
        "Send 0.3 BTC with a fee rate of 25 " + CURRENCY_ATOM + "/vB using named arguments\n"
        + HelpExampleCli("-named send", "outputs='{\"" + EXAMPLE_ADDRESS[0] + "\": 0.3}' fee_rate=25\n") +
        "Create a transaction that should confirm the next block, with a specific input, and return result without adding to wallet or broadcasting to the network\n"
        + HelpExampleCli("send", "'{\"" + EXAMPLE_ADDRESS[0] + "\": 0.1}' 1 economical '{\"add_to_wallet\": false, \"inputs\": [{\"txid\":\"a08e6907dbbd3d809776dbfc5d82e371b764ed838b5655e72f463568df1aadf0\", \"vout\":1}]}'")
        },
        [&](const RPCHelpMan& self, const JSONRPCRequest& request) -> UniValue
        {
            RPCTypeCheck(request.params, {
                UniValueType(), // outputs (ARR or OBJ, checked later)
                UniValue::VNUM, // conf_target
                UniValue::VSTR, // estimate_mode
                UniValueType(), // fee_rate, will be checked by AmountFromValue() in SetFeeEstimateMode()
                UniValue::VOBJ, // options
                }, true
            );

            std::shared_ptr<CWallet> const pwallet = GetWalletForJSONRPCRequest(request);
            if (!pwallet) return NullUniValue;

            UniValue options{request.params[4].isNull() ? UniValue::VOBJ : request.params[4]};
            if (options.exists("conf_target") || options.exists("estimate_mode")) {
                if (!request.params[1].isNull() || !request.params[2].isNull()) {
                    throw JSONRPCError(RPC_INVALID_PARAMETER, "Pass conf_target and estimate_mode either as arguments or in the options object, but not both");
                }
            } else {
                options.pushKV("conf_target", request.params[1]);
                options.pushKV("estimate_mode", request.params[2]);
            }
            if (options.exists("fee_rate")) {
                if (!request.params[3].isNull()) {
                    throw JSONRPCError(RPC_INVALID_PARAMETER, "Pass the fee_rate either as an argument, or in the options object, but not both");
                }
            } else {
                options.pushKV("fee_rate", request.params[3]);
            }
            if (!options["conf_target"].isNull() && (options["estimate_mode"].isNull() || (options["estimate_mode"].get_str() == "unset"))) {
                throw JSONRPCError(RPC_INVALID_PARAMETER, "Specify estimate_mode");
            }
            if (options.exists("feeRate")) {
                throw JSONRPCError(RPC_INVALID_PARAMETER, "Use fee_rate (" + CURRENCY_ATOM + "/vB) instead of feeRate");
            }
            if (options.exists("changeAddress")) {
                throw JSONRPCError(RPC_INVALID_PARAMETER, "Use change_address");
            }
            if (options.exists("changePosition")) {
                throw JSONRPCError(RPC_INVALID_PARAMETER, "Use change_position");
            }
            if (options.exists("includeWatching")) {
                throw JSONRPCError(RPC_INVALID_PARAMETER, "Use include_watching");
            }
            if (options.exists("lockUnspents")) {
                throw JSONRPCError(RPC_INVALID_PARAMETER, "Use lock_unspents");
            }
            if (options.exists("subtractFeeFromOutputs")) {
                throw JSONRPCError(RPC_INVALID_PARAMETER, "Use subtract_fee_from_outputs");
            }

            const bool psbt_opt_in = options.exists("psbt") && options["psbt"].get_bool();

            CAmount fee;
            int change_position;
            bool rbf = pwallet->m_signal_rbf;
            if (options.exists("replaceable")) {
                rbf = options["replaceable"].get_bool();
            }
            CMutableTransaction rawTx = ConstructTransaction(options["inputs"], request.params[0], options["locktime"], rbf);
            CCoinControl coin_control;
            // Automatically select coins, unless at least one is manually selected. Can
            // be overridden by options.add_inputs.
            coin_control.m_add_inputs = rawTx.vin.size() == 0;
            FundTransaction(*pwallet, rawTx, fee, change_position, options, coin_control, /* override_min_fee */ false);

            bool add_to_wallet = true;
            if (options.exists("add_to_wallet")) {
                add_to_wallet = options["add_to_wallet"].get_bool();
            }

            // Make a blank psbt
            PartiallySignedTransaction psbtx(rawTx);

            // First fill transaction with our data without signing,
            // so external signers are not asked sign more than once.
            bool complete;
            pwallet->FillPSBT(psbtx, complete, SIGHASH_DEFAULT, false, true);
            const TransactionError err = pwallet->FillPSBT(psbtx, complete, SIGHASH_DEFAULT, true, false);
            if (err != TransactionError::OK) {
                throw JSONRPCTransactionError(err);
            }

            CMutableTransaction mtx;
            complete = FinalizeAndExtractPSBT(psbtx, mtx);

            UniValue result(UniValue::VOBJ);

            if (psbt_opt_in || !complete || !add_to_wallet) {
                // Serialize the PSBT
                CDataStream ssTx(SER_NETWORK, PROTOCOL_VERSION);
                ssTx << psbtx;
                result.pushKV("psbt", EncodeBase64(ssTx.str()));
            }

            if (complete) {
                std::string err_string;
                std::string hex = EncodeHexTx(CTransaction(mtx));
                CTransactionRef tx(MakeTransactionRef(std::move(mtx)));
                result.pushKV("txid", tx->GetHash().GetHex());
                if (add_to_wallet && !psbt_opt_in) {
                    pwallet->CommitTransaction(tx, {}, {} /* orderForm */);
                } else {
                    result.pushKV("hex", hex);
                }
            }
            result.pushKV("complete", complete);

            return result;
        }
    };
}

static RPCHelpMan sethdseed()
{
    return RPCHelpMan{"sethdseed",
                "\nSet or generate a new HD wallet seed. Non-HD wallets will not be upgraded to being a HD wallet. Wallets that are already\n"
                "HD will have a new HD seed set so that new keys added to the keypool will be derived from this new seed.\n"
                "\nNote that you will need to MAKE A NEW BACKUP of your wallet after setting the HD wallet seed." +
        HELP_REQUIRING_PASSPHRASE,
                {
                    {"newkeypool", RPCArg::Type::BOOL, RPCArg::Default{true}, "Whether to flush old unused addresses, including change addresses, from the keypool and regenerate it.\n"
                                         "If true, the next address from getnewaddress and change address from getrawchangeaddress will be from this new seed.\n"
                                         "If false, addresses (including change addresses if the wallet already had HD Chain Split enabled) from the existing\n"
                                         "keypool will be used until it has been depleted."},
                    {"seed", RPCArg::Type::STR, RPCArg::DefaultHint{"random seed"}, "The WIF private key to use as the new HD seed.\n"
                                         "The seed value can be retrieved using the dumpwallet command. It is the private key marked hdseed=1"},
                },
                RPCResult{RPCResult::Type::NONE, "", ""},
                RPCExamples{
                    HelpExampleCli("sethdseed", "")
            + HelpExampleCli("sethdseed", "false")
            + HelpExampleCli("sethdseed", "true \"wifkey\"")
            + HelpExampleRpc("sethdseed", "true, \"wifkey\"")
                },
        [&](const RPCHelpMan& self, const JSONRPCRequest& request) -> UniValue
{
    std::shared_ptr<CWallet> const pwallet = GetWalletForJSONRPCRequest(request);
    if (!pwallet) return NullUniValue;

    LegacyScriptPubKeyMan& spk_man = EnsureLegacyScriptPubKeyMan(*pwallet, true);

    if (pwallet->IsWalletFlagSet(WALLET_FLAG_DISABLE_PRIVATE_KEYS)) {
        throw JSONRPCError(RPC_WALLET_ERROR, "Cannot set a HD seed to a wallet with private keys disabled");
    }

    LOCK2(pwallet->cs_wallet, spk_man.cs_KeyStore);

    // Do not do anything to non-HD wallets
    if (!pwallet->CanSupportFeature(FEATURE_HD)) {
        throw JSONRPCError(RPC_WALLET_ERROR, "Cannot set an HD seed on a non-HD wallet. Use the upgradewallet RPC in order to upgrade a non-HD wallet to HD");
    }

    if (IsParticlWallet(pwallet.get()))
        throw JSONRPCError(RPC_WALLET_ERROR, "Not necessary in Particl mode.");

    EnsureWalletIsUnlocked(*pwallet);

    bool flush_key_pool = true;
    if (!request.params[0].isNull()) {
        flush_key_pool = request.params[0].get_bool();
    }

    CPubKey master_pub_key;
    if (request.params[1].isNull()) {
        master_pub_key = spk_man.GenerateNewSeed();
    } else {
        CKey key = DecodeSecret(request.params[1].get_str());
        if (!key.IsValid()) {
            throw JSONRPCError(RPC_INVALID_ADDRESS_OR_KEY, "Invalid private key");
        }

        if (HaveKey(spk_man, key)) {
            throw JSONRPCError(RPC_INVALID_ADDRESS_OR_KEY, "Already have this key (either as an HD seed or as a loose private key)");
        }

        master_pub_key = spk_man.DeriveNewSeed(key);
    }

    spk_man.SetHDSeed(master_pub_key);
    if (flush_key_pool) spk_man.NewKeyPool();

    return NullUniValue;
},
    };
}

static RPCHelpMan walletprocesspsbt()
{
    return RPCHelpMan{"walletprocesspsbt",
                "\nUpdate a PSBT with input information from our wallet and then sign inputs\n"
                "that we can sign for." +
        HELP_REQUIRING_PASSPHRASE,
                {
                    {"psbt", RPCArg::Type::STR, RPCArg::Optional::NO, "The transaction base64 string"},
                    {"sign", RPCArg::Type::BOOL, RPCArg::Default{true}, "Also sign the transaction when updating (requires wallet to be unlocked)"},
                    {"sighashtype", RPCArg::Type::STR, RPCArg::Default{"DEFAULT"}, "The signature hash type to sign with if not specified by the PSBT. Must be one of\n"
            "       \"DEFAULT\"\n"
            "       \"ALL\"\n"
            "       \"NONE\"\n"
            "       \"SINGLE\"\n"
            "       \"ALL|ANYONECANPAY\"\n"
            "       \"NONE|ANYONECANPAY\"\n"
            "       \"SINGLE|ANYONECANPAY\""},
                    {"bip32derivs", RPCArg::Type::BOOL, RPCArg::Default{true}, "Include BIP 32 derivation paths for public keys if we know them"},
                    {"finalize", RPCArg::Type::BOOL, RPCArg::Default{true}, "Also finalize inputs if possible"},
                },
                RPCResult{
                    RPCResult::Type::OBJ, "", "",
                    {
                        {RPCResult::Type::STR, "psbt", "The base64-encoded partially signed transaction"},
                        {RPCResult::Type::BOOL, "complete", "If the transaction has a complete set of signatures"},
                    }
                },
                RPCExamples{
                    HelpExampleCli("walletprocesspsbt", "\"psbt\"")
                },
        [&](const RPCHelpMan& self, const JSONRPCRequest& request) -> UniValue
{
    const std::shared_ptr<const CWallet> pwallet = GetWalletForJSONRPCRequest(request);
    if (!pwallet) return NullUniValue;

    const CWallet& wallet{*pwallet};
    // Make sure the results are valid at least up to the most recent block
    // the user could have gotten from another RPC command prior to now
    wallet.BlockUntilSyncedToCurrentChain();

    RPCTypeCheck(request.params, {UniValue::VSTR});

    // Unserialize the transaction
    PartiallySignedTransaction psbtx;
    std::string error;
    if (!DecodeBase64PSBT(psbtx, request.params[0].get_str(), error)) {
        throw JSONRPCError(RPC_DESERIALIZATION_ERROR, strprintf("TX decode failed %s", error));
    }

    // Get the sighash type
    int nHashType = ParseSighashString(request.params[2]);

    // Fill transaction with our data and also sign
    bool sign = request.params[1].isNull() ? true : request.params[1].get_bool();
    bool bip32derivs = request.params[3].isNull() ? true : request.params[3].get_bool();
    bool finalize = request.params[4].isNull() ? true : request.params[4].get_bool();
    bool complete = true;

    if (sign) EnsureWalletIsUnlocked(*pwallet);

    const TransactionError err{wallet.FillPSBT(psbtx, complete, nHashType, sign, bip32derivs, nullptr, finalize)};
    if (err != TransactionError::OK) {
        throw JSONRPCTransactionError(err);
    }

    UniValue result(UniValue::VOBJ);
    CDataStream ssTx(SER_NETWORK, PROTOCOL_VERSION);
    ssTx << psbtx;
    result.pushKV("psbt", EncodeBase64(ssTx.str()));
    result.pushKV("complete", complete);

    return result;
},
    };
}

static RPCHelpMan walletcreatefundedpsbt()
{
    return RPCHelpMan{"walletcreatefundedpsbt",
                "\nCreates and funds a transaction in the Partially Signed Transaction format.\n"
                "Implements the Creator and Updater roles.\n"
                "All existing inputs must either have their previous output transaction be in the wallet\n"
                "or be in the UTXO set. Solving data must be provided for non-wallet inputs.\n",
                {
                    {"inputs", RPCArg::Type::ARR, RPCArg::Optional::OMITTED_NAMED_ARG, "Leave empty to add inputs automatically. See add_inputs option.",
                        {
                            {"", RPCArg::Type::OBJ, RPCArg::Optional::OMITTED, "",
                                {
                                    {"txid", RPCArg::Type::STR_HEX, RPCArg::Optional::NO, "The transaction id"},
                                    {"vout", RPCArg::Type::NUM, RPCArg::Optional::NO, "The output number"},
                                    {"sequence", RPCArg::Type::NUM, RPCArg::DefaultHint{"depends on the value of the 'locktime' and 'options.replaceable' arguments"}, "The sequence number"},
                                },
                            },
                        },
                        },
                    {"outputs", RPCArg::Type::ARR, RPCArg::Optional::NO, "The outputs (key-value pairs), where none of the keys are duplicated.\n"
                            "That is, each address can only appear once and there can only be one 'data' object.\n"
                            "For compatibility reasons, a dictionary, which holds the key-value pairs directly, is also\n"
                            "accepted as second parameter.",
                        {
                            {"", RPCArg::Type::OBJ_USER_KEYS, RPCArg::Optional::OMITTED, "",
                                {
                                    {"address", RPCArg::Type::AMOUNT, RPCArg::Optional::NO, "A key-value pair. The key (string) is the particl address, the value (float or string) is the amount in " + CURRENCY_UNIT + ""},
                                },
                                },
                            {"", RPCArg::Type::OBJ, RPCArg::Optional::OMITTED, "",
                                {
                                    {"data", RPCArg::Type::STR_HEX, RPCArg::Optional::NO, "A key-value pair. The key must be \"data\", the value is hex-encoded data"},
                                },
                            },
                        },
                    },
                    {"locktime", RPCArg::Type::NUM, RPCArg::Default{0}, "Raw locktime. Non-0 value also locktime-activates inputs"},
                    {"options", RPCArg::Type::OBJ, RPCArg::Optional::OMITTED_NAMED_ARG, "",
                        Cat<std::vector<RPCArg>>(
                        {
                            {"add_inputs", RPCArg::Type::BOOL, RPCArg::Default{false}, "If inputs are specified, automatically include more if they are not enough."},
                            {"include_unsafe", RPCArg::Type::BOOL, RPCArg::Default{false}, "Include inputs that are not safe to spend (unconfirmed transactions from outside keys and unconfirmed replacement transactions).\n"
                                                          "Warning: the resulting transaction may become invalid if one of the unsafe inputs disappears.\n"
                                                          "If that happens, you will need to fund the transaction with different inputs and republish it."},
                            {"changeAddress", RPCArg::Type::STR_HEX, RPCArg::DefaultHint{"pool address"}, "The particl address to receive the change"},
                            {"changePosition", RPCArg::Type::NUM, RPCArg::DefaultHint{"random"}, "The index of the change output"},
                            {"change_type", RPCArg::Type::STR, RPCArg::DefaultHint{"set by -changetype"}, "The output type to use. Only valid if changeAddress is not specified. Options are \"legacy\", \"p2sh-segwit\", and \"bech32\"."},
                            {"includeWatching", RPCArg::Type::BOOL, RPCArg::DefaultHint{"true for watch-only wallets, otherwise false"}, "Also select inputs which are watch only"},
                            {"lockUnspents", RPCArg::Type::BOOL, RPCArg::Default{false}, "Lock selected unspent outputs"},
                            {"fee_rate", RPCArg::Type::AMOUNT, RPCArg::DefaultHint{"not set, fall back to wallet fee estimation"}, "Specify a fee rate in " + CURRENCY_ATOM + "/vB."},
                            {"feeRate", RPCArg::Type::AMOUNT, RPCArg::DefaultHint{"not set, fall back to wallet fee estimation"}, "Specify a fee rate in " + CURRENCY_UNIT + "/kvB."},
                            {"subtractFeeFromOutputs", RPCArg::Type::ARR, RPCArg::Default{UniValue::VARR}, "The outputs to subtract the fee from.\n"
                                                          "The fee will be equally deducted from the amount of each specified output.\n"
                                                          "Those recipients will receive less particl than you enter in their corresponding amount field.\n"
                                                          "If no outputs are specified here, the sender pays the fee.",
                                {
                                    {"vout_index", RPCArg::Type::NUM, RPCArg::Optional::OMITTED, "The zero-based output index, before a change output is added."},
                                },
                            },
                        },
                        FundTxDoc()),
                        "options"},
                    {"bip32derivs", RPCArg::Type::BOOL, RPCArg::Default{true}, "Include BIP 32 derivation paths for public keys if we know them"},
                },
                RPCResult{
                    RPCResult::Type::OBJ, "", "",
                    {
                        {RPCResult::Type::STR, "psbt", "The resulting raw transaction (base64-encoded string)"},
                        {RPCResult::Type::STR_AMOUNT, "fee", "Fee in " + CURRENCY_UNIT + " the resulting transaction pays"},
                        {RPCResult::Type::NUM, "changepos", "The position of the added change output, or -1"},
                    }
                                },
                                RPCExamples{
                            "\nCreate a transaction with no inputs\n"
                            + HelpExampleCli("walletcreatefundedpsbt", "\"[{\\\"txid\\\":\\\"myid\\\",\\\"vout\\\":0}]\" \"[{\\\"data\\\":\\\"00010203\\\"}]\"")
                                },
        [&](const RPCHelpMan& self, const JSONRPCRequest& request) -> UniValue
{
    std::shared_ptr<CWallet> const pwallet = GetWalletForJSONRPCRequest(request);
    if (!pwallet) return NullUniValue;

    CWallet& wallet{*pwallet};
    // Make sure the results are valid at least up to the most recent block
    // the user could have gotten from another RPC command prior to now
    wallet.BlockUntilSyncedToCurrentChain();

    RPCTypeCheck(request.params, {
        UniValue::VARR,
        UniValueType(), // ARR or OBJ, checked later
        UniValue::VNUM,
        UniValue::VOBJ,
        UniValue::VBOOL
        }, true
    );

    CAmount fee;
    int change_position;
    bool rbf{wallet.m_signal_rbf};
    const UniValue &replaceable_arg = request.params[3]["replaceable"];
    if (!replaceable_arg.isNull()) {
        RPCTypeCheckArgument(replaceable_arg, UniValue::VBOOL);
        rbf = replaceable_arg.isTrue();
    }
    CMutableTransaction rawTx = ConstructTransaction(request.params[0], request.params[1], request.params[2], rbf);
    CCoinControl coin_control;
    // Automatically select coins, unless at least one is manually selected. Can
    // be overridden by options.add_inputs.
    coin_control.m_add_inputs = rawTx.vin.size() == 0;
    FundTransaction(wallet, rawTx, fee, change_position, request.params[3], coin_control, /* override_min_fee */ true);

    // Make a blank psbt
    PartiallySignedTransaction psbtx(rawTx);

    // Fill transaction with out data but don't sign
    bool bip32derivs = request.params[4].isNull() ? true : request.params[4].get_bool();
    bool complete = true;
    const TransactionError err{wallet.FillPSBT(psbtx, complete, 1, false, bip32derivs)};
    if (err != TransactionError::OK) {
        throw JSONRPCTransactionError(err);
    }

    // Serialize the PSBT
    CDataStream ssTx(SER_NETWORK, PROTOCOL_VERSION);
    ssTx << psbtx;

    UniValue result(UniValue::VOBJ);
    result.pushKV("psbt", EncodeBase64(ssTx.str()));
    result.pushKV("fee", ValueFromAmount(fee));
    result.pushKV("changepos", change_position);
    return result;
},
    };
}

static RPCHelpMan upgradewallet()
{
    return RPCHelpMan{"upgradewallet",
        "\nUpgrade the wallet. Upgrades to the latest version if no version number is specified.\n"
        "New keys may be generated and a new wallet backup will need to be made.",
        {
            {"version", RPCArg::Type::NUM, RPCArg::Default{FEATURE_LATEST}, "The version number to upgrade to. Default is the latest wallet version."}
        },
        RPCResult{
            RPCResult::Type::OBJ, "", "",
            {
                {RPCResult::Type::STR, "wallet_name", "Name of wallet this operation was performed on"},
                {RPCResult::Type::NUM, "previous_version", "Version of wallet before this operation"},
                {RPCResult::Type::NUM, "current_version", "Version of wallet after this operation"},
                {RPCResult::Type::STR, "result", /* optional */ true, "Description of result, if no error"},
                {RPCResult::Type::STR, "error", /* optional */ true, "Error message (if there is one)"}
            },
        },
        RPCExamples{
            HelpExampleCli("upgradewallet", "169900")
            + HelpExampleRpc("upgradewallet", "169900")
        },
        [&](const RPCHelpMan& self, const JSONRPCRequest& request) -> UniValue
{
    std::shared_ptr<CWallet> const pwallet = GetWalletForJSONRPCRequest(request);
    if (!pwallet) return NullUniValue;

    RPCTypeCheck(request.params, {UniValue::VNUM}, true);

    EnsureWalletIsUnlocked(*pwallet);

    int version = 0;
    if (!request.params[0].isNull()) {
        version = request.params[0].get_int();
    }
    bilingual_str error;
    const int previous_version{pwallet->GetVersion()};
    const bool wallet_upgraded{pwallet->UpgradeWallet(version, error)};
    const int current_version{pwallet->GetVersion()};
    std::string result;

    if (wallet_upgraded) {
        if (previous_version == current_version) {
            result = "Already at latest version. Wallet version unchanged.";
        } else {
            result = strprintf("Wallet upgraded successfully from version %i to version %i.", previous_version, current_version);
        }
    }

    UniValue obj(UniValue::VOBJ);
    obj.pushKV("wallet_name", pwallet->GetName());
    obj.pushKV("previous_version", previous_version);
    obj.pushKV("current_version", current_version);
    if (!result.empty()) {
        obj.pushKV("result", result);
    } else {
        CHECK_NONFATAL(!error.empty());
        obj.pushKV("error", error.original);
    }
    return obj;
},
    };
}

#ifdef ENABLE_EXTERNAL_SIGNER
static RPCHelpMan walletdisplayaddress()
{
    return RPCHelpMan{
        "walletdisplayaddress",
        "Display address on an external signer for verification.",
        {
            {"address", RPCArg::Type::STR, RPCArg::Optional::NO, "particl address to display"},
        },
        RPCResult{
            RPCResult::Type::OBJ,"","",
            {
                {RPCResult::Type::STR, "address", "The address as confirmed by the signer"},
            }
        },
        RPCExamples{""},
        [&](const RPCHelpMan& self, const JSONRPCRequest& request) -> UniValue
        {
            std::shared_ptr<CWallet> const wallet = GetWalletForJSONRPCRequest(request);
            if (!wallet) return NullUniValue;
            CWallet* const pwallet = wallet.get();

            LOCK(pwallet->cs_wallet);

            CTxDestination dest = DecodeDestination(request.params[0].get_str());

            // Make sure the destination is valid
            if (!IsValidDestination(dest)) {
                throw JSONRPCError(RPC_INVALID_ADDRESS_OR_KEY, "Invalid address");
            }

            if (!pwallet->DisplayAddress(dest)) {
                throw JSONRPCError(RPC_MISC_ERROR, "Failed to display address");
            }

            UniValue result(UniValue::VOBJ);
            result.pushKV("address", request.params[0].get_str());
            return result;
        }
    };
}
#endif // ENABLE_EXTERNAL_SIGNER

RPCHelpMan abortrescan();
RPCHelpMan dumpprivkey();
RPCHelpMan importprivkey();
RPCHelpMan importaddress();
RPCHelpMan importpubkey();
RPCHelpMan dumpwallet();
RPCHelpMan importwallet();
RPCHelpMan importprunedfunds();
RPCHelpMan removeprunedfunds();
RPCHelpMan importmulti();
RPCHelpMan importdescriptors();
RPCHelpMan listdescriptors();
RPCHelpMan signmessage();
RPCHelpMan backupwallet();
RPCHelpMan restorewallet();

// encryption
RPCHelpMan walletpassphrase();
RPCHelpMan walletpassphrasechange();
RPCHelpMan walletlock();
RPCHelpMan encryptwallet();

Span<const CRPCCommand> GetWalletRPCCommands()
{
// clang-format off
static const CRPCCommand commands[] =
{ //  category              actor (function)
  //  ------------------    ------------------------
    { "rawtransactions",    &fundrawtransaction,             },
    { "wallet",             &abandontransaction,             },
    { "wallet",             &abortrescan,                    },
    { "wallet",             &addmultisigaddress,             },
    { "wallet",             &backupwallet,                   },
    { "wallet",             &bumpfee,                        },
    { "wallet",             &psbtbumpfee,                    },
    { "wallet",             &createwallet,                   },
    { "wallet",             &restorewallet,                  },
    { "wallet",             &dumpprivkey,                    },
    { "wallet",             &dumpwallet,                     },
    { "wallet",             &encryptwallet,                  },
    { "wallet",             &getaddressesbylabel,            },
    { "wallet",             &getaddressinfo,                 },
    { "wallet",             &getbalance,                     },
    { "wallet",             &getnewaddress,                  },
    { "wallet",             &getrawchangeaddress,            },
    { "wallet",             &getreceivedbyaddress,           },
    { "wallet",             &getreceivedbylabel,             },
    { "wallet",             &gettransaction,                 },
    { "wallet",             &getunconfirmedbalance,          },
    { "wallet",             &getbalances,                    },
    { "wallet",             &getwalletinfo,                  },
    { "wallet",             &importaddress,                  },
    { "wallet",             &importdescriptors,              },
    { "wallet",             &importmulti,                    },
    { "wallet",             &importprivkey,                  },
    { "wallet",             &importprunedfunds,              },
    { "wallet",             &importpubkey,                   },
    { "wallet",             &importwallet,                   },
    { "wallet",             &keypoolrefill,                  },
    { "wallet",             &listaddressgroupings,           },
    { "wallet",             &listdescriptors,                },
    { "wallet",             &listlabels,                     },
    { "wallet",             &listlockunspent,                },
    { "wallet",             &listreceivedbyaddress,          },
    { "wallet",             &listreceivedbylabel,            },
    { "wallet",             &listsinceblock,                 },
    { "wallet",             &listtransactions,               },
    { "wallet",             &listunspent,                    },
    { "wallet",             &listwalletdir,                  },
    { "wallet",             &listwallets,                    },
    { "wallet",             &loadwallet,                     },
    { "wallet",             &lockunspent,                    },
    { "wallet",             &newkeypool,                     },
    { "wallet",             &removeprunedfunds,              },
    { "wallet",             &rescanblockchain,               },
    { "wallet",             &send,                           },
    { "wallet",             &sendmany,                       },
    { "wallet",             &sendtoaddress,                  },
    { "wallet",             &sethdseed,                      },
    { "wallet",             &setlabel,                       },
    { "wallet",             &settxfee,                       },
    { "wallet",             &setwalletflag,                  },
    { "wallet",             &signmessage,                    },
    { "wallet",             &signrawtransactionwithwallet,   },
    { "wallet",             &unloadwallet,                   },
    { "wallet",             &upgradewallet,                  },
    { "wallet",             &walletcreatefundedpsbt,         },
#ifdef ENABLE_EXTERNAL_SIGNER
    { "wallet",             &walletdisplayaddress,           },
#endif // ENABLE_EXTERNAL_SIGNER
    { "wallet",             &walletlock,                     },
    { "wallet",             &walletpassphrase,               },
    { "wallet",             &walletpassphrasechange,         },
    { "wallet",             &walletprocesspsbt,              },

    { "hidden",             &resendwallettransactions,       },
};
// clang-format on
    return commands;
}<|MERGE_RESOLUTION|>--- conflicted
+++ resolved
@@ -50,39 +50,6 @@
 
 using interfaces::FoundBlock;
 
-<<<<<<< HEAD
-static const std::string WALLET_ENDPOINT_BASE = "/wallet/";
-const std::string HELP_REQUIRING_PASSPHRASE{"\nRequires wallet passphrase to be set with walletpassphrase call if wallet is encrypted.\n"};
-
-bool GetAvoidReuseFlag(const CWallet& wallet, const UniValue& param) {
-    bool can_avoid_reuse = wallet.IsWalletFlagSet(WALLET_FLAG_AVOID_REUSE);
-    bool avoid_reuse = param.isNull() ? can_avoid_reuse : param.get_bool();
-
-    if (avoid_reuse && !can_avoid_reuse) {
-        throw JSONRPCError(RPC_WALLET_ERROR, "wallet does not have the \"avoid reuse\" feature enabled");
-    }
-
-    return avoid_reuse;
-}
-
-
-/** Used by RPC commands that have an include_watchonly parameter.
- *  We default to true for watchonly wallets if include_watchonly isn't
- *  explicitly set.
- */
-static bool ParseIncludeWatchonly(const UniValue& include_watchonly, const CWallet& wallet)
-{
-    if (include_watchonly.isNull()) {
-        // if include_watchonly isn't explicitly set, then check if we have a watchonly wallet
-        return wallet.IsWalletFlagSet(WALLET_FLAG_DISABLE_PRIVATE_KEYS);
-    }
-
-    // otherwise return whatever include_watchonly was set to
-    return include_watchonly.get_bool();
-}
-
-=======
->>>>>>> 57982f41
 
 /** Checks if a CKey is in the given CWallet compressed or otherwise*/
 bool HaveKey(const SigningProvider& wallet, const CKey& key)
@@ -92,89 +59,8 @@
     return wallet.HaveKey(key.GetPubKey().GetID()) || wallet.HaveKey(key2.GetPubKey().GetID());
 }
 
-<<<<<<< HEAD
-bool GetWalletNameFromJSONRPCRequest(const JSONRPCRequest& request, std::string& wallet_name)
-{
-    if (URL_DECODE && request.URI.substr(0, WALLET_ENDPOINT_BASE.size()) == WALLET_ENDPOINT_BASE) {
-        // wallet endpoint was used
-        wallet_name = URL_DECODE(request.URI.substr(WALLET_ENDPOINT_BASE.size()));
-        return true;
-    }
-    return false;
-}
-
-std::shared_ptr<CWallet> GetWalletForJSONRPCRequest(const JSONRPCRequest& request)
-{
-    CHECK_NONFATAL(request.mode == JSONRPCRequest::EXECUTE);
-    WalletContext& context = EnsureWalletContext(request.context);
-
-    std::string wallet_name;
-    if (GetWalletNameFromJSONRPCRequest(request, wallet_name)) {
-        const std::shared_ptr<CWallet> pwallet = GetWallet(context, wallet_name);
-        if (!pwallet) throw JSONRPCError(RPC_WALLET_NOT_FOUND, "Requested wallet does not exist or is not loaded");
-        return pwallet;
-    }
-
-    std::vector<std::shared_ptr<CWallet>> wallets = GetWallets(context);
-    if (wallets.size() == 1) {
-        return wallets[0];
-    }
-
-    if (wallets.empty()) {
-        throw JSONRPCError(
-            RPC_WALLET_NOT_FOUND, "No wallet is loaded. Load a wallet using loadwallet or create a new one with createwallet. (Note: A default wallet is no longer automatically created)");
-    }
-    throw JSONRPCError(RPC_WALLET_NOT_SPECIFIED,
-        "Wallet file not specified (must request wallet RPC through /wallet/<filename> uri-path).");
-}
-
-void EnsureWalletIsUnlocked(const CWallet& wallet)
-{
-    if (wallet.IsLocked()) {
-        throw JSONRPCError(RPC_WALLET_UNLOCK_NEEDED, "Error: Please enter the wallet passphrase with walletpassphrase first.");
-    }
-
-    if (IsParticlWallet(&wallet)
-        && GetParticlWallet(&wallet)->fUnlockForStakingOnly) {
-        throw JSONRPCError(RPC_WALLET_UNLOCK_NEEDED, "Error: Wallet is unlocked for staking only.");
-    }
-}
-
-WalletContext& EnsureWalletContext(const std::any& context)
-{
-    auto wallet_context = util::AnyPtr<WalletContext>(context);
-    if (!wallet_context) {
-        throw JSONRPCError(RPC_INTERNAL_ERROR, "Wallet context not found");
-    }
-    return *wallet_context;
-}
-
-// also_create should only be set to true only when the RPC is expected to add things to a blank wallet and make it no longer blank
-LegacyScriptPubKeyMan& EnsureLegacyScriptPubKeyMan(CWallet& wallet, bool also_create)
-{
-    LegacyScriptPubKeyMan* spk_man = wallet.GetLegacyScriptPubKeyMan();
-    if (!spk_man && also_create) {
-        spk_man = wallet.GetOrCreateLegacyScriptPubKeyMan();
-    }
-    if (!spk_man) {
-        throw JSONRPCError(RPC_WALLET_ERROR, "This type of wallet does not support this command");
-    }
-    return *spk_man;
-}
-
-const LegacyScriptPubKeyMan& EnsureConstLegacyScriptPubKeyMan(const CWallet& wallet)
-{
-    const LegacyScriptPubKeyMan* spk_man = wallet.GetLegacyScriptPubKeyMan();
-    if (!spk_man) {
-        throw JSONRPCError(RPC_WALLET_ERROR, "This type of wallet does not support this command");
-    }
-    return *spk_man;
-}
 
 void WalletTxToJSON(const CWallet& wallet, const CWalletTx& wtx, UniValue& entry, bool fFilterMode=false)
-=======
-static void WalletTxToJSON(const CWallet& wallet, const CWalletTx& wtx, UniValue& entry)
->>>>>>> 57982f41
 {
     interfaces::Chain& chain = wallet.chain();
     int confirms = wallet.GetTxDepthInMainChain(wtx);
@@ -2515,275 +2401,7 @@
     };
 }
 
-<<<<<<< HEAD
-static RPCHelpMan walletpassphrase()
-{
-    return RPCHelpMan{"walletpassphrase",
-                "\nStores the wallet decryption key in memory for 'timeout' seconds.\n"
-                "This is needed prior to performing transactions related to private keys such as sending particl\n"
-            "\nNote:\n"
-            "Issuing the walletpassphrase command while the wallet is already unlocked will set a new unlock\n"
-            "time that overrides the old one.\n"
-            "If [stakingonly] is true and <timeout> is 0, the wallet will remain unlocked for staking until manually locked again.\n",
-                {
-                    {"passphrase", RPCArg::Type::STR, RPCArg::Optional::NO, "The wallet passphrase"},
-                    {"timeout", RPCArg::Type::NUM, RPCArg::Optional::NO, "The time to keep the decryption key in seconds; capped at 100000000 (~3 years)."},
-                    {"stakingonly", RPCArg::Type::BOOL, RPCArg::Default{false}, "If true, sending functions are disabled."},
-                },
-                RPCResult{RPCResult::Type::NONE, "", ""},
-                RPCExamples{
-            "\nUnlock the wallet for 60 seconds\n"
-            + HelpExampleCli("walletpassphrase", "\"my pass phrase\" 60") +
-            "\nLock the wallet again (before 60 seconds)\n"
-            + HelpExampleCli("walletlock", "") +
-            "\nAs a JSON-RPC call\n"
-            + HelpExampleRpc("walletpassphrase", "\"my pass phrase\", 60")
-                },
-        [&](const RPCHelpMan& self, const JSONRPCRequest& request) -> UniValue
-{
-    std::shared_ptr<CWallet> const wallet = GetWalletForJSONRPCRequest(request);
-    if (!wallet) return NullUniValue;
-    CWallet* const pwallet = wallet.get();
-
-    int64_t nSleepTime;
-    int64_t relock_time;
-
-    bool fWalletUnlockStakingOnly = false;
-    if (request.params.size() > 2) {
-        fWalletUnlockStakingOnly = request.params[2].get_bool();
-    }
-
-    // Prevent concurrent calls to walletpassphrase with the same wallet.
-    LOCK(pwallet->m_unlock_mutex);
-    {
-        SecureString strWalletPass;
-        {
-        LOCK(pwallet->cs_wallet);
-
-        if (!pwallet->IsCrypted()) {
-            throw JSONRPCError(RPC_WALLET_WRONG_ENC_STATE, "Error: running with an unencrypted wallet, but walletpassphrase was called.");
-        }
-
-        // Note that the walletpassphrase is stored in request.params[0] which is not mlock()ed
-        //SecureString strWalletPass;
-        strWalletPass.reserve(100);
-        // TODO: get rid of this .c_str() by implementing SecureString::operator=(std::string)
-        // Alternately, find a way to make request.params[0] mlock()'d to begin with.
-        strWalletPass = request.params[0].get_str().c_str();
-
-        // Get the timeout
-        nSleepTime = request.params[1].get_int64();
-        // Timeout cannot be negative, otherwise it will relock immediately
-        if (nSleepTime < 0) {
-            throw JSONRPCError(RPC_INVALID_PARAMETER, "Timeout cannot be negative.");
-        }
-        // Clamp timeout
-        constexpr int64_t MAX_SLEEP_TIME = 100000000; // larger values trigger a macos/libevent bug?
-        if (nSleepTime > MAX_SLEEP_TIME) {
-            nSleepTime = MAX_SLEEP_TIME;
-        }
-
-        if (strWalletPass.empty()) {
-            throw JSONRPCError(RPC_INVALID_PARAMETER, "passphrase can not be empty");
-        }
-        }
-        if (!pwallet->Unlock(strWalletPass)) {
-            throw JSONRPCError(RPC_WALLET_PASSPHRASE_INCORRECT, "Error: The wallet passphrase entered was incorrect.");
-        }
-
-        {
-        LOCK(pwallet->cs_wallet);
-        pwallet->TopUpKeyPool();
-
-        if (pwallet->IsParticlWallet()) {
-            CHDWallet *phdw = GetParticlWallet(pwallet);
-            phdw->fUnlockForStakingOnly = fWalletUnlockStakingOnly;
-        }
-        pwallet->nRelockTime = GetTime() + nSleepTime;
-        relock_time = pwallet->nRelockTime;
-        }
-    }
-
-    // rpcRunLater must be called without cs_wallet held otherwise a deadlock
-    // can occur. The deadlock would happen when RPCRunLater removes the
-    // previous timer (and waits for the callback to finish if already running)
-    // and the callback locks cs_wallet.
-    AssertLockNotHeld(wallet->cs_wallet);
-
-    // Only allow unlimited timeout (nSleepTime=0) on staking.
-    if (nSleepTime > 0 || !fWalletUnlockStakingOnly) {
-        // Keep a weak pointer to the wallet so that it is possible to unload the
-        // wallet before the following callback is called. If a valid shared pointer
-        // is acquired in the callback then the wallet is still loaded.
-        std::weak_ptr<CWallet> weak_wallet = wallet;
-        pwallet->chain().rpcRunLater(strprintf("lockwallet(%s)", pwallet->GetName()), [weak_wallet, relock_time] {
-            if (auto shared_wallet = weak_wallet.lock()) {
-                LOCK(shared_wallet->cs_wallet);
-                // Skip if this is not the most recent rpcRunLater callback.
-                if (shared_wallet->nRelockTime != relock_time) return;
-                shared_wallet->Lock();
-                shared_wallet->nRelockTime = 0;
-            }
-        }, nSleepTime);
-    } else {
-        RPCRunLaterErase(strprintf("lockwallet(%s)", pwallet->GetName()));
-        {
-        LOCK(pwallet->cs_wallet);
-        pwallet->nRelockTime = 0;
-        }
-    }
-    return NullUniValue;
-},
-    };
-}
-
-
-static RPCHelpMan walletpassphrasechange()
-{
-    return RPCHelpMan{"walletpassphrasechange",
-                "\nChanges the wallet passphrase from 'oldpassphrase' to 'newpassphrase'.\n",
-                {
-                    {"oldpassphrase", RPCArg::Type::STR, RPCArg::Optional::NO, "The current passphrase"},
-                    {"newpassphrase", RPCArg::Type::STR, RPCArg::Optional::NO, "The new passphrase"},
-                },
-                RPCResult{RPCResult::Type::NONE, "", ""},
-                RPCExamples{
-                    HelpExampleCli("walletpassphrasechange", "\"old one\" \"new one\"")
-            + HelpExampleRpc("walletpassphrasechange", "\"old one\", \"new one\"")
-                },
-        [&](const RPCHelpMan& self, const JSONRPCRequest& request) -> UniValue
-{
-    std::shared_ptr<CWallet> const pwallet = GetWalletForJSONRPCRequest(request);
-    if (!pwallet) return NullUniValue;
-
-    LOCK(pwallet->cs_wallet);
-
-    if (!pwallet->IsCrypted()) {
-        throw JSONRPCError(RPC_WALLET_WRONG_ENC_STATE, "Error: running with an unencrypted wallet, but walletpassphrasechange was called.");
-    }
-
-    // TODO: get rid of these .c_str() calls by implementing SecureString::operator=(std::string)
-    // Alternately, find a way to make request.params[0] mlock()'d to begin with.
-    SecureString strOldWalletPass;
-    strOldWalletPass.reserve(100);
-    strOldWalletPass = request.params[0].get_str().c_str();
-
-    SecureString strNewWalletPass;
-    strNewWalletPass.reserve(100);
-    strNewWalletPass = request.params[1].get_str().c_str();
-
-    if (strOldWalletPass.empty() || strNewWalletPass.empty()) {
-        throw JSONRPCError(RPC_INVALID_PARAMETER, "passphrase can not be empty");
-    }
-
-    if (!pwallet->ChangeWalletPassphrase(strOldWalletPass, strNewWalletPass)) {
-        throw JSONRPCError(RPC_WALLET_PASSPHRASE_INCORRECT, "Error: The wallet passphrase entered was incorrect.");
-    }
-
-    return NullUniValue;
-},
-    };
-}
-
-
-static RPCHelpMan walletlock()
-{
-    return RPCHelpMan{"walletlock",
-                "\nRemoves the wallet encryption key from memory, locking the wallet.\n"
-                "After calling this method, you will need to call walletpassphrase again\n"
-                "before being able to call any methods which require the wallet to be unlocked.\n",
-                {},
-                RPCResult{RPCResult::Type::NONE, "", ""},
-                RPCExamples{
-            "\nSet the passphrase for 2 minutes to perform a transaction\n"
-            + HelpExampleCli("walletpassphrase", "\"my pass phrase\" 120") +
-            "\nPerform a send (requires passphrase set)\n"
-            + HelpExampleCli("sendtoaddress", "\"" + EXAMPLE_ADDRESS[0] + "\" 1.0") +
-            "\nClear the passphrase since we are done before 2 minutes is up\n"
-            + HelpExampleCli("walletlock", "") +
-            "\nAs a JSON-RPC call\n"
-            + HelpExampleRpc("walletlock", "")
-                },
-        [&](const RPCHelpMan& self, const JSONRPCRequest& request) -> UniValue
-{
-    std::shared_ptr<CWallet> const pwallet = GetWalletForJSONRPCRequest(request);
-    if (!pwallet) return NullUniValue;
-
-    LOCK(pwallet->cs_wallet);
-
-    if (!pwallet->IsCrypted()) {
-        throw JSONRPCError(RPC_WALLET_WRONG_ENC_STATE, "Error: running with an unencrypted wallet, but walletlock was called.");
-    }
-
-    pwallet->Lock();
-    pwallet->nRelockTime = 0;
-
-    return NullUniValue;
-},
-    };
-}
-
-
-static RPCHelpMan encryptwallet()
-{
-    return RPCHelpMan{"encryptwallet",
-                "\nEncrypts the wallet with 'passphrase'. This is for first time encryption.\n"
-                "After this, any calls that interact with private keys such as sending or signing \n"
-                "will require the passphrase to be set prior the making these calls.\n"
-                "Use the walletpassphrase call for this, and then walletlock call.\n"
-                "If the wallet is already encrypted, use the walletpassphrasechange call.\n",
-                {
-                    {"passphrase", RPCArg::Type::STR, RPCArg::Optional::NO, "The pass phrase to encrypt the wallet with. It must be at least 1 character, but should be long."},
-                },
-                RPCResult{RPCResult::Type::STR, "", "A string with further instructions"},
-                RPCExamples{
-            "\nEncrypt your wallet\n"
-            + HelpExampleCli("encryptwallet", "\"my pass phrase\"") +
-            "\nNow set the passphrase to use the wallet, such as for signing or sending particl\n"
-            + HelpExampleCli("walletpassphrase", "\"my pass phrase\"") +
-            "\nNow we can do something like sign\n"
-            + HelpExampleCli("signmessage", "\"address\" \"test message\"") +
-            "\nNow lock the wallet again by removing the passphrase\n"
-            + HelpExampleCli("walletlock", "") +
-            "\nAs a JSON-RPC call\n"
-            + HelpExampleRpc("encryptwallet", "\"my pass phrase\"")
-                },
-        [&](const RPCHelpMan& self, const JSONRPCRequest& request) -> UniValue
-{
-    std::shared_ptr<CWallet> const pwallet = GetWalletForJSONRPCRequest(request);
-    if (!pwallet) return NullUniValue;
-
-    LOCK(pwallet->cs_wallet);
-
-    if (pwallet->IsWalletFlagSet(WALLET_FLAG_DISABLE_PRIVATE_KEYS)) {
-        throw JSONRPCError(RPC_WALLET_ENCRYPTION_FAILED, "Error: wallet does not contain private keys, nothing to encrypt.");
-    }
-
-    if (pwallet->IsCrypted()) {
-        throw JSONRPCError(RPC_WALLET_WRONG_ENC_STATE, "Error: running with an encrypted wallet, but encryptwallet was called.");
-    }
-
-    // TODO: get rid of this .c_str() by implementing SecureString::operator=(std::string)
-    // Alternately, find a way to make request.params[0] mlock()'d to begin with.
-    SecureString strWalletPass;
-    strWalletPass.reserve(100);
-    strWalletPass = request.params[0].get_str().c_str();
-
-    if (strWalletPass.empty()) {
-        throw JSONRPCError(RPC_INVALID_PARAMETER, "passphrase can not be empty");
-    }
-
-    if (!pwallet->EncryptWallet(strWalletPass)) {
-        throw JSONRPCError(RPC_WALLET_ENCRYPTION_FAILED, "Error: Failed to encrypt the wallet.");
-    }
-
-    return "wallet encrypted; You need to make a new backup.";
-},
-    };
-}
-
-=======
->>>>>>> 57982f41
+
 static RPCHelpMan lockunspent()
 {
     return RPCHelpMan{"lockunspent",
