--- conflicted
+++ resolved
@@ -211,22 +211,17 @@
 
     if (request.fHelp || request.params.size() > 4)
         throw std::runtime_error(
-<<<<<<< HEAD
-            "getnewaddress ( \"label\" bech32 hardened 256bit )\n"
-            "\nReturns a new Particl address for receiving payments, key is saved in wallet.\n"
-           "If 'label' is specified, it is added to the address book \n"
-            "so payments received with the address will be credited to 'account'.\n"
-=======
             RPCHelpMan{"getnewaddress",
-                "\nReturns a new Bitcoin address for receiving payments.\n"
+                "\nReturns a new Particl address for receiving payments.\n"
                 "If 'label' is specified, it is added to the address book \n"
                 "so payments received with the address will be associated with 'label'.\n",
                 {
                     {"label", RPCArg::Type::STR, true},
-                    {"address_type", RPCArg::Type::STR, true},
+                    {"bech32", RPCArg::Type::BOOL, true},
+                    {"hardened", RPCArg::Type::BOOL, true},
+                    {"256bit", RPCArg::Type::BOOL, true},
                 }}
                 .ToString() +
->>>>>>> a7dc0322
             "\nArguments:\n"
             "1. \"label\"        (string, optional) DEPRECATED. The account name for the address to be linked to. If not provided, the default account \"\" is used. It can also be set to the empty string \"\" to represent the default account. The account does not need to exist, it will be created if there is no account by the given name.\n"
             "2. bech32             (bool, optional, default=false) Use Bech32 encoding.\n"
@@ -333,19 +328,13 @@
 
     if (request.fHelp || request.params.size() > 1)
         throw std::runtime_error(
-<<<<<<< HEAD
-            "getrawchangeaddress ( \"address_type\" )\n"
-            "\nReturns a new Particl address, for receiving change.\n"
-            "This is for use with raw transactions, NOT normal use.\n"
-=======
             RPCHelpMan{"getrawchangeaddress",
-                "\nReturns a new Bitcoin address, for receiving change.\n"
+                "\nReturns a new Particl address, for receiving change.\n"
                 "This is for use with raw transactions, NOT normal use.\n",
                 {
                     {"address_type", RPCArg::Type::STR, true},
                 }}
                 .ToString() +
->>>>>>> a7dc0322
             "\nArguments:\n"
             "1. \"address_type\"           (string, optional) The address type to use. Options are \"legacy\", \"p2sh-segwit\", and \"bech32\". Default is set by -changetype.\n"
             "\nResult:\n"
@@ -495,11 +484,6 @@
 
     if (request.fHelp || request.params.size() < 2 || request.params.size() > 9)
         throw std::runtime_error(
-<<<<<<< HEAD
-            "sendtoaddress \"address\" amount ( \"comment\" \"comment-to\" subtractfeefromamount \"narration\" replaceable conf_target \"estimate_mode\")\n"
-            "\nSend an amount to a given address.\n"
-            + HelpRequiringPassphrase(pwallet) +
-=======
             RPCHelpMan{"sendtoaddress",
                 "\nSend an amount to a given address.\n",
                 {
@@ -508,13 +492,13 @@
                     {"comment", RPCArg::Type::STR, true},
                     {"comment_to", RPCArg::Type::STR, true},
                     {"subtractfeefromamount", RPCArg::Type::BOOL, true},
+                    {"narration", RPCArg::Type::STR, true},
                     {"replaceable", RPCArg::Type::BOOL, true},
                     {"conf_target", RPCArg::Type::NUM, true},
                     {"estimate_mode", RPCArg::Type::STR, true},
                 }}
                 .ToString() +
             HelpRequiringPassphrase(pwallet) +
->>>>>>> a7dc0322
             "\nArguments:\n"
             "1. \"address\"     (string, required) The particl address to send to.\n"
             "2. amount          (numeric or string, required) The amount in " + CURRENCY_UNIT + " to send. eg 0.1\n"
@@ -667,19 +651,12 @@
 
     if (request.fHelp || request.params.size() != 0)
         throw std::runtime_error(
-<<<<<<< HEAD
-            "listaddressgroupings\n"
-            "\nLists groups of addresses which have had their common ownership\n"
-            "made public by common use as inputs, or as the resulting change\n"
-            "in past transactions\n"
-=======
             RPCHelpMan{"listaddressgroupings",
                 "\nLists groups of addresses which have had their common ownership\n"
                 "made public by common use as inputs or as the resulting change\n"
                 "in past transactions\n",
                 {}}
                 .ToString() +
->>>>>>> a7dc0322
             "\nResult:\n"
             "[\n"
             "  [\n"
@@ -805,10 +782,6 @@
 
     if (request.fHelp || request.params.size() < 1 || request.params.size() > 2)
         throw std::runtime_error(
-<<<<<<< HEAD
-            "getreceivedbyaddress \"address\" ( minconf )\n"
-            "\nReturns the total amount received by the given particl address in transactions with at least minconf confirmations.\n"
-=======
             RPCHelpMan{"getreceivedbyaddress",
                 "\nReturns the total amount received by the given address in transactions with at least minconf confirmations.\n",
                 {
@@ -816,7 +789,6 @@
                     {"minconf", RPCArg::Type::NUM, true},
                 }}
                 .ToString() +
->>>>>>> a7dc0322
             "\nArguments:\n"
             "1. \"address\"         (string, required) The particl address for transactions.\n"
             "2. minconf             (numeric, optional, default=1) Only include transactions confirmed at least this many times.\n"
@@ -2431,14 +2403,6 @@
 
     if (request.fHelp || request.params.size() != 1) {
         throw std::runtime_error(
-<<<<<<< HEAD
-            "abandontransaction \"txid\"\n"
-            "\nMark in-wallet transaction <txid> as abandoned\n"
-            "This will mark this transaction and all its in-wallet descendants as abandoned which will allow\n"
-            "for their inputs to be re-spent.  It can be used to replace \"stuck\" or evicted transactions.\n"
-            "It only works on transactions which are not included in a block and are not currently in the mempool.\n"
-            "It has no effect on transactions which are already abandoned.\n"
-=======
             RPCHelpMan{"abandontransaction",
                 "\nMark in-wallet transaction <txid> as abandoned\n"
                 "This will mark this transaction and all its in-wallet descendants as abandoned which will allow\n"
@@ -2449,7 +2413,6 @@
                     {"txid", RPCArg::Type::STR_HEX, false},
                 }}
                 .ToString() +
->>>>>>> a7dc0322
             "\nArguments:\n"
             "1. \"txid\"    (string, required) The transaction id\n"
             "\nResult:\n"
@@ -2582,20 +2545,15 @@
 
     if (request.fHelp || request.params.size() < 2 || request.params.size() > 3) {
         throw std::runtime_error(
-<<<<<<< HEAD
-            "walletpassphrase \"passphrase\" timeout ( stakingonly )\n"
-            "\nStores the wallet decryption key in memory for 'timeout' seconds.\n"
-            "This is needed prior to performing transactions related to private keys such as sending " + CURRENCY_UNIT + "\n"
-=======
             RPCHelpMan{"walletpassphrase",
                 "\nStores the wallet decryption key in memory for 'timeout' seconds.\n"
                 "This is needed prior to performing transactions related to private keys such as sending bitcoins\n",
                 {
                     {"passphrase", RPCArg::Type::STR, false},
                     {"timeout", RPCArg::Type::NUM, false},
+                    {"stakingonly", RPCArg::Type::BOOL, true},
                 }}
                 .ToString() +
->>>>>>> a7dc0322
             "\nArguments:\n"
             "1. \"passphrase\"     (string, required) The wallet passphrase\n"
             "2. timeout            (numeric, required) The time to keep the decryption key in seconds; capped at 100000000 (~3 years).\n"
@@ -2648,18 +2606,14 @@
     }
     else
         throw std::runtime_error(
-<<<<<<< HEAD
-            "walletpassphrase <passphrase> <timeout> [stakingonly]\n"
-            "Stores the wallet decryption key in memory for <timeout> seconds.");
-=======
             RPCHelpMan{"walletpassphrase",
                 "Stores the wallet decryption key in memory for <timeout> seconds.",
                 {
                     {"passphrase", RPCArg::Type::STR, false},
                     {"timeout", RPCArg::Type::NUM, false},
+                    {"stakingonly", RPCArg::Type::BOOL, true},
                 }}
                 .ToString());
->>>>>>> a7dc0322
 
     {
     LOCK(pwallet->cs_wallet);
@@ -2885,9 +2839,10 @@
                 "\nUpdates list of temporarily unspendable outputs.\n"
                 "Temporarily lock (unlock=false) or unlock (unlock=true) specified transaction outputs.\n"
                 "If no transaction outputs are specified when unlocking then all current locked transaction outputs are unlocked.\n"
-                "A locked transaction output will not be chosen by automatic coin selection, when spending bitcoins.\n"
+                "A locked transaction output will not be chosen by automatic coin selection, when spending " + CURRENCY_UNIT + ".\n"
                 "Locks are stored in memory only. Nodes start with zero locked outputs, and the locked output list\n"
                 "is always cleared (by virtue of process exit) when a node stops or fails.\n"
+                "When (permanent=true) locks are recorded in the wallet database and restored at startup"
                 "Also see the listunspent call\n",
                 {
                     {"unlock", RPCArg::Type::BOOL, false},
@@ -2901,18 +2856,9 @@
                                 true},
                         },
                         true},
+                    {"permanent", RPCArg::Type::BOOL, true},
                 }}
                 .ToString() +
-<<<<<<< HEAD
-            "\nUpdates list of temporarily unspendable outputs.\n"
-            "Temporarily lock (unlock=false) or unlock (unlock=true) specified transaction outputs.\n"
-            "If no transaction outputs are specified when unlocking then all current locked transaction outputs are unlocked.\n"
-            "A locked transaction output will not be chosen by automatic coin selection, when spending " + CURRENCY_UNIT + ".\n"
-            "Locks are stored in memory only. Nodes start with zero locked outputs, and the locked output list\n"
-            "is always cleared (by virtue of process exit) when a node stops or fails.\n"
-            "Also see the listunspent call\n"
-=======
->>>>>>> a7dc0322
             "\nArguments:\n"
             "1. unlock            (boolean, required) Whether to unlock (true) or lock (false) the specified transactions\n"
             "2. \"transactions\"  (array, optional) A json array of objects. Each object the txid (string) vout (numeric)\n"
@@ -3350,21 +3296,14 @@
 {
     if (request.fHelp || request.params.size() != 1)
         throw std::runtime_error(
-<<<<<<< HEAD
-            "loadwallet \"filename\"\n"
-            "\nLoads a wallet from a wallet file or directory."
-            "\nNote that all wallet command-line options used when starting particld will be"
-            "\napplied to the new wallet (eg -zapwallettxes, upgradewallet, rescan, etc).\n"
-=======
             RPCHelpMan{"loadwallet",
                 "\nLoads a wallet from a wallet file or directory."
-                "\nNote that all wallet command-line options used when starting bitcoind will be"
+                "\nNote that all wallet command-line options used when starting particld will be"
                 "\napplied to the new wallet (eg -zapwallettxes, upgradewallet, rescan, etc).\n",
                 {
                     {"filename", RPCArg::Type::STR, false},
                 }}
                 .ToString() +
->>>>>>> a7dc0322
             "\nArguments:\n"
             "1. \"filename\"    (string, required) The wallet directory or .dat file.\n"
             "\nResult:\n"
@@ -4654,19 +4593,13 @@
 
     if (request.fHelp || request.params.size() != 1) {
         throw std::runtime_error(
-<<<<<<< HEAD
-            "getaddressinfo \"address\"\n"
+            RPCHelpMan{"getaddressinfo",
             "\nReturn information about the given particl address. Some information requires the address\n"
-            "to be in the wallet.\n"
-=======
-            RPCHelpMan{"getaddressinfo",
-                "\nReturn information about the given bitcoin address. Some information requires the address\n"
-                "to be in the wallet.\n",
+            "to be in the wallet.\n",
                 {
                     {"address", RPCArg::Type::STR, false},
                 }}
                 .ToString() +
->>>>>>> a7dc0322
             "\nArguments:\n"
             "1. \"address\"                    (string, required) The particl address to get the information of.\n"
             "\nResult:\n"
