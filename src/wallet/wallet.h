// Copyright (c) 2009-2010 Satoshi Nakamoto
// Copyright (c) 2009-2017 The Bitcoin Core developers
// Distributed under the MIT software license, see the accompanying
// file COPYING or http://www.opensource.org/licenses/mit-license.php.

#ifndef BITCOIN_WALLET_WALLET_H
#define BITCOIN_WALLET_WALLET_H

#include <amount.h>
#include <policy/feerate.h>
#include <streams.h>
#include <tinyformat.h>
#include <ui_interface.h>
#include <utilstrencodings.h>
#include <validationinterface.h>
#include <script/ismine.h>
#include <script/sign.h>
#include <util.h>
#include <wallet/crypter.h>
#include <wallet/coinselection.h>
#include <wallet/walletdb.h>
#include <wallet/rpcwallet.h>
#include <key/extkey.h>
#include <key/stealth.h>

#include <algorithm>
#include <atomic>
#include <map>
#include <set>
#include <stdexcept>
#include <stdint.h>
#include <string>
#include <utility>
#include <vector>

typedef CWallet* CWalletRef;
extern std::vector<CWalletRef> vpwallets;

/**
 * Settings
 */
extern CFeeRate payTxFee;
extern unsigned int nTxConfirmTarget;
extern bool bSpendZeroConfChange;
extern bool fWalletRbf;
extern bool g_wallet_allow_fallback_fee;

//! Default for -keypool
static const unsigned int DEFAULT_KEYPOOL_SIZE = 1000;
//! -paytxfee default
static const CAmount DEFAULT_TRANSACTION_FEE = 0;
//! -fallbackfee default
static const CAmount DEFAULT_FALLBACK_FEE = 20000;
//! -m_discard_rate default
static const CAmount DEFAULT_DISCARD_FEE = 10000;
//! -mintxfee default
static const CAmount DEFAULT_TRANSACTION_MINFEE = 200000;
//! minimum recommended increment for BIP 125 replacement txs
static const CAmount WALLET_INCREMENTAL_RELAY_FEE = 5000;
//! Default for -spendzeroconfchange
static const bool DEFAULT_SPEND_ZEROCONF_CHANGE = true;
//! Default for -walletrejectlongchains
static const bool DEFAULT_WALLET_REJECT_LONG_CHAINS = false;
//! -txconfirmtarget default
static const unsigned int DEFAULT_TX_CONFIRM_TARGET = 6;
//! -walletrbf default
static const bool DEFAULT_WALLET_RBF = false;
static const bool DEFAULT_WALLETBROADCAST = true;
static const bool DEFAULT_DISABLE_WALLET = false;

static const int64_t TIMESTAMP_MIN = 0;

class CBlockIndex;
class CCoinControl;
class COutput;
class CReserveKey;
class CScript;
class CScheduler;
class CTxMemPool;
class CBlockPolicyEstimator;
class CWalletTx;
class CTransactionRecord;
struct FeeCalculation;
enum class FeeEstimateMode;

/** (client) version numbers for particular wallet features */
enum WalletFeature
{
    FEATURE_BASE = 10500, // the earliest version new wallets supports (only useful for getwalletinfo's clientversion output)

    FEATURE_WALLETCRYPT = 40000, // wallet encryption
    FEATURE_COMPRPUBKEY = 60000, // compressed public keys

    FEATURE_HD = 130000, // Hierarchical key derivation after BIP32 (HD Wallet)

    FEATURE_HD_SPLIT = 139900, // Wallet with HD chain split (change outputs will use m/0'/1'/k)

    FEATURE_NO_DEFAULT_KEY = 159900, // Wallet without a default key written

    FEATURE_LATEST = FEATURE_COMPRPUBKEY // HD is optional, use FEATURE_COMPRPUBKEY as latest version
};

enum class OutputType {
    NONE,
    LEGACY,
    P2SH_SEGWIT,
    BECH32,
};

//! Default for -addresstype
constexpr OutputType DEFAULT_ADDRESS_TYPE{OutputType::P2SH_SEGWIT};


/** A key pool entry */
class CKeyPool
{
public:
    int64_t nTime;
    CPubKey vchPubKey;
    bool fInternal; // for change outputs

    CKeyPool();
    CKeyPool(const CPubKey& vchPubKeyIn, bool internalIn);

    ADD_SERIALIZE_METHODS;

    template <typename Stream, typename Operation>
    inline void SerializationOp(Stream& s, Operation ser_action) {
        int nVersion = s.GetVersion();
        if (!(s.GetType() & SER_GETHASH))
            READWRITE(nVersion);
        READWRITE(nTime);
        READWRITE(vchPubKey);
        if (ser_action.ForRead()) {
            try {
                READWRITE(fInternal);
            }
            catch (std::ios_base::failure&) {
                /* flag as external address if we can't read the internal boolean
                   (this will be the case for any wallet before the HD chain split version) */
                fInternal = false;
            }
        }
        else {
            READWRITE(fInternal);
        }
    }
};

/** Address book data */
class CAddressBookData
{
public:
    std::string name;
    std::string purpose = "unknown";
    bool fBech32 = false;

    std::vector<uint32_t> vPath; // index to m is stored in first entry

    mutable uint8_t nOwned = 0; // 0 unknown, 1 yes, 2 no

    ADD_SERIALIZE_METHODS;
    template <typename Stream, typename Operation>
    inline void SerializationOp(Stream &s, Operation ser_action)
    {
        READWRITE(name);
        READWRITE(purpose);
        READWRITE(vPath);
        READWRITE(destdata);

        try { READWRITE(fBech32); } catch(std::exception &e) {
            // old format
        }
    }

    typedef std::map<std::string, std::string> StringMap;
    StringMap destdata;
};

class CRecipient
{
public:
    CRecipient() : nAmount(0), fSubtractFeeFromAmount(false) {};
    CRecipient(CScript scriptPubKey_, CAmount nAmount_, bool fSubtractFeeFromAmount_)
        : scriptPubKey(scriptPubKey_), nAmount(nAmount_), fSubtractFeeFromAmount(fSubtractFeeFromAmount_) {};
    CScript scriptPubKey;
    CAmount nAmount;
    bool fSubtractFeeFromAmount;
    std::vector<uint8_t> vData;
};

typedef std::map<std::string, std::string> mapValue_t;


static inline void ReadOrderPos(int64_t& nOrderPos, mapValue_t& mapValue)
{
    if (!mapValue.count("n"))
    {
        nOrderPos = -1; // TODO: calculate elsewhere
        return;
    }
    nOrderPos = atoi64(mapValue["n"].c_str());
}


static inline void WriteOrderPos(const int64_t& nOrderPos, mapValue_t& mapValue)
{
    if (nOrderPos == -1)
        return;
    mapValue["n"] = i64tostr(nOrderPos);
}

struct COutputEntry
{
    CTxDestination destination;
    CAmount amount;
    int vout;
    isminetype ismine;
    CTxDestination destStake;
};

extern const uint256 ABANDON_HASH;

/** A transaction with a merkle branch linking it to the block chain. */
class CMerkleTx
{
private:
  /** Constant used in hashBlock to indicate tx has been abandoned */
    //static const uint256 ABANDON_HASH;

public:
    CTransactionRef tx;
    uint256 hashBlock;
    std::vector<uint256> vHashes; // used for abandoned stakes

    /* An nIndex == -1 means that hashBlock (in nonzero) refers to the earliest
     * block in the chain we know this or any in-wallet dependency conflicts
     * with. Older clients interpret nIndex == -1 as unconfirmed for backward
     * compatibility.
     */
    int nIndex;

    mutable bool fHeightCached;
    mutable int nCachedHeight;

    CMerkleTx()
    {
        SetTx(MakeTransactionRef());
        Init();
    }

    explicit CMerkleTx(CTransactionRef arg)
    {
        SetTx(std::move(arg));
        Init();
    }

    void Init()
    {
        hashBlock = uint256();
        nIndex = -1;
        fHeightCached = false;
    }

    void SetTx(CTransactionRef arg)
    {
        tx = std::move(arg);
    }

    ADD_SERIALIZE_METHODS;

    template <typename Stream, typename Operation>
    inline void SerializationOp(Stream& s, Operation ser_action) {
        READWRITE(tx);
        READWRITE(hashBlock);
        READWRITE(vHashes);
        READWRITE(nIndex);
    }

    void SetMerkleBranch(const CBlockIndex* pIndex, int posInBlock);

    /**
     * Return depth of transaction in blockchain:
     * <0  : conflicts with a transaction this deep in the blockchain
     *  0  : in memory pool, waiting to be included in a block
     * >=1 : this many blocks deep in the main chain
     */
    int GetDepthInMainChainCached() const;
    int GetDepthInMainChain(const CBlockIndex* &pindexRet) const;
    int GetDepthInMainChain() const { const CBlockIndex *pindexRet; return GetDepthInMainChain(pindexRet); }
    bool IsInMainChain() const { const CBlockIndex *pindexRet; return GetDepthInMainChain(pindexRet) > 0; }
    int GetBlocksToMaturity() const;
    bool hashUnset() const { return (hashBlock.IsNull() || hashBlock == ABANDON_HASH); }
    bool isAbandoned() const { return (hashBlock == ABANDON_HASH); }
    void setAbandoned()
    {
        if (IsCoinStake() && !hashUnset())
        {
            // Store original hash
            if (vHashes.size() < 1)
                vHashes.resize(1);

            vHashes[0] = hashBlock;
        };

        hashBlock = ABANDON_HASH;
    }

    const uint256& GetHash() const { return tx->GetHash(); }
    bool IsCoinBase() const { return tx->IsCoinBase(); }
    bool IsCoinStake() const { return tx->IsCoinStake(); }
};

<<<<<<< HEAD
/**
=======
//Get the marginal bytes of spending the specified output
int CalculateMaximumSignedInputSize(const CTxOut& txout, const CWallet* pwallet);

/** 
>>>>>>> 243c9bb7
 * A transaction with a bunch of additional info that only the owner cares about.
 * It includes any unrecorded transactions needed to link it back to the block chain.
 */
class CWalletTx : public CMerkleTx
{
private:
    const CWallet* pwallet;

public:
    std::vector<uint32_t> vPath; // index to m is stored in first entry
    /**
     * Key/value map with information about the transaction.
     *
     * The following keys can be read and written through the map and are
     * serialized in the wallet database:
     *
     *     "comment", "to"   - comment strings provided to sendtoaddress,
     *                         sendfrom, sendmany wallet RPCs
     *     "replaces_txid"   - txid (as HexStr) of transaction replaced by
     *                         bumpfee on transaction created by bumpfee
     *     "replaced_by_txid" - txid (as HexStr) of transaction created by
     *                         bumpfee on transaction replaced by bumpfee
     *     "from", "message" - obsolete fields that could be set in UI prior to
     *                         2011 (removed in commit 4d9b223)
     *
     * The following keys are serialized in the wallet database, but shouldn't
     * be read or written through the map (they will be temporarily added and
     * removed from the map during serialization):
     *
     *     "fromaccount"     - serialized strFromAccount value
     *     "n"               - serialized nOrderPos value
     *     "timesmart"       - serialized nTimeSmart value
     *     "spent"           - serialized vfSpent value that existed prior to
     *                         2014 (removed in commit 93a18a3)
     */
    mapValue_t mapValue;
    std::vector<std::pair<std::string, std::string> > vOrderForm;
    unsigned int fTimeReceivedIsTxTime;
    unsigned int nTimeReceived; //!< time received by this node
    /**
     * Stable timestamp that never changes, and reflects the order a transaction
     * was added to the wallet. Timestamp is based on the block time for a
     * transaction added as part of a block, or else the time when the
     * transaction was received if it wasn't part of a block, with the timestamp
     * adjusted in both cases so timestamp order matches the order transactions
     * were added to the wallet. More details can be found in
     * CWallet::ComputeTimeSmart().
     */
    unsigned int nTimeSmart;
    /**
     * From me flag is set to 1 for transactions that were created by the wallet
     * on this bitcoin node, and set to 0 for transactions that were created
     * externally and came in through the network or sendrawtransaction RPC.
     */
    char fFromMe;
    std::string strFromAccount;
    int64_t nOrderPos; //!< position in ordered transaction list

    // memory only
    mutable bool fDebitCached;
    mutable bool fCreditCached;
    mutable bool fImmatureCreditCached;
    mutable bool fAvailableCreditCached;
    mutable bool fWatchDebitCached;
    mutable bool fWatchCreditCached;
    mutable bool fImmatureWatchCreditCached;
    mutable bool fAvailableWatchCreditCached;
    mutable bool fChangeCached;
    mutable bool fInMempool;
    mutable CAmount nDebitCached;
    mutable CAmount nCreditCached;
    mutable CAmount nImmatureCreditCached;
    mutable CAmount nAvailableCreditCached;
    mutable CAmount nWatchDebitCached;
    mutable CAmount nWatchCreditCached;
    mutable CAmount nImmatureWatchCreditCached;
    mutable CAmount nAvailableWatchCreditCached;
    mutable CAmount nChangeCached;

    CWalletTx(const CWallet* pwalletIn, CTransactionRef arg) : CMerkleTx(std::move(arg))
    {
        Init(pwalletIn);
    }

    void Init(const CWallet* pwalletIn)
    {
        pwallet = pwalletIn;
        vPath.clear();
        mapValue.clear();
        vOrderForm.clear();
        fTimeReceivedIsTxTime = false;
        nTimeReceived = 0;
        nTimeSmart = 0;
        fFromMe = false;
        strFromAccount.clear();
        fDebitCached = false;
        fCreditCached = false;
        fImmatureCreditCached = false;
        fAvailableCreditCached = false;
        fWatchDebitCached = false;
        fWatchCreditCached = false;
        fImmatureWatchCreditCached = false;
        fAvailableWatchCreditCached = false;
        fChangeCached = false;
        fInMempool = false;
        nDebitCached = 0;
        nCreditCached = 0;
        nImmatureCreditCached = 0;
        nAvailableCreditCached = 0;
        nWatchDebitCached = 0;
        nWatchCreditCached = 0;
        nAvailableWatchCreditCached = 0;
        nImmatureWatchCreditCached = 0;
        nChangeCached = 0;
        nOrderPos = -1;
    }

    template<typename Stream>
    void Serialize(Stream& s) const
    {
        char fSpent = false;
        mapValue_t mapValueCopy = mapValue;

        mapValueCopy["fromaccount"] = strFromAccount;
        WriteOrderPos(nOrderPos, mapValueCopy);
        if (nTimeSmart) {
            mapValueCopy["timesmart"] = strprintf("%u", nTimeSmart);
        }

        s << *static_cast<const CMerkleTx*>(this);
        std::vector<CMerkleTx> vUnused; //!< Used to be vtxPrev
<<<<<<< HEAD
        READWRITE(vUnused);
        READWRITE(vPath);
        READWRITE(mapValue);
        READWRITE(vOrderForm);
        READWRITE(fTimeReceivedIsTxTime);
        READWRITE(nTimeReceived);
        READWRITE(fFromMe);
        READWRITE(fSpent);

        if (ser_action.ForRead())
        {
            strFromAccount = mapValue["fromaccount"];
=======
        s << vUnused << mapValueCopy << vOrderForm << fTimeReceivedIsTxTime << nTimeReceived << fFromMe << fSpent;
    }
>>>>>>> 243c9bb7

    template<typename Stream>
    void Unserialize(Stream& s)
    {
        Init(nullptr);
        char fSpent;

        s >> *static_cast<CMerkleTx*>(this);
        std::vector<CMerkleTx> vUnused; //!< Used to be vtxPrev
        s >> vUnused >> mapValue >> vOrderForm >> fTimeReceivedIsTxTime >> nTimeReceived >> fFromMe >> fSpent;

        strFromAccount = std::move(mapValue["fromaccount"]);
        ReadOrderPos(nOrderPos, mapValue);
        nTimeSmart = mapValue.count("timesmart") ? (unsigned int)atoi64(mapValue["timesmart"]) : 0;

        mapValue.erase("fromaccount");
        mapValue.erase("spent");
        mapValue.erase("n");
        mapValue.erase("timesmart");
    }

    //! make sure balances are recalculated
    void MarkDirty()
    {
        fCreditCached = false;
        fAvailableCreditCached = false;
        fImmatureCreditCached = false;
        fWatchDebitCached = false;
        fWatchCreditCached = false;
        fAvailableWatchCreditCached = false;
        fImmatureWatchCreditCached = false;
        fDebitCached = false;
        fChangeCached = false;
    }

    void BindWallet(CWallet *pwalletIn)
    {
        pwallet = pwalletIn;
        MarkDirty();
    }

    //! filter decides which addresses will count towards the debit
    CAmount GetDebit(const isminefilter& filter) const;
    CAmount GetCredit(const isminefilter& filter) const;
    CAmount GetImmatureCredit(bool fUseCache=true) const;
    CAmount GetAvailableCredit(bool fUseCache=true) const;
    CAmount GetImmatureWatchOnlyCredit(const bool fUseCache=true) const;
    CAmount GetAvailableWatchOnlyCredit(const bool fUseCache=true) const;
    CAmount GetChange() const;

<<<<<<< HEAD
    void GetAmounts(std::list<COutputEntry> &listReceived,
                    std::list<COutputEntry> &listSent,
                    std::list<COutputEntry> &listStaked,
                    CAmount& nFee, std::string& strSentAccount, const isminefilter& filter, bool fForFilterTx=false) const;
=======
    // Get the marginal bytes if spending the specified output from this transaction
    int GetSpendSize(unsigned int out) const
    {
        return CalculateMaximumSignedInputSize(tx->vout[out], pwallet);
    }

    void GetAmounts(std::list<COutputEntry>& listReceived,
                    std::list<COutputEntry>& listSent, CAmount& nFee, std::string& strSentAccount, const isminefilter& filter) const;
>>>>>>> 243c9bb7

    bool IsFromMe(const isminefilter& filter) const
    {
        return (GetDebit(filter) > 0);
    }

    // True if only scriptSigs are different
    bool IsEquivalentTo(const CWalletTx& tx) const;

    bool InMempool() const;
    bool IsTrusted() const;

    int64_t GetTxTime() const;
    int GetRequestCount() const;

    // RelayWalletTransaction may only be called if fBroadcastTransactions!
    bool RelayWalletTransaction(CConnman* connman);

    /** Pass this transaction to the mempool. Fails if absolute fee exceeds absurd fee. */
    bool AcceptToMemoryPool(const CAmount& nAbsurdFee, CValidationState& state);

    std::set<uint256> GetConflicts() const;
};

<<<<<<< HEAD

class CInputCoin {
public:
    CInputCoin(const CWalletTx* walletTx, unsigned int i)
    {
        if (!walletTx)
            throw std::invalid_argument("walletTx should not be null");

        if (i >= walletTx->tx->GetNumVOuts())
            throw std::out_of_range("The output index is out of range");
        if (walletTx->tx->IsParticlVersion())
        {
            txoutBase = walletTx->tx->vpout[i];
        } else
        {
            txout = walletTx->tx->vout[i];
        }

        outpoint = COutPoint(walletTx->GetHash(), i);
    }

    COutPoint outpoint;
    CTxOut txout;
    CTxOutBaseRef txoutBase;

    CAmount GetValue() const
    {
        if (txoutBase.get())
            return txoutBase->GetValue();
        return txout.nValue;
    }


    bool operator<(const CInputCoin& rhs) const {
        return outpoint < rhs.outpoint;
    }

    bool operator!=(const CInputCoin& rhs) const {
        return outpoint != rhs.outpoint;
    }

    bool operator==(const CInputCoin& rhs) const {
        return outpoint == rhs.outpoint;
    }
};

=======
>>>>>>> 243c9bb7
class COutput
{
public:
    const CWalletTx *tx;
    int i;
    int nDepth;

    /** Pre-computed estimated size of this output as a fully-signed input in a transaction. Can be -1 if it could not be calculated */
    int nInputBytes;

    /** Whether we have the private keys to spend this output */
    bool fSpendable;

    /** Whether we know how to spend this output, ignoring the lack of keys */
    bool fSolvable;

    /**
     * Whether this output is considered safe to spend. Unconfirmed transactions
     * from outside keys and unconfirmed replacement transactions are considered
     * unsafe and will not be used to fund new spending transactions.
     */
    bool fSafe;

    bool fMature;
    bool fNeedHardwareKey = false;

    COutput(const CWalletTx *txIn, int iIn, int nDepthIn, bool fSpendableIn, bool fSolvableIn, bool fSafeIn)
    {
<<<<<<< HEAD
        tx = txIn; i = iIn; nDepth = nDepthIn; fSpendable = fSpendableIn; fSolvable = fSolvableIn; fSafe = fSafeIn; fMature = true;
    }

    COutput(const CWalletTx *txIn, int iIn, int nDepthIn, bool fSpendableIn, bool fSolvableIn, bool fSafeIn, bool fMatureIn, bool fNeedHardwareKeyIn)
        : tx(txIn), i(iIn), nDepth(nDepthIn), fSpendable(fSpendableIn), fSolvable(fSolvableIn), fSafe(fSafeIn), fMature(fMatureIn), fNeedHardwareKey(fNeedHardwareKeyIn)
    {
=======
        tx = txIn; i = iIn; nDepth = nDepthIn; fSpendable = fSpendableIn; fSolvable = fSolvableIn; fSafe = fSafeIn; nInputBytes = -1;
        // If known and signable by the given wallet, compute nInputBytes
        // Failure will keep this value -1
        if (fSpendable && tx) {
            nInputBytes = tx->GetSpendSize(i);
        }
>>>>>>> 243c9bb7
    }

    std::string ToString() const;
};




/** Private key that includes an expiration date in case it never gets used. */
class CWalletKey
{
public:
    CPrivKey vchPrivKey;
    int64_t nTimeCreated;
    int64_t nTimeExpires;
    std::string strComment;
    //! todo: add something to note what created it (user, getnewaddress, change)
    //!   maybe should have a map<string, string> property map

    explicit CWalletKey(int64_t nExpires=0);

    ADD_SERIALIZE_METHODS;

    template <typename Stream, typename Operation>
    inline void SerializationOp(Stream& s, Operation ser_action) {
        int nVersion = s.GetVersion();
        if (!(s.GetType() & SER_GETHASH))
            READWRITE(nVersion);
        READWRITE(vchPrivKey);
        READWRITE(nTimeCreated);
        READWRITE(nTimeExpires);
        READWRITE(LIMITED_STRING(strComment, 65536));
    }
};

/**
 * Internal transfers.
 * Database key is acentry<account><counter>.
 */
class CAccountingEntry
{
public:
    std::string strAccount;
    CAmount nCreditDebit;
    int64_t nTime;
    std::string strOtherAccount;
    std::string strComment;
    mapValue_t mapValue;
    int64_t nOrderPos; //!< position in ordered transaction list
    uint64_t nEntryNo;

    CAccountingEntry()
    {
        SetNull();
    }

    void SetNull()
    {
        nCreditDebit = 0;
        nTime = 0;
        strAccount.clear();
        strOtherAccount.clear();
        strComment.clear();
        nOrderPos = -1;
        nEntryNo = 0;
    }

    template <typename Stream>
    void Serialize(Stream& s) const {
        int nVersion = s.GetVersion();
        if (!(s.GetType() & SER_GETHASH)) {
            s << nVersion;
        }
        //! Note: strAccount is serialized as part of the key, not here.
        s << nCreditDebit << nTime << strOtherAccount;

        mapValue_t mapValueCopy = mapValue;
        WriteOrderPos(nOrderPos, mapValueCopy);

        std::string strCommentCopy = strComment;
        if (!mapValueCopy.empty() || !_ssExtra.empty()) {
            CDataStream ss(s.GetType(), s.GetVersion());
            ss.insert(ss.begin(), '\0');
            ss << mapValueCopy;
            ss.insert(ss.end(), _ssExtra.begin(), _ssExtra.end());
            strCommentCopy.append(ss.str());
        }
        s << strCommentCopy;
    }

    template <typename Stream>
    void Unserialize(Stream& s) {
        int nVersion = s.GetVersion();
        if (!(s.GetType() & SER_GETHASH)) {
            s >> nVersion;
        }
        //! Note: strAccount is serialized as part of the key, not here.
        s >> nCreditDebit >> nTime >> LIMITED_STRING(strOtherAccount, 65536) >> LIMITED_STRING(strComment, 65536);

        size_t nSepPos = strComment.find("\0", 0, 1);
        mapValue.clear();
        if (std::string::npos != nSepPos) {
            CDataStream ss(std::vector<char>(strComment.begin() + nSepPos + 1, strComment.end()), s.GetType(), s.GetVersion());
            ss >> mapValue;
            _ssExtra = std::vector<char>(ss.begin(), ss.end());
        }
        ReadOrderPos(nOrderPos, mapValue);
        if (std::string::npos != nSepPos) {
            strComment.erase(nSepPos);
        }

        mapValue.erase("n");
    }

private:
    std::vector<char> _ssExtra;
};

struct CoinSelectionParams
{
    bool use_bnb = true;
    size_t change_output_size = 0;
    size_t change_spend_size = 0;
    CFeeRate effective_fee = CFeeRate(0);
    size_t tx_noinputs_size = 0;

    CoinSelectionParams(bool use_bnb, size_t change_output_size, size_t change_spend_size, CFeeRate effective_fee, size_t tx_noinputs_size) : use_bnb(use_bnb), change_output_size(change_output_size), change_spend_size(change_spend_size), effective_fee(effective_fee), tx_noinputs_size(tx_noinputs_size) {}
    CoinSelectionParams() {}
};

struct CoinEligibilityFilter
{
    const int conf_mine;
    const int conf_theirs;
    const uint64_t max_ancestors;

    CoinEligibilityFilter(int conf_mine, int conf_theirs, uint64_t max_ancestors) : conf_mine(conf_mine), conf_theirs(conf_theirs), max_ancestors(max_ancestors) {}
};

class WalletRescanReserver; //forward declarations for ScanForWalletTransactions/RescanFromTime
/**
 * A CWallet is an extension of a keystore, which also maintains a set of transactions and balances,
 * and provides the ability to create new transactions.
 */
class CWallet : public CCryptoKeyStore, public CValidationInterface
{
friend class CHDWallet;
private:
    static std::atomic<bool> fFlushScheduled;
    std::atomic<bool> fAbortRescan;
    std::atomic<bool> fScanningWallet; //controlled by WalletRescanReserver
    std::mutex mutexScanning;
    friend class WalletRescanReserver;

<<<<<<< HEAD

    /**
     * Select a set of coins such that nValueRet >= nTargetValue and at least
     * all coins from coinControl are selected; Never select unconfirmed coins
     * if they are not ours
     */
    virtual bool SelectCoins(const std::vector<COutput>& vAvailableCoins, const CAmount& nTargetValue, std::set<CInputCoin>& setCoinsRet, CAmount& nValueRet, const CCoinControl *coinControl = nullptr) const;

=======
>>>>>>> 243c9bb7
    CWalletDB *pwalletdbEncryption;

    //! the current wallet version: clients below this version are not able to load the wallet
    int nWalletVersion;

    //! the maximum wallet format version: memory-only variable that specifies to what version this wallet may be upgraded
    int nWalletMaxVersion;

    int64_t nNextResend;
    int64_t nLastResend;
    bool fBroadcastTransactions;

    /**
     * Used to keep track of spent outpoints, and
     * detect and report conflicts (double-spends or
     * mutated transactions where the mutant gets mined).
     */
    typedef std::multimap<COutPoint, uint256> TxSpends;
    TxSpends mapTxSpends;
    void AddToSpends(const COutPoint& outpoint, const uint256& wtxid);
    void AddToSpends(const uint256& wtxid);

    /* Mark a transaction (and its in-wallet descendants) as conflicting with a particular block. */
    virtual void MarkConflicted(const uint256& hashBlock, const uint256& hashTx);

    virtual void SyncMetaData(std::pair<TxSpends::iterator, TxSpends::iterator>);

    /* Used by TransactionAddedToMemorypool/BlockConnected/Disconnected.
     * Should be called with pindexBlock and posInBlock if this is for a transaction that is included in a block. */
    void SyncTransaction(const CTransactionRef& tx, const CBlockIndex *pindex = nullptr, int posInBlock = 0);

    /* the HD chain data model (external chain counters) */
    CHDChain hdChain;

    /* HD derive new child key (on internal or external chain) */
    void DeriveNewChildKey(CWalletDB &walletdb, CKeyMetadata& metadata, CKey& secret, bool internal = false);

    std::set<int64_t> setInternalKeyPool;
    std::set<int64_t> setExternalKeyPool;
    int64_t m_max_keypool_index;
    std::map<CKeyID, int64_t> m_pool_key_to_index;

    int64_t nTimeFirstKey;

    /**
     * Private version of AddWatchOnly method which does not accept a
     * timestamp, and which will reset the wallet's nTimeFirstKey value to 1 if
     * the watch key did not previously have a timestamp associated with it.
     * Because this is an inherited virtual method, it is accessible despite
     * being marked private, but it is marked private anyway to encourage use
     * of the other AddWatchOnly which accepts a timestamp and sets
     * nTimeFirstKey more intelligently for more efficient rescans.
     */
    bool AddWatchOnly(const CScript& dest) override;

    /**
     * Wallet filename from wallet=<path> command line or config option.
     * Used in debug logs and to send RPCs to the right wallet instance when
     * more than one wallet is loaded.
     */
    std::string m_name;

    /** Internal database handle. */
    std::unique_ptr<CWalletDBWrapper> dbw;

    /**
     * The following is used to keep track of how far behind the wallet is
     * from the chain sync, and to allow clients to block on us being caught up.
     *
     * Note that this is *not* how far we've processed, we may need some rescan
     * to have seen all transactions in the chain, but is only used to track
     * live BlockConnected callbacks.
     *
     * Protected by cs_main (see BlockUntilSyncedToCurrentChain)
     */
    const CBlockIndex* m_last_block_processed;

public:
    /*
     * Main wallet lock.
     * This lock protects all the fields added by CWallet.
     */
    mutable CCriticalSection cs_wallet;

    /** Get database handle used by this wallet. Ideally this function would
     * not be necessary.
     */
    CWalletDBWrapper& GetDBHandle()
    {
        return *dbw;
    }

    /**
     * Select a set of coins such that nValueRet >= nTargetValue and at least
     * all coins from coinControl are selected; Never select unconfirmed coins
     * if they are not ours
     */
    bool SelectCoins(const std::vector<COutput>& vAvailableCoins, const CAmount& nTargetValue, std::set<CInputCoin>& setCoinsRet, CAmount& nValueRet,
                    const CCoinControl& coin_control, CoinSelectionParams& coin_selection_params, bool& bnb_used) const;

    /** Get a name for this wallet for logging/debugging purposes.
     */
    const std::string& GetName() const { return m_name; }

    void LoadKeyPool(int64_t nIndex, const CKeyPool &keypool);

    // Map from Key ID to key metadata.
    std::map<CKeyID, CKeyMetadata> mapKeyMetadata;

    // Map from Script ID to key metadata (for watch-only keys).
    std::map<CScriptID, CKeyMetadata> m_script_metadata;

    typedef std::map<unsigned int, CMasterKey> MasterKeyMap;
    MasterKeyMap mapMasterKeys;
    unsigned int nMasterKeyMaxID;

    /** Construct wallet with specified name and database implementation. */
    CWallet(std::string name, std::unique_ptr<CWalletDBWrapper> dbw) : m_name(std::move(name)), dbw(std::move(dbw))
    {
        SetNull();
    }

    virtual ~CWallet()
    {
        delete pwalletdbEncryption;
        pwalletdbEncryption = nullptr;
    }

    void SetNull()
    {
        nWalletVersion = FEATURE_BASE;
        nWalletMaxVersion = FEATURE_BASE;
        nMasterKeyMaxID = 0;
        pwalletdbEncryption = nullptr;
        nOrderPosNext = 0;
        nAccountingEntryNumber = 0;
        nNextResend = 0;
        nLastResend = 0;
        m_max_keypool_index = 0;
        nTimeFirstKey = 0;
        fBroadcastTransactions = false;
        nRelockTime = 0;
        fAbortRescan = false;
        fScanningWallet = false;
    }

    std::map<uint256, CWalletTx> mapWallet;
    std::list<CAccountingEntry> laccentries;

    typedef std::pair<CWalletTx*, CAccountingEntry*> TxPair;
    typedef std::multimap<int64_t, TxPair > TxItems;
    TxItems wtxOrdered;

    int64_t nOrderPosNext;
    uint64_t nAccountingEntryNumber;
    std::map<uint256, int> mapRequestCount;

    std::map<CTxDestination, CAddressBookData> mapAddressBook;

    std::set<COutPoint> setLockedCoins;

    virtual const CWalletTx* GetWalletTx(const uint256& hash) const;

    //! check whether we are allowed to upgrade (or already support) to the named feature
    bool CanSupportFeature(enum WalletFeature wf) const { AssertLockHeld(cs_wallet); return nWalletMaxVersion >= wf; }

    /**
     * populate vCoins with vector of available COutputs.
     */
    virtual void AvailableCoins(std::vector<COutput>& vCoins, bool fOnlySafe=true, const CCoinControl *coinControl = nullptr, const CAmount& nMinimumAmount = 1, const CAmount& nMaximumAmount = MAX_MONEY, const CAmount& nMinimumSumAmount = MAX_MONEY, const uint64_t nMaximumCount = 0, const int nMinDepth = 0, const int nMaxDepth = 9999999, bool fIncludeImmature=false) const;

    /**
     * Return list of available coins and locked coins grouped by non-change output address.
     */
    std::map<CTxDestination, std::vector<COutput>> ListCoins() const;

    /**
     * Find non-change parent output.
     */
    const CTxOut& FindNonChangeParentOutput(const CTransaction& tx, int output) const;

    /**
     * Shuffle and select coins until nTargetValue is reached while avoiding
     * small change; This method is stochastic for some inputs and upon
     * completion the coin set and corresponding actual target value is
     * assembled
     */
    bool SelectCoinsMinConf(const CAmount& nTargetValue, const CoinEligibilityFilter& eligibility_filter, std::vector<COutput> vCoins,
        std::set<CInputCoin>& setCoinsRet, CAmount& nValueRet, const CoinSelectionParams& coin_selection_params, bool& bnb_used) const;

    virtual bool IsSpent(const uint256& hash, unsigned int n) const;

    bool IsLockedCoin(uint256 hash, unsigned int n) const;
    void LockCoin(const COutPoint& output);
    void UnlockCoin(const COutPoint& output);
    void UnlockAllCoins();
    void ListLockedCoins(std::vector<COutPoint>& vOutpts) const;

    /*
     * Rescan abort properties
     */
    void AbortRescan() { fAbortRescan = true; }
    bool IsAbortingRescan() { return fAbortRescan; }
    bool IsScanning() { return fScanningWallet; }

    /**
     * keystore implementation
     * Generate a new key
     */
    CPubKey GenerateNewKey(CWalletDB& walletdb, bool internal = false);
    //! Adds a key to the store, and saves it to disk.
    bool AddKeyPubKey(const CKey& key, const CPubKey &pubkey) override;
    bool AddKeyPubKeyWithDB(CWalletDB &walletdb,const CKey& key, const CPubKey &pubkey);
    //! Adds a key to the store, without saving it to disk (used by LoadWallet)
    bool LoadKey(const CKey& key, const CPubKey &pubkey) { return CCryptoKeyStore::AddKeyPubKey(key, pubkey); }
    //! Load metadata (used by LoadWallet)
    bool LoadKeyMetadata(const CKeyID& keyID, const CKeyMetadata &metadata);
    bool LoadScriptMetadata(const CScriptID& script_id, const CKeyMetadata &metadata);

    bool LoadMinVersion(int nVersion) { AssertLockHeld(cs_wallet); nWalletVersion = nVersion; nWalletMaxVersion = std::max(nWalletMaxVersion, nVersion); return true; }
    void UpdateTimeFirstKey(int64_t nCreateTime);

    //! Adds an encrypted key to the store, and saves it to disk.
    bool AddCryptedKey(const CPubKey &vchPubKey, const std::vector<unsigned char> &vchCryptedSecret) override;
    //! Adds an encrypted key to the store, without saving it to disk (used by LoadWallet)
    bool LoadCryptedKey(const CPubKey &vchPubKey, const std::vector<unsigned char> &vchCryptedSecret);
    bool AddCScript(const CScript& redeemScript) override;
    bool LoadCScript(const CScript& redeemScript);

    //! Adds a destination data tuple to the store, and saves it to disk
    bool AddDestData(const CTxDestination &dest, const std::string &key, const std::string &value);
    //! Erases a destination data tuple in the store and on disk
    bool EraseDestData(const CTxDestination &dest, const std::string &key);
    //! Adds a destination data tuple to the store, without saving it to disk
    bool LoadDestData(const CTxDestination &dest, const std::string &key, const std::string &value);
    //! Look up a destination data tuple in the store, return true if found false otherwise
    bool GetDestData(const CTxDestination &dest, const std::string &key, std::string *value) const;
    //! Get all destination values matching a prefix.
    std::vector<std::string> GetDestValues(const std::string& prefix) const;

    //! Adds a watch-only address to the store, and saves it to disk.
    bool AddWatchOnly(const CScript& dest, int64_t nCreateTime);
    bool RemoveWatchOnly(const CScript &dest) override;
    //! Adds a watch-only address to the store, without saving it to disk (used by LoadWallet)
    bool LoadWatchOnly(const CScript &dest);

    //! Holds a timestamp at which point the wallet is scheduled (externally) to be relocked. Caller must arrange for actual relocking to occur via Lock().
    int64_t nRelockTime;

    virtual int ExtKeyUnlock(const CKeyingMaterial &vMKey) {return 0;};
    virtual bool Unlock(const SecureString& strWalletPassphrase);
    bool ChangeWalletPassphrase(const SecureString& strOldWalletPassphrase, const SecureString& strNewWalletPassphrase);
    virtual bool EncryptWallet(const SecureString& strWalletPassphrase);

    void GetKeyBirthTimes(std::map<CTxDestination, int64_t> &mapKeyBirth) const;
    unsigned int ComputeTimeSmart(const CWalletTx& wtx) const;

    /**
     * Increment the next transaction order id
     * @return next transaction order id
     */
    int64_t IncOrderPosNext(CWalletDB *pwalletdb = nullptr);
    DBErrors ReorderTransactions();
    bool AccountMove(std::string strFrom, std::string strTo, CAmount nAmount, std::string strComment = "");
    bool GetLabelDestination(CTxDestination &dest, const std::string& label, bool bForceNew = false);

    void MarkDirty();
    bool AddToWallet(const CWalletTx& wtxIn, bool fFlushOnClose=true);
    virtual bool LoadToWallet(const CWalletTx& wtxIn);
    void TransactionAddedToMempool(const CTransactionRef& tx) override;
    void BlockConnected(const std::shared_ptr<const CBlock>& pblock, const CBlockIndex *pindex, const std::vector<CTransactionRef>& vtxConflicted) override;
    void BlockDisconnected(const std::shared_ptr<const CBlock>& pblock) override;
    virtual bool AddToWalletIfInvolvingMe(const CTransactionRef& tx, const CBlockIndex* pIndex, int posInBlock, bool fUpdate);
    int64_t RescanFromTime(int64_t startTime, const WalletRescanReserver& reserver, bool update);
    CBlockIndex* ScanForWalletTransactions(CBlockIndex* pindexStart, CBlockIndex* pindexStop, const WalletRescanReserver& reserver, bool fUpdate = false);
    void TransactionRemovedFromMempool(const CTransactionRef &ptx) override;
    void ReacceptWalletTransactions();
    void ResendWalletTransactions(int64_t nBestBlockTime, CConnman* connman) override;
    // ResendWalletTransactionsBefore may only be called if fBroadcastTransactions!
    std::vector<uint256> ResendWalletTransactionsBefore(int64_t nTime, CConnman* connman);
    virtual CAmount GetBalance() const;
    virtual CAmount GetUnconfirmedBalance() const;
    CAmount GetImmatureBalance() const;
    CAmount GetWatchOnlyBalance() const;
    CAmount GetUnconfirmedWatchOnlyBalance() const;
    CAmount GetImmatureWatchOnlyBalance() const;
    virtual CAmount GetLegacyBalance(const isminefilter& filter, int minDepth, const std::string* account) const;
    virtual CAmount GetAvailableBalance(const CCoinControl* coinControl = nullptr) const;

    OutputType TransactionChangeType(OutputType change_type, const std::vector<CRecipient>& vecSend);

    /**
     * Insert additional inputs into the transaction by
     * calling CreateTransaction();
     */
    virtual bool FundTransaction(CMutableTransaction& tx, CAmount& nFeeRet, int& nChangePosInOut, std::string& strFailReason, bool lockUnspents, const std::set<int>& setSubtractFeeFromOutputs, CCoinControl);
    virtual bool SignTransaction(CMutableTransaction& tx);

    /**
     * Create a new transaction paying the recipients with a set of coins
     * selected by SelectCoins(); Also create the change output, when needed
     * @note passing nChangePosInOut as -1 will result in setting a random position
     */
<<<<<<< HEAD
    virtual bool CreateTransaction(const std::vector<CRecipient>& vecSend, CWalletTx& wtxNew, CReserveKey& reservekey, CAmount& nFeeRet, int& nChangePosInOut,
                           std::string& strFailReason, const CCoinControl& coin_control, bool sign = true);
    virtual bool CommitTransaction(CWalletTx& wtxNew, CReserveKey& reservekey, CConnman* connman, CValidationState& state);
=======
    bool CreateTransaction(const std::vector<CRecipient>& vecSend, CTransactionRef& tx, CReserveKey& reservekey, CAmount& nFeeRet, int& nChangePosInOut,
                           std::string& strFailReason, const CCoinControl& coin_control, bool sign = true);
    bool CommitTransaction(CTransactionRef tx, mapValue_t mapValue, std::vector<std::pair<std::string, std::string>> orderForm, std::string fromAccount, CReserveKey& reservekey, CConnman* connman, CValidationState& state);
>>>>>>> 243c9bb7

    void ListAccountCreditDebit(const std::string& strAccount, std::list<CAccountingEntry>& entries);
    bool AddAccountingEntry(const CAccountingEntry&);
    bool AddAccountingEntry(const CAccountingEntry&, CWalletDB *pwalletdb);
    bool DummySignTx(CMutableTransaction &txNew, const std::set<CTxOut> &txouts) const
    {
        std::vector<CTxOut> v_txouts(txouts.size());
        std::copy(txouts.begin(), txouts.end(), v_txouts.begin());
        return DummySignTx(txNew, v_txouts);
    }
    bool DummySignTx(CMutableTransaction &txNew, const std::vector<CTxOut> &txouts) const;
    bool DummySignInput(CTxIn &tx_in, const CTxOut &txout) const;

    static CFeeRate minTxFee;
    static CFeeRate fallbackFee;
    static CFeeRate m_discard_rate;
    OutputType m_default_address_type{DEFAULT_ADDRESS_TYPE};
    OutputType m_default_change_type{OutputType::NONE}; // Default to OutputType::NONE if not set by -changetype

    bool NewKeyPool();
    size_t KeypoolCountExternalKeys();
    bool TopUpKeyPool(unsigned int kpSize = 0);
    void ReserveKeyFromKeyPool(int64_t& nIndex, CKeyPool& keypool, bool fRequestedInternal);
    void KeepKey(int64_t nIndex);
    void ReturnKey(int64_t nIndex, bool fInternal, const CPubKey& pubkey);
    virtual bool GetKeyFromPool(CPubKey &key, bool internal = false);

    int64_t GetOldestKeyPoolTime();
    /**
     * Marks all keys in the keypool up to and including reserve_key as used.
     */
    void MarkReserveKeysAsUsed(int64_t keypool_id);
    const std::map<CKeyID, int64_t>& GetAllReserveKeys() const { return m_pool_key_to_index; }

    virtual std::set< std::set<CTxDestination> > GetAddressGroupings();
    virtual std::map<CTxDestination, CAmount> GetAddressBalances();

    std::set<CTxDestination> GetLabelAddresses(const std::string& label) const;

    virtual isminetype IsMine(const CTxIn& txin) const;
    /**
     * Returns amount of debit if the input matches the
     * filter, otherwise returns 0
     */
    virtual CAmount GetDebit(const CTxIn& txin, const isminefilter& filter) const;

    isminetype IsMine(const CTxOut& txout) const;
    CAmount GetCredit(const CTxOut& txout, const isminefilter& filter) const;

    virtual isminetype IsMine(const CTxOutBase *txout) const {assert(false);};
    virtual CAmount GetCredit(const CTxOutBase *txout, const isminefilter &filter) const { return 0;};

    virtual bool IsChange(const CTxOutBase *txout) const {assert(false);};
    bool IsChange(const CTxOut& txout) const;
    CAmount GetChange(const CTxOut& txout) const;
    virtual bool IsMine(const CTransaction& tx) const;
    /** should probably be renamed to IsRelevantToMe */
    virtual bool IsFromMe(const CTransaction& tx) const;
    virtual CAmount GetDebit(const CTransaction& tx, const isminefilter& filter) const;
    /** Returns whether all of the inputs match the filter */
    bool IsAllFromMe(const CTransaction& tx, const isminefilter& filter) const;
    virtual CAmount GetCredit(const CTransaction& tx, const isminefilter& filter) const;
    CAmount GetChange(const CTransaction& tx) const;
    void SetBestChain(const CBlockLocator& loc) override;

    DBErrors LoadWallet(bool& fFirstRunRet);
    DBErrors ZapWalletTx(std::vector<CWalletTx>& vWtx);
    DBErrors ZapSelectTx(std::vector<uint256>& vHashIn, std::vector<uint256>& vHashOut);

    virtual bool SetAddressBook(const CTxDestination& address, const std::string& strName, const std::string& purpose, bool fBech32=false);

    virtual bool DelAddressBook(const CTxDestination& address);

    const std::string& GetLabelName(const CScript& scriptPubKey) const;

    void Inventory(const uint256 &hash) override
    {
        {
            LOCK(cs_wallet);
            std::map<uint256, int>::iterator mi = mapRequestCount.find(hash);
            if (mi != mapRequestCount.end())
                (*mi).second++;
        }
    }

    void GetScriptForMining(std::shared_ptr<CReserveScript> &script);

    unsigned int GetKeyPoolSize()
    {
        AssertLockHeld(cs_wallet); // set{Ex,In}ternalKeyPool
        return setInternalKeyPool.size() + setExternalKeyPool.size();
    }

    //! signify that a particular wallet feature is now used. this may change nWalletVersion and nWalletMaxVersion if those are lower
    bool SetMinVersion(enum WalletFeature, CWalletDB* pwalletdbIn = nullptr, bool fExplicit = false);

    //! change which version we're allowed to upgrade to (note that this does not immediately imply upgrading to that format)
    bool SetMaxVersion(int nVersion);

    //! get the current wallet format (the oldest client version guaranteed to understand this wallet)
    int GetVersion() { LOCK(cs_wallet); return nWalletVersion; }

    //! Get wallet transactions that conflict with given transaction (spend same outputs)
    std::set<uint256> GetConflicts(const uint256& txid) const;

    //! Check if a given transaction has any of its outputs spent by another transaction in the wallet
    bool HasWalletSpend(const uint256& txid) const;

    //! Flush wallet (bitdb flush)
    void Flush(bool shutdown=false);

    /**
     * Address book entry changed.
     * @note called with lock cs_wallet held.
     */
    boost::signals2::signal<void (CWallet *wallet, const CTxDestination
            &address, const std::string &label, bool isMine,
            const std::string &purpose,
            ChangeType status)> NotifyAddressBookChanged;

    /**
     * Wallet transaction added, removed or updated.
     * @note called with lock cs_wallet held.
     */
    boost::signals2::signal<void (CWallet *wallet, const uint256 &hashTx,
            ChangeType status)> NotifyTransactionChanged;

    /** Show progress e.g. for rescan */
    boost::signals2::signal<void (const std::string &title, int nProgress)> ShowProgress;

    /** Watch-only address added */
    boost::signals2::signal<void (bool fHaveWatchOnly)> NotifyWatchonlyChanged;

    /** Inquire whether this wallet broadcasts transactions. */
    bool GetBroadcastTransactions() const { return fBroadcastTransactions; }
    /** Set whether this wallet broadcasts transactions. */
    void SetBroadcastTransactions(bool broadcast) { fBroadcastTransactions = broadcast; }

    /** Return whether transaction can be abandoned */
    bool TransactionCanBeAbandoned(const uint256& hashTx) const;

    /* Mark a transaction (and it in-wallet descendants) as abandoned so its inputs may be respent. */
    virtual bool AbandonTransaction(const uint256& hashTx);

    /** Mark a transaction as replaced by another transaction (e.g., BIP 125). */
    bool MarkReplaced(const uint256& originalHash, const uint256& newHash);

    /* Initializes the wallet, returns a new CWallet instance or a null pointer in case of an error */
<<<<<<< HEAD
    static CWallet* CreateWalletFromFile(const std::string walletFile, CWallet *walletInstanceIn=nullptr);
=======
    static CWallet* CreateWalletFromFile(const std::string& name, const fs::path& path);
>>>>>>> 243c9bb7

    /**
     * Wallet post-init setup
     * Gives the wallet a chance to register repetitive tasks and complete post-init tasks
     */
    void postInitProcess(CScheduler& scheduler);

    bool BackupWallet(const std::string& strDest);

    /* Set the HD chain model (chain child index counters) */
    bool SetHDChain(const CHDChain& chain, bool memonly);
    const CHDChain& GetHDChain() const { return hdChain; }

    /* Returns true if HD is enabled */
    virtual bool IsHDEnabled() const;


    /* Generates a new HD master key (will not be activated) */
    CPubKey GenerateNewHDMasterKey();

    /* Set the current HD master key (will reset the chain child index counters)
       Sets the master key's version based on the current wallet version (so the
       caller must ensure the current wallet version is correct before calling
       this function). */
    bool SetHDMasterKey(const CPubKey& key);

    /**
     * Blocks until the wallet state is up-to-date to /at least/ the current
     * chain at the time this function is entered
     * Obviously holding cs_main/cs_wallet when going into this call may cause
     * deadlock
     */
    void BlockUntilSyncedToCurrentChain();

    /**
     * Explicitly make the wallet learn the related scripts for outputs to the
     * given key. This is purely to make the wallet file compatible with older
     * software, as CBasicKeyStore automatically does this implicitly for all
     * keys now.
     */
    void LearnRelatedScripts(const CPubKey& key, OutputType);

    /**
     * Same as LearnRelatedScripts, but when the OutputType is not known (and could
     * be anything).
     */
    void LearnAllRelatedScripts(const CPubKey& key);

    /**
     * Get a destination of the requested type (if possible) to the specified script.
     * This function will automatically add the necessary scripts to the wallet.
     */
    CTxDestination AddAndGetDestinationForScript(const CScript& script, OutputType);

    /** Whether a given output is spendable by this wallet */
    bool OutputEligibleForSpending(const COutput& output, const CoinEligibilityFilter& eligibility_filter) const;
};

/** A key allocated from the key pool. */
class CReserveKey final : public CReserveScript
{
protected:
    CWallet* pwallet;
    int64_t nIndex;
    CPubKey vchPubKey;
    bool fInternal;
public:
    explicit CReserveKey(CWallet* pwalletIn)
    {
        nIndex = -1;
        pwallet = pwalletIn;
        fInternal = false;
    }

    CReserveKey() = default;
    CReserveKey(const CReserveKey&) = delete;
    CReserveKey& operator=(const CReserveKey&) = delete;

    ~CReserveKey()
    {
        ReturnKey();
    }

    void ReturnKey();
    bool GetReservedKey(CPubKey &pubkey, bool internal = false);
    void KeepKey();
    void KeepScript() override { KeepKey(); }
};


/**
 * Account information.
 * Stored in wallet with key "acc"+string account name.
 */
class CAccount
{
public:
    CPubKey vchPubKey;

    CAccount()
    {
        SetNull();
    }

    void SetNull()
    {
        vchPubKey = CPubKey();
    }

    ADD_SERIALIZE_METHODS;

    template <typename Stream, typename Operation>
    inline void SerializationOp(Stream& s, Operation ser_action) {
        int nVersion = s.GetVersion();
        if (!(s.GetType() & SER_GETHASH))
            READWRITE(nVersion);
        READWRITE(vchPubKey);
    }
};

OutputType ParseOutputType(const std::string& str, OutputType default_type);
const std::string& FormatOutputType(OutputType type);

/**
 * Get a destination of the requested type (if possible) to the specified key.
 * The caller must make sure LearnRelatedScripts has been called beforehand.
 */
CTxDestination GetDestinationForKey(const CPubKey& key, OutputType);

/** Get all destinations (potentially) supported by the wallet for the given key. */
std::vector<CTxDestination> GetAllDestinationsForKey(const CPubKey& key);

/** RAII object to check and reserve a wallet rescan */
class WalletRescanReserver
{
private:
    CWalletRef m_wallet;
    bool m_could_reserve;
public:
    explicit WalletRescanReserver(CWalletRef w) : m_wallet(w), m_could_reserve(false) {}

    bool reserve()
    {
        assert(!m_could_reserve);
        std::lock_guard<std::mutex> lock(m_wallet->mutexScanning);
        if (m_wallet->fScanningWallet) {
            return false;
        }
        m_wallet->fScanningWallet = true;
        m_could_reserve = true;
        return true;
    }

    bool isReserved() const
    {
        return (m_could_reserve && m_wallet->fScanningWallet);
    }

    ~WalletRescanReserver()
    {
        std::lock_guard<std::mutex> lock(m_wallet->mutexScanning);
        if (m_could_reserve) {
            m_wallet->fScanningWallet = false;
        }
    }
};

// Calculate the size of the transaction assuming all signatures are max size
// Use DummySignatureCreator, which inserts 72 byte signatures everywhere.
// NOTE: this requires that all inputs must be in mapWallet (eg the tx should
// be IsAllFromMe).
int64_t CalculateMaximumSignedTxSize(const CTransaction &tx, const CWallet *wallet);
int64_t CalculateMaximumSignedTxSize(const CTransaction &tx, const CWallet *wallet, const std::vector<CTxOut>& txouts);
#endif // BITCOIN_WALLET_WALLET_H<|MERGE_RESOLUTION|>--- conflicted
+++ resolved
@@ -311,14 +311,10 @@
     bool IsCoinStake() const { return tx->IsCoinStake(); }
 };
 
-<<<<<<< HEAD
-/**
-=======
 //Get the marginal bytes of spending the specified output
 int CalculateMaximumSignedInputSize(const CTxOut& txout, const CWallet* pwallet);
 
-/** 
->>>>>>> 243c9bb7
+/**
  * A transaction with a bunch of additional info that only the owner cares about.
  * It includes any unrecorded transactions needed to link it back to the block chain.
  */
@@ -450,23 +446,8 @@
 
         s << *static_cast<const CMerkleTx*>(this);
         std::vector<CMerkleTx> vUnused; //!< Used to be vtxPrev
-<<<<<<< HEAD
-        READWRITE(vUnused);
-        READWRITE(vPath);
-        READWRITE(mapValue);
-        READWRITE(vOrderForm);
-        READWRITE(fTimeReceivedIsTxTime);
-        READWRITE(nTimeReceived);
-        READWRITE(fFromMe);
-        READWRITE(fSpent);
-
-        if (ser_action.ForRead())
-        {
-            strFromAccount = mapValue["fromaccount"];
-=======
-        s << vUnused << mapValueCopy << vOrderForm << fTimeReceivedIsTxTime << nTimeReceived << fFromMe << fSpent;
-    }
->>>>>>> 243c9bb7
+        s << vUnused << vPath << mapValueCopy << vOrderForm << fTimeReceivedIsTxTime << nTimeReceived << fFromMe << fSpent;
+    }
 
     template<typename Stream>
     void Unserialize(Stream& s)
@@ -476,7 +457,7 @@
 
         s >> *static_cast<CMerkleTx*>(this);
         std::vector<CMerkleTx> vUnused; //!< Used to be vtxPrev
-        s >> vUnused >> mapValue >> vOrderForm >> fTimeReceivedIsTxTime >> nTimeReceived >> fFromMe >> fSpent;
+        s >> vUnused >> vPath >> mapValue >> vOrderForm >> fTimeReceivedIsTxTime >> nTimeReceived >> fFromMe >> fSpent;
 
         strFromAccount = std::move(mapValue["fromaccount"]);
         ReadOrderPos(nOrderPos, mapValue);
@@ -517,21 +498,23 @@
     CAmount GetAvailableWatchOnlyCredit(const bool fUseCache=true) const;
     CAmount GetChange() const;
 
-<<<<<<< HEAD
-    void GetAmounts(std::list<COutputEntry> &listReceived,
-                    std::list<COutputEntry> &listSent,
-                    std::list<COutputEntry> &listStaked,
-                    CAmount& nFee, std::string& strSentAccount, const isminefilter& filter, bool fForFilterTx=false) const;
-=======
     // Get the marginal bytes if spending the specified output from this transaction
     int GetSpendSize(unsigned int out) const
     {
+        if (tx->IsParticlVersion())
+        {
+            assert(tx->vpout[out]->IsStandardOutput());
+            CTxOut txout;
+            txout.nValue = tx->vpout[out]->GetValue();
+            txout.scriptPubKey = *tx->vpout[out]->GetPScriptPubKey();
+            return CalculateMaximumSignedInputSize(txout, pwallet);
+        }
         return CalculateMaximumSignedInputSize(tx->vout[out], pwallet);
     }
 
     void GetAmounts(std::list<COutputEntry>& listReceived,
-                    std::list<COutputEntry>& listSent, CAmount& nFee, std::string& strSentAccount, const isminefilter& filter) const;
->>>>>>> 243c9bb7
+                    std::list<COutputEntry>& listSent,
+                    std::list<COutputEntry>& listStaked, CAmount& nFee, std::string& strSentAccount, const isminefilter& filter, bool fForFilterTx=false) const;
 
     bool IsFromMe(const isminefilter& filter) const
     {
@@ -556,55 +539,6 @@
     std::set<uint256> GetConflicts() const;
 };
 
-<<<<<<< HEAD
-
-class CInputCoin {
-public:
-    CInputCoin(const CWalletTx* walletTx, unsigned int i)
-    {
-        if (!walletTx)
-            throw std::invalid_argument("walletTx should not be null");
-
-        if (i >= walletTx->tx->GetNumVOuts())
-            throw std::out_of_range("The output index is out of range");
-        if (walletTx->tx->IsParticlVersion())
-        {
-            txoutBase = walletTx->tx->vpout[i];
-        } else
-        {
-            txout = walletTx->tx->vout[i];
-        }
-
-        outpoint = COutPoint(walletTx->GetHash(), i);
-    }
-
-    COutPoint outpoint;
-    CTxOut txout;
-    CTxOutBaseRef txoutBase;
-
-    CAmount GetValue() const
-    {
-        if (txoutBase.get())
-            return txoutBase->GetValue();
-        return txout.nValue;
-    }
-
-
-    bool operator<(const CInputCoin& rhs) const {
-        return outpoint < rhs.outpoint;
-    }
-
-    bool operator!=(const CInputCoin& rhs) const {
-        return outpoint != rhs.outpoint;
-    }
-
-    bool operator==(const CInputCoin& rhs) const {
-        return outpoint == rhs.outpoint;
-    }
-};
-
-=======
->>>>>>> 243c9bb7
 class COutput
 {
 public:
@@ -631,23 +565,17 @@
     bool fMature;
     bool fNeedHardwareKey = false;
 
-    COutput(const CWalletTx *txIn, int iIn, int nDepthIn, bool fSpendableIn, bool fSolvableIn, bool fSafeIn)
-    {
-<<<<<<< HEAD
-        tx = txIn; i = iIn; nDepth = nDepthIn; fSpendable = fSpendableIn; fSolvable = fSolvableIn; fSafe = fSafeIn; fMature = true;
-    }
-
-    COutput(const CWalletTx *txIn, int iIn, int nDepthIn, bool fSpendableIn, bool fSolvableIn, bool fSafeIn, bool fMatureIn, bool fNeedHardwareKeyIn)
+    COutput(const CWalletTx *txIn, int iIn, int nDepthIn, bool fSpendableIn, bool fSolvableIn, bool fSafeIn, bool fMatureIn=true, bool fNeedHardwareKeyIn=false, bool fGetSpendSize=true)
         : tx(txIn), i(iIn), nDepth(nDepthIn), fSpendable(fSpendableIn), fSolvable(fSolvableIn), fSafe(fSafeIn), fMature(fMatureIn), fNeedHardwareKey(fNeedHardwareKeyIn)
     {
-=======
+        // fGetSpendSize, avoid running DummySignInput when staking
         tx = txIn; i = iIn; nDepth = nDepthIn; fSpendable = fSpendableIn; fSolvable = fSolvableIn; fSafe = fSafeIn; nInputBytes = -1;
+
         // If known and signable by the given wallet, compute nInputBytes
         // Failure will keep this value -1
-        if (fSpendable && tx) {
+        if (fGetSpendSize && fSpendable && tx) {
             nInputBytes = tx->GetSpendSize(i);
         }
->>>>>>> 243c9bb7
     }
 
     std::string ToString() const;
@@ -802,17 +730,6 @@
     std::mutex mutexScanning;
     friend class WalletRescanReserver;
 
-<<<<<<< HEAD
-
-    /**
-     * Select a set of coins such that nValueRet >= nTargetValue and at least
-     * all coins from coinControl are selected; Never select unconfirmed coins
-     * if they are not ours
-     */
-    virtual bool SelectCoins(const std::vector<COutput>& vAvailableCoins, const CAmount& nTargetValue, std::set<CInputCoin>& setCoinsRet, CAmount& nValueRet, const CCoinControl *coinControl = nullptr) const;
-
-=======
->>>>>>> 243c9bb7
     CWalletDB *pwalletdbEncryption;
 
     //! the current wallet version: clients below this version are not able to load the wallet
@@ -910,7 +827,7 @@
      * all coins from coinControl are selected; Never select unconfirmed coins
      * if they are not ours
      */
-    bool SelectCoins(const std::vector<COutput>& vAvailableCoins, const CAmount& nTargetValue, std::set<CInputCoin>& setCoinsRet, CAmount& nValueRet,
+    virtual bool SelectCoins(const std::vector<COutput>& vAvailableCoins, const CAmount& nTargetValue, std::set<CInputCoin>& setCoinsRet, CAmount& nValueRet,
                     const CCoinControl& coin_control, CoinSelectionParams& coin_selection_params, bool& bnb_used) const;
 
     /** Get a name for this wallet for logging/debugging purposes.
@@ -1000,7 +917,7 @@
      * completion the coin set and corresponding actual target value is
      * assembled
      */
-    bool SelectCoinsMinConf(const CAmount& nTargetValue, const CoinEligibilityFilter& eligibility_filter, std::vector<COutput> vCoins,
+    virtual bool SelectCoinsMinConf(const CAmount& nTargetValue, const CoinEligibilityFilter& eligibility_filter, std::vector<COutput> vCoins,
         std::set<CInputCoin>& setCoinsRet, CAmount& nValueRet, const CoinSelectionParams& coin_selection_params, bool& bnb_used) const;
 
     virtual bool IsSpent(const uint256& hash, unsigned int n) const;
@@ -1116,15 +1033,9 @@
      * selected by SelectCoins(); Also create the change output, when needed
      * @note passing nChangePosInOut as -1 will result in setting a random position
      */
-<<<<<<< HEAD
-    virtual bool CreateTransaction(const std::vector<CRecipient>& vecSend, CWalletTx& wtxNew, CReserveKey& reservekey, CAmount& nFeeRet, int& nChangePosInOut,
+    virtual bool CreateTransaction(const std::vector<CRecipient>& vecSend, CTransactionRef& tx, CReserveKey& reservekey, CAmount& nFeeRet, int& nChangePosInOut,
                            std::string& strFailReason, const CCoinControl& coin_control, bool sign = true);
-    virtual bool CommitTransaction(CWalletTx& wtxNew, CReserveKey& reservekey, CConnman* connman, CValidationState& state);
-=======
-    bool CreateTransaction(const std::vector<CRecipient>& vecSend, CTransactionRef& tx, CReserveKey& reservekey, CAmount& nFeeRet, int& nChangePosInOut,
-                           std::string& strFailReason, const CCoinControl& coin_control, bool sign = true);
-    bool CommitTransaction(CTransactionRef tx, mapValue_t mapValue, std::vector<std::pair<std::string, std::string>> orderForm, std::string fromAccount, CReserveKey& reservekey, CConnman* connman, CValidationState& state);
->>>>>>> 243c9bb7
+    virtual bool CommitTransaction(CTransactionRef tx, mapValue_t mapValue, std::vector<std::pair<std::string, std::string>> orderForm, std::string fromAccount, CReserveKey& reservekey, CConnman* connman, CValidationState& state);
 
     void ListAccountCreditDebit(const std::string& strAccount, std::list<CAccountingEntry>& entries);
     bool AddAccountingEntry(const CAccountingEntry&);
@@ -1136,7 +1047,7 @@
         return DummySignTx(txNew, v_txouts);
     }
     bool DummySignTx(CMutableTransaction &txNew, const std::vector<CTxOut> &txouts) const;
-    bool DummySignInput(CTxIn &tx_in, const CTxOut &txout) const;
+    virtual bool DummySignInput(CTxIn &tx_in, const CTxOut &txout) const;
 
     static CFeeRate minTxFee;
     static CFeeRate fallbackFee;
@@ -1273,11 +1184,7 @@
     bool MarkReplaced(const uint256& originalHash, const uint256& newHash);
 
     /* Initializes the wallet, returns a new CWallet instance or a null pointer in case of an error */
-<<<<<<< HEAD
-    static CWallet* CreateWalletFromFile(const std::string walletFile, CWallet *walletInstanceIn=nullptr);
-=======
-    static CWallet* CreateWalletFromFile(const std::string& name, const fs::path& path);
->>>>>>> 243c9bb7
+    static CWallet* CreateWalletFromFile(const std::string& name, const fs::path& path, CWallet *walletInstanceIn=nullptr);
 
     /**
      * Wallet post-init setup
