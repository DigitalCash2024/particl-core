--- conflicted
+++ resolved
@@ -823,13 +823,8 @@
      * param@[out]  nValueRet           Total value of selected coins including pre-selected ones
      *                                  from coin_control and Coin Selection if successful.
      */
-<<<<<<< HEAD
     virtual bool SelectCoins(const std::vector<COutput>& vAvailableCoins, const CAmount& nTargetValue, std::set<CInputCoin>& setCoinsRet, CAmount& nValueRet,
-                    const CCoinControl& coin_control, CoinSelectionParams& coin_selection_params, bool& bnb_used) const EXCLUSIVE_LOCKS_REQUIRED(cs_wallet);
-=======
-    bool SelectCoins(const std::vector<COutput>& vAvailableCoins, const CAmount& nTargetValue, std::set<CInputCoin>& setCoinsRet, CAmount& nValueRet,
                     const CCoinControl& coin_control, CoinSelectionParams& coin_selection_params) const EXCLUSIVE_LOCKS_REQUIRED(cs_wallet);
->>>>>>> f8e94002
 
     /** Get a name for this wallet for logging/debugging purposes.
      */
