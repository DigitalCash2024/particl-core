// Copyright (c) 2009-2010 Satoshi Nakamoto
// Copyright (c) 2009-2020 The Bitcoin Core developers
// Distributed under the MIT software license, see the accompanying
// file COPYING or http://www.opensource.org/licenses/mit-license.php.

#ifndef BITCOIN_WALLET_WALLET_H
#define BITCOIN_WALLET_WALLET_H

#include <amount.h>
#include <interfaces/chain.h>
#include <interfaces/handler.h>
#include <outputtype.h>
#include <policy/feerate.h>
#include <psbt.h>
#include <tinyformat.h>
#include <util/message.h>
#include <util/strencodings.h>
#include <util/string.h>
#include <util/system.h>
#include <util/ui_change_type.h>
#include <validationinterface.h>
#include <wallet/coinselection.h>
#include <wallet/crypter.h>
#include <wallet/scriptpubkeyman.h>
#include <wallet/external_signer.h>
#include <wallet/walletdb.h>
#include <wallet/walletutil.h>
#include <key/extkey.h>
#include <key/stealth.h>

#include <algorithm>
#include <atomic>
#include <map>
#include <memory>
#include <optional>
#include <set>
#include <stdexcept>
#include <stdint.h>
#include <string>
#include <utility>
#include <vector>

#include <boost/signals2/signal.hpp>

using LoadWalletFn = std::function<void(std::unique_ptr<interfaces::Wallet> wallet)>;

struct bilingual_str;

//! Explicitly unload and delete the wallet.
//! Blocks the current thread after signaling the unload intent so that all
//! wallet clients release the wallet.
//! Note that, when blocking is not required, the wallet is implicitly unloaded
//! by the shared pointer deleter.
void UnloadWallet(std::shared_ptr<CWallet>&& wallet);

bool AddWallet(const std::shared_ptr<CWallet>& wallet);
bool RemoveWallet(const std::shared_ptr<CWallet>& wallet, std::optional<bool> load_on_start, std::vector<bilingual_str>& warnings);
bool RemoveWallet(const std::shared_ptr<CWallet>& wallet, std::optional<bool> load_on_start);
std::vector<std::shared_ptr<CWallet>> GetWallets();
std::shared_ptr<CWallet> GetWallet(const std::string& name);
std::shared_ptr<CWallet> LoadWallet(interfaces::Chain& chain, const std::string& name, std::optional<bool> load_on_start, const DatabaseOptions& options, DatabaseStatus& status, bilingual_str& error, std::vector<bilingual_str>& warnings);
std::shared_ptr<CWallet> CreateWallet(interfaces::Chain& chain, const std::string& name, std::optional<bool> load_on_start, DatabaseOptions& options, DatabaseStatus& status, bilingual_str& error, std::vector<bilingual_str>& warnings);
std::unique_ptr<interfaces::Handler> HandleLoadWallet(LoadWalletFn load_wallet);

extern boost::signals2::signal<void (const std::shared_ptr<CWallet>& wallet)> NotifyWalletAdded;

std::unique_ptr<WalletDatabase> MakeWalletDatabase(const std::string& name, const DatabaseOptions& options, DatabaseStatus& status, bilingual_str& error);

//! -paytxfee default
constexpr CAmount DEFAULT_PAY_TX_FEE = 0;
//! -fallbackfee default
static const CAmount DEFAULT_FALLBACK_FEE = 0;
//! -discardfee default
static const CAmount DEFAULT_DISCARD_FEE = 10000;
//! -mintxfee default
static const CAmount DEFAULT_TRANSACTION_MINFEE = 200000;
static const CAmount DEFAULT_TRANSACTION_MINFEE_BTC = 1000;
/**
 * maximum fee increase allowed to do partial spend avoidance, even for nodes with this feature disabled by default
 *
 * A value of -1 disables this feature completely.
 * A value of 0 (current default) means to attempt to do partial spend avoidance, and use its results if the fees remain *unchanged*
 * A value > 0 means to do partial spend avoidance if the fee difference against a regular coin selection instance is in the range [0..value].
 */
static const CAmount DEFAULT_MAX_AVOIDPARTIALSPEND_FEE = 0;
//! discourage APS fee higher than this amount
constexpr CAmount HIGH_APS_FEE{COIN / 1000};
//! minimum recommended increment for BIP 125 replacement txs
static const CAmount WALLET_INCREMENTAL_RELAY_FEE = 5000;
//! Default for -spendzeroconfchange
static const bool DEFAULT_SPEND_ZEROCONF_CHANGE = true;
//! Default for -walletrejectlongchains
static const bool DEFAULT_WALLET_REJECT_LONG_CHAINS = false;
//! -txconfirmtarget default
static const unsigned int DEFAULT_TX_CONFIRM_TARGET = 6;
//! -walletrbf default
static const bool DEFAULT_WALLET_RBF = false;
static const bool DEFAULT_WALLETBROADCAST = true;
static const bool DEFAULT_DISABLE_WALLET = false;
//! -maxtxfee default
constexpr CAmount DEFAULT_TRANSACTION_MAXFEE{COIN / 2};
constexpr CAmount DEFAULT_TRANSACTION_MAXFEE_BTC{COIN / 10};
//! Discourage users to set fees higher than this amount (in satoshis) per kB
constexpr CAmount HIGH_TX_FEE_PER_KB{COIN / 100};
//! -maxtxfee will warn if called with a higher fee than this amount (in satoshis)
constexpr CAmount HIGH_MAX_TX_FEE{100 * HIGH_TX_FEE_PER_KB};
//! Pre-calculated constants for input size estimation in *virtual size*
static constexpr size_t DUMMY_NESTED_P2WPKH_INPUT_SIZE = 91;

class CCoinControl;
class COutput;
class CScript;
class CWalletTx;
class CTransactionRecord;
struct FeeCalculation;
enum class FeeEstimateMode;
class ReserveDestination;

//! Default for -addresstype
constexpr OutputType DEFAULT_ADDRESS_TYPE{OutputType::BECH32};

static constexpr uint64_t KNOWN_WALLET_FLAGS =
        WALLET_FLAG_AVOID_REUSE
    |   WALLET_FLAG_BLANK_WALLET
    |   WALLET_FLAG_KEY_ORIGIN_METADATA
    |   WALLET_FLAG_DISABLE_PRIVATE_KEYS
    |   WALLET_FLAG_DESCRIPTORS
    |   WALLET_FLAG_EXTERNAL_SIGNER;

static constexpr uint64_t MUTABLE_WALLET_FLAGS =
        WALLET_FLAG_AVOID_REUSE;

static const std::map<std::string,WalletFlags> WALLET_FLAG_MAP{
    {"avoid_reuse", WALLET_FLAG_AVOID_REUSE},
    {"blank", WALLET_FLAG_BLANK_WALLET},
    {"key_origin_metadata", WALLET_FLAG_KEY_ORIGIN_METADATA},
    {"disable_private_keys", WALLET_FLAG_DISABLE_PRIVATE_KEYS},
    {"descriptor_wallet", WALLET_FLAG_DESCRIPTORS},
    {"external_signer", WALLET_FLAG_EXTERNAL_SIGNER}
};

extern const std::map<uint64_t,std::string> WALLET_FLAG_CAVEATS;

/** A wrapper to reserve an address from a wallet
 *
 * ReserveDestination is used to reserve an address.
 * It is currently only used inside of CreateTransaction.
 *
 * Instantiating a ReserveDestination does not reserve an address. To do so,
 * GetReservedDestination() needs to be called on the object. Once an address has been
 * reserved, call KeepDestination() on the ReserveDestination object to make sure it is not
 * returned. Call ReturnDestination() to return the address so it can be re-used (for
 * example, if the address was used in a new transaction
 * and that transaction was not completed and needed to be aborted).
 *
 * If an address is reserved and KeepDestination() is not called, then the address will be
 * returned when the ReserveDestination goes out of scope.
 */
class ReserveDestination
{
protected:
    //! The wallet to reserve from
    const CWallet* const pwallet;
    //! The ScriptPubKeyMan to reserve from. Based on type when GetReservedDestination is called
    ScriptPubKeyMan* m_spk_man{nullptr};
    OutputType const type;
    //! The index of the address's key in the keypool
    int64_t nIndex{-1};
    //! The destination
    CTxDestination address;
    //! Whether this is from the internal (change output) keypool
    bool fInternal{false};

public:
    //! Construct a ReserveDestination object. This does NOT reserve an address yet
    explicit ReserveDestination(CWallet* pwallet, OutputType type)
      : pwallet(pwallet)
      , type(type) { }

    ReserveDestination(const ReserveDestination&) = delete;
    ReserveDestination& operator=(const ReserveDestination&) = delete;

    //! Destructor. If a key has been reserved and not KeepKey'ed, it will be returned to the keypool
    ~ReserveDestination()
    {
        ReturnDestination();
    }

    //! Reserve an address
    bool GetReservedDestination(CTxDestination& pubkey, bool internal);
    //! Return reserved address
    void ReturnDestination();
    //! Keep the address. Do not return it's key to the keypool when this object goes out of scope
    void KeepDestination();
};

/** Address book data */
class CAddressBookData
{
private:
    mutable bool m_change{true};
    std::string m_label;
public:
    std::string purpose;
    bool fBech32;
    CAddressBookData() : purpose("unknown"), fBech32(false) {}

    std::vector<uint32_t> vPath; // Index to m is stored in first entry

    mutable uint8_t nOwned = 0; // 0 unknown, 1 yes, 2 no

    SERIALIZE_METHODS(CAddressBookData, obj)
    {
        READWRITE(obj.m_label);
        READWRITE(obj.purpose);
        READWRITE(obj.vPath);
        READWRITE(obj.destdata);

        try { READWRITE(obj.fBech32); } catch(std::exception &e) {
            // old format
        }
        if (ser_action.ForRead()) {
            if (!obj.m_label.empty()) {
                obj.m_change = false;
            }
        }
    }

    typedef std::map<std::string, std::string> StringMap;
    StringMap destdata;

    bool IsChange() const { return m_change; }
    const std::string& GetLabel() const { return m_label; }
    void SetLabel(const std::string& label) {
        m_change = false;
        m_label = label;
    }
    void SetLabel(const std::string& label, const std::string& strPurpose, const std::vector<uint32_t> &_vPath, bool _fBech32) {
        m_change = false;
        m_label = label;
        if (!strPurpose.empty()) {
            purpose = strPurpose;
        }
        vPath = _vPath;
        fBech32 = _fBech32;
    }
    void Set(const CAddressBookData& data) {
        m_label = data.GetLabel();
        purpose = data.purpose;
        if (m_label.empty() && data.purpose == "unknown") {
            m_change = true;
        } else {
            m_change = false;
        }
        vPath = data.vPath;
        fBech32 = data.fBech32;
        destdata = data.destdata;
    }
};

struct CRecipient
{
    CScript scriptPubKey;
    CAmount nAmount;
    bool fSubtractFeeFromAmount;
};

typedef std::map<std::string, std::string> mapValue_t;


static inline void ReadOrderPos(int64_t& nOrderPos, mapValue_t& mapValue)
{
    if (!mapValue.count("n"))
    {
        nOrderPos = -1; // TODO: calculate elsewhere
        return;
    }
    nOrderPos = atoi64(mapValue["n"]);
}


static inline void WriteOrderPos(const int64_t& nOrderPos, mapValue_t& mapValue)
{
    if (nOrderPos == -1)
        return;
    mapValue["n"] = ToString(nOrderPos);
}

struct COutputEntry
{
    CTxDestination destination;
    CAmount amount;
    int vout;
    isminetype ismine;
    CTxDestination destStake;
};

/** Legacy class used for deserializing vtxPrev for backwards compatibility.
 * vtxPrev was removed in commit 93a18a3650292afbb441a47d1fa1b94aeb0164e3,
 * but old wallet.dat files may still contain vtxPrev vectors of CMerkleTxs.
 * These need to get deserialized for field alignment when deserializing
 * a CWalletTx, but the deserialized values are discarded.**/
class CMerkleTx
{
public:
    template<typename Stream>
    void Unserialize(Stream& s)
    {
        CTransactionRef tx;
        uint256 hashBlock;
        std::vector<uint256> vMerkleBranch;
        int nIndex;

        s >> tx >> hashBlock >> vMerkleBranch >> nIndex;
    }
};

//Get the marginal bytes of spending the specified output
int CalculateMaximumSignedInputSize(const CTxOut& txout, const CWallet* pwallet, bool use_max_sig = false);

/**
 * A transaction with a bunch of additional info that only the owner cares about.
 * It includes any unrecorded transactions needed to link it back to the block chain.
 */
extern const uint256 ABANDON_HASH;
class CWalletTx
{
private:
    const CWallet* const pwallet;

    /** Constant used in hashBlock to indicate tx has been abandoned, only used at
     * serialization/deserialization to avoid ambiguity with conflicted.
     */
    //static constexpr const uint256& ABANDON_HASH = uint256::ONE;

public:
    std::vector<uint32_t> vPath; // Index to m is stored in first entry
    /**
     * Key/value map with information about the transaction.
     *
     * The following keys can be read and written through the map and are
     * serialized in the wallet database:
     *
     *     "comment", "to"   - comment strings provided to sendtoaddress,
     *                         and sendmany wallet RPCs
     *     "replaces_txid"   - txid (as HexStr) of transaction replaced by
     *                         bumpfee on transaction created by bumpfee
     *     "replaced_by_txid" - txid (as HexStr) of transaction created by
     *                         bumpfee on transaction replaced by bumpfee
     *     "from", "message" - obsolete fields that could be set in UI prior to
     *                         2011 (removed in commit 4d9b223)
     *
     * The following keys are serialized in the wallet database, but shouldn't
     * be read or written through the map (they will be temporarily added and
     * removed from the map during serialization):
     *
     *     "fromaccount"     - serialized strFromAccount value
     *     "n"               - serialized nOrderPos value
     *     "timesmart"       - serialized nTimeSmart value
     *     "spent"           - serialized vfSpent value that existed prior to
     *                         2014 (removed in commit 93a18a3)
     */
    mapValue_t mapValue;
    std::vector<std::pair<std::string, std::string> > vOrderForm;
    unsigned int fTimeReceivedIsTxTime;
    unsigned int nTimeReceived; //!< time received by this node
    /**
     * Stable timestamp that never changes, and reflects the order a transaction
     * was added to the wallet. Timestamp is based on the block time for a
     * transaction added as part of a block, or else the time when the
     * transaction was received if it wasn't part of a block, with the timestamp
     * adjusted in both cases so timestamp order matches the order transactions
     * were added to the wallet. More details can be found in
     * CWallet::ComputeTimeSmart().
     */
    unsigned int nTimeSmart;
    /**
     * From me flag is set to 1 for transactions that were created by the wallet
     * on this bitcoin node, and set to 0 for transactions that were created
     * externally and came in through the network or sendrawtransaction RPC.
     */
    bool fFromMe;
    int64_t nOrderPos; //!< position in ordered transaction list
    std::multimap<int64_t, CWalletTx*>::const_iterator m_it_wtxOrdered;

    // memory only
    enum AmountType { DEBIT, CREDIT, IMMATURE_CREDIT, AVAILABLE_CREDIT, AMOUNTTYPE_ENUM_ELEMENTS };
    CAmount GetCachableAmount(AmountType type, const isminefilter& filter, bool recalculate = false) const;
    mutable CachableAmount m_amounts[AMOUNTTYPE_ENUM_ELEMENTS];
    /**
     * This flag is true if all m_amounts caches are empty. This is particularly
     * useful in places where MarkDirty is conditionally called and the
     * condition can be expensive and thus can be skipped if the flag is true.
     * See MarkDestinationsDirty.
     */
    mutable bool m_is_cache_empty{true};
    mutable bool fChangeCached;
    mutable bool fInMempool;
    mutable CAmount nChangeCached;

    CWalletTx(const CWallet* wallet, CTransactionRef arg)
        : pwallet(wallet),
          tx(std::move(arg))
    {
        Init();
    }

    void Init()
    {
        vPath.clear();
        mapValue.clear();
        vOrderForm.clear();
        fTimeReceivedIsTxTime = false;
        nTimeReceived = 0;
        nTimeSmart = 0;
        fFromMe = false;
        fChangeCached = false;
        fInMempool = false;
        nChangeCached = 0;
        nOrderPos = -1;
        m_confirm = Confirmation{};
    }

    CTransactionRef tx;

    /* New transactions start as UNCONFIRMED. At BlockConnected,
     * they will transition to CONFIRMED. In case of reorg, at BlockDisconnected,
     * they roll back to UNCONFIRMED. If we detect a conflicting transaction at
     * block connection, we update conflicted tx and its dependencies as CONFLICTED.
     * If tx isn't confirmed and outside of mempool, the user may switch it to ABANDONED
     * by using the abandontransaction call. This last status may be override by a CONFLICTED
     * or CONFIRMED transition.
     */
    enum Status {
        UNCONFIRMED,
        CONFIRMED,
        CONFLICTED,
        ABANDONED
    };

    /* Confirmation includes tx status and a triplet of {block height/block hash/tx index in block}
     * at which tx has been confirmed. All three are set to 0 if tx is unconfirmed or abandoned.
     * Meaning of these fields changes with CONFLICTED state where they instead point to block hash
     * and block height of the deepest conflicting tx.
     */
    struct Confirmation {
        Status status;
        int block_height;
        uint256 hashBlock;
        int nIndex;
        Confirmation(Status s = UNCONFIRMED, int b = 0, uint256 h = uint256(), int i = 0) : status(s), block_height(b), hashBlock(h), nIndex(i) {}
    };

    Confirmation m_confirm;

    template<typename Stream>
    void Serialize(Stream& s) const
    {
        mapValue_t mapValueCopy = mapValue;

        mapValueCopy["fromaccount"] = "";
        WriteOrderPos(nOrderPos, mapValueCopy);
        if (nTimeSmart) {
            mapValueCopy["timesmart"] = strprintf("%u", nTimeSmart);
        }

        std::vector<char> dummy_vector1; //!< Used to be vMerkleBranch
        std::vector<char> dummy_vector2; //!< Used to be vtxPrev
        bool dummy_bool = false; //!< Used to be fSpent
        uint256 serializedHash = isAbandoned() ? ABANDON_HASH : m_confirm.hashBlock;
        int serializedIndex = isAbandoned() || isConflicted() ? -1 : m_confirm.nIndex;
        s << tx << serializedHash << dummy_vector1 << serializedIndex << dummy_vector2 << vPath << mapValueCopy << vOrderForm << fTimeReceivedIsTxTime << nTimeReceived << fFromMe << dummy_bool;
    }

    template<typename Stream>
    void Unserialize(Stream& s)
    {
        Init();

        std::vector<uint256> dummy_vector1; //!< Used to be vMerkleBranch
        std::vector<CMerkleTx> dummy_vector2; //!< Used to be vtxPrev
        bool dummy_bool; //! Used to be fSpent
        int serializedIndex;
        s >> tx >> m_confirm.hashBlock >> dummy_vector1 >> serializedIndex >> dummy_vector2 >> vPath >> mapValue >> vOrderForm >> fTimeReceivedIsTxTime >> nTimeReceived >> fFromMe >> dummy_bool;

        /* At serialization/deserialization, an nIndex == -1 means that hashBlock refers to
         * the earliest block in the chain we know this or any in-wallet ancestor conflicts
         * with. If nIndex == -1 and hashBlock is ABANDON_HASH, it means transaction is abandoned.
         * In same context, an nIndex >= 0 refers to a confirmed transaction (if hashBlock set) or
         * unconfirmed one. Older clients interpret nIndex == -1 as unconfirmed for backward
         * compatibility (pre-commit 9ac63d6).
         */
        if (serializedIndex == -1 && m_confirm.hashBlock == ABANDON_HASH) {
            setAbandoned();
        } else if (serializedIndex == -1) {
            setConflicted();
        } else if (!m_confirm.hashBlock.IsNull()) {
            m_confirm.nIndex = serializedIndex;
            setConfirmed();
        }

        ReadOrderPos(nOrderPos, mapValue);
        nTimeSmart = mapValue.count("timesmart") ? (unsigned int)atoi64(mapValue["timesmart"]) : 0;

        mapValue.erase("fromaccount");
        mapValue.erase("spent");
        mapValue.erase("n");
        mapValue.erase("timesmart");
    }

    void SetTx(CTransactionRef arg)
    {
        tx = std::move(arg);
    }

    //! make sure balances are recalculated
    void MarkDirty()
    {
        m_amounts[DEBIT].Reset();
        m_amounts[CREDIT].Reset();
        m_amounts[IMMATURE_CREDIT].Reset();
        m_amounts[AVAILABLE_CREDIT].Reset();
        fChangeCached = false;
        m_is_cache_empty = true;
    }

    //! filter decides which addresses will count towards the debit
    CAmount GetDebit(const isminefilter& filter) const;
    CAmount GetCredit(const isminefilter& filter, bool allow_immature=false) const;
    CAmount GetImmatureCredit(bool fUseCache = true) const;
    // TODO: Remove "NO_THREAD_SAFETY_ANALYSIS" and replace it with the correct
    // annotation "EXCLUSIVE_LOCKS_REQUIRED(pwallet->cs_wallet)". The
    // annotation "NO_THREAD_SAFETY_ANALYSIS" was temporarily added to avoid
    // having to resolve the issue of member access into incomplete type CWallet.
    CAmount GetAvailableCredit(bool fUseCache = true, const isminefilter& filter = ISMINE_SPENDABLE) const NO_THREAD_SAFETY_ANALYSIS;
    CAmount GetImmatureWatchOnlyCredit(const bool fUseCache = true) const;
    CAmount GetChange() const;

    // Get the marginal bytes if spending the specified output from this transaction
    int GetSpendSize(unsigned int out, bool use_max_sig = false) const
    {
        if (tx->IsParticlVersion()) {
            assert(tx->vpout[out]->IsStandardOutput());
            CTxOut txout;
            txout.nValue = tx->vpout[out]->GetValue();
            txout.scriptPubKey = *tx->vpout[out]->GetPScriptPubKey();
            return CalculateMaximumSignedInputSize(txout, pwallet, use_max_sig);
        }
        return CalculateMaximumSignedInputSize(tx->vout[out], pwallet, use_max_sig);
    }

    void GetAmounts(std::list<COutputEntry>& listReceived,
                    std::list<COutputEntry>& listSent,
                    std::list<COutputEntry>& listStaked, CAmount& nFee, const isminefilter& filter, bool fForFilterTx=false) const;

    bool IsFromMe(const isminefilter& filter) const
    {
        return (GetDebit(filter) > 0);
    }

    // True if only scriptSigs are different
    bool IsEquivalentTo(const CWalletTx& tx) const;

    bool InMempool() const;
    bool IsTrusted() const;

    int64_t GetTxTime() const;

    // Pass this transaction to node for mempool insertion and relay to peers if flag set to true
    bool SubmitMemoryPoolAndRelay(std::string& err_string, bool relay, CAmount override_max_fee=-1);

    // TODO: Remove "NO_THREAD_SAFETY_ANALYSIS" and replace it with the correct
    // annotation "EXCLUSIVE_LOCKS_REQUIRED(pwallet->cs_wallet)". The annotation
    // "NO_THREAD_SAFETY_ANALYSIS" was temporarily added to avoid having to
    // resolve the issue of member access into incomplete type CWallet. Note
    // that we still have the runtime check "AssertLockHeld(pwallet->cs_wallet)"
    // in place.
    std::set<uint256> GetConflicts() const NO_THREAD_SAFETY_ANALYSIS;

    /**
     * Return depth of transaction in blockchain:
     * <0  : conflicts with a transaction this deep in the blockchain
     *  0  : in memory pool, waiting to be included in a block
     * >=1 : this many blocks deep in the main chain
     */
    // TODO: Remove "NO_THREAD_SAFETY_ANALYSIS" and replace it with the correct
    // annotation "EXCLUSIVE_LOCKS_REQUIRED(pwallet->cs_wallet)". The annotation
    // "NO_THREAD_SAFETY_ANALYSIS" was temporarily added to avoid having to
    // resolve the issue of member access into incomplete type CWallet. Note
    // that we still have the runtime check "AssertLockHeld(pwallet->cs_wallet)"
    // in place.
    int GetDepthInMainChain() const NO_THREAD_SAFETY_ANALYSIS;
    bool IsInMainChain() const { return GetDepthInMainChain() > 0; }

    /**
     * @return number of blocks to maturity for this transaction:
     *  0 : is not a coinbase transaction, or is a mature coinbase transaction
     * >0 : is a coinbase transaction which matures in this many blocks
     */
    int GetBlocksToMaturity() const NO_THREAD_SAFETY_ANALYSIS;
    bool isAbandoned() const { return m_confirm.status == CWalletTx::ABANDONED; }
    void setAbandoned()
    {
        m_confirm.status = CWalletTx::ABANDONED;
        m_confirm.hashBlock = uint256();
        m_confirm.block_height = 0;
        m_confirm.nIndex = 0;
    }
    bool isConflicted() const { return m_confirm.status == CWalletTx::CONFLICTED; }
    void setConflicted() { m_confirm.status = CWalletTx::CONFLICTED; }
    bool isUnconfirmed() const { return m_confirm.status == CWalletTx::UNCONFIRMED; }
    void setUnconfirmed() { m_confirm.status = CWalletTx::UNCONFIRMED; }
    bool isConfirmed() const { return m_confirm.status == CWalletTx::CONFIRMED; }
    void setConfirmed() { m_confirm.status = CWalletTx::CONFIRMED; }
    const uint256& GetHash() const { return tx->GetHash(); }
    bool IsCoinBase() const { return tx->IsCoinBase(); }
    bool IsImmatureCoinBase() const;
    bool IsCoinStake() const { return tx->IsCoinStake(); }

    // Disable copying of CWalletTx objects to prevent bugs where instances get
    // copied in and out of the mapWallet map, and fields are updated in the
    // wrong copy.
    CWalletTx(CWalletTx const &) = delete;
    void operator=(CWalletTx const &x) = delete;
};

class COutput
{
public:
    const CWalletTx *tx;
    int i;
    int nDepth;

    /** Pre-computed estimated size of this output as a fully-signed input in a transaction. Can be -1 if it could not be calculated */
    int nInputBytes;

    /** Whether we have the private keys to spend this output */
    bool fSpendable;

    /** Whether we know how to spend this output, ignoring the lack of keys */
    bool fSolvable;

    /**
     * Whether this output is considered safe to spend. Unconfirmed transactions
     * from outside keys and unconfirmed replacement transactions are considered
     * unsafe and will not be used to fund new spending transactions.
     */
    bool fSafe;

    /** Whether to use the maximum sized, 72 byte signature when calculating the size of the input spend. This should only be set when watch-only outputs are allowed */
    bool use_max_sig;

    bool fMature;
    bool fNeedHardwareKey = false;

    COutput(const CWalletTx *txIn, int iIn, int nDepthIn, bool fSpendableIn, bool fSolvableIn, bool fSafeIn, bool use_max_sig_in = false, bool fMatureIn=true, bool fNeedHardwareKeyIn=false, bool fGetSpendSize=true)
        : tx(txIn), i(iIn), nDepth(nDepthIn), fSpendable(fSpendableIn), fSolvable(fSolvableIn), fSafe(fSafeIn), use_max_sig(use_max_sig_in), fMature(fMatureIn), fNeedHardwareKey(fNeedHardwareKeyIn)
    {
        // fGetSpendSize, avoid running DummySignInput when staking
        tx = txIn; i = iIn; nDepth = nDepthIn; fSpendable = fSpendableIn; fSolvable = fSolvableIn; fSafe = fSafeIn; nInputBytes = -1;

        // If known and signable by the given wallet, compute nInputBytes
        // Failure will keep this value -1
        if (fGetSpendSize && fSpendable && tx) {
            nInputBytes = tx->GetSpendSize(i);
        }
    }

    std::string ToString() const;

    inline CInputCoin GetInputCoin() const
    {
        return CInputCoin(tx->tx, i, nInputBytes);
    }
};

struct CoinSelectionParams
{
    bool use_bnb = true;
    size_t change_output_size = 0;
    size_t change_spend_size = 0;
    CFeeRate m_effective_feerate;
    CFeeRate m_long_term_feerate;
    CFeeRate m_discard_feerate;
    size_t tx_noinputs_size = 0;
    //! Indicate that we are subtracting the fee from outputs
    bool m_subtract_fee_outputs = false;
    bool m_avoid_partial_spends = false;

    CoinSelectionParams(bool use_bnb, size_t change_output_size, size_t change_spend_size, CFeeRate effective_feerate,
                        CFeeRate long_term_feerate, CFeeRate discard_feerate, size_t tx_noinputs_size, bool avoid_partial) :
        use_bnb(use_bnb),
        change_output_size(change_output_size),
        change_spend_size(change_spend_size),
        m_effective_feerate(effective_feerate),
        m_long_term_feerate(long_term_feerate),
        m_discard_feerate(discard_feerate),
        tx_noinputs_size(tx_noinputs_size),
        m_avoid_partial_spends(avoid_partial)
    {}
    CoinSelectionParams() {}
};

class WalletRescanReserver; //forward declarations for ScanForWalletTransactions/RescanFromTime
/**
 * A CWallet maintains a set of transactions and balances, and provides the ability to create new transactions.
 */
class CWallet : public WalletStorage, public interfaces::Chain::Notifications
{
friend class CHDWallet;
friend class CWalletTx;
private:
    CKeyingMaterial vMasterKey GUARDED_BY(cs_wallet);

    virtual bool Unlock(const CKeyingMaterial& vMasterKeyIn, bool accept_no_keys = false);

    std::atomic<bool> fAbortRescan{false};
    std::atomic<bool> fScanningWallet{false}; // controlled by WalletRescanReserver
    std::atomic<int64_t> m_scanning_start{0};
    std::atomic<double> m_scanning_progress{0};
    friend class WalletRescanReserver;

    //! the current wallet version: clients below this version are not able to load the wallet
    int nWalletVersion GUARDED_BY(cs_wallet){FEATURE_BASE};

    int64_t nNextResend = 0;
    bool fBroadcastTransactions = false;
    // Local time that the tip block was received. Used to schedule wallet rebroadcasts.
    std::atomic<int64_t> m_best_block_time {0};

    /**
     * Used to keep track of spent outpoints, and
     * detect and report conflicts (double-spends or
     * mutated transactions where the mutant gets mined).
     */
    typedef std::multimap<COutPoint, uint256> TxSpends;
    TxSpends mapTxSpends GUARDED_BY(cs_wallet);
    void AddToSpends(const COutPoint& outpoint, const uint256& wtxid) EXCLUSIVE_LOCKS_REQUIRED(cs_wallet);
    virtual void AddToSpends(const uint256& wtxid) EXCLUSIVE_LOCKS_REQUIRED(cs_wallet);

    /**
     * Add a transaction to the wallet, or update it.  pIndex and posInBlock should
     * be set when the transaction was known to be included in a block.  When
     * pIndex == nullptr, then wallet state is not updated in AddToWallet, but
     * notifications happen and cached balances are marked dirty.
     *
     * If fUpdate is true, existing transactions will be updated.
     * TODO: One exception to this is that the abandoned state is cleared under the
     * assumption that any further notification of a transaction that was considered
     * abandoned is an indication that it is not safe to be considered abandoned.
     * Abandoned state should probably be more carefully tracked via different
     * posInBlock signals or by checking mempool presence when necessary.
     */
    virtual bool AddToWalletIfInvolvingMe(const CTransactionRef& tx, CWalletTx::Confirmation confirm, bool fUpdate) EXCLUSIVE_LOCKS_REQUIRED(cs_wallet);

    /* Mark a transaction (and its in-wallet descendants) as conflicting with a particular block. */
    virtual void MarkConflicted(const uint256& hashBlock, int conflicting_height, const uint256& hashTx);

    /* Mark a transaction's inputs dirty, thus forcing the outputs to be recomputed */
    void MarkInputsDirty(const CTransactionRef& tx) EXCLUSIVE_LOCKS_REQUIRED(cs_wallet);

    virtual void SyncMetaData(std::pair<TxSpends::iterator, TxSpends::iterator>) EXCLUSIVE_LOCKS_REQUIRED(cs_wallet);

    /* Used by TransactionAddedToMemorypool/BlockConnected/Disconnected/ScanForWalletTransactions.
     * Should be called with non-zero block_hash and posInBlock if this is for a transaction that is included in a block. */
    void SyncTransaction(const CTransactionRef& tx, CWalletTx::Confirmation confirm, bool update_tx = true) EXCLUSIVE_LOCKS_REQUIRED(cs_wallet);

    std::atomic<uint64_t> m_wallet_flags{0};

    bool SetAddressBookWithDB(WalletBatch& batch, const CTxDestination& address, const std::string& strName, const std::string& strPurpose, bool fBech32=false);

    //! Unsets a wallet flag and saves it to disk
    void UnsetWalletFlagWithDB(WalletBatch& batch, uint64_t flag);

    //! Unset the blank wallet flag and saves it to disk
    void UnsetBlankWalletFlag(WalletBatch& batch) override;

    /** Interface for accessing chain state. */
    interfaces::Chain* m_chain;

    /** Wallet name: relative directory name or "" for default wallet. */
    std::string m_name;

    /** Internal database handle. */
    std::unique_ptr<WalletDatabase> const m_database;

    /**
     * The following is used to keep track of how far behind the wallet is
     * from the chain sync, and to allow clients to block on us being caught up.
     *
     * Processed hash is a pointer on node's tip and doesn't imply that the wallet
     * has scanned sequentially all blocks up to this one.
     */
    uint256 m_last_block_processed GUARDED_BY(cs_wallet);

    /* Height of last block processed is used by wallet to know depth of transactions
     * without relying on Chain interface beyond asynchronous updates. For safety, we
     * initialize it to -1. Height is a pointer on node's tip and doesn't imply
     * that the wallet has scanned sequentially all blocks up to this one.
     */
    int m_last_block_processed_height GUARDED_BY(cs_wallet) = -1;

    std::map<OutputType, ScriptPubKeyMan*> m_external_spk_managers;
    std::map<OutputType, ScriptPubKeyMan*> m_internal_spk_managers;

    // Indexed by a unique identifier produced by each ScriptPubKeyMan using
    // ScriptPubKeyMan::GetID. In many cases it will be the hash of an internal structure
    std::map<uint256, std::unique_ptr<ScriptPubKeyMan>> m_spk_managers;

    bool CreateTransactionInternal(const std::vector<CRecipient>& vecSend, CTransactionRef& tx, CAmount& nFeeRet, int& nChangePosInOut, bilingual_str& error, const CCoinControl& coin_control, FeeCalculation& fee_calc_out, bool sign);

public:
    bool IsParticlWallet() const override { return false; };
    /*
     * Main wallet lock.
     * This lock protects all the fields added by CWallet.
     */
    mutable RecursiveMutex cs_wallet;

    WalletDatabase& GetDatabase() const override
    {
        assert(static_cast<bool>(m_database));
        return *m_database;
    }

    /**
     * Select a set of coins such that nValueRet >= nTargetValue and at least
     * all coins from coinControl are selected; Never select unconfirmed coins
     * if they are not ours
     */
    virtual bool SelectCoins(const std::vector<COutput>& vAvailableCoins, const CAmount& nTargetValue, std::set<CInputCoin>& setCoinsRet, CAmount& nValueRet,
                    const CCoinControl& coin_control, CoinSelectionParams& coin_selection_params, bool& bnb_used) const EXCLUSIVE_LOCKS_REQUIRED(cs_wallet);

    /** Get a name for this wallet for logging/debugging purposes.
     */
    const std::string& GetName() const { return m_name; }

    typedef std::map<unsigned int, CMasterKey> MasterKeyMap;
    MasterKeyMap mapMasterKeys;
    unsigned int nMasterKeyMaxID = 0;

    /** Construct wallet with specified name and database implementation. */
    CWallet(interfaces::Chain* chain, const std::string& name, std::unique_ptr<WalletDatabase> database)
        : m_chain(chain),
          m_name(name),
          m_database(std::move(database))
    {
        if (!fParticlMode) {
            m_min_fee = CFeeRate(DEFAULT_TRANSACTION_MINFEE_BTC);
            m_default_max_tx_fee = DEFAULT_TRANSACTION_MAXFEE_BTC;
        }
    }

    virtual ~CWallet()
    {
        // Should not have slots connected at this point.
        assert(NotifyUnload.empty());
    }

    virtual bool IsCrypted() const;
    virtual bool IsLocked() const override;
    virtual bool Lock();

    /** Interface to assert chain access */
    bool HaveChain() const { return m_chain ? true : false; }

    std::map<uint256, CWalletTx> mapWallet GUARDED_BY(cs_wallet);

    typedef std::multimap<int64_t, CWalletTx*> TxItems;
    TxItems wtxOrdered;

    int64_t nOrderPosNext GUARDED_BY(cs_wallet) = 0;
    uint64_t nAccountingEntryNumber = 0;

    std::map<CTxDestination, CAddressBookData> m_address_book GUARDED_BY(cs_wallet);
    const CAddressBookData* FindAddressBookEntry(const CTxDestination&, bool allow_change = false) const EXCLUSIVE_LOCKS_REQUIRED(cs_wallet);

    std::set<COutPoint> setLockedCoins GUARDED_BY(cs_wallet);

    /** Registered interfaces::Chain::Notifications handler. */
    std::unique_ptr<interfaces::Handler> m_chain_notifications_handler;

    /** Interface for accessing chain state. */
    interfaces::Chain& chain() const { assert(m_chain); return *m_chain; }

    virtual const CWalletTx* GetWalletTx(const uint256& hash) const EXCLUSIVE_LOCKS_REQUIRED(cs_wallet);
    bool IsTrusted(const CWalletTx& wtx, std::set<uint256>& trusted_parents) const EXCLUSIVE_LOCKS_REQUIRED(cs_wallet);

    //! check whether we support the named feature
    bool CanSupportFeature(enum WalletFeature wf) const override EXCLUSIVE_LOCKS_REQUIRED(cs_wallet) { AssertLockHeld(cs_wallet); return IsFeatureSupported(nWalletVersion, wf); }

    /**
     * populate vCoins with vector of available COutputs.
     */
    virtual void AvailableCoins(std::vector<COutput>& vCoins, bool fOnlySafe=true, const CCoinControl *coinControl = nullptr, const CAmount& nMinimumAmount = 1, const CAmount& nMaximumAmount = MAX_MONEY, const CAmount& nMinimumSumAmount = MAX_MONEY, const uint64_t nMaximumCount = 0) const EXCLUSIVE_LOCKS_REQUIRED(cs_wallet);
    /**
     * Return list of available coins and locked coins grouped by non-change output address.
     */
    virtual std::map<CTxDestination, std::vector<COutput>> ListCoins() const EXCLUSIVE_LOCKS_REQUIRED(cs_wallet);

    /**
     * Find non-change parent output.
     */
    const CTxOut& FindNonChangeParentOutput(const CTransaction& tx, int output) const EXCLUSIVE_LOCKS_REQUIRED(cs_wallet);

    /**
     * Shuffle and select coins until nTargetValue is reached while avoiding
     * small change; This method is stochastic for some inputs and upon
     * completion the coin set and corresponding actual target value is
     * assembled
     */
    bool SelectCoinsMinConf(const CAmount& nTargetValue, const CoinEligibilityFilter& eligibility_filter, std::vector<COutput> coins,
        std::set<CInputCoin>& setCoinsRet, CAmount& nValueRet, const CoinSelectionParams& coin_selection_params, bool& bnb_used) const;

    virtual bool IsSpent(const uint256& hash, unsigned int n) const EXCLUSIVE_LOCKS_REQUIRED(cs_wallet);

    // Whether this or any known UTXO with the same single key has been spent.
    virtual bool IsSpentKey(const uint256& hash, unsigned int n) const EXCLUSIVE_LOCKS_REQUIRED(cs_wallet);
    virtual void SetSpentKeyState(WalletBatch& batch, const uint256& hash, unsigned int n, bool used, std::set<CTxDestination>& tx_destinations) EXCLUSIVE_LOCKS_REQUIRED(cs_wallet);

    std::vector<OutputGroup> GroupOutputs(const std::vector<COutput>& outputs, bool separate_coins, const CFeeRate& effective_feerate, const CFeeRate& long_term_feerate, const CoinEligibilityFilter& filter, bool positive_only) const;

#ifdef ENABLE_EXTERNAL_SIGNER
    ExternalSigner GetExternalSigner() EXCLUSIVE_LOCKS_REQUIRED(cs_wallet);
#endif
    /** Display address on an external signer. Returns false if external signer support is not compiled */
    bool DisplayAddress(const CTxDestination& dest) EXCLUSIVE_LOCKS_REQUIRED(cs_wallet);

    bool IsLockedCoin(uint256 hash, unsigned int n) const EXCLUSIVE_LOCKS_REQUIRED(cs_wallet);
    void LockCoin(const COutPoint& output, bool fPermanent=false) EXCLUSIVE_LOCKS_REQUIRED(cs_wallet);
    void UnlockCoin(const COutPoint& output) EXCLUSIVE_LOCKS_REQUIRED(cs_wallet);
    void UnlockAllCoins() EXCLUSIVE_LOCKS_REQUIRED(cs_wallet);
    void ListLockedCoins(std::vector<COutPoint>& vOutpts) const EXCLUSIVE_LOCKS_REQUIRED(cs_wallet);

    /*
     * Rescan abort properties
     */
    void AbortRescan() { fAbortRescan = true; }
    bool IsAbortingRescan() const { return fAbortRescan; }
    bool IsScanning() const { return fScanningWallet; }
    int64_t ScanningDuration() const { return fScanningWallet ? GetTimeMillis() - m_scanning_start : 0; }
    double ScanningProgress() const { return fScanningWallet ? (double) m_scanning_progress : 0; }

    //! Upgrade stored CKeyMetadata objects to store key origin info as KeyOriginInfo
    void UpgradeKeyMetadata() EXCLUSIVE_LOCKS_REQUIRED(cs_wallet);

    bool LoadMinVersion(int nVersion) EXCLUSIVE_LOCKS_REQUIRED(cs_wallet) { AssertLockHeld(cs_wallet); nWalletVersion = nVersion; return true; }

    /**
     * Adds a destination data tuple to the store, and saves it to disk
     * When adding new fields, take care to consider how DelAddressBook should handle it!
     */
    bool AddDestData(WalletBatch& batch, const CTxDestination& dest, const std::string& key, const std::string& value) EXCLUSIVE_LOCKS_REQUIRED(cs_wallet);
    //! Erases a destination data tuple in the store and on disk
    bool EraseDestData(WalletBatch& batch, const CTxDestination& dest, const std::string& key) EXCLUSIVE_LOCKS_REQUIRED(cs_wallet);
    //! Adds a destination data tuple to the store, without saving it to disk
    void LoadDestData(const CTxDestination& dest, const std::string& key, const std::string& value) EXCLUSIVE_LOCKS_REQUIRED(cs_wallet);
    //! Look up a destination data tuple in the store, return true if found false otherwise
    bool GetDestData(const CTxDestination& dest, const std::string& key, std::string* value) const EXCLUSIVE_LOCKS_REQUIRED(cs_wallet);
    //! Get all destination values matching a prefix.
    std::vector<std::string> GetDestValues(const std::string& prefix) const EXCLUSIVE_LOCKS_REQUIRED(cs_wallet);

    //! Holds a timestamp at which point the wallet is scheduled (externally) to be relocked. Caller must arrange for actual relocking to occur via Lock().
    int64_t nRelockTime GUARDED_BY(cs_wallet){0};

    // Used to prevent concurrent calls to walletpassphrase RPC.
    Mutex m_unlock_mutex;
    virtual int ExtKeyUnlock(const CKeyingMaterial &vMKey) {return 0;};
    virtual bool Unlock(const SecureString& strWalletPassphrase, bool accept_no_keys = false);
    bool ChangeWalletPassphrase(const SecureString& strOldWalletPassphrase, const SecureString& strNewWalletPassphrase);
    virtual bool EncryptWallet(const SecureString& strWalletPassphrase);

    void GetKeyBirthTimes(std::map<CKeyID, int64_t> &mapKeyBirth) const EXCLUSIVE_LOCKS_REQUIRED(cs_wallet);
    unsigned int ComputeTimeSmart(const CWalletTx& wtx) const;

    /**
     * Increment the next transaction order id
     * @return next transaction order id
     */
    int64_t IncOrderPosNext(WalletBatch *batch = nullptr) EXCLUSIVE_LOCKS_REQUIRED(cs_wallet);
    DBErrors ReorderTransactions();

    //! For ParticlWallet, clear cached balances from wallet called at new block and adding new transaction
    virtual void ClearCachedBalances() {};
    void MarkDirty();

    //! Callback for updating transaction metadata in mapWallet.
    //!
    //! @param wtx - reference to mapWallet transaction to update
    //! @param new_tx - true if wtx is newly inserted, false if it previously existed
    //!
    //! @return true if wtx is changed and needs to be saved to disk, otherwise false
    using UpdateWalletTxFn = std::function<bool(CWalletTx& wtx, bool new_tx)>;

    CWalletTx* AddToWallet(CTransactionRef tx, const CWalletTx::Confirmation& confirm, const UpdateWalletTxFn& update_wtx=nullptr, bool fFlushOnClose=true);
    virtual bool LoadToWallet(const uint256& hash, const UpdateWalletTxFn& fill_wtx) EXCLUSIVE_LOCKS_REQUIRED(cs_wallet);
    void transactionAddedToMempool(const CTransactionRef& tx, uint64_t mempool_sequence) override;
    void blockConnected(const CBlock& block, int height) override;
    void blockDisconnected(const CBlock& block, int height) override;
    void updatedBlockTip() override;
    int64_t RescanFromTime(int64_t startTime, const WalletRescanReserver& reserver, bool update);

    struct ScanResult {
        enum { SUCCESS, FAILURE, USER_ABORT } status = SUCCESS;

        //! Hash and height of most recent block that was successfully scanned.
        //! Unset if no blocks were scanned due to read errors or the chain
        //! being empty.
        uint256 last_scanned_block;
        std::optional<int> last_scanned_height;

        //! Height of the most recent block that could not be scanned due to
        //! read errors or pruning. Will be set if status is FAILURE, unset if
        //! status is SUCCESS, and may or may not be set if status is
        //! USER_ABORT.
        uint256 last_failed_block;
    };
<<<<<<< HEAD
    virtual ScanResult ScanForWalletTransactions(const uint256& start_block, int start_height, Optional<int> max_height, const WalletRescanReserver& reserver, bool fUpdate);
=======
    ScanResult ScanForWalletTransactions(const uint256& start_block, int start_height, std::optional<int> max_height, const WalletRescanReserver& reserver, bool fUpdate);
>>>>>>> 63952f73
    void transactionRemovedFromMempool(const CTransactionRef& tx, MemPoolRemovalReason reason, uint64_t mempool_sequence) override;
    void ReacceptWalletTransactions() EXCLUSIVE_LOCKS_REQUIRED(cs_wallet);
    std::vector<uint256> ResendWalletTransactionsBefore(int64_t nTime);
    virtual void ResendWalletTransactions();
    struct Balance {
        CAmount m_mine_trusted{0};           //!< Trusted, at depth=GetBalance.min_depth or more
        CAmount m_mine_untrusted_pending{0}; //!< Untrusted, but in mempool (pending)
        CAmount m_mine_immature{0};          //!< Immature coinbases in the main chain
        CAmount m_watchonly_trusted{0};
        CAmount m_watchonly_untrusted_pending{0};
        CAmount m_watchonly_immature{0};
    };
    virtual Balance GetBalance(int min_depth = 0, bool avoid_reuse = true) const;
    virtual CAmount GetAvailableBalance(const CCoinControl* coinControl = nullptr) const;

    OutputType TransactionChangeType(const std::optional<OutputType>& change_type, const std::vector<CRecipient>& vecSend) const;

    /**
     * Insert additional inputs into the transaction by
     * calling CreateTransaction();
     */
    virtual bool FundTransaction(CMutableTransaction& tx, CAmount& nFeeRet, int& nChangePosInOut, bilingual_str& error, bool lockUnspents, const std::set<int>& setSubtractFeeFromOutputs, CCoinControl);
    // Fetch the inputs and sign with SIGHASH_ALL.
    virtual bool SignTransaction(CMutableTransaction& tx) const EXCLUSIVE_LOCKS_REQUIRED(cs_wallet);
    // Sign the tx given the input coins and sighash.
    bool SignTransaction(CMutableTransaction& tx, const std::map<COutPoint, Coin>& coins, int sighash, std::map<int, std::string>& input_errors) const;
    SigningResult SignMessage(const std::string& message, const PKHash& pkhash, std::string& str_sig) const;
    SigningResult SignMessage(const std::string& message, const CKeyID256 &keyID256, std::string& str_sig) const;

    /**
     * Fills out a PSBT with information from the wallet. Fills in UTXOs if we have
     * them. Tries to sign if sign=true. Sets `complete` if the PSBT is now complete
     * (i.e. has all required signatures or signature-parts, and is ready to
     * finalize.) Sets `error` and returns false if something goes wrong.
     *
     * @param[in]  psbtx PartiallySignedTransaction to fill in
     * @param[out] complete indicates whether the PSBT is now complete
     * @param[in]  sighash_type the sighash type to use when signing (if PSBT does not specify)
     * @param[in]  sign whether to sign or not
     * @param[in]  bip32derivs whether to fill in bip32 derivation information if available
     * return error
     */
    TransactionError FillPSBT(PartiallySignedTransaction& psbtx,
                  bool& complete,
                  int sighash_type = 1 /* SIGHASH_ALL */,
                  bool sign = true,
                  bool bip32derivs = true,
                  size_t* n_signed = nullptr) const;

    /**
     * Create a new transaction paying the recipients with a set of coins
     * selected by SelectCoins(); Also create the change output, when needed
     * @note passing nChangePosInOut as -1 will result in setting a random position
     */
    virtual bool CreateTransaction(const std::vector<CRecipient>& vecSend, CTransactionRef& tx, CAmount& nFeeRet, int& nChangePosInOut,
                           bilingual_str& error, const CCoinControl& coin_control, FeeCalculation& fee_calc_out, bool sign = true);
    /**
     * Submit the transaction to the node's mempool and then relay to peers.
     * Should be called after CreateTransaction unless you want to abort
     * broadcasting the transaction.
     *
     * @param[in] tx The transaction to be broadcast.
     * @param[in] mapValue key-values to be set on the transaction.
     * @param[in] orderForm BIP 70 / BIP 21 order form details to be set on the transaction.
     */
    virtual void CommitTransaction(CTransactionRef tx, mapValue_t mapValue, std::vector<std::pair<std::string, std::string>> orderForm);

    bool DummySignTx(CMutableTransaction &txNew, const std::set<CTxOut> &txouts, bool use_max_sig = false) const
    {
        std::vector<CTxOut> v_txouts(txouts.size());
        std::copy(txouts.begin(), txouts.end(), v_txouts.begin());
        return DummySignTx(txNew, v_txouts, use_max_sig);
    }
    bool DummySignTx(CMutableTransaction &txNew, const std::vector<CTxOut> &txouts, bool use_max_sig = false) const;
    virtual bool DummySignInput(CTxIn &tx_in, const CTxOut &txout, bool use_max_sig = false) const;

    bool ImportScripts(const std::set<CScript> scripts, int64_t timestamp) EXCLUSIVE_LOCKS_REQUIRED(cs_wallet);
    bool ImportPrivKeys(const std::map<CKeyID, CKey>& privkey_map, const int64_t timestamp) EXCLUSIVE_LOCKS_REQUIRED(cs_wallet);
    bool ImportPubKeys(const std::vector<CKeyID>& ordered_pubkeys, const std::map<CKeyID, CPubKey>& pubkey_map, const std::map<CKeyID, std::pair<CPubKey, KeyOriginInfo>>& key_origins, const bool add_keypool, const bool internal, const int64_t timestamp) EXCLUSIVE_LOCKS_REQUIRED(cs_wallet);
    bool ImportScriptPubKeys(const std::string& label, const std::set<CScript>& script_pub_keys, const bool have_solving_data, const bool apply_label, const int64_t timestamp) EXCLUSIVE_LOCKS_REQUIRED(cs_wallet);

    CFeeRate m_pay_tx_fee{DEFAULT_PAY_TX_FEE};
    unsigned int m_confirm_target{DEFAULT_TX_CONFIRM_TARGET};
    bool m_spend_zero_conf_change{DEFAULT_SPEND_ZEROCONF_CHANGE};
    bool m_signal_rbf{DEFAULT_WALLET_RBF};
    bool m_allow_fallback_fee{true}; //!< will be false if -fallbackfee=0
    CFeeRate m_min_fee{DEFAULT_TRANSACTION_MINFEE}; //!< Override with -mintxfee
    /**
     * If fee estimation does not have enough data to provide estimates, use this fee instead.
     * Has no effect if not using fee estimation
     * Override with -fallbackfee
     */
    CFeeRate m_fallback_fee{DEFAULT_FALLBACK_FEE};
    CFeeRate m_discard_rate{DEFAULT_DISCARD_FEE};
    CAmount m_max_aps_fee{DEFAULT_MAX_AVOIDPARTIALSPEND_FEE}; //!< note: this is absolute fee, not fee rate
    OutputType m_default_address_type{DEFAULT_ADDRESS_TYPE};
    /**
     * Default output type for change outputs. When unset, automatically choose type
     * based on address type setting and the types other of non-change outputs
     * (see -changetype option documentation and implementation in
     * CWallet::TransactionChangeType for details).
     */
    std::optional<OutputType> m_default_change_type{};
    /** Absolute maximum transaction fee (in satoshis) used by default for the wallet */
    CAmount m_default_max_tx_fee{DEFAULT_TRANSACTION_MAXFEE};

    size_t KeypoolCountExternalKeys() const EXCLUSIVE_LOCKS_REQUIRED(cs_wallet);
    bool TopUpKeyPool(unsigned int kpSize = 0);

    int64_t GetOldestKeyPoolTime() const;

    virtual std::set<std::set<CTxDestination>> GetAddressGroupings() const EXCLUSIVE_LOCKS_REQUIRED(cs_wallet);
    virtual std::map<CTxDestination, CAmount> GetAddressBalances() const;

    std::set<CTxDestination> GetLabelAddresses(const std::string& label) const;

    /**
     * Marks all outputs in each one of the destinations dirty, so their cache is
     * reset and does not return outdated information.
     */
    void MarkDestinationsDirty(const std::set<CTxDestination>& destinations) EXCLUSIVE_LOCKS_REQUIRED(cs_wallet);

    bool GetNewDestination(const OutputType type, const std::string label, CTxDestination& dest, std::string& error);
    bool GetNewChangeDestination(const OutputType type, CTxDestination& dest, std::string& error);

    isminetype IsMine(const CKeyID &address) const override EXCLUSIVE_LOCKS_REQUIRED(cs_wallet);
    isminetype IsMine(const CTxDestination& dest) const EXCLUSIVE_LOCKS_REQUIRED(cs_wallet);
    isminetype IsMine(const CScript& script) const EXCLUSIVE_LOCKS_REQUIRED(cs_wallet);
    virtual isminetype IsMine(const CTxIn& txin) const EXCLUSIVE_LOCKS_REQUIRED(cs_wallet);
    /**
     * Returns amount of debit if the input matches the
     * filter, otherwise returns 0
     */
    virtual CAmount GetDebit(const CTxIn& txin, const isminefilter& filter) const;

    isminetype IsMine(const CTxOut& txout) const EXCLUSIVE_LOCKS_REQUIRED(cs_wallet);
    CAmount GetCredit(const CTxOut& txout, const isminefilter& filter) const;

    virtual isminetype IsMine(const CTxOutBase *txout) const EXCLUSIVE_LOCKS_REQUIRED(cs_wallet) { assert(false); return ISMINE_NO; };
    virtual CAmount GetCredit(const CTxOutBase *txout, const isminefilter &filter) const EXCLUSIVE_LOCKS_REQUIRED(cs_wallet) { return 0; };

    virtual bool IsChange(const CTxOutBase *txout) const { assert(false); return false; };
    bool IsChange(const CTxOut& txout) const EXCLUSIVE_LOCKS_REQUIRED(cs_wallet);
    bool IsChange(const CScript& script) const EXCLUSIVE_LOCKS_REQUIRED(cs_wallet);
    CAmount GetChange(const CTxOut& txout) const EXCLUSIVE_LOCKS_REQUIRED(cs_wallet);
    virtual bool IsMine(const CTransaction& tx) const EXCLUSIVE_LOCKS_REQUIRED(cs_wallet);
    /** should probably be renamed to IsRelevantToMe */
    virtual bool IsFromMe(const CTransaction& tx) const;
    virtual CAmount GetDebit(const CTransaction& tx, const isminefilter& filter) const;
    /** Returns whether all of the inputs match the filter */
    virtual bool IsAllFromMe(const CTransaction& tx, const isminefilter& filter) const;
    virtual CAmount GetCredit(const CTransaction& tx, const isminefilter& filter) const;
    CAmount GetChange(const CTransaction& tx) const;
    void chainStateFlushed(const CBlockLocator& loc) override;

    DBErrors virtual LoadWallet(bool& fFirstRunRet);
    DBErrors ZapSelectTx(std::vector<uint256>& vHashIn, std::vector<uint256>& vHashOut) EXCLUSIVE_LOCKS_REQUIRED(cs_wallet);

    virtual bool SetAddressBook(const CTxDestination& address, const std::string& strName, const std::string& purpose, bool fBech32=false);

    virtual bool DelAddressBook(const CTxDestination& address);

    unsigned int GetKeyPoolSize() const EXCLUSIVE_LOCKS_REQUIRED(cs_wallet);

    //! signify that a particular wallet feature is now used.
    void SetMinVersion(enum WalletFeature, WalletBatch* batch_in = nullptr) override;

    //! get the current wallet format (the oldest client version guaranteed to understand this wallet)
    int GetVersion() const { LOCK(cs_wallet); return nWalletVersion; }

    //! Get wallet transactions that conflict with given transaction (spend same outputs)
    std::set<uint256> GetConflicts(const uint256& txid) const EXCLUSIVE_LOCKS_REQUIRED(cs_wallet);

    //! Check if a given transaction has any of its outputs spent by another transaction in the wallet
    bool HasWalletSpend(const uint256& txid) const EXCLUSIVE_LOCKS_REQUIRED(cs_wallet);

    //! Flush wallet (bitdb flush)
    void Flush();

    //! Close wallet database
    void Close();

    /** Wallet is about to be unloaded */
    boost::signals2::signal<void ()> NotifyUnload;

    /**
     * Address book entry changed.
     * @note called with lock cs_wallet held.
     */
    boost::signals2::signal<void (CWallet *wallet, const CTxDestination
            &address, const std::string &label, bool isMine,
            const std::string &purpose, const std::string &path,
            ChangeType status)> NotifyAddressBookChanged;

    /**
     * Wallet transaction added, removed or updated.
     * @note called with lock cs_wallet held.
     */
    boost::signals2::signal<void (CWallet *wallet, const uint256 &hashTx,
            ChangeType status)> NotifyTransactionChanged;

    /** Show progress e.g. for rescan */
    boost::signals2::signal<void (const std::string &title, int nProgress)> ShowProgress;

    /** Watch-only address added */
    boost::signals2::signal<void (bool fHaveWatchOnly)> NotifyWatchonlyChanged;

    /** Keypool has new keys */
    boost::signals2::signal<void ()> NotifyCanGetAddressesChanged;

    /**
     * Wallet status (encrypted, locked) changed.
     * Note: Called without locks held.
     */
    boost::signals2::signal<void (CWallet* wallet)> NotifyStatusChanged;

    /** Inquire whether this wallet broadcasts transactions. */
    bool GetBroadcastTransactions() const { return fBroadcastTransactions; }
    /** Set whether this wallet broadcasts transactions. */
    void SetBroadcastTransactions(bool broadcast) { fBroadcastTransactions = broadcast; }

    /** Return whether transaction can be abandoned */
    bool TransactionCanBeAbandoned(const uint256& hashTx) const;

    /* Mark a transaction (and it in-wallet descendants) as abandoned so its inputs may be respent. */
    virtual bool AbandonTransaction(const uint256& hashTx);

    /** Mark a transaction as replaced by another transaction (e.g., BIP 125). */
    bool MarkReplaced(const uint256& originalHash, const uint256& newHash);

    /* Initializes the wallet, returns a new CWallet instance or a null pointer in case of an error */
    static std::shared_ptr<CWallet> Create(interfaces::Chain& chain, const std::string& name, std::unique_ptr<WalletDatabase> database, uint64_t wallet_creation_flags, bilingual_str& error, std::vector<bilingual_str>& warnings);

    /**
     * Wallet post-init setup
     * Gives the wallet a chance to register repetitive tasks and complete post-init tasks
     */
    void postInitProcess();

    bool BackupWallet(const std::string& strDest) const;

    /* Returns true if HD is enabled */
    virtual bool IsHDEnabled() const;


    /* Returns true if the wallet can give out new addresses. This means it has keys in the keypool or can generate new keys */
    virtual bool CanGetAddresses(bool internal = false) const;

    /**
     * Blocks until the wallet state is up-to-date to /at least/ the current
     * chain at the time this function is entered
     * Obviously holding cs_main/cs_wallet when going into this call may cause
     * deadlock
     */
    void BlockUntilSyncedToCurrentChain() const EXCLUSIVE_LOCKS_REQUIRED(!::cs_main, !cs_wallet);

    /** set a single wallet flag */
    void SetWalletFlag(uint64_t flags);

    /** Unsets a single wallet flag */
    void UnsetWalletFlag(uint64_t flag);

    /** check if a certain wallet flag is set */
    bool IsWalletFlagSet(uint64_t flag) const override;

    /** overwrite all flags by the given uint64_t
       returns false if unknown, non-tolerable flags are present */
    bool AddWalletFlags(uint64_t flags);
    /** Loads the flags into the wallet. (used by LoadWallet) */
    bool LoadWalletFlags(uint64_t flags);

    /** Determine if we are a legacy wallet */
    bool IsLegacy() const;

    /** Returns a bracketed wallet name for displaying in logs, will return [default wallet] if the wallet has no name */
    const std::string GetDisplayName() const override {
        std::string wallet_name = GetName().length() == 0 ? "default wallet" : GetName();
        return strprintf("[%s]", wallet_name);
    };

    /** Prepends the wallet name in logging output to ease debugging in multi-wallet use cases */
    template<typename... Params>
    void WalletLogPrintf(std::string fmt, Params... parameters) const {
        LogPrintf(("%s " + fmt).c_str(), GetDisplayName(), parameters...);
    };

    /** Upgrade the wallet */
    bool UpgradeWallet(int version, bilingual_str& error);

    //! Returns all unique ScriptPubKeyMans in m_internal_spk_managers and m_external_spk_managers
    std::set<ScriptPubKeyMan*> GetActiveScriptPubKeyMans() const;

    //! Returns all unique ScriptPubKeyMans
    std::set<ScriptPubKeyMan*> GetAllScriptPubKeyMans() const;

    //! Get the ScriptPubKeyMan for the given OutputType and internal/external chain.
    ScriptPubKeyMan* GetScriptPubKeyMan(const OutputType& type, bool internal) const;

    //! Get the ScriptPubKeyMan for a script
    ScriptPubKeyMan* GetScriptPubKeyMan(const CScript& script) const;
    //! Get the ScriptPubKeyMan by id
    ScriptPubKeyMan* GetScriptPubKeyMan(const uint256& id) const;

    //! Get all of the ScriptPubKeyMans for a script given additional information in sigdata (populated by e.g. a psbt)
    std::set<ScriptPubKeyMan*> GetScriptPubKeyMans(const CScript& script, SignatureData& sigdata) const;

    //! Get the SigningProvider for a script
    std::unique_ptr<SigningProvider> GetSolvingProvider(const CScript& script) const;
    std::unique_ptr<SigningProvider> GetSolvingProvider(const CScript& script, SignatureData& sigdata) const;

    //! Get the LegacyScriptPubKeyMan which is used for all types, internal, and external.
    LegacyScriptPubKeyMan* GetLegacyScriptPubKeyMan() const;
    LegacyScriptPubKeyMan* GetOrCreateLegacyScriptPubKeyMan();

    //! Make a LegacyScriptPubKeyMan and set it for all types, internal, and external.
    void SetupLegacyScriptPubKeyMan();

    const CKeyingMaterial& GetEncryptionKey() const override;
    bool HasEncryptionKeys() const override;

    /** Get last block processed height */
    int GetLastBlockHeight() const EXCLUSIVE_LOCKS_REQUIRED(cs_wallet)
    {
        AssertLockHeld(cs_wallet);
        assert(m_last_block_processed_height >= 0);
        return m_last_block_processed_height;
    };
    uint256 GetLastBlockHash() const EXCLUSIVE_LOCKS_REQUIRED(cs_wallet)
    {
        AssertLockHeld(cs_wallet);
        assert(m_last_block_processed_height >= 0);
        return m_last_block_processed;
    }
    /** Set last block processed height, currently only use in unit test */
    void SetLastBlockProcessed(int block_height, uint256 block_hash) EXCLUSIVE_LOCKS_REQUIRED(cs_wallet)
    {
        AssertLockHeld(cs_wallet);
        m_last_block_processed_height = block_height;
        m_last_block_processed = block_hash;
    };

    //! Connect the signals from ScriptPubKeyMans to the signals in CWallet
    void ConnectScriptPubKeyManNotifiers();

    //! Instantiate a descriptor ScriptPubKeyMan from the WalletDescriptor and load it
    void LoadDescriptorScriptPubKeyMan(uint256 id, WalletDescriptor& desc);

    //! Adds the active ScriptPubKeyMan for the specified type and internal. Writes it to the wallet file
    //! @param[in] id The unique id for the ScriptPubKeyMan
    //! @param[in] type The OutputType this ScriptPubKeyMan provides addresses for
    //! @param[in] internal Whether this ScriptPubKeyMan provides change addresses
    void AddActiveScriptPubKeyMan(uint256 id, OutputType type, bool internal);

    //! Loads an active ScriptPubKeyMan for the specified type and internal. (used by LoadWallet)
    //! @param[in] id The unique id for the ScriptPubKeyMan
    //! @param[in] type The OutputType this ScriptPubKeyMan provides addresses for
    //! @param[in] internal Whether this ScriptPubKeyMan provides change addresses
    void LoadActiveScriptPubKeyMan(uint256 id, OutputType type, bool internal);

    //! Create new DescriptorScriptPubKeyMans and add them to the wallet
    void SetupDescriptorScriptPubKeyMans() EXCLUSIVE_LOCKS_REQUIRED(cs_wallet);

    //! Return the DescriptorScriptPubKeyMan for a WalletDescriptor if it is already in the wallet
    DescriptorScriptPubKeyMan* GetDescriptorScriptPubKeyMan(const WalletDescriptor& desc) const;

    //! Add a descriptor to the wallet, return a ScriptPubKeyMan & associated output type
    ScriptPubKeyMan* AddWalletDescriptor(WalletDescriptor& desc, const FlatSigningProvider& signing_provider, const std::string& label, bool internal);

    //! Particl
    bool HaveKey(const CKeyID &address) const override { return false; };
    bool GetKey(const CKeyID &address, CKey &keyOut) const override { return false; };
    bool GetPubKey(const CKeyID &address, CPubKey &pkOut) const override { return false; };
    bool GetKeyFromPool(CPubKey &key, bool internal = false) override { return false; };

    virtual bool ShouldRescan() { return true; };
};

/**
 * Called periodically by the schedule thread. Prompts individual wallets to resend
 * their transactions. Actual rebroadcast schedule is managed by the wallets themselves.
 */
void MaybeResendWalletTxs();

/** RAII object to check and reserve a wallet rescan */
class WalletRescanReserver
{
private:
    CWallet& m_wallet;
    bool m_could_reserve;
public:
    explicit WalletRescanReserver(CWallet& w) : m_wallet(w), m_could_reserve(false) {}

    bool reserve()
    {
        assert(!m_could_reserve);
        if (m_wallet.fScanningWallet.exchange(true)) {
            return false;
        }
        m_wallet.m_scanning_start = GetTimeMillis();
        m_wallet.m_scanning_progress = 0;
        m_could_reserve = true;
        return true;
    }

    bool isReserved() const
    {
        return (m_could_reserve && m_wallet.fScanningWallet);
    }

    ~WalletRescanReserver()
    {
        if (m_could_reserve) {
            m_wallet.fScanningWallet = false;
        }
    }
};

// Calculate the size of the transaction assuming all signatures are max size
// Use DummySignatureCreator, which inserts 71 byte signatures everywhere.
// NOTE: this requires that all inputs must be in mapWallet (eg the tx should
// be IsAllFromMe).
std::pair<int64_t, int64_t> CalculateMaximumSignedTxSize(const CTransaction &tx, const CWallet *wallet, bool use_max_sig = false) EXCLUSIVE_LOCKS_REQUIRED(wallet->cs_wallet);
std::pair<int64_t, int64_t> CalculateMaximumSignedTxSize(const CTransaction &tx, const CWallet *wallet, const std::vector<CTxOut>& txouts, bool use_max_sig = false);

//! Add wallet name to persistent configuration so it will be loaded on startup.
bool AddWalletSetting(interfaces::Chain& chain, const std::string& wallet_name);

//! Remove wallet name from persistent configuration so it will not be loaded on startup.
bool RemoveWalletSetting(interfaces::Chain& chain, const std::string& wallet_name);

#endif // BITCOIN_WALLET_WALLET_H<|MERGE_RESOLUTION|>--- conflicted
+++ resolved
@@ -1015,11 +1015,7 @@
         //! USER_ABORT.
         uint256 last_failed_block;
     };
-<<<<<<< HEAD
-    virtual ScanResult ScanForWalletTransactions(const uint256& start_block, int start_height, Optional<int> max_height, const WalletRescanReserver& reserver, bool fUpdate);
-=======
-    ScanResult ScanForWalletTransactions(const uint256& start_block, int start_height, std::optional<int> max_height, const WalletRescanReserver& reserver, bool fUpdate);
->>>>>>> 63952f73
+    virtual ScanResult ScanForWalletTransactions(const uint256& start_block, int start_height, std::optional<int> max_height, const WalletRescanReserver& reserver, bool fUpdate);
     void transactionRemovedFromMempool(const CTransactionRef& tx, MemPoolRemovalReason reason, uint64_t mempool_sequence) override;
     void ReacceptWalletTransactions() EXCLUSIVE_LOCKS_REQUIRED(cs_wallet);
     std::vector<uint256> ResendWalletTransactionsBefore(int64_t nTime);
