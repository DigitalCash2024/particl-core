--- conflicted
+++ resolved
@@ -970,16 +970,13 @@
      * Insert additional inputs into the transaction by
      * calling CreateTransaction();
      */
-<<<<<<< HEAD
     virtual bool FundTransaction(CMutableTransaction& tx, CAmount& nFeeRet, int& nChangePosInOut, std::string& strFailReason, bool lockUnspents, const std::set<int>& setSubtractFeeFromOutputs, CCoinControl);
-    virtual bool SignTransaction(CMutableTransaction& tx) EXCLUSIVE_LOCKS_REQUIRED(cs_wallet);
-=======
-    bool FundTransaction(CMutableTransaction& tx, CAmount& nFeeRet, int& nChangePosInOut, std::string& strFailReason, bool lockUnspents, const std::set<int>& setSubtractFeeFromOutputs, CCoinControl);
     // Fetch the inputs and sign with SIGHASH_ALL.
-    bool SignTransaction(CMutableTransaction& tx) const EXCLUSIVE_LOCKS_REQUIRED(cs_wallet);
+    virtual bool SignTransaction(CMutableTransaction& tx) const EXCLUSIVE_LOCKS_REQUIRED(cs_wallet);
     // Sign the tx given the input coins and sighash.
     bool SignTransaction(CMutableTransaction& tx, const std::map<COutPoint, Coin>& coins, int sighash, std::map<int, std::string>& input_errors) const;
     SigningResult SignMessage(const std::string& message, const PKHash& pkhash, std::string& str_sig) const;
+    SigningResult SignMessage(const std::string& message, const CKeyID256 &keyID256, std::string& str_sig) const;
 
     /**
      * Fills out a PSBT with information from the wallet. Fills in UTXOs if we have
@@ -999,7 +996,6 @@
                   int sighash_type = 1 /* SIGHASH_ALL */,
                   bool sign = true,
                   bool bip32derivs = true) const;
->>>>>>> ccb2c9e7
 
     /**
      * Create a new transaction paying the recipients with a set of coins
