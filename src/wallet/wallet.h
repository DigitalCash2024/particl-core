// Copyright (c) 2009-2010 Satoshi Nakamoto
// Copyright (c) 2009-2019 The Bitcoin Core developers
// Distributed under the MIT software license, see the accompanying
// file COPYING or http://www.opensource.org/licenses/mit-license.php.

#ifndef BITCOIN_WALLET_WALLET_H
#define BITCOIN_WALLET_WALLET_H

#include <amount.h>
#include <interfaces/chain.h>
#include <interfaces/handler.h>
#include <outputtype.h>
#include <policy/feerate.h>
#include <tinyformat.h>
#include <ui_interface.h>
#include <util/strencodings.h>
#include <util/system.h>
#include <validationinterface.h>
#include <wallet/coinselection.h>
#include <wallet/crypter.h>
#include <wallet/scriptpubkeyman.h>
#include <wallet/walletdb.h>
#include <wallet/walletutil.h>
#include <key/extkey.h>
#include <key/stealth.h>

#include <algorithm>
#include <atomic>
#include <map>
#include <memory>
#include <set>
#include <stdexcept>
#include <stdint.h>
#include <string>
#include <utility>
#include <vector>

#include <boost/signals2/signal.hpp>

//! Explicitly unload and delete the wallet.
//! Blocks the current thread after signaling the unload intent so that all
//! wallet clients release the wallet.
//! Note that, when blocking is not required, the wallet is implicitly unloaded
//! by the shared pointer deleter.
void UnloadWallet(std::shared_ptr<CWallet>&& wallet);

bool AddWallet(const std::shared_ptr<CWallet>& wallet);
bool RemoveWallet(const std::shared_ptr<CWallet>& wallet);
bool HasWallets();
std::vector<std::shared_ptr<CWallet>> GetWallets();
std::shared_ptr<CWallet> GetWallet(const std::string& name);
std::shared_ptr<CWallet> LoadWallet(interfaces::Chain& chain, const WalletLocation& location, std::string& error, std::vector<std::string>& warnings);

extern boost::signals2::signal<void (const std::shared_ptr<CWallet>& wallet)> NotifyWalletAdded;

enum class WalletCreationStatus {
    SUCCESS,
    CREATION_FAILED,
    ENCRYPTION_FAILED
};

WalletCreationStatus CreateWallet(interfaces::Chain& chain, const SecureString& passphrase, uint64_t wallet_creation_flags, const std::string& name, std::string& error, std::vector<std::string>& warnings, std::shared_ptr<CWallet>& result);

//! -paytxfee default
constexpr CAmount DEFAULT_PAY_TX_FEE = 0;
//! -fallbackfee default
static const CAmount DEFAULT_FALLBACK_FEE = 0;
//! -discardfee default
static const CAmount DEFAULT_DISCARD_FEE = 10000;
//! -mintxfee default
static const CAmount DEFAULT_TRANSACTION_MINFEE = 200000;
static const CAmount DEFAULT_TRANSACTION_MINFEE_BTC = 1000;
//! minimum recommended increment for BIP 125 replacement txs
static const CAmount WALLET_INCREMENTAL_RELAY_FEE = 5000;
//! Default for -spendzeroconfchange
static const bool DEFAULT_SPEND_ZEROCONF_CHANGE = true;
//! Default for -walletrejectlongchains
static const bool DEFAULT_WALLET_REJECT_LONG_CHAINS = false;
//! -txconfirmtarget default
static const unsigned int DEFAULT_TX_CONFIRM_TARGET = 6;
//! -walletrbf default
static const bool DEFAULT_WALLET_RBF = false;
static const bool DEFAULT_WALLETBROADCAST = true;
static const bool DEFAULT_DISABLE_WALLET = false;
//! -maxtxfee default
constexpr CAmount DEFAULT_TRANSACTION_MAXFEE{COIN / 2};
constexpr CAmount DEFAULT_TRANSACTION_MAXFEE_BTC{COIN / 10};
//! Discourage users to set fees higher than this amount (in satoshis) per kB
constexpr CAmount HIGH_TX_FEE_PER_KB{COIN / 100};
//! -maxtxfee will warn if called with a higher fee than this amount (in satoshis)
constexpr CAmount HIGH_MAX_TX_FEE{100 * HIGH_TX_FEE_PER_KB};

//! Pre-calculated constants for input size estimation in *virtual size*
static constexpr size_t DUMMY_NESTED_P2WPKH_INPUT_SIZE = 91;

class CCoinControl;
class COutput;
class CScript;
class CWalletTx;
class CTransactionRecord;
struct FeeCalculation;
enum class FeeEstimateMode;
class ReserveDestination;

//! Default for -addresstype
constexpr OutputType DEFAULT_ADDRESS_TYPE{OutputType::BECH32};

//! Default for -changetype
constexpr OutputType DEFAULT_CHANGE_TYPE{OutputType::CHANGE_AUTO};

static constexpr uint64_t KNOWN_WALLET_FLAGS =
        WALLET_FLAG_AVOID_REUSE
    |   WALLET_FLAG_BLANK_WALLET
    |   WALLET_FLAG_KEY_ORIGIN_METADATA
    |   WALLET_FLAG_DISABLE_PRIVATE_KEYS;

static constexpr uint64_t MUTABLE_WALLET_FLAGS =
        WALLET_FLAG_AVOID_REUSE;

static const std::map<std::string,WalletFlags> WALLET_FLAG_MAP{
    {"avoid_reuse", WALLET_FLAG_AVOID_REUSE},
    {"blank", WALLET_FLAG_BLANK_WALLET},
    {"key_origin_metadata", WALLET_FLAG_KEY_ORIGIN_METADATA},
    {"disable_private_keys", WALLET_FLAG_DISABLE_PRIVATE_KEYS},
};

extern const std::map<uint64_t,std::string> WALLET_FLAG_CAVEATS;

/** A wrapper to reserve an address from a wallet
 *
 * ReserveDestination is used to reserve an address.
 * It is currently only used inside of CreateTransaction.
 *
 * Instantiating a ReserveDestination does not reserve an address. To do so,
 * GetReservedDestination() needs to be called on the object. Once an address has been
 * reserved, call KeepDestination() on the ReserveDestination object to make sure it is not
 * returned. Call ReturnDestination() to return the address so it can be re-used (for
 * example, if the address was used in a new transaction
 * and that transaction was not completed and needed to be aborted).
 *
 * If an address is reserved and KeepDestination() is not called, then the address will be
 * returned when the ReserveDestination goes out of scope.
 */
class ReserveDestination
{
protected:
    //! The wallet to reserve from
    CWallet* const pwallet;
    //! The ScriptPubKeyMan to reserve from. Based on type when GetReservedDestination is called
    ScriptPubKeyMan* m_spk_man{nullptr};
    OutputType const type;
    //! The index of the address's key in the keypool
    int64_t nIndex{-1};
    //! The destination
    CTxDestination address;
    //! Whether this is from the internal (change output) keypool
    bool fInternal{false};

public:
    //! Construct a ReserveDestination object. This does NOT reserve an address yet
    explicit ReserveDestination(CWallet* pwallet, OutputType type)
      : pwallet(pwallet)
      , type(type) { }

    ReserveDestination(const ReserveDestination&) = delete;
    ReserveDestination& operator=(const ReserveDestination&) = delete;

    //! Destructor. If a key has been reserved and not KeepKey'ed, it will be returned to the keypool
    ~ReserveDestination()
    {
        ReturnDestination();
    }

    //! Reserve an address
    bool GetReservedDestination(CTxDestination& pubkey, bool internal);
    //! Return reserved address
    void ReturnDestination();
    //! Keep the address. Do not return it's key to the keypool when this object goes out of scope
    void KeepDestination();
};

/** Address book data */
class CAddressBookData
{
public:
    std::string name;
    std::string purpose = "unknown";
    bool fBech32 = false;

    std::vector<uint32_t> vPath; // index to m is stored in first entry

    mutable uint8_t nOwned = 0; // 0 unknown, 1 yes, 2 no

    ADD_SERIALIZE_METHODS;
    template <typename Stream, typename Operation>
    inline void SerializationOp(Stream &s, Operation ser_action)
    {
        READWRITE(name);
        READWRITE(purpose);
        READWRITE(vPath);
        READWRITE(destdata);

        try { READWRITE(fBech32); } catch(std::exception &e) {
            // old format
        }
    }

    typedef std::map<std::string, std::string> StringMap;
    StringMap destdata;
};

struct CRecipient
{
    CScript scriptPubKey;
    CAmount nAmount;
    bool fSubtractFeeFromAmount;
};

typedef std::map<std::string, std::string> mapValue_t;


static inline void ReadOrderPos(int64_t& nOrderPos, mapValue_t& mapValue)
{
    if (!mapValue.count("n"))
    {
        nOrderPos = -1; // TODO: calculate elsewhere
        return;
    }
    nOrderPos = atoi64(mapValue["n"].c_str());
}


static inline void WriteOrderPos(const int64_t& nOrderPos, mapValue_t& mapValue)
{
    if (nOrderPos == -1)
        return;
    mapValue["n"] = i64tostr(nOrderPos);
}

struct COutputEntry
{
    CTxDestination destination;
    CAmount amount;
    int vout;
    isminetype ismine;
    CTxDestination destStake;
};

/** Legacy class used for deserializing vtxPrev for backwards compatibility.
 * vtxPrev was removed in commit 93a18a3650292afbb441a47d1fa1b94aeb0164e3,
 * but old wallet.dat files may still contain vtxPrev vectors of CMerkleTxs.
 * These need to get deserialized for field alignment when deserializing
 * a CWalletTx, but the deserialized values are discarded.**/
class CMerkleTx
{
public:
    template<typename Stream>
    void Unserialize(Stream& s)
    {
        CTransactionRef tx;
        uint256 hashBlock;
        std::vector<uint256> vMerkleBranch;
        int nIndex;

        s >> tx >> hashBlock >> vMerkleBranch >> nIndex;
    }
};

//Get the marginal bytes of spending the specified output
int CalculateMaximumSignedInputSize(const CTxOut& txout, const CWallet* pwallet, bool use_max_sig = false);

/**
 * A transaction with a bunch of additional info that only the owner cares about.
 * It includes any unrecorded transactions needed to link it back to the block chain.
 */
extern const uint256 ABANDON_HASH;
class CWalletTx
{
private:
    const CWallet* pwallet;

    /** Constant used in hashBlock to indicate tx has been abandoned, only used at
     * serialization/deserialization to avoid ambiguity with conflicted.
     */
    //static const uint256 ABANDON_HASH;

public:
    std::vector<uint32_t> vPath; // index to m is stored in first entry
    /**
     * Key/value map with information about the transaction.
     *
     * The following keys can be read and written through the map and are
     * serialized in the wallet database:
     *
     *     "comment", "to"   - comment strings provided to sendtoaddress,
     *                         and sendmany wallet RPCs
     *     "replaces_txid"   - txid (as HexStr) of transaction replaced by
     *                         bumpfee on transaction created by bumpfee
     *     "replaced_by_txid" - txid (as HexStr) of transaction created by
     *                         bumpfee on transaction replaced by bumpfee
     *     "from", "message" - obsolete fields that could be set in UI prior to
     *                         2011 (removed in commit 4d9b223)
     *
     * The following keys are serialized in the wallet database, but shouldn't
     * be read or written through the map (they will be temporarily added and
     * removed from the map during serialization):
     *
     *     "fromaccount"     - serialized strFromAccount value
     *     "n"               - serialized nOrderPos value
     *     "timesmart"       - serialized nTimeSmart value
     *     "spent"           - serialized vfSpent value that existed prior to
     *                         2014 (removed in commit 93a18a3)
     */
    mapValue_t mapValue;
    std::vector<std::pair<std::string, std::string> > vOrderForm;
    unsigned int fTimeReceivedIsTxTime;
    unsigned int nTimeReceived; //!< time received by this node
    /**
     * Stable timestamp that never changes, and reflects the order a transaction
     * was added to the wallet. Timestamp is based on the block time for a
     * transaction added as part of a block, or else the time when the
     * transaction was received if it wasn't part of a block, with the timestamp
     * adjusted in both cases so timestamp order matches the order transactions
     * were added to the wallet. More details can be found in
     * CWallet::ComputeTimeSmart().
     */
    unsigned int nTimeSmart;
    /**
     * From me flag is set to 1 for transactions that were created by the wallet
     * on this bitcoin node, and set to 0 for transactions that were created
     * externally and came in through the network or sendrawtransaction RPC.
     */
    bool fFromMe;
    int64_t nOrderPos; //!< position in ordered transaction list
    std::multimap<int64_t, CWalletTx*>::const_iterator m_it_wtxOrdered;

    // memory only
    enum AmountType { DEBIT, CREDIT, IMMATURE_CREDIT, AVAILABLE_CREDIT, AMOUNTTYPE_ENUM_ELEMENTS };
    CAmount GetCachableAmount(AmountType type, const isminefilter& filter, bool recalculate = false) const;
    mutable CachableAmount m_amounts[AMOUNTTYPE_ENUM_ELEMENTS];
    mutable bool fChangeCached;
    mutable bool fInMempool;
    mutable CAmount nChangeCached;

    CWalletTx(const CWallet* pwalletIn, CTransactionRef arg)
        : tx(std::move(arg))
    {
        Init(pwalletIn);
    }

    void Init(const CWallet* pwalletIn)
    {
        pwallet = pwalletIn;
        vPath.clear();
        mapValue.clear();
        vOrderForm.clear();
        fTimeReceivedIsTxTime = false;
        nTimeReceived = 0;
        nTimeSmart = 0;
        fFromMe = false;
        fChangeCached = false;
        fInMempool = false;
        nChangeCached = 0;
        nOrderPos = -1;
        m_confirm = Confirmation{};
    }

    CTransactionRef tx;

    /* New transactions start as UNCONFIRMED. At BlockConnected,
     * they will transition to CONFIRMED. In case of reorg, at BlockDisconnected,
     * they roll back to UNCONFIRMED. If we detect a conflicting transaction at
     * block connection, we update conflicted tx and its dependencies as CONFLICTED.
     * If tx isn't confirmed and outside of mempool, the user may switch it to ABANDONED
     * by using the abandontransaction call. This last status may be override by a CONFLICTED
     * or CONFIRMED transition.
     */
    enum Status {
        UNCONFIRMED,
        CONFIRMED,
        CONFLICTED,
        ABANDONED
    };

    /* Confirmation includes tx status and a triplet of {block height/block hash/tx index in block}
     * at which tx has been confirmed. All three are set to 0 if tx is unconfirmed or abandoned.
     * Meaning of these fields changes with CONFLICTED state where they instead point to block hash
     * and block height of the deepest conflicting tx.
     */
    struct Confirmation {
        Status status;
        int block_height;
        uint256 hashBlock;
        int nIndex;
        Confirmation(Status s = UNCONFIRMED, int b = 0, uint256 h = uint256(), int i = 0) : status(s), block_height(b), hashBlock(h), nIndex(i) {}
    };

    Confirmation m_confirm;

    template<typename Stream>
    void Serialize(Stream& s) const
    {
        mapValue_t mapValueCopy = mapValue;

        mapValueCopy["fromaccount"] = "";
        WriteOrderPos(nOrderPos, mapValueCopy);
        if (nTimeSmart) {
            mapValueCopy["timesmart"] = strprintf("%u", nTimeSmart);
        }

        std::vector<char> dummy_vector1; //!< Used to be vMerkleBranch
        std::vector<char> dummy_vector2; //!< Used to be vtxPrev
        bool dummy_bool = false; //!< Used to be fSpent
        uint256 serializedHash = isAbandoned() ? ABANDON_HASH : m_confirm.hashBlock;
        int serializedIndex = isAbandoned() || isConflicted() ? -1 : m_confirm.nIndex;
        s << tx << serializedHash << dummy_vector1 << serializedIndex << dummy_vector2 << vPath << mapValueCopy << vOrderForm << fTimeReceivedIsTxTime << nTimeReceived << fFromMe << dummy_bool;
    }

    template<typename Stream>
    void Unserialize(Stream& s)
    {
        Init(nullptr);

        std::vector<uint256> dummy_vector1; //!< Used to be vMerkleBranch
        std::vector<CMerkleTx> dummy_vector2; //!< Used to be vtxPrev
        bool dummy_bool; //! Used to be fSpent
        int serializedIndex;
        s >> tx >> m_confirm.hashBlock >> dummy_vector1 >> serializedIndex >> dummy_vector2 >> vPath >> mapValue >> vOrderForm >> fTimeReceivedIsTxTime >> nTimeReceived >> fFromMe >> dummy_bool;

        /* At serialization/deserialization, an nIndex == -1 means that hashBlock refers to
         * the earliest block in the chain we know this or any in-wallet ancestor conflicts
         * with. If nIndex == -1 and hashBlock is ABANDON_HASH, it means transaction is abandoned.
         * In same context, an nIndex >= 0 refers to a confirmed transaction (if hashBlock set) or
         * unconfirmed one. Older clients interpret nIndex == -1 as unconfirmed for backward
         * compatibility (pre-commit 9ac63d6).
         */
        if (serializedIndex == -1 && m_confirm.hashBlock == ABANDON_HASH) {
            setAbandoned();
        } else if (serializedIndex == -1) {
            setConflicted();
        } else if (!m_confirm.hashBlock.IsNull()) {
            m_confirm.nIndex = serializedIndex;
            setConfirmed();
        }

        ReadOrderPos(nOrderPos, mapValue);
        nTimeSmart = mapValue.count("timesmart") ? (unsigned int)atoi64(mapValue["timesmart"]) : 0;

        mapValue.erase("fromaccount");
        mapValue.erase("spent");
        mapValue.erase("n");
        mapValue.erase("timesmart");
    }

    void SetTx(CTransactionRef arg)
    {
        tx = std::move(arg);
    }

    //! make sure balances are recalculated
    void MarkDirty()
    {
        m_amounts[DEBIT].Reset();
        m_amounts[CREDIT].Reset();
        m_amounts[IMMATURE_CREDIT].Reset();
        m_amounts[AVAILABLE_CREDIT].Reset();
        fChangeCached = false;
    }

    void BindWallet(CWallet *pwalletIn)
    {
        pwallet = pwalletIn;
        MarkDirty();
    }

    //! filter decides which addresses will count towards the debit
    CAmount GetDebit(const isminefilter& filter) const;
    CAmount GetCredit(const isminefilter& filter, bool allow_immature=false) const;
    CAmount GetImmatureCredit(bool fUseCache = true) const;
    // TODO: Remove "NO_THREAD_SAFETY_ANALYSIS" and replace it with the correct
    // annotation "EXCLUSIVE_LOCKS_REQUIRED(pwallet->cs_wallet)". The
    // annotation "NO_THREAD_SAFETY_ANALYSIS" was temporarily added to avoid
    // having to resolve the issue of member access into incomplete type CWallet.
    CAmount GetAvailableCredit(bool fUseCache = true, const isminefilter& filter = ISMINE_SPENDABLE) const NO_THREAD_SAFETY_ANALYSIS;
    CAmount GetImmatureWatchOnlyCredit(const bool fUseCache = true) const;
    CAmount GetChange() const;

    // Get the marginal bytes if spending the specified output from this transaction
    int GetSpendSize(unsigned int out, bool use_max_sig = false) const
    {
        if (tx->IsParticlVersion()) {
            assert(tx->vpout[out]->IsStandardOutput());
            CTxOut txout;
            txout.nValue = tx->vpout[out]->GetValue();
            txout.scriptPubKey = *tx->vpout[out]->GetPScriptPubKey();
            return CalculateMaximumSignedInputSize(txout, pwallet, use_max_sig);
        }
        return CalculateMaximumSignedInputSize(tx->vout[out], pwallet, use_max_sig);
    }

    void GetAmounts(std::list<COutputEntry>& listReceived,
                    std::list<COutputEntry>& listSent,
                    std::list<COutputEntry>& listStaked, CAmount& nFee, const isminefilter& filter, bool fForFilterTx=false) const;

    bool IsFromMe(const isminefilter& filter) const
    {
        return (GetDebit(filter) > 0);
    }

    // True if only scriptSigs are different
    bool IsEquivalentTo(const CWalletTx& tx) const;

    bool InMempool() const;
    bool IsTrusted(interfaces::Chain::Lock& locked_chain) const;
    bool IsTrusted(interfaces::Chain::Lock& locked_chain, std::set<uint256>& trusted_parents) const;

    int64_t GetTxTime() const;

    // Pass this transaction to node for mempool insertion and relay to peers if flag set to true
    bool SubmitMemoryPoolAndRelay(std::string& err_string, bool relay, CAmount override_max_fee=-1);

    // TODO: Remove "NO_THREAD_SAFETY_ANALYSIS" and replace it with the correct
    // annotation "EXCLUSIVE_LOCKS_REQUIRED(pwallet->cs_wallet)". The annotation
    // "NO_THREAD_SAFETY_ANALYSIS" was temporarily added to avoid having to
    // resolve the issue of member access into incomplete type CWallet. Note
    // that we still have the runtime check "AssertLockHeld(pwallet->cs_wallet)"
    // in place.
    std::set<uint256> GetConflicts() const NO_THREAD_SAFETY_ANALYSIS;

    /**
     * Return depth of transaction in blockchain:
     * <0  : conflicts with a transaction this deep in the blockchain
     *  0  : in memory pool, waiting to be included in a block
     * >=1 : this many blocks deep in the main chain
     */
    // TODO: Remove "NO_THREAD_SAFETY_ANALYSIS" and replace it with the correct
    // annotation "EXCLUSIVE_LOCKS_REQUIRED(pwallet->cs_wallet)". The annotation
    // "NO_THREAD_SAFETY_ANALYSIS" was temporarily added to avoid having to
    // resolve the issue of member access into incomplete type CWallet. Note
    // that we still have the runtime check "AssertLockHeld(pwallet->cs_wallet)"
    // in place.
    int GetDepthInMainChain() const NO_THREAD_SAFETY_ANALYSIS;
    bool IsInMainChain() const { return GetDepthInMainChain() > 0; }

    /**
     * @return number of blocks to maturity for this transaction:
     *  0 : is not a coinbase transaction, or is a mature coinbase transaction
     * >0 : is a coinbase transaction which matures in this many blocks
     */
    int GetBlocksToMaturity() const;
    bool isAbandoned() const { return m_confirm.status == CWalletTx::ABANDONED; }
    void setAbandoned()
    {
        m_confirm.status = CWalletTx::ABANDONED;
        m_confirm.hashBlock = uint256();
        m_confirm.block_height = 0;
        m_confirm.nIndex = 0;
    }
    bool isConflicted() const { return m_confirm.status == CWalletTx::CONFLICTED; }
    void setConflicted() { m_confirm.status = CWalletTx::CONFLICTED; }
    bool isUnconfirmed() const { return m_confirm.status == CWalletTx::UNCONFIRMED; }
    void setUnconfirmed() { m_confirm.status = CWalletTx::UNCONFIRMED; }
    bool isConfirmed() const { return m_confirm.status == CWalletTx::CONFIRMED; }
    void setConfirmed() { m_confirm.status = CWalletTx::CONFIRMED; }
    const uint256& GetHash() const { return tx->GetHash(); }
    bool IsCoinBase() const { return tx->IsCoinBase(); }
    bool IsImmatureCoinBase() const;
    bool IsCoinStake() const { return tx->IsCoinStake(); }
};

class COutput
{
public:
    const CWalletTx *tx;
    int i;
    int nDepth;

    /** Pre-computed estimated size of this output as a fully-signed input in a transaction. Can be -1 if it could not be calculated */
    int nInputBytes;

    /** Whether we have the private keys to spend this output */
    bool fSpendable;

    /** Whether we know how to spend this output, ignoring the lack of keys */
    bool fSolvable;

    /**
     * Whether this output is considered safe to spend. Unconfirmed transactions
     * from outside keys and unconfirmed replacement transactions are considered
     * unsafe and will not be used to fund new spending transactions.
     */
    bool fSafe;

    /** Whether to use the maximum sized, 72 byte signature when calculating the size of the input spend. This should only be set when watch-only outputs are allowed */
    bool use_max_sig;

    bool fMature;
    bool fNeedHardwareKey = false;

    COutput(const CWalletTx *txIn, int iIn, int nDepthIn, bool fSpendableIn, bool fSolvableIn, bool fSafeIn, bool use_max_sig_in = false, bool fMatureIn=true, bool fNeedHardwareKeyIn=false, bool fGetSpendSize=true)
        : tx(txIn), i(iIn), nDepth(nDepthIn), fSpendable(fSpendableIn), fSolvable(fSolvableIn), fSafe(fSafeIn), use_max_sig(use_max_sig_in), fMature(fMatureIn), fNeedHardwareKey(fNeedHardwareKeyIn)
    {
        // fGetSpendSize, avoid running DummySignInput when staking
        tx = txIn; i = iIn; nDepth = nDepthIn; fSpendable = fSpendableIn; fSolvable = fSolvableIn; fSafe = fSafeIn; nInputBytes = -1;

        // If known and signable by the given wallet, compute nInputBytes
        // Failure will keep this value -1
        if (fGetSpendSize && fSpendable && tx) {
            nInputBytes = tx->GetSpendSize(i);
        }
    }

    std::string ToString() const;

    inline CInputCoin GetInputCoin() const
    {
        return CInputCoin(tx->tx, i, nInputBytes);
    }
};

struct CoinSelectionParams
{
    bool use_bnb = true;
    size_t change_output_size = 0;
    size_t change_spend_size = 0;
    CFeeRate effective_fee = CFeeRate(0);
    size_t tx_noinputs_size = 0;
    //! Indicate that we are subtracting the fee from outputs
    bool m_subtract_fee_outputs = false;

    CoinSelectionParams(bool use_bnb, size_t change_output_size, size_t change_spend_size, CFeeRate effective_fee, size_t tx_noinputs_size) : use_bnb(use_bnb), change_output_size(change_output_size), change_spend_size(change_spend_size), effective_fee(effective_fee), tx_noinputs_size(tx_noinputs_size) {}
    CoinSelectionParams() {}
};

class WalletRescanReserver; //forward declarations for ScanForWalletTransactions/RescanFromTime
/**
 * A CWallet maintains a set of transactions and balances, and provides the ability to create new transactions.
 */
class CWallet : public WalletStorage, public interfaces::Chain::Notifications
{
friend class CHDWallet;
friend class CWalletTx;
private:
    CKeyingMaterial vMasterKey GUARDED_BY(cs_KeyStore);


<<<<<<< HEAD
    //! keeps track of whether Unlock has run a thorough check before
    bool fDecryptionThoroughlyChecked;

    bool SetCrypted();
    virtual bool Unlock(const CKeyingMaterial& vMasterKeyIn, bool accept_no_keys = false);
=======
    bool Unlock(const CKeyingMaterial& vMasterKeyIn, bool accept_no_keys = false);
>>>>>>> c5e318ae

    std::atomic<bool> fAbortRescan{false};
    std::atomic<bool> fScanningWallet{false}; // controlled by WalletRescanReserver
    std::atomic<int64_t> m_scanning_start{0};
    std::atomic<double> m_scanning_progress{0};
    std::mutex mutexScanning;
    friend class WalletRescanReserver;

    //! the current wallet version: clients below this version are not able to load the wallet
    int nWalletVersion GUARDED_BY(cs_wallet){FEATURE_BASE};

    //! the maximum wallet format version: memory-only variable that specifies to what version this wallet may be upgraded
    int nWalletMaxVersion GUARDED_BY(cs_wallet) = FEATURE_BASE;

    int64_t nNextResend = 0;
    int64_t nLastResend = 0;
    bool fBroadcastTransactions = false;
    // Local time that the tip block was received. Used to schedule wallet rebroadcasts.
    std::atomic<int64_t> m_best_block_time {0};

    /**
     * Used to keep track of spent outpoints, and
     * detect and report conflicts (double-spends or
     * mutated transactions where the mutant gets mined).
     */
    typedef std::multimap<COutPoint, uint256> TxSpends;
    TxSpends mapTxSpends GUARDED_BY(cs_wallet);
    void AddToSpends(const COutPoint& outpoint, const uint256& wtxid) EXCLUSIVE_LOCKS_REQUIRED(cs_wallet);
    virtual void AddToSpends(const uint256& wtxid) EXCLUSIVE_LOCKS_REQUIRED(cs_wallet);

    /**
     * Add a transaction to the wallet, or update it.  pIndex and posInBlock should
     * be set when the transaction was known to be included in a block.  When
     * pIndex == nullptr, then wallet state is not updated in AddToWallet, but
     * notifications happen and cached balances are marked dirty.
     *
     * If fUpdate is true, existing transactions will be updated.
     * TODO: One exception to this is that the abandoned state is cleared under the
     * assumption that any further notification of a transaction that was considered
     * abandoned is an indication that it is not safe to be considered abandoned.
     * Abandoned state should probably be more carefully tracked via different
     * posInBlock signals or by checking mempool presence when necessary.
     */
    virtual bool AddToWalletIfInvolvingMe(const CTransactionRef& tx, CWalletTx::Confirmation confirm, bool fUpdate) EXCLUSIVE_LOCKS_REQUIRED(cs_wallet);

    /* Mark a transaction (and its in-wallet descendants) as conflicting with a particular block. */
    virtual void MarkConflicted(const uint256& hashBlock, int conflicting_height, const uint256& hashTx);

    /* Mark a transaction's inputs dirty, thus forcing the outputs to be recomputed */
    void MarkInputsDirty(const CTransactionRef& tx) EXCLUSIVE_LOCKS_REQUIRED(cs_wallet);

    virtual void SyncMetaData(std::pair<TxSpends::iterator, TxSpends::iterator>) EXCLUSIVE_LOCKS_REQUIRED(cs_wallet);

    /* Used by TransactionAddedToMemorypool/BlockConnected/Disconnected/ScanForWalletTransactions.
     * Should be called with non-zero block_hash and posInBlock if this is for a transaction that is included in a block. */
    void SyncTransaction(const CTransactionRef& tx, CWalletTx::Confirmation confirm, bool update_tx = true) EXCLUSIVE_LOCKS_REQUIRED(cs_wallet);

    std::atomic<uint64_t> m_wallet_flags{0};

    bool SetAddressBookWithDB(WalletBatch& batch, const CTxDestination& address, const std::string& strName, const std::string& strPurpose, bool fBech32=false);

    //! Unsets a wallet flag and saves it to disk
    void UnsetWalletFlagWithDB(WalletBatch& batch, uint64_t flag);

    //! Unset the blank wallet flag and saves it to disk
    void UnsetBlankWalletFlag(WalletBatch& batch) override;

    /** Interface for accessing chain state. */
    interfaces::Chain* m_chain;

    /** Wallet location which includes wallet name (see WalletLocation). */
    WalletLocation m_location;

    /** Internal database handle. */
    std::unique_ptr<WalletDatabase> database;

    /**
     * The following is used to keep track of how far behind the wallet is
     * from the chain sync, and to allow clients to block on us being caught up.
     *
     * Processed hash is a pointer on node's tip and doesn't imply that the wallet
     * has scanned sequentially all blocks up to this one.
     */
    uint256 m_last_block_processed GUARDED_BY(cs_wallet);

    /* Height of last block processed is used by wallet to know depth of transactions
     * without relying on Chain interface beyond asynchronous updates. For safety, we
     * initialize it to -1. Height is a pointer on node's tip and doesn't imply
     * that the wallet has scanned sequentially all blocks up to this one.
     */
    int m_last_block_processed_height GUARDED_BY(cs_wallet) = -1;

public:
    bool IsParticlWallet() const override { return false; };
    /*
     * Main wallet lock.
     * This lock protects all the fields added by CWallet.
     */
    mutable CCriticalSection cs_wallet;

    /** Get database handle used by this wallet. Ideally this function would
     * not be necessary.
     */
    WalletDatabase& GetDBHandle()
    {
        return *database;
    }
    WalletDatabase& GetDatabase() override { return *database; }

    /**
     * Select a set of coins such that nValueRet >= nTargetValue and at least
     * all coins from coinControl are selected; Never select unconfirmed coins
     * if they are not ours
     */
    virtual bool SelectCoins(const std::vector<COutput>& vAvailableCoins, const CAmount& nTargetValue, std::set<CInputCoin>& setCoinsRet, CAmount& nValueRet,
                    const CCoinControl& coin_control, CoinSelectionParams& coin_selection_params, bool& bnb_used) const EXCLUSIVE_LOCKS_REQUIRED(cs_wallet);

    const WalletLocation& GetLocation() const { return m_location; }

    /** Get a name for this wallet for logging/debugging purposes.
     */
    const std::string& GetName() const { return m_location.GetName(); }

    typedef std::map<unsigned int, CMasterKey> MasterKeyMap;
    MasterKeyMap mapMasterKeys;
    unsigned int nMasterKeyMaxID = 0;

    /** Construct wallet with specified name and database implementation. */
    CWallet(interfaces::Chain* chain, const WalletLocation& location, std::unique_ptr<WalletDatabase> database)
        : m_chain(chain),
          m_location(location),
          database(std::move(database))
    {
        if (!fParticlMode) {
            m_min_fee = CFeeRate(DEFAULT_TRANSACTION_MINFEE_BTC);
            m_default_max_tx_fee = DEFAULT_TRANSACTION_MAXFEE_BTC;
        }
    }

    virtual ~CWallet()
    {
        // Should not have slots connected at this point.
        assert(NotifyUnload.empty());
    }

<<<<<<< HEAD
    virtual bool IsCrypted() const { return fUseCrypto; }
    virtual bool IsLocked() const override;
    virtual bool Lock();
=======
    bool IsCrypted() const;
    bool IsLocked() const override;
    bool Lock();
>>>>>>> c5e318ae

    /** Interface to assert chain access and if successful lock it */
    std::unique_ptr<interfaces::Chain::Lock> LockChain() { return m_chain ? m_chain->lock() : nullptr; }

    std::map<uint256, CWalletTx> mapWallet GUARDED_BY(cs_wallet);

    typedef std::multimap<int64_t, CWalletTx*> TxItems;
    TxItems wtxOrdered;

    int64_t nOrderPosNext GUARDED_BY(cs_wallet) = 0;
    uint64_t nAccountingEntryNumber = 0;

    std::map<CTxDestination, CAddressBookData> mapAddressBook GUARDED_BY(cs_wallet);

    std::set<COutPoint> setLockedCoins GUARDED_BY(cs_wallet);

    /** Registered interfaces::Chain::Notifications handler. */
    std::unique_ptr<interfaces::Handler> m_chain_notifications_handler;

    /** Register the wallet for chain notifications */
    void handleNotifications();

    /** Interface for accessing chain state. */
    interfaces::Chain& chain() const { assert(m_chain); return *m_chain; }

    virtual const CWalletTx* GetWalletTx(const uint256& hash) const;

    //! check whether we are allowed to upgrade (or already support) to the named feature
    bool CanSupportFeature(enum WalletFeature wf) const override EXCLUSIVE_LOCKS_REQUIRED(cs_wallet) { AssertLockHeld(cs_wallet); return nWalletMaxVersion >= wf; }

    /**
     * populate vCoins with vector of available COutputs.
     */
    virtual void AvailableCoins(interfaces::Chain::Lock& locked_chain, std::vector<COutput>& vCoins, bool fOnlySafe=true, const CCoinControl *coinControl = nullptr, const CAmount& nMinimumAmount = 1, const CAmount& nMaximumAmount = MAX_MONEY, const CAmount& nMinimumSumAmount = MAX_MONEY, const uint64_t nMaximumCount = 0) const EXCLUSIVE_LOCKS_REQUIRED(cs_wallet);
    /**
     * Return list of available coins and locked coins grouped by non-change output address.
     */
    virtual std::map<CTxDestination, std::vector<COutput>> ListCoins(interfaces::Chain::Lock& locked_chain) const EXCLUSIVE_LOCKS_REQUIRED(cs_wallet);

    /**
     * Find non-change parent output.
     */
    const CTxOut& FindNonChangeParentOutput(const CTransaction& tx, int output) const EXCLUSIVE_LOCKS_REQUIRED(cs_wallet);

    /**
     * Shuffle and select coins until nTargetValue is reached while avoiding
     * small change; This method is stochastic for some inputs and upon
     * completion the coin set and corresponding actual target value is
     * assembled
     */
    bool SelectCoinsMinConf(const CAmount& nTargetValue, const CoinEligibilityFilter& eligibility_filter, std::vector<OutputGroup> groups,
        std::set<CInputCoin>& setCoinsRet, CAmount& nValueRet, const CoinSelectionParams& coin_selection_params, bool& bnb_used) const;

    virtual bool IsSpent(const uint256& hash, unsigned int n) const EXCLUSIVE_LOCKS_REQUIRED(cs_wallet);

    // Whether this or any UTXO with the same CTxDestination has been spent.
    bool IsUsedDestination(const CTxDestination& dst) const;
    virtual bool IsUsedDestination(const uint256& hash, unsigned int n) const;
    virtual void SetUsedDestinationState(WalletBatch& batch, const uint256& hash, unsigned int n, bool used) EXCLUSIVE_LOCKS_REQUIRED(cs_wallet);

    std::vector<OutputGroup> GroupOutputs(const std::vector<COutput>& outputs, bool single_coin) const;

    bool IsLockedCoin(uint256 hash, unsigned int n) const EXCLUSIVE_LOCKS_REQUIRED(cs_wallet);
    void LockCoin(const COutPoint& output, bool fPermanent=false) EXCLUSIVE_LOCKS_REQUIRED(cs_wallet);
    void UnlockCoin(const COutPoint& output);
    void UnlockAllCoins() EXCLUSIVE_LOCKS_REQUIRED(cs_wallet);
    void ListLockedCoins(std::vector<COutPoint>& vOutpts) const EXCLUSIVE_LOCKS_REQUIRED(cs_wallet);

    /*
     * Rescan abort properties
     */
    void AbortRescan() { fAbortRescan = true; }
    bool IsAbortingRescan() { return fAbortRescan; }
    bool IsScanning() { return fScanningWallet; }
    int64_t ScanningDuration() const { return fScanningWallet ? GetTimeMillis() - m_scanning_start : 0; }
    double ScanningProgress() const { return fScanningWallet ? (double) m_scanning_progress : 0; }

    //! Upgrade stored CKeyMetadata objects to store key origin info as KeyOriginInfo
    void UpgradeKeyMetadata() EXCLUSIVE_LOCKS_REQUIRED(cs_wallet);

    bool LoadMinVersion(int nVersion) EXCLUSIVE_LOCKS_REQUIRED(cs_wallet) { AssertLockHeld(cs_wallet); nWalletVersion = nVersion; nWalletMaxVersion = std::max(nWalletMaxVersion, nVersion); return true; }

    //! Adds a destination data tuple to the store, and saves it to disk
    bool AddDestData(WalletBatch& batch, const CTxDestination& dest, const std::string& key, const std::string& value) EXCLUSIVE_LOCKS_REQUIRED(cs_wallet);
    //! Erases a destination data tuple in the store and on disk
    bool EraseDestData(WalletBatch& batch, const CTxDestination& dest, const std::string& key) EXCLUSIVE_LOCKS_REQUIRED(cs_wallet);
    //! Adds a destination data tuple to the store, without saving it to disk
    void LoadDestData(const CTxDestination& dest, const std::string& key, const std::string& value) EXCLUSIVE_LOCKS_REQUIRED(cs_wallet);
    //! Look up a destination data tuple in the store, return true if found false otherwise
    bool GetDestData(const CTxDestination& dest, const std::string& key, std::string* value) const EXCLUSIVE_LOCKS_REQUIRED(cs_wallet);
    //! Get all destination values matching a prefix.
    std::vector<std::string> GetDestValues(const std::string& prefix) const EXCLUSIVE_LOCKS_REQUIRED(cs_wallet);

    //! Holds a timestamp at which point the wallet is scheduled (externally) to be relocked. Caller must arrange for actual relocking to occur via Lock().
    int64_t nRelockTime = 0;

    virtual int ExtKeyUnlock(const CKeyingMaterial &vMKey) {return 0;};
    virtual bool Unlock(const SecureString& strWalletPassphrase, bool accept_no_keys = false);
    bool ChangeWalletPassphrase(const SecureString& strOldWalletPassphrase, const SecureString& strNewWalletPassphrase);
    virtual bool EncryptWallet(const SecureString& strWalletPassphrase);

    void GetKeyBirthTimes(interfaces::Chain::Lock& locked_chain, std::map<CKeyID, int64_t> &mapKeyBirth) const EXCLUSIVE_LOCKS_REQUIRED(cs_wallet);
    unsigned int ComputeTimeSmart(const CWalletTx& wtx) const;

    /**
     * Increment the next transaction order id
     * @return next transaction order id
     */
    int64_t IncOrderPosNext(WalletBatch *batch = nullptr) EXCLUSIVE_LOCKS_REQUIRED(cs_wallet);
    DBErrors ReorderTransactions();

    //! For ParticlWallet, clear cached balances from wallet called at new block and adding new transaction
    virtual void ClearCachedBalances() {};
    void MarkDirty();
    bool AddToWallet(const CWalletTx& wtxIn, bool fFlushOnClose=true);
    virtual void LoadToWallet(CWalletTx& wtxIn) EXCLUSIVE_LOCKS_REQUIRED(cs_wallet);
    void TransactionAddedToMempool(const CTransactionRef& tx) override;
    void BlockConnected(const CBlock& block, const std::vector<CTransactionRef>& vtxConflicted, int height) override;
    void BlockDisconnected(const CBlock& block, int height) override;
    void UpdatedBlockTip() override;
    int64_t RescanFromTime(int64_t startTime, const WalletRescanReserver& reserver, bool update);

    struct ScanResult {
        enum { SUCCESS, FAILURE, USER_ABORT } status = SUCCESS;

        //! Hash and height of most recent block that was successfully scanned.
        //! Unset if no blocks were scanned due to read errors or the chain
        //! being empty.
        uint256 last_scanned_block;
        Optional<int> last_scanned_height;

        //! Height of the most recent block that could not be scanned due to
        //! read errors or pruning. Will be set if status is FAILURE, unset if
        //! status is SUCCESS, and may or may not be set if status is
        //! USER_ABORT.
        uint256 last_failed_block;
    };
    virtual ScanResult ScanForWalletTransactions(const uint256& first_block, const uint256& last_block, const WalletRescanReserver& reserver, bool fUpdate);
    void TransactionRemovedFromMempool(const CTransactionRef &ptx) override;
    void ReacceptWalletTransactions() EXCLUSIVE_LOCKS_REQUIRED(cs_wallet);
    std::vector<uint256> ResendWalletTransactionsBefore(int64_t nTime);
    virtual void ResendWalletTransactions();
    struct Balance {
        CAmount m_mine_trusted{0};           //!< Trusted, at depth=GetBalance.min_depth or more
        CAmount m_mine_untrusted_pending{0}; //!< Untrusted, but in mempool (pending)
        CAmount m_mine_immature{0};          //!< Immature coinbases in the main chain
        CAmount m_watchonly_trusted{0};
        CAmount m_watchonly_untrusted_pending{0};
        CAmount m_watchonly_immature{0};
    };
    virtual Balance GetBalance(int min_depth = 0, bool avoid_reuse = true) const;
    virtual CAmount GetAvailableBalance(const CCoinControl* coinControl = nullptr) const;

    OutputType TransactionChangeType(OutputType change_type, const std::vector<CRecipient>& vecSend);

    /**
     * Insert additional inputs into the transaction by
     * calling CreateTransaction();
     */
    virtual bool FundTransaction(CMutableTransaction& tx, CAmount& nFeeRet, int& nChangePosInOut, std::string& strFailReason, bool lockUnspents, const std::set<int>& setSubtractFeeFromOutputs, CCoinControl);
    virtual bool SignTransaction(CMutableTransaction& tx) EXCLUSIVE_LOCKS_REQUIRED(cs_wallet);

    /**
     * Create a new transaction paying the recipients with a set of coins
     * selected by SelectCoins(); Also create the change output, when needed
     * @note passing nChangePosInOut as -1 will result in setting a random position
     */
    virtual bool CreateTransaction(interfaces::Chain::Lock& locked_chain, const std::vector<CRecipient>& vecSend, CTransactionRef& tx, CAmount& nFeeRet, int& nChangePosInOut,
                           std::string& strFailReason, const CCoinControl& coin_control, bool sign = true);
    /**
     * Submit the transaction to the node's mempool and then relay to peers.
     * Should be called after CreateTransaction unless you want to abort
     * broadcasting the transaction.
     *
     * @param tx[in] The transaction to be broadcast.
     * @param mapValue[in] key-values to be set on the transaction.
     * @param orderForm[in] BIP 70 / BIP 21 order form details to be set on the transaction.
     */
    virtual void CommitTransaction(CTransactionRef tx, mapValue_t mapValue, std::vector<std::pair<std::string, std::string>> orderForm);

    bool DummySignTx(CMutableTransaction &txNew, const std::set<CTxOut> &txouts, bool use_max_sig = false) const
    {
        std::vector<CTxOut> v_txouts(txouts.size());
        std::copy(txouts.begin(), txouts.end(), v_txouts.begin());
        return DummySignTx(txNew, v_txouts, use_max_sig);
    }
    bool DummySignTx(CMutableTransaction &txNew, const std::vector<CTxOut> &txouts, bool use_max_sig = false) const;
    virtual bool DummySignInput(CTxIn &tx_in, const CTxOut &txout, bool use_max_sig = false) const;

    bool ImportScripts(const std::set<CScript> scripts, int64_t timestamp) EXCLUSIVE_LOCKS_REQUIRED(cs_wallet);
    bool ImportPrivKeys(const std::map<CKeyID, CKey>& privkey_map, const int64_t timestamp) EXCLUSIVE_LOCKS_REQUIRED(cs_wallet);
    bool ImportPubKeys(const std::vector<CKeyID>& ordered_pubkeys, const std::map<CKeyID, CPubKey>& pubkey_map, const std::map<CKeyID, std::pair<CPubKey, KeyOriginInfo>>& key_origins, const bool add_keypool, const bool internal, const int64_t timestamp) EXCLUSIVE_LOCKS_REQUIRED(cs_wallet);
    bool ImportScriptPubKeys(const std::string& label, const std::set<CScript>& script_pub_keys, const bool have_solving_data, const bool apply_label, const int64_t timestamp) EXCLUSIVE_LOCKS_REQUIRED(cs_wallet);

    CFeeRate m_pay_tx_fee{DEFAULT_PAY_TX_FEE};
    unsigned int m_confirm_target{DEFAULT_TX_CONFIRM_TARGET};
    bool m_spend_zero_conf_change{DEFAULT_SPEND_ZEROCONF_CHANGE};
    bool m_signal_rbf{DEFAULT_WALLET_RBF};
    bool m_allow_fallback_fee{true}; //!< will be false if -fallbackfee=0
    CFeeRate m_min_fee{DEFAULT_TRANSACTION_MINFEE}; //!< Override with -mintxfee
    /**
     * If fee estimation does not have enough data to provide estimates, use this fee instead.
     * Has no effect if not using fee estimation
     * Override with -fallbackfee
     */
    CFeeRate m_fallback_fee{DEFAULT_FALLBACK_FEE};
    CFeeRate m_discard_rate{DEFAULT_DISCARD_FEE};
    OutputType m_default_address_type{DEFAULT_ADDRESS_TYPE};
    OutputType m_default_change_type{DEFAULT_CHANGE_TYPE};
    /** Absolute maximum transaction fee (in satoshis) used by default for the wallet */
    CAmount m_default_max_tx_fee{DEFAULT_TRANSACTION_MAXFEE};

    size_t KeypoolCountExternalKeys() EXCLUSIVE_LOCKS_REQUIRED(cs_wallet);
    bool TopUpKeyPool(unsigned int kpSize = 0);

    int64_t GetOldestKeyPoolTime();

    virtual std::set<std::set<CTxDestination>> GetAddressGroupings() EXCLUSIVE_LOCKS_REQUIRED(cs_wallet);
    virtual std::map<CTxDestination, CAmount> GetAddressBalances(interfaces::Chain::Lock& locked_chain);

    std::set<CTxDestination> GetLabelAddresses(const std::string& label) const;

    bool GetNewDestination(const OutputType type, const std::string label, CTxDestination& dest, std::string& error);
    bool GetNewChangeDestination(const OutputType type, CTxDestination& dest, std::string& error);

    isminetype IsMine(const CKeyID &address) const override;
    isminetype IsMine(const CTxDestination& dest) const;
    isminetype IsMine(const CScript& script) const;
    virtual isminetype IsMine(const CTxIn& txin) const;
    /**
     * Returns amount of debit if the input matches the
     * filter, otherwise returns 0
     */
    virtual CAmount GetDebit(const CTxIn& txin, const isminefilter& filter) const;

    isminetype IsMine(const CTxOut& txout) const;
    CAmount GetCredit(const CTxOut& txout, const isminefilter& filter) const;

    virtual isminetype IsMine(const CTxOutBase *txout) const { assert(false); return ISMINE_NO; };
    virtual CAmount GetCredit(const CTxOutBase *txout, const isminefilter &filter) const { return 0; };

    virtual bool IsChange(const CTxOutBase *txout) const { assert(false); return false; };
    bool IsChange(const CTxOut& txout) const;
    bool IsChange(const CScript& script) const;
    CAmount GetChange(const CTxOut& txout) const;
    virtual bool IsMine(const CTransaction& tx) const;
    /** should probably be renamed to IsRelevantToMe */
    virtual bool IsFromMe(const CTransaction& tx) const;
    virtual CAmount GetDebit(const CTransaction& tx, const isminefilter& filter) const;
    /** Returns whether all of the inputs match the filter */
    virtual bool IsAllFromMe(const CTransaction& tx, const isminefilter& filter) const;
    virtual CAmount GetCredit(const CTransaction& tx, const isminefilter& filter) const;
    CAmount GetChange(const CTransaction& tx) const;
    void ChainStateFlushed(const CBlockLocator& loc) override;

    DBErrors virtual LoadWallet(bool& fFirstRunRet);
    DBErrors ZapWalletTx(std::vector<CWalletTx>& vWtx);
    DBErrors ZapSelectTx(std::vector<uint256>& vHashIn, std::vector<uint256>& vHashOut) EXCLUSIVE_LOCKS_REQUIRED(cs_wallet);

    virtual bool SetAddressBook(const CTxDestination& address, const std::string& strName, const std::string& purpose, bool fBech32=false);

    virtual bool DelAddressBook(const CTxDestination& address);

    unsigned int GetKeyPoolSize() const EXCLUSIVE_LOCKS_REQUIRED(cs_wallet);

    //! signify that a particular wallet feature is now used. this may change nWalletVersion and nWalletMaxVersion if those are lower
    void SetMinVersion(enum WalletFeature, WalletBatch* batch_in = nullptr, bool fExplicit = false) override;

    //! change which version we're allowed to upgrade to (note that this does not immediately imply upgrading to that format)
    bool SetMaxVersion(int nVersion);

    //! get the current wallet format (the oldest client version guaranteed to understand this wallet)
    int GetVersion() { LOCK(cs_wallet); return nWalletVersion; }

    //! Get wallet transactions that conflict with given transaction (spend same outputs)
    std::set<uint256> GetConflicts(const uint256& txid) const EXCLUSIVE_LOCKS_REQUIRED(cs_wallet);

    //! Check if a given transaction has any of its outputs spent by another transaction in the wallet
    bool HasWalletSpend(const uint256& txid) const EXCLUSIVE_LOCKS_REQUIRED(cs_wallet);

    //! Flush wallet (bitdb flush)
    void Flush(bool shutdown=false);

    /** Wallet is about to be unloaded */
    boost::signals2::signal<void ()> NotifyUnload;

    /**
     * Address book entry changed.
     * @note called with lock cs_wallet held.
     */
    boost::signals2::signal<void (CWallet *wallet, const CTxDestination
            &address, const std::string &label, bool isMine,
            const std::string &purpose,
            ChangeType status)> NotifyAddressBookChanged;

    /**
     * Wallet transaction added, removed or updated.
     * @note called with lock cs_wallet held.
     */
    boost::signals2::signal<void (CWallet *wallet, const uint256 &hashTx,
            ChangeType status)> NotifyTransactionChanged;

    /** Show progress e.g. for rescan */
    boost::signals2::signal<void (const std::string &title, int nProgress)> ShowProgress;

    /** Watch-only address added */
    boost::signals2::signal<void (bool fHaveWatchOnly)> NotifyWatchonlyChanged;

    /** Keypool has new keys */
    boost::signals2::signal<void ()> NotifyCanGetAddressesChanged;

    /**
     * Wallet status (encrypted, locked) changed.
     * Note: Called without locks held.
     */
    boost::signals2::signal<void (CWallet* wallet)> NotifyStatusChanged;

    /** Inquire whether this wallet broadcasts transactions. */
    bool GetBroadcastTransactions() const { return fBroadcastTransactions; }
    /** Set whether this wallet broadcasts transactions. */
    void SetBroadcastTransactions(bool broadcast) { fBroadcastTransactions = broadcast; }

    /** Return whether transaction can be abandoned */
    bool TransactionCanBeAbandoned(const uint256& hashTx) const;

    /* Mark a transaction (and it in-wallet descendants) as abandoned so its inputs may be respent. */
    virtual bool AbandonTransaction(const uint256& hashTx);

    /** Mark a transaction as replaced by another transaction (e.g., BIP 125). */
    bool MarkReplaced(const uint256& originalHash, const uint256& newHash);

    //! Verify wallet naming and perform salvage on the wallet if required
    static bool Verify(interfaces::Chain& chain, const WalletLocation& location, bool salvage_wallet, std::string& error_string, std::vector<std::string>& warnings);

    /* Initializes the wallet, returns a new CWallet instance or a null pointer in case of an error */
    static std::shared_ptr<CWallet> CreateWalletFromFile(interfaces::Chain& chain, const WalletLocation& location, std::string& error, std::vector<std::string>& warnings, uint64_t wallet_creation_flags = 0);

    /**
     * Wallet post-init setup
     * Gives the wallet a chance to register repetitive tasks and complete post-init tasks
     */
    void postInitProcess();

    bool BackupWallet(const std::string& strDest);

    /* Returns true if HD is enabled */
    virtual bool IsHDEnabled() const;


    /* Returns true if the wallet can give out new addresses. This means it has keys in the keypool or can generate new keys */
    virtual bool CanGetAddresses(bool internal = false);

    /**
     * Blocks until the wallet state is up-to-date to /at least/ the current
     * chain at the time this function is entered
     * Obviously holding cs_main/cs_wallet when going into this call may cause
     * deadlock
     */
    void BlockUntilSyncedToCurrentChain() LOCKS_EXCLUDED(cs_main, cs_wallet);

    /** set a single wallet flag */
    void SetWalletFlag(uint64_t flags);

    /** Unsets a single wallet flag */
    void UnsetWalletFlag(uint64_t flag);

    /** check if a certain wallet flag is set */
    bool IsWalletFlagSet(uint64_t flag) const override;

    /** overwrite all flags by the given uint64_t
       returns false if unknown, non-tolerable flags are present */
    bool SetWalletFlags(uint64_t overwriteFlags, bool memOnly);

    /** Returns a bracketed wallet name for displaying in logs, will return [default wallet] if the wallet has no name */
    const std::string GetDisplayName() const override {
        std::string wallet_name = GetName().length() == 0 ? "default wallet" : GetName();
        return strprintf("[%s]", wallet_name);
    };

    /** Prepends the wallet name in logging output to ease debugging in multi-wallet use cases */
    template<typename... Params>
    void WalletLogPrintf(std::string fmt, Params... parameters) const {
        LogPrintf(("%s " + fmt).c_str(), GetDisplayName(), parameters...);
    };

    //! Get the ScriptPubKeyMan for a script
    ScriptPubKeyMan* GetScriptPubKeyMan(const CScript& script) const;

    //! Get the SigningProvider for a script
    const SigningProvider* GetSigningProvider(const CScript& script) const;
    const SigningProvider* GetSigningProvider(const CScript& script, SignatureData& sigdata) const;

    LegacyScriptPubKeyMan* GetLegacyScriptPubKeyMan() const;

    const CKeyingMaterial& GetEncryptionKey() const override;
    bool HasEncryptionKeys() const override;

    // Temporary LegacyScriptPubKeyMan accessors and aliases.
    friend class LegacyScriptPubKeyMan;
    std::unique_ptr<LegacyScriptPubKeyMan> m_spk_man = MakeUnique<LegacyScriptPubKeyMan>(*this);
    CCriticalSection& cs_KeyStore = m_spk_man->cs_KeyStore;
    LegacyScriptPubKeyMan::KeyMap& mapKeys GUARDED_BY(cs_KeyStore) = m_spk_man->mapKeys;
    LegacyScriptPubKeyMan::ScriptMap& mapScripts GUARDED_BY(cs_KeyStore) = m_spk_man->mapScripts;
    LegacyScriptPubKeyMan::CryptedKeyMap& mapCryptedKeys GUARDED_BY(cs_KeyStore) = m_spk_man->mapCryptedKeys;
    LegacyScriptPubKeyMan::WatchOnlySet& setWatchOnly GUARDED_BY(cs_KeyStore) = m_spk_man->setWatchOnly;
    LegacyScriptPubKeyMan::WatchKeyMap& mapWatchKeys GUARDED_BY(cs_KeyStore) = m_spk_man->mapWatchKeys;

    /** Get last block processed height */
    int GetLastBlockHeight() const EXCLUSIVE_LOCKS_REQUIRED(cs_wallet)
    {
        AssertLockHeld(cs_wallet);
        assert(m_last_block_processed_height >= 0);
        return m_last_block_processed_height;
    };
    /** Set last block processed height, currently only use in unit test */
    void SetLastBlockProcessed(int block_height, uint256 block_hash) EXCLUSIVE_LOCKS_REQUIRED(cs_wallet)
    {
        AssertLockHeld(cs_wallet);
        m_last_block_processed_height = block_height;
        m_last_block_processed = block_hash;
    };

    bool HaveKey(const CKeyID &address) const override { return false; };
    bool GetKey(const CKeyID &address, CKey &keyOut) const override { return false; };
    bool GetPubKey(const CKeyID &address, CPubKey &pkOut) const override { return false; };
    bool GetKeyFromPool(CPubKey &key, bool internal = false) override { return false; };
};

/**
 * Called periodically by the schedule thread. Prompts individual wallets to resend
 * their transactions. Actual rebroadcast schedule is managed by the wallets themselves.
 */
void MaybeResendWalletTxs();

/** RAII object to check and reserve a wallet rescan */
class WalletRescanReserver
{
private:
    CWallet* m_wallet;
    bool m_could_reserve;
public:
    explicit WalletRescanReserver(CWallet* w) : m_wallet(w), m_could_reserve(false) {}

    bool reserve()
    {
        assert(!m_could_reserve);
        std::lock_guard<std::mutex> lock(m_wallet->mutexScanning);
        if (m_wallet->fScanningWallet) {
            return false;
        }
        m_wallet->m_scanning_start = GetTimeMillis();
        m_wallet->m_scanning_progress = 0;
        m_wallet->fScanningWallet = true;
        m_could_reserve = true;
        return true;
    }

    bool isReserved() const
    {
        return (m_could_reserve && m_wallet->fScanningWallet);
    }

    ~WalletRescanReserver()
    {
        std::lock_guard<std::mutex> lock(m_wallet->mutexScanning);
        if (m_could_reserve) {
            m_wallet->fScanningWallet = false;
        }
    }
};

// Calculate the size of the transaction assuming all signatures are max size
// Use DummySignatureCreator, which inserts 71 byte signatures everywhere.
// NOTE: this requires that all inputs must be in mapWallet (eg the tx should
// be IsAllFromMe).
int64_t CalculateMaximumSignedTxSize(const CTransaction &tx, const CWallet *wallet, bool use_max_sig = false) EXCLUSIVE_LOCKS_REQUIRED(wallet->cs_wallet);
int64_t CalculateMaximumSignedTxSize(const CTransaction &tx, const CWallet *wallet, const std::vector<CTxOut>& txouts, bool use_max_sig = false);
#endif // BITCOIN_WALLET_WALLET_H<|MERGE_RESOLUTION|>--- conflicted
+++ resolved
@@ -643,16 +643,7 @@
 private:
     CKeyingMaterial vMasterKey GUARDED_BY(cs_KeyStore);
 
-
-<<<<<<< HEAD
-    //! keeps track of whether Unlock has run a thorough check before
-    bool fDecryptionThoroughlyChecked;
-
-    bool SetCrypted();
     virtual bool Unlock(const CKeyingMaterial& vMasterKeyIn, bool accept_no_keys = false);
-=======
-    bool Unlock(const CKeyingMaterial& vMasterKeyIn, bool accept_no_keys = false);
->>>>>>> c5e318ae
 
     std::atomic<bool> fAbortRescan{false};
     std::atomic<bool> fScanningWallet{false}; // controlled by WalletRescanReserver
@@ -798,15 +789,9 @@
         assert(NotifyUnload.empty());
     }
 
-<<<<<<< HEAD
-    virtual bool IsCrypted() const { return fUseCrypto; }
+    virtual bool IsCrypted() const;
     virtual bool IsLocked() const override;
     virtual bool Lock();
-=======
-    bool IsCrypted() const;
-    bool IsLocked() const override;
-    bool Lock();
->>>>>>> c5e318ae
 
     /** Interface to assert chain access and if successful lock it */
     std::unique_ptr<interfaces::Chain::Lock> LockChain() { return m_chain ? m_chain->lock() : nullptr; }
