// Copyright (c) 2009-2010 Satoshi Nakamoto
// Copyright (c) 2009-2022 The Bitcoin Core developers
// Distributed under the MIT software license, see the accompanying
// file COPYING or http://www.opensource.org/licenses/mit-license.php.

#ifndef BITCOIN_WALLET_WALLET_H
#define BITCOIN_WALLET_WALLET_H

#include <addresstype.h>
#include <consensus/amount.h>
#include <interfaces/chain.h>
#include <interfaces/handler.h>
#include <kernel/cs_main.h>
#include <logging.h>
#include <outputtype.h>
#include <policy/feerate.h>
#include <primitives/transaction.h>
#include <script/interpreter.h>
#include <script/script.h>
#include <support/allocators/secure.h>
#include <sync.h>
#include <tinyformat.h>
#include <uint256.h>
#include <util/fs.h>
#include <util/hasher.h>
#include <util/result.h>
#include <util/string.h>
#include <util/time.h>
#include <util/ui_change_type.h>
#include <wallet/crypter.h>
#include <wallet/db.h>
#include <wallet/scriptpubkeyman.h>
#include <wallet/transaction.h>
#include <wallet/types.h>
#include <wallet/walletutil.h>
#include <key/extkey.h>
#include <key/stealth.h>

#include <atomic>
#include <cassert>
#include <cstddef>
#include <cstdint>
#include <functional>
#include <limits>
#include <map>
#include <memory>
#include <optional>
#include <set>
#include <string>
#include <unordered_map>
#include <utility>
#include <vector>

#include <boost/signals2/signal.hpp>

class CKey;
class CKeyID;
class CPubKey;
class Coin;
class SigningProvider;
enum class MemPoolRemovalReason;
enum class SigningResult;
enum class TransactionError;
namespace interfaces {
class Wallet;
}
namespace wallet {
class CWallet;
class WalletBatch;
enum class DBErrors : int;
} // namespace wallet
struct CBlockLocator;
struct CExtKey;
struct FlatSigningProvider;
struct KeyOriginInfo;
struct PartiallySignedTransaction;
struct SignatureData;

using LoadWalletFn = std::function<void(std::unique_ptr<interfaces::Wallet> wallet)>;

struct bilingual_str;

class CTransactionRecord;
class CHDWallet;

namespace wallet {
struct WalletContext;

//! Explicitly unload and delete the wallet.
//! Blocks the current thread after signaling the unload intent so that all
//! wallet pointer owners release the wallet.
//! Note that, when blocking is not required, the wallet is implicitly unloaded
//! by the shared pointer deleter.
void UnloadWallet(std::shared_ptr<CWallet>&& wallet);

bool AddWallet(WalletContext& context, const std::shared_ptr<CWallet>& wallet);
bool RemoveWallet(WalletContext& context, const std::shared_ptr<CWallet>& wallet, std::optional<bool> load_on_start, std::vector<bilingual_str>& warnings);
bool RemoveWallet(WalletContext& context, const std::shared_ptr<CWallet>& wallet, std::optional<bool> load_on_start);
std::vector<std::shared_ptr<CWallet>> GetWallets(WalletContext& context);
std::shared_ptr<CWallet> GetDefaultWallet(WalletContext& context, size_t& count);
std::shared_ptr<CWallet> GetWallet(WalletContext& context, const std::string& name);
std::shared_ptr<CWallet> LoadWallet(WalletContext& context, const std::string& name, std::optional<bool> load_on_start, const DatabaseOptions& options, DatabaseStatus& status, bilingual_str& error, std::vector<bilingual_str>& warnings);
std::shared_ptr<CWallet> CreateWallet(WalletContext& context, const std::string& name, std::optional<bool> load_on_start, DatabaseOptions& options, DatabaseStatus& status, bilingual_str& error, std::vector<bilingual_str>& warnings);
std::shared_ptr<CWallet> RestoreWallet(WalletContext& context, const fs::path& backup_file, const std::string& wallet_name, std::optional<bool> load_on_start, DatabaseStatus& status, bilingual_str& error, std::vector<bilingual_str>& warnings);
std::unique_ptr<interfaces::Handler> HandleLoadWallet(WalletContext& context, LoadWalletFn load_wallet);
void NotifyWalletLoaded(WalletContext& context, const std::shared_ptr<CWallet>& wallet);
std::unique_ptr<WalletDatabase> MakeWalletDatabase(const std::string& name, const DatabaseOptions& options, DatabaseStatus& status, bilingual_str& error);

extern boost::signals2::signal<void (const std::shared_ptr<CWallet>& wallet)> NotifyWalletAdded;

//! -paytxfee default
constexpr CAmount DEFAULT_PAY_TX_FEE = 0;
//! -fallbackfee default
static const CAmount DEFAULT_FALLBACK_FEE = 0;
//! -discardfee default
static const CAmount DEFAULT_DISCARD_FEE = 10000;
//! -mintxfee default
static const CAmount DEFAULT_TRANSACTION_MINFEE = 200000;
static const CAmount DEFAULT_TRANSACTION_MINFEE_BTC = 1000;
//! -consolidatefeerate default
static const CAmount DEFAULT_CONSOLIDATE_FEERATE{10000}; // 10 sat/vbyte
/**
 * maximum fee increase allowed to do partial spend avoidance, even for nodes with this feature disabled by default
 *
 * A value of -1 disables this feature completely.
 * A value of 0 (current default) means to attempt to do partial spend avoidance, and use its results if the fees remain *unchanged*
 * A value > 0 means to do partial spend avoidance if the fee difference against a regular coin selection instance is in the range [0..value].
 */
static const CAmount DEFAULT_MAX_AVOIDPARTIALSPEND_FEE = 0;
//! discourage APS fee higher than this amount
constexpr CAmount HIGH_APS_FEE{COIN / 1000};
//! minimum recommended increment for replacement txs
static const CAmount WALLET_INCREMENTAL_RELAY_FEE = 5000;
//! Default for -spendzeroconfchange
static const bool DEFAULT_SPEND_ZEROCONF_CHANGE = true;
//! Default for -walletrejectlongchains
static const bool DEFAULT_WALLET_REJECT_LONG_CHAINS{true};
//! -txconfirmtarget default
static const unsigned int DEFAULT_TX_CONFIRM_TARGET = 6;
//! -walletrbf default
static const bool DEFAULT_WALLET_RBF = true;
static const bool DEFAULT_WALLETBROADCAST = true;
static const bool DEFAULT_DISABLE_WALLET = false;
static const bool DEFAULT_WALLETCROSSCHAIN = false;
//! -maxtxfee default
constexpr CAmount DEFAULT_TRANSACTION_MAXFEE{COIN / 2};
constexpr CAmount DEFAULT_TRANSACTION_MAXFEE_BTC{COIN / 10};
//! Discourage users to set fees higher than this amount (in satoshis) per kB
constexpr CAmount HIGH_TX_FEE_PER_KB{COIN / 100};
//! -maxtxfee will warn if called with a higher fee than this amount (in satoshis)
constexpr CAmount HIGH_MAX_TX_FEE{100 * HIGH_TX_FEE_PER_KB};
//! Pre-calculated constants for input size estimation in *virtual size*
static constexpr size_t DUMMY_NESTED_P2WPKH_INPUT_SIZE = 91;

class CCoinControl;

//! Default for -addresstype
constexpr OutputType DEFAULT_ADDRESS_TYPE{OutputType::BECH32};

static constexpr uint64_t KNOWN_WALLET_FLAGS =
        WALLET_FLAG_AVOID_REUSE
    |   WALLET_FLAG_BLANK_WALLET
    |   WALLET_FLAG_KEY_ORIGIN_METADATA
    |   WALLET_FLAG_LAST_HARDENED_XPUB_CACHED
    |   WALLET_FLAG_DISABLE_PRIVATE_KEYS
    |   WALLET_FLAG_DESCRIPTORS
    |   WALLET_FLAG_EXTERNAL_SIGNER;

static constexpr uint64_t MUTABLE_WALLET_FLAGS =
        WALLET_FLAG_AVOID_REUSE;

static const std::map<std::string,WalletFlags> WALLET_FLAG_MAP{
    {"avoid_reuse", WALLET_FLAG_AVOID_REUSE},
    {"blank", WALLET_FLAG_BLANK_WALLET},
    {"key_origin_metadata", WALLET_FLAG_KEY_ORIGIN_METADATA},
    {"last_hardened_xpub_cached", WALLET_FLAG_LAST_HARDENED_XPUB_CACHED},
    {"disable_private_keys", WALLET_FLAG_DISABLE_PRIVATE_KEYS},
    {"descriptor_wallet", WALLET_FLAG_DESCRIPTORS},
    {"external_signer", WALLET_FLAG_EXTERNAL_SIGNER}
};

/** A wrapper to reserve an address from a wallet
 *
 * ReserveDestination is used to reserve an address.
 * It is currently only used inside of CreateTransaction.
 *
 * Instantiating a ReserveDestination does not reserve an address. To do so,
 * GetReservedDestination() needs to be called on the object. Once an address has been
 * reserved, call KeepDestination() on the ReserveDestination object to make sure it is not
 * returned. Call ReturnDestination() to return the address so it can be reused (for
 * example, if the address was used in a new transaction
 * and that transaction was not completed and needed to be aborted).
 *
 * If an address is reserved and KeepDestination() is not called, then the address will be
 * returned when the ReserveDestination goes out of scope.
 */
class ReserveDestination
{
protected:
    //! The wallet to reserve from
    const CWallet* const pwallet;
    //! The ScriptPubKeyMan to reserve from. Based on type when GetReservedDestination is called
    ScriptPubKeyMan* m_spk_man{nullptr};
    OutputType const type;
    //! The index of the address's key in the keypool
    int64_t nIndex{-1};
    //! The destination
    CTxDestination address;
    //! Whether this is from the internal (change output) keypool
    bool fInternal{false};

public:
    //! Construct a ReserveDestination object. This does NOT reserve an address yet
    explicit ReserveDestination(CWallet* pwallet, OutputType type)
      : pwallet(pwallet)
      , type(type) { }

    ReserveDestination(const ReserveDestination&) = delete;
    ReserveDestination& operator=(const ReserveDestination&) = delete;

    //! Destructor. If a key has been reserved and not KeepKey'ed, it will be returned to the keypool
    ~ReserveDestination()
    {
        ReturnDestination();
    }

    //! Reserve an address
    util::Result<CTxDestination> GetReservedDestination(bool internal);
    //! Return reserved address
    void ReturnDestination();
    //! Keep the address. Do not return its key to the keypool when this object goes out of scope
    void KeepDestination();
};

inline std::string PurposeToString(AddressPurpose p)
{
    switch(p) {
    case AddressPurpose::RECEIVE: return "receive";
    case AddressPurpose::SEND: return "send";
    case AddressPurpose::REFUND: return "refund";
    } // no default case so the compiler will warn when a new enum as added
    assert(false);
}

inline std::optional<AddressPurpose> PurposeFromString(std::string_view s)
{
    if (s == "receive") return AddressPurpose::RECEIVE;
    else if (s == "send") return AddressPurpose::SEND;
    else if (s == "refund") return AddressPurpose::REFUND;
    return {};
}

/**
 * Address book data.
 */
struct CAddressBookData
{
public:
    /**
     * Address label which is always nullopt for change addresses. For sending
     * and receiving addresses, it will be set to an arbitrary label string
     * provided by the user, or to "", which is the default label. The presence
     * or absence of a label is used to distinguish change addresses from
     * non-change addresses by wallet transaction listing and fee bumping code.
     */
    std::optional<std::string> label;

    /**
     * Address purpose which was originally recorded for payment protocol
     * support but now serves as a cached IsMine value. Wallet code should
     * not rely on this field being set.
     */
    std::optional<AddressPurpose> purpose;

    /**
     * Whether coins with this address have previously been spent. Set when the
     * the wallet avoid_reuse option is enabled and this is an IsMine address
     * that has already received funds and spent them. This is used during coin
     * selection to increase privacy by not creating different transactions
     * that spend from the same addresses.
     */
    bool previously_spent{false};

    /**
     * Map containing data about previously generated receive requests
     * requesting funds to be sent to this address. Only present for IsMine
     * addresses. Map keys are decimal numbers uniquely identifying each
     * request, and map values are serialized RecentRequestEntry objects
     * containing BIP21 URI information including message and amount.
     */
    std::map<std::string, std::string> receive_requests{};

    bool fBech32{false}; // Particl: If address should be encoded in bech32
    std::vector<uint32_t> vPath; // Particl: Index to m is stored in first entry
    mutable uint8_t nOwned = 0; // Particl: 0 unknown, 1 yes, 2 no

    /**
     * Additional address metadata map that can currently hold two types of keys:
     *
     *   "used" keys with values always set to "1" or "p" if present. This is set on
     *       IsMine addresses that have already been spent from if the
     *       avoid_reuse option is enabled
     *
     *   "rr##" keys where ## is a decimal number, with serialized
     *       RecentRequestEntry objects as values
     */
    typedef std::map<std::string, std::string> StringMap;
    StringMap destdata;

    /** Accessor methods. */
    bool IsChange() const { return !label.has_value(); }
    std::string GetLabel() const { return label ? *label : std::string{}; }
    void SetLabel(std::string name) { label = std::move(name); }

    void SetLabel(const std::string& new_label, const std::optional<AddressPurpose>& new_purpose, const std::vector<uint32_t> &_vPath, bool _fBech32) {
        label = new_label;
        if (new_purpose) {
            purpose = new_purpose;
        }
        vPath = _vPath;
        fBech32 = _fBech32;
    }
    void Set(const CAddressBookData& data) {
        label = data.GetLabel();
        purpose = data.purpose;
        vPath = data.vPath;
        fBech32 = data.fBech32;
        destdata = data.destdata;
    }


    template <typename Stream>
    void Serialize(Stream& s) const
    {
        std::string str_label;
        std::string str_purpose;
        if (label) {
            str_label = *label;
        }
        s << str_label;
        if (purpose) {
            str_purpose = PurposeToString(*purpose);
        }
        s << str_purpose;
        s << vPath;
        s << destdata;
        s << fBech32;
    }

    template <typename Stream>
    void Unserialize(Stream& s)
    {
        std::string str_label;
        std::string str_purpose;
        s >> str_label;
        if (!str_label.empty()) {
            SetLabel(str_label);
        }
        s >> str_purpose;
        if (!str_purpose.empty()) {
            purpose = PurposeFromString(str_purpose);
        }
        s >> vPath;
        s >> destdata;

        try { s >> fBech32; } catch(std::exception &e) {
            // old format
        }
    }
};

struct CRecipient
{
    CTxDestination dest;
    CAmount nAmount;
    bool fSubtractFeeFromAmount;
};

class WalletRescanReserver; //forward declarations for ScanForWalletTransactions/RescanFromTime
/**
 * A CWallet maintains a set of transactions and balances, and provides the ability to create new transactions.
 */
class CWallet : public WalletStorage, public interfaces::Chain::Notifications
{
friend class ::CHDWallet;
friend class CWalletTx;
private:
    CKeyingMaterial vMasterKey GUARDED_BY(cs_wallet);

    virtual bool Unlock(const CKeyingMaterial& vMasterKeyIn);

    std::atomic<bool> fAbortRescan{false};
    std::atomic<bool> fScanningWallet{false}; // controlled by WalletRescanReserver
    std::atomic<bool> m_attaching_chain{false};
    std::atomic<bool> m_scanning_with_passphrase{false};
    std::atomic<SteadyClock::time_point> m_scanning_start{SteadyClock::time_point{}};
    std::atomic<double> m_scanning_progress{0};
    friend class WalletRescanReserver;

    //! the current wallet version: clients below this version are not able to load the wallet
    int nWalletVersion GUARDED_BY(cs_wallet){FEATURE_BASE};

    /** The next scheduled rebroadcast of wallet transactions. */
    NodeClock::time_point m_next_resend{GetDefaultNextResend()};
    /** Whether this wallet will submit newly created transactions to the node's mempool and
     * prompt rebroadcasts (see ResendWalletTransactions()). */
    bool fBroadcastTransactions = false;
    // Local time that the tip block was received. Used to schedule wallet rebroadcasts.
    std::atomic<int64_t> m_best_block_time {0};

    // First created key time. Used to skip blocks prior to this time.
    // 'std::numeric_limits<int64_t>::max()' if wallet is blank.
    std::atomic<int64_t> m_birth_time{std::numeric_limits<int64_t>::max()};

    /**
     * Used to keep track of spent outpoints, and
     * detect and report conflicts (double-spends or
     * mutated transactions where the mutant gets mined).
     */
    typedef std::unordered_multimap<COutPoint, uint256, SaltedOutpointHasher> TxSpends;
    TxSpends mapTxSpends GUARDED_BY(cs_wallet);
    void AddToSpends(const COutPoint& outpoint, const uint256& wtxid, WalletBatch* batch = nullptr) EXCLUSIVE_LOCKS_REQUIRED(cs_wallet);
    virtual void AddToSpends(const CWalletTx& wtx, WalletBatch* batch = nullptr) EXCLUSIVE_LOCKS_REQUIRED(cs_wallet);

    /**
     * Add a transaction to the wallet, or update it.  confirm.block_* should
     * be set when the transaction was known to be included in a block.  When
     * block_hash.IsNull(), then wallet state is not updated in AddToWallet, but
     * notifications happen and cached balances are marked dirty.
     *
     * If fUpdate is true, existing transactions will be updated.
     * TODO: One exception to this is that the abandoned state is cleared under the
     * assumption that any further notification of a transaction that was considered
     * abandoned is an indication that it is not safe to be considered abandoned.
     * Abandoned state should probably be more carefully tracked via different
     * chain notifications or by checking mempool presence when necessary.
     *
     * Should be called with rescanning_old_block set to true, if the transaction is
     * not discovered in real time, but during a rescan of old blocks.
     */
    virtual bool AddToWalletIfInvolvingMe(const CTransactionRef& tx, const SyncTxState& state, bool fUpdate, bool rescanning_old_block) EXCLUSIVE_LOCKS_REQUIRED(cs_wallet);

    /** Mark a transaction (and its in-wallet descendants) as conflicting with a particular block. */
    virtual void MarkConflicted(const uint256& hashBlock, int conflicting_height, const uint256& hashTx);

    enum class TxUpdate { UNCHANGED, CHANGED, NOTIFY_CHANGED };

    using TryUpdatingStateFn = std::function<TxUpdate(CWalletTx& wtx)>;

    /** Mark a transaction (and its in-wallet descendants) as a particular tx state. */
    void RecursiveUpdateTxState(const uint256& tx_hash, const TryUpdatingStateFn& try_updating_state) EXCLUSIVE_LOCKS_REQUIRED(cs_wallet);

    /** Mark a transaction's inputs dirty, thus forcing the outputs to be recomputed */
    void MarkInputsDirty(const CTransactionRef& tx) EXCLUSIVE_LOCKS_REQUIRED(cs_wallet);

    virtual void SyncMetaData(std::pair<TxSpends::iterator, TxSpends::iterator>) EXCLUSIVE_LOCKS_REQUIRED(cs_wallet);

    void SyncTransaction(const CTransactionRef& tx, const SyncTxState& state, bool update_tx = true, bool rescanning_old_block = false) EXCLUSIVE_LOCKS_REQUIRED(cs_wallet);

    /** WalletFlags set on this wallet. */
    std::atomic<uint64_t> m_wallet_flags{0};

    bool SetAddressBookWithDB(WalletBatch& batch, const CTxDestination& address, const std::string& strName, const std::optional<AddressPurpose>& strPurpose, bool fBech32=false);

    //! Unsets a wallet flag and saves it to disk
    void UnsetWalletFlagWithDB(WalletBatch& batch, uint64_t flag);

    //! Unset the blank wallet flag and saves it to disk
    void UnsetBlankWalletFlag(WalletBatch& batch) override;

    /** Interface for accessing chain state. */
    interfaces::Chain* m_chain;

    /** Wallet name: relative directory name or "" for default wallet. */
    std::string m_name;

    /** Internal database handle. */
    std::unique_ptr<WalletDatabase> m_database;

    /**
     * The following is used to keep track of how far behind the wallet is
     * from the chain sync, and to allow clients to block on us being caught up.
     *
     * Processed hash is a pointer on node's tip and doesn't imply that the wallet
     * has scanned sequentially all blocks up to this one.
     */
    uint256 m_last_block_processed GUARDED_BY(cs_wallet);

    /** Height of last block processed is used by wallet to know depth of transactions
     * without relying on Chain interface beyond asynchronous updates. For safety, we
     * initialize it to -1. Height is a pointer on node's tip and doesn't imply
     * that the wallet has scanned sequentially all blocks up to this one.
     */
    int m_last_block_processed_height GUARDED_BY(cs_wallet) = -1;

    std::map<OutputType, ScriptPubKeyMan*> m_external_spk_managers;
    std::map<OutputType, ScriptPubKeyMan*> m_internal_spk_managers;

    // Indexed by a unique identifier produced by each ScriptPubKeyMan using
    // ScriptPubKeyMan::GetID. In many cases it will be the hash of an internal structure
    std::map<uint256, std::unique_ptr<ScriptPubKeyMan>> m_spk_managers;

    // Appends spk managers into the main 'm_spk_managers'.
    // Must be the only method adding data to it.
    void AddScriptPubKeyMan(const uint256& id, std::unique_ptr<ScriptPubKeyMan> spkm_man);

    // Same as 'AddActiveScriptPubKeyMan' but designed for use within a batch transaction context
    void AddActiveScriptPubKeyManWithDb(WalletBatch& batch, uint256 id, OutputType type, bool internal);

    /**
     * Catch wallet up to current chain, scanning new blocks, updating the best
     * block locator and m_last_block_processed, and registering for
     * notifications about new blocks and transactions.
     */
    static bool AttachChain(const std::shared_ptr<CWallet>& wallet, interfaces::Chain& chain, const bool rescan_required, bilingual_str& error, std::vector<bilingual_str>& warnings);

    static NodeClock::time_point GetDefaultNextResend();

public:
    bool IsParticlWallet() const override { return false; };
    /**
     * Main wallet lock.
     * This lock protects all the fields added by CWallet.
     */
    mutable RecursiveMutex cs_wallet;

    WalletDatabase& GetDatabase() const override
    {
        assert(static_cast<bool>(m_database));
        return *m_database;
    }

    /** Get a name for this wallet for logging/debugging purposes.
     */
    const std::string& GetName() const { return m_name; }

    typedef std::map<unsigned int, CMasterKey> MasterKeyMap;
    MasterKeyMap mapMasterKeys;
    unsigned int nMasterKeyMaxID = 0;

    /** Construct wallet with specified name and database implementation. */
    CWallet(interfaces::Chain* chain, const std::string& name, std::unique_ptr<WalletDatabase> database)
        : m_chain(chain),
          m_name(name),
          m_database(std::move(database))
    {
        if (!fParticlMode) {
            m_min_fee = CFeeRate(DEFAULT_TRANSACTION_MINFEE_BTC);
            m_default_max_tx_fee = DEFAULT_TRANSACTION_MAXFEE_BTC;
        }
    }

    virtual ~CWallet()
    {
        // Should not have slots connected at this point.
        assert(NotifyUnload.empty());
    }

    virtual bool IsCrypted() const;
    virtual bool IsLocked() const override;
    virtual bool Lock();

    /** Interface to assert chain access */
    bool HaveChain() const { return m_chain ? true : false; }

    /** Map from txid to CWalletTx for all transactions this wallet is
     * interested in, including received and sent transactions. */
    std::unordered_map<uint256, CWalletTx, SaltedTxidHasher> mapWallet GUARDED_BY(cs_wallet);

    typedef std::multimap<int64_t, CWalletTx*> TxItems;
    TxItems wtxOrdered;

    int64_t nOrderPosNext GUARDED_BY(cs_wallet) = 0;

    std::map<CTxDestination, CAddressBookData> m_address_book GUARDED_BY(cs_wallet);
    const CAddressBookData* FindAddressBookEntry(const CTxDestination&, bool allow_change = false) const EXCLUSIVE_LOCKS_REQUIRED(cs_wallet);

    /** Set of Coins owned by this wallet that we won't try to spend from. A
     * Coin may be locked if it has already been used to fund a transaction
     * that hasn't confirmed yet. We wouldn't consider the Coin spent already,
     * but also shouldn't try to use it again. */
    std::set<COutPoint> setLockedCoins GUARDED_BY(cs_wallet);

    /** Registered interfaces::Chain::Notifications handler. */
    std::unique_ptr<interfaces::Handler> m_chain_notifications_handler;

    /** Interface for accessing chain state. */
    interfaces::Chain& chain() const { assert(m_chain); return *m_chain; }

    virtual const CWalletTx* GetWalletTx(const uint256& hash) const EXCLUSIVE_LOCKS_REQUIRED(cs_wallet);

    std::set<uint256> GetTxConflicts(const CWalletTx& wtx) const EXCLUSIVE_LOCKS_REQUIRED(cs_wallet);

    /**
     * Return depth of transaction in blockchain:
     * <0  : conflicts with a transaction this deep in the blockchain
     *  0  : in memory pool, waiting to be included in a block
     * >=1 : this many blocks deep in the main chain
     *
     * Preconditions: it is only valid to call this function when the wallet is
     * online and the block index is loaded. So this cannot be called by
     * bitcoin-wallet tool code or by wallet migration code. If this is called
     * without the wallet being online, it won't be able able to determine the
     * the height of the last block processed, or the heights of blocks
     * referenced in transaction, and might cause assert failures.
     */
    int GetTxDepthInMainChain(const CWalletTx& wtx) const EXCLUSIVE_LOCKS_REQUIRED(cs_wallet);
    bool IsTxInMainChain(const CWalletTx& wtx) const EXCLUSIVE_LOCKS_REQUIRED(cs_wallet)
    {
        AssertLockHeld(cs_wallet);
        return GetTxDepthInMainChain(wtx) > 0;
    }

    /**
     * @return number of blocks to maturity for this transaction:
     *  0 : is not a coinbase transaction, or is a mature coinbase transaction
     * >0 : is a coinbase transaction which matures in this many blocks
     */
    int GetTxBlocksToMaturity(const CWalletTx& wtx) const EXCLUSIVE_LOCKS_REQUIRED(cs_wallet);
    bool IsTxImmatureCoinBase(const CWalletTx& wtx) const EXCLUSIVE_LOCKS_REQUIRED(cs_wallet);

    //! check whether we support the named feature
    bool CanSupportFeature(enum WalletFeature wf) const override EXCLUSIVE_LOCKS_REQUIRED(cs_wallet) { AssertLockHeld(cs_wallet); return IsFeatureSupported(nWalletVersion, wf); }

    virtual bool IsSpent(const COutPoint& outpoint) const EXCLUSIVE_LOCKS_REQUIRED(cs_wallet);

    // Whether this or any known UTXO with the same single key has been spent.
    virtual bool IsSpentKey(const CScript& scriptPubKey) const EXCLUSIVE_LOCKS_REQUIRED(cs_wallet);
    virtual void SetSpentKeyState(WalletBatch& batch, const uint256& hash, unsigned int n, bool used, std::set<CTxDestination>& tx_destinations) EXCLUSIVE_LOCKS_REQUIRED(cs_wallet);

    /** Display address on an external signer. Returns false if external signer support is not compiled */
    bool DisplayAddress(const CTxDestination& dest) EXCLUSIVE_LOCKS_REQUIRED(cs_wallet);

    bool IsLockedCoin(const COutPoint& output) const EXCLUSIVE_LOCKS_REQUIRED(cs_wallet);
    bool LockCoin(const COutPoint& output, WalletBatch* batch = nullptr) EXCLUSIVE_LOCKS_REQUIRED(cs_wallet);
    bool UnlockCoin(const COutPoint& output, WalletBatch* batch = nullptr) EXCLUSIVE_LOCKS_REQUIRED(cs_wallet);
    bool UnlockAllCoins() EXCLUSIVE_LOCKS_REQUIRED(cs_wallet);
    void ListLockedCoins(std::vector<COutPoint>& vOutpts) const EXCLUSIVE_LOCKS_REQUIRED(cs_wallet);

    /*
     * Rescan abort properties
     */
    void AbortRescan() { fAbortRescan = true; }
    bool IsAbortingRescan() const { return fAbortRescan; }
    bool IsScanning() const { return fScanningWallet; }
    bool IsScanningWithPassphrase() const { return m_scanning_with_passphrase; }
    SteadyClock::duration ScanningDuration() const { return fScanningWallet ? SteadyClock::now() - m_scanning_start.load() : SteadyClock::duration{}; }
    double ScanningProgress() const { return fScanningWallet ? (double) m_scanning_progress : 0; }

    //! Upgrade stored CKeyMetadata objects to store key origin info as KeyOriginInfo
    void UpgradeKeyMetadata() EXCLUSIVE_LOCKS_REQUIRED(cs_wallet);

    //! Upgrade DescriptorCaches
    void UpgradeDescriptorCache() EXCLUSIVE_LOCKS_REQUIRED(cs_wallet);

    bool LoadMinVersion(int nVersion) EXCLUSIVE_LOCKS_REQUIRED(cs_wallet) { AssertLockHeld(cs_wallet); nWalletVersion = nVersion; return true; }

    //! Marks destination as previously spent.
    void LoadAddressPreviouslySpent(const CTxDestination& dest) EXCLUSIVE_LOCKS_REQUIRED(cs_wallet);
    //! Appends payment request to destination.
    void LoadAddressReceiveRequest(const CTxDestination& dest, const std::string& id, const std::string& request) EXCLUSIVE_LOCKS_REQUIRED(cs_wallet);

    //! Holds a timestamp at which point the wallet is scheduled (externally) to be relocked. Caller must arrange for actual relocking to occur via Lock().
    int64_t nRelockTime GUARDED_BY(cs_wallet){0};

    // Used to prevent concurrent calls to walletpassphrase RPC.
    Mutex m_unlock_mutex;
    // Used to prevent deleting the passphrase from memory when it is still in use.
    RecursiveMutex m_relock_mutex;

    virtual int ExtKeyUnlock(const CKeyingMaterial &vMKey) {return 0;};
    virtual bool Unlock(const SecureString& strWalletPassphrase);
    bool ChangeWalletPassphrase(const SecureString& strOldWalletPassphrase, const SecureString& strNewWalletPassphrase);
    virtual bool EncryptWallet(const SecureString& strWalletPassphrase);

    void GetKeyBirthTimes(std::map<CKeyID, int64_t> &mapKeyBirth) const EXCLUSIVE_LOCKS_REQUIRED(cs_wallet);
    unsigned int ComputeTimeSmart(const CWalletTx& wtx, bool rescanning_old_block) const;

    /**
     * Increment the next transaction order id
     * @return next transaction order id
     */
    int64_t IncOrderPosNext(WalletBatch *batch = nullptr) EXCLUSIVE_LOCKS_REQUIRED(cs_wallet);
    DBErrors ReorderTransactions();

    //! For ParticlWallet, clear cached balances from wallet called at new block and adding new transaction
    virtual void ClearCachedBalances() {};
    void MarkDirty();

    //! Callback for updating transaction metadata in mapWallet.
    //!
    //! @param wtx - reference to mapWallet transaction to update
    //! @param new_tx - true if wtx is newly inserted, false if it previously existed
    //!
    //! @return true if wtx is changed and needs to be saved to disk, otherwise false
    using UpdateWalletTxFn = std::function<bool(CWalletTx& wtx, bool new_tx)>;

    /**
     * Add the transaction to the wallet, wrapping it up inside a CWalletTx
     * @return the recently added wtx pointer or nullptr if there was a db write error.
     */
    CWalletTx* AddToWallet(CTransactionRef tx, const TxState& state, const UpdateWalletTxFn& update_wtx=nullptr, bool fFlushOnClose=true, bool rescanning_old_block = false);
    virtual bool LoadToWallet(const uint256& hash, const UpdateWalletTxFn& fill_wtx) EXCLUSIVE_LOCKS_REQUIRED(cs_wallet);
    void transactionAddedToMempool(const CTransactionRef& tx) override;
    void blockConnected(ChainstateRole role, const interfaces::BlockInfo& block) override;
    virtual void blockDisconnected(const interfaces::BlockInfo& block) override;
    void updatedBlockTip() override;
    int64_t RescanFromTime(int64_t startTime, const WalletRescanReserver& reserver, bool update);

    struct ScanResult {
        enum { SUCCESS, FAILURE, USER_ABORT } status = SUCCESS;

        //! Hash and height of most recent block that was successfully scanned.
        //! Unset if no blocks were scanned due to read errors or the chain
        //! being empty.
        uint256 last_scanned_block;
        std::optional<int> last_scanned_height;

        //! Height of the most recent block that could not be scanned due to
        //! read errors or pruning. Will be set if status is FAILURE, unset if
        //! status is SUCCESS, and may or may not be set if status is
        //! USER_ABORT.
        uint256 last_failed_block;
    };
    virtual ScanResult ScanForWalletTransactions(const uint256& start_block, int start_height, std::optional<int> max_height, const WalletRescanReserver& reserver, bool fUpdate, const bool save_progress);
    void transactionRemovedFromMempool(const CTransactionRef& tx, MemPoolRemovalReason reason) override;
    /** Set the next time this wallet should resend transactions to 12-36 hours from now, ~1 day on average. */
    void SetNextResend() { m_next_resend = GetDefaultNextResend(); }
    /** Return true if all conditions for periodically resending transactions are met. */
    bool ShouldResend() const;
    virtual void ResubmitWalletTransactions(bool relay, bool force);

    OutputType TransactionChangeType(const std::optional<OutputType>& change_type, const std::vector<CRecipient>& vecSend) const;

    /** Fetch the inputs and sign with SIGHASH_ALL. */
    virtual bool SignTransaction(CMutableTransaction& tx) const EXCLUSIVE_LOCKS_REQUIRED(cs_wallet);
    /** Sign the tx given the input coins and sighash. */
    bool SignTransaction(CMutableTransaction& tx, const std::map<COutPoint, Coin>& coins, int sighash, std::map<int, bilingual_str>& input_errors) const;
    SigningResult SignMessage(const std::string& message, const PKHash& pkhash, const std::string &message_magic, std::string& str_sig) const;
    SigningResult SignMessage(const std::string& message, const CKeyID256 &keyID256, const std::string &message_magic, std::string& str_sig) const;

    /**
     * Fills out a PSBT with information from the wallet. Fills in UTXOs if we have
     * them. Tries to sign if sign=true. Sets `complete` if the PSBT is now complete
     * (i.e. has all required signatures or signature-parts, and is ready to
     * finalize.) Sets `error` and returns false if something goes wrong.
     *
     * @param[in]  psbtx PartiallySignedTransaction to fill in
     * @param[out] complete indicates whether the PSBT is now complete
     * @param[in]  sighash_type the sighash type to use when signing (if PSBT does not specify)
     * @param[in]  sign whether to sign or not
     * @param[in]  bip32derivs whether to fill in bip32 derivation information if available
     * @param[out] n_signed the number of inputs signed by this wallet
     * @param[in] finalize whether to create the final scriptSig or scriptWitness if possible
     * return error
     */
    TransactionError FillPSBT(PartiallySignedTransaction& psbtx,
                  bool& complete,
                  int sighash_type = SIGHASH_DEFAULT,
                  bool sign = true,
                  bool bip32derivs = true,
                  size_t* n_signed = nullptr,
                  bool finalize = true) const;

    /**
     * Submit the transaction to the node's mempool and then relay to peers.
     * Should be called after CreateTransaction unless you want to abort
     * broadcasting the transaction.
     *
     * @param[in] tx The transaction to be broadcast.
     * @param[in] mapValue key-values to be set on the transaction.
     * @param[in] orderForm BIP 70 / BIP 21 order form details to be set on the transaction.
     */
    virtual void CommitTransaction(CTransactionRef tx, mapValue_t mapValue, std::vector<std::pair<std::string, std::string>> orderForm);

    /** Pass this transaction to node for mempool insertion and relay to peers if flag set to true */
    bool SubmitTxMemoryPoolAndRelay(CWalletTx& wtx, std::string& err_string, bool relay, CAmount override_max_fee=-1) const
        EXCLUSIVE_LOCKS_REQUIRED(cs_wallet);

    bool DummySignTx(CMutableTransaction &txNew, const std::vector<CTxOut> &txouts, const CCoinControl* coin_control = nullptr) const;

    bool ImportScripts(const std::set<CScript> scripts, int64_t timestamp) EXCLUSIVE_LOCKS_REQUIRED(cs_wallet);
    bool ImportPrivKeys(const std::map<CKeyID, CKey>& privkey_map, const int64_t timestamp) EXCLUSIVE_LOCKS_REQUIRED(cs_wallet);
    bool ImportPubKeys(const std::vector<CKeyID>& ordered_pubkeys, const std::map<CKeyID, CPubKey>& pubkey_map, const std::map<CKeyID, std::pair<CPubKey, KeyOriginInfo>>& key_origins, const bool add_keypool, const bool internal, const int64_t timestamp) EXCLUSIVE_LOCKS_REQUIRED(cs_wallet);
    bool ImportScriptPubKeys(const std::string& label, const std::set<CScript>& script_pub_keys, const bool have_solving_data, const bool apply_label, const int64_t timestamp) EXCLUSIVE_LOCKS_REQUIRED(cs_wallet);

    /** Updates wallet birth time if 'time' is below it */
    void MaybeUpdateBirthTime(int64_t time);

    CFeeRate m_pay_tx_fee{DEFAULT_PAY_TX_FEE};
    unsigned int m_confirm_target{DEFAULT_TX_CONFIRM_TARGET};
    /** Allow Coin Selection to pick unconfirmed UTXOs that were sent from our own wallet if it
     * cannot fund the transaction otherwise. */
    bool m_spend_zero_conf_change{DEFAULT_SPEND_ZEROCONF_CHANGE};
    bool m_signal_rbf{DEFAULT_WALLET_RBF};
    bool m_allow_fallback_fee{true}; //!< will be false if -fallbackfee=0
    CFeeRate m_min_fee{DEFAULT_TRANSACTION_MINFEE}; //!< Override with -mintxfee
    /**
     * If fee estimation does not have enough data to provide estimates, use this fee instead.
     * Has no effect if not using fee estimation
     * Override with -fallbackfee
     */
    CFeeRate m_fallback_fee{DEFAULT_FALLBACK_FEE};

     /** If the cost to spend a change output at this feerate is greater than the value of the
      * output itself, just drop it to fees. */
    CFeeRate m_discard_rate{DEFAULT_DISCARD_FEE};

    /** When the actual feerate is less than the consolidate feerate, we will tend to make transactions which
     * consolidate inputs. When the actual feerate is greater than the consolidate feerate, we will tend to make
     * transactions which have the lowest fees.
     */
    CFeeRate m_consolidate_feerate{DEFAULT_CONSOLIDATE_FEERATE};

    /** The maximum fee amount we're willing to pay to prioritize partial spend avoidance. */
    CAmount m_max_aps_fee{DEFAULT_MAX_AVOIDPARTIALSPEND_FEE}; //!< note: this is absolute fee, not fee rate
    OutputType m_default_address_type{DEFAULT_ADDRESS_TYPE};
    /**
     * Default output type for change outputs. When unset, automatically choose type
     * based on address type setting and the types other of non-change outputs
     * (see -changetype option documentation and implementation in
     * CWallet::TransactionChangeType for details).
     */
    std::optional<OutputType> m_default_change_type{};
    /** Absolute maximum transaction fee (in satoshis) used by default for the wallet */
    CAmount m_default_max_tx_fee{DEFAULT_TRANSACTION_MAXFEE};

    /** Number of pre-generated keys/scripts by each spkm (part of the look-ahead process, used to detect payments) */
    int64_t m_keypool_size{DEFAULT_KEYPOOL_SIZE};

    /** Notify external script when a wallet transaction comes in or is updated (handled by -walletnotify) */
    std::string m_notify_tx_changed_script;

    size_t KeypoolCountExternalKeys() const EXCLUSIVE_LOCKS_REQUIRED(cs_wallet);
    bool TopUpKeyPool(unsigned int kpSize = 0);

    std::optional<int64_t> GetOldestKeyPoolTime() const;

    // Filter struct for 'ListAddrBookAddresses'
    struct AddrBookFilter {
        // Fetch addresses with the provided label
        std::optional<std::string> m_op_label{std::nullopt};
        // Don't include change addresses by default
        bool ignore_change{true};
    };

    /**
     * Filter and retrieve destinations stored in the addressbook
     */
    std::vector<CTxDestination> ListAddrBookAddresses(const std::optional<AddrBookFilter>& filter) const EXCLUSIVE_LOCKS_REQUIRED(cs_wallet);

    /**
     * Retrieve all the known labels in the address book
     */
    std::set<std::string> ListAddrBookLabels(const std::optional<AddressPurpose> purpose) const EXCLUSIVE_LOCKS_REQUIRED(cs_wallet);

    /**
     * Walk-through the address book entries.
     * Stops when the provided 'ListAddrBookFunc' returns false.
     */
    using ListAddrBookFunc = std::function<void(const CTxDestination& dest, const std::string& label, bool is_change, const std::optional<AddressPurpose> purpose)>;
    void ForEachAddrBookEntry(const ListAddrBookFunc& func) const EXCLUSIVE_LOCKS_REQUIRED(cs_wallet);

    /**
     * Marks all outputs in each one of the destinations dirty, so their cache is
     * reset and does not return outdated information.
     */
    void MarkDestinationsDirty(const std::set<CTxDestination>& destinations) EXCLUSIVE_LOCKS_REQUIRED(cs_wallet);

    util::Result<CTxDestination> GetNewDestination(const OutputType type, const std::string label);
    util::Result<CTxDestination> GetNewChangeDestination(const OutputType type);

    isminetype IsMine(const CKeyID &address) const override EXCLUSIVE_LOCKS_REQUIRED(cs_wallet);
    isminetype IsMine(const CTxDestination& dest) const EXCLUSIVE_LOCKS_REQUIRED(cs_wallet);
    isminetype IsMine(const CScript& script) const EXCLUSIVE_LOCKS_REQUIRED(cs_wallet);
    /**
     * Returns amount of debit if the input matches the
     * filter, otherwise returns 0
     */
    virtual CAmount GetDebit(const CTxIn& txin, const isminefilter& filter) const;

    isminetype IsMine(const CTxOut& txout) const EXCLUSIVE_LOCKS_REQUIRED(cs_wallet);
    virtual isminetype IsMine(const CTxOutBase *txout) const EXCLUSIVE_LOCKS_REQUIRED(cs_wallet) { assert(false); return ISMINE_NO; };
    virtual bool IsMine(const CTransaction& tx) const EXCLUSIVE_LOCKS_REQUIRED(cs_wallet);
    isminetype IsMine(const COutPoint& outpoint) const EXCLUSIVE_LOCKS_REQUIRED(cs_wallet);

    /** should probably be renamed to IsRelevantToMe */
    virtual bool IsFromMe(const CTransaction& tx) const;
    virtual CAmount GetDebit(const CTransaction& tx, const isminefilter& filter) const;
    void chainStateFlushed(ChainstateRole role, const CBlockLocator& loc) override;

    DBErrors virtual LoadWallet();
    DBErrors ZapSelectTx(std::vector<uint256>& vHashIn, std::vector<uint256>& vHashOut) EXCLUSIVE_LOCKS_REQUIRED(cs_wallet);

    virtual bool SetAddressBook(const CTxDestination& address, const std::string& strName, const std::optional<AddressPurpose>& purpose, bool fBech32=false);

<<<<<<< HEAD
    virtual bool DelAddressBook(const CTxDestination& address);
=======
    bool DelAddressBook(const CTxDestination& address);
    bool DelAddressBookWithDB(WalletBatch& batch, const CTxDestination& address);
>>>>>>> 68684745

    bool IsAddressPreviouslySpent(const CTxDestination& dest) const EXCLUSIVE_LOCKS_REQUIRED(cs_wallet);
    bool SetAddressPreviouslySpent(WalletBatch& batch, const CTxDestination& dest, bool used) EXCLUSIVE_LOCKS_REQUIRED(cs_wallet);

    std::vector<std::string> GetAddressReceiveRequests() const EXCLUSIVE_LOCKS_REQUIRED(cs_wallet);
    bool SetAddressReceiveRequest(WalletBatch& batch, const CTxDestination& dest, const std::string& id, const std::string& value) EXCLUSIVE_LOCKS_REQUIRED(cs_wallet);
    bool EraseAddressReceiveRequest(WalletBatch& batch, const CTxDestination& dest, const std::string& id) EXCLUSIVE_LOCKS_REQUIRED(cs_wallet);

    unsigned int GetKeyPoolSize() const EXCLUSIVE_LOCKS_REQUIRED(cs_wallet);

    //! signify that a particular wallet feature is now used.
    void SetMinVersion(enum WalletFeature, WalletBatch* batch_in = nullptr) override;

    //! get the current wallet format (the oldest client version guaranteed to understand this wallet)
    int GetVersion() const { LOCK(cs_wallet); return nWalletVersion; }

    //! Get wallet transactions that conflict with given transaction (spend same outputs)
    std::set<uint256> GetConflicts(const uint256& txid) const EXCLUSIVE_LOCKS_REQUIRED(cs_wallet);

    //! Check if a given transaction has any of its outputs spent by another transaction in the wallet
    bool HasWalletSpend(const CTransactionRef& tx) const EXCLUSIVE_LOCKS_REQUIRED(cs_wallet);

    //! Flush wallet (bitdb flush)
    void Flush();

    //! Close wallet database
    void Close();

    /** Wallet is about to be unloaded */
    boost::signals2::signal<void ()> NotifyUnload;

    /**
     * Address book entry changed.
     * @note called without lock cs_wallet held.
     */
    boost::signals2::signal<void (const CTxDestination &address,
                                  const std::string &label, bool isMine,
                                  AddressPurpose purpose, const std::string &path,
                                  ChangeType status)>
        NotifyAddressBookChanged;

    /**
     * Wallet transaction added, removed or updated.
     * @note called with lock cs_wallet held.
     */
    boost::signals2::signal<void(const uint256& hashTx, ChangeType status)> NotifyTransactionChanged;

    /** Show progress e.g. for rescan */
    boost::signals2::signal<void (const std::string &title, int nProgress)> ShowProgress;

    /** Watch-only address added */
    boost::signals2::signal<void (bool fHaveWatchOnly)> NotifyWatchonlyChanged;

    /** Keypool has new keys */
    boost::signals2::signal<void ()> NotifyCanGetAddressesChanged;

    /**
     * Wallet status (encrypted, locked) changed.
     * Note: Called without locks held.
     */
    boost::signals2::signal<void (CWallet* wallet)> NotifyStatusChanged;

    /** Inquire whether this wallet broadcasts transactions. */
    bool GetBroadcastTransactions() const { return fBroadcastTransactions; }
    /** Set whether this wallet broadcasts transactions. */
    void SetBroadcastTransactions(bool broadcast) { fBroadcastTransactions = broadcast; }

    /** Return whether transaction can be abandoned */
    virtual bool TransactionCanBeAbandoned(const uint256& hashTx) const;

    /* Mark a transaction (and it in-wallet descendants) as abandoned so its inputs may be respent. */
    virtual bool AbandonTransaction(const uint256& hashTx);

    /** Mark a transaction as replaced by another transaction. */
    bool MarkReplaced(const uint256& originalHash, const uint256& newHash);

    /* Initializes the wallet, returns a new CWallet instance or a null pointer in case of an error */
    static std::shared_ptr<CWallet> Create(WalletContext& context, const std::string& name, std::unique_ptr<WalletDatabase> database, uint64_t wallet_creation_flags, bilingual_str& error, std::vector<bilingual_str>& warnings);

    /**
     * Wallet post-init setup
     * Gives the wallet a chance to register repetitive tasks and complete post-init tasks
     */
    void postInitProcess();

    bool BackupWallet(const std::string& strDest) const;

    /* Returns true if HD is enabled */
    virtual bool IsInitialised() const { return !m_spk_managers.empty(); };

    /* Returns true if HD is enabled */
    virtual bool IsHDEnabled() const;


    /* Returns true if the wallet can give out new addresses. This means it has keys in the keypool or can generate new keys */
    virtual bool CanGetAddresses(bool internal = false) const;

    /* Returns the time of the first created key or, in case of an import, it could be the time of the first received transaction */
    int64_t GetBirthTime() const { return m_birth_time; }

    /**
     * Blocks until the wallet state is up-to-date to /at least/ the current
     * chain at the time this function is entered
     * Obviously holding cs_main/cs_wallet when going into this call may cause
     * deadlock
     */
    void BlockUntilSyncedToCurrentChain() const LOCKS_EXCLUDED(::cs_main) EXCLUSIVE_LOCKS_REQUIRED(!cs_wallet);

    /** set a single wallet flag */
    void SetWalletFlag(uint64_t flags);

    /** Unsets a single wallet flag */
    void UnsetWalletFlag(uint64_t flag);

    /** check if a certain wallet flag is set */
    bool IsWalletFlagSet(uint64_t flag) const override;

    /** overwrite all flags by the given uint64_t
       flags must be uninitialised (or 0)
       only known flags may be present */
    void InitWalletFlags(uint64_t flags);
    /** Loads the flags into the wallet. (used by LoadWallet) */
    bool LoadWalletFlags(uint64_t flags);

    /** Determine if we are a legacy wallet */
    bool IsLegacy() const;

    /** Returns a bracketed wallet name for displaying in logs, will return [default wallet] if the wallet has no name */
    std::string GetDisplayName() const override
    {
        std::string wallet_name = GetName().length() == 0 ? "default wallet" : GetName();
        return strprintf("[%s]", wallet_name);
    };

    /** Prepends the wallet name in logging output to ease debugging in multi-wallet use cases */
    template <typename... Params>
    void WalletLogPrintf(const char* fmt, Params... parameters) const
    {
        LogPrintf(("%s " + std::string{fmt}).c_str(), GetDisplayName(), parameters...);
    };

    /** Upgrade the wallet */
    bool UpgradeWallet(int version, bilingual_str& error);

    //! Returns all unique ScriptPubKeyMans in m_internal_spk_managers and m_external_spk_managers
    std::set<ScriptPubKeyMan*> GetActiveScriptPubKeyMans() const;

    //! Returns all unique ScriptPubKeyMans
    std::set<ScriptPubKeyMan*> GetAllScriptPubKeyMans() const;

    //! Get the ScriptPubKeyMan for the given OutputType and internal/external chain.
    ScriptPubKeyMan* GetScriptPubKeyMan(const OutputType& type, bool internal) const;

    //! Get all the ScriptPubKeyMans for a script
    std::set<ScriptPubKeyMan*> GetScriptPubKeyMans(const CScript& script) const;
    //! Get the ScriptPubKeyMan by id
    ScriptPubKeyMan* GetScriptPubKeyMan(const uint256& id) const;

    //! Get the SigningProvider for a script
    std::unique_ptr<SigningProvider> GetSolvingProvider(const CScript& script) const;
    std::unique_ptr<SigningProvider> GetSolvingProvider(const CScript& script, SignatureData& sigdata) const;

    //! Get the wallet descriptors for a script.
    std::vector<WalletDescriptor> GetWalletDescriptors(const CScript& script) const;

    //! Get the LegacyScriptPubKeyMan which is used for all types, internal, and external.
    LegacyScriptPubKeyMan* GetLegacyScriptPubKeyMan() const;
    LegacyScriptPubKeyMan* GetOrCreateLegacyScriptPubKeyMan();

    //! Make a LegacyScriptPubKeyMan and set it for all types, internal, and external.
    void SetupLegacyScriptPubKeyMan();

    bool WithEncryptionKey(std::function<bool (const CKeyingMaterial&)> cb) const override;

    bool HasEncryptionKeys() const override;

    /** Get last block processed height */
    int GetLastBlockHeight() const EXCLUSIVE_LOCKS_REQUIRED(cs_wallet)
    {
        AssertLockHeld(cs_wallet);
        assert(m_last_block_processed_height >= 0);
        return m_last_block_processed_height;
    };
    uint256 GetLastBlockHash() const EXCLUSIVE_LOCKS_REQUIRED(cs_wallet)
    {
        AssertLockHeld(cs_wallet);
        assert(m_last_block_processed_height >= 0);
        return m_last_block_processed;
    }
    /** Set last block processed height, currently only use in unit test */
    void SetLastBlockProcessed(int block_height, uint256 block_hash) EXCLUSIVE_LOCKS_REQUIRED(cs_wallet)
    {
        AssertLockHeld(cs_wallet);
        m_last_block_processed_height = block_height;
        m_last_block_processed = block_hash;
    };

    //! Connect the signals from ScriptPubKeyMans to the signals in CWallet
    void ConnectScriptPubKeyManNotifiers();

    //! Instantiate a descriptor ScriptPubKeyMan from the WalletDescriptor and load it
    void LoadDescriptorScriptPubKeyMan(uint256 id, WalletDescriptor& desc);

    //! Adds the active ScriptPubKeyMan for the specified type and internal. Writes it to the wallet file
    //! @param[in] id The unique id for the ScriptPubKeyMan
    //! @param[in] type The OutputType this ScriptPubKeyMan provides addresses for
    //! @param[in] internal Whether this ScriptPubKeyMan provides change addresses
    void AddActiveScriptPubKeyMan(uint256 id, OutputType type, bool internal);

    //! Loads an active ScriptPubKeyMan for the specified type and internal. (used by LoadWallet)
    //! @param[in] id The unique id for the ScriptPubKeyMan
    //! @param[in] type The OutputType this ScriptPubKeyMan provides addresses for
    //! @param[in] internal Whether this ScriptPubKeyMan provides change addresses
    void LoadActiveScriptPubKeyMan(uint256 id, OutputType type, bool internal);

    //! Remove specified ScriptPubKeyMan from set of active SPK managers. Writes the change to the wallet file.
    //! @param[in] id The unique id for the ScriptPubKeyMan
    //! @param[in] type The OutputType this ScriptPubKeyMan provides addresses for
    //! @param[in] internal Whether this ScriptPubKeyMan provides change addresses
    void DeactivateScriptPubKeyMan(uint256 id, OutputType type, bool internal);

    //! Create new DescriptorScriptPubKeyMans and add them to the wallet
    void SetupDescriptorScriptPubKeyMans(const CExtKey& master_key) EXCLUSIVE_LOCKS_REQUIRED(cs_wallet);
    void SetupDescriptorScriptPubKeyMans() EXCLUSIVE_LOCKS_REQUIRED(cs_wallet);

    //! Return the DescriptorScriptPubKeyMan for a WalletDescriptor if it is already in the wallet
    DescriptorScriptPubKeyMan* GetDescriptorScriptPubKeyMan(const WalletDescriptor& desc) const;

    //! Returns whether the provided ScriptPubKeyMan is internal
    //! @param[in] spk_man The ScriptPubKeyMan to test
    //! @return contains value only for active DescriptorScriptPubKeyMan, otherwise undefined
    std::optional<bool> IsInternalScriptPubKeyMan(ScriptPubKeyMan* spk_man) const;

    //! Add a descriptor to the wallet, return a ScriptPubKeyMan & associated output type
    ScriptPubKeyMan* AddWalletDescriptor(WalletDescriptor& desc, const FlatSigningProvider& signing_provider, const std::string& label, bool internal) EXCLUSIVE_LOCKS_REQUIRED(cs_wallet);

    /** Move all records from the BDB database to a new SQLite database for storage.
     * The original BDB file will be deleted and replaced with a new SQLite file.
     * A backup is not created.
     * May crash if something unexpected happens in the filesystem.
     */
    bool MigrateToSQLite(bilingual_str& error) EXCLUSIVE_LOCKS_REQUIRED(cs_wallet);

    //! Get all of the descriptors from a legacy wallet
    std::optional<MigrationData> GetDescriptorsForLegacy(bilingual_str& error) const EXCLUSIVE_LOCKS_REQUIRED(cs_wallet);

    //! Adds the ScriptPubKeyMans given in MigrationData to this wallet, removes LegacyScriptPubKeyMan,
    //! and where needed, moves tx and address book entries to watchonly_wallet or solvable_wallet
    bool ApplyMigrationData(MigrationData& data, bilingual_str& error) EXCLUSIVE_LOCKS_REQUIRED(cs_wallet);

    //! Whether the (external) signer performs R-value signature grinding
    bool CanGrindR() const;

    //! Particl
    bool HaveKey(const CKeyID &address) const override { return false; };
    bool GetKey(const CKeyID &address, CKey &keyOut) const override { return false; };
    bool GetPubKey(const CKeyID &address, CPubKey &pkOut) const override { return false; };
    bool GetKeyFromPool(CPubKey &key) override { return false; };
    virtual CAmount GetCredit(const CTxOutBase *txout, const isminefilter &filter) const EXCLUSIVE_LOCKS_REQUIRED(cs_wallet) { return 0; };
    virtual bool IsChange(const CTxOutBase *txout) const { assert(false); return false; };
    std::vector<uint256> ResendWalletTransactionsBefore(int64_t nTime);

    virtual bool ShouldRescan() { return true; };
};

/**
 * Called periodically by the schedule thread. Prompts individual wallets to resend
 * their transactions. Actual rebroadcast schedule is managed by the wallets themselves.
 */
void MaybeResendWalletTxs(WalletContext& context);

/** RAII object to check and reserve a wallet rescan */
class WalletRescanReserver
{
private:
    using Clock = std::chrono::steady_clock;
    using NowFn = std::function<Clock::time_point()>;
    CWallet& m_wallet;
    bool m_could_reserve{false};
    NowFn m_now;
public:
    explicit WalletRescanReserver(CWallet& w) : m_wallet(w) {}

    bool reserve(bool with_passphrase = false)
    {
        assert(!m_could_reserve);
        if (m_wallet.fScanningWallet.exchange(true)) {
            return false;
        }
        m_wallet.m_scanning_with_passphrase.exchange(with_passphrase);
        m_wallet.m_scanning_start = SteadyClock::now();
        m_wallet.m_scanning_progress = 0;
        m_could_reserve = true;
        return true;
    }

    bool isReserved() const
    {
        return (m_could_reserve && m_wallet.fScanningWallet);
    }

    Clock::time_point now() const { return m_now ? m_now() : Clock::now(); };

    void setNow(NowFn now) { m_now = std::move(now); }

    ~WalletRescanReserver()
    {
        if (m_could_reserve) {
            m_wallet.fScanningWallet = false;
            m_wallet.m_scanning_with_passphrase = false;
        }
    }
};

//! Add wallet name to persistent configuration so it will be loaded on startup.
bool AddWalletSetting(interfaces::Chain& chain, const std::string& wallet_name);

//! Remove wallet name from persistent configuration so it will not be loaded on startup.
bool RemoveWalletSetting(interfaces::Chain& chain, const std::string& wallet_name);

bool DummySignInput(const SigningProvider& provider, CTxIn &tx_in, const CTxOut &txout, bool can_grind_r, const CCoinControl* coin_control);

bool FillInputToWeight(CTxIn& txin, int64_t target_weight);

/**
 * Refresh mempool status so the wallet is in an internally consistent state and
 * immediately knows the transaction's status: Whether it can be considered
 * trusted and is eligible to be abandoned ...
 */
void RefreshMempoolStatus(CWalletTx& tx, interfaces::Chain& chain);

struct MigrationResult {
    std::string wallet_name;
    std::shared_ptr<CWallet> wallet;
    std::shared_ptr<CWallet> watchonly_wallet;
    std::shared_ptr<CWallet> solvables_wallet;
    fs::path backup_path;
};

//! Do all steps to migrate a legacy wallet to a descriptor wallet
[[nodiscard]] util::Result<MigrationResult> MigrateLegacyToDescriptor(const std::string& wallet_name, const SecureString& passphrase, WalletContext& context);
} // namespace wallet

#endif // BITCOIN_WALLET_WALLET_H<|MERGE_RESOLUTION|>--- conflicted
+++ resolved
@@ -894,12 +894,8 @@
 
     virtual bool SetAddressBook(const CTxDestination& address, const std::string& strName, const std::optional<AddressPurpose>& purpose, bool fBech32=false);
 
-<<<<<<< HEAD
-    virtual bool DelAddressBook(const CTxDestination& address);
-=======
     bool DelAddressBook(const CTxDestination& address);
-    bool DelAddressBookWithDB(WalletBatch& batch, const CTxDestination& address);
->>>>>>> 68684745
+    virtual bool DelAddressBookWithDB(WalletBatch& batch, const CTxDestination& address);
 
     bool IsAddressPreviouslySpent(const CTxDestination& dest) const EXCLUSIVE_LOCKS_REQUIRED(cs_wallet);
     bool SetAddressPreviouslySpent(WalletBatch& batch, const CTxDestination& dest, bool used) EXCLUSIVE_LOCKS_REQUIRED(cs_wallet);
