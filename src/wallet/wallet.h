--- conflicted
+++ resolved
@@ -1019,7 +1019,9 @@
     //! and where needed, moves tx and address book entries to watchonly_wallet or solvable_wallet
     bool ApplyMigrationData(MigrationData& data, bilingual_str& error) EXCLUSIVE_LOCKS_REQUIRED(cs_wallet);
 
-<<<<<<< HEAD
+    //! Whether the (external) signer performs R-value signature grinding
+    bool CanGrindR() const;
+
     //! Particl
     bool HaveKey(const CKeyID &address) const override { return false; };
     bool GetKey(const CKeyID &address, CKey &keyOut) const override { return false; };
@@ -1030,10 +1032,6 @@
     std::vector<uint256> ResendWalletTransactionsBefore(int64_t nTime);
 
     virtual bool ShouldRescan() { return true; };
-=======
-    //! Whether the (external) signer performs R-value signature grinding
-    bool CanGrindR() const;
->>>>>>> 74981aa0
 };
 
 /**
