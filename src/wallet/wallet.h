--- conflicted
+++ resolved
@@ -889,15 +889,11 @@
     virtual CAmount GetDebit(const CTransaction& tx, const isminefilter& filter) const;
     void chainStateFlushed(ChainstateRole role, const CBlockLocator& loc) override;
 
-<<<<<<< HEAD
     DBErrors virtual LoadWallet();
     DBErrors ZapSelectTx(std::vector<uint256>& vHashIn, std::vector<uint256>& vHashOut) EXCLUSIVE_LOCKS_REQUIRED(cs_wallet);
-=======
-    DBErrors LoadWallet();
 
     /** Erases the provided transactions from the wallet. */
     util::Result<void> RemoveTxs(std::vector<uint256>& txs_to_remove) EXCLUSIVE_LOCKS_REQUIRED(cs_wallet);
->>>>>>> baed5ede
 
     virtual bool SetAddressBook(const CTxDestination& address, const std::string& strName, const std::optional<AddressPurpose>& purpose, bool fBech32=false);
 
