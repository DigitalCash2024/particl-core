// Copyright (c) 2009-2010 Satoshi Nakamoto
// Copyright (c) 2009-2021 The Bitcoin Core developers
// Distributed under the MIT software license, see the accompanying
// file COPYING or http://www.opensource.org/licenses/mit-license.php.

#ifndef BITCOIN_WALLET_WALLET_H
#define BITCOIN_WALLET_WALLET_H

#include <consensus/amount.h>
#include <fs.h>
#include <interfaces/chain.h>
#include <interfaces/handler.h>
#include <outputtype.h>
#include <policy/feerate.h>
#include <psbt.h>
#include <tinyformat.h>
#include <util/message.h>
#include <util/strencodings.h>
#include <util/string.h>
#include <util/system.h>
#include <util/ui_change_type.h>
#include <validationinterface.h>
#include <wallet/coinselection.h>
#include <wallet/crypter.h>
#include <wallet/scriptpubkeyman.h>
#include <wallet/transaction.h>
#include <wallet/walletdb.h>
#include <wallet/walletutil.h>
#include <key/extkey.h>
#include <key/stealth.h>

#include <algorithm>
#include <atomic>
#include <map>
#include <memory>
#include <optional>
#include <set>
#include <stdexcept>
#include <stdint.h>
#include <string>
#include <utility>
#include <vector>

#include <boost/signals2/signal.hpp>


using LoadWalletFn = std::function<void(std::unique_ptr<interfaces::Wallet> wallet)>;

class CScript;
enum class FeeEstimateMode;
struct FeeCalculation;
struct bilingual_str;

namespace wallet {
struct WalletContext;

//! Explicitly unload and delete the wallet.
//! Blocks the current thread after signaling the unload intent so that all
//! wallet pointer owners release the wallet.
//! Note that, when blocking is not required, the wallet is implicitly unloaded
//! by the shared pointer deleter.
void UnloadWallet(std::shared_ptr<CWallet>&& wallet);

bool AddWallet(WalletContext& context, const std::shared_ptr<CWallet>& wallet);
bool RemoveWallet(WalletContext& context, const std::shared_ptr<CWallet>& wallet, std::optional<bool> load_on_start, std::vector<bilingual_str>& warnings);
bool RemoveWallet(WalletContext& context, const std::shared_ptr<CWallet>& wallet, std::optional<bool> load_on_start);
std::vector<std::shared_ptr<CWallet>> GetWallets(WalletContext& context);
std::shared_ptr<CWallet> GetWallet(WalletContext& context, const std::string& name);
std::shared_ptr<CWallet> LoadWallet(WalletContext& context, const std::string& name, std::optional<bool> load_on_start, const DatabaseOptions& options, DatabaseStatus& status, bilingual_str& error, std::vector<bilingual_str>& warnings);
std::shared_ptr<CWallet> CreateWallet(WalletContext& context, const std::string& name, std::optional<bool> load_on_start, DatabaseOptions& options, DatabaseStatus& status, bilingual_str& error, std::vector<bilingual_str>& warnings);
std::shared_ptr<CWallet> RestoreWallet(WalletContext& context, const fs::path& backup_file, const std::string& wallet_name, std::optional<bool> load_on_start, DatabaseStatus& status, bilingual_str& error, std::vector<bilingual_str>& warnings);
std::unique_ptr<interfaces::Handler> HandleLoadWallet(WalletContext& context, LoadWalletFn load_wallet);
std::unique_ptr<WalletDatabase> MakeWalletDatabase(const std::string& name, const DatabaseOptions& options, DatabaseStatus& status, bilingual_str& error);

extern boost::signals2::signal<void (const std::shared_ptr<CWallet>& wallet)> NotifyWalletAdded;

//! -paytxfee default
constexpr CAmount DEFAULT_PAY_TX_FEE = 0;
//! -fallbackfee default
static const CAmount DEFAULT_FALLBACK_FEE = 0;
//! -discardfee default
static const CAmount DEFAULT_DISCARD_FEE = 10000;
//! -mintxfee default
static const CAmount DEFAULT_TRANSACTION_MINFEE = 200000;
static const CAmount DEFAULT_TRANSACTION_MINFEE_BTC = 1000;
//! -consolidatefeerate default
static const CAmount DEFAULT_CONSOLIDATE_FEERATE{10000}; // 10 sat/vbyte
/**
 * maximum fee increase allowed to do partial spend avoidance, even for nodes with this feature disabled by default
 *
 * A value of -1 disables this feature completely.
 * A value of 0 (current default) means to attempt to do partial spend avoidance, and use its results if the fees remain *unchanged*
 * A value > 0 means to do partial spend avoidance if the fee difference against a regular coin selection instance is in the range [0..value].
 */
static const CAmount DEFAULT_MAX_AVOIDPARTIALSPEND_FEE = 0;
//! discourage APS fee higher than this amount
constexpr CAmount HIGH_APS_FEE{COIN / 1000};
//! minimum recommended increment for BIP 125 replacement txs
static const CAmount WALLET_INCREMENTAL_RELAY_FEE = 5000;
//! Default for -spendzeroconfchange
static const bool DEFAULT_SPEND_ZEROCONF_CHANGE = true;
//! Default for -walletrejectlongchains
static const bool DEFAULT_WALLET_REJECT_LONG_CHAINS = false;
//! -txconfirmtarget default
static const unsigned int DEFAULT_TX_CONFIRM_TARGET = 6;
//! -walletrbf default
static const bool DEFAULT_WALLET_RBF = false;
static const bool DEFAULT_WALLETBROADCAST = true;
static const bool DEFAULT_DISABLE_WALLET = false;
//! -maxtxfee default
constexpr CAmount DEFAULT_TRANSACTION_MAXFEE{COIN / 2};
constexpr CAmount DEFAULT_TRANSACTION_MAXFEE_BTC{COIN / 10};
//! Discourage users to set fees higher than this amount (in satoshis) per kB
constexpr CAmount HIGH_TX_FEE_PER_KB{COIN / 100};
//! -maxtxfee will warn if called with a higher fee than this amount (in satoshis)
constexpr CAmount HIGH_MAX_TX_FEE{100 * HIGH_TX_FEE_PER_KB};
//! Pre-calculated constants for input size estimation in *virtual size*
static constexpr size_t DUMMY_NESTED_P2WPKH_INPUT_SIZE = 91;

class CCoinControl;
class COutput;
class CWalletTx;
<<<<<<< HEAD
class CTransactionRecord;
struct FeeCalculation;
enum class FeeEstimateMode;
=======
>>>>>>> 290ff5ef
class ReserveDestination;

//! Default for -addresstype
constexpr OutputType DEFAULT_ADDRESS_TYPE{OutputType::BECH32};

static constexpr uint64_t KNOWN_WALLET_FLAGS =
        WALLET_FLAG_AVOID_REUSE
    |   WALLET_FLAG_BLANK_WALLET
    |   WALLET_FLAG_KEY_ORIGIN_METADATA
    |   WALLET_FLAG_LAST_HARDENED_XPUB_CACHED
    |   WALLET_FLAG_DISABLE_PRIVATE_KEYS
    |   WALLET_FLAG_DESCRIPTORS
    |   WALLET_FLAG_EXTERNAL_SIGNER;

static constexpr uint64_t MUTABLE_WALLET_FLAGS =
        WALLET_FLAG_AVOID_REUSE;

static const std::map<std::string,WalletFlags> WALLET_FLAG_MAP{
    {"avoid_reuse", WALLET_FLAG_AVOID_REUSE},
    {"blank", WALLET_FLAG_BLANK_WALLET},
    {"key_origin_metadata", WALLET_FLAG_KEY_ORIGIN_METADATA},
    {"last_hardened_xpub_cached", WALLET_FLAG_LAST_HARDENED_XPUB_CACHED},
    {"disable_private_keys", WALLET_FLAG_DISABLE_PRIVATE_KEYS},
    {"descriptor_wallet", WALLET_FLAG_DESCRIPTORS},
    {"external_signer", WALLET_FLAG_EXTERNAL_SIGNER}
};

extern const std::map<uint64_t,std::string> WALLET_FLAG_CAVEATS;

/** A wrapper to reserve an address from a wallet
 *
 * ReserveDestination is used to reserve an address.
 * It is currently only used inside of CreateTransaction.
 *
 * Instantiating a ReserveDestination does not reserve an address. To do so,
 * GetReservedDestination() needs to be called on the object. Once an address has been
 * reserved, call KeepDestination() on the ReserveDestination object to make sure it is not
 * returned. Call ReturnDestination() to return the address so it can be re-used (for
 * example, if the address was used in a new transaction
 * and that transaction was not completed and needed to be aborted).
 *
 * If an address is reserved and KeepDestination() is not called, then the address will be
 * returned when the ReserveDestination goes out of scope.
 */
class ReserveDestination
{
protected:
    //! The wallet to reserve from
    const CWallet* const pwallet;
    //! The ScriptPubKeyMan to reserve from. Based on type when GetReservedDestination is called
    ScriptPubKeyMan* m_spk_man{nullptr};
    OutputType const type;
    //! The index of the address's key in the keypool
    int64_t nIndex{-1};
    //! The destination
    CTxDestination address;
    //! Whether this is from the internal (change output) keypool
    bool fInternal{false};

public:
    //! Construct a ReserveDestination object. This does NOT reserve an address yet
    explicit ReserveDestination(CWallet* pwallet, OutputType type)
      : pwallet(pwallet)
      , type(type) { }

    ReserveDestination(const ReserveDestination&) = delete;
    ReserveDestination& operator=(const ReserveDestination&) = delete;

    //! Destructor. If a key has been reserved and not KeepKey'ed, it will be returned to the keypool
    ~ReserveDestination()
    {
        ReturnDestination();
    }

    //! Reserve an address
    bool GetReservedDestination(CTxDestination& pubkey, bool internal, bilingual_str& error);
    //! Return reserved address
    void ReturnDestination();
    //! Keep the address. Do not return it's key to the keypool when this object goes out of scope
    void KeepDestination();
};

/** Address book data */
class CAddressBookData
{
private:
    mutable bool m_change{true};
    std::string m_label;
public:
    std::string purpose;
    bool fBech32;
    CAddressBookData() : purpose("unknown"), fBech32(false) {}

    std::vector<uint32_t> vPath; // Index to m is stored in first entry

    mutable uint8_t nOwned = 0; // 0 unknown, 1 yes, 2 no

    SERIALIZE_METHODS(CAddressBookData, obj)
    {
        READWRITE(obj.m_label);
        READWRITE(obj.purpose);
        READWRITE(obj.vPath);
        READWRITE(obj.destdata);

        try { READWRITE(obj.fBech32); } catch(std::exception &e) {
            // old format
        }
        if (ser_action.ForRead()) {
            if (!obj.m_label.empty()) {
                obj.m_change = false;
            }
        }
    }

    typedef std::map<std::string, std::string> StringMap;
    StringMap destdata;

    bool IsChange() const { return m_change; }
    const std::string& GetLabel() const { return m_label; }
    void SetLabel(const std::string& label) {
        m_change = false;
        m_label = label;
    }
    void SetLabel(const std::string& label, const std::string& strPurpose, const std::vector<uint32_t> &_vPath, bool _fBech32) {
        m_change = false;
        m_label = label;
        if (!strPurpose.empty()) {
            purpose = strPurpose;
        }
        vPath = _vPath;
        fBech32 = _fBech32;
    }
    void Set(const CAddressBookData& data) {
        m_label = data.GetLabel();
        purpose = data.purpose;
        if (m_label.empty() && data.purpose == "unknown") {
            m_change = true;
        } else {
            m_change = false;
        }
        vPath = data.vPath;
        fBech32 = data.fBech32;
        destdata = data.destdata;
    }
};

struct CRecipient
{
    CScript scriptPubKey;
    CAmount nAmount;
    bool fSubtractFeeFromAmount;
};

class WalletRescanReserver; //forward declarations for ScanForWalletTransactions/RescanFromTime
/**
 * A CWallet maintains a set of transactions and balances, and provides the ability to create new transactions.
 */
class CWallet : public WalletStorage, public interfaces::Chain::Notifications
{
friend class CHDWallet;
friend class CWalletTx;
private:
    CKeyingMaterial vMasterKey GUARDED_BY(cs_wallet);

    virtual bool Unlock(const CKeyingMaterial& vMasterKeyIn, bool accept_no_keys = false);

    std::atomic<bool> fAbortRescan{false};
    std::atomic<bool> fScanningWallet{false}; // controlled by WalletRescanReserver
    std::atomic<int64_t> m_scanning_start{0};
    std::atomic<double> m_scanning_progress{0};
    friend class WalletRescanReserver;

    //! the current wallet version: clients below this version are not able to load the wallet
    int nWalletVersion GUARDED_BY(cs_wallet){FEATURE_BASE};

    /** The next scheduled rebroadcast of wallet transactions. */
    int64_t nNextResend = 0;
    /** Whether this wallet will submit newly created transactions to the node's mempool and
     * prompt rebroadcasts (see ResendWalletTransactions()). */
    bool fBroadcastTransactions = false;
    // Local time that the tip block was received. Used to schedule wallet rebroadcasts.
    std::atomic<int64_t> m_best_block_time {0};

    /**
     * Used to keep track of spent outpoints, and
     * detect and report conflicts (double-spends or
     * mutated transactions where the mutant gets mined).
     */
    typedef std::multimap<COutPoint, uint256> TxSpends;
    TxSpends mapTxSpends GUARDED_BY(cs_wallet);
    void AddToSpends(const COutPoint& outpoint, const uint256& wtxid, WalletBatch* batch = nullptr) EXCLUSIVE_LOCKS_REQUIRED(cs_wallet);
    virtual void AddToSpends(const uint256& wtxid, WalletBatch* batch = nullptr) EXCLUSIVE_LOCKS_REQUIRED(cs_wallet);

    /**
     * Add a transaction to the wallet, or update it.  confirm.block_* should
     * be set when the transaction was known to be included in a block.  When
     * block_hash.IsNull(), then wallet state is not updated in AddToWallet, but
     * notifications happen and cached balances are marked dirty.
     *
     * If fUpdate is true, existing transactions will be updated.
     * TODO: One exception to this is that the abandoned state is cleared under the
     * assumption that any further notification of a transaction that was considered
     * abandoned is an indication that it is not safe to be considered abandoned.
     * Abandoned state should probably be more carefully tracked via different
     * chain notifications or by checking mempool presence when necessary.
     *
     * Should be called with rescanning_old_block set to true, if the transaction is
     * not discovered in real time, but during a rescan of old blocks.
     */
    virtual bool AddToWalletIfInvolvingMe(const CTransactionRef& tx, const SyncTxState& state, bool fUpdate, bool rescanning_old_block) EXCLUSIVE_LOCKS_REQUIRED(cs_wallet);

    /** Mark a transaction (and its in-wallet descendants) as conflicting with a particular block. */
    virtual void MarkConflicted(const uint256& hashBlock, int conflicting_height, const uint256& hashTx);

    /** Mark a transaction's inputs dirty, thus forcing the outputs to be recomputed */
    void MarkInputsDirty(const CTransactionRef& tx) EXCLUSIVE_LOCKS_REQUIRED(cs_wallet);

    virtual void SyncMetaData(std::pair<TxSpends::iterator, TxSpends::iterator>) EXCLUSIVE_LOCKS_REQUIRED(cs_wallet);

    void SyncTransaction(const CTransactionRef& tx, const SyncTxState& state, bool update_tx = true, bool rescanning_old_block = false) EXCLUSIVE_LOCKS_REQUIRED(cs_wallet);

    /** WalletFlags set on this wallet. */
    std::atomic<uint64_t> m_wallet_flags{0};

    bool SetAddressBookWithDB(WalletBatch& batch, const CTxDestination& address, const std::string& strName, const std::string& strPurpose, bool fBech32=false);

    //! Unsets a wallet flag and saves it to disk
    void UnsetWalletFlagWithDB(WalletBatch& batch, uint64_t flag);

    //! Unset the blank wallet flag and saves it to disk
    void UnsetBlankWalletFlag(WalletBatch& batch) override;

    /** Provider of aplication-wide arguments. */
    const ArgsManager& m_args;

    /** Interface for accessing chain state. */
    interfaces::Chain* m_chain;

    /** Wallet name: relative directory name or "" for default wallet. */
    std::string m_name;

    /** Internal database handle. */
    std::unique_ptr<WalletDatabase> const m_database;

    /**
     * The following is used to keep track of how far behind the wallet is
     * from the chain sync, and to allow clients to block on us being caught up.
     *
     * Processed hash is a pointer on node's tip and doesn't imply that the wallet
     * has scanned sequentially all blocks up to this one.
     */
    uint256 m_last_block_processed GUARDED_BY(cs_wallet);

    /** Height of last block processed is used by wallet to know depth of transactions
     * without relying on Chain interface beyond asynchronous updates. For safety, we
     * initialize it to -1. Height is a pointer on node's tip and doesn't imply
     * that the wallet has scanned sequentially all blocks up to this one.
     */
    int m_last_block_processed_height GUARDED_BY(cs_wallet) = -1;

    std::map<OutputType, ScriptPubKeyMan*> m_external_spk_managers;
    std::map<OutputType, ScriptPubKeyMan*> m_internal_spk_managers;

    // Indexed by a unique identifier produced by each ScriptPubKeyMan using
    // ScriptPubKeyMan::GetID. In many cases it will be the hash of an internal structure
    std::map<uint256, std::unique_ptr<ScriptPubKeyMan>> m_spk_managers;

    /**
     * Catch wallet up to current chain, scanning new blocks, updating the best
     * block locator and m_last_block_processed, and registering for
     * notifications about new blocks and transactions.
     */
    static bool AttachChain(const std::shared_ptr<CWallet>& wallet, interfaces::Chain& chain, const bool rescan_required, bilingual_str& error, std::vector<bilingual_str>& warnings);

public:
    bool IsParticlWallet() const override { return false; };
    /**
     * Main wallet lock.
     * This lock protects all the fields added by CWallet.
     */
    mutable RecursiveMutex cs_wallet;

    WalletDatabase& GetDatabase() const override
    {
        assert(static_cast<bool>(m_database));
        return *m_database;
    }

    /** Get a name for this wallet for logging/debugging purposes.
     */
    const std::string& GetName() const { return m_name; }

    typedef std::map<unsigned int, CMasterKey> MasterKeyMap;
    MasterKeyMap mapMasterKeys;
    unsigned int nMasterKeyMaxID = 0;

    /** Construct wallet with specified name and database implementation. */
    CWallet(interfaces::Chain* chain, const std::string& name, const ArgsManager& args, std::unique_ptr<WalletDatabase> database)
        : m_args(args),
          m_chain(chain),
          m_name(name),
          m_database(std::move(database))
    {
        if (!fParticlMode) {
            m_min_fee = CFeeRate(DEFAULT_TRANSACTION_MINFEE_BTC);
            m_default_max_tx_fee = DEFAULT_TRANSACTION_MAXFEE_BTC;
        }
    }

    virtual ~CWallet()
    {
        // Should not have slots connected at this point.
        assert(NotifyUnload.empty());
    }

    virtual bool IsCrypted() const;
    virtual bool IsLocked() const override;
    virtual bool Lock();

    /** Interface to assert chain access */
    bool HaveChain() const { return m_chain ? true : false; }

    /** Map from txid to CWalletTx for all transactions this wallet is
     * interested in, including received and sent transactions. */
    std::map<uint256, CWalletTx> mapWallet GUARDED_BY(cs_wallet);

    typedef std::multimap<int64_t, CWalletTx*> TxItems;
    TxItems wtxOrdered;

    int64_t nOrderPosNext GUARDED_BY(cs_wallet) = 0;
    uint64_t nAccountingEntryNumber = 0;

    std::map<CTxDestination, CAddressBookData> m_address_book GUARDED_BY(cs_wallet);
    const CAddressBookData* FindAddressBookEntry(const CTxDestination&, bool allow_change = false) const EXCLUSIVE_LOCKS_REQUIRED(cs_wallet);

    /** Set of Coins owned by this wallet that we won't try to spend from. A
     * Coin may be locked if it has already been used to fund a transaction
     * that hasn't confirmed yet. We wouldn't consider the Coin spent already,
     * but also shouldn't try to use it again. */
    std::set<COutPoint> setLockedCoins GUARDED_BY(cs_wallet);

    /** Registered interfaces::Chain::Notifications handler. */
    std::unique_ptr<interfaces::Handler> m_chain_notifications_handler;

    /** Interface for accessing chain state. */
    interfaces::Chain& chain() const { assert(m_chain); return *m_chain; }

    virtual const CWalletTx* GetWalletTx(const uint256& hash) const EXCLUSIVE_LOCKS_REQUIRED(cs_wallet);

    // TODO: Remove "NO_THREAD_SAFETY_ANALYSIS" and replace it with the correct
    // annotation "EXCLUSIVE_LOCKS_REQUIRED(pwallet->cs_wallet)". The annotation
    // "NO_THREAD_SAFETY_ANALYSIS" was temporarily added to avoid having to
    // resolve the issue of member access into incomplete type CWallet. Note
    // that we still have the runtime check "AssertLockHeld(pwallet->cs_wallet)"
    // in place.
    std::set<uint256> GetTxConflicts(const CWalletTx& wtx) const NO_THREAD_SAFETY_ANALYSIS;

    /**
     * Return depth of transaction in blockchain:
     * <0  : conflicts with a transaction this deep in the blockchain
     *  0  : in memory pool, waiting to be included in a block
     * >=1 : this many blocks deep in the main chain
     */
    // TODO: Remove "NO_THREAD_SAFETY_ANALYSIS" and replace it with the correct
    // annotation "EXCLUSIVE_LOCKS_REQUIRED(pwallet->cs_wallet)". The annotation
    // "NO_THREAD_SAFETY_ANALYSIS" was temporarily added to avoid having to
    // resolve the issue of member access into incomplete type CWallet. Note
    // that we still have the runtime check "AssertLockHeld(pwallet->cs_wallet)"
    // in place.
    int GetTxDepthInMainChain(const CWalletTx& wtx) const NO_THREAD_SAFETY_ANALYSIS;
    bool IsTxInMainChain(const CWalletTx& wtx) const { return GetTxDepthInMainChain(wtx) > 0; }

    /**
     * @return number of blocks to maturity for this transaction:
     *  0 : is not a coinbase transaction, or is a mature coinbase transaction
     * >0 : is a coinbase transaction which matures in this many blocks
     */
    int GetTxBlocksToMaturity(const CWalletTx& wtx) const;
    bool IsTxImmatureCoinBase(const CWalletTx& wtx) const;

    //! check whether we support the named feature
    bool CanSupportFeature(enum WalletFeature wf) const override EXCLUSIVE_LOCKS_REQUIRED(cs_wallet) { AssertLockHeld(cs_wallet); return IsFeatureSupported(nWalletVersion, wf); }

    virtual bool IsSpent(const uint256& hash, unsigned int n) const EXCLUSIVE_LOCKS_REQUIRED(cs_wallet);

    // Whether this or any known UTXO with the same single key has been spent.
    virtual bool IsSpentKey(const uint256& hash, unsigned int n) const EXCLUSIVE_LOCKS_REQUIRED(cs_wallet);
    virtual void SetSpentKeyState(WalletBatch& batch, const uint256& hash, unsigned int n, bool used, std::set<CTxDestination>& tx_destinations) EXCLUSIVE_LOCKS_REQUIRED(cs_wallet);

    /** Display address on an external signer. Returns false if external signer support is not compiled */
    bool DisplayAddress(const CTxDestination& dest) EXCLUSIVE_LOCKS_REQUIRED(cs_wallet);

    bool IsLockedCoin(uint256 hash, unsigned int n) const EXCLUSIVE_LOCKS_REQUIRED(cs_wallet);
    bool LockCoin(const COutPoint& output, WalletBatch* batch = nullptr) EXCLUSIVE_LOCKS_REQUIRED(cs_wallet);
    bool UnlockCoin(const COutPoint& output, WalletBatch* batch = nullptr) EXCLUSIVE_LOCKS_REQUIRED(cs_wallet);
    bool UnlockAllCoins() EXCLUSIVE_LOCKS_REQUIRED(cs_wallet);
    void ListLockedCoins(std::vector<COutPoint>& vOutpts) const EXCLUSIVE_LOCKS_REQUIRED(cs_wallet);

    /*
     * Rescan abort properties
     */
    void AbortRescan() { fAbortRescan = true; }
    bool IsAbortingRescan() const { return fAbortRescan; }
    bool IsScanning() const { return fScanningWallet; }
    int64_t ScanningDuration() const { return fScanningWallet ? GetTimeMillis() - m_scanning_start : 0; }
    double ScanningProgress() const { return fScanningWallet ? (double) m_scanning_progress : 0; }

    //! Upgrade stored CKeyMetadata objects to store key origin info as KeyOriginInfo
    void UpgradeKeyMetadata() EXCLUSIVE_LOCKS_REQUIRED(cs_wallet);

    //! Upgrade DescriptorCaches
    void UpgradeDescriptorCache() EXCLUSIVE_LOCKS_REQUIRED(cs_wallet);

    bool LoadMinVersion(int nVersion) EXCLUSIVE_LOCKS_REQUIRED(cs_wallet) { AssertLockHeld(cs_wallet); nWalletVersion = nVersion; return true; }

    //! Adds a destination data tuple to the store, without saving it to disk
    void LoadDestData(const CTxDestination& dest, const std::string& key, const std::string& value) EXCLUSIVE_LOCKS_REQUIRED(cs_wallet);

    //! Holds a timestamp at which point the wallet is scheduled (externally) to be relocked. Caller must arrange for actual relocking to occur via Lock().
    int64_t nRelockTime GUARDED_BY(cs_wallet){0};

    // Used to prevent concurrent calls to walletpassphrase RPC.
    Mutex m_unlock_mutex;
    virtual int ExtKeyUnlock(const CKeyingMaterial &vMKey) {return 0;};
    virtual bool Unlock(const SecureString& strWalletPassphrase, bool accept_no_keys = false);
    bool ChangeWalletPassphrase(const SecureString& strOldWalletPassphrase, const SecureString& strNewWalletPassphrase);
    virtual bool EncryptWallet(const SecureString& strWalletPassphrase);

    void GetKeyBirthTimes(std::map<CKeyID, int64_t> &mapKeyBirth) const EXCLUSIVE_LOCKS_REQUIRED(cs_wallet);
    unsigned int ComputeTimeSmart(const CWalletTx& wtx, bool rescanning_old_block) const;

    /**
     * Increment the next transaction order id
     * @return next transaction order id
     */
    int64_t IncOrderPosNext(WalletBatch *batch = nullptr) EXCLUSIVE_LOCKS_REQUIRED(cs_wallet);
    DBErrors ReorderTransactions();

    //! For ParticlWallet, clear cached balances from wallet called at new block and adding new transaction
    virtual void ClearCachedBalances() {};
    void MarkDirty();

    //! Callback for updating transaction metadata in mapWallet.
    //!
    //! @param wtx - reference to mapWallet transaction to update
    //! @param new_tx - true if wtx is newly inserted, false if it previously existed
    //!
    //! @return true if wtx is changed and needs to be saved to disk, otherwise false
    using UpdateWalletTxFn = std::function<bool(CWalletTx& wtx, bool new_tx)>;

    CWalletTx* AddToWallet(CTransactionRef tx, const TxState& state, const UpdateWalletTxFn& update_wtx=nullptr, bool fFlushOnClose=true, bool rescanning_old_block = false);
    virtual bool LoadToWallet(const uint256& hash, const UpdateWalletTxFn& fill_wtx) EXCLUSIVE_LOCKS_REQUIRED(cs_wallet);
    void transactionAddedToMempool(const CTransactionRef& tx, uint64_t mempool_sequence) override;
    void blockConnected(const CBlock& block, int height) override;
    void blockDisconnected(const CBlock& block, int height) override;
    void updatedBlockTip() override;
    int64_t RescanFromTime(int64_t startTime, const WalletRescanReserver& reserver, bool update);

    struct ScanResult {
        enum { SUCCESS, FAILURE, USER_ABORT } status = SUCCESS;

        //! Hash and height of most recent block that was successfully scanned.
        //! Unset if no blocks were scanned due to read errors or the chain
        //! being empty.
        uint256 last_scanned_block;
        std::optional<int> last_scanned_height;

        //! Height of the most recent block that could not be scanned due to
        //! read errors or pruning. Will be set if status is FAILURE, unset if
        //! status is SUCCESS, and may or may not be set if status is
        //! USER_ABORT.
        uint256 last_failed_block;
    };
    virtual ScanResult ScanForWalletTransactions(const uint256& start_block, int start_height, std::optional<int> max_height, const WalletRescanReserver& reserver, bool fUpdate);
    void transactionRemovedFromMempool(const CTransactionRef& tx, MemPoolRemovalReason reason, uint64_t mempool_sequence) override;
    void ReacceptWalletTransactions() EXCLUSIVE_LOCKS_REQUIRED(cs_wallet);
    virtual void ResendWalletTransactions();

    OutputType TransactionChangeType(const std::optional<OutputType>& change_type, const std::vector<CRecipient>& vecSend) const;

    /** Fetch the inputs and sign with SIGHASH_ALL. */
    virtual bool SignTransaction(CMutableTransaction& tx) const EXCLUSIVE_LOCKS_REQUIRED(cs_wallet);
    /** Sign the tx given the input coins and sighash. */
    bool SignTransaction(CMutableTransaction& tx, const std::map<COutPoint, Coin>& coins, int sighash, std::map<int, bilingual_str>& input_errors) const;
    SigningResult SignMessage(const std::string& message, const PKHash& pkhash, std::string& str_sig) const;
    SigningResult SignMessage(const std::string& message, const CKeyID256 &keyID256, std::string& str_sig) const;

    /**
     * Fills out a PSBT with information from the wallet. Fills in UTXOs if we have
     * them. Tries to sign if sign=true. Sets `complete` if the PSBT is now complete
     * (i.e. has all required signatures or signature-parts, and is ready to
     * finalize.) Sets `error` and returns false if something goes wrong.
     *
     * @param[in]  psbtx PartiallySignedTransaction to fill in
     * @param[out] complete indicates whether the PSBT is now complete
     * @param[in]  sighash_type the sighash type to use when signing (if PSBT does not specify)
     * @param[in]  sign whether to sign or not
     * @param[in]  bip32derivs whether to fill in bip32 derivation information if available
     * @param[out] n_signed the number of inputs signed by this wallet
     * @param[in] finalize whether to create the final scriptSig or scriptWitness if possible
     * return error
     */
    TransactionError FillPSBT(PartiallySignedTransaction& psbtx,
                  bool& complete,
                  int sighash_type = SIGHASH_DEFAULT,
                  bool sign = true,
                  bool bip32derivs = true,
                  size_t* n_signed = nullptr,
                  bool finalize = true) const;

    /**
     * Submit the transaction to the node's mempool and then relay to peers.
     * Should be called after CreateTransaction unless you want to abort
     * broadcasting the transaction.
     *
     * @param[in] tx The transaction to be broadcast.
     * @param[in] mapValue key-values to be set on the transaction.
     * @param[in] orderForm BIP 70 / BIP 21 order form details to be set on the transaction.
     */
    virtual void CommitTransaction(CTransactionRef tx, mapValue_t mapValue, std::vector<std::pair<std::string, std::string>> orderForm);

    /** Pass this transaction to node for mempool insertion and relay to peers if flag set to true */
    bool SubmitTxMemoryPoolAndRelay(CWalletTx& wtx, std::string& err_string, bool relay, CAmount override_max_fee=-1) const;

    bool DummySignTx(CMutableTransaction &txNew, const std::set<CTxOut> &txouts, const CCoinControl* coin_control = nullptr) const
    {
        std::vector<CTxOut> v_txouts(txouts.size());
        std::copy(txouts.begin(), txouts.end(), v_txouts.begin());
        return DummySignTx(txNew, v_txouts, coin_control);
    }
    bool DummySignTx(CMutableTransaction &txNew, const std::vector<CTxOut> &txouts, const CCoinControl* coin_control = nullptr) const;

    bool ImportScripts(const std::set<CScript> scripts, int64_t timestamp) EXCLUSIVE_LOCKS_REQUIRED(cs_wallet);
    bool ImportPrivKeys(const std::map<CKeyID, CKey>& privkey_map, const int64_t timestamp) EXCLUSIVE_LOCKS_REQUIRED(cs_wallet);
    bool ImportPubKeys(const std::vector<CKeyID>& ordered_pubkeys, const std::map<CKeyID, CPubKey>& pubkey_map, const std::map<CKeyID, std::pair<CPubKey, KeyOriginInfo>>& key_origins, const bool add_keypool, const bool internal, const int64_t timestamp) EXCLUSIVE_LOCKS_REQUIRED(cs_wallet);
    bool ImportScriptPubKeys(const std::string& label, const std::set<CScript>& script_pub_keys, const bool have_solving_data, const bool apply_label, const int64_t timestamp) EXCLUSIVE_LOCKS_REQUIRED(cs_wallet);

    CFeeRate m_pay_tx_fee{DEFAULT_PAY_TX_FEE};
    unsigned int m_confirm_target{DEFAULT_TX_CONFIRM_TARGET};
    /** Allow Coin Selection to pick unconfirmed UTXOs that were sent from our own wallet if it
     * cannot fund the transaction otherwise. */
    bool m_spend_zero_conf_change{DEFAULT_SPEND_ZEROCONF_CHANGE};
    bool m_signal_rbf{DEFAULT_WALLET_RBF};
    bool m_allow_fallback_fee{true}; //!< will be false if -fallbackfee=0
    CFeeRate m_min_fee{DEFAULT_TRANSACTION_MINFEE}; //!< Override with -mintxfee
    /**
     * If fee estimation does not have enough data to provide estimates, use this fee instead.
     * Has no effect if not using fee estimation
     * Override with -fallbackfee
     */
    CFeeRate m_fallback_fee{DEFAULT_FALLBACK_FEE};

     /** If the cost to spend a change output at this feerate is greater than the value of the
      * output itself, just drop it to fees. */
    CFeeRate m_discard_rate{DEFAULT_DISCARD_FEE};

    /** When the actual feerate is less than the consolidate feerate, we will tend to make transactions which
     * consolidate inputs. When the actual feerate is greater than the consolidate feerate, we will tend to make
     * transactions which have the lowest fees.
     */
    CFeeRate m_consolidate_feerate{DEFAULT_CONSOLIDATE_FEERATE};

    /** The maximum fee amount we're willing to pay to prioritize partial spend avoidance. */
    CAmount m_max_aps_fee{DEFAULT_MAX_AVOIDPARTIALSPEND_FEE}; //!< note: this is absolute fee, not fee rate
    OutputType m_default_address_type{DEFAULT_ADDRESS_TYPE};
    /**
     * Default output type for change outputs. When unset, automatically choose type
     * based on address type setting and the types other of non-change outputs
     * (see -changetype option documentation and implementation in
     * CWallet::TransactionChangeType for details).
     */
    std::optional<OutputType> m_default_change_type{};
    /** Absolute maximum transaction fee (in satoshis) used by default for the wallet */
    CAmount m_default_max_tx_fee{DEFAULT_TRANSACTION_MAXFEE};

    size_t KeypoolCountExternalKeys() const EXCLUSIVE_LOCKS_REQUIRED(cs_wallet);
    bool TopUpKeyPool(unsigned int kpSize = 0);

    std::optional<int64_t> GetOldestKeyPoolTime() const;

    std::set<CTxDestination> GetLabelAddresses(const std::string& label) const EXCLUSIVE_LOCKS_REQUIRED(cs_wallet);

    /**
     * Marks all outputs in each one of the destinations dirty, so their cache is
     * reset and does not return outdated information.
     */
    void MarkDestinationsDirty(const std::set<CTxDestination>& destinations) EXCLUSIVE_LOCKS_REQUIRED(cs_wallet);

    bool GetNewDestination(const OutputType type, const std::string label, CTxDestination& dest, bilingual_str& error);
    bool GetNewChangeDestination(const OutputType type, CTxDestination& dest, bilingual_str& error);

    isminetype IsMine(const CKeyID &address) const override EXCLUSIVE_LOCKS_REQUIRED(cs_wallet);
    isminetype IsMine(const CTxDestination& dest) const EXCLUSIVE_LOCKS_REQUIRED(cs_wallet);
    isminetype IsMine(const CScript& script) const EXCLUSIVE_LOCKS_REQUIRED(cs_wallet);
    /**
     * Returns amount of debit if the input matches the
     * filter, otherwise returns 0
     */
    virtual CAmount GetDebit(const CTxIn& txin, const isminefilter& filter) const;

    isminetype IsMine(const CTxOut& txout) const EXCLUSIVE_LOCKS_REQUIRED(cs_wallet);
    virtual isminetype IsMine(const CTxOutBase *txout) const EXCLUSIVE_LOCKS_REQUIRED(cs_wallet) { assert(false); return ISMINE_NO; };
    virtual bool IsMine(const CTransaction& tx) const EXCLUSIVE_LOCKS_REQUIRED(cs_wallet);
    /** should probably be renamed to IsRelevantToMe */
    virtual bool IsFromMe(const CTransaction& tx) const;
    virtual CAmount GetDebit(const CTransaction& tx, const isminefilter& filter) const;
    void chainStateFlushed(const CBlockLocator& loc) override;

    DBErrors virtual LoadWallet();
    DBErrors ZapSelectTx(std::vector<uint256>& vHashIn, std::vector<uint256>& vHashOut) EXCLUSIVE_LOCKS_REQUIRED(cs_wallet);

    virtual bool SetAddressBook(const CTxDestination& address, const std::string& strName, const std::string& purpose, bool fBech32=false);

    virtual bool DelAddressBook(const CTxDestination& address);

    bool IsAddressUsed(const CTxDestination& dest) const EXCLUSIVE_LOCKS_REQUIRED(cs_wallet);
    bool SetAddressUsed(WalletBatch& batch, const CTxDestination& dest, bool used) EXCLUSIVE_LOCKS_REQUIRED(cs_wallet);

    std::vector<std::string> GetAddressReceiveRequests() const EXCLUSIVE_LOCKS_REQUIRED(cs_wallet);
    bool SetAddressReceiveRequest(WalletBatch& batch, const CTxDestination& dest, const std::string& id, const std::string& value) EXCLUSIVE_LOCKS_REQUIRED(cs_wallet);

    unsigned int GetKeyPoolSize() const EXCLUSIVE_LOCKS_REQUIRED(cs_wallet);

    //! signify that a particular wallet feature is now used.
    void SetMinVersion(enum WalletFeature, WalletBatch* batch_in = nullptr) override;

    //! get the current wallet format (the oldest client version guaranteed to understand this wallet)
    int GetVersion() const { LOCK(cs_wallet); return nWalletVersion; }

    //! Get wallet transactions that conflict with given transaction (spend same outputs)
    std::set<uint256> GetConflicts(const uint256& txid) const EXCLUSIVE_LOCKS_REQUIRED(cs_wallet);

    //! Check if a given transaction has any of its outputs spent by another transaction in the wallet
    bool HasWalletSpend(const uint256& txid) const EXCLUSIVE_LOCKS_REQUIRED(cs_wallet);

    //! Flush wallet (bitdb flush)
    void Flush();

    //! Close wallet database
    void Close();

    /** Wallet is about to be unloaded */
    boost::signals2::signal<void ()> NotifyUnload;

    /**
     * Address book entry changed.
     * @note called without lock cs_wallet held.
     */
    boost::signals2::signal<void (const CTxDestination &address,
                                  const std::string &label, bool isMine,
                                  const std::string &purpose, const std::string &path,
                                  ChangeType status)>
        NotifyAddressBookChanged;

    /**
     * Wallet transaction added, removed or updated.
     * @note called with lock cs_wallet held.
     */
    boost::signals2::signal<void(const uint256& hashTx, ChangeType status)> NotifyTransactionChanged;

    /** Show progress e.g. for rescan */
    boost::signals2::signal<void (const std::string &title, int nProgress)> ShowProgress;

    /** Watch-only address added */
    boost::signals2::signal<void (bool fHaveWatchOnly)> NotifyWatchonlyChanged;

    /** Keypool has new keys */
    boost::signals2::signal<void ()> NotifyCanGetAddressesChanged;

    /**
     * Wallet status (encrypted, locked) changed.
     * Note: Called without locks held.
     */
    boost::signals2::signal<void (CWallet* wallet)> NotifyStatusChanged;

    /** Inquire whether this wallet broadcasts transactions. */
    bool GetBroadcastTransactions() const { return fBroadcastTransactions; }
    /** Set whether this wallet broadcasts transactions. */
    void SetBroadcastTransactions(bool broadcast) { fBroadcastTransactions = broadcast; }

    /** Return whether transaction can be abandoned */
    virtual bool TransactionCanBeAbandoned(const uint256& hashTx) const;

    /* Mark a transaction (and it in-wallet descendants) as abandoned so its inputs may be respent. */
    virtual bool AbandonTransaction(const uint256& hashTx);

    /** Mark a transaction as replaced by another transaction (e.g., BIP 125). */
    bool MarkReplaced(const uint256& originalHash, const uint256& newHash);

    /* Initializes the wallet, returns a new CWallet instance or a null pointer in case of an error */
    static std::shared_ptr<CWallet> Create(WalletContext& context, const std::string& name, std::unique_ptr<WalletDatabase> database, uint64_t wallet_creation_flags, bilingual_str& error, std::vector<bilingual_str>& warnings);

    /**
     * Wallet post-init setup
     * Gives the wallet a chance to register repetitive tasks and complete post-init tasks
     */
    void postInitProcess();

    bool BackupWallet(const std::string& strDest) const;

    /* Returns true if HD is enabled */
    virtual bool IsInitialised() const { return !m_spk_managers.empty(); };

    /* Returns true if HD is enabled */
    virtual bool IsHDEnabled() const;


    /* Returns true if the wallet can give out new addresses. This means it has keys in the keypool or can generate new keys */
    virtual bool CanGetAddresses(bool internal = false) const;

    /**
     * Blocks until the wallet state is up-to-date to /at least/ the current
     * chain at the time this function is entered
     * Obviously holding cs_main/cs_wallet when going into this call may cause
     * deadlock
     */
    void BlockUntilSyncedToCurrentChain() const LOCKS_EXCLUDED(::cs_main) EXCLUSIVE_LOCKS_REQUIRED(!cs_wallet);

    /** set a single wallet flag */
    void SetWalletFlag(uint64_t flags);

    /** Unsets a single wallet flag */
    void UnsetWalletFlag(uint64_t flag);

    /** check if a certain wallet flag is set */
    bool IsWalletFlagSet(uint64_t flag) const override;

    /** overwrite all flags by the given uint64_t
       returns false if unknown, non-tolerable flags are present */
    bool AddWalletFlags(uint64_t flags);
    /** Loads the flags into the wallet. (used by LoadWallet) */
    bool LoadWalletFlags(uint64_t flags);

    /** Determine if we are a legacy wallet */
    bool IsLegacy() const;

    /** Returns a bracketed wallet name for displaying in logs, will return [default wallet] if the wallet has no name */
    const std::string GetDisplayName() const override {
        std::string wallet_name = GetName().length() == 0 ? "default wallet" : GetName();
        return strprintf("[%s]", wallet_name);
    };

    /** Prepends the wallet name in logging output to ease debugging in multi-wallet use cases */
    template<typename... Params>
    void WalletLogPrintf(std::string fmt, Params... parameters) const {
        LogPrintf(("%s " + fmt).c_str(), GetDisplayName(), parameters...);
    };

    /** Upgrade the wallet */
    bool UpgradeWallet(int version, bilingual_str& error);

    //! Returns all unique ScriptPubKeyMans in m_internal_spk_managers and m_external_spk_managers
    std::set<ScriptPubKeyMan*> GetActiveScriptPubKeyMans() const;

    //! Returns all unique ScriptPubKeyMans
    std::set<ScriptPubKeyMan*> GetAllScriptPubKeyMans() const;

    //! Get the ScriptPubKeyMan for the given OutputType and internal/external chain.
    ScriptPubKeyMan* GetScriptPubKeyMan(const OutputType& type, bool internal) const;

    //! Get all the ScriptPubKeyMans for a script
    std::set<ScriptPubKeyMan*> GetScriptPubKeyMans(const CScript& script) const;
    //! Get the ScriptPubKeyMan by id
    ScriptPubKeyMan* GetScriptPubKeyMan(const uint256& id) const;

    //! Get the SigningProvider for a script
    std::unique_ptr<SigningProvider> GetSolvingProvider(const CScript& script) const;
    std::unique_ptr<SigningProvider> GetSolvingProvider(const CScript& script, SignatureData& sigdata) const;

    //! Get the LegacyScriptPubKeyMan which is used for all types, internal, and external.
    LegacyScriptPubKeyMan* GetLegacyScriptPubKeyMan() const;
    LegacyScriptPubKeyMan* GetOrCreateLegacyScriptPubKeyMan();

    //! Make a LegacyScriptPubKeyMan and set it for all types, internal, and external.
    void SetupLegacyScriptPubKeyMan();

    const CKeyingMaterial& GetEncryptionKey() const override;
    bool HasEncryptionKeys() const override;

    /** Get last block processed height */
    int GetLastBlockHeight() const EXCLUSIVE_LOCKS_REQUIRED(cs_wallet)
    {
        AssertLockHeld(cs_wallet);
        assert(m_last_block_processed_height >= 0);
        return m_last_block_processed_height;
    };
    uint256 GetLastBlockHash() const EXCLUSIVE_LOCKS_REQUIRED(cs_wallet)
    {
        AssertLockHeld(cs_wallet);
        assert(m_last_block_processed_height >= 0);
        return m_last_block_processed;
    }
    /** Set last block processed height, currently only use in unit test */
    void SetLastBlockProcessed(int block_height, uint256 block_hash) EXCLUSIVE_LOCKS_REQUIRED(cs_wallet)
    {
        AssertLockHeld(cs_wallet);
        m_last_block_processed_height = block_height;
        m_last_block_processed = block_hash;
    };

    //! Connect the signals from ScriptPubKeyMans to the signals in CWallet
    void ConnectScriptPubKeyManNotifiers();

    //! Instantiate a descriptor ScriptPubKeyMan from the WalletDescriptor and load it
    void LoadDescriptorScriptPubKeyMan(uint256 id, WalletDescriptor& desc);

    //! Adds the active ScriptPubKeyMan for the specified type and internal. Writes it to the wallet file
    //! @param[in] id The unique id for the ScriptPubKeyMan
    //! @param[in] type The OutputType this ScriptPubKeyMan provides addresses for
    //! @param[in] internal Whether this ScriptPubKeyMan provides change addresses
    void AddActiveScriptPubKeyMan(uint256 id, OutputType type, bool internal);

    //! Loads an active ScriptPubKeyMan for the specified type and internal. (used by LoadWallet)
    //! @param[in] id The unique id for the ScriptPubKeyMan
    //! @param[in] type The OutputType this ScriptPubKeyMan provides addresses for
    //! @param[in] internal Whether this ScriptPubKeyMan provides change addresses
    void LoadActiveScriptPubKeyMan(uint256 id, OutputType type, bool internal);

    //! Remove specified ScriptPubKeyMan from set of active SPK managers. Writes the change to the wallet file.
    //! @param[in] id The unique id for the ScriptPubKeyMan
    //! @param[in] type The OutputType this ScriptPubKeyMan provides addresses for
    //! @param[in] internal Whether this ScriptPubKeyMan provides change addresses
    void DeactivateScriptPubKeyMan(uint256 id, OutputType type, bool internal);

    //! Create new DescriptorScriptPubKeyMans and add them to the wallet
    void SetupDescriptorScriptPubKeyMans() EXCLUSIVE_LOCKS_REQUIRED(cs_wallet);

    //! Return the DescriptorScriptPubKeyMan for a WalletDescriptor if it is already in the wallet
    DescriptorScriptPubKeyMan* GetDescriptorScriptPubKeyMan(const WalletDescriptor& desc) const;

    //! Returns whether the provided ScriptPubKeyMan is internal
    //! @param[in] spk_man The ScriptPubKeyMan to test
    //! @return contains value only for active DescriptorScriptPubKeyMan, otherwise undefined
    std::optional<bool> IsInternalScriptPubKeyMan(ScriptPubKeyMan* spk_man) const;

    //! Add a descriptor to the wallet, return a ScriptPubKeyMan & associated output type
    ScriptPubKeyMan* AddWalletDescriptor(WalletDescriptor& desc, const FlatSigningProvider& signing_provider, const std::string& label, bool internal) EXCLUSIVE_LOCKS_REQUIRED(cs_wallet);

    //! Particl
    bool HaveKey(const CKeyID &address) const override { return false; };
    bool GetKey(const CKeyID &address, CKey &keyOut) const override { return false; };
    bool GetPubKey(const CKeyID &address, CPubKey &pkOut) const override { return false; };
    bool GetKeyFromPool(CPubKey &key, bool internal = false) override { return false; };
    virtual CAmount GetCredit(const CTxOutBase *txout, const isminefilter &filter) const EXCLUSIVE_LOCKS_REQUIRED(cs_wallet) { return 0; };
    virtual bool IsChange(const CTxOutBase *txout) const { assert(false); return false; };
    std::vector<uint256> ResendWalletTransactionsBefore(int64_t nTime);

    virtual bool ShouldRescan() { return true; };
};

/**
 * Called periodically by the schedule thread. Prompts individual wallets to resend
 * their transactions. Actual rebroadcast schedule is managed by the wallets themselves.
 */
void MaybeResendWalletTxs(WalletContext& context);

/** RAII object to check and reserve a wallet rescan */
class WalletRescanReserver
{
private:
    CWallet& m_wallet;
    bool m_could_reserve;
public:
    explicit WalletRescanReserver(CWallet& w) : m_wallet(w), m_could_reserve(false) {}

    bool reserve()
    {
        assert(!m_could_reserve);
        if (m_wallet.fScanningWallet.exchange(true)) {
            return false;
        }
        m_wallet.m_scanning_start = GetTimeMillis();
        m_wallet.m_scanning_progress = 0;
        m_could_reserve = true;
        return true;
    }

    bool isReserved() const
    {
        return (m_could_reserve && m_wallet.fScanningWallet);
    }

    ~WalletRescanReserver()
    {
        if (m_could_reserve) {
            m_wallet.fScanningWallet = false;
        }
    }
};

//! Add wallet name to persistent configuration so it will be loaded on startup.
bool AddWalletSetting(interfaces::Chain& chain, const std::string& wallet_name);

//! Remove wallet name from persistent configuration so it will not be loaded on startup.
bool RemoveWalletSetting(interfaces::Chain& chain, const std::string& wallet_name);

bool DummySignInput(const SigningProvider& provider, CTxIn &tx_in, const CTxOut &txout, bool use_max_sig);
} // namespace wallet

/**
 * Refresh mempool status so the wallet is in an internally consistent state and
 * immediately knows the transaction's status: Whether it can be considered
 * trusted and is eligible to be abandoned ...
 */
void RefreshMempoolStatus(CWalletTx& tx, interfaces::Chain& chain);

#endif // BITCOIN_WALLET_WALLET_H<|MERGE_RESOLUTION|>--- conflicted
+++ resolved
@@ -50,6 +50,9 @@
 enum class FeeEstimateMode;
 struct FeeCalculation;
 struct bilingual_str;
+
+class CTransactionRecord;
+class CHDWallet;
 
 namespace wallet {
 struct WalletContext;
@@ -120,12 +123,6 @@
 class CCoinControl;
 class COutput;
 class CWalletTx;
-<<<<<<< HEAD
-class CTransactionRecord;
-struct FeeCalculation;
-enum class FeeEstimateMode;
-=======
->>>>>>> 290ff5ef
 class ReserveDestination;
 
 //! Default for -addresstype
@@ -285,7 +282,7 @@
  */
 class CWallet : public WalletStorage, public interfaces::Chain::Notifications
 {
-friend class CHDWallet;
+friend class ::CHDWallet;
 friend class CWalletTx;
 private:
     CKeyingMaterial vMasterKey GUARDED_BY(cs_wallet);
@@ -1023,7 +1020,6 @@
 bool RemoveWalletSetting(interfaces::Chain& chain, const std::string& wallet_name);
 
 bool DummySignInput(const SigningProvider& provider, CTxIn &tx_in, const CTxOut &txout, bool use_max_sig);
-} // namespace wallet
 
 /**
  * Refresh mempool status so the wallet is in an internally consistent state and
@@ -1031,5 +1027,6 @@
  * trusted and is eligible to be abandoned ...
  */
 void RefreshMempoolStatus(CWalletTx& tx, interfaces::Chain& chain);
+} // namespace wallet
 
 #endif // BITCOIN_WALLET_WALLET_H