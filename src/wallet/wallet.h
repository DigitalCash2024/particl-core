// Copyright (c) 2009-2010 Satoshi Nakamoto
// Copyright (c) 2009-2020 The Bitcoin Core developers
// Distributed under the MIT software license, see the accompanying
// file COPYING or http://www.opensource.org/licenses/mit-license.php.

#ifndef BITCOIN_WALLET_WALLET_H
#define BITCOIN_WALLET_WALLET_H

#include <amount.h>
#include <interfaces/chain.h>
#include <interfaces/handler.h>
#include <outputtype.h>
#include <policy/feerate.h>
#include <psbt.h>
#include <tinyformat.h>
#include <ui_interface.h>
#include <util/message.h>
#include <util/strencodings.h>
#include <util/string.h>
#include <util/system.h>
#include <validationinterface.h>
#include <wallet/coinselection.h>
#include <wallet/crypter.h>
#include <wallet/scriptpubkeyman.h>
#include <wallet/walletdb.h>
#include <wallet/walletutil.h>
#include <key/extkey.h>
#include <key/stealth.h>

#include <algorithm>
#include <atomic>
#include <map>
#include <memory>
#include <set>
#include <stdexcept>
#include <stdint.h>
#include <string>
#include <utility>
#include <vector>

#include <boost/signals2/signal.hpp>

using LoadWalletFn = std::function<void(std::unique_ptr<interfaces::Wallet> wallet)>;

//! Explicitly unload and delete the wallet.
//! Blocks the current thread after signaling the unload intent so that all
//! wallet clients release the wallet.
//! Note that, when blocking is not required, the wallet is implicitly unloaded
//! by the shared pointer deleter.
void UnloadWallet(std::shared_ptr<CWallet>&& wallet);

bool AddWallet(const std::shared_ptr<CWallet>& wallet);
bool RemoveWallet(const std::shared_ptr<CWallet>& wallet);
bool HasWallets();
std::vector<std::shared_ptr<CWallet>> GetWallets();
std::shared_ptr<CWallet> GetWallet(const std::string& name);
std::shared_ptr<CWallet> LoadWallet(interfaces::Chain& chain, const WalletLocation& location, std::string& error, std::vector<std::string>& warnings);
std::unique_ptr<interfaces::Handler> HandleLoadWallet(LoadWalletFn load_wallet);

extern boost::signals2::signal<void (const std::shared_ptr<CWallet>& wallet)> NotifyWalletAdded;

enum class WalletCreationStatus {
    SUCCESS,
    CREATION_FAILED,
    ENCRYPTION_FAILED
};

WalletCreationStatus CreateWallet(interfaces::Chain& chain, const SecureString& passphrase, uint64_t wallet_creation_flags, const std::string& name, std::string& error, std::vector<std::string>& warnings, std::shared_ptr<CWallet>& result);

//! -paytxfee default
constexpr CAmount DEFAULT_PAY_TX_FEE = 0;
//! -fallbackfee default
static const CAmount DEFAULT_FALLBACK_FEE = 0;
//! -discardfee default
static const CAmount DEFAULT_DISCARD_FEE = 10000;
//! -mintxfee default
static const CAmount DEFAULT_TRANSACTION_MINFEE = 200000;
static const CAmount DEFAULT_TRANSACTION_MINFEE_BTC = 1000;
//! minimum recommended increment for BIP 125 replacement txs
static const CAmount WALLET_INCREMENTAL_RELAY_FEE = 5000;
//! Default for -spendzeroconfchange
static const bool DEFAULT_SPEND_ZEROCONF_CHANGE = true;
//! Default for -walletrejectlongchains
static const bool DEFAULT_WALLET_REJECT_LONG_CHAINS = false;
//! -txconfirmtarget default
static const unsigned int DEFAULT_TX_CONFIRM_TARGET = 6;
//! -walletrbf default
static const bool DEFAULT_WALLET_RBF = false;
static const bool DEFAULT_WALLETBROADCAST = true;
static const bool DEFAULT_DISABLE_WALLET = false;
//! -maxtxfee default
constexpr CAmount DEFAULT_TRANSACTION_MAXFEE{COIN / 2};
constexpr CAmount DEFAULT_TRANSACTION_MAXFEE_BTC{COIN / 10};
//! Discourage users to set fees higher than this amount (in satoshis) per kB
constexpr CAmount HIGH_TX_FEE_PER_KB{COIN / 100};
//! -maxtxfee will warn if called with a higher fee than this amount (in satoshis)
constexpr CAmount HIGH_MAX_TX_FEE{100 * HIGH_TX_FEE_PER_KB};

//! Pre-calculated constants for input size estimation in *virtual size*
static constexpr size_t DUMMY_NESTED_P2WPKH_INPUT_SIZE = 91;

class CCoinControl;
class COutput;
class CScript;
class CWalletTx;
class CTransactionRecord;
struct FeeCalculation;
enum class FeeEstimateMode;
class ReserveDestination;

//! Default for -addresstype
constexpr OutputType DEFAULT_ADDRESS_TYPE{OutputType::BECH32};

//! Default for -changetype
constexpr OutputType DEFAULT_CHANGE_TYPE{OutputType::CHANGE_AUTO};

static constexpr uint64_t KNOWN_WALLET_FLAGS =
        WALLET_FLAG_AVOID_REUSE
    |   WALLET_FLAG_BLANK_WALLET
    |   WALLET_FLAG_KEY_ORIGIN_METADATA
    |   WALLET_FLAG_DISABLE_PRIVATE_KEYS;

static constexpr uint64_t MUTABLE_WALLET_FLAGS =
        WALLET_FLAG_AVOID_REUSE;

static const std::map<std::string,WalletFlags> WALLET_FLAG_MAP{
    {"avoid_reuse", WALLET_FLAG_AVOID_REUSE},
    {"blank", WALLET_FLAG_BLANK_WALLET},
    {"key_origin_metadata", WALLET_FLAG_KEY_ORIGIN_METADATA},
    {"disable_private_keys", WALLET_FLAG_DISABLE_PRIVATE_KEYS},
};

extern const std::map<uint64_t,std::string> WALLET_FLAG_CAVEATS;

/** A wrapper to reserve an address from a wallet
 *
 * ReserveDestination is used to reserve an address.
 * It is currently only used inside of CreateTransaction.
 *
 * Instantiating a ReserveDestination does not reserve an address. To do so,
 * GetReservedDestination() needs to be called on the object. Once an address has been
 * reserved, call KeepDestination() on the ReserveDestination object to make sure it is not
 * returned. Call ReturnDestination() to return the address so it can be re-used (for
 * example, if the address was used in a new transaction
 * and that transaction was not completed and needed to be aborted).
 *
 * If an address is reserved and KeepDestination() is not called, then the address will be
 * returned when the ReserveDestination goes out of scope.
 */
class ReserveDestination
{
protected:
    //! The wallet to reserve from
    const CWallet* const pwallet;
    //! The ScriptPubKeyMan to reserve from. Based on type when GetReservedDestination is called
    ScriptPubKeyMan* m_spk_man{nullptr};
    OutputType const type;
    //! The index of the address's key in the keypool
    int64_t nIndex{-1};
    //! The destination
    CTxDestination address;
    //! Whether this is from the internal (change output) keypool
    bool fInternal{false};

public:
    //! Construct a ReserveDestination object. This does NOT reserve an address yet
    explicit ReserveDestination(CWallet* pwallet, OutputType type)
      : pwallet(pwallet)
      , type(type) { }

    ReserveDestination(const ReserveDestination&) = delete;
    ReserveDestination& operator=(const ReserveDestination&) = delete;

    //! Destructor. If a key has been reserved and not KeepKey'ed, it will be returned to the keypool
    ~ReserveDestination()
    {
        ReturnDestination();
    }

    //! Reserve an address
    bool GetReservedDestination(CTxDestination& pubkey, bool internal);
    //! Return reserved address
    void ReturnDestination();
    //! Keep the address. Do not return it's key to the keypool when this object goes out of scope
    void KeepDestination();
};

/** Address book data */
class CAddressBookData
{
private:
    bool m_change{true};
    std::string m_label;
public:
    std::string purpose;
    bool fBech32;
    CAddressBookData() : purpose("unknown"), fBech32(false) {}

    std::vector<uint32_t> vPath; // Index to m is stored in first entry

    mutable uint8_t nOwned = 0; // 0 unknown, 1 yes, 2 no

    ADD_SERIALIZE_METHODS;
    template <typename Stream, typename Operation>
    inline void SerializationOp(Stream &s, Operation ser_action)
    {
        READWRITE(m_label);
        READWRITE(purpose);
        READWRITE(vPath);
        READWRITE(destdata);

        try { READWRITE(fBech32); } catch(std::exception &e) {
            // old format
        }
        if (ser_action.ForRead()) {
            if (!m_label.empty()) {
                m_change = false;
            }
        }
    }

    typedef std::map<std::string, std::string> StringMap;
    StringMap destdata;

    bool IsChange() const { return m_change; }
    const std::string& GetLabel() const { return m_label; }
    void SetLabel(const std::string& label) {
        m_change = false;
        m_label = label;
    }
    void SetLabel(const std::string& label, const std::string& strPurpose, const std::vector<uint32_t> &_vPath, bool _fBech32) {
        m_change = false;
        m_label = label;
        if (!strPurpose.empty()) {
            purpose = strPurpose;
        }
        vPath = _vPath;
        fBech32 = _fBech32;
    }
    void Set(const CAddressBookData& data) {
        m_label = data.GetLabel();
        purpose = data.purpose;
        if (m_label.empty() && data.purpose == "unknown") {
            m_change = true;
        }
        vPath = data.vPath;
        fBech32 = data.fBech32;
        destdata = data.destdata;
    }
};

struct CRecipient
{
    CScript scriptPubKey;
    CAmount nAmount;
    bool fSubtractFeeFromAmount;
};

typedef std::map<std::string, std::string> mapValue_t;


static inline void ReadOrderPos(int64_t& nOrderPos, mapValue_t& mapValue)
{
    if (!mapValue.count("n"))
    {
        nOrderPos = -1; // TODO: calculate elsewhere
        return;
    }
    nOrderPos = atoi64(mapValue["n"].c_str());
}


static inline void WriteOrderPos(const int64_t& nOrderPos, mapValue_t& mapValue)
{
    if (nOrderPos == -1)
        return;
    mapValue["n"] = ToString(nOrderPos);
}

struct COutputEntry
{
    CTxDestination destination;
    CAmount amount;
    int vout;
    isminetype ismine;
    CTxDestination destStake;
};

/** Legacy class used for deserializing vtxPrev for backwards compatibility.
 * vtxPrev was removed in commit 93a18a3650292afbb441a47d1fa1b94aeb0164e3,
 * but old wallet.dat files may still contain vtxPrev vectors of CMerkleTxs.
 * These need to get deserialized for field alignment when deserializing
 * a CWalletTx, but the deserialized values are discarded.**/
class CMerkleTx
{
public:
    template<typename Stream>
    void Unserialize(Stream& s)
    {
        CTransactionRef tx;
        uint256 hashBlock;
        std::vector<uint256> vMerkleBranch;
        int nIndex;

        s >> tx >> hashBlock >> vMerkleBranch >> nIndex;
    }
};

//Get the marginal bytes of spending the specified output
int CalculateMaximumSignedInputSize(const CTxOut& txout, const CWallet* pwallet, bool use_max_sig = false);

/**
 * A transaction with a bunch of additional info that only the owner cares about.
 * It includes any unrecorded transactions needed to link it back to the block chain.
 */
extern const uint256 ABANDON_HASH;
class CWalletTx
{
private:
    const CWallet* pwallet;

    /** Constant used in hashBlock to indicate tx has been abandoned, only used at
     * serialization/deserialization to avoid ambiguity with conflicted.
     */
    //static const uint256 ABANDON_HASH;

public:
    std::vector<uint32_t> vPath; // Index to m is stored in first entry
    /**
     * Key/value map with information about the transaction.
     *
     * The following keys can be read and written through the map and are
     * serialized in the wallet database:
     *
     *     "comment", "to"   - comment strings provided to sendtoaddress,
     *                         and sendmany wallet RPCs
     *     "replaces_txid"   - txid (as HexStr) of transaction replaced by
     *                         bumpfee on transaction created by bumpfee
     *     "replaced_by_txid" - txid (as HexStr) of transaction created by
     *                         bumpfee on transaction replaced by bumpfee
     *     "from", "message" - obsolete fields that could be set in UI prior to
     *                         2011 (removed in commit 4d9b223)
     *
     * The following keys are serialized in the wallet database, but shouldn't
     * be read or written through the map (they will be temporarily added and
     * removed from the map during serialization):
     *
     *     "fromaccount"     - serialized strFromAccount value
     *     "n"               - serialized nOrderPos value
     *     "timesmart"       - serialized nTimeSmart value
     *     "spent"           - serialized vfSpent value that existed prior to
     *                         2014 (removed in commit 93a18a3)
     */
    mapValue_t mapValue;
    std::vector<std::pair<std::string, std::string> > vOrderForm;
    unsigned int fTimeReceivedIsTxTime;
    unsigned int nTimeReceived; //!< time received by this node
    /**
     * Stable timestamp that never changes, and reflects the order a transaction
     * was added to the wallet. Timestamp is based on the block time for a
     * transaction added as part of a block, or else the time when the
     * transaction was received if it wasn't part of a block, with the timestamp
     * adjusted in both cases so timestamp order matches the order transactions
     * were added to the wallet. More details can be found in
     * CWallet::ComputeTimeSmart().
     */
    unsigned int nTimeSmart;
    /**
     * From me flag is set to 1 for transactions that were created by the wallet
     * on this bitcoin node, and set to 0 for transactions that were created
     * externally and came in through the network or sendrawtransaction RPC.
     */
    bool fFromMe;
    int64_t nOrderPos; //!< position in ordered transaction list
    std::multimap<int64_t, CWalletTx*>::const_iterator m_it_wtxOrdered;

    // memory only
    enum AmountType { DEBIT, CREDIT, IMMATURE_CREDIT, AVAILABLE_CREDIT, AMOUNTTYPE_ENUM_ELEMENTS };
    CAmount GetCachableAmount(AmountType type, const isminefilter& filter, bool recalculate = false) const;
    mutable CachableAmount m_amounts[AMOUNTTYPE_ENUM_ELEMENTS];
    /**
     * This flag is true if all m_amounts caches are empty. This is particularly
     * useful in places where MarkDirty is conditionally called and the
     * condition can be expensive and thus can be skipped if the flag is true.
     * See MarkDestinationsDirty.
     */
    mutable bool m_is_cache_empty{true};
    mutable bool fChangeCached;
    mutable bool fInMempool;
    mutable CAmount nChangeCached;

    CWalletTx(const CWallet* pwalletIn, CTransactionRef arg)
        : tx(std::move(arg))
    {
        Init(pwalletIn);
    }

    void Init(const CWallet* pwalletIn)
    {
        pwallet = pwalletIn;
        vPath.clear();
        mapValue.clear();
        vOrderForm.clear();
        fTimeReceivedIsTxTime = false;
        nTimeReceived = 0;
        nTimeSmart = 0;
        fFromMe = false;
        fChangeCached = false;
        fInMempool = false;
        nChangeCached = 0;
        nOrderPos = -1;
        m_confirm = Confirmation{};
    }

    CTransactionRef tx;

    /* New transactions start as UNCONFIRMED. At BlockConnected,
     * they will transition to CONFIRMED. In case of reorg, at BlockDisconnected,
     * they roll back to UNCONFIRMED. If we detect a conflicting transaction at
     * block connection, we update conflicted tx and its dependencies as CONFLICTED.
     * If tx isn't confirmed and outside of mempool, the user may switch it to ABANDONED
     * by using the abandontransaction call. This last status may be override by a CONFLICTED
     * or CONFIRMED transition.
     */
    enum Status {
        UNCONFIRMED,
        CONFIRMED,
        CONFLICTED,
        ABANDONED
    };

    /* Confirmation includes tx status and a triplet of {block height/block hash/tx index in block}
     * at which tx has been confirmed. All three are set to 0 if tx is unconfirmed or abandoned.
     * Meaning of these fields changes with CONFLICTED state where they instead point to block hash
     * and block height of the deepest conflicting tx.
     */
    struct Confirmation {
        Status status;
        int block_height;
        uint256 hashBlock;
        int nIndex;
        Confirmation(Status s = UNCONFIRMED, int b = 0, uint256 h = uint256(), int i = 0) : status(s), block_height(b), hashBlock(h), nIndex(i) {}
    };

    Confirmation m_confirm;

    template<typename Stream>
    void Serialize(Stream& s) const
    {
        mapValue_t mapValueCopy = mapValue;

        mapValueCopy["fromaccount"] = "";
        WriteOrderPos(nOrderPos, mapValueCopy);
        if (nTimeSmart) {
            mapValueCopy["timesmart"] = strprintf("%u", nTimeSmart);
        }

        std::vector<char> dummy_vector1; //!< Used to be vMerkleBranch
        std::vector<char> dummy_vector2; //!< Used to be vtxPrev
        bool dummy_bool = false; //!< Used to be fSpent
        uint256 serializedHash = isAbandoned() ? ABANDON_HASH : m_confirm.hashBlock;
        int serializedIndex = isAbandoned() || isConflicted() ? -1 : m_confirm.nIndex;
        s << tx << serializedHash << dummy_vector1 << serializedIndex << dummy_vector2 << vPath << mapValueCopy << vOrderForm << fTimeReceivedIsTxTime << nTimeReceived << fFromMe << dummy_bool;
    }

    template<typename Stream>
    void Unserialize(Stream& s)
    {
        Init(nullptr);

        std::vector<uint256> dummy_vector1; //!< Used to be vMerkleBranch
        std::vector<CMerkleTx> dummy_vector2; //!< Used to be vtxPrev
        bool dummy_bool; //! Used to be fSpent
        int serializedIndex;
        s >> tx >> m_confirm.hashBlock >> dummy_vector1 >> serializedIndex >> dummy_vector2 >> vPath >> mapValue >> vOrderForm >> fTimeReceivedIsTxTime >> nTimeReceived >> fFromMe >> dummy_bool;

        /* At serialization/deserialization, an nIndex == -1 means that hashBlock refers to
         * the earliest block in the chain we know this or any in-wallet ancestor conflicts
         * with. If nIndex == -1 and hashBlock is ABANDON_HASH, it means transaction is abandoned.
         * In same context, an nIndex >= 0 refers to a confirmed transaction (if hashBlock set) or
         * unconfirmed one. Older clients interpret nIndex == -1 as unconfirmed for backward
         * compatibility (pre-commit 9ac63d6).
         */
        if (serializedIndex == -1 && m_confirm.hashBlock == ABANDON_HASH) {
            setAbandoned();
        } else if (serializedIndex == -1) {
            setConflicted();
        } else if (!m_confirm.hashBlock.IsNull()) {
            m_confirm.nIndex = serializedIndex;
            setConfirmed();
        }

        ReadOrderPos(nOrderPos, mapValue);
        nTimeSmart = mapValue.count("timesmart") ? (unsigned int)atoi64(mapValue["timesmart"]) : 0;

        mapValue.erase("fromaccount");
        mapValue.erase("spent");
        mapValue.erase("n");
        mapValue.erase("timesmart");
    }

    void SetTx(CTransactionRef arg)
    {
        tx = std::move(arg);
    }

    //! make sure balances are recalculated
    void MarkDirty()
    {
        m_amounts[DEBIT].Reset();
        m_amounts[CREDIT].Reset();
        m_amounts[IMMATURE_CREDIT].Reset();
        m_amounts[AVAILABLE_CREDIT].Reset();
        fChangeCached = false;
        m_is_cache_empty = true;
    }

    void BindWallet(CWallet *pwalletIn)
    {
        pwallet = pwalletIn;
        MarkDirty();
    }

    //! filter decides which addresses will count towards the debit
    CAmount GetDebit(const isminefilter& filter) const;
    CAmount GetCredit(const isminefilter& filter, bool allow_immature=false) const;
    CAmount GetImmatureCredit(bool fUseCache = true) const;
    // TODO: Remove "NO_THREAD_SAFETY_ANALYSIS" and replace it with the correct
    // annotation "EXCLUSIVE_LOCKS_REQUIRED(pwallet->cs_wallet)". The
    // annotation "NO_THREAD_SAFETY_ANALYSIS" was temporarily added to avoid
    // having to resolve the issue of member access into incomplete type CWallet.
    CAmount GetAvailableCredit(bool fUseCache = true, const isminefilter& filter = ISMINE_SPENDABLE) const NO_THREAD_SAFETY_ANALYSIS;
    CAmount GetImmatureWatchOnlyCredit(const bool fUseCache = true) const;
    CAmount GetChange() const;

    // Get the marginal bytes if spending the specified output from this transaction
    int GetSpendSize(unsigned int out, bool use_max_sig = false) const
    {
        if (tx->IsParticlVersion()) {
            assert(tx->vpout[out]->IsStandardOutput());
            CTxOut txout;
            txout.nValue = tx->vpout[out]->GetValue();
            txout.scriptPubKey = *tx->vpout[out]->GetPScriptPubKey();
            return CalculateMaximumSignedInputSize(txout, pwallet, use_max_sig);
        }
        return CalculateMaximumSignedInputSize(tx->vout[out], pwallet, use_max_sig);
    }

    void GetAmounts(std::list<COutputEntry>& listReceived,
                    std::list<COutputEntry>& listSent,
                    std::list<COutputEntry>& listStaked, CAmount& nFee, const isminefilter& filter, bool fForFilterTx=false) const;

    bool IsFromMe(const isminefilter& filter) const
    {
        return (GetDebit(filter) > 0);
    }

    // True if only scriptSigs are different
    bool IsEquivalentTo(const CWalletTx& tx) const;

    bool InMempool() const;
    bool IsTrusted(interfaces::Chain::Lock& locked_chain) const;
    bool IsTrusted(interfaces::Chain::Lock& locked_chain, std::set<uint256>& trusted_parents) const;

    int64_t GetTxTime() const;

    // Pass this transaction to node for mempool insertion and relay to peers if flag set to true
    bool SubmitMemoryPoolAndRelay(std::string& err_string, bool relay, CAmount override_max_fee=-1);

    // TODO: Remove "NO_THREAD_SAFETY_ANALYSIS" and replace it with the correct
    // annotation "EXCLUSIVE_LOCKS_REQUIRED(pwallet->cs_wallet)". The annotation
    // "NO_THREAD_SAFETY_ANALYSIS" was temporarily added to avoid having to
    // resolve the issue of member access into incomplete type CWallet. Note
    // that we still have the runtime check "AssertLockHeld(pwallet->cs_wallet)"
    // in place.
    std::set<uint256> GetConflicts() const NO_THREAD_SAFETY_ANALYSIS;

    /**
     * Return depth of transaction in blockchain:
     * <0  : conflicts with a transaction this deep in the blockchain
     *  0  : in memory pool, waiting to be included in a block
     * >=1 : this many blocks deep in the main chain
     */
    // TODO: Remove "NO_THREAD_SAFETY_ANALYSIS" and replace it with the correct
    // annotation "EXCLUSIVE_LOCKS_REQUIRED(pwallet->cs_wallet)". The annotation
    // "NO_THREAD_SAFETY_ANALYSIS" was temporarily added to avoid having to
    // resolve the issue of member access into incomplete type CWallet. Note
    // that we still have the runtime check "AssertLockHeld(pwallet->cs_wallet)"
    // in place.
    int GetDepthInMainChain() const NO_THREAD_SAFETY_ANALYSIS;
    bool IsInMainChain() const { return GetDepthInMainChain() > 0; }

    /**
     * @return number of blocks to maturity for this transaction:
     *  0 : is not a coinbase transaction, or is a mature coinbase transaction
     * >0 : is a coinbase transaction which matures in this many blocks
     */
    int GetBlocksToMaturity() const;
    bool isAbandoned() const { return m_confirm.status == CWalletTx::ABANDONED; }
    void setAbandoned()
    {
        m_confirm.status = CWalletTx::ABANDONED;
        m_confirm.hashBlock = uint256();
        m_confirm.block_height = 0;
        m_confirm.nIndex = 0;
    }
    bool isConflicted() const { return m_confirm.status == CWalletTx::CONFLICTED; }
    void setConflicted() { m_confirm.status = CWalletTx::CONFLICTED; }
    bool isUnconfirmed() const { return m_confirm.status == CWalletTx::UNCONFIRMED; }
    void setUnconfirmed() { m_confirm.status = CWalletTx::UNCONFIRMED; }
    bool isConfirmed() const { return m_confirm.status == CWalletTx::CONFIRMED; }
    void setConfirmed() { m_confirm.status = CWalletTx::CONFIRMED; }
    const uint256& GetHash() const { return tx->GetHash(); }
    bool IsCoinBase() const { return tx->IsCoinBase(); }
    bool IsImmatureCoinBase() const;
    bool IsCoinStake() const { return tx->IsCoinStake(); }
};

class COutput
{
public:
    const CWalletTx *tx;
    int i;
    int nDepth;

    /** Pre-computed estimated size of this output as a fully-signed input in a transaction. Can be -1 if it could not be calculated */
    int nInputBytes;

    /** Whether we have the private keys to spend this output */
    bool fSpendable;

    /** Whether we know how to spend this output, ignoring the lack of keys */
    bool fSolvable;

    /**
     * Whether this output is considered safe to spend. Unconfirmed transactions
     * from outside keys and unconfirmed replacement transactions are considered
     * unsafe and will not be used to fund new spending transactions.
     */
    bool fSafe;

    /** Whether to use the maximum sized, 72 byte signature when calculating the size of the input spend. This should only be set when watch-only outputs are allowed */
    bool use_max_sig;

    bool fMature;
    bool fNeedHardwareKey = false;

    COutput(const CWalletTx *txIn, int iIn, int nDepthIn, bool fSpendableIn, bool fSolvableIn, bool fSafeIn, bool use_max_sig_in = false, bool fMatureIn=true, bool fNeedHardwareKeyIn=false, bool fGetSpendSize=true)
        : tx(txIn), i(iIn), nDepth(nDepthIn), fSpendable(fSpendableIn), fSolvable(fSolvableIn), fSafe(fSafeIn), use_max_sig(use_max_sig_in), fMature(fMatureIn), fNeedHardwareKey(fNeedHardwareKeyIn)
    {
        // fGetSpendSize, avoid running DummySignInput when staking
        tx = txIn; i = iIn; nDepth = nDepthIn; fSpendable = fSpendableIn; fSolvable = fSolvableIn; fSafe = fSafeIn; nInputBytes = -1;

        // If known and signable by the given wallet, compute nInputBytes
        // Failure will keep this value -1
        if (fGetSpendSize && fSpendable && tx) {
            nInputBytes = tx->GetSpendSize(i);
        }
    }

    std::string ToString() const;

    inline CInputCoin GetInputCoin() const
    {
        return CInputCoin(tx->tx, i, nInputBytes);
    }
};

struct CoinSelectionParams
{
    bool use_bnb = true;
    size_t change_output_size = 0;
    size_t change_spend_size = 0;
    CFeeRate effective_fee = CFeeRate(0);
    size_t tx_noinputs_size = 0;
    //! Indicate that we are subtracting the fee from outputs
    bool m_subtract_fee_outputs = false;

    CoinSelectionParams(bool use_bnb, size_t change_output_size, size_t change_spend_size, CFeeRate effective_fee, size_t tx_noinputs_size) : use_bnb(use_bnb), change_output_size(change_output_size), change_spend_size(change_spend_size), effective_fee(effective_fee), tx_noinputs_size(tx_noinputs_size) {}
    CoinSelectionParams() {}
};

class WalletRescanReserver; //forward declarations for ScanForWalletTransactions/RescanFromTime
/**
 * A CWallet maintains a set of transactions and balances, and provides the ability to create new transactions.
 */
class CWallet : public WalletStorage, public interfaces::Chain::Notifications
{
friend class CHDWallet;
friend class CWalletTx;
private:
    CKeyingMaterial vMasterKey GUARDED_BY(cs_wallet);

    virtual bool Unlock(const CKeyingMaterial& vMasterKeyIn, bool accept_no_keys = false);

    std::atomic<bool> fAbortRescan{false};
    std::atomic<bool> fScanningWallet{false}; // controlled by WalletRescanReserver
    std::atomic<int64_t> m_scanning_start{0};
    std::atomic<double> m_scanning_progress{0};
    std::mutex mutexScanning;
    friend class WalletRescanReserver;

    //! the current wallet version: clients below this version are not able to load the wallet
    int nWalletVersion GUARDED_BY(cs_wallet){FEATURE_BASE};

    //! the maximum wallet format version: memory-only variable that specifies to what version this wallet may be upgraded
    int nWalletMaxVersion GUARDED_BY(cs_wallet) = FEATURE_BASE;

    int64_t nNextResend = 0;
    int64_t nLastResend = 0;
    bool fBroadcastTransactions = false;
    // Local time that the tip block was received. Used to schedule wallet rebroadcasts.
    std::atomic<int64_t> m_best_block_time {0};

    /**
     * Used to keep track of spent outpoints, and
     * detect and report conflicts (double-spends or
     * mutated transactions where the mutant gets mined).
     */
    typedef std::multimap<COutPoint, uint256> TxSpends;
    TxSpends mapTxSpends GUARDED_BY(cs_wallet);
    void AddToSpends(const COutPoint& outpoint, const uint256& wtxid) EXCLUSIVE_LOCKS_REQUIRED(cs_wallet);
    virtual void AddToSpends(const uint256& wtxid) EXCLUSIVE_LOCKS_REQUIRED(cs_wallet);

    /**
     * Add a transaction to the wallet, or update it.  pIndex and posInBlock should
     * be set when the transaction was known to be included in a block.  When
     * pIndex == nullptr, then wallet state is not updated in AddToWallet, but
     * notifications happen and cached balances are marked dirty.
     *
     * If fUpdate is true, existing transactions will be updated.
     * TODO: One exception to this is that the abandoned state is cleared under the
     * assumption that any further notification of a transaction that was considered
     * abandoned is an indication that it is not safe to be considered abandoned.
     * Abandoned state should probably be more carefully tracked via different
     * posInBlock signals or by checking mempool presence when necessary.
     */
    virtual bool AddToWalletIfInvolvingMe(const CTransactionRef& tx, CWalletTx::Confirmation confirm, bool fUpdate) EXCLUSIVE_LOCKS_REQUIRED(cs_wallet);

    /* Mark a transaction (and its in-wallet descendants) as conflicting with a particular block. */
    virtual void MarkConflicted(const uint256& hashBlock, int conflicting_height, const uint256& hashTx);

    /* Mark a transaction's inputs dirty, thus forcing the outputs to be recomputed */
    void MarkInputsDirty(const CTransactionRef& tx) EXCLUSIVE_LOCKS_REQUIRED(cs_wallet);

    virtual void SyncMetaData(std::pair<TxSpends::iterator, TxSpends::iterator>) EXCLUSIVE_LOCKS_REQUIRED(cs_wallet);

    /* Used by TransactionAddedToMemorypool/BlockConnected/Disconnected/ScanForWalletTransactions.
     * Should be called with non-zero block_hash and posInBlock if this is for a transaction that is included in a block. */
    void SyncTransaction(const CTransactionRef& tx, CWalletTx::Confirmation confirm, bool update_tx = true) EXCLUSIVE_LOCKS_REQUIRED(cs_wallet);

    std::atomic<uint64_t> m_wallet_flags{0};

    bool SetAddressBookWithDB(WalletBatch& batch, const CTxDestination& address, const std::string& strName, const std::string& strPurpose, bool fBech32=false);

    //! Unsets a wallet flag and saves it to disk
    void UnsetWalletFlagWithDB(WalletBatch& batch, uint64_t flag);

    //! Unset the blank wallet flag and saves it to disk
    void UnsetBlankWalletFlag(WalletBatch& batch) override;

    /** Interface for accessing chain state. */
    interfaces::Chain* m_chain;

    /** Wallet location which includes wallet name (see WalletLocation). */
    WalletLocation m_location;

    /** Internal database handle. */
    std::unique_ptr<WalletDatabase> database;

    /**
     * The following is used to keep track of how far behind the wallet is
     * from the chain sync, and to allow clients to block on us being caught up.
     *
     * Processed hash is a pointer on node's tip and doesn't imply that the wallet
     * has scanned sequentially all blocks up to this one.
     */
    uint256 m_last_block_processed GUARDED_BY(cs_wallet);

    /* Height of last block processed is used by wallet to know depth of transactions
     * without relying on Chain interface beyond asynchronous updates. For safety, we
     * initialize it to -1. Height is a pointer on node's tip and doesn't imply
     * that the wallet has scanned sequentially all blocks up to this one.
     */
    int m_last_block_processed_height GUARDED_BY(cs_wallet) = -1;

    std::map<OutputType, ScriptPubKeyMan*> m_external_spk_managers;
    std::map<OutputType, ScriptPubKeyMan*> m_internal_spk_managers;

    // Indexed by a unique identifier produced by each ScriptPubKeyMan using
    // ScriptPubKeyMan::GetID. In many cases it will be the hash of an internal structure
    std::map<uint256, std::unique_ptr<ScriptPubKeyMan>> m_spk_managers;

public:
    bool IsParticlWallet() const override { return false; };
    /*
     * Main wallet lock.
     * This lock protects all the fields added by CWallet.
     */
    mutable RecursiveMutex cs_wallet;

    /** Get database handle used by this wallet. Ideally this function would
     * not be necessary.
     */
    WalletDatabase& GetDBHandle()
    {
        return *database;
    }
    WalletDatabase& GetDatabase() override { return *database; }

    /**
     * Select a set of coins such that nValueRet >= nTargetValue and at least
     * all coins from coinControl are selected; Never select unconfirmed coins
     * if they are not ours
     */
    virtual bool SelectCoins(const std::vector<COutput>& vAvailableCoins, const CAmount& nTargetValue, std::set<CInputCoin>& setCoinsRet, CAmount& nValueRet,
                    const CCoinControl& coin_control, CoinSelectionParams& coin_selection_params, bool& bnb_used) const EXCLUSIVE_LOCKS_REQUIRED(cs_wallet);

    const WalletLocation& GetLocation() const { return m_location; }

    /** Get a name for this wallet for logging/debugging purposes.
     */
    const std::string& GetName() const { return m_location.GetName(); }

    typedef std::map<unsigned int, CMasterKey> MasterKeyMap;
    MasterKeyMap mapMasterKeys;
    unsigned int nMasterKeyMaxID = 0;

    /** Construct wallet with specified name and database implementation. */
    CWallet(interfaces::Chain* chain, const WalletLocation& location, std::unique_ptr<WalletDatabase> database)
        : m_chain(chain),
          m_location(location),
          database(std::move(database))
    {
        if (!fParticlMode) {
            m_min_fee = CFeeRate(DEFAULT_TRANSACTION_MINFEE_BTC);
            m_default_max_tx_fee = DEFAULT_TRANSACTION_MAXFEE_BTC;
        }
    }

    virtual ~CWallet()
    {
        // Should not have slots connected at this point.
        assert(NotifyUnload.empty());
    }

    virtual bool IsCrypted() const;
    virtual bool IsLocked() const override;
    virtual bool Lock();

    /** Interface to assert chain access and if successful lock it */
    std::unique_ptr<interfaces::Chain::Lock> LockChain() { return m_chain ? m_chain->lock() : nullptr; }

    std::map<uint256, CWalletTx> mapWallet GUARDED_BY(cs_wallet);

    typedef std::multimap<int64_t, CWalletTx*> TxItems;
    TxItems wtxOrdered;

    int64_t nOrderPosNext GUARDED_BY(cs_wallet) = 0;
    uint64_t nAccountingEntryNumber = 0;

    std::map<CTxDestination, CAddressBookData> m_address_book GUARDED_BY(cs_wallet);
    const CAddressBookData* FindAddressBookEntry(const CTxDestination&, bool allow_change = false) const EXCLUSIVE_LOCKS_REQUIRED(cs_wallet);

    std::set<COutPoint> setLockedCoins GUARDED_BY(cs_wallet);

    /** Registered interfaces::Chain::Notifications handler. */
    std::unique_ptr<interfaces::Handler> m_chain_notifications_handler;

    /** Interface for accessing chain state. */
    interfaces::Chain& chain() const { assert(m_chain); return *m_chain; }

    virtual const CWalletTx* GetWalletTx(const uint256& hash) const;

    //! check whether we are allowed to upgrade (or already support) to the named feature
    bool CanSupportFeature(enum WalletFeature wf) const override EXCLUSIVE_LOCKS_REQUIRED(cs_wallet) { AssertLockHeld(cs_wallet); return nWalletMaxVersion >= wf; }

    /**
     * populate vCoins with vector of available COutputs.
     */
    virtual void AvailableCoins(interfaces::Chain::Lock& locked_chain, std::vector<COutput>& vCoins, bool fOnlySafe=true, const CCoinControl *coinControl = nullptr, const CAmount& nMinimumAmount = 1, const CAmount& nMaximumAmount = MAX_MONEY, const CAmount& nMinimumSumAmount = MAX_MONEY, const uint64_t nMaximumCount = 0) const EXCLUSIVE_LOCKS_REQUIRED(cs_wallet);
    /**
     * Return list of available coins and locked coins grouped by non-change output address.
     */
    virtual std::map<CTxDestination, std::vector<COutput>> ListCoins(interfaces::Chain::Lock& locked_chain) const EXCLUSIVE_LOCKS_REQUIRED(cs_wallet);

    /**
     * Find non-change parent output.
     */
    const CTxOut& FindNonChangeParentOutput(const CTransaction& tx, int output) const EXCLUSIVE_LOCKS_REQUIRED(cs_wallet);

    /**
     * Shuffle and select coins until nTargetValue is reached while avoiding
     * small change; This method is stochastic for some inputs and upon
     * completion the coin set and corresponding actual target value is
     * assembled
     */
    bool SelectCoinsMinConf(const CAmount& nTargetValue, const CoinEligibilityFilter& eligibility_filter, std::vector<OutputGroup> groups,
        std::set<CInputCoin>& setCoinsRet, CAmount& nValueRet, const CoinSelectionParams& coin_selection_params, bool& bnb_used) const;

    virtual bool IsSpent(const uint256& hash, unsigned int n) const EXCLUSIVE_LOCKS_REQUIRED(cs_wallet);

    // Whether this or any known UTXO with the same single key has been spent.
    virtual bool IsSpentKey(const uint256& hash, unsigned int n) const EXCLUSIVE_LOCKS_REQUIRED(cs_wallet);
    virtual void SetSpentKeyState(WalletBatch& batch, const uint256& hash, unsigned int n, bool used, std::set<CTxDestination>& tx_destinations) EXCLUSIVE_LOCKS_REQUIRED(cs_wallet);

    std::vector<OutputGroup> GroupOutputs(const std::vector<COutput>& outputs, bool single_coin) const;

    bool IsLockedCoin(uint256 hash, unsigned int n) const EXCLUSIVE_LOCKS_REQUIRED(cs_wallet);
    void LockCoin(const COutPoint& output, bool fPermanent=false) EXCLUSIVE_LOCKS_REQUIRED(cs_wallet);
    void UnlockCoin(const COutPoint& output);
    void UnlockAllCoins() EXCLUSIVE_LOCKS_REQUIRED(cs_wallet);
    void ListLockedCoins(std::vector<COutPoint>& vOutpts) const EXCLUSIVE_LOCKS_REQUIRED(cs_wallet);

    /*
     * Rescan abort properties
     */
    void AbortRescan() { fAbortRescan = true; }
    bool IsAbortingRescan() const { return fAbortRescan; }
    bool IsScanning() const { return fScanningWallet; }
    int64_t ScanningDuration() const { return fScanningWallet ? GetTimeMillis() - m_scanning_start : 0; }
    double ScanningProgress() const { return fScanningWallet ? (double) m_scanning_progress : 0; }

    //! Upgrade stored CKeyMetadata objects to store key origin info as KeyOriginInfo
    void UpgradeKeyMetadata() EXCLUSIVE_LOCKS_REQUIRED(cs_wallet);

    bool LoadMinVersion(int nVersion) EXCLUSIVE_LOCKS_REQUIRED(cs_wallet) { AssertLockHeld(cs_wallet); nWalletVersion = nVersion; nWalletMaxVersion = std::max(nWalletMaxVersion, nVersion); return true; }

    /**
     * Adds a destination data tuple to the store, and saves it to disk
     * When adding new fields, take care to consider how DelAddressBook should handle it!
     */
    bool AddDestData(WalletBatch& batch, const CTxDestination& dest, const std::string& key, const std::string& value) EXCLUSIVE_LOCKS_REQUIRED(cs_wallet);
    //! Erases a destination data tuple in the store and on disk
    bool EraseDestData(WalletBatch& batch, const CTxDestination& dest, const std::string& key) EXCLUSIVE_LOCKS_REQUIRED(cs_wallet);
    //! Adds a destination data tuple to the store, without saving it to disk
    void LoadDestData(const CTxDestination& dest, const std::string& key, const std::string& value) EXCLUSIVE_LOCKS_REQUIRED(cs_wallet);
    //! Look up a destination data tuple in the store, return true if found false otherwise
    bool GetDestData(const CTxDestination& dest, const std::string& key, std::string* value) const EXCLUSIVE_LOCKS_REQUIRED(cs_wallet);
    //! Get all destination values matching a prefix.
    std::vector<std::string> GetDestValues(const std::string& prefix) const EXCLUSIVE_LOCKS_REQUIRED(cs_wallet);

    //! Holds a timestamp at which point the wallet is scheduled (externally) to be relocked. Caller must arrange for actual relocking to occur via Lock().
    int64_t nRelockTime GUARDED_BY(cs_wallet){0};

<<<<<<< HEAD
    virtual int ExtKeyUnlock(const CKeyingMaterial &vMKey) {return 0;};
    virtual bool Unlock(const SecureString& strWalletPassphrase, bool accept_no_keys = false);
=======
    // Used to prevent concurrent calls to walletpassphrase RPC.
    Mutex m_unlock_mutex;
    bool Unlock(const SecureString& strWalletPassphrase, bool accept_no_keys = false);
>>>>>>> 30926997
    bool ChangeWalletPassphrase(const SecureString& strOldWalletPassphrase, const SecureString& strNewWalletPassphrase);
    virtual bool EncryptWallet(const SecureString& strWalletPassphrase);

    void GetKeyBirthTimes(interfaces::Chain::Lock& locked_chain, std::map<CKeyID, int64_t> &mapKeyBirth) const EXCLUSIVE_LOCKS_REQUIRED(cs_wallet);
    unsigned int ComputeTimeSmart(const CWalletTx& wtx) const;

    /**
     * Increment the next transaction order id
     * @return next transaction order id
     */
    int64_t IncOrderPosNext(WalletBatch *batch = nullptr) EXCLUSIVE_LOCKS_REQUIRED(cs_wallet);
    DBErrors ReorderTransactions();

    //! For ParticlWallet, clear cached balances from wallet called at new block and adding new transaction
    virtual void ClearCachedBalances() {};
    void MarkDirty();
    bool AddToWallet(const CWalletTx& wtxIn, bool fFlushOnClose=true);
    virtual void LoadToWallet(CWalletTx& wtxIn) EXCLUSIVE_LOCKS_REQUIRED(cs_wallet);
    void transactionAddedToMempool(const CTransactionRef& tx) override;
    void blockConnected(const CBlock& block, int height) override;
    void blockDisconnected(const CBlock& block, int height) override;
    void updatedBlockTip() override;
    int64_t RescanFromTime(int64_t startTime, const WalletRescanReserver& reserver, bool update);

    struct ScanResult {
        enum { SUCCESS, FAILURE, USER_ABORT } status = SUCCESS;

        //! Hash and height of most recent block that was successfully scanned.
        //! Unset if no blocks were scanned due to read errors or the chain
        //! being empty.
        uint256 last_scanned_block;
        Optional<int> last_scanned_height;

        //! Height of the most recent block that could not be scanned due to
        //! read errors or pruning. Will be set if status is FAILURE, unset if
        //! status is SUCCESS, and may or may not be set if status is
        //! USER_ABORT.
        uint256 last_failed_block;
    };
<<<<<<< HEAD
    virtual ScanResult ScanForWalletTransactions(const uint256& first_block, const uint256& last_block, const WalletRescanReserver& reserver, bool fUpdate);
    void transactionRemovedFromMempool(const CTransactionRef &ptx) override;
=======
    ScanResult ScanForWalletTransactions(const uint256& first_block, const uint256& last_block, const WalletRescanReserver& reserver, bool fUpdate);
    void transactionRemovedFromMempool(const CTransactionRef& tx, MemPoolRemovalReason reason) override;
>>>>>>> 30926997
    void ReacceptWalletTransactions() EXCLUSIVE_LOCKS_REQUIRED(cs_wallet);
    std::vector<uint256> ResendWalletTransactionsBefore(int64_t nTime);
    virtual void ResendWalletTransactions();
    struct Balance {
        CAmount m_mine_trusted{0};           //!< Trusted, at depth=GetBalance.min_depth or more
        CAmount m_mine_untrusted_pending{0}; //!< Untrusted, but in mempool (pending)
        CAmount m_mine_immature{0};          //!< Immature coinbases in the main chain
        CAmount m_watchonly_trusted{0};
        CAmount m_watchonly_untrusted_pending{0};
        CAmount m_watchonly_immature{0};
    };
    virtual Balance GetBalance(int min_depth = 0, bool avoid_reuse = true) const;
    virtual CAmount GetAvailableBalance(const CCoinControl* coinControl = nullptr) const;

    OutputType TransactionChangeType(OutputType change_type, const std::vector<CRecipient>& vecSend);

    /**
     * Insert additional inputs into the transaction by
     * calling CreateTransaction();
     */
    virtual bool FundTransaction(CMutableTransaction& tx, CAmount& nFeeRet, int& nChangePosInOut, std::string& strFailReason, bool lockUnspents, const std::set<int>& setSubtractFeeFromOutputs, CCoinControl);
    // Fetch the inputs and sign with SIGHASH_ALL.
    virtual bool SignTransaction(CMutableTransaction& tx) const EXCLUSIVE_LOCKS_REQUIRED(cs_wallet);
    // Sign the tx given the input coins and sighash.
    bool SignTransaction(CMutableTransaction& tx, const std::map<COutPoint, Coin>& coins, int sighash, std::map<int, std::string>& input_errors) const;
    SigningResult SignMessage(const std::string& message, const PKHash& pkhash, std::string& str_sig) const;
    SigningResult SignMessage(const std::string& message, const CKeyID256 &keyID256, std::string& str_sig) const;

    /**
     * Fills out a PSBT with information from the wallet. Fills in UTXOs if we have
     * them. Tries to sign if sign=true. Sets `complete` if the PSBT is now complete
     * (i.e. has all required signatures or signature-parts, and is ready to
     * finalize.) Sets `error` and returns false if something goes wrong.
     *
     * @param[in]  psbtx PartiallySignedTransaction to fill in
     * @param[out] complete indicates whether the PSBT is now complete
     * @param[in]  sighash_type the sighash type to use when signing (if PSBT does not specify)
     * @param[in]  sign whether to sign or not
     * @param[in]  bip32derivs whether to fill in bip32 derivation information if available
     * return error
     */
    TransactionError FillPSBT(PartiallySignedTransaction& psbtx,
                  bool& complete,
                  int sighash_type = 1 /* SIGHASH_ALL */,
                  bool sign = true,
                  bool bip32derivs = true) const;

    /**
     * Create a new transaction paying the recipients with a set of coins
     * selected by SelectCoins(); Also create the change output, when needed
     * @note passing nChangePosInOut as -1 will result in setting a random position
     */
    virtual bool CreateTransaction(interfaces::Chain::Lock& locked_chain, const std::vector<CRecipient>& vecSend, CTransactionRef& tx, CAmount& nFeeRet, int& nChangePosInOut,
                           std::string& strFailReason, const CCoinControl& coin_control, bool sign = true);
    /**
     * Submit the transaction to the node's mempool and then relay to peers.
     * Should be called after CreateTransaction unless you want to abort
     * broadcasting the transaction.
     *
     * @param[in] tx The transaction to be broadcast.
     * @param[in] mapValue key-values to be set on the transaction.
     * @param[in] orderForm BIP 70 / BIP 21 order form details to be set on the transaction.
     */
    virtual void CommitTransaction(CTransactionRef tx, mapValue_t mapValue, std::vector<std::pair<std::string, std::string>> orderForm);

    bool DummySignTx(CMutableTransaction &txNew, const std::set<CTxOut> &txouts, bool use_max_sig = false) const
    {
        std::vector<CTxOut> v_txouts(txouts.size());
        std::copy(txouts.begin(), txouts.end(), v_txouts.begin());
        return DummySignTx(txNew, v_txouts, use_max_sig);
    }
    bool DummySignTx(CMutableTransaction &txNew, const std::vector<CTxOut> &txouts, bool use_max_sig = false) const;
    virtual bool DummySignInput(CTxIn &tx_in, const CTxOut &txout, bool use_max_sig = false) const;

    bool ImportScripts(const std::set<CScript> scripts, int64_t timestamp) EXCLUSIVE_LOCKS_REQUIRED(cs_wallet);
    bool ImportPrivKeys(const std::map<CKeyID, CKey>& privkey_map, const int64_t timestamp) EXCLUSIVE_LOCKS_REQUIRED(cs_wallet);
    bool ImportPubKeys(const std::vector<CKeyID>& ordered_pubkeys, const std::map<CKeyID, CPubKey>& pubkey_map, const std::map<CKeyID, std::pair<CPubKey, KeyOriginInfo>>& key_origins, const bool add_keypool, const bool internal, const int64_t timestamp) EXCLUSIVE_LOCKS_REQUIRED(cs_wallet);
    bool ImportScriptPubKeys(const std::string& label, const std::set<CScript>& script_pub_keys, const bool have_solving_data, const bool apply_label, const int64_t timestamp) EXCLUSIVE_LOCKS_REQUIRED(cs_wallet);

    CFeeRate m_pay_tx_fee{DEFAULT_PAY_TX_FEE};
    unsigned int m_confirm_target{DEFAULT_TX_CONFIRM_TARGET};
    bool m_spend_zero_conf_change{DEFAULT_SPEND_ZEROCONF_CHANGE};
    bool m_signal_rbf{DEFAULT_WALLET_RBF};
    bool m_allow_fallback_fee{true}; //!< will be false if -fallbackfee=0
    CFeeRate m_min_fee{DEFAULT_TRANSACTION_MINFEE}; //!< Override with -mintxfee
    /**
     * If fee estimation does not have enough data to provide estimates, use this fee instead.
     * Has no effect if not using fee estimation
     * Override with -fallbackfee
     */
    CFeeRate m_fallback_fee{DEFAULT_FALLBACK_FEE};
    CFeeRate m_discard_rate{DEFAULT_DISCARD_FEE};
    OutputType m_default_address_type{DEFAULT_ADDRESS_TYPE};
    OutputType m_default_change_type{DEFAULT_CHANGE_TYPE};
    /** Absolute maximum transaction fee (in satoshis) used by default for the wallet */
    CAmount m_default_max_tx_fee{DEFAULT_TRANSACTION_MAXFEE};

    size_t KeypoolCountExternalKeys() const EXCLUSIVE_LOCKS_REQUIRED(cs_wallet);
    bool TopUpKeyPool(unsigned int kpSize = 0);

    int64_t GetOldestKeyPoolTime() const;

    virtual std::set<std::set<CTxDestination>> GetAddressGroupings() const EXCLUSIVE_LOCKS_REQUIRED(cs_wallet);
    virtual std::map<CTxDestination, CAmount> GetAddressBalances(interfaces::Chain::Lock& locked_chain) const;

    std::set<CTxDestination> GetLabelAddresses(const std::string& label) const;

    /**
     * Marks all outputs in each one of the destinations dirty, so their cache is
     * reset and does not return outdated information.
     */
    void MarkDestinationsDirty(const std::set<CTxDestination>& destinations) EXCLUSIVE_LOCKS_REQUIRED(cs_wallet);

    bool GetNewDestination(const OutputType type, const std::string label, CTxDestination& dest, std::string& error);
    bool GetNewChangeDestination(const OutputType type, CTxDestination& dest, std::string& error);

    isminetype IsMine(const CKeyID &address) const override;
    isminetype IsMine(const CTxDestination& dest) const;
    isminetype IsMine(const CScript& script) const;
    virtual isminetype IsMine(const CTxIn& txin) const;
    /**
     * Returns amount of debit if the input matches the
     * filter, otherwise returns 0
     */
    virtual CAmount GetDebit(const CTxIn& txin, const isminefilter& filter) const;

    isminetype IsMine(const CTxOut& txout) const;
    CAmount GetCredit(const CTxOut& txout, const isminefilter& filter) const;

    virtual isminetype IsMine(const CTxOutBase *txout) const { assert(false); return ISMINE_NO; };
    virtual CAmount GetCredit(const CTxOutBase *txout, const isminefilter &filter) const { return 0; };

    virtual bool IsChange(const CTxOutBase *txout) const { assert(false); return false; };
    bool IsChange(const CTxOut& txout) const;
    bool IsChange(const CScript& script) const;
    CAmount GetChange(const CTxOut& txout) const;
    virtual bool IsMine(const CTransaction& tx) const;
    /** should probably be renamed to IsRelevantToMe */
    virtual bool IsFromMe(const CTransaction& tx) const;
    virtual CAmount GetDebit(const CTransaction& tx, const isminefilter& filter) const;
    /** Returns whether all of the inputs match the filter */
    virtual bool IsAllFromMe(const CTransaction& tx, const isminefilter& filter) const;
    virtual CAmount GetCredit(const CTransaction& tx, const isminefilter& filter) const;
    CAmount GetChange(const CTransaction& tx) const;
    void chainStateFlushed(const CBlockLocator& loc) override;

    DBErrors virtual LoadWallet(bool& fFirstRunRet);
    DBErrors ZapWalletTx(std::vector<CWalletTx>& vWtx);
    DBErrors ZapSelectTx(std::vector<uint256>& vHashIn, std::vector<uint256>& vHashOut) EXCLUSIVE_LOCKS_REQUIRED(cs_wallet);

    virtual bool SetAddressBook(const CTxDestination& address, const std::string& strName, const std::string& purpose, bool fBech32=false);

    virtual bool DelAddressBook(const CTxDestination& address);

    unsigned int GetKeyPoolSize() const EXCLUSIVE_LOCKS_REQUIRED(cs_wallet);

    //! signify that a particular wallet feature is now used. this may change nWalletVersion and nWalletMaxVersion if those are lower
    void SetMinVersion(enum WalletFeature, WalletBatch* batch_in = nullptr, bool fExplicit = false) override;

    //! change which version we're allowed to upgrade to (note that this does not immediately imply upgrading to that format)
    bool SetMaxVersion(int nVersion);

    //! get the current wallet format (the oldest client version guaranteed to understand this wallet)
    int GetVersion() const { LOCK(cs_wallet); return nWalletVersion; }

    //! Get wallet transactions that conflict with given transaction (spend same outputs)
    std::set<uint256> GetConflicts(const uint256& txid) const EXCLUSIVE_LOCKS_REQUIRED(cs_wallet);

    //! Check if a given transaction has any of its outputs spent by another transaction in the wallet
    bool HasWalletSpend(const uint256& txid) const EXCLUSIVE_LOCKS_REQUIRED(cs_wallet);

    //! Flush wallet (bitdb flush)
    void Flush(bool shutdown=false);

    /** Wallet is about to be unloaded */
    boost::signals2::signal<void ()> NotifyUnload;

    /**
     * Address book entry changed.
     * @note called with lock cs_wallet held.
     */
    boost::signals2::signal<void (CWallet *wallet, const CTxDestination
            &address, const std::string &label, bool isMine,
            const std::string &purpose, const std::string &path,
            ChangeType status)> NotifyAddressBookChanged;

    /**
     * Wallet transaction added, removed or updated.
     * @note called with lock cs_wallet held.
     */
    boost::signals2::signal<void (CWallet *wallet, const uint256 &hashTx,
            ChangeType status)> NotifyTransactionChanged;

    /** Show progress e.g. for rescan */
    boost::signals2::signal<void (const std::string &title, int nProgress)> ShowProgress;

    /** Watch-only address added */
    boost::signals2::signal<void (bool fHaveWatchOnly)> NotifyWatchonlyChanged;

    /** Keypool has new keys */
    boost::signals2::signal<void ()> NotifyCanGetAddressesChanged;

    /**
     * Wallet status (encrypted, locked) changed.
     * Note: Called without locks held.
     */
    boost::signals2::signal<void (CWallet* wallet)> NotifyStatusChanged;

    /** Inquire whether this wallet broadcasts transactions. */
    bool GetBroadcastTransactions() const { return fBroadcastTransactions; }
    /** Set whether this wallet broadcasts transactions. */
    void SetBroadcastTransactions(bool broadcast) { fBroadcastTransactions = broadcast; }

    /** Return whether transaction can be abandoned */
    bool TransactionCanBeAbandoned(const uint256& hashTx) const;

    /* Mark a transaction (and it in-wallet descendants) as abandoned so its inputs may be respent. */
    virtual bool AbandonTransaction(const uint256& hashTx);

    /** Mark a transaction as replaced by another transaction (e.g., BIP 125). */
    bool MarkReplaced(const uint256& originalHash, const uint256& newHash);

    //! Verify wallet naming and perform salvage on the wallet if required
    static bool Verify(interfaces::Chain& chain, const WalletLocation& location, bool salvage_wallet, std::string& error_string, std::vector<std::string>& warnings);

    /* Initializes the wallet, returns a new CWallet instance or a null pointer in case of an error */
    static std::shared_ptr<CWallet> CreateWalletFromFile(interfaces::Chain& chain, const WalletLocation& location, std::string& error, std::vector<std::string>& warnings, uint64_t wallet_creation_flags = 0);

    /**
     * Wallet post-init setup
     * Gives the wallet a chance to register repetitive tasks and complete post-init tasks
     */
    void postInitProcess();

    bool BackupWallet(const std::string& strDest) const;

    /* Returns true if HD is enabled */
    virtual bool IsHDEnabled() const;


    /* Returns true if the wallet can give out new addresses. This means it has keys in the keypool or can generate new keys */
    virtual bool CanGetAddresses(bool internal = false) const;

    /**
     * Blocks until the wallet state is up-to-date to /at least/ the current
     * chain at the time this function is entered
     * Obviously holding cs_main/cs_wallet when going into this call may cause
     * deadlock
     */
    void BlockUntilSyncedToCurrentChain() const LOCKS_EXCLUDED(cs_main, cs_wallet);

    /** set a single wallet flag */
    void SetWalletFlag(uint64_t flags);

    /** Unsets a single wallet flag */
    void UnsetWalletFlag(uint64_t flag);

    /** check if a certain wallet flag is set */
    bool IsWalletFlagSet(uint64_t flag) const override;

    /** overwrite all flags by the given uint64_t
       returns false if unknown, non-tolerable flags are present */
    bool SetWalletFlags(uint64_t overwriteFlags, bool memOnly);

    /** Returns a bracketed wallet name for displaying in logs, will return [default wallet] if the wallet has no name */
    const std::string GetDisplayName() const override {
        std::string wallet_name = GetName().length() == 0 ? "default wallet" : GetName();
        return strprintf("[%s]", wallet_name);
    };

    /** Prepends the wallet name in logging output to ease debugging in multi-wallet use cases */
    template<typename... Params>
    void WalletLogPrintf(std::string fmt, Params... parameters) const {
        LogPrintf(("%s " + fmt).c_str(), GetDisplayName(), parameters...);
    };

    //! Returns all unique ScriptPubKeyMans in m_internal_spk_managers and m_external_spk_managers
    std::set<ScriptPubKeyMan*> GetActiveScriptPubKeyMans() const;

    //! Returns all unique ScriptPubKeyMans
    std::set<ScriptPubKeyMan*> GetAllScriptPubKeyMans() const;

    //! Get the ScriptPubKeyMan for the given OutputType and internal/external chain.
    ScriptPubKeyMan* GetScriptPubKeyMan(const OutputType& type, bool internal) const;

    //! Get the ScriptPubKeyMan for a script
    ScriptPubKeyMan* GetScriptPubKeyMan(const CScript& script) const;
    //! Get the ScriptPubKeyMan by id
    ScriptPubKeyMan* GetScriptPubKeyMan(const uint256& id) const;

    //! Get all of the ScriptPubKeyMans for a script given additional information in sigdata (populated by e.g. a psbt)
    std::set<ScriptPubKeyMan*> GetScriptPubKeyMans(const CScript& script, SignatureData& sigdata) const;

    //! Get the SigningProvider for a script
    std::unique_ptr<SigningProvider> GetSolvingProvider(const CScript& script) const;
    std::unique_ptr<SigningProvider> GetSolvingProvider(const CScript& script, SignatureData& sigdata) const;

    //! Get the LegacyScriptPubKeyMan which is used for all types, internal, and external.
    LegacyScriptPubKeyMan* GetLegacyScriptPubKeyMan() const;
    LegacyScriptPubKeyMan* GetOrCreateLegacyScriptPubKeyMan();

    //! Make a LegacyScriptPubKeyMan and set it for all types, internal, and external.
    void SetupLegacyScriptPubKeyMan();

    const CKeyingMaterial& GetEncryptionKey() const override;
    bool HasEncryptionKeys() const override;

    /** Get last block processed height */
    int GetLastBlockHeight() const EXCLUSIVE_LOCKS_REQUIRED(cs_wallet)
    {
        AssertLockHeld(cs_wallet);
        assert(m_last_block_processed_height >= 0);
        return m_last_block_processed_height;
    };
    /** Set last block processed height, currently only use in unit test */
    void SetLastBlockProcessed(int block_height, uint256 block_hash) EXCLUSIVE_LOCKS_REQUIRED(cs_wallet)
    {
        AssertLockHeld(cs_wallet);
        m_last_block_processed_height = block_height;
        m_last_block_processed = block_hash;
    };

    //! Connect the signals from ScriptPubKeyMans to the signals in CWallet
    void ConnectScriptPubKeyManNotifiers();

    // Particl
    bool HaveKey(const CKeyID &address) const override { return false; };
    bool GetKey(const CKeyID &address, CKey &keyOut) const override { return false; };
    bool GetPubKey(const CKeyID &address, CPubKey &pkOut) const override { return false; };
    bool GetKeyFromPool(CPubKey &key, bool internal = false) override { return false; };
};

/**
 * Called periodically by the schedule thread. Prompts individual wallets to resend
 * their transactions. Actual rebroadcast schedule is managed by the wallets themselves.
 */
void MaybeResendWalletTxs();

/** RAII object to check and reserve a wallet rescan */
class WalletRescanReserver
{
private:
    CWallet* m_wallet;
    bool m_could_reserve;
public:
    explicit WalletRescanReserver(CWallet* w) : m_wallet(w), m_could_reserve(false) {}

    bool reserve()
    {
        assert(!m_could_reserve);
        std::lock_guard<std::mutex> lock(m_wallet->mutexScanning);
        if (m_wallet->fScanningWallet) {
            return false;
        }
        m_wallet->m_scanning_start = GetTimeMillis();
        m_wallet->m_scanning_progress = 0;
        m_wallet->fScanningWallet = true;
        m_could_reserve = true;
        return true;
    }

    bool isReserved() const
    {
        return (m_could_reserve && m_wallet->fScanningWallet);
    }

    ~WalletRescanReserver()
    {
        std::lock_guard<std::mutex> lock(m_wallet->mutexScanning);
        if (m_could_reserve) {
            m_wallet->fScanningWallet = false;
        }
    }
};

// Calculate the size of the transaction assuming all signatures are max size
// Use DummySignatureCreator, which inserts 71 byte signatures everywhere.
// NOTE: this requires that all inputs must be in mapWallet (eg the tx should
// be IsAllFromMe).
int64_t CalculateMaximumSignedTxSize(const CTransaction &tx, const CWallet *wallet, bool use_max_sig = false) EXCLUSIVE_LOCKS_REQUIRED(wallet->cs_wallet);
int64_t CalculateMaximumSignedTxSize(const CTransaction &tx, const CWallet *wallet, const std::vector<CTxOut>& txouts, bool use_max_sig = false);
#endif // BITCOIN_WALLET_WALLET_H<|MERGE_RESOLUTION|>--- conflicted
+++ resolved
@@ -943,14 +943,10 @@
     //! Holds a timestamp at which point the wallet is scheduled (externally) to be relocked. Caller must arrange for actual relocking to occur via Lock().
     int64_t nRelockTime GUARDED_BY(cs_wallet){0};
 
-<<<<<<< HEAD
+    // Used to prevent concurrent calls to walletpassphrase RPC.
+    Mutex m_unlock_mutex;
     virtual int ExtKeyUnlock(const CKeyingMaterial &vMKey) {return 0;};
     virtual bool Unlock(const SecureString& strWalletPassphrase, bool accept_no_keys = false);
-=======
-    // Used to prevent concurrent calls to walletpassphrase RPC.
-    Mutex m_unlock_mutex;
-    bool Unlock(const SecureString& strWalletPassphrase, bool accept_no_keys = false);
->>>>>>> 30926997
     bool ChangeWalletPassphrase(const SecureString& strOldWalletPassphrase, const SecureString& strNewWalletPassphrase);
     virtual bool EncryptWallet(const SecureString& strWalletPassphrase);
 
@@ -990,13 +986,8 @@
         //! USER_ABORT.
         uint256 last_failed_block;
     };
-<<<<<<< HEAD
     virtual ScanResult ScanForWalletTransactions(const uint256& first_block, const uint256& last_block, const WalletRescanReserver& reserver, bool fUpdate);
-    void transactionRemovedFromMempool(const CTransactionRef &ptx) override;
-=======
-    ScanResult ScanForWalletTransactions(const uint256& first_block, const uint256& last_block, const WalletRescanReserver& reserver, bool fUpdate);
-    void transactionRemovedFromMempool(const CTransactionRef& tx, MemPoolRemovalReason reason) override;
->>>>>>> 30926997
+    void transactionRemovedFromMempool(const CTransactionRef &ptx, MemPoolRemovalReason reason) override;
     void ReacceptWalletTransactions() EXCLUSIVE_LOCKS_REQUIRED(cs_wallet);
     std::vector<uint256> ResendWalletTransactionsBefore(int64_t nTime);
     virtual void ResendWalletTransactions();
