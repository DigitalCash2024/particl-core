--- conflicted
+++ resolved
@@ -23,12 +23,9 @@
     m_fee_mode = FeeEstimateMode::UNSET;
     m_min_depth = DEFAULT_MIN_DEPTH;
     m_max_depth = DEFAULT_MAX_DEPTH;
-<<<<<<< HEAD
 
     nCoinType = OUTPUT_STANDARD;
     fHaveAnonOutputs = false;
     m_extrafee = 0;
     m_extra_data0.clear();
-=======
->>>>>>> 8ef15e8a
 }