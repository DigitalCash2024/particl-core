--- conflicted
+++ resolved
@@ -12,21 +12,6 @@
     m_avoid_partial_spends = gArgs.GetBoolArg("-avoidpartialspends", DEFAULT_AVOIDPARTIALSPENDS);
 }
 
-<<<<<<< HEAD
-bool CCoinControl::SetKeyFromInputData(const CKeyID &idk, CKey &key) const
-{
-    for (const auto &im : m_inputData) {
-        if (idk == im.second.pubkey.GetID()) {
-            key = im.second.privkey;
-            if (key.IsValid()) {
-                return true;
-            }
-        }
-    }
-    return false;
-}
-} // namespace wallet
-=======
 bool CCoinControl::HasSelected() const
 {
     return !m_selected_inputs.empty();
@@ -94,5 +79,23 @@
     assert(it != m_input_weights.end());
     return it->second;
 }
-} // namespace wallet
->>>>>>> ccd4db7d
+
+size_t CCoinControl::NumSelected()
+{
+    return m_selected_inputs.size();
+}
+
+bool CCoinControl::SetKeyFromInputData(const CKeyID &idk, CKey &key) const
+{
+    for (const auto &im : m_inputData) {
+        if (idk == im.second.pubkey.GetID()) {
+            key = im.second.privkey;
+            if (key.IsValid()) {
+                return true;
+            }
+        }
+    }
+    return false;
+}
+
+} // namespace wallet