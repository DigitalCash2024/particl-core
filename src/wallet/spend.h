--- conflicted
+++ resolved
@@ -43,32 +43,21 @@
      */
     bool fSafe;
 
-<<<<<<< HEAD
     /** Whether to use the maximum sized, 72 byte signature when calculating the size of the input spend. This should only be set when watch-only outputs are allowed */
     bool use_max_sig;
 
     bool fMature;
     bool fNeedHardwareKey = false;
 
-    COutput(const CWalletTx *txIn, int iIn, int nDepthIn, bool fSpendableIn, bool fSolvableIn, bool fSafeIn, bool use_max_sig_in = false, bool fMatureIn=true, bool fNeedHardwareKeyIn=false, bool fGetSpendSize=true)
-        : tx(txIn), i(iIn), nDepth(nDepthIn), fSpendable(fSpendableIn), fSolvable(fSolvableIn), fSafe(fSafeIn), use_max_sig(use_max_sig_in), fMature(fMatureIn), fNeedHardwareKey(fNeedHardwareKeyIn)
+    COutput(const CWallet& wallet, const CWalletTx& wtx, int iIn, int nDepthIn, bool fSpendableIn, bool fSolvableIn, bool fSafeIn, bool use_max_sig_in = false, bool fMatureIn=true, bool fNeedHardwareKeyIn=false, bool fGetSpendSize=true)
     {
         // fGetSpendSize, avoid running DummySignInput when staking
-        tx = txIn; i = iIn; nDepth = nDepthIn; fSpendable = fSpendableIn; fSolvable = fSolvableIn; fSafe = fSafeIn; nInputBytes = -1;
+        tx = &wtx; i = iIn; nDepth = nDepthIn; fSpendable = fSpendableIn; fSolvable = fSolvableIn; fSafe = fSafeIn; nInputBytes = -1; use_max_sig = use_max_sig_in; fMature = fMatureIn; fNeedHardwareKey = fNeedHardwareKeyIn;
 
         // If known and signable by the given wallet, compute nInputBytes
         // Failure will keep this value -1
         if (fGetSpendSize && fSpendable && tx) {
-            nInputBytes = tx->GetSpendSize(i);
-=======
-    COutput(const CWallet& wallet, const CWalletTx& wtx, int iIn, int nDepthIn, bool fSpendableIn, bool fSolvableIn, bool fSafeIn, bool use_max_sig_in = false)
-    {
-        tx = &wtx; i = iIn; nDepth = nDepthIn; fSpendable = fSpendableIn; fSolvable = fSolvableIn; fSafe = fSafeIn; nInputBytes = -1; use_max_sig = use_max_sig_in;
-        // If known and signable by the given wallet, compute nInputBytes
-        // Failure will keep this value -1
-        if (fSpendable) {
             nInputBytes = GetTxSpendSize(wallet, wtx, i, use_max_sig);
->>>>>>> 5fabde6f
         }
     }
 
