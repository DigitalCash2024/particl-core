--- conflicted
+++ resolved
@@ -96,11 +96,15 @@
 extern const std::string PART_EXTKEY;
 extern const std::string PART_EXTKEYNAMED;
 extern const std::string PART_SXADDRKEYPACK;
+extern const std::string PART_EXTKEYPACK;
 extern const std::string PART_FLAG;
+extern const std::string PART_LOCKEDBLINDOUTPUT;
 extern const std::string PART_LOCKEDUTXO;
 extern const std::string PART_SXADDR;
+extern const std::string PART_SXKEYMETADATA;
 extern const std::string PART_WALLETSETTING;
 extern const std::string PART_LEXTKEYCK;
+extern const std::string PART_STEALTHCHILDKEYPACK;
 
 // Keys in this set pertain only to the legacy wallet (LegacyScriptPubKeyMan) and are removed during migration from legacy to descriptors.
 extern const std::unordered_set<std::string> LEGACY_TYPES;
@@ -291,12 +295,9 @@
     DBErrors LoadWallet(CWallet* pwallet);
     DBErrors FindWalletTxHashes(std::vector<uint256>& tx_hashes);
     DBErrors ZapSelectTx(std::vector<uint256>& vHashIn, std::vector<uint256>& vHashOut);
-<<<<<<< HEAD
 
     /* Function to determine if a certain KV/key-type is a key (cryptographical key) type */
     static bool IsKeyType(const std::string& strType);
-=======
->>>>>>> 54ba330f
 
     //! write the hdchain model (external chain child index counter)
     bool WriteHDChain(const CHDChain& chain);
@@ -325,21 +326,13 @@
 //! Compacts BDB state so that wallet.dat is self-contained (if there are changes)
 void MaybeCompactWalletDB(WalletContext& context);
 
-<<<<<<< HEAD
-//! Callback for filtering key types to deserialize in ReadKeyValue
-using KeyFilterFn = std::function<bool(const std::string&)>;
-
-//! Unserialize a given Key-Value pair and load it into the wallet
-bool ReadKeyValue(CWallet* pwallet, DataStream& ssKey, CDataStream& ssValue, std::string& strType, std::string& strErr, const KeyFilterFn& filter_fn = nullptr);
-
-/** Return object for accessing temporary in-memory BDB database. */
-std::unique_ptr<WalletDatabase> CreateMockWalletDatabaseBDB();
-=======
 bool LoadKey(CWallet* pwallet, DataStream& ssKey, DataStream& ssValue, std::string& strErr);
 bool LoadCryptedKey(CWallet* pwallet, DataStream& ssKey, DataStream& ssValue, std::string& strErr);
 bool LoadEncryptionKey(CWallet* pwallet, DataStream& ssKey, DataStream& ssValue, std::string& strErr);
 bool LoadHDChain(CWallet* pwallet, DataStream& ssValue, std::string& strErr);
->>>>>>> 54ba330f
+
+/** Return object for accessing temporary in-memory BDB database. */
+std::unique_ptr<WalletDatabase> CreateMockWalletDatabaseBDB();
 } // namespace wallet
 
 #endif // BITCOIN_WALLET_WALLETDB_H