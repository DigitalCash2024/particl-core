// Copyright (c) 2009-2010 Satoshi Nakamoto
// Copyright (c) 2009-2021 The Bitcoin Core developers
// Distributed under the MIT software license, see the accompanying
// file COPYING or http://www.opensource.org/licenses/mit-license.php.

#ifndef BITCOIN_WALLET_DB_H
#define BITCOIN_WALLET_DB_H

#include <clientversion.h>
#include <fs.h>
#include <streams.h>
#include <support/allocators/secure.h>

#include <atomic>
#include <memory>
#include <optional>
#include <string>

class ArgsManager;
struct bilingual_str;

namespace wallet {
void SplitWalletPath(const fs::path& wallet_path, fs::path& env_directory, std::string& database_filename);

class DatabaseCursor
{
public:
    explicit DatabaseCursor() {}
    virtual ~DatabaseCursor() {}

    DatabaseCursor(const DatabaseCursor&) = delete;
    DatabaseCursor& operator=(const DatabaseCursor&) = delete;

    enum class Status
    {
        FAIL,
        MORE,
        DONE,
    };

    virtual Status Next(DataStream& key, DataStream& value) { return Status::FAIL; }
};

/** RAII class that provides access to a WalletDatabase */
class DatabaseBatch
{
private:
<<<<<<< HEAD
    virtual bool ReadKey(CDataStream&& key, CDataStream& value, int nFlags=0) = 0;
    virtual bool WriteKey(CDataStream&& key, CDataStream&& value, bool overwrite=true) = 0;
    virtual bool EraseKey(CDataStream&& key) = 0;
    virtual bool HasKey(CDataStream&& key) = 0;
=======
    virtual bool ReadKey(DataStream&& key, DataStream& value) = 0;
    virtual bool WriteKey(DataStream&& key, DataStream&& value, bool overwrite = true) = 0;
    virtual bool EraseKey(DataStream&& key) = 0;
    virtual bool HasKey(DataStream&& key) = 0;
>>>>>>> 4b51290f

public:
    explicit DatabaseBatch() {}
    virtual ~DatabaseBatch() {}

    DatabaseBatch(const DatabaseBatch&) = delete;
    DatabaseBatch& operator=(const DatabaseBatch&) = delete;

    virtual void Flush() = 0;
    virtual void Close() = 0;

    template <typename K, typename T>
    bool Read(const K& key, T& value, int nFlags=0)
    {
        DataStream ssKey{};
        ssKey.reserve(1000);
        ssKey << key;

        CDataStream ssValue(SER_DISK, CLIENT_VERSION);
        if (!ReadKey(std::move(ssKey), ssValue, nFlags)) return false;
        try {
            ssValue >> value;
            return true;
        } catch (const std::exception&) {
            return false;
        }
    }

    template <typename K, typename T>
    bool Write(const K& key, const T& value, bool fOverwrite = true)
    {
        DataStream ssKey{};
        ssKey.reserve(1000);
        ssKey << key;

        CDataStream ssValue(SER_DISK, CLIENT_VERSION);
        ssValue.reserve(10000);
        ssValue << value;

        return WriteKey(std::move(ssKey), std::move(ssValue), fOverwrite);
    }

    template <typename K>
    bool Erase(const K& key)
    {
        DataStream ssKey{};
        ssKey.reserve(1000);
        ssKey << key;

        return EraseKey(std::move(ssKey));
    }

    template <typename K>
    bool Exists(const K& key)
    {
        DataStream ssKey{};
        ssKey.reserve(1000);
        ssKey << key;

        return HasKey(std::move(ssKey));
    }

    virtual std::unique_ptr<DatabaseCursor> GetNewCursor() = 0;
    virtual bool TxnBegin() = 0;
    virtual bool TxnCommit() = 0;
    virtual bool TxnAbort() = 0;
};

/** An instance of this class represents one database.
 **/
class WalletDatabase
{
public:
    /** Create dummy DB handle */
    WalletDatabase() : nUpdateCounter(0), nLastSeen(0), nLastFlushed(0), nLastWalletUpdate(0) {}
    virtual ~WalletDatabase() {};

    /** Open the database if it is not already opened. */
    virtual void Open() = 0;

    //! Counts the number of active database users to be sure that the database is not closed while someone is using it
    std::atomic<int> m_refcount{0};
    /** Indicate the a new database user has began using the database. Increments m_refcount */
    virtual void AddRef() = 0;
    /** Indicate that database user has stopped using the database and that it could be flushed or closed. Decrement m_refcount */
    virtual void RemoveRef() = 0;

    /** Rewrite the entire database on disk, with the exception of key pszSkip if non-zero
     */
    virtual bool Rewrite(const char* pszSkip=nullptr) = 0;

    /** Back up the entire database to a file.
     */
    virtual bool Backup(const std::string& strDest) const = 0;

    /** Make sure all changes are flushed to database file.
     */
    virtual void Flush() = 0;
    /** Flush to the database file and close the database.
     *  Also close the environment if no other databases are open in it.
     */
    virtual void Close() = 0;
    /* flush the wallet passively (TRY_LOCK)
       ideal to be called periodically */
    virtual bool PeriodicFlush() = 0;

    virtual void IncrementUpdateCounter() = 0;

    virtual void ReloadDbEnv() = 0;

    /** Return path to main database file for logs and error messages. */
    virtual std::string Filename() = 0;

    virtual std::string Format() = 0;

    std::atomic<unsigned int> nUpdateCounter;
    unsigned int nLastSeen;
    unsigned int nLastFlushed;
    int64_t nLastWalletUpdate;

    /** Make a DatabaseBatch connected to this database */
    virtual std::unique_ptr<DatabaseBatch> MakeBatch(bool flush_on_close = true) = 0;
};

class DummyCursor : public DatabaseCursor
{
    Status Next(DataStream& key, DataStream& value) override { return Status::FAIL; }
};

/** RAII class that provides access to a DummyDatabase. Never fails. */
class DummyBatch : public DatabaseBatch
{
private:
<<<<<<< HEAD
    bool ReadKey(CDataStream&& key, CDataStream& value, int nFlags=0) override { return true; }
    bool WriteKey(CDataStream&& key, CDataStream&& value, bool overwrite=true) override { return true; }
    bool EraseKey(CDataStream&& key) override { return true; }
    bool HasKey(CDataStream&& key) override { return true; }
=======
    bool ReadKey(DataStream&& key, DataStream& value) override { return true; }
    bool WriteKey(DataStream&& key, DataStream&& value, bool overwrite = true) override { return true; }
    bool EraseKey(DataStream&& key) override { return true; }
    bool HasKey(DataStream&& key) override { return true; }
>>>>>>> 4b51290f

public:
    void Flush() override {}
    void Close() override {}

    std::unique_ptr<DatabaseCursor> GetNewCursor() override { return std::make_unique<DummyCursor>(); }
    bool TxnBegin() override { return true; }
    bool TxnCommit() override { return true; }
    bool TxnAbort() override { return true; }
};

/** A dummy WalletDatabase that does nothing and never fails. Only used by unit tests.
 **/
class DummyDatabase : public WalletDatabase
{
public:
    void Open() override {};
    void AddRef() override {}
    void RemoveRef() override {}
    bool Rewrite(const char* pszSkip=nullptr) override { return true; }
    bool Backup(const std::string& strDest) const override { return true; }
    void Close() override {}
    void Flush() override {}
    bool PeriodicFlush() override { return true; }
    void IncrementUpdateCounter() override { ++nUpdateCounter; }
    void ReloadDbEnv() override {}
    std::string Filename() override { return "dummy"; }
    std::string Format() override { return "dummy"; }
    std::unique_ptr<DatabaseBatch> MakeBatch(bool flush_on_close = true) override { return std::make_unique<DummyBatch>(); }
};

enum class DatabaseFormat {
    BERKELEY,
    SQLITE,
};

struct DatabaseOptions {
    bool require_existing = false;
    bool require_create = false;
    std::optional<DatabaseFormat> require_format;
    uint64_t create_flags = 0;
    SecureString create_passphrase;

    // Specialized options. Not every option is supported by every backend.
    bool verify = true;             //!< Check data integrity on load.
    bool use_unsafe_sync = false;   //!< Disable file sync for faster performance.
    bool use_shared_memory = false; //!< Let other processes access the database.
    int64_t max_log_mb = 100;       //!< Max log size to allow before consolidating.
};

enum class DatabaseStatus {
    SUCCESS,
    FAILED_BAD_PATH,
    FAILED_BAD_FORMAT,
    FAILED_ALREADY_LOADED,
    FAILED_ALREADY_EXISTS,
    FAILED_NOT_FOUND,
    FAILED_CREATE,
    FAILED_LOAD,
    FAILED_VERIFY,
    FAILED_ENCRYPT,
    FAILED_INVALID_BACKUP_FILE,
};

/** Recursively list database paths in directory. */
std::vector<fs::path> ListDatabases(const fs::path& path);

void ReadDatabaseArgs(const ArgsManager& args, DatabaseOptions& options);
std::unique_ptr<WalletDatabase> MakeDatabase(const fs::path& path, const DatabaseOptions& options, DatabaseStatus& status, bilingual_str& error);

fs::path BDBDataFile(const fs::path& path);
fs::path SQLiteDataFile(const fs::path& path);
bool IsBDBFile(const fs::path& path);
bool IsSQLiteFile(const fs::path& path);
} // namespace wallet

#endif // BITCOIN_WALLET_DB_H<|MERGE_RESOLUTION|>--- conflicted
+++ resolved
@@ -45,17 +45,10 @@
 class DatabaseBatch
 {
 private:
-<<<<<<< HEAD
-    virtual bool ReadKey(CDataStream&& key, CDataStream& value, int nFlags=0) = 0;
-    virtual bool WriteKey(CDataStream&& key, CDataStream&& value, bool overwrite=true) = 0;
-    virtual bool EraseKey(CDataStream&& key) = 0;
-    virtual bool HasKey(CDataStream&& key) = 0;
-=======
-    virtual bool ReadKey(DataStream&& key, DataStream& value) = 0;
-    virtual bool WriteKey(DataStream&& key, DataStream&& value, bool overwrite = true) = 0;
+    virtual bool ReadKey(DataStream&& key, DataStream& value, int nFlags=0) = 0;
+    virtual bool WriteKey(DataStream&& key, DataStream&& value, bool overwrite=true) = 0;
     virtual bool EraseKey(DataStream&& key) = 0;
     virtual bool HasKey(DataStream&& key) = 0;
->>>>>>> 4b51290f
 
 public:
     explicit DatabaseBatch() {}
@@ -189,17 +182,10 @@
 class DummyBatch : public DatabaseBatch
 {
 private:
-<<<<<<< HEAD
-    bool ReadKey(CDataStream&& key, CDataStream& value, int nFlags=0) override { return true; }
-    bool WriteKey(CDataStream&& key, CDataStream&& value, bool overwrite=true) override { return true; }
-    bool EraseKey(CDataStream&& key) override { return true; }
-    bool HasKey(CDataStream&& key) override { return true; }
-=======
-    bool ReadKey(DataStream&& key, DataStream& value) override { return true; }
-    bool WriteKey(DataStream&& key, DataStream&& value, bool overwrite = true) override { return true; }
+    bool ReadKey(DataStream&& key, DataStream& value, int nFlags=0) override { return true; }
+    bool WriteKey(DataStream&& key, DataStream&& value, bool overwrite=true) override { return true; }
     bool EraseKey(DataStream&& key) override { return true; }
     bool HasKey(DataStream&& key) override { return true; }
->>>>>>> 4b51290f
 
 public:
     void Flush() override {}
