// Copyright (c) 2009-2010 Satoshi Nakamoto
// Copyright (c) 2009-2021 The Bitcoin Core developers
// Distributed under the MIT software license, see the accompanying
// file COPYING or http://www.opensource.org/licenses/mit-license.php.

#ifndef BITCOIN_WALLET_DB_H
#define BITCOIN_WALLET_DB_H

#include <clientversion.h>
#include <streams.h>
#include <support/allocators/secure.h>
#include <util/fs.h>

#include <atomic>
#include <memory>
#include <optional>
#include <string>

class ArgsManager;
struct bilingual_str;

namespace wallet {
void SplitWalletPath(const fs::path& wallet_path, fs::path& env_directory, std::string& database_filename);

class DatabaseCursor
{
public:
    explicit DatabaseCursor() {}
    virtual ~DatabaseCursor() {}

    DatabaseCursor(const DatabaseCursor&) = delete;
    DatabaseCursor& operator=(const DatabaseCursor&) = delete;

    enum class Status
    {
        FAIL,
        MORE,
        DONE,
    };

    virtual Status Next(DataStream& key, DataStream& value) { return Status::FAIL; }
};

/** RAII class that provides access to a WalletDatabase */
class DatabaseBatch
{
private:
    virtual bool ReadKey(DataStream&& key, DataStream& value, int nFlags=0) = 0;
    virtual bool WriteKey(DataStream&& key, DataStream&& value, bool overwrite=true) = 0;
    virtual bool EraseKey(DataStream&& key) = 0;
    virtual bool HasKey(DataStream&& key) = 0;

public:
    explicit DatabaseBatch() {}
    virtual ~DatabaseBatch() {}

    DatabaseBatch(const DatabaseBatch&) = delete;
    DatabaseBatch& operator=(const DatabaseBatch&) = delete;

    virtual void Flush() = 0;
    virtual void Close() = 0;

    template <typename K, typename T>
    bool Read(const K& key, T& value, int nFlags=0)
    {
        DataStream ssKey{};
        ssKey.reserve(1000);
        ssKey << key;

<<<<<<< HEAD
        CDataStream ssValue(SER_DISK, CLIENT_VERSION);
        if (!ReadKey(std::move(ssKey), ssValue, nFlags)) return false;
=======
        DataStream ssValue{};
        if (!ReadKey(std::move(ssKey), ssValue)) return false;
>>>>>>> 18bed148
        try {
            ssValue >> value;
            return true;
        } catch (const std::exception&) {
            return false;
        }
    }

    template <typename K, typename T>
    bool Write(const K& key, const T& value, bool fOverwrite = true)
    {
        DataStream ssKey{};
        ssKey.reserve(1000);
        ssKey << key;

        DataStream ssValue{};
        ssValue.reserve(10000);
        ssValue << value;

        return WriteKey(std::move(ssKey), std::move(ssValue), fOverwrite);
    }

    template <typename K>
    bool Erase(const K& key)
    {
        DataStream ssKey{};
        ssKey.reserve(1000);
        ssKey << key;

        return EraseKey(std::move(ssKey));
    }

    template <typename K>
    bool Exists(const K& key)
    {
        DataStream ssKey{};
        ssKey.reserve(1000);
        ssKey << key;

        return HasKey(std::move(ssKey));
    }
    virtual bool ErasePrefix(Span<const std::byte> prefix) = 0;

    virtual std::unique_ptr<DatabaseCursor> GetNewCursor() = 0;
    virtual std::unique_ptr<DatabaseCursor> GetNewPrefixCursor(Span<const std::byte> prefix) = 0;
    virtual bool TxnBegin() = 0;
    virtual bool TxnCommit() = 0;
    virtual bool TxnAbort() = 0;
};

/** An instance of this class represents one database.
 **/
class WalletDatabase
{
public:
    /** Create dummy DB handle */
    WalletDatabase() : nUpdateCounter(0) {}
    virtual ~WalletDatabase() {};

    /** Open the database if it is not already opened. */
    virtual void Open() = 0;

    //! Counts the number of active database users to be sure that the database is not closed while someone is using it
    std::atomic<int> m_refcount{0};
    /** Indicate the a new database user has began using the database. Increments m_refcount */
    virtual void AddRef() = 0;
    /** Indicate that database user has stopped using the database and that it could be flushed or closed. Decrement m_refcount */
    virtual void RemoveRef() = 0;

    /** Rewrite the entire database on disk, with the exception of key pszSkip if non-zero
     */
    virtual bool Rewrite(const char* pszSkip=nullptr) = 0;

    /** Back up the entire database to a file.
     */
    virtual bool Backup(const std::string& strDest) const = 0;

    /** Make sure all changes are flushed to database file.
     */
    virtual void Flush() = 0;
    /** Flush to the database file and close the database.
     *  Also close the environment if no other databases are open in it.
     */
    virtual void Close() = 0;
    /* flush the wallet passively (TRY_LOCK)
       ideal to be called periodically */
    virtual bool PeriodicFlush() = 0;

    virtual void IncrementUpdateCounter() = 0;

    virtual void ReloadDbEnv() = 0;

    /** Return path to main database file for logs and error messages. */
    virtual std::string Filename() = 0;

    virtual std::string Format() = 0;

    std::atomic<unsigned int> nUpdateCounter;
    unsigned int nLastSeen{0};
    unsigned int nLastFlushed{0};
    int64_t nLastWalletUpdate{0};

    /** Make a DatabaseBatch connected to this database */
    virtual std::unique_ptr<DatabaseBatch> MakeBatch(bool flush_on_close = true) = 0;
};

enum class DatabaseFormat {
    BERKELEY,
    SQLITE,
};

struct DatabaseOptions {
    bool require_existing = false;
    bool require_create = false;
    std::optional<DatabaseFormat> require_format;
    uint64_t create_flags = 0;
    SecureString create_passphrase;

    // Specialized options. Not every option is supported by every backend.
    bool verify = true;             //!< Check data integrity on load.
    bool use_unsafe_sync = false;   //!< Disable file sync for faster performance.
    bool use_shared_memory = false; //!< Let other processes access the database.
    int64_t max_log_mb = 100;       //!< Max log size to allow before consolidating.
};

enum class DatabaseStatus {
    SUCCESS,
    FAILED_BAD_PATH,
    FAILED_BAD_FORMAT,
    FAILED_ALREADY_LOADED,
    FAILED_ALREADY_EXISTS,
    FAILED_NOT_FOUND,
    FAILED_CREATE,
    FAILED_LOAD,
    FAILED_VERIFY,
    FAILED_ENCRYPT,
    FAILED_INVALID_BACKUP_FILE,
};

/** Recursively list database paths in directory. */
std::vector<fs::path> ListDatabases(const fs::path& path);

void ReadDatabaseArgs(const ArgsManager& args, DatabaseOptions& options);
std::unique_ptr<WalletDatabase> MakeDatabase(const fs::path& path, const DatabaseOptions& options, DatabaseStatus& status, bilingual_str& error);

fs::path BDBDataFile(const fs::path& path);
fs::path SQLiteDataFile(const fs::path& path);
bool IsBDBFile(const fs::path& path);
bool IsSQLiteFile(const fs::path& path);
} // namespace wallet

#endif // BITCOIN_WALLET_DB_H<|MERGE_RESOLUTION|>--- conflicted
+++ resolved
@@ -67,13 +67,8 @@
         ssKey.reserve(1000);
         ssKey << key;
 
-<<<<<<< HEAD
-        CDataStream ssValue(SER_DISK, CLIENT_VERSION);
+        DataStream ssValue{};
         if (!ReadKey(std::move(ssKey), ssValue, nFlags)) return false;
-=======
-        DataStream ssValue{};
-        if (!ReadKey(std::move(ssKey), ssValue)) return false;
->>>>>>> 18bed148
         try {
             ssValue >> value;
             return true;
