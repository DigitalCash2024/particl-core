--- conflicted
+++ resolved
@@ -156,10 +156,6 @@
     explicit CDB(CWalletDBWrapper& dbw, const char* pszMode = "r+", bool fFlushOnCloseIn=true);
     ~CDB() { Close(); }
 
-<<<<<<< HEAD
-
-=======
->>>>>>> 0d3e8183
     void Flush();
     void Close();
     static bool Recover(const std::string& filename, void *callbackDataIn, bool (*recoverKVcallback)(void* callbackData, CDataStream ssKey, CDataStream ssValue), std::string& out_backup_filename);
@@ -175,10 +171,7 @@
     CDB(const CDB&);
     void operator=(const CDB&);
 
-<<<<<<< HEAD
-=======
-public:
->>>>>>> 0d3e8183
+public:
     template <typename K, typename T>
     bool Read(const K& key, T& value, uint32_t nFlags=0)
     {
@@ -194,20 +187,8 @@
         // Read
         Dbt datValue;
         datValue.set_flags(DB_DBT_MALLOC);
-<<<<<<< HEAD
+        
         int ret = pdb->get(activeTxn, &datKey, &datValue, nFlags);
-        memset(datKey.get_data(), 0, datKey.get_size());
-        if (datValue.get_data() == NULL)
-            return false;
-
-        // Unserialize value
-        try {
-            CDataStream ssValue((char*)datValue.get_data(), (char*)datValue.get_data() + datValue.get_size(), SER_DISK, CLIENT_VERSION);
-            ssValue >> value;
-        } catch (const std::exception&) {
-            return false;
-=======
-        int ret = pdb->get(activeTxn, &datKey, &datValue, 0);
         memory_cleanse(datKey.get_data(), datKey.get_size());
         bool success = false;
         if (datValue.get_data() != nullptr) {
@@ -223,7 +204,6 @@
             // Clear and free memory
             memory_cleanse(datValue.get_data(), datValue.get_size());
             free(datValue.get_data());
->>>>>>> 0d3e8183
         }
         return ret == 0 && success;
     }
