--- conflicted
+++ resolved
@@ -184,18 +184,17 @@
 
 bool TransactionCanBeBumped(const CWallet& wallet, const uint256& txid)
 {
-<<<<<<< HEAD
-    auto locked_chain = wallet->chain().lock();
-    LOCK(wallet->cs_wallet);
+    auto locked_chain = wallet.chain().lock();
+    LOCK(wallet.cs_wallet);
 
     if (fParticlMode) {
-        const CHDWallet *pw = GetParticlWallet(wallet);
+        const CHDWallet *pw = GetParticlWallet(&wallet);
         if (!pw) {
             return false;
         }
 
         std::vector<std::string> errors_dummy;
-        const CWalletTx* wtx = wallet->GetWalletTx(txid);
+        const CWalletTx* wtx = wallet.GetWalletTx(txid);
         if (wtx != nullptr) {
             feebumper::Result res = PreconditionChecks(*locked_chain, wallet, *wtx, errors_dummy);
             return res == feebumper::Result::OK;
@@ -209,12 +208,7 @@
         return false;
     }
 
-    const CWalletTx* wtx = wallet->GetWalletTx(txid);
-=======
-    auto locked_chain = wallet.chain().lock();
-    LOCK(wallet.cs_wallet);
     const CWalletTx* wtx = wallet.GetWalletTx(txid);
->>>>>>> c34b8862
     if (wtx == nullptr) return false;
 
     std::vector<std::string> errors_dummy;
@@ -236,7 +230,7 @@
         auto it = wallet->mapWallet.find(txid);
         if (it != wallet->mapWallet.end()) {
             const CWalletTx& wtx = it->second;
-            Result result = PreconditionChecks(*locked_chain, wallet, wtx, errors);
+            Result result = PreconditionChecks(*locked_chain, *wallet, wtx, errors);
             if (result != Result::OK) {
                 return result;
             }
@@ -505,7 +499,7 @@
 
     // Fill in recipients(and preserve a single change key if there is one)
     std::vector<CRecipient> recipients;
-    if (IsParticlWallet(wallet)) {
+    if (IsParticlWallet(&wallet)) {
         assert(false);
     } else
     for (const auto& output : wtx.tx->vout) {
