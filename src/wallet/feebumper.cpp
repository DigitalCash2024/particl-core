// Copyright (c) 2017-2020 The Bitcoin Core developers
// Distributed under the MIT software license, see the accompanying
// file COPYING or http://www.opensource.org/licenses/mit-license.php.

#include <interfaces/chain.h>
#include <policy/fees.h>
#include <policy/policy.h>
#include <util/moneystr.h>
#include <util/rbf.h>
#include <util/system.h>
#include <util/translation.h>
#include <wallet/coincontrol.h>
#include <wallet/feebumper.h>
#include <wallet/fees.h>
#include <wallet/wallet.h>

#include <wallet/hdwallet.h>

//! Check whether transaction has descendant in wallet or mempool, or has been
//! mined, or conflicts with a mined transaction. Return a feebumper::Result.
static feebumper::Result PreconditionChecks(const CWallet& wallet, const CWalletTx& wtx, std::vector<bilingual_str>& errors) EXCLUSIVE_LOCKS_REQUIRED(wallet.cs_wallet)
{
    if (wallet.HasWalletSpend(wtx.GetHash())) {
        errors.push_back(Untranslated("Transaction has descendants in the wallet"));
        return feebumper::Result::INVALID_PARAMETER;
    }

    {
        if (wallet.chain().hasDescendantsInMempool(wtx.GetHash())) {
            errors.push_back(Untranslated("Transaction has descendants in the mempool"));
            return feebumper::Result::INVALID_PARAMETER;
        }
    }

    if (wtx.GetDepthInMainChain() != 0) {
        errors.push_back(Untranslated("Transaction has been mined, or is conflicted with a mined transaction"));
        return feebumper::Result::WALLET_ERROR;
    }

    if (!SignalsOptInRBF(*wtx.tx)) {
        errors.push_back(Untranslated("Transaction is not BIP 125 replaceable"));
        return feebumper::Result::WALLET_ERROR;
    }

    if (wtx.mapValue.count("replaced_by_txid")) {
        errors.push_back(strprintf(Untranslated("Cannot bump transaction %s which was already bumped by transaction %s"), wtx.GetHash().ToString(), wtx.mapValue.at("replaced_by_txid")));
        return feebumper::Result::WALLET_ERROR;
    }

    // check that original tx consists entirely of our inputs
    // if not, we can't bump the fee, because the wallet has no way of knowing the value of the other inputs (thus the fee)
    isminefilter filter = wallet.GetLegacyScriptPubKeyMan() && wallet.IsWalletFlagSet(WALLET_FLAG_DISABLE_PRIVATE_KEYS) ? ISMINE_WATCH_ONLY : ISMINE_SPENDABLE;
    if (!wallet.IsAllFromMe(*wtx.tx, filter)) {
        errors.push_back(Untranslated("Transaction contains inputs that don't belong to this wallet"));
        return feebumper::Result::WALLET_ERROR;
    }

    return feebumper::Result::OK;
}

static feebumper::Result PreconditionChecks(const CHDWallet* wallet, const uint256 hash, const CTransactionRecord &rtx, std::vector<std::string>& errors) EXCLUSIVE_LOCKS_REQUIRED(wallet->cs_wallet)
{
    if (wallet->HasWalletSpend(hash)) {
        errors.push_back("Transaction has descendants in the wallet");
        return feebumper::Result::INVALID_PARAMETER;
    }

    {
        if (wallet->chain().hasDescendantsInMempool(hash)) {
            errors.push_back("Transaction has descendants in the mempool");
            return feebumper::Result::INVALID_PARAMETER;
        }
    }

    if (wallet->GetDepthInMainChain(rtx) != 0) {
        errors.push_back("Transaction has been mined, or is conflicted with a mined transaction");
        return feebumper::Result::WALLET_ERROR;
    }

    errors.push_back("TODO: mapRecord txn");
    return feebumper::Result::WALLET_ERROR;
    /*
    if (!SignalsOptInRBF(*wtx.tx)) {
        errors.push_back("Transaction is not BIP 125 replaceable");
        return feebumper::Result::WALLET_ERROR;
    }

    if (wtx.mapValue.count("replaced_by_txid")) {
        errors.push_back(strprintf("Cannot bump transaction %s which was already bumped by transaction %s", wtx.GetHash().ToString(), wtx.mapValue.at("replaced_by_txid")));
        return feebumper::Result::WALLET_ERROR;
    }

    // check that original tx consists entirely of our inputs
    // if not, we can't bump the fee, because the wallet has no way of knowing the value of the other inputs (thus the fee)
    if (!wallet->IsAllFromMe(*wtx.tx, ISMINE_SPENDABLE)) {
        errors.push_back("Transaction contains inputs that don't belong to this wallet");
        return feebumper::Result::WALLET_ERROR;
    }
    */
    return feebumper::Result::OK;
}

//! Check if the user provided a valid feeRate
static feebumper::Result CheckFeeRate(const CWallet& wallet, const CWalletTx& wtx, const CFeeRate& newFeerate, const int64_t maxTxSize, std::vector<bilingual_str>& errors)
{
    // check that fee rate is higher than mempool's minimum fee
    // (no point in bumping fee if we know that the new tx won't be accepted to the mempool)
    // This may occur if the user set fee_rate or paytxfee too low, if fallbackfee is too low, or, perhaps,
    // in a rare situation where the mempool minimum fee increased significantly since the fee estimation just a
    // moment earlier. In this case, we report an error to the user, who may adjust the fee.
    CFeeRate minMempoolFeeRate = wallet.chain().mempoolMinFee();

    if (newFeerate.GetFeePerK() < minMempoolFeeRate.GetFeePerK()) {
        errors.push_back(strprintf(
            Untranslated("New fee rate (%s) is lower than the minimum fee rate (%s) to get into the mempool -- "),
            FormatMoney(newFeerate.GetFeePerK()),
            FormatMoney(minMempoolFeeRate.GetFeePerK())));
        return feebumper::Result::WALLET_ERROR;
    }

    CAmount new_total_fee = newFeerate.GetFee(maxTxSize);

    CFeeRate incrementalRelayFee = std::max(wallet.chain().relayIncrementalFee(), CFeeRate(WALLET_INCREMENTAL_RELAY_FEE));

    // Given old total fee and transaction size, calculate the old feeRate
    isminefilter filter = wallet.GetLegacyScriptPubKeyMan() && wallet.IsWalletFlagSet(WALLET_FLAG_DISABLE_PRIVATE_KEYS) ? ISMINE_WATCH_ONLY : ISMINE_SPENDABLE;
    CAmount old_fee = wtx.GetDebit(filter) - wtx.tx->GetValueOut();
    const int64_t txSize = GetVirtualTransactionSize(*(wtx.tx));
    CFeeRate nOldFeeRate(old_fee, txSize);
    // Min total fee is old fee + relay fee
    CAmount minTotalFee = nOldFeeRate.GetFee(maxTxSize) + incrementalRelayFee.GetFee(maxTxSize);

    if (new_total_fee < minTotalFee) {
        errors.push_back(strprintf(Untranslated("Insufficient total fee %s, must be at least %s (oldFee %s + incrementalFee %s)"),
            FormatMoney(new_total_fee), FormatMoney(minTotalFee), FormatMoney(nOldFeeRate.GetFee(maxTxSize)), FormatMoney(incrementalRelayFee.GetFee(maxTxSize))));
        return feebumper::Result::INVALID_PARAMETER;
    }

    CAmount requiredFee = GetRequiredFee(wallet, maxTxSize);
    if (new_total_fee < requiredFee) {
        errors.push_back(strprintf(Untranslated("Insufficient total fee (cannot be less than required fee %s)"),
            FormatMoney(requiredFee)));
        return feebumper::Result::INVALID_PARAMETER;
    }

    // Check that in all cases the new fee doesn't violate maxTxFee
    const CAmount max_tx_fee = wallet.m_default_max_tx_fee;
    if (new_total_fee > max_tx_fee) {
        errors.push_back(strprintf(Untranslated("Specified or calculated fee %s is too high (cannot be higher than -maxtxfee %s)"),
            FormatMoney(new_total_fee), FormatMoney(max_tx_fee)));
        return feebumper::Result::WALLET_ERROR;
    }

    return feebumper::Result::OK;
}

static CFeeRate EstimateFeeRate(const CWallet& wallet, const CWalletTx& wtx, const CAmount old_fee, CCoinControl& coin_control)
{
    // Get the fee rate of the original transaction. This is calculated from
    // the tx fee/vsize, so it may have been rounded down. Add 1 satoshi to the
    // result.
    int64_t txSize = GetVirtualTransactionSize(*(wtx.tx));
    CFeeRate feerate(old_fee, txSize);
    feerate += CFeeRate(1);

    // The node has a configurable incremental relay fee. Increment the fee by
    // the minimum of that and the wallet's conservative
    // WALLET_INCREMENTAL_RELAY_FEE value to future proof against changes to
    // network wide policy for incremental relay fee that our node may not be
    // aware of. This ensures we're over the required relay fee rate
    // (BIP 125 rule 4).  The replacement tx will be at least as large as the
    // original tx, so the total fee will be greater (BIP 125 rule 3)
    CFeeRate node_incremental_relay_fee = wallet.chain().relayIncrementalFee();
    CFeeRate wallet_incremental_relay_fee = CFeeRate(WALLET_INCREMENTAL_RELAY_FEE);
    feerate += std::max(node_incremental_relay_fee, wallet_incremental_relay_fee);

    // Fee rate must also be at least the wallet's GetMinimumFeeRate
    CFeeRate min_feerate(GetMinimumFeeRate(wallet, coin_control, /* feeCalc */ nullptr));

    // Set the required fee rate for the replacement transaction in coin control.
    return std::max(feerate, min_feerate);
}

namespace feebumper {

bool TransactionCanBeBumped(const CWallet& wallet, const uint256& txid)
{
    LOCK(wallet.cs_wallet);

    if (fParticlMode) {
        const CHDWallet *pw = GetParticlWallet(&wallet);
        if (!pw) {
            return false;
        }

        std::vector<std::string> errors_dummy;
        const CWalletTx* wtx = wallet.GetWalletTx(txid);
        if (wtx != nullptr) {
            feebumper::Result res = PreconditionChecks(wallet, *wtx, errors_dummy);
            return res == feebumper::Result::OK;
        }
        auto mir = pw->mapRecords.find(txid);
        if (mir != pw->mapRecords.end()) {
            feebumper::Result res = PreconditionChecks(pw, mir->first, mir->second, errors_dummy);
            return res == feebumper::Result::OK;
        }

        return false;
    }

    const CWalletTx* wtx = wallet.GetWalletTx(txid);
    if (wtx == nullptr) return false;

    std::vector<bilingual_str> errors_dummy;
    feebumper::Result res = PreconditionChecks(wallet, *wtx, errors_dummy);
    return res == feebumper::Result::OK;
}

<<<<<<< HEAD
Result CreateTotalBumpTransaction(const CWallet* wallet, const uint256& txid, const CCoinControl& coin_control, std::vector<std::string>& errors,
                                  CAmount& old_fee, CAmount& new_fee, CMutableTransaction& mtx)
{
    // Particl TODO: Remove CreateTotalBumpTransaction, convert CreateRateBumpTransaction
    new_fee = 0;

    LOCK(wallet->cs_wallet);
    errors.clear();

    if (!IsParticlWallet(wallet)) {
        return Result::WALLET_ERROR;
    }
    const CHDWallet *pw = GetParticlWallet(wallet);
    auto it = wallet->mapWallet.find(txid);
    if (it != wallet->mapWallet.end()) {
        const CWalletTx& wtx = it->second;
        Result result = PreconditionChecks(*wallet, wtx, errors);
        if (result != Result::OK) {
            return result;
        }
        // figure out which output was change
        // if there was no change output or multiple change outputs, fail
        int nOutput = -1;
        for (size_t i = 0; i < wtx.tx->GetNumVOuts(); ++i) {
            if (pw->IsChange(wtx.tx->vpout[i].get())) {
                if (nOutput != -1) {
                    errors.push_back("Transaction has multiple change outputs");
                    return Result::WALLET_ERROR;
                }
                nOutput = i;
            }
        }
        if (nOutput == -1) {
            errors.push_back("Transaction does not have a change output");
            return Result::WALLET_ERROR;
        }

        // Calculate the expected size of the new transaction.
        int64_t txSize = GetVirtualTransactionSize(*(wtx.tx));
        const int64_t maxNewTxSize = CalculateMaximumSignedTxSize(*wtx.tx, pw);
        if (maxNewTxSize < 0) {
            errors.push_back("Transaction contains inputs that cannot be signed");
            return Result::INVALID_ADDRESS_OR_KEY;
        }

        // calculate the old fee and fee-rate
        old_fee = wtx.GetDebit(ISMINE_SPENDABLE) - wtx.tx->GetValueOut();
        CFeeRate nOldFeeRate(old_fee, txSize);
        CFeeRate nNewFeeRate;
        // The wallet uses a conservative WALLET_INCREMENTAL_RELAY_FEE value to
        // future proof against changes to network wide policy for incremental relay
        // fee that our node may not be aware of.
        CFeeRate nodeIncrementalRelayFee = wallet->chain().relayIncrementalFee();
        CFeeRate walletIncrementalRelayFee = CFeeRate(WALLET_INCREMENTAL_RELAY_FEE);
        if (nodeIncrementalRelayFee > walletIncrementalRelayFee) {
            walletIncrementalRelayFee = nodeIncrementalRelayFee;
        }

        new_fee = GetMinimumFee(*wallet, maxNewTxSize, coin_control, nullptr /* FeeCalculation */);
        nNewFeeRate = CFeeRate(new_fee, maxNewTxSize);

        // New fee rate must be at least old rate + minimum incremental relay rate
        // walletIncrementalRelayFee.GetFeePerK() should be exact, because it's initialized
        // in that unit (fee per kb).
        // However, nOldFeeRate is a calculated value from the tx fee/size, so
        // add 1 satoshi to the result, because it may have been rounded down.
        if (nNewFeeRate.GetFeePerK() < nOldFeeRate.GetFeePerK() + 1 + walletIncrementalRelayFee.GetFeePerK()) {
            nNewFeeRate = CFeeRate(nOldFeeRate.GetFeePerK() + 1 + walletIncrementalRelayFee.GetFeePerK());
            new_fee = nNewFeeRate.GetFee(maxNewTxSize);
        }

        // Check that in all cases the new fee doesn't violate maxTxFee
        const CAmount max_tx_fee = wallet->m_default_max_tx_fee;
        if (new_fee > max_tx_fee) {
             errors.push_back(strprintf("Specified or calculated fee %s is too high (cannot be higher than maxTxFee %s)",
                                   FormatMoney(new_fee), FormatMoney(max_tx_fee)));
             return Result::WALLET_ERROR;
        }

        // check that fee rate is higher than mempool's minimum fee
        // (no point in bumping fee if we know that the new tx won't be accepted to the mempool)
        // This may occur if the user set TotalFee or paytxfee too low, if fallbackfee is too low, or, perhaps,
        // in a rare situation where the mempool minimum fee increased significantly since the fee estimation just a
        // moment earlier. In this case, we report an error to the user, who may use total_fee to make an adjustment.
        CFeeRate minMempoolFeeRate = wallet->chain().mempoolMinFee();
        if (nNewFeeRate.GetFeePerK() < minMempoolFeeRate.GetFeePerK()) {
            errors.push_back(strprintf(
                "New fee rate (%s) is lower than the minimum fee rate (%s) to get into the mempool -- "
                "the totalFee value should be at least %s or the settxfee value should be at least %s to add transaction",
                FormatMoney(nNewFeeRate.GetFeePerK()),
                FormatMoney(minMempoolFeeRate.GetFeePerK()),
                FormatMoney(minMempoolFeeRate.GetFee(maxNewTxSize)),
                FormatMoney(minMempoolFeeRate.GetFeePerK())));
            return Result::WALLET_ERROR;
        }

        // Now modify the output to increase the fee.
        // If the output is not large enough to pay the fee, fail.
        CAmount nDelta = new_fee - old_fee;
        assert(nDelta > 0);
        mtx = CMutableTransaction{*wtx.tx};
        CTxOutBase* poutput = mtx.vpout[nOutput].get();
        if (poutput->GetValue() < nDelta) {
            errors.push_back("Change output is too small to bump the fee");
            return Result::WALLET_ERROR;
        }

        // If the output would become dust, discard it (converting the dust to fee)
        poutput->SetValue(poutput->GetValue() - nDelta);
        if (poutput->GetValue() <= GetDustThreshold((CTxOutStandard*)poutput, GetDiscardRate(*wallet))) {
            LogPrint(BCLog::RPC, "Bumping fee and discarding dust output\n");
            new_fee += poutput->GetValue();
            mtx.vpout.erase(mtx.vpout.begin() + nOutput);
        }

        // Mark new tx not replaceable, if requested.
        if (!coin_control.m_signal_bip125_rbf.get_value_or(wallet->m_signal_rbf)) {
            for (auto& input : mtx.vin) {
                if (input.nSequence < 0xfffffffe) input.nSequence = 0xfffffffe;
            }
        }
        return Result::OK;
    }

    errors.push_back("Invalid or non-wallet transaction id");
    return Result::INVALID_ADDRESS_OR_KEY;
}

Result CreateRateBumpTransaction(CWallet& wallet, const uint256& txid, const CCoinControl& coin_control, std::vector<std::string>& errors,
=======
Result CreateRateBumpTransaction(CWallet& wallet, const uint256& txid, const CCoinControl& coin_control, std::vector<bilingual_str>& errors,
>>>>>>> b549cb1b
                                 CAmount& old_fee, CAmount& new_fee, CMutableTransaction& mtx)
{
    // We are going to modify coin control later, copy to re-use
    CCoinControl new_coin_control(coin_control);

    LOCK(wallet.cs_wallet);
    errors.clear();
    auto it = wallet.mapWallet.find(txid);
    if (it == wallet.mapWallet.end()) {
        errors.push_back(Untranslated("Invalid or non-wallet transaction id"));
        return Result::INVALID_ADDRESS_OR_KEY;
    }
    const CWalletTx& wtx = it->second;

    Result result = PreconditionChecks(wallet, wtx, errors);
    if (result != Result::OK) {
        return result;
    }

    // Fill in recipients(and preserve a single change key if there is one)
    std::vector<CRecipient> recipients;
    if (IsParticlWallet(&wallet)) {
        assert(false);
    } else
    for (const auto& output : wtx.tx->vout) {
        if (!wallet.IsChange(output)) {
            CRecipient recipient = {output.scriptPubKey, output.nValue, false};
            recipients.push_back(recipient);
        } else {
            CTxDestination change_dest;
            ExtractDestination(output.scriptPubKey, change_dest);
            new_coin_control.destChange = change_dest;
        }
    }

    isminefilter filter = wallet.GetLegacyScriptPubKeyMan() && wallet.IsWalletFlagSet(WALLET_FLAG_DISABLE_PRIVATE_KEYS) ? ISMINE_WATCH_ONLY : ISMINE_SPENDABLE;
    old_fee = wtx.GetDebit(filter) - wtx.tx->GetValueOut();

    if (coin_control.m_feerate) {
        // The user provided a feeRate argument.
        // We calculate this here to avoid compiler warning on the cs_wallet lock
        const int64_t maxTxSize = CalculateMaximumSignedTxSize(*wtx.tx, &wallet);
        Result res = CheckFeeRate(wallet, wtx, *new_coin_control.m_feerate, maxTxSize, errors);
        if (res != Result::OK) {
            return res;
        }
    } else {
        // The user did not provide a feeRate argument
        new_coin_control.m_feerate = EstimateFeeRate(wallet, wtx, old_fee, new_coin_control);
    }

    // Fill in required inputs we are double-spending(all of them)
    // N.B.: bip125 doesn't require all the inputs in the replaced transaction to be
    // used in the replacement transaction, but it's very important for wallets to make
    // sure that happens. If not, it would be possible to bump a transaction A twice to
    // A2 and A3 where A2 and A3 don't conflict (or alternatively bump A to A2 and A2
    // to A3 where A and A3 don't conflict). If both later get confirmed then the sender
    // has accidentally double paid.
    for (const auto& inputs : wtx.tx->vin) {
        new_coin_control.Select(COutPoint(inputs.prevout));
    }
    new_coin_control.fAllowOtherInputs = true;

    // We cannot source new unconfirmed inputs(bip125 rule 2)
    new_coin_control.m_min_depth = 1;

    CTransactionRef tx_new = MakeTransactionRef();
    CAmount fee_ret;
    int change_pos_in_out = -1; // No requested location for change
    bilingual_str fail_reason;
    if (!wallet.CreateTransaction(recipients, tx_new, fee_ret, change_pos_in_out, fail_reason, new_coin_control, false)) {
        errors.push_back(Untranslated("Unable to create transaction.") + Untranslated(" ") + fail_reason);
        return Result::WALLET_ERROR;
    }

    // Write back new fee if successful
    new_fee = fee_ret;

    // Write back transaction
    mtx = CMutableTransaction(*tx_new);
    // Mark new tx not replaceable, if requested.
    if (!coin_control.m_signal_bip125_rbf.get_value_or(wallet.m_signal_rbf)) {
        for (auto& input : mtx.vin) {
            if (input.nSequence < 0xfffffffe) input.nSequence = 0xfffffffe;
        }
    }

    return Result::OK;
}

bool SignTransaction(CWallet& wallet, CMutableTransaction& mtx) {
    LOCK(wallet.cs_wallet);
    return wallet.SignTransaction(mtx);
}

Result CommitTransaction(CWallet& wallet, const uint256& txid, CMutableTransaction&& mtx, std::vector<bilingual_str>& errors, uint256& bumped_txid)
{
    LOCK(wallet.cs_wallet);
    if (!errors.empty()) {
        return Result::MISC_ERROR;
    }
    auto it = txid.IsNull() ? wallet.mapWallet.end() : wallet.mapWallet.find(txid);
    if (it == wallet.mapWallet.end()) {
        errors.push_back(Untranslated("Invalid or non-wallet transaction id"));
        return Result::MISC_ERROR;
    }
    CWalletTx& oldWtx = it->second;

    // make sure the transaction still has no descendants and hasn't been mined in the meantime
    Result result = PreconditionChecks(wallet, oldWtx, errors);
    if (result != Result::OK) {
        return result;
    }

    // commit/broadcast the tx
    CTransactionRef tx = MakeTransactionRef(std::move(mtx));
    mapValue_t mapValue = oldWtx.mapValue;
    mapValue["replaces_txid"] = oldWtx.GetHash().ToString();

    wallet.CommitTransaction(tx, std::move(mapValue), oldWtx.vOrderForm);

    // mark the original tx as bumped
    bumped_txid = tx->GetHash();
    if (!wallet.MarkReplaced(oldWtx.GetHash(), bumped_txid)) {
        // TODO: see if JSON-RPC has a standard way of returning a response
        // along with an exception. It would be good to return information about
        // wtxBumped to the caller even if marking the original transaction
        // replaced does not succeed for some reason.
        errors.push_back(Untranslated("Created new bumpfee transaction but could not mark the original transaction as replaced"));
    }
    return Result::OK;
}

} // namespace feebumper<|MERGE_RESOLUTION|>--- conflicted
+++ resolved
@@ -58,26 +58,26 @@
     return feebumper::Result::OK;
 }
 
-static feebumper::Result PreconditionChecks(const CHDWallet* wallet, const uint256 hash, const CTransactionRecord &rtx, std::vector<std::string>& errors) EXCLUSIVE_LOCKS_REQUIRED(wallet->cs_wallet)
+static feebumper::Result PreconditionChecks(const CHDWallet* wallet, const uint256 hash, const CTransactionRecord &rtx, std::vector<bilingual_str>& errors) EXCLUSIVE_LOCKS_REQUIRED(wallet->cs_wallet)
 {
     if (wallet->HasWalletSpend(hash)) {
-        errors.push_back("Transaction has descendants in the wallet");
+        errors.push_back(Untranslated("Transaction has descendants in the wallet"));
         return feebumper::Result::INVALID_PARAMETER;
     }
 
     {
         if (wallet->chain().hasDescendantsInMempool(hash)) {
-            errors.push_back("Transaction has descendants in the mempool");
+            errors.push_back(Untranslated("Transaction has descendants in the mempool"));
             return feebumper::Result::INVALID_PARAMETER;
         }
     }
 
     if (wallet->GetDepthInMainChain(rtx) != 0) {
-        errors.push_back("Transaction has been mined, or is conflicted with a mined transaction");
-        return feebumper::Result::WALLET_ERROR;
-    }
-
-    errors.push_back("TODO: mapRecord txn");
+        errors.push_back(Untranslated("Transaction has been mined, or is conflicted with a mined transaction"));
+        return feebumper::Result::WALLET_ERROR;
+    }
+
+    errors.push_back(Untranslated("TODO: mapRecord txn"));
     return feebumper::Result::WALLET_ERROR;
     /*
     if (!SignalsOptInRBF(*wtx.tx)) {
@@ -193,7 +193,7 @@
             return false;
         }
 
-        std::vector<std::string> errors_dummy;
+        std::vector<bilingual_str> errors_dummy;
         const CWalletTx* wtx = wallet.GetWalletTx(txid);
         if (wtx != nullptr) {
             feebumper::Result res = PreconditionChecks(wallet, *wtx, errors_dummy);
@@ -216,8 +216,7 @@
     return res == feebumper::Result::OK;
 }
 
-<<<<<<< HEAD
-Result CreateTotalBumpTransaction(const CWallet* wallet, const uint256& txid, const CCoinControl& coin_control, std::vector<std::string>& errors,
+Result CreateTotalBumpTransaction(const CWallet* wallet, const uint256& txid, const CCoinControl& coin_control, std::vector<bilingual_str>& errors,
                                   CAmount& old_fee, CAmount& new_fee, CMutableTransaction& mtx)
 {
     // Particl TODO: Remove CreateTotalBumpTransaction, convert CreateRateBumpTransaction
@@ -243,14 +242,14 @@
         for (size_t i = 0; i < wtx.tx->GetNumVOuts(); ++i) {
             if (pw->IsChange(wtx.tx->vpout[i].get())) {
                 if (nOutput != -1) {
-                    errors.push_back("Transaction has multiple change outputs");
+                    errors.push_back(Untranslated("Transaction has multiple change outputs"));
                     return Result::WALLET_ERROR;
                 }
                 nOutput = i;
             }
         }
         if (nOutput == -1) {
-            errors.push_back("Transaction does not have a change output");
+            errors.push_back(Untranslated("Transaction does not have a change output"));
             return Result::WALLET_ERROR;
         }
 
@@ -258,7 +257,7 @@
         int64_t txSize = GetVirtualTransactionSize(*(wtx.tx));
         const int64_t maxNewTxSize = CalculateMaximumSignedTxSize(*wtx.tx, pw);
         if (maxNewTxSize < 0) {
-            errors.push_back("Transaction contains inputs that cannot be signed");
+            errors.push_back(Untranslated("Transaction contains inputs that cannot be signed"));
             return Result::INVALID_ADDRESS_OR_KEY;
         }
 
@@ -291,7 +290,7 @@
         // Check that in all cases the new fee doesn't violate maxTxFee
         const CAmount max_tx_fee = wallet->m_default_max_tx_fee;
         if (new_fee > max_tx_fee) {
-             errors.push_back(strprintf("Specified or calculated fee %s is too high (cannot be higher than maxTxFee %s)",
+             errors.push_back(strprintf(Untranslated("Specified or calculated fee %s is too high (cannot be higher than maxTxFee %s)"),
                                    FormatMoney(new_fee), FormatMoney(max_tx_fee)));
              return Result::WALLET_ERROR;
         }
@@ -303,9 +302,9 @@
         // moment earlier. In this case, we report an error to the user, who may use total_fee to make an adjustment.
         CFeeRate minMempoolFeeRate = wallet->chain().mempoolMinFee();
         if (nNewFeeRate.GetFeePerK() < minMempoolFeeRate.GetFeePerK()) {
-            errors.push_back(strprintf(
+            errors.push_back(strprintf(Untranslated(
                 "New fee rate (%s) is lower than the minimum fee rate (%s) to get into the mempool -- "
-                "the totalFee value should be at least %s or the settxfee value should be at least %s to add transaction",
+                "the totalFee value should be at least %s or the settxfee value should be at least %s to add transaction"),
                 FormatMoney(nNewFeeRate.GetFeePerK()),
                 FormatMoney(minMempoolFeeRate.GetFeePerK()),
                 FormatMoney(minMempoolFeeRate.GetFee(maxNewTxSize)),
@@ -320,7 +319,7 @@
         mtx = CMutableTransaction{*wtx.tx};
         CTxOutBase* poutput = mtx.vpout[nOutput].get();
         if (poutput->GetValue() < nDelta) {
-            errors.push_back("Change output is too small to bump the fee");
+            errors.push_back(Untranslated("Change output is too small to bump the fee"));
             return Result::WALLET_ERROR;
         }
 
@@ -341,14 +340,11 @@
         return Result::OK;
     }
 
-    errors.push_back("Invalid or non-wallet transaction id");
+    errors.push_back(Untranslated("Invalid or non-wallet transaction id"));
     return Result::INVALID_ADDRESS_OR_KEY;
 }
 
-Result CreateRateBumpTransaction(CWallet& wallet, const uint256& txid, const CCoinControl& coin_control, std::vector<std::string>& errors,
-=======
 Result CreateRateBumpTransaction(CWallet& wallet, const uint256& txid, const CCoinControl& coin_control, std::vector<bilingual_str>& errors,
->>>>>>> b549cb1b
                                  CAmount& old_fee, CAmount& new_fee, CMutableTransaction& mtx)
 {
     // We are going to modify coin control later, copy to re-use
