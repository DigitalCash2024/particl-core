--- conflicted
+++ resolved
@@ -1040,7 +1040,6 @@
     return m_batch.TxnAbort();
 }
 
-<<<<<<< HEAD
 bool WalletBatch::WriteLockedUnspentOutput(const COutPoint &o)
 {
     bool tmp = true;
@@ -1087,9 +1086,8 @@
 
     return true;
 };
-=======
+
 bool IsWalletLoaded(const fs::path& wallet_path)
 {
     return IsBDBWalletLoaded(wallet_path);
 }
->>>>>>> c2bcb99c
