// Copyright (c) 2009-2010 Satoshi Nakamoto
// Copyright (c) 2009-2018 The Bitcoin Core developers
// Distributed under the MIT software license, see the accompanying
// file COPYING or http://www.opensource.org/licenses/mit-license.php.

#include <wallet/walletdb.h>

#include <consensus/tx_verify.h>
#include <consensus/validation.h>
#include <fs.h>
#include <key_io.h>
#include <protocol.h>
#include <serialize.h>
#include <sync.h>
#include <util.h>
#include <utiltime.h>
#include <wallet/wallet.h>

#include <key/extkey.h> // recover

#include <atomic>

#include <boost/thread.hpp>

//
// WalletBatch
//

bool WalletBatch::WriteName(const std::string& strAddress, const std::string& strName)
{
    return WriteIC(std::make_pair(std::string("name"), strAddress), strName);
}

bool WalletBatch::EraseName(const std::string& strAddress)
{
    // This should only be used for sending addresses, never for receiving addresses,
    // receiving addresses must always have an address book entry if they're not change return.
    return EraseIC(std::make_pair(std::string("name"), strAddress));
}

bool WalletBatch::WritePurpose(const std::string& strAddress, const std::string& strPurpose)
{
    return WriteIC(std::make_pair(std::string("purpose"), strAddress), strPurpose);
}

bool WalletBatch::ErasePurpose(const std::string& strAddress)
{
    return EraseIC(std::make_pair(std::string("purpose"), strAddress));
}

bool WalletBatch::WriteTx(const CWalletTx& wtx)
{
    return WriteIC(std::make_pair(std::string("tx"), wtx.GetHash()), wtx);
}

bool WalletBatch::EraseTx(uint256 hash)
{
    return EraseIC(std::make_pair(std::string("tx"), hash));
}

bool WalletBatch::WriteKey(const CPubKey& vchPubKey, const CPrivKey& vchPrivKey, const CKeyMetadata& keyMeta)
{
    if (!WriteIC(std::make_pair(std::string("keymeta"), vchPubKey), keyMeta, false)) {
        return false;
    }

    // hash pubkey/privkey to accelerate wallet load
    std::vector<unsigned char> vchKey;
    vchKey.reserve(vchPubKey.size() + vchPrivKey.size());
    vchKey.insert(vchKey.end(), vchPubKey.begin(), vchPubKey.end());
    vchKey.insert(vchKey.end(), vchPrivKey.begin(), vchPrivKey.end());

    return WriteIC(std::make_pair(std::string("key"), vchPubKey), std::make_pair(vchPrivKey, Hash(vchKey.begin(), vchKey.end())), false);
}

bool WalletBatch::WriteCryptedKey(const CPubKey& vchPubKey,
                                const std::vector<unsigned char>& vchCryptedSecret,
                                const CKeyMetadata &keyMeta)
{
    if (!WriteIC(std::make_pair(std::string("keymeta"), vchPubKey), keyMeta)) {
        return false;
    }

    if (!WriteIC(std::make_pair(std::string("ckey"), vchPubKey), vchCryptedSecret, false)) {
        return false;
    }
    EraseIC(std::make_pair(std::string("key"), vchPubKey));
    EraseIC(std::make_pair(std::string("wkey"), vchPubKey));
    return true;
}

bool WalletBatch::WriteMasterKey(unsigned int nID, const CMasterKey& kMasterKey)
{
    return WriteIC(std::make_pair(std::string("mkey"), nID), kMasterKey, true);
}

bool WalletBatch::WriteCScript(const uint160& hash, const CScript& redeemScript)
{
    return WriteIC(std::make_pair(std::string("cscript"), hash), redeemScript, false);
}

bool WalletBatch::WriteWatchOnly(const CScript &dest, const CKeyMetadata& keyMeta)
{
    if (!WriteIC(std::make_pair(std::string("watchmeta"), dest), keyMeta)) {
        return false;
    }
    return WriteIC(std::make_pair(std::string("watchs"), dest), '1');
}

bool WalletBatch::EraseWatchOnly(const CScript &dest)
{
    if (!EraseIC(std::make_pair(std::string("watchmeta"), dest))) {
        return false;
    }
    return EraseIC(std::make_pair(std::string("watchs"), dest));
}

bool WalletBatch::WriteBestBlock(const CBlockLocator& locator)
{
    WriteIC(std::string("bestblock"), CBlockLocator()); // Write empty block locator so versions that require a merkle branch automatically rescan
    return WriteIC(std::string("bestblock_nomerkle"), locator);
}

bool WalletBatch::ReadBestBlock(CBlockLocator& locator)
{
    if (m_batch.Read(std::string("bestblock"), locator) && !locator.vHave.empty()) return true;
    return m_batch.Read(std::string("bestblock_nomerkle"), locator);
}

bool WalletBatch::WriteOrderPosNext(int64_t nOrderPosNext)
{
    return WriteIC(std::string("orderposnext"), nOrderPosNext);
}

bool WalletBatch::ReadPool(int64_t nPool, CKeyPool& keypool)
{
    return m_batch.Read(std::make_pair(std::string("pool"), nPool), keypool);
}

bool WalletBatch::WritePool(int64_t nPool, const CKeyPool& keypool)
{
    return WriteIC(std::make_pair(std::string("pool"), nPool), keypool);
}

bool WalletBatch::ErasePool(int64_t nPool)
{
    return EraseIC(std::make_pair(std::string("pool"), nPool));
}

bool WalletBatch::WriteMinVersion(int nVersion)
{
    return WriteIC(std::string("minversion"), nVersion);
}

bool WalletBatch::ReadAccount(const std::string& strAccount, CAccount& account)
{
    account.SetNull();
    return m_batch.Read(std::make_pair(std::string("acc"), strAccount), account);
}

bool WalletBatch::WriteAccount(const std::string& strAccount, const CAccount& account)
{
    return WriteIC(std::make_pair(std::string("acc"), strAccount), account);
}

bool WalletBatch::EraseAccount(const std::string& strAccount)
{
    return EraseIC(std::make_pair(std::string("acc"), strAccount));
}

bool WalletBatch::WriteAccountingEntry(const uint64_t nAccEntryNum, const CAccountingEntry& acentry)
{
    return WriteIC(std::make_pair(std::string("acentry"), std::make_pair(acentry.strAccount, nAccEntryNum)), acentry);
}

CAmount WalletBatch::GetAccountCreditDebit(const std::string& strAccount)
{
    std::list<CAccountingEntry> entries;
    ListAccountCreditDebit(strAccount, entries);

    CAmount nCreditDebit = 0;
    for (const CAccountingEntry& entry : entries)
        nCreditDebit += entry.nCreditDebit;

    return nCreditDebit;
}

void WalletBatch::ListAccountCreditDebit(const std::string& strAccount, std::list<CAccountingEntry>& entries)
{
    bool fAllAccounts = (strAccount == "*");

    Dbc* pcursor = m_batch.GetCursor();
    if (!pcursor)
        throw std::runtime_error(std::string(__func__) + ": cannot create DB cursor");
    bool setRange = true;
    while (true)
    {
        // Read next record
        CDataStream ssKey(SER_DISK, CLIENT_VERSION);
        if (setRange)
            ssKey << std::make_pair(std::string("acentry"), std::make_pair((fAllAccounts ? std::string("") : strAccount), uint64_t(0)));
        CDataStream ssValue(SER_DISK, CLIENT_VERSION);
        int ret = m_batch.ReadAtCursor(pcursor, ssKey, ssValue, setRange);
        setRange = false;
        if (ret == DB_NOTFOUND)
            break;
        else if (ret != 0)
        {
            pcursor->close();
            throw std::runtime_error(std::string(__func__) + ": error scanning DB");
        }

        // Unserialize
        std::string strType;
        ssKey >> strType;
        if (strType != "acentry")
            break;
        CAccountingEntry acentry;
        ssKey >> acentry.strAccount;
        if (!fAllAccounts && acentry.strAccount != strAccount)
            break;

        ssValue >> acentry;
        ssKey >> acentry.nEntryNo;
        entries.push_back(acentry);
    }

    pcursor->close();
}

class CWalletScanState {
public:
    unsigned int nKeys;
    unsigned int nCKeys;
    unsigned int nWatchKeys;
    unsigned int nKeyMeta;
    unsigned int m_unknown_records;
    bool fIsEncrypted;
    bool fAnyUnordered;
    int nFileVersion;
    std::vector<uint256> vWalletUpgrade;

    CWalletScanState() {
        nKeys = nCKeys = nWatchKeys = nKeyMeta = m_unknown_records = 0;
        fIsEncrypted = false;
        fAnyUnordered = false;
        nFileVersion = 0;
    }
};

static bool
ReadKeyValue(CWallet* pwallet, CDataStream& ssKey, CDataStream& ssValue,
             CWalletScanState &wss, std::string& strType, std::string& strErr) EXCLUSIVE_LOCKS_REQUIRED(pwallet->cs_wallet)
{
    try {
        // Unserialize
        // Taking advantage of the fact that pair serialization
        // is just the two items serialized one after the other
        ssKey >> strType;
        if (strType == "name")
        {
            std::string strAddress;
            ssKey >> strAddress;
            ssValue >> pwallet->mapAddressBook[DecodeDestination(strAddress)].name;
        }
        else if (strType == "purpose")
        {
            std::string strAddress;
            ssKey >> strAddress;
            ssValue >> pwallet->mapAddressBook[DecodeDestination(strAddress)].purpose;
        }
        else if (strType == "tx")
        {
            uint256 hash;
            ssKey >> hash;
            CWalletTx wtx(nullptr /* pwallet */, MakeTransactionRef());
            ssValue >> wtx;
            CValidationState state;
            if (!(CheckTransaction(*wtx.tx, state) && (wtx.GetHash() == hash) && state.IsValid()))
                return false;

            // Undo serialize changes in 31600
            if (31404 <= wtx.fTimeReceivedIsTxTime && wtx.fTimeReceivedIsTxTime <= 31703)
            {
                if (!ssValue.empty())
                {
                    char fTmp;
                    char fUnused;
                    ssValue >> fTmp >> fUnused >> wtx.strFromAccount;
                    strErr = strprintf("LoadWallet() upgrading tx ver=%d %d '%s' %s",
                                       wtx.fTimeReceivedIsTxTime, fTmp, wtx.strFromAccount, hash.ToString());
                    wtx.fTimeReceivedIsTxTime = fTmp;
                }
                else
                {
                    strErr = strprintf("LoadWallet() repairing tx ver=%d %s", wtx.fTimeReceivedIsTxTime, hash.ToString());
                    wtx.fTimeReceivedIsTxTime = 0;
                }
                wss.vWalletUpgrade.push_back(hash);
            }

            if (wtx.nOrderPos == -1)
                wss.fAnyUnordered = true;

            pwallet->LoadToWallet(wtx);
        }
        else if (strType == "acentry")
        {
            std::string strAccount;
            ssKey >> strAccount;
            uint64_t nNumber;
            ssKey >> nNumber;
            if (nNumber > pwallet->nAccountingEntryNumber) {
                pwallet->nAccountingEntryNumber = nNumber;
            }

            if (!wss.fAnyUnordered)
            {
                CAccountingEntry acentry;
                ssValue >> acentry;
                if (acentry.nOrderPos == -1)
                    wss.fAnyUnordered = true;
            }
        }
        else if (strType == "watchs")
        {
            wss.nWatchKeys++;
            CScript script;
            ssKey >> script;
            char fYes;
            ssValue >> fYes;
            if (fYes == '1')
                pwallet->LoadWatchOnly(script);
        }
        else if (strType == "key" || strType == "wkey")
        {
            CPubKey vchPubKey;
            ssKey >> vchPubKey;
            if (!vchPubKey.IsValid())
            {
                strErr = "Error reading wallet database: CPubKey corrupt";
                return false;
            }
            CKey key;
            CPrivKey pkey;
            uint256 hash;

            if (strType == "key")
            {
                wss.nKeys++;
                ssValue >> pkey;
            } else {
                CWalletKey wkey;
                ssValue >> wkey;
                pkey = wkey.vchPrivKey;
            }

            // Old wallets store keys as "key" [pubkey] => [privkey]
            // ... which was slow for wallets with lots of keys, because the public key is re-derived from the private key
            // using EC operations as a checksum.
            // Newer wallets store keys as "key"[pubkey] => [privkey][hash(pubkey,privkey)], which is much faster while
            // remaining backwards-compatible.
            try
            {
                ssValue >> hash;
            }
            catch (...) {}

            bool fSkipCheck = false;

            if (!hash.IsNull())
            {
                // hash pubkey/privkey to accelerate wallet load
                std::vector<unsigned char> vchKey;
                vchKey.reserve(vchPubKey.size() + pkey.size());
                vchKey.insert(vchKey.end(), vchPubKey.begin(), vchPubKey.end());
                vchKey.insert(vchKey.end(), pkey.begin(), pkey.end());

                if (Hash(vchKey.begin(), vchKey.end()) != hash)
                {
                    strErr = "Error reading wallet database: CPubKey/CPrivKey corrupt";
                    return false;
                }

                fSkipCheck = true;
            }

            if (!key.Load(pkey, vchPubKey, fSkipCheck))
            {
                strErr = "Error reading wallet database: CPrivKey corrupt";
                return false;
            }
            if (!pwallet->LoadKey(key, vchPubKey))
            {
                strErr = "Error reading wallet database: LoadKey failed";
                return false;
            }
        }
        else if (strType == "mkey")
        {
            unsigned int nID;
            ssKey >> nID;
            CMasterKey kMasterKey;
            ssValue >> kMasterKey;
            if(pwallet->mapMasterKeys.count(nID) != 0)
            {
                strErr = strprintf("Error reading wallet database: duplicate CMasterKey id %u", nID);
                return false;
            }
            pwallet->mapMasterKeys[nID] = kMasterKey;
            if (pwallet->nMasterKeyMaxID < nID)
                pwallet->nMasterKeyMaxID = nID;
        }
        else if (strType == "ckey")
        {
            CPubKey vchPubKey;
            ssKey >> vchPubKey;
            if (!vchPubKey.IsValid())
            {
                strErr = "Error reading wallet database: CPubKey corrupt";
                return false;
            }
            std::vector<unsigned char> vchPrivKey;
            ssValue >> vchPrivKey;
            wss.nCKeys++;

            if (!pwallet->LoadCryptedKey(vchPubKey, vchPrivKey))
            {
                strErr = "Error reading wallet database: LoadCryptedKey failed";
                return false;
            }
            wss.fIsEncrypted = true;
        }
        else if (strType == "keymeta")
        {
            CPubKey vchPubKey;
            ssKey >> vchPubKey;
            CKeyMetadata keyMeta;
            ssValue >> keyMeta;
            wss.nKeyMeta++;
            pwallet->LoadKeyMetadata(vchPubKey.GetID(), keyMeta);
        }
        else if (strType == "watchmeta")
        {
            CScript script;
            ssKey >> script;
            CKeyMetadata keyMeta;
            ssValue >> keyMeta;
            wss.nKeyMeta++;
            pwallet->LoadScriptMetadata(CScriptID(script), keyMeta);
        }
        else if (strType == "defaultkey")
        {
            // We don't want or need the default key, but if there is one set,
            // we want to make sure that it is valid so that we can detect corruption
            CPubKey vchPubKey;
            ssValue >> vchPubKey;
            if (!vchPubKey.IsValid()) {
                strErr = "Error reading wallet database: Default Key corrupt";
                return false;
            }
        }
        else if (strType == "pool")
        {
            int64_t nIndex;
            ssKey >> nIndex;
            CKeyPool keypool;
            ssValue >> keypool;

            pwallet->LoadKeyPool(nIndex, keypool);
        }
        else if (strType == "version")
        {
            ssValue >> wss.nFileVersion;
            if (wss.nFileVersion == 10300)
                wss.nFileVersion = 300;
        }
        else if (strType == "cscript")
        {
            uint160 hash;
            ssKey >> hash;
            CScript script;
            ssValue >> script;
            if (!pwallet->LoadCScript(script))
            {
                strErr = "Error reading wallet database: LoadCScript failed";
                return false;
            }
        }
        else if (strType == "orderposnext")
        {
            ssValue >> pwallet->nOrderPosNext;
        }
        else if (strType == "destdata")
        {
            std::string strAddress, strKey, strValue;
            ssKey >> strAddress;
            ssKey >> strKey;
            ssValue >> strValue;
            pwallet->LoadDestData(DecodeDestination(strAddress), strKey, strValue);
        }
        else if (strType == "hdchain")
        {
            CHDChain chain;
            ssValue >> chain;
            pwallet->SetHDChain(chain, true);
        } else if (strType == "flags") {
            uint64_t flags;
            ssValue >> flags;
            if (!pwallet->SetWalletFlags(flags, true)) {
                strErr = "Error reading wallet database: Unknown non-tolerable wallet flags found";
                return false;
            }
<<<<<<< HEAD
        } else if (strType == "luo")
        {
            COutPoint output;
            ssKey >> output;
            pwallet->LockCoin(output);
        } else if (strType != "bestblock" && strType != "bestblock_nomerkle") {
=======
        } else if (strType != "bestblock" && strType != "bestblock_nomerkle" &&
                strType != "minversion") {
>>>>>>> a5fc1aa0
            wss.m_unknown_records++;
        }
    } catch (...)
    {
        return false;
    }
    return true;
}

bool WalletBatch::IsKeyType(const std::string& strType)
{
    return (strType== "key" || strType == "wkey" ||
            strType == "mkey" || strType == "ckey")
            || (fParticlMode &&
                (strType == "eacc" || strType == "ek32"
                || strType == "eknm" || strType == "sxad" || strType == "espk"));
}

DBErrors WalletBatch::LoadWallet(CWallet* pwallet)
{
    CWalletScanState wss;
    bool fNoncriticalErrors = false;
    DBErrors result = DBErrors::LOAD_OK;

    LOCK(pwallet->cs_wallet);
    try {
        int nMinVersion = 0;
        if (m_batch.Read((std::string)"minversion", nMinVersion))
        {
            if (nMinVersion > FEATURE_LATEST)
                return DBErrors::TOO_NEW;
            pwallet->LoadMinVersion(nMinVersion);
        }

        // Get cursor
        Dbc* pcursor = m_batch.GetCursor();
        if (!pcursor)
        {
            pwallet->WalletLogPrintf("Error getting wallet database cursor\n");
            return DBErrors::CORRUPT;
        }

        while (true)
        {
            // Read next record
            CDataStream ssKey(SER_DISK, CLIENT_VERSION);
            CDataStream ssValue(SER_DISK, CLIENT_VERSION);
            int ret = m_batch.ReadAtCursor(pcursor, ssKey, ssValue);
            if (ret == DB_NOTFOUND)
                break;
            else if (ret != 0)
            {
                pwallet->WalletLogPrintf("Error reading next record from wallet database\n");
                return DBErrors::CORRUPT;
            }

            // Try to be tolerant of single corrupt records:
            std::string strType, strErr;
            if (!ReadKeyValue(pwallet, ssKey, ssValue, wss, strType, strErr))
            {
                // losing keys is considered a catastrophic error, anything else
                // we assume the user can live with:
                if (IsKeyType(strType) || strType == "defaultkey") {
                    result = DBErrors::CORRUPT;
                } else if(strType == "flags") {
                    // reading the wallet flags can only fail if unknown flags are present
                    result = DBErrors::TOO_NEW;
                } else {
                    // Leave other errors alone, if we try to fix them we might make things worse.
                    fNoncriticalErrors = true; // ... but do warn the user there is something wrong.
                    if (strType == "tx")
                        // Rescan if there is a bad transaction record:
                        gArgs.SoftSetBoolArg("-rescan", true);
                }
            }
            if (!strErr.empty())
                pwallet->WalletLogPrintf("%s\n", strErr);
        }
        pcursor->close();
    }
    catch (const boost::thread_interrupted&) {
        throw;
    }
    catch (...) {
        result = DBErrors::CORRUPT;
    }

    if (fNoncriticalErrors && result == DBErrors::LOAD_OK)
        result = DBErrors::NONCRITICAL_ERROR;

    // Any wallet corruption at all: skip any rewriting or
    // upgrading, we don't want to make it worse.
    if (result != DBErrors::LOAD_OK)
        return result;

    pwallet->WalletLogPrintf("nFileVersion = %d\n", wss.nFileVersion);

    pwallet->WalletLogPrintf("Keys: %u plaintext, %u encrypted, %u w/ metadata, %u total. Unknown wallet records: %u\n",
           wss.nKeys, wss.nCKeys, wss.nKeyMeta, wss.nKeys + wss.nCKeys, wss.m_unknown_records);

    // nTimeFirstKey is only reliable if all keys have metadata
    if ((wss.nKeys + wss.nCKeys + wss.nWatchKeys) != wss.nKeyMeta)
        pwallet->UpdateTimeFirstKey(1);

    for (uint256 hash : wss.vWalletUpgrade)
        WriteTx(pwallet->mapWallet.at(hash));

    // Rewrite encrypted wallets of versions 0.4.0 and 0.5.0rc:
    if (wss.fIsEncrypted && (wss.nFileVersion == 40000 || wss.nFileVersion == 50000))
        return DBErrors::NEED_REWRITE;

    if (wss.nFileVersion < CLIENT_VERSION) // Update
        WriteVersion(CLIENT_VERSION);

    if (wss.fAnyUnordered)
        result = pwallet->ReorderTransactions();

    pwallet->laccentries.clear();
    ListAccountCreditDebit("*", pwallet->laccentries);
    for (CAccountingEntry& entry : pwallet->laccentries) {
        pwallet->wtxOrdered.insert(make_pair(entry.nOrderPos, CWallet::TxPair(nullptr, &entry)));
    }

    return result;
}

DBErrors WalletBatch::FindWalletTx(std::vector<uint256>& vTxHash, std::vector<CWalletTx>& vWtx)
{
    DBErrors result = DBErrors::LOAD_OK;

    try {
        int nMinVersion = 0;
        if (m_batch.Read((std::string)"minversion", nMinVersion))
        {
            if (nMinVersion > FEATURE_LATEST)
                return DBErrors::TOO_NEW;
        }

        // Get cursor
        Dbc* pcursor = m_batch.GetCursor();
        if (!pcursor)
        {
            LogPrintf("Error getting wallet database cursor\n");
            return DBErrors::CORRUPT;
        }

        while (true)
        {
            // Read next record
            CDataStream ssKey(SER_DISK, CLIENT_VERSION);
            CDataStream ssValue(SER_DISK, CLIENT_VERSION);
            int ret = m_batch.ReadAtCursor(pcursor, ssKey, ssValue);
            if (ret == DB_NOTFOUND)
                break;
            else if (ret != 0)
            {
                LogPrintf("Error reading next record from wallet database\n");
                return DBErrors::CORRUPT;
            }

            std::string strType;
            ssKey >> strType;
            if (strType == "tx") {
                uint256 hash;
                ssKey >> hash;

                CWalletTx wtx(nullptr /* pwallet */, MakeTransactionRef());
                ssValue >> wtx;

                vTxHash.push_back(hash);
                vWtx.push_back(wtx);
            }
        }
        pcursor->close();
    }
    catch (const boost::thread_interrupted&) {
        throw;
    }
    catch (...) {
        result = DBErrors::CORRUPT;
    }

    return result;
}

DBErrors WalletBatch::ZapSelectTx(std::vector<uint256>& vTxHashIn, std::vector<uint256>& vTxHashOut)
{
    // build list of wallet TXs and hashes
    std::vector<uint256> vTxHash;
    std::vector<CWalletTx> vWtx;
    DBErrors err = FindWalletTx(vTxHash, vWtx);
    if (err != DBErrors::LOAD_OK) {
        return err;
    }

    std::sort(vTxHash.begin(), vTxHash.end());
    std::sort(vTxHashIn.begin(), vTxHashIn.end());

    // erase each matching wallet TX
    bool delerror = false;
    std::vector<uint256>::iterator it = vTxHashIn.begin();
    for (uint256 hash : vTxHash) {
        while (it < vTxHashIn.end() && (*it) < hash) {
            it++;
        }
        if (it == vTxHashIn.end()) {
            break;
        }
        else if ((*it) == hash) {
            if(!EraseTx(hash)) {
                LogPrint(BCLog::DB, "Transaction was found for deletion but returned database error: %s\n", hash.GetHex());
                delerror = true;
            }
            vTxHashOut.push_back(hash);
        }
    }

    if (delerror) {
        return DBErrors::CORRUPT;
    }
    return DBErrors::LOAD_OK;
}

DBErrors WalletBatch::ZapWalletTx(std::vector<CWalletTx>& vWtx)
{
    // build list of wallet TXs
    std::vector<uint256> vTxHash;
    DBErrors err = FindWalletTx(vTxHash, vWtx);
    if (err != DBErrors::LOAD_OK)
        return err;

    // erase each wallet TX
    for (uint256& hash : vTxHash) {
        if (!EraseTx(hash))
            return DBErrors::CORRUPT;
    }

    return DBErrors::LOAD_OK;
}

void MaybeCompactWalletDB()
{
    static std::atomic<bool> fOneThread(false);
    if (fOneThread.exchange(true)) {
        return;
    }
    if (!gArgs.GetBoolArg("-flushwallet", DEFAULT_FLUSHWALLET)) {
        return;
    }

    // Make this thread recognisable as the wallet flushing thread
    RenameThread("particl-wallet");

    for (const std::shared_ptr<CWallet>& pwallet : GetWallets()) {
        WalletDatabase& dbh = pwallet->GetDBHandle();

        unsigned int nUpdateCounter = dbh.nUpdateCounter;

        if (dbh.nLastSeen != nUpdateCounter) {
            dbh.nLastSeen = nUpdateCounter;
            dbh.nLastWalletUpdate = GetTime();
        }

        if (dbh.nLastFlushed != nUpdateCounter && GetTime() - dbh.nLastWalletUpdate >= 2) {
            if (BerkeleyBatch::PeriodicFlush(dbh)) {
                dbh.nLastFlushed = nUpdateCounter;
            }
        }
    }

    fOneThread = false;
}

//
// Try to (very carefully!) recover wallet file if there is a problem.
//
bool WalletBatch::Recover(const fs::path& wallet_path, void *callbackDataIn, bool (*recoverKVcallback)(void* callbackData, CDataStream &ssKey, CDataStream &ssValue), std::string& out_backup_filename)
{
    return BerkeleyBatch::Recover(wallet_path, callbackDataIn, recoverKVcallback, out_backup_filename);
}

bool WalletBatch::Recover(const fs::path& wallet_path, std::string& out_backup_filename)
{
    // recover without a key filter callback
    // results in recovering all record types
    return WalletBatch::Recover(wallet_path, nullptr, nullptr, out_backup_filename);
}

bool WalletBatch::RecoverKeysOnlyFilter(void *callbackData, CDataStream &ssKey, CDataStream &ssValue)
{
    CWallet *dummyWallet = reinterpret_cast<CWallet*>(callbackData);
    CWalletScanState dummyWss;
    std::string strType, strErr;

    bool fReadOK;
    if (fParticlMode)
    {
        try {
            ssKey >> strType;
        } catch (...)
        {
            LogPrintf("WARNING: WalletBatch::Recover skipping %s: %s\n", strType, strErr);
            return false;
        }
        fReadOK = true;
    } else
    {
        // Required in LoadKeyMetadata():
        LOCK(dummyWallet->cs_wallet);
        fReadOK = ReadKeyValue(dummyWallet, ssKey, ssValue,
                               dummyWss, strType, strErr);
    }

    if (!IsKeyType(strType) && strType != "hdchain")
        return false;
    if (!fReadOK)
    {
        LogPrintf("WARNING: WalletBatch::Recover skipping %s: %s\n", strType, strErr);
        return false;
    }

    if (strType == "eacc")
    {
        CExtKeyAccount sea;
        try {
            ssValue >> sea;
        } catch (...)
        {
            LogPrintf("WARNING: WalletBatch::Recover skipping %s: %s\n", strType, strErr);
            return false;
        }
        sea.nPack = 0;
        sea.nPackStealthKeys = 0;
        ssValue.clear();
        ssValue << sea;
    };
    if (strType == "ek32")
    {
        CStoredExtKey sek;
        try {
            ssValue >> sek;
        } catch (...)
        {
            LogPrintf("WARNING: WalletBatch::Recover skipping %s: %s\n", strType, strErr);
            return false;
        }
        if (sek.nFlags & EAF_RECEIVE_ON)
        {
            sek.nGenerated = 0;
            sek.nHGenerated = 0;
        };
        ssValue.clear();
        ssValue << sek;
    };

    return true;
}

bool WalletBatch::VerifyEnvironment(const fs::path& wallet_path, std::string& errorStr)
{
    return BerkeleyBatch::VerifyEnvironment(wallet_path, errorStr);
}

bool WalletBatch::VerifyDatabaseFile(const fs::path& wallet_path, std::string& warningStr, std::string& errorStr)
{
    return BerkeleyBatch::VerifyDatabaseFile(wallet_path, warningStr, errorStr, WalletBatch::Recover);
}

bool WalletBatch::WriteDestData(const std::string &address, const std::string &key, const std::string &value)
{
    return WriteIC(std::make_pair(std::string("destdata"), std::make_pair(address, key)), value);
}

bool WalletBatch::EraseDestData(const std::string &address, const std::string &key)
{
    return EraseIC(std::make_pair(std::string("destdata"), std::make_pair(address, key)));
}


bool WalletBatch::WriteHDChain(const CHDChain& chain)
{
    return WriteIC(std::string("hdchain"), chain);
}

bool WalletBatch::WriteWalletFlags(const uint64_t flags)
{
    return WriteIC(std::string("flags"), flags);
}

bool WalletBatch::TxnBegin()
{
    return m_batch.TxnBegin();
}

bool WalletBatch::TxnCommit()
{
    return m_batch.TxnCommit();
}

bool WalletBatch::TxnAbort()
{
    return m_batch.TxnAbort();
}

bool WalletBatch::ReadVersion(int& nVersion)
{
    return m_batch.ReadVersion(nVersion);
}

bool WalletBatch::WriteVersion(int nVersion)
{
    return m_batch.WriteVersion(nVersion);
}

bool WalletBatch::WriteLockedUnspentOutput(const COutPoint &o)
{
    bool tmp = true;
    return WriteIC(std::make_pair(std::string("luo"), o), tmp);
};

bool WalletBatch::EraseLockedUnspentOutput(const COutPoint &o)
{
    return EraseIC(std::make_pair(std::string("luo"), o));
};

bool WalletBatch::EraseAllByPrefix(std::string sPrefix)
{
    // Must be in transaction to call pcursor->del
    if (!TxnBegin())
        return error("%s: TxnBegin failed.\n", __func__);

    // Get cursor
    Dbc *pcursor = nullptr;
    int ret = m_batch.pdb->cursor(m_batch.activeTxn, &pcursor, 0);
    if (ret != 0 || !pcursor)
        return error("%s: GetCursor failed.\n", __func__);

    CDataStream ssKey(SER_DISK, CLIENT_VERSION);
    CDataStream ssValue(SER_DISK, CLIENT_VERSION);
    std::string strType;
    ssKey << sPrefix;
    while (m_batch.ReadAtCursor(pcursor, ssKey, ssValue, true) == 0)
    {
        ssKey >> strType;
        if (IsKeyType(strType) || strType != sPrefix)
            break;
        int rv = pcursor->del(0);
        if (rv != 0)
            LogPrintf("%s: Erase failed with error %d\n", __func__, rv);
        m_database.IncrementUpdateCounter();
    };
    pcursor->close();

    TxnCommit();

    return true;
};<|MERGE_RESOLUTION|>--- conflicted
+++ resolved
@@ -511,17 +511,13 @@
                 strErr = "Error reading wallet database: Unknown non-tolerable wallet flags found";
                 return false;
             }
-<<<<<<< HEAD
         } else if (strType == "luo")
         {
             COutPoint output;
             ssKey >> output;
             pwallet->LockCoin(output);
-        } else if (strType != "bestblock" && strType != "bestblock_nomerkle") {
-=======
         } else if (strType != "bestblock" && strType != "bestblock_nomerkle" &&
                 strType != "minversion") {
->>>>>>> a5fc1aa0
             wss.m_unknown_records++;
         }
     } catch (...)
