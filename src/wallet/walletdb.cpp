// Copyright (c) 2009-2010 Satoshi Nakamoto
// Copyright (c) 2009-2022 The Bitcoin Core developers
// Distributed under the MIT software license, see the accompanying
// file COPYING or http://www.opensource.org/licenses/mit-license.php.

#include <wallet/walletdb.h>

#include <common/system.h>
#include <key_io.h>
#include <protocol.h>
#include <serialize.h>
#include <sync.h>
#include <util/bip32.h>
#include <util/check.h>
#include <util/fs.h>
#include <util/time.h>
#include <util/translation.h>
#include <util/threadnames.h>
#ifdef USE_BDB
#include <wallet/bdb.h>
#endif
#ifdef USE_SQLITE
#include <wallet/sqlite.h>
#endif
#include <wallet/wallet.h>

#include <key/extkey.h> // recover

#include <atomic>
#include <optional>
#include <string>

namespace wallet {
namespace DBKeys {
const std::string ACENTRY{"acentry"};
const std::string ACTIVEEXTERNALSPK{"activeexternalspk"};
const std::string ACTIVEINTERNALSPK{"activeinternalspk"};
const std::string BESTBLOCK_NOMERKLE{"bestblock_nomerkle"};
const std::string BESTBLOCK{"bestblock"};
const std::string CRYPTED_KEY{"ckey"};
const std::string CSCRIPT{"cscript"};
const std::string DEFAULTKEY{"defaultkey"};
const std::string DESTDATA{"destdata"};
const std::string FLAGS{"flags"};
const std::string HDCHAIN{"hdchain"};
const std::string KEYMETA{"keymeta"};
const std::string KEY{"key"};
const std::string LOCKED_UTXO{"lockedutxo"};
const std::string MASTER_KEY{"mkey"};
const std::string MINVERSION{"minversion"};
const std::string NAME{"name"};
const std::string OLD_KEY{"wkey"};
const std::string ORDERPOSNEXT{"orderposnext"};
const std::string POOL{"pool"};
const std::string PURPOSE{"purpose"};
const std::string SETTINGS{"settings"};
const std::string TX{"tx"};
const std::string VERSION{"version"};
const std::string WALLETDESCRIPTOR{"walletdescriptor"};
const std::string WALLETDESCRIPTORCACHE{"walletdescriptorcache"};
const std::string WALLETDESCRIPTORLHCACHE{"walletdescriptorlhcache"};
const std::string WALLETDESCRIPTORCKEY{"walletdescriptorckey"};
const std::string WALLETDESCRIPTORKEY{"walletdescriptorkey"};
const std::string WATCHMETA{"watchmeta"};
const std::string WATCHS{"watchs"};


const std::string PART_EXTACC{"eacc"};
const std::string PART_EXTKEY{"ek32"};
const std::string PART_EXTKEYNAMED{"eknm"};
const std::string PART_SXADDRKEYPACK{"espk"};
const std::string PART_FLAG{"flag"};
const std::string PART_LOCKEDUTXO{"luo"};
const std::string PART_SXADDR{"sxad"};
const std::string PART_WALLETSETTING{"wset"};
const std::string PART_LEXTKEYCK{"elck"};

const std::unordered_set<std::string> LEGACY_TYPES{CRYPTED_KEY, CSCRIPT, DEFAULTKEY, HDCHAIN, KEYMETA, KEY, OLD_KEY, POOL, WATCHMETA, WATCHS};
} // namespace DBKeys

//
// WalletBatch
//

bool WalletBatch::WriteName(const std::string& strAddress, const std::string& strName)
{
    return WriteIC(std::make_pair(DBKeys::NAME, strAddress), strName);
}

bool WalletBatch::EraseName(const std::string& strAddress)
{
    // This should only be used for sending addresses, never for receiving addresses,
    // receiving addresses must always have an address book entry if they're not change return.
    return EraseIC(std::make_pair(DBKeys::NAME, strAddress));
}

bool WalletBatch::WritePurpose(const std::string& strAddress, const std::string& strPurpose)
{
    return WriteIC(std::make_pair(DBKeys::PURPOSE, strAddress), strPurpose);
}

bool WalletBatch::ErasePurpose(const std::string& strAddress)
{
    return EraseIC(std::make_pair(DBKeys::PURPOSE, strAddress));
}

bool WalletBatch::WriteTx(const CWalletTx& wtx)
{
    return WriteIC(std::make_pair(DBKeys::TX, wtx.GetHash()), wtx);
}

bool WalletBatch::EraseTx(uint256 hash)
{
    return EraseIC(std::make_pair(DBKeys::TX, hash));
}

bool WalletBatch::WriteKeyMetadata(const CKeyMetadata& meta, const CPubKey& pubkey, const bool overwrite)
{
    return WriteIC(std::make_pair(DBKeys::KEYMETA, pubkey), meta, overwrite);
}

bool WalletBatch::WriteKey(const CPubKey& vchPubKey, const CPrivKey& vchPrivKey, const CKeyMetadata& keyMeta)
{
    if (!WriteKeyMetadata(keyMeta, vchPubKey, false)) {
        return false;
    }

    // hash pubkey/privkey to accelerate wallet load
    std::vector<unsigned char> vchKey;
    vchKey.reserve(vchPubKey.size() + vchPrivKey.size());
    vchKey.insert(vchKey.end(), vchPubKey.begin(), vchPubKey.end());
    vchKey.insert(vchKey.end(), vchPrivKey.begin(), vchPrivKey.end());

    return WriteIC(std::make_pair(DBKeys::KEY, vchPubKey), std::make_pair(vchPrivKey, Hash(vchKey)), false);
}

bool WalletBatch::WriteCryptedKey(const CPubKey& vchPubKey,
                                const std::vector<unsigned char>& vchCryptedSecret,
                                const CKeyMetadata &keyMeta)
{
    if (!WriteKeyMetadata(keyMeta, vchPubKey, true)) {
        return false;
    }

    // Compute a checksum of the encrypted key
    uint256 checksum = Hash(vchCryptedSecret);

    const auto key = std::make_pair(DBKeys::CRYPTED_KEY, vchPubKey);
    if (!WriteIC(key, std::make_pair(vchCryptedSecret, checksum), false)) {
        // It may already exist, so try writing just the checksum
        std::vector<unsigned char> val;
        if (!m_batch->Read(key, val)) {
            return false;
        }
        if (!WriteIC(key, std::make_pair(val, checksum), true)) {
            return false;
        }
    }
    EraseIC(std::make_pair(DBKeys::KEY, vchPubKey));
    return true;
}

bool WalletBatch::WriteMasterKey(unsigned int nID, const CMasterKey& kMasterKey)
{
    return WriteIC(std::make_pair(DBKeys::MASTER_KEY, nID), kMasterKey, true);
}

bool WalletBatch::WriteCScript(const uint160& hash, const CScript& redeemScript)
{
    return WriteIC(std::make_pair(DBKeys::CSCRIPT, hash), redeemScript, false);
}

bool WalletBatch::WriteWatchOnly(const CScript &dest, const CKeyMetadata& keyMeta)
{
    if (!WriteIC(std::make_pair(DBKeys::WATCHMETA, dest), keyMeta)) {
        return false;
    }
    return WriteIC(std::make_pair(DBKeys::WATCHS, dest), uint8_t{'1'});
}

bool WalletBatch::EraseWatchOnly(const CScript &dest)
{
    if (!EraseIC(std::make_pair(DBKeys::WATCHMETA, dest))) {
        return false;
    }
    return EraseIC(std::make_pair(DBKeys::WATCHS, dest));
}

bool WalletBatch::WriteBestBlock(const CBlockLocator& locator)
{
    WriteIC(DBKeys::BESTBLOCK, CBlockLocator()); // Write empty block locator so versions that require a merkle branch automatically rescan
    return WriteIC(DBKeys::BESTBLOCK_NOMERKLE, locator);
}

bool WalletBatch::ReadBestBlock(CBlockLocator& locator)
{
    if (m_batch->Read(DBKeys::BESTBLOCK, locator) && !locator.vHave.empty()) return true;
    return m_batch->Read(DBKeys::BESTBLOCK_NOMERKLE, locator);
}

bool WalletBatch::WriteOrderPosNext(int64_t nOrderPosNext)
{
    return WriteIC(DBKeys::ORDERPOSNEXT, nOrderPosNext);
}

bool WalletBatch::ReadPool(int64_t nPool, CKeyPool& keypool)
{
    return m_batch->Read(std::make_pair(DBKeys::POOL, nPool), keypool);
}

bool WalletBatch::WritePool(int64_t nPool, const CKeyPool& keypool)
{
    return WriteIC(std::make_pair(DBKeys::POOL, nPool), keypool);
}

bool WalletBatch::ErasePool(int64_t nPool)
{
    return EraseIC(std::make_pair(DBKeys::POOL, nPool));
}

bool WalletBatch::WriteMinVersion(int nVersion)
{
    return WriteIC(DBKeys::MINVERSION, nVersion);
}

bool WalletBatch::WriteActiveScriptPubKeyMan(uint8_t type, const uint256& id, bool internal)
{
    std::string key = internal ? DBKeys::ACTIVEINTERNALSPK : DBKeys::ACTIVEEXTERNALSPK;
    return WriteIC(make_pair(key, type), id);
}

bool WalletBatch::EraseActiveScriptPubKeyMan(uint8_t type, bool internal)
{
    const std::string key{internal ? DBKeys::ACTIVEINTERNALSPK : DBKeys::ACTIVEEXTERNALSPK};
    return EraseIC(make_pair(key, type));
}

bool WalletBatch::WriteDescriptorKey(const uint256& desc_id, const CPubKey& pubkey, const CPrivKey& privkey)
{
    // hash pubkey/privkey to accelerate wallet load
    std::vector<unsigned char> key;
    key.reserve(pubkey.size() + privkey.size());
    key.insert(key.end(), pubkey.begin(), pubkey.end());
    key.insert(key.end(), privkey.begin(), privkey.end());

    return WriteIC(std::make_pair(DBKeys::WALLETDESCRIPTORKEY, std::make_pair(desc_id, pubkey)), std::make_pair(privkey, Hash(key)), false);
}

bool WalletBatch::WriteCryptedDescriptorKey(const uint256& desc_id, const CPubKey& pubkey, const std::vector<unsigned char>& secret)
{
    if (!WriteIC(std::make_pair(DBKeys::WALLETDESCRIPTORCKEY, std::make_pair(desc_id, pubkey)), secret, false)) {
        return false;
    }
    EraseIC(std::make_pair(DBKeys::WALLETDESCRIPTORKEY, std::make_pair(desc_id, pubkey)));
    return true;
}

bool WalletBatch::WriteDescriptor(const uint256& desc_id, const WalletDescriptor& descriptor)
{
    return WriteIC(make_pair(DBKeys::WALLETDESCRIPTOR, desc_id), descriptor);
}

bool WalletBatch::WriteDescriptorDerivedCache(const CExtPubKey& xpub, const uint256& desc_id, uint32_t key_exp_index, uint32_t der_index)
{
    std::vector<unsigned char> ser_xpub(BIP32_EXTKEY_SIZE);
    xpub.Encode(ser_xpub.data());
    return WriteIC(std::make_pair(std::make_pair(DBKeys::WALLETDESCRIPTORCACHE, desc_id), std::make_pair(key_exp_index, der_index)), ser_xpub);
}

bool WalletBatch::WriteDescriptorParentCache(const CExtPubKey& xpub, const uint256& desc_id, uint32_t key_exp_index)
{
    std::vector<unsigned char> ser_xpub(BIP32_EXTKEY_SIZE);
    xpub.Encode(ser_xpub.data());
    return WriteIC(std::make_pair(std::make_pair(DBKeys::WALLETDESCRIPTORCACHE, desc_id), key_exp_index), ser_xpub);
}

bool WalletBatch::WriteDescriptorLastHardenedCache(const CExtPubKey& xpub, const uint256& desc_id, uint32_t key_exp_index)
{
    std::vector<unsigned char> ser_xpub(BIP32_EXTKEY_SIZE);
    xpub.Encode(ser_xpub.data());
    return WriteIC(std::make_pair(std::make_pair(DBKeys::WALLETDESCRIPTORLHCACHE, desc_id), key_exp_index), ser_xpub);
}

bool WalletBatch::WriteDescriptorCacheItems(const uint256& desc_id, const DescriptorCache& cache)
{
    for (const auto& parent_xpub_pair : cache.GetCachedParentExtPubKeys()) {
        if (!WriteDescriptorParentCache(parent_xpub_pair.second, desc_id, parent_xpub_pair.first)) {
            return false;
        }
    }
    for (const auto& derived_xpub_map_pair : cache.GetCachedDerivedExtPubKeys()) {
        for (const auto& derived_xpub_pair : derived_xpub_map_pair.second) {
            if (!WriteDescriptorDerivedCache(derived_xpub_pair.second, desc_id, derived_xpub_map_pair.first, derived_xpub_pair.first)) {
                return false;
            }
        }
    }
    for (const auto& lh_xpub_pair : cache.GetCachedLastHardenedExtPubKeys()) {
        if (!WriteDescriptorLastHardenedCache(lh_xpub_pair.second, desc_id, lh_xpub_pair.first)) {
            return false;
        }
    }
    return true;
}

bool WalletBatch::WriteLockedUTXO(const COutPoint& output)
{
    return WriteIC(std::make_pair(DBKeys::LOCKED_UTXO, std::make_pair(output.hash, output.n)), uint8_t{'1'});
}

bool WalletBatch::EraseLockedUTXO(const COutPoint& output)
{
    return EraseIC(std::make_pair(DBKeys::LOCKED_UTXO, std::make_pair(output.hash, output.n)));
}

bool LoadKey(CWallet* pwallet, DataStream& ssKey, DataStream& ssValue, std::string& strErr)
{
    LOCK(pwallet->cs_wallet);
    try {
        CPubKey vchPubKey;
        ssKey >> vchPubKey;
        if (!vchPubKey.IsValid())
        {
            strErr = "Error reading wallet database: CPubKey corrupt";
            return false;
        }
        CKey key;
        CPrivKey pkey;
        uint256 hash;

        ssValue >> pkey;

        // Old wallets store keys as DBKeys::KEY [pubkey] => [privkey]
        // ... which was slow for wallets with lots of keys, because the public key is re-derived from the private key
        // using EC operations as a checksum.
        // Newer wallets store keys as DBKeys::KEY [pubkey] => [privkey][hash(pubkey,privkey)], which is much faster while
        // remaining backwards-compatible.
        try
        {
            ssValue >> hash;
        }
        catch (const std::ios_base::failure&) {}

        bool fSkipCheck = false;

        if (!hash.IsNull())
        {
            // hash pubkey/privkey to accelerate wallet load
            std::vector<unsigned char> vchKey;
            vchKey.reserve(vchPubKey.size() + pkey.size());
            vchKey.insert(vchKey.end(), vchPubKey.begin(), vchPubKey.end());
            vchKey.insert(vchKey.end(), pkey.begin(), pkey.end());

            if (Hash(vchKey) != hash)
            {
                strErr = "Error reading wallet database: CPubKey/CPrivKey corrupt";
                return false;
            }

            fSkipCheck = true;
        }

        if (!key.Load(pkey, vchPubKey, fSkipCheck))
        {
            strErr = "Error reading wallet database: CPrivKey corrupt";
            return false;
        }
        if (!pwallet->GetOrCreateLegacyScriptPubKeyMan()->LoadKey(key, vchPubKey))
        {
            strErr = "Error reading wallet database: LegacyScriptPubKeyMan::LoadKey failed";
            return false;
        }
    } catch (const std::exception& e) {
        if (strErr.empty()) {
            strErr = e.what();
        }
        return false;
    }
    return true;
}

bool LoadCryptedKey(CWallet* pwallet, DataStream& ssKey, DataStream& ssValue, std::string& strErr)
{
    LOCK(pwallet->cs_wallet);
    try {
        CPubKey vchPubKey;
        ssKey >> vchPubKey;
        if (!vchPubKey.IsValid())
        {
            strErr = "Error reading wallet database: CPubKey corrupt";
            return false;
        }
        std::vector<unsigned char> vchPrivKey;
        ssValue >> vchPrivKey;

        // Get the checksum and check it
        bool checksum_valid = false;
        if (!ssValue.eof()) {
            uint256 checksum;
            ssValue >> checksum;
            if (!(checksum_valid = Hash(vchPrivKey) == checksum)) {
                strErr = "Error reading wallet database: Encrypted key corrupt";
                return false;
            }
        }

        if (!pwallet->GetOrCreateLegacyScriptPubKeyMan()->LoadCryptedKey(vchPubKey, vchPrivKey, checksum_valid))
        {
            strErr = "Error reading wallet database: LegacyScriptPubKeyMan::LoadCryptedKey failed";
            return false;
        }
    } catch (const std::exception& e) {
        if (strErr.empty()) {
            strErr = e.what();
        }
        return false;
    }
    return true;
}

bool LoadEncryptionKey(CWallet* pwallet, DataStream& ssKey, DataStream& ssValue, std::string& strErr)
{
    LOCK(pwallet->cs_wallet);
    try {
        // Master encryption key is loaded into only the wallet and not any of the ScriptPubKeyMans.
        unsigned int nID;
        ssKey >> nID;
        CMasterKey kMasterKey;
        ssValue >> kMasterKey;
        if(pwallet->mapMasterKeys.count(nID) != 0)
        {
            strErr = strprintf("Error reading wallet database: duplicate CMasterKey id %u", nID);
            return false;
        }
        pwallet->mapMasterKeys[nID] = kMasterKey;
        if (pwallet->nMasterKeyMaxID < nID)
            pwallet->nMasterKeyMaxID = nID;

    } catch (const std::exception& e) {
        if (strErr.empty()) {
            strErr = e.what();
        }
        return false;
    }
    return true;
}

bool LoadHDChain(CWallet* pwallet, DataStream& ssValue, std::string& strErr)
{
    LOCK(pwallet->cs_wallet);
    try {
        CHDChain chain;
        ssValue >> chain;
        pwallet->GetOrCreateLegacyScriptPubKeyMan()->LoadHDChain(chain);
    } catch (const std::exception& e) {
        if (strErr.empty()) {
            strErr = e.what();
        }
        return false;
    }
    return true;
}

<<<<<<< HEAD
            if (!key.Load(pkey, vchPubKey, fSkipCheck))
            {
                strErr = "Error reading wallet database: CPrivKey corrupt";
                return false;
            }
            if (!pwallet->GetOrCreateLegacyScriptPubKeyMan()->LoadKey(key, vchPubKey))
            {
                strErr = "Error reading wallet database: LegacyScriptPubKeyMan::LoadKey failed";
                return false;
            }
        } else if (strType == DBKeys::MASTER_KEY && !fParticlMode) {
            // Master encryption key is loaded into only the wallet and not any of the ScriptPubKeyMans.
            unsigned int nID;
            ssKey >> nID;
            CMasterKey kMasterKey;
            ssValue >> kMasterKey;
            if(pwallet->mapMasterKeys.count(nID) != 0)
            {
                strErr = strprintf("Error reading wallet database: duplicate CMasterKey id %u", nID);
                return false;
            }
            pwallet->mapMasterKeys[nID] = kMasterKey;
            if (pwallet->nMasterKeyMaxID < nID)
                pwallet->nMasterKeyMaxID = nID;
        } else if (strType == DBKeys::CRYPTED_KEY) {
            CPubKey vchPubKey;
            ssKey >> vchPubKey;
            if (!vchPubKey.IsValid())
            {
                strErr = "Error reading wallet database: CPubKey corrupt";
                return false;
=======
static DBErrors LoadMinVersion(CWallet* pwallet, DatabaseBatch& batch) EXCLUSIVE_LOCKS_REQUIRED(pwallet->cs_wallet)
{
    AssertLockHeld(pwallet->cs_wallet);
    int nMinVersion = 0;
    if (batch.Read(DBKeys::MINVERSION, nMinVersion)) {
        if (nMinVersion > FEATURE_LATEST)
            return DBErrors::TOO_NEW;
        pwallet->LoadMinVersion(nMinVersion);
    }
    return DBErrors::LOAD_OK;
}

static DBErrors LoadWalletFlags(CWallet* pwallet, DatabaseBatch& batch) EXCLUSIVE_LOCKS_REQUIRED(pwallet->cs_wallet)
{
    AssertLockHeld(pwallet->cs_wallet);
    uint64_t flags;
    if (batch.Read(DBKeys::FLAGS, flags)) {
        if (!pwallet->LoadWalletFlags(flags)) {
            pwallet->WalletLogPrintf("Error reading wallet database: Unknown non-tolerable wallet flags found\n");
            return DBErrors::TOO_NEW;
        }
    }
    return DBErrors::LOAD_OK;
}

struct LoadResult
{
    DBErrors m_result{DBErrors::LOAD_OK};
    int m_records{0};
};

using LoadFunc = std::function<DBErrors(CWallet* pwallet, DataStream& key, CDataStream& value, std::string& err)>;
static LoadResult LoadRecords(CWallet* pwallet, DatabaseBatch& batch, const std::string& key, DataStream& prefix, LoadFunc load_func)
{
    LoadResult result;
    DataStream ssKey;
    CDataStream ssValue(SER_DISK, CLIENT_VERSION);

    Assume(!prefix.empty());
    std::unique_ptr<DatabaseCursor> cursor = batch.GetNewPrefixCursor(prefix);
    if (!cursor) {
        pwallet->WalletLogPrintf("Error getting database cursor for '%s' records\n", key);
        result.m_result = DBErrors::CORRUPT;
        return result;
    }

    while (true) {
        DatabaseCursor::Status status = cursor->Next(ssKey, ssValue);
        if (status == DatabaseCursor::Status::DONE) {
            break;
        } else if (status == DatabaseCursor::Status::FAIL) {
            pwallet->WalletLogPrintf("Error reading next '%s' record for wallet database\n", key);
            result.m_result = DBErrors::CORRUPT;
            return result;
        }
        std::string type;
        ssKey >> type;
        assert(type == key);
        std::string error;
        DBErrors record_res = load_func(pwallet, ssKey, ssValue, error);
        if (record_res != DBErrors::LOAD_OK) {
            pwallet->WalletLogPrintf("%s\n", error);
        }
        result.m_result = std::max(result.m_result, record_res);
        ++result.m_records;
    }
    return result;
}

static LoadResult LoadRecords(CWallet* pwallet, DatabaseBatch& batch, const std::string& key, LoadFunc load_func)
{
    DataStream prefix;
    prefix << key;
    return LoadRecords(pwallet, batch, key, prefix, load_func);
}

static DBErrors LoadLegacyWalletRecords(CWallet* pwallet, DatabaseBatch& batch, int last_client) EXCLUSIVE_LOCKS_REQUIRED(pwallet->cs_wallet)
{
    AssertLockHeld(pwallet->cs_wallet);
    DBErrors result = DBErrors::LOAD_OK;

    // Make sure descriptor wallets don't have any legacy records
    if (pwallet->IsWalletFlagSet(WALLET_FLAG_DESCRIPTORS)) {
        for (const auto& type : DBKeys::LEGACY_TYPES) {
            DataStream key;
            CDataStream value(SER_DISK, CLIENT_VERSION);

            DataStream prefix;
            prefix << type;
            std::unique_ptr<DatabaseCursor> cursor = batch.GetNewPrefixCursor(prefix);
            if (!cursor) {
                pwallet->WalletLogPrintf("Error getting database cursor for '%s' records\n", type);
                return DBErrors::CORRUPT;
>>>>>>> 54ba330f
            }

            DatabaseCursor::Status status = cursor->Next(key, value);
            if (status != DatabaseCursor::Status::DONE) {
                pwallet->WalletLogPrintf("Error: Unexpected legacy entry found in descriptor wallet %s. The wallet might have been tampered with or created with malicious intent.\n", pwallet->GetName());
                return DBErrors::UNEXPECTED_LEGACY_ENTRY;
            }
        }

        return DBErrors::LOAD_OK;
    }

    // Load HD Chain
    // Note: There should only be one HDCHAIN record with no data following the type
    LoadResult hd_chain_res = LoadRecords(pwallet, batch, DBKeys::HDCHAIN,
        [] (CWallet* pwallet, DataStream& key, CDataStream& value, std::string& err) {
        return LoadHDChain(pwallet, value, err) ? DBErrors:: LOAD_OK : DBErrors::CORRUPT;
    });
    result = std::max(result, hd_chain_res.m_result);

    // Load unencrypted keys
    LoadResult key_res = LoadRecords(pwallet, batch, DBKeys::KEY,
        [] (CWallet* pwallet, DataStream& key, CDataStream& value, std::string& err) {
        return LoadKey(pwallet, key, value, err) ? DBErrors::LOAD_OK : DBErrors::CORRUPT;
    });
    result = std::max(result, key_res.m_result);

    // Load encrypted keys
    LoadResult ckey_res = LoadRecords(pwallet, batch, DBKeys::CRYPTED_KEY,
        [] (CWallet* pwallet, DataStream& key, CDataStream& value, std::string& err) {
        return LoadCryptedKey(pwallet, key, value, err) ? DBErrors::LOAD_OK : DBErrors::CORRUPT;
    });
    result = std::max(result, ckey_res.m_result);

    // Load scripts
    LoadResult script_res = LoadRecords(pwallet, batch, DBKeys::CSCRIPT,
        [] (CWallet* pwallet, DataStream& key, CDataStream& value, std::string& strErr) {
        uint160 hash;
        key >> hash;
        CScript script;
        value >> script;
        if (!pwallet->GetOrCreateLegacyScriptPubKeyMan()->LoadCScript(script))
        {
            strErr = "Error reading wallet database: LegacyScriptPubKeyMan::LoadCScript failed";
            return DBErrors::NONCRITICAL_ERROR;
        }
        return DBErrors::LOAD_OK;
    });
    result = std::max(result, script_res.m_result);

    // Check whether rewrite is needed
    if (ckey_res.m_records > 0) {
        // Rewrite encrypted wallets of versions 0.4.0 and 0.5.0rc:
        if (last_client == 40000 || last_client == 50000) result = std::max(result, DBErrors::NEED_REWRITE);
    }

    // Load keymeta
    std::map<uint160, CHDChain> hd_chains;
    LoadResult keymeta_res = LoadRecords(pwallet, batch, DBKeys::KEYMETA,
        [&hd_chains] (CWallet* pwallet, DataStream& key, CDataStream& value, std::string& strErr) {
        CPubKey vchPubKey;
        key >> vchPubKey;
        CKeyMetadata keyMeta;
        value >> keyMeta;
        pwallet->GetOrCreateLegacyScriptPubKeyMan()->LoadKeyMetadata(vchPubKey.GetID(), keyMeta);

        // Extract some CHDChain info from this metadata if it has any
        if (keyMeta.nVersion >= CKeyMetadata::VERSION_WITH_HDDATA && !keyMeta.hd_seed_id.IsNull() && keyMeta.hdKeypath.size() > 0) {
            // Get the path from the key origin or from the path string
            // Not applicable when path is "s" or "m" as those indicate a seed
            // See https://github.com/bitcoin/bitcoin/pull/12924
            bool internal = false;
            uint32_t index = 0;
            if (keyMeta.hdKeypath != "s" && keyMeta.hdKeypath != "m") {
                std::vector<uint32_t> path;
                if (keyMeta.has_key_origin) {
                    // We have a key origin, so pull it from its path vector
                    path = keyMeta.key_origin.path;
                } else {
                    // No key origin, have to parse the string
                    if (!ParseHDKeypath(keyMeta.hdKeypath, path)) {
                        strErr = "Error reading wallet database: keymeta with invalid HD keypath";
                        return DBErrors::NONCRITICAL_ERROR;
                    }
                }

                // Extract the index and internal from the path
                // Path string is m/0'/k'/i'
                // Path vector is [0', k', i'] (but as ints OR'd with the hardened bit
                // k == 0 for external, 1 for internal. i is the index
                if (path.size() != 3) {
                    strErr = "Error reading wallet database: keymeta found with unexpected path";
                    return DBErrors::NONCRITICAL_ERROR;
                }
                if (path[0] != 0x80000000) {
                    strErr = strprintf("Unexpected path index of 0x%08x (expected 0x80000000) for the element at index 0", path[0]);
                    return DBErrors::NONCRITICAL_ERROR;
                }
                if (path[1] != 0x80000000 && path[1] != (1 | 0x80000000)) {
                    strErr = strprintf("Unexpected path index of 0x%08x (expected 0x80000000 or 0x80000001) for the element at index 1", path[1]);
                    return DBErrors::NONCRITICAL_ERROR;
                }
                if ((path[2] & 0x80000000) == 0) {
                    strErr = strprintf("Unexpected path index of 0x%08x (expected to be greater than or equal to 0x80000000)", path[2]);
                    return DBErrors::NONCRITICAL_ERROR;
                }
                internal = path[1] == (1 | 0x80000000);
                index = path[2] & ~0x80000000;
            }

            // Insert a new CHDChain, or get the one that already exists
            auto [ins, inserted] = hd_chains.emplace(keyMeta.hd_seed_id, CHDChain());
            CHDChain& chain = ins->second;
            if (inserted) {
                // For new chains, we want to default to VERSION_HD_BASE until we see an internal
                chain.nVersion = CHDChain::VERSION_HD_BASE;
                chain.seed_id = keyMeta.hd_seed_id;
            }
            if (internal) {
                chain.nVersion = CHDChain::VERSION_HD_CHAIN_SPLIT;
                chain.nInternalChainCounter = std::max(chain.nInternalChainCounter, index + 1);
            } else {
                chain.nExternalChainCounter = std::max(chain.nExternalChainCounter, index + 1);
            }
<<<<<<< HEAD
        } else if (strType == DBKeys::HDCHAIN) {
            CHDChain chain;
            ssValue >> chain;
            pwallet->GetOrCreateLegacyScriptPubKeyMan()->LoadHDChain(chain);
        } else if (strType == DBKeys::OLD_KEY) {
            strErr = "Found unsupported 'wkey' record, try loading with version 0.18";
            return false;
        } else if (strType == DBKeys::PART_LOCKEDUTXO) {
            COutPoint output;
            ssKey >> output;
            pwallet->LockCoin(output);
        } else if (strType == DBKeys::ACTIVEEXTERNALSPK || strType == DBKeys::ACTIVEINTERNALSPK) {
            uint8_t type;
            ssKey >> type;
            uint256 id;
            ssValue >> id;
=======
        }
        return DBErrors::LOAD_OK;
    });
    result = std::max(result, keymeta_res.m_result);
>>>>>>> 54ba330f

    // Set inactive chains
    if (!hd_chains.empty()) {
        LegacyScriptPubKeyMan* legacy_spkm = pwallet->GetLegacyScriptPubKeyMan();
        if (legacy_spkm) {
            for (const auto& [hd_seed_id, chain] : hd_chains) {
                if (hd_seed_id != legacy_spkm->GetHDChain().seed_id) {
                    legacy_spkm->AddInactiveHDChain(chain);
                }
            }
        } else {
            pwallet->WalletLogPrintf("Inactive HD Chains found but no Legacy ScriptPubKeyMan\n");
            result = DBErrors::CORRUPT;
        }
    }

    // Load watchonly scripts
    LoadResult watch_script_res = LoadRecords(pwallet, batch, DBKeys::WATCHS,
        [] (CWallet* pwallet, DataStream& key, CDataStream& value, std::string& err) {
        CScript script;
        key >> script;
        uint8_t fYes;
        value >> fYes;
        if (fYes == '1') {
            pwallet->GetOrCreateLegacyScriptPubKeyMan()->LoadWatchOnly(script);
        }
        return DBErrors::LOAD_OK;
    });
    result = std::max(result, watch_script_res.m_result);

    // Load watchonly meta
    LoadResult watch_meta_res = LoadRecords(pwallet, batch, DBKeys::WATCHMETA,
        [] (CWallet* pwallet, DataStream& key, CDataStream& value, std::string& err) {
        CScript script;
        key >> script;
        CKeyMetadata keyMeta;
        value >> keyMeta;
        pwallet->GetOrCreateLegacyScriptPubKeyMan()->LoadScriptMetadata(CScriptID(script), keyMeta);
        return DBErrors::LOAD_OK;
    });
    result = std::max(result, watch_meta_res.m_result);

    // Load keypool
    LoadResult pool_res = LoadRecords(pwallet, batch, DBKeys::POOL,
        [] (CWallet* pwallet, DataStream& key, CDataStream& value, std::string& err) {
        int64_t nIndex;
        key >> nIndex;
        CKeyPool keypool;
        value >> keypool;
        pwallet->GetOrCreateLegacyScriptPubKeyMan()->LoadKeyPool(nIndex, keypool);
        return DBErrors::LOAD_OK;
    });
    result = std::max(result, pool_res.m_result);

    // Deal with old "wkey" and "defaultkey" records.
    // These are not actually loaded, but we need to check for them

    // We don't want or need the default key, but if there is one set,
    // we want to make sure that it is valid so that we can detect corruption
    // Note: There should only be one DEFAULTKEY with nothing trailing the type
    LoadResult default_key_res = LoadRecords(pwallet, batch, DBKeys::DEFAULTKEY,
        [] (CWallet* pwallet, DataStream& key, CDataStream& value, std::string& err) {
        CPubKey default_pubkey;
        try {
            value >> default_pubkey;
        } catch (const std::exception& e) {
            err = e.what();
            return DBErrors::CORRUPT;
        }
        if (!default_pubkey.IsValid()) {
            err = "Error reading wallet database: Default Key corrupt";
            return DBErrors::CORRUPT;
        }
        return DBErrors::LOAD_OK;
    });
    result = std::max(result, default_key_res.m_result);

    // "wkey" records are unsupported, if we see any, throw an error
    LoadResult wkey_res = LoadRecords(pwallet, batch, DBKeys::OLD_KEY,
        [] (CWallet* pwallet, DataStream& key, CDataStream& value, std::string& err) {
        err = "Found unsupported 'wkey' record, try loading with version 0.18";
        return DBErrors::LOAD_FAIL;
    });
    result = std::max(result, wkey_res.m_result);

    if (result <= DBErrors::NONCRITICAL_ERROR) {
        // Only do logging and time first key update if there were no critical errors
        pwallet->WalletLogPrintf("Legacy Wallet Keys: %u plaintext, %u encrypted, %u w/ metadata, %u total.\n",
               key_res.m_records, ckey_res.m_records, keymeta_res.m_records, key_res.m_records + ckey_res.m_records);

        // nTimeFirstKey is only reliable if all keys have metadata
        if (pwallet->IsLegacy() && (key_res.m_records + ckey_res.m_records + watch_script_res.m_records) != (keymeta_res.m_records + watch_meta_res.m_records)) {
            auto spk_man = pwallet->GetOrCreateLegacyScriptPubKeyMan();
            if (spk_man) {
                LOCK(spk_man->cs_KeyStore);
                spk_man->UpdateTimeFirstKey(1);
            }
        }
    }

    return result;
}

template<typename... Args>
static DataStream PrefixStream(const Args&... args)
{
    DataStream prefix;
    SerializeMany(prefix, args...);
    return prefix;
}

static DBErrors LoadDescriptorWalletRecords(CWallet* pwallet, DatabaseBatch& batch, int last_client) EXCLUSIVE_LOCKS_REQUIRED(pwallet->cs_wallet)
{
    AssertLockHeld(pwallet->cs_wallet);

    // Load descriptor record
    int num_keys = 0;
    int num_ckeys= 0;
    LoadResult desc_res = LoadRecords(pwallet, batch, DBKeys::WALLETDESCRIPTOR,
        [&batch, &num_keys, &num_ckeys, &last_client] (CWallet* pwallet, DataStream& key, CDataStream& value, std::string& strErr) {
        DBErrors result = DBErrors::LOAD_OK;

        uint256 id;
        key >> id;
        WalletDescriptor desc;
        try {
            value >> desc;
        } catch (const std::ios_base::failure&) {
            strErr = strprintf("Error: Unrecognized descriptor found in wallet %s. ", pwallet->GetName());
            strErr += (last_client > CLIENT_VERSION) ? "The wallet might had been created on a newer version. " :
                    "The database might be corrupted or the software version is not compatible with one of your wallet descriptors. ";
            strErr += "Please try running the latest software version";
            return DBErrors::UNKNOWN_DESCRIPTOR;
        }
        pwallet->LoadDescriptorScriptPubKeyMan(id, desc);

        DescriptorCache cache;

        // Get key cache for this descriptor
        DataStream prefix = PrefixStream(DBKeys::WALLETDESCRIPTORCACHE, id);
        LoadResult key_cache_res = LoadRecords(pwallet, batch, DBKeys::WALLETDESCRIPTORCACHE, prefix,
            [&id, &cache] (CWallet* pwallet, DataStream& key, CDataStream& value, std::string& err) {
            bool parent = true;
            uint256 desc_id;
            uint32_t key_exp_index;
            uint32_t der_index;
            key >> desc_id;
            assert(desc_id == id);
            key >> key_exp_index;

            // if the der_index exists, it's a derived xpub
            try
            {
                key >> der_index;
                parent = false;
            }
            catch (...) {}

            std::vector<unsigned char> ser_xpub(BIP32_EXTKEY_SIZE);
            value >> ser_xpub;
            CExtPubKey xpub;
            xpub.Decode(ser_xpub.data());
            if (parent) {
                cache.CacheParentExtPubKey(key_exp_index, xpub);
            } else {
                cache.CacheDerivedExtPubKey(key_exp_index, der_index, xpub);
            }
            return DBErrors::LOAD_OK;
        });
        result = std::max(result, key_cache_res.m_result);

        // Get last hardened cache for this descriptor
        prefix = PrefixStream(DBKeys::WALLETDESCRIPTORLHCACHE, id);
        LoadResult lh_cache_res = LoadRecords(pwallet, batch, DBKeys::WALLETDESCRIPTORLHCACHE, prefix,
            [&id, &cache] (CWallet* pwallet, DataStream& key, CDataStream& value, std::string& err) {
            uint256 desc_id;
            uint32_t key_exp_index;
            key >> desc_id;
            assert(desc_id == id);
            key >> key_exp_index;

            std::vector<unsigned char> ser_xpub(BIP32_EXTKEY_SIZE);
            value >> ser_xpub;
            CExtPubKey xpub;
            xpub.Decode(ser_xpub.data());
            cache.CacheLastHardenedExtPubKey(key_exp_index, xpub);
            return DBErrors::LOAD_OK;
        });
        result = std::max(result, lh_cache_res.m_result);

        // Set the cache for this descriptor
        auto spk_man = (DescriptorScriptPubKeyMan*)pwallet->GetScriptPubKeyMan(id);
        assert(spk_man);
        spk_man->SetCache(cache);

        // Get unencrypted keys
        prefix = PrefixStream(DBKeys::WALLETDESCRIPTORKEY, id);
        LoadResult key_res = LoadRecords(pwallet, batch, DBKeys::WALLETDESCRIPTORKEY, prefix,
            [&id, &spk_man] (CWallet* pwallet, DataStream& key, CDataStream& value, std::string& strErr) {
            uint256 desc_id;
            CPubKey pubkey;
            key >> desc_id;
            assert(desc_id == id);
            key >> pubkey;
            if (!pubkey.IsValid())
            {
                strErr = "Error reading wallet database: descriptor unencrypted key CPubKey corrupt";
                return DBErrors::CORRUPT;
            }
            CKey privkey;
            CPrivKey pkey;
            uint256 hash;

            value >> pkey;
            value >> hash;

            // hash pubkey/privkey to accelerate wallet load
            std::vector<unsigned char> to_hash;
            to_hash.reserve(pubkey.size() + pkey.size());
            to_hash.insert(to_hash.end(), pubkey.begin(), pubkey.end());
            to_hash.insert(to_hash.end(), pkey.begin(), pkey.end());

            if (Hash(to_hash) != hash)
            {
                strErr = "Error reading wallet database: descriptor unencrypted key CPubKey/CPrivKey corrupt";
                return DBErrors::CORRUPT;
            }

            if (!privkey.Load(pkey, pubkey, true))
            {
                strErr = "Error reading wallet database: descriptor unencrypted key CPrivKey corrupt";
                return DBErrors::CORRUPT;
            }
            spk_man->AddKey(pubkey.GetID(), privkey);
            return DBErrors::LOAD_OK;
        });
        result = std::max(result, key_res.m_result);
        num_keys = key_res.m_records;

        // Get encrypted keys
        prefix = PrefixStream(DBKeys::WALLETDESCRIPTORCKEY, id);
        LoadResult ckey_res = LoadRecords(pwallet, batch, DBKeys::WALLETDESCRIPTORCKEY, prefix,
            [&id, &spk_man] (CWallet* pwallet, DataStream& key, CDataStream& value, std::string& err) {
            uint256 desc_id;
            CPubKey pubkey;
            key >> desc_id;
            assert(desc_id == id);
            key >> pubkey;
            if (!pubkey.IsValid())
            {
                err = "Error reading wallet database: descriptor encrypted key CPubKey corrupt";
                return DBErrors::CORRUPT;
            }
            std::vector<unsigned char> privkey;
            value >> privkey;

            spk_man->AddCryptedKey(pubkey.GetID(), pubkey, privkey);
            return DBErrors::LOAD_OK;
        });
        result = std::max(result, ckey_res.m_result);
        num_ckeys = ckey_res.m_records;

        return result;
    });

    if (desc_res.m_result <= DBErrors::NONCRITICAL_ERROR) {
        // Only log if there are no critical errors
        pwallet->WalletLogPrintf("Descriptors: %u, Descriptor Keys: %u plaintext, %u encrypted, %u total.\n",
               desc_res.m_records, num_keys, num_ckeys, num_keys + num_ckeys);
    }

    return desc_res.m_result;
}

static DBErrors LoadAddressBookRecords(CWallet* pwallet, DatabaseBatch& batch) EXCLUSIVE_LOCKS_REQUIRED(pwallet->cs_wallet)
{
    AssertLockHeld(pwallet->cs_wallet);
    DBErrors result = DBErrors::LOAD_OK;

    // Load name record
    LoadResult name_res = LoadRecords(pwallet, batch, DBKeys::NAME,
        [] (CWallet* pwallet, DataStream& key, CDataStream& value, std::string& err) EXCLUSIVE_LOCKS_REQUIRED(pwallet->cs_wallet) {
        std::string strAddress;
        key >> strAddress;
        std::string label;
        value >> label;
        pwallet->m_address_book[DecodeDestination(strAddress)].SetLabel(label);
        return DBErrors::LOAD_OK;
    });
    result = std::max(result, name_res.m_result);

    // Load purpose record
    LoadResult purpose_res = LoadRecords(pwallet, batch, DBKeys::PURPOSE,
        [] (CWallet* pwallet, DataStream& key, CDataStream& value, std::string& err) EXCLUSIVE_LOCKS_REQUIRED(pwallet->cs_wallet) {
        std::string strAddress;
        key >> strAddress;
        std::string purpose_str;
        value >> purpose_str;
        std::optional<AddressPurpose> purpose{PurposeFromString(purpose_str)};
        if (!purpose) {
            pwallet->WalletLogPrintf("Warning: nonstandard purpose string '%s' for address '%s'\n", purpose_str, strAddress);
        }
        pwallet->m_address_book[DecodeDestination(strAddress)].purpose = purpose;
        return DBErrors::LOAD_OK;
    });
    result = std::max(result, purpose_res.m_result);

    // Load destination data record
    LoadResult dest_res = LoadRecords(pwallet, batch, DBKeys::DESTDATA,
        [] (CWallet* pwallet, DataStream& key, CDataStream& value, std::string& err) EXCLUSIVE_LOCKS_REQUIRED(pwallet->cs_wallet) {
        std::string strAddress, strKey, strValue;
        key >> strAddress;
        key >> strKey;
        value >> strValue;
        const CTxDestination& dest{DecodeDestination(strAddress)};
        if (strKey.compare("used") == 0) {
            // Load "used" key indicating if an IsMine address has
            // previously been spent from with avoid_reuse option enabled.
            // The strValue is not used for anything currently, but could
            // hold more information in the future. Current values are just
            // "1" or "p" for present (which was written prior to
            // f5ba424cd44619d9b9be88b8593d69a7ba96db26).
            pwallet->LoadAddressPreviouslySpent(dest);
        } else if (strKey.compare(0, 2, "rr") == 0) {
            // Load "rr##" keys where ## is a decimal number, and strValue
            // is a serialized RecentRequestEntry object.
            pwallet->LoadAddressReceiveRequest(dest, strKey.substr(2), strValue);
        }
        return DBErrors::LOAD_OK;
    });
    result = std::max(result, dest_res.m_result);

    return result;
}

static DBErrors LoadTxRecords(CWallet* pwallet, DatabaseBatch& batch, std::vector<uint256>& upgraded_txs, bool& any_unordered) EXCLUSIVE_LOCKS_REQUIRED(pwallet->cs_wallet)
{
    AssertLockHeld(pwallet->cs_wallet);
    DBErrors result = DBErrors::LOAD_OK;

    // Load tx record
    any_unordered = false;
    LoadResult tx_res = LoadRecords(pwallet, batch, DBKeys::TX,
        [&any_unordered, &upgraded_txs] (CWallet* pwallet, DataStream& key, CDataStream& value, std::string& err) EXCLUSIVE_LOCKS_REQUIRED(pwallet->cs_wallet) {
        DBErrors result = DBErrors::LOAD_OK;
        uint256 hash;
        key >> hash;
        // LoadToWallet call below creates a new CWalletTx that fill_wtx
        // callback fills with transaction metadata.
        auto fill_wtx = [&](CWalletTx& wtx, bool new_tx) {
            if(!new_tx) {
                // There's some corruption here since the tx we just tried to load was already in the wallet.
                err = "Error: Corrupt transaction found. This can be fixed by removing transactions from wallet and rescanning.";
                result = DBErrors::CORRUPT;
                return false;
            }
            value >> wtx;
            if (wtx.GetHash() != hash)
                return false;

            // Undo serialize changes in 31600
            if (31404 <= wtx.fTimeReceivedIsTxTime && wtx.fTimeReceivedIsTxTime <= 31703)
            {
                if (!value.empty())
                {
                    uint8_t fTmp;
                    uint8_t fUnused;
                    std::string unused_string;
                    value >> fTmp >> fUnused >> unused_string;
                    pwallet->WalletLogPrintf("LoadWallet() upgrading tx ver=%d %d %s\n",
                                       wtx.fTimeReceivedIsTxTime, fTmp, hash.ToString());
                    wtx.fTimeReceivedIsTxTime = fTmp;
                }
                else
                {
                    pwallet->WalletLogPrintf("LoadWallet() repairing tx ver=%d %s\n", wtx.fTimeReceivedIsTxTime, hash.ToString());
                    wtx.fTimeReceivedIsTxTime = 0;
                }
                upgraded_txs.push_back(hash);
            }

            if (wtx.nOrderPos == -1)
                any_unordered = true;

            return true;
        };
        if (!pwallet->LoadToWallet(hash, fill_wtx)) {
            // Use std::max as fill_wtx may have already set result to CORRUPT
            result = std::max(result, DBErrors::NEED_RESCAN);
        }
        return result;
    });
    result = std::max(result, tx_res.m_result);

    // Load locked utxo record
    LoadResult locked_utxo_res = LoadRecords(pwallet, batch, DBKeys::LOCKED_UTXO,
        [] (CWallet* pwallet, DataStream& key, CDataStream& value, std::string& err) EXCLUSIVE_LOCKS_REQUIRED(pwallet->cs_wallet) {
        uint256 hash;
        uint32_t n;
        key >> hash;
        key >> n;
        pwallet->LockCoin(COutPoint(hash, n));
        return DBErrors::LOAD_OK;
    });
    result = std::max(result, locked_utxo_res.m_result);

    // Load orderposnext record
    // Note: There should only be one ORDERPOSNEXT record with nothing trailing the type
    LoadResult order_pos_res = LoadRecords(pwallet, batch, DBKeys::ORDERPOSNEXT,
        [] (CWallet* pwallet, DataStream& key, CDataStream& value, std::string& err) EXCLUSIVE_LOCKS_REQUIRED(pwallet->cs_wallet) {
        try {
            value >> pwallet->nOrderPosNext;
        } catch (const std::exception& e) {
            err = e.what();
            return DBErrors::NONCRITICAL_ERROR;
        }
        return DBErrors::LOAD_OK;
    });
    result = std::max(result, order_pos_res.m_result);

    return result;
}

static DBErrors LoadActiveSPKMs(CWallet* pwallet, DatabaseBatch& batch) EXCLUSIVE_LOCKS_REQUIRED(pwallet->cs_wallet)
{
    AssertLockHeld(pwallet->cs_wallet);
    DBErrors result = DBErrors::LOAD_OK;

    // Load spk records
    std::set<std::pair<OutputType, bool>> seen_spks;
    for (const auto& spk_key : {DBKeys::ACTIVEEXTERNALSPK, DBKeys::ACTIVEINTERNALSPK}) {
        LoadResult spkm_res = LoadRecords(pwallet, batch, spk_key,
            [&seen_spks, &spk_key] (CWallet* pwallet, DataStream& key, CDataStream& value, std::string& strErr) {
            uint8_t output_type;
            key >> output_type;
            uint256 id;
            value >> id;

            bool internal = spk_key == DBKeys::ACTIVEINTERNALSPK;
            auto [it, insert] = seen_spks.emplace(static_cast<OutputType>(output_type), internal);
            if (!insert) {
                strErr = "Multiple ScriptpubKeyMans specified for a single type";
                return DBErrors::CORRUPT;
            }
            pwallet->LoadActiveScriptPubKeyMan(id, static_cast<OutputType>(output_type), /*internal=*/internal);
            return DBErrors::LOAD_OK;
        });
        result = std::max(result, spkm_res.m_result);
    }
    return result;
}

static DBErrors LoadDecryptionKeys(CWallet* pwallet, DatabaseBatch& batch) EXCLUSIVE_LOCKS_REQUIRED(pwallet->cs_wallet)
{
<<<<<<< HEAD
    return (strType == DBKeys::KEY ||
            strType == DBKeys::MASTER_KEY || strType == DBKeys::CRYPTED_KEY)
            || (fParticlMode &&
                (strType == DBKeys::PART_EXTACC || strType == DBKeys::PART_EXTKEY
                || strType == DBKeys::PART_EXTKEYNAMED || strType == DBKeys::PART_SXADDR || strType == DBKeys::PART_SXADDRKEYPACK));
=======
    AssertLockHeld(pwallet->cs_wallet);

    // Load decryption key (mkey) records
    LoadResult mkey_res = LoadRecords(pwallet, batch, DBKeys::MASTER_KEY,
        [] (CWallet* pwallet, DataStream& key, CDataStream& value, std::string& err) {
        if (!LoadEncryptionKey(pwallet, key, value, err)) {
            return DBErrors::CORRUPT;
        }
        return DBErrors::LOAD_OK;
    });
    return mkey_res.m_result;
>>>>>>> 54ba330f
}

DBErrors WalletBatch::LoadWallet(CWallet* pwallet)
{
    DBErrors result = DBErrors::LOAD_OK;
    bool any_unordered = false;
    std::vector<uint256> upgraded_txs;

    LOCK(pwallet->cs_wallet);

    // Last client version to open this wallet
    int last_client = CLIENT_VERSION;
    bool has_last_client = m_batch->Read(DBKeys::VERSION, last_client);
    pwallet->WalletLogPrintf("Wallet file version = %d, last client version = %d\n", pwallet->GetVersion(), last_client);

    try {
        if ((result = LoadMinVersion(pwallet, *m_batch)) != DBErrors::LOAD_OK) return result;

        // Load wallet flags, so they are known when processing other records.
        // The FLAGS key is absent during wallet creation.
        if ((result = LoadWalletFlags(pwallet, *m_batch)) != DBErrors::LOAD_OK) return result;

#ifndef ENABLE_EXTERNAL_SIGNER
        if (pwallet->IsWalletFlagSet(WALLET_FLAG_EXTERNAL_SIGNER)) {
            pwallet->WalletLogPrintf("Error: External signer wallet being loaded without external signer support compiled\n");
            return DBErrors::EXTERNAL_SIGNER_SUPPORT_REQUIRED;
        }
#endif

        // Load legacy wallet keys
        result = std::max(LoadLegacyWalletRecords(pwallet, *m_batch, last_client), result);

        // Load descriptors
        result = std::max(LoadDescriptorWalletRecords(pwallet, *m_batch, last_client), result);
        // Early return if there are unknown descriptors. Later loading of ACTIVEINTERNALSPK and ACTIVEEXTERNALEXPK
        // may reference the unknown descriptor's ID which can result in a misleading corruption error
        // when in reality the wallet is simply too new.
        if (result == DBErrors::UNKNOWN_DESCRIPTOR) return result;

        // Load address book
        result = std::max(LoadAddressBookRecords(pwallet, *m_batch), result);

        // Load tx records
        result = std::max(LoadTxRecords(pwallet, *m_batch, upgraded_txs, any_unordered), result);

        // Load SPKMs
        result = std::max(LoadActiveSPKMs(pwallet, *m_batch), result);

        // Load decryption keys
        result = std::max(LoadDecryptionKeys(pwallet, *m_batch), result);
    } catch (...) {
        // Exceptions that can be ignored or treated as non-critical are handled by the individual loading functions.
        // Any uncaught exceptions will be caught here and treated as critical.
        result = DBErrors::CORRUPT;
    }

    // Any wallet corruption at all: skip any rewriting or
    // upgrading, we don't want to make it worse.
    if (result != DBErrors::LOAD_OK)
        return result;

    for (const uint256& hash : upgraded_txs)
        WriteTx(pwallet->mapWallet.at(hash));

    if (!has_last_client || last_client != CLIENT_VERSION) // Update
        m_batch->Write(DBKeys::VERSION, CLIENT_VERSION);

    if (any_unordered)
        result = pwallet->ReorderTransactions();

    // Upgrade all of the wallet keymetadata to have the hd master key id
    // This operation is not atomic, but if it fails, updated entries are still backwards compatible with older software
    try {
        pwallet->UpgradeKeyMetadata();
    } catch (...) {
        result = DBErrors::CORRUPT;
    }

    // Upgrade all of the descriptor caches to cache the last hardened xpub
    // This operation is not atomic, but if it fails, only new entries are added so it is backwards compatible
    try {
        pwallet->UpgradeDescriptorCache();
    } catch (...) {
        result = DBErrors::CORRUPT;
    }

    return result;
}

DBErrors WalletBatch::FindWalletTxHashes(std::vector<uint256>& tx_hashes)
{
    DBErrors result = DBErrors::LOAD_OK;

    try {
        int nMinVersion = 0;
        if (m_batch->Read(DBKeys::MINVERSION, nMinVersion)) {
            if (nMinVersion > FEATURE_LATEST)
                return DBErrors::TOO_NEW;
        }

        // Get cursor
        std::unique_ptr<DatabaseCursor> cursor = m_batch->GetNewCursor();
        if (!cursor)
        {
            LogPrintf("Error getting wallet database cursor\n");
            return DBErrors::CORRUPT;
        }

        while (true)
        {
            // Read next record
            DataStream ssKey{};
            DataStream ssValue{};
            DatabaseCursor::Status status = cursor->Next(ssKey, ssValue);
            if (status == DatabaseCursor::Status::DONE) {
                break;
            } else if (status == DatabaseCursor::Status::FAIL) {
                LogPrintf("Error reading next record from wallet database\n");
                return DBErrors::CORRUPT;
            }

            std::string strType;
            ssKey >> strType;
            if (strType == DBKeys::TX) {
                uint256 hash;
                ssKey >> hash;
                tx_hashes.push_back(hash);
            }
        }
    } catch (...) {
        result = DBErrors::CORRUPT;
    }

    return result;
}

DBErrors WalletBatch::ZapSelectTx(std::vector<uint256>& vTxHashIn, std::vector<uint256>& vTxHashOut)
{
    // build list of wallet TX hashes
    std::vector<uint256> vTxHash;
    DBErrors err = FindWalletTxHashes(vTxHash);
    if (err != DBErrors::LOAD_OK) {
        return err;
    }

    std::sort(vTxHash.begin(), vTxHash.end());
    std::sort(vTxHashIn.begin(), vTxHashIn.end());

    // erase each matching wallet TX
    bool delerror = false;
    std::vector<uint256>::iterator it = vTxHashIn.begin();
    for (const uint256& hash : vTxHash) {
        while (it < vTxHashIn.end() && (*it) < hash) {
            it++;
        }
        if (it == vTxHashIn.end()) {
            break;
        }
        else if ((*it) == hash) {
            if(!EraseTx(hash)) {
                LogPrint(BCLog::WALLETDB, "Transaction was found for deletion but returned database error: %s\n", hash.GetHex());
                delerror = true;
            }
            vTxHashOut.push_back(hash);
        }
    }

    if (delerror) {
        return DBErrors::CORRUPT;
    }
    return DBErrors::LOAD_OK;
}

void MaybeCompactWalletDB(WalletContext& context)
{
    static std::atomic<bool> fOneThread(false);
    if (fOneThread.exchange(true)) {
        return;
    }

    for (const std::shared_ptr<CWallet>& pwallet : GetWallets(context)) {
        WalletDatabase& dbh = pwallet->GetDatabase();

        unsigned int nUpdateCounter = dbh.nUpdateCounter;

        if (dbh.nLastSeen != nUpdateCounter) {
            dbh.nLastSeen = nUpdateCounter;
            dbh.nLastWalletUpdate = GetTime();
        }

        if (dbh.nLastFlushed != nUpdateCounter && GetTime() - dbh.nLastWalletUpdate >= 2) {
            if (dbh.PeriodicFlush()) {
                dbh.nLastFlushed = nUpdateCounter;
            }
        }
    }

    fOneThread = false;
}

bool WalletBatch::WriteAddressPreviouslySpent(const CTxDestination& dest, bool previously_spent)
{
    auto key{std::make_pair(DBKeys::DESTDATA, std::make_pair(EncodeDestination(dest), std::string("used")))};
    return previously_spent ? WriteIC(key, std::string("1")) : EraseIC(key);
}

bool WalletBatch::WriteAddressReceiveRequest(const CTxDestination& dest, const std::string& id, const std::string& receive_request)
{
    return WriteIC(std::make_pair(DBKeys::DESTDATA, std::make_pair(EncodeDestination(dest), "rr" + id)), receive_request);
}

bool WalletBatch::EraseAddressReceiveRequest(const CTxDestination& dest, const std::string& id)
{
    return EraseIC(std::make_pair(DBKeys::DESTDATA, std::make_pair(EncodeDestination(dest), "rr" + id)));
}

bool WalletBatch::EraseAddressData(const CTxDestination& dest)
{
    DataStream prefix;
    prefix << DBKeys::DESTDATA << EncodeDestination(dest);
    return m_batch->ErasePrefix(prefix);
}

bool WalletBatch::WriteHDChain(const CHDChain& chain)
{
    return WriteIC(DBKeys::HDCHAIN, chain);
}

bool WalletBatch::WriteWalletFlags(const uint64_t flags)
{
    return WriteIC(DBKeys::FLAGS, flags);
}

bool WalletBatch::EraseRecords(const std::unordered_set<std::string>& types)
{
    // Begin db txn
    if (!m_batch->TxnBegin()) return false;

    // Get cursor
    std::unique_ptr<DatabaseCursor> cursor = m_batch->GetNewCursor();
    if (!cursor)
    {
        return false;
    }

    // Iterate the DB and look for any records that have the type prefixes
    while (true) {
        // Read next record
        DataStream key{};
        DataStream value{};
        DatabaseCursor::Status status = cursor->Next(key, value);
        if (status == DatabaseCursor::Status::DONE) {
            break;
        } else if (status == DatabaseCursor::Status::FAIL) {
            cursor.reset(nullptr);
            m_batch->TxnAbort(); // abort db txn
            return false;
        }

        // Make a copy of key to avoid data being deleted by the following read of the type
        Span key_data{key};

        std::string type;
        key >> type;

        if (types.count(type) > 0) {
            if (!m_batch->Erase(key_data)) {
                cursor.reset(nullptr);
                m_batch->TxnAbort();
                return false; // erase failed
            }
        }
    }
    // Finish db txn
    cursor.reset(nullptr);
    return m_batch->TxnCommit();
}

bool WalletBatch::TxnBegin()
{
    return m_batch->TxnBegin();
}

bool WalletBatch::TxnCommit()
{
    return m_batch->TxnCommit();
}

bool WalletBatch::TxnAbort()
{
    return m_batch->TxnAbort();
}

bool WalletBatch::WriteLockedUnspentOutput(const COutPoint &o)
{
    bool tmp = true;
    return WriteIC(std::make_pair(DBKeys::PART_LOCKEDUTXO, o), tmp);
};

bool WalletBatch::EraseLockedUnspentOutput(const COutPoint &o)
{
    return EraseIC(std::make_pair(DBKeys::PART_LOCKEDUTXO, o));
};

bool WalletBatch::EraseAllByPrefix(std::string sPrefix)
{
    // Must be in transaction to call pcursor->del
    if (!TxnBegin()) {
        return error("%s: TxnBegin failed.\n", __func__);
    }

    BerkeleyBatch *bb = static_cast<BerkeleyBatch*>(m_batch.get());
    // Get cursor
    Dbc *pcursor = nullptr;
    int ret = bb->pdb->cursor(bb->activeTxn, &pcursor, 0);
    if (ret != 0 || !pcursor) {
        return error("%s: GetCursor failed.\n", __func__);
    }

    CDataStream ssKey(SER_DISK, CLIENT_VERSION);
    CDataStream ssValue(SER_DISK, CLIENT_VERSION);
    std::string strType;
    ssKey << sPrefix;
    while (bb->ReadAtCursor2(pcursor, ssKey, ssValue, true) == 0) {
        ssKey >> strType;
        if (IsKeyType(strType) || strType != sPrefix) {
            break;
        }
        int rv = pcursor->del(0);
        if (rv != 0) {
            LogPrintf("%s: Erase failed with error %d\n", __func__, rv);
        }
        m_database.IncrementUpdateCounter();
    }
    pcursor->close();

    TxnCommit();

    return true;
};

std::unique_ptr<WalletDatabase> MakeDatabase(const fs::path& path, const DatabaseOptions& options, DatabaseStatus& status, bilingual_str& error)
{
    bool exists;
    try {
        exists = fs::symlink_status(path).type() != fs::file_type::not_found;
    } catch (const fs::filesystem_error& e) {
        error = Untranslated(strprintf("Failed to access database path '%s': %s", fs::PathToString(path), fsbridge::get_filesystem_error_message(e)));
        status = DatabaseStatus::FAILED_BAD_PATH;
        return nullptr;
    }

    std::optional<DatabaseFormat> format;
    if (exists) {
        if (IsBDBFile(BDBDataFile(path))) {
            format = DatabaseFormat::BERKELEY;
        }
        if (IsSQLiteFile(SQLiteDataFile(path))) {
            if (format) {
                error = Untranslated(strprintf("Failed to load database path '%s'. Data is in ambiguous format.", fs::PathToString(path)));
                status = DatabaseStatus::FAILED_BAD_FORMAT;
                return nullptr;
            }
            format = DatabaseFormat::SQLITE;
        }
    } else if (options.require_existing) {
        error = Untranslated(strprintf("Failed to load database path '%s'. Path does not exist.", fs::PathToString(path)));
        status = DatabaseStatus::FAILED_NOT_FOUND;
        return nullptr;
    }

    if (!format && options.require_existing) {
        error = Untranslated(strprintf("Failed to load database path '%s'. Data is not in recognized format.", fs::PathToString(path)));
        status = DatabaseStatus::FAILED_BAD_FORMAT;
        return nullptr;
    }

    if (format && options.require_create) {
        error = Untranslated(strprintf("Failed to create database path '%s'. Database already exists.", fs::PathToString(path)));
        status = DatabaseStatus::FAILED_ALREADY_EXISTS;
        return nullptr;
    }

    // A db already exists so format is set, but options also specifies the format, so make sure they agree
    if (format && options.require_format && format != options.require_format) {
        error = Untranslated(strprintf("Failed to load database path '%s'. Data is not in required format.", fs::PathToString(path)));
        status = DatabaseStatus::FAILED_BAD_FORMAT;
        return nullptr;
    }

    // Format is not set when a db doesn't already exist, so use the format specified by the options if it is set.
    if (!format && options.require_format) format = options.require_format;

    // If the format is not specified or detected, choose the default format based on what is available. We prefer BDB over SQLite for now.
    if (!format) {
#ifdef USE_SQLITE
        format = DatabaseFormat::SQLITE;
#endif
#ifdef USE_BDB
        format = DatabaseFormat::BERKELEY;
#endif
    }

    if (format == DatabaseFormat::SQLITE) {
#ifdef USE_SQLITE
        return MakeSQLiteDatabase(path, options, status, error);
#endif
        error = Untranslated(strprintf("Failed to open database path '%s'. Build does not support SQLite database format.", fs::PathToString(path)));
        status = DatabaseStatus::FAILED_BAD_FORMAT;
        return nullptr;
    }

#ifdef USE_BDB
    return MakeBerkeleyDatabase(path, options, status, error);
#endif
    error = Untranslated(strprintf("Failed to open database path '%s'. Build does not support Berkeley DB database format.", fs::PathToString(path)));
    status = DatabaseStatus::FAILED_BAD_FORMAT;
    return nullptr;
}

std::unique_ptr<WalletDatabase> CreateMockWalletDatabaseBDB()
{
    DatabaseOptions options;
#ifdef USE_BDB
    return std::make_unique<BerkeleyDatabase>(std::make_shared<BerkeleyEnvironment>(), "", options);
#endif
    return nullptr;
}
} // namespace wallet<|MERGE_RESOLUTION|>--- conflicted
+++ resolved
@@ -69,11 +69,16 @@
 const std::string PART_EXTKEY{"ek32"};
 const std::string PART_EXTKEYNAMED{"eknm"};
 const std::string PART_SXADDRKEYPACK{"espk"};
+const std::string PART_LEXTKEYCK{"elck"};
+const std::string PART_EXTKEYPACK{"epak"};
+const std::string PART_STEALTHCHILDKEYPACK{"ecpk"};
 const std::string PART_FLAG{"flag"};
+const std::string PART_LOCKEDBLINDOUTPUT{"lao"};
 const std::string PART_LOCKEDUTXO{"luo"};
 const std::string PART_SXADDR{"sxad"};
+const std::string PART_SXKEYMETADATA{"sxkm"};
 const std::string PART_WALLETSETTING{"wset"};
-const std::string PART_LEXTKEYCK{"elck"};
+
 
 const std::unordered_set<std::string> LEGACY_TYPES{CRYPTED_KEY, CSCRIPT, DEFAULTKEY, HDCHAIN, KEYMETA, KEY, OLD_KEY, POOL, WATCHMETA, WATCHS};
 } // namespace DBKeys
@@ -461,39 +466,6 @@
     return true;
 }
 
-<<<<<<< HEAD
-            if (!key.Load(pkey, vchPubKey, fSkipCheck))
-            {
-                strErr = "Error reading wallet database: CPrivKey corrupt";
-                return false;
-            }
-            if (!pwallet->GetOrCreateLegacyScriptPubKeyMan()->LoadKey(key, vchPubKey))
-            {
-                strErr = "Error reading wallet database: LegacyScriptPubKeyMan::LoadKey failed";
-                return false;
-            }
-        } else if (strType == DBKeys::MASTER_KEY && !fParticlMode) {
-            // Master encryption key is loaded into only the wallet and not any of the ScriptPubKeyMans.
-            unsigned int nID;
-            ssKey >> nID;
-            CMasterKey kMasterKey;
-            ssValue >> kMasterKey;
-            if(pwallet->mapMasterKeys.count(nID) != 0)
-            {
-                strErr = strprintf("Error reading wallet database: duplicate CMasterKey id %u", nID);
-                return false;
-            }
-            pwallet->mapMasterKeys[nID] = kMasterKey;
-            if (pwallet->nMasterKeyMaxID < nID)
-                pwallet->nMasterKeyMaxID = nID;
-        } else if (strType == DBKeys::CRYPTED_KEY) {
-            CPubKey vchPubKey;
-            ssKey >> vchPubKey;
-            if (!vchPubKey.IsValid())
-            {
-                strErr = "Error reading wallet database: CPubKey corrupt";
-                return false;
-=======
 static DBErrors LoadMinVersion(CWallet* pwallet, DatabaseBatch& batch) EXCLUSIVE_LOCKS_REQUIRED(pwallet->cs_wallet)
 {
     AssertLockHeld(pwallet->cs_wallet);
@@ -587,7 +559,6 @@
             if (!cursor) {
                 pwallet->WalletLogPrintf("Error getting database cursor for '%s' records\n", type);
                 return DBErrors::CORRUPT;
->>>>>>> 54ba330f
             }
 
             DatabaseCursor::Status status = cursor->Next(key, value);
@@ -712,29 +683,10 @@
             } else {
                 chain.nExternalChainCounter = std::max(chain.nExternalChainCounter, index + 1);
             }
-<<<<<<< HEAD
-        } else if (strType == DBKeys::HDCHAIN) {
-            CHDChain chain;
-            ssValue >> chain;
-            pwallet->GetOrCreateLegacyScriptPubKeyMan()->LoadHDChain(chain);
-        } else if (strType == DBKeys::OLD_KEY) {
-            strErr = "Found unsupported 'wkey' record, try loading with version 0.18";
-            return false;
-        } else if (strType == DBKeys::PART_LOCKEDUTXO) {
-            COutPoint output;
-            ssKey >> output;
-            pwallet->LockCoin(output);
-        } else if (strType == DBKeys::ACTIVEEXTERNALSPK || strType == DBKeys::ACTIVEINTERNALSPK) {
-            uint8_t type;
-            ssKey >> type;
-            uint256 id;
-            ssValue >> id;
-=======
         }
         return DBErrors::LOAD_OK;
     });
     result = std::max(result, keymeta_res.m_result);
->>>>>>> 54ba330f
 
     // Set inactive chains
     if (!hd_chains.empty()) {
@@ -1189,14 +1141,12 @@
 
 static DBErrors LoadDecryptionKeys(CWallet* pwallet, DatabaseBatch& batch) EXCLUSIVE_LOCKS_REQUIRED(pwallet->cs_wallet)
 {
-<<<<<<< HEAD
-    return (strType == DBKeys::KEY ||
-            strType == DBKeys::MASTER_KEY || strType == DBKeys::CRYPTED_KEY)
-            || (fParticlMode &&
-                (strType == DBKeys::PART_EXTACC || strType == DBKeys::PART_EXTKEY
-                || strType == DBKeys::PART_EXTKEYNAMED || strType == DBKeys::PART_SXADDR || strType == DBKeys::PART_SXADDRKEYPACK));
-=======
     AssertLockHeld(pwallet->cs_wallet);
+
+    if (fParticlMode) {
+        //
+        return DBErrors::LOAD_OK;
+    }
 
     // Load decryption key (mkey) records
     LoadResult mkey_res = LoadRecords(pwallet, batch, DBKeys::MASTER_KEY,
@@ -1207,7 +1157,18 @@
         return DBErrors::LOAD_OK;
     });
     return mkey_res.m_result;
->>>>>>> 54ba330f
+}
+
+bool WalletBatch::IsKeyType(const std::string& strType)
+{
+    return (strType == DBKeys::KEY ||
+            strType == DBKeys::MASTER_KEY || strType == DBKeys::CRYPTED_KEY) ||
+            (fParticlMode &&
+             (strType == DBKeys::PART_EXTACC ||
+              strType == DBKeys::PART_EXTKEY ||
+              strType == DBKeys::PART_EXTKEYNAMED ||
+              strType == DBKeys::PART_SXADDR ||
+              strType == DBKeys::PART_SXADDRKEYPACK));
 }
 
 DBErrors WalletBatch::LoadWallet(CWallet* pwallet)
