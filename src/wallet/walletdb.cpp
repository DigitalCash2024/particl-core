// Copyright (c) 2009-2010 Satoshi Nakamoto
// Copyright (c) 2009-2020 The Bitcoin Core developers
// Distributed under the MIT software license, see the accompanying
// file COPYING or http://www.opensource.org/licenses/mit-license.php.

#include <wallet/walletdb.h>

#include <fs.h>
#include <key_io.h>
#include <protocol.h>
#include <serialize.h>
#include <sync.h>
#include <util/system.h>
#include <util/time.h>
#include <wallet/wallet.h>

#include <key/extkey.h> // recover

#include <atomic>
#include <string>

#include <boost/thread.hpp>

namespace DBKeys {
const std::string ACENTRY{"acentry"};
const std::string ACTIVEEXTERNALSPK{"activeexternalspk"};
const std::string ACTIVEINTERNALSPK{"activeinternalspk"};
const std::string BESTBLOCK_NOMERKLE{"bestblock_nomerkle"};
const std::string BESTBLOCK{"bestblock"};
const std::string CRYPTED_KEY{"ckey"};
const std::string CSCRIPT{"cscript"};
const std::string DEFAULTKEY{"defaultkey"};
const std::string DESTDATA{"destdata"};
const std::string FLAGS{"flags"};
const std::string HDCHAIN{"hdchain"};
const std::string KEYMETA{"keymeta"};
const std::string KEY{"key"};
const std::string MASTER_KEY{"mkey"};
const std::string MINVERSION{"minversion"};
const std::string NAME{"name"};
const std::string OLD_KEY{"wkey"};
const std::string ORDERPOSNEXT{"orderposnext"};
const std::string POOL{"pool"};
const std::string PURPOSE{"purpose"};
const std::string SETTINGS{"settings"};
const std::string TX{"tx"};
const std::string VERSION{"version"};
const std::string WALLETDESCRIPTOR{"walletdescriptor"};
const std::string WALLETDESCRIPTORCACHE{"walletdescriptorcache"};
const std::string WALLETDESCRIPTORCKEY{"walletdescriptorckey"};
const std::string WALLETDESCRIPTORKEY{"walletdescriptorkey"};
const std::string WATCHMETA{"watchmeta"};
const std::string WATCHS{"watchs"};

const std::string PART_EXTACC{"eacc"};
const std::string PART_EXTKEY{"ek32"};
const std::string PART_EXTKEYNAMED{"eknm"};
const std::string PART_SXADDRKEYPACK{"espk"};
const std::string PART_FLAG{"flag"};
const std::string PART_LOCKEDUTXO{"luo"};
const std::string PART_SXADDR{"sxad"};
const std::string PART_WALLETSETTING{"wset"};
} // namespace DBKeys

//
// WalletBatch
//

bool WalletBatch::WriteName(const std::string& strAddress, const std::string& strName)
{
    return WriteIC(std::make_pair(DBKeys::NAME, strAddress), strName);
}

bool WalletBatch::EraseName(const std::string& strAddress)
{
    // This should only be used for sending addresses, never for receiving addresses,
    // receiving addresses must always have an address book entry if they're not change return.
    return EraseIC(std::make_pair(DBKeys::NAME, strAddress));
}

bool WalletBatch::WritePurpose(const std::string& strAddress, const std::string& strPurpose)
{
    return WriteIC(std::make_pair(DBKeys::PURPOSE, strAddress), strPurpose);
}

bool WalletBatch::ErasePurpose(const std::string& strAddress)
{
    return EraseIC(std::make_pair(DBKeys::PURPOSE, strAddress));
}

bool WalletBatch::WriteTx(const CWalletTx& wtx)
{
    return WriteIC(std::make_pair(DBKeys::TX, wtx.GetHash()), wtx);
}

bool WalletBatch::EraseTx(uint256 hash)
{
    return EraseIC(std::make_pair(DBKeys::TX, hash));
}

bool WalletBatch::WriteKeyMetadata(const CKeyMetadata& meta, const CPubKey& pubkey, const bool overwrite)
{
    return WriteIC(std::make_pair(DBKeys::KEYMETA, pubkey), meta, overwrite);
}

bool WalletBatch::WriteKey(const CPubKey& vchPubKey, const CPrivKey& vchPrivKey, const CKeyMetadata& keyMeta)
{
    if (!WriteKeyMetadata(keyMeta, vchPubKey, false)) {
        return false;
    }

    // hash pubkey/privkey to accelerate wallet load
    std::vector<unsigned char> vchKey;
    vchKey.reserve(vchPubKey.size() + vchPrivKey.size());
    vchKey.insert(vchKey.end(), vchPubKey.begin(), vchPubKey.end());
    vchKey.insert(vchKey.end(), vchPrivKey.begin(), vchPrivKey.end());

    return WriteIC(std::make_pair(DBKeys::KEY, vchPubKey), std::make_pair(vchPrivKey, Hash(vchKey.begin(), vchKey.end())), false);
}

bool WalletBatch::WriteCryptedKey(const CPubKey& vchPubKey,
                                const std::vector<unsigned char>& vchCryptedSecret,
                                const CKeyMetadata &keyMeta)
{
    if (!WriteKeyMetadata(keyMeta, vchPubKey, true)) {
        return false;
    }

    if (!WriteIC(std::make_pair(DBKeys::CRYPTED_KEY, vchPubKey), vchCryptedSecret, false)) {
        return false;
    }
    EraseIC(std::make_pair(DBKeys::KEY, vchPubKey));
    return true;
}

bool WalletBatch::WriteMasterKey(unsigned int nID, const CMasterKey& kMasterKey)
{
    return WriteIC(std::make_pair(DBKeys::MASTER_KEY, nID), kMasterKey, true);
}

bool WalletBatch::WriteCScript(const uint160& hash, const CScript& redeemScript)
{
    return WriteIC(std::make_pair(DBKeys::CSCRIPT, hash), redeemScript, false);
}

bool WalletBatch::WriteWatchOnly(const CScript &dest, const CKeyMetadata& keyMeta)
{
    if (!WriteIC(std::make_pair(DBKeys::WATCHMETA, dest), keyMeta)) {
        return false;
    }
    return WriteIC(std::make_pair(DBKeys::WATCHS, dest), '1');
}

bool WalletBatch::EraseWatchOnly(const CScript &dest)
{
    if (!EraseIC(std::make_pair(DBKeys::WATCHMETA, dest))) {
        return false;
    }
    return EraseIC(std::make_pair(DBKeys::WATCHS, dest));
}

bool WalletBatch::WriteBestBlock(const CBlockLocator& locator)
{
    WriteIC(DBKeys::BESTBLOCK, CBlockLocator()); // Write empty block locator so versions that require a merkle branch automatically rescan
    return WriteIC(DBKeys::BESTBLOCK_NOMERKLE, locator);
}

bool WalletBatch::ReadBestBlock(CBlockLocator& locator)
{
    if (m_batch.Read(DBKeys::BESTBLOCK, locator) && !locator.vHave.empty()) return true;
    return m_batch.Read(DBKeys::BESTBLOCK_NOMERKLE, locator);
}

bool WalletBatch::WriteOrderPosNext(int64_t nOrderPosNext)
{
    return WriteIC(DBKeys::ORDERPOSNEXT, nOrderPosNext);
}

bool WalletBatch::ReadPool(int64_t nPool, CKeyPool& keypool)
{
    return m_batch.Read(std::make_pair(DBKeys::POOL, nPool), keypool);
}

bool WalletBatch::WritePool(int64_t nPool, const CKeyPool& keypool)
{
    return WriteIC(std::make_pair(DBKeys::POOL, nPool), keypool);
}

bool WalletBatch::ErasePool(int64_t nPool)
{
    return EraseIC(std::make_pair(DBKeys::POOL, nPool));
}

bool WalletBatch::WriteMinVersion(int nVersion)
{
    return WriteIC(DBKeys::MINVERSION, nVersion);
}

bool WalletBatch::WriteActiveScriptPubKeyMan(uint8_t type, const uint256& id, bool internal)
{
    std::string key = internal ? DBKeys::ACTIVEINTERNALSPK : DBKeys::ACTIVEEXTERNALSPK;
    return WriteIC(make_pair(key, type), id);
}

bool WalletBatch::WriteDescriptorKey(const uint256& desc_id, const CPubKey& pubkey, const CPrivKey& privkey)
{
    // hash pubkey/privkey to accelerate wallet load
    std::vector<unsigned char> key;
    key.reserve(pubkey.size() + privkey.size());
    key.insert(key.end(), pubkey.begin(), pubkey.end());
    key.insert(key.end(), privkey.begin(), privkey.end());

    return WriteIC(std::make_pair(DBKeys::WALLETDESCRIPTORKEY, std::make_pair(desc_id, pubkey)), std::make_pair(privkey, Hash(key.begin(), key.end())), false);
}

bool WalletBatch::WriteCryptedDescriptorKey(const uint256& desc_id, const CPubKey& pubkey, const std::vector<unsigned char>& secret)
{
    if (!WriteIC(std::make_pair(DBKeys::WALLETDESCRIPTORCKEY, std::make_pair(desc_id, pubkey)), secret, false)) {
        return false;
    }
    EraseIC(std::make_pair(DBKeys::WALLETDESCRIPTORKEY, std::make_pair(desc_id, pubkey)));
    return true;
}

bool WalletBatch::WriteDescriptor(const uint256& desc_id, const WalletDescriptor& descriptor)
{
    return WriteIC(make_pair(DBKeys::WALLETDESCRIPTOR, desc_id), descriptor);
}

bool WalletBatch::WriteDescriptorDerivedCache(const CExtPubKey& xpub, const uint256& desc_id, uint32_t key_exp_index, uint32_t der_index)
{
    std::vector<unsigned char> ser_xpub(BIP32_EXTKEY_SIZE);
    xpub.Encode(ser_xpub.data());
    return WriteIC(std::make_pair(std::make_pair(DBKeys::WALLETDESCRIPTORCACHE, desc_id), std::make_pair(key_exp_index, der_index)), ser_xpub);
}

bool WalletBatch::WriteDescriptorParentCache(const CExtPubKey& xpub, const uint256& desc_id, uint32_t key_exp_index)
{
    std::vector<unsigned char> ser_xpub(BIP32_EXTKEY_SIZE);
    xpub.Encode(ser_xpub.data());
    return WriteIC(std::make_pair(std::make_pair(DBKeys::WALLETDESCRIPTORCACHE, desc_id), key_exp_index), ser_xpub);
}

class CWalletScanState {
public:
    unsigned int nKeys{0};
    unsigned int nCKeys{0};
    unsigned int nWatchKeys{0};
    unsigned int nKeyMeta{0};
    unsigned int m_unknown_records{0};
    bool fIsEncrypted{false};
    bool fAnyUnordered{false};
    std::vector<uint256> vWalletUpgrade;
    std::map<OutputType, uint256> m_active_external_spks;
    std::map<OutputType, uint256> m_active_internal_spks;
    std::map<uint256, DescriptorCache> m_descriptor_caches;
    std::map<std::pair<uint256, CKeyID>, CKey> m_descriptor_keys;
    std::map<std::pair<uint256, CKeyID>, std::pair<CPubKey, std::vector<unsigned char>>> m_descriptor_crypt_keys;

    CWalletScanState() {
    }
};

static bool
ReadKeyValue(CWallet* pwallet, CDataStream& ssKey, CDataStream& ssValue,
             CWalletScanState &wss, std::string& strType, std::string& strErr) EXCLUSIVE_LOCKS_REQUIRED(pwallet->cs_wallet)
{
    try {
        // Unserialize
        // Taking advantage of the fact that pair serialization
        // is just the two items serialized one after the other
        ssKey >> strType;
        if (strType == DBKeys::NAME) {
            std::string strAddress;
            ssKey >> strAddress;
            std::string label;
            ssValue >> label;
            pwallet->m_address_book[DecodeDestination(strAddress)].SetLabel(label);
        } else if (strType == DBKeys::PURPOSE) {
            std::string strAddress;
            ssKey >> strAddress;
            ssValue >> pwallet->m_address_book[DecodeDestination(strAddress)].purpose;
        } else if (strType == DBKeys::TX) {
            uint256 hash;
            ssKey >> hash;
            CWalletTx wtx(nullptr /* pwallet */, MakeTransactionRef());
            ssValue >> wtx;
            if (wtx.GetHash() != hash)
                return false;

            // Undo serialize changes in 31600
            if (31404 <= wtx.fTimeReceivedIsTxTime && wtx.fTimeReceivedIsTxTime <= 31703)
            {
                if (!ssValue.empty())
                {
                    char fTmp;
                    char fUnused;
                    std::string unused_string;
                    ssValue >> fTmp >> fUnused >> unused_string;
                    strErr = strprintf("LoadWallet() upgrading tx ver=%d %d %s",
                                       wtx.fTimeReceivedIsTxTime, fTmp, hash.ToString());
                    wtx.fTimeReceivedIsTxTime = fTmp;
                }
                else
                {
                    strErr = strprintf("LoadWallet() repairing tx ver=%d %s", wtx.fTimeReceivedIsTxTime, hash.ToString());
                    wtx.fTimeReceivedIsTxTime = 0;
                }
                wss.vWalletUpgrade.push_back(hash);
            }

            if (wtx.nOrderPos == -1)
                wss.fAnyUnordered = true;

            pwallet->LoadToWallet(wtx);
        } else if (strType == DBKeys::WATCHS) {
            wss.nWatchKeys++;
            CScript script;
            ssKey >> script;
            char fYes;
            ssValue >> fYes;
            if (fYes == '1') {
                pwallet->GetOrCreateLegacyScriptPubKeyMan()->LoadWatchOnly(script);
            }
        } else if (strType == DBKeys::KEY) {
            CPubKey vchPubKey;
            ssKey >> vchPubKey;
            if (!vchPubKey.IsValid())
            {
                strErr = "Error reading wallet database: CPubKey corrupt";
                return false;
            }
            CKey key;
            CPrivKey pkey;
            uint256 hash;

            wss.nKeys++;
            ssValue >> pkey;

            // Old wallets store keys as DBKeys::KEY [pubkey] => [privkey]
            // ... which was slow for wallets with lots of keys, because the public key is re-derived from the private key
            // using EC operations as a checksum.
            // Newer wallets store keys as DBKeys::KEY [pubkey] => [privkey][hash(pubkey,privkey)], which is much faster while
            // remaining backwards-compatible.
            try
            {
                ssValue >> hash;
            }
            catch (...) {}

            bool fSkipCheck = false;

            if (!hash.IsNull())
            {
                // hash pubkey/privkey to accelerate wallet load
                std::vector<unsigned char> vchKey;
                vchKey.reserve(vchPubKey.size() + pkey.size());
                vchKey.insert(vchKey.end(), vchPubKey.begin(), vchPubKey.end());
                vchKey.insert(vchKey.end(), pkey.begin(), pkey.end());

                if (Hash(vchKey.begin(), vchKey.end()) != hash)
                {
                    strErr = "Error reading wallet database: CPubKey/CPrivKey corrupt";
                    return false;
                }

                fSkipCheck = true;
            }

            if (!key.Load(pkey, vchPubKey, fSkipCheck))
            {
                strErr = "Error reading wallet database: CPrivKey corrupt";
                return false;
            }
            if (!pwallet->GetOrCreateLegacyScriptPubKeyMan()->LoadKey(key, vchPubKey))
            {
                strErr = "Error reading wallet database: LegacyScriptPubKeyMan::LoadKey failed";
                return false;
            }
        } else if (strType == DBKeys::MASTER_KEY && !fParticlMode) {
            // Master encryption key is loaded into only the wallet and not any of the ScriptPubKeyMans.
            unsigned int nID;
            ssKey >> nID;
            CMasterKey kMasterKey;
            ssValue >> kMasterKey;
            if(pwallet->mapMasterKeys.count(nID) != 0)
            {
                strErr = strprintf("Error reading wallet database: duplicate CMasterKey id %u", nID);
                return false;
            }
            pwallet->mapMasterKeys[nID] = kMasterKey;
            if (pwallet->nMasterKeyMaxID < nID)
                pwallet->nMasterKeyMaxID = nID;
        } else if (strType == DBKeys::CRYPTED_KEY) {
            CPubKey vchPubKey;
            ssKey >> vchPubKey;
            if (!vchPubKey.IsValid())
            {
                strErr = "Error reading wallet database: CPubKey corrupt";
                return false;
            }
            std::vector<unsigned char> vchPrivKey;
            ssValue >> vchPrivKey;
            wss.nCKeys++;

            if (!pwallet->GetOrCreateLegacyScriptPubKeyMan()->LoadCryptedKey(vchPubKey, vchPrivKey))
            {
                strErr = "Error reading wallet database: LegacyScriptPubKeyMan::LoadCryptedKey failed";
                return false;
            }
            wss.fIsEncrypted = true;
        } else if (strType == DBKeys::KEYMETA) {
            CPubKey vchPubKey;
            ssKey >> vchPubKey;
            CKeyMetadata keyMeta;
            ssValue >> keyMeta;
            wss.nKeyMeta++;
            pwallet->GetOrCreateLegacyScriptPubKeyMan()->LoadKeyMetadata(vchPubKey.GetID(), keyMeta);
        } else if (strType == DBKeys::WATCHMETA) {
            CScript script;
            ssKey >> script;
            CKeyMetadata keyMeta;
            ssValue >> keyMeta;
            wss.nKeyMeta++;
            pwallet->GetOrCreateLegacyScriptPubKeyMan()->LoadScriptMetadata(CScriptID(script), keyMeta);
        } else if (strType == DBKeys::DEFAULTKEY) {
            // We don't want or need the default key, but if there is one set,
            // we want to make sure that it is valid so that we can detect corruption
            CPubKey vchPubKey;
            ssValue >> vchPubKey;
            if (!vchPubKey.IsValid()) {
                strErr = "Error reading wallet database: Default Key corrupt";
                return false;
            }
        } else if (strType == DBKeys::POOL) {
            int64_t nIndex;
            ssKey >> nIndex;
            CKeyPool keypool;
            ssValue >> keypool;

            pwallet->GetOrCreateLegacyScriptPubKeyMan()->LoadKeyPool(nIndex, keypool);
        } else if (strType == DBKeys::CSCRIPT) {
            uint160 hash;
            ssKey >> hash;
            CScript script;
            ssValue >> script;
            if (!pwallet->GetOrCreateLegacyScriptPubKeyMan()->LoadCScript(script))
            {
                strErr = "Error reading wallet database: LegacyScriptPubKeyMan::LoadCScript failed";
                return false;
            }
        } else if (strType == DBKeys::ORDERPOSNEXT) {
            ssValue >> pwallet->nOrderPosNext;
        } else if (strType == DBKeys::DESTDATA) {
            std::string strAddress, strKey, strValue;
            ssKey >> strAddress;
            ssKey >> strKey;
            ssValue >> strValue;
            pwallet->LoadDestData(DecodeDestination(strAddress), strKey, strValue);
        } else if (strType == DBKeys::HDCHAIN) {
            CHDChain chain;
            ssValue >> chain;
            pwallet->GetOrCreateLegacyScriptPubKeyMan()->SetHDChain(chain, true);
        } else if (strType == DBKeys::FLAGS) {
            uint64_t flags;
            ssValue >> flags;
            if (!pwallet->SetWalletFlags(flags, true)) {
                strErr = "Error reading wallet database: Unknown non-tolerable wallet flags found";
                return false;
            }
        } else if (strType == DBKeys::OLD_KEY) {
            strErr = "Found unsupported 'wkey' record, try loading with version 0.18";
            return false;
<<<<<<< HEAD
        } else if (strType == DBKeys::PART_LOCKEDUTXO) {
            COutPoint output;
            ssKey >> output;
            pwallet->LockCoin(output);
=======
        } else if (strType == DBKeys::ACTIVEEXTERNALSPK || strType == DBKeys::ACTIVEINTERNALSPK) {
            uint8_t type;
            ssKey >> type;
            uint256 id;
            ssValue >> id;

            bool internal = strType == DBKeys::ACTIVEINTERNALSPK;
            auto& spk_mans = internal ? wss.m_active_internal_spks : wss.m_active_external_spks;
            if (spk_mans.count(static_cast<OutputType>(type)) > 0) {
                strErr = "Multiple ScriptPubKeyMans specified for a single type";
                return false;
            }
            spk_mans[static_cast<OutputType>(type)] = id;
        } else if (strType == DBKeys::WALLETDESCRIPTOR) {
            uint256 id;
            ssKey >> id;
            WalletDescriptor desc;
            ssValue >> desc;
            if (wss.m_descriptor_caches.count(id) == 0) {
                wss.m_descriptor_caches[id] = DescriptorCache();
            }
            pwallet->LoadDescriptorScriptPubKeyMan(id, desc);
        } else if (strType == DBKeys::WALLETDESCRIPTORCACHE) {
            bool parent = true;
            uint256 desc_id;
            uint32_t key_exp_index;
            uint32_t der_index;
            ssKey >> desc_id;
            ssKey >> key_exp_index;

            // if the der_index exists, it's a derived xpub
            try
            {
                ssKey >> der_index;
                parent = false;
            }
            catch (...) {}

            std::vector<unsigned char> ser_xpub(BIP32_EXTKEY_SIZE);
            ssValue >> ser_xpub;
            CExtPubKey xpub;
            xpub.Decode(ser_xpub.data());
            if (wss.m_descriptor_caches.count(desc_id)) {
                wss.m_descriptor_caches[desc_id] = DescriptorCache();
            }
            if (parent) {
                wss.m_descriptor_caches[desc_id].CacheParentExtPubKey(key_exp_index, xpub);
            } else {
                wss.m_descriptor_caches[desc_id].CacheDerivedExtPubKey(key_exp_index, der_index, xpub);
            }
        } else if (strType == DBKeys::WALLETDESCRIPTORKEY) {
            uint256 desc_id;
            CPubKey pubkey;
            ssKey >> desc_id;
            ssKey >> pubkey;
            if (!pubkey.IsValid())
            {
                strErr = "Error reading wallet database: CPubKey corrupt";
                return false;
            }
            CKey key;
            CPrivKey pkey;
            uint256 hash;

            wss.nKeys++;
            ssValue >> pkey;
            ssValue >> hash;

            // hash pubkey/privkey to accelerate wallet load
            std::vector<unsigned char> to_hash;
            to_hash.reserve(pubkey.size() + pkey.size());
            to_hash.insert(to_hash.end(), pubkey.begin(), pubkey.end());
            to_hash.insert(to_hash.end(), pkey.begin(), pkey.end());

            if (Hash(to_hash.begin(), to_hash.end()) != hash)
            {
                strErr = "Error reading wallet database: CPubKey/CPrivKey corrupt";
                return false;
            }

            if (!key.Load(pkey, pubkey, true))
            {
                strErr = "Error reading wallet database: CPrivKey corrupt";
                return false;
            }
            wss.m_descriptor_keys.insert(std::make_pair(std::make_pair(desc_id, pubkey.GetID()), key));
        } else if (strType == DBKeys::WALLETDESCRIPTORCKEY) {
            uint256 desc_id;
            CPubKey pubkey;
            ssKey >> desc_id;
            ssKey >> pubkey;
            if (!pubkey.IsValid())
            {
                strErr = "Error reading wallet database: CPubKey corrupt";
                return false;
            }
            std::vector<unsigned char> privkey;
            ssValue >> privkey;
            wss.nCKeys++;

            wss.m_descriptor_crypt_keys.insert(std::make_pair(std::make_pair(desc_id, pubkey.GetID()), std::make_pair(pubkey, privkey)));
            wss.fIsEncrypted = true;
>>>>>>> eef90c14
        } else if (strType != DBKeys::BESTBLOCK && strType != DBKeys::BESTBLOCK_NOMERKLE &&
                   strType != DBKeys::MINVERSION && strType != DBKeys::ACENTRY &&
                   strType != DBKeys::VERSION && strType != DBKeys::SETTINGS) {
            wss.m_unknown_records++;
        }
    } catch (const std::exception& e) {
        if (strErr.empty()) {
            strErr = e.what();
        }
        return false;
    } catch (...) {
        if (strErr.empty()) {
            strErr = "Caught unknown exception in ReadKeyValue";
        }
        return false;
    }
    return true;
}

bool WalletBatch::IsKeyType(const std::string& strType)
{
    return (strType == DBKeys::KEY ||
            strType == DBKeys::MASTER_KEY || strType == DBKeys::CRYPTED_KEY)
            || (fParticlMode &&
                (strType == DBKeys::PART_EXTACC || strType == DBKeys::PART_EXTKEY
                || strType == DBKeys::PART_EXTKEYNAMED || strType == DBKeys::PART_SXADDR || strType == DBKeys::PART_SXADDRKEYPACK));
}

DBErrors WalletBatch::LoadWallet(CWallet* pwallet)
{
    CWalletScanState wss;
    bool fNoncriticalErrors = false;
    DBErrors result = DBErrors::LOAD_OK;

    LOCK(pwallet->cs_wallet);
    try {
        int nMinVersion = 0;
        if (m_batch.Read(DBKeys::MINVERSION, nMinVersion)) {
            if (nMinVersion > FEATURE_LATEST)
                return DBErrors::TOO_NEW;
            pwallet->LoadMinVersion(nMinVersion);
        }

        // Get cursor
        Dbc* pcursor = m_batch.GetCursor();
        if (!pcursor)
        {
            pwallet->WalletLogPrintf("Error getting wallet database cursor\n");
            return DBErrors::CORRUPT;
        }

        while (true)
        {
            // Read next record
            CDataStream ssKey(SER_DISK, CLIENT_VERSION);
            CDataStream ssValue(SER_DISK, CLIENT_VERSION);
            int ret = m_batch.ReadAtCursor(pcursor, ssKey, ssValue);
            if (ret == DB_NOTFOUND)
                break;
            else if (ret != 0)
            {
                pwallet->WalletLogPrintf("Error reading next record from wallet database\n");
                return DBErrors::CORRUPT;
            }

            // Try to be tolerant of single corrupt records:
            std::string strType, strErr;
            if (!ReadKeyValue(pwallet, ssKey, ssValue, wss, strType, strErr))
            {
                // losing keys is considered a catastrophic error, anything else
                // we assume the user can live with:
                if (IsKeyType(strType) || strType == DBKeys::DEFAULTKEY) {
                    result = DBErrors::CORRUPT;
                } else if (strType == DBKeys::FLAGS) {
                    // reading the wallet flags can only fail if unknown flags are present
                    result = DBErrors::TOO_NEW;
                } else {
                    // Leave other errors alone, if we try to fix them we might make things worse.
                    fNoncriticalErrors = true; // ... but do warn the user there is something wrong.
                    if (strType == DBKeys::TX)
                        // Rescan if there is a bad transaction record:
                        gArgs.SoftSetBoolArg("-rescan", true);
                }
            }
            if (!strErr.empty())
                pwallet->WalletLogPrintf("%s\n", strErr);
        }
        pcursor->close();
    }
    catch (const boost::thread_interrupted&) {
        throw;
    }
    catch (...) {
        result = DBErrors::CORRUPT;
    }

    // Set the active ScriptPubKeyMans
    for (auto spk_man_pair : wss.m_active_external_spks) {
        pwallet->SetActiveScriptPubKeyMan(spk_man_pair.second, spk_man_pair.first, /* internal */ false, /* memonly */ true);
    }
    for (auto spk_man_pair : wss.m_active_internal_spks) {
        pwallet->SetActiveScriptPubKeyMan(spk_man_pair.second, spk_man_pair.first, /* internal */ true, /* memonly */ true);
    }

    // Set the descriptor caches
    for (auto desc_cache_pair : wss.m_descriptor_caches) {
        auto spk_man = pwallet->GetScriptPubKeyMan(desc_cache_pair.first);
        assert(spk_man);
        ((DescriptorScriptPubKeyMan*)spk_man)->SetCache(desc_cache_pair.second);
    }

    // Set the descriptor keys
    for (auto desc_key_pair : wss.m_descriptor_keys) {
        auto spk_man = pwallet->GetScriptPubKeyMan(desc_key_pair.first.first);
        ((DescriptorScriptPubKeyMan*)spk_man)->AddKey(desc_key_pair.first.second, desc_key_pair.second);
    }
    for (auto desc_key_pair : wss.m_descriptor_crypt_keys) {
        auto spk_man = pwallet->GetScriptPubKeyMan(desc_key_pair.first.first);
        ((DescriptorScriptPubKeyMan*)spk_man)->AddCryptedKey(desc_key_pair.first.second, desc_key_pair.second.first, desc_key_pair.second.second);
    }

    if (fNoncriticalErrors && result == DBErrors::LOAD_OK)
        result = DBErrors::NONCRITICAL_ERROR;

    // Any wallet corruption at all: skip any rewriting or
    // upgrading, we don't want to make it worse.
    if (result != DBErrors::LOAD_OK)
        return result;

    // Last client version to open this wallet, was previously the file version number
    int last_client = CLIENT_VERSION;
    m_batch.Read(DBKeys::VERSION, last_client);

    int wallet_version = pwallet->GetVersion();
    pwallet->WalletLogPrintf("Wallet File Version = %d\n", wallet_version > 0 ? wallet_version : last_client);

    pwallet->WalletLogPrintf("Keys: %u plaintext, %u encrypted, %u w/ metadata, %u total. Unknown wallet records: %u\n",
           wss.nKeys, wss.nCKeys, wss.nKeyMeta, wss.nKeys + wss.nCKeys, wss.m_unknown_records);

    // nTimeFirstKey is only reliable if all keys have metadata
    if (pwallet->IsLegacy() && (wss.nKeys + wss.nCKeys + wss.nWatchKeys) != wss.nKeyMeta) {
        auto spk_man = pwallet->GetOrCreateLegacyScriptPubKeyMan();
        if (spk_man) {
            LOCK(spk_man->cs_KeyStore);
            spk_man->UpdateTimeFirstKey(1);
        }
    }

    for (const uint256& hash : wss.vWalletUpgrade)
        WriteTx(pwallet->mapWallet.at(hash));

    // Rewrite encrypted wallets of versions 0.4.0 and 0.5.0rc:
    if (wss.fIsEncrypted && (last_client == 40000 || last_client == 50000))
        return DBErrors::NEED_REWRITE;

    if (last_client < CLIENT_VERSION) // Update
        m_batch.Write(DBKeys::VERSION, CLIENT_VERSION);

    if (wss.fAnyUnordered)
        result = pwallet->ReorderTransactions();

    // Upgrade all of the wallet keymetadata to have the hd master key id
    // This operation is not atomic, but if it fails, updated entries are still backwards compatible with older software
    try {
        pwallet->UpgradeKeyMetadata();
    } catch (...) {
        result = DBErrors::CORRUPT;
    }

    return result;
}

DBErrors WalletBatch::FindWalletTx(std::vector<uint256>& vTxHash, std::vector<CWalletTx>& vWtx)
{
    DBErrors result = DBErrors::LOAD_OK;

    try {
        int nMinVersion = 0;
        if (m_batch.Read(DBKeys::MINVERSION, nMinVersion)) {
            if (nMinVersion > FEATURE_LATEST)
                return DBErrors::TOO_NEW;
        }

        // Get cursor
        Dbc* pcursor = m_batch.GetCursor();
        if (!pcursor)
        {
            LogPrintf("Error getting wallet database cursor\n");
            return DBErrors::CORRUPT;
        }

        while (true)
        {
            // Read next record
            CDataStream ssKey(SER_DISK, CLIENT_VERSION);
            CDataStream ssValue(SER_DISK, CLIENT_VERSION);
            int ret = m_batch.ReadAtCursor(pcursor, ssKey, ssValue);
            if (ret == DB_NOTFOUND)
                break;
            else if (ret != 0)
            {
                LogPrintf("Error reading next record from wallet database\n");
                return DBErrors::CORRUPT;
            }

            std::string strType;
            ssKey >> strType;
            if (strType == DBKeys::TX) {
                uint256 hash;
                ssKey >> hash;

                CWalletTx wtx(nullptr /* pwallet */, MakeTransactionRef());
                ssValue >> wtx;

                vTxHash.push_back(hash);
                vWtx.push_back(wtx);
            }
        }
        pcursor->close();
    }
    catch (const boost::thread_interrupted&) {
        throw;
    }
    catch (...) {
        result = DBErrors::CORRUPT;
    }

    return result;
}

DBErrors WalletBatch::ZapSelectTx(std::vector<uint256>& vTxHashIn, std::vector<uint256>& vTxHashOut)
{
    // build list of wallet TXs and hashes
    std::vector<uint256> vTxHash;
    std::vector<CWalletTx> vWtx;
    DBErrors err = FindWalletTx(vTxHash, vWtx);
    if (err != DBErrors::LOAD_OK) {
        return err;
    }

    std::sort(vTxHash.begin(), vTxHash.end());
    std::sort(vTxHashIn.begin(), vTxHashIn.end());

    // erase each matching wallet TX
    bool delerror = false;
    std::vector<uint256>::iterator it = vTxHashIn.begin();
    for (const uint256& hash : vTxHash) {
        while (it < vTxHashIn.end() && (*it) < hash) {
            it++;
        }
        if (it == vTxHashIn.end()) {
            break;
        }
        else if ((*it) == hash) {
            if(!EraseTx(hash)) {
                LogPrint(BCLog::WALLETDB, "Transaction was found for deletion but returned database error: %s\n", hash.GetHex());
                delerror = true;
            }
            vTxHashOut.push_back(hash);
        }
    }

    if (delerror) {
        return DBErrors::CORRUPT;
    }
    return DBErrors::LOAD_OK;
}

DBErrors WalletBatch::ZapWalletTx(std::vector<CWalletTx>& vWtx)
{
    // build list of wallet TXs
    std::vector<uint256> vTxHash;
    DBErrors err = FindWalletTx(vTxHash, vWtx);
    if (err != DBErrors::LOAD_OK)
        return err;

    // erase each wallet TX
    for (const uint256& hash : vTxHash) {
        if (!EraseTx(hash))
            return DBErrors::CORRUPT;
    }

    return DBErrors::LOAD_OK;
}

void MaybeCompactWalletDB()
{
    static std::atomic<bool> fOneThread(false);
    if (fOneThread.exchange(true)) {
        return;
    }
    if (!gArgs.GetBoolArg("-flushwallet", DEFAULT_FLUSHWALLET)) {
        return;
    }

    // Make this thread recognisable as the wallet flushing thread
    util::ThreadRename("wallet");

    for (const std::shared_ptr<CWallet>& pwallet : GetWallets()) {
        WalletDatabase& dbh = pwallet->GetDBHandle();

        unsigned int nUpdateCounter = dbh.nUpdateCounter;

        if (dbh.nLastSeen != nUpdateCounter) {
            dbh.nLastSeen = nUpdateCounter;
            dbh.nLastWalletUpdate = GetTime();
        }

        if (dbh.nLastFlushed != nUpdateCounter && GetTime() - dbh.nLastWalletUpdate >= 2) {
            if (BerkeleyBatch::PeriodicFlush(dbh)) {
                dbh.nLastFlushed = nUpdateCounter;
            }
        }
    }

    fOneThread = false;
}

//
// Try to (very carefully!) recover wallet file if there is a problem.
//
bool WalletBatch::Recover(const fs::path& wallet_path, void *callbackDataIn, bool (*recoverKVcallback)(void* callbackData, CDataStream &ssKey, CDataStream &ssValue), std::string& out_backup_filename)
{
    return BerkeleyBatch::Recover(wallet_path, callbackDataIn, recoverKVcallback, out_backup_filename);
}

bool WalletBatch::Recover(const fs::path& wallet_path, std::string& out_backup_filename)
{
    // recover without a key filter callback
    // results in recovering all record types
    return WalletBatch::Recover(wallet_path, nullptr, nullptr, out_backup_filename);
}

bool WalletBatch::RecoverKeysOnlyFilter(void *callbackData, CDataStream &ssKey, CDataStream &ssValue)
{
    CWallet *dummyWallet = reinterpret_cast<CWallet*>(callbackData);
    CWalletScanState dummyWss;
    std::string strType, strErr;

    bool fReadOK;
    if (fParticlMode) {
        try {
            ssKey >> strType;
        } catch (...) {
            LogPrintf("WARNING: WalletBatch::Recover skipping %s: %s\n", strType, strErr);
            return false;
        }
        fReadOK = true;
    } else {
        // Required in LoadKeyMetadata():
        LOCK(dummyWallet->cs_wallet);
        fReadOK = ReadKeyValue(dummyWallet, ssKey, ssValue,
                               dummyWss, strType, strErr);
    }
    if (!IsKeyType(strType) && strType != DBKeys::HDCHAIN) {
        return false;
    }
    if (!fReadOK) {
        LogPrintf("WARNING: WalletBatch::Recover skipping %s: %s\n", strType, strErr);
        return false;
    }

    if (strType == DBKeys::PART_EXTACC) {
        CExtKeyAccount sea;
        try {
            ssValue >> sea;
        } catch (...) {
            LogPrintf("WARNING: WalletBatch::Recover skipping %s: %s\n", strType, strErr);
            return false;
        }
        sea.nPack = 0;
        sea.nPackStealthKeys = 0;
        ssValue.clear();
        ssValue << sea;
    }
    if (strType == DBKeys::PART_EXTKEY) {
        CStoredExtKey sek;
        try {
            ssValue >> sek;
        } catch (...)
        {
            LogPrintf("WARNING: WalletBatch::Recover skipping %s: %s\n", strType, strErr);
            return false;
        }
        if (sek.nFlags & EAF_RECEIVE_ON) {
            sek.nGenerated = 0;
            sek.nHGenerated = 0;
        }
        ssValue.clear();
        ssValue << sek;
    }

    return true;
}

bool WalletBatch::VerifyEnvironment(const fs::path& wallet_path, std::string& errorStr)
{
    return BerkeleyBatch::VerifyEnvironment(wallet_path, errorStr);
}

bool WalletBatch::VerifyDatabaseFile(const fs::path& wallet_path, std::vector<std::string>& warnings, std::string& errorStr)
{
    return BerkeleyBatch::VerifyDatabaseFile(wallet_path, warnings, errorStr, WalletBatch::Recover);
}

bool WalletBatch::WriteDestData(const std::string &address, const std::string &key, const std::string &value)
{
    return WriteIC(std::make_pair(DBKeys::DESTDATA, std::make_pair(address, key)), value);
}

bool WalletBatch::EraseDestData(const std::string &address, const std::string &key)
{
    return EraseIC(std::make_pair(DBKeys::DESTDATA, std::make_pair(address, key)));
}


bool WalletBatch::WriteHDChain(const CHDChain& chain)
{
    return WriteIC(DBKeys::HDCHAIN, chain);
}

bool WalletBatch::WriteWalletFlags(const uint64_t flags)
{
    return WriteIC(DBKeys::FLAGS, flags);
}

bool WalletBatch::TxnBegin()
{
    return m_batch.TxnBegin();
}

bool WalletBatch::TxnCommit()
{
    return m_batch.TxnCommit();
}

bool WalletBatch::TxnAbort()
{
    return m_batch.TxnAbort();
}

bool WalletBatch::WriteLockedUnspentOutput(const COutPoint &o)
{
    bool tmp = true;
    return WriteIC(std::make_pair(DBKeys::PART_LOCKEDUTXO, o), tmp);
};

bool WalletBatch::EraseLockedUnspentOutput(const COutPoint &o)
{
    return EraseIC(std::make_pair(DBKeys::PART_LOCKEDUTXO, o));
};

bool WalletBatch::EraseAllByPrefix(std::string sPrefix)
{
    // Must be in transaction to call pcursor->del
    if (!TxnBegin()) {
        return error("%s: TxnBegin failed.\n", __func__);
    }

    // Get cursor
    Dbc *pcursor = nullptr;
    int ret = m_batch.pdb->cursor(m_batch.activeTxn, &pcursor, 0);
    if (ret != 0 || !pcursor) {
        return error("%s: GetCursor failed.\n", __func__);
    }

    CDataStream ssKey(SER_DISK, CLIENT_VERSION);
    CDataStream ssValue(SER_DISK, CLIENT_VERSION);
    std::string strType;
    ssKey << sPrefix;
    while (m_batch.ReadAtCursor(pcursor, ssKey, ssValue, true) == 0) {
        ssKey >> strType;
        if (IsKeyType(strType) || strType != sPrefix) {
            break;
        }
        int rv = pcursor->del(0);
        if (rv != 0) {
            LogPrintf("%s: Erase failed with error %d\n", __func__, rv);
        }
        m_database.IncrementUpdateCounter();
    }
    pcursor->close();

    TxnCommit();

    return true;
};<|MERGE_RESOLUTION|>--- conflicted
+++ resolved
@@ -471,12 +471,10 @@
         } else if (strType == DBKeys::OLD_KEY) {
             strErr = "Found unsupported 'wkey' record, try loading with version 0.18";
             return false;
-<<<<<<< HEAD
         } else if (strType == DBKeys::PART_LOCKEDUTXO) {
             COutPoint output;
             ssKey >> output;
             pwallet->LockCoin(output);
-=======
         } else if (strType == DBKeys::ACTIVEEXTERNALSPK || strType == DBKeys::ACTIVEINTERNALSPK) {
             uint8_t type;
             ssKey >> type;
@@ -579,7 +577,6 @@
 
             wss.m_descriptor_crypt_keys.insert(std::make_pair(std::make_pair(desc_id, pubkey.GetID()), std::make_pair(pubkey, privkey)));
             wss.fIsEncrypted = true;
->>>>>>> eef90c14
         } else if (strType != DBKeys::BESTBLOCK && strType != DBKeys::BESTBLOCK_NOMERKLE &&
                    strType != DBKeys::MINVERSION && strType != DBKeys::ACENTRY &&
                    strType != DBKeys::VERSION && strType != DBKeys::SETTINGS) {
