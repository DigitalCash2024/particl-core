--- conflicted
+++ resolved
@@ -1332,47 +1332,6 @@
     status = DatabaseStatus::FAILED_BAD_FORMAT;
     return nullptr;
 }
-<<<<<<< HEAD
-
-/** Return object for accessing dummy database with no read/write capabilities. */
-std::unique_ptr<WalletDatabase> CreateDummyWalletDatabase()
-{
-    return std::make_unique<DummyDatabase>();
-}
-
-/** Return object for accessing temporary in-memory database. */
-std::unique_ptr<WalletDatabase> CreateMockWalletDatabase(DatabaseOptions& options)
-{
-
-    std::optional<DatabaseFormat> format;
-    if (options.require_format) format = options.require_format;
-    if (!format) {
-#ifdef USE_BDB
-        format = DatabaseFormat::BERKELEY;
-#endif
-#ifdef USE_SQLITE
-        format = DatabaseFormat::SQLITE;
-#endif
-    }
-
-    if (format == DatabaseFormat::SQLITE) {
-#ifdef USE_SQLITE
-        return std::make_unique<SQLiteDatabase>(":memory:", "", options, true);
-#endif
-        assert(false);
-    }
-
-#ifdef USE_BDB
-    return std::make_unique<BerkeleyDatabase>(std::make_shared<BerkeleyEnvironment>(), "", options);
-#endif
-    assert(false);
-}
-
-std::unique_ptr<WalletDatabase> CreateMockWalletDatabase()
-{
-    DatabaseOptions options;
-    return CreateMockWalletDatabase(options);
-}
 
 std::unique_ptr<WalletDatabase> CreateMockWalletDatabaseBDB()
 {
@@ -1382,6 +1341,4 @@
 #endif
     return nullptr;
 }
-=======
->>>>>>> 4e8a7654
 } // namespace wallet