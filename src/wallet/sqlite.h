// Copyright (c) 2020-2021 The Bitcoin Core developers
// Distributed under the MIT software license, see the accompanying
// file COPYING or http://www.opensource.org/licenses/mit-license.php.

#ifndef BITCOIN_WALLET_SQLITE_H
#define BITCOIN_WALLET_SQLITE_H

#include <wallet/db.h>

#include <sqlite3.h>

struct bilingual_str;

namespace wallet {
class SQLiteDatabase;

class SQLiteCursor : public DatabaseCursor
{
public:
    sqlite3_stmt* m_cursor_stmt{nullptr};

    explicit SQLiteCursor() {}
    ~SQLiteCursor() override;

    Status Next(DataStream& key, DataStream& value) override;
};

/** RAII class that provides access to a WalletDatabase */
class SQLiteBatch : public DatabaseBatch
{
private:
    SQLiteDatabase& m_database;

    sqlite3_stmt* m_read_stmt{nullptr};
    sqlite3_stmt* m_insert_stmt{nullptr};
    sqlite3_stmt* m_overwrite_stmt{nullptr};
    sqlite3_stmt* m_delete_stmt{nullptr};

    void SetupSQLStatements();

<<<<<<< HEAD
    bool ReadKey(CDataStream&& key, CDataStream& value, int nFlags=0) override;
    bool WriteKey(CDataStream&& key, CDataStream&& value, bool overwrite = true) override;
    bool EraseKey(CDataStream&& key) override;
    bool HasKey(CDataStream&& key) override;
=======
    bool ReadKey(DataStream&& key, DataStream& value) override;
    bool WriteKey(DataStream&& key, DataStream&& value, bool overwrite = true) override;
    bool EraseKey(DataStream&& key) override;
    bool HasKey(DataStream&& key) override;
>>>>>>> 4b51290f

public:
    explicit SQLiteBatch(SQLiteDatabase& database);
    ~SQLiteBatch() override { Close(); }

    /* No-op. See comment on SQLiteDatabase::Flush */
    void Flush() override {}

    void Close() override;

    std::unique_ptr<DatabaseCursor> GetNewCursor() override;
    bool TxnBegin() override;
    bool TxnCommit() override;
    bool TxnAbort() override;
};

/** An instance of this class represents one SQLite3 database.
 **/
class SQLiteDatabase : public WalletDatabase
{
private:
    const bool m_mock{false};

    const std::string m_dir_path;

    const std::string m_file_path;

    void Cleanup() noexcept;

public:
    SQLiteDatabase() = delete;

    /** Create DB handle to real database */
    SQLiteDatabase(const fs::path& dir_path, const fs::path& file_path, const DatabaseOptions& options, bool mock = false);

    ~SQLiteDatabase();

    bool Verify(bilingual_str& error);

    /** Open the database if it is not already opened */
    void Open() override;

    /** Close the database */
    void Close() override;

    /* These functions are unused */
    void AddRef() override { assert(false); }
    void RemoveRef() override { assert(false); }

    /** Rewrite the entire database on disk */
    bool Rewrite(const char* skip = nullptr) override;

    /** Back up the entire database to a file.
     */
    bool Backup(const std::string& dest) const override;

    /** No-ops
     *
     * SQLite always flushes everything to the database file after each transaction
     * (each Read/Write/Erase that we do is its own transaction unless we called
     * TxnBegin) so there is no need to have Flush or Periodic Flush.
     *
     * There is no DB env to reload, so ReloadDbEnv has nothing to do
     */
    void Flush() override {}
    bool PeriodicFlush() override { return false; }
    void ReloadDbEnv() override {}

    void IncrementUpdateCounter() override { ++nUpdateCounter; }

    std::string Filename() override { return m_file_path; }
    std::string Format() override { return "sqlite"; }

    /** Make a SQLiteBatch connected to this database */
    std::unique_ptr<DatabaseBatch> MakeBatch(bool flush_on_close = true) override;

    sqlite3* m_db{nullptr};
    bool m_use_unsafe_sync;
};

std::unique_ptr<SQLiteDatabase> MakeSQLiteDatabase(const fs::path& path, const DatabaseOptions& options, DatabaseStatus& status, bilingual_str& error);

std::string SQLiteDatabaseVersion();
} // namespace wallet

#endif // BITCOIN_WALLET_SQLITE_H<|MERGE_RESOLUTION|>--- conflicted
+++ resolved
@@ -38,17 +38,10 @@
 
     void SetupSQLStatements();
 
-<<<<<<< HEAD
-    bool ReadKey(CDataStream&& key, CDataStream& value, int nFlags=0) override;
-    bool WriteKey(CDataStream&& key, CDataStream&& value, bool overwrite = true) override;
-    bool EraseKey(CDataStream&& key) override;
-    bool HasKey(CDataStream&& key) override;
-=======
-    bool ReadKey(DataStream&& key, DataStream& value) override;
+    bool ReadKey(DataStream&& key, DataStream& value, int nFlags=0) override;
     bool WriteKey(DataStream&& key, DataStream&& value, bool overwrite = true) override;
     bool EraseKey(DataStream&& key) override;
     bool HasKey(DataStream&& key) override;
->>>>>>> 4b51290f
 
 public:
     explicit SQLiteBatch(SQLiteDatabase& database);
