--- conflicted
+++ resolved
@@ -708,16 +708,9 @@
                 "\nReveals the private key corresponding to 'address'.\n"
                 "Then the importprivkey can be used with this output\n",
                 {
-<<<<<<< HEAD
                     {"address", RPCArg::Type::STR, /* opt */ false, /* default_val */ "", "The particl address for the private key"},
-                }}
-                .ToString() +
-            "\nResult:\n"
-=======
-                    {"address", RPCArg::Type::STR, /* opt */ false, /* default_val */ "", "The bitcoin address for the private key"},
                 },
                 RPCResult{
->>>>>>> 7275365c
             "\"key\"                (string) The private key\n"
                 },
                 RPCExamples{
@@ -789,16 +782,9 @@
                 "Note that if your wallet contains keys which are not derived from your HD seed (e.g. imported keys), these are not covered by\n"
                 "only backing up the seed itself, and must be backed up too (e.g. ensure you back up the whole dumpfile).\n",
                 {
-<<<<<<< HEAD
                     {"filename", RPCArg::Type::STR, /* opt */ false, /* default_val */ "", "The filename with path (either absolute or relative to particld)"},
-                }}
-                .ToString() +
-            "\nResult:\n"
-=======
-                    {"filename", RPCArg::Type::STR, /* opt */ false, /* default_val */ "", "The filename with path (either absolute or relative to bitcoind)"},
                 },
                 RPCResult{
->>>>>>> 7275365c
             "{                           (json object)\n"
             "  \"filename\" : {        (string) The filename with full absolute path\n"
             "}\n"
