// Copyright (c) 2017-2021 The Bitcoin Core developers
// Distributed under the MIT software license, see the accompanying
// file COPYING or http://www.opensource.org/licenses/mit-license.php.

#ifndef BITCOIN_WALLET_COINSELECTION_H
#define BITCOIN_WALLET_COINSELECTION_H

#include <consensus/amount.h>
#include <policy/feerate.h>
#include <primitives/transaction.h>
#include <random.h>

#include <optional>

namespace wallet {
//! lower bound for randomly-chosen target change amount
static constexpr CAmount CHANGE_LOWER{50000};
//! upper bound for randomly-chosen target change amount
static constexpr CAmount CHANGE_UPPER{1000000};

/** A UTXO under consideration for use in funding a new transaction. */
struct COutput {
    /** The outpoint identifying this UTXO */
    COutPoint outpoint;

    /** The output itself */
    CTxOut txout;

    /**
     * Depth in block chain.
     * If > 0: the tx is on chain and has this many confirmations.
     * If = 0: the tx is waiting confirmation.
     * If < 0: a conflicting tx is on chain and has this many confirmations. */
    int depth;

    /** Pre-computed estimated size of this output as a fully-signed input in a transaction. Can be -1 if it could not be calculated */
    int input_bytes;

    /** Whether we have the private keys to spend this output */
    bool spendable;

    /** Whether we know how to spend this output, ignoring the lack of keys */
    bool solvable;

    /**
     * Whether this output is considered safe to spend. Unconfirmed transactions
     * from outside keys and unconfirmed replacement transactions are considered
     * unsafe and will not be used to fund new spending transactions.
     */
    bool safe;

    /** The time of the transaction containing this output as determined by CWalletTx::nTimeSmart */
    int64_t time;

    /** Whether the transaction containing this output is sent from the owning wallet */
    bool from_me;

    /** The output's value minus fees required to spend it. Initialized as the output's absolute value. */
    CAmount effective_value;

    /** The fee required to spend this output at the transaction's target feerate. */
    CAmount fee{0};

    /** The fee required to spend this output at the consolidation feerate. */
    CAmount long_term_fee{0};

<<<<<<< HEAD
    /** Whether to use the maximum sized, 72 byte signature when calculating the size of the input spend. This should only be set when watch-only outputs are allowed */
    bool use_max_sig;

    bool mature = false;
    bool need_hardware_key = false;

    COutput(const COutPoint& outpoint, const CTxOut& txout, int depth, int input_bytes, bool spendable, bool solvable, bool safe, int64_t time, bool from_me, bool mature=true, bool need_hardware_key=false)
        : outpoint(outpoint),
        txout(txout),
        depth(depth),
        input_bytes(input_bytes),
        spendable(spendable),
        solvable(solvable),
        safe(safe),
        time(time),
        from_me(from_me),
        effective_value(txout.nValue),
        mature(mature),
        need_hardware_key(need_hardware_key)
=======
    COutput(const COutPoint& outpoint, const CTxOut& txout, int depth, int input_bytes, bool spendable, bool solvable, bool safe, int64_t time, bool from_me)
        : outpoint{outpoint},
          txout{txout},
          depth{depth},
          input_bytes{input_bytes},
          spendable{spendable},
          solvable{solvable},
          safe{safe},
          time{time},
          from_me{from_me},
          effective_value{txout.nValue}
>>>>>>> 2f0f056e
    {}

    std::string ToString() const;

    bool operator<(const COutput& rhs) const
    {
        return outpoint < rhs.outpoint;
    }
};


/** Parameters for one iteration of Coin Selection. */
struct CoinSelectionParams {
    /** Randomness to use in the context of coin selection. */
    FastRandomContext& rng_fast;
    /** Size of a change output in bytes, determined by the output type. */
    size_t change_output_size = 0;
    /** Size of the input to spend a change output in virtual bytes. */
    size_t change_spend_size = 0;
    /** Mininmum change to target in Knapsack solver: select coins to cover the payment and
     * at least this value of change. */
    CAmount m_min_change_target{0};
    /** Cost of creating the change output. */
    CAmount m_change_fee{0};
    /** The pre-determined minimum value to target when funding a change output. */
    CAmount m_change_target{0};
    /** Cost of creating the change output + cost of spending the change output in the future. */
    CAmount m_cost_of_change{0};
    /** The targeted feerate of the transaction being built. */
    CFeeRate m_effective_feerate;
    /** The feerate estimate used to estimate an upper bound on what should be sufficient to spend
     * the change output sometime in the future. */
    CFeeRate m_long_term_feerate;
    /** If the cost to spend a change output at the discard feerate exceeds its value, drop it to fees. */
    CFeeRate m_discard_feerate;
    /** Size of the transaction before coin selection, consisting of the header and recipient
     * output(s), excluding the inputs and change output(s). */
    size_t tx_noinputs_size = 0;
    /** Indicate that we are subtracting the fee from outputs */
    bool m_subtract_fee_outputs = false;
    /** When true, always spend all (up to OUTPUT_GROUP_MAX_ENTRIES) or none of the outputs
     * associated with the same address. This helps reduce privacy leaks resulting from address
     * reuse. Dust outputs are not eligible to be added to output groups and thus not considered. */
    bool m_avoid_partial_spends = false;

    CoinSelectionParams(FastRandomContext& rng_fast, size_t change_output_size, size_t change_spend_size,
                        CAmount min_change_target, CFeeRate effective_feerate,
                        CFeeRate long_term_feerate, CFeeRate discard_feerate, size_t tx_noinputs_size, bool avoid_partial)
        : rng_fast{rng_fast},
          change_output_size(change_output_size),
          change_spend_size(change_spend_size),
          m_min_change_target(min_change_target),
          m_effective_feerate(effective_feerate),
          m_long_term_feerate(long_term_feerate),
          m_discard_feerate(discard_feerate),
          tx_noinputs_size(tx_noinputs_size),
          m_avoid_partial_spends(avoid_partial)
    {
    }
    CoinSelectionParams(FastRandomContext& rng_fast)
        : rng_fast{rng_fast} {}
};

/** Parameters for filtering which OutputGroups we may use in coin selection.
 * We start by being very selective and requiring multiple confirmations and
 * then get more permissive if we cannot fund the transaction. */
struct CoinEligibilityFilter
{
    /** Minimum number of confirmations for outputs that we sent to ourselves.
     * We may use unconfirmed UTXOs sent from ourselves, e.g. change outputs. */
    const int conf_mine;
    /** Minimum number of confirmations for outputs received from a different wallet. */
    const int conf_theirs;
    /** Maximum number of unconfirmed ancestors aggregated across all UTXOs in an OutputGroup. */
    const uint64_t max_ancestors;
    /** Maximum number of descendants that a single UTXO in the OutputGroup may have. */
    const uint64_t max_descendants;
    /** When avoid_reuse=true and there are full groups (OUTPUT_GROUP_MAX_ENTRIES), whether or not to use any partial groups.*/
    const bool m_include_partial_groups{false};

    CoinEligibilityFilter(int conf_mine, int conf_theirs, uint64_t max_ancestors) : conf_mine(conf_mine), conf_theirs(conf_theirs), max_ancestors(max_ancestors), max_descendants(max_ancestors) {}
    CoinEligibilityFilter(int conf_mine, int conf_theirs, uint64_t max_ancestors, uint64_t max_descendants) : conf_mine(conf_mine), conf_theirs(conf_theirs), max_ancestors(max_ancestors), max_descendants(max_descendants) {}
    CoinEligibilityFilter(int conf_mine, int conf_theirs, uint64_t max_ancestors, uint64_t max_descendants, bool include_partial) : conf_mine(conf_mine), conf_theirs(conf_theirs), max_ancestors(max_ancestors), max_descendants(max_descendants), m_include_partial_groups(include_partial) {}
};

/** A group of UTXOs paid to the same output script. */
struct OutputGroup
{
    /** The list of UTXOs contained in this output group. */
    std::vector<COutput> m_outputs;
    /** Whether the UTXOs were sent by the wallet to itself. This is relevant because we may want at
     * least a certain number of confirmations on UTXOs received from outside wallets while trusting
     * our own UTXOs more. */
    bool m_from_me{true};
    /** The total value of the UTXOs in sum. */
    CAmount m_value{0};
    /** The minimum number of confirmations the UTXOs in the group have. Unconfirmed is 0. */
    int m_depth{999};
    /** The aggregated count of unconfirmed ancestors of all UTXOs in this
     * group. Not deduplicated and may overestimate when ancestors are shared. */
    size_t m_ancestors{0};
    /** The maximum count of descendants of a single UTXO in this output group. */
    size_t m_descendants{0};
    /** The value of the UTXOs after deducting the cost of spending them at the effective feerate. */
    CAmount effective_value{0};
    /** The fee to spend these UTXOs at the effective feerate. */
    CAmount fee{0};
    /** The target feerate of the transaction we're trying to build. */
    CFeeRate m_effective_feerate{0};
    /** The fee to spend these UTXOs at the long term feerate. */
    CAmount long_term_fee{0};
    /** The feerate for spending a created change output eventually (i.e. not urgently, and thus at
     * a lower feerate). Calculated using long term fee estimate. This is used to decide whether
     * it could be economical to create a change output. */
    CFeeRate m_long_term_feerate{0};
    /** Indicate that we are subtracting the fee from outputs.
     * When true, the value that is used for coin selection is the UTXO's real value rather than effective value */
    bool m_subtract_fee_outputs{false};

    OutputGroup() {}
    OutputGroup(const CoinSelectionParams& params) :
        m_effective_feerate(params.m_effective_feerate),
        m_long_term_feerate(params.m_long_term_feerate),
        m_subtract_fee_outputs(params.m_subtract_fee_outputs)
    {}

    void Insert(const COutput& output, size_t ancestors, size_t descendants, bool positive_only);
    bool EligibleForSpending(const CoinEligibilityFilter& eligibility_filter) const;
    CAmount GetSelectionAmount() const;
};

/** Compute the waste for this result given the cost of change
 * and the opportunity cost of spending these inputs now vs in the future.
 * If change exists, waste = change_cost + inputs * (effective_feerate - long_term_feerate)
 * If no change, waste = excess + inputs * (effective_feerate - long_term_feerate)
 * where excess = selected_effective_value - target
 * change_cost = effective_feerate * change_output_size + long_term_feerate * change_spend_size
 *
 * Note this function is separate from SelectionResult for the tests.
 *
 * @param[in] inputs The selected inputs
 * @param[in] change_cost The cost of creating change and spending it in the future.
 *                        Only used if there is change, in which case it must be positive.
 *                        Must be 0 if there is no change.
 * @param[in] target The amount targeted by the coin selection algorithm.
 * @param[in] use_effective_value Whether to use the input's effective value (when true) or the real value (when false).
 * @return The waste
 */
[[nodiscard]] CAmount GetSelectionWaste(const std::set<COutput>& inputs, CAmount change_cost, CAmount target, bool use_effective_value = true);


/** Chooose a random change target for each transaction to make it harder to fingerprint the Core
 * wallet based on the change output values of transactions it creates.
 * The random value is between 50ksat and min(2 * payment_value, 1milsat)
 * When payment_value <= 25ksat, the value is just 50ksat.
 *
 * Making change amounts similar to the payment value may help disguise which output(s) are payments
 * are which ones are change. Using double the payment value may increase the number of inputs
 * needed (and thus be more expensive in fees), but breaks analysis techniques which assume the
 * coins selected are just sufficient to cover the payment amount ("unnecessary input" heuristic).
 *
 * @param[in]   payment_value   Average payment value of the transaction output(s).
 */
[[nodiscard]] CAmount GenerateChangeTarget(CAmount payment_value, FastRandomContext& rng);

struct SelectionResult
{
private:
    /** Set of inputs selected by the algorithm to use in the transaction */
    std::set<COutput> m_selected_inputs;
    /** The target the algorithm selected for. Note that this may not be equal to the recipient amount as it can include non-input fees */
    const CAmount m_target;
    /** Whether the input values for calculations should be the effective value (true) or normal value (false) */
    bool m_use_effective{false};
    /** The computed waste */
    std::optional<CAmount> m_waste;

public:
    explicit SelectionResult(const CAmount target)
        : m_target(target) {}

    SelectionResult() = delete;

    /** Get the sum of the input values */
    [[nodiscard]] CAmount GetSelectedValue() const;

    void Clear();

    void AddInput(const OutputGroup& group);

    /** Calculates and stores the waste for this selection via GetSelectionWaste */
    void ComputeAndSetWaste(CAmount change_cost);
    [[nodiscard]] CAmount GetWaste() const;

    /** Get m_selected_inputs */
    const std::set<COutput>& GetInputSet() const;
    /** Get the vector of COutputs that will be used to fill in a CTransaction's vin */
    std::vector<COutput> GetShuffledInputVector() const;

    bool operator<(SelectionResult other) const;
};

std::optional<SelectionResult> SelectCoinsBnB(std::vector<OutputGroup>& utxo_pool, const CAmount& selection_target, const CAmount& cost_of_change);

/** Select coins by Single Random Draw. OutputGroups are selected randomly from the eligible
 * outputs until the target is satisfied
 *
 * @param[in]  utxo_pool    The positive effective value OutputGroups eligible for selection
 * @param[in]  target_value The target value to select for
 * @returns If successful, a SelectionResult, otherwise, std::nullopt
 */
std::optional<SelectionResult> SelectCoinsSRD(const std::vector<OutputGroup>& utxo_pool, CAmount target_value, FastRandomContext& rng);

// Original coin selection algorithm as a fallback
std::optional<SelectionResult> KnapsackSolver(std::vector<OutputGroup>& groups, const CAmount& nTargetValue,
                                              CAmount change_target, FastRandomContext& rng);
} // namespace wallet

#endif // BITCOIN_WALLET_COINSELECTION_H<|MERGE_RESOLUTION|>--- conflicted
+++ resolved
@@ -64,39 +64,22 @@
     /** The fee required to spend this output at the consolidation feerate. */
     CAmount long_term_fee{0};
 
-<<<<<<< HEAD
-    /** Whether to use the maximum sized, 72 byte signature when calculating the size of the input spend. This should only be set when watch-only outputs are allowed */
-    bool use_max_sig;
-
     bool mature = false;
     bool need_hardware_key = false;
 
     COutput(const COutPoint& outpoint, const CTxOut& txout, int depth, int input_bytes, bool spendable, bool solvable, bool safe, int64_t time, bool from_me, bool mature=true, bool need_hardware_key=false)
-        : outpoint(outpoint),
-        txout(txout),
-        depth(depth),
-        input_bytes(input_bytes),
-        spendable(spendable),
-        solvable(solvable),
-        safe(safe),
-        time(time),
-        from_me(from_me),
-        effective_value(txout.nValue),
-        mature(mature),
-        need_hardware_key(need_hardware_key)
-=======
-    COutput(const COutPoint& outpoint, const CTxOut& txout, int depth, int input_bytes, bool spendable, bool solvable, bool safe, int64_t time, bool from_me)
         : outpoint{outpoint},
-          txout{txout},
-          depth{depth},
-          input_bytes{input_bytes},
-          spendable{spendable},
-          solvable{solvable},
-          safe{safe},
-          time{time},
-          from_me{from_me},
-          effective_value{txout.nValue}
->>>>>>> 2f0f056e
+        txout{txout},
+        depth{depth},
+        input_bytes{input_bytes},
+        spendable{spendable},
+        solvable{solvable},
+        safe{safe},
+        time{time},
+        from_me{from_me},
+        effective_value{txout.nValue},
+        mature{mature},
+        need_hardware_key{need_hardware_key}
     {}
 
     std::string ToString() const;
