// Copyright (c) 2011-2022 The Bitcoin Core developers
// Distributed under the MIT software license, see the accompanying
// file COPYING or http://www.opensource.org/licenses/mit-license.php.

#include <rpc/util.h>
#include <rpc/server.h>
#include <wallet/rpc/util.h>
#include <wallet/wallet.h>
#include <wallet/hdwallet.h>


namespace wallet {
RPCHelpMan walletpassphrase()
{
    return RPCHelpMan{"walletpassphrase",
                "\nStores the wallet decryption key in memory for 'timeout' seconds.\n"
                "This is needed prior to performing transactions related to private keys such as sending particl\n"
            "\nNote:\n"
            "Issuing the walletpassphrase command while the wallet is already unlocked will set a new unlock\n"
            "time that overrides the old one.\n"
            "If [stakingonly] is true and <timeout> is 0, the wallet will remain unlocked for staking until manually locked again.\n",
                {
                    {"passphrase", RPCArg::Type::STR, RPCArg::Optional::NO, "The wallet passphrase"},
                    {"timeout", RPCArg::Type::NUM, RPCArg::Optional::NO, "The time to keep the decryption key in seconds; capped at 100000000 (~3 years)."},
                    {"stakingonly", RPCArg::Type::BOOL, RPCArg::Default{false}, "If true, sending functions are disabled."},
                },
                RPCResult{RPCResult::Type::NONE, "", ""},
                RPCExamples{
            "\nUnlock the wallet for 60 seconds\n"
            + HelpExampleCli("walletpassphrase", "\"my pass phrase\" 60") +
            "\nLock the wallet again (before 60 seconds)\n"
            + HelpExampleCli("walletlock", "") +
            "\nAs a JSON-RPC call\n"
            + HelpExampleRpc("walletpassphrase", "\"my pass phrase\", 60")
                },
        [&](const RPCHelpMan& self, const JSONRPCRequest& request) -> UniValue
{
    std::shared_ptr<CWallet> const wallet = GetWalletForJSONRPCRequest(request);
    if (!wallet) return UniValue::VNULL;
    CWallet* const pwallet = wallet.get();

    int64_t nSleepTime;
    int64_t relock_time;

    bool fWalletUnlockStakingOnly = false;
    if (request.params.size() > 2) {
        fWalletUnlockStakingOnly = request.params[2].get_bool();
    }

    // Prevent concurrent calls to walletpassphrase with the same wallet.
    LOCK(pwallet->m_unlock_mutex);
    {
        SecureString strWalletPass;
        {
        LOCK(pwallet->cs_wallet);

        if (!pwallet->IsCrypted()) {
            throw JSONRPCError(RPC_WALLET_WRONG_ENC_STATE, "Error: running with an unencrypted wallet, but walletpassphrase was called.");
        }

        // Note that the walletpassphrase is stored in request.params[0] which is not mlock()ed
        //SecureString strWalletPass;
        strWalletPass.reserve(100);
        strWalletPass = std::string_view{request.params[0].get_str()};

        // Get the timeout
        nSleepTime = request.params[1].getInt<int64_t>();
        // Timeout cannot be negative, otherwise it will relock immediately
        if (nSleepTime < 0) {
            throw JSONRPCError(RPC_INVALID_PARAMETER, "Timeout cannot be negative.");
        }
        // Clamp timeout
        constexpr int64_t MAX_SLEEP_TIME = 100000000; // larger values trigger a macos/libevent bug?
        if (nSleepTime > MAX_SLEEP_TIME) {
            nSleepTime = MAX_SLEEP_TIME;
        }

        if (strWalletPass.empty()) {
            throw JSONRPCError(RPC_INVALID_PARAMETER, "passphrase cannot be empty");
        }
        }
        if (!pwallet->Unlock(strWalletPass)) {
            // Check if the passphrase has a null character (see #27067 for details)
            if (strWalletPass.find('\0') == std::string::npos) {
                throw JSONRPCError(RPC_WALLET_PASSPHRASE_INCORRECT, "Error: The wallet passphrase entered was incorrect.");
            } else {
                throw JSONRPCError(RPC_WALLET_PASSPHRASE_INCORRECT, "Error: The wallet passphrase entered is incorrect. "
                                                                    "It contains a null character (ie - a zero byte). "
                                                                    "If the passphrase was set with a version of this software prior to 25.0, "
                                                                    "please try again with only the characters up to — but not including — "
                                                                    "the first null character. If this is successful, please set a new "
                                                                    "passphrase to avoid this issue in the future.");
            }
        }

        {
        LOCK(pwallet->cs_wallet);
        pwallet->TopUpKeyPool();

        if (pwallet->IsParticlWallet()) {
            CHDWallet *phdw = GetParticlWallet(pwallet);
            phdw->fUnlockForStakingOnly = fWalletUnlockStakingOnly;
        }
        pwallet->nRelockTime = GetTime() + nSleepTime;
        relock_time = pwallet->nRelockTime;
        }
    }

    // rpcRunLater must be called without cs_wallet held otherwise a deadlock
    // can occur. The deadlock would happen when RPCRunLater removes the
    // previous timer (and waits for the callback to finish if already running)
    // and the callback locks cs_wallet.
    AssertLockNotHeld(wallet->cs_wallet);
    // Only allow unlimited timeout (nSleepTime=0) on staking.
    if (nSleepTime > 0 || !fWalletUnlockStakingOnly) {
        // Keep a weak pointer to the wallet so that it is possible to unload the
        // wallet before the following callback is called. If a valid shared pointer
        // is acquired in the callback then the wallet is still loaded.
        std::weak_ptr<CWallet> weak_wallet = wallet;
        pwallet->chain().rpcRunLater(strprintf("lockwallet(%s)", pwallet->GetName()), [weak_wallet, relock_time] {
            if (auto shared_wallet = weak_wallet.lock()) {
                LOCK2(shared_wallet->m_relock_mutex, shared_wallet->cs_wallet);
                // Skip if this is not the most recent rpcRunLater callback.
                if (shared_wallet->nRelockTime != relock_time) return;
                shared_wallet->Lock();
                shared_wallet->nRelockTime = 0;
            }
        }, nSleepTime);
    } else {
        RPCRunLaterErase(strprintf("lockwallet(%s)", pwallet->GetName()));
        {
        LOCK2(pwallet->m_relock_mutex, pwallet->cs_wallet);
        pwallet->nRelockTime = 0;
        }
    }
    return UniValue::VNULL;
},
    };
}


RPCHelpMan walletpassphrasechange()
{
    return RPCHelpMan{"walletpassphrasechange",
                "\nChanges the wallet passphrase from 'oldpassphrase' to 'newpassphrase'.\n",
                {
                    {"oldpassphrase", RPCArg::Type::STR, RPCArg::Optional::NO, "The current passphrase"},
                    {"newpassphrase", RPCArg::Type::STR, RPCArg::Optional::NO, "The new passphrase"},
                },
                RPCResult{RPCResult::Type::NONE, "", ""},
                RPCExamples{
                    HelpExampleCli("walletpassphrasechange", "\"old one\" \"new one\"")
            + HelpExampleRpc("walletpassphrasechange", "\"old one\", \"new one\"")
                },
        [&](const RPCHelpMan& self, const JSONRPCRequest& request) -> UniValue
{
    std::shared_ptr<CWallet> const pwallet = GetWalletForJSONRPCRequest(request);
    if (!pwallet) return UniValue::VNULL;

    if (!pwallet->IsCrypted()) {
        throw JSONRPCError(RPC_WALLET_WRONG_ENC_STATE, "Error: running with an unencrypted wallet, but walletpassphrasechange was called.");
    }

    if (pwallet->IsScanningWithPassphrase()) {
        throw JSONRPCError(RPC_WALLET_ERROR, "Error: the wallet is currently being used to rescan the blockchain for related transactions. Please call `abortrescan` before changing the passphrase.");
    }

    LOCK2(pwallet->m_relock_mutex, pwallet->cs_wallet);

    SecureString strOldWalletPass;
    strOldWalletPass.reserve(100);
    strOldWalletPass = std::string_view{request.params[0].get_str()};

    SecureString strNewWalletPass;
    strNewWalletPass.reserve(100);
    strNewWalletPass = std::string_view{request.params[1].get_str()};

    if (strOldWalletPass.empty() || strNewWalletPass.empty()) {
        throw JSONRPCError(RPC_INVALID_PARAMETER, "passphrase cannot be empty");
    }

    if (!pwallet->ChangeWalletPassphrase(strOldWalletPass, strNewWalletPass)) {
        // Check if the old passphrase had a null character (see #27067 for details)
        if (strOldWalletPass.find('\0') == std::string::npos) {
            throw JSONRPCError(RPC_WALLET_PASSPHRASE_INCORRECT, "Error: The wallet passphrase entered was incorrect.");
        } else {
            throw JSONRPCError(RPC_WALLET_PASSPHRASE_INCORRECT, "Error: The old wallet passphrase entered is incorrect. "
                                                                "It contains a null character (ie - a zero byte). "
                                                                "If the old passphrase was set with a version of this software prior to 25.0, "
                                                                "please try again with only the characters up to — but not including — "
                                                                "the first null character.");
        }
    }

    return UniValue::VNULL;
},
    };
}


RPCHelpMan walletlock()
{
    return RPCHelpMan{"walletlock",
                "\nRemoves the wallet encryption key from memory, locking the wallet.\n"
                "After calling this method, you will need to call walletpassphrase again\n"
                "before being able to call any methods which require the wallet to be unlocked.\n",
                {},
                RPCResult{RPCResult::Type::NONE, "", ""},
                RPCExamples{
            "\nSet the passphrase for 2 minutes to perform a transaction\n"
            + HelpExampleCli("walletpassphrase", "\"my pass phrase\" 120") +
            "\nPerform a send (requires passphrase set)\n"
            + HelpExampleCli("sendtoaddress", "\"" + EXAMPLE_ADDRESS[0] + "\" 1.0") +
            "\nClear the passphrase since we are done before 2 minutes is up\n"
            + HelpExampleCli("walletlock", "") +
            "\nAs a JSON-RPC call\n"
            + HelpExampleRpc("walletlock", "")
                },
        [&](const RPCHelpMan& self, const JSONRPCRequest& request) -> UniValue
{
    std::shared_ptr<CWallet> const pwallet = GetWalletForJSONRPCRequest(request);
    if (!pwallet) return UniValue::VNULL;

    if (!pwallet->IsCrypted()) {
        throw JSONRPCError(RPC_WALLET_WRONG_ENC_STATE, "Error: running with an unencrypted wallet, but walletlock was called.");
    }

    if (pwallet->IsScanningWithPassphrase()) {
        throw JSONRPCError(RPC_WALLET_ERROR, "Error: the wallet is currently being used to rescan the blockchain for related transactions. Please call `abortrescan` before locking the wallet.");
    }

    LOCK2(pwallet->m_relock_mutex, pwallet->cs_wallet);

    pwallet->Lock();
    pwallet->nRelockTime = 0;

    return UniValue::VNULL;
},
    };
}


RPCHelpMan encryptwallet()
{
    return RPCHelpMan{"encryptwallet",
                "\nEncrypts the wallet with 'passphrase'. This is for first time encryption.\n"
                "After this, any calls that interact with private keys such as sending or signing \n"
                "will require the passphrase to be set prior the making these calls.\n"
                "Use the walletpassphrase call for this, and then walletlock call.\n"
                "If the wallet is already encrypted, use the walletpassphrasechange call.\n"
                "** IMPORTANT **\n"
                "For security reasons, the encryption process will generate a new HD seed, resulting\n"
                "in the creation of a fresh set of active descriptors. Therefore, it is crucial to\n"
                "securely back up the newly generated wallet file using the backupwallet RPC.\n",
                {
                    {"passphrase", RPCArg::Type::STR, RPCArg::Optional::NO, "The pass phrase to encrypt the wallet with. It must be at least 1 character, but should be long."},
                },
                RPCResult{RPCResult::Type::STR, "", "A string with further instructions"},
                RPCExamples{
            "\nEncrypt your wallet\n"
            + HelpExampleCli("encryptwallet", "\"my pass phrase\"") +
            "\nNow set the passphrase to use the wallet, such as for signing or sending particl\n"
            + HelpExampleCli("walletpassphrase", "\"my pass phrase\"") +
            "\nNow we can do something like sign\n"
            + HelpExampleCli("signmessage", "\"address\" \"test message\"") +
            "\nNow lock the wallet again by removing the passphrase\n"
            + HelpExampleCli("walletlock", "") +
            "\nAs a JSON-RPC call\n"
            + HelpExampleRpc("encryptwallet", "\"my pass phrase\"")
                },
        [&](const RPCHelpMan& self, const JSONRPCRequest& request) -> UniValue
{
    std::shared_ptr<CWallet> const pwallet = GetWalletForJSONRPCRequest(request);
    if (!pwallet) return UniValue::VNULL;

    if (pwallet->IsWalletFlagSet(WALLET_FLAG_DISABLE_PRIVATE_KEYS)) {
        throw JSONRPCError(RPC_WALLET_ENCRYPTION_FAILED, "Error: wallet does not contain private keys, nothing to encrypt.");
    }

    if (pwallet->IsCrypted()) {
        throw JSONRPCError(RPC_WALLET_WRONG_ENC_STATE, "Error: running with an encrypted wallet, but encryptwallet was called.");
    }

    if (pwallet->IsScanningWithPassphrase()) {
        throw JSONRPCError(RPC_WALLET_ERROR, "Error: the wallet is currently being used to rescan the blockchain for related transactions. Please call `abortrescan` before encrypting the wallet.");
    }

    LOCK2(pwallet->m_relock_mutex, pwallet->cs_wallet);

    SecureString strWalletPass;
    strWalletPass.reserve(100);
    strWalletPass = std::string_view{request.params[0].get_str()};

    if (strWalletPass.empty()) {
        throw JSONRPCError(RPC_INVALID_PARAMETER, "passphrase cannot be empty");
    }

    if (!pwallet->EncryptWallet(strWalletPass)) {
        throw JSONRPCError(RPC_WALLET_ENCRYPTION_FAILED, "Error: Failed to encrypt the wallet.");
    }

<<<<<<< HEAD
    return "wallet encrypted; You need to make a new backup.";
=======
    return "wallet encrypted; The keypool has been flushed and a new HD seed was generated. You need to make a new backup with the backupwallet RPC.";
>>>>>>> fcdb39d3
},
    };
}
} // namespace wallet<|MERGE_RESOLUTION|>--- conflicted
+++ resolved
@@ -299,11 +299,9 @@
         throw JSONRPCError(RPC_WALLET_ENCRYPTION_FAILED, "Error: Failed to encrypt the wallet.");
     }
 
-<<<<<<< HEAD
-    return "wallet encrypted; You need to make a new backup.";
-=======
-    return "wallet encrypted; The keypool has been flushed and a new HD seed was generated. You need to make a new backup with the backupwallet RPC.";
->>>>>>> fcdb39d3
+    // In particl the keypool isn't used and the root key won't change after encryption, is the backup warning even necessary?
+    return "wallet encrypted; You should make a new backup.";
+    //return "wallet encrypted; The keypool has been flushed and a new HD seed was generated. You need to make a new backup with the backupwallet RPC.";
 },
     };
 }
