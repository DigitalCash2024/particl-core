--- conflicted
+++ resolved
@@ -460,13 +460,9 @@
     if (!request.params[4].isNull() && request.params[4].get_bool()) {
         flags |= WALLET_FLAG_AVOID_REUSE;
     }
-<<<<<<< HEAD
-    // if (self.Arg<bool>(5)) {
+    // if (self.Arg<bool>("descriptors")) {
     bool descriptor_mode = request.params[5].isNull() ? fParticlMode ? false : true : request.params[5].get_bool();
     if (descriptor_mode) {
-=======
-    if (self.Arg<bool>("descriptors")) {
->>>>>>> 23b3dc2d
 #ifndef USE_SQLITE
         throw JSONRPCError(RPC_WALLET_ERROR, "Compiled without sqlite support (required for descriptor wallets)");
 #endif
