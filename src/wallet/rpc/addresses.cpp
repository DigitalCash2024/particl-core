--- conflicted
+++ resolved
@@ -356,10 +356,6 @@
     // Construct using pay-to-script-hash:
     CScript inner;
     CTxDestination dest = AddAndGetMultisigDestination(required, pubkeys, output_type, spk_man, inner);
-<<<<<<< HEAD
-=======
-    pwallet->SetAddressBook(dest, label, AddressPurpose::SEND);
->>>>>>> 19764dc1
 
     // Make the descriptor
     std::unique_ptr<Descriptor> descriptor = InferDescriptor(GetScriptForDestination(dest), spk_man);
@@ -371,10 +367,10 @@
     if (f256Hash) {
         CScriptID256 innerID;
         innerID.Set(inner);
-        pwallet->SetAddressBook(innerID, label, "send", fbech32);
+        pwallet->SetAddressBook(innerID, label, AddressPurpose::SEND, fbech32);
         result.pushKV("address", CBitcoinAddress(innerID, fbech32).ToString());
     } else {
-        pwallet->SetAddressBook(dest, label, "send", fbech32);
+        pwallet->SetAddressBook(dest, label, AddressPurpose::SEND, fbech32);
         result.pushKV("address", EncodeDestination(dest, fbech32));
     }
 
