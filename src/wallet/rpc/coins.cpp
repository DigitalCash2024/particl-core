// Copyright (c) 2011-2021 The Bitcoin Core developers
// Distributed under the MIT software license, see the accompanying
// file COPYING or http://www.opensource.org/licenses/mit-license.php.

#include <core_io.h>
#include <key_io.h>
#include <rpc/util.h>
#include <util/moneystr.h>
#include <wallet/coincontrol.h>
#include <wallet/receive.h>
#include <wallet/rpc/util.h>
#include <wallet/spend.h>
#include <wallet/wallet.h>
#include <wallet/hdwallet.h>

#include <univalue.h>


namespace wallet {
static CAmount GetReceived(const CWallet& wallet, const UniValue& params, bool by_label) EXCLUSIVE_LOCKS_REQUIRED(wallet.cs_wallet)
{
    std::set<CTxDestination> address_set;

    if (by_label) {
        // Get the set of addresses assigned to label
        std::string label = LabelFromValue(params[0]);
        address_set = wallet.GetLabelAddresses(label);
    } else {
        // Get the address
        CTxDestination dest = DecodeDestination(params[0].get_str());
        if (!IsValidDestination(dest)) {
            throw JSONRPCError(RPC_INVALID_ADDRESS_OR_KEY, "Invalid Particl address");
        }
        CScript script_pub_key = GetScriptForDestination(dest);
        if (!wallet.IsMine(script_pub_key)) {
            throw JSONRPCError(RPC_WALLET_ERROR, "Address not found in wallet");
        }
        address_set.insert(dest);
    }

    // Minimum confirmations
    int min_depth = 1;
    if (!params[1].isNull())
        min_depth = params[1].get_int();

    const bool include_immature_coinbase{params[2].isNull() ? false : params[2].get_bool()};

    // Excluding coinbase outputs is deprecated
    // It can be enabled by setting deprecatedrpc=exclude_coinbase
    const bool include_coinbase{!wallet.chain().rpcEnableDeprecated("exclude_coinbase")};

    if (include_immature_coinbase && !include_coinbase) {
        throw JSONRPCError(RPC_INVALID_PARAMETER, "include_immature_coinbase is incompatible with deprecated exclude_coinbase");
    }

    // Tally
    CAmount amount = 0;
    for (const std::pair<const uint256, CWalletTx>& wtx_pair : wallet.mapWallet) {
        const CWalletTx& wtx = wtx_pair.second;
        int depth{wallet.GetTxDepthInMainChain(wtx)};
        if (depth < min_depth
            // Coinbase with less than 1 confirmation is no longer in the main chain
            || (!wallet.IsParticlWallet() && (wtx.IsCoinBase() && (depth < 1 || !include_coinbase)))
            || (wallet.IsTxImmatureCoinBase(wtx) && !include_immature_coinbase))
        {
            continue;
        }
        if (wallet.IsParticlWallet()) {
            for (auto &txout : wtx.tx->vpout) {
                if (txout->IsStandardOutput()) {
                    CTxDestination address;
                    if (ExtractDestination(*txout->GetPScriptPubKey(), address) && wallet.IsMine(address) && address_set.count(address)) {
                        amount += txout->GetValue();
                    }
                }
            }
        } else
        for (const CTxOut& txout : wtx.tx->vout) {
            CTxDestination address;
            if (ExtractDestination(txout.scriptPubKey, address) && wallet.IsMine(address) && address_set.count(address)) {
                amount += txout.nValue;
            }
        }
    }

    return amount;
}


RPCHelpMan getreceivedbyaddress()
{
    return RPCHelpMan{"getreceivedbyaddress",
                "\nReturns the total amount received by the given address in transactions with at least minconf confirmations.\n",
                {
                    {"address", RPCArg::Type::STR, RPCArg::Optional::NO, "The particl address for transactions."},
                    {"minconf", RPCArg::Type::NUM, RPCArg::Default{1}, "Only include transactions confirmed at least this many times."},
                    {"include_immature_coinbase", RPCArg::Type::BOOL, RPCArg::Default{false}, "Include immature coinbase transactions."},
                },
                RPCResult{
                    RPCResult::Type::STR_AMOUNT, "amount", "The total amount in " + CURRENCY_UNIT + " received at this address."
                },
                RPCExamples{
            "\nThe amount from transactions with at least 1 confirmation\n"
            + HelpExampleCli("getreceivedbyaddress", "\"" + EXAMPLE_ADDRESS[0] + "\"") +
            "\nThe amount including unconfirmed transactions, zero confirmations\n"
            + HelpExampleCli("getreceivedbyaddress", "\"" + EXAMPLE_ADDRESS[0] + "\" 0") +
            "\nThe amount with at least 6 confirmations\n"
            + HelpExampleCli("getreceivedbyaddress", "\"" + EXAMPLE_ADDRESS[0] + "\" 6") +
            "\nThe amount with at least 6 confirmations including immature coinbase outputs\n"
            + HelpExampleCli("getreceivedbylabel", "\"tabby\" 6 true") +
            "\nAs a JSON-RPC call\n"
            + HelpExampleRpc("getreceivedbyaddress", "\"" + EXAMPLE_ADDRESS[0] + "\", 6")
                },
        [&](const RPCHelpMan& self, const JSONRPCRequest& request) -> UniValue
{
    const std::shared_ptr<const CWallet> pwallet = GetWalletForJSONRPCRequest(request);
    if (!pwallet) return NullUniValue;

    // Make sure the results are valid at least up to the most recent block
    // the user could have gotten from another RPC command prior to now
    pwallet->BlockUntilSyncedToCurrentChain();

    LOCK(pwallet->cs_wallet);

    return ValueFromAmount(GetReceived(*pwallet, request.params, /* by_label */ false));
},
    };
}


RPCHelpMan getreceivedbylabel()
{
    return RPCHelpMan{"getreceivedbylabel",
                "\nReturns the total amount received by addresses with <label> in transactions with at least [minconf] confirmations.\n",
                {
                    {"label", RPCArg::Type::STR, RPCArg::Optional::NO, "The selected label, may be the default label using \"\"."},
                    {"minconf", RPCArg::Type::NUM, RPCArg::Default{1}, "Only include transactions confirmed at least this many times."},
                    {"include_immature_coinbase", RPCArg::Type::BOOL, RPCArg::Default{false}, "Include immature coinbase transactions."},
                },
                RPCResult{
                    RPCResult::Type::STR_AMOUNT, "amount", "The total amount in " + CURRENCY_UNIT + " received for this label."
                },
                RPCExamples{
            "\nAmount received by the default label with at least 1 confirmation\n"
            + HelpExampleCli("getreceivedbylabel", "\"\"") +
            "\nAmount received at the tabby label including unconfirmed amounts with zero confirmations\n"
            + HelpExampleCli("getreceivedbylabel", "\"tabby\" 0") +
            "\nThe amount with at least 6 confirmations\n"
            + HelpExampleCli("getreceivedbylabel", "\"tabby\" 6") +
            "\nAs a JSON-RPC call\n"
            + HelpExampleRpc("getreceivedbylabel", "\"tabby\", 6")
                },
        [&](const RPCHelpMan& self, const JSONRPCRequest& request) -> UniValue
{
    const std::shared_ptr<const CWallet> pwallet = GetWalletForJSONRPCRequest(request);
    if (!pwallet) return NullUniValue;

    // Make sure the results are valid at least up to the most recent block
    // the user could have gotten from another RPC command prior to now
    pwallet->BlockUntilSyncedToCurrentChain();

    LOCK(pwallet->cs_wallet);

    return ValueFromAmount(GetReceived(*pwallet, request.params, /* by_label */ true));
},
    };
}


RPCHelpMan getbalance()
{
    return RPCHelpMan{"getbalance",
                "\nReturns the total available balance.\n"
                "The available balance is what the wallet considers currently spendable, and is\n"
                "thus affected by options which limit spendability such as -spendzeroconfchange.\n",
                {
                    {"dummy", RPCArg::Type::STR, RPCArg::Optional::OMITTED_NAMED_ARG, "Remains for backward compatibility. Must be excluded or set to \"*\"."},
                    {"minconf", RPCArg::Type::NUM, RPCArg::Default{0}, "Only include transactions confirmed at least this many times."},
                    {"include_watchonly", RPCArg::Type::BOOL, RPCArg::DefaultHint{"true for watch-only wallets, otherwise false"}, "Also include balance in watch-only addresses (see 'importaddress')"},
                    {"avoid_reuse", RPCArg::Type::BOOL, RPCArg::Default{true}, "(only available if avoid_reuse wallet flag is set) Do not include balance in dirty outputs; addresses are considered dirty if they have previously been used in a transaction."},
                },
                RPCResult{
                    RPCResult::Type::STR_AMOUNT, "amount", "The total amount in " + CURRENCY_UNIT + " received for this wallet."
                },
                RPCExamples{
            "\nThe total amount in the wallet with 0 or more confirmations\n"
            + HelpExampleCli("getbalance", "") +
            "\nThe total amount in the wallet with at least 6 confirmations\n"
            + HelpExampleCli("getbalance", "\"*\" 6") +
            "\nAs a JSON-RPC call\n"
            + HelpExampleRpc("getbalance", "\"*\", 6")
                },
        [&](const RPCHelpMan& self, const JSONRPCRequest& request) -> UniValue
{
    const std::shared_ptr<const CWallet> pwallet = GetWalletForJSONRPCRequest(request);
    if (!pwallet) return NullUniValue;

    // Make sure the results are valid at least up to the most recent block
    // the user could have gotten from another RPC command prior to now
    pwallet->BlockUntilSyncedToCurrentChain();

    LOCK(pwallet->cs_wallet);

    const UniValue& dummy_value = request.params[0];
    if (!dummy_value.isNull() && dummy_value.get_str() != "*") {
        throw JSONRPCError(RPC_METHOD_DEPRECATED, "dummy first argument must be excluded or set to \"*\".");
    }

    int min_depth = 0;
    if (!request.params[1].isNull()) {
        min_depth = request.params[1].get_int();
    }

    bool include_watchonly = ParseIncludeWatchonly(request.params[2], *pwallet);

    bool avoid_reuse = GetAvoidReuseFlag(*pwallet, request.params[3]);

    const auto bal = GetBalance(*pwallet, min_depth, avoid_reuse);

    return ValueFromAmount(bal.m_mine_trusted + (include_watchonly ? bal.m_watchonly_trusted : 0));
},
    };
}

RPCHelpMan getunconfirmedbalance()
{
    return RPCHelpMan{"getunconfirmedbalance",
                "DEPRECATED\nIdentical to getbalances().mine.untrusted_pending\n",
                {},
                RPCResult{RPCResult::Type::NUM, "", "The balance"},
                RPCExamples{""},
        [&](const RPCHelpMan& self, const JSONRPCRequest& request) -> UniValue
{
    const std::shared_ptr<const CWallet> pwallet = GetWalletForJSONRPCRequest(request);
    if (!pwallet) return NullUniValue;

    // Make sure the results are valid at least up to the most recent block
    // the user could have gotten from another RPC command prior to now
    pwallet->BlockUntilSyncedToCurrentChain();

    LOCK(pwallet->cs_wallet);

    return ValueFromAmount(GetBalance(*pwallet).m_mine_untrusted_pending);
},
    };
}

RPCHelpMan lockunspent()
{
    return RPCHelpMan{"lockunspent",
                "\nUpdates list of temporarily unspendable outputs.\n"
                "Temporarily lock (unlock=false) or unlock (unlock=true) specified transaction outputs.\n"
                "If no transaction outputs are specified when unlocking then all current locked transaction outputs are unlocked.\n"
                "A locked transaction output will not be chosen by automatic coin selection, when spending particl.\n"
                "Manually selected coins are automatically unlocked.\n"
                "Locks are stored in memory only, unless persistent=true, in which case they will be written to the\n"
                "wallet database and loaded on node start. Unwritten (persistent=false) locks are always cleared\n"
                "(by virtue of process exit) when a node stops or fails. Unlocking will clear both persistent and not.\n"
                "Also see the listunspent call\n",
                {
                    {"unlock", RPCArg::Type::BOOL, RPCArg::Optional::NO, "Whether to unlock (true) or lock (false) the specified transactions"},
                    {"transactions", RPCArg::Type::ARR, RPCArg::Default{UniValue::VARR}, "The transaction outputs and within each, the txid (string) vout (numeric).",
                        {
                            {"", RPCArg::Type::OBJ, RPCArg::Optional::OMITTED, "",
                                {
                                    {"txid", RPCArg::Type::STR_HEX, RPCArg::Optional::NO, "The transaction id"},
                                    {"vout", RPCArg::Type::NUM, RPCArg::Optional::NO, "The output number"},
                                },
                            },
                        },
                    },
                    {"persistent", RPCArg::Type::BOOL, RPCArg::Default{false}, "Whether to write/erase this lock in the wallet database, or keep the change in memory only. Ignored for unlocking."},
                },
                RPCResult{
                    RPCResult::Type::BOOL, "", "Whether the command was successful or not"
                },
                RPCExamples{
            "\nList the unspent transactions\n"
            + HelpExampleCli("listunspent", "") +
            "\nLock an unspent transaction\n"
            + HelpExampleCli("lockunspent", "false \"[{\\\"txid\\\":\\\"a08e6907dbbd3d809776dbfc5d82e371b764ed838b5655e72f463568df1aadf0\\\",\\\"vout\\\":1}]\"") +
            "\nList the locked transactions\n"
            + HelpExampleCli("listlockunspent", "") +
            "\nUnlock the transaction again\n"
            + HelpExampleCli("lockunspent", "true \"[{\\\"txid\\\":\\\"a08e6907dbbd3d809776dbfc5d82e371b764ed838b5655e72f463568df1aadf0\\\",\\\"vout\\\":1}]\"") +
            "\nLock the transaction persistently in the wallet database\n"
            + HelpExampleCli("lockunspent", "false \"[{\\\"txid\\\":\\\"a08e6907dbbd3d809776dbfc5d82e371b764ed838b5655e72f463568df1aadf0\\\",\\\"vout\\\":1}]\" true") +
            "\nAs a JSON-RPC call\n"
            + HelpExampleRpc("lockunspent", "false, \"[{\\\"txid\\\":\\\"a08e6907dbbd3d809776dbfc5d82e371b764ed838b5655e72f463568df1aadf0\\\",\\\"vout\\\":1}]\"")
                },
        [&](const RPCHelpMan& self, const JSONRPCRequest& request) -> UniValue
{
    std::shared_ptr<CWallet> const pwallet = GetWalletForJSONRPCRequest(request);
    if (!pwallet) return NullUniValue;

    // Make sure the results are valid at least up to the most recent block
    // the user could have gotten from another RPC command prior to now
    pwallet->BlockUntilSyncedToCurrentChain();

    LOCK(pwallet->cs_wallet);

    RPCTypeCheckArgument(request.params[0], UniValue::VBOOL);

    bool fUnlock = request.params[0].get_bool();

    const bool persistent{request.params[2].isNull() ? false : request.params[2].get_bool()};

    if (request.params[1].isNull()) {
        if (fUnlock) {
            if (!pwallet->UnlockAllCoins())
                throw JSONRPCError(RPC_WALLET_ERROR, "Unlocking coins failed");
        }
        return true;
    }

    RPCTypeCheckArgument(request.params[1], UniValue::VARR);

    const UniValue& output_params = request.params[1];

    // Create and validate the COutPoints first.

    std::vector<COutPoint> outputs;
    outputs.reserve(output_params.size());

    for (unsigned int idx = 0; idx < output_params.size(); idx++) {
        const UniValue& o = output_params[idx].get_obj();

        RPCTypeCheckObj(o,
            {
                {"txid", UniValueType(UniValue::VSTR)},
                {"vout", UniValueType(UniValue::VNUM)},
            });

        const uint256 txid(ParseHashO(o, "txid"));
        const int nOutput = find_value(o, "vout").get_int();
        if (nOutput < 0) {
            throw JSONRPCError(RPC_INVALID_PARAMETER, "Invalid parameter, vout cannot be negative");
        }

        const COutPoint outpt(txid, nOutput);

        if (IsParticlWallet(pwallet.get()))  {
            const auto it = pwallet->mapWallet.find(outpt.hash);
            if (it == pwallet->mapWallet.end()) {
                CHDWallet *phdw = GetParticlWallet(pwallet.get());
                const auto it = phdw->mapRecords.find(outpt.hash);
                if (it == phdw->mapRecords.end()) {
                    throw JSONRPCError(RPC_INVALID_PARAMETER, "Invalid parameter, unknown transaction");
                }
                const CTransactionRecord &rtx = it->second;
                if (!rtx.GetOutput(outpt.n)) {
                    throw JSONRPCError(RPC_INVALID_PARAMETER, "Invalid parameter, vout index out of bounds");
                }
            } else {
                const CWalletTx& trans = it->second;
                if (outpt.n >= trans.tx->GetNumVOuts()) {
                    throw JSONRPCError(RPC_INVALID_PARAMETER, "Invalid parameter, vout index out of bounds");
                }
            }
        } else {
        const auto it = pwallet->mapWallet.find(outpt.hash);
        if (it == pwallet->mapWallet.end()) {
            throw JSONRPCError(RPC_INVALID_PARAMETER, "Invalid parameter, unknown transaction");
        }

        const CWalletTx& trans = it->second;

        if (outpt.n >= trans.tx->vout.size()) {
            throw JSONRPCError(RPC_INVALID_PARAMETER, "Invalid parameter, vout index out of bounds");
        }
        }

        if (pwallet->IsSpent(outpt.hash, outpt.n)) {
            throw JSONRPCError(RPC_INVALID_PARAMETER, "Invalid parameter, expected unspent output");
        }

        const bool is_locked = pwallet->IsLockedCoin(outpt.hash, outpt.n);

        if (fUnlock && !is_locked) {
            throw JSONRPCError(RPC_INVALID_PARAMETER, "Invalid parameter, expected locked output");
        }

        if (!fUnlock && is_locked && !persistent) {
            throw JSONRPCError(RPC_INVALID_PARAMETER, "Invalid parameter, output already locked");
        }

        outputs.push_back(outpt);
    }

    std::unique_ptr<WalletBatch> batch = nullptr;
    // Unlock is always persistent
    if (fUnlock || persistent) batch = std::make_unique<WalletBatch>(pwallet->GetDatabase());

    // Atomically set (un)locked status for the outputs.
    for (const COutPoint& outpt : outputs) {
        if (fUnlock) {
            if (!pwallet->UnlockCoin(outpt, batch.get())) throw JSONRPCError(RPC_WALLET_ERROR, "Unlocking coin failed");
        } else {
            if (!pwallet->LockCoin(outpt, batch.get())) throw JSONRPCError(RPC_WALLET_ERROR, "Locking coin failed");
        }
    }

    return true;
},
    };
}

RPCHelpMan listlockunspent()
{
    return RPCHelpMan{"listlockunspent",
                "\nReturns list of temporarily unspendable outputs.\n"
                "See the lockunspent call to lock and unlock transactions for spending.\n",
                {},
                RPCResult{
                    RPCResult::Type::ARR, "", "",
                    {
                        {RPCResult::Type::OBJ, "", "",
                        {
                            {RPCResult::Type::STR_HEX, "txid", "The transaction id locked"},
                            {RPCResult::Type::NUM, "vout", "The vout value"},
                        }},
                    }
                },
                RPCExamples{
            "\nList the unspent transactions\n"
            + HelpExampleCli("listunspent", "") +
            "\nLock an unspent transaction\n"
            + HelpExampleCli("lockunspent", "false \"[{\\\"txid\\\":\\\"a08e6907dbbd3d809776dbfc5d82e371b764ed838b5655e72f463568df1aadf0\\\",\\\"vout\\\":1}]\"") +
            "\nList the locked transactions\n"
            + HelpExampleCli("listlockunspent", "") +
            "\nUnlock the transaction again\n"
            + HelpExampleCli("lockunspent", "true \"[{\\\"txid\\\":\\\"a08e6907dbbd3d809776dbfc5d82e371b764ed838b5655e72f463568df1aadf0\\\",\\\"vout\\\":1}]\"") +
            "\nAs a JSON-RPC call\n"
            + HelpExampleRpc("listlockunspent", "")
                },
        [&](const RPCHelpMan& self, const JSONRPCRequest& request) -> UniValue
{
    const std::shared_ptr<const CWallet> pwallet = GetWalletForJSONRPCRequest(request);
    if (!pwallet) return NullUniValue;

    LOCK(pwallet->cs_wallet);

    std::vector<COutPoint> vOutpts;
    pwallet->ListLockedCoins(vOutpts);

    UniValue ret(UniValue::VARR);

    for (const COutPoint& outpt : vOutpts) {
        UniValue o(UniValue::VOBJ);

        o.pushKV("txid", outpt.hash.GetHex());
        o.pushKV("vout", (int)outpt.n);
        ret.push_back(o);
    }

    return ret;
},
    };
}

RPCHelpMan getbalances()
{
    return RPCHelpMan{
        "getbalances",
        "Returns an object with all balances in " + CURRENCY_UNIT + ".\n",
        {},
        RPCResult{
            RPCResult::Type::OBJ, "", "",
            {
                {RPCResult::Type::OBJ, "mine", "balances from outputs that the wallet can sign",
                {
                    {RPCResult::Type::STR_AMOUNT, "trusted", "trusted balance (outputs created by the wallet or confirmed outputs)"},
                    {RPCResult::Type::STR_AMOUNT, "untrusted_pending", "untrusted pending balance (outputs created by others that are in the mempool)"},
                    {RPCResult::Type::STR_AMOUNT, "immature", "balance from immature coinbase outputs"},
                    {RPCResult::Type::STR_AMOUNT, "used", /*optional=*/true, "(only present if avoid_reuse is set) balance from coins sent to addresses that were previously spent from (potentially privacy violating)"},
                    {RPCResult::Type::STR_AMOUNT, "staked", /*optional=*/true, "balance from staked outputs (non-spendable until maturity)"},
                    {RPCResult::Type::STR_AMOUNT, "blind_trusted", /*optional=*/true, "trusted blinded balance (outputs created by the wallet or confirmed outputs)"},
                    {RPCResult::Type::STR_AMOUNT, "blind_untrusted_pending", /*optional=*/true, "untrusted pending blinded balance (outputs created by others that are in the mempool)"},
                    {RPCResult::Type::STR_AMOUNT, "blind_used", /*optional=*/true, "(only present if avoid_reuse is set) balance from coins sent to addresses that were previously spent from (potentially privacy violating)"},
                    {RPCResult::Type::STR_AMOUNT, "anon_trusted", /*optional=*/true, "trusted anon balance (outputs created by the wallet or confirmed outputs)"},
                    {RPCResult::Type::STR_AMOUNT, "anon_immature", /*optional=*/true, "immature anon balance (outputs created by the wallet or confirmed outputs below spendable depth)"},
                    {RPCResult::Type::STR_AMOUNT, "anon_untrusted_pending", /*optional=*/true, "untrusted pending anon balance (outputs created by others that are in the mempool)"},
                }},
                {RPCResult::Type::OBJ, "watchonly", /*optional=*/true, "watchonly balances (not present if wallet does not watch anything)",
                {
                    {RPCResult::Type::STR_AMOUNT, "trusted", "trusted balance (outputs created by the wallet or confirmed outputs)"},
                    {RPCResult::Type::STR_AMOUNT, "untrusted_pending", "untrusted pending balance (outputs created by others that are in the mempool)"},
                    {RPCResult::Type::STR_AMOUNT, "immature", /*optional=*/true, "balance from immature coinbase outputs"},
                    {RPCResult::Type::STR_AMOUNT, "staked", /*optional=*/true, "balance from staked outputs"},
                    {RPCResult::Type::STR_AMOUNT, "blind_trusted", /*optional=*/true, "trusted blinded balance (outputs created by the wallet or confirmed outputs)"},
                    {RPCResult::Type::STR_AMOUNT, "blind_untrusted_pending", /*optional=*/true, "untrusted pending blinded balance (outputs created by others that are in the mempool)"},
                    {RPCResult::Type::STR_AMOUNT, "anon_trusted", /*optional=*/true, "trusted anon balance (outputs created by the wallet or confirmed outputs)"},
                    {RPCResult::Type::STR_AMOUNT, "anon_immature", /*optional=*/true, "immature anon balance (outputs created by the wallet or confirmed outputs below spendable depth)"},
                    {RPCResult::Type::STR_AMOUNT, "anon_untrusted_pending", /*optional=*/true, "untrusted pending anon balance (outputs created by others that are in the mempool)"},
                }},
            }
            },
        RPCExamples{
            HelpExampleCli("getbalances", "") +
            HelpExampleRpc("getbalances", "")},
        [&](const RPCHelpMan& self, const JSONRPCRequest& request) -> UniValue
{
    const std::shared_ptr<const CWallet> rpc_wallet = GetWalletForJSONRPCRequest(request);
    if (!rpc_wallet) return NullUniValue;
    const CWallet& wallet = *rpc_wallet;

    // Make sure the results are valid at least up to the most recent block
    // the user could have gotten from another RPC command prior to now
    wallet.BlockUntilSyncedToCurrentChain();

    LOCK(wallet.cs_wallet);

    if (IsParticlWallet(&wallet)) {
        const CHDWallet *pwhd = GetParticlWallet(&wallet);
        CHDWalletBalances bal;
        pwhd->GetBalances(bal);

        UniValue balances{UniValue::VOBJ};
        {
            UniValue balances_mine{UniValue::VOBJ};
            balances_mine.pushKV("trusted", ValueFromAmount(bal.nPart));
            balances_mine.pushKV("untrusted_pending", ValueFromAmount(bal.nPartUnconf));
            balances_mine.pushKV("immature", ValueFromAmount(bal.nPartImmature));
            balances_mine.pushKV("staked", ValueFromAmount(bal.nPartStaked));

            if (wallet.IsWalletFlagSet(WALLET_FLAG_AVOID_REUSE)) {

                // If the AVOID_REUSE flag is set, bal has been set to just the un-reused address balance. Get
                // the total balance, and then subtract bal to get the reused address balance.
                CHDWalletBalances full_bal;
                pwhd->GetBalances(full_bal, false);
                balances_mine.pushKV("used", ValueFromAmount(full_bal.nPart + full_bal.nPartUnconf - bal.nPart - bal.nPartUnconf));
                balances_mine.pushKV("blind_used", ValueFromAmount(full_bal.nBlind + full_bal.nBlindUnconf - bal.nBlind - bal.nBlindUnconf));
            }

            balances_mine.pushKV("blind_trusted", ValueFromAmount(bal.nBlind));
            balances_mine.pushKV("blind_untrusted_pending", ValueFromAmount(bal.nBlindUnconf));

            balances_mine.pushKV("anon_trusted", ValueFromAmount(bal.nAnon));
            balances_mine.pushKV("anon_immature", ValueFromAmount(bal.nAnonImmature));
            balances_mine.pushKV("anon_untrusted_pending", ValueFromAmount(bal.nAnonUnconf));

            balances.pushKV("mine", balances_mine);
        }
        if (bal.nPartWatchOnly > 0 || bal.nPartWatchOnlyUnconf > 0 || bal.nPartWatchOnlyStaked > 0 ||
            bal.nBlindWatchOnly > 0 || bal.nBlindWatchOnlyUnconf > 0 ||
            bal.nAnonWatchOnly > 0 || bal.nAnonWatchOnlyImmature > 0 || bal.nAnonWatchOnlyUnconf > 0) {
            UniValue balances_watchonly{UniValue::VOBJ};
            balances_watchonly.pushKV("trusted", ValueFromAmount(bal.nPartWatchOnly));
            balances_watchonly.pushKV("untrusted_pending", ValueFromAmount(bal.nPartWatchOnlyUnconf));
            balances_watchonly.pushKV("immature", ValueFromAmount(bal.nPartWatchOnlyImmature)); // Always 0, would only be non zero during chain bootstrapping
            balances_watchonly.pushKV("staked", ValueFromAmount(bal.nPartWatchOnlyStaked));
            balances_watchonly.pushKV("blind_trusted", ValueFromAmount(bal.nBlindWatchOnly));
            balances_watchonly.pushKV("blind_untrusted_pending", ValueFromAmount(bal.nBlindWatchOnlyUnconf));

            balances_watchonly.pushKV("anon_trusted", ValueFromAmount(bal.nAnonWatchOnly));
            balances_watchonly.pushKV("anon_immature", ValueFromAmount(bal.nAnonWatchOnlyImmature));
            balances_watchonly.pushKV("anon_untrusted_pending", ValueFromAmount(bal.nAnonWatchOnlyUnconf));

            balances.pushKV("watchonly", balances_watchonly);
        }
        return balances;
    }

    const auto bal = GetBalance(wallet);
    UniValue balances{UniValue::VOBJ};
    {
        UniValue balances_mine{UniValue::VOBJ};
        balances_mine.pushKV("trusted", ValueFromAmount(bal.m_mine_trusted));
        balances_mine.pushKV("untrusted_pending", ValueFromAmount(bal.m_mine_untrusted_pending));
        balances_mine.pushKV("immature", ValueFromAmount(bal.m_mine_immature));
        if (wallet.IsWalletFlagSet(WALLET_FLAG_AVOID_REUSE)) {
            // If the AVOID_REUSE flag is set, bal has been set to just the un-reused address balance. Get
            // the total balance, and then subtract bal to get the reused address balance.
            const auto full_bal = GetBalance(wallet, 0, false);
            balances_mine.pushKV("used", ValueFromAmount(full_bal.m_mine_trusted + full_bal.m_mine_untrusted_pending - bal.m_mine_trusted - bal.m_mine_untrusted_pending));
        }
        balances.pushKV("mine", balances_mine);
    }
    auto spk_man = wallet.GetLegacyScriptPubKeyMan();
    if (spk_man && spk_man->HaveWatchOnly()) {
        UniValue balances_watchonly{UniValue::VOBJ};
        balances_watchonly.pushKV("trusted", ValueFromAmount(bal.m_watchonly_trusted));
        balances_watchonly.pushKV("untrusted_pending", ValueFromAmount(bal.m_watchonly_untrusted_pending));
        balances_watchonly.pushKV("immature", ValueFromAmount(bal.m_watchonly_immature));
        balances.pushKV("watchonly", balances_watchonly);
    }
    return balances;
},
    };
}

RPCHelpMan listunspent()
{
    return RPCHelpMan{
                "listunspent",
                "\nReturns array of unspent transaction outputs\n"
                "with between minconf and maxconf (inclusive) confirmations.\n"
                "Optionally filter to only include txouts paid to specified addresses.\n",
                {
                    {"minconf", RPCArg::Type::NUM, RPCArg::Default{1}, "The minimum confirmations to filter"},
                    {"maxconf", RPCArg::Type::NUM, RPCArg::Default{9999999}, "The maximum confirmations to filter"},
                    {"addresses", RPCArg::Type::ARR, RPCArg::Default{UniValue::VARR}, "The particl addresses to filter",
                        {
                            {"address", RPCArg::Type::STR, RPCArg::Optional::OMITTED, "particl address"},
                        },
                    },
                    {"include_unsafe", RPCArg::Type::BOOL, RPCArg::Default{true}, "Include outputs that are not safe to spend\n"
                              "See description of \"safe\" attribute below."},
                    {"query_options", RPCArg::Type::OBJ, RPCArg::Optional::OMITTED_NAMED_ARG, "JSON with query options",
                        {
                            {"minimumAmount", RPCArg::Type::AMOUNT, RPCArg::Default{FormatMoney(0)}, "Minimum value of each UTXO in " + CURRENCY_UNIT + ""},
                            {"maximumAmount", RPCArg::Type::AMOUNT, RPCArg::DefaultHint{"unlimited"}, "Maximum value of each UTXO in " + CURRENCY_UNIT + ""},
                            {"maximumCount", RPCArg::Type::NUM, RPCArg::DefaultHint{"unlimited"}, "Maximum number of UTXOs"},
                            {"minimumSumAmount", RPCArg::Type::AMOUNT, RPCArg::DefaultHint{"unlimited"}, "Minimum sum value of all UTXOs in " + CURRENCY_UNIT + ""},
                            {"cc_format", RPCArg::Type::BOOL, RPCArg::Default{false}, "Format output for coincontrol"},
                            {"include_immature", RPCArg::Type::BOOL, RPCArg::Default{false}, "Include immature staked outputs"},
                        },
                        "query_options"},
                },
                RPCResult{
                    RPCResult::Type::ARR, "", "",
                    {
                        {RPCResult::Type::OBJ, "", "",
                        {
                            {RPCResult::Type::STR_HEX, "txid", "the transaction id"},
                            {RPCResult::Type::NUM, "vout", "the vout value"},
                            {RPCResult::Type::STR, "address", /*optional=*/true, "the particl address"},
                            {RPCResult::Type::STR, "coldstaking_address", /*optional=*/true, "the particl address this output must stake on"},
                            {RPCResult::Type::STR, "label", /*optional=*/true, "The associated label, or \"\" for the default label"},
                            {RPCResult::Type::STR, "scriptPubKey", "the script key"},
                            {RPCResult::Type::STR_AMOUNT, "amount", "the transaction output amount in " + CURRENCY_UNIT},
                            {RPCResult::Type::NUM, "confirmations", "The number of confirmations"},
                            {RPCResult::Type::NUM, "ancestorcount", /*optional=*/true, "The number of in-mempool ancestor transactions, including this one (if transaction is in the mempool)"},
                            {RPCResult::Type::NUM, "ancestorsize", /*optional=*/true, "The virtual transaction size of in-mempool ancestors, including this one (if transaction is in the mempool)"},
                            {RPCResult::Type::STR_AMOUNT, "ancestorfees", /*optional=*/true, "The total fees of in-mempool ancestors (including this one) with fee deltas used for mining priority in " + CURRENCY_ATOM + " (if transaction is in the mempool)"},
                            {RPCResult::Type::STR_HEX, "redeemScript", /*optional=*/true, "The redeemScript if scriptPubKey is P2SH"},
                            {RPCResult::Type::STR, "witnessScript", /*optional=*/true, "witnessScript if the scriptPubKey is P2WSH or P2SH-P2WSH"},
                            {RPCResult::Type::BOOL, "spendable", "Whether we have the private keys to spend this output"},
                            {RPCResult::Type::BOOL, "solvable", "Whether we know how to spend this output, ignoring the lack of keys"},
                            {RPCResult::Type::BOOL, "stakeable", /*optional=*/true, "Whether we have the private keys to stake this output"},
                            {RPCResult::Type::BOOL, "reused", /*optional=*/true, "(only present if avoid_reuse is set) Whether this output is reused/dirty (sent to an address that was previously spent from)"},
                            {RPCResult::Type::STR, "desc", /*optional=*/true, "(only when solvable) A descriptor for spending this output"},
                            {RPCResult::Type::BOOL, "safe", "Whether this output is considered safe to spend. Unconfirmed transactions\n"
                                                            "from outside keys and unconfirmed replacement transactions are considered unsafe\n"
                                                            "and are not eligible for spending by fundrawtransaction and sendtoaddress."},
                        }},
                    }
                },
                RPCExamples{
                    HelpExampleCli("listunspent", "")
            + HelpExampleCli("listunspent", "6 9999999 \"[\\\"" + EXAMPLE_ADDRESS[0] + "\\\",\\\"" + EXAMPLE_ADDRESS[1] + "\\\"]\"")
            + HelpExampleRpc("listunspent", "6, 9999999 \"[\\\"" + EXAMPLE_ADDRESS[0] + "\\\",\\\"" + EXAMPLE_ADDRESS[1] + "\\\"]\"")
            + HelpExampleCli("listunspent", "6 9999999 '[]' true '{ \"minimumAmount\": 0.005 }'")
            + HelpExampleRpc("listunspent", "6, 9999999, [] , true, { \"minimumAmount\": 0.005 } ")
            + HelpExampleCli("listunspent", "1 9999999 '[]' false '{\"include_immature\":true}'")
            + HelpExampleRpc("listunspent", "1, 9999999, [] , false, {\"include_immature\":true} ")
                },
        [&](const RPCHelpMan& self, const JSONRPCRequest& request) -> UniValue
{
    const std::shared_ptr<const CWallet> pwallet = GetWalletForJSONRPCRequest(request);
    if (!pwallet) return NullUniValue;

    int nMinDepth = 1;
    if (!request.params[0].isNull()) {
        RPCTypeCheckArgument(request.params[0], UniValue::VNUM);
        nMinDepth = request.params[0].get_int();
    }

    int nMaxDepth = 9999999;
    if (!request.params[1].isNull()) {
        RPCTypeCheckArgument(request.params[1], UniValue::VNUM);
        nMaxDepth = request.params[1].get_int();
    }

    std::set<CTxDestination> destinations;
    if (!request.params[2].isNull()) {
        RPCTypeCheckArgument(request.params[2], UniValue::VARR);
        UniValue inputs = request.params[2].get_array();
        for (unsigned int idx = 0; idx < inputs.size(); idx++) {
            const UniValue& input = inputs[idx];
            CTxDestination dest = DecodeDestination(input.get_str());
            if (!IsValidDestination(dest)) {
                throw JSONRPCError(RPC_INVALID_ADDRESS_OR_KEY, std::string("Invalid Particl address: ") + input.get_str());
            }
            if (!destinations.insert(dest).second) {
                throw JSONRPCError(RPC_INVALID_PARAMETER, std::string("Invalid parameter, duplicated address: ") + input.get_str());
            }
        }
    }

    bool include_unsafe = true;
    if (!request.params[3].isNull()) {
        RPCTypeCheckArgument(request.params[3], UniValue::VBOOL);
        include_unsafe = request.params[3].get_bool();
    }

    bool fCCFormat = false;
    bool fIncludeImmature = false;
    CAmount nMinimumAmount = 0;
    CAmount nMaximumAmount = MAX_MONEY;
    CAmount nMinimumSumAmount = MAX_MONEY;
    uint64_t nMaximumCount = 0;

    if (!request.params[4].isNull()) {
        const UniValue& options = request.params[4].get_obj();

        RPCTypeCheckObj(options,
            {
                {"minimumAmount", UniValueType()},
                {"maximumAmount", UniValueType()},
                {"minimumSumAmount", UniValueType()},
                {"maximumCount", UniValueType(UniValue::VNUM)},
                {"cc_format",               UniValueType(UniValue::VBOOL)},
                {"include_immature",        UniValueType(UniValue::VBOOL)},
            },
            true, true);

        if (options.exists("minimumAmount"))
            nMinimumAmount = AmountFromValue(options["minimumAmount"]);

        if (options.exists("maximumAmount"))
            nMaximumAmount = AmountFromValue(options["maximumAmount"]);

        if (options.exists("minimumSumAmount"))
            nMinimumSumAmount = AmountFromValue(options["minimumSumAmount"]);

        if (options.exists("maximumCount"))
            nMaximumCount = options["maximumCount"].get_int64();

        if (options.exists("cc_format"))
            fCCFormat = options["cc_format"].get_bool();

        if (options.exists("include_immature"))
            fIncludeImmature = options["include_immature"].get_bool();
    }

    // Make sure the results are valid at least up to the most recent block
    // the user could have gotten from another RPC command prior to now
    pwallet->BlockUntilSyncedToCurrentChain();

    UniValue results(UniValue::VARR);
    std::vector<COutput> vecOutputs;
    {
        CCoinControl cctl;
        cctl.m_avoid_address_reuse = false;
        cctl.m_min_depth = nMinDepth;
        cctl.m_max_depth = nMaxDepth;
        cctl.m_include_unsafe_inputs = include_unsafe;
        cctl.m_include_immature = fIncludeImmature;
        LOCK(pwallet->cs_wallet);
        AvailableCoins(*pwallet, vecOutputs, &cctl, nMinimumAmount, nMaximumAmount, nMinimumSumAmount, nMaximumCount);
    }

    LOCK(pwallet->cs_wallet);

    const bool avoid_reuse = pwallet->IsWalletFlagSet(WALLET_FLAG_AVOID_REUSE);

    for (const COutput& out : vecOutputs) {

        CAmount nValue;
        CTxDestination address;
<<<<<<< HEAD
        const CScript *scriptPubKey;
        if (pwallet->IsParticlWallet()) {
            scriptPubKey = out.tx->tx->vpout[out.i]->GetPScriptPubKey();
            nValue = out.tx->tx->vpout[out.i]->GetValue();
        } else {
            scriptPubKey = &out.tx->tx->vout[out.i].scriptPubKey;
            nValue = out.tx->tx->vout[out.i].nValue;
        }
=======
        const CScript& scriptPubKey = out.txout.scriptPubKey;
        bool fValidAddress = ExtractDestination(scriptPubKey, address);
        bool reused = avoid_reuse && pwallet->IsSpentKey(out.outpoint.hash, out.outpoint.n);
>>>>>>> 7c08d81e

        bool fValidAddress = ExtractDestination(*scriptPubKey, address);
        bool reused = avoid_reuse && pwallet->IsSpentKey(out.tx->GetHash(), out.i);
        if (destinations.size() && (!fValidAddress || !destinations.count(address)))
            continue;

        UniValue entry(UniValue::VOBJ);
        entry.pushKV("txid", out.outpoint.hash.GetHex());
        entry.pushKV("vout", (int)out.outpoint.n);

        if (fValidAddress) {
            entry.pushKV("address", EncodeDestination(address));

            const auto* address_book_entry = pwallet->FindAddressBookEntry(address);
            if (address_book_entry) {
                entry.pushKV("label", address_book_entry->GetLabel());
            }

            std::unique_ptr<SigningProvider> provider = pwallet->GetSolvingProvider(*scriptPubKey);
            if (provider) {
                if (scriptPubKey->IsPayToScriptHash()) {
                    const CScriptID& hash = CScriptID(std::get<ScriptHash>(address));
                    CScript redeemScript;
                    if (provider->GetCScript(hash, redeemScript)) {
                        entry.pushKV("redeemScript", HexStr(redeemScript));
                        // Now check if the redeemScript is actually a P2WSH script
                        CTxDestination witness_destination;
                        if (redeemScript.IsPayToWitnessScriptHash()) {
                            bool extracted = ExtractDestination(redeemScript, witness_destination);
                            CHECK_NONFATAL(extracted);
                            // Also return the witness script
                            const WitnessV0ScriptHash& whash = std::get<WitnessV0ScriptHash>(witness_destination);
                            CScriptID id;
                            CRIPEMD160().Write(whash.begin(), whash.size()).Finalize(id.begin());
                            CScript witnessScript;
                            if (provider->GetCScript(id, witnessScript)) {
                                entry.pushKV("witnessScript", HexStr(witnessScript));
                            }
                        }
                    }
                } else if (scriptPubKey->IsPayToWitnessScriptHash()) {
                    const WitnessV0ScriptHash& whash = std::get<WitnessV0ScriptHash>(address);
                    CScriptID id;
                    CRIPEMD160().Write(whash.begin(), whash.size()).Finalize(id.begin());
                    CScript witnessScript;
                    if (provider->GetCScript(id, witnessScript)) {
                        entry.pushKV("witnessScript", HexStr(witnessScript));
                    }
                } else if (scriptPubKey->IsPayToScriptHash256()) {
                    const CScriptID256& hash = std::get<CScriptID256>(address);
                    CScriptID scriptID;
                    scriptID.Set(hash);
                    CScript redeemScript;
                    if (provider->GetCScript(scriptID, redeemScript)) {
                        entry.pushKV("redeemScript", HexStr(redeemScript));
                    }
                }
            }
        }

        if (HasIsCoinstakeOp(*scriptPubKey)) {
            CScript scriptStake;
            if (GetCoinstakeScriptPath(*scriptPubKey, scriptStake)) {
                if (ExtractDestination(scriptStake, address)) {
                    entry.pushKV("coldstaking_address", EncodeDestination(address));
                }
            }
        }

<<<<<<< HEAD
        entry.pushKV("scriptPubKey", HexStr(*scriptPubKey));

        if (fCCFormat) {
            entry.pushKV("time", out.tx->GetTxTime());
            entry.pushKV("amount", nValue);
        } else {
            entry.pushKV("amount", ValueFromAmount(nValue));
        }
        entry.pushKV("confirmations", out.nDepth);
        if (!out.nDepth) {
=======
        entry.pushKV("scriptPubKey", HexStr(scriptPubKey));
        entry.pushKV("amount", ValueFromAmount(out.txout.nValue));
        entry.pushKV("confirmations", out.depth);
        if (!out.depth) {
>>>>>>> 7c08d81e
            size_t ancestor_count, descendant_count, ancestor_size;
            CAmount ancestor_fees;
            pwallet->chain().getTransactionAncestry(out.outpoint.hash, ancestor_count, descendant_count, &ancestor_size, &ancestor_fees);
            if (ancestor_count) {
                entry.pushKV("ancestorcount", uint64_t(ancestor_count));
                entry.pushKV("ancestorsize", uint64_t(ancestor_size));
                entry.pushKV("ancestorfees", uint64_t(ancestor_fees));
            }
        }
<<<<<<< HEAD
        entry.pushKV("spendable", out.fSpendable);
        entry.pushKV("solvable", out.fSolvable);
        if (out.fSolvable) {
            std::unique_ptr<SigningProvider> provider = pwallet->GetSolvingProvider(*scriptPubKey);
=======
        entry.pushKV("spendable", out.spendable);
        entry.pushKV("solvable", out.solvable);
        if (out.solvable) {
            std::unique_ptr<SigningProvider> provider = pwallet->GetSolvingProvider(scriptPubKey);
>>>>>>> 7c08d81e
            if (provider) {
                auto descriptor = InferDescriptor(*scriptPubKey, *provider);
                entry.pushKV("desc", descriptor->ToString());
            }
        }
        if (avoid_reuse) entry.pushKV("reused", reused);
<<<<<<< HEAD
        entry.pushKV("safe", out.fSafe);

        if (IsParticlWallet(pwallet.get())) {
            const CHDWallet *phdw = GetParticlWallet(pwallet.get());
            LOCK_ASSERTION(phdw->cs_wallet);
            CKeyID stakingKeyID;
            bool fStakeable = particl::ExtractStakingKeyID(*scriptPubKey, stakingKeyID);
            if (fStakeable) {
                isminetype mine = phdw->IsMine(stakingKeyID);
                if (!(mine & ISMINE_SPENDABLE)
                    || (mine & ISMINE_HARDWARE_DEVICE)) {
                    fStakeable = false;
                }
            }
            entry.pushKV("stakeable", fStakeable);
        }

        if (fIncludeImmature)
            entry.pushKV("mature", out.fMature);

        if (out.fNeedHardwareKey)
            entry.pushKV("ondevice", out.fNeedHardwareKey);

=======
        entry.pushKV("safe", out.safe);
>>>>>>> 7c08d81e
        results.push_back(entry);
    }

    return results;
},
    };
}
} // namespace wallet<|MERGE_RESOLUTION|>--- conflicted
+++ resolved
@@ -757,26 +757,11 @@
     const bool avoid_reuse = pwallet->IsWalletFlagSet(WALLET_FLAG_AVOID_REUSE);
 
     for (const COutput& out : vecOutputs) {
-
-        CAmount nValue;
         CTxDestination address;
-<<<<<<< HEAD
-        const CScript *scriptPubKey;
-        if (pwallet->IsParticlWallet()) {
-            scriptPubKey = out.tx->tx->vpout[out.i]->GetPScriptPubKey();
-            nValue = out.tx->tx->vpout[out.i]->GetValue();
-        } else {
-            scriptPubKey = &out.tx->tx->vout[out.i].scriptPubKey;
-            nValue = out.tx->tx->vout[out.i].nValue;
-        }
-=======
         const CScript& scriptPubKey = out.txout.scriptPubKey;
         bool fValidAddress = ExtractDestination(scriptPubKey, address);
         bool reused = avoid_reuse && pwallet->IsSpentKey(out.outpoint.hash, out.outpoint.n);
->>>>>>> 7c08d81e
-
-        bool fValidAddress = ExtractDestination(*scriptPubKey, address);
-        bool reused = avoid_reuse && pwallet->IsSpentKey(out.tx->GetHash(), out.i);
+
         if (destinations.size() && (!fValidAddress || !destinations.count(address)))
             continue;
 
@@ -792,9 +777,9 @@
                 entry.pushKV("label", address_book_entry->GetLabel());
             }
 
-            std::unique_ptr<SigningProvider> provider = pwallet->GetSolvingProvider(*scriptPubKey);
+            std::unique_ptr<SigningProvider> provider = pwallet->GetSolvingProvider(scriptPubKey);
             if (provider) {
-                if (scriptPubKey->IsPayToScriptHash()) {
+                if (scriptPubKey.IsPayToScriptHash()) {
                     const CScriptID& hash = CScriptID(std::get<ScriptHash>(address));
                     CScript redeemScript;
                     if (provider->GetCScript(hash, redeemScript)) {
@@ -814,7 +799,7 @@
                             }
                         }
                     }
-                } else if (scriptPubKey->IsPayToWitnessScriptHash()) {
+                } else if (scriptPubKey.IsPayToWitnessScriptHash()) {
                     const WitnessV0ScriptHash& whash = std::get<WitnessV0ScriptHash>(address);
                     CScriptID id;
                     CRIPEMD160().Write(whash.begin(), whash.size()).Finalize(id.begin());
@@ -822,8 +807,8 @@
                     if (provider->GetCScript(id, witnessScript)) {
                         entry.pushKV("witnessScript", HexStr(witnessScript));
                     }
-                } else if (scriptPubKey->IsPayToScriptHash256()) {
-                    const CScriptID256& hash = std::get<CScriptID256>(address);
+                } else if (scriptPubKey.IsPayToScriptHash256()) {
+                    const CScriptID256 &hash = std::get<CScriptID256>(address);
                     CScriptID scriptID;
                     scriptID.Set(hash);
                     CScript redeemScript;
@@ -834,32 +819,25 @@
             }
         }
 
-        if (HasIsCoinstakeOp(*scriptPubKey)) {
+        if (HasIsCoinstakeOp(scriptPubKey)) {
             CScript scriptStake;
-            if (GetCoinstakeScriptPath(*scriptPubKey, scriptStake)) {
+            if (GetCoinstakeScriptPath(scriptPubKey, scriptStake)) {
                 if (ExtractDestination(scriptStake, address)) {
                     entry.pushKV("coldstaking_address", EncodeDestination(address));
                 }
             }
         }
 
-<<<<<<< HEAD
-        entry.pushKV("scriptPubKey", HexStr(*scriptPubKey));
+        entry.pushKV("scriptPubKey", HexStr(scriptPubKey));
 
         if (fCCFormat) {
-            entry.pushKV("time", out.tx->GetTxTime());
-            entry.pushKV("amount", nValue);
+            entry.pushKV("time", out.time);
+            entry.pushKV("amount", out.txout.nValue);
         } else {
-            entry.pushKV("amount", ValueFromAmount(nValue));
-        }
-        entry.pushKV("confirmations", out.nDepth);
-        if (!out.nDepth) {
-=======
-        entry.pushKV("scriptPubKey", HexStr(scriptPubKey));
-        entry.pushKV("amount", ValueFromAmount(out.txout.nValue));
+            entry.pushKV("amount", ValueFromAmount(out.txout.nValue));
+        }
         entry.pushKV("confirmations", out.depth);
         if (!out.depth) {
->>>>>>> 7c08d81e
             size_t ancestor_count, descendant_count, ancestor_size;
             CAmount ancestor_fees;
             pwallet->chain().getTransactionAncestry(out.outpoint.hash, ancestor_count, descendant_count, &ancestor_size, &ancestor_fees);
@@ -869,31 +847,23 @@
                 entry.pushKV("ancestorfees", uint64_t(ancestor_fees));
             }
         }
-<<<<<<< HEAD
-        entry.pushKV("spendable", out.fSpendable);
-        entry.pushKV("solvable", out.fSolvable);
-        if (out.fSolvable) {
-            std::unique_ptr<SigningProvider> provider = pwallet->GetSolvingProvider(*scriptPubKey);
-=======
         entry.pushKV("spendable", out.spendable);
         entry.pushKV("solvable", out.solvable);
         if (out.solvable) {
             std::unique_ptr<SigningProvider> provider = pwallet->GetSolvingProvider(scriptPubKey);
->>>>>>> 7c08d81e
             if (provider) {
-                auto descriptor = InferDescriptor(*scriptPubKey, *provider);
+                auto descriptor = InferDescriptor(scriptPubKey, *provider);
                 entry.pushKV("desc", descriptor->ToString());
             }
         }
         if (avoid_reuse) entry.pushKV("reused", reused);
-<<<<<<< HEAD
-        entry.pushKV("safe", out.fSafe);
+        entry.pushKV("safe", out.safe);
 
         if (IsParticlWallet(pwallet.get())) {
             const CHDWallet *phdw = GetParticlWallet(pwallet.get());
             LOCK_ASSERTION(phdw->cs_wallet);
             CKeyID stakingKeyID;
-            bool fStakeable = particl::ExtractStakingKeyID(*scriptPubKey, stakingKeyID);
+            bool fStakeable = particl::ExtractStakingKeyID(scriptPubKey, stakingKeyID);
             if (fStakeable) {
                 isminetype mine = phdw->IsMine(stakingKeyID);
                 if (!(mine & ISMINE_SPENDABLE)
@@ -905,14 +875,11 @@
         }
 
         if (fIncludeImmature)
-            entry.pushKV("mature", out.fMature);
-
-        if (out.fNeedHardwareKey)
-            entry.pushKV("ondevice", out.fNeedHardwareKey);
-
-=======
-        entry.pushKV("safe", out.safe);
->>>>>>> 7c08d81e
+            entry.pushKV("mature", out.mature);
+
+        if (out.need_hardware_key)
+            entry.pushKV("ondevice", out.need_hardware_key);
+
         results.push_back(entry);
     }
 
