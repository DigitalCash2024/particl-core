--- conflicted
+++ resolved
@@ -823,16 +823,11 @@
     if (nFrom < 0)
         throw JSONRPCError(RPC_INVALID_PARAMETER, "Negative from");
 
-<<<<<<< HEAD
-
     // NOTE: nFrom and nCount seem to apply to the individual json entries, not the txn
     //  a txn producing 2 entries will output only 1 entry if nCount is 1
     // TODO: Change to count on unique txids?
 
-    UniValue ret(UniValue::VARR);
-=======
     std::vector<UniValue> ret;
->>>>>>> 85b601e0
     {
         LOCK(pwallet->cs_wallet);
         const CWallet::TxItems &txOrdered = pwallet->wtxOrdered;
@@ -844,8 +839,13 @@
             if ((int)ret.size() >= (nCount+nFrom)) break;
         }
     }
-    // ret must be newest to oldest
-    ret.reverse();
+
+    // Need the full dataset here, can only trim once the tx records are merged in.
+    // Must be ordered from newest to oldest
+    UniValue result{UniValue::VARR};
+    for(int i = ret.size() - 1; i >= 0; --i) {
+        result.push_back(ret[i]);
+    }
 
     if (pwallet->IsParticlWallet()) {
         const CHDWallet *phdw = GetParticlWallet(pwallet.get());
@@ -853,7 +853,6 @@
         const RtxOrdered_t &txOrdered = phdw->rtxOrdered;
 
         // TODO: Combine finding and inserting into ret loops
-
         UniValue retRecords(UniValue::VARR);
         for (RtxOrdered_t::const_reverse_iterator it = txOrdered.rbegin(); it != txOrdered.rend(); ++it) {
             std::string strAccount = "*";
@@ -867,38 +866,29 @@
         for(int i = (int)retRecords.size() - 1; i >= 0; --i) {
             int64_t nInsertTime = find_value(retRecords[i], "time").getInt<int64_t>();
             bool fFound = false;
-            for (size_t k = nSearchStart; k < ret.size(); k++) {
+            for (size_t k = nSearchStart; k < result.size(); k++) {
                 nSearchStart = k;
-                int64_t nTime = find_value(ret[k], "time").getInt<int64_t>();
+                int64_t nTime = find_value(result[k], "time").getInt<int64_t>();
                 if (nTime > nInsertTime) {
-                    ret.insert(k, retRecords[i]);
+                    result.insert(k, retRecords[i]);
                     fFound = true;
                     break;
                 }
             }
 
             if (!fFound) {
-                ret.push_back(retRecords[i]);
-            }
-        }
-
-        if (nFrom > 0 && ret.size() > 0) {
-            ret.erase(std::max((size_t)0, ret.size() - nFrom), ret.size());
-        }
-
-<<<<<<< HEAD
-        if (ret.size() > (size_t)nCount) {
-            ret.erase(0, ret.size() - nCount);
-        }
-    }
-
-    return ret;
-=======
-    auto txs_rev_it{std::make_move_iterator(ret.rend())};
-    UniValue result{UniValue::VARR};
-    result.push_backV(txs_rev_it - nFrom - nCount, txs_rev_it - nFrom); // Return oldest to newest
+                result.push_back(retRecords[i]);
+            }
+        }
+
+        if (nFrom > 0 && result.size() > 0) {
+            result.erase(std::max((size_t)0, result.size() - nFrom), result.size());
+        }
+        if (result.size() > (size_t)nCount) {
+            result.erase(0, result.size() - nCount);
+        }
+    }
     return result;
->>>>>>> 85b601e0
 },
     };
 }
