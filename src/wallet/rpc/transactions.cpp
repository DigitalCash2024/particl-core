--- conflicted
+++ resolved
@@ -1163,7 +1163,7 @@
                         {
                             {RPCResult::Type::ELISION, "", "Equivalent to the RPC decoderawtransaction method, or the RPC getrawtransaction method when `verbose` is passed."},
                         }},
-<<<<<<< HEAD
+                        RESULT_LAST_PROCESSED_BLOCK,
                         {RPCResult::Type::ARR, "smsgs_funded", /*optional=*/true, "", {
                             {RPCResult::Type::OBJ, "", "",
                             {
@@ -1172,9 +1172,6 @@
                             }},
                         }},
                         {RPCResult::Type::STR_AMOUNT, "smsg_fees", /*optional=*/true, "Total SMSG fees"},
-=======
-                        RESULT_LAST_PROCESSED_BLOCK,
->>>>>>> ccd4db7d
                     })
                 },
                 RPCExamples{
@@ -1217,6 +1214,7 @@
                 const CTransactionRecord &rtx = mri->second;
                 RecordTxToJSON(pwallet->chain(), phdw, mri->first, rtx, entry, filter, verbose);
                 entry.pushKV("abandoned", rtx.IsAbandoned());
+                AppendLastProcessedBlock(entry, *pwallet);
                 return entry;
             }
         }
