// Copyright (c) 2011-2021 The Bitcoin Core developers
// Distributed under the MIT software license, see the accompanying
// file COPYING or http://www.opensource.org/licenses/mit-license.php.

#include <core_io.h>
#include <key_io.h>
#include <policy/rbf.h>
#include <rpc/util.h>
#include <rpc/server.h>
#include <util/vector.h>
#include <wallet/receive.h>
#include <wallet/rpc/util.h>
#include <wallet/wallet.h>
#include <wallet/hdwallet.h>

using interfaces::FoundBlock;

namespace wallet {
void WalletTxToJSON(const CWallet& wallet, const CWalletTx& wtx, UniValue& entry, bool fFilterMode=false)
    EXCLUSIVE_LOCKS_REQUIRED(wallet.cs_wallet)
{
    interfaces::Chain& chain = wallet.chain();
    int confirms = wallet.GetTxDepthInMainChain(wtx);
    entry.pushKV("confirmations", confirms);
    if (wtx.IsCoinBase())
        entry.pushKV("generated", true);
    if (auto* conf = wtx.state<TxStateConfirmed>())
    {
        entry.pushKV("blockhash", conf->confirmed_block_hash.GetHex());
        entry.pushKV("blockheight", conf->confirmed_block_height);
        entry.pushKV("blockindex", conf->position_in_block);
        int64_t block_time;
        CHECK_NONFATAL(chain.findBlock(conf->confirmed_block_hash, FoundBlock().time(block_time)));
        PushTime(entry, "blocktime", block_time);
    } else {
        entry.pushKV("trusted", CachedTxIsTrusted(wallet, wtx));
    }
    uint256 hash = wtx.GetHash();
    entry.pushKV("txid", hash.GetHex());
    entry.pushKV("wtxid", wtx.GetWitnessHash().GetHex());
    UniValue conflicts(UniValue::VARR);
    for (const uint256& conflict : wallet.GetTxConflicts(wtx))
        conflicts.push_back(conflict.GetHex());
    entry.pushKV("walletconflicts", conflicts);
    PushTime(entry, "time", wtx.GetTxTime());
    PushTime(entry, "timereceived", wtx.nTimeReceived);

    // Add opt-in RBF status
    std::string rbfStatus = "no";
    if (confirms <= 0) {
        RBFTransactionState rbfState = chain.isRBFOptIn(*wtx.tx);
        if (rbfState == RBFTransactionState::UNKNOWN)
            rbfStatus = "unknown";
        else if (rbfState == RBFTransactionState::REPLACEABLE_BIP125)
            rbfStatus = "yes";
    }
    entry.pushKV("bip125-replaceable", rbfStatus);

    if (!fFilterMode) {
        for (const std::pair<const std::string, std::string>& item : wtx.mapValue) {
            // Filter out narrations, displayed elsewhere
            if (item.first.size() > 1 && item.first[0] != 'n') {
                entry.pushKV(item.first, item.second);
            }
        }
    }
}

void RecordTxToJSON(interfaces::Chain& chain, const CHDWallet *phdw, const uint256 &hash, const CTransactionRecord& rtx, UniValue &entry) EXCLUSIVE_LOCKS_REQUIRED(phdw->cs_wallet)
{
    int confirms = phdw->GetDepthInMainChain(rtx);
    entry.pushKV("confirmations", confirms);

    if (rtx.IsCoinStake()) {
        entry.pushKV("coinstake", true);
    } else
    if (rtx.IsCoinBase()) {
        entry.pushKV("generated", true);
    }

    if (confirms > 0) {
        entry.pushKV("blockhash", rtx.blockHash.GetHex());
        entry.pushKV("blockindex", rtx.nIndex);
        PushTime(entry, "blocktime", rtx.nBlockTime);
    } else {
        entry.pushKV("trusted", phdw->IsTrusted(hash, rtx));
    }

    entry.pushKV("txid", hash.GetHex());
    UniValue conflicts(UniValue::VARR);
    for (const auto &conflict : phdw->GetConflicts(hash)) {
        conflicts.push_back(conflict.GetHex());
    }
    entry.pushKV("walletconflicts", conflicts);
    PushTime(entry, "time", rtx.GetTxTime());
    PushTime(entry, "timereceived", rtx.nTimeReceived);

    for (const auto &item : rtx.mapValue) {
        if (item.first == RTXVT_COMMENT) {
            entry.pushKV("comment", std::string(item.second.begin(), item.second.end()));
        } else
        if (item.first == RTXVT_TO) {
            entry.pushKV("comment_to", std::string(item.second.begin(), item.second.end()));
        }
    }

    /*
    // Add opt-in RBF status
    std::string rbfStatus = "no";
    if (confirms <= 0) {
        LOCK(mempool.cs);
        RBFTransactionState rbfState = IsRBFOptIn(wtx, mempool);
        if (rbfState == RBF_TRANSACTIONSTATE_UNKNOWN)
            rbfStatus = "unknown";
        else if (rbfState == RBF_TRANSACTIONSTATE_REPLACEABLE_BIP125)
            rbfStatus = "yes";
    }
    entry.push_back(Pair("bip125-replaceable", rbfStatus));
    */
}

static void AddSmsgFundingInfo(const CTransaction &tx, UniValue &entry)
{
    CAmount smsg_fees = 0;
    UniValue smsges(UniValue::VARR);
    for (const auto &v : tx.vpout) {
        if (!v->IsType(OUTPUT_DATA)) {
            continue;
        }
        CTxOutData *txd = (CTxOutData*) v.get();
        if (txd->vData.size() < 25 || txd->vData[0] != DO_FUND_MSG) {
            continue;
        }
        size_t n = (txd->vData.size()-1) / 24;
        for (size_t k = 0; k < n; ++k) {
            uint32_t nAmount;
            memcpy(&nAmount, &txd->vData[1+k*24+20], 4);
            nAmount = le32toh(nAmount);
            smsg_fees += nAmount;
            UniValue funded_smsg(UniValue::VOBJ);
            funded_smsg.pushKV("smsghash", HexStr(Span<const unsigned char>(&txd->vData[1+k*24], 20)));
            funded_smsg.pushKV("fee", ValueFromAmount(nAmount));
            smsges.push_back(funded_smsg);
        }
    }
    if (smsg_fees > 0) {
        entry.pushKV("smsgs_funded", smsges);
        entry.pushKV("smsg_fees", ValueFromAmount(smsg_fees));
    }
}

struct tallyitem
{
    CAmount nAmount{0};
    int nConf{std::numeric_limits<int>::max()};
    std::vector<uint256> txids;
    bool fIsWatchonly{false};
    tallyitem() = default;
};

static UniValue ListReceived(const CWallet& wallet, const UniValue& params, bool by_label, const bool include_immature_coinbase) EXCLUSIVE_LOCKS_REQUIRED(wallet.cs_wallet)
{
    // Minimum confirmations
    int nMinDepth = 1;
    if (!params[0].isNull())
        nMinDepth = params[0].getInt<int>();

    // Whether to include empty labels
    bool fIncludeEmpty = false;
    if (!params[1].isNull())
        fIncludeEmpty = params[1].get_bool();

    isminefilter filter = ISMINE_SPENDABLE;

    if (ParseIncludeWatchonly(params[2], wallet)) {
        filter |= ISMINE_WATCH_ONLY;
    }

    std::optional<CTxDestination> filtered_address{std::nullopt};
    if (!by_label && !params[3].isNull() && !params[3].get_str().empty()) {
        if (!IsValidDestinationString(params[3].get_str())) {
            throw JSONRPCError(RPC_WALLET_ERROR, "address_filter parameter was invalid");
        }
        filtered_address = DecodeDestination(params[3].get_str());
    }

    // Tally
    std::map<CTxDestination, tallyitem> mapTally;
    for (const std::pair<const uint256, CWalletTx>& pairWtx : wallet.mapWallet) {
        const CWalletTx& wtx = pairWtx.second;

        int nDepth = wallet.GetTxDepthInMainChain(wtx);
        if (nDepth < nMinDepth)
            continue;

        // Coinbase with less than 1 confirmation is no longer in the main chain
        if ((wtx.IsCoinBase() && (nDepth < 1))
            || (wallet.IsTxImmatureCoinBase(wtx) && !include_immature_coinbase)) {
            continue;
        }

        for (auto &txout : wtx.tx->vpout) {
            if (!txout->IsType(OUTPUT_STANDARD))
                continue;
            CTxOutStandard *pOut = (CTxOutStandard*)txout.get();

            CTxDestination address;
            if (!ExtractDestination(pOut->scriptPubKey, address))
                continue;

            isminefilter mine = wallet.IsMine(address);
            if (!(mine & filter))
                continue;

            tallyitem& item = mapTally[address];
            item.nAmount += pOut->nValue;
            item.nConf = std::min(item.nConf, nDepth);
            item.txids.push_back(wtx.GetHash());
            if (mine & ISMINE_WATCH_ONLY) {
                item.fIsWatchonly = true;
            }
        }

        for (const CTxOut& txout : wtx.tx->vout) {
            CTxDestination address;
            if (!ExtractDestination(txout.scriptPubKey, address))
                continue;

            if (filtered_address && !(filtered_address == address)) {
                continue;
            }

            isminefilter mine = wallet.IsMine(address);
            if (!(mine & filter))
                continue;

            tallyitem& item = mapTally[address];
            item.nAmount += txout.nValue;
            item.nConf = std::min(item.nConf, nDepth);
            item.txids.push_back(wtx.GetHash());
            if (mine & ISMINE_WATCH_ONLY)
                item.fIsWatchonly = true;
        }
    }

    // Reply
    UniValue ret(UniValue::VARR);
    std::map<std::string, tallyitem> label_tally;

    const auto& func = [&](const CTxDestination& address, const std::string& label, const std::string& purpose, bool is_change) {
        if (is_change) return; // no change addresses

        auto it = mapTally.find(address);
        if (it == mapTally.end() && !fIncludeEmpty)
            return;

        CAmount nAmount = 0;
        int nConf = std::numeric_limits<int>::max();
        bool fIsWatchonly = false;
        if (it != mapTally.end()) {
            nAmount = (*it).second.nAmount;
            nConf = (*it).second.nConf;
            fIsWatchonly = (*it).second.fIsWatchonly;
        }

        if (by_label) {
            tallyitem& _item = label_tally[label];
            _item.nAmount += nAmount;
            _item.nConf = std::min(_item.nConf, nConf);
            _item.fIsWatchonly = fIsWatchonly;
        } else {
            UniValue obj(UniValue::VOBJ);
            if (fIsWatchonly) obj.pushKV("involvesWatchonly", true);
            obj.pushKV("address",       EncodeDestination(address));
            obj.pushKV("amount",        ValueFromAmount(nAmount));
            obj.pushKV("confirmations", (nConf == std::numeric_limits<int>::max() ? 0 : nConf));
            obj.pushKV("label", label);
            UniValue transactions(UniValue::VARR);
            if (it != mapTally.end()) {
                for (const uint256& _item : (*it).second.txids) {
                    transactions.push_back(_item.GetHex());
                }
            }
            obj.pushKV("txids", transactions);
            ret.push_back(obj);
        }
    };

    if (filtered_address) {
        const auto& entry = wallet.FindAddressBookEntry(*filtered_address, /*allow_change=*/false);
        if (entry) func(*filtered_address, entry->GetLabel(), entry->purpose, /*is_change=*/false);
    } else {
        // No filtered addr, walk-through the addressbook entry
        wallet.ForEachAddrBookEntry(func);
    }

    if (by_label) {
        for (const auto& entry : label_tally) {
            CAmount nAmount = entry.second.nAmount;
            int nConf = entry.second.nConf;
            UniValue obj(UniValue::VOBJ);
            if (entry.second.fIsWatchonly)
                obj.pushKV("involvesWatchonly", true);
            obj.pushKV("amount",        ValueFromAmount(nAmount));
            obj.pushKV("confirmations", (nConf == std::numeric_limits<int>::max() ? 0 : nConf));
            obj.pushKV("label",         entry.first);
            ret.push_back(obj);
        }
    }

    return ret;
}

RPCHelpMan listreceivedbyaddress()
{
    return RPCHelpMan{"listreceivedbyaddress",
                "\nList balances by receiving address.\n",
                {
                    {"minconf", RPCArg::Type::NUM, RPCArg::Default{1}, "The minimum number of confirmations before payments are included."},
                    {"include_empty", RPCArg::Type::BOOL, RPCArg::Default{false}, "Whether to include addresses that haven't received any payments."},
                    {"include_watchonly", RPCArg::Type::BOOL, RPCArg::DefaultHint{"true for watch-only wallets, otherwise false"}, "Whether to include watch-only addresses (see 'importaddress')"},
                    {"address_filter", RPCArg::Type::STR, RPCArg::Optional::OMITTED_NAMED_ARG, "If present and non-empty, only return information on this address."},
                    {"include_immature_coinbase", RPCArg::Type::BOOL, RPCArg::Default{false}, "Include immature coinbase transactions."},
                },
                RPCResult{
                    RPCResult::Type::ARR, "", "",
                    {
                        {RPCResult::Type::OBJ, "", "",
                        {
                            {RPCResult::Type::BOOL, "involvesWatchonly", /*optional=*/true, "Only returns true if imported addresses were involved in transaction"},
                            {RPCResult::Type::STR, "address", "The receiving address"},
                            {RPCResult::Type::STR_AMOUNT, "amount", "The total amount in " + CURRENCY_UNIT + " received by the address"},
                            {RPCResult::Type::NUM, "confirmations", "The number of confirmations of the most recent transaction included"},
                            {RPCResult::Type::STR, "label", "The label of the receiving address. The default label is \"\""},
                            {RPCResult::Type::ARR, "txids", "",
                            {
                                {RPCResult::Type::STR_HEX, "txid", "The ids of transactions received with the address"},
                            }},
                        }},
                    }
                },
                RPCExamples{
                    HelpExampleCli("listreceivedbyaddress", "6 true")
            + HelpExampleCli("listreceivedbyaddress", "6 true true \"\" true")
            + HelpExampleRpc("listreceivedbyaddress", "6, true, true")
            + HelpExampleRpc("listreceivedbyaddress", "6, true, true, \"" + EXAMPLE_ADDRESS[0] + "\", true")
                },
        [&](const RPCHelpMan& self, const JSONRPCRequest& request) -> UniValue
{
    const std::shared_ptr<const CWallet> pwallet = GetWalletForJSONRPCRequest(request);
    if (!pwallet) return UniValue::VNULL;

    // Make sure the results are valid at least up to the most recent block
    // the user could have gotten from another RPC command prior to now
    pwallet->BlockUntilSyncedToCurrentChain();

    const bool include_immature_coinbase{request.params[4].isNull() ? false : request.params[4].get_bool()};

    LOCK(pwallet->cs_wallet);

    return ListReceived(*pwallet, request.params, false, include_immature_coinbase);
},
    };
}

RPCHelpMan listreceivedbylabel()
{
    return RPCHelpMan{"listreceivedbylabel",
                "\nList received transactions by label.\n",
                {
                    {"minconf", RPCArg::Type::NUM, RPCArg::Default{1}, "The minimum number of confirmations before payments are included."},
                    {"include_empty", RPCArg::Type::BOOL, RPCArg::Default{false}, "Whether to include labels that haven't received any payments."},
                    {"include_watchonly", RPCArg::Type::BOOL, RPCArg::DefaultHint{"true for watch-only wallets, otherwise false"}, "Whether to include watch-only addresses (see 'importaddress')"},
                    {"include_immature_coinbase", RPCArg::Type::BOOL, RPCArg::Default{false}, "Include immature coinbase transactions."},
                },
                RPCResult{
                    RPCResult::Type::ARR, "", "",
                    {
                        {RPCResult::Type::OBJ, "", "",
                        {
                            {RPCResult::Type::BOOL, "involvesWatchonly", /*optional=*/true, "Only returns true if imported addresses were involved in transaction"},
                            {RPCResult::Type::STR_AMOUNT, "amount", "The total amount received by addresses with this label"},
                            {RPCResult::Type::NUM, "confirmations", "The number of confirmations of the most recent transaction included"},
                            {RPCResult::Type::STR, "label", "The label of the receiving address. The default label is \"\""},
                        }},
                    }
                },
                RPCExamples{
                    HelpExampleCli("listreceivedbylabel", "")
            + HelpExampleCli("listreceivedbylabel", "6 true")
            + HelpExampleRpc("listreceivedbylabel", "6, true, true, true")
                },
        [&](const RPCHelpMan& self, const JSONRPCRequest& request) -> UniValue
{
    const std::shared_ptr<const CWallet> pwallet = GetWalletForJSONRPCRequest(request);
    if (!pwallet) return UniValue::VNULL;

    // Make sure the results are valid at least up to the most recent block
    // the user could have gotten from another RPC command prior to now
    pwallet->BlockUntilSyncedToCurrentChain();

    const bool include_immature_coinbase{request.params[3].isNull() ? false : request.params[3].get_bool()};

    LOCK(pwallet->cs_wallet);

    return ListReceived(*pwallet, request.params, true, include_immature_coinbase);
},
    };
}

static void MaybePushAddress(UniValue & entry, const CTxDestination &dest)
{
    if (IsValidDestination(dest)) {
        entry.pushKV("address", EncodeDestination(dest));
    }
}

/**
 * List transactions based on the given criteria.
 *
 * @param  wallet         The wallet.
 * @param  wtx            The wallet transaction.
 * @param  nMinDepth      The minimum confirmation depth.
 * @param  fLong          Whether to include the JSON version of the transaction.
 * @param  ret            The vector into which the result is stored.
 * @param  filter_ismine  The "is mine" filter flags.
 * @param  filter_label   Optional label string to filter incoming transactions.
 */
template <class Vec>
static void ListTransactions(const CWallet& wallet, const CWalletTx& wtx, int nMinDepth, bool fLong,
                             Vec& ret, const isminefilter& filter_ismine, const std::string* filter_label,
                             bool include_change = false)
    EXCLUSIVE_LOCKS_REQUIRED(wallet.cs_wallet)
{
    CAmount nFee;
    std::list<COutputEntry> listReceived;
    std::list<COutputEntry> listSent;
    std::list<COutputEntry> listStaked;

    CachedTxGetAmounts(wallet, wtx, listReceived, listSent, listStaked, nFee, filter_ismine, include_change);

    bool involvesWatchonly = CachedTxIsFromMe(wallet, wtx, ISMINE_WATCH_ONLY);

    // Sent
    if (!filter_label)
    {
        for (const COutputEntry& s : listSent)
        {
            UniValue entry(UniValue::VOBJ);
            if (involvesWatchonly || (wallet.IsMine(s.destination) & ISMINE_WATCH_ONLY) || (s.ismine & ISMINE_WATCH_ONLY)) {
                entry.pushKV("involvesWatchonly", true);
            }
            MaybePushAddress(entry, s.destination);
            if (s.destStake.index() != DI::_CNoDestination) {
                entry.pushKV("coldstake_address", EncodeDestination(s.destStake));
            }
            entry.pushKV("category", "send");
            entry.pushKV("amount", ValueFromAmount(-s.amount));
            const auto* address_book_entry = wallet.FindAddressBookEntry(s.destination);
            if (address_book_entry) {
                entry.pushKV("label", address_book_entry->GetLabel());
            }
            entry.pushKV("vout", s.vout);
            entry.pushKV("fee", ValueFromAmount(-nFee));
            if (fLong) {
                WalletTxToJSON(wallet, wtx, entry);
            }
            {
                std::string sNarrKey = strprintf("n%d", s.vout);
                mapValue_t::const_iterator mi = wtx.mapValue.find(sNarrKey);
                if (mi != wtx.mapValue.end() && !mi->second.empty()) {
                    entry.pushKV("narration", mi->second);
                }
            }
            entry.pushKV("abandoned", wtx.isAbandoned());

            ret.push_back(entry);
        }
    }

    // Received
    if (listReceived.size() > 0 && wallet.GetTxDepthInMainChain(wtx) >= nMinDepth) {
        for (const COutputEntry& r : listReceived)
        {
            std::string label;
            const auto* address_book_entry = wallet.FindAddressBookEntry(r.destination);
            if (address_book_entry) {
                label = address_book_entry->GetLabel();
            }
            if (filter_label && label != *filter_label) {
                continue;
            }
            UniValue entry(UniValue::VOBJ);
            if (involvesWatchonly || (wallet.IsMine(r.destination) & ISMINE_WATCH_ONLY) || (r.ismine & ISMINE_WATCH_ONLY)) {
                entry.pushKV("involvesWatchonly", true);
            }

            if (wallet.IsParticlWallet() &&
                r.destination.index() == DI::_PKHash) {
                CStealthAddress sx;
                CKeyID idK = ToKeyID(std::get<PKHash>(r.destination));
                if (GetParticlWallet(&wallet)->GetStealthLinked(idK, sx)) {
                    entry.pushKV("stealth_address", sx.Encoded());
                }
            }

            MaybePushAddress(entry, r.destination);
            if (r.destStake.index() != DI::_CNoDestination) {
                entry.pushKV("coldstake_address", EncodeDestination(r.destStake));
            }
            const CScript *ps = nullptr;
            if (wallet.IsParticlWallet()) {
                ps = wtx.tx->vpout.at(r.vout)->GetPScriptPubKey();
            } else {
                ps = &wtx.tx->vout.at(r.vout).scriptPubKey;
            }
            if (ps) {
                PushParentDescriptors(wallet, *ps, entry);
            }
            if (wtx.IsCoinBase()) {
                if (wallet.GetTxDepthInMainChain(wtx) < 1) {
                    entry.pushKV("category", "orphan");
                } else if (wallet.IsTxImmatureCoinBase(wtx)) {
                    entry.pushKV("category", "immature");
                } else {
                    entry.pushKV("category", (fParticlMode ? "coinbase" : "generate"));
                }
            } else {
                entry.pushKV("category", "receive");
            }
            entry.pushKV("amount", ValueFromAmount(r.amount));
            if (address_book_entry) {
                entry.pushKV("label", label);
                entry.pushKV("account", label); // For exchanges
            }
            entry.pushKV("vout", r.vout);
            if (fLong) {
                WalletTxToJSON(wallet, wtx, entry);
            }
            {
                std::string sNarrKey = strprintf("n%d", r.vout);
                mapValue_t::const_iterator mi = wtx.mapValue.find(sNarrKey);
                if (mi != wtx.mapValue.end() && !mi->second.empty()) {
                    entry.pushKV("narration", mi->second);
                }
            }
            ret.push_back(entry);
        }
    }

    // Staked
    if (listStaked.size() > 0 && wallet.GetTxDepthInMainChain(wtx) >= nMinDepth) {
        for (const auto &s : listStaked) {
            UniValue entry(UniValue::VOBJ);
            if (involvesWatchonly || (s.ismine & ISMINE_WATCH_ONLY)) {
                entry.pushKV("involvesWatchonly", true);
            }
            MaybePushAddress(entry, s.destination);
            if (s.destStake.index() != DI::_CNoDestination) {
                entry.pushKV("coldstake_address", EncodeDestination(s.destStake));
            }
            entry.pushKV("category", wallet.GetTxDepthInMainChain(wtx) < 1 ? "orphaned_stake" : "stake");

            entry.pushKV("amount", ValueFromAmount(s.amount));
            const auto* address_book_entry = wallet.FindAddressBookEntry(s.destination);
            if (address_book_entry) {
                entry.pushKV("label", address_book_entry->GetLabel());
            }
            entry.pushKV("vout", s.vout);
            entry.pushKV("reward", ValueFromAmount(-nFee));
            if (fLong) {
                WalletTxToJSON(wallet, wtx, entry);
            }
            {
                std::string sNarrKey = strprintf("n%d", s.vout);
                mapValue_t::const_iterator mi = wtx.mapValue.find(sNarrKey);
                if (mi != wtx.mapValue.end() && !mi->second.empty()) {
                    entry.pushKV("narration", mi->second);
                }
            }
            entry.pushKV("abandoned", wtx.isAbandoned());
            ret.push_back(entry);
        }
    }
}

static void ListRecord(const CHDWallet *phdw, const uint256 &hash, const CTransactionRecord &rtx,
    const std::string &strAccount, int nMinDepth, bool with_tx_details, UniValue &ret, const isminefilter &filter) EXCLUSIVE_LOCKS_REQUIRED(phdw->cs_wallet)
{
    bool fAllAccounts = (strAccount == std::string("*"));

    for (const auto &r : rtx.vout) {
        if (r.nFlags & ORF_CHANGE) {
            continue;
        }

        if (!(r.nFlags & ORF_FROM) && !(r.nFlags & ORF_OWNED) && !(filter & ISMINE_WATCH_ONLY)) {
            continue;
        }

        std::string account;
        CBitcoinAddress addr;
        CTxDestination dest;
        if (ExtractDestination(r.scriptPubKey, dest) && !r.scriptPubKey.IsUnspendable()) {
            addr.Set(dest);

            std::map<CTxDestination, CAddressBookData>::const_iterator mai = phdw->m_address_book.find(dest);
            if (mai != phdw->m_address_book.end() && !mai->second.GetLabel().empty()) {
                account = mai->second.GetLabel();
            }
        }

        if (!fAllAccounts && (account != strAccount)) {
            continue;
        }

        UniValue entry(UniValue::VOBJ);
        if (r.nFlags & ORF_OWN_WATCH) {
            entry.pushKV("involvesWatchonly", true);
        }
        entry.pushKV("account", account);

        if (r.vPath.size() > 0) {
            if (r.vPath[0] == ORA_STEALTH) {
                if (r.vPath.size() < 5) {
                    LogPrintf("%s: Warning, malformed vPath.\n", __func__);
                } else {
                    uint32_t sidx;
                    memcpy(&sidx, &r.vPath[1], 4);
                    CStealthAddress sx;
                    if (phdw->GetStealthByIndex(sidx, sx)) {
                        entry.pushKV("stealth_address", sx.Encoded());
                    }
                }
            }
        } else {
            PKHash *pkh = std::get_if<PKHash>(&dest);
            if (pkh) {
                CStealthAddress sx;
                CKeyID idK = ToKeyID(*pkh);
                if (phdw->GetStealthLinked(idK, sx)) {
                    entry.pushKV("stealth_address", sx.Encoded());
                }
            }
        }

        if (r.nFlags & ORF_LOCKED) {
            entry.pushKV("requires_unlock", true);
        }

        if (dest.index() == DI::_CNoDestination) {
            entry.pushKV("address", "none");
        } else {
            entry.pushKV("address", addr.ToString());
        }

        std::string sCategory;
        if (r.nFlags & ORF_OWNED && r.nFlags & ORF_FROM) {
            // Sent to self
            sCategory = "receive";
        } else
        if (r.nFlags & ORF_OWN_ANY) {
            sCategory = "receive";
        } else
        if (r.nFlags & ORF_FROM) {
            sCategory = "send";
        }

        entry.pushKV("category", sCategory);
        entry.pushKV("type", r.nType == OUTPUT_STANDARD ? "standard"
                           : r.nType == OUTPUT_CT ? "blind"
                           : r.nType == OUTPUT_RINGCT ? "anon" : "unknown");

        if (r.nFlags & ORF_OWNED && r.nFlags & ORF_FROM) {
            entry.pushKV("fromself", true);
        }

        entry.pushKV("amount", ValueFromAmount(r.nValue * ((r.nFlags & ORF_OWN_ANY) ? 1 : -1)));

        if (r.nFlags & ORF_FROM) {
            entry.pushKV("fee", ValueFromAmount(-rtx.nFee));
        }

        entry.pushKV("vout", r.n);

        if (with_tx_details) {
            int confirms = phdw->GetDepthInMainChain(rtx);
            entry.pushKV("confirmations", confirms);
            if (confirms > 0) {
                entry.pushKV("blockhash", rtx.blockHash.GetHex());
                entry.pushKV("blockindex", rtx.nIndex);
                PushTime(entry, "blocktime", rtx.nBlockTime);
            } else {
                entry.pushKV("trusted", phdw->IsTrusted(hash, rtx));
            }

            entry.pushKV("txid", hash.ToString());

            UniValue conflicts(UniValue::VARR);
            std::set<uint256> setconflicts = phdw->GetConflicts(hash);
            setconflicts.erase(hash);
            for (const auto &conflict : setconflicts) {
                conflicts.push_back(conflict.GetHex());
            }
            entry.pushKV("walletconflicts", conflicts);

            PushTime(entry, "time", rtx.GetTxTime());
            if (r.nFlags & ORF_FROM) {
                entry.pushKV("abandoned", rtx.IsAbandoned());
            }
        }

        if (!r.sNarration.empty()) {
            entry.pushKV("narration", r.sNarration);
        }

        ret.push_back(entry);
    }
};

static const std::vector<RPCResult> TransactionDescriptionString()
{
    return{{RPCResult::Type::NUM, "confirmations", "The number of confirmations for the transaction. Negative confirmations means the\n"
               "transaction conflicted that many blocks ago."},
           {RPCResult::Type::BOOL, "generated", /*optional=*/true, "Only present if the transaction's only input is a coinbase one."},
           {RPCResult::Type::BOOL, "trusted", /*optional=*/true, "Whether we consider the transaction to be trusted and safe to spend from.\n"
                "Only present when the transaction has 0 confirmations (or negative confirmations, if conflicted)."},
           {RPCResult::Type::STR_HEX, "blockhash", /*optional=*/true, "The block hash containing the transaction."},
           {RPCResult::Type::NUM, "blockheight", /*optional=*/true, "The block height containing the transaction."},
           {RPCResult::Type::NUM, "blockindex", /*optional=*/true, "The index of the transaction in the block that includes it."},
           {RPCResult::Type::NUM_TIME, "blocktime", /*optional=*/true, "The block time expressed in " + UNIX_EPOCH_TIME + "."},
           {RPCResult::Type::STR, "blocktime_local", /*optional=*/true, "Human readable blocktime with local offset."},
           {RPCResult::Type::STR, "blocktime_utc", /*optional=*/true, "Human readable blocktime in UTC."},
           {RPCResult::Type::STR_HEX, "txid", "The transaction id."},
           {RPCResult::Type::STR_HEX, "wtxid", /*optional=*/true, "The hash of serialized transaction, including witness data."},
           {RPCResult::Type::ARR, "walletconflicts", "Conflicting transaction ids.",
           {
               {RPCResult::Type::STR_HEX, "txid", "The transaction id."},
           }},
           {RPCResult::Type::STR_HEX, "replaced_by_txid", /*optional=*/true, "The txid if this tx was replaced."},
           {RPCResult::Type::STR_HEX, "replaces_txid", /*optional=*/true, "The txid if the tx replaces one."},
           {RPCResult::Type::STR, "comment", /*optional=*/true, ""},
           {RPCResult::Type::STR, "to", /*optional=*/true, "If a comment to is associated with the transaction."},
           {RPCResult::Type::STR, "time_local", /*optional=*/true, "Human readable time with local offset."},
           {RPCResult::Type::STR, "time_utc", /*optional=*/true, "Human readable time in UTC."},
           {RPCResult::Type::NUM_TIME, "time", "The transaction time expressed in " + UNIX_EPOCH_TIME + "."},
           {RPCResult::Type::NUM_TIME, "timereceived", /*optional=*/true, "The time received expressed in " + UNIX_EPOCH_TIME + "."},
           {RPCResult::Type::STR, "timereceived_local", /*optional=*/true, "Human readable timereceived with local offset."},
           {RPCResult::Type::STR, "timereceived_utc", /*optional=*/true, "Human readable timereceived in UTC."},
           {RPCResult::Type::STR, "comment", /*optional=*/true, "If a comment is associated with the transaction, only present if not empty."},
<<<<<<< HEAD
           {RPCResult::Type::STR, "narration", /*optional=*/true, "If a narration is embedded in the transaction, only present if not empty."},
           {RPCResult::Type::BOOL, "fromself", /*optional=*/true, "True if this wallet owned an input of the transaction."},
           {RPCResult::Type::STR, "bip125-replaceable", /*optional=*/true, "(\"yes|no|unknown\") Whether this transaction could be replaced due to BIP125 (replace-by-fee);\n"
               "may be unknown for unconfirmed transactions not in the mempool."},
=======
           {RPCResult::Type::STR, "bip125-replaceable", "(\"yes|no|unknown\") Whether this transaction signals BIP125 replaceability or has an unconfirmed ancestor signaling BIP125 replaceability.\n"
               "May be unknown for unconfirmed transactions not in the mempool because their unconfirmed ancestors are unknown."},
>>>>>>> c89fabff
           {RPCResult::Type::ARR, "parent_descs", /*optional=*/true, "Only if 'category' is 'received'. List of parent descriptors for the scriptPubKey of this coin.", {
               {RPCResult::Type::STR, "desc", "The descriptor string."},
           }},
           };
}

RPCHelpMan listtransactions()
{
    return RPCHelpMan{"listtransactions",
                "\nIf a label name is provided, this will return only incoming transactions paying to addresses with the specified label.\n"
                "\nReturns up to 'count' most recent transactions skipping the first 'from' transactions.\n",
                {
                    {"label|dummy", RPCArg::Type::STR, RPCArg::Optional::OMITTED_NAMED_ARG, "If set, should be a valid label name to return only incoming transactions\n"
                          "with the specified label, or \"*\" to disable filtering and return all transactions."},
                    {"count", RPCArg::Type::NUM, RPCArg::Default{10}, "The number of transactions to return"},
                    {"skip", RPCArg::Type::NUM, RPCArg::Default{0}, "The number of transactions to skip"},
                    {"include_watchonly", RPCArg::Type::BOOL, RPCArg::DefaultHint{"true for watch-only wallets, otherwise false"}, "Include transactions to watch-only addresses (see 'importaddress')"},
                },
                RPCResult{
                    RPCResult::Type::ARR, "", "",
                    {
                        {RPCResult::Type::OBJ, "", "", Cat(Cat<std::vector<RPCResult>>(
                        {
                            {RPCResult::Type::BOOL, "involvesWatchonly", /*optional=*/true, "Only returns true if imported addresses were involved in transaction."},
                            {RPCResult::Type::STR, "address", /*optional=*/true, "The particl address of the transaction."},
                            {RPCResult::Type::STR, "stealth_address", /*optional=*/true, "The stealth address the transaction was received on."},
                            {RPCResult::Type::STR, "coldstake_address", /*optional=*/true, "The address the transaction is staking on."},
                            {RPCResult::Type::STR, "type", /*optional=*/true, "anon/blind/standard."},
                            {RPCResult::Type::STR, "category", "The transaction category.\n"
                                "\"send\"                  Transactions sent.\n"
                                "\"receive\"               Non-coinbase transactions received.\n"
                                "\"generate\"              Coinbase transactions received with more than 100 confirmations.\n"
                                "\"immature\"              Coinbase transactions received with 100 or fewer confirmations.\n"
                                "\"orphan\"                Orphaned coinbase transactions received."},
                            {RPCResult::Type::STR_AMOUNT, "amount", "The amount in " + CURRENCY_UNIT + ". This is negative for the 'send' category, and is positive\n"
                                "for all other categories"},
                            {RPCResult::Type::STR, "label", /*optional=*/true, "A comment for the address/transaction, if any"},
                            {RPCResult::Type::STR, "account", /*optional=*/true, "Duplicate of \"label\", requested by exchanges."},
                            {RPCResult::Type::NUM, "vout", "the vout value"},
                            {RPCResult::Type::STR_AMOUNT, "fee", /*optional=*/true, "The amount of the fee in " + CURRENCY_UNIT + ". This is negative and only available for the\n"
                                 "'send' category of transactions."},
                            {RPCResult::Type::STR_AMOUNT, "reward", /*optional=*/true, "The reward if the transaction is a coinstake."},
                        },
                        TransactionDescriptionString()),
                        {
                            {RPCResult::Type::BOOL, "abandoned", /*optional=*/true, "'true' if the transaction has been abandoned (inputs are respendable). Only available for the \n"
                                 "'send' category of transactions."},
                        })},
                    }
                },
                RPCExamples{
            "\nList the most recent 10 transactions in the systems\n"
            + HelpExampleCli("listtransactions", "") +
            "\nList transactions 100 to 120\n"
            + HelpExampleCli("listtransactions", "\"*\" 20 100") +
            "\nAs a JSON-RPC call\n"
            + HelpExampleRpc("listtransactions", "\"*\", 20, 100")
                },
        [&](const RPCHelpMan& self, const JSONRPCRequest& request) -> UniValue
{
    const std::shared_ptr<const CWallet> pwallet = GetWalletForJSONRPCRequest(request);
    if (!pwallet) return UniValue::VNULL;

    // Make sure the results are valid at least up to the most recent block
    // the user could have gotten from another RPC command prior to now
    pwallet->BlockUntilSyncedToCurrentChain();

    const std::string* filter_label = nullptr;
    if (!request.params[0].isNull() && request.params[0].get_str() != "*") {
        filter_label = &request.params[0].get_str();
        if (filter_label->empty()) {
            throw JSONRPCError(RPC_INVALID_PARAMETER, "Label argument must be a valid label name or \"*\".");
        }
    }
    int nCount = 10;
    if (!request.params[1].isNull())
        nCount = request.params[1].getInt<int>();
    int nFrom = 0;
    if (!request.params[2].isNull())
        nFrom = request.params[2].getInt<int>();
    isminefilter filter = ISMINE_SPENDABLE;

    if (ParseIncludeWatchonly(request.params[3], *pwallet)) {
        filter |= ISMINE_WATCH_ONLY;
    }

    if (nCount < 0)
        throw JSONRPCError(RPC_INVALID_PARAMETER, "Negative count");
    if (nFrom < 0)
        throw JSONRPCError(RPC_INVALID_PARAMETER, "Negative from");

    // NOTE: nFrom and nCount seem to apply to the individual json entries, not the txn
    //  a txn producing 2 entries will output only 1 entry if nCount is 1
    // TODO: Change to count on unique txids?

    std::vector<UniValue> ret;
    {
        LOCK(pwallet->cs_wallet);
        const CWallet::TxItems &txOrdered = pwallet->wtxOrdered;

        // iterate backwards until we have nCount items to return:
        for (CWallet::TxItems::const_reverse_iterator it = txOrdered.rbegin(); it != txOrdered.rend(); ++it) {
            CWalletTx *const pwtx = (*it).second;
            ListTransactions(*pwallet, *pwtx, 0, true, ret, filter, filter_label);
            if ((int)ret.size() >= (nCount+nFrom)) break;
        }
    }

    // Need the full dataset here, can only trim once the tx records are merged in.
    // Must be ordered from newest to oldest
    UniValue result{UniValue::VARR};
    for(int i = ret.size() - 1; i >= 0; --i) {
        result.push_back(ret[i]);
    }

    if (pwallet->IsParticlWallet()) {
        const CHDWallet *phdw = GetParticlWallet(pwallet.get());
        LOCK(phdw->cs_wallet);
        const RtxOrdered_t &txOrdered = phdw->rtxOrdered;

        // TODO: Combine finding and inserting into ret loops
        UniValue retRecords(UniValue::VARR);
        for (RtxOrdered_t::const_reverse_iterator it = txOrdered.rbegin(); it != txOrdered.rend(); ++it) {
            std::string strAccount = "*";
            ListRecord(phdw, it->second->first, it->second->second, strAccount, 0, true, retRecords, filter);
            if ((int)retRecords.size() >= nCount + nFrom) {
                break;
            }
        }

        size_t nSearchStart = 0;
        for(int i = (int)retRecords.size() - 1; i >= 0; --i) {
            int64_t nInsertTime = find_value(retRecords[i], "time").getInt<int64_t>();
            bool fFound = false;
            for (size_t k = nSearchStart; k < result.size(); k++) {
                nSearchStart = k;
                int64_t nTime = find_value(result[k], "time").getInt<int64_t>();
                if (nTime > nInsertTime) {
                    result.insert(k, retRecords[i]);
                    fFound = true;
                    break;
                }
            }

            if (!fFound) {
                result.push_back(retRecords[i]);
            }
        }

        if (nFrom > 0 && result.size() > 0) {
            result.erase(std::max((size_t)0, result.size() - nFrom), result.size());
        }
        if (result.size() > (size_t)nCount) {
            result.erase(0, result.size() - nCount);
        }
    }
    return result;
},
    };
}

RPCHelpMan listsinceblock()
{
    return RPCHelpMan{"listsinceblock",
                "\nGet all transactions in blocks since block [blockhash], or all transactions if omitted.\n"
                "If \"blockhash\" is no longer a part of the main chain, transactions from the fork point onward are included.\n"
                "Additionally, if include_removed is set, transactions affecting the wallet which were removed are returned in the \"removed\" array.\n",
                {
                    {"blockhash", RPCArg::Type::STR, RPCArg::Optional::OMITTED_NAMED_ARG, "If set, the block hash to list transactions since, otherwise list all transactions."},
                    {"target_confirmations", RPCArg::Type::NUM, RPCArg::Default{1}, "Return the nth block hash from the main chain. e.g. 1 would mean the best block hash. Note: this is not used as a filter, but only affects [lastblock] in the return value"},
                    {"include_watchonly", RPCArg::Type::BOOL, RPCArg::DefaultHint{"true for watch-only wallets, otherwise false"}, "Include transactions to watch-only addresses (see 'importaddress')"},
                    {"include_removed", RPCArg::Type::BOOL, RPCArg::Default{true}, "Show transactions that were removed due to a reorg in the \"removed\" array\n"
                                                                       "(not guaranteed to work on pruned nodes)"},
                    {"include_change", RPCArg::Type::BOOL, RPCArg::Default{false}, "Also add entries for change outputs.\n"},
                },
                RPCResult{
                    RPCResult::Type::OBJ, "", "",
                    {
                        {RPCResult::Type::ARR, "transactions", "",
                        {
                            {RPCResult::Type::OBJ, "", "", Cat(Cat<std::vector<RPCResult>>(
                            {
                                {RPCResult::Type::BOOL, "involvesWatchonly", /*optional=*/true, "Only returns true if imported addresses were involved in transaction."},
                                {RPCResult::Type::STR, "address", /*optional=*/true, "The particl address of the transaction."},
                                {RPCResult::Type::STR, "account", /*optional=*/true, "Alias of label."},
                                {RPCResult::Type::STR, "stealth_address", /*optional=*/true, "The stealth address the transaction was received on."},
                                {RPCResult::Type::STR, "coldstake_address", /*optional=*/true, "The address the transaction is staking on."},
                                {RPCResult::Type::STR, "type", /*optional=*/true, "anon/blind/standard."},
                                {RPCResult::Type::STR, "category", "The transaction category.\n"
                                    "\"send\"                  Transactions sent.\n"
                                    "\"receive\"               Non-coinbase transactions received.\n"
                                    "\"generate\"              Coinbase transactions received with more than 100 confirmations.\n"
                                    "\"immature\"              Coinbase transactions received with 100 or fewer confirmations.\n"
                                    "\"orphan\"                Orphaned coinbase transactions received."},
                                {RPCResult::Type::STR_AMOUNT, "amount", "The amount in " + CURRENCY_UNIT + ". This is negative for the 'send' category, and is positive\n"
                                    "for all other categories"},
                                {RPCResult::Type::NUM, "vout", "the vout value"},
                                {RPCResult::Type::STR_AMOUNT, "fee", /*optional=*/true, "The amount of the fee in " + CURRENCY_UNIT + ". This is negative and only available for the\n"
                                     "'send' category of transactions."},
                                {RPCResult::Type::STR_AMOUNT, "reward", /*optional=*/true, "The reward if the transaction is a coinstake."},
                            },
                            TransactionDescriptionString()),
                            {
                                {RPCResult::Type::BOOL, "abandoned", /*optional=*/true, "'true' if the transaction has been abandoned (inputs are respendable). Only available for the \n"
                                     "'send' category of transactions."},
                                {RPCResult::Type::STR, "label", /*optional=*/true, "A comment for the address/transaction, if any"},
                            })},
                        }},
                        {RPCResult::Type::ARR, "removed", /*optional=*/true, "<structure is the same as \"transactions\" above, only present if include_removed=true>\n"
                            "Note: transactions that were re-added in the active chain will appear as-is in this array, and may thus have a positive confirmation count."
                        , {{RPCResult::Type::ELISION, "", ""},}},
                        {RPCResult::Type::STR_HEX, "lastblock", "The hash of the block (target_confirmations-1) from the best block on the main chain, or the genesis hash if the referenced block does not exist yet. This is typically used to feed back into listsinceblock the next time you call it. So you would generally use a target_confirmations of say 6, so you will be continually re-notified of transactions until they've reached 6 confirmations plus any new ones"},
                    }
                },
                RPCExamples{
                    HelpExampleCli("listsinceblock", "")
            + HelpExampleCli("listsinceblock", "\"000000000000000bacf66f7497b7dc45ef753ee9a7d38571037cdb1a57f663ad\" 6")
            + HelpExampleRpc("listsinceblock", "\"000000000000000bacf66f7497b7dc45ef753ee9a7d38571037cdb1a57f663ad\", 6")
                },
        [&](const RPCHelpMan& self, const JSONRPCRequest& request) -> UniValue
{
    const std::shared_ptr<const CWallet> pwallet = GetWalletForJSONRPCRequest(request);
    if (!pwallet) return UniValue::VNULL;

    const CWallet& wallet = *pwallet;
    // Make sure the results are valid at least up to the most recent block
    // the user could have gotten from another RPC command prior to now
    wallet.BlockUntilSyncedToCurrentChain();

    LOCK(wallet.cs_wallet);

    std::optional<int> height;    // Height of the specified block or the common ancestor, if the block provided was in a deactivated chain.
    std::optional<int> altheight; // Height of the specified block, even if it's in a deactivated chain.
    int target_confirms = 1;
    isminefilter filter = ISMINE_SPENDABLE;

    uint256 blockId;
    if (!request.params[0].isNull() && !request.params[0].get_str().empty()) {
        blockId = ParseHashV(request.params[0], "blockhash");
        height = int{};
        altheight = int{};
        if (!wallet.chain().findCommonAncestor(blockId, wallet.GetLastBlockHash(), /* ancestor out */ FoundBlock().height(*height), /* blockId out */ FoundBlock().height(*altheight))) {
            throw JSONRPCError(RPC_INVALID_ADDRESS_OR_KEY, "Block not found");
        }
    }

    if (!request.params[1].isNull()) {
        target_confirms = request.params[1].getInt<int>();

        if (target_confirms < 1) {
            throw JSONRPCError(RPC_INVALID_PARAMETER, "Invalid parameter");
        }
    }

    if (ParseIncludeWatchonly(request.params[2], wallet)) {
        filter |= ISMINE_WATCH_ONLY;
    }

    bool include_removed = (request.params[3].isNull() || request.params[3].get_bool());
    bool include_change = (!request.params[4].isNull() && request.params[4].get_bool());

    int depth = height ? wallet.GetLastBlockHeight() + 1 - *height : -1;

    UniValue transactions(UniValue::VARR);

    for (const std::pair<const uint256, CWalletTx>& pairWtx : wallet.mapWallet) {
        const CWalletTx& tx = pairWtx.second;

        if (depth == -1 || abs(wallet.GetTxDepthInMainChain(tx)) < depth) {
            ListTransactions(wallet, tx, 0, true, transactions, filter, nullptr /* filter_label */, /*include_change=*/include_change);
        }
    }

    if (IsParticlWallet(&wallet)) {
        const CHDWallet *phdw = GetParticlWallet(&wallet);
        LOCK_ASSERTION(phdw->cs_wallet);

        for (const auto &ri : phdw->mapRecords) {
            const uint256 &txhash = ri.first;
            const CTransactionRecord &rtx = ri.second;
            if (depth == -1 || phdw->GetDepthInMainChain(rtx) < depth) {
                ListRecord(phdw, txhash, rtx, "*", 0, true, transactions, filter);
            }
        }
    }


    // when a reorg'd block is requested, we also list any relevant transactions
    // in the blocks of the chain that was detached
    UniValue removed(UniValue::VARR);
    while (include_removed && altheight && *altheight > *height) {
        CBlock block;
        if (!wallet.chain().findBlock(blockId, FoundBlock().data(block)) || block.IsNull()) {
            throw JSONRPCError(RPC_INTERNAL_ERROR, "Can't read block from disk");
        }
        for (const CTransactionRef& tx : block.vtx) {
            auto it = wallet.mapWallet.find(tx->GetHash());
            if (it != wallet.mapWallet.end()) {
                // We want all transactions regardless of confirmation count to appear here,
                // even negative confirmation ones, hence the big negative.
                ListTransactions(wallet, it->second, -100000000, true, removed, filter, nullptr /* filter_label */, /*include_change=*/include_change);
            } else
            if (IsParticlWallet(&wallet)) {
                const CHDWallet *phdw = GetParticlWallet(&wallet);
                LOCK_ASSERTION(phdw->cs_wallet);
                const uint256 &txhash = tx->GetHash();
                MapRecords_t::const_iterator mri = phdw->mapRecords.find(txhash);
                if (mri != phdw->mapRecords.end()) {
                    const CTransactionRecord &rtx = mri->second;
                    ListRecord(phdw, txhash, rtx, "*", -100000000, true, removed, filter);
                }
            }
        }
        blockId = block.hashPrevBlock;
        --*altheight;
    }

    uint256 lastblock;
    target_confirms = std::min(target_confirms, wallet.GetLastBlockHeight() + 1);
    CHECK_NONFATAL(wallet.chain().findAncestorByHeight(wallet.GetLastBlockHash(), wallet.GetLastBlockHeight() + 1 - target_confirms, FoundBlock().hash(lastblock)));

    UniValue ret(UniValue::VOBJ);
    ret.pushKV("transactions", transactions);
    if (include_removed) ret.pushKV("removed", removed);
    ret.pushKV("lastblock", lastblock.GetHex());

    return ret;
},
    };
}

UniValue gettransaction_inner(JSONRPCRequest const &request)
{
    const std::shared_ptr<const CWallet> pwallet = GetWalletForJSONRPCRequest(request);
    if (!pwallet) return UniValue::VNULL;

    // Make sure the results are valid at least up to the most recent block
    // the user could have gotten from another RPC command prior to now
    if (!request.fSkipBlock)
        pwallet->BlockUntilSyncedToCurrentChain();

    LOCK(pwallet->cs_wallet);

    uint256 hash(ParseHashV(request.params[0], "txid"));

    isminefilter filter = ISMINE_SPENDABLE;

    if (ParseIncludeWatchonly(request.params[1], *pwallet)) {
        filter |= ISMINE_WATCH_ONLY;
    }

    bool verbose = request.params[2].isNull() ? false : request.params[2].get_bool();

    UniValue entry(UniValue::VOBJ);
    auto it = pwallet->mapWallet.find(hash);
    if (it == pwallet->mapWallet.end()) {
        if (IsParticlWallet(pwallet.get())) {
            const CHDWallet *phdw = GetParticlWallet(pwallet.get());
            LOCK_ASSERTION(phdw->cs_wallet);
            MapRecords_t::const_iterator mri = phdw->mapRecords.find(hash);

            if (mri != phdw->mapRecords.end()) {
                const CTransactionRecord &rtx = mri->second;
                RecordTxToJSON(pwallet->chain(), phdw, mri->first, rtx, entry);

                UniValue details(UniValue::VARR);
                ListRecord(phdw, hash, rtx, "*", 0, false, details, filter);
                entry.pushKV("details", details);

                CStoredTransaction stx;
                if (CHDWalletDB(phdw->GetDatabase()).ReadStoredTx(hash, stx)) { // TODO: cache / use mapTempWallet
                    std::string strHex = EncodeHexTx(*(stx.tx.get()), RPCSerializationFlags());
                    entry.pushKV("hex", strHex);

                    if (verbose) {
                        UniValue decoded(UniValue::VOBJ);
                        TxToUniv(*(stx.tx.get()), uint256(), decoded, false);
                        entry.pushKV("decoded", decoded);
                    }
                    mapRTxValue_t::const_iterator mvi = rtx.mapValue.find(RTXVT_SMSG_FEES);
                    if (mvi != rtx.mapValue.end()) {
                        AddSmsgFundingInfo(*(stx.tx.get()), entry);
                    }
                }

                return entry;
            }
        }
        throw JSONRPCError(RPC_INVALID_ADDRESS_OR_KEY, "Invalid or non-wallet transaction id");
    }
    const CWalletTx& wtx = it->second;

    CAmount nCredit = CachedTxGetCredit(*pwallet, wtx, filter);
    CAmount nDebit = CachedTxGetDebit(*pwallet, wtx, filter);
    CAmount nNet = nCredit - nDebit;
    CAmount nFee = (CachedTxIsFromMe(*pwallet, wtx, filter) ? wtx.tx->GetValueOut() - nDebit : 0);

    entry.pushKV("amount", ValueFromAmount(nNet - nFee));
    if (CachedTxIsFromMe(*pwallet, wtx, filter))
        entry.pushKV("fee", ValueFromAmount(nFee));

    WalletTxToJSON(*pwallet, wtx, entry);

    UniValue details(UniValue::VARR);
    ListTransactions(*pwallet, wtx, 0, false, details, filter, nullptr /* filter_label */);
    entry.pushKV("details", details);

    std::string strHex = EncodeHexTx(*wtx.tx, pwallet->chain().rpcSerializationFlags());
    entry.pushKV("hex", strHex);

    if (verbose) {
        UniValue decoded(UniValue::VOBJ);
        TxToUniv(*wtx.tx, /*block_hash=*/uint256(), /*entry=*/decoded, /*include_hex=*/false);
        entry.pushKV("decoded", decoded);
    }
    AddSmsgFundingInfo(*wtx.tx, entry);

    return entry;
}

RPCHelpMan gettransaction()
{
    return RPCHelpMan{"gettransaction",
                "\nGet detailed information about in-wallet transaction <txid>\n",
                {
                    {"txid", RPCArg::Type::STR, RPCArg::Optional::NO, "The transaction id"},
                    {"include_watchonly", RPCArg::Type::BOOL, RPCArg::DefaultHint{"true for watch-only wallets, otherwise false"},
                            "Whether to include watch-only addresses in balance calculation and details[]"},
                    {"verbose", RPCArg::Type::BOOL, RPCArg::Default{false},
                            "Whether to include a `decoded` field containing the decoded transaction (equivalent to RPC decoderawtransaction)"},
                },
                RPCResult{
                    RPCResult::Type::OBJ, "", "", Cat(Cat<std::vector<RPCResult>>(
                    {
                        {RPCResult::Type::STR_AMOUNT, "amount", /*optional=*/true, "The amount in " + CURRENCY_UNIT},
                        {RPCResult::Type::STR_AMOUNT, "fee", /*optional=*/true, "The amount of the fee in " + CURRENCY_UNIT + ". This is negative and only available for the\n"
                                     "'send' category of transactions."},
                    },
                    TransactionDescriptionString()),
                    {
                        {RPCResult::Type::ARR, "details", "",
                        {
                            {RPCResult::Type::OBJ, "", "",
                            {
                                {RPCResult::Type::BOOL, "involvesWatchonly", /*optional=*/true, "Only returns true if imported addresses were involved in transaction."},
                                {RPCResult::Type::STR, "address", /*optional=*/true, "The particl address involved in the transaction."},
                                {RPCResult::Type::STR, "stealth_address", /*optional=*/true, "The stealth address the transaction was received on."},
                                {RPCResult::Type::STR, "coldstake_address", /*optional=*/true, "The address the transaction is staking on."},
                                {RPCResult::Type::STR, "category", "The transaction category.\n"
                                    "\"send\"                  Transactions sent.\n"
                                    "\"receive\"               Non-coinbase transactions received.\n"
                                    "\"generate\"              Coinbase transactions received with more than 100 confirmations.\n"
                                    "\"immature\"              Coinbase transactions received with 100 or fewer confirmations.\n"
                                    "\"orphan\"                Orphaned coinbase transactions received."},
                                {RPCResult::Type::STR_AMOUNT, "amount", "The amount in " + CURRENCY_UNIT},
                                {RPCResult::Type::STR, "label", /*optional=*/true, "A comment for the address/transaction, if any"},
                                {RPCResult::Type::STR, "account", /*optional=*/true, "Duplicate of \"label\", requested by exchanges."},
                                {RPCResult::Type::NUM, "vout", "the vout value"},
                                {RPCResult::Type::STR_AMOUNT, "fee", /*optional=*/true, "The amount of the fee in " + CURRENCY_UNIT + ". This is negative and only available for the \n"
                                    "'send' category of transactions."},
                                {RPCResult::Type::BOOL, "abandoned", /*optional=*/true, "'true' if the transaction has been abandoned (inputs are respendable). Only available for the \n"
                                     "'send' category of transactions."},
                                {RPCResult::Type::ARR, "parent_descs", /*optional=*/true, "Only if 'category' is 'received'. List of parent descriptors for the scriptPubKey of this coin.", {
                                    {RPCResult::Type::STR, "desc", "The descriptor string."},
                                }},
                                {RPCResult::Type::STR, "type", /*optional=*/true, "anon/blind/standard."},
                                {RPCResult::Type::STR, "stealth_address", /*optional=*/true, "The stealth address the output was received on."},
                                {RPCResult::Type::STR, "narration", /*optional=*/true, "If a narration is embedded in the output, only present if not empty."},
                                {RPCResult::Type::BOOL, "fromself", /*optional=*/true, "True if this wallet owned an input of the transaction."},
                                {RPCResult::Type::BOOL, "requires_unlock", /*optional=*/true, "True if this wallet must be unlocked to decrypt output value."},
                            }},
                        }},
                        {RPCResult::Type::STR_HEX, "hex", "Raw data for transaction"},
                        {RPCResult::Type::OBJ, "decoded", /*optional=*/true, "The decoded transaction (only present when `verbose` is passed)",
                        {
                            {RPCResult::Type::ELISION, "", "Equivalent to the RPC decoderawtransaction method, or the RPC getrawtransaction method when `verbose` is passed."},
                        }},
                        {RPCResult::Type::ARR, "smsgs_funded", /*optional=*/true, "", {
                            {RPCResult::Type::OBJ, "", "",
                            {
                                {RPCResult::Type::STR_HEX, "smsghash", "Hash of SMSG being funded"},
                                {RPCResult::Type::STR_AMOUNT, "fee", "Funding fee."},
                            }},
                        }},
                        {RPCResult::Type::STR_AMOUNT, "smsg_fees", /*optional=*/true, "Total SMSG fees"},
                    })
                },
                RPCExamples{
                    HelpExampleCli("gettransaction", "\"1075db55d416d3ca199f55b6084e2115b9345e16c5cf302fc80e9d5fbf5d48d\"")
            + HelpExampleCli("gettransaction", "\"1075db55d416d3ca199f55b6084e2115b9345e16c5cf302fc80e9d5fbf5d48d\" true")
            + HelpExampleCli("gettransaction", "\"1075db55d416d3ca199f55b6084e2115b9345e16c5cf302fc80e9d5fbf5d48d\" false true")
            + HelpExampleRpc("gettransaction", "\"1075db55d416d3ca199f55b6084e2115b9345e16c5cf302fc80e9d5fbf5d48d\"")
                },
        [&](const RPCHelpMan& self, const JSONRPCRequest& request) -> UniValue
{
    return gettransaction_inner(request);
},
    };
}

RPCHelpMan abandontransaction()
{
    return RPCHelpMan{"abandontransaction",
                "\nMark in-wallet transaction <txid> as abandoned\n"
                "This will mark this transaction and all its in-wallet descendants as abandoned which will allow\n"
                "for their inputs to be respent.  It can be used to replace \"stuck\" or evicted transactions.\n"
                "It only works on transactions which are not included in a block and are not currently in the mempool.\n"
                "It has no effect on transactions which are already abandoned.\n",
                {
                    {"txid", RPCArg::Type::STR_HEX, RPCArg::Optional::NO, "The transaction id"},
                },
                RPCResult{RPCResult::Type::NONE, "", ""},
                RPCExamples{
                    HelpExampleCli("abandontransaction", "\"1075db55d416d3ca199f55b6084e2115b9345e16c5cf302fc80e9d5fbf5d48d\"")
            + HelpExampleRpc("abandontransaction", "\"1075db55d416d3ca199f55b6084e2115b9345e16c5cf302fc80e9d5fbf5d48d\"")
                },
        [&](const RPCHelpMan& self, const JSONRPCRequest& request) -> UniValue
{
    std::shared_ptr<CWallet> const pwallet = GetWalletForJSONRPCRequest(request);
    if (!pwallet) return UniValue::VNULL;

    // Make sure the results are valid at least up to the most recent block
    // the user could have gotten from another RPC command prior to now
    pwallet->BlockUntilSyncedToCurrentChain();

    LOCK(pwallet->cs_wallet);

    uint256 hash(ParseHashV(request.params[0], "txid"));

    if (!pwallet->mapWallet.count(hash)) {
        if (!IsParticlWallet(pwallet.get())) {
            throw JSONRPCError(RPC_INVALID_ADDRESS_OR_KEY, "Invalid or non-wallet transaction id");
        }
        CHDWallet *phdw = GetParticlWallet(pwallet.get());
        if (!phdw) {
            throw JSONRPCError(RPC_INVALID_ADDRESS_OR_KEY, "Invalid or non-wallet transaction id");
        }
        LOCK_ASSERTION(phdw->cs_wallet);
        if (!phdw->HaveTransaction(hash)) {
            throw JSONRPCError(RPC_INVALID_ADDRESS_OR_KEY, "Invalid or non-wallet transaction id");
        }
    }
    if (!pwallet->AbandonTransaction(hash)) {
        throw JSONRPCError(RPC_INVALID_ADDRESS_OR_KEY, "Transaction not eligible for abandonment");
    }

    return UniValue::VNULL;
},
    };
}

RPCHelpMan rescanblockchain()
{
    return RPCHelpMan{"rescanblockchain",
                "\nRescan the local blockchain for wallet related transactions.\n"
                "Note: Use \"getwalletinfo\" to query the scanning progress.\n",
                {
                    {"start_height", RPCArg::Type::NUM, RPCArg::Default{0}, "block height where the rescan should start"},
                    {"stop_height", RPCArg::Type::NUM, RPCArg::Optional::OMITTED_NAMED_ARG, "the last block height that should be scanned. If none is provided it will rescan up to the tip at return time of this call."},
                },
                RPCResult{
                    RPCResult::Type::OBJ, "", "",
                    {
                        {RPCResult::Type::NUM, "start_height", "The block height where the rescan started (the requested height or 0)"},
                        {RPCResult::Type::NUM, "stop_height", "The height of the last rescanned block. May be null in rare cases if there was a reorg and the call didn't scan any blocks because they were already scanned in the background."},
                    }
                },
                RPCExamples{
                    HelpExampleCli("rescanblockchain", "100000 120000")
            + HelpExampleRpc("rescanblockchain", "100000, 120000")
                },
        [&](const RPCHelpMan& self, const JSONRPCRequest& request) -> UniValue
{
    std::shared_ptr<CWallet> const pwallet = GetWalletForJSONRPCRequest(request);
    if (!pwallet) return UniValue::VNULL;
    CWallet& wallet{*pwallet};

    // Make sure the results are valid at least up to the most recent block
    // the user could have gotten from another RPC command prior to now
    wallet.BlockUntilSyncedToCurrentChain();

    WalletRescanReserver reserver(*pwallet);
    if (!reserver.reserve()) {
        throw JSONRPCError(RPC_WALLET_ERROR, "Wallet is currently rescanning. Abort existing rescan or wait.");
    }

    int start_height = 0;
    std::optional<int> stop_height;
    uint256 start_block;
    {
        LOCK(pwallet->cs_wallet);
        int tip_height = pwallet->GetLastBlockHeight();

        if (!request.params[0].isNull()) {
            start_height = request.params[0].getInt<int>();
            if (start_height < 0 || start_height > tip_height) {
                throw JSONRPCError(RPC_INVALID_PARAMETER, "Invalid start_height");
            }
        }

        if (!request.params[1].isNull()) {
            stop_height = request.params[1].getInt<int>();
            if (*stop_height < 0 || *stop_height > tip_height) {
                throw JSONRPCError(RPC_INVALID_PARAMETER, "Invalid stop_height");
            } else if (*stop_height < start_height) {
                throw JSONRPCError(RPC_INVALID_PARAMETER, "stop_height must be greater than start_height");
            }
        }

        // We can't rescan beyond non-pruned blocks, stop and throw an error
        if (!pwallet->chain().hasBlocks(pwallet->GetLastBlockHash(), start_height, stop_height)) {
            throw JSONRPCError(RPC_MISC_ERROR, "Can't rescan beyond pruned data. Use RPC call getblockchaininfo to determine your pruned height.");
        }

        CHECK_NONFATAL(pwallet->chain().findAncestorByHeight(pwallet->GetLastBlockHash(), start_height, FoundBlock().hash(start_block)));
    }

    CWallet::ScanResult result =
        pwallet->ScanForWalletTransactions(start_block, start_height, stop_height, reserver, /*fUpdate=*/true, /*save_progress=*/false);
    switch (result.status) {
    case CWallet::ScanResult::SUCCESS:
        break;
    case CWallet::ScanResult::FAILURE:
        throw JSONRPCError(RPC_MISC_ERROR, "Rescan failed. Potentially corrupted data files.");
    case CWallet::ScanResult::USER_ABORT:
        throw JSONRPCError(RPC_MISC_ERROR, "Rescan aborted.");
        // no default case, so the compiler can warn about missing cases
    }
    UniValue response(UniValue::VOBJ);
    response.pushKV("start_height", start_height);
    response.pushKV("stop_height", result.last_scanned_height ? *result.last_scanned_height : UniValue());
    return response;
},
    };
}

RPCHelpMan abortrescan()
{
    return RPCHelpMan{"abortrescan",
                "\nStops current wallet rescan triggered by an RPC call, e.g. by an importprivkey call.\n"
                "Note: Use \"getwalletinfo\" to query the scanning progress.\n",
                {},
                RPCResult{RPCResult::Type::BOOL, "", "Whether the abort was successful"},
                RPCExamples{
            "\nImport a private key\n"
            + HelpExampleCli("importprivkey", "\"mykey\"") +
            "\nAbort the running wallet rescan\n"
            + HelpExampleCli("abortrescan", "") +
            "\nAs a JSON-RPC call\n"
            + HelpExampleRpc("abortrescan", "")
                },
        [&](const RPCHelpMan& self, const JSONRPCRequest& request) -> UniValue
{
    std::shared_ptr<CWallet> const pwallet = GetWalletForJSONRPCRequest(request);
    if (!pwallet) return UniValue::VNULL;

    if (!pwallet->IsScanning() || pwallet->IsAbortingRescan()) return false;
    pwallet->AbortRescan();
    return true;
},
    };
}
} // namespace wallet<|MERGE_RESOLUTION|>--- conflicted
+++ resolved
@@ -748,15 +748,10 @@
            {RPCResult::Type::STR, "timereceived_local", /*optional=*/true, "Human readable timereceived with local offset."},
            {RPCResult::Type::STR, "timereceived_utc", /*optional=*/true, "Human readable timereceived in UTC."},
            {RPCResult::Type::STR, "comment", /*optional=*/true, "If a comment is associated with the transaction, only present if not empty."},
-<<<<<<< HEAD
            {RPCResult::Type::STR, "narration", /*optional=*/true, "If a narration is embedded in the transaction, only present if not empty."},
            {RPCResult::Type::BOOL, "fromself", /*optional=*/true, "True if this wallet owned an input of the transaction."},
-           {RPCResult::Type::STR, "bip125-replaceable", /*optional=*/true, "(\"yes|no|unknown\") Whether this transaction could be replaced due to BIP125 (replace-by-fee);\n"
-               "may be unknown for unconfirmed transactions not in the mempool."},
-=======
-           {RPCResult::Type::STR, "bip125-replaceable", "(\"yes|no|unknown\") Whether this transaction signals BIP125 replaceability or has an unconfirmed ancestor signaling BIP125 replaceability.\n"
+           {RPCResult::Type::STR, "bip125-replaceable", /*optional=*/true, "(\"yes|no|unknown\") Whether this transaction signals BIP125 replaceability or has an unconfirmed ancestor signaling BIP125 replaceability.\n"
                "May be unknown for unconfirmed transactions not in the mempool because their unconfirmed ancestors are unknown."},
->>>>>>> c89fabff
            {RPCResult::Type::ARR, "parent_descs", /*optional=*/true, "Only if 'category' is 'received'. List of parent descriptors for the scriptPubKey of this coin.", {
                {RPCResult::Type::STR, "desc", "The descriptor string."},
            }},
