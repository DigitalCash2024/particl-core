--- conflicted
+++ resolved
@@ -217,9 +217,7 @@
             entry.pushKV("walletconflicts", conflicts);
 
             PushTime(entry, "time", rtx.GetTxTime());
-            if (r.nFlags & ORF_FROM) {
-                entry.pushKV("abandoned", rtx.IsAbandoned());
-            }
+            entry.pushKV("abandoned", rtx.IsAbandoned());
         }
 
         if (!r.sNarration.empty()) {
@@ -690,12 +688,8 @@
                 entry.pushKV("account", label); // For exchanges
             }
             entry.pushKV("vout", r.vout);
-<<<<<<< HEAD
+            entry.pushKV("abandoned", wtx.isAbandoned());
             if (fLong) {
-=======
-            entry.pushKV("abandoned", wtx.isAbandoned());
-            if (fLong)
->>>>>>> ba4076d2
                 WalletTxToJSON(wallet, wtx, entry);
             }
             {
@@ -781,6 +775,7 @@
            {RPCResult::Type::ARR, "parent_descs", /*optional=*/true, "Only if 'category' is 'received'. List of parent descriptors for the scriptPubKey of this coin.", {
                {RPCResult::Type::STR, "desc", "The descriptor string."},
            }},
+           {RPCResult::Type::BOOL, "abandoned", /*optional=*/true, "'true' if the transaction has been abandoned (inputs are respendable)."},
            };
 }
 
@@ -1152,7 +1147,7 @@
                                 {RPCResult::Type::NUM, "vout", "the vout value"},
                                 {RPCResult::Type::STR_AMOUNT, "fee", /*optional=*/true, "The amount of the fee in " + CURRENCY_UNIT + ". This is negative and only available for the \n"
                                     "'send' category of transactions."},
-                                {RPCResult::Type::BOOL, "abandoned", "'true' if the transaction has been abandoned (inputs are respendable)."},
+                                {RPCResult::Type::BOOL, "abandoned", /*optional=*/true, "'true' if the transaction has been abandoned (inputs are respendable)."},
                                 {RPCResult::Type::ARR, "parent_descs", /*optional=*/true, "Only if 'category' is 'received'. List of parent descriptors for the scriptPubKey of this coin.", {
                                     {RPCResult::Type::STR, "desc", "The descriptor string."},
                                 }},
@@ -1217,6 +1212,7 @@
             if (mri != phdw->mapRecords.end()) {
                 const CTransactionRecord &rtx = mri->second;
                 RecordTxToJSON(pwallet->chain(), phdw, mri->first, rtx, entry, filter, verbose);
+                entry.pushKV("abandoned", rtx.IsAbandoned());
                 return entry;
             }
         }
