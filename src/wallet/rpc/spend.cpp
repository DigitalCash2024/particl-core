// Copyright (c) 2011-2021 The Bitcoin Core developers
// Distributed under the MIT software license, see the accompanying
// file COPYING or http://www.opensource.org/licenses/mit-license.php.

#include <core_io.h>
#include <key_io.h>
#include <policy/policy.h>
#include <rpc/rawtransaction_util.h>
#include <rpc/util.h>
#include <util/fees.h>
#include <util/translation.h>
#include <util/vector.h>
#include <wallet/coincontrol.h>
#include <wallet/feebumper.h>
#include <wallet/rpc/util.h>
#include <wallet/spend.h>
#include <wallet/wallet.h>
#include <wallet/hdwallet.h>

#include <univalue.h>


<<<<<<< HEAD
void ParseRecipients(const UniValue& address_amounts, const UniValue& subtract_fee_outputs, std::vector<CRecipient> &recipients) {
=======
namespace wallet {
static void ParseRecipients(const UniValue& address_amounts, const UniValue& subtract_fee_outputs, std::vector<CRecipient> &recipients) {
>>>>>>> 290ff5ef
    std::set<CTxDestination> destinations;
    int i = 0;
    for (const std::string& address: address_amounts.getKeys()) {
        CTxDestination dest = DecodeDestination(address);
        if (!IsValidDestination(dest)) {
            throw JSONRPCError(RPC_INVALID_ADDRESS_OR_KEY, std::string("Invalid Particl address: ") + address);
        }

        if (destinations.count(dest)) {
            throw JSONRPCError(RPC_INVALID_PARAMETER, std::string("Invalid parameter, duplicated address: ") + address);
        }
        destinations.insert(dest);

        CScript script_pub_key = GetScriptForDestination(dest);
        CAmount amount = AmountFromValue(address_amounts[i++]);

        bool subtract_fee = false;
        for (unsigned int idx = 0; idx < subtract_fee_outputs.size(); idx++) {
            const UniValue& addr = subtract_fee_outputs[idx];
            if (addr.get_str() == address) {
                subtract_fee = true;
            }
        }

        CRecipient recipient = {script_pub_key, amount, subtract_fee};
        recipients.push_back(recipient);
    }
}

UniValue SendMoney(CWallet& wallet, const CCoinControl &coin_control, std::vector<CRecipient> &recipients, mapValue_t map_value, bool verbose)
{
    EnsureWalletIsUnlocked(wallet);

    // This function is only used by sendtoaddress and sendmany.
    // This should always try to sign, if we don't have private keys, don't try to do anything here.
    if (wallet.IsWalletFlagSet(WALLET_FLAG_DISABLE_PRIVATE_KEYS)) {
        throw JSONRPCError(RPC_WALLET_ERROR, "Error: Private keys are disabled for this wallet");
    }

    // Shuffle recipient list
    Shuffle(recipients.begin(), recipients.end(), FastRandomContext());

    // Send
    CAmount nFeeRequired = 0;
    int nChangePosRet = -1;
    bilingual_str error;
    CTransactionRef tx;
    FeeCalculation fee_calc_out;
    const bool fCreated = CreateTransaction(wallet, recipients, tx, nFeeRequired, nChangePosRet, error, coin_control, fee_calc_out, true);
    if (!fCreated) {
        throw JSONRPCError(RPC_WALLET_INSUFFICIENT_FUNDS, error.original);
    }
    wallet.CommitTransaction(tx, std::move(map_value), {} /* orderForm */);
    if (verbose) {
        UniValue entry(UniValue::VOBJ);
        entry.pushKV("txid", tx->GetHash().GetHex());
        entry.pushKV("fee_reason", StringForFeeReason(fee_calc_out.reason));
        return entry;
    }
    return tx->GetHash().GetHex();
}


/**
 * Update coin control with fee estimation based on the given parameters
 *
 * @param[in]     wallet            Wallet reference
 * @param[in,out] cc                Coin control to be updated
 * @param[in]     conf_target       UniValue integer; confirmation target in blocks, values between 1 and 1008 are valid per policy/fees.h;
 * @param[in]     estimate_mode     UniValue string; fee estimation mode, valid values are "unset", "economical" or "conservative";
 * @param[in]     fee_rate          UniValue real; fee rate in sat/vB;
 *                                      if present, both conf_target and estimate_mode must either be null, or "unset"
 * @param[in]     override_min_fee  bool; whether to set fOverrideFeeRate to true to disable minimum fee rate checks and instead
 *                                      verify only that fee_rate is greater than 0
 * @throws a JSONRPCError if conf_target, estimate_mode, or fee_rate contain invalid values or are in conflict
 */
static void SetFeeEstimateMode(const CWallet& wallet, CCoinControl& cc, const UniValue& conf_target, const UniValue& estimate_mode, const UniValue& fee_rate, bool override_min_fee)
{
    if (!fee_rate.isNull()) {
        if (!conf_target.isNull()) {
            throw JSONRPCError(RPC_INVALID_PARAMETER, "Cannot specify both conf_target and fee_rate. Please provide either a confirmation target in blocks for automatic fee estimation, or an explicit fee rate.");
        }
        if (!estimate_mode.isNull() && estimate_mode.get_str() != "unset") {
            throw JSONRPCError(RPC_INVALID_PARAMETER, "Cannot specify both estimate_mode and fee_rate");
        }
        // Fee rates in sat/vB cannot represent more than 3 significant digits.
        cc.m_feerate = CFeeRate{AmountFromValue(fee_rate, /* decimals */ 3)};
        if (override_min_fee) cc.fOverrideFeeRate = true;
        // Default RBF to true for explicit fee_rate, if unset.
        if (!cc.m_signal_bip125_rbf) cc.m_signal_bip125_rbf = true;
        return;
    }
    if (!estimate_mode.isNull() && !FeeModeFromString(estimate_mode.get_str(), cc.m_fee_mode)) {
        throw JSONRPCError(RPC_INVALID_PARAMETER, InvalidEstimateModeErrorMessage());
    }
    if (!conf_target.isNull()) {
        cc.m_confirm_target = ParseConfirmTarget(conf_target, wallet.chain().estimateMaxBlocks());
    }
}

extern UniValue SendTypeToInner(const JSONRPCRequest &request);
RPCHelpMan sendtoaddress()
{
    return RPCHelpMan{"sendtoaddress",
                "\nSend an amount to a given address." +
        HELP_REQUIRING_PASSPHRASE,
                {
                    {"address", RPCArg::Type::STR, RPCArg::Optional::NO, "The particl address to send to."},
                    {"amount", RPCArg::Type::AMOUNT, RPCArg::Optional::NO, "The amount in " + CURRENCY_UNIT + " to send. eg 0.1"},
                    {"comment", RPCArg::Type::STR, RPCArg::Optional::OMITTED_NAMED_ARG, "A comment used to store what the transaction is for.\n"
                                         "This is not part of the transaction, just kept in your wallet."},
                    {"comment_to", RPCArg::Type::STR, RPCArg::Optional::OMITTED_NAMED_ARG, "A comment to store the name of the person or organization\n"
                                         "to which you're sending the transaction. This is not part of the \n"
                                         "transaction, just kept in your wallet."},
                    {"subtractfeefromamount", RPCArg::Type::BOOL, RPCArg::Default{false}, "The fee will be deducted from the amount being sent.\n"
                                         "The recipient will receive less particl than you enter in the amount field."},
                    {"narration", RPCArg::Type::STR, RPCArg::Default{""}, "Up to 24 characters sent with the transaction.\n"
                                         "Plaintext if sending to standard address type, encrypted when sending to stealthaddresses."},
                    {"replaceable", RPCArg::Type::BOOL, RPCArg::DefaultHint{"wallet default"}, "Allow this transaction to be replaced by a transaction with higher fees via BIP 125"},
                    {"conf_target", RPCArg::Type::NUM, RPCArg::DefaultHint{"wallet -txconfirmtarget"}, "Confirmation target in blocks"},
                    {"estimate_mode", RPCArg::Type::STR, RPCArg::Default{"unset"}, std::string() + "The fee estimate mode, must be one of (case insensitive):\n"
            "       \"" + FeeModes("\"\n\"") + "\""},
                    {"avoid_reuse", RPCArg::Type::BOOL, RPCArg::Default{true}, "(only available if avoid_reuse wallet flag is set) Avoid spending from dirty addresses; addresses are considered\n"
                                         "dirty if they have previously been used in a transaction. If true, this also activates avoidpartialspends, grouping outputs by their addresses."},
                    {"fee_rate", RPCArg::Type::AMOUNT, RPCArg::DefaultHint{"not set, fall back to wallet fee estimation"}, "Specify a fee rate in " + CURRENCY_ATOM + "/vB."},
                    {"verbose", RPCArg::Type::BOOL, RPCArg::Default{false}, "If true, return extra information about the transaction."},
                },
                {
                    RPCResult{"if verbose is not set or set to false",
                        RPCResult::Type::STR_HEX, "txid", "The transaction id."
                    },
                    RPCResult{"if verbose is set to true",
                        RPCResult::Type::OBJ, "", "",
                        {
                            {RPCResult::Type::STR_HEX, "txid", "The transaction id."},
                            {RPCResult::Type::STR, "fee_reason", "The transaction fee reason."}
                        },
                    },
                },
                RPCExamples{
                    "\nSend 0.1 PART\n"
                    + HelpExampleCli("sendtoaddress", "\"" + EXAMPLE_ADDRESS[0] + "\" 0.1") +
                    "\nSend 0.1 PART with a confirmation target of 6 blocks in economical fee estimate mode using positional arguments\n"
                    + HelpExampleCli("sendtoaddress", "\"" + EXAMPLE_ADDRESS[0] + "\" 0.1 \"donation\" \"sean's outpost\" false true 6 economical") +
                    "\nSend 0.1 PART with a fee rate of 1.1 " + CURRENCY_ATOM + "/vB, subtract fee from amount, BIP125-replaceable, using positional arguments\n"
                    + HelpExampleCli("sendtoaddress", "\"" + EXAMPLE_ADDRESS[0] + "\" 0.1 \"drinks\" \"room77\" true true null \"unset\" null 1.1") +
                    "\nSend 0.2 PART with a confirmation target of 6 blocks in economical fee estimate mode using named arguments\n"
                    + HelpExampleCli("-named sendtoaddress", "address=\"" + EXAMPLE_ADDRESS[0] + "\" amount=0.2 conf_target=6 estimate_mode=\"economical\"") +
                    "\nSend 0.5 PART with a fee rate of 25 " + CURRENCY_ATOM + "/vB using named arguments\n"
                    + HelpExampleCli("-named sendtoaddress", "address=\"" + EXAMPLE_ADDRESS[0] + "\" amount=0.5 fee_rate=25")
                    + HelpExampleCli("-named sendtoaddress", "address=\"" + EXAMPLE_ADDRESS[0] + "\" amount=0.5 fee_rate=25 subtractfeefromamount=false replaceable=true avoid_reuse=true comment=\"2 pizzas\" comment_to=\"jeremy\" verbose=true")
                },
        [&](const RPCHelpMan& self, const JSONRPCRequest& request) -> UniValue
{
    std::shared_ptr<CWallet> const pwallet = GetWalletForJSONRPCRequest(request);
    if (!pwallet) return NullUniValue;

    // Make sure the results are valid at least up to the most recent block
    // the user could have gotten from another RPC command prior to now
    pwallet->BlockUntilSyncedToCurrentChain();

    LOCK(pwallet->cs_wallet);

    // Wallet comments
    mapValue_t mapValue;
    if (!request.params[2].isNull() && !request.params[2].get_str().empty())
        mapValue["comment"] = request.params[2].get_str();
    if (!request.params[3].isNull() && !request.params[3].get_str().empty())
        mapValue["to"] = request.params[3].get_str();

    bool fSubtractFeeFromAmount = false;
    if (!request.params[4].isNull()) {
        fSubtractFeeFromAmount = request.params[4].get_bool();
    }

    CCoinControl coin_control;

    if (!request.params[6].isNull()) {
        coin_control.m_signal_bip125_rbf = request.params[6].get_bool();
    }

    coin_control.m_avoid_address_reuse = GetAvoidReuseFlag(*pwallet, request.params[9]);
    // We also enable partial spend avoidance if reuse avoidance is set.
    coin_control.m_avoid_partial_spends |= coin_control.m_avoid_address_reuse;

    SetFeeEstimateMode(*pwallet, coin_control, /* conf_target */ request.params[7], /* estimate_mode */ request.params[8], /* fee_rate */ request.params[10], /* override_min_fee */ false);

    if (pwallet->IsParticlWallet()) {
        JSONRPCRequest newRequest;
        newRequest.context = request.context;
        newRequest.fSkipBlock = true; // already blocked in this function
        newRequest.URI = request.URI;
        UniValue params(UniValue::VARR);
        params.push_back("part");
        params.push_back("part");
        UniValue arr(UniValue::VARR);
        UniValue out(UniValue::VOBJ);

        out.pushKV("address", request.params[0].get_str());
        out.pushKV("amount", request.params[1]);

        if (request.params.size() > 5) {
            out.pushKV("narr", request.params[5].get_str());
        }
        if (fSubtractFeeFromAmount) {
            UniValue uvBool(fSubtractFeeFromAmount);
            out.pushKV("subfee", uvBool);
        }
        arr.push_back(out);
        params.push_back(arr);

        std::string sComment, sCommentTo;
        if (!request.params[2].isNull() && !request.params[2].get_str().empty()) {
            sComment = request.params[2].get_str();
        }
        if (!request.params[3].isNull() && !request.params[3].get_str().empty()) {
            sCommentTo = request.params[3].get_str();
        }

        params.push_back(sComment);
        params.push_back(sCommentTo);

        // Add coinstake params
        if (request.params.size() > 6) {
            UniValue uvRingsize(4);
            params.push_back(uvRingsize);
            UniValue uvNumInputs(32);
            params.push_back(uvNumInputs);
            UniValue uvBool(false);
            params.push_back(uvBool); // test_fee

            UniValue uvCoinControl(UniValue::VOBJ);
            uvCoinControl.pushKV("replaceable", coin_control.m_signal_bip125_rbf.value_or(pwallet->m_signal_rbf));
            unsigned int target = coin_control.m_confirm_target ? *coin_control.m_confirm_target : pwallet->m_confirm_target;
            uvCoinControl.pushKV("conf_target", (int)target);
            std::string sEstimateMode = "UNSET";
            if (coin_control.m_fee_mode == FeeEstimateMode::ECONOMICAL) {
                sEstimateMode = "ECONOMICAL";
            } else
            if (coin_control.m_fee_mode == FeeEstimateMode::CONSERVATIVE) {
                sEstimateMode = "CONSERVATIVE";
            }
            uvCoinControl.pushKV("estimate_mode", sEstimateMode);

            params.push_back(uvCoinControl);
        }

        newRequest.params = params;
        return SendTypeToInner(newRequest);
    }

    EnsureWalletIsUnlocked(*pwallet);

    UniValue address_amounts(UniValue::VOBJ);
    const std::string address = request.params[0].get_str();
    address_amounts.pushKV(address, request.params[1]);
    UniValue subtractFeeFromAmount(UniValue::VARR);
    if (fSubtractFeeFromAmount) {
        subtractFeeFromAmount.push_back(address);
    }

    std::vector<CRecipient> recipients;
    ParseRecipients(address_amounts, subtractFeeFromAmount, recipients);
    const bool verbose{request.params[11].isNull() ? false : request.params[11].get_bool()};

    return SendMoney(*pwallet, coin_control, recipients, mapValue, verbose);
},
    };
}

RPCHelpMan sendmany()
{
    return RPCHelpMan{"sendmany",
                "\nSend multiple times. Amounts are double-precision floating point numbers." +
        HELP_REQUIRING_PASSPHRASE,
                {
                    {"dummy", RPCArg::Type::STR, RPCArg::Optional::NO, "Must be set to \"\" for backwards compatibility.", "\"\""},
                    {"amounts", RPCArg::Type::OBJ_USER_KEYS, RPCArg::Optional::NO, "The addresses and amounts",
                        {
                            {"address", RPCArg::Type::AMOUNT, RPCArg::Optional::NO, "The particl address is the key, the numeric amount (can be string) in " + CURRENCY_UNIT + " is the value"},
                        },
                    },
                    {"minconf", RPCArg::Type::NUM, RPCArg::Optional::OMITTED_NAMED_ARG, "Ignored dummy value"},
                    {"comment", RPCArg::Type::STR, RPCArg::Optional::OMITTED_NAMED_ARG, "A comment"},
                    {"subtractfeefrom", RPCArg::Type::ARR, RPCArg::Optional::OMITTED_NAMED_ARG, "The addresses.\n"
                                       "The fee will be equally deducted from the amount of each selected address.\n"
                                       "Those recipients will receive less particl than you enter in their corresponding amount field.\n"
                                       "If no addresses are specified here, the sender pays the fee.",
                        {
                            {"address", RPCArg::Type::STR, RPCArg::Optional::OMITTED, "Subtract fee from this address"},
                        },
                    },
                    {"replaceable", RPCArg::Type::BOOL, RPCArg::DefaultHint{"wallet default"}, "Allow this transaction to be replaced by a transaction with higher fees via BIP 125"},
                    {"conf_target", RPCArg::Type::NUM, RPCArg::DefaultHint{"wallet -txconfirmtarget"}, "Confirmation target in blocks"},
                    {"estimate_mode", RPCArg::Type::STR, RPCArg::Default{"unset"}, std::string() + "The fee estimate mode, must be one of (case insensitive):\n"
            "       \"" + FeeModes("\"\n\"") + "\""},
                    {"fee_rate", RPCArg::Type::AMOUNT, RPCArg::DefaultHint{"not set, fall back to wallet fee estimation"}, "Specify a fee rate in " + CURRENCY_ATOM + "/vB."},
                    {"verbose", RPCArg::Type::BOOL, RPCArg::Default{false}, "If true, return extra infomration about the transaction."},
                },
                {
                    RPCResult{"if verbose is not set or set to false",
                        RPCResult::Type::STR_HEX, "txid", "The transaction id for the send. Only 1 transaction is created regardless of\n"
                "the number of addresses."
                    },
                    RPCResult{"if verbose is set to true",
                        RPCResult::Type::OBJ, "", "",
                        {
                            {RPCResult::Type::STR_HEX, "txid", "The transaction id for the send. Only 1 transaction is created regardless of\n"
                "the number of addresses."},
                            {RPCResult::Type::STR, "fee_reason", "The transaction fee reason."}
                        },
                    },
                },
                RPCExamples{
            "\nSend two amounts to two different addresses:\n"
            + HelpExampleCli("sendmany", "\"\" \"{\\\"" + EXAMPLE_ADDRESS[0] + "\\\":0.01,\\\"" + EXAMPLE_ADDRESS[1] + "\\\":0.02}\"") +
            "\nSend two amounts to two different addresses setting the confirmation and comment:\n"
            + HelpExampleCli("sendmany", "\"\" \"{\\\"" + EXAMPLE_ADDRESS[0] + "\\\":0.01,\\\"" + EXAMPLE_ADDRESS[1] + "\\\":0.02}\" 6 \"testing\"") +
            "\nSend two amounts to two different addresses, subtract fee from amount:\n"
            + HelpExampleCli("sendmany", "\"\" \"{\\\"" + EXAMPLE_ADDRESS[0] + "\\\":0.01,\\\"" + EXAMPLE_ADDRESS[1] + "\\\":0.02}\" 1 \"\" \"[\\\"" + EXAMPLE_ADDRESS[0] + "\\\",\\\"" + EXAMPLE_ADDRESS[1] + "\\\"]\"") +
            "\nAs a JSON-RPC call\n"
            + HelpExampleRpc("sendmany", "\"\", {\"" + EXAMPLE_ADDRESS[0] + "\":0.01,\"" + EXAMPLE_ADDRESS[1] + "\":0.02}, 6, \"testing\"")
                },
        [&](const RPCHelpMan& self, const JSONRPCRequest& request) -> UniValue
{
    std::shared_ptr<CWallet> const pwallet = GetWalletForJSONRPCRequest(request);
    if (!pwallet) return NullUniValue;

    // Make sure the results are valid at least up to the most recent block
    // the user could have gotten from another RPC command prior to now
    pwallet->BlockUntilSyncedToCurrentChain();

    LOCK(pwallet->cs_wallet);

    if (!request.params[0].isNull() && !request.params[0].get_str().empty()) {
        throw JSONRPCError(RPC_INVALID_PARAMETER, "Dummy value must be set to \"\"");
    }
    UniValue sendTo = request.params[1].get_obj();

    mapValue_t mapValue;
    if (!request.params[3].isNull() && !request.params[3].get_str().empty())
        mapValue["comment"] = request.params[3].get_str();

    UniValue subtractFeeFromAmount(UniValue::VARR);
    if (!request.params[4].isNull())
        subtractFeeFromAmount = request.params[4].get_array();

    CCoinControl coin_control;
    if (!request.params[5].isNull()) {
        coin_control.m_signal_bip125_rbf = request.params[5].get_bool();
    }

    SetFeeEstimateMode(*pwallet, coin_control, /* conf_target */ request.params[6], /* estimate_mode */ request.params[7], /* fee_rate */ request.params[8], /* override_min_fee */ false);

    if (pwallet->IsParticlWallet()) {
        JSONRPCRequest newRequest;
        newRequest.context = request.context;
        //newRequest.mode = EXECUTE;
        newRequest.fSkipBlock = true; // already blocked in this function
        newRequest.URI = request.URI;
        UniValue params(UniValue::VARR);
        params.push_back("part");
        params.push_back("part");
        UniValue arr(UniValue::VARR);

        std::vector<std::string> keys = sendTo.getKeys();
        for (const std::string& name_ : keys) {
            UniValue out(UniValue::VOBJ);

            out.pushKV("address", name_);
            out.pushKV("amount", sendTo[name_]);

            bool fSubtractFeeFromAmount = false;
            for (unsigned int idx = 0; idx < subtractFeeFromAmount.size(); idx++) {
                const UniValue& addr = subtractFeeFromAmount[idx];
                if (addr.get_str() == name_)
                    fSubtractFeeFromAmount = true;
            }
            if (fSubtractFeeFromAmount) {
                UniValue uvBool(fSubtractFeeFromAmount);
                out.pushKV("subfee", uvBool);
            }
            arr.push_back(out);
        }
        params.push_back(arr);

        std::string sComment, sCommentTo;
        if (!request.params[3].isNull() && !request.params[3].get_str().empty())
            sComment = request.params[3].get_str();

        params.push_back(sComment);
        params.push_back(sCommentTo);

        // Add coincontrol params
        if (request.params.size() > 5) {
            UniValue uvRingsize(4);
            params.push_back(uvRingsize);
            UniValue uvNumInputs(32);
            params.push_back(uvNumInputs);
            UniValue uvBool(false);
            params.push_back(uvBool); // test_fee

            UniValue uvCoinControl(UniValue::VOBJ);
            uvCoinControl.pushKV("replaceable", coin_control.m_signal_bip125_rbf.value_or(pwallet->m_signal_rbf));
            unsigned int target = coin_control.m_confirm_target ? *coin_control.m_confirm_target : pwallet->m_confirm_target;
            uvCoinControl.pushKV("conf_target", (int)target);
            std::string sEstimateMode = "UNSET";
            if (coin_control.m_fee_mode == FeeEstimateMode::ECONOMICAL) {
                sEstimateMode = "ECONOMICAL";
            } else
            if (coin_control.m_fee_mode == FeeEstimateMode::CONSERVATIVE) {
                sEstimateMode = "CONSERVATIVE";
            }
            uvCoinControl.pushKV("estimate_mode", sEstimateMode);

            params.push_back(uvCoinControl);
        }

        newRequest.params = params;
        return SendTypeToInner(newRequest);
    }

    std::set<CTxDestination> destinations;
    std::vector<CRecipient> vecSend;

    std::vector<std::string> keys = sendTo.getKeys();
    for (const std::string& name_ : keys) {
        CTxDestination dest = DecodeDestination(name_);
        if (!IsValidDestination(dest)) {
            throw JSONRPCError(RPC_INVALID_ADDRESS_OR_KEY, std::string("Invalid Particl address: ") + name_);
        }

        if (destinations.count(dest)) {
            throw JSONRPCError(RPC_INVALID_PARAMETER, std::string("Invalid parameter, duplicated address: ") + name_);
        }
        destinations.insert(dest);

        CScript scriptPubKey = GetScriptForDestination(dest);
        CAmount nAmount = AmountFromValue(sendTo[name_]);
        if (nAmount <= 0)
            throw JSONRPCError(RPC_TYPE_ERROR, "Invalid amount for send");

        bool fSubtractFeeFromAmount = false;
        for (unsigned int idx = 0; idx < subtractFeeFromAmount.size(); idx++) {
            const UniValue& addr = subtractFeeFromAmount[idx];
            if (addr.get_str() == name_)
                fSubtractFeeFromAmount = true;
        }

        CRecipient recipient = {scriptPubKey, nAmount, fSubtractFeeFromAmount};
        vecSend.push_back(recipient);
    }

    EnsureWalletIsUnlocked(*pwallet);

    std::vector<CRecipient> recipients;
    ParseRecipients(sendTo, subtractFeeFromAmount, recipients);
    const bool verbose{request.params[9].isNull() ? false : request.params[9].get_bool()};

    return SendMoney(*pwallet, coin_control, recipients, std::move(mapValue), verbose);
},
    };
}

RPCHelpMan settxfee()
{
    return RPCHelpMan{"settxfee",
                "\nSet the transaction fee rate in " + CURRENCY_UNIT + "/kvB for this wallet. Overrides the global -paytxfee command line parameter.\n"
                "Can be deactivated by passing 0 as the fee. In that case automatic fee selection will be used by default.\n",
                {
                    {"amount", RPCArg::Type::AMOUNT, RPCArg::Optional::NO, "The transaction fee rate in " + CURRENCY_UNIT + "/kvB"},
                },
                RPCResult{
                    RPCResult::Type::BOOL, "", "Returns true if successful"
                },
                RPCExamples{
                    HelpExampleCli("settxfee", "0.00001")
            + HelpExampleRpc("settxfee", "0.00001")
                },
        [&](const RPCHelpMan& self, const JSONRPCRequest& request) -> UniValue
{
    std::shared_ptr<CWallet> const pwallet = GetWalletForJSONRPCRequest(request);
    if (!pwallet) return NullUniValue;

    LOCK(pwallet->cs_wallet);

    CAmount nAmount = AmountFromValue(request.params[0]);
    CFeeRate tx_fee_rate(nAmount, 1000);
    CFeeRate max_tx_fee_rate(pwallet->m_default_max_tx_fee, 1000);
    if (tx_fee_rate == CFeeRate(0)) {
        // automatic selection
    } else if (tx_fee_rate < pwallet->chain().relayMinFee()) {
        throw JSONRPCError(RPC_INVALID_PARAMETER, strprintf("txfee cannot be less than min relay tx fee (%s)", pwallet->chain().relayMinFee().ToString()));
    } else if (tx_fee_rate < pwallet->m_min_fee) {
        throw JSONRPCError(RPC_INVALID_PARAMETER, strprintf("txfee cannot be less than wallet min fee (%s)", pwallet->m_min_fee.ToString()));
    } else if (tx_fee_rate > max_tx_fee_rate) {
        throw JSONRPCError(RPC_INVALID_PARAMETER, strprintf("txfee cannot be more than wallet max tx fee (%s)", max_tx_fee_rate.ToString()));
    }

    pwallet->m_pay_tx_fee = tx_fee_rate;
    return true;
},
    };
}


// Only includes key documentation where the key is snake_case in all RPC methods. MixedCase keys can be added later.
static std::vector<RPCArg> FundTxDoc()
{
    return {
        {"conf_target", RPCArg::Type::NUM, RPCArg::DefaultHint{"wallet -txconfirmtarget"}, "Confirmation target in blocks"},
        {"estimate_mode", RPCArg::Type::STR, RPCArg::Default{"unset"}, std::string() + "The fee estimate mode, must be one of (case insensitive):\n"
            "         \"" + FeeModes("\"\n\"") + "\""},
        {"replaceable", RPCArg::Type::BOOL, RPCArg::DefaultHint{"wallet default"}, "Marks this transaction as BIP125-replaceable.\n"
            "Allows this transaction to be replaced by a transaction with higher fees"},
        {"solving_data", RPCArg::Type::OBJ, RPCArg::Optional::OMITTED_NAMED_ARG, "Keys and scripts needed for producing a final transaction with a dummy signature.\n"
            "Used for fee estimation during coin selection.",
         {
             {"pubkeys", RPCArg::Type::ARR, RPCArg::Default{UniValue::VARR}, "Public keys involved in this transaction.",
             {
                 {"pubkey", RPCArg::Type::STR_HEX, RPCArg::Optional::OMITTED, "A public key"},
             }},
             {"scripts", RPCArg::Type::ARR, RPCArg::Default{UniValue::VARR}, "Scripts involved in this transaction.",
             {
                 {"script", RPCArg::Type::STR_HEX, RPCArg::Optional::OMITTED, "A script"},
             }},
             {"descriptors", RPCArg::Type::ARR, RPCArg::Default{UniValue::VARR}, "Descriptors that provide solving data for this transaction.",
             {
                 {"descriptor", RPCArg::Type::STR, RPCArg::Optional::OMITTED, "A descriptor"},
             }},
         }},
    };
}

void FundTransaction(CWallet& wallet, CMutableTransaction& tx, CAmount& fee_out, int& change_position, const UniValue& options, CCoinControl& coinControl, bool override_min_fee)
{
    // Make sure the results are valid at least up to the most recent block
    // the user could have gotten from another RPC command prior to now
    wallet.BlockUntilSyncedToCurrentChain();

    change_position = -1;
    bool lockUnspents = false;
    UniValue subtractFeeFromOutputs;
    std::set<int> setSubtractFeeFromOutputs;

    if (!options.isNull()) {
      if (options.type() == UniValue::VBOOL) {
        // backward compatibility bool only fallback
        coinControl.fAllowWatchOnly = options.get_bool();
      }
      else {
        RPCTypeCheckArgument(options, UniValue::VOBJ);
        RPCTypeCheckObj(options,
            {
                {"add_inputs", UniValueType(UniValue::VBOOL)},
                {"include_unsafe", UniValueType(UniValue::VBOOL)},
                {"add_to_wallet", UniValueType(UniValue::VBOOL)},
                {"changeAddress", UniValueType(UniValue::VSTR)},
                {"changepubkey", UniValueType(UniValue::VSTR)},
                {"change_address", UniValueType(UniValue::VSTR)},
                {"changePosition", UniValueType(UniValue::VNUM)},
                {"change_position", UniValueType(UniValue::VNUM)},
                {"change_type", UniValueType(UniValue::VSTR)},
                {"includeWatching", UniValueType(UniValue::VBOOL)},
                {"include_watching", UniValueType(UniValue::VBOOL)},
                {"inputs", UniValueType(UniValue::VARR)},
                {"lockUnspents", UniValueType(UniValue::VBOOL)},
                {"lock_unspents", UniValueType(UniValue::VBOOL)},
                {"locktime", UniValueType(UniValue::VNUM)},
                {"fee_rate", UniValueType()}, // will be checked by AmountFromValue() in SetFeeEstimateMode()
                {"feeRate", UniValueType()}, // will be checked by AmountFromValue() below
                {"psbt", UniValueType(UniValue::VBOOL)},
                {"solving_data", UniValueType(UniValue::VOBJ)},
                {"subtractFeeFromOutputs", UniValueType(UniValue::VARR)},
                {"subtract_fee_from_outputs", UniValueType(UniValue::VARR)},
                {"replaceable", UniValueType(UniValue::VBOOL)},
                {"conf_target", UniValueType(UniValue::VNUM)},
                {"estimate_mode", UniValueType(UniValue::VSTR)},
            },
            true, true);

        if (options.exists("add_inputs") ) {
            coinControl.m_add_inputs = options["add_inputs"].get_bool();
        }

        if (options.exists("changeAddress") || options.exists("change_address")) {
            const std::string change_address_str = (options.exists("change_address") ? options["change_address"] : options["changeAddress"]).get_str();
            CTxDestination dest = DecodeDestination(change_address_str);

            if (!IsValidDestination(dest)) {
                throw JSONRPCError(RPC_INVALID_ADDRESS_OR_KEY, "Change address must be a valid particl address");
            }

            coinControl.destChange = dest;
        }

        if (options.exists("changePosition") || options.exists("change_position")) {
            change_position = (options.exists("change_position") ? options["change_position"] : options["changePosition"]).get_int();
        }

        if (options.exists("change_type")) {
            if (options.exists("changeAddress") || options.exists("change_address")) {
                throw JSONRPCError(RPC_INVALID_PARAMETER, "Cannot specify both change address and address type options");
            }
            if (std::optional<OutputType> parsed = ParseOutputType(options["change_type"].get_str())) {
                coinControl.m_change_type.emplace(parsed.value());
            } else {
                throw JSONRPCError(RPC_INVALID_ADDRESS_OR_KEY, strprintf("Unknown change type '%s'", options["change_type"].get_str()));
            }
        }

        const UniValue include_watching_option = options.exists("include_watching") ? options["include_watching"] : options["includeWatching"];
        coinControl.fAllowWatchOnly = ParseIncludeWatchonly(include_watching_option, wallet);

        if (options.exists("lockUnspents") || options.exists("lock_unspents")) {
            lockUnspents = (options.exists("lock_unspents") ? options["lock_unspents"] : options["lockUnspents"]).get_bool();
        }

        if (options.exists("include_unsafe")) {
            coinControl.m_include_unsafe_inputs = options["include_unsafe"].get_bool();
        }

        if (options.exists("feeRate")) {
            if (options.exists("fee_rate")) {
                throw JSONRPCError(RPC_INVALID_PARAMETER, "Cannot specify both fee_rate (" + CURRENCY_ATOM + "/vB) and feeRate (" + CURRENCY_UNIT + "/kvB)");
            }
            if (options.exists("conf_target")) {
                throw JSONRPCError(RPC_INVALID_PARAMETER, "Cannot specify both conf_target and feeRate. Please provide either a confirmation target in blocks for automatic fee estimation, or an explicit fee rate.");
            }
            if (options.exists("estimate_mode")) {
                throw JSONRPCError(RPC_INVALID_PARAMETER, "Cannot specify both estimate_mode and feeRate");
            }
            coinControl.m_feerate = CFeeRate(AmountFromValue(options["feeRate"]));
            coinControl.fOverrideFeeRate = true;
        }

        if (options.exists("subtractFeeFromOutputs") || options.exists("subtract_fee_from_outputs") )
            subtractFeeFromOutputs = (options.exists("subtract_fee_from_outputs") ? options["subtract_fee_from_outputs"] : options["subtractFeeFromOutputs"]).get_array();

        if (options.exists("replaceable")) {
            coinControl.m_signal_bip125_rbf = options["replaceable"].get_bool();
        }
        SetFeeEstimateMode(wallet, coinControl, options["conf_target"], options["estimate_mode"], options["fee_rate"], override_min_fee);
      }
    } else {
        // if options is null and not a bool
        coinControl.fAllowWatchOnly = ParseIncludeWatchonly(NullUniValue, wallet);
    }

    if (options.exists("solving_data")) {
        const UniValue solving_data = options["solving_data"].get_obj();
        if (solving_data.exists("pubkeys")) {
            for (const UniValue& pk_univ : solving_data["pubkeys"].get_array().getValues()) {
                const std::string& pk_str = pk_univ.get_str();
                if (!IsHex(pk_str)) {
                    throw JSONRPCError(RPC_INVALID_ADDRESS_OR_KEY, strprintf("'%s' is not hex", pk_str));
                }
                const std::vector<unsigned char> data(ParseHex(pk_str));
                const CPubKey pubkey(data.begin(), data.end());
                if (!pubkey.IsFullyValid()) {
                    throw JSONRPCError(RPC_INVALID_ADDRESS_OR_KEY, strprintf("'%s' is not a valid public key", pk_str));
                }
                coinControl.m_external_provider.pubkeys.emplace(pubkey.GetID(), pubkey);
                // Add witness script for pubkeys
                const CScript wit_script = GetScriptForDestination(WitnessV0KeyHash(pubkey));
                coinControl.m_external_provider.scripts.emplace(CScriptID(wit_script), wit_script);
            }
        }

        if (solving_data.exists("scripts")) {
            for (const UniValue& script_univ : solving_data["scripts"].get_array().getValues()) {
                const std::string& script_str = script_univ.get_str();
                if (!IsHex(script_str)) {
                    throw JSONRPCError(RPC_INVALID_ADDRESS_OR_KEY, strprintf("'%s' is not hex", script_str));
                }
                std::vector<unsigned char> script_data(ParseHex(script_str));
                const CScript script(script_data.begin(), script_data.end());
                coinControl.m_external_provider.scripts.emplace(CScriptID(script), script);
            }
        }

        if (solving_data.exists("descriptors")) {
            for (const UniValue& desc_univ : solving_data["descriptors"].get_array().getValues()) {
                const std::string& desc_str  = desc_univ.get_str();
                FlatSigningProvider desc_out;
                std::string error;
                std::vector<CScript> scripts_temp;
                std::unique_ptr<Descriptor> desc = Parse(desc_str, desc_out, error, true);
                if (!desc) {
                    throw JSONRPCError(RPC_INVALID_PARAMETER, strprintf("Unable to parse descriptor '%s': %s", desc_str, error));
                }
                desc->Expand(0, desc_out, scripts_temp, desc_out);
                coinControl.m_external_provider = Merge(coinControl.m_external_provider, desc_out);
            }
        }
    }

    size_t nOutputs = tx.GetNumVOuts();
    if (nOutputs == 0)
        throw JSONRPCError(RPC_INVALID_PARAMETER, "TX must have at least one output");

    if (change_position != -1 && (change_position < 0 || (unsigned int)change_position > nOutputs))
        throw JSONRPCError(RPC_INVALID_PARAMETER, "changePosition out of bounds");

    for (unsigned int idx = 0; idx < subtractFeeFromOutputs.size(); idx++) {
        int pos = subtractFeeFromOutputs[idx].get_int();
        if (setSubtractFeeFromOutputs.count(pos))
            throw JSONRPCError(RPC_INVALID_PARAMETER, strprintf("Invalid parameter, duplicated position: %d", pos));
        if (pos < 0)
            throw JSONRPCError(RPC_INVALID_PARAMETER, strprintf("Invalid parameter, negative position: %d", pos));
        if (pos >= int(nOutputs))
            throw JSONRPCError(RPC_INVALID_PARAMETER, strprintf("Invalid parameter, position too large: %d", pos));
        setSubtractFeeFromOutputs.insert(pos);
    }

    // Fetch specified UTXOs from the UTXO set to get the scriptPubKeys and values of the outputs being selected
    // and to match with the given solving_data. Only used for non-wallet outputs.
    std::map<COutPoint, Coin> coins;
    for (const CTxIn& txin : tx.vin) {
        coins[txin.prevout]; // Create empty map entry keyed by prevout.
    }
    wallet.chain().findCoins(coins);
    for (const auto& coin : coins) {
        if (!coin.second.out.IsNull()) {
            coinControl.SelectExternal(coin.first, coin.second.out);
        }
    }

    bilingual_str error;

    if (!FundTransaction(wallet, tx, fee_out, change_position, error, lockUnspents, setSubtractFeeFromOutputs, coinControl)) {
        throw JSONRPCError(RPC_WALLET_ERROR, error.original);
    }
}

RPCHelpMan fundrawtransaction()
{
    return RPCHelpMan{"fundrawtransaction",
                "\nIf the transaction has no inputs, they will be automatically selected to meet its out value.\n"
                "It will add at most one change output to the outputs.\n"
                "No existing outputs will be modified unless \"subtractFeeFromOutputs\" is specified.\n"
                "Note that inputs which were signed may need to be resigned after completion since in/outputs have been added.\n"
                "The inputs added will not be signed, use signrawtransactionwithkey\n"
                "or signrawtransactionwithwallet for that.\n"
                "All existing inputs must either have their previous output transaction be in the wallet\n"
                "or be in the UTXO set. Solving data must be provided for non-wallet inputs.\n"
                "Note that all inputs selected must be of standard form and P2SH scripts must be\n"
                "in the wallet using importaddress or addmultisigaddress (to calculate fees).\n"
                "You can see whether this is the case by checking the \"solvable\" field in the listunspent output.\n"
                "Only pay-to-pubkey, multisig, and P2SH versions thereof are currently supported for watch-only\n",
                {
                    {"hexstring", RPCArg::Type::STR_HEX, RPCArg::Optional::NO, "The hex string of the raw transaction"},
                    {"options", RPCArg::Type::OBJ, RPCArg::Optional::OMITTED_NAMED_ARG, "for backward compatibility: passing in a true instead of an object will result in {\"includeWatching\":true}",
                        Cat<std::vector<RPCArg>>(
                        {
                            {"add_inputs", RPCArg::Type::BOOL, RPCArg::Default{true}, "For a transaction with existing inputs, automatically include more if they are not enough."},
                            {"include_unsafe", RPCArg::Type::BOOL, RPCArg::Default{false}, "Include inputs that are not safe to spend (unconfirmed transactions from outside keys and unconfirmed replacement transactions).\n"
                                                          "Warning: the resulting transaction may become invalid if one of the unsafe inputs disappears.\n"
                                                          "If that happens, you will need to fund the transaction with different inputs and republish it."},
                            {"changeAddress", RPCArg::Type::STR, RPCArg::DefaultHint{"pool address"}, "The particl address to receive the change"},
                            {"changePosition", RPCArg::Type::NUM, RPCArg::DefaultHint{"random"}, "The index of the change output"},
                            {"change_type", RPCArg::Type::STR, RPCArg::DefaultHint{"set by -changetype"}, "The output type to use. Only valid if changeAddress is not specified. Options are \"legacy\", \"p2sh-segwit\", and \"bech32\"."},
                            {"includeWatching", RPCArg::Type::BOOL, RPCArg::DefaultHint{"true for watch-only wallets, otherwise false"}, "Also select inputs which are watch only.\n"
                                                          "Only solvable inputs can be used. Watch-only destinations are solvable if the public key and/or output script was imported,\n"
                                                          "e.g. with 'importpubkey' or 'importmulti' with the 'pubkeys' or 'desc' field."},
                            {"lockUnspents", RPCArg::Type::BOOL, RPCArg::Default{false}, "Lock selected unspent outputs"},
                            {"fee_rate", RPCArg::Type::AMOUNT, RPCArg::DefaultHint{"not set, fall back to wallet fee estimation"}, "Specify a fee rate in " + CURRENCY_ATOM + "/vB."},
                            {"feeRate", RPCArg::Type::AMOUNT, RPCArg::DefaultHint{"not set, fall back to wallet fee estimation"}, "Specify a fee rate in " + CURRENCY_UNIT + "/kvB."},
                            {"subtractFeeFromOutputs", RPCArg::Type::ARR, RPCArg::Default{UniValue::VARR}, "The integers.\n"
                                                          "The fee will be equally deducted from the amount of each specified output.\n"
                                                          "Those recipients will receive less particl than you enter in their corresponding amount field.\n"
                                                          "If no outputs are specified here, the sender pays the fee.",
                                {
                                    {"vout_index", RPCArg::Type::NUM, RPCArg::Optional::OMITTED, "The zero-based output index, before a change output is added."},
                                },
                            },
                        },
                        FundTxDoc()),
                        "options"},
                    {"iswitness", RPCArg::Type::BOOL, RPCArg::DefaultHint{"depends on heuristic tests"}, "Whether the transaction hex is a serialized witness transaction.\n"
                        "If iswitness is not present, heuristic tests will be used in decoding.\n"
                        "If true, only witness deserialization will be tried.\n"
                        "If false, only non-witness deserialization will be tried.\n"
                        "This boolean should reflect whether the transaction has inputs\n"
                        "(e.g. fully valid, or on-chain transactions), if known by the caller."
                    },
                },
                RPCResult{
                    RPCResult::Type::OBJ, "", "",
                    {
                        {RPCResult::Type::STR_HEX, "hex", "The resulting raw transaction (hex-encoded string)"},
                        {RPCResult::Type::STR_AMOUNT, "fee", "Fee in " + CURRENCY_UNIT + " the resulting transaction pays"},
                        {RPCResult::Type::NUM, "changepos", "The position of the added change output, or -1"},
                    }
                                },
                                RPCExamples{
                            "\nCreate a transaction with no inputs\n"
                            + HelpExampleCli("createrawtransaction", "\"[]\" \"{\\\"myaddress\\\":0.01}\"") +
                            "\nAdd sufficient unsigned inputs to meet the output value\n"
                            + HelpExampleCli("fundrawtransaction", "\"rawtransactionhex\"") +
                            "\nSign the transaction\n"
                            + HelpExampleCli("signrawtransactionwithwallet", "\"fundedtransactionhex\"") +
                            "\nSend the transaction\n"
                            + HelpExampleCli("sendrawtransaction", "\"signedtransactionhex\"")
                                },
        [&](const RPCHelpMan& self, const JSONRPCRequest& request) -> UniValue
{
    std::shared_ptr<CWallet> const pwallet = GetWalletForJSONRPCRequest(request);
    if (!pwallet) return NullUniValue;

    RPCTypeCheck(request.params, {UniValue::VSTR, UniValueType(), UniValue::VBOOL});

    // parse hex string from parameter
    CMutableTransaction tx;
    bool try_witness = request.params[2].isNull() ? true : request.params[2].get_bool();
    bool try_no_witness = request.params[2].isNull() ? true : !request.params[2].get_bool();
    if (!DecodeHexTx(tx, request.params[0].get_str(), try_no_witness, try_witness)) {
        throw JSONRPCError(RPC_DESERIALIZATION_ERROR, "TX decode failed");
    }

    CAmount fee;
    int change_position;
    CCoinControl coin_control;
    // Automatically select (additional) coins. Can be overridden by options.add_inputs.
    coin_control.m_add_inputs = true;
    FundTransaction(*pwallet, tx, fee, change_position, request.params[1], coin_control, /* override_min_fee */ true);

    UniValue result(UniValue::VOBJ);
    result.pushKV("hex", EncodeHexTx(CTransaction(tx)));
    result.pushKV("fee", ValueFromAmount(fee));
    result.pushKV("changepos", change_position);

    return result;
},
    };
}

RPCHelpMan signrawtransactionwithwallet()
{
    return RPCHelpMan{"signrawtransactionwithwallet",
                "\nSign inputs for raw transaction (serialized, hex-encoded).\n"
                "The second optional argument (may be null) is an array of previous transaction outputs that\n"
                "this transaction depends on but may not yet be in the block chain." +
        HELP_REQUIRING_PASSPHRASE,
                {
                    {"hexstring", RPCArg::Type::STR, RPCArg::Optional::NO, "The transaction hex string"},
                    {"prevtxs", RPCArg::Type::ARR, RPCArg::Optional::OMITTED_NAMED_ARG, "The previous dependent transaction outputs",
                        {
                            {"", RPCArg::Type::OBJ, RPCArg::Optional::OMITTED, "",
                                {
                                    {"txid", RPCArg::Type::STR_HEX, RPCArg::Optional::NO, "The transaction id"},
                                    {"vout", RPCArg::Type::NUM, RPCArg::Optional::NO, "The output number"},
                                    {"scriptPubKey", RPCArg::Type::STR_HEX, RPCArg::Optional::NO, "script key"},
                                    {"redeemScript", RPCArg::Type::STR_HEX, RPCArg::Optional::OMITTED, "(required for P2SH) redeem script"},
                                    {"witnessScript", RPCArg::Type::STR_HEX, RPCArg::Optional::OMITTED, "(required for P2WSH or P2SH-P2WSH) witness script"},
                                    {"amount", RPCArg::Type::AMOUNT, RPCArg::Optional::OMITTED, "(required for Segwit inputs) the amount spent"},
                                },
                            },
                        },
                    },
                    {"sighashtype", RPCArg::Type::STR, RPCArg::Default{"DEFAULT for Taproot, ALL otherwise"}, "The signature hash type. Must be one of\n"
            "       \"DEFAULT\"\n"
            "       \"ALL\"\n"
            "       \"NONE\"\n"
            "       \"SINGLE\"\n"
            "       \"ALL|ANYONECANPAY\"\n"
            "       \"NONE|ANYONECANPAY\"\n"
            "       \"SINGLE|ANYONECANPAY\""},
                },
                RPCResult{
                    RPCResult::Type::OBJ, "", "",
                    {
                        {RPCResult::Type::STR_HEX, "hex", "The hex-encoded raw transaction with signature(s)"},
                        {RPCResult::Type::BOOL, "complete", "If the transaction has a complete set of signatures"},
                        {RPCResult::Type::ARR, "errors", /*optional=*/true, "Script verification errors (if there are any)",
                        {
                            {RPCResult::Type::OBJ, "", "",
                            {
                                {RPCResult::Type::STR_HEX, "txid", "The hash of the referenced, previous transaction"},
                                {RPCResult::Type::NUM, "vout", "The index of the output to spent and used as input"},
                                {RPCResult::Type::ARR, "witness", "",
                                {
                                    {RPCResult::Type::STR_HEX, "witness", ""},
                                }},
                                {RPCResult::Type::STR_HEX, "scriptSig", "The hex-encoded signature script"},
                                {RPCResult::Type::NUM, "sequence", "Script sequence number"},
                                {RPCResult::Type::STR, "error", "Verification or signing error related to the input"},
                            }},
                        }},
                    }
                },
                RPCExamples{
                    HelpExampleCli("signrawtransactionwithwallet", "\"myhex\"")
            + HelpExampleRpc("signrawtransactionwithwallet", "\"myhex\"")
                },
        [&](const RPCHelpMan& self, const JSONRPCRequest& request) -> UniValue
{
    const std::shared_ptr<const CWallet> pwallet = GetWalletForJSONRPCRequest(request);
    if (!pwallet) return NullUniValue;

    RPCTypeCheck(request.params, {UniValue::VSTR, UniValue::VARR, UniValue::VSTR}, true);

    CMutableTransaction mtx;
    if (!DecodeHexTx(mtx, request.params[0].get_str())) {
        throw JSONRPCError(RPC_DESERIALIZATION_ERROR, "TX decode failed. Make sure the tx has at least one input.");
    }

    // Sign the transaction
    LOCK(pwallet->cs_wallet);
    EnsureWalletIsUnlocked(*pwallet);

    // Fetch previous transactions (inputs):
    std::map<COutPoint, Coin> coins;
    for (const CTxIn& txin : mtx.vin) {
        coins[txin.prevout]; // Create empty map entry keyed by prevout.
    }
    pwallet->chain().findCoins(coins);

    // Parse the prevtxs array
    ParsePrevouts(request.params[1], nullptr, coins, mtx.IsCoinStake());

    int nHashType = ParseSighashString(request.params[2]);

    // Script verification errors
    std::map<int, bilingual_str> input_errors;

    bool complete = pwallet->SignTransaction(mtx, coins, nHashType, input_errors);
    UniValue result(UniValue::VOBJ);
    SignTransactionResultToJSON(mtx, complete, coins, input_errors, result);
    return result;
},
    };
}

static RPCHelpMan bumpfee_helper(std::string method_name)
{
    const bool want_psbt = method_name == "psbtbumpfee";
    const std::string incremental_fee{CFeeRate(DEFAULT_INCREMENTAL_RELAY_FEE).ToString(FeeEstimateMode::SAT_VB)};

    return RPCHelpMan{method_name,
        "\nBumps the fee of an opt-in-RBF transaction T, replacing it with a new transaction B.\n"
        + std::string(want_psbt ? "Returns a PSBT instead of creating and signing a new transaction.\n" : "") +
        "An opt-in RBF transaction with the given txid must be in the wallet.\n"
        "The command will pay the additional fee by reducing change outputs or adding inputs when necessary.\n"
        "It may add a new change output if one does not already exist.\n"
        "All inputs in the original transaction will be included in the replacement transaction.\n"
        "The command will fail if the wallet or mempool contains a transaction that spends one of T's outputs.\n"
        "By default, the new fee will be calculated automatically using the estimatesmartfee RPC.\n"
        "The user can specify a confirmation target for estimatesmartfee.\n"
        "Alternatively, the user can specify a fee rate in " + CURRENCY_ATOM + "/vB for the new transaction.\n"
        "At a minimum, the new fee rate must be high enough to pay an additional new relay fee (incrementalfee\n"
        "returned by getnetworkinfo) to enter the node's mempool.\n"
        "* WARNING: before version 0.21, fee_rate was in " + CURRENCY_UNIT + "/kvB. As of 0.21, fee_rate is in " + CURRENCY_ATOM + "/vB. *\n",
        {
            {"txid", RPCArg::Type::STR_HEX, RPCArg::Optional::NO, "The txid to be bumped"},
            {"options", RPCArg::Type::OBJ, RPCArg::Optional::OMITTED_NAMED_ARG, "",
                {
                    {"conf_target", RPCArg::Type::NUM, RPCArg::DefaultHint{"wallet -txconfirmtarget"}, "Confirmation target in blocks\n"},
                    {"fee_rate", RPCArg::Type::AMOUNT, RPCArg::DefaultHint{"not set, fall back to wallet fee estimation"},
                             "\nSpecify a fee rate in " + CURRENCY_ATOM + "/vB instead of relying on the built-in fee estimator.\n"
                             "Must be at least " + incremental_fee + " higher than the current transaction fee rate.\n"
                             "WARNING: before version 0.21, fee_rate was in " + CURRENCY_UNIT + "/kvB. As of 0.21, fee_rate is in " + CURRENCY_ATOM + "/vB.\n"},
                    {"replaceable", RPCArg::Type::BOOL, RPCArg::Default{true}, "Whether the new transaction should still be\n"
                             "marked bip-125 replaceable. If true, the sequence numbers in the transaction will\n"
                             "be left unchanged from the original. If false, any input sequence numbers in the\n"
                             "original transaction that were less than 0xfffffffe will be increased to 0xfffffffe\n"
                             "so the new transaction will not be explicitly bip-125 replaceable (though it may\n"
                             "still be replaceable in practice, for example if it has unconfirmed ancestors which\n"
                             "are replaceable).\n"},
                    {"estimate_mode", RPCArg::Type::STR, RPCArg::Default{"unset"}, "The fee estimate mode, must be one of (case insensitive):\n"
                             "\"" + FeeModes("\"\n\"") + "\""},
                },
                "options"},
        },
        RPCResult{
            RPCResult::Type::OBJ, "", "", Cat(
                want_psbt ?
                std::vector<RPCResult>{{RPCResult::Type::STR, "psbt", "The base64-encoded unsigned PSBT of the new transaction."}} :
                std::vector<RPCResult>{{RPCResult::Type::STR_HEX, "txid", "The id of the new transaction."}},
            {
                {RPCResult::Type::STR_AMOUNT, "origfee", "The fee of the replaced transaction."},
                {RPCResult::Type::STR_AMOUNT, "fee", "The fee of the new transaction."},
                {RPCResult::Type::ARR, "errors", "Errors encountered during processing (may be empty).",
                {
                    {RPCResult::Type::STR, "", ""},
                }},
            })
        },
        RPCExamples{
    "\nBump the fee, get the new transaction\'s " + std::string(want_psbt ? "psbt" : "txid") + "\n" +
            HelpExampleCli(method_name, "<txid>")
        },
        [want_psbt](const RPCHelpMan& self, const JSONRPCRequest& request) -> UniValue
{
    std::shared_ptr<CWallet> const pwallet = GetWalletForJSONRPCRequest(request);
    if (!pwallet) return NullUniValue;

    if (pwallet->IsWalletFlagSet(WALLET_FLAG_DISABLE_PRIVATE_KEYS) && !want_psbt) {
        throw JSONRPCError(RPC_WALLET_ERROR, "bumpfee is not available with wallets that have private keys disabled. Use psbtbumpfee instead.");
    }

    RPCTypeCheck(request.params, {UniValue::VSTR, UniValue::VOBJ});
    uint256 hash(ParseHashV(request.params[0], "txid"));

    CCoinControl coin_control;
    coin_control.fAllowWatchOnly = pwallet->IsWalletFlagSet(WALLET_FLAG_DISABLE_PRIVATE_KEYS);
    // optional parameters
    coin_control.m_signal_bip125_rbf = true;

    if (!request.params[1].isNull()) {
        UniValue options = request.params[1];
        RPCTypeCheckObj(options,
            {
                {"confTarget", UniValueType(UniValue::VNUM)},
                {"conf_target", UniValueType(UniValue::VNUM)},
                {"fee_rate", UniValueType()}, // will be checked by AmountFromValue() in SetFeeEstimateMode()
                {"replaceable", UniValueType(UniValue::VBOOL)},
                {"estimate_mode", UniValueType(UniValue::VSTR)},
            },
            true, true);

        if (options.exists("confTarget") && options.exists("conf_target")) {
            throw JSONRPCError(RPC_INVALID_PARAMETER, "confTarget and conf_target options should not both be set. Use conf_target (confTarget is deprecated).");
        }

        auto conf_target = options.exists("confTarget") ? options["confTarget"] : options["conf_target"];

        if (options.exists("replaceable")) {
            coin_control.m_signal_bip125_rbf = options["replaceable"].get_bool();
        }
        SetFeeEstimateMode(*pwallet, coin_control, conf_target, options["estimate_mode"], options["fee_rate"], /* override_min_fee */ false);
    }

    // Make sure the results are valid at least up to the most recent block
    // the user could have gotten from another RPC command prior to now
    pwallet->BlockUntilSyncedToCurrentChain();

    LOCK(pwallet->cs_wallet);

    EnsureWalletIsUnlocked(*pwallet);


    std::vector<bilingual_str> errors;
    CAmount old_fee;
    CAmount new_fee;
    CMutableTransaction mtx;
    feebumper::Result res;
    if (IsParticlWallet(pwallet.get())) {
        // Targeting total fee bump. Requires a change output of sufficient size.
        res = feebumper::CreateTotalBumpTransaction(pwallet.get(), hash, coin_control, errors, old_fee, new_fee, mtx);
    } else {
        // Targeting feerate bump.
        res = feebumper::CreateRateBumpTransaction(*pwallet, hash, coin_control, errors, old_fee, new_fee, mtx);
    }
    if (res != feebumper::Result::OK) {
        switch(res) {
            case feebumper::Result::INVALID_ADDRESS_OR_KEY:
                throw JSONRPCError(RPC_INVALID_ADDRESS_OR_KEY, errors[0].original);
                break;
            case feebumper::Result::INVALID_REQUEST:
                throw JSONRPCError(RPC_INVALID_REQUEST, errors[0].original);
                break;
            case feebumper::Result::INVALID_PARAMETER:
                throw JSONRPCError(RPC_INVALID_PARAMETER, errors[0].original);
                break;
            case feebumper::Result::WALLET_ERROR:
                throw JSONRPCError(RPC_WALLET_ERROR, errors[0].original);
                break;
            default:
                throw JSONRPCError(RPC_MISC_ERROR, errors[0].original);
                break;
        }
    }

    UniValue result(UniValue::VOBJ);

    // For bumpfee, return the new transaction id.
    // For psbtbumpfee, return the base64-encoded unsigned PSBT of the new transaction.
    if (!want_psbt) {
        if (!feebumper::SignTransaction(*pwallet, mtx)) {
            throw JSONRPCError(RPC_WALLET_ERROR, "Can't sign transaction.");
        }

        uint256 txid;
        if (feebumper::CommitTransaction(*pwallet, hash, std::move(mtx), errors, txid) != feebumper::Result::OK) {
            throw JSONRPCError(RPC_WALLET_ERROR, errors[0].original);
        }

        result.pushKV("txid", txid.GetHex());
    } else {
        PartiallySignedTransaction psbtx(mtx);
        bool complete = false;
        const TransactionError err = pwallet->FillPSBT(psbtx, complete, SIGHASH_DEFAULT, false /* sign */, true /* bip32derivs */);
        CHECK_NONFATAL(err == TransactionError::OK);
        CHECK_NONFATAL(!complete);
        CDataStream ssTx(SER_NETWORK, PROTOCOL_VERSION);
        ssTx << psbtx;
        result.pushKV("psbt", EncodeBase64(ssTx.str()));
    }

    result.pushKV("origfee", ValueFromAmount(old_fee));
    result.pushKV("fee", ValueFromAmount(new_fee));
    UniValue result_errors(UniValue::VARR);
    for (const bilingual_str& error : errors) {
        result_errors.push_back(error.original);
    }
    result.pushKV("errors", result_errors);

    return result;
},
    };
}

RPCHelpMan bumpfee() { return bumpfee_helper("bumpfee"); }
RPCHelpMan psbtbumpfee() { return bumpfee_helper("psbtbumpfee"); }

RPCHelpMan send()
{
    return RPCHelpMan{"send",
        "\nEXPERIMENTAL warning: this call may be changed in future releases.\n"
        "\nSend a transaction.\n",
        {
            {"outputs", RPCArg::Type::ARR, RPCArg::Optional::NO, "The outputs (key-value pairs), where none of the keys are duplicated.\n"
                    "That is, each address can only appear once and there can only be one 'data' object.\n"
                    "For convenience, a dictionary, which holds the key-value pairs directly, is also accepted.",
                {
                    {"", RPCArg::Type::OBJ_USER_KEYS, RPCArg::Optional::OMITTED, "",
                        {
                            {"address", RPCArg::Type::AMOUNT, RPCArg::Optional::NO, "A key-value pair. The key (string) is the particl address, the value (float or string) is the amount in " + CURRENCY_UNIT + ""},
                        },
                        },
                    {"", RPCArg::Type::OBJ, RPCArg::Optional::OMITTED, "",
                        {
                            {"data", RPCArg::Type::STR_HEX, RPCArg::Optional::NO, "A key-value pair. The key must be \"data\", the value is hex-encoded data"},
                        },
                    },
                },
            },
            {"conf_target", RPCArg::Type::NUM, RPCArg::DefaultHint{"wallet -txconfirmtarget"}, "Confirmation target in blocks"},
            {"estimate_mode", RPCArg::Type::STR, RPCArg::Default{"unset"}, std::string() + "The fee estimate mode, must be one of (case insensitive):\n"
                        "       \"" + FeeModes("\"\n\"") + "\""},
            {"fee_rate", RPCArg::Type::AMOUNT, RPCArg::DefaultHint{"not set, fall back to wallet fee estimation"}, "Specify a fee rate in " + CURRENCY_ATOM + "/vB."},
            {"options", RPCArg::Type::OBJ, RPCArg::Optional::OMITTED_NAMED_ARG, "",
                Cat<std::vector<RPCArg>>(
                {
                    {"add_inputs", RPCArg::Type::BOOL, RPCArg::Default{false}, "If inputs are specified, automatically include more if they are not enough."},
                    {"include_unsafe", RPCArg::Type::BOOL, RPCArg::Default{false}, "Include inputs that are not safe to spend (unconfirmed transactions from outside keys and unconfirmed replacement transactions).\n"
                                                          "Warning: the resulting transaction may become invalid if one of the unsafe inputs disappears.\n"
                                                          "If that happens, you will need to fund the transaction with different inputs and republish it."},
                    {"add_to_wallet", RPCArg::Type::BOOL, RPCArg::Default{true}, "When false, returns a serialized transaction which will not be added to the wallet or broadcast"},
                    {"change_address", RPCArg::Type::STR_HEX, RPCArg::DefaultHint{"pool address"}, "The particl address to receive the change"},
                    {"change_position", RPCArg::Type::NUM, RPCArg::DefaultHint{"random"}, "The index of the change output"},
                    {"change_type", RPCArg::Type::STR, RPCArg::DefaultHint{"set by -changetype"}, "The output type to use. Only valid if change_address is not specified. Options are \"legacy\", \"p2sh-segwit\", and \"bech32\"."},
                    {"fee_rate", RPCArg::Type::AMOUNT, RPCArg::DefaultHint{"not set, fall back to wallet fee estimation"}, "Specify a fee rate in " + CURRENCY_ATOM + "/vB."},
                    {"include_watching", RPCArg::Type::BOOL, RPCArg::DefaultHint{"true for watch-only wallets, otherwise false"}, "Also select inputs which are watch only.\n"
                                          "Only solvable inputs can be used. Watch-only destinations are solvable if the public key and/or output script was imported,\n"
                                          "e.g. with 'importpubkey' or 'importmulti' with the 'pubkeys' or 'desc' field."},
                    {"inputs", RPCArg::Type::ARR, RPCArg::Default{UniValue::VARR}, "Specify inputs instead of adding them automatically. A JSON array of JSON objects",
                        {
                            {"txid", RPCArg::Type::STR_HEX, RPCArg::Optional::NO, "The transaction id"},
                            {"vout", RPCArg::Type::NUM, RPCArg::Optional::NO, "The output number"},
                            {"sequence", RPCArg::Type::NUM, RPCArg::Optional::NO, "The sequence number"},
                        },
                    },
                    {"locktime", RPCArg::Type::NUM, RPCArg::Default{0}, "Raw locktime. Non-0 value also locktime-activates inputs"},
                    {"lock_unspents", RPCArg::Type::BOOL, RPCArg::Default{false}, "Lock selected unspent outputs"},
                    {"psbt", RPCArg::Type::BOOL,  RPCArg::DefaultHint{"automatic"}, "Always return a PSBT, implies add_to_wallet=false."},
                    {"subtract_fee_from_outputs", RPCArg::Type::ARR, RPCArg::Default{UniValue::VARR}, "Outputs to subtract the fee from, specified as integer indices.\n"
                    "The fee will be equally deducted from the amount of each specified output.\n"
                    "Those recipients will receive less particl than you enter in their corresponding amount field.\n"
                    "If no outputs are specified here, the sender pays the fee.",
                        {
                            {"vout_index", RPCArg::Type::NUM, RPCArg::Optional::OMITTED, "The zero-based output index, before a change output is added."},
                        },
                    },
                },
                FundTxDoc()),
                "options"},
        },
        RPCResult{
            RPCResult::Type::OBJ, "", "",
                {
                    {RPCResult::Type::BOOL, "complete", "If the transaction has a complete set of signatures"},
                    {RPCResult::Type::STR_HEX, "txid", /*optional=*/true, "The transaction id for the send. Only 1 transaction is created regardless of the number of addresses."},
                    {RPCResult::Type::STR_HEX, "hex", /*optional=*/true, "If add_to_wallet is false, the hex-encoded raw transaction with signature(s)"},
                    {RPCResult::Type::STR, "psbt", /*optional=*/true, "If more signatures are needed, or if add_to_wallet is false, the base64-encoded (partially) signed transaction"}
                }
        },
        RPCExamples{""
        "\nSend 0.1 BTC with a confirmation target of 6 blocks in economical fee estimate mode\n"
        + HelpExampleCli("send", "'{\"" + EXAMPLE_ADDRESS[0] + "\": 0.1}' 6 economical\n") +
        "Send 0.2 BTC with a fee rate of 1.1 " + CURRENCY_ATOM + "/vB using positional arguments\n"
        + HelpExampleCli("send", "'{\"" + EXAMPLE_ADDRESS[0] + "\": 0.2}' null \"unset\" 1.1\n") +
        "Send 0.2 BTC with a fee rate of 1 " + CURRENCY_ATOM + "/vB using the options argument\n"
        + HelpExampleCli("send", "'{\"" + EXAMPLE_ADDRESS[0] + "\": 0.2}' null \"unset\" null '{\"fee_rate\": 1}'\n") +
        "Send 0.3 BTC with a fee rate of 25 " + CURRENCY_ATOM + "/vB using named arguments\n"
        + HelpExampleCli("-named send", "outputs='{\"" + EXAMPLE_ADDRESS[0] + "\": 0.3}' fee_rate=25\n") +
        "Create a transaction that should confirm the next block, with a specific input, and return result without adding to wallet or broadcasting to the network\n"
        + HelpExampleCli("send", "'{\"" + EXAMPLE_ADDRESS[0] + "\": 0.1}' 1 economical '{\"add_to_wallet\": false, \"inputs\": [{\"txid\":\"a08e6907dbbd3d809776dbfc5d82e371b764ed838b5655e72f463568df1aadf0\", \"vout\":1}]}'")
        },
        [&](const RPCHelpMan& self, const JSONRPCRequest& request) -> UniValue
        {
            RPCTypeCheck(request.params, {
                UniValueType(), // outputs (ARR or OBJ, checked later)
                UniValue::VNUM, // conf_target
                UniValue::VSTR, // estimate_mode
                UniValueType(), // fee_rate, will be checked by AmountFromValue() in SetFeeEstimateMode()
                UniValue::VOBJ, // options
                }, true
            );

            std::shared_ptr<CWallet> const pwallet = GetWalletForJSONRPCRequest(request);
            if (!pwallet) return NullUniValue;

            UniValue options{request.params[4].isNull() ? UniValue::VOBJ : request.params[4]};
            if (options.exists("conf_target") || options.exists("estimate_mode")) {
                if (!request.params[1].isNull() || !request.params[2].isNull()) {
                    throw JSONRPCError(RPC_INVALID_PARAMETER, "Pass conf_target and estimate_mode either as arguments or in the options object, but not both");
                }
            } else {
                options.pushKV("conf_target", request.params[1]);
                options.pushKV("estimate_mode", request.params[2]);
            }
            if (options.exists("fee_rate")) {
                if (!request.params[3].isNull()) {
                    throw JSONRPCError(RPC_INVALID_PARAMETER, "Pass the fee_rate either as an argument, or in the options object, but not both");
                }
            } else {
                options.pushKV("fee_rate", request.params[3]);
            }
            if (!options["conf_target"].isNull() && (options["estimate_mode"].isNull() || (options["estimate_mode"].get_str() == "unset"))) {
                throw JSONRPCError(RPC_INVALID_PARAMETER, "Specify estimate_mode");
            }
            if (options.exists("feeRate")) {
                throw JSONRPCError(RPC_INVALID_PARAMETER, "Use fee_rate (" + CURRENCY_ATOM + "/vB) instead of feeRate");
            }
            if (options.exists("changeAddress")) {
                throw JSONRPCError(RPC_INVALID_PARAMETER, "Use change_address");
            }
            if (options.exists("changePosition")) {
                throw JSONRPCError(RPC_INVALID_PARAMETER, "Use change_position");
            }
            if (options.exists("includeWatching")) {
                throw JSONRPCError(RPC_INVALID_PARAMETER, "Use include_watching");
            }
            if (options.exists("lockUnspents")) {
                throw JSONRPCError(RPC_INVALID_PARAMETER, "Use lock_unspents");
            }
            if (options.exists("subtractFeeFromOutputs")) {
                throw JSONRPCError(RPC_INVALID_PARAMETER, "Use subtract_fee_from_outputs");
            }

            const bool psbt_opt_in = options.exists("psbt") && options["psbt"].get_bool();

            CAmount fee;
            int change_position;
            bool rbf = pwallet->m_signal_rbf;
            if (options.exists("replaceable")) {
                rbf = options["replaceable"].get_bool();
            }
            CMutableTransaction rawTx = ConstructTransaction(options["inputs"], request.params[0], options["locktime"], rbf);
            CCoinControl coin_control;
            // Automatically select coins, unless at least one is manually selected. Can
            // be overridden by options.add_inputs.
            coin_control.m_add_inputs = rawTx.vin.size() == 0;
            FundTransaction(*pwallet, rawTx, fee, change_position, options, coin_control, /* override_min_fee */ false);

            bool add_to_wallet = true;
            if (options.exists("add_to_wallet")) {
                add_to_wallet = options["add_to_wallet"].get_bool();
            }

            // Make a blank psbt
            PartiallySignedTransaction psbtx(rawTx);

            // First fill transaction with our data without signing,
            // so external signers are not asked sign more than once.
            bool complete;
            pwallet->FillPSBT(psbtx, complete, SIGHASH_DEFAULT, false, true);
            const TransactionError err = pwallet->FillPSBT(psbtx, complete, SIGHASH_DEFAULT, true, false);
            if (err != TransactionError::OK) {
                throw JSONRPCTransactionError(err);
            }

            CMutableTransaction mtx;
            complete = FinalizeAndExtractPSBT(psbtx, mtx);

            UniValue result(UniValue::VOBJ);

            if (psbt_opt_in || !complete || !add_to_wallet) {
                // Serialize the PSBT
                CDataStream ssTx(SER_NETWORK, PROTOCOL_VERSION);
                ssTx << psbtx;
                result.pushKV("psbt", EncodeBase64(ssTx.str()));
            }

            if (complete) {
                std::string err_string;
                std::string hex = EncodeHexTx(CTransaction(mtx));
                CTransactionRef tx(MakeTransactionRef(std::move(mtx)));
                result.pushKV("txid", tx->GetHash().GetHex());
                if (add_to_wallet && !psbt_opt_in) {
                    pwallet->CommitTransaction(tx, {}, {} /* orderForm */);
                } else {
                    result.pushKV("hex", hex);
                }
            }
            result.pushKV("complete", complete);

            return result;
        }
    };
}

RPCHelpMan walletprocesspsbt()
{
    return RPCHelpMan{"walletprocesspsbt",
                "\nUpdate a PSBT with input information from our wallet and then sign inputs\n"
                "that we can sign for." +
        HELP_REQUIRING_PASSPHRASE,
                {
                    {"psbt", RPCArg::Type::STR, RPCArg::Optional::NO, "The transaction base64 string"},
                    {"sign", RPCArg::Type::BOOL, RPCArg::Default{true}, "Also sign the transaction when updating (requires wallet to be unlocked)"},
                    {"sighashtype", RPCArg::Type::STR, RPCArg::Default{"DEFAULT for Taproot, ALL otherwise"}, "The signature hash type to sign with if not specified by the PSBT. Must be one of\n"
            "       \"DEFAULT\"\n"
            "       \"ALL\"\n"
            "       \"NONE\"\n"
            "       \"SINGLE\"\n"
            "       \"ALL|ANYONECANPAY\"\n"
            "       \"NONE|ANYONECANPAY\"\n"
            "       \"SINGLE|ANYONECANPAY\""},
                    {"bip32derivs", RPCArg::Type::BOOL, RPCArg::Default{true}, "Include BIP 32 derivation paths for public keys if we know them"},
                    {"finalize", RPCArg::Type::BOOL, RPCArg::Default{true}, "Also finalize inputs if possible"},
                },
                RPCResult{
                    RPCResult::Type::OBJ, "", "",
                    {
                        {RPCResult::Type::STR, "psbt", "The base64-encoded partially signed transaction"},
                        {RPCResult::Type::BOOL, "complete", "If the transaction has a complete set of signatures"},
                    }
                },
                RPCExamples{
                    HelpExampleCli("walletprocesspsbt", "\"psbt\"")
                },
        [&](const RPCHelpMan& self, const JSONRPCRequest& request) -> UniValue
{
    const std::shared_ptr<const CWallet> pwallet = GetWalletForJSONRPCRequest(request);
    if (!pwallet) return NullUniValue;

    const CWallet& wallet{*pwallet};
    // Make sure the results are valid at least up to the most recent block
    // the user could have gotten from another RPC command prior to now
    wallet.BlockUntilSyncedToCurrentChain();

    RPCTypeCheck(request.params, {UniValue::VSTR});

    // Unserialize the transaction
    PartiallySignedTransaction psbtx;
    std::string error;
    if (!DecodeBase64PSBT(psbtx, request.params[0].get_str(), error)) {
        throw JSONRPCError(RPC_DESERIALIZATION_ERROR, strprintf("TX decode failed %s", error));
    }

    // Get the sighash type
    int nHashType = ParseSighashString(request.params[2]);

    // Fill transaction with our data and also sign
    bool sign = request.params[1].isNull() ? true : request.params[1].get_bool();
    bool bip32derivs = request.params[3].isNull() ? true : request.params[3].get_bool();
    bool finalize = request.params[4].isNull() ? true : request.params[4].get_bool();
    bool complete = true;

    if (sign) EnsureWalletIsUnlocked(*pwallet);

    const TransactionError err{wallet.FillPSBT(psbtx, complete, nHashType, sign, bip32derivs, nullptr, finalize)};
    if (err != TransactionError::OK) {
        throw JSONRPCTransactionError(err);
    }

    UniValue result(UniValue::VOBJ);
    CDataStream ssTx(SER_NETWORK, PROTOCOL_VERSION);
    ssTx << psbtx;
    result.pushKV("psbt", EncodeBase64(ssTx.str()));
    result.pushKV("complete", complete);

    return result;
},
    };
}

RPCHelpMan walletcreatefundedpsbt()
{
    return RPCHelpMan{"walletcreatefundedpsbt",
                "\nCreates and funds a transaction in the Partially Signed Transaction format.\n"
                "Implements the Creator and Updater roles.\n"
                "All existing inputs must either have their previous output transaction be in the wallet\n"
                "or be in the UTXO set. Solving data must be provided for non-wallet inputs.\n",
                {
                    {"inputs", RPCArg::Type::ARR, RPCArg::Optional::OMITTED_NAMED_ARG, "Leave empty to add inputs automatically. See add_inputs option.",
                        {
                            {"", RPCArg::Type::OBJ, RPCArg::Optional::OMITTED, "",
                                {
                                    {"txid", RPCArg::Type::STR_HEX, RPCArg::Optional::NO, "The transaction id"},
                                    {"vout", RPCArg::Type::NUM, RPCArg::Optional::NO, "The output number"},
                                    {"sequence", RPCArg::Type::NUM, RPCArg::DefaultHint{"depends on the value of the 'locktime' and 'options.replaceable' arguments"}, "The sequence number"},
                                },
                            },
                        },
                        },
                    {"outputs", RPCArg::Type::ARR, RPCArg::Optional::NO, "The outputs (key-value pairs), where none of the keys are duplicated.\n"
                            "That is, each address can only appear once and there can only be one 'data' object.\n"
                            "For compatibility reasons, a dictionary, which holds the key-value pairs directly, is also\n"
                            "accepted as second parameter.",
                        {
                            {"", RPCArg::Type::OBJ_USER_KEYS, RPCArg::Optional::OMITTED, "",
                                {
                                    {"address", RPCArg::Type::AMOUNT, RPCArg::Optional::NO, "A key-value pair. The key (string) is the particl address, the value (float or string) is the amount in " + CURRENCY_UNIT + ""},
                                },
                                },
                            {"", RPCArg::Type::OBJ, RPCArg::Optional::OMITTED, "",
                                {
                                    {"data", RPCArg::Type::STR_HEX, RPCArg::Optional::NO, "A key-value pair. The key must be \"data\", the value is hex-encoded data"},
                                },
                            },
                        },
                    },
                    {"locktime", RPCArg::Type::NUM, RPCArg::Default{0}, "Raw locktime. Non-0 value also locktime-activates inputs"},
                    {"options", RPCArg::Type::OBJ, RPCArg::Optional::OMITTED_NAMED_ARG, "",
                        Cat<std::vector<RPCArg>>(
                        {
                            {"add_inputs", RPCArg::Type::BOOL, RPCArg::Default{false}, "If inputs are specified, automatically include more if they are not enough."},
                            {"include_unsafe", RPCArg::Type::BOOL, RPCArg::Default{false}, "Include inputs that are not safe to spend (unconfirmed transactions from outside keys and unconfirmed replacement transactions).\n"
                                                          "Warning: the resulting transaction may become invalid if one of the unsafe inputs disappears.\n"
                                                          "If that happens, you will need to fund the transaction with different inputs and republish it."},
                            {"changeAddress", RPCArg::Type::STR_HEX, RPCArg::DefaultHint{"pool address"}, "The particl address to receive the change"},
                            {"changePosition", RPCArg::Type::NUM, RPCArg::DefaultHint{"random"}, "The index of the change output"},
                            {"change_type", RPCArg::Type::STR, RPCArg::DefaultHint{"set by -changetype"}, "The output type to use. Only valid if changeAddress is not specified. Options are \"legacy\", \"p2sh-segwit\", and \"bech32\"."},
                            {"includeWatching", RPCArg::Type::BOOL, RPCArg::DefaultHint{"true for watch-only wallets, otherwise false"}, "Also select inputs which are watch only"},
                            {"lockUnspents", RPCArg::Type::BOOL, RPCArg::Default{false}, "Lock selected unspent outputs"},
                            {"fee_rate", RPCArg::Type::AMOUNT, RPCArg::DefaultHint{"not set, fall back to wallet fee estimation"}, "Specify a fee rate in " + CURRENCY_ATOM + "/vB."},
                            {"feeRate", RPCArg::Type::AMOUNT, RPCArg::DefaultHint{"not set, fall back to wallet fee estimation"}, "Specify a fee rate in " + CURRENCY_UNIT + "/kvB."},
                            {"subtractFeeFromOutputs", RPCArg::Type::ARR, RPCArg::Default{UniValue::VARR}, "The outputs to subtract the fee from.\n"
                                                          "The fee will be equally deducted from the amount of each specified output.\n"
                                                          "Those recipients will receive less particl than you enter in their corresponding amount field.\n"
                                                          "If no outputs are specified here, the sender pays the fee.",
                                {
                                    {"vout_index", RPCArg::Type::NUM, RPCArg::Optional::OMITTED, "The zero-based output index, before a change output is added."},
                                },
                            },
                        },
                        FundTxDoc()),
                        "options"},
                    {"bip32derivs", RPCArg::Type::BOOL, RPCArg::Default{true}, "Include BIP 32 derivation paths for public keys if we know them"},
                },
                RPCResult{
                    RPCResult::Type::OBJ, "", "",
                    {
                        {RPCResult::Type::STR, "psbt", "The resulting raw transaction (base64-encoded string)"},
                        {RPCResult::Type::STR_AMOUNT, "fee", "Fee in " + CURRENCY_UNIT + " the resulting transaction pays"},
                        {RPCResult::Type::NUM, "changepos", "The position of the added change output, or -1"},
                    }
                                },
                                RPCExamples{
                            "\nCreate a transaction with no inputs\n"
                            + HelpExampleCli("walletcreatefundedpsbt", "\"[{\\\"txid\\\":\\\"myid\\\",\\\"vout\\\":0}]\" \"[{\\\"data\\\":\\\"00010203\\\"}]\"")
                                },
        [&](const RPCHelpMan& self, const JSONRPCRequest& request) -> UniValue
{
    std::shared_ptr<CWallet> const pwallet = GetWalletForJSONRPCRequest(request);
    if (!pwallet) return NullUniValue;

    CWallet& wallet{*pwallet};
    // Make sure the results are valid at least up to the most recent block
    // the user could have gotten from another RPC command prior to now
    wallet.BlockUntilSyncedToCurrentChain();

    RPCTypeCheck(request.params, {
        UniValue::VARR,
        UniValueType(), // ARR or OBJ, checked later
        UniValue::VNUM,
        UniValue::VOBJ,
        UniValue::VBOOL
        }, true
    );

    CAmount fee;
    int change_position;
    bool rbf{wallet.m_signal_rbf};
    const UniValue &replaceable_arg = request.params[3]["replaceable"];
    if (!replaceable_arg.isNull()) {
        RPCTypeCheckArgument(replaceable_arg, UniValue::VBOOL);
        rbf = replaceable_arg.isTrue();
    }
    CMutableTransaction rawTx = ConstructTransaction(request.params[0], request.params[1], request.params[2], rbf);
    CCoinControl coin_control;
    // Automatically select coins, unless at least one is manually selected. Can
    // be overridden by options.add_inputs.
    coin_control.m_add_inputs = rawTx.vin.size() == 0;
    FundTransaction(wallet, rawTx, fee, change_position, request.params[3], coin_control, /* override_min_fee */ true);

    // Make a blank psbt
    PartiallySignedTransaction psbtx(rawTx);

    // Fill transaction with out data but don't sign
    bool bip32derivs = request.params[4].isNull() ? true : request.params[4].get_bool();
    bool complete = true;
    const TransactionError err{wallet.FillPSBT(psbtx, complete, 1, false, bip32derivs)};
    if (err != TransactionError::OK) {
        throw JSONRPCTransactionError(err);
    }

    // Serialize the PSBT
    CDataStream ssTx(SER_NETWORK, PROTOCOL_VERSION);
    ssTx << psbtx;

    UniValue result(UniValue::VOBJ);
    result.pushKV("psbt", EncodeBase64(ssTx.str()));
    result.pushKV("fee", ValueFromAmount(fee));
    result.pushKV("changepos", change_position);
    return result;
},
    };
}
} // namespace wallet<|MERGE_RESOLUTION|>--- conflicted
+++ resolved
@@ -19,13 +19,10 @@
 
 #include <univalue.h>
 
-
-<<<<<<< HEAD
+extern UniValue SendTypeToInner(const JSONRPCRequest &request);
+
+namespace wallet {
 void ParseRecipients(const UniValue& address_amounts, const UniValue& subtract_fee_outputs, std::vector<CRecipient> &recipients) {
-=======
-namespace wallet {
-static void ParseRecipients(const UniValue& address_amounts, const UniValue& subtract_fee_outputs, std::vector<CRecipient> &recipients) {
->>>>>>> 290ff5ef
     std::set<CTxDestination> destinations;
     int i = 0;
     for (const std::string& address: address_amounts.getKeys()) {
@@ -126,7 +123,6 @@
     }
 }
 
-extern UniValue SendTypeToInner(const JSONRPCRequest &request);
 RPCHelpMan sendtoaddress()
 {
     return RPCHelpMan{"sendtoaddress",
