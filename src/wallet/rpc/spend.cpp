// Copyright (c) 2011-2022 The Bitcoin Core developers
// Distributed under the MIT software license, see the accompanying
// file COPYING or http://www.opensource.org/licenses/mit-license.php.

#include <consensus/validation.h>
#include <core_io.h>
#include <key_io.h>
#include <policy/policy.h>
#include <rpc/rawtransaction_util.h>
#include <rpc/util.h>
#include <script/script.h>
#include <util/fees.h>
#include <util/rbf.h>
#include <util/translation.h>
#include <util/vector.h>
#include <wallet/coincontrol.h>
#include <wallet/feebumper.h>
#include <wallet/fees.h>
#include <wallet/rpc/util.h>
#include <wallet/spend.h>
#include <wallet/wallet.h>
<<<<<<< HEAD
#include <wallet/hdwallet.h>
=======
#include <version.h>
>>>>>>> d7523490

#include <univalue.h>

extern UniValue SendTypeToInner(const JSONRPCRequest &request);

namespace wallet {
void ParseRecipients(const UniValue& address_amounts, const UniValue& subtract_fee_outputs, std::vector<CRecipient>& recipients)
{
    std::set<CTxDestination> destinations;
    int i = 0;
    for (const std::string& address: address_amounts.getKeys()) {
        CTxDestination dest = DecodeDestination(address);
        if (!IsValidDestination(dest)) {
            throw JSONRPCError(RPC_INVALID_ADDRESS_OR_KEY, std::string("Invalid Particl address: ") + address);
        }

        if (destinations.count(dest)) {
            throw JSONRPCError(RPC_INVALID_PARAMETER, std::string("Invalid parameter, duplicated address: ") + address);
        }
        destinations.insert(dest);

        CAmount amount = AmountFromValue(address_amounts[i++]);

        bool subtract_fee = false;
        for (unsigned int idx = 0; idx < subtract_fee_outputs.size(); idx++) {
            const UniValue& addr = subtract_fee_outputs[idx];
            if (addr.get_str() == address) {
                subtract_fee = true;
            }
        }

        CRecipient recipient = {dest, amount, subtract_fee};
        recipients.push_back(recipient);
    }
}

static void InterpretFeeEstimationInstructions(const UniValue& conf_target, const UniValue& estimate_mode, const UniValue& fee_rate, UniValue& options)
{
    if (options.exists("conf_target") || options.exists("estimate_mode")) {
        if (!conf_target.isNull() || !estimate_mode.isNull()) {
            throw JSONRPCError(RPC_INVALID_PARAMETER, "Pass conf_target and estimate_mode either as arguments or in the options object, but not both");
        }
    } else {
        options.pushKV("conf_target", conf_target);
        options.pushKV("estimate_mode", estimate_mode);
    }
    if (options.exists("fee_rate")) {
        if (!fee_rate.isNull()) {
            throw JSONRPCError(RPC_INVALID_PARAMETER, "Pass the fee_rate either as an argument, or in the options object, but not both");
        }
    } else {
        options.pushKV("fee_rate", fee_rate);
    }
    if (!options["conf_target"].isNull() && (options["estimate_mode"].isNull() || (options["estimate_mode"].get_str() == "unset"))) {
        throw JSONRPCError(RPC_INVALID_PARAMETER, "Specify estimate_mode");
    }
}

static UniValue FinishTransaction(const std::shared_ptr<CWallet> pwallet, const UniValue& options, const CMutableTransaction& rawTx)
{
    // Make a blank psbt
    PartiallySignedTransaction psbtx(rawTx);

    // First fill transaction with our data without signing,
    // so external signers are not asked to sign more than once.
    bool complete;
    pwallet->FillPSBT(psbtx, complete, SIGHASH_DEFAULT, /*sign=*/false, /*bip32derivs=*/true);
    const TransactionError err{pwallet->FillPSBT(psbtx, complete, SIGHASH_DEFAULT, /*sign=*/true, /*bip32derivs=*/false)};
    if (err != TransactionError::OK) {
        throw JSONRPCTransactionError(err);
    }

    CMutableTransaction mtx;
    complete = FinalizeAndExtractPSBT(psbtx, mtx);

    UniValue result(UniValue::VOBJ);

    const bool psbt_opt_in{options.exists("psbt") && options["psbt"].get_bool()};
    bool add_to_wallet{options.exists("add_to_wallet") ? options["add_to_wallet"].get_bool() : true};
    if (psbt_opt_in || !complete || !add_to_wallet) {
        // Serialize the PSBT
        CDataStream ssTx(SER_NETWORK, PROTOCOL_VERSION);
        ssTx << psbtx;
        result.pushKV("psbt", EncodeBase64(ssTx.str()));
    }

    if (complete) {
        std::string hex{EncodeHexTx(CTransaction(mtx))};
        CTransactionRef tx(MakeTransactionRef(std::move(mtx)));
        result.pushKV("txid", tx->GetHash().GetHex());
        if (add_to_wallet && !psbt_opt_in) {
            pwallet->CommitTransaction(tx, {}, /*orderForm=*/{});
        } else {
            result.pushKV("hex", hex);
        }
    }
    result.pushKV("complete", complete);

    return result;
}

static void PreventOutdatedOptions(const UniValue& options)
{
    if (options.exists("feeRate")) {
        throw JSONRPCError(RPC_INVALID_PARAMETER, "Use fee_rate (" + CURRENCY_ATOM + "/vB) instead of feeRate");
    }
    if (options.exists("changeAddress")) {
        throw JSONRPCError(RPC_INVALID_PARAMETER, "Use change_address instead of changeAddress");
    }
    if (options.exists("changePosition")) {
        throw JSONRPCError(RPC_INVALID_PARAMETER, "Use change_position instead of changePosition");
    }
    if (options.exists("includeWatching")) {
        throw JSONRPCError(RPC_INVALID_PARAMETER, "Use include_watching instead of includeWatching");
    }
    if (options.exists("lockUnspents")) {
        throw JSONRPCError(RPC_INVALID_PARAMETER, "Use lock_unspents instead of lockUnspents");
    }
    if (options.exists("subtractFeeFromOutputs")) {
        throw JSONRPCError(RPC_INVALID_PARAMETER, "Use subtract_fee_from_outputs instead of subtractFeeFromOutputs");
    }
}

UniValue SendMoney(CWallet& wallet, const CCoinControl &coin_control, std::vector<CRecipient> &recipients, mapValue_t map_value, bool verbose)
{
    EnsureWalletIsUnlocked(wallet);

    // This function is only used by sendtoaddress and sendmany.
    // This should always try to sign, if we don't have private keys, don't try to do anything here.
    if (wallet.IsWalletFlagSet(WALLET_FLAG_DISABLE_PRIVATE_KEYS)) {
        throw JSONRPCError(RPC_WALLET_ERROR, "Error: Private keys are disabled for this wallet");
    }

    // Shuffle recipient list
    Shuffle(recipients.begin(), recipients.end(), FastRandomContext());

    // Send
    constexpr int RANDOM_CHANGE_POSITION = -1;
    auto res = CreateTransaction(wallet, recipients, RANDOM_CHANGE_POSITION, coin_control, true);
    if (!res) {
        throw JSONRPCError(RPC_WALLET_INSUFFICIENT_FUNDS, util::ErrorString(res).original);
    }
    const CTransactionRef& tx = res->tx;
    wallet.CommitTransaction(tx, std::move(map_value), /*orderForm=*/{});
    if (verbose) {
        UniValue entry(UniValue::VOBJ);
        entry.pushKV("txid", tx->GetHash().GetHex());
        entry.pushKV("fee_reason", StringForFeeReason(res->fee_calc.reason));
        return entry;
    }
    return tx->GetHash().GetHex();
}


/**
 * Update coin control with fee estimation based on the given parameters
 *
 * @param[in]     wallet            Wallet reference
 * @param[in,out] cc                Coin control to be updated
 * @param[in]     conf_target       UniValue integer; confirmation target in blocks, values between 1 and 1008 are valid per policy/fees.h;
 * @param[in]     estimate_mode     UniValue string; fee estimation mode, valid values are "unset", "economical" or "conservative";
 * @param[in]     fee_rate          UniValue real; fee rate in sat/vB;
 *                                      if present, both conf_target and estimate_mode must either be null, or "unset"
 * @param[in]     override_min_fee  bool; whether to set fOverrideFeeRate to true to disable minimum fee rate checks and instead
 *                                      verify only that fee_rate is greater than 0
 * @throws a JSONRPCError if conf_target, estimate_mode, or fee_rate contain invalid values or are in conflict
 */
static void SetFeeEstimateMode(const CWallet& wallet, CCoinControl& cc, const UniValue& conf_target, const UniValue& estimate_mode, const UniValue& fee_rate, bool override_min_fee)
{
    if (!fee_rate.isNull()) {
        if (!conf_target.isNull()) {
            throw JSONRPCError(RPC_INVALID_PARAMETER, "Cannot specify both conf_target and fee_rate. Please provide either a confirmation target in blocks for automatic fee estimation, or an explicit fee rate.");
        }
        if (!estimate_mode.isNull() && estimate_mode.get_str() != "unset") {
            throw JSONRPCError(RPC_INVALID_PARAMETER, "Cannot specify both estimate_mode and fee_rate");
        }
        // Fee rates in sat/vB cannot represent more than 3 significant digits.
        cc.m_feerate = CFeeRate{AmountFromValue(fee_rate, /*decimals=*/3)};
        if (override_min_fee) cc.fOverrideFeeRate = true;
        // Default RBF to true for explicit fee_rate, if unset.
        if (!cc.m_signal_bip125_rbf) cc.m_signal_bip125_rbf = true;
        return;
    }
    if (!estimate_mode.isNull() && !FeeModeFromString(estimate_mode.get_str(), cc.m_fee_mode)) {
        throw JSONRPCError(RPC_INVALID_PARAMETER, InvalidEstimateModeErrorMessage());
    }
    if (!conf_target.isNull()) {
        cc.m_confirm_target = ParseConfirmTarget(conf_target, wallet.chain().estimateMaxBlocks());
    }
}

RPCHelpMan sendtoaddress()
{
    return RPCHelpMan{"sendtoaddress",
                "\nSend an amount to a given address." +
        HELP_REQUIRING_PASSPHRASE,
                {
                    {"address", RPCArg::Type::STR, RPCArg::Optional::NO, "The particl address to send to."},
                    {"amount", RPCArg::Type::AMOUNT, RPCArg::Optional::NO, "The amount in " + CURRENCY_UNIT + " to send. eg 0.1"},
                    {"comment", RPCArg::Type::STR, RPCArg::Optional::OMITTED, "A comment used to store what the transaction is for.\n"
                                         "This is not part of the transaction, just kept in your wallet."},
                    {"comment_to", RPCArg::Type::STR, RPCArg::Optional::OMITTED, "A comment to store the name of the person or organization\n"
                                         "to which you're sending the transaction. This is not part of the \n"
                                         "transaction, just kept in your wallet."},
                    {"subtractfeefromamount", RPCArg::Type::BOOL, RPCArg::Default{false}, "The fee will be deducted from the amount being sent.\n"
                                         "The recipient will receive less particl than you enter in the amount field."},
                    {"narration", RPCArg::Type::STR, RPCArg::Default{""}, "Up to 24 characters sent with the transaction.\n"
                                         "Plaintext if sending to standard address type, encrypted when sending to stealthaddresses."},
                    {"replaceable", RPCArg::Type::BOOL, RPCArg::DefaultHint{"wallet default"}, "Signal that this transaction can be replaced by a transaction (BIP 125)"},
                    {"conf_target", RPCArg::Type::NUM, RPCArg::DefaultHint{"wallet -txconfirmtarget"}, "Confirmation target in blocks"},
                    {"estimate_mode", RPCArg::Type::STR, RPCArg::Default{"unset"}, "The fee estimate mode, must be one of (case insensitive):\n"
                     "\"" + FeeModes("\"\n\"") + "\""},
                    {"avoid_reuse", RPCArg::Type::BOOL, RPCArg::Default{true}, "(only available if avoid_reuse wallet flag is set) Avoid spending from dirty addresses; addresses are considered\n"
                                         "dirty if they have previously been used in a transaction. If true, this also activates avoidpartialspends, grouping outputs by their addresses."},
                    {"fee_rate", RPCArg::Type::AMOUNT, RPCArg::DefaultHint{"not set, fall back to wallet fee estimation"}, "Specify a fee rate in " + CURRENCY_ATOM + "/vB."},
                    {"verbose", RPCArg::Type::BOOL, RPCArg::Default{false}, "If true, return extra information about the transaction."},
                },
                {
                    RPCResult{"if verbose is not set or set to false",
                        RPCResult::Type::STR_HEX, "txid", "The transaction id."
                    },
                    RPCResult{"if verbose is set to true",
                        RPCResult::Type::OBJ, "", "",
                        {
                            {RPCResult::Type::STR_HEX, "txid", "The transaction id."},
                            {RPCResult::Type::STR, "fee_reason", "The transaction fee reason."}
                        },
                    },
                },
                RPCExamples{
                    "\nSend 0.1 PART\n"
                    + HelpExampleCli("sendtoaddress", "\"" + EXAMPLE_ADDRESS[0] + "\" 0.1") +
                    "\nSend 0.1 PART with a confirmation target of 6 blocks in economical fee estimate mode using positional arguments\n"
                    + HelpExampleCli("sendtoaddress", "\"" + EXAMPLE_ADDRESS[0] + "\" 0.1 \"donation\" \"sean's outpost\" false true 6 economical") +
                    "\nSend 0.1 PART with a fee rate of 1.1 " + CURRENCY_ATOM + "/vB, subtract fee from amount, BIP125-replaceable, using positional arguments\n"
                    + HelpExampleCli("sendtoaddress", "\"" + EXAMPLE_ADDRESS[0] + "\" 0.1 \"drinks\" \"room77\" true true null \"unset\" null 1.1") +
                    "\nSend 0.2 PART with a confirmation target of 6 blocks in economical fee estimate mode using named arguments\n"
                    + HelpExampleCli("-named sendtoaddress", "address=\"" + EXAMPLE_ADDRESS[0] + "\" amount=0.2 conf_target=6 estimate_mode=\"economical\"") +
                    "\nSend 0.5 PART with a fee rate of 25 " + CURRENCY_ATOM + "/vB using named arguments\n"
                    + HelpExampleCli("-named sendtoaddress", "address=\"" + EXAMPLE_ADDRESS[0] + "\" amount=0.5 fee_rate=25")
                    + HelpExampleCli("-named sendtoaddress", "address=\"" + EXAMPLE_ADDRESS[0] + "\" amount=0.5 fee_rate=25 subtractfeefromamount=false replaceable=true avoid_reuse=true comment=\"2 pizzas\" comment_to=\"jeremy\" verbose=true")
                },
        [&](const RPCHelpMan& self, const JSONRPCRequest& request) -> UniValue
{
    std::shared_ptr<CWallet> const pwallet = GetWalletForJSONRPCRequest(request);
    if (!pwallet) return UniValue::VNULL;

    // Make sure the results are valid at least up to the most recent block
    // the user could have gotten from another RPC command prior to now
    pwallet->BlockUntilSyncedToCurrentChain();

    LOCK(pwallet->cs_wallet);

    // Wallet comments
    mapValue_t mapValue;
    if (!request.params[2].isNull() && !request.params[2].get_str().empty())
        mapValue["comment"] = request.params[2].get_str();
    if (!request.params[3].isNull() && !request.params[3].get_str().empty())
        mapValue["to"] = request.params[3].get_str();

    bool fSubtractFeeFromAmount = false;
    if (!request.params[4].isNull()) {
        fSubtractFeeFromAmount = request.params[4].get_bool();
    }

    CCoinControl coin_control;

    if (!request.params[6].isNull()) {
        coin_control.m_signal_bip125_rbf = request.params[6].get_bool();
    }

    coin_control.m_avoid_address_reuse = GetAvoidReuseFlag(*pwallet, request.params[9]);
    // We also enable partial spend avoidance if reuse avoidance is set.
    coin_control.m_avoid_partial_spends |= coin_control.m_avoid_address_reuse;

    SetFeeEstimateMode(*pwallet, coin_control, /*conf_target=*/request.params[7], /*estimate_mode=*/request.params[8], /*fee_rate=*/request.params[10], /*override_min_fee=*/false);

    if (pwallet->IsParticlWallet()) {
        JSONRPCRequest newRequest;
        newRequest.context = request.context;
        newRequest.fSkipBlock = true; // already blocked in this function
        newRequest.URI = request.URI;
        UniValue params(UniValue::VARR);
        params.push_back("part");
        params.push_back("part");
        UniValue arr(UniValue::VARR);
        UniValue out(UniValue::VOBJ);

        out.pushKV("address", request.params[0].get_str());
        out.pushKV("amount", request.params[1]);

        if (request.params.size() > 5) {
            out.pushKV("narr", request.params[5].get_str());
        }
        if (fSubtractFeeFromAmount) {
            UniValue uvBool(fSubtractFeeFromAmount);
            out.pushKV("subfee", uvBool);
        }
        arr.push_back(out);
        params.push_back(arr);

        std::string sComment, sCommentTo;
        if (!request.params[2].isNull() && !request.params[2].get_str().empty()) {
            sComment = request.params[2].get_str();
        }
        if (!request.params[3].isNull() && !request.params[3].get_str().empty()) {
            sCommentTo = request.params[3].get_str();
        }

        params.push_back(sComment);
        params.push_back(sCommentTo);

        // Add coinstake params
        if (request.params.size() > 6) {
            UniValue uvRingsize(4);
            params.push_back(uvRingsize);
            UniValue uvNumInputs(32);
            params.push_back(uvNumInputs);
            UniValue uvBool(false);
            params.push_back(uvBool); // test_fee

            UniValue uvCoinControl(UniValue::VOBJ);
            uvCoinControl.pushKV("replaceable", coin_control.m_signal_bip125_rbf.value_or(pwallet->m_signal_rbf));
            unsigned int target = coin_control.m_confirm_target ? *coin_control.m_confirm_target : pwallet->m_confirm_target;
            uvCoinControl.pushKV("conf_target", (int)target);
            std::string sEstimateMode = "UNSET";
            if (coin_control.m_fee_mode == FeeEstimateMode::ECONOMICAL) {
                sEstimateMode = "ECONOMICAL";
            } else
            if (coin_control.m_fee_mode == FeeEstimateMode::CONSERVATIVE) {
                sEstimateMode = "CONSERVATIVE";
            }
            uvCoinControl.pushKV("estimate_mode", sEstimateMode);

            params.push_back(uvCoinControl);
        }

        newRequest.params = params;
        return SendTypeToInner(newRequest);
    }

    EnsureWalletIsUnlocked(*pwallet);

    UniValue address_amounts(UniValue::VOBJ);
    const std::string address = request.params[0].get_str();
    address_amounts.pushKV(address, request.params[1]);
    UniValue subtractFeeFromAmount(UniValue::VARR);
    if (fSubtractFeeFromAmount) {
        subtractFeeFromAmount.push_back(address);
    }

    std::vector<CRecipient> recipients;
    ParseRecipients(address_amounts, subtractFeeFromAmount, recipients);
    const bool verbose{request.params[11].isNull() ? false : request.params[11].get_bool()};

    return SendMoney(*pwallet, coin_control, recipients, mapValue, verbose);
},
    };
}

RPCHelpMan sendmany()
{
    return RPCHelpMan{"sendmany",
        "Send multiple times. Amounts are double-precision floating point numbers." +
        HELP_REQUIRING_PASSPHRASE,
                {
                    {"dummy", RPCArg::Type::STR, RPCArg::Default{"\"\""}, "Must be set to \"\" for backwards compatibility.",
                     RPCArgOptions{
                         .oneline_description = "\"\"",
                     }},
                    {"amounts", RPCArg::Type::OBJ_USER_KEYS, RPCArg::Optional::NO, "The addresses and amounts",
                        {
                            {"address", RPCArg::Type::AMOUNT, RPCArg::Optional::NO, "The particl address is the key, the numeric amount (can be string) in " + CURRENCY_UNIT + " is the value"},
                        },
                    },
                    {"minconf", RPCArg::Type::NUM, RPCArg::Optional::OMITTED, "Ignored dummy value"},
                    {"comment", RPCArg::Type::STR, RPCArg::Optional::OMITTED, "A comment"},
                    {"subtractfeefrom", RPCArg::Type::ARR, RPCArg::Optional::OMITTED, "The addresses.\n"
                                       "The fee will be equally deducted from the amount of each selected address.\n"
                                       "Those recipients will receive less particl than you enter in their corresponding amount field.\n"
                                       "If no addresses are specified here, the sender pays the fee.",
                        {
                            {"address", RPCArg::Type::STR, RPCArg::Optional::OMITTED, "Subtract fee from this address"},
                        },
                    },
                    {"replaceable", RPCArg::Type::BOOL, RPCArg::DefaultHint{"wallet default"}, "Signal that this transaction can be replaced by a transaction (BIP 125)"},
                    {"conf_target", RPCArg::Type::NUM, RPCArg::DefaultHint{"wallet -txconfirmtarget"}, "Confirmation target in blocks"},
                    {"estimate_mode", RPCArg::Type::STR, RPCArg::Default{"unset"}, "The fee estimate mode, must be one of (case insensitive):\n"
                     "\"" + FeeModes("\"\n\"") + "\""},
                    {"fee_rate", RPCArg::Type::AMOUNT, RPCArg::DefaultHint{"not set, fall back to wallet fee estimation"}, "Specify a fee rate in " + CURRENCY_ATOM + "/vB."},
                    {"verbose", RPCArg::Type::BOOL, RPCArg::Default{false}, "If true, return extra information about the transaction."},
                },
                {
                    RPCResult{"if verbose is not set or set to false",
                        RPCResult::Type::STR_HEX, "txid", "The transaction id for the send. Only 1 transaction is created regardless of\n"
                "the number of addresses."
                    },
                    RPCResult{"if verbose is set to true",
                        RPCResult::Type::OBJ, "", "",
                        {
                            {RPCResult::Type::STR_HEX, "txid", "The transaction id for the send. Only 1 transaction is created regardless of\n"
                "the number of addresses."},
                            {RPCResult::Type::STR, "fee_reason", "The transaction fee reason."}
                        },
                    },
                },
                RPCExamples{
            "\nSend two amounts to two different addresses:\n"
            + HelpExampleCli("sendmany", "\"\" \"{\\\"" + EXAMPLE_ADDRESS[0] + "\\\":0.01,\\\"" + EXAMPLE_ADDRESS[1] + "\\\":0.02}\"") +
            "\nSend two amounts to two different addresses setting the confirmation and comment:\n"
            + HelpExampleCli("sendmany", "\"\" \"{\\\"" + EXAMPLE_ADDRESS[0] + "\\\":0.01,\\\"" + EXAMPLE_ADDRESS[1] + "\\\":0.02}\" 6 \"testing\"") +
            "\nSend two amounts to two different addresses, subtract fee from amount:\n"
            + HelpExampleCli("sendmany", "\"\" \"{\\\"" + EXAMPLE_ADDRESS[0] + "\\\":0.01,\\\"" + EXAMPLE_ADDRESS[1] + "\\\":0.02}\" 1 \"\" \"[\\\"" + EXAMPLE_ADDRESS[0] + "\\\",\\\"" + EXAMPLE_ADDRESS[1] + "\\\"]\"") +
            "\nAs a JSON-RPC call\n"
            + HelpExampleRpc("sendmany", "\"\", {\"" + EXAMPLE_ADDRESS[0] + "\":0.01,\"" + EXAMPLE_ADDRESS[1] + "\":0.02}, 6, \"testing\"")
                },
        [&](const RPCHelpMan& self, const JSONRPCRequest& request) -> UniValue
{
    std::shared_ptr<CWallet> const pwallet = GetWalletForJSONRPCRequest(request);
    if (!pwallet) return UniValue::VNULL;

    // Make sure the results are valid at least up to the most recent block
    // the user could have gotten from another RPC command prior to now
    pwallet->BlockUntilSyncedToCurrentChain();

    LOCK(pwallet->cs_wallet);

    if (!request.params[0].isNull() && !request.params[0].get_str().empty()) {
        throw JSONRPCError(RPC_INVALID_PARAMETER, "Dummy value must be set to \"\"");
    }
    UniValue sendTo = request.params[1].get_obj();

    mapValue_t mapValue;
    if (!request.params[3].isNull() && !request.params[3].get_str().empty())
        mapValue["comment"] = request.params[3].get_str();

    UniValue subtractFeeFromAmount(UniValue::VARR);
    if (!request.params[4].isNull())
        subtractFeeFromAmount = request.params[4].get_array();

    CCoinControl coin_control;
    if (!request.params[5].isNull()) {
        coin_control.m_signal_bip125_rbf = request.params[5].get_bool();
    }

    SetFeeEstimateMode(*pwallet, coin_control, /*conf_target=*/request.params[6], /*estimate_mode=*/request.params[7], /*fee_rate=*/request.params[8], /*override_min_fee=*/false);

    if (pwallet->IsParticlWallet()) {
        JSONRPCRequest newRequest;
        newRequest.context = request.context;
        //newRequest.mode = EXECUTE;
        newRequest.fSkipBlock = true; // already blocked in this function
        newRequest.URI = request.URI;
        UniValue params(UniValue::VARR);
        params.push_back("part");
        params.push_back("part");
        UniValue arr(UniValue::VARR);

        std::vector<std::string> keys = sendTo.getKeys();
        for (const std::string& name_ : keys) {
            UniValue out(UniValue::VOBJ);

            out.pushKV("address", name_);
            out.pushKV("amount", sendTo[name_]);

            bool fSubtractFeeFromAmount = false;
            for (unsigned int idx = 0; idx < subtractFeeFromAmount.size(); idx++) {
                const UniValue& addr = subtractFeeFromAmount[idx];
                if (addr.get_str() == name_)
                    fSubtractFeeFromAmount = true;
            }
            if (fSubtractFeeFromAmount) {
                UniValue uvBool(fSubtractFeeFromAmount);
                out.pushKV("subfee", uvBool);
            }
            arr.push_back(out);
        }
        params.push_back(arr);

        std::string sComment, sCommentTo;
        if (!request.params[3].isNull() && !request.params[3].get_str().empty())
            sComment = request.params[3].get_str();

        params.push_back(sComment);
        params.push_back(sCommentTo);

        // Add coincontrol params
        if (request.params.size() > 5) {
            UniValue uvRingsize(4);
            params.push_back(uvRingsize);
            UniValue uvNumInputs(32);
            params.push_back(uvNumInputs);
            UniValue uvBool(false);
            params.push_back(uvBool); // test_fee

            UniValue uvCoinControl(UniValue::VOBJ);
            uvCoinControl.pushKV("replaceable", coin_control.m_signal_bip125_rbf.value_or(pwallet->m_signal_rbf));
            unsigned int target = coin_control.m_confirm_target ? *coin_control.m_confirm_target : pwallet->m_confirm_target;
            uvCoinControl.pushKV("conf_target", (int)target);
            std::string sEstimateMode = "UNSET";
            if (coin_control.m_fee_mode == FeeEstimateMode::ECONOMICAL) {
                sEstimateMode = "ECONOMICAL";
            } else
            if (coin_control.m_fee_mode == FeeEstimateMode::CONSERVATIVE) {
                sEstimateMode = "CONSERVATIVE";
            }
            uvCoinControl.pushKV("estimate_mode", sEstimateMode);

            params.push_back(uvCoinControl);
        }

        newRequest.params = params;
        return SendTypeToInner(newRequest);
    }

    std::set<CTxDestination> destinations;
    std::vector<CRecipient> vecSend;

    std::vector<std::string> keys = sendTo.getKeys();
    for (const std::string& name_ : keys) {
        CTxDestination dest = DecodeDestination(name_);
        if (!IsValidDestination(dest)) {
            throw JSONRPCError(RPC_INVALID_ADDRESS_OR_KEY, std::string("Invalid Particl address: ") + name_);
        }

        if (destinations.count(dest)) {
            throw JSONRPCError(RPC_INVALID_PARAMETER, std::string("Invalid parameter, duplicated address: ") + name_);
        }
        destinations.insert(dest);

        CScript scriptPubKey = GetScriptForDestination(dest);
        CAmount nAmount = AmountFromValue(sendTo[name_]);
        if (nAmount <= 0)
            throw JSONRPCError(RPC_TYPE_ERROR, "Invalid amount for send");

        bool fSubtractFeeFromAmount = false;
        for (unsigned int idx = 0; idx < subtractFeeFromAmount.size(); idx++) {
            const UniValue& addr = subtractFeeFromAmount[idx];
            if (addr.get_str() == name_)
                fSubtractFeeFromAmount = true;
        }

        CRecipient recipient = {CNoDestination(scriptPubKey), nAmount, fSubtractFeeFromAmount};
        vecSend.push_back(recipient);
    }

    EnsureWalletIsUnlocked(*pwallet);

    std::vector<CRecipient> recipients;
    ParseRecipients(sendTo, subtractFeeFromAmount, recipients);
    const bool verbose{request.params[9].isNull() ? false : request.params[9].get_bool()};

    return SendMoney(*pwallet, coin_control, recipients, std::move(mapValue), verbose);
},
    };
}

RPCHelpMan settxfee()
{
    return RPCHelpMan{"settxfee",
                "\nSet the transaction fee rate in " + CURRENCY_UNIT + "/kvB for this wallet. Overrides the global -paytxfee command line parameter.\n"
                "Can be deactivated by passing 0 as the fee. In that case automatic fee selection will be used by default.\n",
                {
                    {"amount", RPCArg::Type::AMOUNT, RPCArg::Optional::NO, "The transaction fee rate in " + CURRENCY_UNIT + "/kvB"},
                },
                RPCResult{
                    RPCResult::Type::BOOL, "", "Returns true if successful"
                },
                RPCExamples{
                    HelpExampleCli("settxfee", "0.00001")
            + HelpExampleRpc("settxfee", "0.00001")
                },
        [&](const RPCHelpMan& self, const JSONRPCRequest& request) -> UniValue
{
    std::shared_ptr<CWallet> const pwallet = GetWalletForJSONRPCRequest(request);
    if (!pwallet) return UniValue::VNULL;

    LOCK(pwallet->cs_wallet);

    CAmount nAmount = AmountFromValue(request.params[0]);
    CFeeRate tx_fee_rate(nAmount, 1000);
    CFeeRate max_tx_fee_rate(pwallet->m_default_max_tx_fee, 1000);
    if (tx_fee_rate == CFeeRate(0)) {
        // automatic selection
    } else if (tx_fee_rate < pwallet->chain().relayMinFee()) {
        throw JSONRPCError(RPC_INVALID_PARAMETER, strprintf("txfee cannot be less than min relay tx fee (%s)", pwallet->chain().relayMinFee().ToString()));
    } else if (tx_fee_rate < pwallet->m_min_fee) {
        throw JSONRPCError(RPC_INVALID_PARAMETER, strprintf("txfee cannot be less than wallet min fee (%s)", pwallet->m_min_fee.ToString()));
    } else if (tx_fee_rate > max_tx_fee_rate) {
        throw JSONRPCError(RPC_INVALID_PARAMETER, strprintf("txfee cannot be more than wallet max tx fee (%s)", max_tx_fee_rate.ToString()));
    }

    pwallet->m_pay_tx_fee = tx_fee_rate;
    return true;
},
    };
}


// Only includes key documentation where the key is snake_case in all RPC methods. MixedCase keys can be added later.
static std::vector<RPCArg> FundTxDoc(bool solving_data = true)
{
    std::vector<RPCArg> args = {
        {"conf_target", RPCArg::Type::NUM, RPCArg::DefaultHint{"wallet -txconfirmtarget"}, "Confirmation target in blocks", RPCArgOptions{.also_positional = true}},
        {"estimate_mode", RPCArg::Type::STR, RPCArg::Default{"unset"}, "The fee estimate mode, must be one of (case insensitive):\n"
         "\"" + FeeModes("\"\n\"") + "\"", RPCArgOptions{.also_positional = true}},
        {
            "replaceable", RPCArg::Type::BOOL, RPCArg::DefaultHint{"wallet default"}, "Marks this transaction as BIP125-replaceable.\n"
            "Allows this transaction to be replaced by a transaction with higher fees"
        },
    };
    if (solving_data) {
        args.push_back({"solving_data", RPCArg::Type::OBJ, RPCArg::Optional::OMITTED, "Keys and scripts needed for producing a final transaction with a dummy signature.\n"
        "Used for fee estimation during coin selection.",
            {
                {
                    "pubkeys", RPCArg::Type::ARR, RPCArg::Default{UniValue::VARR}, "Public keys involved in this transaction.",
                    {
                        {"pubkey", RPCArg::Type::STR_HEX, RPCArg::Optional::OMITTED, "A public key"},
                    }
                },
                {
                    "scripts", RPCArg::Type::ARR, RPCArg::Default{UniValue::VARR}, "Scripts involved in this transaction.",
                    {
                        {"script", RPCArg::Type::STR_HEX, RPCArg::Optional::OMITTED, "A script"},
                    }
                },
                {
                    "descriptors", RPCArg::Type::ARR, RPCArg::Default{UniValue::VARR}, "Descriptors that provide solving data for this transaction.",
                    {
                        {"descriptor", RPCArg::Type::STR, RPCArg::Optional::OMITTED, "A descriptor"},
                    }
                },
            }
        });
    }
    return args;
}

void FundTransaction(CWallet& wallet, CMutableTransaction& tx, CAmount& fee_out, int& change_position, const UniValue& options, CCoinControl& coinControl, bool override_min_fee)
{
    // Make sure the results are valid at least up to the most recent block
    // the user could have gotten from another RPC command prior to now
    wallet.BlockUntilSyncedToCurrentChain();

    change_position = -1;
    bool lockUnspents = false;
    UniValue subtractFeeFromOutputs;
    std::set<int> setSubtractFeeFromOutputs;

    if (!options.isNull()) {
      if (options.type() == UniValue::VBOOL) {
        // backward compatibility bool only fallback
        coinControl.fAllowWatchOnly = options.get_bool();
      }
      else {
        RPCTypeCheckObj(options,
            {
                {"add_inputs", UniValueType(UniValue::VBOOL)},
                {"include_unsafe", UniValueType(UniValue::VBOOL)},
                {"add_to_wallet", UniValueType(UniValue::VBOOL)},
                {"changeAddress", UniValueType(UniValue::VSTR)},
                {"changepubkey", UniValueType(UniValue::VSTR)},
                {"change_address", UniValueType(UniValue::VSTR)},
                {"changePosition", UniValueType(UniValue::VNUM)},
                {"change_position", UniValueType(UniValue::VNUM)},
                {"change_type", UniValueType(UniValue::VSTR)},
                {"includeWatching", UniValueType(UniValue::VBOOL)},
                {"include_watching", UniValueType(UniValue::VBOOL)},
                {"inputs", UniValueType(UniValue::VARR)},
                {"lockUnspents", UniValueType(UniValue::VBOOL)},
                {"lock_unspents", UniValueType(UniValue::VBOOL)},
                {"locktime", UniValueType(UniValue::VNUM)},
                {"fee_rate", UniValueType()}, // will be checked by AmountFromValue() in SetFeeEstimateMode()
                {"feeRate", UniValueType()}, // will be checked by AmountFromValue() below
                {"psbt", UniValueType(UniValue::VBOOL)},
                {"solving_data", UniValueType(UniValue::VOBJ)},
                {"subtractFeeFromOutputs", UniValueType(UniValue::VARR)},
                {"subtract_fee_from_outputs", UniValueType(UniValue::VARR)},
                {"replaceable", UniValueType(UniValue::VBOOL)},
                {"conf_target", UniValueType(UniValue::VNUM)},
                {"estimate_mode", UniValueType(UniValue::VSTR)},
                {"minconf", UniValueType(UniValue::VNUM)},
                {"maxconf", UniValueType(UniValue::VNUM)},
                {"input_weights", UniValueType(UniValue::VARR)},
            },
            true, true);

        if (options.exists("add_inputs")) {
            coinControl.m_allow_other_inputs = options["add_inputs"].get_bool();
        }

        if (options.exists("changeAddress") || options.exists("change_address")) {
            const std::string change_address_str = (options.exists("change_address") ? options["change_address"] : options["changeAddress"]).get_str();
            CTxDestination dest = DecodeDestination(change_address_str);

            if (!IsValidDestination(dest)) {
                throw JSONRPCError(RPC_INVALID_ADDRESS_OR_KEY, "Change address must be a valid particl address");
            }

            coinControl.destChange = dest;
        }

        if (options.exists("changePosition") || options.exists("change_position")) {
            change_position = (options.exists("change_position") ? options["change_position"] : options["changePosition"]).getInt<int>();
        }

        if (options.exists("change_type")) {
            if (options.exists("changeAddress") || options.exists("change_address")) {
                throw JSONRPCError(RPC_INVALID_PARAMETER, "Cannot specify both change address and address type options");
            }
            if (std::optional<OutputType> parsed = ParseOutputType(options["change_type"].get_str())) {
                coinControl.m_change_type.emplace(parsed.value());
            } else {
                throw JSONRPCError(RPC_INVALID_ADDRESS_OR_KEY, strprintf("Unknown change type '%s'", options["change_type"].get_str()));
            }
        }

        const UniValue include_watching_option = options.exists("include_watching") ? options["include_watching"] : options["includeWatching"];
        coinControl.fAllowWatchOnly = ParseIncludeWatchonly(include_watching_option, wallet);

        if (options.exists("lockUnspents") || options.exists("lock_unspents")) {
            lockUnspents = (options.exists("lock_unspents") ? options["lock_unspents"] : options["lockUnspents"]).get_bool();
        }

        if (options.exists("include_unsafe")) {
            coinControl.m_include_unsafe_inputs = options["include_unsafe"].get_bool();
        }

        if (options.exists("feeRate")) {
            if (options.exists("fee_rate")) {
                throw JSONRPCError(RPC_INVALID_PARAMETER, "Cannot specify both fee_rate (" + CURRENCY_ATOM + "/vB) and feeRate (" + CURRENCY_UNIT + "/kvB)");
            }
            if (options.exists("conf_target")) {
                throw JSONRPCError(RPC_INVALID_PARAMETER, "Cannot specify both conf_target and feeRate. Please provide either a confirmation target in blocks for automatic fee estimation, or an explicit fee rate.");
            }
            if (options.exists("estimate_mode")) {
                throw JSONRPCError(RPC_INVALID_PARAMETER, "Cannot specify both estimate_mode and feeRate");
            }
            coinControl.m_feerate = CFeeRate(AmountFromValue(options["feeRate"]));
            coinControl.fOverrideFeeRate = true;
        }

        if (options.exists("subtractFeeFromOutputs") || options.exists("subtract_fee_from_outputs") )
            subtractFeeFromOutputs = (options.exists("subtract_fee_from_outputs") ? options["subtract_fee_from_outputs"] : options["subtractFeeFromOutputs"]).get_array();

        if (options.exists("replaceable")) {
            coinControl.m_signal_bip125_rbf = options["replaceable"].get_bool();
        }

        if (options.exists("minconf")) {
            coinControl.m_min_depth = options["minconf"].getInt<int>();

            if (coinControl.m_min_depth < 0) {
                throw JSONRPCError(RPC_INVALID_PARAMETER, "Negative minconf");
            }
        }

        if (options.exists("maxconf")) {
            coinControl.m_max_depth = options["maxconf"].getInt<int>();

            if (coinControl.m_max_depth < coinControl.m_min_depth) {
                throw JSONRPCError(RPC_INVALID_PARAMETER, strprintf("maxconf can't be lower than minconf: %d < %d", coinControl.m_max_depth, coinControl.m_min_depth));
            }
        }
        SetFeeEstimateMode(wallet, coinControl, options["conf_target"], options["estimate_mode"], options["fee_rate"], override_min_fee);
      }
    } else {
        // if options is null and not a bool
        coinControl.fAllowWatchOnly = ParseIncludeWatchonly(NullUniValue, wallet);
    }

    if (options.exists("solving_data")) {
        const UniValue solving_data = options["solving_data"].get_obj();
        if (solving_data.exists("pubkeys")) {
            for (const UniValue& pk_univ : solving_data["pubkeys"].get_array().getValues()) {
                const std::string& pk_str = pk_univ.get_str();
                if (!IsHex(pk_str)) {
                    throw JSONRPCError(RPC_INVALID_ADDRESS_OR_KEY, strprintf("'%s' is not hex", pk_str));
                }
                const std::vector<unsigned char> data(ParseHex(pk_str));
                const CPubKey pubkey(data.begin(), data.end());
                if (!pubkey.IsFullyValid()) {
                    throw JSONRPCError(RPC_INVALID_ADDRESS_OR_KEY, strprintf("'%s' is not a valid public key", pk_str));
                }
                coinControl.m_external_provider.pubkeys.emplace(pubkey.GetID(), pubkey);
                // Add witness script for pubkeys
                const CScript wit_script = GetScriptForDestination(WitnessV0KeyHash(pubkey));
                coinControl.m_external_provider.scripts.emplace(CScriptID(wit_script), wit_script);
            }
        }

        if (solving_data.exists("scripts")) {
            for (const UniValue& script_univ : solving_data["scripts"].get_array().getValues()) {
                const std::string& script_str = script_univ.get_str();
                if (!IsHex(script_str)) {
                    throw JSONRPCError(RPC_INVALID_ADDRESS_OR_KEY, strprintf("'%s' is not hex", script_str));
                }
                std::vector<unsigned char> script_data(ParseHex(script_str));
                const CScript script(script_data.begin(), script_data.end());
                coinControl.m_external_provider.scripts.emplace(CScriptID(script), script);
            }
        }

        if (solving_data.exists("descriptors")) {
            for (const UniValue& desc_univ : solving_data["descriptors"].get_array().getValues()) {
                const std::string& desc_str  = desc_univ.get_str();
                FlatSigningProvider desc_out;
                std::string error;
                std::vector<CScript> scripts_temp;
                std::unique_ptr<Descriptor> desc = Parse(desc_str, desc_out, error, true);
                if (!desc) {
                    throw JSONRPCError(RPC_INVALID_PARAMETER, strprintf("Unable to parse descriptor '%s': %s", desc_str, error));
                }
                desc->Expand(0, desc_out, scripts_temp, desc_out);
                coinControl.m_external_provider.Merge(std::move(desc_out));
            }
        }
    }

    if (options.exists("input_weights")) {
        for (const UniValue& input : options["input_weights"].get_array().getValues()) {
            uint256 txid = ParseHashO(input, "txid");

            const UniValue& vout_v = input.find_value("vout");
            if (!vout_v.isNum()) {
                throw JSONRPCError(RPC_INVALID_PARAMETER, "Invalid parameter, missing vout key");
            }
            int vout = vout_v.getInt<int>();
            if (vout < 0) {
                throw JSONRPCError(RPC_INVALID_PARAMETER, "Invalid parameter, vout cannot be negative");
            }

            const UniValue& weight_v = input.find_value("weight");
            if (!weight_v.isNum()) {
                throw JSONRPCError(RPC_INVALID_PARAMETER, "Invalid parameter, missing weight key");
            }
            int64_t weight = weight_v.getInt<int64_t>();
            const int64_t min_input_weight = GetTransactionInputWeight(CTxIn());
            CHECK_NONFATAL(min_input_weight == 165);
            if (weight < min_input_weight) {
                throw JSONRPCError(RPC_INVALID_PARAMETER, "Invalid parameter, weight cannot be less than 165 (41 bytes (size of outpoint + sequence + empty scriptSig) * 4 (witness scaling factor)) + 1 (empty witness)");
            }
            if (weight > MAX_STANDARD_TX_WEIGHT) {
                throw JSONRPCError(RPC_INVALID_PARAMETER, strprintf("Invalid parameter, weight cannot be greater than the maximum standard tx weight of %d", MAX_STANDARD_TX_WEIGHT));
            }

            coinControl.SetInputWeight(COutPoint(txid, vout), weight);
        }
    }

    size_t nOutputs = tx.GetNumVOuts();
    if (nOutputs == 0)
        throw JSONRPCError(RPC_INVALID_PARAMETER, "TX must have at least one output");

    if (change_position != -1 && (change_position < 0 || (unsigned int)change_position > nOutputs))
        throw JSONRPCError(RPC_INVALID_PARAMETER, "changePosition out of bounds");

    for (unsigned int idx = 0; idx < subtractFeeFromOutputs.size(); idx++) {
        int pos = subtractFeeFromOutputs[idx].getInt<int>();
        if (setSubtractFeeFromOutputs.count(pos))
            throw JSONRPCError(RPC_INVALID_PARAMETER, strprintf("Invalid parameter, duplicated position: %d", pos));
        if (pos < 0)
            throw JSONRPCError(RPC_INVALID_PARAMETER, strprintf("Invalid parameter, negative position: %d", pos));
        if (pos >= int(nOutputs))
            throw JSONRPCError(RPC_INVALID_PARAMETER, strprintf("Invalid parameter, position too large: %d", pos));
        setSubtractFeeFromOutputs.insert(pos);
    }

    bilingual_str error;

    if (!FundTransaction(wallet, tx, fee_out, change_position, error, lockUnspents, setSubtractFeeFromOutputs, coinControl)) {
        throw JSONRPCError(RPC_WALLET_ERROR, error.original);
    }
}

static void SetOptionsInputWeights(const UniValue& inputs, UniValue& options)
{
    if (options.exists("input_weights")) {
        throw JSONRPCError(RPC_INVALID_PARAMETER, "Input weights should be specified in inputs rather than in options.");
    }
    if (inputs.size() == 0) {
        return;
    }
    UniValue weights(UniValue::VARR);
    for (const UniValue& input : inputs.getValues()) {
        if (input.exists("weight")) {
            weights.push_back(input);
        }
    }
    options.pushKV("input_weights", weights);
}

RPCHelpMan fundrawtransaction()
{
    return RPCHelpMan{"fundrawtransaction",
                "\nIf the transaction has no inputs, they will be automatically selected to meet its out value.\n"
                "It will add at most one change output to the outputs.\n"
                "No existing outputs will be modified unless \"subtractFeeFromOutputs\" is specified.\n"
                "Note that inputs which were signed may need to be resigned after completion since in/outputs have been added.\n"
                "The inputs added will not be signed, use signrawtransactionwithkey\n"
                "or signrawtransactionwithwallet for that.\n"
                "All existing inputs must either have their previous output transaction be in the wallet\n"
                "or be in the UTXO set. Solving data must be provided for non-wallet inputs.\n"
                "Note that all inputs selected must be of standard form and P2SH scripts must be\n"
                "in the wallet using importaddress or addmultisigaddress (to calculate fees).\n"
                "You can see whether this is the case by checking the \"solvable\" field in the listunspent output.\n"
                "Only pay-to-pubkey, multisig, and P2SH versions thereof are currently supported for watch-only\n",
                {
                    {"hexstring", RPCArg::Type::STR_HEX, RPCArg::Optional::NO, "The hex string of the raw transaction"},
                    {"options", RPCArg::Type::OBJ_NAMED_PARAMS, RPCArg::Optional::OMITTED, "For backward compatibility: passing in a true instead of an object will result in {\"includeWatching\":true}",
                        Cat<std::vector<RPCArg>>(
                        {
                            {"add_inputs", RPCArg::Type::BOOL, RPCArg::Default{true}, "For a transaction with existing inputs, automatically include more if they are not enough."},
                            {"include_unsafe", RPCArg::Type::BOOL, RPCArg::Default{false}, "Include inputs that are not safe to spend (unconfirmed transactions from outside keys and unconfirmed replacement transactions).\n"
                                                          "Warning: the resulting transaction may become invalid if one of the unsafe inputs disappears.\n"
                                                          "If that happens, you will need to fund the transaction with different inputs and republish it."},
                            {"minconf", RPCArg::Type::NUM, RPCArg::Default{0}, "If add_inputs is specified, require inputs with at least this many confirmations."},
                            {"maxconf", RPCArg::Type::NUM, RPCArg::Optional::OMITTED, "If add_inputs is specified, require inputs with at most this many confirmations."},
                            {"changeAddress", RPCArg::Type::STR, RPCArg::DefaultHint{"automatic"}, "The particl address to receive the change"},
                            {"changePosition", RPCArg::Type::NUM, RPCArg::DefaultHint{"random"}, "The index of the change output"},
                            {"change_type", RPCArg::Type::STR, RPCArg::DefaultHint{"set by -changetype"}, "The output type to use. Only valid if changeAddress is not specified. Options are \"legacy\", \"p2sh-segwit\", \"bech32\", and \"bech32m\"."},
                            {"includeWatching", RPCArg::Type::BOOL, RPCArg::DefaultHint{"true for watch-only wallets, otherwise false"}, "Also select inputs which are watch only.\n"
                                                          "Only solvable inputs can be used. Watch-only destinations are solvable if the public key and/or output script was imported,\n"
                                                          "e.g. with 'importpubkey' or 'importmulti' with the 'pubkeys' or 'desc' field."},
                            {"lockUnspents", RPCArg::Type::BOOL, RPCArg::Default{false}, "Lock selected unspent outputs"},
                            {"fee_rate", RPCArg::Type::AMOUNT, RPCArg::DefaultHint{"not set, fall back to wallet fee estimation"}, "Specify a fee rate in " + CURRENCY_ATOM + "/vB."},
                            {"feeRate", RPCArg::Type::AMOUNT, RPCArg::DefaultHint{"not set, fall back to wallet fee estimation"}, "Specify a fee rate in " + CURRENCY_UNIT + "/kvB."},
                            {"subtractFeeFromOutputs", RPCArg::Type::ARR, RPCArg::Default{UniValue::VARR}, "The integers.\n"
                                                          "The fee will be equally deducted from the amount of each specified output.\n"
                                                          "Those recipients will receive less particl than you enter in their corresponding amount field.\n"
                                                          "If no outputs are specified here, the sender pays the fee.",
                                {
                                    {"vout_index", RPCArg::Type::NUM, RPCArg::Optional::OMITTED, "The zero-based output index, before a change output is added."},
                                },
                            },
                            {"input_weights", RPCArg::Type::ARR, RPCArg::Optional::OMITTED, "Inputs and their corresponding weights",
                                {
                                    {"", RPCArg::Type::OBJ, RPCArg::Optional::OMITTED, "",
                                        {
                                            {"txid", RPCArg::Type::STR_HEX, RPCArg::Optional::NO, "The transaction id"},
                                            {"vout", RPCArg::Type::NUM, RPCArg::Optional::NO, "The output index"},
                                            {"weight", RPCArg::Type::NUM, RPCArg::Optional::NO, "The maximum weight for this input, "
                                                "including the weight of the outpoint and sequence number. "
                                                "Note that serialized signature sizes are not guaranteed to be consistent, "
                                                "so the maximum DER signatures size of 73 bytes should be used when considering ECDSA signatures."
                                                "Remember to convert serialized sizes to weight units when necessary."},
                                        },
                                    },
                                },
                             },
                        },
                        FundTxDoc()),
                        RPCArgOptions{
                            .skip_type_check = true,
                            .oneline_description = "options",
                        }},
                    {"iswitness", RPCArg::Type::BOOL, RPCArg::DefaultHint{"depends on heuristic tests"}, "Whether the transaction hex is a serialized witness transaction.\n"
                        "If iswitness is not present, heuristic tests will be used in decoding.\n"
                        "If true, only witness deserialization will be tried.\n"
                        "If false, only non-witness deserialization will be tried.\n"
                        "This boolean should reflect whether the transaction has inputs\n"
                        "(e.g. fully valid, or on-chain transactions), if known by the caller."
                    },
                },
                RPCResult{
                    RPCResult::Type::OBJ, "", "",
                    {
                        {RPCResult::Type::STR_HEX, "hex", "The resulting raw transaction (hex-encoded string)"},
                        {RPCResult::Type::STR_AMOUNT, "fee", "Fee in " + CURRENCY_UNIT + " the resulting transaction pays"},
                        {RPCResult::Type::NUM, "changepos", "The position of the added change output, or -1"},
                    }
                                },
                                RPCExamples{
                            "\nCreate a transaction with no inputs\n"
                            + HelpExampleCli("createrawtransaction", "\"[]\" \"{\\\"myaddress\\\":0.01}\"") +
                            "\nAdd sufficient unsigned inputs to meet the output value\n"
                            + HelpExampleCli("fundrawtransaction", "\"rawtransactionhex\"") +
                            "\nSign the transaction\n"
                            + HelpExampleCli("signrawtransactionwithwallet", "\"fundedtransactionhex\"") +
                            "\nSend the transaction\n"
                            + HelpExampleCli("sendrawtransaction", "\"signedtransactionhex\"")
                                },
        [&](const RPCHelpMan& self, const JSONRPCRequest& request) -> UniValue
{
    std::shared_ptr<CWallet> const pwallet = GetWalletForJSONRPCRequest(request);
    if (!pwallet) return UniValue::VNULL;

    // parse hex string from parameter
    CMutableTransaction tx;
    bool try_witness = request.params[2].isNull() ? true : request.params[2].get_bool();
    bool try_no_witness = request.params[2].isNull() ? true : !request.params[2].get_bool();
    if (!DecodeHexTx(tx, request.params[0].get_str(), try_no_witness, try_witness)) {
        throw JSONRPCError(RPC_DESERIALIZATION_ERROR, "TX decode failed");
    }

    CAmount fee;
    int change_position;
    CCoinControl coin_control;
    // Automatically select (additional) coins. Can be overridden by options.add_inputs.
    coin_control.m_allow_other_inputs = true;
    FundTransaction(*pwallet, tx, fee, change_position, request.params[1], coin_control, /*override_min_fee=*/true);

    UniValue result(UniValue::VOBJ);
    result.pushKV("hex", EncodeHexTx(CTransaction(tx)));
    result.pushKV("fee", ValueFromAmount(fee));
    result.pushKV("changepos", change_position);

    return result;
},
    };
}

RPCHelpMan signrawtransactionwithwallet()
{
    return RPCHelpMan{"signrawtransactionwithwallet",
                "\nSign inputs for raw transaction (serialized, hex-encoded).\n"
                "The second optional argument (may be null) is an array of previous transaction outputs that\n"
                "this transaction depends on but may not yet be in the block chain." +
        HELP_REQUIRING_PASSPHRASE,
                {
                    {"hexstring", RPCArg::Type::STR, RPCArg::Optional::NO, "The transaction hex string"},
                    {"prevtxs", RPCArg::Type::ARR, RPCArg::Optional::OMITTED, "The previous dependent transaction outputs",
                        {
                            {"", RPCArg::Type::OBJ, RPCArg::Optional::OMITTED, "",
                                {
                                    {"txid", RPCArg::Type::STR_HEX, RPCArg::Optional::NO, "The transaction id"},
                                    {"vout", RPCArg::Type::NUM, RPCArg::Optional::NO, "The output number"},
                                    {"scriptPubKey", RPCArg::Type::STR_HEX, RPCArg::Optional::NO, "script key"},
                                    {"redeemScript", RPCArg::Type::STR_HEX, RPCArg::Optional::OMITTED, "(required for P2SH) redeem script"},
                                    {"witnessScript", RPCArg::Type::STR_HEX, RPCArg::Optional::OMITTED, "(required for P2WSH or P2SH-P2WSH) witness script"},
                                    {"amount", RPCArg::Type::AMOUNT, RPCArg::Optional::OMITTED, "(required for Segwit inputs) the amount spent"},
                                },
                            },
                        },
                    },
                    {"sighashtype", RPCArg::Type::STR, RPCArg::Default{"DEFAULT for Taproot, ALL otherwise"}, "The signature hash type. Must be one of\n"
            "       \"DEFAULT\"\n"
            "       \"ALL\"\n"
            "       \"NONE\"\n"
            "       \"SINGLE\"\n"
            "       \"ALL|ANYONECANPAY\"\n"
            "       \"NONE|ANYONECANPAY\"\n"
            "       \"SINGLE|ANYONECANPAY\""},
                },
                RPCResult{
                    RPCResult::Type::OBJ, "", "",
                    {
                        {RPCResult::Type::STR_HEX, "hex", "The hex-encoded raw transaction with signature(s)"},
                        {RPCResult::Type::BOOL, "complete", "If the transaction has a complete set of signatures"},
                        {RPCResult::Type::ARR, "errors", /*optional=*/true, "Script verification errors (if there are any)",
                        {
                            {RPCResult::Type::OBJ, "", "",
                            {
                                {RPCResult::Type::STR_HEX, "txid", "The hash of the referenced, previous transaction"},
                                {RPCResult::Type::NUM, "vout", "The index of the output to spent and used as input"},
                                {RPCResult::Type::ARR, "witness", "",
                                {
                                    {RPCResult::Type::STR_HEX, "witness", ""},
                                }},
                                {RPCResult::Type::STR_HEX, "scriptSig", "The hex-encoded signature script"},
                                {RPCResult::Type::NUM, "sequence", "Script sequence number"},
                                {RPCResult::Type::STR, "error", "Verification or signing error related to the input"},
                            }},
                        }},
                    }
                },
                RPCExamples{
                    HelpExampleCli("signrawtransactionwithwallet", "\"myhex\"")
            + HelpExampleRpc("signrawtransactionwithwallet", "\"myhex\"")
                },
        [&](const RPCHelpMan& self, const JSONRPCRequest& request) -> UniValue
{
    const std::shared_ptr<const CWallet> pwallet = GetWalletForJSONRPCRequest(request);
    if (!pwallet) return UniValue::VNULL;

    CMutableTransaction mtx;
    if (!DecodeHexTx(mtx, request.params[0].get_str())) {
        throw JSONRPCError(RPC_DESERIALIZATION_ERROR, "TX decode failed. Make sure the tx has at least one input.");
    }

    // Sign the transaction
    LOCK(pwallet->cs_wallet);
    EnsureWalletIsUnlocked(*pwallet);

    // Fetch previous transactions (inputs):
    std::map<COutPoint, Coin> coins;
    for (const CTxIn& txin : mtx.vin) {
        coins[txin.prevout]; // Create empty map entry keyed by prevout.
    }
    pwallet->chain().findCoins(coins);

    // Parse the prevtxs array
    ParsePrevouts(request.params[1], nullptr, coins, mtx.IsCoinStake());

    int nHashType = ParseSighashString(request.params[2]);

    // Script verification errors
    std::map<int, bilingual_str> input_errors;

    bool complete = pwallet->SignTransaction(mtx, coins, nHashType, input_errors);
    UniValue result(UniValue::VOBJ);
    SignTransactionResultToJSON(mtx, complete, coins, input_errors, result);
    return result;
},
    };
}

// Definition of allowed formats of specifying transaction outputs in
// `bumpfee`, `psbtbumpfee`, `send` and `walletcreatefundedpsbt` RPCs.
static std::vector<RPCArg> OutputsDoc()
{
    return
    {
        {"", RPCArg::Type::OBJ_USER_KEYS, RPCArg::Optional::OMITTED, "",
            {
                {"address", RPCArg::Type::AMOUNT, RPCArg::Optional::NO, "A key-value pair. The key (string) is the particl address,\n"
                         "the value (float or string) is the amount in " + CURRENCY_UNIT + ""},
            },
        },
        {"", RPCArg::Type::OBJ, RPCArg::Optional::OMITTED, "",
            {
                {"data", RPCArg::Type::STR_HEX, RPCArg::Optional::NO, "A key-value pair. The key must be \"data\", the value is hex-encoded data"},
            },
        },
    };
}

static RPCHelpMan bumpfee_helper(std::string method_name)
{
    const bool want_psbt = method_name == "psbtbumpfee";
    const std::string incremental_fee{CFeeRate(DEFAULT_INCREMENTAL_RELAY_FEE).ToString(FeeEstimateMode::SAT_VB)};

    return RPCHelpMan{method_name,
        "\nBumps the fee of an opt-in-RBF transaction T, replacing it with a new transaction B.\n"
        + std::string(want_psbt ? "Returns a PSBT instead of creating and signing a new transaction.\n" : "") +
        "An opt-in RBF transaction with the given txid must be in the wallet.\n"
        "The command will pay the additional fee by reducing change outputs or adding inputs when necessary.\n"
        "It may add a new change output if one does not already exist.\n"
        "All inputs in the original transaction will be included in the replacement transaction.\n"
        "The command will fail if the wallet or mempool contains a transaction that spends one of T's outputs.\n"
        "By default, the new fee will be calculated automatically using the estimatesmartfee RPC.\n"
        "The user can specify a confirmation target for estimatesmartfee.\n"
        "Alternatively, the user can specify a fee rate in " + CURRENCY_ATOM + "/vB for the new transaction.\n"
        "At a minimum, the new fee rate must be high enough to pay an additional new relay fee (incrementalfee\n"
        "returned by getnetworkinfo) to enter the node's mempool.\n"
        "* WARNING: before version 0.21, fee_rate was in " + CURRENCY_UNIT + "/kvB. As of 0.21, fee_rate is in " + CURRENCY_ATOM + "/vB. *\n",
        {
            {"txid", RPCArg::Type::STR_HEX, RPCArg::Optional::NO, "The txid to be bumped"},
            {"options", RPCArg::Type::OBJ_NAMED_PARAMS, RPCArg::Optional::OMITTED, "",
                {
                    {"conf_target", RPCArg::Type::NUM, RPCArg::DefaultHint{"wallet -txconfirmtarget"}, "Confirmation target in blocks\n"},
                    {"fee_rate", RPCArg::Type::AMOUNT, RPCArg::DefaultHint{"not set, fall back to wallet fee estimation"},
                             "\nSpecify a fee rate in " + CURRENCY_ATOM + "/vB instead of relying on the built-in fee estimator.\n"
                             "Must be at least " + incremental_fee + " higher than the current transaction fee rate.\n"
                             "WARNING: before version 0.21, fee_rate was in " + CURRENCY_UNIT + "/kvB. As of 0.21, fee_rate is in " + CURRENCY_ATOM + "/vB.\n"},
                    {"replaceable", RPCArg::Type::BOOL, RPCArg::Default{true}, "Whether the new transaction should still be\n"
                             "marked bip-125 replaceable. If true, the sequence numbers in the transaction will\n"
                             "be left unchanged from the original. If false, any input sequence numbers in the\n"
                             "original transaction that were less than 0xfffffffe will be increased to 0xfffffffe\n"
                             "so the new transaction will not be explicitly bip-125 replaceable (though it may\n"
                             "still be replaceable in practice, for example if it has unconfirmed ancestors which\n"
                             "are replaceable).\n"},
                    {"estimate_mode", RPCArg::Type::STR, RPCArg::Default{"unset"}, "The fee estimate mode, must be one of (case insensitive):\n"
                             "\"" + FeeModes("\"\n\"") + "\""},
                    {"outputs", RPCArg::Type::ARR, RPCArg::Default{UniValue::VARR}, "The outputs specified as key-value pairs.\n"
                             "Each key may only appear once, i.e. there can only be one 'data' output, and no address may be duplicated.\n"
                             "At least one output of either type must be specified.\n"
                             "Cannot be provided if 'original_change_index' is specified.",
                        OutputsDoc(),
                        RPCArgOptions{.skip_type_check = true}},
                    {"original_change_index", RPCArg::Type::NUM, RPCArg::DefaultHint{"not set, detect change automatically"}, "The 0-based index of the change output on the original transaction. "
                                                                                                                            "The indicated output will be recycled into the new change output on the bumped transaction. "
                                                                                                                            "The remainder after paying the recipients and fees will be sent to the output script of the "
                                                                                                                            "original change output. The change output’s amount can increase if bumping the transaction "
                                                                                                                            "adds new inputs, otherwise it will decrease. Cannot be used in combination with the 'outputs' option."},
                },
                RPCArgOptions{.oneline_description="options"}},
        },
        RPCResult{
            RPCResult::Type::OBJ, "", "", Cat(
                want_psbt ?
                std::vector<RPCResult>{{RPCResult::Type::STR, "psbt", "The base64-encoded unsigned PSBT of the new transaction."}} :
                std::vector<RPCResult>{{RPCResult::Type::STR_HEX, "txid", "The id of the new transaction."}},
            {
                {RPCResult::Type::STR_AMOUNT, "origfee", "The fee of the replaced transaction."},
                {RPCResult::Type::STR_AMOUNT, "fee", "The fee of the new transaction."},
                {RPCResult::Type::ARR, "errors", "Errors encountered during processing (may be empty).",
                {
                    {RPCResult::Type::STR, "", ""},
                }},
            })
        },
        RPCExamples{
    "\nBump the fee, get the new transaction\'s " + std::string(want_psbt ? "psbt" : "txid") + "\n" +
            HelpExampleCli(method_name, "<txid>")
        },
        [want_psbt](const RPCHelpMan& self, const JSONRPCRequest& request) -> UniValue
{
    std::shared_ptr<CWallet> const pwallet = GetWalletForJSONRPCRequest(request);
    if (!pwallet) return UniValue::VNULL;

    if (pwallet->IsWalletFlagSet(WALLET_FLAG_DISABLE_PRIVATE_KEYS) && !pwallet->IsWalletFlagSet(WALLET_FLAG_EXTERNAL_SIGNER) && !want_psbt) {
        throw JSONRPCError(RPC_WALLET_ERROR, "bumpfee is not available with wallets that have private keys disabled. Use psbtbumpfee instead.");
    }

    uint256 hash(ParseHashV(request.params[0], "txid"));

    CCoinControl coin_control;
    coin_control.fAllowWatchOnly = pwallet->IsWalletFlagSet(WALLET_FLAG_DISABLE_PRIVATE_KEYS);
    // optional parameters
    coin_control.m_signal_bip125_rbf = true;
    std::vector<CTxOut> outputs;

    std::optional<uint32_t> original_change_index;

    if (!request.params[1].isNull()) {
        UniValue options = request.params[1];
        RPCTypeCheckObj(options,
            {
                {"confTarget", UniValueType(UniValue::VNUM)},
                {"conf_target", UniValueType(UniValue::VNUM)},
                {"fee_rate", UniValueType()}, // will be checked by AmountFromValue() in SetFeeEstimateMode()
                {"replaceable", UniValueType(UniValue::VBOOL)},
                {"estimate_mode", UniValueType(UniValue::VSTR)},
                {"outputs", UniValueType()}, // will be checked by AddOutputs()
                {"original_change_index", UniValueType(UniValue::VNUM)},
            },
            true, true);

        if (options.exists("confTarget") && options.exists("conf_target")) {
            throw JSONRPCError(RPC_INVALID_PARAMETER, "confTarget and conf_target options should not both be set. Use conf_target (confTarget is deprecated).");
        }

        auto conf_target = options.exists("confTarget") ? options["confTarget"] : options["conf_target"];

        if (options.exists("replaceable")) {
            coin_control.m_signal_bip125_rbf = options["replaceable"].get_bool();
        }
        SetFeeEstimateMode(*pwallet, coin_control, conf_target, options["estimate_mode"], options["fee_rate"], /*override_min_fee=*/false);

        // Prepare new outputs by creating a temporary tx and calling AddOutputs().
        if (!options["outputs"].isNull()) {
            if (options["outputs"].isArray() && options["outputs"].empty()) {
                throw JSONRPCError(RPC_INVALID_PARAMETER, "Invalid parameter, output argument cannot be an empty array");
            }
            CMutableTransaction tempTx;
            AddOutputs(tempTx, options["outputs"]);
            outputs = tempTx.vout;
        }

        if (options.exists("original_change_index")) {
            original_change_index = options["original_change_index"].getInt<uint32_t>();
        }
    }

    // Make sure the results are valid at least up to the most recent block
    // the user could have gotten from another RPC command prior to now
    pwallet->BlockUntilSyncedToCurrentChain();

    LOCK(pwallet->cs_wallet);

    EnsureWalletIsUnlocked(*pwallet);


    std::vector<bilingual_str> errors;
    CAmount old_fee;
    CAmount new_fee;
    CMutableTransaction mtx;
    feebumper::Result res;
    if (IsParticlWallet(pwallet.get())) {
        // Targeting total fee bump. Requires a change output of sufficient size.
        res = feebumper::CreateTotalBumpTransaction(pwallet.get(), hash, coin_control, errors, old_fee, new_fee, mtx);
    } else {
        // Targeting feerate bump.
        res = feebumper::CreateRateBumpTransaction(*pwallet, hash, coin_control, errors, old_fee, new_fee, mtx, /*require_mine=*/ !want_psbt, outputs, original_change_index);
    }
    if (res != feebumper::Result::OK) {
        switch(res) {
            case feebumper::Result::INVALID_ADDRESS_OR_KEY:
                throw JSONRPCError(RPC_INVALID_ADDRESS_OR_KEY, errors[0].original);
                break;
            case feebumper::Result::INVALID_REQUEST:
                throw JSONRPCError(RPC_INVALID_REQUEST, errors[0].original);
                break;
            case feebumper::Result::INVALID_PARAMETER:
                throw JSONRPCError(RPC_INVALID_PARAMETER, errors[0].original);
                break;
            case feebumper::Result::WALLET_ERROR:
                throw JSONRPCError(RPC_WALLET_ERROR, errors[0].original);
                break;
            default:
                throw JSONRPCError(RPC_MISC_ERROR, errors[0].original);
                break;
        }
    }

    UniValue result(UniValue::VOBJ);

    // For bumpfee, return the new transaction id.
    // For psbtbumpfee, return the base64-encoded unsigned PSBT of the new transaction.
    if (!want_psbt) {
        if (!feebumper::SignTransaction(*pwallet, mtx)) {
            if (pwallet->IsWalletFlagSet(WALLET_FLAG_EXTERNAL_SIGNER)) {
                throw JSONRPCError(RPC_WALLET_ERROR, "Transaction incomplete. Try psbtbumpfee instead.");
            }
            throw JSONRPCError(RPC_WALLET_ERROR, "Can't sign transaction.");
        }

        uint256 txid;
        if (feebumper::CommitTransaction(*pwallet, hash, std::move(mtx), errors, txid) != feebumper::Result::OK) {
            throw JSONRPCError(RPC_WALLET_ERROR, errors[0].original);
        }

        result.pushKV("txid", txid.GetHex());
    } else {
        PartiallySignedTransaction psbtx(mtx);
        bool complete = false;
        const TransactionError err = pwallet->FillPSBT(psbtx, complete, SIGHASH_DEFAULT, /*sign=*/false, /*bip32derivs=*/true);
        CHECK_NONFATAL(err == TransactionError::OK);
        CHECK_NONFATAL(!complete);
        CDataStream ssTx(SER_NETWORK, PROTOCOL_VERSION);
        ssTx << psbtx;
        result.pushKV("psbt", EncodeBase64(ssTx.str()));
    }

    result.pushKV("origfee", ValueFromAmount(old_fee));
    result.pushKV("fee", ValueFromAmount(new_fee));
    UniValue result_errors(UniValue::VARR);
    for (const bilingual_str& error : errors) {
        result_errors.push_back(error.original);
    }
    result.pushKV("errors", result_errors);

    return result;
},
    };
}

RPCHelpMan bumpfee() { return bumpfee_helper("bumpfee"); }
RPCHelpMan psbtbumpfee() { return bumpfee_helper("psbtbumpfee"); }

RPCHelpMan send()
{
    return RPCHelpMan{"send",
        "\nEXPERIMENTAL warning: this call may be changed in future releases.\n"
        "\nSend a transaction.\n",
        {
            {"outputs", RPCArg::Type::ARR, RPCArg::Optional::NO, "The outputs specified as key-value pairs.\n"
                    "Each key may only appear once, i.e. there can only be one 'data' output, and no address may be duplicated.\n"
                    "At least one output of either type must be specified.\n"
                    "For convenience, a dictionary, which holds the key-value pairs directly, is also accepted.",
                OutputsDoc(),
                RPCArgOptions{.skip_type_check = true}},
            {"conf_target", RPCArg::Type::NUM, RPCArg::DefaultHint{"wallet -txconfirmtarget"}, "Confirmation target in blocks"},
            {"estimate_mode", RPCArg::Type::STR, RPCArg::Default{"unset"}, "The fee estimate mode, must be one of (case insensitive):\n"
             "\"" + FeeModes("\"\n\"") + "\""},
            {"fee_rate", RPCArg::Type::AMOUNT, RPCArg::DefaultHint{"not set, fall back to wallet fee estimation"}, "Specify a fee rate in " + CURRENCY_ATOM + "/vB."},
            {"options", RPCArg::Type::OBJ_NAMED_PARAMS, RPCArg::Optional::OMITTED, "",
                Cat<std::vector<RPCArg>>(
                {
                    {"add_inputs", RPCArg::Type::BOOL, RPCArg::DefaultHint{"false when \"inputs\" are specified, true otherwise"},"Automatically include coins from the wallet to cover the target amount.\n"},
                    {"include_unsafe", RPCArg::Type::BOOL, RPCArg::Default{false}, "Include inputs that are not safe to spend (unconfirmed transactions from outside keys and unconfirmed replacement transactions).\n"
                                                          "Warning: the resulting transaction may become invalid if one of the unsafe inputs disappears.\n"
                                                          "If that happens, you will need to fund the transaction with different inputs and republish it."},
                    {"minconf", RPCArg::Type::NUM, RPCArg::Default{0}, "If add_inputs is specified, require inputs with at least this many confirmations."},
                    {"maxconf", RPCArg::Type::NUM, RPCArg::Optional::OMITTED, "If add_inputs is specified, require inputs with at most this many confirmations."},
                    {"add_to_wallet", RPCArg::Type::BOOL, RPCArg::Default{true}, "When false, returns a serialized transaction which will not be added to the wallet or broadcast"},
                    {"change_address", RPCArg::Type::STR, RPCArg::DefaultHint{"automatic"}, "The particl address to receive the change"},
                    {"change_position", RPCArg::Type::NUM, RPCArg::DefaultHint{"random"}, "The index of the change output"},
                    {"change_type", RPCArg::Type::STR, RPCArg::DefaultHint{"set by -changetype"}, "The output type to use. Only valid if change_address is not specified. Options are \"legacy\", \"p2sh-segwit\", \"bech32\" and \"bech32m\"."},
                    {"fee_rate", RPCArg::Type::AMOUNT, RPCArg::DefaultHint{"not set, fall back to wallet fee estimation"}, "Specify a fee rate in " + CURRENCY_ATOM + "/vB.", RPCArgOptions{.also_positional = true}},
                    {"include_watching", RPCArg::Type::BOOL, RPCArg::DefaultHint{"true for watch-only wallets, otherwise false"}, "Also select inputs which are watch only.\n"
                                          "Only solvable inputs can be used. Watch-only destinations are solvable if the public key and/or output script was imported,\n"
                                          "e.g. with 'importpubkey' or 'importmulti' with the 'pubkeys' or 'desc' field."},
                    {"inputs", RPCArg::Type::ARR, RPCArg::Default{UniValue::VARR}, "Specify inputs instead of adding them automatically. A JSON array of JSON objects",
                        {
                            {"txid", RPCArg::Type::STR_HEX, RPCArg::Optional::NO, "The transaction id"},
                            {"vout", RPCArg::Type::NUM, RPCArg::Optional::NO, "The output number"},
                            {"sequence", RPCArg::Type::NUM, RPCArg::Optional::NO, "The sequence number"},
                            {"weight", RPCArg::Type::NUM, RPCArg::DefaultHint{"Calculated from wallet and solving data"}, "The maximum weight for this input, "
                                        "including the weight of the outpoint and sequence number. "
                                        "Note that signature sizes are not guaranteed to be consistent, "
                                        "so the maximum DER signatures size of 73 bytes should be used when considering ECDSA signatures."
                                        "Remember to convert serialized sizes to weight units when necessary."},
                        },
                    },
                    {"locktime", RPCArg::Type::NUM, RPCArg::Default{0}, "Raw locktime. Non-0 value also locktime-activates inputs"},
                    {"lock_unspents", RPCArg::Type::BOOL, RPCArg::Default{false}, "Lock selected unspent outputs"},
                    {"psbt", RPCArg::Type::BOOL,  RPCArg::DefaultHint{"automatic"}, "Always return a PSBT, implies add_to_wallet=false."},
                    {"subtract_fee_from_outputs", RPCArg::Type::ARR, RPCArg::Default{UniValue::VARR}, "Outputs to subtract the fee from, specified as integer indices.\n"
                    "The fee will be equally deducted from the amount of each specified output.\n"
                    "Those recipients will receive less particl than you enter in their corresponding amount field.\n"
                    "If no outputs are specified here, the sender pays the fee.",
                        {
                            {"vout_index", RPCArg::Type::NUM, RPCArg::Optional::OMITTED, "The zero-based output index, before a change output is added."},
                        },
                    },
                },
                FundTxDoc()),
                RPCArgOptions{.oneline_description="options"}},
        },
        RPCResult{
            RPCResult::Type::OBJ, "", "",
                {
                    {RPCResult::Type::BOOL, "complete", "If the transaction has a complete set of signatures"},
                    {RPCResult::Type::STR_HEX, "txid", /*optional=*/true, "The transaction id for the send. Only 1 transaction is created regardless of the number of addresses."},
                    {RPCResult::Type::STR_HEX, "hex", /*optional=*/true, "If add_to_wallet is false, the hex-encoded raw transaction with signature(s)"},
                    {RPCResult::Type::STR, "psbt", /*optional=*/true, "If more signatures are needed, or if add_to_wallet is false, the base64-encoded (partially) signed transaction"}
                }
        },
        RPCExamples{""
        "\nSend 0.1 BTC with a confirmation target of 6 blocks in economical fee estimate mode\n"
        + HelpExampleCli("send", "'{\"" + EXAMPLE_ADDRESS[0] + "\": 0.1}' 6 economical\n") +
        "Send 0.2 BTC with a fee rate of 1.1 " + CURRENCY_ATOM + "/vB using positional arguments\n"
        + HelpExampleCli("send", "'{\"" + EXAMPLE_ADDRESS[0] + "\": 0.2}' null \"unset\" 1.1\n") +
        "Send 0.2 BTC with a fee rate of 1 " + CURRENCY_ATOM + "/vB using the options argument\n"
        + HelpExampleCli("send", "'{\"" + EXAMPLE_ADDRESS[0] + "\": 0.2}' null \"unset\" null '{\"fee_rate\": 1}'\n") +
        "Send 0.3 BTC with a fee rate of 25 " + CURRENCY_ATOM + "/vB using named arguments\n"
        + HelpExampleCli("-named send", "outputs='{\"" + EXAMPLE_ADDRESS[0] + "\": 0.3}' fee_rate=25\n") +
        "Create a transaction that should confirm the next block, with a specific input, and return result without adding to wallet or broadcasting to the network\n"
        + HelpExampleCli("send", "'{\"" + EXAMPLE_ADDRESS[0] + "\": 0.1}' 1 economical '{\"add_to_wallet\": false, \"inputs\": [{\"txid\":\"a08e6907dbbd3d809776dbfc5d82e371b764ed838b5655e72f463568df1aadf0\", \"vout\":1}]}'")
        },
        [&](const RPCHelpMan& self, const JSONRPCRequest& request) -> UniValue
        {
            std::shared_ptr<CWallet> const pwallet = GetWalletForJSONRPCRequest(request);
            if (!pwallet) return UniValue::VNULL;

            UniValue options{request.params[4].isNull() ? UniValue::VOBJ : request.params[4]};
            InterpretFeeEstimationInstructions(/*conf_target=*/request.params[1], /*estimate_mode=*/request.params[2], /*fee_rate=*/request.params[3], options);
            PreventOutdatedOptions(options);


            CAmount fee;
            int change_position;
            bool rbf{options.exists("replaceable") ? options["replaceable"].get_bool() : pwallet->m_signal_rbf};
            CMutableTransaction rawTx = ConstructTransaction(options["inputs"], request.params[0], options["locktime"], rbf);
            CCoinControl coin_control;
            // Automatically select coins, unless at least one is manually selected. Can
            // be overridden by options.add_inputs.
            coin_control.m_allow_other_inputs = rawTx.vin.size() == 0;
            SetOptionsInputWeights(options["inputs"], options);
            FundTransaction(*pwallet, rawTx, fee, change_position, options, coin_control, /*override_min_fee=*/false);

            return FinishTransaction(pwallet, options, rawTx);
        }
    };
}

RPCHelpMan sendall()
{
    return RPCHelpMan{"sendall",
        "EXPERIMENTAL warning: this call may be changed in future releases.\n"
        "\nSpend the value of all (or specific) confirmed UTXOs in the wallet to one or more recipients.\n"
        "Unconfirmed inbound UTXOs and locked UTXOs will not be spent. Sendall will respect the avoid_reuse wallet flag.\n"
        "If your wallet contains many small inputs, either because it received tiny payments or as a result of accumulating change, consider using `send_max` to exclude inputs that are worth less than the fees needed to spend them.\n",
        {
            {"recipients", RPCArg::Type::ARR, RPCArg::Optional::NO, "The sendall destinations. Each address may only appear once.\n"
                "Optionally some recipients can be specified with an amount to perform payments, but at least one address must appear without a specified amount.\n",
                {
                    {"address", RPCArg::Type::STR, RPCArg::Optional::NO, "A bitcoin address which receives an equal share of the unspecified amount."},
                    {"", RPCArg::Type::OBJ_USER_KEYS, RPCArg::Optional::OMITTED, "",
                        {
                            {"address", RPCArg::Type::AMOUNT, RPCArg::Optional::NO, "A key-value pair. The key (string) is the bitcoin address, the value (float or string) is the amount in " + CURRENCY_UNIT + ""},
                        },
                    },
                },
            },
            {"conf_target", RPCArg::Type::NUM, RPCArg::DefaultHint{"wallet -txconfirmtarget"}, "Confirmation target in blocks"},
            {"estimate_mode", RPCArg::Type::STR, RPCArg::Default{"unset"}, "The fee estimate mode, must be one of (case insensitive):\n"
             "\"" + FeeModes("\"\n\"") + "\""},
            {"fee_rate", RPCArg::Type::AMOUNT, RPCArg::DefaultHint{"not set, fall back to wallet fee estimation"}, "Specify a fee rate in " + CURRENCY_ATOM + "/vB."},
            {
                "options", RPCArg::Type::OBJ_NAMED_PARAMS, RPCArg::Optional::OMITTED, "",
                Cat<std::vector<RPCArg>>(
                    {
                        {"add_to_wallet", RPCArg::Type::BOOL, RPCArg::Default{true}, "When false, returns the serialized transaction without broadcasting or adding it to the wallet"},
                        {"fee_rate", RPCArg::Type::AMOUNT, RPCArg::DefaultHint{"not set, fall back to wallet fee estimation"}, "Specify a fee rate in " + CURRENCY_ATOM + "/vB.", RPCArgOptions{.also_positional = true}},
                        {"include_watching", RPCArg::Type::BOOL, RPCArg::DefaultHint{"true for watch-only wallets, otherwise false"}, "Also select inputs which are watch-only.\n"
                                              "Only solvable inputs can be used. Watch-only destinations are solvable if the public key and/or output script was imported,\n"
                                              "e.g. with 'importpubkey' or 'importmulti' with the 'pubkeys' or 'desc' field."},
                        {"inputs", RPCArg::Type::ARR, RPCArg::Default{UniValue::VARR}, "Use exactly the specified inputs to build the transaction. Specifying inputs is incompatible with the send_max, minconf, and maxconf options.",
                            {
                                {"", RPCArg::Type::OBJ, RPCArg::Optional::OMITTED, "",
                                    {
                                        {"txid", RPCArg::Type::STR_HEX, RPCArg::Optional::NO, "The transaction id"},
                                        {"vout", RPCArg::Type::NUM, RPCArg::Optional::NO, "The output number"},
                                        {"sequence", RPCArg::Type::NUM, RPCArg::DefaultHint{"depends on the value of the 'replaceable' and 'locktime' arguments"}, "The sequence number"},
                                    },
                                },
                            },
                        },
                        {"locktime", RPCArg::Type::NUM, RPCArg::Default{0}, "Raw locktime. Non-0 value also locktime-activates inputs"},
                        {"lock_unspents", RPCArg::Type::BOOL, RPCArg::Default{false}, "Lock selected unspent outputs"},
                        {"psbt", RPCArg::Type::BOOL,  RPCArg::DefaultHint{"automatic"}, "Always return a PSBT, implies add_to_wallet=false."},
                        {"send_max", RPCArg::Type::BOOL, RPCArg::Default{false}, "When true, only use UTXOs that can pay for their own fees to maximize the output amount. When 'false' (default), no UTXO is left behind. send_max is incompatible with providing specific inputs."},
                        {"minconf", RPCArg::Type::NUM, RPCArg::Default{0}, "Require inputs with at least this many confirmations."},
                        {"maxconf", RPCArg::Type::NUM, RPCArg::Optional::OMITTED, "Require inputs with at most this many confirmations."},
                    },
                    FundTxDoc()
                ),
                RPCArgOptions{.oneline_description="options"}
            },
        },
        RPCResult{
            RPCResult::Type::OBJ, "", "",
                {
                    {RPCResult::Type::BOOL, "complete", "If the transaction has a complete set of signatures"},
                    {RPCResult::Type::STR_HEX, "txid", /*optional=*/true, "The transaction id for the send. Only 1 transaction is created regardless of the number of addresses."},
                    {RPCResult::Type::STR_HEX, "hex", /*optional=*/true, "If add_to_wallet is false, the hex-encoded raw transaction with signature(s)"},
                    {RPCResult::Type::STR, "psbt", /*optional=*/true, "If more signatures are needed, or if add_to_wallet is false, the base64-encoded (partially) signed transaction"}
                }
        },
        RPCExamples{""
        "\nSpend all UTXOs from the wallet with a fee rate of 1 " + CURRENCY_ATOM + "/vB using named arguments\n"
        + HelpExampleCli("-named sendall", "recipients='[\"" + EXAMPLE_ADDRESS[0] + "\"]' fee_rate=1\n") +
        "Spend all UTXOs with a fee rate of 1.1 " + CURRENCY_ATOM + "/vB using positional arguments\n"
        + HelpExampleCli("sendall", "'[\"" + EXAMPLE_ADDRESS[0] + "\"]' null \"unset\" 1.1\n") +
        "Spend all UTXOs split into equal amounts to two addresses with a fee rate of 1.5 " + CURRENCY_ATOM + "/vB using the options argument\n"
        + HelpExampleCli("sendall", "'[\"" + EXAMPLE_ADDRESS[0] + "\", \"" + EXAMPLE_ADDRESS[1] + "\"]' null \"unset\" null '{\"fee_rate\": 1.5}'\n") +
        "Leave dust UTXOs in wallet, spend only UTXOs with positive effective value with a fee rate of 10 " + CURRENCY_ATOM + "/vB using the options argument\n"
        + HelpExampleCli("sendall", "'[\"" + EXAMPLE_ADDRESS[0] + "\"]' null \"unset\" null '{\"fee_rate\": 10, \"send_max\": true}'\n") +
        "Spend all UTXOs with a fee rate of 1.3 " + CURRENCY_ATOM + "/vB using named arguments and sending a 0.25 " + CURRENCY_UNIT + " to another recipient\n"
        + HelpExampleCli("-named sendall", "recipients='[{\"" + EXAMPLE_ADDRESS[1] + "\": 0.25}, \""+ EXAMPLE_ADDRESS[0] + "\"]' fee_rate=1.3\n")
        },
        [&](const RPCHelpMan& self, const JSONRPCRequest& request) -> UniValue
        {
            std::shared_ptr<CWallet> const pwallet{GetWalletForJSONRPCRequest(request)};
            if (!pwallet) return UniValue::VNULL;
            // Make sure the results are valid at least up to the most recent block
            // the user could have gotten from another RPC command prior to now
            pwallet->BlockUntilSyncedToCurrentChain();

            UniValue options{request.params[4].isNull() ? UniValue::VOBJ : request.params[4]};
            InterpretFeeEstimationInstructions(/*conf_target=*/request.params[1], /*estimate_mode=*/request.params[2], /*fee_rate=*/request.params[3], options);
            PreventOutdatedOptions(options);


            std::set<std::string> addresses_without_amount;
            UniValue recipient_key_value_pairs(UniValue::VARR);
            const UniValue& recipients{request.params[0]};
            for (unsigned int i = 0; i < recipients.size(); ++i) {
                const UniValue& recipient{recipients[i]};
                if (recipient.isStr()) {
                    UniValue rkvp(UniValue::VOBJ);
                    rkvp.pushKV(recipient.get_str(), 0);
                    recipient_key_value_pairs.push_back(rkvp);
                    addresses_without_amount.insert(recipient.get_str());
                } else {
                    recipient_key_value_pairs.push_back(recipient);
                }
            }

            if (addresses_without_amount.size() == 0) {
                throw JSONRPCError(RPC_INVALID_PARAMETER, "Must provide at least one address without a specified amount");
            }

            CCoinControl coin_control;

            SetFeeEstimateMode(*pwallet, coin_control, options["conf_target"], options["estimate_mode"], options["fee_rate"], /*override_min_fee=*/false);

            coin_control.fAllowWatchOnly = ParseIncludeWatchonly(options["include_watching"], *pwallet);

            if (options.exists("minconf")) {
                if (options["minconf"].getInt<int>() < 0)
                {
                    throw JSONRPCError(RPC_INVALID_PARAMETER, strprintf("Invalid minconf (minconf cannot be negative): %s", options["minconf"].getInt<int>()));
                }

                coin_control.m_min_depth = options["minconf"].getInt<int>();
            }

            if (options.exists("maxconf")) {
                coin_control.m_max_depth = options["maxconf"].getInt<int>();

                if (coin_control.m_max_depth < coin_control.m_min_depth) {
                    throw JSONRPCError(RPC_INVALID_PARAMETER, strprintf("maxconf can't be lower than minconf: %d < %d", coin_control.m_max_depth, coin_control.m_min_depth));
                }
            }

            const bool rbf{options.exists("replaceable") ? options["replaceable"].get_bool() : pwallet->m_signal_rbf};

            FeeCalculation fee_calc_out;
            CFeeRate fee_rate{GetMinimumFeeRate(*pwallet, coin_control, &fee_calc_out)};
            // Do not, ever, assume that it's fine to change the fee rate if the user has explicitly
            // provided one
            if (coin_control.m_feerate && fee_rate > *coin_control.m_feerate) {
               throw JSONRPCError(RPC_INVALID_PARAMETER, strprintf("Fee rate (%s) is lower than the minimum fee rate setting (%s)", coin_control.m_feerate->ToString(FeeEstimateMode::SAT_VB), fee_rate.ToString(FeeEstimateMode::SAT_VB)));
            }
            if (fee_calc_out.reason == FeeReason::FALLBACK && !pwallet->m_allow_fallback_fee) {
                // eventually allow a fallback fee
                throw JSONRPCError(RPC_WALLET_ERROR, "Fee estimation failed. Fallbackfee is disabled. Wait a few blocks or enable -fallbackfee.");
            }

            CMutableTransaction rawTx{ConstructTransaction(options["inputs"], recipient_key_value_pairs, options["locktime"], rbf)};
            LOCK(pwallet->cs_wallet);

            CAmount total_input_value(0);
            bool send_max{options.exists("send_max") ? options["send_max"].get_bool() : false};
            if (options.exists("inputs") && options.exists("send_max")) {
                throw JSONRPCError(RPC_INVALID_PARAMETER, "Cannot combine send_max with specific inputs.");
            } else if (options.exists("inputs") && (options.exists("minconf") || options.exists("maxconf"))) {
                throw JSONRPCError(RPC_INVALID_PARAMETER, "Cannot combine minconf or maxconf with specific inputs.");
            } else if (options.exists("inputs")) {
                for (const CTxIn& input : rawTx.vin) {
                    if (pwallet->IsSpent(input.prevout)) {
                        throw JSONRPCError(RPC_INVALID_PARAMETER, strprintf("Input not available. UTXO (%s:%d) was already spent.", input.prevout.hash.ToString(), input.prevout.n));
                    }
                    const CWalletTx* tx{pwallet->GetWalletTx(input.prevout.hash)};
                    if (!tx || input.prevout.n >= tx->tx->vout.size() || !(pwallet->IsMine(tx->tx->vout[input.prevout.n]) & (coin_control.fAllowWatchOnly ? ISMINE_ALL : ISMINE_SPENDABLE))) {
                        throw JSONRPCError(RPC_INVALID_PARAMETER, strprintf("Input not found. UTXO (%s:%d) is not part of wallet.", input.prevout.hash.ToString(), input.prevout.n));
                    }
                    total_input_value += tx->tx->vout[input.prevout.n].nValue;
                }
            } else {
                CoinFilterParams coins_params;
                coins_params.min_amount = 0;
                for (const COutput& output : AvailableCoins(*pwallet, &coin_control, fee_rate, coins_params).All()) {
                    CHECK_NONFATAL(output.input_bytes > 0);
                    if (send_max && fee_rate.GetFee(output.input_bytes) > output.txout.nValue) {
                        continue;
                    }
                    CTxIn input(output.outpoint.hash, output.outpoint.n, CScript(), rbf ? MAX_BIP125_RBF_SEQUENCE : CTxIn::SEQUENCE_FINAL);
                    rawTx.vin.push_back(input);
                    total_input_value += output.txout.nValue;
                }
            }

            // estimate final size of tx
            const TxSize tx_size{CalculateMaximumSignedTxSize(CTransaction(rawTx), pwallet.get())};
            const CAmount fee_from_size{fee_rate.GetFee(tx_size.vsize)};
            const CAmount effective_value{total_input_value - fee_from_size};

            if (fee_from_size > pwallet->m_default_max_tx_fee) {
                throw JSONRPCError(RPC_WALLET_ERROR, TransactionErrorString(TransactionError::MAX_FEE_EXCEEDED).original);
            }

            if (effective_value <= 0) {
                if (send_max) {
                    throw JSONRPCError(RPC_WALLET_INSUFFICIENT_FUNDS, "Total value of UTXO pool too low to pay for transaction, try using lower feerate.");
                } else {
                    throw JSONRPCError(RPC_WALLET_INSUFFICIENT_FUNDS, "Total value of UTXO pool too low to pay for transaction. Try using lower feerate or excluding uneconomic UTXOs with 'send_max' option.");
                }
            }

            // If this transaction is too large, e.g. because the wallet has many UTXOs, it will be rejected by the node's mempool.
            if (tx_size.weight > MAX_STANDARD_TX_WEIGHT) {
                throw JSONRPCError(RPC_WALLET_ERROR, "Transaction too large.");
            }

            CAmount output_amounts_claimed{0};
            for (const CTxOut& out : rawTx.vout) {
                output_amounts_claimed += out.nValue;
            }

            if (output_amounts_claimed > total_input_value) {
                throw JSONRPCError(RPC_WALLET_INSUFFICIENT_FUNDS, "Assigned more value to outputs than available funds.");
            }

            const CAmount remainder{effective_value - output_amounts_claimed};
            if (remainder < 0) {
                throw JSONRPCError(RPC_WALLET_INSUFFICIENT_FUNDS, "Insufficient funds for fees after creating specified outputs.");
            }

            const CAmount per_output_without_amount{remainder / (long)addresses_without_amount.size()};

            bool gave_remaining_to_first{false};
            for (CTxOut& out : rawTx.vout) {
                CTxDestination dest;
                ExtractDestination(out.scriptPubKey, dest);
                std::string addr{EncodeDestination(dest)};
                if (addresses_without_amount.count(addr) > 0) {
                    out.nValue = per_output_without_amount;
                    if (!gave_remaining_to_first) {
                        out.nValue += remainder % addresses_without_amount.size();
                        gave_remaining_to_first = true;
                    }
                    if (IsDust(out, pwallet->chain().relayDustFee())) {
                        // Dynamically generated output amount is dust
                        throw JSONRPCError(RPC_WALLET_INSUFFICIENT_FUNDS, "Dynamically assigned remainder results in dust output.");
                    }
                } else {
                    if (IsDust(out, pwallet->chain().relayDustFee())) {
                        // Specified output amount is dust
                        throw JSONRPCError(RPC_INVALID_PARAMETER, strprintf("Specified output amount to %s is below dust threshold.", addr));
                    }
                }
            }

            const bool lock_unspents{options.exists("lock_unspents") ? options["lock_unspents"].get_bool() : false};
            if (lock_unspents) {
                for (const CTxIn& txin : rawTx.vin) {
                    pwallet->LockCoin(txin.prevout);
                }
            }

            return FinishTransaction(pwallet, options, rawTx);
        }
    };
}

RPCHelpMan walletprocesspsbt()
{
    return RPCHelpMan{"walletprocesspsbt",
                "\nUpdate a PSBT with input information from our wallet and then sign inputs\n"
                "that we can sign for." +
        HELP_REQUIRING_PASSPHRASE,
                {
                    {"psbt", RPCArg::Type::STR, RPCArg::Optional::NO, "The transaction base64 string"},
                    {"sign", RPCArg::Type::BOOL, RPCArg::Default{true}, "Also sign the transaction when updating (requires wallet to be unlocked)"},
                    {"sighashtype", RPCArg::Type::STR, RPCArg::Default{"DEFAULT for Taproot, ALL otherwise"}, "The signature hash type to sign with if not specified by the PSBT. Must be one of\n"
            "       \"DEFAULT\"\n"
            "       \"ALL\"\n"
            "       \"NONE\"\n"
            "       \"SINGLE\"\n"
            "       \"ALL|ANYONECANPAY\"\n"
            "       \"NONE|ANYONECANPAY\"\n"
            "       \"SINGLE|ANYONECANPAY\""},
                    {"bip32derivs", RPCArg::Type::BOOL, RPCArg::Default{true}, "Include BIP 32 derivation paths for public keys if we know them"},
                    {"finalize", RPCArg::Type::BOOL, RPCArg::Default{true}, "Also finalize inputs if possible"},
                },
                RPCResult{
                    RPCResult::Type::OBJ, "", "",
                    {
                        {RPCResult::Type::STR, "psbt", "The base64-encoded partially signed transaction"},
                        {RPCResult::Type::BOOL, "complete", "If the transaction has a complete set of signatures"},
                        {RPCResult::Type::STR_HEX, "hex", /*optional=*/true, "The hex-encoded network transaction if complete"},
                    }
                },
                RPCExamples{
                    HelpExampleCli("walletprocesspsbt", "\"psbt\"")
                },
        [&](const RPCHelpMan& self, const JSONRPCRequest& request) -> UniValue
{
    const std::shared_ptr<const CWallet> pwallet = GetWalletForJSONRPCRequest(request);
    if (!pwallet) return UniValue::VNULL;

    const CWallet& wallet{*pwallet};
    // Make sure the results are valid at least up to the most recent block
    // the user could have gotten from another RPC command prior to now
    wallet.BlockUntilSyncedToCurrentChain();

    // Unserialize the transaction
    PartiallySignedTransaction psbtx;
    std::string error;
    if (!DecodeBase64PSBT(psbtx, request.params[0].get_str(), error)) {
        throw JSONRPCError(RPC_DESERIALIZATION_ERROR, strprintf("TX decode failed %s", error));
    }

    // Get the sighash type
    int nHashType = ParseSighashString(request.params[2]);

    // Fill transaction with our data and also sign
    bool sign = request.params[1].isNull() ? true : request.params[1].get_bool();
    bool bip32derivs = request.params[3].isNull() ? true : request.params[3].get_bool();
    bool finalize = request.params[4].isNull() ? true : request.params[4].get_bool();
    bool complete = true;

    if (sign) EnsureWalletIsUnlocked(*pwallet);

    const TransactionError err{wallet.FillPSBT(psbtx, complete, nHashType, sign, bip32derivs, nullptr, finalize)};
    if (err != TransactionError::OK) {
        throw JSONRPCTransactionError(err);
    }

    UniValue result(UniValue::VOBJ);
    CDataStream ssTx(SER_NETWORK, PROTOCOL_VERSION);
    ssTx << psbtx;
    result.pushKV("psbt", EncodeBase64(ssTx.str()));
    result.pushKV("complete", complete);
    if (complete) {
        CMutableTransaction mtx;
        // Returns true if complete, which we already think it is.
        CHECK_NONFATAL(FinalizeAndExtractPSBT(psbtx, mtx));
        DataStream ssTx_final;
        ssTx_final << TX_WITH_WITNESS(mtx);
        result.pushKV("hex", HexStr(ssTx_final));
    }

    return result;
},
    };
}

RPCHelpMan walletcreatefundedpsbt()
{
    return RPCHelpMan{"walletcreatefundedpsbt",
                "\nCreates and funds a transaction in the Partially Signed Transaction format.\n"
                "Implements the Creator and Updater roles.\n"
                "All existing inputs must either have their previous output transaction be in the wallet\n"
                "or be in the UTXO set. Solving data must be provided for non-wallet inputs.\n",
                {
                    {"inputs", RPCArg::Type::ARR, RPCArg::Optional::OMITTED, "Leave empty to add inputs automatically. See add_inputs option.",
                        {
                            {"", RPCArg::Type::OBJ, RPCArg::Optional::OMITTED, "",
                                {
                                    {"txid", RPCArg::Type::STR_HEX, RPCArg::Optional::NO, "The transaction id"},
                                    {"vout", RPCArg::Type::NUM, RPCArg::Optional::NO, "The output number"},
                                    {"sequence", RPCArg::Type::NUM, RPCArg::DefaultHint{"depends on the value of the 'locktime' and 'options.replaceable' arguments"}, "The sequence number"},
                                    {"weight", RPCArg::Type::NUM, RPCArg::DefaultHint{"Calculated from wallet and solving data"}, "The maximum weight for this input, "
                                        "including the weight of the outpoint and sequence number. "
                                        "Note that signature sizes are not guaranteed to be consistent, "
                                        "so the maximum DER signatures size of 73 bytes should be used when considering ECDSA signatures."
                                        "Remember to convert serialized sizes to weight units when necessary."},
                                },
                            },
                        },
                        },
                    {"outputs", RPCArg::Type::ARR, RPCArg::Optional::NO, "The outputs specified as key-value pairs.\n"
                            "Each key may only appear once, i.e. there can only be one 'data' output, and no address may be duplicated.\n"
                            "At least one output of either type must be specified.\n"
                            "For compatibility reasons, a dictionary, which holds the key-value pairs directly, is also\n"
                            "accepted as second parameter.",
                        OutputsDoc(),
                        RPCArgOptions{.skip_type_check = true}},
                    {"locktime", RPCArg::Type::NUM, RPCArg::Default{0}, "Raw locktime. Non-0 value also locktime-activates inputs"},
                    {"options", RPCArg::Type::OBJ_NAMED_PARAMS, RPCArg::Optional::OMITTED, "",
                        Cat<std::vector<RPCArg>>(
                        {
                            {"add_inputs", RPCArg::Type::BOOL, RPCArg::DefaultHint{"false when \"inputs\" are specified, true otherwise"}, "Automatically include coins from the wallet to cover the target amount.\n"},
                            {"include_unsafe", RPCArg::Type::BOOL, RPCArg::Default{false}, "Include inputs that are not safe to spend (unconfirmed transactions from outside keys and unconfirmed replacement transactions).\n"
                                                          "Warning: the resulting transaction may become invalid if one of the unsafe inputs disappears.\n"
                                                          "If that happens, you will need to fund the transaction with different inputs and republish it."},
                            {"minconf", RPCArg::Type::NUM, RPCArg::Default{0}, "If add_inputs is specified, require inputs with at least this many confirmations."},
                            {"maxconf", RPCArg::Type::NUM, RPCArg::Optional::OMITTED, "If add_inputs is specified, require inputs with at most this many confirmations."},
                            {"changeAddress", RPCArg::Type::STR, RPCArg::DefaultHint{"automatic"}, "The particl address to receive the change"},
                            {"changePosition", RPCArg::Type::NUM, RPCArg::DefaultHint{"random"}, "The index of the change output"},
                            {"change_type", RPCArg::Type::STR, RPCArg::DefaultHint{"set by -changetype"}, "The output type to use. Only valid if changeAddress is not specified. Options are \"legacy\", \"p2sh-segwit\", \"bech32\", and \"bech32m\"."},
                            {"includeWatching", RPCArg::Type::BOOL, RPCArg::DefaultHint{"true for watch-only wallets, otherwise false"}, "Also select inputs which are watch only"},
                            {"lockUnspents", RPCArg::Type::BOOL, RPCArg::Default{false}, "Lock selected unspent outputs"},
                            {"fee_rate", RPCArg::Type::AMOUNT, RPCArg::DefaultHint{"not set, fall back to wallet fee estimation"}, "Specify a fee rate in " + CURRENCY_ATOM + "/vB."},
                            {"feeRate", RPCArg::Type::AMOUNT, RPCArg::DefaultHint{"not set, fall back to wallet fee estimation"}, "Specify a fee rate in " + CURRENCY_UNIT + "/kvB."},
                            {"subtractFeeFromOutputs", RPCArg::Type::ARR, RPCArg::Default{UniValue::VARR}, "The outputs to subtract the fee from.\n"
                                                          "The fee will be equally deducted from the amount of each specified output.\n"
                                                          "Those recipients will receive less particl than you enter in their corresponding amount field.\n"
                                                          "If no outputs are specified here, the sender pays the fee.",
                                {
                                    {"vout_index", RPCArg::Type::NUM, RPCArg::Optional::OMITTED, "The zero-based output index, before a change output is added."},
                                },
                            },
                        },
                        FundTxDoc()),
                        RPCArgOptions{.oneline_description="options"}},
                    {"bip32derivs", RPCArg::Type::BOOL, RPCArg::Default{true}, "Include BIP 32 derivation paths for public keys if we know them"},
                },
                RPCResult{
                    RPCResult::Type::OBJ, "", "",
                    {
                        {RPCResult::Type::STR, "psbt", "The resulting raw transaction (base64-encoded string)"},
                        {RPCResult::Type::STR_AMOUNT, "fee", "Fee in " + CURRENCY_UNIT + " the resulting transaction pays"},
                        {RPCResult::Type::NUM, "changepos", "The position of the added change output, or -1"},
                    }
                                },
                                RPCExamples{
                            "\nCreate a transaction with no inputs\n"
                            + HelpExampleCli("walletcreatefundedpsbt", "\"[{\\\"txid\\\":\\\"myid\\\",\\\"vout\\\":0}]\" \"[{\\\"data\\\":\\\"00010203\\\"}]\"")
                                },
        [&](const RPCHelpMan& self, const JSONRPCRequest& request) -> UniValue
{
    std::shared_ptr<CWallet> const pwallet = GetWalletForJSONRPCRequest(request);
    if (!pwallet) return UniValue::VNULL;

    CWallet& wallet{*pwallet};
    // Make sure the results are valid at least up to the most recent block
    // the user could have gotten from another RPC command prior to now
    wallet.BlockUntilSyncedToCurrentChain();

    UniValue options{request.params[3].isNull() ? UniValue::VOBJ : request.params[3]};

    CAmount fee;
    int change_position;
    const UniValue &replaceable_arg = options["replaceable"];
    const bool rbf{replaceable_arg.isNull() ? wallet.m_signal_rbf : replaceable_arg.get_bool()};
    CMutableTransaction rawTx = ConstructTransaction(request.params[0], request.params[1], request.params[2], rbf);
    CCoinControl coin_control;
    // Automatically select coins, unless at least one is manually selected. Can
    // be overridden by options.add_inputs.
    coin_control.m_allow_other_inputs = rawTx.vin.size() == 0;
    SetOptionsInputWeights(request.params[0], options);
    FundTransaction(wallet, rawTx, fee, change_position, options, coin_control, /*override_min_fee=*/true);

    // Make a blank psbt
    PartiallySignedTransaction psbtx(rawTx);

    // Fill transaction with out data but don't sign
    bool bip32derivs = request.params[4].isNull() ? true : request.params[4].get_bool();
    bool complete = true;
    const TransactionError err{wallet.FillPSBT(psbtx, complete, 1, /*sign=*/false, /*bip32derivs=*/bip32derivs)};
    if (err != TransactionError::OK) {
        throw JSONRPCTransactionError(err);
    }

    // Serialize the PSBT
    CDataStream ssTx(SER_NETWORK, PROTOCOL_VERSION);
    ssTx << psbtx;

    UniValue result(UniValue::VOBJ);
    result.pushKV("psbt", EncodeBase64(ssTx.str()));
    result.pushKV("fee", ValueFromAmount(fee));
    result.pushKV("changepos", change_position);
    return result;
},
    };
}
} // namespace wallet<|MERGE_RESOLUTION|>--- conflicted
+++ resolved
@@ -19,13 +19,14 @@
 #include <wallet/rpc/util.h>
 #include <wallet/spend.h>
 #include <wallet/wallet.h>
-<<<<<<< HEAD
+#include <version.h>
+
+#include <univalue.h>
+
+
+// Particl
 #include <wallet/hdwallet.h>
-=======
-#include <version.h>
->>>>>>> d7523490
-
-#include <univalue.h>
+
 
 extern UniValue SendTypeToInner(const JSONRPCRequest &request);
 
