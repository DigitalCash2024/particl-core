--- conflicted
+++ resolved
@@ -1286,18 +1286,13 @@
     CAmount new_fee;
     CMutableTransaction mtx;
     feebumper::Result res;
-<<<<<<< HEAD
     if (IsParticlWallet(pwallet.get())) {
         // Targeting total fee bump. Requires a change output of sufficient size.
         res = feebumper::CreateTotalBumpTransaction(pwallet.get(), hash, coin_control, errors, old_fee, new_fee, mtx);
     } else {
         // Targeting feerate bump.
-        res = feebumper::CreateRateBumpTransaction(*pwallet, hash, coin_control, errors, old_fee, new_fee, mtx, /*require_mine=*/ !want_psbt, outputs);
-    }
-=======
-    // Targeting feerate bump.
-    res = feebumper::CreateRateBumpTransaction(*pwallet, hash, coin_control, errors, old_fee, new_fee, mtx, /*require_mine=*/ !want_psbt, outputs, reduce_output);
->>>>>>> d23fda05
+        res = feebumper::CreateRateBumpTransaction(*pwallet, hash, coin_control, errors, old_fee, new_fee, mtx, /*require_mine=*/ !want_psbt, outputs, reduce_output);
+    }
     if (res != feebumper::Result::OK) {
         switch(res) {
             case feebumper::Result::INVALID_ADDRESS_OR_KEY:
