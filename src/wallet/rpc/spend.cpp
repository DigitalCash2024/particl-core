--- conflicted
+++ resolved
@@ -882,12 +882,6 @@
     if (nOutputs == 0)
         throw JSONRPCError(RPC_INVALID_PARAMETER, "TX must have at least one output");
 
-<<<<<<< HEAD
-    if (change_position != -1 && (change_position < 0 || (unsigned int)change_position > nOutputs))
-        throw JSONRPCError(RPC_INVALID_PARAMETER, "changePosition out of bounds");
-
-=======
->>>>>>> d5e5810b
     for (unsigned int idx = 0; idx < subtractFeeFromOutputs.size(); idx++) {
         int pos = subtractFeeFromOutputs[idx].getInt<int>();
         if (setSubtractFeeFromOutputs.count(pos))
