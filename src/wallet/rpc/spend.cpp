--- conflicted
+++ resolved
@@ -30,41 +30,12 @@
 extern UniValue SendTypeToInner(const JSONRPCRequest &request);
 
 namespace wallet {
-<<<<<<< HEAD
-void ParseRecipients(const UniValue& address_amounts, const UniValue& subtract_fee_outputs, std::vector<CRecipient>& recipients)
-{
-    std::set<CTxDestination> destinations;
-    int i = 0;
-    for (const std::string& address: address_amounts.getKeys()) {
-        CTxDestination dest = DecodeDestination(address);
-        if (!IsValidDestination(dest)) {
-            throw JSONRPCError(RPC_INVALID_ADDRESS_OR_KEY, std::string("Invalid Particl address: ") + address);
-        }
-
-        if (destinations.count(dest)) {
-            throw JSONRPCError(RPC_INVALID_PARAMETER, std::string("Invalid parameter, duplicated address: ") + address);
-        }
-        destinations.insert(dest);
-
-        CAmount amount = AmountFromValue(address_amounts[i++]);
-
-        bool subtract_fee = false;
-        for (unsigned int idx = 0; idx < subtract_fee_outputs.size(); idx++) {
-            const UniValue& addr = subtract_fee_outputs[idx];
-            if (addr.get_str() == address) {
-                subtract_fee = true;
-            }
-        }
-
-        CRecipient recipient = {dest, amount, subtract_fee};
-=======
 std::vector<CRecipient> CreateRecipients(const std::vector<std::pair<CTxDestination, CAmount>>& outputs, const std::set<int>& subtract_fee_outputs)
 {
     std::vector<CRecipient> recipients;
     for (size_t i = 0; i < outputs.size(); ++i) {
         const auto& [destination, amount] = outputs.at(i);
         CRecipient recipient{destination, amount, subtract_fee_outputs.contains(i)};
->>>>>>> e3b68b3b
         recipients.push_back(recipient);
     }
     return recipients;
@@ -353,6 +324,10 @@
         if (request.params.size() > 5) {
             out.pushKV("narr", request.params[5].get_str());
         }
+        bool fSubtractFeeFromAmount = false;
+        if (!request.params[4].isNull()) {
+            fSubtractFeeFromAmount = request.params[4].get_bool();
+        }
         if (fSubtractFeeFromAmount) {
             UniValue uvBool(fSubtractFeeFromAmount);
             out.pushKV("subfee", uvBool);
@@ -405,22 +380,11 @@
     UniValue address_amounts(UniValue::VOBJ);
     const std::string address = request.params[0].get_str();
     address_amounts.pushKV(address, request.params[1]);
-<<<<<<< HEAD
-    UniValue subtractFeeFromAmount(UniValue::VARR);
-    if (fSubtractFeeFromAmount) {
-        subtractFeeFromAmount.push_back(address);
-    }
-
-    std::vector<CRecipient> recipients;
-    ParseRecipients(address_amounts, subtractFeeFromAmount, recipients);
-    const bool verbose{request.params[11].isNull() ? false : request.params[11].get_bool()};
-=======
     std::vector<CRecipient> recipients = CreateRecipients(
             ParseOutputs(address_amounts),
             InterpretSubtractFeeFromOutputInstructions(request.params[4], address_amounts.getKeys())
     );
-    const bool verbose{request.params[10].isNull() ? false : request.params[10].get_bool()};
->>>>>>> e3b68b3b
+    const bool verbose{request.params[11].isNull() ? false : request.params[11].get_bool()};
 
     return SendMoney(*pwallet, coin_control, recipients, mapValue, verbose);
 },
@@ -510,7 +474,6 @@
 
     SetFeeEstimateMode(*pwallet, coin_control, /*conf_target=*/request.params[6], /*estimate_mode=*/request.params[7], /*fee_rate=*/request.params[8], /*override_min_fee=*/false);
 
-<<<<<<< HEAD
     if (pwallet->IsParticlWallet()) {
         JSONRPCRequest newRequest;
         newRequest.context = request.context;
@@ -522,6 +485,11 @@
         params.push_back("part");
         UniValue arr(UniValue::VARR);
 
+        UniValue subtractFeeFromAmount(UniValue::VARR);
+        if (!request.params[4].isNull()) {
+            subtractFeeFromAmount = request.params[4].get_array();
+        }
+
         std::vector<std::string> keys = sendTo.getKeys();
         for (const std::string& name_ : keys) {
             UniValue out(UniValue::VOBJ);
@@ -578,48 +546,10 @@
         newRequest.params = params;
         return SendTypeToInner(newRequest);
     }
-
-    std::set<CTxDestination> destinations;
-    std::vector<CRecipient> vecSend;
-
-    std::vector<std::string> keys = sendTo.getKeys();
-    for (const std::string& name_ : keys) {
-        CTxDestination dest = DecodeDestination(name_);
-        if (!IsValidDestination(dest)) {
-            throw JSONRPCError(RPC_INVALID_ADDRESS_OR_KEY, std::string("Invalid Particl address: ") + name_);
-        }
-
-        if (destinations.count(dest)) {
-            throw JSONRPCError(RPC_INVALID_PARAMETER, std::string("Invalid parameter, duplicated address: ") + name_);
-        }
-        destinations.insert(dest);
-
-        CScript scriptPubKey = GetScriptForDestination(dest);
-        CAmount nAmount = AmountFromValue(sendTo[name_]);
-        if (nAmount <= 0)
-            throw JSONRPCError(RPC_TYPE_ERROR, "Invalid amount for send");
-
-        bool fSubtractFeeFromAmount = false;
-        for (unsigned int idx = 0; idx < subtractFeeFromAmount.size(); idx++) {
-            const UniValue& addr = subtractFeeFromAmount[idx];
-            if (addr.get_str() == name_)
-                fSubtractFeeFromAmount = true;
-        }
-
-        CRecipient recipient = {CNoDestination(scriptPubKey), nAmount, fSubtractFeeFromAmount};
-        vecSend.push_back(recipient);
-    }
-
-    EnsureWalletIsUnlocked(*pwallet);
-
-    std::vector<CRecipient> recipients;
-    ParseRecipients(sendTo, subtractFeeFromAmount, recipients);
-=======
     std::vector<CRecipient> recipients = CreateRecipients(
             ParseOutputs(sendTo),
             InterpretSubtractFeeFromOutputInstructions(request.params[4], sendTo.getKeys())
     );
->>>>>>> e3b68b3b
     const bool verbose{request.params[9].isNull() ? false : request.params[9].get_bool()};
 
     return SendMoney(*pwallet, coin_control, recipients, std::move(mapValue), verbose);
@@ -922,29 +852,10 @@
         }
     }
 
-<<<<<<< HEAD
-    size_t nOutputs = tx.GetNumVOuts();
-    if (nOutputs == 0)
+    if (recipients.empty() && !tx.GetNumVOuts())
         throw JSONRPCError(RPC_INVALID_PARAMETER, "TX must have at least one output");
 
-    for (unsigned int idx = 0; idx < subtractFeeFromOutputs.size(); idx++) {
-        int pos = subtractFeeFromOutputs[idx].getInt<int>();
-        if (setSubtractFeeFromOutputs.count(pos))
-            throw JSONRPCError(RPC_INVALID_PARAMETER, strprintf("Invalid parameter, duplicated position: %d", pos));
-        if (pos < 0)
-            throw JSONRPCError(RPC_INVALID_PARAMETER, strprintf("Invalid parameter, negative position: %d", pos));
-        if (pos >= int(nOutputs))
-            throw JSONRPCError(RPC_INVALID_PARAMETER, strprintf("Invalid parameter, position too large: %d", pos));
-        setSubtractFeeFromOutputs.insert(pos);
-    }
-
-    auto txr = FundTransaction(wallet, tx, change_position, lockUnspents, setSubtractFeeFromOutputs, coinControl);
-=======
-    if (recipients.empty())
-        throw JSONRPCError(RPC_INVALID_PARAMETER, "TX must have at least one output");
-
     auto txr = FundTransaction(wallet, tx, recipients, change_position, lockUnspents, coinControl);
->>>>>>> e3b68b3b
     if (!txr) {
         throw JSONRPCError(RPC_WALLET_ERROR, ErrorString(txr).original);
     }
@@ -1088,6 +999,27 @@
     // Clear tx.vout since it is not meant to be used now that we are passing outputs directly.
     // This sets us up for a future PR to completely remove tx from the function signature in favor of passing inputs directly
     tx.vout.clear();
+
+    if (pwallet->IsParticlWallet()) {
+        // Send old subtractFeeFromOutputs through coin_control, vpout is unchanged
+        size_t nOutputs = tx.GetNumVOuts();
+        UniValue subtractFeeFromOutputs;
+        if (options.exists("subtractFeeFromOutputs") || options.exists("subtract_fee_from_outputs") ) {
+            subtractFeeFromOutputs = (options.exists("subtract_fee_from_outputs") ? options["subtract_fee_from_outputs"] : options["subtractFeeFromOutputs"]).get_array();
+        }
+
+        for (unsigned int idx = 0; idx < subtractFeeFromOutputs.size(); idx++) {
+            int pos = subtractFeeFromOutputs[idx].getInt<int>();
+            if (coin_control.setSubtractFeeFromOutputs.count(pos))
+                throw JSONRPCError(RPC_INVALID_PARAMETER, strprintf("Invalid parameter, duplicated position: %d", pos));
+            if (pos < 0)
+                throw JSONRPCError(RPC_INVALID_PARAMETER, strprintf("Invalid parameter, negative position: %d", pos));
+            if (pos >= int(nOutputs))
+                throw JSONRPCError(RPC_INVALID_PARAMETER, strprintf("Invalid parameter, position too large: %d", pos));
+            coin_control.setSubtractFeeFromOutputs.insert(pos);
+        }
+    }
+
     auto txr = FundTransaction(*pwallet, tx, recipients, options, coin_control, /*override_min_fee=*/true);
 
     UniValue result(UniValue::VOBJ);
