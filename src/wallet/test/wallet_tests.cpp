--- conflicted
+++ resolved
@@ -918,17 +918,10 @@
 {
 private:
     bool m_pass{true};
-<<<<<<< HEAD
-    bool ReadKey(CDataStream&& key, CDataStream& value, int nFlags=0) override { return m_pass; }
-    bool WriteKey(CDataStream&& key, CDataStream&& value, bool overwrite=true) override { return m_pass; }
-    bool EraseKey(CDataStream&& key) override { return m_pass; }
-    bool HasKey(CDataStream&& key) override { return m_pass; }
-=======
-    bool ReadKey(DataStream&& key, DataStream& value) override { return m_pass; }
-    bool WriteKey(DataStream&& key, DataStream&& value, bool overwrite = true) override { return m_pass; }
+    bool ReadKey(DataStream&& key, DataStream& value, int nFlags=0) override { return m_pass; }
+    bool WriteKey(DataStream&& key, DataStream&& value, bool overwrite=true) override { return m_pass; }
     bool EraseKey(DataStream&& key) override { return m_pass; }
     bool HasKey(DataStream&& key) override { return m_pass; }
->>>>>>> 4b51290f
 
 public:
     explicit FailBatch(bool pass) : m_pass(pass) {}
