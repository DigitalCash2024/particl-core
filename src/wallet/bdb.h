// Copyright (c) 2009-2010 Satoshi Nakamoto
// Copyright (c) 2009-2022 The Bitcoin Core developers
// Distributed under the MIT software license, see the accompanying
// file COPYING or http://www.opensource.org/licenses/mit-license.php.

#ifndef BITCOIN_WALLET_BDB_H
#define BITCOIN_WALLET_BDB_H

#include <clientversion.h>
#include <common/system.h>
#include <serialize.h>
#include <streams.h>
#include <util/fs.h>
#include <wallet/db.h>

#include <atomic>
#include <condition_variable>
#include <map>
#include <memory>
#include <string>
#include <unordered_map>
#include <vector>

struct bilingual_str;

class DbEnv;
class DbTxn;
class Db;
class Dbc;

// This constant was introduced in BDB 4.0.14 and has never changed, but there
// is a belt-and-suspenders check in the cpp file just in case.
#define BDB_DB_FILE_ID_LEN 20 /* Unique file ID length. */

namespace wallet {

struct WalletDatabaseFileId {
    uint8_t value[BDB_DB_FILE_ID_LEN];
    bool operator==(const WalletDatabaseFileId& rhs) const;
};

class BerkeleyDatabase;

class BerkeleyEnvironment
{
private:
    bool fDbEnvInit;
    bool fMockDb;
    // Don't change into fs::path, as that can result in
    // shutdown problems/crashes caused by a static initialized internal pointer.
    std::string strPath;

public:
    std::unique_ptr<DbEnv> dbenv;
    std::map<fs::path, std::reference_wrapper<BerkeleyDatabase>> m_databases;
    std::unordered_map<std::string, WalletDatabaseFileId> m_fileids;
    std::condition_variable_any m_db_in_use;
    bool m_use_shared_memory;

    explicit BerkeleyEnvironment(const fs::path& env_directory, bool use_shared_memory);
    BerkeleyEnvironment();
    ~BerkeleyEnvironment();
    void Reset();

    bool IsMock() const { return fMockDb; }
    bool IsInitialized() const { return fDbEnvInit; }
    fs::path Directory() const { return fs::PathFromString(strPath); }

    bool Open(bilingual_str& error);
    void Close();
    void Flush(bool fShutdown);
    void CheckpointLSN(const std::string& strFile);

    void CloseDb(const fs::path& filename);
    void ReloadDbEnv();

    DbTxn* TxnBegin(int flags);
};

/** Get BerkeleyEnvironment given a directory path. */
std::shared_ptr<BerkeleyEnvironment> GetBerkeleyEnv(const fs::path& env_directory, bool use_shared_memory);

class BerkeleyBatch;

/** An instance of this class represents one database.
 * For BerkeleyDB this is just a (env, strFile) tuple.
 **/
class BerkeleyDatabase : public WalletDatabase
{
public:
    BerkeleyDatabase() = delete;

    /** Create DB handle to real database */
    BerkeleyDatabase(std::shared_ptr<BerkeleyEnvironment> env, fs::path filename, const DatabaseOptions& options);

    ~BerkeleyDatabase() override;

    /** Open the database if it is not already opened. */
    void Open() override;

    /** Rewrite the entire database on disk, with the exception of key pszSkip if non-zero
     */
    bool Rewrite(const char* pszSkip=nullptr) override;

    /** Indicate that a new database user has begun using the database. */
    void AddRef() override;
    /** Indicate that database user has stopped using the database and that it could be flushed or closed. */
    void RemoveRef() override;

    /** Back up the entire database to a file.
     */
    bool Backup(const std::string& strDest) const override;

    /** Make sure all changes are flushed to database file.
     */
    void Flush() override;
    /** Flush to the database file and close the database.
     *  Also close the environment if no other databases are open in it.
     */
    void Close() override;
    /* flush the wallet passively (TRY_LOCK)
       ideal to be called periodically */
    bool PeriodicFlush() override;

    void IncrementUpdateCounter() override;

    void ReloadDbEnv() override;

    /** Verifies the environment and database file */
    bool Verify(bilingual_str& error);

    /** Return path to main database filename */
    std::string Filename() override { return fs::PathToString(env->Directory() / m_filename); }

    std::string Format() override { return "bdb"; }
    /**
     * Pointer to shared database environment.
     *
     * Normally there is only one BerkeleyDatabase object per
     * BerkeleyEnvivonment, but in the special, backwards compatible case where
     * multiple wallet BDB data files are loaded from the same directory, this
     * will point to a shared instance that gets freed when the last data file
     * is closed.
     */
    std::shared_ptr<BerkeleyEnvironment> env;

    /** Database pointer. This is initialized lazily and reset during flushes, so it can be null. */
    std::unique_ptr<Db> m_db;

    fs::path m_filename;
    int64_t m_max_log_mb;

    /** Make a BerkeleyBatch connected to this database */
    std::unique_ptr<DatabaseBatch> MakeBatch(bool flush_on_close = true) override;
};

<<<<<<< HEAD
/** RAII class that automatically cleanses its data on destruction */
class SafeDbt final
{
    Dbt m_dbt;

public:
    // construct Dbt with internally-managed data
    SafeDbt();
    // construct Dbt with provided data
    SafeDbt(void* data, size_t size);
    ~SafeDbt();

    // delegate to Dbt
    const void* get_data() const;
    uint32_t get_size() const;

    // conversion operator to access the underlying Dbt
    operator Dbt*();

    void set_data(void* data, size_t size);
};

=======
>>>>>>> ef29d5d7
class BerkeleyCursor : public DatabaseCursor
{
private:
    Dbc* m_cursor;
    std::vector<std::byte> m_key_prefix;
    bool m_first{true};

public:
    // Constructor for cursor for records matching the prefix
    // To match all records, an empty prefix may be provided.
    explicit BerkeleyCursor(BerkeleyDatabase& database, const BerkeleyBatch& batch, Span<const std::byte> prefix = {});
    ~BerkeleyCursor() override;

    Status Next(DataStream& key, DataStream& value) override;
    Dbc* dbc() const { return m_cursor; }
};

/** RAII class that provides access to a Berkeley database */
class BerkeleyBatch : public DatabaseBatch
{
public:

//private:
    bool ReadKey(DataStream&& key, DataStream& value, int nFlags=0) override;
    bool WriteKey(DataStream&& key, DataStream&& value, bool overwrite = true) override;
    bool EraseKey(DataStream&& key) override;
    bool HasKey(DataStream&& key) override;
    bool ErasePrefix(Span<const std::byte> prefix) override;

//protected:
    Db* pdb{nullptr};
    std::string strFile;
    DbTxn* activeTxn{nullptr};
    bool fReadOnly;
    bool fFlushOnClose;
    BerkeleyEnvironment *env;
    BerkeleyDatabase& m_database;

public:
    explicit BerkeleyBatch(BerkeleyDatabase& database, const bool fReadOnly, bool fFlushOnCloseIn=true);
    ~BerkeleyBatch() override;

    BerkeleyBatch(const BerkeleyBatch&) = delete;
    BerkeleyBatch& operator=(const BerkeleyBatch&) = delete;

    void Flush() override;
    void Close() override;

    std::unique_ptr<DatabaseCursor> GetNewCursor() override;
    std::unique_ptr<DatabaseCursor> GetNewPrefixCursor(Span<const std::byte> prefix) override;
    bool TxnBegin() override;
    bool TxnCommit() override;
    bool TxnAbort() override;

    DbTxn* txn() const { return activeTxn; }

    //Particl
    int ReadAtCursor2(Dbc* pcursor, DataStream& ssKey, DataStream& ssValue, bool setRange = false);
};

std::string BerkeleyDatabaseVersion();

/** Perform sanity check of runtime BDB version versus linked BDB version.
 */
bool BerkeleyDatabaseSanityCheck();

//! Return object giving access to Berkeley database at specified path.
std::unique_ptr<BerkeleyDatabase> MakeBerkeleyDatabase(const fs::path& path, const DatabaseOptions& options, DatabaseStatus& status, bilingual_str& error);
} // namespace wallet

#endif // BITCOIN_WALLET_BDB_H<|MERGE_RESOLUTION|>--- conflicted
+++ resolved
@@ -20,6 +20,8 @@
 #include <string>
 #include <unordered_map>
 #include <vector>
+
+#include <db_cxx.h>
 
 struct bilingual_str;
 
@@ -154,7 +156,6 @@
     std::unique_ptr<DatabaseBatch> MakeBatch(bool flush_on_close = true) override;
 };
 
-<<<<<<< HEAD
 /** RAII class that automatically cleanses its data on destruction */
 class SafeDbt final
 {
@@ -169,16 +170,13 @@
 
     // delegate to Dbt
     const void* get_data() const;
+    void set_data(void* data, size_t size);
     uint32_t get_size() const;
 
     // conversion operator to access the underlying Dbt
     operator Dbt*();
-
-    void set_data(void* data, size_t size);
-};
-
-=======
->>>>>>> ef29d5d7
+};
+
 class BerkeleyCursor : public DatabaseCursor
 {
 private:
