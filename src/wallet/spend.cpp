// Copyright (c) 2021 The Bitcoin Core developers
// Distributed under the MIT software license, see the accompanying
// file COPYING or http://www.opensource.org/licenses/mit-license.php.

#include <consensus/amount.h>
#include <consensus/validation.h>
#include <interfaces/chain.h>
#include <policy/policy.h>
#include <script/signingprovider.h>
#include <util/check.h>
#include <util/fees.h>
#include <util/moneystr.h>
#include <util/rbf.h>
#include <util/trace.h>
#include <util/translation.h>
#include <wallet/coincontrol.h>
#include <wallet/fees.h>
#include <wallet/receive.h>
#include <wallet/spend.h>
#include <wallet/transaction.h>
#include <wallet/wallet.h>
#include <wallet/hdwallet.h>

#include <cmath>

using interfaces::FoundBlock;

namespace wallet {
static constexpr size_t OUTPUT_GROUP_MAX_ENTRIES{100};

int CalculateMaximumSignedInputSize(const CTxOut& txout, const COutPoint outpoint, const SigningProvider* provider, const CCoinControl* coin_control)
{
    CMutableTransaction txn;
    txn.vin.push_back(CTxIn(outpoint));
    if (!provider || !DummySignInput(*provider, txn.vin[0], txout, coin_control)) {
        return -1;
    }
    return GetVirtualTransactionInputSize(txn.vin[0]);
}

int CalculateMaximumSignedInputSize(const CTxOut& txout, const CWallet* wallet, const CCoinControl* coin_control)
{
    const std::unique_ptr<SigningProvider> provider = wallet->GetSolvingProvider(txout.scriptPubKey);
    return CalculateMaximumSignedInputSize(txout, COutPoint(), provider.get(), coin_control);
}

// txouts needs to be in the order of tx.vin
TxSize CalculateMaximumSignedTxSize(const CTransaction &tx, const CWallet *wallet, const std::vector<CTxOut>& txouts, const CCoinControl* coin_control)
{
    CMutableTransaction txNew(tx);
    if (!wallet->DummySignTx(txNew, txouts, coin_control)) {
        return TxSize{-1, -1};
    }
    CTransaction ctx(txNew);
    int64_t vsize = GetVirtualTransactionSize(ctx);
    int64_t weight = GetTransactionWeight(ctx);
    return TxSize{vsize, weight};
}

TxSize CalculateMaximumSignedTxSize(const CTransaction &tx, const CWallet *wallet, const CCoinControl* coin_control)
{
    std::vector<CTxOut> txouts;
    // Look up the inputs. The inputs are either in the wallet, or in coin_control.
    for (const CTxIn& input : tx.vin) {
        const auto mi = wallet->mapWallet.find(input.prevout.hash);
        // Can not estimate size without knowing the input details
        if (mi != wallet->mapWallet.end()) {
            assert(input.prevout.n < mi->second.tx->vout.size());
            txouts.emplace_back(mi->second.tx->vout.at(input.prevout.n));
        } else if (coin_control) {
            CTxOut txout;
            if (!coin_control->GetExternalOutput(input.prevout, txout)) {
                return TxSize{-1, -1};
            }
            txouts.emplace_back(txout);
        } else {
            return TxSize{-1, -1};
        }
    }
    return CalculateMaximumSignedTxSize(tx, wallet, txouts, coin_control);
}

size_t CoinsResult::Size() const
{
    size_t size{0};
    for (const auto& it : coins) {
        size += it.second.size();
    }
    return size;
}

std::vector<COutput> CoinsResult::All() const
{
    std::vector<COutput> all;
    all.reserve(coins.size());
    for (const auto& it : coins) {
        all.insert(all.end(), it.second.begin(), it.second.end());
    }
    return all;
}

void CoinsResult::Clear() {
    coins.clear();
}

void CoinsResult::Erase(std::set<COutPoint>& preset_coins)
{
    for (auto& it : coins) {
        auto& vec = it.second;
        auto i = std::find_if(vec.begin(), vec.end(), [&](const COutput &c) { return preset_coins.count(c.outpoint);});
        if (i != vec.end()) {
            vec.erase(i);
            break;
        }
    }
}

void CoinsResult::Shuffle(FastRandomContext& rng_fast)
{
    for (auto& it : coins) {
        ::Shuffle(it.second.begin(), it.second.end(), rng_fast);
    }
}

void CoinsResult::Add(OutputType type, const COutput& out)
{
    coins[type].emplace_back(out);
}

static OutputType GetOutputType(TxoutType type, bool is_from_p2sh)
{
    switch (type) {
        case TxoutType::WITNESS_V1_TAPROOT:
            return OutputType::BECH32M;
        case TxoutType::WITNESS_V0_KEYHASH:
        case TxoutType::WITNESS_V0_SCRIPTHASH:
            if (is_from_p2sh) return OutputType::P2SH_SEGWIT;
            else return OutputType::BECH32;
        case TxoutType::SCRIPTHASH:
        case TxoutType::PUBKEYHASH:
            return OutputType::LEGACY;
        default:
            return OutputType::UNKNOWN;
    }
}

// Fetch and validate the coin control selected inputs.
// Coins could be internal (from the wallet) or external.
util::Result<PreSelectedInputs> FetchSelectedInputs(const CWallet& wallet, const CCoinControl& coin_control,
                                            const CoinSelectionParams& coin_selection_params) EXCLUSIVE_LOCKS_REQUIRED(wallet.cs_wallet)
{
    PreSelectedInputs result;
    std::vector<COutPoint> vPresetInputs;
    coin_control.ListSelected(vPresetInputs);
    for (const COutPoint& outpoint : vPresetInputs) {
        int input_bytes = -1;
        CTxOut txout;
        if (auto ptr_wtx = wallet.GetWalletTx(outpoint.hash)) {
            // Clearly invalid input, fail
            if (ptr_wtx->tx->vout.size() <= outpoint.n) {
                return util::Error{strprintf(_("Invalid pre-selected input %s"), outpoint.ToString())};
            }
            txout = ptr_wtx->tx->vout.at(outpoint.n);
            input_bytes = CalculateMaximumSignedInputSize(txout, &wallet, &coin_control);
        } else {
            // The input is external. We did not find the tx in mapWallet.
            if (!coin_control.GetExternalOutput(outpoint, txout)) {
                return util::Error{strprintf(_("Not found pre-selected input %s"), outpoint.ToString())};
            }
        }

        if (input_bytes == -1) {
            input_bytes = CalculateMaximumSignedInputSize(txout, outpoint, &coin_control.m_external_provider, &coin_control);
        }

        // If available, override calculated size with coin control specified size
        if (coin_control.HasInputWeight(outpoint)) {
            input_bytes = GetVirtualTransactionSize(coin_control.GetInputWeight(outpoint), 0, 0);
        }

        if (input_bytes == -1) {
            return util::Error{strprintf(_("Not solvable pre-selected input %s"), outpoint.ToString())}; // Not solvable, can't estimate size for fee
        }

        /* Set some defaults for depth, spendable, solvable, safe, time, and from_me as these don't matter for preset inputs since no selection is being done. */
        COutput output(outpoint, txout, /*depth=*/ 0, input_bytes, /*spendable=*/ true, /*solvable=*/ true, /*safe=*/ true, /*time=*/ 0, /*from_me=*/ false, coin_selection_params.m_effective_feerate);
        result.Insert(output, coin_selection_params.m_subtract_fee_outputs);
    }
    return result;
}

CoinsResult AvailableCoins(const CWallet& wallet,
                           const CCoinControl* coinControl,
                           std::optional<CFeeRate> feerate,
                           const CAmount& nMinimumAmount,
                           const CAmount& nMaximumAmount,
                           const CAmount& nMinimumSumAmount,
                           const uint64_t nMaximumCount,
                           bool only_spendable)
{
    AssertLockHeld(wallet.cs_wallet);

    CoinsResult result;

    if (wallet.IsParticlWallet()) {
        const CHDWallet *phdw = GetParticlWallet(&wallet);
        LOCK(phdw->cs_wallet); // LockAssertion
        return phdw->AvailableCoins(coinControl, feerate, nMinimumAmount, nMaximumAmount, nMinimumSumAmount, nMaximumCount);
    }

    // Either the WALLET_FLAG_AVOID_REUSE flag is not set (in which case we always allow), or we default to avoiding, and only in the case where
    // a coin control object is provided, and has the avoid address reuse flag set to false, do we allow already used addresses
    bool allow_used_addresses = !wallet.IsWalletFlagSet(WALLET_FLAG_AVOID_REUSE) || (coinControl && !coinControl->m_avoid_address_reuse);
    const int min_depth = {coinControl ? coinControl->m_min_depth : DEFAULT_MIN_DEPTH};
    const int max_depth = {coinControl ? coinControl->m_max_depth : DEFAULT_MAX_DEPTH};
    const bool only_safe = {coinControl ? !coinControl->m_include_unsafe_inputs : true};

    std::set<uint256> trusted_parents;
    for (const auto& entry : wallet.mapWallet)
    {
        const uint256& wtxid = entry.first;
        const CWalletTx& wtx = entry.second;

        if (wallet.IsTxImmatureCoinBase(wtx))
            continue;

        int nDepth = wallet.GetTxDepthInMainChain(wtx);
        if (nDepth < 0)
            continue;

        // We should not consider coins which aren't at least in our mempool
        // It's possible for these to be conflicted via ancestors which we may never be able to detect
        if (nDepth == 0 && !wtx.InMempool())
            continue;

        bool safeTx = CachedTxIsTrusted(wallet, wtx, trusted_parents);

        // We should not consider coins from transactions that are replacing
        // other transactions.
        //
        // Example: There is a transaction A which is replaced by bumpfee
        // transaction B. In this case, we want to prevent creation of
        // a transaction B' which spends an output of B.
        //
        // Reason: If transaction A were initially confirmed, transactions B
        // and B' would no longer be valid, so the user would have to create
        // a new transaction C to replace B'. However, in the case of a
        // one-block reorg, transactions B' and C might BOTH be accepted,
        // when the user only wanted one of them. Specifically, there could
        // be a 1-block reorg away from the chain where transactions A and C
        // were accepted to another chain where B, B', and C were all
        // accepted.
        if (nDepth == 0 && wtx.mapValue.count("replaces_txid")) {
            safeTx = false;
        }

        // Similarly, we should not consider coins from transactions that
        // have been replaced. In the example above, we would want to prevent
        // creation of a transaction A' spending an output of A, because if
        // transaction B were initially confirmed, conflicting with A and
        // A', we wouldn't want to the user to create a transaction D
        // intending to replace A', but potentially resulting in a scenario
        // where A, A', and D could all be accepted (instead of just B and
        // D, or just A and A' like the user would want).
        if (nDepth == 0 && wtx.mapValue.count("replaced_by_txid")) {
            safeTx = false;
        }

        if (only_safe && !safeTx) {
            continue;
        }

        if (nDepth < min_depth || nDepth > max_depth) {
            continue;
        }

        bool tx_from_me = CachedTxIsFromMe(wallet, wtx, ISMINE_ALL);

        for (unsigned int i = 0; i < wtx.tx->vout.size(); i++) {
            const CTxOut& output = wtx.tx->vout[i];
            const COutPoint outpoint(wtxid, i);

            if (output.nValue < nMinimumAmount || output.nValue > nMaximumAmount)
                continue;

            // Skip manually selected coins (the caller can fetch them directly)
            if (coinControl && coinControl->HasSelected() && coinControl->IsSelected(outpoint))
                continue;

            if (wallet.IsLockedCoin(outpoint))
                continue;

            if (wallet.IsSpent(outpoint))
                continue;

            isminetype mine = wallet.IsMine(output);

            if (mine == ISMINE_NO) {
                continue;
            }

            if (!allow_used_addresses && wallet.IsSpentKey(output.scriptPubKey)) {
                continue;
            }

            std::unique_ptr<SigningProvider> provider = wallet.GetSolvingProvider(output.scriptPubKey);

            int input_bytes = CalculateMaximumSignedInputSize(output, COutPoint(), provider.get(), coinControl);
            // Because CalculateMaximumSignedInputSize just uses ProduceSignature and makes a dummy signature,
            // it is safe to assume that this input is solvable if input_bytes is greater -1.
            bool solvable = input_bytes > -1;
            bool spendable = ((mine & ISMINE_SPENDABLE) != ISMINE_NO) || (((mine & ISMINE_WATCH_ONLY) != ISMINE_NO) && (coinControl && coinControl->fAllowWatchOnly && solvable));

            // Filter by spendable outputs only
            if (!spendable && only_spendable) continue;

            // Obtain script type
            std::vector<std::vector<uint8_t>> script_solutions;
            TxoutType type = Solver(output.scriptPubKey, script_solutions);

            // If the output is P2SH and solvable, we want to know if it is
            // a P2SH (legacy) or one of P2SH-P2WPKH, P2SH-P2WSH (P2SH-Segwit). We can determine
            // this from the redeemScript. If the output is not solvable, it will be classified
            // as a P2SH (legacy), since we have no way of knowing otherwise without the redeemScript
            bool is_from_p2sh{false};
            if (type == TxoutType::SCRIPTHASH && solvable) {
                CScript script;
                if (!provider->GetCScript(CScriptID(uint160(script_solutions[0])), script)) continue;
                type = Solver(script, script_solutions);
                is_from_p2sh = true;
            }

            result.Add(GetOutputType(type, is_from_p2sh),
                       COutput(outpoint, output, nDepth, input_bytes, spendable, solvable, safeTx, wtx.GetTxTime(), tx_from_me, feerate));

            // Cache total amount as we go
            result.total_amount += output.nValue;
            // Checks the sum amount of all UTXO's.
            if (nMinimumSumAmount != MAX_MONEY) {
                if (result.total_amount >= nMinimumSumAmount) {
                    return result;
                }
            }

            // Checks the maximum number of UTXO's.
            if (nMaximumCount > 0 && result.Size() >= nMaximumCount) {
                return result;
            }
        }
    }

    return result;
}

CoinsResult AvailableCoinsListUnspent(const CWallet& wallet, const CCoinControl* coinControl, const CAmount& nMinimumAmount, const CAmount& nMaximumAmount, const CAmount& nMinimumSumAmount, const uint64_t nMaximumCount)
{
    return AvailableCoins(wallet, coinControl, /*feerate=*/ std::nullopt, nMinimumAmount, nMaximumAmount, nMinimumSumAmount, nMaximumCount, /*only_spendable=*/false);
}

CAmount GetAvailableBalance(const CWallet& wallet, const CCoinControl* coinControl)
{
    LOCK(wallet.cs_wallet);
    return AvailableCoins(wallet, coinControl,
            /*feerate=*/ std::nullopt,
            /*nMinimumAmount=*/ 1,
            /*nMaximumAmount=*/ MAX_MONEY,
            /*nMinimumSumAmount=*/ MAX_MONEY,
            /*nMaximumCount=*/ 0
    ).total_amount;
}

const CTxOut& FindNonChangeParentOutput(const CWallet& wallet, const CTransaction& tx, int output)
{
    AssertLockHeld(wallet.cs_wallet);
    const CTransaction* ptx = &tx;
    int n = output;
    while (OutputIsChange(wallet, ptx->vout[n]) && ptx->vin.size() > 0) {
        const COutPoint& prevout = ptx->vin[0].prevout;
        auto it = wallet.mapWallet.find(prevout.hash);
        if (it == wallet.mapWallet.end() || it->second.tx->vout.size() <= prevout.n ||
            !wallet.IsMine(it->second.tx->vout[prevout.n])) {
            break;
        }
        ptx = it->second.tx.get();
        n = prevout.n;
    }
    return ptx->vout[n];
}

const CTxOut& FindNonChangeParentOutput(const CWallet& wallet, const COutPoint& outpoint)
{
    AssertLockHeld(wallet.cs_wallet);
    return FindNonChangeParentOutput(wallet, *wallet.GetWalletTx(outpoint.hash)->tx, outpoint.n);
}

std::map<CTxDestination, std::vector<COutput>> ListCoins(const CWallet& wallet)
{
    AssertLockHeld(wallet.cs_wallet);
    if (wallet.IsParticlWallet()) {
        const CHDWallet *phdw = GetParticlWallet(&wallet);
        LOCK(phdw->cs_wallet); // LockAssertion
        return phdw->ListCoins();
    }

    std::map<CTxDestination, std::vector<COutput>> result;

    for (COutput& coin : AvailableCoinsListUnspent(wallet).All()) {
        CTxDestination address;
        if ((coin.spendable || (wallet.IsWalletFlagSet(WALLET_FLAG_DISABLE_PRIVATE_KEYS) && coin.solvable)) &&
            ExtractDestination(FindNonChangeParentOutput(wallet, coin.outpoint).scriptPubKey, address)) {
            result[address].emplace_back(std::move(coin));
        }
    }

    std::vector<COutPoint> lockedCoins;
    wallet.ListLockedCoins(lockedCoins);
    // Include watch-only for LegacyScriptPubKeyMan wallets without private keys
    const bool include_watch_only = wallet.GetLegacyScriptPubKeyMan() && wallet.IsWalletFlagSet(WALLET_FLAG_DISABLE_PRIVATE_KEYS);
    const isminetype is_mine_filter = include_watch_only ? ISMINE_WATCH_ONLY : ISMINE_SPENDABLE;
    for (const COutPoint& output : lockedCoins) {
        auto it = wallet.mapWallet.find(output.hash);
        if (it != wallet.mapWallet.end()) {
            const auto& wtx = it->second;
            int depth = wallet.GetTxDepthInMainChain(wtx);
            if (depth >= 0 && output.n < wtx.tx->vout.size() &&
                wallet.IsMine(wtx.tx->vout[output.n]) == is_mine_filter
            ) {
                CTxDestination address;
                if (ExtractDestination(FindNonChangeParentOutput(wallet, *wtx.tx, output.n).scriptPubKey, address)) {
                    const auto out = wtx.tx->vout.at(output.n);
                    result[address].emplace_back(
                            COutPoint(wtx.GetHash(), output.n), out, depth, CalculateMaximumSignedInputSize(out, &wallet, /*coin_control=*/nullptr), /*spendable=*/ true, /*solvable=*/ true, /*safe=*/ false, wtx.GetTxTime(), CachedTxIsFromMe(wallet, wtx, ISMINE_ALL));
                }
            }
        }
    }

    return result;
}

std::vector<OutputGroup> GroupOutputs(const CWallet& wallet, const std::vector<COutput>& outputs, const CoinSelectionParams& coin_sel_params, const CoinEligibilityFilter& filter, bool positive_only)
{
    std::vector<OutputGroup> groups_out;

    if (!coin_sel_params.m_avoid_partial_spends) {
        // Allowing partial spends  means no grouping. Each COutput gets its own OutputGroup.
        for (const COutput& output : outputs) {
            // Skip outputs we cannot spend
            if (!output.spendable) continue;

            size_t ancestors, descendants;
            wallet.chain().getTransactionAncestry(output.outpoint.hash, ancestors, descendants);

            // Make an OutputGroup containing just this output
            OutputGroup group{coin_sel_params};
            group.Insert(output, ancestors, descendants, positive_only);

            // Check the OutputGroup's eligibility. Only add the eligible ones.
            if (positive_only && group.GetSelectionAmount() <= 0) continue;
            if (group.m_outputs.size() > 0 && group.EligibleForSpending(filter)) groups_out.push_back(group);
        }
        return groups_out;
    }

    // We want to combine COutputs that have the same scriptPubKey into single OutputGroups
    // except when there are more than OUTPUT_GROUP_MAX_ENTRIES COutputs grouped in an OutputGroup.
    // To do this, we maintain a map where the key is the scriptPubKey and the value is a vector of OutputGroups.
    // For each COutput, we check if the scriptPubKey is in the map, and if it is, the COutput is added
    // to the last OutputGroup in the vector for the scriptPubKey. When the last OutputGroup has
    // OUTPUT_GROUP_MAX_ENTRIES COutputs, a new OutputGroup is added to the end of the vector.
    std::map<CScript, std::vector<OutputGroup>> spk_to_groups_map;
    for (const auto& output : outputs) {
        // Skip outputs we cannot spend
        if (!output.spendable) continue;

        size_t ancestors, descendants;
        wallet.chain().getTransactionAncestry(output.outpoint.hash, ancestors, descendants);
        CScript spk = output.txout.scriptPubKey;

        std::vector<OutputGroup>& groups = spk_to_groups_map[spk];

        if (groups.size() == 0) {
            // No OutputGroups for this scriptPubKey yet, add one
            groups.emplace_back(coin_sel_params);
        }

        // Get the last OutputGroup in the vector so that we can add the COutput to it
        // A pointer is used here so that group can be reassigned later if it is full.
        OutputGroup* group = &groups.back();

        // Check if this OutputGroup is full. We limit to OUTPUT_GROUP_MAX_ENTRIES when using -avoidpartialspends
        // to avoid surprising users with very high fees.
        if (group->m_outputs.size() >= OUTPUT_GROUP_MAX_ENTRIES) {
            // The last output group is full, add a new group to the vector and use that group for the insertion
            groups.emplace_back(coin_sel_params);
            group = &groups.back();
        }

        // Add the output to group
        group->Insert(output, ancestors, descendants, positive_only);
    }

    // Now we go through the entire map and pull out the OutputGroups
    for (const auto& spk_and_groups_pair: spk_to_groups_map) {
        const std::vector<OutputGroup>& groups_per_spk= spk_and_groups_pair.second;

        // Go through the vector backwards. This allows for the first item we deal with being the partial group.
        for (auto group_it = groups_per_spk.rbegin(); group_it != groups_per_spk.rend(); group_it++) {
            const OutputGroup& group = *group_it;

            // Don't include partial groups if there are full groups too and we don't want partial groups
            if (group_it == groups_per_spk.rbegin() && groups_per_spk.size() > 1 && !filter.m_include_partial_groups) {
                continue;
            }

            // Check the OutputGroup's eligibility. Only add the eligible ones.
            if (positive_only && group.GetSelectionAmount() <= 0) continue;
            if (group.m_outputs.size() > 0 && group.EligibleForSpending(filter)) groups_out.push_back(group);
        }
    }

    return groups_out;
}

std::optional<SelectionResult> AttemptSelection(const CWallet& wallet, const CAmount& nTargetValue, const CoinEligibilityFilter& eligibility_filter, const CoinsResult& available_coins,
                               const CoinSelectionParams& coin_selection_params, bool allow_mixed_output_types)
{
    // Run coin selection on each OutputType and compute the Waste Metric
    std::vector<SelectionResult> results;
    for (const auto& it : available_coins.coins) {
        if (auto result{ChooseSelectionResult(wallet, nTargetValue, eligibility_filter, it.second, coin_selection_params)}) {
            results.push_back(*result);
        }
    }
    // If we have at least one solution for funding the transaction without mixing, choose the minimum one according to waste metric
    // and return the result
    if (results.size() > 0) return *std::min_element(results.begin(), results.end());

    // If we can't fund the transaction from any individual OutputType, run coin selection one last time
    // over all available coins, which would allow mixing
    if (allow_mixed_output_types) {
        if (auto result{ChooseSelectionResult(wallet, nTargetValue, eligibility_filter, available_coins.All(), coin_selection_params)}) {
            return result;
        }
    }
    // Either mixing is not allowed and we couldn't find a solution from any single OutputType, or mixing was allowed and we still couldn't
    // find a solution using all available coins
    return std::nullopt;
};

std::optional<SelectionResult> ChooseSelectionResult(const CWallet& wallet, const CAmount& nTargetValue, const CoinEligibilityFilter& eligibility_filter, const std::vector<COutput>& available_coins, const CoinSelectionParams& coin_selection_params)
{
    // Vector of results. We will choose the best one based on waste.
    std::vector<SelectionResult> results;

    std::vector<OutputGroup> positive_groups = GroupOutputs(wallet, available_coins, coin_selection_params, eligibility_filter, /*positive_only=*/true);
    if (auto bnb_result{SelectCoinsBnB(positive_groups, nTargetValue, coin_selection_params.m_cost_of_change)}) {
        results.push_back(*bnb_result);
    }

    // The knapsack solver has some legacy behavior where it will spend dust outputs. We retain this behavior, so don't filter for positive only here.
    std::vector<OutputGroup> all_groups = GroupOutputs(wallet, available_coins, coin_selection_params, eligibility_filter, /*positive_only=*/false);
    if (auto knapsack_result{KnapsackSolver(all_groups, nTargetValue, coin_selection_params.m_min_change_target, coin_selection_params.rng_fast)}) {
        knapsack_result->ComputeAndSetWaste(coin_selection_params.min_viable_change, coin_selection_params.m_cost_of_change, coin_selection_params.m_change_fee);
        results.push_back(*knapsack_result);
    }

    if (auto srd_result{SelectCoinsSRD(positive_groups, nTargetValue, coin_selection_params.rng_fast)}) {
        srd_result->ComputeAndSetWaste(coin_selection_params.min_viable_change, coin_selection_params.m_cost_of_change, coin_selection_params.m_change_fee);
        results.push_back(*srd_result);
    }

    if (results.size() == 0) {
        // No solution found
        return std::nullopt;
    }

    // Choose the result with the least waste
    // If the waste is the same, choose the one which spends more inputs.
    auto& best_result = *std::min_element(results.begin(), results.end());
    return best_result;
}

std::optional<SelectionResult> SelectCoins(const CWallet& wallet, CoinsResult& available_coins, const PreSelectedInputs& pre_set_inputs,
                                           const CAmount& nTargetValue, const CCoinControl& coin_control,
                                           const CoinSelectionParams& coin_selection_params)
{
<<<<<<< HEAD
    if (wallet.IsParticlWallet()) {
        const CHDWallet *phdw = GetParticlWallet(&wallet);
        LOCK(phdw->cs_wallet); // LockAssertion
        return phdw->SelectCoins(available_coins.All(), nTargetValue, coin_control, coin_selection_params);
    }

    CAmount value_to_select = nTargetValue;

    OutputGroup preset_inputs(coin_selection_params);
=======
    // Deduct preset inputs amount from the search target
    CAmount selection_target = nTargetValue - pre_set_inputs.total_amount;
>>>>>>> 1bad29fe

    // Return if automatic coin selection is disabled, and we don't cover the selection target
    if (!coin_control.m_allow_other_inputs && selection_target > 0) return std::nullopt;

    // Return if we can cover the target only with the preset inputs
    if (selection_target <= 0) {
        SelectionResult result(nTargetValue, SelectionAlgorithm::MANUAL);
        result.AddInputs(pre_set_inputs.coins, coin_selection_params.m_subtract_fee_outputs);
        result.ComputeAndSetWaste(coin_selection_params.min_viable_change, coin_selection_params.m_cost_of_change, coin_selection_params.m_change_fee);
        return result;
    }

    // Start wallet Coin Selection procedure
    auto op_selection_result = AutomaticCoinSelection(wallet, available_coins, selection_target, coin_control, coin_selection_params);
    if (!op_selection_result) return op_selection_result;

    // If needed, add preset inputs to the automatic coin selection result
    if (!pre_set_inputs.coins.empty()) {
        SelectionResult preselected(pre_set_inputs.total_amount, SelectionAlgorithm::MANUAL);
        preselected.AddInputs(pre_set_inputs.coins, coin_selection_params.m_subtract_fee_outputs);
        op_selection_result->Merge(preselected);
        op_selection_result->ComputeAndSetWaste(coin_selection_params.min_viable_change,
                                                coin_selection_params.m_cost_of_change,
                                                coin_selection_params.m_change_fee);
    }
    return op_selection_result;
}

std::optional<SelectionResult> AutomaticCoinSelection(const CWallet& wallet, CoinsResult& available_coins, const CAmount& value_to_select, const CCoinControl& coin_control, const CoinSelectionParams& coin_selection_params)
{
    unsigned int limit_ancestor_count = 0;
    unsigned int limit_descendant_count = 0;
    wallet.chain().getPackageLimits(limit_ancestor_count, limit_descendant_count);
    const size_t max_ancestors = (size_t)std::max<int64_t>(1, limit_ancestor_count);
    const size_t max_descendants = (size_t)std::max<int64_t>(1, limit_descendant_count);
    const bool fRejectLongChains = gArgs.GetBoolArg("-walletrejectlongchains", DEFAULT_WALLET_REJECT_LONG_CHAINS);

    // form groups from remaining coins; note that preset coins will not
    // automatically have their associated (same address) coins included
    if (coin_control.m_avoid_partial_spends && available_coins.Size() > OUTPUT_GROUP_MAX_ENTRIES) {
        // Cases where we have 101+ outputs all pointing to the same destination may result in
        // privacy leaks as they will potentially be deterministically sorted. We solve that by
        // explicitly shuffling the outputs before processing
        available_coins.Shuffle(coin_selection_params.rng_fast);
    }

    // Coin Selection attempts to select inputs from a pool of eligible UTXOs to fund the
    // transaction at a target feerate. If an attempt fails, more attempts may be made using a more
    // permissive CoinEligibilityFilter.
    std::optional<SelectionResult> res = [&] {
        // If possible, fund the transaction with confirmed UTXOs only. Prefer at least six
        // confirmations on outputs received from other wallets and only spend confirmed change.
        if (auto r1{AttemptSelection(wallet, value_to_select, CoinEligibilityFilter(1, 6, 0), available_coins, coin_selection_params, /*allow_mixed_output_types=*/false)}) return r1;
        // Allow mixing only if no solution from any single output type can be found
        if (auto r2{AttemptSelection(wallet, value_to_select, CoinEligibilityFilter(1, 1, 0), available_coins, coin_selection_params, /*allow_mixed_output_types=*/true)}) return r2;

        // Fall back to using zero confirmation change (but with as few ancestors in the mempool as
        // possible) if we cannot fund the transaction otherwise.
        if (wallet.m_spend_zero_conf_change) {
            if (auto r3{AttemptSelection(wallet, value_to_select, CoinEligibilityFilter(0, 1, 2), available_coins, coin_selection_params, /*allow_mixed_output_types=*/true)}) return r3;
            if (auto r4{AttemptSelection(wallet, value_to_select, CoinEligibilityFilter(0, 1, std::min((size_t)4, max_ancestors/3), std::min((size_t)4, max_descendants/3)),
                                   available_coins, coin_selection_params, /*allow_mixed_output_types=*/true)}) {
                return r4;
            }
            if (auto r5{AttemptSelection(wallet, value_to_select, CoinEligibilityFilter(0, 1, max_ancestors/2, max_descendants/2),
                                   available_coins, coin_selection_params, /*allow_mixed_output_types=*/true)}) {
                return r5;
            }
            // If partial groups are allowed, relax the requirement of spending OutputGroups (groups
            // of UTXOs sent to the same address, which are obviously controlled by a single wallet)
            // in their entirety.
            if (auto r6{AttemptSelection(wallet, value_to_select, CoinEligibilityFilter(0, 1, max_ancestors-1, max_descendants-1, true /* include_partial_groups */),
                                   available_coins, coin_selection_params, /*allow_mixed_output_types=*/true)}) {
                return r6;
            }
            // Try with unsafe inputs if they are allowed. This may spend unconfirmed outputs
            // received from other wallets.
            if (coin_control.m_include_unsafe_inputs) {
                if (auto r7{AttemptSelection(wallet, value_to_select,
                    CoinEligibilityFilter(0 /* conf_mine */, 0 /* conf_theirs */, max_ancestors-1, max_descendants-1, true /* include_partial_groups */),
                    available_coins, coin_selection_params, /*allow_mixed_output_types=*/true)}) {
                    return r7;
                }
            }
            // Try with unlimited ancestors/descendants. The transaction will still need to meet
            // mempool ancestor/descendant policy to be accepted to mempool and broadcasted, but
            // OutputGroups use heuristics that may overestimate ancestor/descendant counts.
            if (!fRejectLongChains) {
                if (auto r8{AttemptSelection(wallet, value_to_select,
                                      CoinEligibilityFilter(0, 1, std::numeric_limits<uint64_t>::max(), std::numeric_limits<uint64_t>::max(), true /* include_partial_groups */),
                                      available_coins, coin_selection_params, /*allow_mixed_output_types=*/true)}) {
                    return r8;
                }
            }
        }
        // Coin Selection failed.
        return std::optional<SelectionResult>();
    }();

    return res;
}

static bool IsCurrentForAntiFeeSniping(interfaces::Chain& chain, const uint256& block_hash)
{
    if (chain.isInitialBlockDownload()) {
        return false;
    }
    constexpr int64_t MAX_ANTI_FEE_SNIPING_TIP_AGE = 8 * 60 * 60; // in seconds
    int64_t block_time;
    CHECK_NONFATAL(chain.findBlock(block_hash, FoundBlock().time(block_time)));
    if (block_time < (GetTime() - MAX_ANTI_FEE_SNIPING_TIP_AGE)) {
        return false;
    }
    return true;
}

/**
 * Set a height-based locktime for new transactions (uses the height of the
 * current chain tip unless we are not synced with the current chain
 */
static void DiscourageFeeSniping(CMutableTransaction& tx, FastRandomContext& rng_fast,
                                 interfaces::Chain& chain, const uint256& block_hash, int block_height)
{
    // All inputs must be added by now
    assert(!tx.vin.empty());
    // Discourage fee sniping.
    //
    // For a large miner the value of the transactions in the best block and
    // the mempool can exceed the cost of deliberately attempting to mine two
    // blocks to orphan the current best block. By setting nLockTime such that
    // only the next block can include the transaction, we discourage this
    // practice as the height restricted and limited blocksize gives miners
    // considering fee sniping fewer options for pulling off this attack.
    //
    // A simple way to think about this is from the wallet's point of view we
    // always want the blockchain to move forward. By setting nLockTime this
    // way we're basically making the statement that we only want this
    // transaction to appear in the next block; we don't want to potentially
    // encourage reorgs by allowing transactions to appear at lower heights
    // than the next block in forks of the best chain.
    //
    // Of course, the subsidy is high enough, and transaction volume low
    // enough, that fee sniping isn't a problem yet, but by implementing a fix
    // now we ensure code won't be written that makes assumptions about
    // nLockTime that preclude a fix later.
    if (IsCurrentForAntiFeeSniping(chain, block_hash)) {
        tx.nLockTime = block_height;

        // Secondly occasionally randomly pick a nLockTime even further back, so
        // that transactions that are delayed after signing for whatever reason,
        // e.g. high-latency mix networks and some CoinJoin implementations, have
        // better privacy.
        if (rng_fast.randrange(10) == 0) {
            tx.nLockTime = std::max(0, int(tx.nLockTime) - int(rng_fast.randrange(100)));
        }
    } else {
        // If our chain is lagging behind, we can't discourage fee sniping nor help
        // the privacy of high-latency transactions. To avoid leaking a potentially
        // unique "nLockTime fingerprint", set nLockTime to a constant.
        tx.nLockTime = 0;
    }
    // Sanity check all values
    assert(tx.nLockTime < LOCKTIME_THRESHOLD); // Type must be block height
    assert(tx.nLockTime <= uint64_t(block_height));
    for (const auto& in : tx.vin) {
        // Can not be FINAL for locktime to work
        assert(in.nSequence != CTxIn::SEQUENCE_FINAL);
        // May be MAX NONFINAL to disable both BIP68 and BIP125
        if (in.nSequence == CTxIn::MAX_SEQUENCE_NONFINAL) continue;
        // May be MAX BIP125 to disable BIP68 and enable BIP125
        if (in.nSequence == MAX_BIP125_RBF_SEQUENCE) continue;
        // The wallet does not support any other sequence-use right now.
        assert(false);
    }
}

static util::Result<CreatedTransactionResult> CreateTransactionInternal(
        CWallet& wallet,
        const std::vector<CRecipient>& vecSend,
        int change_pos,
        const CCoinControl& coin_control,
        bool sign) EXCLUSIVE_LOCKS_REQUIRED(wallet.cs_wallet)
{
    AssertLockHeld(wallet.cs_wallet);

    // out variables, to be packed into returned result structure
    CAmount nFeeRet;
    int nChangePosInOut = change_pos;

    if (wallet.IsParticlWallet()) {
        CHDWallet *phdw = GetParticlWallet(&wallet);

        bilingual_str error; // possible error str
        FeeCalculation feeCalc;
        CTransactionRef tx;
        bool rv = phdw->CreateTransaction(vecSend, tx, nFeeRet, nChangePosInOut, error, coin_control, feeCalc, sign);
        if (!rv) {
            return util::Error{_("CreateTransaction failed: ") + error};
        }
        return CreatedTransactionResult(tx, nFeeRet, nChangePosInOut, feeCalc);
    }

    FastRandomContext rng_fast;
    CMutableTransaction txNew; // The resulting transaction that we make

    CoinSelectionParams coin_selection_params{rng_fast}; // Parameters for coin selection, init with dummy
    coin_selection_params.m_avoid_partial_spends = coin_control.m_avoid_partial_spends;

    // Set the long term feerate estimate to the wallet's consolidate feerate
    coin_selection_params.m_long_term_feerate = wallet.m_consolidate_feerate;

    CAmount recipients_sum = 0;
    const OutputType change_type = wallet.TransactionChangeType(coin_control.m_change_type ? *coin_control.m_change_type : wallet.m_default_change_type, vecSend);
    ReserveDestination reservedest(&wallet, change_type);
    unsigned int outputs_to_subtract_fee_from = 0; // The number of outputs which we are subtracting the fee from
    for (const auto& recipient : vecSend) {
        recipients_sum += recipient.nAmount;

        if (recipient.fSubtractFeeFromAmount) {
            outputs_to_subtract_fee_from++;
            coin_selection_params.m_subtract_fee_outputs = true;
        }
    }

    // Create change script that will be used if we need change
    CScript scriptChange;
    bilingual_str error; // possible error str

    // coin control: send change to custom address
    if (!std::get_if<CNoDestination>(&coin_control.destChange)) {
        scriptChange = GetScriptForDestination(coin_control.destChange);
    } else { // no coin control: send change to newly generated address
        // Note: We use a new key here to keep it from being obvious which side is the change.
        //  The drawback is that by not reusing a previous key, the change may be lost if a
        //  backup is restored, if the backup doesn't have the new private key for the change.
        //  If we reused the old key, it would be possible to add code to look for and
        //  rediscover unknown transactions that were written with keys of ours to recover
        //  post-backup change.

        // Reserve a new key pair from key pool. If it fails, provide a dummy
        // destination in case we don't need change.
        CTxDestination dest;
        auto op_dest = reservedest.GetReservedDestination(true);
        if (!op_dest) {
            error = _("Transaction needs a change address, but we can't generate it.") + Untranslated(" ") + util::ErrorString(op_dest);
        } else {
            dest = *op_dest;
            scriptChange = GetScriptForDestination(dest);
        }
        // A valid destination implies a change script (and
        // vice-versa). An empty change script will abort later, if the
        // change keypool ran out, but change is required.
        CHECK_NONFATAL(IsValidDestination(dest) != scriptChange.empty());
    }
    CTxOut change_prototype_txout(0, scriptChange);
    coin_selection_params.change_output_size = GetSerializeSize(change_prototype_txout);

    // Get size of spending the change output
    int change_spend_size = CalculateMaximumSignedInputSize(change_prototype_txout, &wallet);
    // If the wallet doesn't know how to sign change output, assume p2sh-p2wpkh
    // as lower-bound to allow BnB to do it's thing
    if (change_spend_size == -1) {
        coin_selection_params.change_spend_size = DUMMY_NESTED_P2WPKH_INPUT_SIZE;
    } else {
        coin_selection_params.change_spend_size = (size_t)change_spend_size;
    }

    // Set discard feerate
    coin_selection_params.m_discard_feerate = GetDiscardRate(wallet);

    // Get the fee rate to use effective values in coin selection
    FeeCalculation feeCalc;
    coin_selection_params.m_effective_feerate = GetMinimumFeeRate(wallet, coin_control, &feeCalc);
    // Do not, ever, assume that it's fine to change the fee rate if the user has explicitly
    // provided one
    if (coin_control.m_feerate && coin_selection_params.m_effective_feerate > *coin_control.m_feerate) {
        return util::Error{strprintf(_("Fee rate (%s) is lower than the minimum fee rate setting (%s)"), coin_control.m_feerate->ToString(FeeEstimateMode::SAT_VB), coin_selection_params.m_effective_feerate.ToString(FeeEstimateMode::SAT_VB))};
    }
    if (feeCalc.reason == FeeReason::FALLBACK && !wallet.m_allow_fallback_fee) {
        // eventually allow a fallback fee
        return util::Error{_("Fee estimation failed. Fallbackfee is disabled. Wait a few blocks or enable -fallbackfee.")};
    }

    // Calculate the cost of change
    // Cost of change is the cost of creating the change output + cost of spending the change output in the future.
    // For creating the change output now, we use the effective feerate.
    // For spending the change output in the future, we use the discard feerate for now.
    // So cost of change = (change output size * effective feerate) + (size of spending change output * discard feerate)
    coin_selection_params.m_change_fee = coin_selection_params.m_effective_feerate.GetFee(coin_selection_params.change_output_size);
    coin_selection_params.m_cost_of_change = coin_selection_params.m_discard_feerate.GetFee(coin_selection_params.change_spend_size) + coin_selection_params.m_change_fee;

    coin_selection_params.m_min_change_target = GenerateChangeTarget(std::floor(recipients_sum / vecSend.size()), coin_selection_params.m_change_fee, rng_fast);

    // The smallest change amount should be:
    // 1. at least equal to dust threshold
    // 2. at least 1 sat greater than fees to spend it at m_discard_feerate
    const auto dust = GetDustThreshold(change_prototype_txout, coin_selection_params.m_discard_feerate);
    const auto change_spend_fee = coin_selection_params.m_discard_feerate.GetFee(coin_selection_params.change_spend_size);
    coin_selection_params.min_viable_change = std::max(change_spend_fee + 1, dust);

    // vouts to the payees
    if (!coin_selection_params.m_subtract_fee_outputs) {
        coin_selection_params.tx_noinputs_size = 10; // Static vsize overhead + outputs vsize. 4 nVersion, 4 nLocktime, 1 input count, 1 witness overhead (dummy, flag, stack size)
        coin_selection_params.tx_noinputs_size += GetSizeOfCompactSize(vecSend.size()); // bytes for output count
    }
    for (const auto& recipient : vecSend)
    {
        CTxOut txout(recipient.nAmount, recipient.scriptPubKey);

        // Include the fee cost for outputs.
        if (!coin_selection_params.m_subtract_fee_outputs) {
            coin_selection_params.tx_noinputs_size += ::GetSerializeSize(txout, PROTOCOL_VERSION);
        }

        if (IsDust(txout, wallet.chain().relayDustFee())) {
            return util::Error{_("Transaction amount too small")};
        }
        txNew.vout.push_back(txout);
    }

    // Include the fees for things that aren't inputs, excluding the change output
    const CAmount not_input_fees = coin_selection_params.m_effective_feerate.GetFee(coin_selection_params.tx_noinputs_size);
    CAmount selection_target = recipients_sum + not_input_fees;

    // Fetch manually selected coins
    PreSelectedInputs preset_inputs;
    if (coin_control.HasSelected()) {
        auto res_fetch_inputs = FetchSelectedInputs(wallet, coin_control, coin_selection_params);
        if (!res_fetch_inputs) return util::Error{util::ErrorString(res_fetch_inputs)};
        preset_inputs = *res_fetch_inputs;
    }

    // Fetch wallet available coins if "other inputs" are
    // allowed (coins automatically selected by the wallet)
    CoinsResult available_coins;
    if (coin_control.m_allow_other_inputs) {
        available_coins = AvailableCoins(wallet,
                                         &coin_control,
                                         coin_selection_params.m_effective_feerate,
                                         1,            /*nMinimumAmount*/
                                         MAX_MONEY,    /*nMaximumAmount*/
                                         MAX_MONEY,    /*nMinimumSumAmount*/
                                         0);           /*nMaximumCount*/
    }

    // Choose coins to use
    std::optional<SelectionResult> result = SelectCoins(wallet, available_coins, preset_inputs, /*nTargetValue=*/selection_target, coin_control, coin_selection_params);
    if (!result) {
        return util::Error{_("Insufficient funds")};
    }
    TRACE5(coin_selection, selected_coins, wallet.GetName().c_str(), GetAlgorithmName(result->GetAlgo()).c_str(), result->GetTarget(), result->GetWaste(), result->GetSelectedValue());

    const CAmount change_amount = result->GetChange(coin_selection_params.min_viable_change, coin_selection_params.m_change_fee);
    if (change_amount > 0) {
        CTxOut newTxOut(change_amount, scriptChange);
        if (nChangePosInOut == -1) {
            // Insert change txn at random position:
            nChangePosInOut = rng_fast.randrange(txNew.vout.size() + 1);
        } else if ((unsigned int)nChangePosInOut > txNew.vout.size()) {
            return util::Error{_("Transaction change output index out of range")};
        }
        txNew.vout.insert(txNew.vout.begin() + nChangePosInOut, newTxOut);
    } else {
        nChangePosInOut = -1;
    }

    // Shuffle selected coins and fill in final vin
    std::vector<COutput> selected_coins = result->GetShuffledInputVector();

    // The sequence number is set to non-maxint so that DiscourageFeeSniping
    // works.
    //
    // BIP125 defines opt-in RBF as any nSequence < maxint-1, so
    // we use the highest possible value in that range (maxint-2)
    // to avoid conflicting with other possible uses of nSequence,
    // and in the spirit of "smallest possible change from prior
    // behavior."
    const uint32_t nSequence{coin_control.m_signal_bip125_rbf.value_or(wallet.m_signal_rbf) ? MAX_BIP125_RBF_SEQUENCE : CTxIn::MAX_SEQUENCE_NONFINAL};
    for (const auto& coin : selected_coins) {
        txNew.vin.push_back(CTxIn(coin.outpoint, CScript(), nSequence));
    }
    DiscourageFeeSniping(txNew, rng_fast, wallet.chain(), wallet.GetLastBlockHash(), wallet.GetLastBlockHeight());

    // Calculate the transaction fee
    TxSize tx_sizes = CalculateMaximumSignedTxSize(CTransaction(txNew), &wallet, &coin_control);
    int nBytes = tx_sizes.vsize;
    if (nBytes == -1) {
        return util::Error{_("Missing solving data for estimating transaction size")};
    }
    CAmount fee_needed = coin_selection_params.m_effective_feerate.GetFee(nBytes);
    nFeeRet = result->GetSelectedValue() - recipients_sum - change_amount;

    // The only time that fee_needed should be less than the amount available for fees is when
    // we are subtracting the fee from the outputs. If this occurs at any other time, it is a bug.
    assert(coin_selection_params.m_subtract_fee_outputs || fee_needed <= nFeeRet);

    // If there is a change output and we overpay the fees then increase the change to match the fee needed
    if (nChangePosInOut != -1 && fee_needed < nFeeRet) {
        auto& change = txNew.vout.at(nChangePosInOut);
        change.nValue += nFeeRet - fee_needed;
        nFeeRet = fee_needed;
    }

    // Reduce output values for subtractFeeFromAmount
    if (coin_selection_params.m_subtract_fee_outputs) {
        CAmount to_reduce = fee_needed - nFeeRet;
        int i = 0;
        bool fFirst = true;
        for (const auto& recipient : vecSend)
        {
            if (i == nChangePosInOut) {
                ++i;
            }
            CTxOut& txout = txNew.vout[i];

            if (recipient.fSubtractFeeFromAmount)
            {
                txout.nValue -= to_reduce / outputs_to_subtract_fee_from; // Subtract fee equally from each selected recipient

                if (fFirst) // first receiver pays the remainder not divisible by output count
                {
                    fFirst = false;
                    txout.nValue -= to_reduce % outputs_to_subtract_fee_from;
                }

                // Error if this output is reduced to be below dust
                if (IsDust(txout, wallet.chain().relayDustFee())) {
                    if (txout.nValue < 0) {
                        return util::Error{_("The transaction amount is too small to pay the fee")};
                    } else {
                        return util::Error{_("The transaction amount is too small to send after the fee has been deducted")};
                    }
                }
            }
            ++i;
        }
        nFeeRet = fee_needed;
    }

    // Give up if change keypool ran out and change is required
    if (scriptChange.empty() && nChangePosInOut != -1) {
        return util::Error{error};
    }

    if (sign && !wallet.SignTransaction(txNew)) {
        return util::Error{_("Signing transaction failed")};
    }

    // Return the constructed transaction data.
    CTransactionRef tx = MakeTransactionRef(std::move(txNew));

    // Limit size
    if ((sign && GetTransactionWeight(*tx) > MAX_STANDARD_TX_WEIGHT) ||
        (!sign && tx_sizes.weight > MAX_STANDARD_TX_WEIGHT))
    {
        return util::Error{_("Transaction too large")};
    }

    if (nFeeRet > wallet.m_default_max_tx_fee) {
        return util::Error{TransactionErrorString(TransactionError::MAX_FEE_EXCEEDED)};
    }

    if (gArgs.GetBoolArg("-walletrejectlongchains", DEFAULT_WALLET_REJECT_LONG_CHAINS)) {
        // Lastly, ensure this tx will pass the mempool's chain limits
        if (!wallet.chain().checkChainLimits(tx)) {
            return util::Error{_("Transaction has too long of a mempool chain")};
        }
    }

    // Before we return success, we assume any change key will be used to prevent
    // accidental re-use.
    reservedest.KeepDestination();

    wallet.WalletLogPrintf("Fee Calculation: Fee:%d Bytes:%u Tgt:%d (requested %d) Reason:\"%s\" Decay %.5f: Estimation: (%g - %g) %.2f%% %.1f/(%.1f %d mem %.1f out) Fail: (%g - %g) %.2f%% %.1f/(%.1f %d mem %.1f out)\n",
              nFeeRet, nBytes, feeCalc.returnedTarget, feeCalc.desiredTarget, StringForFeeReason(feeCalc.reason), feeCalc.est.decay,
              feeCalc.est.pass.start, feeCalc.est.pass.end,
              (feeCalc.est.pass.totalConfirmed + feeCalc.est.pass.inMempool + feeCalc.est.pass.leftMempool) > 0.0 ? 100 * feeCalc.est.pass.withinTarget / (feeCalc.est.pass.totalConfirmed + feeCalc.est.pass.inMempool + feeCalc.est.pass.leftMempool) : 0.0,
              feeCalc.est.pass.withinTarget, feeCalc.est.pass.totalConfirmed, feeCalc.est.pass.inMempool, feeCalc.est.pass.leftMempool,
              feeCalc.est.fail.start, feeCalc.est.fail.end,
              (feeCalc.est.fail.totalConfirmed + feeCalc.est.fail.inMempool + feeCalc.est.fail.leftMempool) > 0.0 ? 100 * feeCalc.est.fail.withinTarget / (feeCalc.est.fail.totalConfirmed + feeCalc.est.fail.inMempool + feeCalc.est.fail.leftMempool) : 0.0,
              feeCalc.est.fail.withinTarget, feeCalc.est.fail.totalConfirmed, feeCalc.est.fail.inMempool, feeCalc.est.fail.leftMempool);
    return CreatedTransactionResult(tx, nFeeRet, nChangePosInOut, feeCalc);
}

util::Result<CreatedTransactionResult> CreateTransaction(
        CWallet& wallet,
        const std::vector<CRecipient>& vecSend,
        int change_pos,
        const CCoinControl& coin_control,
        bool sign)
{
    if (vecSend.empty()) {
        return util::Error{_("Transaction must have at least one recipient")};
    }

    if (std::any_of(vecSend.cbegin(), vecSend.cend(), [](const auto& recipient){ return recipient.nAmount < 0; })) {
        return util::Error{_("Transaction amounts must not be negative")};
    }

    LOCK(wallet.cs_wallet);

    auto res = CreateTransactionInternal(wallet, vecSend, change_pos, coin_control, sign);
    TRACE4(coin_selection, normal_create_tx_internal, wallet.GetName().c_str(), bool(res),
           res ? res->fee : 0, res ? res->change_pos : 0);
    if (!res) return res;
    const auto& txr_ungrouped = *res;
    // try with avoidpartialspends unless it's enabled already
    if (txr_ungrouped.fee > 0 /* 0 means non-functional fee rate estimation */ && wallet.m_max_aps_fee > -1 && !coin_control.m_avoid_partial_spends) {
        TRACE1(coin_selection, attempting_aps_create_tx, wallet.GetName().c_str());
        CCoinControl tmp_cc = coin_control;
        tmp_cc.m_avoid_partial_spends = true;
        auto txr_grouped = CreateTransactionInternal(wallet, vecSend, change_pos, tmp_cc, sign);
        // if fee of this alternative one is within the range of the max fee, we use this one
        const bool use_aps{txr_grouped.has_value() ? (txr_grouped->fee <= txr_ungrouped.fee + wallet.m_max_aps_fee) : false};
        TRACE5(coin_selection, aps_create_tx_internal, wallet.GetName().c_str(), use_aps, txr_grouped.has_value(),
               txr_grouped.has_value() ? txr_grouped->fee : 0, txr_grouped.has_value() ? txr_grouped->change_pos : 0);
        if (txr_grouped) {
            wallet.WalletLogPrintf("Fee non-grouped = %lld, grouped = %lld, using %s\n",
                txr_ungrouped.fee, txr_grouped->fee, use_aps ? "grouped" : "non-grouped");
            if (use_aps) return txr_grouped;
        }
    }
    return res;
}

bool FundTransaction(CWallet& wallet, CMutableTransaction& tx, CAmount& nFeeRet, int& nChangePosInOut, bilingual_str& error, bool lockUnspents, const std::set<int>& setSubtractFeeFromOutputs, CCoinControl coinControl)
{
    if (wallet.IsParticlWallet()) {
        CHDWallet *phdw = GetParticlWallet(&wallet);
        return phdw->FundTransaction(tx, nFeeRet, nChangePosInOut, error, lockUnspents, setSubtractFeeFromOutputs, coinControl);
    }
    std::vector<CRecipient> vecSend;

    // Turn the txout set into a CRecipient vector.
    for (size_t idx = 0; idx < tx.vout.size(); idx++) {
        const CTxOut& txOut = tx.vout[idx];
        CRecipient recipient = {txOut.scriptPubKey, txOut.nValue, setSubtractFeeFromOutputs.count(idx) == 1};
        vecSend.push_back(recipient);
    }

    // Acquire the locks to prevent races to the new locked unspents between the
    // CreateTransaction call and LockCoin calls (when lockUnspents is true).
    LOCK(wallet.cs_wallet);

    // Fetch specified UTXOs from the UTXO set to get the scriptPubKeys and values of the outputs being selected
    // and to match with the given solving_data. Only used for non-wallet outputs.
    std::map<COutPoint, Coin> coins;
    for (const CTxIn& txin : tx.vin) {
        coins[txin.prevout]; // Create empty map entry keyed by prevout.
    }
    wallet.chain().findCoins(coins);

    for (const CTxIn& txin : tx.vin) {
        const auto& outPoint = txin.prevout;
        if (wallet.IsMine(outPoint)) {
            // The input was found in the wallet, so select as internal
            coinControl.Select(outPoint);
        } else if (coins[outPoint].out.IsNull()) {
            error = _("Unable to find UTXO for external input");
            return false;
        } else {
            // The input was not in the wallet, but is in the UTXO set, so select as external
            coinControl.SelectExternal(outPoint, coins[outPoint].out);
        }
    }

    auto res = CreateTransaction(wallet, vecSend, nChangePosInOut, coinControl, false);
    if (!res) {
        error = util::ErrorString(res);
        return false;
    }
    const auto& txr = *res;
    CTransactionRef tx_new = txr.tx;
    nFeeRet = txr.fee;
    nChangePosInOut = txr.change_pos;

    if (nChangePosInOut != -1) {
        tx.vout.insert(tx.vout.begin() + nChangePosInOut, tx_new->vout[nChangePosInOut]);
    }

    // Copy output sizes from new transaction; they may have had the fee
    // subtracted from them.
    for (unsigned int idx = 0; idx < tx.vout.size(); idx++) {
        tx.vout[idx].nValue = tx_new->vout[idx].nValue;
    }

    // Add new txins while keeping original txin scriptSig/order.
    for (const CTxIn& txin : tx_new->vin) {
        if (!coinControl.IsSelected(txin.prevout)) {
            tx.vin.push_back(txin);

        }
        if (lockUnspents) {
            wallet.LockCoin(txin.prevout);
        }

    }

    return true;
}
} // namespace wallet<|MERGE_RESOLUTION|>--- conflicted
+++ resolved
@@ -585,20 +585,14 @@
                                            const CAmount& nTargetValue, const CCoinControl& coin_control,
                                            const CoinSelectionParams& coin_selection_params)
 {
-<<<<<<< HEAD
     if (wallet.IsParticlWallet()) {
         const CHDWallet *phdw = GetParticlWallet(&wallet);
         LOCK(phdw->cs_wallet); // LockAssertion
         return phdw->SelectCoins(available_coins.All(), nTargetValue, coin_control, coin_selection_params);
     }
 
-    CAmount value_to_select = nTargetValue;
-
-    OutputGroup preset_inputs(coin_selection_params);
-=======
     // Deduct preset inputs amount from the search target
     CAmount selection_target = nTargetValue - pre_set_inputs.total_amount;
->>>>>>> 1bad29fe
 
     // Return if automatic coin selection is disabled, and we don't cover the selection target
     if (!coin_control.m_allow_other_inputs && selection_target > 0) return std::nullopt;
