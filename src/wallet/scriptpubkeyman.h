--- conflicted
+++ resolved
@@ -432,14 +432,9 @@
     bool CanProvide(const CScript& script, SignatureData& sigdata) override;
 
     bool SignTransaction(CMutableTransaction& tx, const std::map<COutPoint, Coin>& coins, int sighash, std::map<int, bilingual_str>& input_errors) const override;
-<<<<<<< HEAD
     SigningResult SignMessage(const std::string& message, const PKHash& pkhash, const std::string &message_magic, std::string& str_sig) const override;
     SigningResult SignMessage(const std::string& message, const CKeyID256& pkhash, const std::string &message_magic, std::string& str_sig) const override;
-    TransactionError FillPSBT(PartiallySignedTransaction& psbt, const PrecomputedTransactionData& txdata, int sighash_type = SIGHASH_DEFAULT, bool sign = true, bool bip32derivs = false, int* n_signed = nullptr, bool finalize = true) const override;
-=======
-    SigningResult SignMessage(const std::string& message, const PKHash& pkhash, std::string& str_sig) const override;
     std::optional<common::PSBTError> FillPSBT(PartiallySignedTransaction& psbt, const PrecomputedTransactionData& txdata, int sighash_type = SIGHASH_DEFAULT, bool sign = true, bool bip32derivs = false, int* n_signed = nullptr, bool finalize = true) const override;
->>>>>>> ff21eb2d
 
     uint256 GetID() const override;
 
@@ -675,14 +670,9 @@
     bool CanProvide(const CScript& script, SignatureData& sigdata) override;
 
     bool SignTransaction(CMutableTransaction& tx, const std::map<COutPoint, Coin>& coins, int sighash, std::map<int, bilingual_str>& input_errors) const override;
-<<<<<<< HEAD
     using ScriptPubKeyMan::SignMessage;
     SigningResult SignMessage(const std::string& message, const PKHash& pkhash, const std::string &message_magic, std::string& str_sig) const override;
-    TransactionError FillPSBT(PartiallySignedTransaction& psbt, const PrecomputedTransactionData& txdata, int sighash_type = SIGHASH_DEFAULT, bool sign = true, bool bip32derivs = false, int* n_signed = nullptr, bool finalize = true) const override;
-=======
-    SigningResult SignMessage(const std::string& message, const PKHash& pkhash, std::string& str_sig) const override;
     std::optional<common::PSBTError> FillPSBT(PartiallySignedTransaction& psbt, const PrecomputedTransactionData& txdata, int sighash_type = SIGHASH_DEFAULT, bool sign = true, bool bip32derivs = false, int* n_signed = nullptr, bool finalize = true) const override;
->>>>>>> ff21eb2d
 
     uint256 GetID() const override;
 
