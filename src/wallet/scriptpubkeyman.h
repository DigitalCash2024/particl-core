--- conflicted
+++ resolved
@@ -684,9 +684,6 @@
     void UpgradeDescriptorCache();
 };
 
-<<<<<<< HEAD
-bool HaveKeys(const std::vector<valtype>& pubkeys, const LegacyScriptPubKeyMan& keystore);
-=======
 /** struct containing information needed for migrating legacy wallets to descriptor wallets */
 struct MigrationData
 {
@@ -698,7 +695,8 @@
     std::shared_ptr<CWallet> solvable_wallet{nullptr};
 };
 
->>>>>>> 3a83d441
+bool HaveKeys(const std::vector<valtype>& pubkeys, const LegacyScriptPubKeyMan& keystore);
+
 } // namespace wallet
 
 #endif // BITCOIN_WALLET_SCRIPTPUBKEYMAN_H