--- conflicted
+++ resolved
@@ -523,12 +523,7 @@
     const std::map<CKeyID, int64_t>& GetAllReserveKeys() const { return m_pool_key_to_index; }
 
     std::set<CKeyID> GetKeys() const override;
-<<<<<<< HEAD
-
-    const std::unordered_set<CScript, SaltedSipHasher> GetScriptPubKeys() const override;
-=======
     std::unordered_set<CScript, SaltedSipHasher> GetScriptPubKeys() const override;
->>>>>>> 7753efcb
 
     /** Get the DescriptorScriptPubKeyMans (with private keys) that have the same scriptPubKeys as this LegacyScriptPubKeyMan.
      * Does not modify this ScriptPubKeyMan. */
