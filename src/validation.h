// Copyright (c) 2009-2010 Satoshi Nakamoto
// Copyright (c) 2009-2021 The Bitcoin Core developers
// Distributed under the MIT software license, see the accompanying
// file COPYING or http://www.opensource.org/licenses/mit-license.php.

#ifndef BITCOIN_VALIDATION_H
#define BITCOIN_VALIDATION_H

#if defined(HAVE_CONFIG_H)
#include <config/bitcoin-config.h>
#endif

#include <arith_uint256.h>
#include <attributes.h>
#include <chain.h>
#include <chainparams.h>
#include <kernel/chainstatemanager_opts.h>
#include <consensus/amount.h>
#include <deploymentstatus.h>
#include <fs.h>
#include <node/blockstorage.h>
#include <policy/feerate.h>
#include <policy/packages.h>
#include <policy/policy.h>
#include <script/script_error.h>
#include <sync.h>
#include <txdb.h>
#include <txmempool.h> // For CTxMemPool::cs
#include <uint256.h>
#include <util/check.h>
#include <util/hasher.h>
#include <util/translation.h>
#include <versionbits.h>
#include <index/txindex.h>

#include <atomic>
#include <map>
#include <memory>
#include <optional>
#include <set>
#include <stdint.h>
#include <string>
#include <thread>
#include <utility>
#include <vector>

class Chainstate;
class CBlockTreeDB;
class CTxMemPool;
class ChainstateManager;
struct ChainTxData;
struct DisconnectedBlockTransactions;
struct PrecomputedTransactionData;
struct LockPoints;
struct AssumeutxoData;
namespace node {
class SnapshotMetadata;
} // namespace node
namespace Consensus {
struct Params;
} // namespace Consensus

/** Maximum number of dedicated script-checking threads allowed */
static const int MAX_SCRIPTCHECK_THREADS = 15;
/** -par default (number of script-checking threads, 0 = auto) */
static const int DEFAULT_SCRIPTCHECK_THREADS = 0;
/** Default for -stopatheight */
static const int DEFAULT_STOPATHEIGHT = 0;
/** Block files containing a block-height within MIN_BLOCKS_TO_KEEP of ActiveChain().Tip() will not be pruned. */
extern unsigned int MIN_BLOCKS_TO_KEEP;
extern unsigned int NODE_NETWORK_LIMITED_MIN_BLOCKS;
static const signed int DEFAULT_CHECKBLOCKS = 6;
static constexpr int DEFAULT_CHECKLEVEL{3};
// Require that user allocate at least 550 MiB for block & undo files (blk???.dat and rev???.dat)
// At 1MB per block, 288 blocks = 288MB.
// Add 15% for Undo data = 331MB
// Add 20% for Orphan block rate = 397MB
// We want the low water mark after pruning to be at least 397 MB and since we prune in
// full block file chunks, we need the high water mark which triggers the prune to be
// one 128MB block file + added 15% undo data = 147MB greater for a total of 545MB
// Setting the target to >= 550 MiB will make it likely we can respect the target.
static const uint64_t MIN_DISK_SPACE_FOR_BLOCK_FILES = 550 * 1024 * 1024;

/** Current sync state passed to tip changed callbacks. */
enum class SynchronizationState {
    INIT_REINDEX,
    INIT_DOWNLOAD,
    POST_INIT
};

extern RecursiveMutex cs_main;
extern GlobalMutex g_best_block_mutex;
extern std::condition_variable g_best_block_cv;
extern uint64_t nLastBlockTx;
extern uint64_t nLastBlockSize;
/** Used to notify getblocktemplate RPC of new tips. */
extern uint256 g_best_block;

/** Documentation for argument 'checklevel'. */
extern const std::vector<std::string> CHECKLEVEL_DOC;

/** Run instances of script checking worker threads */
void StartScriptCheckWorkerThreads(int threads_num);
/** Stop all of the script checking worker threads */
void StopScriptCheckWorkerThreads();

typedef int64_t NodeId;
namespace particl {
static constexpr size_t MAX_STAKE_SEEN_SIZE = 1000;
inline int64_t FutureDrift(int64_t nTime) { return nTime + 15; } // FutureDriftV2

static constexpr unsigned int DEFAULT_DB_MAX_OPEN_FILES = 64; // set to 1000 for insight
static constexpr bool DEFAULT_DB_COMPRESSION = false; // set to true for insight
static constexpr bool DEFAULT_AUTOMATIC_BANS = true;
static constexpr bool DEFAULT_ACCEPT_ANON_TX = false;
static constexpr bool DEFAULT_ACCEPT_BLIND_TX = false;

/** Return the median number of connected nodes */
int GetNumPeers();
/** Return the median number of blocks that other nodes claim to have */
int GetNumBlocksOfPeers();
/** Set the median number of blocks that other nodes claim to have - debug only */
void SetNumBlocksOfPeers(int num_blocks);

unsigned int GetNextTargetRequired(const CBlockIndex *pindexLast, const Consensus::Params &consensus);

/** Return the current utxo sum */
CAmount GetUTXOSum(Chainstate &chainstate);
/** Update num blocks of peers vector */
void UpdateNumBlocksOfPeers(ChainstateManager &chainman, NodeId id, int height);
extern bool fVerifyingDB;
extern std::atomic_bool fSkipRangeproof;
extern std::atomic_bool fBusyImporting;
} // namespace particl

CAmount GetBlockSubsidy(int nHeight, const Consensus::Params& consensusParams);

bool AbortNode(BlockValidationState& state, const std::string& strMessage, const bilingual_str& userMessage = bilingual_str{});

/** Guess verification progress (as a fraction between 0.0=genesis and 1.0=current tip). */
double GuessVerificationProgress(const ChainTxData& data, const CBlockIndex* pindex);

/** Prune block files up to a given height */
void PruneBlockFilesManual(Chainstate& active_chainstate, int nManualPruneHeight);

/**
* Validation result for a single transaction mempool acceptance.
*/
struct MempoolAcceptResult {
    /** Used to indicate the results of mempool validation. */
    enum class ResultType {
        VALID, //!> Fully validated, valid.
        INVALID, //!> Invalid.
        MEMPOOL_ENTRY, //!> Valid, transaction was already in the mempool.
        DIFFERENT_WITNESS, //!> Not validated. A same-txid-different-witness tx (see m_other_wtxid) already exists in the mempool and was not replaced.
    };
    /** Result type. Present in all MempoolAcceptResults. */
    const ResultType m_result_type;

    /** Contains information about why the transaction failed. */
    const TxValidationState m_state;

    // The following fields are only present when m_result_type = ResultType::VALID or MEMPOOL_ENTRY
    /** Mempool transactions replaced by the tx. */
    const std::optional<std::list<CTransactionRef>> m_replaced_transactions;
    /** Virtual size as used by the mempool, calculated using serialized size and sigops. */
    const std::optional<int64_t> m_vsize;
    /** Raw base fees in satoshis. */
    const std::optional<CAmount> m_base_fees;

    // The following field is only present when m_result_type = ResultType::DIFFERENT_WITNESS
    /** The wtxid of the transaction in the mempool which has the same txid but different witness. */
    const std::optional<uint256> m_other_wtxid;

    static MempoolAcceptResult Failure(TxValidationState state) {
        return MempoolAcceptResult(state);
    }

    static MempoolAcceptResult Success(std::list<CTransactionRef>&& replaced_txns, int64_t vsize, CAmount fees) {
        return MempoolAcceptResult(std::move(replaced_txns), vsize, fees);
    }

    static MempoolAcceptResult MempoolTx(int64_t vsize, CAmount fees) {
        return MempoolAcceptResult(vsize, fees);
    }

    static MempoolAcceptResult MempoolTxDifferentWitness(const uint256& other_wtxid) {
        return MempoolAcceptResult(other_wtxid);
    }

// Private constructors. Use static methods MempoolAcceptResult::Success, etc. to construct.
private:
    /** Constructor for failure case */
    explicit MempoolAcceptResult(TxValidationState state)
        : m_result_type(ResultType::INVALID), m_state(state) {
            Assume(!state.IsValid()); // Can be invalid or error
        }

    /** Constructor for success case */
    explicit MempoolAcceptResult(std::list<CTransactionRef>&& replaced_txns, int64_t vsize, CAmount fees)
        : m_result_type(ResultType::VALID),
        m_replaced_transactions(std::move(replaced_txns)), m_vsize{vsize}, m_base_fees(fees) {}

    /** Constructor for already-in-mempool case. It wouldn't replace any transactions. */
    explicit MempoolAcceptResult(int64_t vsize, CAmount fees)
        : m_result_type(ResultType::MEMPOOL_ENTRY), m_vsize{vsize}, m_base_fees(fees) {}

    /** Constructor for witness-swapped case. */
    explicit MempoolAcceptResult(const uint256& other_wtxid)
        : m_result_type(ResultType::DIFFERENT_WITNESS), m_other_wtxid(other_wtxid) {}
};

/**
* Validation result for package mempool acceptance.
*/
struct PackageMempoolAcceptResult
{
    const PackageValidationState m_state;
    /**
    * Map from wtxid to finished MempoolAcceptResults. The client is responsible
    * for keeping track of the transaction objects themselves. If a result is not
    * present, it means validation was unfinished for that transaction. If there
    * was a package-wide error (see result in m_state), m_tx_results will be empty.
    */
    std::map<const uint256, const MempoolAcceptResult> m_tx_results;
    /** Package feerate, defined as the aggregated modified fees divided by the total virtual size
     * of all transactions in the package.  May be unavailable if some inputs were not available or
     * a transaction failure caused validation to terminate early. */
    std::optional<CFeeRate> m_package_feerate;

    explicit PackageMempoolAcceptResult(PackageValidationState state,
                                        std::map<const uint256, const MempoolAcceptResult>&& results)
        : m_state{state}, m_tx_results(std::move(results)) {}

    explicit PackageMempoolAcceptResult(PackageValidationState state, CFeeRate feerate,
                                        std::map<const uint256, const MempoolAcceptResult>&& results)
        : m_state{state}, m_tx_results(std::move(results)), m_package_feerate{feerate} {}

    /** Constructor to create a PackageMempoolAcceptResult from a single MempoolAcceptResult */
    explicit PackageMempoolAcceptResult(const uint256& wtxid, const MempoolAcceptResult& result)
        : m_tx_results{ {wtxid, result} } {}
};

/**
 * Try to add a transaction to the mempool. This is an internal function and is exposed only for testing.
 * Client code should use ChainstateManager::ProcessTransaction()
 *
 * @param[in]  active_chainstate  Reference to the active chainstate.
 * @param[in]  tx                 The transaction to submit for mempool acceptance.
 * @param[in]  accept_time        The timestamp for adding the transaction to the mempool.
 *                                It is also used to determine when the entry expires.
 * @param[in]  bypass_limits      When true, don't enforce mempool fee and capacity limits.
 * @param[in]  test_accept        When true, run validation checks but don't submit to mempool.
 *
 * @returns a MempoolAcceptResult indicating whether the transaction was accepted/rejected with reason.
 */
MempoolAcceptResult AcceptToMemoryPool(Chainstate& active_chainstate, const CTransactionRef& tx,
                                       int64_t accept_time, bool bypass_limits, bool test_accept, bool ignore_locks=false)
    EXCLUSIVE_LOCKS_REQUIRED(cs_main);

/**
* Validate (and maybe submit) a package to the mempool. See doc/policy/packages.md for full details
* on package validation rules.
* @param[in]    test_accept     When true, run validation checks but don't submit to mempool.
* @returns a PackageMempoolAcceptResult which includes a MempoolAcceptResult for each transaction.
* If a transaction fails, validation will exit early and some results may be missing. It is also
* possible for the package to be partially submitted.
*/
PackageMempoolAcceptResult ProcessNewPackage(Chainstate& active_chainstate, CTxMemPool& pool,
                                                   const Package& txns, bool test_accept, bool ignore_locks=false)
                                                   EXCLUSIVE_LOCKS_REQUIRED(cs_main);

/* Mempool validation helper functions */

/**
 * Check if transaction will be final in the next block to be created.
 */
bool CheckFinalTxAtTip(const CBlockIndex& active_chain_tip, const CTransaction& tx) EXCLUSIVE_LOCKS_REQUIRED(::cs_main);

/**
 * Check if transaction will be BIP68 final in the next block to be created on top of tip.
 * @param[in]   tip             Chain tip to check tx sequence locks against. For example,
 *                              the tip of the current active chain.
 * @param[in]   coins_view      Any CCoinsView that provides access to the relevant coins for
 *                              checking sequence locks. For example, it can be a CCoinsViewCache
 *                              that isn't connected to anything but contains all the relevant
 *                              coins, or a CCoinsViewMemPool that is connected to the
 *                              mempool and chainstate UTXO set. In the latter case, the caller is
 *                              responsible for holding the appropriate locks to ensure that
 *                              calls to GetCoin() return correct coins.
 * Simulates calling SequenceLocks() with data from the tip passed in.
 * Optionally stores in LockPoints the resulting height and time calculated and the hash
 * of the block needed for calculation or skips the calculation and uses the LockPoints
 * passed in for evaluation.
 * The LockPoints should not be considered valid if CheckSequenceLocksAtTip returns false.
 */
bool CheckSequenceLocksAtTip(CBlockIndex* tip,
                        const CCoinsView& coins_view,
                        const CTransaction& tx,
                        LockPoints* lp = nullptr,
                        bool useExistingLockPoints = false);

/**
 * Closure representing one script verification
 * Note that this stores references to the spending transaction
 */
class CScriptCheck
{
private:
    CScript scriptPubKey;
    CAmount amount;
    std::vector<uint8_t> vchAmount;
    CTxOut m_tx_out;
    const CTransaction *ptxTo;
    unsigned int nIn;
    unsigned int nFlags;
    bool cacheStore;
    ScriptError error;
    PrecomputedTransactionData *txdata;
public:
    CScriptCheck(const CScript& scriptPubKeyIn, const std::vector<uint8_t> &vchAmountIn, const CTransaction& txToIn, unsigned int nInIn, unsigned int nFlagsIn, bool cacheIn, PrecomputedTransactionData* txdataIn) :
        scriptPubKey(scriptPubKeyIn), vchAmount(vchAmountIn),
        ptxTo(&txToIn), nIn(nInIn), nFlags(nFlagsIn), cacheStore(cacheIn), error(SCRIPT_ERR_UNKNOWN_ERROR), txdata(txdataIn) { }

    CScriptCheck(const CScript& scriptPubKeyIn, const CAmount amountIn, const CTransaction& txToIn, unsigned int nInIn, unsigned int nFlagsIn, bool cacheIn, PrecomputedTransactionData* txdataIn) :
        scriptPubKey(scriptPubKeyIn), amount(amountIn),
        ptxTo(&txToIn), nIn(nInIn), nFlags(nFlagsIn), cacheStore(cacheIn), error(SCRIPT_ERR_UNKNOWN_ERROR), txdata(txdataIn)
        {
            vchAmount.resize(8);
            part::SetAmount(vchAmount, amountIn);
        };
    CScriptCheck(): amount(0), ptxTo(nullptr), nIn(0), nFlags(0), cacheStore(false), error(SCRIPT_ERR_UNKNOWN_ERROR) {}
    CScriptCheck(const CTxOut& outIn, const CTransaction& txToIn, unsigned int nInIn, unsigned int nFlagsIn, bool cacheIn, PrecomputedTransactionData* txdataIn) :
        m_tx_out(outIn), ptxTo(&txToIn), nIn(nInIn), nFlags(nFlagsIn), cacheStore(cacheIn), error(SCRIPT_ERR_UNKNOWN_ERROR), txdata(txdataIn)
    {
        vchAmount.resize(8);
        part::SetAmount(vchAmount, m_tx_out.nValue);
        scriptPubKey = m_tx_out.scriptPubKey;
    };
    CScriptCheck(const CTxOutSign& outIn, const CTransaction& txToIn, unsigned int nInIn, unsigned int nFlagsIn, bool cacheIn, PrecomputedTransactionData* txdataIn) :
        ptxTo(&txToIn), nIn(nInIn), nFlags(nFlagsIn), cacheStore(cacheIn), error(SCRIPT_ERR_UNKNOWN_ERROR), txdata(txdataIn)
    {
        vchAmount = outIn.amount;
        scriptPubKey = outIn.scriptPubKey;
    };

    bool operator()();

    void swap(CScriptCheck& check) noexcept
    {
        std::swap(ptxTo, check.ptxTo);
        std::swap(scriptPubKey, check.scriptPubKey);
        std::swap(amount, check.amount);
        std::swap(vchAmount, check.vchAmount);
        std::swap(m_tx_out, check.m_tx_out);
        std::swap(nIn, check.nIn);
        std::swap(nFlags, check.nFlags);
        std::swap(cacheStore, check.cacheStore);
        std::swap(error, check.error);
        std::swap(txdata, check.txdata);
    }

    ScriptError GetScriptError() const { return error; }
};

/** Initializes the script-execution cache */
[[nodiscard]] bool InitScriptExecutionCache(size_t max_size_bytes);

/** Functions for validating blocks and updating the block tree */

/** Context-independent validity checks */
bool CheckBlock(const CBlock& block, BlockValidationState& state, const Consensus::Params& consensusParams, bool fCheckPOW = true, bool fCheckMerkleRoot = true);

/** Check a block is completely valid from start to finish (only works on top of our current best block) */
bool TestBlockValidity(BlockValidationState& state,
                       const CChainParams& chainparams,
                       Chainstate& chainstate,
                       const CBlock& block,
                       CBlockIndex* pindexPrev,
                       const std::function<NodeClock::time_point()>& adjusted_time_callback,
                       bool fCheckPOW = true,
                       bool fCheckMerkleRoot = true) EXCLUSIVE_LOCKS_REQUIRED(cs_main);

/** Check with the proof of work on each blockheader matches the value in nBits */
bool HasValidProofOfWork(const std::vector<CBlockHeader>& headers, const Consensus::Params& consensusParams);

/** Return the sum of the work on a given set of headers */
arith_uint256 CalculateHeadersWork(const std::vector<CBlockHeader>& headers);

/** RAII wrapper for VerifyDB: Verify consistency of the block and coin databases */
class CVerifyDB {
public:
    CVerifyDB();
    ~CVerifyDB();
    bool VerifyDB(
        Chainstate& chainstate,
        const Consensus::Params& consensus_params,
        CCoinsView& coinsview,
        int nCheckLevel,
        int nCheckDepth) EXCLUSIVE_LOCKS_REQUIRED(cs_main);
};

enum DisconnectResult
{
    DISCONNECT_OK,      // All good.
    DISCONNECT_UNCLEAN, // Rolled back, but UTXO set was inconsistent with block.
    DISCONNECT_FAILED   // Something else went wrong.
};

class ConnectTrace;

/** @see Chainstate::FlushStateToDisk */
enum class FlushStateMode {
    NONE,
    IF_NEEDED,
    PERIODIC,
    ALWAYS
};

/**
 * A convenience class for constructing the CCoinsView* hierarchy used
 * to facilitate access to the UTXO set.
 *
 * This class consists of an arrangement of layered CCoinsView objects,
 * preferring to store and retrieve coins in memory via `m_cacheview` but
 * ultimately falling back on cache misses to the canonical store of UTXOs on
 * disk, `m_dbview`.
 */
class CoinsViews {

public:
    //! The lowest level of the CoinsViews cache hierarchy sits in a leveldb database on disk.
    //! All unspent coins reside in this store.
    CCoinsViewDB m_dbview GUARDED_BY(cs_main);

    //! This view wraps access to the leveldb instance and handles read errors gracefully.
    CCoinsViewErrorCatcher m_catcherview GUARDED_BY(cs_main);

    //! This is the top layer of the cache hierarchy - it keeps as many coins in memory as
    //! can fit per the dbcache setting.
    std::unique_ptr<CCoinsViewCache> m_cacheview GUARDED_BY(cs_main);

    //! This constructor initializes CCoinsViewDB and CCoinsViewErrorCatcher instances, but it
    //! *does not* create a CCoinsViewCache instance by default. This is done separately because the
    //! presence of the cache has implications on whether or not we're allowed to flush the cache's
    //! state to disk, which should not be done until the health of the database is verified.
    //!
    //! All arguments forwarded onto CCoinsViewDB.
    CoinsViews(fs::path ldb_name, size_t cache_size_bytes, bool in_memory, bool should_wipe);

    //! Initialize the CCoinsViewCache member.
    void InitCache() EXCLUSIVE_LOCKS_REQUIRED(::cs_main);
};

enum class CoinsCacheSizeState
{
    //! The coins cache is in immediate need of a flush.
    CRITICAL = 2,
    //! The cache is at >= 90% capacity.
    LARGE = 1,
    OK = 0
};

/**
 * Chainstate stores and provides an API to update our local knowledge of the
 * current best chain.
 *
 * Eventually, the API here is targeted at being exposed externally as a
 * consumable libconsensus library, so any functions added must only call
 * other class member functions, pure functions in other parts of the consensus
 * library, callbacks via the validation interface, or read/write-to-disk
 * functions (eventually this will also be via callbacks).
 *
 * Anything that is contingent on the current tip of the chain is stored here,
 * whereas block information and metadata independent of the current tip is
 * kept in `BlockManager`.
 */
class Chainstate
{
protected:
public:
    /**
     * Every received block is assigned a unique and increasing identifier, so we
     * know which one to give priority in case of a fork.
     */
    /** Blocks loaded from disk are assigned id 0, so start the counter at 1. */
    int32_t nBlockSequenceId GUARDED_BY(::cs_main) = 1;
    /** Decreasing counter (used by subsequent preciousblock calls). */
    int32_t nBlockReverseSequenceId = -1;
    /** chainwork for the last block that preciousblock has been applied to. */
    arith_uint256 nLastPreciousChainwork = 0;

    /**
     * The ChainState Mutex
     * A lock that must be held when modifying this ChainState - held in ActivateBestChain() and
     * InvalidateBlock()
     */
    Mutex m_chainstate_mutex;

    /**
     * Whether this chainstate is undergoing initial block download.
     *
     * Mutable because we need to be able to mark IsInitialBlockDownload()
     * const, which latches this for caching purposes.
     */
    mutable std::atomic<bool> m_cached_finished_ibd{false};

    //! Optional mempool that is kept in sync with the chain.
    //! Only the active chainstate has a mempool.
    CTxMemPool* m_mempool;

    //! Manages the UTXO set, which is a reflection of the contents of `m_chain`.
    std::unique_ptr<CoinsViews> m_coins_views;

public:
    //! Reference to a BlockManager instance which itself is shared across all
    //! Chainstate instances.
    node::BlockManager& m_blockman;

    //! The chainstate manager that owns this chainstate. The reference is
    //! necessary so that this instance can check whether it is the active
    //! chainstate within deeply nested method calls.
    ChainstateManager& m_chainman;

    explicit Chainstate(
        CTxMemPool* mempool,
        node::BlockManager& blockman,
        ChainstateManager& chainman,
        std::optional<uint256> from_snapshot_blockhash = std::nullopt);

    /**
     * Initialize the CoinsViews UTXO set database management data structures. The in-memory
     * cache is initialized separately.
     *
     * All parameters forwarded to CoinsViews.
     */
    void InitCoinsDB(
        size_t cache_size_bytes,
        bool in_memory,
        bool should_wipe,
        fs::path leveldb_name = "chainstate");

    //! Initialize the in-memory coins cache (to be done after the health of the on-disk database
    //! is verified).
    void InitCoinsCache(size_t cache_size_bytes) EXCLUSIVE_LOCKS_REQUIRED(::cs_main);

    //! @returns whether or not the CoinsViews object has been fully initialized and we can
    //!          safely flush this object to disk.
    bool CanFlushToDisk() const EXCLUSIVE_LOCKS_REQUIRED(::cs_main)
    {
        AssertLockHeld(::cs_main);
        return m_coins_views && m_coins_views->m_cacheview;
    }

    //! The current chain of blockheaders we consult and build on.
    //! @see CChain, CBlockIndex.
    CChain m_chain;

    /**
     * The blockhash which is the base of the snapshot this chainstate was created from.
     *
     * std::nullopt if this chainstate was not created from a snapshot.
     */
    const std::optional<uint256> m_from_snapshot_blockhash;

    //! Return true if this chainstate relies on blocks that are assumed-valid. In
    //! practice this means it was created based on a UTXO snapshot.
    bool reliesOnAssumedValid() { return m_from_snapshot_blockhash.has_value(); }

    /**
     * The set of all CBlockIndex entries with either BLOCK_VALID_TRANSACTIONS (for
     * itself and all ancestors) *or* BLOCK_ASSUMED_VALID (if using background
     * chainstates) and as good as our current tip or better. Entries may be failed,
     * though, and pruning nodes may be missing the data for the block.
     */
    std::set<CBlockIndex*, node::CBlockIndexWorkComparator> setBlockIndexCandidates;

    //! @returns A reference to the in-memory cache of the UTXO set.
    CCoinsViewCache& CoinsTip() EXCLUSIVE_LOCKS_REQUIRED(::cs_main)
    {
        AssertLockHeld(::cs_main);
        assert(m_coins_views->m_cacheview);
        return *m_coins_views->m_cacheview.get();
    }

    //! @returns A reference to the on-disk UTXO set database.
    CCoinsViewDB& CoinsDB() EXCLUSIVE_LOCKS_REQUIRED(::cs_main)
    {
        AssertLockHeld(::cs_main);
        return m_coins_views->m_dbview;
    }

    //! @returns A pointer to the mempool.
    CTxMemPool* GetMempool()
    {
        return m_mempool;
    }

    //! @returns A reference to a wrapped view of the in-memory UTXO set that
    //!     handles disk read errors gracefully.
    CCoinsViewErrorCatcher& CoinsErrorCatcher() EXCLUSIVE_LOCKS_REQUIRED(::cs_main)
    {
        AssertLockHeld(::cs_main);
        return m_coins_views->m_catcherview;
    }

    //! Destructs all objects related to accessing the UTXO set.
    void ResetCoinsViews() { m_coins_views.reset(); }

    //! The cache size of the on-disk coins view.
    size_t m_coinsdb_cache_size_bytes{0};

    //! The cache size of the in-memory coins view.
    size_t m_coinstip_cache_size_bytes{0};

    //! Resize the CoinsViews caches dynamically and flush state to disk.
    //! @returns true unless an error occurred during the flush.
    bool ResizeCoinsCaches(size_t coinstip_size, size_t coinsdb_size)
        EXCLUSIVE_LOCKS_REQUIRED(::cs_main);

    /**
     * Import blocks from an external file
     *
     * During reindexing, this function is called for each block file (datadir/blocks/blk?????.dat).
     * It reads all blocks contained in the given file and attempts to process them (add them to the
     * block index). The blocks may be out of order within each file and across files. Often this
     * function reads a block but finds that its parent hasn't been read yet, so the block can't be
     * processed yet. The function will add an entry to the blocks_with_unknown_parent map (which is
     * passed as an argument), so that when the block's parent is later read and processed, this
     * function can re-read the child block from disk and process it.
     *
     * Because a block's parent may be in a later file, not just later in the same file, the
     * blocks_with_unknown_parent map must be passed in and out with each call. It's a multimap,
     * rather than just a map, because multiple blocks may have the same parent (when chain splits
     * or stale blocks exist). It maps from parent-hash to child-disk-position.
     *
     * This function can also be used to read blocks from user-specified block files using the
     * -loadblock= option. There's no unknown-parent tracking, so the last two arguments are omitted.
     *
     *
     * @param[in]     fileIn                        FILE handle to file containing blocks to read
     * @param[in]     dbp                           (optional) Disk block position (only for reindex)
     * @param[in,out] blocks_with_unknown_parent    (optional) Map of disk positions for blocks with
     *                                              unknown parent, key is parent block hash
     *                                              (only used for reindex)
     * */
    void LoadExternalBlockFile(
        FILE* fileIn,
        FlatFilePos* dbp = nullptr,
        std::multimap<uint256, FlatFilePos>* blocks_with_unknown_parent = nullptr, ChainstateManager *chainman = nullptr)
        EXCLUSIVE_LOCKS_REQUIRED(!m_chainstate_mutex);

    /**
     * Update the on-disk chain state.
     * The caches and indexes are flushed depending on the mode we're called with
     * if they're too large, if it's been a while since the last write,
     * or always and in all cases if we're in prune mode and are deleting files.
     *
     * If FlushStateMode::NONE is used, then FlushStateToDisk(...) won't do anything
     * besides checking if we need to prune.
     *
     * @returns true unless a system error occurred
     */
    bool FlushStateToDisk(
        BlockValidationState& state,
        FlushStateMode mode,
        int nManualPruneHeight = 0);

    //! Unconditionally flush all changes to disk.
    void ForceFlushStateToDisk();

    //! Prune blockfiles from the disk if necessary and then flush chainstate changes
    //! if we pruned.
    void PruneAndFlush();

    /**
     * Find the best known block, and make it the tip of the block chain. The
     * result is either failure or an activated best chain. pblock is either
     * nullptr or a pointer to a block that is already loaded (to avoid loading
     * it again from disk).
     *
     * ActivateBestChain is split into steps (see ActivateBestChainStep) so that
     * we avoid holding cs_main for an extended period of time; the length of this
     * call may be quite long during reindexing or a substantial reorg.
     *
     * May not be called with cs_main held. May not be called in a
     * validationinterface callback.
     *
     * @returns true unless a system error occurred
     */
    bool ActivateBestChain(
        BlockValidationState& state,
        std::shared_ptr<const CBlock> pblock = nullptr)
        EXCLUSIVE_LOCKS_REQUIRED(!m_chainstate_mutex)
        LOCKS_EXCLUDED(::cs_main);

    bool AcceptBlock(const std::shared_ptr<const CBlock>& pblock, BlockValidationState& state, CBlockIndex** ppindex, bool fRequested, const FlatFilePos* dbp, bool* fNewBlock, bool min_pow_checked) EXCLUSIVE_LOCKS_REQUIRED(cs_main);

    // Block (dis)connection on a given view:
    DisconnectResult DisconnectBlock(const CBlock& block, const CBlockIndex* pindex, CCoinsViewCache& view)
        EXCLUSIVE_LOCKS_REQUIRED(::cs_main);
    bool ConnectBlock(const CBlock& block, BlockValidationState& state, CBlockIndex* pindex,
                      CCoinsViewCache& view, bool fJustCheck = false) EXCLUSIVE_LOCKS_REQUIRED(cs_main);

    // Apply the effects of a block disconnection on the UTXO set.
    bool DisconnectTip(BlockValidationState& state, DisconnectedBlockTransactions* disconnectpool) EXCLUSIVE_LOCKS_REQUIRED(cs_main, m_mempool->cs);

    // Manual block validity manipulation:
    /** Mark a block as precious and reorganize.
     *
     * May not be called in a validationinterface callback.
     */
    bool PreciousBlock(BlockValidationState& state, CBlockIndex* pindex)
        EXCLUSIVE_LOCKS_REQUIRED(!m_chainstate_mutex)
        LOCKS_EXCLUDED(::cs_main);

    /** Mark a block as invalid. */
    bool InvalidateBlock(BlockValidationState& state, CBlockIndex* pindex)
        EXCLUSIVE_LOCKS_REQUIRED(!m_chainstate_mutex)
        LOCKS_EXCLUDED(::cs_main);

    /** Remove invalidity status from a block and its descendants. */
    void ResetBlockFailureFlags(CBlockIndex* pindex) EXCLUSIVE_LOCKS_REQUIRED(cs_main);

    /** Replay blocks that aren't fully applied to the database. */
    bool ReplayBlocks();

    /** Whether the chain state needs to be redownloaded due to lack of witness data */
    [[nodiscard]] bool NeedsRedownload() const EXCLUSIVE_LOCKS_REQUIRED(cs_main);
    /** Ensures we have a genesis block in the block tree, possibly writing one to disk. */
    bool LoadGenesisBlock();

    void PruneBlockIndexCandidates();

    void UnloadBlockIndex() EXCLUSIVE_LOCKS_REQUIRED(::cs_main);

    /** Check whether we are doing an initial block download (synchronizing from disk or network) */
    bool IsInitialBlockDownload() const;

    /** Find the last common block of this chain and a locator. */
    const CBlockIndex* FindForkInGlobalIndex(const CBlockLocator& locator) const EXCLUSIVE_LOCKS_REQUIRED(cs_main);

    /**
     * Make various assertions about the state of the block index.
     *
     * By default this only executes fully when using the Regtest chain; see: m_options.check_block_index.
     */
    void CheckBlockIndex();

    /** Load the persisted mempool from disk */
    void LoadMempool(const fs::path& load_path, fsbridge::FopenFn mockable_fopen_function = fsbridge::fopen);

    /** Update the chain tip based on database information, i.e. CoinsTip()'s best block. */
    bool LoadChainTip() EXCLUSIVE_LOCKS_REQUIRED(cs_main);

    //! Dictates whether we need to flush the cache to disk or not.
    //!
    //! @return the state of the size of the coins cache.
    CoinsCacheSizeState GetCoinsCacheSizeState() EXCLUSIVE_LOCKS_REQUIRED(::cs_main);

    CoinsCacheSizeState GetCoinsCacheSizeState(
        size_t max_coins_cache_size_bytes,
        size_t max_mempool_size_bytes) EXCLUSIVE_LOCKS_REQUIRED(::cs_main);

    std::string ToString() EXCLUSIVE_LOCKS_REQUIRED(::cs_main);

    node::BlockMap& BlockIndex() EXCLUSIVE_LOCKS_REQUIRED(::cs_main)
    {
        return m_blockman.m_block_index;
    }

//private:
    bool ActivateBestChainStep(BlockValidationState& state, CBlockIndex* pindexMostWork, const std::shared_ptr<const CBlock>& pblock, bool& fInvalidFound, ConnectTrace& connectTrace) EXCLUSIVE_LOCKS_REQUIRED(cs_main, m_mempool->cs);
    bool ConnectTip(BlockValidationState& state, CBlockIndex* pindexNew, const std::shared_ptr<const CBlock>& pblock, ConnectTrace& connectTrace, DisconnectedBlockTransactions& disconnectpool) EXCLUSIVE_LOCKS_REQUIRED(cs_main, m_mempool->cs);

    void InvalidBlockFound(CBlockIndex* pindex, const BlockValidationState& state) EXCLUSIVE_LOCKS_REQUIRED(cs_main);
    CBlockIndex* FindMostWorkChain() EXCLUSIVE_LOCKS_REQUIRED(cs_main);
    void ReceivedBlockTransactions(const CBlock& block, CBlockIndex* pindexNew, const FlatFilePos& pos) EXCLUSIVE_LOCKS_REQUIRED(cs_main);

    bool RollforwardBlock(const CBlockIndex* pindex, CCoinsViewCache& inputs) EXCLUSIVE_LOCKS_REQUIRED(cs_main);

    void CheckForkWarningConditions() EXCLUSIVE_LOCKS_REQUIRED(cs_main);
    void InvalidChainFound(CBlockIndex* pindexNew) EXCLUSIVE_LOCKS_REQUIRED(cs_main);

    //! Indirection necessary to make lock annotations work with an optional mempool.
    RecursiveMutex* MempoolMutex() const LOCK_RETURNED(m_mempool->cs)
    {
        return m_mempool ? &m_mempool->cs : nullptr;
    }

    /**
     * Make mempool consistent after a reorg, by re-adding or recursively erasing
     * disconnected block transactions from the mempool, and also removing any
     * other transactions from the mempool that are no longer valid given the new
     * tip/height.
     *
     * Note: we assume that disconnectpool only contains transactions that are NOT
     * confirmed in the current chain nor already in the mempool (otherwise,
     * in-mempool descendants of such transactions would be removed).
     *
     * Passing fAddToMempool=false will skip trying to add the transactions back,
     * and instead just erase from the mempool as needed.
     */
    void MaybeUpdateMempoolForReorg(
        DisconnectedBlockTransactions& disconnectpool,
        bool fAddToMempool) EXCLUSIVE_LOCKS_REQUIRED(cs_main, m_mempool->cs);

    /** Check warning conditions and do some notifications on new chain tip set. */
    void UpdateTip(const CBlockIndex* pindexNew)
        EXCLUSIVE_LOCKS_REQUIRED(::cs_main);

    friend ChainstateManager;
};

/**
 * Provides an interface for creating and interacting with one or two
 * chainstates: an IBD chainstate generated by downloading blocks, and
 * an optional snapshot chainstate loaded from a UTXO snapshot. Managed
 * chainstates can be maintained at different heights simultaneously.
 *
 * This class provides abstractions that allow the retrieval of the current
 * most-work chainstate ("Active") as well as chainstates which may be in
 * background use to validate UTXO snapshots.
 *
 * Definitions:
 *
 * *IBD chainstate*: a chainstate whose current state has been "fully"
 *   validated by the initial block download process.
 *
 * *Snapshot chainstate*: a chainstate populated by loading in an
 *    assumeutxo UTXO snapshot.
 *
 * *Active chainstate*: the chainstate containing the current most-work
 *    chain. Consulted by most parts of the system (net_processing,
 *    wallet) as a reflection of the current chain and UTXO set.
 *    This may either be an IBD chainstate or a snapshot chainstate.
 *
 * *Background IBD chainstate*: an IBD chainstate for which the
 *    IBD process is happening in the background while use of the
 *    active (snapshot) chainstate allows the rest of the system to function.
 */
class ChainstateManager
{
//private:
public:
    //! The chainstate used under normal operation (i.e. "regular" IBD) or, if
    //! a snapshot is in use, for background validation.
    //!
    //! Its contents (including on-disk data) will be deleted *upon shutdown*
    //! after background validation of the snapshot has completed. We do not
    //! free the chainstate contents immediately after it finishes validation
    //! to cautiously avoid a case where some other part of the system is still
    //! using this pointer (e.g. net_processing).
    //!
    //! Once this pointer is set to a corresponding chainstate, it will not
    //! be reset until init.cpp:Shutdown().
    //!
    //! This is especially important when, e.g., calling ActivateBestChain()
    //! on all chainstates because we are not able to hold ::cs_main going into
    //! that call.
    std::unique_ptr<Chainstate> m_ibd_chainstate GUARDED_BY(::cs_main);

    //! A chainstate initialized on the basis of a UTXO snapshot. If this is
    //! non-null, it is always our active chainstate.
    //!
    //! Once this pointer is set to a corresponding chainstate, it will not
    //! be reset until init.cpp:Shutdown().
    //!
    //! This is especially important when, e.g., calling ActivateBestChain()
    //! on all chainstates because we are not able to hold ::cs_main going into
    //! that call.
    std::unique_ptr<Chainstate> m_snapshot_chainstate GUARDED_BY(::cs_main);

    //! Points to either the ibd or snapshot chainstate; indicates our
    //! most-work chain.
    //!
    //! Once this pointer is set to a corresponding chainstate, it will not
    //! be reset until init.cpp:Shutdown().
    //!
    //! This is especially important when, e.g., calling ActivateBestChain()
    //! on all chainstates because we are not able to hold ::cs_main going into
    //! that call.
    Chainstate* m_active_chainstate GUARDED_BY(::cs_main) {nullptr};

    //! If true, the assumed-valid chainstate has been fully validated
    //! by the background validation chainstate.
    bool m_snapshot_validated GUARDED_BY(::cs_main){false};

    CBlockIndex* m_best_invalid GUARDED_BY(::cs_main){nullptr};

    //! Internal helper for ActivateSnapshot().
    [[nodiscard]] bool PopulateAndValidateSnapshot(
        Chainstate& snapshot_chainstate,
        AutoFile& coins_file,
        const node::SnapshotMetadata& metadata);

    /**
     * If a block header hasn't already been seen, call CheckBlockHeader on it, ensure
     * that it doesn't descend from an invalid block, and then add it to m_block_index.
     * Caller must set min_pow_checked=true in order to add a new header to the
     * block index (permanent memory storage), indicating that the header is
     * known to be part of a sufficiently high-work chain (anti-dos check).
     */
    bool AcceptBlockHeader(
        const CBlockHeader& block,
        BlockValidationState& state,
        CBlockIndex** ppindex,
        bool min_pow_checked,
        bool fRequested=false) EXCLUSIVE_LOCKS_REQUIRED(cs_main);
    friend Chainstate;

    /** Most recent headers presync progress update, for rate-limiting. */
    std::chrono::time_point<std::chrono::steady_clock> m_last_presync_update GUARDED_BY(::cs_main) {};

public:
    using Options = kernel::ChainstateManagerOpts;

    explicit ChainstateManager(Options options);

    const CChainParams& GetParams() const { return m_options.chainparams; }
    const Consensus::Params& GetConsensus() const { return m_options.chainparams.GetConsensus(); }
    bool ShouldCheckBlockIndex() const { return *Assert(m_options.check_block_index); }
    const arith_uint256& MinimumChainWork() const { return *Assert(m_options.minimum_chain_work); }
    const uint256& AssumedValidBlock() const { return *Assert(m_options.assumed_valid_block); }

    /**
     * Alias for ::cs_main.
     * Should be used in new code to make it easier to make ::cs_main a member
     * of this class.
     * Generally, methods of this class should be annotated to require this
     * mutex. This will make calling code more verbose, but also help to:
     * - Clarify that the method will acquire a mutex that heavily affects
     *   overall performance.
     * - Force call sites to think how long they need to acquire the mutex to
     *   get consistent results.
     */
    RecursiveMutex& GetMutex() const LOCK_RETURNED(::cs_main) { return ::cs_main; }

    const Options m_options;
    std::thread m_load_block;
    //! A single BlockManager instance is shared across each constructed
    //! chainstate to avoid duplicating block metadata.
    node::BlockManager m_blockman;
    PeerManager *m_peerman{nullptr};
    SmsgManager *m_smsgman{nullptr};

    /**
     * In order to efficiently track invalidity of headers, we keep the set of
     * blocks which we tried to connect and found to be invalid here (ie which
     * were set to BLOCK_FAILED_VALID since the last restart). We can then
     * walk this set and check if a new header is a descendant of something in
     * this set, preventing us from having to walk m_block_index when we try
     * to connect a bad block and fail.
     *
     * While this is more complicated than marking everything which descends
     * from an invalid block as invalid at the time we discover it to be
     * invalid, doing so would require walking all of m_block_index to find all
     * descendants. Since this case should be very rare, keeping track of all
     * BLOCK_FAILED_VALID blocks in a set should be just fine and work just as
     * well.
     *
     * Because we already walk m_block_index in height-order at startup, we go
     * ahead and mark descendants of invalid blocks as FAILED_CHILD at that time,
     * instead of putting things in this set.
     */
    std::set<CBlockIndex*> m_failed_blocks;

    /** Best header we've seen so far (used for getheaders queries' starting points). */
    CBlockIndex* m_best_header = nullptr;

    //! The total number of bytes available for us to use across all in-memory
    //! coins caches. This will be split somehow across chainstates.
    int64_t m_total_coinstip_cache{0};
    //
    //! The total number of bytes available for us to use across all leveldb
    //! coins databases. This will be split somehow across chainstates.
    int64_t m_total_coinsdb_cache{0};

    //! Instantiate a new chainstate.
    //!
    //! @param[in] mempool              The mempool to pass to the chainstate
    //                                  constructor
    Chainstate& InitializeChainstate(CTxMemPool* mempool) EXCLUSIVE_LOCKS_REQUIRED(::cs_main);

    //! Get all chainstates currently being used.
    std::vector<Chainstate*> GetAll();

    //! Construct and activate a Chainstate on the basis of UTXO snapshot data.
    //!
    //! Steps:
    //!
    //! - Initialize an unused Chainstate.
    //! - Load its `CoinsViews` contents from `coins_file`.
    //! - Verify that the hash of the resulting coinsdb matches the expected hash
    //!   per assumeutxo chain parameters.
    //! - Wait for our headers chain to include the base block of the snapshot.
    //! - "Fast forward" the tip of the new chainstate to the base of the snapshot,
    //!   faking nTx* block index data along the way.
    //! - Move the new chainstate to `m_snapshot_chainstate` and make it our
    //!   ChainstateActive().
    [[nodiscard]] bool ActivateSnapshot(
        AutoFile& coins_file, const node::SnapshotMetadata& metadata, bool in_memory);

    bool HaveActiveChainstate() const EXCLUSIVE_LOCKS_REQUIRED(::cs_main) { return m_active_chainstate; };
    //! The most-work chain.
    Chainstate& ActiveChainstate() const;
    CChain& ActiveChain() const EXCLUSIVE_LOCKS_REQUIRED(GetMutex()) { return ActiveChainstate().m_chain; }
    int ActiveHeight() const EXCLUSIVE_LOCKS_REQUIRED(GetMutex()) { return ActiveChain().Height(); }
    CBlockIndex* ActiveTip() const EXCLUSIVE_LOCKS_REQUIRED(GetMutex()) { return ActiveChain().Tip(); }

    node::BlockMap& BlockIndex() EXCLUSIVE_LOCKS_REQUIRED(::cs_main)
    {
        AssertLockHeld(::cs_main);
        return m_blockman.m_block_index;
    }

    /**
     * Track versionbit status
     */
    mutable VersionBitsCache m_versionbitscache;

    //! @returns true if a snapshot-based chainstate is in use. Also implies
    //!          that a background validation chainstate is also in use.
    bool IsSnapshotActive() const;

    std::optional<uint256> SnapshotBlockhash() const;

    //! Is there a snapshot in use and has it been fully validated?
    bool IsSnapshotValidated() const EXCLUSIVE_LOCKS_REQUIRED(::cs_main) { return m_snapshot_validated; }

    /**
     * Process an incoming block. This only returns after the best known valid
     * block is made active. Note that it does not, however, guarantee that the
     * specific block passed to it has been checked for validity!
     *
     * If you want to *possibly* get feedback on whether block is valid, you must
     * install a CValidationInterface (see validationinterface.h) - this will have
     * its BlockChecked method called whenever *any* block completes validation.
     *
     * Note that we guarantee that either the proof-of-work is valid on block, or
     * (and possibly also) BlockChecked will have been called.
     *
     * May not be called in a validationinterface callback.
     *
     * @param[in]   block The block we want to process.
     * @param[in]   force_processing Process this block even if unrequested; used for non-network block sources.
     * @param[in]   min_pow_checked  True if proof-of-work anti-DoS checks have
     *                               been done by caller for headers chain
     *                               (note: only affects headers acceptance; if
     *                               block header is already present in block
     *                               index then this parameter has no effect)
     * @param[out]  new_block A boolean which is set to indicate if the block was first received via this call
     * @returns     If the block was processed, independently of block validity
     */
    bool ProcessNewBlock(const std::shared_ptr<const CBlock>& block, bool force_processing, bool min_pow_checked, bool* new_block, NodeId node_id = 0, PeerManager *peerman = nullptr) LOCKS_EXCLUDED(cs_main);

    /**
     * Process incoming block headers.
     *
     * May not be called in a
     * validationinterface callback.
     *
     * @param[in]  block The block headers themselves
     * @param[in]  min_pow_checked  True if proof-of-work anti-DoS checks have been done by caller for headers chain
     * @param[out] state This may be set to an Error state if any error occurred processing them
     * @param[out] ppindex If set, the pointer will be set to point to the last new block index object for the given headers
     */
    bool ProcessNewBlockHeaders(const std::vector<CBlockHeader>& block, bool min_pow_checked, BlockValidationState& state, const CBlockIndex** ppindex = nullptr) LOCKS_EXCLUDED(cs_main);

    /**
     * Try to add a transaction to the memory pool.
     *
     * @param[in]  tx              The transaction to submit for mempool acceptance.
     * @param[in]  test_accept     When true, run validation checks but don't submit to mempool.
     */
    [[nodiscard]] MempoolAcceptResult ProcessTransaction(const CTransactionRef& tx, bool test_accept=false, bool ignore_locks=false)
        EXCLUSIVE_LOCKS_REQUIRED(cs_main);

    //! Load the block tree and coins database from disk, initializing state if we're running with -reindex
    bool LoadBlockIndex() EXCLUSIVE_LOCKS_REQUIRED(cs_main);

    //! Check to see if caches are out of balance and if so, call
    //! ResizeCoinsCaches() as needed.
    void MaybeRebalanceCaches() EXCLUSIVE_LOCKS_REQUIRED(::cs_main);

    /** Update uncommitted block structures (currently: only the witness reserved value). This is safe for submitted blocks. */
    void UpdateUncommittedBlockStructures(CBlock& block, const CBlockIndex* pindexPrev) const;

    /** Produce the necessary coinbase commitment for a block (modifies the hash, don't call for mined blocks). */
    std::vector<unsigned char> GenerateCoinbaseCommitment(CBlock& block, const CBlockIndex* pindexPrev) const;

    /** This is used by net_processing to report pre-synchronization progress of headers, as
     *  headers are not yet fed to validation during that time, but validation is (for now)
     *  responsible for logging and signalling through NotifyHeaderTip, so it needs this
     *  information. */
    void ReportHeadersPresync(const arith_uint256& work, int64_t height, int64_t timestamp);

    //! When starting up, search the datadir for a chainstate based on a UTXO
    //! snapshot that is in the process of being validated.
    bool DetectSnapshotChainstate(CTxMemPool* mempool) EXCLUSIVE_LOCKS_REQUIRED(::cs_main);

    void ResetChainstates() EXCLUSIVE_LOCKS_REQUIRED(::cs_main);

    //! Switch the active chainstate to one based on a UTXO snapshot that was loaded
    //! previously.
    Chainstate& ActivateExistingSnapshot(CTxMemPool* mempool, uint256 base_blockhash)
        EXCLUSIVE_LOCKS_REQUIRED(::cs_main);

    ~ChainstateManager();
};

/** Deployment* info via ChainstateManager */
template<typename DEP>
bool DeploymentActiveAfter(const CBlockIndex* pindexPrev, const ChainstateManager& chainman, DEP dep)
{
    return DeploymentActiveAfter(pindexPrev, chainman.GetConsensus(), dep, chainman.m_versionbitscache);
}

template<typename DEP>
bool DeploymentActiveAt(const CBlockIndex& index, const ChainstateManager& chainman, DEP dep)
{
    return DeploymentActiveAt(index, chainman.GetConsensus(), dep, chainman.m_versionbitscache);
}

template<typename DEP>
bool DeploymentEnabled(const ChainstateManager& chainman, DEP dep)
{
    return DeploymentEnabled(chainman.GetConsensus(), dep);
}

/**
 * Return the expected assumeutxo value for a given height, if one exists.
 *
 * @param[in] height Get the assumeutxo value for this height.
 *
 * @returns empty if no assumeutxo configuration exists for the given height.
 */
const AssumeutxoData* ExpectedAssumeutxo(const int height, const CChainParams& params);

<<<<<<< HEAD
bool FlushStateToDisk(const CChainParams& chainParams, BlockValidationState &state, FlushStateMode mode, int nManualPruneHeight=0);
bool FlushView(CCoinsViewCache *view, BlockValidationState& state, Chainstate &chainstate, bool fDisconnecting);



namespace particl {

class StakeConflict
{
public:
    int64_t nLastUpdated = 0;
    //COutPoint kernel;
    std::map<NodeId, int> peerCount;

    //int SetKernel(const COutPoint &kernel_);
    int Add(NodeId id);
};

/** Cache recently seen coinstake transactions */
class CoinStakeCache
{
public:
    CoinStakeCache() {};
    explicit CoinStakeCache(size_t max_size) : nMaxSize(max_size) {};
    size_t nMaxSize = 16;
    std::list<std::pair<uint256, CTransactionRef> > lData;

    bool GetCoinStake(Chainstate &chainstate, const uint256 &blockHash, CTransactionRef &tx) EXCLUSIVE_LOCKS_REQUIRED(cs_main);
    bool InsertCoinStake(const uint256 &blockHash, const CTransactionRef &tx) EXCLUSIVE_LOCKS_REQUIRED(cs_main);
};

extern std::map<uint256, StakeConflict> mapStakeConflict;
extern CoinStakeCache coinStakeCache;
extern std::map<COutPoint, uint256> mapStakeSeen;
extern std::list<COutPoint> listStakeSeen;

bool RemoveUnreceivedHeader(ChainstateManager &chainman, const uint256 &hash) EXCLUSIVE_LOCKS_REQUIRED(cs_main);
size_t CountDelayedBlocks() EXCLUSIVE_LOCKS_REQUIRED(cs_main);



bool AddToMapStakeSeen(const COutPoint &kernel, const uint256 &blockHash) EXCLUSIVE_LOCKS_REQUIRED(cs_main);
bool CheckStakeUnused(const COutPoint &kernel);
bool CheckStakeUnique(const CBlock &block, bool fUpdate=true);

/** Returns true if the block index was rewound to rebuild the temporary indices. */
bool RebuildRollingIndices(ChainstateManager &chainman, CTxMemPool *mempool);

int64_t GetSmsgFeeRate(ChainstateManager &chainman, const CBlockIndex *pindex, bool reduce_height=false) EXCLUSIVE_LOCKS_REQUIRED(cs_main);
uint32_t GetSmsgDifficulty(ChainstateManager &chainman, uint64_t time, bool verify=false) EXCLUSIVE_LOCKS_REQUIRED(cs_main);

} // namespace particl
=======
/** Identifies blocks that overwrote an existing coinbase output in the UTXO set (see BIP30) */
bool IsBIP30Repeat(const CBlockIndex& block_index);

/** Identifies blocks which coinbase output was subsequently overwritten in the UTXO set (see BIP30) */
bool IsBIP30Unspendable(const CBlockIndex& block_index);
>>>>>>> 5d9b5305

#endif // BITCOIN_VALIDATION_H<|MERGE_RESOLUTION|>--- conflicted
+++ resolved
@@ -1137,10 +1137,11 @@
  */
 const AssumeutxoData* ExpectedAssumeutxo(const int height, const CChainParams& params);
 
-<<<<<<< HEAD
-bool FlushStateToDisk(const CChainParams& chainParams, BlockValidationState &state, FlushStateMode mode, int nManualPruneHeight=0);
-bool FlushView(CCoinsViewCache *view, BlockValidationState& state, Chainstate &chainstate, bool fDisconnecting);
-
+/** Identifies blocks that overwrote an existing coinbase output in the UTXO set (see BIP30) */
+bool IsBIP30Repeat(const CBlockIndex& block_index);
+
+/** Identifies blocks which coinbase output was subsequently overwritten in the UTXO set (see BIP30) */
+bool IsBIP30Unspendable(const CBlockIndex& block_index);
 
 
 namespace particl {
@@ -1190,12 +1191,9 @@
 uint32_t GetSmsgDifficulty(ChainstateManager &chainman, uint64_t time, bool verify=false) EXCLUSIVE_LOCKS_REQUIRED(cs_main);
 
 } // namespace particl
-=======
-/** Identifies blocks that overwrote an existing coinbase output in the UTXO set (see BIP30) */
-bool IsBIP30Repeat(const CBlockIndex& block_index);
-
-/** Identifies blocks which coinbase output was subsequently overwritten in the UTXO set (see BIP30) */
-bool IsBIP30Unspendable(const CBlockIndex& block_index);
->>>>>>> 5d9b5305
+
+/** Exposed for Particl tests */
+bool FlushStateToDisk(const CChainParams& chainParams, BlockValidationState &state, FlushStateMode mode, int nManualPruneHeight=0);
+bool FlushView(CCoinsViewCache *view, BlockValidationState& state, Chainstate &chainstate, bool fDisconnecting);
 
 #endif // BITCOIN_VALIDATION_H