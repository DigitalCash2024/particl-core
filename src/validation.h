// Copyright (c) 2009-2010 Satoshi Nakamoto
// Copyright (c) 2009-2018 The Bitcoin Core developers
// Distributed under the MIT software license, see the accompanying
// file COPYING or http://www.opensource.org/licenses/mit-license.php.

#ifndef BITCOIN_VALIDATION_H
#define BITCOIN_VALIDATION_H

#if defined(HAVE_CONFIG_H)
#include <config/bitcoin-config.h>
#endif

#include <amount.h>
#include <coins.h>
#include <crypto/common.h> // for ReadLE64
#include <fs.h>
#include <protocol.h> // For CMessageHeader::MessageStartChars
#include <policy/feerate.h>
#include <script/script_error.h>
#include <sync.h>
#include <versionbits.h>

#include <algorithm>
#include <exception>
#include <map>
#include <memory>
#include <set>
#include <stdint.h>
#include <string>
#include <utility>
#include <vector>

#include <atomic>

class CBlockIndex;
class CBlockTreeDB;
class CChainParams;
class CCoinsViewDB;
class CInv;
class CConnman;
class CScriptCheck;
class CBlockPolicyEstimator;
class CTxMemPool;
class CValidationState;
struct ChainTxData;

struct PrecomputedTransactionData;
struct LockPoints;

/** Default for -whitelistrelay. */
static const bool DEFAULT_WHITELISTRELAY = true;
/** Default for -whitelistforcerelay. */
static const bool DEFAULT_WHITELISTFORCERELAY = false;
/** Default for -minrelaytxfee, minimum relay fee for transactions */
static const unsigned int DEFAULT_MIN_RELAY_TX_FEE = 1000;
//! -maxtxfee default
static const CAmount DEFAULT_TRANSACTION_MAXFEE = COIN / 2;
//! Discourage users to set fees higher than this amount (in satoshis) per kB
static const CAmount HIGH_TX_FEE_PER_KB = COIN / 100;
//! -maxtxfee will warn if called with a higher fee than this amount (in satoshis)
static const CAmount HIGH_MAX_TX_FEE = 100 * HIGH_TX_FEE_PER_KB;
/** Default for -limitancestorcount, max number of in-mempool ancestors */
static const unsigned int DEFAULT_ANCESTOR_LIMIT = 25;
/** Default for -limitancestorsize, maximum kilobytes of tx + all in-mempool ancestors */
static const unsigned int DEFAULT_ANCESTOR_SIZE_LIMIT = 101;
/** Default for -limitdescendantcount, max number of in-mempool descendants */
static const unsigned int DEFAULT_DESCENDANT_LIMIT = 25;
/** Default for -limitdescendantsize, maximum kilobytes of in-mempool descendants */
static const unsigned int DEFAULT_DESCENDANT_SIZE_LIMIT = 101;
/** Default for -mempoolexpiry, expiration time for mempool transactions in hours */
static const unsigned int DEFAULT_MEMPOOL_EXPIRY = 336;
/** Maximum kilobytes for transactions to store for processing during reorg */
static const unsigned int MAX_DISCONNECTED_TX_POOL_SIZE = 20000;
/** The maximum size of a blk?????.dat file (since 0.8) */
static const unsigned int MAX_BLOCKFILE_SIZE = 0x8000000; // 128 MiB
/** The pre-allocation chunk size for blk?????.dat files (since 0.8) */
static const unsigned int BLOCKFILE_CHUNK_SIZE = 0x1000000; // 16 MiB
/** The pre-allocation chunk size for rev?????.dat files (since 0.8) */
static const unsigned int UNDOFILE_CHUNK_SIZE = 0x100000; // 1 MiB

/** Maximum number of script-checking threads allowed */
static const int MAX_SCRIPTCHECK_THREADS = 16;
/** -par default (number of script-checking threads, 0 = auto) */
static const int DEFAULT_SCRIPTCHECK_THREADS = 0;
/** Number of blocks that can be requested at any given time from a single peer. */
static const int MAX_BLOCKS_IN_TRANSIT_PER_PEER = 16;
/** Timeout in seconds during which a peer must stall block download progress before being disconnected. */
static const unsigned int BLOCK_STALLING_TIMEOUT = 2;
/** Number of headers sent in one getheaders result. We rely on the assumption that if a peer sends
 *  less than this number, we reached its tip. Changing this value is a protocol upgrade. */
static const unsigned int MAX_HEADERS_RESULTS = 2000;
/** Maximum depth of blocks we're willing to serve as compact blocks to peers
 *  when requested. For older blocks, a regular BLOCK response will be sent. */
static const int MAX_CMPCTBLOCK_DEPTH = 5;
/** Maximum depth of blocks we're willing to respond to GETBLOCKTXN requests for. */
static const int MAX_BLOCKTXN_DEPTH = 10;
/** Size of the "block download window": how far ahead of our current height do we fetch?
 *  Larger windows tolerate larger download speed differences between peer, but increase the potential
 *  degree of disordering of blocks on disk (which make reindexing and pruning harder). We'll probably
 *  want to make this a per-peer adaptive value at some point. */
static const unsigned int BLOCK_DOWNLOAD_WINDOW = 1024;
/** Time to wait (in seconds) between writing blocks/block index to disk. */
static const unsigned int DATABASE_WRITE_INTERVAL = 60 * 60;
/** Time to wait (in seconds) between flushing chainstate to disk. */
static const unsigned int DATABASE_FLUSH_INTERVAL = 24 * 60 * 60;
/** Maximum length of reject messages. */
static const unsigned int MAX_REJECT_MESSAGE_LENGTH = 111;
/** Block download timeout base, expressed in millionths of the block interval (i.e. 10 min) */
static const int64_t BLOCK_DOWNLOAD_TIMEOUT_BASE = 1000000;
/** Additional block download timeout per parallel downloading peer (i.e. 5 min) */
static const int64_t BLOCK_DOWNLOAD_TIMEOUT_PER_PEER = 500000;

static const int64_t DEFAULT_MAX_TIP_AGE = 24 * 60 * 60;
/** Maximum age of our tip in seconds for us to be considered current for fee estimation */
static const int64_t MAX_FEE_ESTIMATION_TIP_AGE = 3 * 60 * 60;

/** Default for -permitbaremultisig */
static const bool DEFAULT_PERMIT_BAREMULTISIG = true;
static const bool DEFAULT_CHECKPOINTS_ENABLED = true;
static const bool DEFAULT_TXINDEX_ = true; // required for staking
#define DEFAULT_TXINDEX (gArgs.GetBoolArg("-btcmode", false) ? false : DEFAULT_TXINDEX_)
static const bool DEFAULT_CSINDEX = false;
static const bool DEFAULT_ADDRESSINDEX = false;
static const bool DEFAULT_TIMESTAMPINDEX = false;
static const bool DEFAULT_SPENTINDEX = false;
static const unsigned int DEFAULT_DB_MAX_OPEN_FILES = 64; // set to 1000 for insight
static const bool DEFAULT_DB_COMPRESSION = false; // set to true for insight
static const unsigned int DEFAULT_BANSCORE_THRESHOLD = 100;
/** Default for -persistmempool */
static const bool DEFAULT_PERSIST_MEMPOOL = true;
/** Default for -mempoolreplacement */
static const bool DEFAULT_ENABLE_REPLACEMENT = true;
/** Default for using fee filter */
static const bool DEFAULT_FEEFILTER = true;

/** Maximum number of headers to announce when relaying blocks with headers message.*/
static const unsigned int MAX_BLOCKS_TO_ANNOUNCE = 8;

/** Maximum number of unconnecting headers announcements before DoS score */
static const int MAX_UNCONNECTING_HEADERS = 10;

static const bool DEFAULT_PEERBLOOMFILTERS = true;

static const size_t MAX_STAKE_SEEN_SIZE = 1000;

inline int64_t FutureDrift(int64_t nTime) { return nTime + 15; } // FutureDriftV2

/** Default for -stopatheight */
static const int DEFAULT_STOPATHEIGHT = 0;


struct BlockHasher
{
    // this used to call `GetCheapHash()` in uint256, which was later moved; the
    // cheap hash function simply calls ReadLE64() however, so the end result is
    // identical
    size_t operator()(const uint256& hash) const { return ReadLE64(hash.begin()); }
};

typedef int64_t NodeId;
class StakeConflict
{
public:
    int64_t nLastUpdated = 0;
    //COutPoint kernel;
    std::map<NodeId, int> peerCount;

    //int SetKernel(const COutPoint &kernel_);
    int Add(NodeId id);
};

/** Cache recently seen coinstake transactions */
class CoinStakeCache
{
public:
    size_t nMaxSize = 16;
    std::list<std::pair<uint256, CTransactionRef> > lData;

    bool GetCoinStake(const uint256 &blockHash, CTransactionRef &tx);
    bool InsertCoinStake(const uint256 &blockHash, const CTransactionRef &tx);
};

extern std::map<uint256, StakeConflict> mapStakeConflict;
extern CoinStakeCache coinStakeCache;

extern CScript COINBASE_FLAGS;
extern CCriticalSection cs_main;
extern CBlockPolicyEstimator feeEstimator;
extern CTxMemPool mempool;
extern std::atomic_bool g_is_mempool_loaded;
typedef std::unordered_map<uint256, CBlockIndex*, BlockHasher> BlockMap;
<<<<<<< HEAD
extern BlockMap& mapBlockIndex;
extern std::map<COutPoint, uint256> mapStakeSeen;
extern std::list<COutPoint> listStakeSeen;
=======
extern BlockMap& mapBlockIndex GUARDED_BY(cs_main);
>>>>>>> 72d34c0e
extern uint64_t nLastBlockTx;
extern uint64_t nLastBlockSize;
extern uint64_t nLastBlockWeight;
extern const std::string strMessageMagic;
extern Mutex g_best_block_mutex;
extern std::condition_variable g_best_block_cv;
extern uint256 g_best_block;
extern std::atomic_bool fImporting;
extern std::atomic_bool fReindex;
extern std::atomic_bool fSkipRangeproof;
extern std::atomic_bool fBusyImporting;
extern int nScriptCheckThreads;
extern bool fAddressIndex;
extern bool fSpentIndex;
extern bool fTimestampIndex;
extern bool fIsBareMultisigStd;
extern bool fRequireStandard;
extern bool fCheckBlockIndex;
extern bool fCheckpointsEnabled;
extern size_t nCoinCacheUsage;
/** A fee rate smaller than this is considered zero fee (for relaying, mining and transaction creation) */
extern CFeeRate minRelayTxFee;
/** Absolute maximum transaction fee (in satoshis) used by wallet and mempool (rejects high fee in sendrawtransaction) */
extern CAmount maxTxFee;
/** If the tip is older than this (in seconds), the node is considered to be in initial block download. */
extern int64_t nMaxTipAge;
extern bool fEnableReplacement;

/** Block hash whose ancestors we will assume to have valid scripts without checking them. */
extern uint256 hashAssumeValid;

/** Minimum work we will assume exists on some valid chain. */
extern arith_uint256 nMinimumChainWork;

/** Best header we've seen so far (used for getheaders queries' starting points). */
extern CBlockIndex *pindexBestHeader;

/** Minimum disk space required - used in CheckDiskSpace() */
static const uint64_t nMinDiskSpace = 52428800;

/** Pruning-related variables and constants */
/** True if any block files have ever been pruned. */
extern bool fHavePruned;
/** True if we're running in -prune mode. */
extern bool fPruneMode;
/** Number of MiB of block files that we're trying to stay below. */
extern uint64_t nPruneTarget;
/** Block files containing a block-height within MIN_BLOCKS_TO_KEEP of chainActive.Tip() will not be pruned. */
static const unsigned int MIN_BLOCKS_TO_KEEP = 288;
/** Minimum blocks required to signal NODE_NETWORK_LIMITED */
static const unsigned int NODE_NETWORK_LIMITED_MIN_BLOCKS = 288;

static const signed int DEFAULT_CHECKBLOCKS = 6;
static const unsigned int DEFAULT_CHECKLEVEL = 3;

// Require that user allocate at least 550 MiB for block & undo files (blk???.dat and rev???.dat)
// At 1MB per block, 288 blocks = 288MB.
// Add 15% for Undo data = 331MB
// Add 20% for Orphan block rate = 397MB
// We want the low water mark after pruning to be at least 397 MB and since we prune in
// full block file chunks, we need the high water mark which triggers the prune to be
// one 128MB block file + added 15% undo data = 147MB greater for a total of 545MB
// Setting the target to >= 550 MiB will make it likely we can respect the target.
static const uint64_t MIN_DISK_SPACE_FOR_BLOCK_FILES = 550 * 1024 * 1024;

/**
 * Process an incoming block. This only returns after the best known valid
 * block is made active. Note that it does not, however, guarantee that the
 * specific block passed to it has been checked for validity!
 *
 * If you want to *possibly* get feedback on whether pblock is valid, you must
 * install a CValidationInterface (see validationinterface.h) - this will have
 * its BlockChecked method called whenever *any* block completes validation.
 *
 * Note that we guarantee that either the proof-of-work is valid on pblock, or
 * (and possibly also) BlockChecked will have been called.
 *
 * May not be called in a
 * validationinterface callback.
 *
 * @param[in]   pblock  The block we want to process.
 * @param[in]   fForceProcessing Process this block even if unrequested; used for non-network block sources and whitelisted peers.
 * @param[out]  fNewBlock A boolean which is set to indicate if the block was first received via this call
 * @return True if state.IsValid()
 */
bool ProcessNewBlock(const CChainParams& chainparams, const std::shared_ptr<const CBlock> pblock, bool fForceProcessing, bool* fNewBlock) LOCKS_EXCLUDED(cs_main);

/**
 * Process incoming block headers.
 *
 * May not be called in a
 * validationinterface callback.
 *
 * @param[in]  block The block headers themselves
 * @param[out] state This may be set to an Error state if any error occurred processing them
 * @param[in]  chainparams The params for the chain we want to connect to
 * @param[out] ppindex If set, the pointer will be set to point to the last new block index object for the given headers
 * @param[out] first_invalid First header that fails validation, if one exists
 */
bool ProcessNewBlockHeaders(const std::vector<CBlockHeader>& block, CValidationState& state, const CChainParams& chainparams, const CBlockIndex** ppindex = nullptr, CBlockHeader* first_invalid = nullptr) LOCKS_EXCLUDED(cs_main);

/** Check whether enough disk space is available for an incoming block */
bool CheckDiskSpace(uint64_t nAdditionalBytes = 0, bool blocks_dir = false);
/** Open a block file (blk?????.dat) */
FILE* OpenBlockFile(const CDiskBlockPos &pos, bool fReadOnly = false);
/** Translation to a filesystem path */
fs::path GetBlockPosFilename(const CDiskBlockPos &pos, const char *prefix);
/** Import blocks from an external file */
bool LoadExternalBlockFile(const CChainParams& chainparams, FILE* fileIn, CDiskBlockPos *dbp = nullptr);
/** Ensures we have a genesis block in the block tree, possibly writing one to disk. */
bool LoadGenesisBlock(const CChainParams& chainparams);
/** Returns true if the block index needs to be reindexed. */
bool TryAutoReindex();
/** Load the block tree and coins database from disk,
 * initializing state if we're running with -reindex. */
bool LoadBlockIndex(const CChainParams& chainparams) EXCLUSIVE_LOCKS_REQUIRED(cs_main);
/** Update the chain tip based on database information. */
bool LoadChainTip(const CChainParams& chainparams) EXCLUSIVE_LOCKS_REQUIRED(cs_main);
/** Unload database information */
void UnloadBlockIndex();
/** Run an instance of the script checking thread */
void ThreadScriptCheck();
/** Return the average number of blocks that other nodes claim to have */
int GetNumBlocksOfPeers() EXCLUSIVE_LOCKS_REQUIRED(cs_main);
/** Check whether we are doing an initial block download (synchronizing from disk or network) */
bool IsInitialBlockDownload();
/** Retrieve a transaction (from memory pool, or from disk, if possible) */
bool GetTransaction(const uint256 &hash, CTransactionRef &tx, const Consensus::Params& params, uint256 &hashBlock, const CBlockIndex* const block_index = nullptr);

/** Retrieve a transaction and block header from disk */
bool GetTransaction(const uint256 &hash, CTransactionRef &tx, const Consensus::Params& params, CBlock &block, bool fAllowSlow = false, CBlockIndex* blockIndex = nullptr);

/**
 * Find the best known block, and make it the tip of the block chain
 *
 * May not be called with cs_main held. May not be called in a
 * validationinterface callback.
 */
bool ActivateBestChain(CValidationState& state, const CChainParams& chainparams, std::shared_ptr<const CBlock> pblock = std::shared_ptr<const CBlock>());
CAmount GetBlockSubsidy(int nHeight, const Consensus::Params& consensusParams);

/** Guess verification progress (as a fraction between 0.0=genesis and 1.0=current tip). */
double GuessVerificationProgress(const ChainTxData& data, const CBlockIndex* pindex);

/** Calculate the amount of disk space the block & undo files currently use */
uint64_t CalculateCurrentUsage();

/**
 *  Mark one block file as pruned.
 */
void PruneOneBlockFile(const int fileNumber) EXCLUSIVE_LOCKS_REQUIRED(cs_main);

/**
 *  Actually unlink the specified files
 */
void UnlinkPrunedFiles(const std::set<int>& setFilesToPrune);

/** Flush all state, indexes and buffers to disk. */
void FlushStateToDisk();
/** Prune block files and flush state to disk. */
void PruneAndFlush();

bool FlushView(CCoinsViewCache *view, CValidationState& state, bool fDisconnecting);

/** Update chainActive and related internal data structures. */
void UpdateTip(const CBlockIndex *pindexNew, const CChainParams& chainParams);

/** Prune block files up to a given height */
void PruneBlockFilesManual(int nManualPruneHeight);

/** (try to) add transaction to memory pool
 * plTxnReplaced will be appended to with all transactions replaced from mempool **/
bool AcceptToMemoryPool(CTxMemPool& pool, CValidationState &state, const CTransactionRef &tx,
                        bool* pfMissingInputs, std::list<CTransactionRef>* plTxnReplaced,
                        bool bypass_limits, const CAmount nAbsurdFee, bool test_accept=false, bool ignore_locks=false) EXCLUSIVE_LOCKS_REQUIRED(cs_main);

/** Convert CValidationState to a human-readable message for logging */
std::string FormatStateMessage(const CValidationState &state);

/** Get the BIP9 state for a given deployment at the current tip. */
ThresholdState VersionBitsTipState(const Consensus::Params& params, Consensus::DeploymentPos pos);

/** Get the numerical statistics for the BIP9 state for a given deployment at the current tip. */
BIP9Stats VersionBitsTipStatistics(const Consensus::Params& params, Consensus::DeploymentPos pos);

/** Get the block height at which the BIP9 deployment switched into the state for the block building on the current tip. */
int VersionBitsTipStateSinceHeight(const Consensus::Params& params, Consensus::DeploymentPos pos);

/** Apply the effects of this transaction on the UTXO set represented by view */
void UpdateCoins(const CTransaction& tx, CCoinsViewCache& inputs, int nHeight);

enum class FlushStateMode {
    NONE,
    IF_NEEDED,
    PERIODIC,
    ALWAYS
};

bool FlushStateToDisk(const CChainParams& chainParams, CValidationState &state, FlushStateMode mode, int nManualPruneHeight=0);

/**
 * Check if transaction will be final in the next block to be created.
 *
 * Calls IsFinalTx() with current block height and appropriate block time.
 *
 * See consensus/consensus.h for flag definitions.
 */
bool CheckFinalTx(const CTransaction &tx, int flags = -1) EXCLUSIVE_LOCKS_REQUIRED(cs_main);

/**
 * Test whether the LockPoints height and time are still valid on the current chain
 */
bool TestLockPointValidity(const LockPoints* lp) EXCLUSIVE_LOCKS_REQUIRED(cs_main);

/**
 * Check if transaction will be BIP 68 final in the next block to be created.
 *
 * Simulates calling SequenceLocks() with data from the tip of the current active chain.
 * Optionally stores in LockPoints the resulting height and time calculated and the hash
 * of the block needed for calculation or skips the calculation and uses the LockPoints
 * passed in for evaluation.
 * The LockPoints should not be considered valid if CheckSequenceLocks returns false.
 *
 * See consensus/consensus.h for flag definitions.
 */
bool CheckSequenceLocks(const CTxMemPool& pool, const CTransaction& tx, int flags, LockPoints* lp = nullptr, bool useExistingLockPoints = false) EXCLUSIVE_LOCKS_REQUIRED(cs_main);

/**
 * Closure representing one script verification
 * Note that this stores references to the spending transaction
 */
class CScriptCheck
{
private:
    CScript scriptPubKey;
    CAmount amount;
    std::vector<uint8_t> vchAmount;
    CTxOut m_tx_out;
    const CTransaction *ptxTo;
    unsigned int nIn;
    unsigned int nFlags;
    bool cacheStore;
    ScriptError error;
    PrecomputedTransactionData *txdata;
public:
    CScriptCheck(const CScript& scriptPubKeyIn, const std::vector<uint8_t> &vchAmountIn, const CTransaction& txToIn, unsigned int nInIn, unsigned int nFlagsIn, bool cacheIn, PrecomputedTransactionData* txdataIn) :
        scriptPubKey(scriptPubKeyIn), vchAmount(vchAmountIn),
        ptxTo(&txToIn), nIn(nInIn), nFlags(nFlagsIn), cacheStore(cacheIn), error(SCRIPT_ERR_UNKNOWN_ERROR), txdata(txdataIn) { }

    CScriptCheck(const CScript& scriptPubKeyIn, const CAmount amountIn, const CTransaction& txToIn, unsigned int nInIn, unsigned int nFlagsIn, bool cacheIn, PrecomputedTransactionData* txdataIn) :
        scriptPubKey(scriptPubKeyIn), amount(amountIn),
        ptxTo(&txToIn), nIn(nInIn), nFlags(nFlagsIn), cacheStore(cacheIn), error(SCRIPT_ERR_UNKNOWN_ERROR), txdata(txdataIn)
        {
            vchAmount.resize(8);
            memcpy(&vchAmount[0], &amountIn, 8);
        };
    CScriptCheck(): amount(0), ptxTo(nullptr), nIn(0), nFlags(0), cacheStore(false), error(SCRIPT_ERR_UNKNOWN_ERROR) {}
    CScriptCheck(const CTxOut& outIn, const CTransaction& txToIn, unsigned int nInIn, unsigned int nFlagsIn, bool cacheIn, PrecomputedTransactionData* txdataIn) :
        m_tx_out(outIn), ptxTo(&txToIn), nIn(nInIn), nFlags(nFlagsIn), cacheStore(cacheIn), error(SCRIPT_ERR_UNKNOWN_ERROR), txdata(txdataIn)
    {
        vchAmount.resize(8);
        memcpy(&vchAmount[0], &m_tx_out.nValue, 8);
        scriptPubKey = m_tx_out.scriptPubKey;
    };

    bool operator()();

    void swap(CScriptCheck &check) {
        std::swap(ptxTo, check.ptxTo);
        std::swap(scriptPubKey, check.scriptPubKey);
        std::swap(amount, check.amount);
        std::swap(vchAmount, check.vchAmount);
        std::swap(m_tx_out, check.m_tx_out);
        std::swap(nIn, check.nIn);
        std::swap(nFlags, check.nFlags);
        std::swap(cacheStore, check.cacheStore);
        std::swap(error, check.error);
        std::swap(txdata, check.txdata);
    }

    ScriptError GetScriptError() const { return error; }
};

/** Initializes the script-execution cache */
void InitScriptExecutionCache();


/** Functions for disk access for blocks */
bool ReadBlockFromDisk(CBlock& block, const CDiskBlockPos& pos, const Consensus::Params& consensusParams);
bool ReadBlockFromDisk(CBlock& block, const CBlockIndex* pindex, const Consensus::Params& consensusParams);
bool ReadTransactionFromDiskBlock(const CBlockIndex *pindex, int nIndex, CTransactionRef &txOut);

bool ReadRawBlockFromDisk(std::vector<uint8_t>& block, const CDiskBlockPos& pos, const CMessageHeader::MessageStartChars& message_start);
bool ReadRawBlockFromDisk(std::vector<uint8_t>& block, const CBlockIndex* pindex, const CMessageHeader::MessageStartChars& message_start);

/** Functions for validating blocks and updating the block tree */

bool AddToMapStakeSeen(const COutPoint &kernel, const uint256 &blockHash) EXCLUSIVE_LOCKS_REQUIRED(cs_main);
bool CheckStakeUnused(const COutPoint &kernel);
bool CheckStakeUnique(const CBlock &block, bool fUpdate=true);

/** Context-independent validity checks */
bool CheckBlock(const CBlock& block, CValidationState& state, const Consensus::Params& consensusParams, bool fCheckPOW = true, bool fCheckMerkleRoot = true);

unsigned int GetNextTargetRequired(const CBlockIndex *pindexLast);

enum DisconnectResult
{
    DISCONNECT_OK,      // All good.
    DISCONNECT_UNCLEAN, // Rolled back, but UTXO set was inconsistent with block.
    DISCONNECT_FAILED   // Something else went wrong.
};

bool ConnectBlock(const CBlock& block, CValidationState& state, CBlockIndex* pindex,
    CCoinsViewCache& view, const CChainParams& chainparams, bool fJustCheck = false) EXCLUSIVE_LOCKS_REQUIRED(cs_main);

DisconnectResult DisconnectBlock(const CBlock& block, const CBlockIndex* pindex, CCoinsViewCache& view);

/** Check a block is completely valid from start to finish (only works on top of our current best block, with cs_main held) */
bool TestBlockValidity(CValidationState& state, const CChainParams& chainparams, const CBlock& block, CBlockIndex* pindexPrev, bool fCheckPOW = true, bool fCheckMerkleRoot = true) EXCLUSIVE_LOCKS_REQUIRED(cs_main);

/** Check whether witness commitments are required for block. */
bool IsWitnessEnabled(const CBlockIndex* pindexPrev, const Consensus::Params& params);

/** Check whether NULLDUMMY (BIP 147) has activated. */
bool IsNullDummyEnabled(const CBlockIndex* pindexPrev, const Consensus::Params& params);

/** When there are blocks in the active chain with missing data, rewind the chainstate and remove them from the block index */
bool RewindBlockIndex(const CChainParams& params);

/** Update uncommitted block structures (currently: only the witness reserved value). This is safe for submitted blocks. */
void UpdateUncommittedBlockStructures(CBlock& block, const CBlockIndex* pindexPrev, const Consensus::Params& consensusParams);

/** Produce the necessary coinbase commitment for a block (modifies the hash, don't call for mined blocks). */
std::vector<unsigned char> GenerateCoinbaseCommitment(CBlock& block, const CBlockIndex* pindexPrev, const Consensus::Params& consensusParams);

/** RAII wrapper for VerifyDB: Verify consistency of the block and coin databases */
class CVerifyDB {
public:
    CVerifyDB();
    ~CVerifyDB();
    bool VerifyDB(const CChainParams& chainparams, CCoinsView *coinsview, int nCheckLevel, int nCheckDepth);
};

/** Replay blocks that aren't fully applied to the database. */
bool ReplayBlocks(const CChainParams& params, CCoinsView* view);

inline CBlockIndex* LookupBlockIndex(const uint256& hash)
{
    AssertLockHeld(cs_main);
    BlockMap::const_iterator it = mapBlockIndex.find(hash);
    return it == mapBlockIndex.end() ? nullptr : it->second;
}

/** Find the last common block between the parameter chain and a locator. */
CBlockIndex* FindForkInGlobalIndex(const CChain& chain, const CBlockLocator& locator) EXCLUSIVE_LOCKS_REQUIRED(cs_main);

/** Mark a block as precious and reorganize.
 *
 * May not be called in a
 * validationinterface callback.
 */
bool PreciousBlock(CValidationState& state, const CChainParams& params, CBlockIndex *pindex) LOCKS_EXCLUDED(cs_main);

/** Mark a block as invalid. */
bool InvalidateBlock(CValidationState& state, const CChainParams& chainparams, CBlockIndex* pindex) EXCLUSIVE_LOCKS_REQUIRED(cs_main);

/** Remove invalidity status from a block and its descendants. */
void ResetBlockFailureFlags(CBlockIndex* pindex) EXCLUSIVE_LOCKS_REQUIRED(cs_main);

/** The currently-connected chain of blocks (protected by cs_main). */
extern CChain& chainActive;

/** Global variable that points to the coins database (protected by cs_main) */
extern std::unique_ptr<CCoinsViewDB> pcoinsdbview;

/** Global variable that points to the active CCoinsView (protected by cs_main) */
extern std::unique_ptr<CCoinsViewCache> pcoinsTip;

/** Global variable that points to the active block tree (protected by cs_main) */
extern std::unique_ptr<CBlockTreeDB> pblocktree;

/**
 * Return the spend height, which is one more than the inputs.GetBestBlock().
 * While checking, GetBestBlock() refers to the parent block. (protected by cs_main)
 * This is also true for mempool checks.
 */
int GetSpendHeight(const CCoinsViewCache& inputs);

extern VersionBitsCache versionbitscache;

/**
 * Determine what nVersion a new block should use.
 */
int32_t ComputeBlockVersion(const CBlockIndex* pindexPrev, const Consensus::Params& params);

/** Reject codes greater or equal to this can be returned by AcceptToMemPool
 * for transactions, to signal internal conditions. They cannot and should not
 * be sent over the P2P network.
 */
static const unsigned int REJECT_INTERNAL = 0x100;
/** Too high fee. Can not be triggered by P2P transactions */
static const unsigned int REJECT_HIGHFEE = 0x100;

/** Get block file info entry for one block file */
CBlockFileInfo* GetBlockFileInfo(size_t n);

/** Dump the mempool to disk. */
bool DumpMempool();

/** Load the mempool from disk. */
bool LoadMempool();

//! Check whether the block associated with this index entry is pruned or not.
inline bool IsBlockPruned(const CBlockIndex* pblockindex)
{
    return (fHavePruned && !(pblockindex->nStatus & BLOCK_HAVE_DATA) && pblockindex->nTx > 0);
}

bool RemoveUnreceivedHeader(const uint256 &hash) EXCLUSIVE_LOCKS_REQUIRED(cs_main);
size_t CountDelayedBlocks() EXCLUSIVE_LOCKS_REQUIRED(cs_main);
int64_t GetSmsgFeeRate(const CBlockIndex *pindex, bool reduce_height=false) EXCLUSIVE_LOCKS_REQUIRED(cs_main);

#endif // BITCOIN_VALIDATION_H<|MERGE_RESOLUTION|>--- conflicted
+++ resolved
@@ -157,45 +157,15 @@
     size_t operator()(const uint256& hash) const { return ReadLE64(hash.begin()); }
 };
 
-typedef int64_t NodeId;
-class StakeConflict
-{
-public:
-    int64_t nLastUpdated = 0;
-    //COutPoint kernel;
-    std::map<NodeId, int> peerCount;
-
-    //int SetKernel(const COutPoint &kernel_);
-    int Add(NodeId id);
-};
-
-/** Cache recently seen coinstake transactions */
-class CoinStakeCache
-{
-public:
-    size_t nMaxSize = 16;
-    std::list<std::pair<uint256, CTransactionRef> > lData;
-
-    bool GetCoinStake(const uint256 &blockHash, CTransactionRef &tx);
-    bool InsertCoinStake(const uint256 &blockHash, const CTransactionRef &tx);
-};
-
-extern std::map<uint256, StakeConflict> mapStakeConflict;
-extern CoinStakeCache coinStakeCache;
-
 extern CScript COINBASE_FLAGS;
 extern CCriticalSection cs_main;
 extern CBlockPolicyEstimator feeEstimator;
 extern CTxMemPool mempool;
 extern std::atomic_bool g_is_mempool_loaded;
 typedef std::unordered_map<uint256, CBlockIndex*, BlockHasher> BlockMap;
-<<<<<<< HEAD
-extern BlockMap& mapBlockIndex;
+extern BlockMap& mapBlockIndex GUARDED_BY(cs_main);
 extern std::map<COutPoint, uint256> mapStakeSeen;
 extern std::list<COutPoint> listStakeSeen;
-=======
-extern BlockMap& mapBlockIndex GUARDED_BY(cs_main);
->>>>>>> 72d34c0e
 extern uint64_t nLastBlockTx;
 extern uint64_t nLastBlockSize;
 extern uint64_t nLastBlockWeight;
@@ -619,4 +589,32 @@
 size_t CountDelayedBlocks() EXCLUSIVE_LOCKS_REQUIRED(cs_main);
 int64_t GetSmsgFeeRate(const CBlockIndex *pindex, bool reduce_height=false) EXCLUSIVE_LOCKS_REQUIRED(cs_main);
 
+typedef int64_t NodeId;
+class StakeConflict
+{
+public:
+    int64_t nLastUpdated = 0;
+    //COutPoint kernel;
+    std::map<NodeId, int> peerCount;
+
+    //int SetKernel(const COutPoint &kernel_);
+    int Add(NodeId id);
+};
+
+/** Cache recently seen coinstake transactions */
+class CoinStakeCache
+{
+public:
+    size_t nMaxSize = 16;
+    std::list<std::pair<uint256, CTransactionRef> > lData;
+
+    bool GetCoinStake(const uint256 &blockHash, CTransactionRef &tx) EXCLUSIVE_LOCKS_REQUIRED(cs_main);
+    bool InsertCoinStake(const uint256 &blockHash, const CTransactionRef &tx) EXCLUSIVE_LOCKS_REQUIRED(cs_main);
+};
+
+extern std::map<uint256, StakeConflict> mapStakeConflict;
+extern CoinStakeCache coinStakeCache;
+
+
+
 #endif // BITCOIN_VALIDATION_H