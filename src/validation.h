// Copyright (c) 2009-2010 Satoshi Nakamoto
// Copyright (c) 2009-2020 The Bitcoin Core developers
// Distributed under the MIT software license, see the accompanying
// file COPYING or http://www.opensource.org/licenses/mit-license.php.

#ifndef BITCOIN_VALIDATION_H
#define BITCOIN_VALIDATION_H

#if defined(HAVE_CONFIG_H)
#include <config/bitcoin-config.h>
#endif

#include <amount.h>
#include <coins.h>
#include <crypto/common.h> // for ReadLE64
#include <fs.h>
#include <optional.h>
#include <policy/feerate.h>
#include <protocol.h> // For CMessageHeader::MessageStartChars
#include <script/script_error.h>
#include <sync.h>
#include <txmempool.h> // For CTxMemPool::cs
#include <txdb.h>
#include <versionbits.h>
#include <serialize.h>

#include <atomic>
#include <map>
#include <memory>
#include <set>
#include <stdint.h>
#include <utility>
#include <vector>

class CChainState;
class BlockValidationState;
class CBlockIndex;
class CBlockTreeDB;
class CBlockUndo;
class CChainParams;
class CInv;
class CConnman;
class CScriptCheck;
class CBlockPolicyEstimator;
class CTxMemPool;
class ChainstateManager;
class TxValidationState;
struct ChainTxData;

struct DisconnectedBlockTransactions;
struct PrecomputedTransactionData;
struct LockPoints;

/** Default for -minrelaytxfee, minimum relay fee for transactions */
static const unsigned int DEFAULT_MIN_RELAY_TX_FEE = 1000;
/** Default for -limitancestorcount, max number of in-mempool ancestors */
static const unsigned int DEFAULT_ANCESTOR_LIMIT = 25;
/** Default for -limitancestorsize, maximum kilobytes of tx + all in-mempool ancestors */
static const unsigned int DEFAULT_ANCESTOR_SIZE_LIMIT = 101;
/** Default for -limitdescendantcount, max number of in-mempool descendants */
static const unsigned int DEFAULT_DESCENDANT_LIMIT = 25;
/** Default for -limitdescendantsize, maximum kilobytes of in-mempool descendants */
static const unsigned int DEFAULT_DESCENDANT_SIZE_LIMIT = 101;
/** Default for -mempoolexpiry, expiration time for mempool transactions in hours */
static const unsigned int DEFAULT_MEMPOOL_EXPIRY = 336;
/** The maximum size of a blk?????.dat file (since 0.8) */
static const unsigned int MAX_BLOCKFILE_SIZE = 0x8000000; // 128 MiB
/** Maximum number of dedicated script-checking threads allowed */
static const int MAX_SCRIPTCHECK_THREADS = 15;
/** -par default (number of script-checking threads, 0 = auto) */
static const int DEFAULT_SCRIPTCHECK_THREADS = 0;
static const int64_t DEFAULT_MAX_TIP_AGE = 24 * 60 * 60;
static const bool DEFAULT_CHECKPOINTS_ENABLED = true;
static const bool DEFAULT_TXINDEX = false;
static const char* const DEFAULT_BLOCKFILTERINDEX = "0";
static const bool DEFAULT_CSINDEX = false;
static const bool DEFAULT_ADDRESSINDEX = false;
static const bool DEFAULT_TIMESTAMPINDEX = false;
static const bool DEFAULT_SPENTINDEX = false;
static const unsigned int DEFAULT_DB_MAX_OPEN_FILES = 64; // set to 1000 for insight
static const bool DEFAULT_DB_COMPRESSION = false; // set to true for insight
static const unsigned int DEFAULT_BANSCORE_THRESHOLD = 100;
/** Default for -persistmempool */
static const bool DEFAULT_PERSIST_MEMPOOL = true;
/** Default for using fee filter */
static const bool DEFAULT_FEEFILTER = true;

static const size_t MAX_STAKE_SEEN_SIZE = 1000;

inline int64_t FutureDrift(int64_t nTime) { return nTime + 15; } // FutureDriftV2

typedef int64_t NodeId;

/** Default for -stopatheight */
static const int DEFAULT_STOPATHEIGHT = 0;
/** Block files containing a block-height within MIN_BLOCKS_TO_KEEP of ::ChainActive().Tip() will not be pruned. */
extern unsigned int MIN_BLOCKS_TO_KEEP;
extern unsigned int NODE_NETWORK_LIMITED_MIN_BLOCKS;
static const signed int DEFAULT_CHECKBLOCKS = 6;
static const unsigned int DEFAULT_CHECKLEVEL = 3;
// Require that user allocate at least 550 MiB for block & undo files (blk???.dat and rev???.dat)
// At 1MB per block, 288 blocks = 288MB.
// Add 15% for Undo data = 331MB
// Add 20% for Orphan block rate = 397MB
// We want the low water mark after pruning to be at least 397 MB and since we prune in
// full block file chunks, we need the high water mark which triggers the prune to be
// one 128MB block file + added 15% undo data = 147MB greater for a total of 545MB
// Setting the target to >= 550 MiB will make it likely we can respect the target.
static const uint64_t MIN_DISK_SPACE_FOR_BLOCK_FILES = 550 * 1024 * 1024;
/** Minimum size of a witness commitment structure. Defined in BIP 141. **/
static constexpr size_t MINIMUM_WITNESS_COMMITMENT{38};


struct BlockHasher
{
    // this used to call `GetCheapHash()` in uint256, which was later moved; the
    // cheap hash function simply calls ReadLE64() however, so the end result is
    // identical
    size_t operator()(const uint256& hash) const { return ReadLE64(hash.begin()); }
};

/** Current sync state passed to tip changed callbacks. */
enum class SynchronizationState {
    INIT_REINDEX,
    INIT_DOWNLOAD,
    POST_INIT
};

extern RecursiveMutex cs_main;
extern CBlockPolicyEstimator feeEstimator;
extern CTxMemPool mempool;
typedef std::unordered_map<uint256, CBlockIndex*, BlockHasher> BlockMap;
extern std::map<COutPoint, uint256> mapStakeSeen;
extern std::list<COutPoint> listStakeSeen;
extern uint64_t nLastBlockTx;
extern uint64_t nLastBlockSize;
extern Mutex g_best_block_mutex;
extern std::condition_variable g_best_block_cv;
extern uint256 g_best_block;
extern std::atomic_bool fImporting;
extern std::atomic_bool fReindex;
extern std::atomic_bool fSkipRangeproof;
extern std::atomic_bool fBusyImporting;
/** Whether there are dedicated script-checking threads running.
 * False indicates all script checking is done on the main threadMessageHandler thread.
 */
extern bool g_parallel_script_checks;
extern bool fRequireStandard;
extern bool fCheckBlockIndex;
extern bool fCheckpointsEnabled;
extern size_t nCoinCacheUsage;
/** A fee rate smaller than this is considered zero fee (for relaying, mining and transaction creation) */
extern CFeeRate minRelayTxFee;
/** If the tip is older than this (in seconds), the node is considered to be in initial block download. */
extern int64_t nMaxTipAge;

/** Block hash whose ancestors we will assume to have valid scripts without checking them. */
extern uint256 hashAssumeValid;

/** Minimum work we will assume exists on some valid chain. */
extern arith_uint256 nMinimumChainWork;

/** Best header we've seen so far (used for getheaders queries' starting points). */
extern CBlockIndex *pindexBestHeader;

/** Pruning-related variables and constants */
/** True if any block files have ever been pruned. */
extern bool fHavePruned;
/** True if we're running in -prune mode. */
extern bool fPruneMode;
/** Number of MiB of block files that we're trying to stay below. */
extern uint64_t nPruneTarget;

<<<<<<< HEAD
/**
 * Process an incoming block. This only returns after the best known valid
 * block is made active. Note that it does not, however, guarantee that the
 * specific block passed to it has been checked for validity!
 *
 * If you want to *possibly* get feedback on whether pblock is valid, you must
 * install a CValidationInterface (see validationinterface.h) - this will have
 * its BlockChecked method called whenever *any* block completes validation.
 *
 * Note that we guarantee that either the proof-of-work is valid on pblock, or
 * (and possibly also) BlockChecked will have been called.
 *
 * May not be called in a
 * validationinterface callback.
 *
 * @param[in]   pblock  The block we want to process.
 * @param[in]   fForceProcessing Process this block even if unrequested; used for non-network block sources and whitelisted peers.
 * @param[out]  fNewBlock A boolean which is set to indicate if the block was first received via this call
 * @returns     If the block was processed, independently of block validity
 */
bool ProcessNewBlock(const CChainParams& chainparams, const std::shared_ptr<const CBlock> pblock, bool fForceProcessing, bool* fNewBlock, NodeId node_id = 0) LOCKS_EXCLUDED(cs_main);

/**
 * Process incoming block headers.
 *
 * May not be called in a
 * validationinterface callback.
 *
 * @param[in]  block The block headers themselves
 * @param[out] state This may be set to an Error state if any error occurred processing them
 * @param[in]  chainparams The params for the chain we want to connect to
 * @param[out] ppindex If set, the pointer will be set to point to the last new block index object for the given headers
 */
bool ProcessNewBlockHeaders(const std::vector<CBlockHeader>& block, BlockValidationState& state, const CChainParams& chainparams, const CBlockIndex** ppindex = nullptr) LOCKS_EXCLUDED(cs_main);

=======
>>>>>>> 24f70290
/** Open a block file (blk?????.dat) */
FILE* OpenBlockFile(const FlatFilePos &pos, bool fReadOnly = false);
/** Translation to a filesystem path */
fs::path GetBlockPosFilename(const FlatFilePos &pos);
/** Import blocks from an external file */
void LoadExternalBlockFile(const CChainParams& chainparams, FILE* fileIn, FlatFilePos* dbp = nullptr);
/** Ensures we have a genesis block in the block tree, possibly writing one to disk. */
bool LoadGenesisBlock(const CChainParams& chainparams);
<<<<<<< HEAD
/** Returns true if the block index needs to be reindexed. */
bool ShouldAutoReindex() EXCLUSIVE_LOCKS_REQUIRED(cs_main);
/** Returns true if the block index was rewound to rebuild the temporary indices. */
bool RebuildRollingIndices();
/** Load the block tree and coins database from disk,
 * initializing state if we're running with -reindex. */
bool LoadBlockIndex(const CChainParams& chainparams) EXCLUSIVE_LOCKS_REQUIRED(cs_main);
=======
>>>>>>> 24f70290
/** Unload database information */
void UnloadBlockIndex();
/** Run an instance of the script checking thread */
void ThreadScriptCheck(int worker_num);
/** Return the median number of blocks that other nodes claim to have */
int GetNumBlocksOfPeers();
/** Return the median number of connected nodes */
int GetNumPeers();
/** Retrieve a transaction (from memory pool, or from disk, if possible) */
bool GetTransaction(const uint256 &hash, CTransactionRef &tx, const Consensus::Params& params, uint256 &hashBlock, const CBlockIndex* const block_index = nullptr);

/** Retrieve a transaction and block header from disk */
bool GetTransaction(const uint256 &hash, CTransactionRef &tx, const Consensus::Params& params, CBlock &block, bool fAllowSlow = false, CBlockIndex* blockIndex = nullptr);

/**
 * Find the best known block, and make it the tip of the block chain
 *
 * May not be called with cs_main held. May not be called in a
 * validationinterface callback.
 */
bool ActivateBestChain(BlockValidationState& state, const CChainParams& chainparams, std::shared_ptr<const CBlock> pblock = std::shared_ptr<const CBlock>());
CAmount GetBlockSubsidy(int nHeight, const Consensus::Params& consensusParams);

/** Guess verification progress (as a fraction between 0.0=genesis and 1.0=current tip). */
double GuessVerificationProgress(const ChainTxData& data, const CBlockIndex* pindex);

/** Calculate the amount of disk space the block & undo files currently use */
uint64_t CalculateCurrentUsage();

/**
 *  Actually unlink the specified files
 */
void UnlinkPrunedFiles(const std::set<int>& setFilesToPrune);

/** Prune block files up to a given height */
void PruneBlockFilesManual(int nManualPruneHeight);

/** (try to) add transaction to memory pool
 * plTxnReplaced will be appended to with all transactions replaced from mempool **/
bool AcceptToMemoryPool(CTxMemPool& pool, TxValidationState &state, const CTransactionRef &tx,
                        std::list<CTransactionRef>* plTxnReplaced,
                        bool bypass_limits, const CAmount nAbsurdFee, bool test_accept=false, bool ignore_locks=false) EXCLUSIVE_LOCKS_REQUIRED(cs_main);

/** Get the BIP9 state for a given deployment at the current tip. */
ThresholdState VersionBitsTipState(const Consensus::Params& params, Consensus::DeploymentPos pos);

/** Get the numerical statistics for the BIP9 state for a given deployment at the current tip. */
BIP9Stats VersionBitsTipStatistics(const Consensus::Params& params, Consensus::DeploymentPos pos);

/** Get the block height at which the BIP9 deployment switched into the state for the block building on the current tip. */
int VersionBitsTipStateSinceHeight(const Consensus::Params& params, Consensus::DeploymentPos pos);

/** Apply the effects of this transaction on the UTXO set represented by view */
void UpdateCoins(const CTransaction& tx, CCoinsViewCache& inputs, int nHeight);

/**
 * Check if transaction will be final in the next block to be created.
 *
 * Calls IsFinalTx() with current block height and appropriate block time.
 *
 * See consensus/consensus.h for flag definitions.
 */
bool CheckFinalTx(const CTransaction &tx, int flags = -1) EXCLUSIVE_LOCKS_REQUIRED(cs_main);

/**
 * Test whether the LockPoints height and time are still valid on the current chain
 */
bool TestLockPointValidity(const LockPoints* lp) EXCLUSIVE_LOCKS_REQUIRED(cs_main);

/**
 * Check if transaction will be BIP 68 final in the next block to be created.
 *
 * Simulates calling SequenceLocks() with data from the tip of the current active chain.
 * Optionally stores in LockPoints the resulting height and time calculated and the hash
 * of the block needed for calculation or skips the calculation and uses the LockPoints
 * passed in for evaluation.
 * The LockPoints should not be considered valid if CheckSequenceLocks returns false.
 *
 * See consensus/consensus.h for flag definitions.
 */
bool CheckSequenceLocks(const CTxMemPool& pool, const CTransaction& tx, int flags, LockPoints* lp = nullptr, bool useExistingLockPoints = false) EXCLUSIVE_LOCKS_REQUIRED(cs_main);

/**
 * Closure representing one script verification
 * Note that this stores references to the spending transaction
 */
class CScriptCheck
{
private:
    CScript scriptPubKey;
    CAmount amount;
    std::vector<uint8_t> vchAmount;
    CTxOut m_tx_out;
    const CTransaction *ptxTo;
    unsigned int nIn;
    unsigned int nFlags;
    bool cacheStore;
    ScriptError error;
    PrecomputedTransactionData *txdata;
public:
    CScriptCheck(const CScript& scriptPubKeyIn, const std::vector<uint8_t> &vchAmountIn, const CTransaction& txToIn, unsigned int nInIn, unsigned int nFlagsIn, bool cacheIn, PrecomputedTransactionData* txdataIn) :
        scriptPubKey(scriptPubKeyIn), vchAmount(vchAmountIn),
        ptxTo(&txToIn), nIn(nInIn), nFlags(nFlagsIn), cacheStore(cacheIn), error(SCRIPT_ERR_UNKNOWN_ERROR), txdata(txdataIn) { }

    CScriptCheck(const CScript& scriptPubKeyIn, const CAmount amountIn, const CTransaction& txToIn, unsigned int nInIn, unsigned int nFlagsIn, bool cacheIn, PrecomputedTransactionData* txdataIn) :
        scriptPubKey(scriptPubKeyIn), amount(amountIn),
        ptxTo(&txToIn), nIn(nInIn), nFlags(nFlagsIn), cacheStore(cacheIn), error(SCRIPT_ERR_UNKNOWN_ERROR), txdata(txdataIn)
        {
            vchAmount.resize(8);
            memcpy(&vchAmount[0], &amountIn, 8);
        };
    CScriptCheck(): amount(0), ptxTo(nullptr), nIn(0), nFlags(0), cacheStore(false), error(SCRIPT_ERR_UNKNOWN_ERROR) {}
    CScriptCheck(const CTxOut& outIn, const CTransaction& txToIn, unsigned int nInIn, unsigned int nFlagsIn, bool cacheIn, PrecomputedTransactionData* txdataIn) :
        m_tx_out(outIn), ptxTo(&txToIn), nIn(nInIn), nFlags(nFlagsIn), cacheStore(cacheIn), error(SCRIPT_ERR_UNKNOWN_ERROR), txdata(txdataIn)
    {
        vchAmount.resize(8);
        memcpy(&vchAmount[0], &m_tx_out.nValue, 8);
        scriptPubKey = m_tx_out.scriptPubKey;
    };

    bool operator()();

    void swap(CScriptCheck &check) {
        std::swap(ptxTo, check.ptxTo);
        std::swap(scriptPubKey, check.scriptPubKey);
        std::swap(amount, check.amount);
        std::swap(vchAmount, check.vchAmount);
        std::swap(m_tx_out, check.m_tx_out);
        std::swap(nIn, check.nIn);
        std::swap(nFlags, check.nFlags);
        std::swap(cacheStore, check.cacheStore);
        std::swap(error, check.error);
        std::swap(txdata, check.txdata);
    }

    ScriptError GetScriptError() const { return error; }
};

/** Initializes the script-execution cache */
void InitScriptExecutionCache();


/** Functions for disk access for blocks */
bool ReadBlockFromDisk(CBlock& block, const FlatFilePos& pos, const Consensus::Params& consensusParams);
bool ReadBlockFromDisk(CBlock& block, const CBlockIndex* pindex, const Consensus::Params& consensusParams);
bool ReadTransactionFromDiskBlock(const CBlockIndex *pindex, int nIndex, CTransactionRef &txOut);

bool ReadRawBlockFromDisk(std::vector<uint8_t>& block, const FlatFilePos& pos, const CMessageHeader::MessageStartChars& message_start);
bool ReadRawBlockFromDisk(std::vector<uint8_t>& block, const CBlockIndex* pindex, const CMessageHeader::MessageStartChars& message_start);

bool UndoReadFromDisk(CBlockUndo& blockundo, const CBlockIndex* pindex);

/** Functions for validating blocks and updating the block tree */

bool AddToMapStakeSeen(const COutPoint &kernel, const uint256 &blockHash) EXCLUSIVE_LOCKS_REQUIRED(cs_main);
bool CheckStakeUnused(const COutPoint &kernel);
bool CheckStakeUnique(const CBlock &block, bool fUpdate=true);

/** Context-independent validity checks */
bool CheckBlock(const CBlock& block, BlockValidationState& state, const Consensus::Params& consensusParams, bool fCheckPOW = true, bool fCheckMerkleRoot = true);

unsigned int GetNextTargetRequired(const CBlockIndex *pindexLast);

bool ConnectBlock(const CBlock& block, BlockValidationState& state, CBlockIndex* pindex,
    CCoinsViewCache& view, const CChainParams& chainparams, bool fJustCheck = false) EXCLUSIVE_LOCKS_REQUIRED(cs_main);

/** Check a block is completely valid from start to finish (only works on top of our current best block, with cs_main held) */
bool TestBlockValidity(BlockValidationState& state, const CChainParams& chainparams, const CBlock& block, CBlockIndex* pindexPrev, bool fCheckPOW = true, bool fCheckMerkleRoot = true) EXCLUSIVE_LOCKS_REQUIRED(cs_main);

/** Check whether witness commitments are required for a block, and whether to enforce NULLDUMMY (BIP 147) rules.
 *  Note that transaction witness validation rules are always enforced when P2SH is enforced. */
bool IsWitnessEnabled(const CBlockIndex* pindexPrev, const Consensus::Params& params);

/** Compute at which vout of the block's coinbase transaction the witness commitment occurs, or -1 if not found */
int GetWitnessCommitmentIndex(const CBlock& block);

/** Update uncommitted block structures (currently: only the witness reserved value). This is safe for submitted blocks. */
void UpdateUncommittedBlockStructures(CBlock& block, const CBlockIndex* pindexPrev, const Consensus::Params& consensusParams);

/** Produce the necessary coinbase commitment for a block (modifies the hash, don't call for mined blocks). */
std::vector<unsigned char> GenerateCoinbaseCommitment(CBlock& block, const CBlockIndex* pindexPrev, const Consensus::Params& consensusParams);

/** RAII wrapper for VerifyDB: Verify consistency of the block and coin databases */
class CVerifyDB {
public:
    CVerifyDB();
    ~CVerifyDB();
    bool VerifyDB(const CChainParams& chainparams, CCoinsView *coinsview, int nCheckLevel, int nCheckDepth);
};

CBlockIndex* LookupBlockIndex(const uint256& hash) EXCLUSIVE_LOCKS_REQUIRED(cs_main);

/** Find the last common block between the parameter chain and a locator. */
CBlockIndex* FindForkInGlobalIndex(const CChain& chain, const CBlockLocator& locator) EXCLUSIVE_LOCKS_REQUIRED(cs_main);

enum DisconnectResult
{
    DISCONNECT_OK,      // All good.
    DISCONNECT_UNCLEAN, // Rolled back, but UTXO set was inconsistent with block.
    DISCONNECT_FAILED   // Something else went wrong.
};

class ConnectTrace;

/** @see CChainState::FlushStateToDisk */
enum class FlushStateMode {
    NONE,
    IF_NEEDED,
    PERIODIC,
    ALWAYS
};

struct CBlockIndexWorkComparator
{
    bool operator()(const CBlockIndex *pa, const CBlockIndex *pb) const;
};

/**
 * Maintains a tree of blocks (stored in `m_block_index`) which is consulted
 * to determine where the most-work tip is.
 *
 * This data is used mostly in `CChainState` - information about, e.g.,
 * candidate tips is not maintained here.
 */
class BlockManager {
public:
    BlockMap m_block_index GUARDED_BY(cs_main);

    /** In order to efficiently track invalidity of headers, we keep the set of
      * blocks which we tried to connect and found to be invalid here (ie which
      * were set to BLOCK_FAILED_VALID since the last restart). We can then
      * walk this set and check if a new header is a descendant of something in
      * this set, preventing us from having to walk m_block_index when we try
      * to connect a bad block and fail.
      *
      * While this is more complicated than marking everything which descends
      * from an invalid block as invalid at the time we discover it to be
      * invalid, doing so would require walking all of m_block_index to find all
      * descendants. Since this case should be very rare, keeping track of all
      * BLOCK_FAILED_VALID blocks in a set should be just fine and work just as
      * well.
      *
      * Because we already walk m_block_index in height-order at startup, we go
      * ahead and mark descendants of invalid blocks as FAILED_CHILD at that time,
      * instead of putting things in this set.
      */
    std::set<CBlockIndex*> m_failed_blocks;

    /**
     * All pairs A->B, where A (or one of its ancestors) misses transactions, but B has transactions.
     * Pruned nodes may have entries where B is missing data.
     */
    std::multimap<CBlockIndex*, CBlockIndex*> m_blocks_unlinked;

    /**
     * Load the blocktree off disk and into memory. Populate certain metadata
     * per index entry (nStatus, nChainWork, nTimeMax, etc.) as well as peripheral
     * collections like setDirtyBlockIndex.
     *
     * @param[out] block_index_candidates  Fill this set with any valid blocks for
     *                                     which we've downloaded all transactions.
     */
    bool LoadBlockIndex(
        const Consensus::Params& consensus_params,
        CBlockTreeDB& blocktree,
        std::set<CBlockIndex*, CBlockIndexWorkComparator>& block_index_candidates)
        EXCLUSIVE_LOCKS_REQUIRED(cs_main);

    /** Clear all data members. */
    void Unload() EXCLUSIVE_LOCKS_REQUIRED(cs_main);

    CBlockIndex* AddToBlockIndex(const CBlockHeader& block) EXCLUSIVE_LOCKS_REQUIRED(cs_main);
    /** Create a new block index entry for a given block hash */
    CBlockIndex* InsertBlockIndex(const uint256& hash) EXCLUSIVE_LOCKS_REQUIRED(cs_main);

    /**
     * If a block header hasn't already been seen, call CheckBlockHeader on it, ensure
     * that it doesn't descend from an invalid block, and then add it to m_block_index.
     */
    bool AcceptBlockHeader(
        const CBlockHeader& block,
        BlockValidationState& state,
        const CChainParams& chainparams,
        CBlockIndex** ppindex,
        bool fRequested=false) EXCLUSIVE_LOCKS_REQUIRED(cs_main);
};

/**
 * A convenience class for constructing the CCoinsView* hierarchy used
 * to facilitate access to the UTXO set.
 *
 * This class consists of an arrangement of layered CCoinsView objects,
 * preferring to store and retrieve coins in memory via `m_cacheview` but
 * ultimately falling back on cache misses to the canonical store of UTXOs on
 * disk, `m_dbview`.
 */
class CoinsViews {

public:
    //! The lowest level of the CoinsViews cache hierarchy sits in a leveldb database on disk.
    //! All unspent coins reside in this store.
    CCoinsViewDB m_dbview GUARDED_BY(cs_main);

    //! This view wraps access to the leveldb instance and handles read errors gracefully.
    CCoinsViewErrorCatcher m_catcherview GUARDED_BY(cs_main);

    //! This is the top layer of the cache hierarchy - it keeps as many coins in memory as
    //! can fit per the dbcache setting.
    std::unique_ptr<CCoinsViewCache> m_cacheview GUARDED_BY(cs_main);

    //! This constructor initializes CCoinsViewDB and CCoinsViewErrorCatcher instances, but it
    //! *does not* create a CCoinsViewCache instance by default. This is done separately because the
    //! presence of the cache has implications on whether or not we're allowed to flush the cache's
    //! state to disk, which should not be done until the health of the database is verified.
    //!
    //! All arguments forwarded onto CCoinsViewDB.
    CoinsViews(std::string ldb_name, size_t cache_size_bytes, bool in_memory, bool should_wipe);

    //! Initialize the CCoinsViewCache member.
    void InitCache() EXCLUSIVE_LOCKS_REQUIRED(::cs_main);
};

enum class CoinsCacheSizeState
{
    //! The coins cache is in immediate need of a flush.
    CRITICAL = 2,
    //! The cache is at >= 90% capacity.
    LARGE = 1,
    OK = 0
};

/**
 * CChainState stores and provides an API to update our local knowledge of the
 * current best chain.
 *
 * Eventually, the API here is targeted at being exposed externally as a
 * consumable libconsensus library, so any functions added must only call
 * other class member functions, pure functions in other parts of the consensus
 * library, callbacks via the validation interface, or read/write-to-disk
 * functions (eventually this will also be via callbacks).
 *
 * Anything that is contingent on the current tip of the chain is stored here,
 * whereas block information and metadata independent of the current tip is
 * kept in `BlockMetadataManager`.
 */
class CChainState {
//private:
public:

    /**
     * Every received block is assigned a unique and increasing identifier, so we
     * know which one to give priority in case of a fork.
     */
    RecursiveMutex cs_nBlockSequenceId;
    /** Blocks loaded from disk are assigned id 0, so start the counter at 1. */
    int32_t nBlockSequenceId = 1;
    /** Decreasing counter (used by subsequent preciousblock calls). */
    int32_t nBlockReverseSequenceId = -1;
    /** chainwork for the last block that preciousblock has been applied to. */
    arith_uint256 nLastPreciousChainwork = 0;

    /**
     * the ChainState CriticalSection
     * A lock that must be held when modifying this ChainState - held in ActivateBestChain()
     */
    RecursiveMutex m_cs_chainstate;

    /**
     * Whether this chainstate is undergoing initial block download.
     *
     * Mutable because we need to be able to mark IsInitialBlockDownload()
     * const, which latches this for caching purposes.
     */
    mutable std::atomic<bool> m_cached_finished_ibd{false};

    //! Reference to a BlockManager instance which itself is shared across all
    //! CChainState instances. Keeping a local reference allows us to test more
    //! easily as opposed to referencing a global.
    BlockManager& m_blockman;

    //! Manages the UTXO set, which is a reflection of the contents of `m_chain`.
    std::unique_ptr<CoinsViews> m_coins_views;

public:
    explicit CChainState(BlockManager& blockman, uint256 from_snapshot_blockhash = uint256());

    /**
     * Initialize the CoinsViews UTXO set database management data structures. The in-memory
     * cache is initialized separately.
     *
     * All parameters forwarded to CoinsViews.
     */
    void InitCoinsDB(
        size_t cache_size_bytes,
        bool in_memory,
        bool should_wipe,
        std::string leveldb_name = "chainstate");

    //! Initialize the in-memory coins cache (to be done after the health of the on-disk database
    //! is verified).
    void InitCoinsCache() EXCLUSIVE_LOCKS_REQUIRED(::cs_main);

    //! @returns whether or not the CoinsViews object has been fully initialized and we can
    //!          safely flush this object to disk.
    bool CanFlushToDisk() EXCLUSIVE_LOCKS_REQUIRED(cs_main) {
        return m_coins_views && m_coins_views->m_cacheview;
    }

    //! The current chain of blockheaders we consult and build on.
    //! @see CChain, CBlockIndex.
    CChain m_chain;

    /**
     * The blockhash which is the base of the snapshot this chainstate was created from.
     *
     * IsNull() if this chainstate was not created from a snapshot.
     */
    const uint256 m_from_snapshot_blockhash{};

    /**
     * The set of all CBlockIndex entries with BLOCK_VALID_TRANSACTIONS (for itself and all ancestors) and
     * as good as our current tip or better. Entries may be failed, though, and pruning nodes may be
     * missing the data for the block.
     */
    std::set<CBlockIndex*, CBlockIndexWorkComparator> setBlockIndexCandidates;

    //! @returns A reference to the in-memory cache of the UTXO set.
    CCoinsViewCache& CoinsTip() EXCLUSIVE_LOCKS_REQUIRED(cs_main)
    {
        assert(m_coins_views->m_cacheview);
        return *m_coins_views->m_cacheview.get();
    }

    //! @returns A reference to the on-disk UTXO set database.
    CCoinsViewDB& CoinsDB() EXCLUSIVE_LOCKS_REQUIRED(cs_main)
    {
        return m_coins_views->m_dbview;
    }

    //! @returns A reference to a wrapped view of the in-memory UTXO set that
    //!     handles disk read errors gracefully.
    CCoinsViewErrorCatcher& CoinsErrorCatcher() EXCLUSIVE_LOCKS_REQUIRED(cs_main)
    {
        return m_coins_views->m_catcherview;
    }

    //! Destructs all objects related to accessing the UTXO set.
    void ResetCoinsViews() { m_coins_views.reset(); }

    /**
     * Update the on-disk chain state.
     * The caches and indexes are flushed depending on the mode we're called with
     * if they're too large, if it's been a while since the last write,
     * or always and in all cases if we're in prune mode and are deleting files.
     *
     * If FlushStateMode::NONE is used, then FlushStateToDisk(...) won't do anything
     * besides checking if we need to prune.
     *
     * @returns true unless a system error occurred
     */
    bool FlushStateToDisk(
        const CChainParams& chainparams,
        BlockValidationState &state,
        FlushStateMode mode,
        int nManualPruneHeight = 0);

    //! Unconditionally flush all changes to disk.
    void ForceFlushStateToDisk();

    //! Prune blockfiles from the disk if necessary and then flush chainstate changes
    //! if we pruned.
    void PruneAndFlush();

    /**
     * Make the best chain active, in multiple steps. The result is either failure
     * or an activated best chain. pblock is either nullptr or a pointer to a block
     * that is already loaded (to avoid loading it again from disk).
     *
     * ActivateBestChain is split into steps (see ActivateBestChainStep) so that
     * we avoid holding cs_main for an extended period of time; the length of this
     * call may be quite long during reindexing or a substantial reorg.
     *
     * May not be called with cs_main held. May not be called in a
     * validationinterface callback.
     *
     * @returns true unless a system error occurred
     */
    bool ActivateBestChain(
        BlockValidationState& state,
        const CChainParams& chainparams,
        std::shared_ptr<const CBlock> pblock) LOCKS_EXCLUDED(cs_main);

    bool AcceptBlock(const std::shared_ptr<const CBlock>& pblock, BlockValidationState& state, const CChainParams& chainparams, CBlockIndex** ppindex, bool fRequested, const FlatFilePos* dbp, bool* fNewBlock) EXCLUSIVE_LOCKS_REQUIRED(cs_main);

    // Block (dis)connection on a given view:
    DisconnectResult DisconnectBlock(const CBlock& block, const CBlockIndex* pindex, CCoinsViewCache& view);
    bool ConnectBlock(const CBlock& block, BlockValidationState& state, CBlockIndex* pindex,
                      CCoinsViewCache& view, const CChainParams& chainparams, bool fJustCheck = false) EXCLUSIVE_LOCKS_REQUIRED(cs_main);

    // Apply the effects of a block disconnection on the UTXO set.
    bool DisconnectTip(BlockValidationState& state, const CChainParams& chainparams, DisconnectedBlockTransactions* disconnectpool) EXCLUSIVE_LOCKS_REQUIRED(cs_main, ::mempool.cs);

    // Manual block validity manipulation:
    bool PreciousBlock(BlockValidationState& state, const CChainParams& params, CBlockIndex* pindex) LOCKS_EXCLUDED(cs_main);
    bool InvalidateBlock(BlockValidationState& state, const CChainParams& chainparams, CBlockIndex* pindex) LOCKS_EXCLUDED(cs_main);
    void ResetBlockFailureFlags(CBlockIndex* pindex) EXCLUSIVE_LOCKS_REQUIRED(cs_main);

    /** Replay blocks that aren't fully applied to the database. */
    bool ReplayBlocks(const CChainParams& params);
    bool RewindBlockIndex(const CChainParams& params) LOCKS_EXCLUDED(cs_main);
    bool LoadGenesisBlock(const CChainParams& chainparams);

    void PruneBlockIndexCandidates();

    void UnloadBlockIndex();

    /** Check whether we are doing an initial block download (synchronizing from disk or network) */
    bool IsInitialBlockDownload() const;

    /**
     * Make various assertions about the state of the block index.
     *
     * By default this only executes fully when using the Regtest chain; see: fCheckBlockIndex.
     */
    void CheckBlockIndex(const Consensus::Params& consensusParams);

    /** Update the chain tip based on database information, i.e. CoinsTip()'s best block. */
    bool LoadChainTip(const CChainParams& chainparams) EXCLUSIVE_LOCKS_REQUIRED(cs_main);

    //! Dictates whether we need to flush the cache to disk or not.
    //!
    //! @return the state of the size of the coins cache.
    CoinsCacheSizeState GetCoinsCacheSizeState(const CTxMemPool& tx_pool)
        EXCLUSIVE_LOCKS_REQUIRED(::cs_main);

    CoinsCacheSizeState GetCoinsCacheSizeState(
        const CTxMemPool& tx_pool,
        size_t max_coins_cache_size_bytes,
        size_t max_mempool_size_bytes) EXCLUSIVE_LOCKS_REQUIRED(::cs_main);

    std::string ToString() EXCLUSIVE_LOCKS_REQUIRED(::cs_main);

//private:
    bool ActivateBestChainStep(BlockValidationState& state, const CChainParams& chainparams, CBlockIndex* pindexMostWork, const std::shared_ptr<const CBlock>& pblock, bool& fInvalidFound, ConnectTrace& connectTrace) EXCLUSIVE_LOCKS_REQUIRED(cs_main, ::mempool.cs);
    bool ConnectTip(BlockValidationState& state, const CChainParams& chainparams, CBlockIndex* pindexNew, const std::shared_ptr<const CBlock>& pblock, ConnectTrace& connectTrace, DisconnectedBlockTransactions& disconnectpool) EXCLUSIVE_LOCKS_REQUIRED(cs_main, ::mempool.cs);

    void InvalidBlockFound(CBlockIndex *pindex, const CBlock &block, const BlockValidationState &state) EXCLUSIVE_LOCKS_REQUIRED(cs_main);
    CBlockIndex* FindMostWorkChain() EXCLUSIVE_LOCKS_REQUIRED(cs_main);
    void ReceivedBlockTransactions(const CBlock& block, CBlockIndex* pindexNew, const FlatFilePos& pos, const Consensus::Params& consensusParams) EXCLUSIVE_LOCKS_REQUIRED(cs_main);

    bool RollforwardBlock(const CBlockIndex* pindex, CCoinsViewCache& inputs, const CChainParams& params) EXCLUSIVE_LOCKS_REQUIRED(cs_main);

    //! Mark a block as not having block data
    void EraseBlockData(CBlockIndex* index) EXCLUSIVE_LOCKS_REQUIRED(cs_main);

    friend ChainstateManager;
};

/** Mark a block as precious and reorganize.
 *
 * May not be called in a
 * validationinterface callback.
 */
bool PreciousBlock(BlockValidationState& state, const CChainParams& params, CBlockIndex *pindex) LOCKS_EXCLUDED(cs_main);

/** Mark a block as invalid. */
bool InvalidateBlock(BlockValidationState& state, const CChainParams& chainparams, CBlockIndex* pindex) LOCKS_EXCLUDED(cs_main);

/** Remove invalidity status from a block and its descendants. */
void ResetBlockFailureFlags(CBlockIndex* pindex) EXCLUSIVE_LOCKS_REQUIRED(cs_main);

/**
 * Provides an interface for creating and interacting with one or two
 * chainstates: an IBD chainstate generated by downloading blocks, and
 * an optional snapshot chainstate loaded from a UTXO snapshot. Managed
 * chainstates can be maintained at different heights simultaneously.
 *
 * This class provides abstractions that allow the retrieval of the current
 * most-work chainstate ("Active") as well as chainstates which may be in
 * background use to validate UTXO snapshots.
 *
 * Definitions:
 *
 * *IBD chainstate*: a chainstate whose current state has been "fully"
 *   validated by the initial block download process.
 *
 * *Snapshot chainstate*: a chainstate populated by loading in an
 *    assumeutxo UTXO snapshot.
 *
 * *Active chainstate*: the chainstate containing the current most-work
 *    chain. Consulted by most parts of the system (net_processing,
 *    wallet) as a reflection of the current chain and UTXO set.
 *    This may either be an IBD chainstate or a snapshot chainstate.
 *
 * *Background IBD chainstate*: an IBD chainstate for which the
 *    IBD process is happening in the background while use of the
 *    active (snapshot) chainstate allows the rest of the system to function.
 *
 * *Validated chainstate*: the most-work chainstate which has been validated
 *   locally via initial block download. This will be the snapshot chainstate
 *   if a snapshot was loaded and all blocks up to the snapshot starting point
 *   have been downloaded and validated (via background validation), otherwise
 *   it will be the IBD chainstate.
 */
class ChainstateManager
{
private:
    //! The chainstate used under normal operation (i.e. "regular" IBD) or, if
    //! a snapshot is in use, for background validation.
    //!
    //! Its contents (including on-disk data) will be deleted *upon shutdown*
    //! after background validation of the snapshot has completed. We do not
    //! free the chainstate contents immediately after it finishes validation
    //! to cautiously avoid a case where some other part of the system is still
    //! using this pointer (e.g. net_processing).
    //!
    //! Once this pointer is set to a corresponding chainstate, it will not
    //! be reset until init.cpp:Shutdown(). This means it is safe to acquire
    //! the contents of this pointer with ::cs_main held, release the lock,
    //! and then use the reference without concern of it being deconstructed.
    //!
    //! This is especially important when, e.g., calling ActivateBestChain()
    //! on all chainstates because we are not able to hold ::cs_main going into
    //! that call.
    std::unique_ptr<CChainState> m_ibd_chainstate;

    //! A chainstate initialized on the basis of a UTXO snapshot. If this is
    //! non-null, it is always our active chainstate.
    //!
    //! Once this pointer is set to a corresponding chainstate, it will not
    //! be reset until init.cpp:Shutdown(). This means it is safe to acquire
    //! the contents of this pointer with ::cs_main held, release the lock,
    //! and then use the reference without concern of it being deconstructed.
    //!
    //! This is especially important when, e.g., calling ActivateBestChain()
    //! on all chainstates because we are not able to hold ::cs_main going into
    //! that call.
    std::unique_ptr<CChainState> m_snapshot_chainstate;

    //! Points to either the ibd or snapshot chainstate; indicates our
    //! most-work chain.
    //!
    //! Once this pointer is set to a corresponding chainstate, it will not
    //! be reset until init.cpp:Shutdown(). This means it is safe to acquire
    //! the contents of this pointer with ::cs_main held, release the lock,
    //! and then use the reference without concern of it being deconstructed.
    //!
    //! This is especially important when, e.g., calling ActivateBestChain()
    //! on all chainstates because we are not able to hold ::cs_main going into
    //! that call.
    CChainState* m_active_chainstate{nullptr};

    //! If true, the assumed-valid chainstate has been fully validated
    //! by the background validation chainstate.
    bool m_snapshot_validated{false};

    // For access to m_active_chainstate.
    friend CChainState& ChainstateActive();
    friend CChain& ChainActive();

public:
    //! A single BlockManager instance is shared across each constructed
    //! chainstate to avoid duplicating block metadata.
    BlockManager m_blockman GUARDED_BY(::cs_main);

    //! Instantiate a new chainstate and assign it based upon whether it is
    //! from a snapshot.
    //!
    //! @param[in] snapshot_blockhash   If given, signify that this chainstate
    //!                                 is based on a snapshot.
    CChainState& InitializeChainstate(const uint256& snapshot_blockhash = uint256())
        EXCLUSIVE_LOCKS_REQUIRED(::cs_main);

    //! Get all chainstates currently being used.
    std::vector<CChainState*> GetAll();

    //! The most-work chain.
    CChain& ActiveChain() const;
    int ActiveHeight() const { return ActiveChain().Height(); }
    CBlockIndex* ActiveTip() const { return ActiveChain().Tip(); }

    BlockMap& BlockIndex() EXCLUSIVE_LOCKS_REQUIRED(::cs_main)
    {
        return m_blockman.m_block_index;
    }

    bool IsSnapshotActive() const;

    Optional<uint256> SnapshotBlockhash() const;

    //! Is there a snapshot in use and has it been fully validated?
    bool IsSnapshotValidated() const { return m_snapshot_validated; }

    //! @returns true if this chainstate is being used to validate an active
    //!          snapshot in the background.
    bool IsBackgroundIBD(CChainState* chainstate) const;

    //! Return the most-work chainstate that has been fully validated.
    //!
    //! During background validation of a snapshot, this is the IBD chain. After
    //! background validation has completed, this is the snapshot chain.
    CChainState& ValidatedChainstate() const;

    CChain& ValidatedChain() const { return ValidatedChainstate().m_chain; }
    CBlockIndex* ValidatedTip() const { return ValidatedChain().Tip(); }

    /**
     * Process an incoming block. This only returns after the best known valid
     * block is made active. Note that it does not, however, guarantee that the
     * specific block passed to it has been checked for validity!
     *
     * If you want to *possibly* get feedback on whether pblock is valid, you must
     * install a CValidationInterface (see validationinterface.h) - this will have
     * its BlockChecked method called whenever *any* block completes validation.
     *
     * Note that we guarantee that either the proof-of-work is valid on pblock, or
     * (and possibly also) BlockChecked will have been called.
     *
     * May not be called in a
     * validationinterface callback.
     *
     * @param[in]   pblock  The block we want to process.
     * @param[in]   fForceProcessing Process this block even if unrequested; used for non-network block sources and whitelisted peers.
     * @param[out]  fNewBlock A boolean which is set to indicate if the block was first received via this call
     * @returns     If the block was processed, independently of block validity
     */
    bool ProcessNewBlock(const CChainParams& chainparams, const std::shared_ptr<const CBlock> pblock, bool fForceProcessing, bool* fNewBlock) LOCKS_EXCLUDED(cs_main);

    /**
     * Process incoming block headers.
     *
     * May not be called in a
     * validationinterface callback.
     *
     * @param[in]  block The block headers themselves
     * @param[out] state This may be set to an Error state if any error occurred processing them
     * @param[in]  chainparams The params for the chain we want to connect to
     * @param[out] ppindex If set, the pointer will be set to point to the last new block index object for the given headers
     */
    bool ProcessNewBlockHeaders(const std::vector<CBlockHeader>& block, BlockValidationState& state, const CChainParams& chainparams, const CBlockIndex** ppindex = nullptr) LOCKS_EXCLUDED(cs_main);

    //! Mark one block file as pruned (modify associated database entries)
    void PruneOneBlockFile(const int fileNumber) EXCLUSIVE_LOCKS_REQUIRED(cs_main);

    //! Load the block tree and coins database from disk, initializing state if we're running with -reindex
    bool LoadBlockIndex(const CChainParams& chainparams) EXCLUSIVE_LOCKS_REQUIRED(cs_main);

    //! Unload block index and chain data before shutdown.
    void Unload() EXCLUSIVE_LOCKS_REQUIRED(::cs_main);

    //! Clear (deconstruct) chainstate data.
    void Reset();
};

/** DEPRECATED! Please use node.chainman instead. May only be used in validation.cpp internally */
extern ChainstateManager g_chainman GUARDED_BY(::cs_main);

/** @returns the most-work valid chainstate. */
CChainState& ChainstateActive();

/** @returns the most-work chain. */
CChain& ChainActive();

/** @returns the global block index map. */
BlockMap& BlockIndex();

/** Global variable that points to the active block tree (protected by cs_main) */
extern std::unique_ptr<CBlockTreeDB> pblocktree;

/**
 * Return the spend height, which is one more than the inputs.GetBestBlock().
 * While checking, GetBestBlock() refers to the parent block. (protected by cs_main)
 * This is also true for mempool checks.
 */
int GetSpendHeight(const CCoinsViewCache& inputs);

extern VersionBitsCache versionbitscache;

/**
 * Determine what nVersion a new block should use.
 */
int32_t ComputeBlockVersion(const CBlockIndex* pindexPrev, const Consensus::Params& params);

/** Get block file info entry for one block file */
CBlockFileInfo* GetBlockFileInfo(size_t n);

/** Dump the mempool to disk. */
bool DumpMempool(const CTxMemPool& pool);

/** Load the mempool from disk. */
bool LoadMempool(CTxMemPool& pool);

//! Check whether the block associated with this index entry is pruned or not.
inline bool IsBlockPruned(const CBlockIndex* pblockindex)
{
    return (fHavePruned && !(pblockindex->nStatus & BLOCK_HAVE_DATA) && pblockindex->nTx > 0);
}

bool RemoveUnreceivedHeader(const uint256 &hash) EXCLUSIVE_LOCKS_REQUIRED(cs_main);
size_t CountDelayedBlocks() EXCLUSIVE_LOCKS_REQUIRED(cs_main);
int64_t GetSmsgFeeRate(const CBlockIndex *pindex, bool reduce_height=false) EXCLUSIVE_LOCKS_REQUIRED(cs_main);
uint32_t GetSmsgDifficulty(uint64_t time, bool verify=false) EXCLUSIVE_LOCKS_REQUIRED(cs_main);

class StakeConflict
{
public:
    int64_t nLastUpdated = 0;
    //COutPoint kernel;
    std::map<NodeId, int> peerCount;

    //int SetKernel(const COutPoint &kernel_);
    int Add(NodeId id);
};

/** Cache recently seen coinstake transactions */
class CoinStakeCache
{
public:
    CoinStakeCache() {};
    explicit CoinStakeCache(size_t max_size) : nMaxSize(max_size) {};
    size_t nMaxSize = 16;
    std::list<std::pair<uint256, CTransactionRef> > lData;

    bool GetCoinStake(const uint256 &blockHash, CTransactionRef &tx) EXCLUSIVE_LOCKS_REQUIRED(cs_main);
    bool InsertCoinStake(const uint256 &blockHash, const CTransactionRef &tx) EXCLUSIVE_LOCKS_REQUIRED(cs_main);
};

extern std::map<uint256, StakeConflict> mapStakeConflict;
extern CoinStakeCache coinStakeCache;

DisconnectResult DisconnectBlock(const CBlock& block, const CBlockIndex* pindex, CCoinsViewCache& view);
bool FlushStateToDisk(const CChainParams& chainParams, BlockValidationState &state, FlushStateMode mode, int nManualPruneHeight=0);
bool FlushView(CCoinsViewCache *view, BlockValidationState& state, bool fDisconnecting);
void UpdateTip(const CBlockIndex *pindexNew, const CChainParams& chainParams);

#endif // BITCOIN_VALIDATION_H<|MERGE_RESOLUTION|>--- conflicted
+++ resolved
@@ -171,44 +171,6 @@
 /** Number of MiB of block files that we're trying to stay below. */
 extern uint64_t nPruneTarget;
 
-<<<<<<< HEAD
-/**
- * Process an incoming block. This only returns after the best known valid
- * block is made active. Note that it does not, however, guarantee that the
- * specific block passed to it has been checked for validity!
- *
- * If you want to *possibly* get feedback on whether pblock is valid, you must
- * install a CValidationInterface (see validationinterface.h) - this will have
- * its BlockChecked method called whenever *any* block completes validation.
- *
- * Note that we guarantee that either the proof-of-work is valid on pblock, or
- * (and possibly also) BlockChecked will have been called.
- *
- * May not be called in a
- * validationinterface callback.
- *
- * @param[in]   pblock  The block we want to process.
- * @param[in]   fForceProcessing Process this block even if unrequested; used for non-network block sources and whitelisted peers.
- * @param[out]  fNewBlock A boolean which is set to indicate if the block was first received via this call
- * @returns     If the block was processed, independently of block validity
- */
-bool ProcessNewBlock(const CChainParams& chainparams, const std::shared_ptr<const CBlock> pblock, bool fForceProcessing, bool* fNewBlock, NodeId node_id = 0) LOCKS_EXCLUDED(cs_main);
-
-/**
- * Process incoming block headers.
- *
- * May not be called in a
- * validationinterface callback.
- *
- * @param[in]  block The block headers themselves
- * @param[out] state This may be set to an Error state if any error occurred processing them
- * @param[in]  chainparams The params for the chain we want to connect to
- * @param[out] ppindex If set, the pointer will be set to point to the last new block index object for the given headers
- */
-bool ProcessNewBlockHeaders(const std::vector<CBlockHeader>& block, BlockValidationState& state, const CChainParams& chainparams, const CBlockIndex** ppindex = nullptr) LOCKS_EXCLUDED(cs_main);
-
-=======
->>>>>>> 24f70290
 /** Open a block file (blk?????.dat) */
 FILE* OpenBlockFile(const FlatFilePos &pos, bool fReadOnly = false);
 /** Translation to a filesystem path */
@@ -217,16 +179,10 @@
 void LoadExternalBlockFile(const CChainParams& chainparams, FILE* fileIn, FlatFilePos* dbp = nullptr);
 /** Ensures we have a genesis block in the block tree, possibly writing one to disk. */
 bool LoadGenesisBlock(const CChainParams& chainparams);
-<<<<<<< HEAD
 /** Returns true if the block index needs to be reindexed. */
 bool ShouldAutoReindex() EXCLUSIVE_LOCKS_REQUIRED(cs_main);
 /** Returns true if the block index was rewound to rebuild the temporary indices. */
 bool RebuildRollingIndices();
-/** Load the block tree and coins database from disk,
- * initializing state if we're running with -reindex. */
-bool LoadBlockIndex(const CChainParams& chainparams) EXCLUSIVE_LOCKS_REQUIRED(cs_main);
-=======
->>>>>>> 24f70290
 /** Unload database information */
 void UnloadBlockIndex();
 /** Run an instance of the script checking thread */
@@ -953,7 +909,7 @@
      * @param[out]  fNewBlock A boolean which is set to indicate if the block was first received via this call
      * @returns     If the block was processed, independently of block validity
      */
-    bool ProcessNewBlock(const CChainParams& chainparams, const std::shared_ptr<const CBlock> pblock, bool fForceProcessing, bool* fNewBlock) LOCKS_EXCLUDED(cs_main);
+    bool ProcessNewBlock(const CChainParams& chainparams, const std::shared_ptr<const CBlock> pblock, bool fForceProcessing, bool* fNewBlock, NodeId node_id = 0) LOCKS_EXCLUDED(cs_main);
 
     /**
      * Process incoming block headers.
