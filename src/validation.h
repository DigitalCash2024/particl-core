--- conflicted
+++ resolved
@@ -28,11 +28,7 @@
 #include <util/check.h>
 #include <util/hasher.h>
 #include <util/translation.h>
-<<<<<<< HEAD
-#include <net_processing.h>
-=======
 #include <versionbits.h>
->>>>>>> b74a6dde
 
 #include <atomic>
 #include <map>
@@ -423,7 +419,7 @@
 /** Context-independent validity checks */
 bool CheckBlock(const CBlock& block, BlockValidationState& state, const Consensus::Params& consensusParams, bool fCheckPOW = true, bool fCheckMerkleRoot = true);
 
-unsigned int GetNextTargetRequired(const CBlockIndex *pindexLast);
+unsigned int GetNextTargetRequired(const CBlockIndex *pindexLast, const Consensus::Params &consensus);
 
 /** Check a block is completely valid from start to finish (only works on top of our current best block) */
 bool TestBlockValidity(BlockValidationState& state,
@@ -926,13 +922,8 @@
     bool AcceptBlockHeader(
         const CBlockHeader& block,
         BlockValidationState& state,
-<<<<<<< HEAD
-        const CChainParams& chainparams,
         CBlockIndex** ppindex,
         bool fRequested=false) EXCLUSIVE_LOCKS_REQUIRED(cs_main);
-=======
-        CBlockIndex** ppindex) EXCLUSIVE_LOCKS_REQUIRED(cs_main);
->>>>>>> b74a6dde
     friend CChainState;
 
 public:
@@ -1057,11 +1048,7 @@
      * @param[out]  new_block A boolean which is set to indicate if the block was first received via this call
      * @returns     If the block was processed, independently of block validity
      */
-<<<<<<< HEAD
-    bool ProcessNewBlock(const CChainParams& chainparams, const std::shared_ptr<const CBlock>& block, bool force_processing, bool* new_block, NodeId node_id = 0, PeerManager *peerman = nullptr) LOCKS_EXCLUDED(cs_main);
-=======
-    bool ProcessNewBlock(const std::shared_ptr<const CBlock>& block, bool force_processing, bool* new_block) LOCKS_EXCLUDED(cs_main);
->>>>>>> b74a6dde
+    bool ProcessNewBlock(const std::shared_ptr<const CBlock>& block, bool force_processing, bool* new_block, NodeId node_id = 0, PeerManager *peerman = nullptr) LOCKS_EXCLUDED(cs_main);
 
     /**
      * Process incoming block headers.
