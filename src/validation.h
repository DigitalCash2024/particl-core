--- conflicted
+++ resolved
@@ -267,12 +267,7 @@
                                                    const Package& txns, bool test_accept, bool ignore_locks=false)
                                                    EXCLUSIVE_LOCKS_REQUIRED(cs_main);
 
-<<<<<<< HEAD
-/** Apply the effects of this transaction on the UTXO set represented by view */
-void UpdateCoins(const CTransaction& tx, CCoinsViewCache& inputs, int nHeight);
-=======
 /** Transaction validation functions */
->>>>>>> e77d9679
 
 /**
  * Check if transaction will be final in the next block to be created.
