// Copyright (c) 2009-2010 Satoshi Nakamoto
// Copyright (c) 2009-2020 The Bitcoin Core developers
// Distributed under the MIT software license, see the accompanying
// file COPYING or http://www.opensource.org/licenses/mit-license.php.

#ifndef BITCOIN_VALIDATION_H
#define BITCOIN_VALIDATION_H

#if defined(HAVE_CONFIG_H)
#include <config/bitcoin-config.h>
#endif

#include <amount.h>
#include <attributes.h>
#include <coins.h>
#include <consensus/validation.h>
#include <crypto/common.h> // for ReadLE64
#include <fs.h>
#include <node/utxo_snapshot.h>
#include <optional.h>
#include <policy/feerate.h>
#include <protocol.h> // For CMessageHeader::MessageStartChars
#include <script/script_error.h>
#include <sync.h>
#include <txmempool.h> // For CTxMemPool::cs
#include <txdb.h>
#include <versionbits.h>
#include <serialize.h>
#include <util/check.h>
#include <util/hasher.h>

#include <atomic>
#include <map>
#include <memory>
#include <set>
#include <stdint.h>
#include <string>
#include <utility>
#include <vector>

class CChainState;
class BlockValidationState;
class CBlockIndex;
class CBlockTreeDB;
class CBlockUndo;
class CChainParams;
struct CCheckpointData;
class CInv;
class CConnman;
class CScriptCheck;
class CTxMemPool;
class ChainstateManager;
struct ChainTxData;

struct DisconnectedBlockTransactions;
struct PrecomputedTransactionData;
struct LockPoints;
struct AssumeutxoData;

/** Default for -minrelaytxfee, minimum relay fee for transactions */
static const unsigned int DEFAULT_MIN_RELAY_TX_FEE = 1000;
/** Default for -limitancestorcount, max number of in-mempool ancestors */
static const unsigned int DEFAULT_ANCESTOR_LIMIT = 25;
/** Default for -limitancestorsize, maximum kilobytes of tx + all in-mempool ancestors */
static const unsigned int DEFAULT_ANCESTOR_SIZE_LIMIT = 101;
/** Default for -limitdescendantcount, max number of in-mempool descendants */
static const unsigned int DEFAULT_DESCENDANT_LIMIT = 25;
/** Default for -limitdescendantsize, maximum kilobytes of in-mempool descendants */
static const unsigned int DEFAULT_DESCENDANT_SIZE_LIMIT = 101;
/** Default for -mempoolexpiry, expiration time for mempool transactions in hours */
static const unsigned int DEFAULT_MEMPOOL_EXPIRY = 336;
/** The maximum size of a blk?????.dat file (since 0.8) */
static const unsigned int MAX_BLOCKFILE_SIZE = 0x8000000; // 128 MiB
/** Maximum number of dedicated script-checking threads allowed */
static const int MAX_SCRIPTCHECK_THREADS = 15;
/** -par default (number of script-checking threads, 0 = auto) */
static const int DEFAULT_SCRIPTCHECK_THREADS = 0;
static const int64_t DEFAULT_MAX_TIP_AGE = 24 * 60 * 60;
static const bool DEFAULT_CHECKPOINTS_ENABLED = true;
static const bool DEFAULT_TXINDEX = false;
static const char* const DEFAULT_BLOCKFILTERINDEX = "0";
/** Default for -persistmempool */
static const bool DEFAULT_PERSIST_MEMPOOL = true;
/** Default for using fee filter */
static const bool DEFAULT_FEEFILTER = true;

static const size_t MAX_STAKE_SEEN_SIZE = 1000;

inline int64_t FutureDrift(int64_t nTime) { return nTime + 15; } // FutureDriftV2

typedef int64_t NodeId;

/** Default for -stopatheight */
static const int DEFAULT_STOPATHEIGHT = 0;
/** Block files containing a block-height within MIN_BLOCKS_TO_KEEP of ::ChainActive().Tip() will not be pruned. */
extern unsigned int MIN_BLOCKS_TO_KEEP;
extern unsigned int NODE_NETWORK_LIMITED_MIN_BLOCKS;
static const signed int DEFAULT_CHECKBLOCKS = 6;
static const unsigned int DEFAULT_CHECKLEVEL = 3;
// Require that user allocate at least 550 MiB for block & undo files (blk???.dat and rev???.dat)
// At 1MB per block, 288 blocks = 288MB.
// Add 15% for Undo data = 331MB
// Add 20% for Orphan block rate = 397MB
// We want the low water mark after pruning to be at least 397 MB and since we prune in
// full block file chunks, we need the high water mark which triggers the prune to be
// one 128MB block file + added 15% undo data = 147MB greater for a total of 545MB
// Setting the target to >= 550 MiB will make it likely we can respect the target.
static const uint64_t MIN_DISK_SPACE_FOR_BLOCK_FILES = 550 * 1024 * 1024;

/** Particl */
static const bool DEFAULT_CSINDEX = false;
static const bool DEFAULT_ADDRESSINDEX = false;
static const bool DEFAULT_TIMESTAMPINDEX = false;
static const bool DEFAULT_SPENTINDEX = false;
static const bool DEFAULT_BALANCESINDEX = false;
static const unsigned int DEFAULT_DB_MAX_OPEN_FILES = 64; // set to 1000 for insight
static const bool DEFAULT_DB_COMPRESSION = false; // set to true for insight
static const unsigned int DEFAULT_BANSCORE_THRESHOLD = 100;
static const bool DEFAULT_ACCEPT_ANON_TX = false;
static const bool DEFAULT_ACCEPT_BLIND_TX = false;


/** Current sync state passed to tip changed callbacks. */
enum class SynchronizationState {
    INIT_REINDEX,
    INIT_DOWNLOAD,
    POST_INIT
};

extern RecursiveMutex cs_main;
typedef std::unordered_map<uint256, CBlockIndex*, BlockHasher> BlockMap;
extern uint64_t nLastBlockTx;
extern uint64_t nLastBlockSize;
extern Mutex g_best_block_mutex;
extern std::condition_variable g_best_block_cv;
extern uint256 g_best_block;
extern std::atomic_bool fImporting;
extern std::atomic_bool fReindex;
extern std::atomic_bool fSkipRangeproof;
extern std::atomic_bool fBusyImporting;
/** Whether there are dedicated script-checking threads running.
 * False indicates all script checking is done on the main threadMessageHandler thread.
 */
extern bool g_parallel_script_checks;
extern bool fRequireStandard;
extern bool fCheckBlockIndex;
extern bool fCheckpointsEnabled;
/** A fee rate smaller than this is considered zero fee (for relaying, mining and transaction creation) */
extern CFeeRate minRelayTxFee;
/** If the tip is older than this (in seconds), the node is considered to be in initial block download. */
extern int64_t nMaxTipAge;

/** Block hash whose ancestors we will assume to have valid scripts without checking them. */
extern uint256 hashAssumeValid;

/** Minimum work we will assume exists on some valid chain. */
extern arith_uint256 nMinimumChainWork;

/** Best header we've seen so far (used for getheaders queries' starting points). */
extern CBlockIndex *pindexBestHeader;

/** Pruning-related variables and constants */
/** True if any block files have ever been pruned. */
extern bool fHavePruned;
/** True if we're running in -prune mode. */
extern bool fPruneMode;
/** Number of MiB of block files that we're trying to stay below. */
extern uint64_t nPruneTarget;
/** Documentation for argument 'checklevel'. */
extern const std::vector<std::string> CHECKLEVEL_DOC;

/** Open a block file (blk?????.dat) */
FILE* OpenBlockFile(const FlatFilePos &pos, bool fReadOnly = false);
/** Translation to a filesystem path */
fs::path GetBlockPosFilename(const FlatFilePos &pos);
<<<<<<< HEAD
/** Ensures we have a genesis block in the block tree, possibly writing one to disk. */
bool LoadGenesisBlock(const CChainParams& chainparams);
=======
>>>>>>> e0bc27a1
/** Unload database information */
void UnloadBlockIndex(CTxMemPool* mempool, ChainstateManager& chainman);
/** Run instances of script checking worker threads */
void StartScriptCheckWorkerThreads(int threads_num);
/** Stop all of the script checking worker threads */
void StopScriptCheckWorkerThreads();
<<<<<<< HEAD
/** Return the median number of blocks that other nodes claim to have */
int GetNumBlocksOfPeers();
/** Set the median number of blocks that other nodes claim to have - debug only */
void SetNumBlocksOfPeers(int num_blocks);
/** Return the median number of connected nodes */
int GetNumPeers();
CAmount GetUTXOSum();
=======
>>>>>>> e0bc27a1
/**
 * Return transaction from the block at block_index.
 * If block_index is not provided, fall back to mempool.
 * If mempool is not provided or the tx couldn't be found in mempool, fall back to g_txindex.
 *
 * @param[in]  block_index     The block to read from disk, or nullptr
 * @param[in]  mempool         If block_index is not provided, look in the mempool, if provided
 * @param[in]  hash            The txid
 * @param[in]  consensusParams The params
 * @param[out] hashBlock       The hash of block_index, if the tx was found via block_index
 * @returns                    The tx if found, otherwise nullptr
 */
CTransactionRef GetTransaction(const CBlockIndex* const block_index, const CTxMemPool* const mempool, const uint256& hash, const Consensus::Params& consensusParams, uint256& hashBlock);
<<<<<<< HEAD

/** Retrieve a transaction and block header from disk */
bool GetTransaction(const uint256 &hash, CTransactionRef &tx, const Consensus::Params& params, CBlock &block, bool fAllowSlow = false, CBlockIndex* blockIndex = nullptr);

=======
>>>>>>> e0bc27a1
CAmount GetBlockSubsidy(int nHeight, const Consensus::Params& consensusParams);

/** Guess verification progress (as a fraction between 0.0=genesis and 1.0=current tip). */
double GuessVerificationProgress(const ChainTxData& data, const CBlockIndex* pindex);

/** Calculate the amount of disk space the block & undo files currently use */
uint64_t CalculateCurrentUsage();

/**
 *  Actually unlink the specified files
 */
void UnlinkPrunedFiles(const std::set<int>& setFilesToPrune);

/** Prune block files up to a given height */
void PruneBlockFilesManual(CChainState& active_chainstate, int nManualPruneHeight);

/**
* Validation result for a single transaction mempool acceptance.
*/
struct MempoolAcceptResult {
    /** Used to indicate the results of mempool validation,
    * including the possibility of unfinished validation.
    */
    enum class ResultType {
        VALID, //!> Fully validated, valid.
        INVALID, //!> Invalid.
    };
    ResultType m_result_type;
    TxValidationState m_state;

    // The following fields are only present when m_result_type = ResultType::VALID
    /** Mempool transactions replaced by the tx per BIP 125 rules. */
    std::optional<std::list<CTransactionRef>> m_replaced_transactions;
    /** Raw base fees. */
    std::optional<CAmount> m_base_fees;

    /** Constructor for failure case */
    explicit MempoolAcceptResult(TxValidationState state)
        : m_result_type(ResultType::INVALID),
        m_state(state), m_replaced_transactions(nullopt), m_base_fees(nullopt) {
            Assume(!state.IsValid()); // Can be invalid or error
        }

    /** Constructor for success case */
    explicit MempoolAcceptResult(std::list<CTransactionRef>&& replaced_txns, CAmount fees)
        : m_result_type(ResultType::VALID), m_state(TxValidationState{}),
        m_replaced_transactions(std::move(replaced_txns)), m_base_fees(fees) {}
};
<<<<<<< HEAD
=======

/**
 * (Try to) add a transaction to the memory pool.
 * @param[in]  bypass_limits   When true, don't enforce mempool fee limits.
 * @param[in]  test_accept     When true, run validation checks but don't submit to mempool.
 */
MempoolAcceptResult AcceptToMemoryPool(CChainState& active_chainstate, CTxMemPool& pool, const CTransactionRef& tx,
                                       bool bypass_limits, bool test_accept=false) EXCLUSIVE_LOCKS_REQUIRED(cs_main);
>>>>>>> e0bc27a1

/**
 * (Try to) add a transaction to the memory pool.
 * @param[in]  bypass_limits   When true, don't enforce mempool fee limits.
 * @param[in]  test_accept     When true, run validation checks but don't submit to mempool.
 */
MempoolAcceptResult AcceptToMemoryPool(CChainState& active_chainstate, CTxMemPool& pool, const CTransactionRef& tx,
                                       bool bypass_limits, bool test_accept=false, bool ignore_locks=false) EXCLUSIVE_LOCKS_REQUIRED(cs_main);

/** Apply the effects of this transaction on the UTXO set represented by view */
void UpdateCoins(const CTransaction& tx, CCoinsViewCache& inputs, int nHeight);

/**
 * Check if transaction will be final in the next block to be created.
 *
 * Calls IsFinalTx() with current block height and appropriate block time.
 *
 * See consensus/consensus.h for flag definitions.
 */
bool CheckFinalTx(const CBlockIndex* active_chain_tip, const CTransaction &tx, int flags = -1) EXCLUSIVE_LOCKS_REQUIRED(cs_main);

/**
 * Test whether the LockPoints height and time are still valid on the current chain
 */
bool TestLockPointValidity(CChain& active_chain, const LockPoints* lp) EXCLUSIVE_LOCKS_REQUIRED(cs_main);

/**
 * Check if transaction will be BIP 68 final in the next block to be created.
 *
 * Simulates calling SequenceLocks() with data from the tip of the current active chain.
 * Optionally stores in LockPoints the resulting height and time calculated and the hash
 * of the block needed for calculation or skips the calculation and uses the LockPoints
 * passed in for evaluation.
 * The LockPoints should not be considered valid if CheckSequenceLocks returns false.
 *
 * See consensus/consensus.h for flag definitions.
 */
bool CheckSequenceLocks(CChainState& active_chainstate,
                        const CTxMemPool& pool,
                        const CTransaction& tx,
                        int flags,
                        LockPoints* lp = nullptr,
                        bool useExistingLockPoints = false) EXCLUSIVE_LOCKS_REQUIRED(::cs_main, pool.cs);

/**
 * Closure representing one script verification
 * Note that this stores references to the spending transaction
 */
class CScriptCheck
{
private:
    CScript scriptPubKey;
    CAmount amount;
    std::vector<uint8_t> vchAmount;
    CTxOut m_tx_out;
    const CTransaction *ptxTo;
    unsigned int nIn;
    unsigned int nFlags;
    bool cacheStore;
    ScriptError error;
    PrecomputedTransactionData *txdata;
public:
    CScriptCheck(const CScript& scriptPubKeyIn, const std::vector<uint8_t> &vchAmountIn, const CTransaction& txToIn, unsigned int nInIn, unsigned int nFlagsIn, bool cacheIn, PrecomputedTransactionData* txdataIn) :
        scriptPubKey(scriptPubKeyIn), vchAmount(vchAmountIn),
        ptxTo(&txToIn), nIn(nInIn), nFlags(nFlagsIn), cacheStore(cacheIn), error(SCRIPT_ERR_UNKNOWN_ERROR), txdata(txdataIn) { }

    CScriptCheck(const CScript& scriptPubKeyIn, const CAmount amountIn, const CTransaction& txToIn, unsigned int nInIn, unsigned int nFlagsIn, bool cacheIn, PrecomputedTransactionData* txdataIn) :
        scriptPubKey(scriptPubKeyIn), amount(amountIn),
        ptxTo(&txToIn), nIn(nInIn), nFlags(nFlagsIn), cacheStore(cacheIn), error(SCRIPT_ERR_UNKNOWN_ERROR), txdata(txdataIn)
        {
            vchAmount.resize(8);
            part::SetAmount(vchAmount, amountIn);
        };
    CScriptCheck(): amount(0), ptxTo(nullptr), nIn(0), nFlags(0), cacheStore(false), error(SCRIPT_ERR_UNKNOWN_ERROR) {}
    CScriptCheck(const CTxOut& outIn, const CTransaction& txToIn, unsigned int nInIn, unsigned int nFlagsIn, bool cacheIn, PrecomputedTransactionData* txdataIn) :
        m_tx_out(outIn), ptxTo(&txToIn), nIn(nInIn), nFlags(nFlagsIn), cacheStore(cacheIn), error(SCRIPT_ERR_UNKNOWN_ERROR), txdata(txdataIn)
    {
        vchAmount.resize(8);
        part::SetAmount(vchAmount, m_tx_out.nValue);
        scriptPubKey = m_tx_out.scriptPubKey;
    };
    CScriptCheck(const CTxOutSign& outIn, const CTransaction& txToIn, unsigned int nInIn, unsigned int nFlagsIn, bool cacheIn, PrecomputedTransactionData* txdataIn) :
        ptxTo(&txToIn), nIn(nInIn), nFlags(nFlagsIn), cacheStore(cacheIn), error(SCRIPT_ERR_UNKNOWN_ERROR), txdata(txdataIn)
    {
        vchAmount = outIn.amount;
        scriptPubKey = outIn.scriptPubKey;
    };

    bool operator()();

    void swap(CScriptCheck &check) {
        std::swap(ptxTo, check.ptxTo);
        std::swap(scriptPubKey, check.scriptPubKey);
        std::swap(amount, check.amount);
        std::swap(vchAmount, check.vchAmount);
        std::swap(m_tx_out, check.m_tx_out);
        std::swap(nIn, check.nIn);
        std::swap(nFlags, check.nFlags);
        std::swap(cacheStore, check.cacheStore);
        std::swap(error, check.error);
        std::swap(txdata, check.txdata);
    }

    ScriptError GetScriptError() const { return error; }
};

/** Initializes the script-execution cache */
void InitScriptExecutionCache();


/** Functions for disk access for blocks */
bool ReadBlockFromDisk(CBlock& block, const FlatFilePos& pos, const Consensus::Params& consensusParams);
bool ReadBlockFromDisk(CBlock& block, const CBlockIndex* pindex, const Consensus::Params& consensusParams);
bool ReadTransactionFromDiskBlock(const CBlockIndex *pindex, int nIndex, CTransactionRef &txOut);

bool ReadRawBlockFromDisk(std::vector<uint8_t>& block, const FlatFilePos& pos, const CMessageHeader::MessageStartChars& message_start);
bool ReadRawBlockFromDisk(std::vector<uint8_t>& block, const CBlockIndex* pindex, const CMessageHeader::MessageStartChars& message_start);

bool UndoReadFromDisk(CBlockUndo& blockundo, const CBlockIndex* pindex);

/** Functions for validating blocks and updating the block tree */

/** Context-independent validity checks */
bool CheckBlock(const CBlock& block, BlockValidationState& state, const Consensus::Params& consensusParams, bool fCheckPOW = true, bool fCheckMerkleRoot = true);

unsigned int GetNextTargetRequired(const CBlockIndex *pindexLast);

bool ConnectBlock(const CBlock& block, BlockValidationState& state, CBlockIndex* pindex,
    CCoinsViewCache& view, const CChainParams& chainparams, bool fJustCheck = false) EXCLUSIVE_LOCKS_REQUIRED(cs_main);

/** Check a block is completely valid from start to finish (only works on top of our current best block) */
bool TestBlockValidity(BlockValidationState& state,
                       const CChainParams& chainparams,
                       CChainState& chainstate,
                       const CBlock& block,
                       CBlockIndex* pindexPrev,
                       bool fCheckPOW = true,
                       bool fCheckMerkleRoot = true) EXCLUSIVE_LOCKS_REQUIRED(cs_main);

/** Check whether witness commitments are required for a block, and whether to enforce NULLDUMMY (BIP 147) rules.
 *  Note that transaction witness validation rules are always enforced when P2SH is enforced. */
bool IsWitnessEnabled(const CBlockIndex* pindexPrev, const Consensus::Params& params);

/** Update uncommitted block structures (currently: only the witness reserved value). This is safe for submitted blocks. */
void UpdateUncommittedBlockStructures(CBlock& block, const CBlockIndex* pindexPrev, const Consensus::Params& consensusParams);

/** Produce the necessary coinbase commitment for a block (modifies the hash, don't call for mined blocks). */
std::vector<unsigned char> GenerateCoinbaseCommitment(CBlock& block, const CBlockIndex* pindexPrev, const Consensus::Params& consensusParams);

/** RAII wrapper for VerifyDB: Verify consistency of the block and coin databases */
class CVerifyDB {
public:
    CVerifyDB();
    ~CVerifyDB();
    bool VerifyDB(const CChainParams& chainparams, CChainState& active_chainstate, CCoinsView *coinsview, int nCheckLevel, int nCheckDepth) EXCLUSIVE_LOCKS_REQUIRED(cs_main);
};

enum DisconnectResult
{
    DISCONNECT_OK,      // All good.
    DISCONNECT_UNCLEAN, // Rolled back, but UTXO set was inconsistent with block.
    DISCONNECT_FAILED   // Something else went wrong.
};

class ConnectTrace;

/** @see CChainState::FlushStateToDisk */
enum class FlushStateMode {
    NONE,
    IF_NEEDED,
    PERIODIC,
    ALWAYS
};

struct CBlockIndexWorkComparator
{
    bool operator()(const CBlockIndex *pa, const CBlockIndex *pb) const;
};

/**
 * Maintains a tree of blocks (stored in `m_block_index`) which is consulted
 * to determine where the most-work tip is.
 *
 * This data is used mostly in `CChainState` - information about, e.g.,
 * candidate tips is not maintained here.
 */
class BlockManager
{
    friend CChainState;

private:
    /* Calculate the block/rev files to delete based on height specified by user with RPC command pruneblockchain */
    void FindFilesToPruneManual(std::set<int>& setFilesToPrune, int nManualPruneHeight, int chain_tip_height);

    /**
     * Prune block and undo files (blk???.dat and undo???.dat) so that the disk space used is less than a user-defined target.
     * The user sets the target (in MB) on the command line or in config file.  This will be run on startup and whenever new
     * space is allocated in a block or undo file, staying below the target. Changing back to unpruned requires a reindex
     * (which in this case means the blockchain must be re-downloaded.)
     *
     * Pruning functions are called from FlushStateToDisk when the global fCheckForPruning flag has been set.
     * Block and undo files are deleted in lock-step (when blk00003.dat is deleted, so is rev00003.dat.)
     * Pruning cannot take place until the longest chain is at least a certain length (100000 on mainnet, 1000 on testnet, 1000 on regtest).
     * Pruning will never delete a block within a defined distance (currently 288) from the active chain's tip.
     * The block index is updated by unsetting HAVE_DATA and HAVE_UNDO for any blocks that were stored in the deleted files.
     * A db flag records the fact that at least some block files have been pruned.
     *
     * @param[out]   setFilesToPrune   The set of file indices that can be unlinked will be returned
     */
    void FindFilesToPrune(std::set<int>& setFilesToPrune, uint64_t nPruneAfterHeight, int chain_tip_height, int prune_height, bool is_ibd);

public:
    BlockMap m_block_index GUARDED_BY(cs_main);

    /** In order to efficiently track invalidity of headers, we keep the set of
      * blocks which we tried to connect and found to be invalid here (ie which
      * were set to BLOCK_FAILED_VALID since the last restart). We can then
      * walk this set and check if a new header is a descendant of something in
      * this set, preventing us from having to walk m_block_index when we try
      * to connect a bad block and fail.
      *
      * While this is more complicated than marking everything which descends
      * from an invalid block as invalid at the time we discover it to be
      * invalid, doing so would require walking all of m_block_index to find all
      * descendants. Since this case should be very rare, keeping track of all
      * BLOCK_FAILED_VALID blocks in a set should be just fine and work just as
      * well.
      *
      * Because we already walk m_block_index in height-order at startup, we go
      * ahead and mark descendants of invalid blocks as FAILED_CHILD at that time,
      * instead of putting things in this set.
      */
    std::set<CBlockIndex*> m_failed_blocks;

    /**
     * All pairs A->B, where A (or one of its ancestors) misses transactions, but B has transactions.
     * Pruned nodes may have entries where B is missing data.
     */
    std::multimap<CBlockIndex*, CBlockIndex*> m_blocks_unlinked;

    /**
     * Load the blocktree off disk and into memory. Populate certain metadata
     * per index entry (nStatus, nChainWork, nTimeMax, etc.) as well as peripheral
     * collections like setDirtyBlockIndex.
     *
     * @param[out] block_index_candidates  Fill this set with any valid blocks for
     *                                     which we've downloaded all transactions.
     */
    bool LoadBlockIndex(
        const Consensus::Params& consensus_params,
        CBlockTreeDB& blocktree,
        std::set<CBlockIndex*, CBlockIndexWorkComparator>& block_index_candidates)
        EXCLUSIVE_LOCKS_REQUIRED(cs_main);

    /** Clear all data members. */
    void Unload() EXCLUSIVE_LOCKS_REQUIRED(cs_main);

    CBlockIndex* AddToBlockIndex(const CBlockHeader& block) EXCLUSIVE_LOCKS_REQUIRED(cs_main);
    /** Create a new block index entry for a given block hash */
    CBlockIndex* InsertBlockIndex(const uint256& hash) EXCLUSIVE_LOCKS_REQUIRED(cs_main);

    //! Mark one block file as pruned (modify associated database entries)
    void PruneOneBlockFile(const int fileNumber) EXCLUSIVE_LOCKS_REQUIRED(cs_main);

    /**
     * If a block header hasn't already been seen, call CheckBlockHeader on it, ensure
     * that it doesn't descend from an invalid block, and then add it to m_block_index.
     */
    bool AcceptBlockHeader(
        const CBlockHeader& block,
        BlockValidationState& state,
        const CChainParams& chainparams,
        CBlockIndex** ppindex,
        bool fRequested=false) EXCLUSIVE_LOCKS_REQUIRED(cs_main);

    CBlockIndex* LookupBlockIndex(const uint256& hash) EXCLUSIVE_LOCKS_REQUIRED(cs_main);

    /** Find the last common block between the parameter chain and a locator. */
    CBlockIndex* FindForkInGlobalIndex(const CChain& chain, const CBlockLocator& locator) EXCLUSIVE_LOCKS_REQUIRED(cs_main);

    //! Returns last CBlockIndex* that is a checkpoint
    CBlockIndex* GetLastCheckpoint(const CCheckpointData& data) EXCLUSIVE_LOCKS_REQUIRED(cs_main);

    /**
     * Return the spend height, which is one more than the inputs.GetBestBlock().
     * While checking, GetBestBlock() refers to the parent block. (protected by cs_main)
     * This is also true for mempool checks.
     */
    int GetSpendHeight(const CCoinsViewCache& inputs) EXCLUSIVE_LOCKS_REQUIRED(cs_main);

    CBlockIndex* LookupBlockIndex(const uint256& hash) EXCLUSIVE_LOCKS_REQUIRED(cs_main);

    /** Find the last common block between the parameter chain and a locator. */
    CBlockIndex* FindForkInGlobalIndex(const CChain& chain, const CBlockLocator& locator) EXCLUSIVE_LOCKS_REQUIRED(cs_main);

    //! Returns last CBlockIndex* that is a checkpoint
    CBlockIndex* GetLastCheckpoint(const CCheckpointData& data) EXCLUSIVE_LOCKS_REQUIRED(cs_main);

    /**
     * Return the spend height, which is one more than the inputs.GetBestBlock().
     * While checking, GetBestBlock() refers to the parent block. (protected by cs_main)
     * This is also true for mempool checks.
     */
    int GetSpendHeight(const CCoinsViewCache& inputs) EXCLUSIVE_LOCKS_REQUIRED(cs_main);

    ~BlockManager() {
        Unload();
    }
};

/**
 * A convenience class for constructing the CCoinsView* hierarchy used
 * to facilitate access to the UTXO set.
 *
 * This class consists of an arrangement of layered CCoinsView objects,
 * preferring to store and retrieve coins in memory via `m_cacheview` but
 * ultimately falling back on cache misses to the canonical store of UTXOs on
 * disk, `m_dbview`.
 */
class CoinsViews {

public:
    //! The lowest level of the CoinsViews cache hierarchy sits in a leveldb database on disk.
    //! All unspent coins reside in this store.
    CCoinsViewDB m_dbview GUARDED_BY(cs_main);

    //! This view wraps access to the leveldb instance and handles read errors gracefully.
    CCoinsViewErrorCatcher m_catcherview GUARDED_BY(cs_main);

    //! This is the top layer of the cache hierarchy - it keeps as many coins in memory as
    //! can fit per the dbcache setting.
    std::unique_ptr<CCoinsViewCache> m_cacheview GUARDED_BY(cs_main);

    //! This constructor initializes CCoinsViewDB and CCoinsViewErrorCatcher instances, but it
    //! *does not* create a CCoinsViewCache instance by default. This is done separately because the
    //! presence of the cache has implications on whether or not we're allowed to flush the cache's
    //! state to disk, which should not be done until the health of the database is verified.
    //!
    //! All arguments forwarded onto CCoinsViewDB.
    CoinsViews(std::string ldb_name, size_t cache_size_bytes, bool in_memory, bool should_wipe);

    //! Initialize the CCoinsViewCache member.
    void InitCache() EXCLUSIVE_LOCKS_REQUIRED(::cs_main);
};

enum class CoinsCacheSizeState
{
    //! The coins cache is in immediate need of a flush.
    CRITICAL = 2,
    //! The cache is at >= 90% capacity.
    LARGE = 1,
    OK = 0
};

/**
 * CChainState stores and provides an API to update our local knowledge of the
 * current best chain.
 *
 * Eventually, the API here is targeted at being exposed externally as a
 * consumable libconsensus library, so any functions added must only call
 * other class member functions, pure functions in other parts of the consensus
 * library, callbacks via the validation interface, or read/write-to-disk
 * functions (eventually this will also be via callbacks).
 *
 * Anything that is contingent on the current tip of the chain is stored here,
 * whereas block information and metadata independent of the current tip is
 * kept in `BlockMetadataManager`.
 */
class CChainState
{
protected:
public:
    /**
     * Every received block is assigned a unique and increasing identifier, so we
     * know which one to give priority in case of a fork.
     */
    RecursiveMutex cs_nBlockSequenceId;
    /** Blocks loaded from disk are assigned id 0, so start the counter at 1. */
    int32_t nBlockSequenceId = 1;
    /** Decreasing counter (used by subsequent preciousblock calls). */
    int32_t nBlockReverseSequenceId = -1;
    /** chainwork for the last block that preciousblock has been applied to. */
    arith_uint256 nLastPreciousChainwork = 0;

    /**
     * the ChainState CriticalSection
     * A lock that must be held when modifying this ChainState - held in ActivateBestChain()
     */
    RecursiveMutex m_cs_chainstate;

    /**
     * Whether this chainstate is undergoing initial block download.
     *
     * Mutable because we need to be able to mark IsInitialBlockDownload()
     * const, which latches this for caching purposes.
     */
    mutable std::atomic<bool> m_cached_finished_ibd{false};

    //! mempool that is kept in sync with the chain
    CTxMemPool& m_mempool;

    //! Manages the UTXO set, which is a reflection of the contents of `m_chain`.
    std::unique_ptr<CoinsViews> m_coins_views;

public:
    //! Reference to a BlockManager instance which itself is shared across all
    //! CChainState instances.
    BlockManager& m_blockman;

    explicit CChainState(CTxMemPool& mempool, BlockManager& blockman, uint256 from_snapshot_blockhash = uint256());

    /**
     * Initialize the CoinsViews UTXO set database management data structures. The in-memory
     * cache is initialized separately.
     *
     * All parameters forwarded to CoinsViews.
     */
    void InitCoinsDB(
        size_t cache_size_bytes,
        bool in_memory,
        bool should_wipe,
        std::string leveldb_name = "chainstate");

    //! Initialize the in-memory coins cache (to be done after the health of the on-disk database
    //! is verified).
    void InitCoinsCache(size_t cache_size_bytes) EXCLUSIVE_LOCKS_REQUIRED(::cs_main);

    //! @returns whether or not the CoinsViews object has been fully initialized and we can
    //!          safely flush this object to disk.
    bool CanFlushToDisk() const EXCLUSIVE_LOCKS_REQUIRED(cs_main) {
        return m_coins_views && m_coins_views->m_cacheview;
    }

    //! The current chain of blockheaders we consult and build on.
    //! @see CChain, CBlockIndex.
    CChain m_chain;

    /**
     * The blockhash which is the base of the snapshot this chainstate was created from.
     *
     * IsNull() if this chainstate was not created from a snapshot.
     */
    const uint256 m_from_snapshot_blockhash{};

    /**
     * The set of all CBlockIndex entries with BLOCK_VALID_TRANSACTIONS (for itself and all ancestors) and
     * as good as our current tip or better. Entries may be failed, though, and pruning nodes may be
     * missing the data for the block.
     */
    std::set<CBlockIndex*, CBlockIndexWorkComparator> setBlockIndexCandidates;

    //! @returns A reference to the in-memory cache of the UTXO set.
    CCoinsViewCache& CoinsTip() EXCLUSIVE_LOCKS_REQUIRED(cs_main)
    {
        assert(m_coins_views->m_cacheview);
        return *m_coins_views->m_cacheview.get();
    }

    //! @returns A reference to the on-disk UTXO set database.
    CCoinsViewDB& CoinsDB() EXCLUSIVE_LOCKS_REQUIRED(cs_main)
    {
        return m_coins_views->m_dbview;
    }

    //! @returns A reference to a wrapped view of the in-memory UTXO set that
    //!     handles disk read errors gracefully.
    CCoinsViewErrorCatcher& CoinsErrorCatcher() EXCLUSIVE_LOCKS_REQUIRED(cs_main)
    {
        return m_coins_views->m_catcherview;
    }

    //! Destructs all objects related to accessing the UTXO set.
    void ResetCoinsViews() { m_coins_views.reset(); }

    //! The cache size of the on-disk coins view.
    size_t m_coinsdb_cache_size_bytes{0};

    //! The cache size of the in-memory coins view.
    size_t m_coinstip_cache_size_bytes{0};

    //! Resize the CoinsViews caches dynamically and flush state to disk.
    //! @returns true unless an error occurred during the flush.
    bool ResizeCoinsCaches(size_t coinstip_size, size_t coinsdb_size)
        EXCLUSIVE_LOCKS_REQUIRED(::cs_main);

    /** Import blocks from an external file */
    void LoadExternalBlockFile(const CChainParams& chainparams, FILE* fileIn, FlatFilePos* dbp = nullptr);

    /**
     * Update the on-disk chain state.
     * The caches and indexes are flushed depending on the mode we're called with
     * if they're too large, if it's been a while since the last write,
     * or always and in all cases if we're in prune mode and are deleting files.
     *
     * If FlushStateMode::NONE is used, then FlushStateToDisk(...) won't do anything
     * besides checking if we need to prune.
     *
     * @returns true unless a system error occurred
     */
    bool FlushStateToDisk(
        const CChainParams& chainparams,
        BlockValidationState &state,
        FlushStateMode mode,
        int nManualPruneHeight = 0);

    //! Unconditionally flush all changes to disk.
    void ForceFlushStateToDisk();

    //! Prune blockfiles from the disk if necessary and then flush chainstate changes
    //! if we pruned.
    void PruneAndFlush();

    /**
     * Find the best known block, and make it the tip of the block chain. The
     * result is either failure or an activated best chain. pblock is either
     * nullptr or a pointer to a block that is already loaded (to avoid loading
     * it again from disk).
     *
     * ActivateBestChain is split into steps (see ActivateBestChainStep) so that
     * we avoid holding cs_main for an extended period of time; the length of this
     * call may be quite long during reindexing or a substantial reorg.
     *
     * May not be called with cs_main held. May not be called in a
     * validationinterface callback.
     *
     * @returns true unless a system error occurred
     */
    bool ActivateBestChain(
        BlockValidationState& state,
        const CChainParams& chainparams,
        std::shared_ptr<const CBlock> pblock = nullptr) LOCKS_EXCLUDED(cs_main);

    bool AcceptBlock(const std::shared_ptr<const CBlock>& pblock, BlockValidationState& state, const CChainParams& chainparams, CBlockIndex** ppindex, bool fRequested, const FlatFilePos* dbp, bool* fNewBlock) EXCLUSIVE_LOCKS_REQUIRED(cs_main);

    // Block (dis)connection on a given view:
    DisconnectResult DisconnectBlock(const CBlock& block, const CBlockIndex* pindex, CCoinsViewCache& view);
    bool ConnectBlock(const CBlock& block, BlockValidationState& state, CBlockIndex* pindex,
                      CCoinsViewCache& view, const CChainParams& chainparams, bool fJustCheck = false) EXCLUSIVE_LOCKS_REQUIRED(cs_main);

    // Apply the effects of a block disconnection on the UTXO set.
    bool DisconnectTip(BlockValidationState& state, const CChainParams& chainparams, DisconnectedBlockTransactions* disconnectpool) EXCLUSIVE_LOCKS_REQUIRED(cs_main, m_mempool.cs);

    // Manual block validity manipulation:
    /** Mark a block as precious and reorganize.
     *
     * May not be called in a validationinterface callback.
     */
    bool PreciousBlock(BlockValidationState& state, const CChainParams& params, CBlockIndex* pindex) LOCKS_EXCLUDED(cs_main);
    /** Mark a block as invalid. */
    bool InvalidateBlock(BlockValidationState& state, const CChainParams& chainparams, CBlockIndex* pindex) LOCKS_EXCLUDED(cs_main);
    /** Remove invalidity status from a block and its descendants. */
    void ResetBlockFailureFlags(CBlockIndex* pindex) EXCLUSIVE_LOCKS_REQUIRED(cs_main);

    /** Replay blocks that aren't fully applied to the database. */
    bool ReplayBlocks(const CChainParams& params);
    bool RewindBlockIndex(const CChainParams& params) LOCKS_EXCLUDED(cs_main);
    /** Ensures we have a genesis block in the block tree, possibly writing one to disk. */
    bool LoadGenesisBlock(const CChainParams& chainparams);

    void PruneBlockIndexCandidates();

    void UnloadBlockIndex();

    /** Check whether we are doing an initial block download (synchronizing from disk or network) */
    bool IsInitialBlockDownload() const;

    /**
     * Make various assertions about the state of the block index.
     *
     * By default this only executes fully when using the Regtest chain; see: fCheckBlockIndex.
     */
    void CheckBlockIndex(const Consensus::Params& consensusParams);

    /** Load the persisted mempool from disk */
    void LoadMempool(const ArgsManager& args);

    /** Update the chain tip based on database information, i.e. CoinsTip()'s best block. */
    bool LoadChainTip(const CChainParams& chainparams) EXCLUSIVE_LOCKS_REQUIRED(cs_main);

    //! Dictates whether we need to flush the cache to disk or not.
    //!
    //! @return the state of the size of the coins cache.
    CoinsCacheSizeState GetCoinsCacheSizeState(const CTxMemPool* tx_pool)
        EXCLUSIVE_LOCKS_REQUIRED(::cs_main);

    CoinsCacheSizeState GetCoinsCacheSizeState(
        const CTxMemPool* tx_pool,
        size_t max_coins_cache_size_bytes,
        size_t max_mempool_size_bytes) EXCLUSIVE_LOCKS_REQUIRED(::cs_main);

    std::string ToString() EXCLUSIVE_LOCKS_REQUIRED(::cs_main);

//private:
    bool ActivateBestChainStep(BlockValidationState& state, const CChainParams& chainparams, CBlockIndex* pindexMostWork, const std::shared_ptr<const CBlock>& pblock, bool& fInvalidFound, ConnectTrace& connectTrace) EXCLUSIVE_LOCKS_REQUIRED(cs_main, m_mempool.cs);
    bool ConnectTip(BlockValidationState& state, const CChainParams& chainparams, CBlockIndex* pindexNew, const std::shared_ptr<const CBlock>& pblock, ConnectTrace& connectTrace, DisconnectedBlockTransactions& disconnectpool) EXCLUSIVE_LOCKS_REQUIRED(cs_main, m_mempool.cs);

    void InvalidBlockFound(CBlockIndex *pindex, const CBlock &block, const BlockValidationState &state) EXCLUSIVE_LOCKS_REQUIRED(cs_main);
    CBlockIndex* FindMostWorkChain() EXCLUSIVE_LOCKS_REQUIRED(cs_main);
    void ReceivedBlockTransactions(const CBlock& block, CBlockIndex* pindexNew, const FlatFilePos& pos, const Consensus::Params& consensusParams) EXCLUSIVE_LOCKS_REQUIRED(cs_main);

    bool RollforwardBlock(const CBlockIndex* pindex, CCoinsViewCache& inputs, const CChainParams& params) EXCLUSIVE_LOCKS_REQUIRED(cs_main);

    //! Mark a block as not having block data
    void EraseBlockData(CBlockIndex* index) EXCLUSIVE_LOCKS_REQUIRED(cs_main);

    void CheckForkWarningConditions() EXCLUSIVE_LOCKS_REQUIRED(cs_main);
    void InvalidChainFound(CBlockIndex* pindexNew) EXCLUSIVE_LOCKS_REQUIRED(cs_main);

    bool LoadBlockIndexDB(const CChainParams& chainparams) EXCLUSIVE_LOCKS_REQUIRED(cs_main);

    friend ChainstateManager;
};

/**
 * Provides an interface for creating and interacting with one or two
 * chainstates: an IBD chainstate generated by downloading blocks, and
 * an optional snapshot chainstate loaded from a UTXO snapshot. Managed
 * chainstates can be maintained at different heights simultaneously.
 *
 * This class provides abstractions that allow the retrieval of the current
 * most-work chainstate ("Active") as well as chainstates which may be in
 * background use to validate UTXO snapshots.
 *
 * Definitions:
 *
 * *IBD chainstate*: a chainstate whose current state has been "fully"
 *   validated by the initial block download process.
 *
 * *Snapshot chainstate*: a chainstate populated by loading in an
 *    assumeutxo UTXO snapshot.
 *
 * *Active chainstate*: the chainstate containing the current most-work
 *    chain. Consulted by most parts of the system (net_processing,
 *    wallet) as a reflection of the current chain and UTXO set.
 *    This may either be an IBD chainstate or a snapshot chainstate.
 *
 * *Background IBD chainstate*: an IBD chainstate for which the
 *    IBD process is happening in the background while use of the
 *    active (snapshot) chainstate allows the rest of the system to function.
 *
 * *Validated chainstate*: the most-work chainstate which has been validated
 *   locally via initial block download. This will be the snapshot chainstate
 *   if a snapshot was loaded and all blocks up to the snapshot starting point
 *   have been downloaded and validated (via background validation), otherwise
 *   it will be the IBD chainstate.
 */
class ChainstateManager
{
private:
    //! The chainstate used under normal operation (i.e. "regular" IBD) or, if
    //! a snapshot is in use, for background validation.
    //!
    //! Its contents (including on-disk data) will be deleted *upon shutdown*
    //! after background validation of the snapshot has completed. We do not
    //! free the chainstate contents immediately after it finishes validation
    //! to cautiously avoid a case where some other part of the system is still
    //! using this pointer (e.g. net_processing).
    //!
    //! Once this pointer is set to a corresponding chainstate, it will not
    //! be reset until init.cpp:Shutdown().
    //!
    //! This is especially important when, e.g., calling ActivateBestChain()
    //! on all chainstates because we are not able to hold ::cs_main going into
    //! that call.
    std::unique_ptr<CChainState> m_ibd_chainstate GUARDED_BY(::cs_main);

    //! A chainstate initialized on the basis of a UTXO snapshot. If this is
    //! non-null, it is always our active chainstate.
    //!
    //! Once this pointer is set to a corresponding chainstate, it will not
    //! be reset until init.cpp:Shutdown().
    //!
    //! This is especially important when, e.g., calling ActivateBestChain()
    //! on all chainstates because we are not able to hold ::cs_main going into
    //! that call.
    std::unique_ptr<CChainState> m_snapshot_chainstate GUARDED_BY(::cs_main);

    //! Points to either the ibd or snapshot chainstate; indicates our
    //! most-work chain.
    //!
    //! Once this pointer is set to a corresponding chainstate, it will not
    //! be reset until init.cpp:Shutdown().
    //!
    //! This is especially important when, e.g., calling ActivateBestChain()
    //! on all chainstates because we are not able to hold ::cs_main going into
    //! that call.
    CChainState* m_active_chainstate GUARDED_BY(::cs_main) {nullptr};

    //! If true, the assumed-valid chainstate has been fully validated
    //! by the background validation chainstate.
    bool m_snapshot_validated{false};

    //! Internal helper for ActivateSnapshot().
    [[nodiscard]] bool PopulateAndValidateSnapshot(
        CChainState& snapshot_chainstate,
        CAutoFile& coins_file,
        const SnapshotMetadata& metadata);

    // For access to m_active_chainstate.
    friend CChainState& ChainstateActive();
    friend CChain& ChainActive();

public:
    //! A single BlockManager instance is shared across each constructed
    //! chainstate to avoid duplicating block metadata.
    BlockManager m_blockman GUARDED_BY(::cs_main);

    //! The total number of bytes available for us to use across all in-memory
    //! coins caches. This will be split somehow across chainstates.
    int64_t m_total_coinstip_cache{0};
    //
    //! The total number of bytes available for us to use across all leveldb
    //! coins databases. This will be split somehow across chainstates.
    int64_t m_total_coinsdb_cache{0};

    //! Instantiate a new chainstate and assign it based upon whether it is
    //! from a snapshot.
    //!
    //! @param[in] mempool              The mempool to pass to the chainstate
    //                                  constructor
    //! @param[in] snapshot_blockhash   If given, signify that this chainstate
    //!                                 is based on a snapshot.
    CChainState& InitializeChainstate(CTxMemPool& mempool, const uint256& snapshot_blockhash = uint256())
        EXCLUSIVE_LOCKS_REQUIRED(::cs_main);

    //! Get all chainstates currently being used.
    std::vector<CChainState*> GetAll();

    //! Construct and activate a Chainstate on the basis of UTXO snapshot data.
    //!
    //! Steps:
    //!
    //! - Initialize an unused CChainState.
    //! - Load its `CoinsViews` contents from `coins_file`.
    //! - Verify that the hash of the resulting coinsdb matches the expected hash
    //!   per assumeutxo chain parameters.
    //! - Wait for our headers chain to include the base block of the snapshot.
    //! - "Fast forward" the tip of the new chainstate to the base of the snapshot,
    //!   faking nTx* block index data along the way.
    //! - Move the new chainstate to `m_snapshot_chainstate` and make it our
    //!   ChainstateActive().
    [[nodiscard]] bool ActivateSnapshot(
        CAutoFile& coins_file, const SnapshotMetadata& metadata, bool in_memory);

    //! The most-work chain.
    CChainState& ActiveChainstate() const;
    CChain& ActiveChain() const { return ActiveChainstate().m_chain; }
    int ActiveHeight() const { return ActiveChain().Height(); }
    CBlockIndex* ActiveTip() const { return ActiveChain().Tip(); }

    BlockMap& BlockIndex() EXCLUSIVE_LOCKS_REQUIRED(::cs_main)
    {
        return m_blockman.m_block_index;
    }

    bool IsSnapshotActive() const;

    Optional<uint256> SnapshotBlockhash() const;

    //! Is there a snapshot in use and has it been fully validated?
    bool IsSnapshotValidated() const { return m_snapshot_validated; }

    //! @returns true if this chainstate is being used to validate an active
    //!          snapshot in the background.
    bool IsBackgroundIBD(CChainState* chainstate) const;

    //! Return the most-work chainstate that has been fully validated.
    //!
    //! During background validation of a snapshot, this is the IBD chain. After
    //! background validation has completed, this is the snapshot chain.
    CChainState& ValidatedChainstate() const;

    CChain& ValidatedChain() const { return ValidatedChainstate().m_chain; }
    CBlockIndex* ValidatedTip() const { return ValidatedChain().Tip(); }

    /**
     * Process an incoming block. This only returns after the best known valid
     * block is made active. Note that it does not, however, guarantee that the
     * specific block passed to it has been checked for validity!
     *
     * If you want to *possibly* get feedback on whether pblock is valid, you must
     * install a CValidationInterface (see validationinterface.h) - this will have
     * its BlockChecked method called whenever *any* block completes validation.
     *
     * Note that we guarantee that either the proof-of-work is valid on pblock, or
     * (and possibly also) BlockChecked will have been called.
     *
     * May not be called in a
     * validationinterface callback.
     *
     * @param[in]   pblock  The block we want to process.
     * @param[in]   fForceProcessing Process this block even if unrequested; used for non-network block sources.
     * @param[out]  fNewBlock A boolean which is set to indicate if the block was first received via this call
     * @returns     If the block was processed, independently of block validity
     */
    bool ProcessNewBlock(const CChainParams& chainparams, const std::shared_ptr<const CBlock> pblock, bool fForceProcessing, bool* fNewBlock, NodeId node_id = 0) LOCKS_EXCLUDED(cs_main);

    /**
     * Process incoming block headers.
     *
     * May not be called in a
     * validationinterface callback.
     *
     * @param[in]  block The block headers themselves
     * @param[out] state This may be set to an Error state if any error occurred processing them
     * @param[in]  chainparams The params for the chain we want to connect to
     * @param[out] ppindex If set, the pointer will be set to point to the last new block index object for the given headers
     */
    bool ProcessNewBlockHeaders(const std::vector<CBlockHeader>& block, BlockValidationState& state, const CChainParams& chainparams, const CBlockIndex** ppindex = nullptr) LOCKS_EXCLUDED(cs_main);

    //! Load the block tree and coins database from disk, initializing state if we're running with -reindex
    bool LoadBlockIndex(const CChainParams& chainparams) EXCLUSIVE_LOCKS_REQUIRED(cs_main);

    //! Unload block index and chain data before shutdown.
    void Unload() EXCLUSIVE_LOCKS_REQUIRED(::cs_main);

    //! Clear (deconstruct) chainstate data.
    void Reset();

    //! Check to see if caches are out of balance and if so, call
    //! ResizeCoinsCaches() as needed.
    void MaybeRebalanceCaches() EXCLUSIVE_LOCKS_REQUIRED(::cs_main);
};

/** DEPRECATED! Please use node.chainman instead. May only be used in validation.cpp internally */
extern ChainstateManager g_chainman GUARDED_BY(::cs_main);

/** Please prefer the identical ChainstateManager::ActiveChainstate */
CChainState& ChainstateActive();

/** Please prefer the identical ChainstateManager::ActiveChain */
CChain& ChainActive();

ChainstateManager& ChainstateManagerActive();

/** Global variable that points to the active block tree (protected by cs_main) */
extern std::unique_ptr<CBlockTreeDB> pblocktree;

extern VersionBitsCache versionbitscache;

/**
 * Determine what nVersion a new block should use.
 */
int32_t ComputeBlockVersion(const CBlockIndex* pindexPrev, const Consensus::Params& params);

/** Get block file info entry for one block file */
CBlockFileInfo* GetBlockFileInfo(size_t n);

/** Dump the mempool to disk. */
bool DumpMempool(const CTxMemPool& pool);

/** Load the mempool from disk. */
bool LoadMempool(CTxMemPool& pool, CChainState& active_chainstate);

//! Check whether the block associated with this index entry is pruned or not.
inline bool IsBlockPruned(const CBlockIndex* pblockindex)
{
    return (fHavePruned && !(pblockindex->nStatus & BLOCK_HAVE_DATA) && pblockindex->nTx > 0);
}

/**
 * Return the expected assumeutxo value for a given height, if one exists.
 *
 * @param height[in] Get the assumeutxo value for this height.
 *
 * @returns empty if no assumeutxo configuration exists for the given height.
 */
const AssumeutxoData* ExpectedAssumeutxo(const int height, const CChainParams& params);

<<<<<<< HEAD
DisconnectResult DisconnectBlock(const CBlock& block, const CBlockIndex* pindex, CCoinsViewCache& view);
bool FlushStateToDisk(const CChainParams& chainParams, BlockValidationState &state, FlushStateMode mode, int nManualPruneHeight=0);
bool FlushView(CCoinsViewCache *view, BlockValidationState& state, bool fDisconnecting);
void UpdateTip(CTxMemPool& mempool, const CBlockIndex *pindexNew, const CChainParams& chainParams, CChainState& active_chainstate);



namespace particl {

class StakeConflict
{
public:
    int64_t nLastUpdated = 0;
    //COutPoint kernel;
    std::map<NodeId, int> peerCount;

    //int SetKernel(const COutPoint &kernel_);
    int Add(NodeId id);
};

/** Cache recently seen coinstake transactions */
class CoinStakeCache
{
public:
    CoinStakeCache() {};
    explicit CoinStakeCache(size_t max_size) : nMaxSize(max_size) {};
    size_t nMaxSize = 16;
    std::list<std::pair<uint256, CTransactionRef> > lData;

    bool GetCoinStake(const uint256 &blockHash, CTransactionRef &tx) EXCLUSIVE_LOCKS_REQUIRED(cs_main);
    bool InsertCoinStake(const uint256 &blockHash, const CTransactionRef &tx) EXCLUSIVE_LOCKS_REQUIRED(cs_main);
};

extern std::map<uint256, StakeConflict> mapStakeConflict;
extern CoinStakeCache coinStakeCache;
extern std::map<COutPoint, uint256> mapStakeSeen;
extern std::list<COutPoint> listStakeSeen;

bool RemoveUnreceivedHeader(const uint256 &hash) EXCLUSIVE_LOCKS_REQUIRED(cs_main);
size_t CountDelayedBlocks() EXCLUSIVE_LOCKS_REQUIRED(cs_main);



bool AddToMapStakeSeen(const COutPoint &kernel, const uint256 &blockHash) EXCLUSIVE_LOCKS_REQUIRED(cs_main);
bool CheckStakeUnused(const COutPoint &kernel);
bool CheckStakeUnique(const CBlock &block, bool fUpdate=true);

/** Returns true if the block index needs to be reindexed. */
bool ShouldAutoReindex() EXCLUSIVE_LOCKS_REQUIRED(cs_main);
/** Returns true if the block index was rewound to rebuild the temporary indices. */
bool RebuildRollingIndices(CTxMemPool* mempool);

int64_t GetSmsgFeeRate(const CBlockIndex *pindex, bool reduce_height=false) EXCLUSIVE_LOCKS_REQUIRED(cs_main);
uint32_t GetSmsgDifficulty(uint64_t time, bool verify=false) EXCLUSIVE_LOCKS_REQUIRED(cs_main);

} // particl

=======
>>>>>>> e0bc27a1
#endif // BITCOIN_VALIDATION_H<|MERGE_RESOLUTION|>--- conflicted
+++ resolved
@@ -173,18 +173,12 @@
 FILE* OpenBlockFile(const FlatFilePos &pos, bool fReadOnly = false);
 /** Translation to a filesystem path */
 fs::path GetBlockPosFilename(const FlatFilePos &pos);
-<<<<<<< HEAD
-/** Ensures we have a genesis block in the block tree, possibly writing one to disk. */
-bool LoadGenesisBlock(const CChainParams& chainparams);
-=======
->>>>>>> e0bc27a1
 /** Unload database information */
 void UnloadBlockIndex(CTxMemPool* mempool, ChainstateManager& chainman);
 /** Run instances of script checking worker threads */
 void StartScriptCheckWorkerThreads(int threads_num);
 /** Stop all of the script checking worker threads */
 void StopScriptCheckWorkerThreads();
-<<<<<<< HEAD
 /** Return the median number of blocks that other nodes claim to have */
 int GetNumBlocksOfPeers();
 /** Set the median number of blocks that other nodes claim to have - debug only */
@@ -192,8 +186,6 @@
 /** Return the median number of connected nodes */
 int GetNumPeers();
 CAmount GetUTXOSum();
-=======
->>>>>>> e0bc27a1
 /**
  * Return transaction from the block at block_index.
  * If block_index is not provided, fall back to mempool.
@@ -207,13 +199,10 @@
  * @returns                    The tx if found, otherwise nullptr
  */
 CTransactionRef GetTransaction(const CBlockIndex* const block_index, const CTxMemPool* const mempool, const uint256& hash, const Consensus::Params& consensusParams, uint256& hashBlock);
-<<<<<<< HEAD
 
 /** Retrieve a transaction and block header from disk */
 bool GetTransaction(const uint256 &hash, CTransactionRef &tx, const Consensus::Params& params, CBlock &block, bool fAllowSlow = false, CBlockIndex* blockIndex = nullptr);
 
-=======
->>>>>>> e0bc27a1
 CAmount GetBlockSubsidy(int nHeight, const Consensus::Params& consensusParams);
 
 /** Guess verification progress (as a fraction between 0.0=genesis and 1.0=current tip). */
@@ -262,17 +251,6 @@
         : m_result_type(ResultType::VALID), m_state(TxValidationState{}),
         m_replaced_transactions(std::move(replaced_txns)), m_base_fees(fees) {}
 };
-<<<<<<< HEAD
-=======
-
-/**
- * (Try to) add a transaction to the memory pool.
- * @param[in]  bypass_limits   When true, don't enforce mempool fee limits.
- * @param[in]  test_accept     When true, run validation checks but don't submit to mempool.
- */
-MempoolAcceptResult AcceptToMemoryPool(CChainState& active_chainstate, CTxMemPool& pool, const CTransactionRef& tx,
-                                       bool bypass_limits, bool test_accept=false) EXCLUSIVE_LOCKS_REQUIRED(cs_main);
->>>>>>> e0bc27a1
 
 /**
  * (Try to) add a transaction to the memory pool.
@@ -563,21 +541,6 @@
      */
     int GetSpendHeight(const CCoinsViewCache& inputs) EXCLUSIVE_LOCKS_REQUIRED(cs_main);
 
-    CBlockIndex* LookupBlockIndex(const uint256& hash) EXCLUSIVE_LOCKS_REQUIRED(cs_main);
-
-    /** Find the last common block between the parameter chain and a locator. */
-    CBlockIndex* FindForkInGlobalIndex(const CChain& chain, const CBlockLocator& locator) EXCLUSIVE_LOCKS_REQUIRED(cs_main);
-
-    //! Returns last CBlockIndex* that is a checkpoint
-    CBlockIndex* GetLastCheckpoint(const CCheckpointData& data) EXCLUSIVE_LOCKS_REQUIRED(cs_main);
-
-    /**
-     * Return the spend height, which is one more than the inputs.GetBestBlock().
-     * While checking, GetBestBlock() refers to the parent block. (protected by cs_main)
-     * This is also true for mempool checks.
-     */
-    int GetSpendHeight(const CCoinsViewCache& inputs) EXCLUSIVE_LOCKS_REQUIRED(cs_main);
-
     ~BlockManager() {
         Unload();
     }
@@ -1142,7 +1105,6 @@
  */
 const AssumeutxoData* ExpectedAssumeutxo(const int height, const CChainParams& params);
 
-<<<<<<< HEAD
 DisconnectResult DisconnectBlock(const CBlock& block, const CBlockIndex* pindex, CCoinsViewCache& view);
 bool FlushStateToDisk(const CChainParams& chainParams, BlockValidationState &state, FlushStateMode mode, int nManualPruneHeight=0);
 bool FlushView(CCoinsViewCache *view, BlockValidationState& state, bool fDisconnecting);
@@ -1200,6 +1162,4 @@
 
 } // particl
 
-=======
->>>>>>> e0bc27a1
 #endif // BITCOIN_VALIDATION_H