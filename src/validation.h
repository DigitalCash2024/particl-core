--- conflicted
+++ resolved
@@ -133,17 +133,12 @@
 /** Maximum number of unconnecting headers announcements before DoS score */
 static const int MAX_UNCONNECTING_HEADERS = 10;
 
-<<<<<<< HEAD
-static const bool DEFAULT_PEERBLOOMFILTERS = true;
-
 static const size_t MAX_STAKE_SEEN_SIZE = 1000;
 
 inline int64_t FutureDrift(int64_t nTime) { return nTime + 15; } // FutureDriftV2
 
 typedef int64_t NodeId;
 
-=======
->>>>>>> 59ce537a
 /** Default for -stopatheight */
 static const int DEFAULT_STOPATHEIGHT = 0;
 
