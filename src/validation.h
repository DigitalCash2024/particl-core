--- conflicted
+++ resolved
@@ -662,41 +662,6 @@
     bool ResizeCoinsCaches(size_t coinstip_size, size_t coinsdb_size)
         EXCLUSIVE_LOCKS_REQUIRED(::cs_main);
 
-<<<<<<< HEAD
-    /**
-     * Import blocks from an external file
-     *
-     * During reindexing, this function is called for each block file (datadir/blocks/blk?????.dat).
-     * It reads all blocks contained in the given file and attempts to process them (add them to the
-     * block index). The blocks may be out of order within each file and across files. Often this
-     * function reads a block but finds that its parent hasn't been read yet, so the block can't be
-     * processed yet. The function will add an entry to the blocks_with_unknown_parent map (which is
-     * passed as an argument), so that when the block's parent is later read and processed, this
-     * function can re-read the child block from disk and process it.
-     *
-     * Because a block's parent may be in a later file, not just later in the same file, the
-     * blocks_with_unknown_parent map must be passed in and out with each call. It's a multimap,
-     * rather than just a map, because multiple blocks may have the same parent (when chain splits
-     * or stale blocks exist). It maps from parent-hash to child-disk-position.
-     *
-     * This function can also be used to read blocks from user-specified block files using the
-     * -loadblock= option. There's no unknown-parent tracking, so the last two arguments are omitted.
-     *
-     *
-     * @param[in]     fileIn                        FILE handle to file containing blocks to read
-     * @param[in]     dbp                           (optional) Disk block position (only for reindex)
-     * @param[in,out] blocks_with_unknown_parent    (optional) Map of disk positions for blocks with
-     *                                              unknown parent, key is parent block hash
-     *                                              (only used for reindex)
-     * */
-    void LoadExternalBlockFile(
-        FILE* fileIn,
-        FlatFilePos* dbp = nullptr,
-        std::multimap<uint256, FlatFilePos>* blocks_with_unknown_parent = nullptr, ChainstateManager *chainman = nullptr)
-        EXCLUSIVE_LOCKS_REQUIRED(!m_chainstate_mutex);
-=======
->>>>>>> 2fa60f0b
-
     /**
      * Update the on-disk chain state.
      * The caches and indexes are flushed depending on the mode we're called with
