--- conflicted
+++ resolved
@@ -99,12 +99,6 @@
 /** Documentation for argument 'checklevel'. */
 extern const std::vector<std::string> CHECKLEVEL_DOC;
 
-<<<<<<< HEAD
-/** Run instances of script checking worker threads */
-void StartScriptCheckWorkerThreads(int threads_num);
-/** Stop all of the script checking worker threads */
-void StopScriptCheckWorkerThreads();
-
 typedef int64_t NodeId;
 namespace particl {
 static constexpr size_t MAX_STAKE_SEEN_SIZE = 1000;
@@ -133,8 +127,6 @@
 extern std::atomic_bool fBusyImporting;
 } // namespace particl
 
-=======
->>>>>>> 18bed148
 CAmount GetBlockSubsidy(int nHeight, const Consensus::Params& consensusParams);
 
 bool FatalError(kernel::Notifications& notifications, BlockValidationState& state, const std::string& strMessage, const bilingual_str& userMessage = {});
