# Copyright (c) 2013-2016 The Bitcoin Core developers
# Distributed under the MIT software license, see the accompanying
# file COPYING or http://www.opensource.org/licenses/mit-license.php.

# Pattern rule to print variables, e.g. make print-top_srcdir
print-%: FORCE
	@echo '$*'='$($*)'

DIST_SUBDIRS = secp256k1

AM_LDFLAGS = $(LIBTOOL_LDFLAGS) $(HARDENED_LDFLAGS) $(GPROF_LDFLAGS) $(SANITIZER_LDFLAGS)
AM_CXXFLAGS = $(DEBUG_CXXFLAGS) $(HARDENED_CXXFLAGS) $(WARN_CXXFLAGS) $(NOWARN_CXXFLAGS) $(ERROR_CXXFLAGS) $(GPROF_CXXFLAGS) $(SANITIZER_CXXFLAGS)
AM_CPPFLAGS = $(DEBUG_CPPFLAGS) $(HARDENED_CPPFLAGS)
AM_CFLAGS = $(AM_CXXFLAGS)
AM_LIBTOOLFLAGS = --preserve-dup-deps
PTHREAD_FLAGS = $(PTHREAD_CFLAGS) $(PTHREAD_LIBS)
EXTRA_LIBRARIES =

BITCOIN_INCLUDES=-I$(builddir) -I$(srcdir)/secp256k1/include -I$(srcdir)/$(UNIVALUE_INCLUDE_DIR_INT) $(BDB_CPPFLAGS) $(BOOST_CPPFLAGS) $(LEVELDB_CPPFLAGS)

LIBPARTICL_SERVER=libparticl_server.a
LIBPARTICL_COMMON=libparticl_common.a
LIBPARTICL_CONSENSUS=libparticl_consensus.a
LIBPARTICL_CLI=libparticl_cli.a
LIBPARTICL_UTIL=libparticl_util.a
LIBPARTICL_CRYPTO_BASE=crypto/libparticl_crypto_base.a
LIBPARTICLQT=qt/libparticlqt.a
LIBSECP256K1=secp256k1/libsecp256k1.la
LIBPARTICL_SMSG=libparticl_smsg.a
LIBPARTICL_MNEMONIC=libparticl_mnemonic.a

if ENABLE_ZMQ
LIBPARTICL_ZMQ=libparticl_zmq.a
endif
if BUILD_BITCOIN_LIBS
LIBPARTICLCONSENSUS=libparticlconsensus.la
endif
if ENABLE_WALLET
LIBPARTICL_WALLET=libparticl_wallet.a
LIBPARTICL_WALLET_TOOL=libparticl_wallet_tool.a
endif
if ENABLE_USBDEVICE
LIBPARTICL_USBDEVICE=libparticl_usbdevice.a
endif

LIBPARTICL_CRYPTO= $(LIBPARTICL_CRYPTO_BASE)
if ENABLE_SSE41
LIBPARTICL_CRYPTO_SSE41 = crypto/libparticl_crypto_sse41.a
LIBPARTICL_CRYPTO += $(LIBPARTICL_CRYPTO_SSE41)
endif
if ENABLE_AVX2
LIBPARTICL_CRYPTO_AVX2 = crypto/libparticl_crypto_avx2.a
LIBPARTICL_CRYPTO += $(LIBPARTICL_CRYPTO_AVX2)
endif
if ENABLE_SHANI
LIBPARTICL_CRYPTO_SHANI = crypto/libparticl_crypto_shani.a
LIBPARTICL_CRYPTO += $(LIBPARTICL_CRYPTO_SHANI)
endif

$(LIBSECP256K1): $(wildcard secp256k1/src/*.h) $(wildcard secp256k1/src/*.c) $(wildcard secp256k1/include/*)
	$(AM_V_at)$(MAKE) $(AM_MAKEFLAGS) -C $(@D) $(@F)

# Make is not made aware of per-object dependencies to avoid limiting building parallelization
# But to build the less dependent modules first, we manually select their order here:
EXTRA_LIBRARIES += \
<<<<<<< HEAD
  $(LIBPARTICL_CRYPTO) \
  $(LIBPARTICL_UTIL) \
  $(LIBPARTICL_COMMON) \
  $(LIBPARTICL_CONSENSUS) \
  $(LIBPARTICL_SERVER) \
  $(LIBPARTICL_CLI) \
  $(LIBPARTICL_IPC) \
  $(LIBPARTICL_WALLET) \
  $(LIBPARTICL_WALLET_TOOL) \
  $(LIBPARTICL_USBDEVICE) \
  $(LIBPARTICL_SMSG) \
  $(LIBPARTICL_MNEMONIC) \
  $(LIBPARTICL_ZMQ)

lib_LTLIBRARIES = $(LIBPARTICLCONSENSUS)
=======
  $(LIBBITCOIN_CRYPTO) \
  $(LIBBITCOIN_UTIL) \
  $(LIBBITCOIN_COMMON) \
  $(LIBBITCOIN_CONSENSUS) \
  $(LIBBITCOIN_SERVER) \
  $(LIBBITCOIN_CLI) \
  $(LIBBITCOIN_IPC) \
  $(LIBBITCOIN_WALLET) \
  $(LIBBITCOIN_WALLET_TOOL) \
  $(LIBBITCOIN_ZMQ)

lib_LTLIBRARIES = $(LIBBITCOINCONSENSUS)
noinst_LTLIBRARIES =
>>>>>>> 9469ffcb

bin_PROGRAMS =
noinst_PROGRAMS =
TESTS =
BENCHMARKS =

if BUILD_BITCOIND
  bin_PROGRAMS += particld
endif

if BUILD_BITCOIN_NODE
  bin_PROGRAMS += particl-node
endif

if BUILD_BITCOIN_CLI
  bin_PROGRAMS += particl-cli
endif

if BUILD_BITCOIN_TX
  bin_PROGRAMS += particl-tx
endif

if ENABLE_WALLET
if BUILD_BITCOIN_WALLET
  bin_PROGRAMS += particl-wallet
endif
endif

if BUILD_BITCOIN_UTIL
  bin_PROGRAMS += particl-util
endif

.PHONY: FORCE check-symbols check-security
# bitcoin core #
BITCOIN_CORE_H = \
  addrdb.h \
  rctindex.h \
  addrman.h \
  addrman_impl.h \
  attributes.h \
  banman.h \
  base58.h \
  bech32.h \
  blockencodings.h \
  blockfilter.h \
  chain.h \
  chainparams.h \
  chainparamsbase.h \
  chainparamsseeds.h \
  chain/chainparamsimport.h \
  chain/ct_tainted.h \
  chain/tx_blacklist.h \
  chain/tx_whitelist.h \
  checkqueue.h \
  clientversion.h \
  coins.h \
  common/bloom.h \
  compat.h \
  compat/assumptions.h \
  compat/byteswap.h \
  compat/cpuid.h \
  compat/endian.h \
  compat/sanity.h \
  compressor.h \
  consensus/consensus.h \
  consensus/tx_check.h \
  consensus/tx_verify.h \
  core_io.h \
  core_memusage.h \
  cuckoocache.h \
  dbwrapper.h \
  deploymentinfo.h \
  deploymentstatus.h \
  external_signer.h \
  flatfile.h \
  fs.h \
  httprpc.h \
  httpserver.h \
  i2p.h \
  index/base.h \
  index/blockfilterindex.h \
  index/coinstatsindex.h \
  index/disktxpos.h \
  index/txindex.h \
  indirectmap.h \
  init.h \
  anon.h \
  blind.h \
  init/common.h \
  interfaces/chain.h \
  interfaces/echo.h \
  interfaces/handler.h \
  interfaces/init.h \
  interfaces/ipc.h \
  interfaces/node.h \
  interfaces/wallet.h \
  key.h \
  key/stealth.h \
  key/extkey.h \
  key/types.h \
  key/keyutil.h \
  key_io.h \
  logging.h \
  logging/timer.h \
  mapport.h \
  memusage.h \
  merkleblock.h \
  miner.h \
  net.h \
  net_permissions.h \
  net_processing.h \
  net_types.h \
  netaddress.h \
  netbase.h \
  netmessagemaker.h \
  node/blockstorage.h \
  node/coin.h \
  node/coinstats.h \
  node/context.h \
  node/psbt.h \
  node/transaction.h \
  node/ui_interface.h \
  node/utxo_snapshot.h \
  noui.h \
  outputtype.h \
  policy/feerate.h \
  policy/fees.h \
  policy/packages.h \
  policy/policy.h \
  policy/rbf.h \
  policy/settings.h \
  pow.h \
  pos/kernel.h \
  pos/miner.h \
  protocol.h \
  psbt.h \
  random.h \
  randomenv.h \
  reverse_iterator.h \
  rpc/blockchain.h \
  rpc/client.h \
  rpc/mining.h \
  rpc/net.h \
  rpc/protocol.h \
  rpc/rawtransaction_util.h \
  rpc/register.h \
  rpc/request.h \
  rpc/server.h \
  rpc/util.h \
  rpc/rpcutil.h \
  scheduler.h \
  script/descriptor.h \
  script/keyorigin.h \
  script/sigcache.h \
  script/sign.h \
  script/signingprovider.h \
  script/standard.h \
  script/ismine.h \
  shutdown.h \
  signet.h \
  streams.h \
  smsg/db.h \
  smsg/crypter.h \
  smsg/net.h \
  smsg/smessage.h \
  smsg/rpcsmessage.h \
  support/allocators/secure.h \
  support/allocators/zeroafterfree.h \
  support/cleanse.h \
  support/events.h \
  support/lockedpool.h \
  sync.h \
  threadinterrupt.h \
  threadsafety.h \
  timedata.h \
  torcontrol.h \
  txdb.h \
  txmempool.h \
  txorphanage.h \
  txrequest.h \
  undo.h \
  util/asmap.h \
  util/bip32.h \
  util/bytevectorhash.h \
  util/check.h \
  util/epochguard.h \
  util/error.h \
  util/fees.h \
  util/getuniquepath.h \
  util/golombrice.h \
  util/hash_type.h \
  util/hasher.h \
  util/macros.h \
  util/message.h \
  util/moneystr.h \
  util/rbf.h \
  util/readwritefile.h \
  util/serfloat.h \
  util/settings.h \
  util/sock.h \
  util/spanparsing.h \
  util/string.h \
  util/syscall_sandbox.h \
  util/system.h \
  util/thread.h \
  util/threadnames.h \
  util/time.h \
  util/tokenpipe.h \
  util/trace.h \
  util/translation.h \
  util/types.h \
  util/ui_change_type.h \
  util/url.h \
  util/vector.h \
  validation.h \
  validationinterface.h \
  versionbits.h \
  wallet/bdb.h \
  wallet/coincontrol.h \
  wallet/coinselection.h \
  wallet/context.h \
  wallet/crypter.h \
  wallet/db.h \
  wallet/dump.h \
  wallet/external_signer_scriptpubkeyman.h \
  wallet/feebumper.h \
  wallet/fees.h \
  wallet/ismine.h \
  wallet/load.h \
  wallet/receive.h \
  wallet/rpcwallet.h \
  wallet/salvage.h \
  wallet/scriptpubkeyman.h \
  wallet/spend.h \
  wallet/sqlite.h \
  wallet/transaction.h \
  wallet/wallet.h \
  wallet/walletdb.h \
  wallet/wallettool.h \
  wallet/walletutil.h \
  walletinitinterface.h \
  wallet/hdwalletdb.h \
  wallet/hdwallettypes.h \
  wallet/hdwallet.h \
  wallet/rpchdwallet.h \
  warnings.h \
  zmq/zmqabstractnotifier.h \
  zmq/zmqnotificationinterface.h \
  zmq/zmqpublishnotifier.h \
  zmq/zmqrpc.h \
  zmq/zmqutil.h \
  usbdevice/usbdevice.h \
  usbdevice/rpcusbdevice.h \
  insight/addressindex.h \
  insight/spentindex.h \
  insight/timestampindex.h \
  insight/balanceindex.h \
  insight/csindex.h \
  insight/insight.h \
  insight/rpc.h


obj/build.h: FORCE
	@$(MKDIR_P) $(builddir)/obj
	@$(top_srcdir)/share/genbuild.sh $(abs_top_builddir)/src/obj/build.h \
	  $(abs_top_srcdir)
libparticl_util_a-clientversion.$(OBJEXT): obj/build.h

ipc/capnp/libparticl_ipc_a-ipc.$(OBJEXT): $(libparticl_ipc_mpgen_input:=.h)

# server: shared between bitcoind and bitcoin-qt
# Contains code accessing mempool and chain state that is meant to be separated
# from wallet and gui code (see node/README.md). Shared code should go in
# libbitcoin_common or libbitcoin_util libraries, instead.
libparticl_server_a_CPPFLAGS = $(AM_CPPFLAGS) $(BITCOIN_INCLUDES) $(MINIUPNPC_CPPFLAGS) $(NATPMP_CPPFLAGS) $(EVENT_CFLAGS) $(EVENT_PTHREADS_CFLAGS)
libparticl_server_a_CXXFLAGS = $(AM_CXXFLAGS) $(PIE_FLAGS)
libparticl_server_a_SOURCES = \
  addrdb.cpp \
  addrman.cpp \
  banman.cpp \
  blockencodings.cpp \
  blockfilter.cpp \
  chain.cpp \
  consensus/tx_verify.cpp \
  dbwrapper.cpp \
  deploymentstatus.cpp \
  flatfile.cpp \
  httprpc.cpp \
  httpserver.cpp \
  i2p.cpp \
  index/base.cpp \
  index/blockfilterindex.cpp \
  index/coinstatsindex.cpp \
  index/txindex.cpp \
  init.cpp \
  mapport.cpp \
  miner.cpp \
  net.cpp \
  net_processing.cpp \
  node/blockstorage.cpp \
  node/coin.cpp \
  node/coinstats.cpp \
  node/context.cpp \
  node/interfaces.cpp \
  node/psbt.cpp \
  node/transaction.cpp \
  node/ui_interface.cpp \
  noui.cpp \
  policy/fees.cpp \
  policy/packages.cpp \
  policy/rbf.cpp \
  policy/settings.cpp \
  pow.cpp \
  pos/kernel.cpp \
  rest.cpp \
  rpc/anon.cpp \
  rpc/blockchain.cpp \
  rpc/mining.cpp \
  rpc/misc.cpp \
  rpc/net.cpp \
  rpc/rawtransaction.cpp \
  rpc/server.cpp \
  rpc/client.cpp \
  rpc/rpcutil.cpp \
  rpc/util.cpp \
  script/sigcache.cpp \
  shutdown.cpp \
  signet.cpp \
  timedata.cpp \
  torcontrol.cpp \
  txdb.cpp \
  txmempool.cpp \
  txorphanage.cpp \
  txrequest.cpp \
  validation.cpp \
  validationinterface.cpp \
  versionbits.cpp \
  insight/insight.cpp \
  insight/rpc.cpp \
  $(BITCOIN_CORE_H)

if ENABLE_WALLET
libparticl_server_a_SOURCES += wallet/init.cpp
endif
if !ENABLE_WALLET
libparticl_server_a_SOURCES += dummywallet.cpp
endif

if ENABLE_ZMQ
libparticl_zmq_a_CPPFLAGS = $(AM_CPPFLAGS) $(BITCOIN_INCLUDES) $(ZMQ_CFLAGS)
libparticl_zmq_a_CXXFLAGS = $(AM_CXXFLAGS) $(PIE_FLAGS)
libparticl_zmq_a_SOURCES = \
  zmq/zmqabstractnotifier.cpp \
  zmq/zmqnotificationinterface.cpp \
  zmq/zmqpublishnotifier.cpp \
  zmq/zmqrpc.cpp \
  zmq/zmqutil.cpp
endif

if ENABLE_USBDEVICE
libparticl_usbdevice_a_CPPFLAGS = $(BITCOIN_INCLUDES) $(AM_CPPFLAGS) $(PROTOBUF_CFLAGS)
libparticl_usbdevice_a_CXXFLAGS = $(AM_CXXFLAGS) $(PIE_FLAGS)
libparticl_usbdevice_a_CFLAGS = -DHAVE_HIDAPI $(AM_CFLAGS) $(PIE_FLAGS)
libparticl_usbdevice_a_SOURCES = \
  usbdevice/usbwrapper.cpp \
  usbdevice/usbwrapper.h \
  usbdevice/ledger/btchipApdu.h \
  usbdevice/ledger/ledgerLayer.h \
  usbdevice/ledger/ledgerLayer.c \
  usbdevice/ledger/dongleCommHidHidapi.h \
  usbdevice/ledger/dongleCommHidHidapi.c \
  usbdevice/usbdevice.cpp \
  usbdevice/debugdevice.h \
  usbdevice/debugdevice.cpp \
  usbdevice/ledgerdevice.h \
  usbdevice/ledgerdevice.cpp \
  usbdevice/trezor/messages.proto \
  usbdevice/trezor/messages-common.proto \
  usbdevice/trezor/messages-management.proto \
  usbdevice/trezor/messages-bitcoin.proto \
  usbdevice/trezordevice.h \
  usbdevice/trezordevice.cpp \
  usbdevice/rpcusbdevice.cpp
nodist_libparticl_usbdevice_a_SOURCES = \
  usbdevice/trezor/messages.pb.h \
  usbdevice/trezor/messages.pb.cc \
  usbdevice/trezor/messages-common.pb.h \
  usbdevice/trezor/messages-common.pb.cc \
  usbdevice/trezor/messages-management.pb.h \
  usbdevice/trezor/messages-management.pb.cc \
  usbdevice/trezor/messages-bitcoin.pb.h \
  usbdevice/trezor/messages-bitcoin.pb.cc
BUILT_SOURCES = $(nodist_libparticl_usbdevice_a_SOURCES)
endif

# wallet: shared between bitcoind and bitcoin-qt, but only linked
# when wallet enabled
libparticl_wallet_a_CPPFLAGS = $(AM_CPPFLAGS) $(BITCOIN_INCLUDES) $(SQLITE_CFLAGS)
libparticl_wallet_a_CXXFLAGS = $(AM_CXXFLAGS) $(PIE_FLAGS)
libparticl_wallet_a_SOURCES = \
  wallet/interfaces.cpp \
  wallet/rpchdwallet.cpp \
  wallet/hdwallet.cpp \
  wallet/hdwallettypes.cpp \
  wallet/hdwalletdb.cpp \
  wallet/coincontrol.cpp \
  wallet/context.cpp \
  wallet/crypter.cpp \
  wallet/db.cpp \
  wallet/dump.cpp \
  wallet/external_signer_scriptpubkeyman.cpp \
  wallet/feebumper.cpp \
  wallet/fees.cpp \
  wallet/interfaces.cpp \
  wallet/load.cpp \
  wallet/receive.cpp \
  wallet/rpcdump.cpp \
  wallet/rpcwallet.cpp \
  wallet/scriptpubkeyman.cpp \
  wallet/spend.cpp \
  wallet/transaction.cpp \
  wallet/wallet.cpp \
  wallet/walletdb.cpp \
  blind.cpp \
  key/stealth.cpp \
  pos/kernel.cpp \
  pos/miner.cpp \
  policy/rbf.cpp \
  wallet/walletutil.cpp \
  wallet/coinselection.cpp \
  $(BITCOIN_CORE_H)

if USE_SQLITE
libparticl_wallet_a_SOURCES += wallet/sqlite.cpp
endif
if USE_BDB
libparticl_wallet_a_SOURCES += wallet/bdb.cpp wallet/salvage.cpp
endif

libparticl_wallet_tool_a_CPPFLAGS = $(AM_CPPFLAGS) $(BITCOIN_INCLUDES)
libparticl_wallet_tool_a_CXXFLAGS = $(AM_CXXFLAGS) $(PIE_FLAGS)
libparticl_wallet_tool_a_SOURCES = \
  wallet/wallettool.cpp \
  $(BITCOIN_CORE_H)

# crypto primitives library
crypto_libparticl_crypto_base_a_CPPFLAGS = $(AM_CPPFLAGS)
crypto_libparticl_crypto_base_a_CXXFLAGS = $(AM_CXXFLAGS) $(PIE_FLAGS)
crypto_libparticl_crypto_base_a_SOURCES = \
  crypto/aes.cpp \
  crypto/aes.h \
  crypto/chacha_poly_aead.h \
  crypto/chacha_poly_aead.cpp \
  crypto/chacha20.h \
  crypto/chacha20.cpp \
  crypto/common.h \
  crypto/hkdf_sha256_32.cpp \
  crypto/hkdf_sha256_32.h \
  crypto/hmac_sha256.cpp \
  crypto/hmac_sha256.h \
  crypto/hmac_sha512.cpp \
  crypto/hmac_sha512.h \
  crypto/poly1305.h \
  crypto/poly1305.cpp \
  crypto/muhash.h \
  crypto/muhash.cpp \
  crypto/ripemd160.cpp \
  crypto/ripemd160.h \
  crypto/sha1.cpp \
  crypto/sha1.h \
  crypto/sha256.cpp \
  crypto/sha256.h \
  crypto/sha3.cpp \
  crypto/sha3.h \
  crypto/sha512.cpp \
  crypto/sha512.h \
  crypto/siphash.cpp \
  crypto/siphash.h

if USE_ASM
crypto_libparticl_crypto_base_a_SOURCES += crypto/sha256_sse4.cpp
endif

crypto_libparticl_crypto_sse41_a_CXXFLAGS = $(AM_CXXFLAGS) $(PIE_FLAGS)
crypto_libparticl_crypto_sse41_a_CPPFLAGS = $(AM_CPPFLAGS)
crypto_libparticl_crypto_sse41_a_CXXFLAGS += $(SSE41_CXXFLAGS)
crypto_libparticl_crypto_sse41_a_CPPFLAGS += -DENABLE_SSE41
crypto_libparticl_crypto_sse41_a_SOURCES = crypto/sha256_sse41.cpp

crypto_libparticl_crypto_avx2_a_CXXFLAGS = $(AM_CXXFLAGS) $(PIE_FLAGS)
crypto_libparticl_crypto_avx2_a_CPPFLAGS = $(AM_CPPFLAGS)
crypto_libparticl_crypto_avx2_a_CXXFLAGS += $(AVX2_CXXFLAGS)
crypto_libparticl_crypto_avx2_a_CPPFLAGS += -DENABLE_AVX2
crypto_libparticl_crypto_avx2_a_SOURCES = crypto/sha256_avx2.cpp

crypto_libparticl_crypto_shani_a_CXXFLAGS = $(AM_CXXFLAGS) $(PIE_FLAGS)
crypto_libparticl_crypto_shani_a_CPPFLAGS = $(AM_CPPFLAGS)
crypto_libparticl_crypto_shani_a_CXXFLAGS += $(SHANI_CXXFLAGS)
crypto_libparticl_crypto_shani_a_CPPFLAGS += -DENABLE_SHANI
crypto_libparticl_crypto_shani_a_SOURCES = crypto/sha256_shani.cpp

# consensus: shared between all executables that validate any consensus rules.
libparticl_consensus_a_CPPFLAGS = $(AM_CPPFLAGS) $(BITCOIN_INCLUDES)
libparticl_consensus_a_CXXFLAGS = $(AM_CXXFLAGS) $(PIE_FLAGS)
libparticl_consensus_a_SOURCES = \
  arith_uint256.cpp \
  arith_uint256.h \
  consensus/amount.h \
  consensus/merkle.cpp \
  consensus/merkle.h \
  consensus/params.h \
  consensus/tx_check.cpp \
  consensus/validation.h \
  hash.cpp \
  hash.h \
  prevector.h \
  primitives/block.cpp \
  primitives/block.h \
  primitives/transaction.cpp \
  primitives/transaction.h \
  pubkey.cpp \
  pubkey.h \
  script/bitcoinconsensus.cpp \
  script/interpreter.cpp \
  script/interpreter.h \
  script/script.cpp \
  script/script.h \
  script/script_error.cpp \
  script/script_error.h \
  serialize.h \
  span.h \
  tinyformat.h \
  uint256.cpp \
  uint256.h \
  util/strencodings.cpp \
  util/strencodings.h \
  version.h

# common: shared between bitcoind, and bitcoin-qt and non-server tools
libparticl_common_a_CPPFLAGS = $(AM_CPPFLAGS) $(BITCOIN_INCLUDES)
libparticl_common_a_CXXFLAGS = $(AM_CXXFLAGS) $(PIE_FLAGS)
libparticl_common_a_SOURCES = \
  base58.cpp \
  bech32.cpp \
  chainparams.cpp \
  coins.cpp \
  common/bloom.cpp \
  compressor.cpp \
  core_read.cpp \
  core_write.cpp \
  deploymentinfo.cpp \
  external_signer.cpp \
  init/common.cpp \
  key.cpp \
  anon.cpp \
  blind.cpp \
  key/keyutil.cpp \
  key/extkey.cpp \
  key/stealth.cpp \
  smsg/crypter.cpp \
  key_io.cpp \
  merkleblock.cpp \
  net_types.cpp \
  netaddress.cpp \
  netbase.cpp \
  net_permissions.cpp \
  outputtype.cpp \
  policy/feerate.cpp \
  policy/policy.cpp \
  protocol.cpp \
  psbt.cpp \
  rpc/rawtransaction_util.cpp \
  rpc/external_signer.cpp \
  rpc/util.cpp \
  scheduler.cpp \
  script/descriptor.cpp \
  script/sign.cpp \
  script/signingprovider.cpp \
  script/standard.cpp \
  warnings.cpp \
  $(BITCOIN_CORE_H)

# util: shared between all executables.
# This library *must* be included to make sure that the glibc
# sanity checks are linked.
libparticl_util_a_CPPFLAGS = $(AM_CPPFLAGS) $(BITCOIN_INCLUDES)
libparticl_util_a_CXXFLAGS = $(AM_CXXFLAGS) $(PIE_FLAGS)
libparticl_util_a_SOURCES = \
  support/lockedpool.cpp \
  chainparamsbase.cpp \
  clientversion.cpp \
  compat/glibcxx_sanity.cpp \
  compat/strnlen.cpp \
  fs.cpp \
  interfaces/echo.cpp \
  interfaces/handler.cpp \
  interfaces/init.cpp \
  logging.cpp \
  random.cpp \
  randomenv.cpp \
  rpc/request.cpp \
  support/cleanse.cpp \
  sync.cpp \
  threadinterrupt.cpp \
  util/asmap.cpp \
  util/bip32.cpp \
  util/bytevectorhash.cpp \
  util/error.cpp \
  util/fees.cpp \
  util/getuniquepath.cpp \
  util/hasher.cpp \
  util/sock.cpp \
  util/system.cpp \
  util/message.cpp \
  util/moneystr.cpp \
  util/rbf.cpp \
  util/readwritefile.cpp \
  util/settings.cpp \
  util/thread.cpp \
  util/threadnames.cpp \
  util/serfloat.cpp \
  util/spanparsing.cpp \
  util/strencodings.cpp \
  util/string.cpp \
  util/syscall_sandbox.cpp \
  util/time.cpp \
  util/tokenpipe.cpp \
  $(BITCOIN_CORE_H)

if USE_LIBEVENT
libparticl_util_a_SOURCES += util/url.cpp
endif

libparticl_smsg_a_CPPFLAGS = $(AM_CPPFLAGS) $(BITCOIN_INCLUDES)
libparticl_smsg_a_CXXFLAGS = $(AM_CXXFLAGS) $(PIE_FLAGS)
libparticl_smsg_a_CFLAGS = $(AM_CFLAGS) $(PIE_FLAGS)
libparticl_smsg_a_SOURCES = \
  lz4/lz4.h \
  lz4/lz4.c \
  xxhash/xxhash.h \
  xxhash/xxhash.c \
  interfaces/handler.cpp \
  smsg/crypter.cpp \
  smsg/keystore.h \
  smsg/keystore.cpp \
  smsg/db.cpp \
  smsg/smessage.cpp \
  smsg/rpcsmessage.cpp


libparticl_mnemonic_a_CPPFLAGS = $(AM_CPPFLAGS) $(BITCOIN_INCLUDES)
libparticl_mnemonic_a_CXXFLAGS = $(AM_CXXFLAGS) $(PIE_FLAGS)
libparticl_mnemonic_a_CFLAGS = $(AM_CFLAGS) $(PIE_FLAGS)
libparticl_mnemonic_a_SOURCES = \
  unilib/uninorms.h \
  unilib/utf8.h \
  unilib/uninorms.cpp \
  unilib/utf8.cpp \
  key/wordlists/chinese_simplified.h \
  key/wordlists/chinese_traditional.h \
  key/wordlists/english.h \
  key/wordlists/french.h \
  key/wordlists/japanese.h \
  key/wordlists/spanish.h \
  key/wordlists/italian.h \
  key/wordlists/korean.h \
  key/wordlists/czech.h \
  key/mnemonic.h \
  key/mnemonic.cpp \
  rpc/mnemonic.cpp

# cli: shared between bitcoin-cli and bitcoin-qt
libparticl_cli_a_CPPFLAGS = $(AM_CPPFLAGS) $(BITCOIN_INCLUDES)
libparticl_cli_a_CXXFLAGS = $(AM_CXXFLAGS) $(PIE_FLAGS)
libparticl_cli_a_SOURCES = \
  compat/stdin.h \
  compat/stdin.cpp \
  rpc/client.cpp \
  $(BITCOIN_CORE_H)


nodist_libparticl_util_a_SOURCES = $(srcdir)/obj/build.h
#

# bitcoind & bitcoin-node binaries #
particl_daemon_sources = bitcoind.cpp
particl_bin_cppflags = $(AM_CPPFLAGS) $(BITCOIN_INCLUDES)
particl_bin_cxxflags = $(AM_CXXFLAGS) $(PIE_FLAGS)
particl_bin_ldflags = $(RELDFLAGS) $(AM_LDFLAGS) $(LIBTOOL_APP_LDFLAGS) $(PTHREAD_FLAGS)

if TARGET_WINDOWS
particl_daemon_sources += bitcoind-res.rc
endif

particl_bin_ldadd = \
  $(LIBPARTICL_WALLET) \
  $(LIBPARTICL_COMMON) \
  $(LIBPARTICL_UTIL) \
  $(LIBUNIVALUE) \
  $(LIBPARTICL_ZMQ) \
  $(LIBPARTICL_CONSENSUS) \
  $(LIBPARTICL_CRYPTO) \
  $(LIBLEVELDB) \
  $(LIBLEVELDB_SSE42) \
  $(LIBMEMENV) \
  $(LIBSECP256K1) \
  $(LIBPARTICL_SMSG) \
  $(LIBPARTICL_MNEMONIC) \
  $(LIBPARTICL_USBDEVICE)

particl_bin_ldadd += $(BOOST_LIBS) $(BDB_LIBS) $(MINIUPNPC_LIBS) $(NATPMP_LIBS) $(EVENT_PTHREADS_LIBS) $(EVENT_LIBS) $(ZMQ_LIBS) $(SQLITE_LIBS)
if ENABLE_USBDEVICE
particl_bin_ldadd += $(USB_LIBS) $(HIDAPI_LIBS) $(PROTOBUF_LIBS)
endif

particld_SOURCES = $(particl_daemon_sources) init/bitcoind.cpp
particld_CPPFLAGS = $(particl_bin_cppflags)
particld_CXXFLAGS = $(particl_bin_cxxflags)
particld_LDFLAGS = $(particl_bin_ldflags)
particld_LDADD = $(LIBPARTICL_SERVER) $(particl_bin_ldadd)

particl_node_SOURCES = $(particl_daemon_sources) init/bitcoin-node.cpp
particl_node_CPPFLAGS = $(particl_bin_cppflags)
particl_node_CXXFLAGS = $(particl_bin_cxxflags)
particl_node_LDFLAGS = $(particl_bin_ldflags)
particl_node_LDADD = $(LIBPARTICL_SERVER) $(particl_bin_ldadd) $(LIBPARTICL_IPC) $(LIBMULTIPROCESS_LIBS)

# bitcoin-cli binary #
particl_cli_SOURCES = bitcoin-cli.cpp
particl_cli_CPPFLAGS = $(AM_CPPFLAGS) $(BITCOIN_INCLUDES) $(EVENT_CFLAGS)
particl_cli_CXXFLAGS = $(AM_CXXFLAGS) $(PIE_FLAGS)
particl_cli_LDFLAGS = $(RELDFLAGS) $(AM_LDFLAGS) $(LIBTOOL_APP_LDFLAGS) $(PTHREAD_FLAGS)

if TARGET_WINDOWS
particl_cli_SOURCES += bitcoin-cli-res.rc
endif

particl_cli_LDADD = \
  $(LIBPARTICL_CLI) \
  $(LIBUNIVALUE) \
  $(LIBPARTICL_UTIL) \
  $(LIBPARTICL_CRYPTO)

particl_cli_LDADD += $(BOOST_LIBS) $(EVENT_LIBS)
#

# bitcoin-tx binary #
particl_tx_SOURCES = bitcoin-tx.cpp
particl_tx_CPPFLAGS = $(AM_CPPFLAGS) $(BITCOIN_INCLUDES)
particl_tx_CXXFLAGS = $(AM_CXXFLAGS) $(PIE_FLAGS)
particl_tx_LDFLAGS = $(RELDFLAGS) $(AM_LDFLAGS) $(LIBTOOL_APP_LDFLAGS) $(PTHREAD_FLAGS)

if TARGET_WINDOWS
particl_tx_SOURCES += bitcoin-tx-res.rc
endif

particl_tx_LDADD = \
  $(LIBUNIVALUE) \
  $(LIBPARTICL_COMMON) \
  $(LIBPARTICL_UTIL) \
  $(LIBPARTICL_CONSENSUS) \
  $(LIBPARTICL_CRYPTO) \
  $(LIBSECP256K1)

particl_tx_LDADD += $(BOOST_LIBS)
#

# bitcoin-wallet binary #
particl_wallet_SOURCES = bitcoin-wallet.cpp
particl_wallet_CPPFLAGS = $(particl_bin_cppflags)
particl_wallet_CXXFLAGS = $(particl_bin_cxxflags)
particl_wallet_LDFLAGS = $(particl_bin_ldflags)
#particl_wallet_LDADD = $(LIBPARTICL_WALLET_TOOL) $(particl_bin_ldadd)
particl_wallet_LDADD = \
  $(LIBPARTICL_WALLET_TOOL) \
  $(LIBPARTICL_WALLET) \
  $(LIBPARTICL_SERVER) \
  $(LIBPARTICL_COMMON) \
  $(LIBPARTICL_CONSENSUS) \
  $(LIBPARTICL_UTIL) \
  $(LIBPARTICL_CRYPTO) \
  $(LIBPARTICL_SMSG) \
  $(LIBPARTICL_MNEMONIC) \
  $(LIBPARTICL_USBDEVICE) \
  $(LIBPARTICL_ZMQ) \
  $(LIBLEVELDB) \
  $(LIBLEVELDB_SSE42) \
  $(LIBMEMENV) \
  $(LIBSECP256K1) \
  $(LIBUNIVALUE)
particl_wallet_LDADD += $(BOOST_LIBS) $(BDB_LIBS) $(EVENT_PTHREADS_LIBS) $(EVENT_LIBS) $(MINIUPNPC_LIBS) $(ZMQ_LIBS) $(SQLITE_LIBS)
if ENABLE_USBDEVICE
particl_wallet_LDADD += $(USB_LIBS) $(HIDAPI_LIBS) $(PROTOBUF_LIBS)
endif

if TARGET_WINDOWS
particl_wallet_SOURCES += bitcoin-wallet-res.rc
endif
#

# bitcoin-util binary #
particl_util_SOURCES = bitcoin-util.cpp
particl_util_CPPFLAGS = $(AM_CPPFLAGS) $(BITCOIN_INCLUDES)
particl_util_CXXFLAGS = $(AM_CXXFLAGS) $(PIE_FLAGS)
particl_util_LDFLAGS = $(RELDFLAGS) $(AM_LDFLAGS) $(LIBTOOL_APP_LDFLAGS) $(PTHREAD_FLAGS)

if TARGET_WINDOWS
particl_util_SOURCES += bitcoin-util-res.rc
endif

particl_util_LDADD = \
  $(LIBPARTICL_COMMON) \
  $(LIBPARTICL_UTIL) \
  $(LIBUNIVALUE) \
  $(LIBPARTICL_CONSENSUS) \
  $(LIBPARTICL_CRYPTO) \
  $(LIBSECP256K1)

particl_util_LDADD += $(BOOST_LIBS)
#

# bitcoinconsensus library #
if BUILD_BITCOIN_LIBS
include_HEADERS = script/particlconsensus.h
libparticlconsensus_la_SOURCES = support/cleanse.cpp $(crypto_libparticl_crypto_base_a_SOURCES) $(libparticl_consensus_a_SOURCES)

libparticlconsensus_la_LDFLAGS = $(AM_LDFLAGS) -no-undefined $(RELDFLAGS)
libparticlconsensus_la_LIBADD = $(LIBSECP256K1)
libparticlconsensus_la_CPPFLAGS = $(AM_CPPFLAGS) -I$(builddir)/obj -I$(srcdir)/secp256k1/include -DBUILD_BITCOIN_INTERNAL
libparticlconsensus_la_CXXFLAGS = $(AM_CXXFLAGS) $(PIE_FLAGS)

endif
#

CTAES_DIST =  crypto/ctaes/bench.c
CTAES_DIST += crypto/ctaes/ctaes.c
CTAES_DIST += crypto/ctaes/ctaes.h
CTAES_DIST += crypto/ctaes/README.md
CTAES_DIST += crypto/ctaes/test.c

CLEANFILES = $(EXTRA_LIBRARIES)

CLEANFILES += *.gcda *.gcno
CLEANFILES += compat/*.gcda compat/*.gcno
CLEANFILES += consensus/*.gcda consensus/*.gcno
CLEANFILES += crc32c/src/*.gcda crc32c/src/*.gcno
CLEANFILES += crypto/*.gcda crypto/*.gcno
CLEANFILES += index/*.gcda index/*.gcno
CLEANFILES += interfaces/*.gcda interfaces/*.gcno
CLEANFILES += node/*.gcda node/*.gcno
CLEANFILES += policy/*.gcda policy/*.gcno
CLEANFILES += primitives/*.gcda primitives/*.gcno
CLEANFILES += rpc/*.gcda rpc/*.gcno
CLEANFILES += script/*.gcda script/*.gcno
CLEANFILES += support/*.gcda support/*.gcno
CLEANFILES += univalue/*.gcda univalue/*.gcno
CLEANFILES += util/*.gcda util/*.gcno
CLEANFILES += wallet/*.gcda wallet/*.gcno
CLEANFILES += wallet/test/*.gcda wallet/test/*.gcno
CLEANFILES += zmq/*.gcda zmq/*.gcno
CLEANFILES += obj/build.h

EXTRA_DIST = $(CTAES_DIST)


config/bitcoin-config.h: config/stamp-h1
	@$(MAKE) -C $(top_builddir) $(subdir)/$(@)
config/stamp-h1: $(top_srcdir)/$(subdir)/config/bitcoin-config.h.in $(top_builddir)/config.status
	$(AM_V_at)$(MAKE) -C $(top_builddir) $(subdir)/$(@)
$(top_srcdir)/$(subdir)/config/bitcoin-config.h.in:  $(am__configure_deps)
	$(AM_V_at)$(MAKE) -C $(top_srcdir) $(subdir)/config/bitcoin-config.h.in

clean-local:
	-$(MAKE) -C secp256k1 clean
	-rm -f leveldb/*/*.gcda leveldb/*/*.gcno leveldb/helpers/memenv/*.gcda leveldb/helpers/memenv/*.gcno
	-rm -f config.h
	-rm -rf test/__pycache__

.rc.o:
	@test -f $(WINDRES)
	## FIXME: How to get the appropriate modulename_CPPFLAGS in here?
	$(AM_V_GEN) $(WINDRES) $(DEFS) $(DEFAULT_INCLUDES) $(INCLUDES) $(CPPFLAGS) -DWINDRES_PREPROC -i $< -o $@

check-symbols: $(bin_PROGRAMS)
	@echo "Running symbol and dynamic library checks..."
	$(AM_V_at) $(PYTHON) $(top_srcdir)/contrib/devtools/symbol-check.py $(bin_PROGRAMS)

check-security: $(bin_PROGRAMS)
if HARDEN
	@echo "Checking binary security..."
	$(AM_V_at) $(PYTHON) $(top_srcdir)/contrib/devtools/security-check.py $(bin_PROGRAMS)
endif

if ENABLE_USBDEVICE
%.pb.cc %.pb.h: %.proto
	@test -f $(PROTOC)
	$(AM_V_GEN) $(PROTOC) --cpp_out=$(@D) --proto_path=$(<D) $<
endif

libparticl_ipc_mpgen_input = \
  ipc/capnp/echo.capnp \
  ipc/capnp/init.capnp
EXTRA_DIST += $(libparticl_ipc_mpgen_input)
%.capnp:

if BUILD_MULTIPROCESS
LIBPARTICL_IPC=libparticl_ipc.a
libparticl_ipc_a_SOURCES = \
  ipc/capnp/context.h \
  ipc/capnp/init-types.h \
  ipc/capnp/protocol.cpp \
  ipc/capnp/protocol.h \
  ipc/context.h \
  ipc/exception.h \
  ipc/interfaces.cpp \
  ipc/process.cpp \
  ipc/process.h \
  ipc/protocol.h
libparticl_ipc_a_CPPFLAGS = $(AM_CPPFLAGS) $(BITCOIN_INCLUDES)
libparticl_ipc_a_CXXFLAGS = $(AM_CXXFLAGS) $(PIE_FLAGS) $(LIBMULTIPROCESS_CFLAGS)

include $(MPGEN_PREFIX)/include/mpgen.mk
libparticl_ipc_mpgen_output = \
  $(libparticl_ipc_mpgen_input:=.c++) \
  $(libparticl_ipc_mpgen_input:=.h) \
  $(libparticl_ipc_mpgen_input:=.proxy-client.c++) \
  $(libparticl_ipc_mpgen_input:=.proxy-server.c++) \
  $(libparticl_ipc_mpgen_input:=.proxy-types.c++) \
  $(libparticl_ipc_mpgen_input:=.proxy-types.h) \
  $(libparticl_ipc_mpgen_input:=.proxy.h)
nodist_libparticl_ipc_a_SOURCES = $(libparticl_ipc_mpgen_output)
CLEANFILES += $(libparticl_ipc_mpgen_output)
endif

include Makefile.crc32c.include
include Makefile.leveldb.include
include Makefile.test_util.include
include Makefile.test_fuzz.include

if ENABLE_TESTS
include Makefile.test.include
endif

if ENABLE_BENCH
include Makefile.bench.include
endif

if ENABLE_QT
include Makefile.qt.include
endif

if ENABLE_QT_TESTS
include Makefile.qttest.include
endif

include Makefile.univalue.include<|MERGE_RESOLUTION|>--- conflicted
+++ resolved
@@ -63,7 +63,6 @@
 # Make is not made aware of per-object dependencies to avoid limiting building parallelization
 # But to build the less dependent modules first, we manually select their order here:
 EXTRA_LIBRARIES += \
-<<<<<<< HEAD
   $(LIBPARTICL_CRYPTO) \
   $(LIBPARTICL_UTIL) \
   $(LIBPARTICL_COMMON) \
@@ -79,21 +78,7 @@
   $(LIBPARTICL_ZMQ)
 
 lib_LTLIBRARIES = $(LIBPARTICLCONSENSUS)
-=======
-  $(LIBBITCOIN_CRYPTO) \
-  $(LIBBITCOIN_UTIL) \
-  $(LIBBITCOIN_COMMON) \
-  $(LIBBITCOIN_CONSENSUS) \
-  $(LIBBITCOIN_SERVER) \
-  $(LIBBITCOIN_CLI) \
-  $(LIBBITCOIN_IPC) \
-  $(LIBBITCOIN_WALLET) \
-  $(LIBBITCOIN_WALLET_TOOL) \
-  $(LIBBITCOIN_ZMQ)
-
-lib_LTLIBRARIES = $(LIBBITCOINCONSENSUS)
 noinst_LTLIBRARIES =
->>>>>>> 9469ffcb
 
 bin_PROGRAMS =
 noinst_PROGRAMS =
