# Copyright (c) 2013-2016 The Bitcoin Core developers
# Distributed under the MIT software license, see the accompanying
# file COPYING or http://www.opensource.org/licenses/mit-license.php.

DIST_SUBDIRS = secp256k1 univalue

AM_LDFLAGS = $(PTHREAD_CFLAGS) $(LIBTOOL_LDFLAGS) $(HARDENED_LDFLAGS) $(GPROF_LDFLAGS) $(SANITIZER_LDFLAGS)
AM_CXXFLAGS = $(DEBUG_CXXFLAGS) $(HARDENED_CXXFLAGS) $(WARN_CXXFLAGS) $(NOWARN_CXXFLAGS) $(ERROR_CXXFLAGS) $(GPROF_CXXFLAGS) $(SANITIZER_CXXFLAGS)
AM_CPPFLAGS = $(DEBUG_CPPFLAGS) $(HARDENED_CPPFLAGS)
AM_LIBTOOLFLAGS = --preserve-dup-deps
EXTRA_LIBRARIES =

if EMBEDDED_UNIVALUE
LIBUNIVALUE = univalue/libunivalue.la

$(LIBUNIVALUE): $(wildcard univalue/lib/*) $(wildcard univalue/include/*)
	$(AM_V_at)$(MAKE) $(AM_MAKEFLAGS) -C $(@D) $(@F)
else
LIBUNIVALUE = $(UNIVALUE_LIBS)
endif

BITCOIN_INCLUDES=-I$(builddir) $(BDB_CPPFLAGS) $(BOOST_CPPFLAGS) $(LEVELDB_CPPFLAGS) $(CRYPTO_CFLAGS) $(SSL_CFLAGS)

BITCOIN_INCLUDES += -I$(srcdir)/secp256k1/include
BITCOIN_INCLUDES += $(UNIVALUE_CFLAGS)

LIBPARTICL_SERVER=libparticl_server.a
LIBPARTICL_COMMON=libparticl_common.a
LIBPARTICL_CONSENSUS=libparticl_consensus.a
LIBPARTICL_CLI=libparticl_cli.a
LIBPARTICL_UTIL=libparticl_util.a
LIBPARTICL_CRYPTO_BASE=crypto/libparticl_crypto_base.a
LIBPARTICLQT=qt/libparticlqt.a
LIBSECP256K1=secp256k1/libsecp256k1.la
LIBPARTICL_SMSG=libparticl_smsg.a

if ENABLE_ZMQ
LIBPARTICL_ZMQ=libparticl_zmq.a
endif
if BUILD_BITCOIN_LIBS
LIBPARTICLCONSENSUS=libparticlconsensus.la
endif
if ENABLE_WALLET
LIBPARTICL_WALLET=libparticl_wallet.a
LIBPARTICL_WALLET_TOOL=libparticl_wallet_tool.a
endif
if ENABLE_USBDEVICE
LIBPARTICL_USBDEVICE=libparticl_usbdevice.a
endif

LIBPARTICL_CRYPTO= $(LIBPARTICL_CRYPTO_BASE)
if ENABLE_SSE41
LIBPARTICL_CRYPTO_SSE41 = crypto/libparticl_crypto_sse41.a
LIBPARTICL_CRYPTO += $(LIBPARTICL_CRYPTO_SSE41)
endif
if ENABLE_AVX2
LIBPARTICL_CRYPTO_AVX2 = crypto/libparticl_crypto_avx2.a
LIBPARTICL_CRYPTO += $(LIBPARTICL_CRYPTO_AVX2)
endif
if ENABLE_SHANI
LIBPARTICL_CRYPTO_SHANI = crypto/libparticl_crypto_shani.a
LIBPARTICL_CRYPTO += $(LIBPARTICL_CRYPTO_SHANI)
endif

$(LIBSECP256K1): $(wildcard secp256k1/src/*.h) $(wildcard secp256k1/src/*.c) $(wildcard secp256k1/include/*)
	$(AM_V_at)$(MAKE) $(AM_MAKEFLAGS) -C $(@D) $(@F)

# Make is not made aware of per-object dependencies to avoid limiting building parallelization
# But to build the less dependent modules first, we manually select their order here:
EXTRA_LIBRARIES += \
  $(LIBPARTICL_CRYPTO) \
  $(LIBPARTICL_UTIL) \
  $(LIBPARTICL_COMMON) \
  $(LIBPARTICL_CONSENSUS) \
  $(LIBPARTICL_SERVER) \
  $(LIBPARTICL_CLI) \
  $(LIBPARTICL_WALLET) \
  $(LIBPARTICL_WALLET_TOOL) \
  $(LIBPARTICL_USBDEVICE) \
  $(LIBPARTICL_SMSG) \
  $(LIBPARTICL_ZMQ)

lib_LTLIBRARIES = $(LIBPARTICLCONSENSUS)

bin_PROGRAMS =
noinst_PROGRAMS =
TESTS =
BENCHMARKS =

if BUILD_BITCOIND
  bin_PROGRAMS += particld
endif

if BUILD_BITCOIN_CLI
  bin_PROGRAMS += particl-cli
endif
if BUILD_BITCOIN_TX
  bin_PROGRAMS += particl-tx
endif
if ENABLE_WALLET
if BUILD_BITCOIN_WALLET
  bin_PROGRAMS += particl-wallet
endif
endif

.PHONY: FORCE check-symbols check-security
# bitcoin core #
BITCOIN_CORE_H = \
  addrdb.h \
  rctindex.h \
  addrman.h \
  attributes.h \
  banman.h \
  base58.h \
  bech32.h \
  bloom.h \
  blockencodings.h \
  blockfilter.h \
  chain.h \
  chainparams.h \
  chainparamsbase.h \
  chainparamsseeds.h \
  chainparamsimport.h \
  checkpoints.h \
  checkqueue.h \
  clientversion.h \
  coins.h \
  compat.h \
  compat/assumptions.h \
  compat/byteswap.h \
  compat/endian.h \
  compat/sanity.h \
  compressor.h \
  consensus/consensus.h \
  consensus/tx_verify.h \
  core_io.h \
  core_memusage.h \
  cuckoocache.h \
  flatfile.h \
  fs.h \
  httprpc.h \
  httpserver.h \
  index/base.h \
  index/txindex.h \
  indirectmap.h \
  init.h \
  anon.h \
  blind.h \
  interfaces/chain.h \
  interfaces/handler.h \
  interfaces/node.h \
  interfaces/wallet.h \
  key.h \
  key/stealth.h \
  key/extkey.h \
  key/mnemonic.h \
  unilib/uninorms.h \
  unilib/utf8.h \
  key/types.h \
  key/keyutil.h \
  key/wordlists/chinese_simplified.h \
  key/wordlists/chinese_traditional.h \
  key/wordlists/english.h \
  key/wordlists/french.h \
  key/wordlists/japanese.h \
  key/wordlists/spanish.h \
  key/wordlists/italian.h \
  key/wordlists/korean.h \
  key_io.h \
  keystore.h \
  dbwrapper.h \
  limitedmap.h \
  logging.h \
  memusage.h \
  merkleblock.h \
  miner.h \
  net.h \
  net_processing.h \
  netaddress.h \
  netbase.h \
  netmessagemaker.h \
  node/coin.h \
  node/transaction.h \
  noui.h \
  optional.h \
  outputtype.h \
  policy/feerate.h \
  policy/fees.h \
  policy/policy.h \
  policy/rbf.h \
  pow.h \
  pos/kernel.h \
  pos/miner.h \
  protocol.h \
  psbt.h \
  random.h \
  reverse_iterator.h \
  reverselock.h \
  rpc/blockchain.h \
  rpc/client.h \
  rpc/mining.h \
  rpc/protocol.h \
  rpc/server.h \
  rpc/rpcutil.h \
  rpc/rawtransaction.h \
  rpc/register.h \
  rpc/util.h \
  scheduler.h \
  script/descriptor.h \
  script/ismine.h \
  script/sigcache.h \
  script/sign.h \
  script/standard.h \
  shutdown.h \
  streams.h \
  smsg/db.h \
  smsg/crypter.h \
  smsg/net.h \
  smsg/smessage.h \
  smsg/rpcsmessage.h \
  support/allocators/secure.h \
  support/allocators/zeroafterfree.h \
  support/cleanse.h \
  support/events.h \
  support/lockedpool.h \
  sync.h \
  threadsafety.h \
  threadinterrupt.h \
  timedata.h \
  torcontrol.h \
  txdb.h \
  txmempool.h \
  ui_interface.h \
  undo.h \
  util/bip32.h \
  util/bytevectorhash.h \
  util/system.h \
  util/memory.h \
  util/moneystr.h \
  util/time.h \
  validation.h \
  validationinterface.h \
  versionbits.h \
  versionbitsinfo.h \
  walletinitinterface.h \
  wallet/coincontrol.h \
  wallet/crypter.h \
  wallet/db.h \
  wallet/feebumper.h \
  wallet/fees.h \
  wallet/psbtwallet.h \
  wallet/rpcwallet.h \
  wallet/wallet.h \
  wallet/walletdb.h \
  wallet/wallettool.h \
  wallet/walletutil.h \
  wallet/coinselection.h \
  wallet/rpchdwallet.h \
  wallet/hdwalletdb.h \
  wallet/hdwallet.h \
  warnings.h \
  zmq/zmqabstractnotifier.h \
  zmq/zmqconfig.h\
  zmq/zmqnotificationinterface.h \
  zmq/zmqpublishnotifier.h \
  zmq/zmqrpc.h \
  usbdevice/usbdevice.h \
  usbdevice/rpcusbdevice.h \
  insight/addressindex.h \
  insight/spentindex.h \
  insight/timestampindex.h \
  insight/csindex.h \
  insight/insight.h \
  insight/rpc.h


obj/build.h: FORCE
	@$(MKDIR_P) $(builddir)/obj
	@$(top_srcdir)/share/genbuild.sh $(abs_top_builddir)/src/obj/build.h \
	  $(abs_top_srcdir)
libparticl_util_a-clientversion.$(OBJEXT): obj/build.h

# server: shared between bitcoind and bitcoin-qt
libparticl_server_a_CPPFLAGS = $(AM_CPPFLAGS) $(BITCOIN_INCLUDES) $(MINIUPNPC_CPPFLAGS) $(EVENT_CFLAGS) $(EVENT_PTHREADS_CFLAGS)
libparticl_server_a_CXXFLAGS = $(AM_CXXFLAGS) $(PIE_FLAGS)
libparticl_server_a_SOURCES = \
  addrdb.cpp \
  addrman.cpp \
  banman.cpp \
  bloom.cpp \
  blockencodings.cpp \
  blockfilter.cpp \
  chain.cpp \
  checkpoints.cpp \
  consensus/tx_verify.cpp \
  flatfile.cpp \
  httprpc.cpp \
  httpserver.cpp \
  index/base.cpp \
  index/txindex.cpp \
  interfaces/chain.cpp \
  interfaces/handler.cpp \
  interfaces/node.cpp \
  init.cpp \
  dbwrapper.cpp \
  merkleblock.cpp \
  miner.cpp \
  net.cpp \
  net_processing.cpp \
  node/coin.cpp \
  node/transaction.cpp \
  noui.cpp \
  outputtype.cpp \
  policy/fees.cpp \
  policy/policy.cpp \
  policy/rbf.cpp \
  pow.cpp \
  pos/kernel.cpp \
  rest.cpp \
  rpc/anon.cpp \
  rpc/mnemonic.cpp \
  rpc/blockchain.cpp \
  rpc/mining.cpp \
  rpc/misc.cpp \
  rpc/net.cpp \
  rpc/rawtransaction.cpp \
  rpc/server.cpp \
  rpc/client.cpp \
  rpc/rpcutil.cpp \
  rpc/util.cpp \
  script/sigcache.cpp \
  shutdown.cpp \
  timedata.cpp \
  torcontrol.cpp \
  txdb.cpp \
  txmempool.cpp \
  ui_interface.cpp \
  validation.cpp \
  validationinterface.cpp \
  versionbits.cpp \
  insight/insight.cpp \
  insight/rpc.cpp \
  $(BITCOIN_CORE_H)

if !ENABLE_WALLET
libparticl_server_a_SOURCES += dummywallet.cpp
endif

if ENABLE_ZMQ
libparticl_zmq_a_CPPFLAGS = $(BITCOIN_INCLUDES) $(ZMQ_CFLAGS)
libparticl_zmq_a_CXXFLAGS = $(AM_CXXFLAGS) $(PIE_FLAGS)
libparticl_zmq_a_SOURCES = \
  zmq/zmqabstractnotifier.cpp \
  zmq/zmqnotificationinterface.cpp \
  zmq/zmqpublishnotifier.cpp \
  zmq/zmqrpc.cpp
endif

if ENABLE_USBDEVICE
libparticl_usbdevice_a_CPPFLAGS = $(BITCOIN_INCLUDES) $(AM_CPPFLAGS) $(PROTOBUF_CFLAGS)
libparticl_usbdevice_a_CXXFLAGS = $(AM_CXXFLAGS) $(PIE_FLAGS)
libparticl_usbdevice_a_CFLAGS = -DHAVE_HIDAPI $(AM_CFLAGS)
libparticl_usbdevice_a_SOURCES = \
  usbdevice/usbwrapper.cpp \
  usbdevice/usbwrapper.h \
  usbdevice/ledger/btchipApdu.h \
  usbdevice/ledger/ledgerLayer.h \
  usbdevice/ledger/ledgerLayer.c \
  usbdevice/ledger/dongleCommHidHidapi.h \
  usbdevice/ledger/dongleCommHidHidapi.c \
  usbdevice/usbdevice.cpp \
  usbdevice/debugdevice.h \
  usbdevice/debugdevice.cpp \
  usbdevice/ledgerdevice.h \
  usbdevice/ledgerdevice.cpp \
  usbdevice/trezor/messages.proto \
  usbdevice/trezor/messages-common.proto \
  usbdevice/trezor/messages-management.proto \
  usbdevice/trezor/messages-bitcoin.proto \
  usbdevice/trezordevice.h \
  usbdevice/trezordevice.cpp \
  usbdevice/rpcusbdevice.cpp
nodist_libparticl_usbdevice_a_SOURCES = \
  usbdevice/trezor/messages.pb.h \
  usbdevice/trezor/messages.pb.cc \
  usbdevice/trezor/messages-common.pb.h \
  usbdevice/trezor/messages-common.pb.cc \
  usbdevice/trezor/messages-management.pb.h \
  usbdevice/trezor/messages-management.pb.cc \
  usbdevice/trezor/messages-bitcoin.pb.h \
  usbdevice/trezor/messages-bitcoin.pb.cc
BUILT_SOURCES = $(nodist_libparticl_usbdevice_a_SOURCES)
endif

# wallet: shared between bitcoind and bitcoin-qt, but only linked
# when wallet enabled
libparticl_wallet_a_CPPFLAGS = $(AM_CPPFLAGS) $(BITCOIN_INCLUDES)
libparticl_wallet_a_CXXFLAGS = $(AM_CXXFLAGS) $(PIE_FLAGS)
libparticl_wallet_a_SOURCES = \
  interfaces/wallet.cpp \
  wallet/coincontrol.cpp \
  wallet/crypter.cpp \
  wallet/db.cpp \
  wallet/feebumper.cpp \
  wallet/fees.cpp \
  wallet/init.cpp \
  wallet/psbtwallet.cpp \
  wallet/rpcdump.cpp \
  wallet/rpcwallet.cpp \
  wallet/wallet.cpp \
  wallet/walletdb.cpp \
  wallet/hdwallet.cpp \
  wallet/hdwalletdb.cpp \
  wallet/rpchdwallet.cpp \
  blind.cpp \
  key/stealth.cpp \
  pos/miner.cpp \
  policy/rbf.cpp \
  wallet/walletutil.cpp \
  wallet/coinselection.cpp \
  $(BITCOIN_CORE_H)

libparticl_wallet_tool_a_CPPFLAGS = $(AM_CPPFLAGS) $(BITCOIN_INCLUDES)
libparticl_wallet_tool_a_CXXFLAGS = $(AM_CXXFLAGS) $(PIE_FLAGS)
libparticl_wallet_tool_a_SOURCES = \
  wallet/wallettool.cpp \
  $(BITCOIN_CORE_H)

# crypto primitives library
crypto_libparticl_crypto_base_a_CPPFLAGS = $(AM_CPPFLAGS)
crypto_libparticl_crypto_base_a_CXXFLAGS = $(AM_CXXFLAGS) $(PIE_FLAGS)
crypto_libparticl_crypto_base_a_SOURCES = \
  crypto/aes.cpp \
  crypto/aes.h \
  crypto/chacha20.h \
  crypto/chacha20.cpp \
  crypto/common.h \
  crypto/hmac_sha256.cpp \
  crypto/hmac_sha256.h \
  crypto/hmac_sha512.cpp \
  crypto/hmac_sha512.h \
  crypto/poly1305.h \
  crypto/poly1305.cpp \
  crypto/ripemd160.cpp \
  crypto/ripemd160.h \
  crypto/sha1.cpp \
  crypto/sha1.h \
  crypto/sha256.cpp \
  crypto/sha256.h \
  crypto/sha512.cpp \
  crypto/sha512.h \
  crypto/siphash.cpp \
  crypto/siphash.h

if USE_ASM
crypto_libparticl_crypto_base_a_SOURCES += crypto/sha256_sse4.cpp
endif

crypto_libparticl_crypto_sse41_a_CXXFLAGS = $(AM_CXXFLAGS) $(PIE_FLAGS)
crypto_libparticl_crypto_sse41_a_CPPFLAGS = $(AM_CPPFLAGS)
crypto_libparticl_crypto_sse41_a_CXXFLAGS += $(SSE41_CXXFLAGS)
crypto_libparticl_crypto_sse41_a_CPPFLAGS += -DENABLE_SSE41
crypto_libparticl_crypto_sse41_a_SOURCES = crypto/sha256_sse41.cpp

crypto_libparticl_crypto_avx2_a_CXXFLAGS = $(AM_CXXFLAGS) $(PIE_FLAGS)
crypto_libparticl_crypto_avx2_a_CPPFLAGS = $(AM_CPPFLAGS)
crypto_libparticl_crypto_avx2_a_CXXFLAGS += $(AVX2_CXXFLAGS)
crypto_libparticl_crypto_avx2_a_CPPFLAGS += -DENABLE_AVX2
crypto_libparticl_crypto_avx2_a_SOURCES = crypto/sha256_avx2.cpp

crypto_libparticl_crypto_shani_a_CXXFLAGS = $(AM_CXXFLAGS) $(PIE_FLAGS)
crypto_libparticl_crypto_shani_a_CPPFLAGS = $(AM_CPPFLAGS)
crypto_libparticl_crypto_shani_a_CXXFLAGS += $(SHANI_CXXFLAGS)
crypto_libparticl_crypto_shani_a_CPPFLAGS += -DENABLE_SHANI
crypto_libparticl_crypto_shani_a_SOURCES = crypto/sha256_shani.cpp

# consensus: shared between all executables that validate any consensus rules.
libparticl_consensus_a_CPPFLAGS = $(AM_CPPFLAGS) $(BITCOIN_INCLUDES)
libparticl_consensus_a_CXXFLAGS = $(AM_CXXFLAGS) $(PIE_FLAGS)
libparticl_consensus_a_SOURCES = \
  amount.h \
  arith_uint256.cpp \
  arith_uint256.h \
  consensus/merkle.cpp \
  consensus/merkle.h \
  consensus/params.h \
  consensus/validation.h \
  hash.cpp \
  hash.h \
  prevector.h \
  primitives/block.cpp \
  primitives/block.h \
  primitives/transaction.cpp \
  primitives/transaction.h \
  pubkey.cpp \
  pubkey.h \
  script/bitcoinconsensus.cpp \
  script/interpreter.cpp \
  script/interpreter.h \
  script/script.cpp \
  script/script.h \
  script/script_error.cpp \
  script/script_error.h \
  serialize.h \
  span.h \
  tinyformat.h \
  uint256.cpp \
  uint256.h \
  util/strencodings.cpp \
  util/strencodings.h \
  version.h

# common: shared between bitcoind, and bitcoin-qt and non-server tools
libparticl_common_a_CPPFLAGS = $(AM_CPPFLAGS) $(BITCOIN_INCLUDES)
libparticl_common_a_CXXFLAGS = $(AM_CXXFLAGS) $(PIE_FLAGS)
libparticl_common_a_SOURCES = \
  base58.cpp \
  bech32.cpp \
  chainparams.cpp \
  coins.cpp \
  compressor.cpp \
  core_read.cpp \
  core_write.cpp \
  anon.cpp \
  blind.cpp \
  key.cpp \
  key/keyutil.cpp \
  key/extkey.cpp \
  key/stealth.cpp \
  smsg/crypter.cpp \
  key/mnemonic.cpp \
  unilib/uninorms.cpp \
  unilib/utf8.cpp \
  key_io.cpp \
  keystore.cpp \
  netaddress.cpp \
  netbase.cpp \
  policy/feerate.cpp \
  psbt.cpp \
  protocol.cpp \
  scheduler.cpp \
  script/descriptor.cpp \
  script/ismine.cpp \
  script/sign.cpp \
  script/standard.cpp \
  versionbitsinfo.cpp \
  warnings.cpp \
  $(BITCOIN_CORE_H)

# util: shared between all executables.
# This library *must* be included to make sure that the glibc
# backward-compatibility objects and their sanity checks are linked.
libparticl_util_a_CPPFLAGS = $(AM_CPPFLAGS) $(BITCOIN_INCLUDES)
libparticl_util_a_CXXFLAGS = $(AM_CXXFLAGS) $(PIE_FLAGS)
libparticl_util_a_SOURCES = \
  support/lockedpool.cpp \
  chainparamsbase.cpp \
  clientversion.cpp \
  compat/glibc_sanity.cpp \
  compat/glibcxx_sanity.cpp \
  compat/strnlen.cpp \
  fs.cpp \
  logging.cpp \
  random.cpp \
  rpc/protocol.cpp \
  support/cleanse.cpp \
  sync.cpp \
  threadinterrupt.cpp \
  util/bip32.cpp \
  util/bytevectorhash.cpp \
  util/system.cpp \
  util/moneystr.cpp \
  util/strencodings.cpp \
  util/time.cpp \
  $(BITCOIN_CORE_H)


libparticl_smsg_a_CPPFLAGS = $(AM_CPPFLAGS) $(BITCOIN_INCLUDES)
libparticl_smsg_a_CXXFLAGS = $(AM_CXXFLAGS) $(PIE_FLAGS)
libparticl_smsg_a_SOURCES = \
  lz4/lz4.h \
  lz4/lz4.c \
  xxhash/xxhash.h \
  xxhash/xxhash.c \
  interfaces/handler.cpp \
  smsg/crypter.cpp \
  smsg/keystore.h \
  smsg/keystore.cpp \
  smsg/db.cpp \
  smsg/smessage.cpp \
  smsg/rpcsmessage.cpp


if GLIBC_BACK_COMPAT
libparticl_util_a_SOURCES += compat/glibc_compat.cpp
AM_LDFLAGS += $(COMPAT_LDFLAGS)
endif

# cli: shared between bitcoin-cli and bitcoin-qt
libparticl_cli_a_CPPFLAGS = $(AM_CPPFLAGS) $(BITCOIN_INCLUDES)
libparticl_cli_a_CXXFLAGS = $(AM_CXXFLAGS) $(PIE_FLAGS)
libparticl_cli_a_SOURCES = \
  rpc/client.cpp \
  $(BITCOIN_CORE_H)


nodist_libparticl_util_a_SOURCES = $(srcdir)/obj/build.h
#

# bitcoind binary #
particld_SOURCES = bitcoind.cpp
particld_CPPFLAGS = $(AM_CPPFLAGS) $(BITCOIN_INCLUDES)
particld_CXXFLAGS = $(AM_CXXFLAGS) $(PIE_FLAGS)
particld_LDFLAGS = $(RELDFLAGS) $(AM_LDFLAGS) $(LIBTOOL_APP_LDFLAGS)

if TARGET_WINDOWS
particld_SOURCES += bitcoind-res.rc
endif

<<<<<<< HEAD
particld_LDADD = \
  $(LIBPARTICL_SERVER) \
  $(LIBPARTICL_WALLET) \
  $(LIBPARTICL_COMMON) \
=======
# Libraries below may be listed more than once to resolve circular dependencies (see
# https://eli.thegreenplace.net/2013/07/09/library-order-in-static-linking#circular-dependency)
bitcoind_LDADD = \
  $(LIBBITCOIN_SERVER) \
  $(LIBBITCOIN_WALLET) \
  $(LIBBITCOIN_SERVER) \
  $(LIBBITCOIN_COMMON) \
>>>>>>> 0baf4b1f
  $(LIBUNIVALUE) \
  $(LIBPARTICL_UTIL) \
  $(LIBPARTICL_ZMQ) \
  $(LIBPARTICL_CONSENSUS) \
  $(LIBPARTICL_CRYPTO) \
  $(LIBLEVELDB) \
  $(LIBLEVELDB_SSE42) \
  $(LIBMEMENV) \
  $(LIBSECP256K1) \
  $(LIBPARTICL_SMSG) \
  $(LIBPARTICL_USBDEVICE)

particld_LDADD += $(BOOST_LIBS) $(BDB_LIBS) $(CRYPTO_LIBS) $(MINIUPNPC_LIBS) $(EVENT_PTHREADS_LIBS) $(EVENT_LIBS) $(ZMQ_LIBS)
if ENABLE_USBDEVICE
particld_LDADD += $(USB_LIBS) $(HIDAPI_LIBS) $(PROTOBUF_LIBS)
endif

# bitcoin-cli binary #
#$(BITCOIN_CLI_NAME)_SOURCES = bitcoin-cli.cpp
particl_cli_SOURCES = bitcoin-cli.cpp
particl_cli_CPPFLAGS = $(AM_CPPFLAGS) $(BITCOIN_INCLUDES) $(EVENT_CFLAGS)
particl_cli_CXXFLAGS = $(AM_CXXFLAGS) $(PIE_FLAGS)
particl_cli_LDFLAGS = $(RELDFLAGS) $(AM_LDFLAGS) $(LIBTOOL_APP_LDFLAGS)

if TARGET_WINDOWS
particl_cli_SOURCES += bitcoin-cli-res.rc
endif

particl_cli_LDADD = \
  $(LIBPARTICL_CLI) \
  $(LIBUNIVALUE) \
  $(LIBPARTICL_UTIL) \
  $(LIBPARTICL_CRYPTO)

particl_cli_LDADD += $(BOOST_LIBS) $(CRYPTO_LIBS) $(EVENT_LIBS)
#

# bitcoin-tx binary #
particl_tx_SOURCES = bitcoin-tx.cpp
particl_tx_CPPFLAGS = $(AM_CPPFLAGS) $(BITCOIN_INCLUDES)
particl_tx_CXXFLAGS = $(AM_CXXFLAGS) $(PIE_FLAGS)
particl_tx_LDFLAGS = $(RELDFLAGS) $(AM_LDFLAGS) $(LIBTOOL_APP_LDFLAGS)

if TARGET_WINDOWS
particl_tx_SOURCES += bitcoin-tx-res.rc
endif

particl_tx_LDADD = \
  $(LIBUNIVALUE) \
  $(LIBPARTICL_COMMON) \
  $(LIBPARTICL_UTIL) \
  $(LIBPARTICL_CONSENSUS) \
  $(LIBPARTICL_CRYPTO) \
  $(LIBSECP256K1)

particl_tx_LDADD += $(BOOST_LIBS) $(CRYPTO_LIBS)
#

# bitcoin-wallet binary #
particl_wallet_SOURCES = bitcoin-wallet.cpp
particl_wallet_CPPFLAGS = $(AM_CPPFLAGS) $(BITCOIN_INCLUDES)
particl_wallet_CXXFLAGS = $(AM_CXXFLAGS) $(PIE_FLAGS)
particl_wallet_LDFLAGS = $(RELDFLAGS) $(AM_LDFLAGS) $(LIBTOOL_APP_LDFLAGS)

if TARGET_WINDOWS
particl_wallet_SOURCES += bitcoin-wallet-res.rc
endif


particl_wallet_LDADD = \
  $(LIBPARTICL_WALLET_TOOL) \
  $(LIBPARTICL_WALLET) \
  $(LIBPARTICL_SERVER) \
  $(LIBPARTICL_COMMON) \
  $(LIBPARTICL_CONSENSUS) \
  $(LIBPARTICL_UTIL) \
  $(LIBPARTICL_CRYPTO) \
  $(LIBPARTICL_SMSG) \
  $(LIBPARTICL_USBDEVICE) \
  $(LIBPARTICL_ZMQ) \
  $(LIBLEVELDB) \
  $(LIBLEVELDB_SSE42) \
  $(LIBMEMENV) \
  $(LIBSECP256K1) \
  $(LIBUNIVALUE)

particl_wallet_LDADD += $(BOOST_LIBS) $(BDB_LIBS) $(CRYPTO_LIBS) $(EVENT_PTHREADS_LIBS) $(EVENT_LIBS) $(MINIUPNPC_LIBS) $(ZMQ_LIBS)
if ENABLE_USBDEVICE
particl_wallet_LDADD += $(USB_LIBS) $(HIDAPI_LIBS) $(PROTOBUF_LIBS)
endif
#

# bitcoinconsensus library #
if BUILD_BITCOIN_LIBS
include_HEADERS = script/particlconsensus.h
libparticlconsensus_la_SOURCES = $(crypto_libparticl_crypto_base_a_SOURCES) $(libparticl_consensus_a_SOURCES)

if GLIBC_BACK_COMPAT
  libparticlconsensus_la_SOURCES += compat/glibc_compat.cpp
endif

libparticlconsensus_la_LDFLAGS = $(AM_LDFLAGS) -no-undefined $(RELDFLAGS)
libparticlconsensus_la_LIBADD = $(LIBSECP256K1) $(BOOST_LIBS)
libparticlconsensus_la_CPPFLAGS = $(AM_CPPFLAGS) -I$(builddir)/obj -I$(srcdir)/secp256k1/include -DBUILD_BITCOIN_INTERNAL
libparticlconsensus_la_CXXFLAGS = $(AM_CXXFLAGS) $(PIE_FLAGS)

endif
#

CTAES_DIST =  crypto/ctaes/bench.c
CTAES_DIST += crypto/ctaes/ctaes.c
CTAES_DIST += crypto/ctaes/ctaes.h
CTAES_DIST += crypto/ctaes/README.md
CTAES_DIST += crypto/ctaes/test.c

CLEANFILES = $(EXTRA_LIBRARIES)

CLEANFILES += *.gcda *.gcno
CLEANFILES += compat/*.gcda compat/*.gcno
CLEANFILES += consensus/*.gcda consensus/*.gcno
CLEANFILES += crypto/*.gcda crypto/*.gcno
CLEANFILES += policy/*.gcda policy/*.gcno
CLEANFILES += primitives/*.gcda primitives/*.gcno
CLEANFILES += script/*.gcda script/*.gcno
CLEANFILES += support/*.gcda support/*.gcno
CLEANFILES += univalue/*.gcda univalue/*.gcno
CLEANFILES += wallet/*.gcda wallet/*.gcno
CLEANFILES += wallet/test/*.gcda wallet/test/*.gcno
CLEANFILES += zmq/*.gcda zmq/*.gcno
CLEANFILES += obj/build.h

EXTRA_DIST = $(CTAES_DIST)


config/bitcoin-config.h: config/stamp-h1
	@$(MAKE) -C $(top_builddir) $(subdir)/$(@)
config/stamp-h1: $(top_srcdir)/$(subdir)/config/bitcoin-config.h.in $(top_builddir)/config.status
	$(AM_V_at)$(MAKE) -C $(top_builddir) $(subdir)/$(@)
$(top_srcdir)/$(subdir)/config/bitcoin-config.h.in:  $(am__configure_deps)
	$(AM_V_at)$(MAKE) -C $(top_srcdir) $(subdir)/config/bitcoin-config.h.in

clean-local:
	-$(MAKE) -C secp256k1 clean
	-$(MAKE) -C univalue clean
	-rm -f leveldb/*/*.gcda leveldb/*/*.gcno leveldb/helpers/memenv/*.gcda leveldb/helpers/memenv/*.gcno
	-rm -f config.h
	-rm -rf test/__pycache__

.rc.o:
	@test -f $(WINDRES)
	## FIXME: How to get the appropriate modulename_CPPFLAGS in here?
	$(AM_V_GEN) $(WINDRES) $(DEFS) $(DEFAULT_INCLUDES) $(INCLUDES) $(CPPFLAGS) -DWINDRES_PREPROC -i $< -o $@

check-symbols: $(bin_PROGRAMS)
if GLIBC_BACK_COMPAT
	@echo "Checking glibc back compat..."
	$(AM_V_at) READELF=$(READELF) CPPFILT=$(CPPFILT) $(PYTHON) $(top_srcdir)/contrib/devtools/symbol-check.py < $(bin_PROGRAMS)
endif

check-security: $(bin_PROGRAMS)
if HARDEN
	@echo "Checking binary security..."
	$(AM_V_at) READELF=$(READELF) OBJDUMP=$(OBJDUMP) $(PYTHON) $(top_srcdir)/contrib/devtools/security-check.py < $(bin_PROGRAMS)
endif

if ENABLE_BIP70
%.pb.cc %.pb.h: %.proto
	@test -f $(PROTOC)
	$(AM_V_GEN) $(PROTOC) --cpp_out=$(@D) --proto_path=$(<D) $<
endif

if EMBEDDED_LEVELDB
include Makefile.leveldb.include
endif

if ENABLE_TESTS
include Makefile.test.include
endif

if ENABLE_BENCH
include Makefile.bench.include
endif

if ENABLE_QT
include Makefile.qt.include
endif

if ENABLE_QT_TESTS
include Makefile.qttest.include
endif<|MERGE_RESOLUTION|>--- conflicted
+++ resolved
@@ -617,20 +617,12 @@
 particld_SOURCES += bitcoind-res.rc
 endif
 
-<<<<<<< HEAD
+# Libraries below may be listed more than once to resolve circular dependencies (see
+# https://eli.thegreenplace.net/2013/07/09/library-order-in-static-linking#circular-dependency)
 particld_LDADD = \
   $(LIBPARTICL_SERVER) \
   $(LIBPARTICL_WALLET) \
   $(LIBPARTICL_COMMON) \
-=======
-# Libraries below may be listed more than once to resolve circular dependencies (see
-# https://eli.thegreenplace.net/2013/07/09/library-order-in-static-linking#circular-dependency)
-bitcoind_LDADD = \
-  $(LIBBITCOIN_SERVER) \
-  $(LIBBITCOIN_WALLET) \
-  $(LIBBITCOIN_SERVER) \
-  $(LIBBITCOIN_COMMON) \
->>>>>>> 0baf4b1f
   $(LIBUNIVALUE) \
   $(LIBPARTICL_UTIL) \
   $(LIBPARTICL_ZMQ) \
