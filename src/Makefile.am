--- conflicted
+++ resolved
@@ -768,8 +768,8 @@
   $(BITCOIN_CORE_H)
 
 if USE_LIBEVENT
-libbitcoin_common_a_CPPFLAGS += $(EVENT_CFLAGS)
-libbitcoin_common_a_SOURCES += common/url.cpp
+libparticl_common_a_CPPFLAGS += $(EVENT_CFLAGS)
+libparticl_common_a_SOURCES += common/url.cpp
 endif
 #
 
@@ -817,13 +817,6 @@
   util/time.cpp \
   util/tokenpipe.cpp \
   $(BITCOIN_CORE_H)
-<<<<<<< HEAD
-
-if USE_LIBEVENT
-libparticl_util_a_SOURCES += util/url.cpp
-endif
-=======
->>>>>>> 5274f324
 #
 
 # smsg #
@@ -936,14 +929,9 @@
 particl_cli_LDADD = \
   $(LIBPARTICL_CLI) \
   $(LIBUNIVALUE) \
-<<<<<<< HEAD
+  $(LIBPARTICL_COMMON) \
   $(LIBPARTICL_UTIL) \
   $(LIBPARTICL_CRYPTO)
-=======
-  $(LIBBITCOIN_COMMON) \
-  $(LIBBITCOIN_UTIL) \
-  $(LIBBITCOIN_CRYPTO)
->>>>>>> 5274f324
 
 particl_cli_LDADD += $(EVENT_LIBS)
 #
