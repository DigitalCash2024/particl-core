# Copyright (c) 2013-2016 The Bitcoin Core developers
# Distributed under the MIT software license, see the accompanying
# file COPYING or http://www.opensource.org/licenses/mit-license.php.

DIST_SUBDIRS = secp256k1 univalue

AM_LDFLAGS = $(PTHREAD_CFLAGS) $(LIBTOOL_LDFLAGS) $(HARDENED_LDFLAGS) $(GPROF_LDFLAGS) $(SANITIZER_LDFLAGS)
AM_CXXFLAGS = $(DEBUG_CXXFLAGS) $(HARDENED_CXXFLAGS) $(WARN_CXXFLAGS) $(NOWARN_CXXFLAGS) $(ERROR_CXXFLAGS) $(GPROF_CXXFLAGS) $(SANITIZER_CXXFLAGS)
AM_CPPFLAGS = $(DEBUG_CPPFLAGS) $(HARDENED_CPPFLAGS)
AM_LIBTOOLFLAGS = --preserve-dup-deps
EXTRA_LIBRARIES =

if EMBEDDED_UNIVALUE
LIBUNIVALUE = univalue/libunivalue.la

$(LIBUNIVALUE): $(wildcard univalue/lib/*) $(wildcard univalue/include/*)
	$(AM_V_at)$(MAKE) $(AM_MAKEFLAGS) -C $(@D) $(@F)
else
LIBUNIVALUE = $(UNIVALUE_LIBS)
endif

BITCOIN_INCLUDES=-I$(builddir) $(BDB_CPPFLAGS) $(BOOST_CPPFLAGS) $(LEVELDB_CPPFLAGS) $(CRYPTO_CFLAGS) $(SSL_CFLAGS)

BITCOIN_INCLUDES += -I$(srcdir)/secp256k1/include
BITCOIN_INCLUDES += $(UNIVALUE_CFLAGS)

LIBPARTICL_SERVER=libparticl_server.a
LIBPARTICL_COMMON=libparticl_common.a
LIBPARTICL_CONSENSUS=libparticl_consensus.a
LIBPARTICL_CLI=libparticl_cli.a
LIBPARTICL_UTIL=libparticl_util.a
LIBPARTICL_CRYPTO_BASE=crypto/libparticl_crypto_base.a
LIBPARTICLQT=qt/libparticlqt.a
LIBSECP256K1=secp256k1/libsecp256k1.la
LIBPARTICL_SMSG=libparticl_smsg.a

if ENABLE_ZMQ
LIBPARTICL_ZMQ=libparticl_zmq.a
endif
if BUILD_BITCOIN_LIBS
LIBPARTICLCONSENSUS=libparticlconsensus.la
endif
if ENABLE_WALLET
LIBPARTICL_WALLET=libparticl_wallet.a
endif
if ENABLE_USBDEVICE
LIBPARTICL_USBDEVICE=libparticl_usbdevice.a
endif

LIBPARTICL_CRYPTO= $(LIBPARTICL_CRYPTO_BASE)
if ENABLE_SSE41
LIBPARTICL_CRYPTO_SSE41 = crypto/libparticl_crypto_sse41.a
LIBPARTICL_CRYPTO += $(LIBPARTICL_CRYPTO_SSE41)
endif
if ENABLE_AVX2
LIBPARTICL_CRYPTO_AVX2 = crypto/libparticl_crypto_avx2.a
LIBPARTICL_CRYPTO += $(LIBPARTICL_CRYPTO_AVX2)
endif
if ENABLE_SHANI
LIBPARTICL_CRYPTO_SHANI = crypto/libparticl_crypto_shani.a
LIBPARTICL_CRYPTO += $(LIBPARTICL_CRYPTO_SHANI)
endif

$(LIBSECP256K1): $(wildcard secp256k1/src/*.h) $(wildcard secp256k1/src/*.c) $(wildcard secp256k1/include/*)
	$(AM_V_at)$(MAKE) $(AM_MAKEFLAGS) -C $(@D) $(@F)

# Make is not made aware of per-object dependencies to avoid limiting building parallelization
# But to build the less dependent modules first, we manually select their order here:
EXTRA_LIBRARIES += \
  $(LIBPARTICL_CRYPTO) \
  $(LIBPARTICL_UTIL) \
  $(LIBPARTICL_COMMON) \
  $(LIBPARTICL_CONSENSUS) \
  $(LIBPARTICL_SERVER) \
  $(LIBPARTICL_CLI) \
  $(LIBPARTICL_WALLET) \
  $(LIBPARTICL_USBDEVICE) \
  $(LIBPARTICL_SMSG) \
  $(LIBPARTICL_ZMQ)

lib_LTLIBRARIES = $(LIBPARTICLCONSENSUS)

bin_PROGRAMS =
noinst_PROGRAMS =
TESTS =
BENCHMARKS =

if BUILD_BITCOIND
  bin_PROGRAMS += particld
endif

if BUILD_BITCOIN_CLI
  bin_PROGRAMS += particl-cli
endif
if BUILD_BITCOIN_TX
  bin_PROGRAMS += particl-tx
endif

.PHONY: FORCE check-symbols check-security
# bitcoin core #
BITCOIN_CORE_H = \
  addrdb.h \
  rctindex.h \
  addrman.h \
  attributes.h \
  banman.h \
  base58.h \
  bech32.h \
  bloom.h \
  blockencodings.h \
  blockfilter.h \
  chain.h \
  chainparams.h \
  chainparamsbase.h \
  chainparamsseeds.h \
  chainparamsimport.h \
  checkpoints.h \
  checkqueue.h \
  clientversion.h \
  coins.h \
  compat.h \
  compat/byteswap.h \
  compat/endian.h \
  compat/sanity.h \
  compressor.h \
  consensus/consensus.h \
  consensus/tx_verify.h \
  core_io.h \
  core_memusage.h \
  cuckoocache.h \
  fs.h \
  httprpc.h \
  httpserver.h \
  index/base.h \
  index/txindex.h \
  indirectmap.h \
  init.h \
  anon.h \
  blind.h \
  interfaces/chain.h \
  interfaces/handler.h \
  interfaces/node.h \
  interfaces/wallet.h \
  key.h \
  key/stealth.h \
  key/extkey.h \
  key/mnemonic.h \
  unilib/uninorms.h \
  unilib/utf8.h \
  key/types.h \
  key/keyutil.h \
  key/wordlists/chinese_simplified.h \
  key/wordlists/chinese_traditional.h \
  key/wordlists/english.h \
  key/wordlists/french.h \
  key/wordlists/japanese.h \
  key/wordlists/spanish.h \
  key/wordlists/italian.h \
  key/wordlists/korean.h \
  key_io.h \
  keystore.h \
  dbwrapper.h \
  limitedmap.h \
  logging.h \
  memusage.h \
  merkleblock.h \
  miner.h \
  net.h \
  net_processing.h \
  netaddress.h \
  netbase.h \
  netmessagemaker.h \
  noui.h \
  outputtype.h \
  policy/feerate.h \
  policy/fees.h \
  policy/policy.h \
  policy/rbf.h \
  pow.h \
  pos/kernel.h \
  pos/miner.h \
  protocol.h \
  random.h \
  reverse_iterator.h \
  reverselock.h \
  rpc/blockchain.h \
  rpc/client.h \
  rpc/mining.h \
  rpc/protocol.h \
  rpc/server.h \
  rpc/rpcutil.h \
  rpc/rawtransaction.h \
  rpc/register.h \
  rpc/util.h \
  scheduler.h \
  script/descriptor.h \
  script/ismine.h \
  script/sigcache.h \
  script/sign.h \
  script/standard.h \
  shutdown.h \
  streams.h \
  smsg/db.h \
  smsg/crypter.h \
  smsg/net.h \
  smsg/smessage.h \
  smsg/rpcsmessage.h \
  support/allocators/secure.h \
  support/allocators/zeroafterfree.h \
  support/cleanse.h \
  support/events.h \
  support/lockedpool.h \
  sync.h \
  threadsafety.h \
  threadinterrupt.h \
  timedata.h \
  torcontrol.h \
  txdb.h \
  txmempool.h \
  ui_interface.h \
  undo.h \
  util/bytevectorhash.h \
  util/system.h \
  util/memory.h \
  util/moneystr.h \
  util/time.h \
  validation.h \
  validationinterface.h \
  versionbits.h \
  versionbitsinfo.h \
  walletinitinterface.h \
  wallet/coincontrol.h \
  wallet/crypter.h \
  wallet/db.h \
  wallet/feebumper.h \
  wallet/fees.h \
  wallet/rpcwallet.h \
  wallet/wallet.h \
  wallet/walletdb.h \
  wallet/rpchdwallet.h \
  wallet/hdwalletdb.h \
  wallet/hdwallet.h \
  wallet/walletutil.h \
  wallet/coinselection.h \
  warnings.h \
  zmq/zmqabstractnotifier.h \
  zmq/zmqconfig.h\
  zmq/zmqnotificationinterface.h \
  zmq/zmqpublishnotifier.h \
  zmq/zmqrpc.h \
  usbdevice/usbdevice.h \
  usbdevice/rpcusbdevice.h \
  insight/addressindex.h \
  insight/spentindex.h \
  insight/timestampindex.h \
  insight/csindex.h \
  insight/insight.h \
  insight/rpc.h


obj/build.h: FORCE
	@$(MKDIR_P) $(builddir)/obj
	@$(top_srcdir)/share/genbuild.sh $(abs_top_builddir)/src/obj/build.h \
	  $(abs_top_srcdir)
libparticl_util_a-clientversion.$(OBJEXT): obj/build.h

# server: shared between bitcoind and bitcoin-qt
libparticl_server_a_CPPFLAGS = $(AM_CPPFLAGS) $(BITCOIN_INCLUDES) $(MINIUPNPC_CPPFLAGS) $(EVENT_CFLAGS) $(EVENT_PTHREADS_CFLAGS)
libparticl_server_a_CXXFLAGS = $(AM_CXXFLAGS) $(PIE_FLAGS)
libparticl_server_a_SOURCES = \
  addrman.cpp \
<<<<<<< HEAD
  addrdb.cpp \
=======
  banman.cpp \
>>>>>>> 9bad1e0b
  bloom.cpp \
  blockencodings.cpp \
  blockfilter.cpp \
  chain.cpp \
  checkpoints.cpp \
  consensus/tx_verify.cpp \
  httprpc.cpp \
  httpserver.cpp \
  index/base.cpp \
  index/txindex.cpp \
  interfaces/chain.cpp \
  interfaces/handler.cpp \
  interfaces/node.cpp \
  init.cpp \
  dbwrapper.cpp \
  merkleblock.cpp \
  miner.cpp \
  net.cpp \
  net_processing.cpp \
  noui.cpp \
  outputtype.cpp \
  policy/fees.cpp \
  policy/policy.cpp \
  policy/rbf.cpp \
  pow.cpp \
  pos/kernel.cpp \
  rest.cpp \
  rpc/anon.cpp \
  rpc/mnemonic.cpp \
  rpc/blockchain.cpp \
  rpc/mining.cpp \
  rpc/misc.cpp \
  rpc/net.cpp \
  rpc/rawtransaction.cpp \
  rpc/server.cpp \
  rpc/client.cpp \
  rpc/rpcutil.cpp \
  rpc/util.cpp \
  script/sigcache.cpp \
  shutdown.cpp \
  timedata.cpp \
  torcontrol.cpp \
  txdb.cpp \
  txmempool.cpp \
  ui_interface.cpp \
  validation.cpp \
  validationinterface.cpp \
  versionbits.cpp \
  insight/insight.cpp \
  insight/rpc.cpp \
  $(BITCOIN_CORE_H)

if !ENABLE_WALLET
libparticl_server_a_SOURCES += dummywallet.cpp
endif

if ENABLE_ZMQ
libparticl_zmq_a_CPPFLAGS = $(BITCOIN_INCLUDES) $(ZMQ_CFLAGS)
libparticl_zmq_a_CXXFLAGS = $(AM_CXXFLAGS) $(PIE_FLAGS)
libparticl_zmq_a_SOURCES = \
  zmq/zmqabstractnotifier.cpp \
  zmq/zmqnotificationinterface.cpp \
  zmq/zmqpublishnotifier.cpp \
  zmq/zmqrpc.cpp
endif

if ENABLE_USBDEVICE
libparticl_usbdevice_a_CPPFLAGS = $(BITCOIN_INCLUDES) $(AM_CPPFLAGS) $(PROTOBUF_CFLAGS)
libparticl_usbdevice_a_CXXFLAGS = $(AM_CXXFLAGS) $(PIE_FLAGS)
libparticl_usbdevice_a_CFLAGS = -DHAVE_HIDAPI $(AM_CFLAGS)
libparticl_usbdevice_a_SOURCES = \
  usbdevice/usbwrapper.cpp \
  usbdevice/usbwrapper.h \
  usbdevice/ledger/btchipApdu.h \
  usbdevice/ledger/ledgerLayer.h \
  usbdevice/ledger/ledgerLayer.c \
  usbdevice/ledger/dongleCommHidHidapi.h \
  usbdevice/ledger/dongleCommHidHidapi.c \
  usbdevice/usbdevice.cpp \
  usbdevice/debugdevice.h \
  usbdevice/debugdevice.cpp \
  usbdevice/ledgerdevice.h \
  usbdevice/ledgerdevice.cpp \
  usbdevice/trezor/messages.proto \
  usbdevice/trezor/messages-common.proto \
  usbdevice/trezor/messages-management.proto \
  usbdevice/trezor/messages-bitcoin.proto \
  usbdevice/trezordevice.h \
  usbdevice/trezordevice.cpp \
  usbdevice/rpcusbdevice.cpp
nodist_libparticl_usbdevice_a_SOURCES = \
  usbdevice/trezor/messages.pb.h \
  usbdevice/trezor/messages.pb.cc \
  usbdevice/trezor/messages-common.pb.h \
  usbdevice/trezor/messages-common.pb.cc \
  usbdevice/trezor/messages-management.pb.h \
  usbdevice/trezor/messages-management.pb.cc \
  usbdevice/trezor/messages-bitcoin.pb.h \
  usbdevice/trezor/messages-bitcoin.pb.cc
BUILT_SOURCES = $(nodist_libparticl_usbdevice_a_SOURCES)
endif

# wallet: shared between bitcoind and bitcoin-qt, but only linked
# when wallet enabled
libparticl_wallet_a_CPPFLAGS = $(AM_CPPFLAGS) $(BITCOIN_INCLUDES)
libparticl_wallet_a_CXXFLAGS = $(AM_CXXFLAGS) $(PIE_FLAGS)
libparticl_wallet_a_SOURCES = \
  interfaces/wallet.cpp \
  wallet/coincontrol.cpp \
  wallet/crypter.cpp \
  wallet/db.cpp \
  wallet/feebumper.cpp \
  wallet/fees.cpp \
  wallet/init.cpp \
  wallet/rpcdump.cpp \
  wallet/rpcwallet.cpp \
  wallet/wallet.cpp \
  wallet/walletdb.cpp \
  wallet/hdwallet.cpp \
  wallet/hdwalletdb.cpp \
  wallet/rpchdwallet.cpp \
  blind.cpp \
  key/stealth.cpp \
  pos/miner.cpp \
  policy/rbf.cpp \
  wallet/walletutil.cpp \
  wallet/coinselection.cpp \
  $(BITCOIN_CORE_H)

# crypto primitives library
crypto_libparticl_crypto_base_a_CPPFLAGS = $(AM_CPPFLAGS)
crypto_libparticl_crypto_base_a_CXXFLAGS = $(AM_CXXFLAGS) $(PIE_FLAGS)
crypto_libparticl_crypto_base_a_SOURCES = \
  crypto/aes.cpp \
  crypto/aes.h \
  crypto/chacha20.h \
  crypto/chacha20.cpp \
  crypto/common.h \
  crypto/hmac_sha256.cpp \
  crypto/hmac_sha256.h \
  crypto/hmac_sha512.cpp \
  crypto/hmac_sha512.h \
  crypto/ripemd160.cpp \
  crypto/ripemd160.h \
  crypto/sha1.cpp \
  crypto/sha1.h \
  crypto/sha256.cpp \
  crypto/sha256.h \
  crypto/sha512.cpp \
  crypto/sha512.h \
  crypto/siphash.cpp \
  crypto/siphash.h

if USE_ASM
crypto_libparticl_crypto_base_a_SOURCES += crypto/sha256_sse4.cpp
endif

crypto_libparticl_crypto_sse41_a_CXXFLAGS = $(AM_CXXFLAGS) $(PIE_FLAGS)
crypto_libparticl_crypto_sse41_a_CPPFLAGS = $(AM_CPPFLAGS)
crypto_libparticl_crypto_sse41_a_CXXFLAGS += $(SSE41_CXXFLAGS)
crypto_libparticl_crypto_sse41_a_CPPFLAGS += -DENABLE_SSE41
crypto_libparticl_crypto_sse41_a_SOURCES = crypto/sha256_sse41.cpp

crypto_libparticl_crypto_avx2_a_CXXFLAGS = $(AM_CXXFLAGS) $(PIE_FLAGS)
crypto_libparticl_crypto_avx2_a_CPPFLAGS = $(AM_CPPFLAGS)
crypto_libparticl_crypto_avx2_a_CXXFLAGS += $(AVX2_CXXFLAGS)
crypto_libparticl_crypto_avx2_a_CPPFLAGS += -DENABLE_AVX2
crypto_libparticl_crypto_avx2_a_SOURCES = crypto/sha256_avx2.cpp

crypto_libparticl_crypto_shani_a_CXXFLAGS = $(AM_CXXFLAGS) $(PIE_FLAGS)
crypto_libparticl_crypto_shani_a_CPPFLAGS = $(AM_CPPFLAGS)
crypto_libparticl_crypto_shani_a_CXXFLAGS += $(SHANI_CXXFLAGS)
crypto_libparticl_crypto_shani_a_CPPFLAGS += -DENABLE_SHANI
crypto_libparticl_crypto_shani_a_SOURCES = crypto/sha256_shani.cpp

# consensus: shared between all executables that validate any consensus rules.
libparticl_consensus_a_CPPFLAGS = $(AM_CPPFLAGS) $(BITCOIN_INCLUDES)
libparticl_consensus_a_CXXFLAGS = $(AM_CXXFLAGS) $(PIE_FLAGS)
libparticl_consensus_a_SOURCES = \
  amount.h \
  arith_uint256.cpp \
  arith_uint256.h \
  consensus/merkle.cpp \
  consensus/merkle.h \
  consensus/params.h \
  consensus/validation.h \
  hash.cpp \
  hash.h \
  prevector.h \
  primitives/block.cpp \
  primitives/block.h \
  primitives/transaction.cpp \
  primitives/transaction.h \
  pubkey.cpp \
  pubkey.h \
  script/bitcoinconsensus.cpp \
  script/interpreter.cpp \
  script/interpreter.h \
  script/script.cpp \
  script/script.h \
  script/script_error.cpp \
  script/script_error.h \
  serialize.h \
  span.h \
  tinyformat.h \
  uint256.cpp \
  uint256.h \
  util/strencodings.cpp \
  util/strencodings.h \
  version.h

# common: shared between bitcoind, and bitcoin-qt and non-server tools
libparticl_common_a_CPPFLAGS = $(AM_CPPFLAGS) $(BITCOIN_INCLUDES)
libparticl_common_a_CXXFLAGS = $(AM_CXXFLAGS) $(PIE_FLAGS)
libparticl_common_a_SOURCES = \
  base58.cpp \
  bech32.cpp \
  chainparams.cpp \
  coins.cpp \
  compressor.cpp \
  core_read.cpp \
  core_write.cpp \
  anon.cpp \
  blind.cpp \
  key.cpp \
  key/keyutil.cpp \
  key/extkey.cpp \
  key/stealth.cpp \
  smsg/crypter.cpp \
  key/mnemonic.cpp \
  unilib/uninorms.cpp \
  unilib/utf8.cpp \
  key_io.cpp \
  keystore.cpp \
  netaddress.cpp \
  netbase.cpp \
  policy/feerate.cpp \
  protocol.cpp \
  scheduler.cpp \
  script/descriptor.cpp \
  script/ismine.cpp \
  script/sign.cpp \
  script/standard.cpp \
  versionbitsinfo.cpp \
  warnings.cpp \
  $(BITCOIN_CORE_H)

# util: shared between all executables.
# This library *must* be included to make sure that the glibc
# backward-compatibility objects and their sanity checks are linked.
libparticl_util_a_CPPFLAGS = $(AM_CPPFLAGS) $(BITCOIN_INCLUDES)
libparticl_util_a_CXXFLAGS = $(AM_CXXFLAGS) $(PIE_FLAGS)
libparticl_util_a_SOURCES = \
  support/lockedpool.cpp \
  chainparamsbase.cpp \
  clientversion.cpp \
  compat/glibc_sanity.cpp \
  compat/glibcxx_sanity.cpp \
  compat/strnlen.cpp \
  fs.cpp \
  logging.cpp \
  random.cpp \
  rpc/protocol.cpp \
  support/cleanse.cpp \
  sync.cpp \
  threadinterrupt.cpp \
  util/bytevectorhash.cpp \
  util/system.cpp \
  util/moneystr.cpp \
  util/strencodings.cpp \
  util/time.cpp \
  $(BITCOIN_CORE_H)


libparticl_smsg_a_CPPFLAGS = $(AM_CPPFLAGS) $(BITCOIN_INCLUDES)
libparticl_smsg_a_CXXFLAGS = $(AM_CXXFLAGS) $(PIE_FLAGS)
libparticl_smsg_a_SOURCES = \
  lz4/lz4.h \
  lz4/lz4.c \
  xxhash/xxhash.h \
  xxhash/xxhash.c \
  interfaces/handler.cpp \
  smsg/crypter.cpp \
  smsg/keystore.h \
  smsg/keystore.cpp \
  smsg/db.cpp \
  smsg/smessage.cpp \
  smsg/rpcsmessage.cpp


if GLIBC_BACK_COMPAT
libparticl_util_a_SOURCES += compat/glibc_compat.cpp
AM_LDFLAGS += $(COMPAT_LDFLAGS)
endif

# cli: shared between bitcoin-cli and bitcoin-qt
libparticl_cli_a_CPPFLAGS = $(AM_CPPFLAGS) $(BITCOIN_INCLUDES)
libparticl_cli_a_CXXFLAGS = $(AM_CXXFLAGS) $(PIE_FLAGS)
libparticl_cli_a_SOURCES = \
  rpc/client.cpp \
  $(BITCOIN_CORE_H)


nodist_libparticl_util_a_SOURCES = $(srcdir)/obj/build.h
#

# bitcoind binary #
particld_SOURCES = bitcoind.cpp
particld_CPPFLAGS = $(AM_CPPFLAGS) $(BITCOIN_INCLUDES)
particld_CXXFLAGS = $(AM_CXXFLAGS) $(PIE_FLAGS)
particld_LDFLAGS = $(RELDFLAGS) $(AM_LDFLAGS) $(LIBTOOL_APP_LDFLAGS)

if TARGET_WINDOWS
particld_SOURCES += bitcoind-res.rc
endif

particld_LDADD = \
  $(LIBPARTICL_SERVER) \
  $(LIBPARTICL_WALLET) \
  $(LIBPARTICL_COMMON) \
  $(LIBUNIVALUE) \
  $(LIBPARTICL_UTIL) \
  $(LIBPARTICL_ZMQ) \
  $(LIBPARTICL_CONSENSUS) \
  $(LIBPARTICL_CRYPTO) \
  $(LIBLEVELDB) \
  $(LIBLEVELDB_SSE42) \
  $(LIBMEMENV) \
  $(LIBSECP256K1) \
  $(LIBPARTICL_SMSG) \
  $(LIBPARTICL_USBDEVICE)

particld_LDADD += $(BOOST_LIBS) $(BDB_LIBS) $(CRYPTO_LIBS) $(MINIUPNPC_LIBS) $(EVENT_PTHREADS_LIBS) $(EVENT_LIBS) $(ZMQ_LIBS)
if ENABLE_USBDEVICE
particld_LDADD += $(USB_LIBS) $(HIDAPI_LIBS) $(PROTOBUF_LIBS)
endif

# bitcoin-cli binary #
#$(BITCOIN_CLI_NAME)_SOURCES = bitcoin-cli.cpp
particl_cli_SOURCES = bitcoin-cli.cpp
particl_cli_CPPFLAGS = $(AM_CPPFLAGS) $(BITCOIN_INCLUDES) $(EVENT_CFLAGS)
particl_cli_CXXFLAGS = $(AM_CXXFLAGS) $(PIE_FLAGS)
particl_cli_LDFLAGS = $(RELDFLAGS) $(AM_LDFLAGS) $(LIBTOOL_APP_LDFLAGS)

if TARGET_WINDOWS
particl_cli_SOURCES += bitcoin-cli-res.rc
endif

particl_cli_LDADD = \
  $(LIBPARTICL_CLI) \
  $(LIBUNIVALUE) \
  $(LIBPARTICL_UTIL) \
  $(LIBPARTICL_CRYPTO)

particl_cli_LDADD += $(BOOST_LIBS) $(CRYPTO_LIBS) $(EVENT_LIBS)
#

# bitcoin-tx binary #
particl_tx_SOURCES = bitcoin-tx.cpp
particl_tx_CPPFLAGS = $(AM_CPPFLAGS) $(BITCOIN_INCLUDES)
particl_tx_CXXFLAGS = $(AM_CXXFLAGS) $(PIE_FLAGS)
particl_tx_LDFLAGS = $(RELDFLAGS) $(AM_LDFLAGS) $(LIBTOOL_APP_LDFLAGS)

if TARGET_WINDOWS
particl_tx_SOURCES += bitcoin-tx-res.rc
endif

particl_tx_LDADD = \
  $(LIBUNIVALUE) \
  $(LIBPARTICL_COMMON) \
  $(LIBPARTICL_UTIL) \
  $(LIBPARTICL_CONSENSUS) \
  $(LIBPARTICL_CRYPTO) \
  $(LIBSECP256K1)

particl_tx_LDADD += $(BOOST_LIBS) $(CRYPTO_LIBS)
#

# bitcoinconsensus library #
if BUILD_BITCOIN_LIBS
include_HEADERS = script/particlconsensus.h
libparticlconsensus_la_SOURCES = $(crypto_libparticl_crypto_base_a_SOURCES) $(libparticl_consensus_a_SOURCES)

if GLIBC_BACK_COMPAT
  libparticlconsensus_la_SOURCES += compat/glibc_compat.cpp
endif

libparticlconsensus_la_LDFLAGS = $(AM_LDFLAGS) -no-undefined $(RELDFLAGS)
libparticlconsensus_la_LIBADD = $(LIBSECP256K1) $(BOOST_LIBS)
libparticlconsensus_la_CPPFLAGS = $(AM_CPPFLAGS) -I$(builddir)/obj -I$(srcdir)/secp256k1/include -DBUILD_BITCOIN_INTERNAL
libparticlconsensus_la_CXXFLAGS = $(AM_CXXFLAGS) $(PIE_FLAGS)

endif
#

CTAES_DIST =  crypto/ctaes/bench.c
CTAES_DIST += crypto/ctaes/ctaes.c
CTAES_DIST += crypto/ctaes/ctaes.h
CTAES_DIST += crypto/ctaes/README.md
CTAES_DIST += crypto/ctaes/test.c

CLEANFILES = $(EXTRA_LIBRARIES)

CLEANFILES += *.gcda *.gcno
CLEANFILES += compat/*.gcda compat/*.gcno
CLEANFILES += consensus/*.gcda consensus/*.gcno
CLEANFILES += crypto/*.gcda crypto/*.gcno
CLEANFILES += policy/*.gcda policy/*.gcno
CLEANFILES += primitives/*.gcda primitives/*.gcno
CLEANFILES += script/*.gcda script/*.gcno
CLEANFILES += support/*.gcda support/*.gcno
CLEANFILES += univalue/*.gcda univalue/*.gcno
CLEANFILES += wallet/*.gcda wallet/*.gcno
CLEANFILES += wallet/test/*.gcda wallet/test/*.gcno
CLEANFILES += zmq/*.gcda zmq/*.gcno
CLEANFILES += obj/build.h

EXTRA_DIST = $(CTAES_DIST)


config/bitcoin-config.h: config/stamp-h1
	@$(MAKE) -C $(top_builddir) $(subdir)/$(@)
config/stamp-h1: $(top_srcdir)/$(subdir)/config/bitcoin-config.h.in $(top_builddir)/config.status
	$(AM_V_at)$(MAKE) -C $(top_builddir) $(subdir)/$(@)
$(top_srcdir)/$(subdir)/config/bitcoin-config.h.in:  $(am__configure_deps)
	$(AM_V_at)$(MAKE) -C $(top_srcdir) $(subdir)/config/bitcoin-config.h.in

clean-local:
	-$(MAKE) -C secp256k1 clean
	-$(MAKE) -C univalue clean
	-rm -f leveldb/*/*.gcda leveldb/*/*.gcno leveldb/helpers/memenv/*.gcda leveldb/helpers/memenv/*.gcno
	-rm -f config.h
	-rm -rf test/__pycache__

.rc.o:
	@test -f $(WINDRES)
	## FIXME: How to get the appropriate modulename_CPPFLAGS in here?
	$(AM_V_GEN) $(WINDRES) $(DEFS) $(DEFAULT_INCLUDES) $(INCLUDES) $(CPPFLAGS) -DWINDRES_PREPROC -i $< -o $@

check-symbols: $(bin_PROGRAMS)
if GLIBC_BACK_COMPAT
	@echo "Checking glibc back compat..."
	$(AM_V_at) READELF=$(READELF) CPPFILT=$(CPPFILT) $(top_srcdir)/contrib/devtools/symbol-check.py < $(bin_PROGRAMS)
endif

check-security: $(bin_PROGRAMS)
if HARDEN
	@echo "Checking binary security..."
	$(AM_V_at) READELF=$(READELF) OBJDUMP=$(OBJDUMP) $(top_srcdir)/contrib/devtools/security-check.py < $(bin_PROGRAMS)
endif

if ENABLE_BIP70
%.pb.cc %.pb.h: %.proto
	@test -f $(PROTOC)
	$(AM_V_GEN) $(PROTOC) --cpp_out=$(@D) --proto_path=$(<D) $<
endif

if EMBEDDED_LEVELDB
include Makefile.leveldb.include
endif

if ENABLE_TESTS
include Makefile.test.include
endif

if ENABLE_BENCH
include Makefile.bench.include
endif

if ENABLE_QT
include Makefile.qt.include
endif

if ENABLE_QT_TESTS
include Makefile.qttest.include
endif<|MERGE_RESOLUTION|>--- conflicted
+++ resolved
@@ -268,12 +268,9 @@
 libparticl_server_a_CPPFLAGS = $(AM_CPPFLAGS) $(BITCOIN_INCLUDES) $(MINIUPNPC_CPPFLAGS) $(EVENT_CFLAGS) $(EVENT_PTHREADS_CFLAGS)
 libparticl_server_a_CXXFLAGS = $(AM_CXXFLAGS) $(PIE_FLAGS)
 libparticl_server_a_SOURCES = \
+  addrdb.cpp \
   addrman.cpp \
-<<<<<<< HEAD
-  addrdb.cpp \
-=======
   banman.cpp \
->>>>>>> 9bad1e0b
   bloom.cpp \
   blockencodings.cpp \
   blockfilter.cpp \
