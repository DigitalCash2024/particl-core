--- conflicted
+++ resolved
@@ -204,14 +204,10 @@
   rpc/mining.h \
   rpc/protocol.h \
   rpc/server.h \
-<<<<<<< HEAD
-  rpc/rpcutil.h \
-  rpc/rawtransaction.h \
-=======
   rpc/rawtransaction_util.h \
->>>>>>> 6a135fbe
   rpc/register.h \
   rpc/util.h \
+  rpc/rpcutil.h \
   scheduler.h \
   script/descriptor.h \
   script/ismine.h \
@@ -294,18 +290,12 @@
 libparticl_util_a-clientversion.$(OBJEXT): obj/build.h
 
 # server: shared between bitcoind and bitcoin-qt
-<<<<<<< HEAD
+# Contains code accessing mempool and chain state that is meant to be separated
+# from wallet and gui code (see node/README.md). Shared code should go in
+# libbitcoin_common or libbitcoin_util libraries, instead.
 libparticl_server_a_CPPFLAGS = $(AM_CPPFLAGS) $(BITCOIN_INCLUDES) $(MINIUPNPC_CPPFLAGS) $(EVENT_CFLAGS) $(EVENT_PTHREADS_CFLAGS)
 libparticl_server_a_CXXFLAGS = $(AM_CXXFLAGS) $(PIE_FLAGS)
 libparticl_server_a_SOURCES = \
-=======
-# Contains code accessing mempool and chain state that is meant to be separated
-# from wallet and gui code (see node/README.md). Shared code should go in
-# libbitcoin_common or libbitcoin_util libraries, instead.
-libbitcoin_server_a_CPPFLAGS = $(AM_CPPFLAGS) $(BITCOIN_INCLUDES) $(MINIUPNPC_CPPFLAGS) $(EVENT_CFLAGS) $(EVENT_PTHREADS_CFLAGS)
-libbitcoin_server_a_CXXFLAGS = $(AM_CXXFLAGS) $(PIE_FLAGS)
-libbitcoin_server_a_SOURCES = \
->>>>>>> 6a135fbe
   addrdb.cpp \
   addrman.cpp \
   banman.cpp \
@@ -344,12 +334,9 @@
   rpc/net.cpp \
   rpc/rawtransaction.cpp \
   rpc/server.cpp \
-<<<<<<< HEAD
   rpc/client.cpp \
   rpc/rpcutil.cpp \
   rpc/util.cpp \
-=======
->>>>>>> 6a135fbe
   script/sigcache.cpp \
   shutdown.cpp \
   timedata.cpp \
@@ -365,7 +352,7 @@
   $(BITCOIN_CORE_H)
 
 if ENABLE_WALLET
-libbitcoin_server_a_SOURCES += wallet/init.cpp
+libparticl_server_a_SOURCES += wallet/init.cpp
 endif
 if !ENABLE_WALLET
 libparticl_server_a_SOURCES += dummywallet.cpp
