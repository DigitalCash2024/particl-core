--- conflicted
+++ resolved
@@ -818,14 +818,6 @@
   script/solver.cpp \
   warnings.cpp \
   $(BITCOIN_CORE_H)
-<<<<<<< HEAD
-
-if USE_LIBEVENT
-libparticl_common_a_CPPFLAGS += $(EVENT_CFLAGS)
-libparticl_common_a_SOURCES += common/url.cpp
-endif
-=======
->>>>>>> 7973a670
 #
 
 # util #
