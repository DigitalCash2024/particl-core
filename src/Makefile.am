# Copyright (c) 2013-2016 The Bitcoin Core developers
# Distributed under the MIT software license, see the accompanying
# file COPYING or http://www.opensource.org/licenses/mit-license.php.

DIST_SUBDIRS = secp256k1 univalue

AM_LDFLAGS = $(PTHREAD_CFLAGS) $(LIBTOOL_LDFLAGS) $(HARDENED_LDFLAGS) $(GPROF_LDFLAGS) $(SANITIZER_LDFLAGS)
AM_CXXFLAGS = $(DEBUG_CXXFLAGS) $(HARDENED_CXXFLAGS) $(WARN_CXXFLAGS) $(NOWARN_CXXFLAGS) $(ERROR_CXXFLAGS) $(GPROF_CXXFLAGS) $(SANITIZER_CXXFLAGS)
AM_CPPFLAGS = $(DEBUG_CPPFLAGS) $(HARDENED_CPPFLAGS)
AM_CFLAGS = $(AM_CXXFLAGS)
AM_LIBTOOLFLAGS = --preserve-dup-deps
EXTRA_LIBRARIES =

if EMBEDDED_UNIVALUE
LIBUNIVALUE = univalue/libunivalue.la

$(LIBUNIVALUE): $(wildcard univalue/lib/*) $(wildcard univalue/include/*)
	$(AM_V_at)$(MAKE) $(AM_MAKEFLAGS) -C $(@D) $(@F)
else
LIBUNIVALUE = $(UNIVALUE_LIBS)
endif

BITCOIN_INCLUDES=-I$(builddir) $(BDB_CPPFLAGS) $(BOOST_CPPFLAGS) $(LEVELDB_CPPFLAGS)

BITCOIN_INCLUDES += -I$(srcdir)/secp256k1/include
BITCOIN_INCLUDES += $(UNIVALUE_CFLAGS)

LIBPARTICL_SERVER=libparticl_server.a
LIBPARTICL_COMMON=libparticl_common.a
LIBPARTICL_CONSENSUS=libparticl_consensus.a
LIBPARTICL_CLI=libparticl_cli.a
LIBPARTICL_UTIL=libparticl_util.a
LIBPARTICL_CRYPTO_BASE=crypto/libparticl_crypto_base.a
LIBPARTICLQT=qt/libparticlqt.a
LIBSECP256K1=secp256k1/libsecp256k1.la
LIBPARTICL_SMSG=libparticl_smsg.a
LIBPARTICL_MNEMONIC=libparticl_mnemonic.a

if ENABLE_ZMQ
LIBPARTICL_ZMQ=libparticl_zmq.a
endif
if BUILD_BITCOIN_LIBS
LIBPARTICLCONSENSUS=libparticlconsensus.la
endif
if ENABLE_WALLET
LIBPARTICL_WALLET=libparticl_wallet.a
LIBPARTICL_WALLET_TOOL=libparticl_wallet_tool.a
endif
if ENABLE_USBDEVICE
LIBPARTICL_USBDEVICE=libparticl_usbdevice.a
endif

LIBPARTICL_CRYPTO= $(LIBPARTICL_CRYPTO_BASE)
if ENABLE_SSE41
LIBPARTICL_CRYPTO_SSE41 = crypto/libparticl_crypto_sse41.a
LIBPARTICL_CRYPTO += $(LIBPARTICL_CRYPTO_SSE41)
endif
if ENABLE_AVX2
LIBPARTICL_CRYPTO_AVX2 = crypto/libparticl_crypto_avx2.a
LIBPARTICL_CRYPTO += $(LIBPARTICL_CRYPTO_AVX2)
endif
if ENABLE_SHANI
LIBPARTICL_CRYPTO_SHANI = crypto/libparticl_crypto_shani.a
LIBPARTICL_CRYPTO += $(LIBPARTICL_CRYPTO_SHANI)
endif

$(LIBSECP256K1): $(wildcard secp256k1/src/*.h) $(wildcard secp256k1/src/*.c) $(wildcard secp256k1/include/*)
	$(AM_V_at)$(MAKE) $(AM_MAKEFLAGS) -C $(@D) $(@F)

# Make is not made aware of per-object dependencies to avoid limiting building parallelization
# But to build the less dependent modules first, we manually select their order here:
EXTRA_LIBRARIES += \
  $(LIBPARTICL_CRYPTO) \
  $(LIBPARTICL_UTIL) \
  $(LIBPARTICL_COMMON) \
  $(LIBPARTICL_CONSENSUS) \
  $(LIBPARTICL_SERVER) \
  $(LIBPARTICL_CLI) \
  $(LIBPARTICL_WALLET) \
  $(LIBPARTICL_WALLET_TOOL) \
  $(LIBPARTICL_USBDEVICE) \
  $(LIBPARTICL_SMSG) \
  $(LIBPARTICL_MNEMONIC) \
  $(LIBPARTICL_ZMQ)

lib_LTLIBRARIES = $(LIBPARTICLCONSENSUS)

bin_PROGRAMS =
noinst_PROGRAMS =
TESTS =
BENCHMARKS =

if BUILD_BITCOIND
  bin_PROGRAMS += particld
endif

if BUILD_BITCOIN_CLI
  bin_PROGRAMS += particl-cli
endif
if BUILD_BITCOIN_TX
  bin_PROGRAMS += particl-tx
endif
if ENABLE_WALLET
if BUILD_BITCOIN_WALLET
  bin_PROGRAMS += particl-wallet
endif
endif

.PHONY: FORCE check-symbols check-security
# bitcoin core #
BITCOIN_CORE_H = \
  addrdb.h \
  rctindex.h \
  addrman.h \
  attributes.h \
  banman.h \
  base58.h \
  bech32.h \
  bloom.h \
  blockencodings.h \
  blockfilter.h \
  chain.h \
  chainparams.h \
  chainparamsbase.h \
  chainparamsseeds.h \
  chainparamsimport.h \
  checkqueue.h \
  clientversion.h \
  coins.h \
  compat.h \
  compat/assumptions.h \
  compat/byteswap.h \
  compat/cpuid.h \
  compat/endian.h \
  compat/sanity.h \
  compressor.h \
  consensus/consensus.h \
  consensus/tx_check.h \
  consensus/tx_verify.h \
  core_io.h \
  core_memusage.h \
  cuckoocache.h \
  flatfile.h \
  fs.h \
  httprpc.h \
  httpserver.h \
  index/base.h \
  index/blockfilterindex.h \
  index/txindex.h \
  indirectmap.h \
  init.h \
  anon.h \
  blind.h \
  interfaces/chain.h \
  interfaces/handler.h \
  interfaces/node.h \
  interfaces/wallet.h \
  key.h \
  key/stealth.h \
  key/extkey.h \
  key/types.h \
  key/keyutil.h \
  key_io.h \
  dbwrapper.h \
  limitedmap.h \
  logging.h \
  logging/timer.h \
  memusage.h \
  merkleblock.h \
  miner.h \
  net.h \
  net_permissions.h \
  net_processing.h \
  net_types.h \
  netaddress.h \
  netbase.h \
  netmessagemaker.h \
  node/coin.h \
  node/coinstats.h \
  node/context.h \
  node/psbt.h \
  node/transaction.h \
  node/utxo_snapshot.h \
  noui.h \
  optional.h \
  outputtype.h \
  policy/feerate.h \
  policy/fees.h \
  policy/policy.h \
  policy/rbf.h \
  policy/settings.h \
  pow.h \
  pos/kernel.h \
  pos/miner.h \
  protocol.h \
  psbt.h \
  random.h \
  randomenv.h \
  reverse_iterator.h \
  rpc/blockchain.h \
  rpc/client.h \
  rpc/protocol.h \
  rpc/rawtransaction_util.h \
  rpc/register.h \
  rpc/request.h \
  rpc/server.h \
  rpc/util.h \
  rpc/rpcutil.h \
  scheduler.h \
  script/descriptor.h \
  script/keyorigin.h \
  script/sigcache.h \
  script/sign.h \
  script/signingprovider.h \
  script/standard.h \
  script/ismine.h \
  shutdown.h \
  streams.h \
  smsg/db.h \
  smsg/crypter.h \
  smsg/net.h \
  smsg/smessage.h \
  smsg/rpcsmessage.h \
  support/allocators/secure.h \
  support/allocators/zeroafterfree.h \
  support/cleanse.h \
  support/events.h \
  support/lockedpool.h \
  sync.h \
  threadsafety.h \
  threadinterrupt.h \
  timedata.h \
  torcontrol.h \
  txdb.h \
  txmempool.h \
  ui_interface.h \
  undo.h \
  util/asmap.h \
  util/bip32.h \
  util/bytevectorhash.h \
  util/check.h \
  util/error.h \
  util/fees.h \
  util/spanparsing.h \
  util/system.h \
  util/macros.h \
  util/memory.h \
  util/message.h \
  util/moneystr.h \
  util/rbf.h \
  util/settings.h \
  util/string.h \
  util/threadnames.h \
  util/time.h \
  util/translation.h \
  util/url.h \
  util/vector.h \
  validation.h \
  validationinterface.h \
  versionbits.h \
  versionbitsinfo.h \
  walletinitinterface.h \
  wallet/coincontrol.h \
  wallet/crypter.h \
  wallet/db.h \
  wallet/feebumper.h \
  wallet/fees.h \
  wallet/ismine.h \
  wallet/load.h \
  wallet/rpcwallet.h \
  wallet/scriptpubkeyman.h \
  wallet/wallet.h \
  wallet/walletdb.h \
  wallet/wallettool.h \
  wallet/walletutil.h \
  wallet/coinselection.h \
  wallet/rpchdwallet.h \
  wallet/hdwalletdb.h \
  wallet/hdwallettypes.h \
  wallet/hdwallet.h \
  warnings.h \
  zmq/zmqabstractnotifier.h \
  zmq/zmqconfig.h\
  zmq/zmqnotificationinterface.h \
  zmq/zmqpublishnotifier.h \
  zmq/zmqrpc.h \
  usbdevice/usbdevice.h \
  usbdevice/rpcusbdevice.h \
  insight/addressindex.h \
  insight/spentindex.h \
  insight/timestampindex.h \
  insight/csindex.h \
  insight/insight.h \
  insight/rpc.h


obj/build.h: FORCE
	@$(MKDIR_P) $(builddir)/obj
	@$(top_srcdir)/share/genbuild.sh $(abs_top_builddir)/src/obj/build.h \
	  $(abs_top_srcdir)
libparticl_util_a-clientversion.$(OBJEXT): obj/build.h

# server: shared between bitcoind and bitcoin-qt
# Contains code accessing mempool and chain state that is meant to be separated
# from wallet and gui code (see node/README.md). Shared code should go in
# libbitcoin_common or libbitcoin_util libraries, instead.
libparticl_server_a_CPPFLAGS = $(AM_CPPFLAGS) $(BITCOIN_INCLUDES) $(MINIUPNPC_CPPFLAGS) $(EVENT_CFLAGS) $(EVENT_PTHREADS_CFLAGS)
libparticl_server_a_CXXFLAGS = $(AM_CXXFLAGS) $(PIE_FLAGS)
libparticl_server_a_SOURCES = \
  addrdb.cpp \
  addrman.cpp \
  banman.cpp \
  blockencodings.cpp \
  blockfilter.cpp \
  chain.cpp \
  consensus/tx_verify.cpp \
  flatfile.cpp \
  httprpc.cpp \
  httpserver.cpp \
  index/base.cpp \
  index/blockfilterindex.cpp \
  index/txindex.cpp \
  interfaces/chain.cpp \
  interfaces/node.cpp \
  init.cpp \
  dbwrapper.cpp \
  miner.cpp \
  net.cpp \
  net_processing.cpp \
  node/coin.cpp \
  node/coinstats.cpp \
  node/context.cpp \
  node/psbt.cpp \
  node/transaction.cpp \
  noui.cpp \
  policy/fees.cpp \
  policy/rbf.cpp \
  policy/settings.cpp \
  pow.cpp \
  pos/kernel.cpp \
  rest.cpp \
  rpc/anon.cpp \
  rpc/blockchain.cpp \
  rpc/mining.cpp \
  rpc/misc.cpp \
  rpc/net.cpp \
  rpc/rawtransaction.cpp \
  rpc/server.cpp \
  rpc/client.cpp \
  rpc/rpcutil.cpp \
  rpc/util.cpp \
  script/sigcache.cpp \
  shutdown.cpp \
  timedata.cpp \
  torcontrol.cpp \
  txdb.cpp \
  txmempool.cpp \
  ui_interface.cpp \
  validation.cpp \
  validationinterface.cpp \
  versionbits.cpp \
  insight/insight.cpp \
  insight/rpc.cpp \
  $(BITCOIN_CORE_H)

if ENABLE_WALLET
libparticl_server_a_SOURCES += wallet/init.cpp
endif
if !ENABLE_WALLET
libparticl_server_a_SOURCES += dummywallet.cpp
endif

if ENABLE_ZMQ
libparticl_zmq_a_CPPFLAGS = $(AM_CPPFLAGS) $(BITCOIN_INCLUDES) $(ZMQ_CFLAGS)
libparticl_zmq_a_CXXFLAGS = $(AM_CXXFLAGS) $(PIE_FLAGS)
libparticl_zmq_a_SOURCES = \
  zmq/zmqabstractnotifier.cpp \
  zmq/zmqnotificationinterface.cpp \
  zmq/zmqpublishnotifier.cpp \
  zmq/zmqrpc.cpp
endif

if ENABLE_USBDEVICE
libparticl_usbdevice_a_CPPFLAGS = $(BITCOIN_INCLUDES) $(AM_CPPFLAGS) $(PROTOBUF_CFLAGS)
libparticl_usbdevice_a_CXXFLAGS = $(AM_CXXFLAGS) $(PIE_FLAGS)
libparticl_usbdevice_a_CFLAGS = -DHAVE_HIDAPI $(AM_CFLAGS) $(PIE_FLAGS)
libparticl_usbdevice_a_SOURCES = \
  usbdevice/usbwrapper.cpp \
  usbdevice/usbwrapper.h \
  usbdevice/ledger/btchipApdu.h \
  usbdevice/ledger/ledgerLayer.h \
  usbdevice/ledger/ledgerLayer.c \
  usbdevice/ledger/dongleCommHidHidapi.h \
  usbdevice/ledger/dongleCommHidHidapi.c \
  usbdevice/usbdevice.cpp \
  usbdevice/debugdevice.h \
  usbdevice/debugdevice.cpp \
  usbdevice/ledgerdevice.h \
  usbdevice/ledgerdevice.cpp \
  usbdevice/trezor/messages.proto \
  usbdevice/trezor/messages-common.proto \
  usbdevice/trezor/messages-management.proto \
  usbdevice/trezor/messages-bitcoin.proto \
  usbdevice/trezordevice.h \
  usbdevice/trezordevice.cpp \
  usbdevice/rpcusbdevice.cpp
nodist_libparticl_usbdevice_a_SOURCES = \
  usbdevice/trezor/messages.pb.h \
  usbdevice/trezor/messages.pb.cc \
  usbdevice/trezor/messages-common.pb.h \
  usbdevice/trezor/messages-common.pb.cc \
  usbdevice/trezor/messages-management.pb.h \
  usbdevice/trezor/messages-management.pb.cc \
  usbdevice/trezor/messages-bitcoin.pb.h \
  usbdevice/trezor/messages-bitcoin.pb.cc
BUILT_SOURCES = $(nodist_libparticl_usbdevice_a_SOURCES)
endif

# wallet: shared between bitcoind and bitcoin-qt, but only linked
# when wallet enabled
libparticl_wallet_a_CPPFLAGS = $(AM_CPPFLAGS) $(BITCOIN_INCLUDES)
libparticl_wallet_a_CXXFLAGS = $(AM_CXXFLAGS) $(PIE_FLAGS)
libparticl_wallet_a_SOURCES = \
  interfaces/wallet.cpp \
  wallet/coincontrol.cpp \
  wallet/crypter.cpp \
  wallet/db.cpp \
  wallet/feebumper.cpp \
  wallet/fees.cpp \
  wallet/load.cpp \
  wallet/rpcdump.cpp \
  wallet/rpcwallet.cpp \
  wallet/scriptpubkeyman.cpp \
  wallet/wallet.cpp \
  wallet/walletdb.cpp \
  wallet/hdwallet.cpp \
  wallet/hdwallettypes.cpp \
  wallet/hdwalletdb.cpp \
  wallet/rpchdwallet.cpp \
  blind.cpp \
  key/stealth.cpp \
  pos/miner.cpp \
  policy/rbf.cpp \
  wallet/walletutil.cpp \
  wallet/coinselection.cpp \
  $(BITCOIN_CORE_H)

libparticl_wallet_tool_a_CPPFLAGS = $(AM_CPPFLAGS) $(BITCOIN_INCLUDES)
libparticl_wallet_tool_a_CXXFLAGS = $(AM_CXXFLAGS) $(PIE_FLAGS)
libparticl_wallet_tool_a_SOURCES = \
  wallet/wallettool.cpp \
  $(BITCOIN_CORE_H)

# crypto primitives library
crypto_libparticl_crypto_base_a_CPPFLAGS = $(AM_CPPFLAGS)
crypto_libparticl_crypto_base_a_CXXFLAGS = $(AM_CXXFLAGS) $(PIE_FLAGS)
crypto_libparticl_crypto_base_a_SOURCES = \
  crypto/aes.cpp \
  crypto/aes.h \
  crypto/chacha_poly_aead.h \
  crypto/chacha_poly_aead.cpp \
  crypto/chacha20.h \
  crypto/chacha20.cpp \
  crypto/common.h \
  crypto/hkdf_sha256_32.cpp \
  crypto/hkdf_sha256_32.h \
  crypto/hmac_sha256.cpp \
  crypto/hmac_sha256.h \
  crypto/hmac_sha512.cpp \
  crypto/hmac_sha512.h \
  crypto/poly1305.h \
  crypto/poly1305.cpp \
  crypto/ripemd160.cpp \
  crypto/ripemd160.h \
  crypto/sha1.cpp \
  crypto/sha1.h \
  crypto/sha256.cpp \
  crypto/sha256.h \
  crypto/sha512.cpp \
  crypto/sha512.h \
  crypto/siphash.cpp \
  crypto/siphash.h

if USE_ASM
crypto_libparticl_crypto_base_a_SOURCES += crypto/sha256_sse4.cpp
endif

crypto_libparticl_crypto_sse41_a_CXXFLAGS = $(AM_CXXFLAGS) $(PIE_FLAGS)
crypto_libparticl_crypto_sse41_a_CPPFLAGS = $(AM_CPPFLAGS)
crypto_libparticl_crypto_sse41_a_CXXFLAGS += $(SSE41_CXXFLAGS)
crypto_libparticl_crypto_sse41_a_CPPFLAGS += -DENABLE_SSE41
crypto_libparticl_crypto_sse41_a_SOURCES = crypto/sha256_sse41.cpp

crypto_libparticl_crypto_avx2_a_CXXFLAGS = $(AM_CXXFLAGS) $(PIE_FLAGS)
crypto_libparticl_crypto_avx2_a_CPPFLAGS = $(AM_CPPFLAGS)
crypto_libparticl_crypto_avx2_a_CXXFLAGS += $(AVX2_CXXFLAGS)
crypto_libparticl_crypto_avx2_a_CPPFLAGS += -DENABLE_AVX2
crypto_libparticl_crypto_avx2_a_SOURCES = crypto/sha256_avx2.cpp

crypto_libparticl_crypto_shani_a_CXXFLAGS = $(AM_CXXFLAGS) $(PIE_FLAGS)
crypto_libparticl_crypto_shani_a_CPPFLAGS = $(AM_CPPFLAGS)
crypto_libparticl_crypto_shani_a_CXXFLAGS += $(SHANI_CXXFLAGS)
crypto_libparticl_crypto_shani_a_CPPFLAGS += -DENABLE_SHANI
crypto_libparticl_crypto_shani_a_SOURCES = crypto/sha256_shani.cpp

# consensus: shared between all executables that validate any consensus rules.
libparticl_consensus_a_CPPFLAGS = $(AM_CPPFLAGS) $(BITCOIN_INCLUDES)
libparticl_consensus_a_CXXFLAGS = $(AM_CXXFLAGS) $(PIE_FLAGS)
libparticl_consensus_a_SOURCES = \
  amount.h \
  arith_uint256.cpp \
  arith_uint256.h \
  consensus/merkle.cpp \
  consensus/merkle.h \
  consensus/params.h \
  consensus/tx_check.cpp \
  consensus/validation.h \
  hash.cpp \
  hash.h \
  prevector.h \
  primitives/block.cpp \
  primitives/block.h \
  primitives/transaction.cpp \
  primitives/transaction.h \
  pubkey.cpp \
  pubkey.h \
  script/bitcoinconsensus.cpp \
  script/interpreter.cpp \
  script/interpreter.h \
  script/script.cpp \
  script/script.h \
  script/script_error.cpp \
  script/script_error.h \
  serialize.h \
  span.h \
  tinyformat.h \
  uint256.cpp \
  uint256.h \
  util/strencodings.cpp \
  util/strencodings.h \
  version.h

# common: shared between bitcoind, and bitcoin-qt and non-server tools
libparticl_common_a_CPPFLAGS = $(AM_CPPFLAGS) $(BITCOIN_INCLUDES)
libparticl_common_a_CXXFLAGS = $(AM_CXXFLAGS) $(PIE_FLAGS)
libparticl_common_a_SOURCES = \
  base58.cpp \
  bech32.cpp \
  bloom.cpp \
  chainparams.cpp \
  coins.cpp \
  compressor.cpp \
  core_read.cpp \
  core_write.cpp \
  anon.cpp \
  blind.cpp \
  key.cpp \
  key/keyutil.cpp \
  key/extkey.cpp \
  key/stealth.cpp \
  smsg/crypter.cpp \
  key_io.cpp \
  merkleblock.cpp \
  netaddress.cpp \
  netbase.cpp \
  net_permissions.cpp \
  outputtype.cpp \
  policy/feerate.cpp \
  policy/policy.cpp \
  protocol.cpp \
  psbt.cpp \
  rpc/rawtransaction_util.cpp \
  rpc/util.cpp \
  scheduler.cpp \
  script/descriptor.cpp \
  script/sign.cpp \
  script/signingprovider.cpp \
  script/standard.cpp \
  versionbitsinfo.cpp \
  warnings.cpp \
  $(BITCOIN_CORE_H)

# util: shared between all executables.
# This library *must* be included to make sure that the glibc
# backward-compatibility objects and their sanity checks are linked.
libparticl_util_a_CPPFLAGS = $(AM_CPPFLAGS) $(BITCOIN_INCLUDES)
libparticl_util_a_CXXFLAGS = $(AM_CXXFLAGS) $(PIE_FLAGS)
libparticl_util_a_SOURCES = \
  support/lockedpool.cpp \
  chainparamsbase.cpp \
  clientversion.cpp \
  compat/glibc_sanity_fdelt.cpp \
  compat/glibc_sanity.cpp \
  compat/glibcxx_sanity.cpp \
  compat/strnlen.cpp \
  fs.cpp \
  interfaces/handler.cpp \
  logging.cpp \
  random.cpp \
  randomenv.cpp \
  rpc/request.cpp \
  support/cleanse.cpp \
  sync.cpp \
  threadinterrupt.cpp \
  util/asmap.cpp \
  util/bip32.cpp \
  util/bytevectorhash.cpp \
  util/error.cpp \
  util/fees.cpp \
  util/system.cpp \
  util/message.cpp \
  util/moneystr.cpp \
  util/rbf.cpp \
  util/settings.cpp \
  util/threadnames.cpp \
  util/spanparsing.cpp \
  util/strencodings.cpp \
  util/string.cpp \
  util/time.cpp \
  $(BITCOIN_CORE_H)

<<<<<<< HEAD

libparticl_smsg_a_CPPFLAGS = $(AM_CPPFLAGS) $(BITCOIN_INCLUDES)
libparticl_smsg_a_CXXFLAGS = $(AM_CXXFLAGS) $(PIE_FLAGS)
libparticl_smsg_a_CFLAGS = $(AM_CFLAGS) $(PIE_FLAGS)
libparticl_smsg_a_SOURCES = \
  lz4/lz4.h \
  lz4/lz4.c \
  xxhash/xxhash.h \
  xxhash/xxhash.c \
  interfaces/handler.cpp \
  smsg/crypter.cpp \
  smsg/keystore.h \
  smsg/keystore.cpp \
  smsg/db.cpp \
  smsg/smessage.cpp \
  smsg/rpcsmessage.cpp


libparticl_mnemonic_a_CPPFLAGS = $(AM_CPPFLAGS) $(BITCOIN_INCLUDES)
libparticl_mnemonic_a_CXXFLAGS = $(AM_CXXFLAGS) $(PIE_FLAGS)
libparticl_mnemonic_a_CFLAGS = $(AM_CFLAGS) $(PIE_FLAGS)
libparticl_mnemonic_a_SOURCES = \
  unilib/uninorms.h \
  unilib/utf8.h \
  unilib/uninorms.cpp \
  unilib/utf8.cpp \
  key/wordlists/chinese_simplified.h \
  key/wordlists/chinese_traditional.h \
  key/wordlists/english.h \
  key/wordlists/french.h \
  key/wordlists/japanese.h \
  key/wordlists/spanish.h \
  key/wordlists/italian.h \
  key/wordlists/korean.h \
  key/wordlists/czech.h \
  key/mnemonic.h \
  key/mnemonic.cpp \
  rpc/mnemonic.cpp
=======
if USE_LIBEVENT
libbitcoin_util_a_SOURCES += util/url.cpp
endif
>>>>>>> 76143bf7

if GLIBC_BACK_COMPAT
libparticl_util_a_SOURCES += compat/glibc_compat.cpp
AM_LDFLAGS += $(COMPAT_LDFLAGS)
endif

# cli: shared between bitcoin-cli and bitcoin-qt
libparticl_cli_a_CPPFLAGS = $(AM_CPPFLAGS) $(BITCOIN_INCLUDES)
libparticl_cli_a_CXXFLAGS = $(AM_CXXFLAGS) $(PIE_FLAGS)
libparticl_cli_a_SOURCES = \
  compat/stdin.h \
  compat/stdin.cpp \
  rpc/client.cpp \
  $(BITCOIN_CORE_H)


nodist_libparticl_util_a_SOURCES = $(srcdir)/obj/build.h
#

# bitcoind binary #
particld_SOURCES = bitcoind.cpp
particld_CPPFLAGS = $(AM_CPPFLAGS) $(BITCOIN_INCLUDES)
particld_CXXFLAGS = $(AM_CXXFLAGS) $(PIE_FLAGS)
particld_LDFLAGS = $(RELDFLAGS) $(AM_LDFLAGS) $(LIBTOOL_APP_LDFLAGS)

if TARGET_WINDOWS
particld_SOURCES += bitcoind-res.rc
endif

# Libraries below may be listed more than once to resolve circular dependencies (see
# https://eli.thegreenplace.net/2013/07/09/library-order-in-static-linking#circular-dependency)
particld_LDADD = \
  $(LIBPARTICL_SERVER) \
  $(LIBPARTICL_WALLET) \
  $(LIBPARTICL_COMMON) \
  $(LIBUNIVALUE) \
  $(LIBPARTICL_UTIL) \
  $(LIBPARTICL_ZMQ) \
  $(LIBPARTICL_CONSENSUS) \
  $(LIBPARTICL_CRYPTO) \
  $(LIBLEVELDB) \
  $(LIBLEVELDB_SSE42) \
  $(LIBMEMENV) \
  $(LIBSECP256K1) \
  $(LIBPARTICL_SMSG) \
  $(LIBPARTICL_MNEMONIC) \
  $(LIBPARTICL_USBDEVICE)

particld_LDADD += $(BOOST_LIBS) $(BDB_LIBS) $(MINIUPNPC_LIBS) $(EVENT_PTHREADS_LIBS) $(EVENT_LIBS) $(ZMQ_LIBS)
if ENABLE_USBDEVICE
particld_LDADD += $(USB_LIBS) $(HIDAPI_LIBS) $(PROTOBUF_LIBS)
endif

# bitcoin-cli binary #
#$(BITCOIN_CLI_NAME)_SOURCES = bitcoin-cli.cpp
particl_cli_SOURCES = bitcoin-cli.cpp
particl_cli_CPPFLAGS = $(AM_CPPFLAGS) $(BITCOIN_INCLUDES) $(EVENT_CFLAGS)
particl_cli_CXXFLAGS = $(AM_CXXFLAGS) $(PIE_FLAGS)
particl_cli_LDFLAGS = $(RELDFLAGS) $(AM_LDFLAGS) $(LIBTOOL_APP_LDFLAGS)

if TARGET_WINDOWS
particl_cli_SOURCES += bitcoin-cli-res.rc
endif

particl_cli_LDADD = \
  $(LIBPARTICL_CLI) \
  $(LIBUNIVALUE) \
  $(LIBPARTICL_UTIL) \
  $(LIBPARTICL_CRYPTO)

particl_cli_LDADD += $(BOOST_LIBS) $(EVENT_LIBS)
#

# bitcoin-tx binary #
particl_tx_SOURCES = bitcoin-tx.cpp
particl_tx_CPPFLAGS = $(AM_CPPFLAGS) $(BITCOIN_INCLUDES)
particl_tx_CXXFLAGS = $(AM_CXXFLAGS) $(PIE_FLAGS)
particl_tx_LDFLAGS = $(RELDFLAGS) $(AM_LDFLAGS) $(LIBTOOL_APP_LDFLAGS)

if TARGET_WINDOWS
particl_tx_SOURCES += bitcoin-tx-res.rc
endif

particl_tx_LDADD = \
  $(LIBUNIVALUE) \
  $(LIBPARTICL_COMMON) \
  $(LIBPARTICL_UTIL) \
  $(LIBPARTICL_CONSENSUS) \
  $(LIBPARTICL_CRYPTO) \
  $(LIBSECP256K1)

particl_tx_LDADD += $(BOOST_LIBS)
#

# bitcoin-wallet binary #
particl_wallet_SOURCES = bitcoin-wallet.cpp
particl_wallet_CPPFLAGS = $(AM_CPPFLAGS) $(BITCOIN_INCLUDES)
particl_wallet_CXXFLAGS = $(AM_CXXFLAGS) $(PIE_FLAGS)
particl_wallet_LDFLAGS = $(RELDFLAGS) $(AM_LDFLAGS) $(LIBTOOL_APP_LDFLAGS)

if TARGET_WINDOWS
particl_wallet_SOURCES += bitcoin-wallet-res.rc
endif


particl_wallet_LDADD = \
  $(LIBPARTICL_WALLET_TOOL) \
  $(LIBPARTICL_WALLET) \
  $(LIBPARTICL_SERVER) \
  $(LIBPARTICL_COMMON) \
  $(LIBPARTICL_CONSENSUS) \
  $(LIBPARTICL_UTIL) \
  $(LIBPARTICL_CRYPTO) \
  $(LIBPARTICL_SMSG) \
  $(LIBPARTICL_MNEMONIC) \
  $(LIBPARTICL_USBDEVICE) \
  $(LIBPARTICL_ZMQ) \
  $(LIBLEVELDB) \
  $(LIBLEVELDB_SSE42) \
  $(LIBMEMENV) \
  $(LIBSECP256K1) \
  $(LIBUNIVALUE)

particl_wallet_LDADD += $(BOOST_LIBS) $(BDB_LIBS) $(EVENT_PTHREADS_LIBS) $(EVENT_LIBS) $(MINIUPNPC_LIBS) $(ZMQ_LIBS)
if ENABLE_USBDEVICE
particl_wallet_LDADD += $(USB_LIBS) $(HIDAPI_LIBS) $(PROTOBUF_LIBS)
endif
#

# bitcoinconsensus library #
if BUILD_BITCOIN_LIBS
include_HEADERS = script/particlconsensus.h
libparticlconsensus_la_SOURCES = support/cleanse.cpp $(crypto_libparticl_crypto_base_a_SOURCES) $(libparticl_consensus_a_SOURCES)

if GLIBC_BACK_COMPAT
  libparticlconsensus_la_SOURCES += compat/glibc_compat.cpp
endif

libparticlconsensus_la_LDFLAGS = $(AM_LDFLAGS) -no-undefined $(RELDFLAGS)
libparticlconsensus_la_LIBADD = $(LIBSECP256K1) $(BOOST_LIBS)
libparticlconsensus_la_CPPFLAGS = $(AM_CPPFLAGS) -I$(builddir)/obj -I$(srcdir)/secp256k1/include -DBUILD_BITCOIN_INTERNAL
libparticlconsensus_la_CXXFLAGS = $(AM_CXXFLAGS) $(PIE_FLAGS)

endif
#

CTAES_DIST =  crypto/ctaes/bench.c
CTAES_DIST += crypto/ctaes/ctaes.c
CTAES_DIST += crypto/ctaes/ctaes.h
CTAES_DIST += crypto/ctaes/README.md
CTAES_DIST += crypto/ctaes/test.c

CLEANFILES = $(EXTRA_LIBRARIES)

CLEANFILES += *.gcda *.gcno
CLEANFILES += compat/*.gcda compat/*.gcno
CLEANFILES += consensus/*.gcda consensus/*.gcno
CLEANFILES += crypto/*.gcda crypto/*.gcno
CLEANFILES += policy/*.gcda policy/*.gcno
CLEANFILES += primitives/*.gcda primitives/*.gcno
CLEANFILES += script/*.gcda script/*.gcno
CLEANFILES += support/*.gcda support/*.gcno
CLEANFILES += univalue/*.gcda univalue/*.gcno
CLEANFILES += wallet/*.gcda wallet/*.gcno
CLEANFILES += wallet/test/*.gcda wallet/test/*.gcno
CLEANFILES += zmq/*.gcda zmq/*.gcno
CLEANFILES += obj/build.h

EXTRA_DIST = $(CTAES_DIST)


config/bitcoin-config.h: config/stamp-h1
	@$(MAKE) -C $(top_builddir) $(subdir)/$(@)
config/stamp-h1: $(top_srcdir)/$(subdir)/config/bitcoin-config.h.in $(top_builddir)/config.status
	$(AM_V_at)$(MAKE) -C $(top_builddir) $(subdir)/$(@)
$(top_srcdir)/$(subdir)/config/bitcoin-config.h.in:  $(am__configure_deps)
	$(AM_V_at)$(MAKE) -C $(top_srcdir) $(subdir)/config/bitcoin-config.h.in

clean-local:
	-$(MAKE) -C secp256k1 clean
	-$(MAKE) -C univalue clean
	-rm -f leveldb/*/*.gcda leveldb/*/*.gcno leveldb/helpers/memenv/*.gcda leveldb/helpers/memenv/*.gcno
	-rm -f config.h
	-rm -rf test/__pycache__

.rc.o:
	@test -f $(WINDRES)
	## FIXME: How to get the appropriate modulename_CPPFLAGS in here?
	$(AM_V_GEN) $(WINDRES) $(DEFS) $(DEFAULT_INCLUDES) $(INCLUDES) $(CPPFLAGS) -DWINDRES_PREPROC -i $< -o $@

check-symbols: $(bin_PROGRAMS)
if TARGET_DARWIN
	@echo "Checking macOS dynamic libraries..."
	$(AM_V_at) OTOOL=$(OTOOL) $(PYTHON) $(top_srcdir)/contrib/devtools/symbol-check.py $(bin_PROGRAMS)
endif

if TARGET_WINDOWS
	@echo "Checking Windows dynamic libraries..."
	$(AM_V_at) OBJDUMP=$(OBJDUMP) $(PYTHON) $(top_srcdir)/contrib/devtools/symbol-check.py $(bin_PROGRAMS)
endif

if GLIBC_BACK_COMPAT
	@echo "Checking glibc back compat..."
	$(AM_V_at) READELF=$(READELF) CPPFILT=$(CPPFILT) $(PYTHON) $(top_srcdir)/contrib/devtools/symbol-check.py $(bin_PROGRAMS)
endif

check-security: $(bin_PROGRAMS)
if HARDEN
	@echo "Checking binary security..."
	$(AM_V_at) READELF=$(READELF) OBJDUMP=$(OBJDUMP) OTOOL=$(OTOOL) $(PYTHON) $(top_srcdir)/contrib/devtools/security-check.py $(bin_PROGRAMS)
endif

if ENABLE_USBDEVICE
%.pb.cc %.pb.h: %.proto
	@test -f $(PROTOC)
	$(AM_V_GEN) $(PROTOC) --cpp_out=$(@D) --proto_path=$(<D) $<
endif

if EMBEDDED_LEVELDB
include Makefile.crc32c.include
include Makefile.leveldb.include
endif

include Makefile.test_util.include
include Makefile.test_fuzz.include

if ENABLE_TESTS
include Makefile.test.include
endif

if ENABLE_BENCH
include Makefile.bench.include
endif

if ENABLE_QT
include Makefile.qt.include
endif

if ENABLE_QT_TESTS
include Makefile.qttest.include
endif<|MERGE_RESOLUTION|>--- conflicted
+++ resolved
@@ -619,7 +619,9 @@
   util/time.cpp \
   $(BITCOIN_CORE_H)
 
-<<<<<<< HEAD
+if USE_LIBEVENT
+libparticl_util_a_SOURCES += util/url.cpp
+endif
 
 libparticl_smsg_a_CPPFLAGS = $(AM_CPPFLAGS) $(BITCOIN_INCLUDES)
 libparticl_smsg_a_CXXFLAGS = $(AM_CXXFLAGS) $(PIE_FLAGS)
@@ -658,11 +660,6 @@
   key/mnemonic.h \
   key/mnemonic.cpp \
   rpc/mnemonic.cpp
-=======
-if USE_LIBEVENT
-libbitcoin_util_a_SOURCES += util/url.cpp
-endif
->>>>>>> 76143bf7
 
 if GLIBC_BACK_COMPAT
 libparticl_util_a_SOURCES += compat/glibc_compat.cpp
