--- conflicted
+++ resolved
@@ -133,12 +133,9 @@
   index/txindex.h \
   indirectmap.h \
   init.h \
-<<<<<<< HEAD
   anon.h \
   blind.h \
-=======
   interfaces/chain.h \
->>>>>>> cbf00939
   interfaces/handler.h \
   interfaces/node.h \
   interfaces/wallet.h \
@@ -587,18 +584,10 @@
 particld_SOURCES += bitcoind-res.rc
 endif
 
-<<<<<<< HEAD
 particld_LDADD = \
   $(LIBPARTICL_SERVER) \
   $(LIBPARTICL_WALLET) \
   $(LIBPARTICL_COMMON) \
-=======
-bitcoind_LDADD = \
-  $(LIBBITCOIN_SERVER) \
-  $(LIBBITCOIN_WALLET) \
-  $(LIBBITCOIN_SERVER) \
-  $(LIBBITCOIN_COMMON) \
->>>>>>> cbf00939
   $(LIBUNIVALUE) \
   $(LIBPARTICL_UTIL) \
   $(LIBPARTICL_ZMQ) \
