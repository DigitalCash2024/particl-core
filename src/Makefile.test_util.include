--- conflicted
+++ resolved
@@ -33,13 +33,4 @@
   test/util/transaction_utils.cpp \
   test/util/validation.cpp \
   test/util/wallet.cpp \
-<<<<<<< HEAD
-  $(TEST_UTIL_H)
-
-LIBTEST_UTIL += $(LIBPARTICL_NODE)
-LIBTEST_UTIL += $(LIBPARTICL_COMMON)
-LIBTEST_UTIL += $(LIBPARTICL_UTIL)
-LIBTEST_UTIL += $(LIBPARTICL_CRYPTO_BASE)
-=======
-  $(TEST_UTIL_H)
->>>>>>> 5d53cf38
+  $(TEST_UTIL_H)