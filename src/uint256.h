--- conflicted
+++ resolved
@@ -124,20 +124,7 @@
 public:
     uint256() {}
     explicit uint256(const std::vector<unsigned char>& vch) : base_blob<256>(vch) {}
-<<<<<<< HEAD
     explicit uint256(const uint8_t *p, size_t l) : base_blob<256>(p, l) {}
-
-    /** A cheap hash function that just returns 64 bits from the result, it can be
-     * used when the contents are considered uniformly random. It is not appropriate
-     * when the value can easily be influenced from outside as e.g. a network adversary could
-     * provide values to trigger worst-case behavior.
-     */
-    uint64_t GetCheapHash() const
-    {
-        return ReadLE64(data);
-    }
-=======
->>>>>>> ed12fd83
 };
 
 /* uint256 from const char *.
