// Copyright (c) 2009-2010 Satoshi Nakamoto
// Copyright (c) 2009-2018 The Bitcoin Core developers
// Distributed under the MIT software license, see the accompanying
// file COPYING or http://www.opensource.org/licenses/mit-license.php.

#if defined(HAVE_CONFIG_H)
#include <config/bitcoin-config.h>
#endif

#include <init.h>

#include <addrman.h>
#include <amount.h>
#include <blind.h>
#include <chain.h>
#include <chainparams.h>
#include <checkpoints.h>
#include <compat/sanity.h>
#include <consensus/validation.h>
#include <fs.h>
#include <httpserver.h>
#include <httprpc.h>
#include <index/txindex.h>
#include <key.h>
#include <validation.h>
#include <miner.h>
#include <netbase.h>
#include <net.h>
#include <net_processing.h>
#include <policy/feerate.h>
#include <policy/fees.h>
#include <policy/policy.h>
#include <rpc/server.h>
#include <rpc/register.h>
#include <rpc/blockchain.h>
#include <script/standard.h>
#include <script/sigcache.h>
#include <scheduler.h>
#include <shutdown.h>
#include <timedata.h>
#include <txdb.h>
#include <txmempool.h>
#include <torcontrol.h>
#include <ui_interface.h>
#include <util.h>
#include <utilmoneystr.h>
#include <validationinterface.h>
#include <smsg/smessage.h>
#include <smsg/rpcsmessage.h>
#include <insight/rpc.h>
#include <pos/miner.h>
#ifdef ENABLE_WALLET
#include <wallet/hdwallet.h>
#endif
#if ENABLE_USBDEVICE
#include <usbdevice/rpcusbdevice.h>
#include <usbdevice/usbdevice.h>
#endif
#include <anon.h>
#include <core_io.h>
#include <warnings.h>
#include <walletinitinterface.h>
#include <stdint.h>
#include <stdio.h>

#ifndef WIN32
#include <signal.h>
#include <sys/stat.h>
#endif

#include <boost/algorithm/string/classification.hpp>
#include <boost/algorithm/string/replace.hpp>
#include <boost/algorithm/string/split.hpp>
#include <boost/bind.hpp>
#include <boost/thread.hpp>
#include <openssl/crypto.h>

#if ENABLE_ZMQ
#include <zmq/zmqnotificationinterface.h>
#include <zmq/zmqrpc.h>
#endif

#include <insight/insight.h>

bool fFeeEstimatesInitialized = false;
static const bool DEFAULT_PROXYRANDOMIZE = true;
static const bool DEFAULT_REST_ENABLE = false;
static const bool DEFAULT_STOPAFTERBLOCKIMPORT = false;

std::unique_ptr<CConnman> g_connman;
std::unique_ptr<PeerLogicValidation> peerLogic;

#ifdef WIN32
// Win32 LevelDB doesn't use filedescriptors, and the ones used for
// accessing block files don't count towards the fd_set size limit
// anyway.
#define MIN_CORE_FILEDESCRIPTORS 0
#else
#define MIN_CORE_FILEDESCRIPTORS 150
#endif

static const char* FEE_ESTIMATES_FILENAME="fee_estimates.dat";

#ifdef WIN32

HWND winHwnd = nullptr;
MSG winMsg;
const char lpcszClassName[] = "messageClass";

LRESULT APIENTRY MainWndProc(HWND hwnd, UINT uMsg, WPARAM wParam, LPARAM lParam)
{
    switch (uMsg) {
        case WM_CLOSE:
            StartShutdown();
            return 1;
        default:
            break;
    }
    return DefWindowProc(hwnd, uMsg, wParam, lParam);
};

int CreateMessageWindow()
{
    // Create a message-only window to intercept WM_CLOSE events from particld

    WNDCLASSEX WindowClassEx;
    ZeroMemory(&WindowClassEx, sizeof(WNDCLASSEX));
    WindowClassEx.cbSize = sizeof(WNDCLASSEX);
    WindowClassEx.lpfnWndProc = MainWndProc;
    WindowClassEx.hInstance = nullptr;
    WindowClassEx.lpszClassName = lpcszClassName;

    if (!RegisterClassEx(&WindowClassEx)) {
        fprintf(stderr, "RegisterClassEx failed: %d.\n", GetLastError());
        return 1;
    }

    winHwnd = CreateWindowEx(0, lpcszClassName, NULL, 0, 0, 0, 0, 0, HWND_MESSAGE, NULL, nullptr, NULL);
    if (!winHwnd) {
        fprintf(stderr, "CreateWindowEx failed: %d.\n", GetLastError());
        return 1;
    }

    ShowWindow(winHwnd, SW_SHOWDEFAULT);

    return 0;
};

int CloseMessageWindow()
{
    if (!winHwnd) {
        return 0;
    }

    if (!DestroyWindow(winHwnd)) {
        fprintf(stderr, "DestroyWindow failed: %d.\n", GetLastError());
        return 1;
    }

    if (!UnregisterClass(lpcszClassName, nullptr)) {
        fprintf(stderr, "UnregisterClass failed: %d.\n", GetLastError());
        return 1;
    }

    return 0;
};

#endif

//////////////////////////////////////////////////////////////////////////////
//
// Shutdown
//

//
// Thread management and startup/shutdown:
//
// The network-processing threads are all part of a thread group
// created by AppInit() or the Qt main() function.
//
// A clean exit happens when StartShutdown() or the SIGTERM
// signal handler sets ShutdownRequested(), which makes main thread's
// WaitForShutdown() interrupts the thread group.
// And then, WaitForShutdown() makes all other on-going threads
// in the thread group join the main thread.
// Shutdown() is then called to clean up database connections, and stop other
// threads that should only be stopped after the main network-processing
// threads have exited.
//
// Shutdown for Qt is very similar, only it uses a QTimer to detect
// ShutdownRequested() getting set, and then does the normal Qt
// shutdown thing.
//

bool ShutdownRequestedMainThread()
{
#ifdef WIN32
    // Only particld will create a hidden window to receive messages
    while (winHwnd && PeekMessage(&winMsg, 0, 0, 0, PM_REMOVE)) {
        TranslateMessage(&winMsg);
        DispatchMessage(&winMsg);
    }
#endif
    return ShutdownRequested();
}

/**
 * This is a minimally invasive approach to shutdown on LevelDB read errors from the
 * chainstate, while keeping user interface out of the common library, which is shared
 * between bitcoind, and bitcoin-qt and non-server tools.
*/
class CCoinsViewErrorCatcher final : public CCoinsViewBacked
{
public:
    explicit CCoinsViewErrorCatcher(CCoinsView* view) : CCoinsViewBacked(view) {}
    bool GetCoin(const COutPoint &outpoint, Coin &coin) const override {
        try {
            return CCoinsViewBacked::GetCoin(outpoint, coin);
        } catch(const std::runtime_error& e) {
            uiInterface.ThreadSafeMessageBox(_("Error reading from database, shutting down."), "", CClientUIInterface::MSG_ERROR);
            LogPrintf("Error reading from database: %s\n", e.what());
            // Starting the shutdown sequence and returning false to the caller would be
            // interpreted as 'entry not found' (as opposed to unable to read data), and
            // could lead to invalid interpretation. Just exit immediately, as we can't
            // continue anyway, and all writes should be atomic.
            abort();
        }
    }
    // Writes do not need similar protection, as failure to write is handled by the caller.
};

static std::unique_ptr<CCoinsViewErrorCatcher> pcoinscatcher;
static std::unique_ptr<ECCVerifyHandle> globalVerifyHandle;

static boost::thread_group threadGroup;
static CScheduler scheduler;

void Interrupt()
{
    InterruptHTTPServer();
    InterruptHTTPRPC();
    InterruptRPC();
    InterruptREST();
    InterruptTorControl();
    InterruptMapPort();
    if (g_connman)
        g_connman->Interrupt();
    if (g_txindex) {
        g_txindex->Interrupt();
    }
}

void Shutdown()
{
    LogPrintf("%s: In progress...\n", __func__);
    static CCriticalSection cs_Shutdown;
    TRY_LOCK(cs_Shutdown, lockShutdown);
    if (!lockShutdown)
        return;

    /// Note: Shutdown() must be able to handle cases in which initialization failed part of the way,
    /// for example if the data directory was found to be locked.
    /// Be sure that anything that writes files or flushes caches only does this if the respective
    /// module was initialized.
    RenameThread("particl-shutoff");
    mempool.AddTransactionsUpdated(1);


    StopHTTPRPC();
    StopREST();
    StopRPC();
    StopHTTPServer();
    smsgModule.Shutdown();
#ifdef ENABLE_WALLET
    StopThreadStakeMiner();
#endif
    g_wallet_init_interface.Flush();
    StopMapPort();

    // Because these depend on each-other, we make sure that neither can be
    // using the other before destroying them.
    if (peerLogic) UnregisterValidationInterface(peerLogic.get());
    if (g_connman) g_connman->Stop();
    if (g_txindex) g_txindex->Stop();

    StopTorControl();

    // After everything has been shut down, but before things get flushed, stop the
    // CScheduler/checkqueue threadGroup
    threadGroup.interrupt_all();
    threadGroup.join_all();

    // After the threads that potentially access these pointers have been stopped,
    // destruct and reset all to nullptr.
    peerLogic.reset();
    g_connman.reset();
    g_txindex.reset();

    if (g_is_mempool_loaded && gArgs.GetArg("-persistmempool", DEFAULT_PERSIST_MEMPOOL)) {
        DumpMempool();
    }

    if (fFeeEstimatesInitialized)
    {
        ::feeEstimator.FlushUnconfirmed();
        fs::path est_path = GetDataDir() / FEE_ESTIMATES_FILENAME;
        CAutoFile est_fileout(fsbridge::fopen(est_path, "wb"), SER_DISK, CLIENT_VERSION);
        if (!est_fileout.IsNull())
            ::feeEstimator.Write(est_fileout);
        else
            LogPrintf("%s: Failed to write fee estimates to %s\n", __func__, est_path.string());
        fFeeEstimatesInitialized = false;
    }

    // FlushStateToDisk generates a ChainStateFlushed callback, which we should avoid missing
    if (pcoinsTip != nullptr) {
        FlushStateToDisk();
    }

    // After there are no more peers/RPC left to give us new data which may generate
    // CValidationInterface callbacks, flush them...
    GetMainSignals().FlushBackgroundCallbacks();

    // Any future callbacks will be dropped. This should absolutely be safe - if
    // missing a callback results in an unrecoverable situation, unclean shutdown
    // would too. The only reason to do the above flushes is to let the wallet catch
    // up with our current chain to avoid any strange pruning edge cases and make
    // next startup faster by avoiding rescan.

    {
        LOCK(cs_main);
        if (pcoinsTip != nullptr) {
            FlushStateToDisk();
        }
        pcoinsTip.reset();
        pcoinscatcher.reset();
        pcoinsdbview.reset();
        pblocktree.reset();
    }
    g_wallet_init_interface.Stop();

#if ENABLE_ZMQ
    if (g_zmq_notification_interface) {
        UnregisterValidationInterface(g_zmq_notification_interface);
        delete g_zmq_notification_interface;
        g_zmq_notification_interface = nullptr;
    }
#endif

#if ENABLE_USBDEVICE
    usb_device::ShutdownHardwareIntegration();
#endif

#ifndef WIN32
    try {
        fs::remove(GetPidFile());
    } catch (const fs::filesystem_error& e) {
        LogPrintf("%s: Unable to remove pidfile: %s\n", __func__, e.what());
    }
#else
    CloseMessageWindow();
#endif
    UnregisterAllValidationInterfaces();
    GetMainSignals().UnregisterBackgroundSignalScheduler();
    GetMainSignals().UnregisterWithMempoolSignals(mempool);
    g_wallet_init_interface.Close();
    globalVerifyHandle.reset();
    ECC_Stop();
    ECC_Stop_Stealth();
    ECC_Stop_Blinding();
    LogPrintf("%s: done\n", __func__);
}

/**
 * Signal handlers are very limited in what they are allowed to do.
 * The execution context the handler is invoked in is not guaranteed,
 * so we restrict handler operations to just touching variables:
 */
#ifndef WIN32
static void HandleSIGTERM(int)
{
    StartShutdown();
}

static void HandleSIGHUP(int)
{
    g_logger->m_reopen_file = true;
}
#else
static BOOL WINAPI consoleCtrlHandler(DWORD dwCtrlType)
{
    StartShutdown();
    Sleep(INFINITE);
    return true;
}
#endif

#ifndef WIN32
static void registerSignalHandler(int signal, void(*handler)(int))
{
    struct sigaction sa;
    sa.sa_handler = handler;
    sigemptyset(&sa.sa_mask);
    sa.sa_flags = 0;
    sigaction(signal, &sa, nullptr);
}
#endif

static void OnRPCStarted()
{
    uiInterface.NotifyBlockTip_connect(&RPCNotifyBlockChange);
}

static void OnRPCStopped()
{
    uiInterface.NotifyBlockTip_disconnect(&RPCNotifyBlockChange);
    RPCNotifyBlockChange(false, nullptr);
    g_best_block_cv.notify_all();
    LogPrint(BCLog::RPC, "RPC stopped.\n");
}

void SetupServerArgs()
{
    const auto defaultBaseParams = CreateBaseChainParams(CBaseChainParams::MAIN);
    const auto testnetBaseParams = CreateBaseChainParams(CBaseChainParams::TESTNET);
    const auto regtestBaseParams = CreateBaseChainParams(CBaseChainParams::REGTEST);
    const auto defaultChainParams = CreateChainParams(CBaseChainParams::MAIN);
    const auto testnetChainParams = CreateChainParams(CBaseChainParams::TESTNET);
    const auto regtestChainParams = CreateChainParams(CBaseChainParams::REGTEST);

    // Hidden Options
    std::vector<std::string> hidden_args = {"-h", "-help",
        "-dbcrashratio", "-forcecompactdb", "-usehd",
        // GUI args. These will be overwritten by SetupUIArgs for the GUI
        "-allowselfsignedrootcertificates", "-choosedatadir", "-lang=<lang>", "-min", "-resetguisettings", "-rootcertificates=<file>", "-splash", "-uiplatform"};

    // Set all of the args and their help
    // When adding new options to the categories, please keep and ensure alphabetical ordering.
    gArgs.AddArg("-?", "Print this help message and exit", false, OptionsCategory::OPTIONS);
    gArgs.AddArg("-version", "Print version and exit", false, OptionsCategory::OPTIONS);
    gArgs.AddArg("-alertnotify=<cmd>", "Execute command when a relevant alert is received or we see a really long fork (%s in cmd is replaced by message)", false, OptionsCategory::OPTIONS);
    gArgs.AddArg("-assumevalid=<hex>", strprintf("If this block is in the chain assume that it and its ancestors are valid and potentially skip their script verification (0 to verify all, default: %s, testnet: %s)", defaultChainParams->GetConsensus().defaultAssumeValid.GetHex(), testnetChainParams->GetConsensus().defaultAssumeValid.GetHex()), false, OptionsCategory::OPTIONS);
    gArgs.AddArg("-blocksdir=<dir>", "Specify blocks directory (default: <datadir>/blocks)", false, OptionsCategory::OPTIONS);
    gArgs.AddArg("-blocknotify=<cmd>", "Execute command when the best block changes (%s in cmd is replaced by block hash)", false, OptionsCategory::OPTIONS);
    gArgs.AddArg("-blockreconstructionextratxn=<n>", strprintf("Extra transactions to keep in memory for compact block reconstructions (default: %u)", DEFAULT_BLOCK_RECONSTRUCTION_EXTRA_TXN), false, OptionsCategory::OPTIONS);
    gArgs.AddArg("-blocksonly", strprintf("Whether to operate in a blocks only mode (default: %u)", DEFAULT_BLOCKSONLY), true, OptionsCategory::OPTIONS);
    gArgs.AddArg("-conf=<file>", strprintf("Specify configuration file. Relative paths will be prefixed by datadir location. (default: %s)", BITCOIN_CONF_FILENAME), false, OptionsCategory::OPTIONS);
    gArgs.AddArg("-datadir=<dir>", "Specify data directory", false, OptionsCategory::OPTIONS);
    gArgs.AddArg("-dbbatchsize", strprintf("Maximum database write batch size in bytes (default: %u)", nDefaultDbBatchSize), true, OptionsCategory::OPTIONS);
    gArgs.AddArg("-dbcache=<n>", strprintf("Set database cache size in megabytes (%d to %d, default: %d)", nMinDbCache, nMaxDbCache, nDefaultDbCache), false, OptionsCategory::OPTIONS);
    gArgs.AddArg("-debuglogfile=<file>", strprintf("Specify location of debug log file. Relative paths will be prefixed by a net-specific datadir location. (-nodebuglogfile to disable; default: %s)", DEFAULT_DEBUGLOGFILE), false, OptionsCategory::OPTIONS);
    gArgs.AddArg("-feefilter", strprintf("Tell other nodes to filter invs to us by our mempool min fee (default: %u)", DEFAULT_FEEFILTER), true, OptionsCategory::OPTIONS);
    gArgs.AddArg("-includeconf=<file>", "Specify additional configuration file, relative to the -datadir path (only useable from configuration file, not command line)", false, OptionsCategory::OPTIONS);
    gArgs.AddArg("-loadblock=<file>", "Imports blocks from external blk000??.dat file on startup", false, OptionsCategory::OPTIONS);
    gArgs.AddArg("-maxmempool=<n>", strprintf("Keep the transaction memory pool below <n> megabytes (default: %u)", DEFAULT_MAX_MEMPOOL_SIZE), false, OptionsCategory::OPTIONS);
    gArgs.AddArg("-maxorphantx=<n>", strprintf("Keep at most <n> unconnectable transactions in memory (default: %u)", DEFAULT_MAX_ORPHAN_TRANSACTIONS), false, OptionsCategory::OPTIONS);
    gArgs.AddArg("-mempoolexpiry=<n>", strprintf("Do not keep transactions in the mempool longer than <n> hours (default: %u)", DEFAULT_MEMPOOL_EXPIRY), false, OptionsCategory::OPTIONS);
    gArgs.AddArg("-minimumchainwork=<hex>", strprintf("Minimum work assumed to exist on a valid chain in hex (default: %s, testnet: %s)", defaultChainParams->GetConsensus().nMinimumChainWork.GetHex(), testnetChainParams->GetConsensus().nMinimumChainWork.GetHex()), true, OptionsCategory::OPTIONS);
    gArgs.AddArg("-par=<n>", strprintf("Set the number of script verification threads (%u to %d, 0 = auto, <0 = leave that many cores free, default: %d)",
        -GetNumCores(), MAX_SCRIPTCHECK_THREADS, DEFAULT_SCRIPTCHECK_THREADS), false, OptionsCategory::OPTIONS);
    gArgs.AddArg("-persistmempool", strprintf("Whether to save the mempool on shutdown and load on restart (default: %u)", DEFAULT_PERSIST_MEMPOOL), false, OptionsCategory::OPTIONS);
#ifndef WIN32
    gArgs.AddArg("-pid=<file>", strprintf("Specify pid file. Relative paths will be prefixed by a net-specific datadir location. (default: %s)", BITCOIN_PID_FILENAME), false, OptionsCategory::OPTIONS);
#else
    hidden_args.emplace_back("-pid");
#endif
    gArgs.AddArg("-prune=<n>", strprintf("Reduce storage requirements by enabling pruning (deleting) of old blocks. This allows the pruneblockchain RPC to be called to delete specific blocks, and enables automatic pruning of old blocks if a target size in MiB is provided. This mode is incompatible with -txindex and -rescan. "
            "Warning: Reverting this setting requires re-downloading the entire blockchain. "
            "(default: 0 = disable pruning blocks, 1 = allow manual pruning via RPC, >=%u = automatically prune block files to stay under the specified target size in MiB)", MIN_DISK_SPACE_FOR_BLOCK_FILES / 1024 / 1024), false, OptionsCategory::OPTIONS);
    gArgs.AddArg("-reindex", "Rebuild chain state and block index from the blk*.dat files on disk", false, OptionsCategory::OPTIONS);
    gArgs.AddArg("-reindex-chainstate", "Rebuild chain state from the currently indexed blocks. When in pruning mode or if blocks on disk might be corrupted, use full -reindex instead.", false, OptionsCategory::OPTIONS);
    gArgs.AddArg("-skiprangeproofverify", "Skip verifying rangeproofs when reindexing or importing.", false, OptionsCategory::OPTIONS);
#ifndef WIN32
    gArgs.AddArg("-sysperms", "Create new files with system default permissions, instead of umask 077 (only effective with disabled wallet functionality)", false, OptionsCategory::OPTIONS);
#else
    hidden_args.emplace_back("-sysperms");
#endif
    gArgs.AddArg("-txindex", strprintf("Maintain a full transaction index, used by the getrawtransaction rpc call (default: %u)", DEFAULT_TXINDEX), false, OptionsCategory::OPTIONS);
    gArgs.AddArg("-addressindex", strprintf("Maintain a full address index, used to query for the balance, txids and unspent outputs for addresses (default: %u)", DEFAULT_ADDRESSINDEX), false, OptionsCategory::OPTIONS);
    gArgs.AddArg("-timestampindex", strprintf("Maintain a timestamp index for block hashes, used to query blocks hashes by a range of timestamps (default: %u)", DEFAULT_TIMESTAMPINDEX), false, OptionsCategory::OPTIONS);
    gArgs.AddArg("-spentindex", strprintf("Maintain a full spent index, used to query the spending txid and input index for an outpoint (default: %u)", DEFAULT_SPENTINDEX), false, OptionsCategory::OPTIONS);
    gArgs.AddArg("-csindex", strprintf("Maintain an index of outputs by coldstaking address (default: %u)", DEFAULT_CSINDEX), false, OptionsCategory::OPTIONS);
    gArgs.AddArg("-cswhitelist", strprintf("Only index coldstaked outputs with matching stake address. Can be specified multiple times."), false, OptionsCategory::OPTIONS);

    gArgs.AddArg("-dbmaxopenfiles", strprintf("Maximum number of open files parameter passed to level-db (default: %u)", DEFAULT_DB_MAX_OPEN_FILES), false, OptionsCategory::OPTIONS);
    gArgs.AddArg("-dbcompression", strprintf("Database compression parameter passed to level-db (default: %s)", DEFAULT_DB_COMPRESSION ? "true" : "false"), false, OptionsCategory::OPTIONS);

    gArgs.AddArg("-findpeers", "Node will search for peers (default: 1)", false, OptionsCategory::CONNECTION);

    gArgs.AddArg("-addnode=<ip>", "Add a node to connect to and attempt to keep the connection open (see the `addnode` RPC command help for more info). This option can be specified multiple times to add multiple nodes.", false, OptionsCategory::CONNECTION);
    gArgs.AddArg("-banscore=<n>", strprintf("Threshold for disconnecting misbehaving peers (default: %u)", DEFAULT_BANSCORE_THRESHOLD), false, OptionsCategory::CONNECTION);
    gArgs.AddArg("-bantime=<n>", strprintf("Number of seconds to keep misbehaving peers from reconnecting (default: %u)", DEFAULT_MISBEHAVING_BANTIME), false, OptionsCategory::CONNECTION);
    gArgs.AddArg("-bind=<addr>", "Bind to given address and always listen on it. Use [host]:port notation for IPv6", false, OptionsCategory::CONNECTION);
    gArgs.AddArg("-connect=<ip>", "Connect only to the specified node; -noconnect disables automatic connections (the rules for this peer are the same as for -addnode). This option can be specified multiple times to connect to multiple nodes.", false, OptionsCategory::CONNECTION);
    gArgs.AddArg("-discover", "Discover own IP addresses (default: 1 when listening and no -externalip or -proxy)", false, OptionsCategory::CONNECTION);
    gArgs.AddArg("-dns", strprintf("Allow DNS lookups for -addnode, -seednode and -connect (default: %u)", DEFAULT_NAME_LOOKUP), false, OptionsCategory::CONNECTION);
    gArgs.AddArg("-dnsseed", "Query for peer addresses via DNS lookup, if low on addresses (default: 1 unless -connect used)", false, OptionsCategory::CONNECTION);
    gArgs.AddArg("-enablebip61", strprintf("Send reject messages per BIP61 (default: %u)", DEFAULT_ENABLE_BIP61), false, OptionsCategory::CONNECTION);
    gArgs.AddArg("-externalip=<ip>", "Specify your own public address", false, OptionsCategory::CONNECTION);
    gArgs.AddArg("-forcednsseed", strprintf("Always query for peer addresses via DNS lookup (default: %u)", DEFAULT_FORCEDNSSEED), false, OptionsCategory::CONNECTION);
    gArgs.AddArg("-listen", "Accept connections from outside (default: 1 if no -proxy or -connect)", false, OptionsCategory::CONNECTION);
    gArgs.AddArg("-listenonion", strprintf("Automatically create Tor hidden service (default: %d)", DEFAULT_LISTEN_ONION), false, OptionsCategory::CONNECTION);
    gArgs.AddArg("-maxconnections=<n>", strprintf("Maintain at most <n> connections to peers (default: %u)", DEFAULT_MAX_PEER_CONNECTIONS), false, OptionsCategory::CONNECTION);
    gArgs.AddArg("-maxreceivebuffer=<n>", strprintf("Maximum per-connection receive buffer, <n>*1000 bytes (default: %u)", DEFAULT_MAXRECEIVEBUFFER), false, OptionsCategory::CONNECTION);
    gArgs.AddArg("-maxsendbuffer=<n>", strprintf("Maximum per-connection send buffer, <n>*1000 bytes (default: %u)", DEFAULT_MAXSENDBUFFER), false, OptionsCategory::CONNECTION);
    gArgs.AddArg("-maxtimeadjustment", strprintf("Maximum allowed median peer time offset adjustment. Local perspective of time may be influenced by peers forward or backward by this amount. (default: %u seconds)", DEFAULT_MAX_TIME_ADJUSTMENT), false, OptionsCategory::CONNECTION);
    gArgs.AddArg("-maxuploadtarget=<n>", strprintf("Tries to keep outbound traffic under the given target (in MiB per 24h), 0 = no limit (default: %d)", DEFAULT_MAX_UPLOAD_TARGET), false, OptionsCategory::CONNECTION);
    gArgs.AddArg("-onion=<ip:port>", "Use separate SOCKS5 proxy to reach peers via Tor hidden services, set -noonion to disable (default: -proxy)", false, OptionsCategory::CONNECTION);
    gArgs.AddArg("-onlynet=<net>", "Make outgoing connections only through network <net> (ipv4, ipv6 or onion). Incoming connections are not affected by this option. This option can be specified multiple times to allow multiple networks.", false, OptionsCategory::CONNECTION);
    gArgs.AddArg("-peerbloomfilters", strprintf("Support filtering of blocks and transaction with bloom filters (default: %u)", DEFAULT_PEERBLOOMFILTERS), false, OptionsCategory::CONNECTION);
    gArgs.AddArg("-permitbaremultisig", strprintf("Relay non-P2SH multisig (default: %u)", DEFAULT_PERMIT_BAREMULTISIG), false, OptionsCategory::CONNECTION);
    gArgs.AddArg("-port=<port>", strprintf("Listen for connections on <port> (default: %u, testnet: %u, regtest: %u)", defaultChainParams->GetDefaultPort(), testnetChainParams->GetDefaultPort(), regtestChainParams->GetDefaultPort()), false, OptionsCategory::CONNECTION);
    gArgs.AddArg("-proxy=<ip:port>", "Connect through SOCKS5 proxy, set -noproxy to disable (default: disabled)", false, OptionsCategory::CONNECTION);
    gArgs.AddArg("-proxyrandomize", strprintf("Randomize credentials for every proxy connection. This enables Tor stream isolation (default: %u)", DEFAULT_PROXYRANDOMIZE), false, OptionsCategory::CONNECTION);
    gArgs.AddArg("-seednode=<ip>", "Connect to a node to retrieve peer addresses, and disconnect. This option can be specified multiple times to connect to multiple nodes.", false, OptionsCategory::CONNECTION);
    gArgs.AddArg("-timeout=<n>", strprintf("Specify connection timeout in milliseconds (minimum: 1, default: %d)", DEFAULT_CONNECT_TIMEOUT), false, OptionsCategory::CONNECTION);
    gArgs.AddArg("-torcontrol=<ip>:<port>", strprintf("Tor control port to use if onion listening enabled (default: %s)", DEFAULT_TOR_CONTROL), false, OptionsCategory::CONNECTION);
    gArgs.AddArg("-torpassword=<pass>", "Tor control port password (default: empty)", false, OptionsCategory::CONNECTION);
#ifdef USE_UPNP
#if USE_UPNP
    gArgs.AddArg("-upnp", "Use UPnP to map the listening port (default: 1 when listening and no -proxy)", false, OptionsCategory::CONNECTION);
#else
    gArgs.AddArg("-upnp", strprintf("Use UPnP to map the listening port (default: %u)", 0), false, OptionsCategory::CONNECTION);
#endif
#else
    hidden_args.emplace_back("-upnp");
#endif
    gArgs.AddArg("-whitebind=<addr>", "Bind to given address and whitelist peers connecting to it. Use [host]:port notation for IPv6", false, OptionsCategory::CONNECTION);
    gArgs.AddArg("-whitelist=<IP address or network>", "Whitelist peers connecting from the given IP address (e.g. 1.2.3.4) or CIDR notated network (e.g. 1.2.3.0/24). Can be specified multiple times."
        " Whitelisted peers cannot be DoS banned and their transactions are always relayed, even if they are already in the mempool, useful e.g. for a gateway", false, OptionsCategory::CONNECTION);

    smsg::AddOptions();

    g_wallet_init_interface.AddWalletOptions();
#ifdef ENABLE_WALLET
    if (fParticlMode) {
        CHDWallet::AddOptions();
    }
#endif


#if ENABLE_ZMQ
    gArgs.AddArg("-zmqpubhashblock=<address>", "Enable publish hash block in <address>", false, OptionsCategory::ZMQ);
    gArgs.AddArg("-zmqpubhashtx=<address>", "Enable publish hash transaction in <address>", false, OptionsCategory::ZMQ);
    gArgs.AddArg("-zmqpubrawblock=<address>", "Enable publish raw block in <address>", false, OptionsCategory::ZMQ);
    gArgs.AddArg("-zmqpubrawtx=<address>", "Enable publish raw transaction in <address>", false, OptionsCategory::ZMQ);

    gArgs.AddArg("-zmqpubhashwtx=<address>", "Enable publish hash transaction received by wallets in <address>", false, OptionsCategory::ZMQ);
    gArgs.AddArg("-zmqpubsmsg=<address>", "Enable publish secure message in <address>", false, OptionsCategory::ZMQ);
    gArgs.AddArg("-serverkeyzmq=<secret_key>", "Base64 encoded string of the z85 encoded secret key for CurveZMQ.", false, OptionsCategory::ZMQ);
    gArgs.AddArg("-newserverkeypairzmq", "Generate new key pair for CurveZMQ, print and exit.", false, OptionsCategory::ZMQ);
    gArgs.AddArg("-whitelistzmq=<IP address or network>", "Whitelist peers connecting from the given IP address (e.g. 1.2.3.4) or CIDR notated network (e.g. 1.2.3.0/24). Can be specified multiple times.", false, OptionsCategory::ZMQ);
#else
    hidden_args.emplace_back("-zmqpubhashblock=<address>");
    hidden_args.emplace_back("-zmqpubhashtx=<address>");
    hidden_args.emplace_back("-zmqpubrawblock=<address>");
    hidden_args.emplace_back("-zmqpubrawtx=<address>");

    hidden_args.emplace_back("-zmqpubhashwtx=<address>");
    hidden_args.emplace_back("-zmqpubsmsg=<address>");
    hidden_args.emplace_back("-serverkeyzmq=<secret_key>");
    hidden_args.emplace_back("-newserverkeypairzmq");
    hidden_args.emplace_back("-whitelistzmq=<IP address or network>");
#endif

    gArgs.AddArg("-checkblocks=<n>", strprintf("How many blocks to check at startup (default: %u, 0 = all)", DEFAULT_CHECKBLOCKS), true, OptionsCategory::DEBUG_TEST);
    gArgs.AddArg("-checklevel=<n>", strprintf("How thorough the block verification of -checkblocks is: "
        "level 0 reads the blocks from disk, "
        "level 1 verifies block validity, "
        "level 2 verifies undo data, "
        "level 3 checks disconnection of tip blocks, "
        "and level 4 tries to reconnect the blocks, "
        "each level includes the checks of the previous levels "
        "(0-4, default: %u)", DEFAULT_CHECKLEVEL), true, OptionsCategory::DEBUG_TEST);
    gArgs.AddArg("-checkblockindex", strprintf("Do a full consistency check for mapBlockIndex, setBlockIndexCandidates, chainActive and mapBlocksUnlinked occasionally. (default: %u, regtest: %u)", defaultChainParams->DefaultConsistencyChecks(), regtestChainParams->DefaultConsistencyChecks()), true, OptionsCategory::DEBUG_TEST);
    gArgs.AddArg("-checkmempool=<n>", strprintf("Run checks every <n> transactions (default: %u, regtest: %u)", defaultChainParams->DefaultConsistencyChecks(), regtestChainParams->DefaultConsistencyChecks()), true, OptionsCategory::DEBUG_TEST);
    gArgs.AddArg("-checkpoints", strprintf("Disable expensive verification for known chain history (default: %u)", DEFAULT_CHECKPOINTS_ENABLED), true, OptionsCategory::DEBUG_TEST);
    gArgs.AddArg("-deprecatedrpc=<method>", "Allows deprecated RPC method(s) to be used", true, OptionsCategory::DEBUG_TEST);
    gArgs.AddArg("-dropmessagestest=<n>", "Randomly drop 1 of every <n> network messages", true, OptionsCategory::DEBUG_TEST);
    gArgs.AddArg("-stopafterblockimport", strprintf("Stop running after importing blocks from disk (default: %u)", DEFAULT_STOPAFTERBLOCKIMPORT), true, OptionsCategory::DEBUG_TEST);
    gArgs.AddArg("-stopatheight", strprintf("Stop running after reaching the given height in the main chain (default: %u)", DEFAULT_STOPATHEIGHT), true, OptionsCategory::DEBUG_TEST);
    gArgs.AddArg("-limitancestorcount=<n>", strprintf("Do not accept transactions if number of in-mempool ancestors is <n> or more (default: %u)", DEFAULT_ANCESTOR_LIMIT), true, OptionsCategory::DEBUG_TEST);
    gArgs.AddArg("-limitancestorsize=<n>", strprintf("Do not accept transactions whose size with all in-mempool ancestors exceeds <n> kilobytes (default: %u)", DEFAULT_ANCESTOR_SIZE_LIMIT), true, OptionsCategory::DEBUG_TEST);
    gArgs.AddArg("-limitdescendantcount=<n>", strprintf("Do not accept transactions if any ancestor would have <n> or more in-mempool descendants (default: %u)", DEFAULT_DESCENDANT_LIMIT), true, OptionsCategory::DEBUG_TEST);
    gArgs.AddArg("-limitdescendantsize=<n>", strprintf("Do not accept transactions if any ancestor would have more than <n> kilobytes of in-mempool descendants (default: %u).", DEFAULT_DESCENDANT_SIZE_LIMIT), true, OptionsCategory::DEBUG_TEST);
    gArgs.AddArg("-vbparams=deployment:start:end", "Use given start/end times for specified version bits deployment (regtest-only)", true, OptionsCategory::DEBUG_TEST);
    gArgs.AddArg("-addrmantest", "Allows to test address relay on localhost", true, OptionsCategory::DEBUG_TEST);
    gArgs.AddArg("-debug=<category>", "Output debugging information (default: -nodebug, supplying <category> is optional). "
        "If <category> is not supplied or if <category> = 1, output all debugging information. <category> can be: " + ListLogCategories() + ".", false, OptionsCategory::DEBUG_TEST);
    gArgs.AddArg("-debugexclude=<category>", strprintf("Exclude debugging information for a category. Can be used in conjunction with -debug=1 to output debug logs for all categories except one or more specified categories."), false, OptionsCategory::DEBUG_TEST);
    gArgs.AddArg("-help-debug", "Print help message with debugging options and exit", false, OptionsCategory::DEBUG_TEST);
    gArgs.AddArg("-logips", strprintf("Include IP addresses in debug output (default: %u)", DEFAULT_LOGIPS), false, OptionsCategory::DEBUG_TEST);
    gArgs.AddArg("-logtimestamps", strprintf("Prepend debug output with timestamp (default: %u)", DEFAULT_LOGTIMESTAMPS), false, OptionsCategory::DEBUG_TEST);
    gArgs.AddArg("-logtimemicros", strprintf("Add microsecond precision to debug timestamps (default: %u)", DEFAULT_LOGTIMEMICROS), true, OptionsCategory::DEBUG_TEST);
    gArgs.AddArg("-mocktime=<n>", "Replace actual time with <n> seconds since epoch (default: 0)", true, OptionsCategory::DEBUG_TEST);
    gArgs.AddArg("-maxsigcachesize=<n>", strprintf("Limit sum of signature cache and script execution cache sizes to <n> MiB (default: %u)", DEFAULT_MAX_SIG_CACHE_SIZE), true, OptionsCategory::DEBUG_TEST);
    gArgs.AddArg("-maxtipage=<n>", strprintf("Maximum tip age in seconds to consider node in initial block download (default: %u)", DEFAULT_MAX_TIP_AGE), true, OptionsCategory::DEBUG_TEST);
    gArgs.AddArg("-maxtxfee=<amt>", strprintf("Maximum total fees (in %s) to use in a single wallet transaction or raw transaction; setting this too low may abort large transactions (default: %s)",
        CURRENCY_UNIT, FormatMoney(DEFAULT_TRANSACTION_MAXFEE)), false, OptionsCategory::DEBUG_TEST);
    gArgs.AddArg("-printpriority", strprintf("Log transaction fee per kB when mining blocks (default: %u)", DEFAULT_PRINTPRIORITY), true, OptionsCategory::DEBUG_TEST);
    gArgs.AddArg("-printtoconsole", "Send trace/debug info to console (default: 1 when no -daemon. To disable logging to file, set -nodebuglogfile)", false, OptionsCategory::DEBUG_TEST);
    gArgs.AddArg("-shrinkdebugfile", "Shrink debug.log file on client startup (default: 1 when no -debug)", false, OptionsCategory::DEBUG_TEST);
    gArgs.AddArg("-uacomment=<cmt>", "Append comment to the user agent string", false, OptionsCategory::DEBUG_TEST);

    SetupChainParamsBaseOptions();

    gArgs.AddArg("-acceptnonstdtxn", strprintf("Relay and mine \"non-standard\" transactions (%sdefault: %u)", "testnet/regtest only; ", !testnetChainParams->RequireStandard()), true, OptionsCategory::NODE_RELAY);
    gArgs.AddArg("-incrementalrelayfee=<amt>", strprintf("Fee rate (in %s/kB) used to define cost of relay, used for mempool limiting and BIP 125 replacement. (default: %s)", CURRENCY_UNIT, FormatMoney(DEFAULT_INCREMENTAL_RELAY_FEE)), true, OptionsCategory::NODE_RELAY);
    gArgs.AddArg("-dustrelayfee=<amt>", strprintf("Fee rate (in %s/kB) used to defined dust, the value of an output such that it will cost more than its value in fees at this fee rate to spend it. (default: %s)", CURRENCY_UNIT, FormatMoney(DUST_RELAY_TX_FEE)), true, OptionsCategory::NODE_RELAY);
    gArgs.AddArg("-bytespersigop", strprintf("Equivalent bytes per sigop in transactions for relay and mining (default: %u)", DEFAULT_BYTES_PER_SIGOP), false, OptionsCategory::NODE_RELAY);
    gArgs.AddArg("-datacarrier", strprintf("Relay and mine data carrier transactions (default: %u)", DEFAULT_ACCEPT_DATACARRIER), false, OptionsCategory::NODE_RELAY);
    gArgs.AddArg("-datacarriersize", strprintf("Maximum size of data in data carrier transactions we relay and mine (default: %u)", MAX_OP_RETURN_RELAY), false, OptionsCategory::NODE_RELAY);
    gArgs.AddArg("-mempoolreplacement", strprintf("Enable transaction replacement in the memory pool (default: %u)", DEFAULT_ENABLE_REPLACEMENT), false, OptionsCategory::NODE_RELAY);
    gArgs.AddArg("-minrelaytxfee=<amt>", strprintf("Fees (in %s/kB) smaller than this are considered zero fee for relaying, mining and transaction creation (default: %s)",
        CURRENCY_UNIT, FormatMoney(DEFAULT_MIN_RELAY_TX_FEE)), false, OptionsCategory::NODE_RELAY);
    gArgs.AddArg("-whitelistforcerelay", strprintf("Force relay of transactions from whitelisted peers even if they violate local relay policy (default: %d)", DEFAULT_WHITELISTFORCERELAY), false, OptionsCategory::NODE_RELAY);
    gArgs.AddArg("-whitelistrelay", strprintf("Accept relayed transactions received from whitelisted peers even when not relaying transactions (default: %d)", DEFAULT_WHITELISTRELAY), false, OptionsCategory::NODE_RELAY);


    gArgs.AddArg("-blockmaxweight=<n>", strprintf("Set maximum BIP141 block weight (default: %d)", DEFAULT_BLOCK_MAX_WEIGHT), false, OptionsCategory::BLOCK_CREATION);
    gArgs.AddArg("-blockmintxfee=<amt>", strprintf("Set lowest fee rate (in %s/kB) for transactions to be included in block creation. (default: %s)", CURRENCY_UNIT, FormatMoney(DEFAULT_BLOCK_MIN_TX_FEE)), false, OptionsCategory::BLOCK_CREATION);
    gArgs.AddArg("-blockversion=<n>", "Override block version to test forking scenarios", true, OptionsCategory::BLOCK_CREATION);

    gArgs.AddArg("-rest", strprintf("Accept public REST requests (default: %u)", DEFAULT_REST_ENABLE), false, OptionsCategory::RPC);
    gArgs.AddArg("-rpcallowip=<ip>", "Allow JSON-RPC connections from specified source. Valid for <ip> are a single IP (e.g. 1.2.3.4), a network/netmask (e.g. 1.2.3.4/255.255.255.0) or a network/CIDR (e.g. 1.2.3.4/24). This option can be specified multiple times", false, OptionsCategory::RPC);
    gArgs.AddArg("-rpcauth=<userpw>", "Username and hashed password for JSON-RPC connections. The field <userpw> comes in the format: <USERNAME>:<SALT>$<HASH>. A canonical python script is included in share/rpcauth. The client then connects normally using the rpcuser=<USERNAME>/rpcpassword=<PASSWORD> pair of arguments. This option can be specified multiple times", false, OptionsCategory::RPC);
    gArgs.AddArg("-rpcbind=<addr>[:port]", "Bind to given address to listen for JSON-RPC connections. This option is ignored unless -rpcallowip is also passed. Port is optional and overrides -rpcport. Use [host]:port notation for IPv6. This option can be specified multiple times (default: 127.0.0.1 and ::1 i.e., localhost, or if -rpcallowip has been specified, 0.0.0.0 and :: i.e., all addresses)", false, OptionsCategory::RPC);
    gArgs.AddArg("-rpccookiefile=<loc>", "Location of the auth cookie. Relative paths will be prefixed by a net-specific datadir location. (default: data dir)", false, OptionsCategory::RPC);
    gArgs.AddArg("-rpcpassword=<pw>", "Password for JSON-RPC connections", false, OptionsCategory::RPC);
    gArgs.AddArg("-rpcport=<port>", strprintf("Listen for JSON-RPC connections on <port> (default: %u, testnet: %u, regtest: %u)", defaultBaseParams->RPCPort(), testnetBaseParams->RPCPort(), regtestBaseParams->RPCPort()), false, OptionsCategory::RPC);
    gArgs.AddArg("-rpcserialversion", strprintf("Sets the serialization of raw transaction or block hex returned in non-verbose mode, non-segwit(0) or segwit(1) (default: %d)", DEFAULT_RPC_SERIALIZE_VERSION), false, OptionsCategory::RPC);
    gArgs.AddArg("-rpcservertimeout=<n>", strprintf("Timeout during HTTP requests (default: %d)", DEFAULT_HTTP_SERVER_TIMEOUT), true, OptionsCategory::RPC);
    gArgs.AddArg("-rpcthreads=<n>", strprintf("Set the number of threads to service RPC calls (default: %d)", DEFAULT_HTTP_THREADS), false, OptionsCategory::RPC);
    gArgs.AddArg("-rpcuser=<user>", "Username for JSON-RPC connections", false, OptionsCategory::RPC);
    gArgs.AddArg("-rpcworkqueue=<n>", strprintf("Set the depth of the work queue to service RPC calls (default: %d)", DEFAULT_HTTP_WORKQUEUE), true, OptionsCategory::RPC);
    gArgs.AddArg("-server", "Accept command line and JSON-RPC commands", false, OptionsCategory::RPC);
    gArgs.AddArg("-rpccorsdomain=<domain>", "Allow JSON-RPC connections from specified domain (e.g. http://localhost:4200 or \"*\"). This needs to be set if you are using the Particl GUI in a browser.", false, OptionsCategory::RPC);

    gArgs.AddArg("-displaylocaltime", "Display human readable time strings in local timezone (default: false)", false, OptionsCategory::RPC);
    gArgs.AddArg("-displayutctime", "Display human readable time strings in UTC (default: false)", false, OptionsCategory::RPC);

#if HAVE_DECL_DAEMON
    gArgs.AddArg("-daemon", "Run in the background as a daemon and accept commands", false, OptionsCategory::OPTIONS);
#else
    hidden_args.emplace_back("-daemon");
#endif

    hidden_args.emplace_back("-btcmode");

    // Add the hidden options
    gArgs.AddHiddenArgs(hidden_args);
}

std::string LicenseInfo()
{
    const std::string URL_SOURCE_CODE = "<https://github.com/particl/particl-core>";
    const std::string URL_WEBSITE = "<https://particl.io/>";

    return CopyrightHolders(_("Copyright (C)")) + "\n" +
           "\n" +
           strprintf(_("Please contribute if you find %s useful. "
                       "Visit %s for further information about the software."),
               PACKAGE_NAME, URL_WEBSITE) +
           "\n" +
           strprintf(_("The source code is available from %s."),
               URL_SOURCE_CODE) +
           "\n" +
           "\n" +
           _("This is experimental software.") + "\n" +
           strprintf(_("Distributed under the MIT software license, see the accompanying file %s or %s"), "COPYING", "<https://opensource.org/licenses/MIT>") + "\n" +
           "\n" +
           strprintf(_("This product includes software developed by the OpenSSL Project for use in the OpenSSL Toolkit %s and cryptographic software written by Eric Young and UPnP software written by Thomas Bernard."), "<https://www.openssl.org>") +
           "\n";
}

static void BlockNotifyCallback(bool initialSync, const CBlockIndex *pBlockIndex)
{
    if (initialSync || !pBlockIndex)
        return;

    std::string strCmd = gArgs.GetArg("-blocknotify", "");
    if (!strCmd.empty()) {
        boost::replace_all(strCmd, "%s", pBlockIndex->GetBlockHash().GetHex());
        std::thread t(runCommand, strCmd);
        t.detach(); // thread runs free
    }
}

static bool fHaveGenesis = false;
static Mutex g_genesis_wait_mutex;
static std::condition_variable g_genesis_wait_cv;

static void BlockNotifyGenesisWait(bool, const CBlockIndex *pBlockIndex)
{
    if (pBlockIndex != nullptr) {
        {
            LOCK(g_genesis_wait_mutex);
            fHaveGenesis = true;
        }
        g_genesis_wait_cv.notify_all();
    }
}

struct CImportingNow
{
    CImportingNow() {
        assert(fImporting == false);
        fImporting = true;
    }

    ~CImportingNow() {
        assert(fImporting == true);
        fImporting = false;
    }
};


// If we're using -prune with -reindex, then delete block files that will be ignored by the
// reindex.  Since reindexing works by starting at block file 0 and looping until a blockfile
// is missing, do the same here to delete any later block files after a gap.  Also delete all
// rev files since they'll be rewritten by the reindex anyway.  This ensures that vinfoBlockFile
// is in sync with what's actually on disk by the time we start downloading, so that pruning
// works correctly.
static void CleanupBlockRevFiles()
{
    std::map<std::string, fs::path> mapBlockFiles;

    // Glob all blk?????.dat and rev?????.dat files from the blocks directory.
    // Remove the rev files immediately and insert the blk file paths into an
    // ordered map keyed by block file index.
    LogPrintf("Removing unusable blk?????.dat and rev?????.dat files for -reindex with -prune\n");
    fs::path blocksdir = GetBlocksDir();
    for (fs::directory_iterator it(blocksdir); it != fs::directory_iterator(); it++) {
        if (fs::is_regular_file(*it) &&
            it->path().filename().string().length() == 12 &&
            it->path().filename().string().substr(8,4) == ".dat")
        {
            if (it->path().filename().string().substr(0,3) == "blk")
                mapBlockFiles[it->path().filename().string().substr(3,5)] = it->path();
            else if (it->path().filename().string().substr(0,3) == "rev")
                remove(it->path());
        }
    }

    // Remove all block files that aren't part of a contiguous set starting at
    // zero by walking the ordered map (keys are block file indices) by
    // keeping a separate counter.  Once we hit a gap (or if 0 doesn't exist)
    // start removing block files.
    int nContigCounter = 0;
    for (const std::pair<const std::string, fs::path>& item : mapBlockFiles) {
        if (atoi(item.first) == nContigCounter) {
            nContigCounter++;
            continue;
        }
        remove(item.second);
    }
}

static void ThreadImport(std::vector<fs::path> vImportFiles)
{
    const CChainParams& chainparams = Params();
    RenameThread("particl-loadblk");
    ScheduleBatchPriority();

    fBusyImporting = true;
    {
    CImportingNow imp;

    // -reindex
    if (fReindex) {
        int nFile = 0;
        while (true) {
            CDiskBlockPos pos(nFile, 0);
            if (!fs::exists(GetBlockPosFilename(pos, "blk")))
                break; // No block files left to reindex
            FILE *file = OpenBlockFile(pos, true);
            if (!file)
                break; // This error is logged in OpenBlockFile
            LogPrintf("Reindexing block file blk%05u.dat...\n", (unsigned int)nFile);
            LoadExternalBlockFile(chainparams, file, &pos);
            nFile++;
        }
        pblocktree->WriteReindexing(false);
        fReindex = false;
        LogPrintf("Reindexing finished\n");
        // To avoid ending up in a situation without genesis block, re-try initializing (no-op if reindexing worked):
        LoadGenesisBlock(chainparams);
    }

    // hardcoded $DATADIR/bootstrap.dat
    fs::path pathBootstrap = GetDataDir() / "bootstrap.dat";
    if (fs::exists(pathBootstrap)) {
        FILE *file = fsbridge::fopen(pathBootstrap, "rb");
        if (file) {
            fs::path pathBootstrapOld = GetDataDir() / "bootstrap.dat.old";
            LogPrintf("Importing bootstrap.dat...\n");
            LoadExternalBlockFile(chainparams, file);
            RenameOver(pathBootstrap, pathBootstrapOld);
        } else {
            LogPrintf("Warning: Could not open bootstrap file %s\n", pathBootstrap.string());
        }
    }

    // -loadblock=
    for (const fs::path& path : vImportFiles) {
        FILE *file = fsbridge::fopen(path, "rb");
        if (file) {
            LogPrintf("Importing blocks file %s...\n", path.string());
            LoadExternalBlockFile(chainparams, file);
        } else {
            LogPrintf("Warning: Could not open blocks file %s\n", path.string());
        }
    }

    } // End scope of CImportingNow (set fImporting to false)

    assert(fImporting == false);
    assert(fReindex == false);

    // scan for better chains in the block chain database, that are not yet connected in the active best chain
    CValidationState state;
    if (!ActivateBestChain(state, chainparams)) {
        LogPrintf("Failed to connect best block (%s)\n", FormatStateMessage(state));
        //StartShutdown();
        //return;
    }

    if (gArgs.GetBoolArg("-stopafterblockimport", DEFAULT_STOPAFTERBLOCKIMPORT)) {
        LogPrintf("Stopping after block import\n");
        StartShutdown();
        return;
    }

    if (gArgs.GetArg("-persistmempool", DEFAULT_PERSIST_MEMPOOL)) {
        LoadMempool();
    }
    fBusyImporting = false;
    g_is_mempool_loaded = !ShutdownRequested();
}

/** Sanity checks
 *  Ensure that Bitcoin is running in a usable environment with all
 *  necessary library support.
 */
static bool InitSanityCheck(void)
{
    if(!ECC_InitSanityCheck()) {
        InitError("Elliptic curve cryptography sanity check failure. Aborting.");
        return false;
    }

    if (!glibc_sanity_test() || !glibcxx_sanity_test())
        return false;

    if (!Random_SanityCheck()) {
        InitError("OS cryptographic RNG sanity check failure. Aborting.");
        return false;
    }

    return true;
}

static bool AppInitServers()
{
    RPCServer::OnStarted(&OnRPCStarted);
    RPCServer::OnStopped(&OnRPCStopped);
    if (!InitHTTPServer())
        return false;
    StartRPC();
    if (!StartHTTPRPC())
        return false;
    if (gArgs.GetBoolArg("-rest", DEFAULT_REST_ENABLE)) StartREST();
    StartHTTPServer();
    return true;
}

// Parameter interaction based on rules
void InitParameterInteraction()
{
    // when specifying an explicit binding address, you want to listen on it
    // even when -connect or -proxy is specified
    if (gArgs.IsArgSet("-bind")) {
        if (gArgs.SoftSetBoolArg("-listen", true))
            LogPrintf("%s: parameter interaction: -bind set -> setting -listen=1\n", __func__);
    }
    if (gArgs.IsArgSet("-whitebind")) {
        if (gArgs.SoftSetBoolArg("-listen", true))
            LogPrintf("%s: parameter interaction: -whitebind set -> setting -listen=1\n", __func__);
    }

    if (gArgs.IsArgSet("-connect")) {
        // when only connecting to trusted nodes, do not seed via DNS, or listen by default
        if (gArgs.SoftSetBoolArg("-dnsseed", false))
            LogPrintf("%s: parameter interaction: -connect set -> setting -dnsseed=0\n", __func__);
        if (gArgs.SoftSetBoolArg("-listen", false))
            LogPrintf("%s: parameter interaction: -connect set -> setting -listen=0\n", __func__);
    }

    if (gArgs.IsArgSet("-proxy")) {
        // to protect privacy, do not listen by default if a default proxy server is specified
        if (gArgs.SoftSetBoolArg("-listen", false))
            LogPrintf("%s: parameter interaction: -proxy set -> setting -listen=0\n", __func__);
        // to protect privacy, do not use UPNP when a proxy is set. The user may still specify -listen=1
        // to listen locally, so don't rely on this happening through -listen below.
        if (gArgs.SoftSetBoolArg("-upnp", false))
            LogPrintf("%s: parameter interaction: -proxy set -> setting -upnp=0\n", __func__);
        // to protect privacy, do not discover addresses by default
        if (gArgs.SoftSetBoolArg("-discover", false))
            LogPrintf("%s: parameter interaction: -proxy set -> setting -discover=0\n", __func__);
    }

    if (!gArgs.GetBoolArg("-listen", DEFAULT_LISTEN)) {
        // do not map ports or try to retrieve public IP when not listening (pointless)
        if (gArgs.SoftSetBoolArg("-upnp", false))
            LogPrintf("%s: parameter interaction: -listen=0 -> setting -upnp=0\n", __func__);
        if (gArgs.SoftSetBoolArg("-discover", false))
            LogPrintf("%s: parameter interaction: -listen=0 -> setting -discover=0\n", __func__);
        if (gArgs.SoftSetBoolArg("-listenonion", false))
            LogPrintf("%s: parameter interaction: -listen=0 -> setting -listenonion=0\n", __func__);
    }

    if (gArgs.IsArgSet("-externalip")) {
        // if an explicit public IP is specified, do not try to find others
        if (gArgs.SoftSetBoolArg("-discover", false))
            LogPrintf("%s: parameter interaction: -externalip set -> setting -discover=0\n", __func__);
    }

    // disable whitelistrelay in blocksonly mode
    if (gArgs.GetBoolArg("-blocksonly", DEFAULT_BLOCKSONLY)) {
        if (gArgs.SoftSetBoolArg("-whitelistrelay", false))
            LogPrintf("%s: parameter interaction: -blocksonly=1 -> setting -whitelistrelay=0\n", __func__);
    }

    // Forcing relay from whitelisted hosts implies we will accept relays from them in the first place.
    if (gArgs.GetBoolArg("-whitelistforcerelay", DEFAULT_WHITELISTFORCERELAY)) {
        if (gArgs.SoftSetBoolArg("-whitelistrelay", true))
            LogPrintf("%s: parameter interaction: -whitelistforcerelay=1 -> setting -whitelistrelay=1\n", __func__);
    }

    // Warn if network-specific options (-addnode, -connect, etc) are
    // specified in default section of config file, but not overridden
    // on the command line or in this network's section of the config file.
    gArgs.WarnForSectionOnlyArgs();
}

static std::string ResolveErrMsg(const char * const optname, const std::string& strBind)
{
    return strprintf(_("Cannot resolve -%s address: '%s'"), optname, strBind);
}

/**
 * Initialize global loggers.
 *
 * Note that this is called very early in the process lifetime, so you should be
 * careful about what global state you rely on here.
 */
void InitLogging()
{
    g_logger->m_print_to_file = !gArgs.IsArgNegated("-debuglogfile");
    g_logger->m_file_path = AbsPathForConfigVal(gArgs.GetArg("-debuglogfile", DEFAULT_DEBUGLOGFILE));

    // Add newlines to the logfile to distinguish this execution from the last
    // one; called before console logging is set up, so this is only sent to
    // debug.log.
    LogPrintf("\n\n\n\n\n");

    g_logger->m_print_to_console = gArgs.GetBoolArg("-printtoconsole", !gArgs.GetBoolArg("-daemon", false));
    g_logger->m_log_timestamps = gArgs.GetBoolArg("-logtimestamps", DEFAULT_LOGTIMESTAMPS);
    g_logger->m_log_time_micros = gArgs.GetBoolArg("-logtimemicros", DEFAULT_LOGTIMEMICROS);

    fLogIPs = gArgs.GetBoolArg("-logips", DEFAULT_LOGIPS);

    std::string version_string = FormatFullVersion();
#ifdef DEBUG
    version_string += " (debug build)";
#else
    version_string += " (release build)";
#endif
    LogPrintf(PACKAGE_NAME " version %s\n", version_string);
}

namespace { // Variables internal to initialization process only

int nMaxConnections;
int nUserMaxConnections;
int nFD;
ServiceFlags nLocalServices = ServiceFlags(NODE_NETWORK | NODE_NETWORK_LIMITED);

} // namespace

[[noreturn]] static void new_handler_terminate()
{
    // Rather than throwing std::bad-alloc if allocation fails, terminate
    // immediately to (try to) avoid chain corruption.
    // Since LogPrintf may itself allocate memory, set the handler directly
    // to terminate first.
    std::set_new_handler(std::terminate);
    LogPrintf("Error: Out of memory. Terminating.\n");

    // The log was successful, terminate now.
    std::terminate();
};

bool AppInitBasicSetup()
{
    // ********************************************************* Step 1: setup
#ifdef _MSC_VER
    // Turn off Microsoft heap dump noise
    _CrtSetReportMode(_CRT_WARN, _CRTDBG_MODE_FILE);
    _CrtSetReportFile(_CRT_WARN, CreateFileA("NUL", GENERIC_WRITE, 0, nullptr, OPEN_EXISTING, 0, 0));
    // Disable confusing "helpful" text message on abort, Ctrl-C
    _set_abort_behavior(0, _WRITE_ABORT_MSG | _CALL_REPORTFAULT);
#endif
#ifdef WIN32
    // Enable Data Execution Prevention (DEP)
    // Minimum supported OS versions: WinXP SP3, WinVista >= SP1, Win Server 2008
    // A failure is non-critical and needs no further attention!
#ifndef PROCESS_DEP_ENABLE
    // We define this here, because GCCs winbase.h limits this to _WIN32_WINNT >= 0x0601 (Windows 7),
    // which is not correct. Can be removed, when GCCs winbase.h is fixed!
#define PROCESS_DEP_ENABLE 0x00000001
#endif
    typedef BOOL (WINAPI *PSETPROCDEPPOL)(DWORD);
    PSETPROCDEPPOL setProcDEPPol = (PSETPROCDEPPOL)GetProcAddress(GetModuleHandleA("Kernel32.dll"), "SetProcessDEPPolicy");
    if (setProcDEPPol != nullptr) setProcDEPPol(PROCESS_DEP_ENABLE);
#endif

    if (!SetupNetworking())
        return InitError("Initializing networking failed");

#ifndef WIN32
    if (!gArgs.GetBoolArg("-sysperms", false)) {
        umask(077);
    }

    // Clean shutdown on SIGTERM
    registerSignalHandler(SIGTERM, HandleSIGTERM);
    registerSignalHandler(SIGINT, HandleSIGTERM);

    // Reopen debug.log on SIGHUP
    registerSignalHandler(SIGHUP, HandleSIGHUP);

    // Ignore SIGPIPE, otherwise it will bring the daemon down if the client closes unexpectedly
    signal(SIGPIPE, SIG_IGN);
#else
    SetConsoleCtrlHandler(consoleCtrlHandler, true);
#endif

    std::set_new_handler(new_handler_terminate);

    return true;
}

bool AppInitParameterInteraction()
{
    fParticlMode = !gArgs.GetBoolArg("-btcmode", false); // qa tests
    if (!fParticlMode)
    {
        WITNESS_SCALE_FACTOR = WITNESS_SCALE_FACTOR_BTC;
        if (gArgs.GetBoolArg("-regtest", false))
            ResetParams(CBaseChainParams::REGTEST, fParticlMode);
    };

    const CChainParams& chainparams = Params();
    // ********************************************************* Step 2: parameter interactions

    // also see: InitParameterInteraction()

    if (!fs::is_directory(GetBlocksDir(false))) {
        return InitError(strprintf(_("Specified blocks directory \"%s\" does not exist."), gArgs.GetArg("-blocksdir", "").c_str()));
    }

    // if using block pruning, then disallow txindex
    if (gArgs.GetArg("-prune", 0)) {
        if (gArgs.GetBoolArg("-txindex", DEFAULT_TXINDEX))
            return InitError(_("Prune mode is incompatible with -txindex."));
    }

    // -bind and -whitebind can't be set when not listening
    size_t nUserBind = gArgs.GetArgs("-bind").size() + gArgs.GetArgs("-whitebind").size();
    if (nUserBind != 0 && !gArgs.GetBoolArg("-listen", DEFAULT_LISTEN)) {
        return InitError("Cannot set -bind or -whitebind together with -listen=0");
    }

    // Make sure enough file descriptors are available
    int nBind = std::max(nUserBind, size_t(1));
    nUserMaxConnections = gArgs.GetArg("-maxconnections", DEFAULT_MAX_PEER_CONNECTIONS);
    nMaxConnections = std::max(nUserMaxConnections, 0);

    // Trim requested connection counts, to fit into system limitations
    // <int> in std::min<int>(...) to work around FreeBSD compilation issue described in #2695
    nMaxConnections = std::max(std::min<int>(nMaxConnections, FD_SETSIZE - nBind - MIN_CORE_FILEDESCRIPTORS - MAX_ADDNODE_CONNECTIONS), 0);
    nFD = RaiseFileDescriptorLimit(nMaxConnections + MIN_CORE_FILEDESCRIPTORS + MAX_ADDNODE_CONNECTIONS);
    if (nFD < MIN_CORE_FILEDESCRIPTORS)
        return InitError(_("Not enough file descriptors available."));
    nMaxConnections = std::min(nFD - MIN_CORE_FILEDESCRIPTORS - MAX_ADDNODE_CONNECTIONS, nMaxConnections);

    if (nMaxConnections < nUserMaxConnections)
        InitWarning(strprintf(_("Reducing -maxconnections from %d to %d, because of system limitations."), nUserMaxConnections, nMaxConnections));

    // ********************************************************* Step 3: parameter-to-internal-flags

    if (gArgs.IsArgSet("-debug")) {
        // Special-case: if -debug=0/-nodebug is set, turn off debugging messages
        const std::vector<std::string> categories = gArgs.GetArgs("-debug");

        if (std::none_of(categories.begin(), categories.end(),
            [](std::string cat){return cat == "0" || cat == "none";})) {
            for (const auto& cat : categories) {
                if (!g_logger->EnableCategory(cat)) {
                    InitWarning(strprintf(_("Unsupported logging category %s=%s."), "-debug", cat));
                }
            }
        }
    }

    // Now remove the logging categories which were explicitly excluded
    for (const std::string& cat : gArgs.GetArgs("-debugexclude")) {
        if (!g_logger->DisableCategory(cat)) {
            InitWarning(strprintf(_("Unsupported logging category %s=%s."), "-debugexclude", cat));
        }
    }

<<<<<<< HEAD
    // Check for -debugsmsg
    if (gArgs.GetBoolArg("-debugsmsg", false))
        InitWarning(_("Unsupported argument -debugnet ignored, use -debug=smsg."));
    // Check for -debugnet
    if (gArgs.GetBoolArg("-debugnet", false))
        InitWarning(_("Unsupported argument -debugnet ignored, use -debug=net."));
    // Check for -socks - as this is a privacy risk to continue, exit here
    if (gArgs.IsArgSet("-socks"))
        return InitError(_("Unsupported argument -socks found. Setting SOCKS version isn't possible anymore, only SOCKS5 proxies are supported."));
    // Check for -tor - as this is a privacy risk to continue, exit here
    if (gArgs.GetBoolArg("-tor", false))
        return InitError(_("Unsupported argument -tor found, use -onion."));

    if (gArgs.GetBoolArg("-benchmark", false))
        InitWarning(_("Unsupported argument -benchmark ignored, use -debug=bench."));

    if (gArgs.GetBoolArg("-whitelistalwaysrelay", false))
        InitWarning(_("Unsupported argument -whitelistalwaysrelay ignored, use -whitelistrelay and/or -whitelistforcerelay."));

    if (gArgs.IsArgSet("-blockminsize"))
        InitWarning("Unsupported argument -blockminsize ignored.");

=======
>>>>>>> 9a3a984b
    // Checkmempool and checkblockindex default to true in regtest mode
    int ratio = std::min<int>(std::max<int>(gArgs.GetArg("-checkmempool", chainparams.DefaultConsistencyChecks() ? 1 : 0), 0), 1000000);
    if (ratio != 0) {
        mempool.setSanityCheck(1.0 / ratio);
    }
    fCheckBlockIndex = gArgs.GetBoolArg("-checkblockindex", chainparams.DefaultConsistencyChecks());
    fCheckpointsEnabled = gArgs.GetBoolArg("-checkpoints", DEFAULT_CHECKPOINTS_ENABLED);

    hashAssumeValid = uint256S(gArgs.GetArg("-assumevalid", chainparams.GetConsensus().defaultAssumeValid.GetHex()));
    if (!hashAssumeValid.IsNull())
        LogPrintf("Assuming ancestors of block %s have valid signatures.\n", hashAssumeValid.GetHex());
    else
        LogPrintf("Validating signatures for all blocks.\n");

    if (gArgs.IsArgSet("-minimumchainwork")) {
        const std::string minChainWorkStr = gArgs.GetArg("-minimumchainwork", "");
        if (!IsHexNumber(minChainWorkStr)) {
            return InitError(strprintf("Invalid non-hex (%s) minimum chain work value specified", minChainWorkStr));
        }
        nMinimumChainWork = UintToArith256(uint256S(minChainWorkStr));
    } else {
        nMinimumChainWork = UintToArith256(chainparams.GetConsensus().nMinimumChainWork);
    }
    LogPrintf("Setting nMinimumChainWork=%s\n", nMinimumChainWork.GetHex());
    if (nMinimumChainWork < UintToArith256(chainparams.GetConsensus().nMinimumChainWork)) {
        LogPrintf("Warning: nMinimumChainWork set below default value of %s\n", chainparams.GetConsensus().nMinimumChainWork.GetHex());
    }

    // mempool limits
    int64_t nMempoolSizeMax = gArgs.GetArg("-maxmempool", DEFAULT_MAX_MEMPOOL_SIZE) * 1000000;
    int64_t nMempoolSizeMin = gArgs.GetArg("-limitdescendantsize", DEFAULT_DESCENDANT_SIZE_LIMIT) * 1000 * 40;
    if (nMempoolSizeMax < 0 || nMempoolSizeMax < nMempoolSizeMin)
        return InitError(strprintf(_("-maxmempool must be at least %d MB"), std::ceil(nMempoolSizeMin / 1000000.0)));
    // incremental relay fee sets the minimum feerate increase necessary for BIP 125 replacement in the mempool
    // and the amount the mempool min fee increases above the feerate of txs evicted due to mempool limiting.
    if (gArgs.IsArgSet("-incrementalrelayfee"))
    {
        CAmount n = 0;
        if (!ParseMoney(gArgs.GetArg("-incrementalrelayfee", ""), n))
            return InitError(AmountErrMsg("incrementalrelayfee", gArgs.GetArg("-incrementalrelayfee", "")));
        incrementalRelayFee = CFeeRate(n);
    }

    // -par=0 means autodetect, but nScriptCheckThreads==0 means no concurrency
    nScriptCheckThreads = gArgs.GetArg("-par", DEFAULT_SCRIPTCHECK_THREADS);
    if (nScriptCheckThreads <= 0)
        nScriptCheckThreads += GetNumCores();
    if (nScriptCheckThreads <= 1)
        nScriptCheckThreads = 0;
    else if (nScriptCheckThreads > MAX_SCRIPTCHECK_THREADS)
        nScriptCheckThreads = MAX_SCRIPTCHECK_THREADS;

    // block pruning; get the amount of disk space (in MiB) to allot for block & undo files
    int64_t nPruneArg = gArgs.GetArg("-prune", 0);
    if (nPruneArg < 0) {
        return InitError(_("Prune cannot be configured with a negative value."));
    }
    nPruneTarget = (uint64_t) nPruneArg * 1024 * 1024;
    if (nPruneArg == 1) {  // manual pruning: -prune=1
        LogPrintf("Block pruning enabled.  Use RPC call pruneblockchain(height) to manually prune block and undo files.\n");
        nPruneTarget = std::numeric_limits<uint64_t>::max();
        fPruneMode = true;
    } else if (nPruneTarget) {
        if (nPruneTarget < MIN_DISK_SPACE_FOR_BLOCK_FILES) {
            return InitError(strprintf(_("Prune configured below the minimum of %d MiB.  Please use a higher number."), MIN_DISK_SPACE_FOR_BLOCK_FILES / 1024 / 1024));
        }
        LogPrintf("Prune configured to target %uMiB on disk for block and undo files.\n", nPruneTarget / 1024 / 1024);
        fPruneMode = true;
    }

    // TODO: Check pruning
    if (fPruneMode && fParticlMode)
    {
        LogPrintf("Block pruning disabled.  Todo.\n");
        fPruneMode = false;
    }

    nConnectTimeout = gArgs.GetArg("-timeout", DEFAULT_CONNECT_TIMEOUT);
    if (nConnectTimeout <= 0)
        nConnectTimeout = DEFAULT_CONNECT_TIMEOUT;

    if (gArgs.IsArgSet("-minrelaytxfee")) {
        CAmount n = 0;
        if (!ParseMoney(gArgs.GetArg("-minrelaytxfee", ""), n)) {
            return InitError(AmountErrMsg("minrelaytxfee", gArgs.GetArg("-minrelaytxfee", "")));
        }
        // High fee check is done afterward in WalletParameterInteraction()
        ::minRelayTxFee = CFeeRate(n);
    } else if (incrementalRelayFee > ::minRelayTxFee) {
        // Allow only setting incrementalRelayFee to control both
        ::minRelayTxFee = incrementalRelayFee;
        LogPrintf("Increasing minrelaytxfee to %s to match incrementalrelayfee\n",::minRelayTxFee.ToString());
    }

    // Sanity check argument for min fee for including tx in block
    // TODO: Harmonize which arguments need sanity checking and where that happens
    if (gArgs.IsArgSet("-blockmintxfee"))
    {
        CAmount n = 0;
        if (!ParseMoney(gArgs.GetArg("-blockmintxfee", ""), n))
            return InitError(AmountErrMsg("blockmintxfee", gArgs.GetArg("-blockmintxfee", "")));
    }

    // Feerate used to define dust.  Shouldn't be changed lightly as old
    // implementations may inadvertently create non-standard transactions
    if (gArgs.IsArgSet("-dustrelayfee"))
    {
        CAmount n = 0;
        if (!ParseMoney(gArgs.GetArg("-dustrelayfee", ""), n))
            return InitError(AmountErrMsg("dustrelayfee", gArgs.GetArg("-dustrelayfee", "")));
        dustRelayFee = CFeeRate(n);
    }

    fRequireStandard = !gArgs.GetBoolArg("-acceptnonstdtxn", !chainparams.RequireStandard());
    if (chainparams.RequireStandard() && !fRequireStandard)
        return InitError(strprintf("acceptnonstdtxn is not currently supported for %s chain", chainparams.NetworkIDString()));
    nBytesPerSigOp = gArgs.GetArg("-bytespersigop", nBytesPerSigOp);

    if (!g_wallet_init_interface.ParameterInteraction()) return false;

    fIsBareMultisigStd = gArgs.GetBoolArg("-permitbaremultisig", DEFAULT_PERMIT_BAREMULTISIG);
    fAcceptDatacarrier = gArgs.GetBoolArg("-datacarrier", DEFAULT_ACCEPT_DATACARRIER);
    nMaxDatacarrierBytes = gArgs.GetArg("-datacarriersize", nMaxDatacarrierBytes);

    // Option to startup with mocktime set (used for regression testing):
    SetMockTime(gArgs.GetArg("-mocktime", 0)); // SetMockTime(0) is a no-op

    if (gArgs.GetBoolArg("-peerbloomfilters", DEFAULT_PEERBLOOMFILTERS))
        nLocalServices = ServiceFlags(nLocalServices | NODE_BLOOM);

    if (gArgs.GetArg("-rpcserialversion", DEFAULT_RPC_SERIALIZE_VERSION) < 0)
        return InitError("rpcserialversion must be non-negative.");

    if (gArgs.GetArg("-rpcserialversion", DEFAULT_RPC_SERIALIZE_VERSION) > 1)
        return InitError("unknown rpcserialversion requested.");

    nMaxTipAge = gArgs.GetArg("-maxtipage", DEFAULT_MAX_TIP_AGE);

    fEnableReplacement = gArgs.GetBoolArg("-mempoolreplacement", DEFAULT_ENABLE_REPLACEMENT);
    if ((!fEnableReplacement) && gArgs.IsArgSet("-mempoolreplacement")) {
        // Minimal effort at forwards compatibility
        std::string strReplacementModeList = gArgs.GetArg("-mempoolreplacement", "");  // default is impossible
        std::vector<std::string> vstrReplacementModes;
        boost::split(vstrReplacementModes, strReplacementModeList, boost::is_any_of(","));
        fEnableReplacement = (std::find(vstrReplacementModes.begin(), vstrReplacementModes.end(), "fee") != vstrReplacementModes.end());
    }

    if (gArgs.IsArgSet("-vbparams")) {
        // Allow overriding version bits parameters for testing
        if (!chainparams.MineBlocksOnDemand()) {
            return InitError("Version bits parameters may only be overridden on regtest.");
        }
        for (const std::string& strDeployment : gArgs.GetArgs("-vbparams")) {
            std::vector<std::string> vDeploymentParams;
            boost::split(vDeploymentParams, strDeployment, boost::is_any_of(":"));
            if (vDeploymentParams.size() != 3) {
                return InitError("Version bits parameters malformed, expecting deployment:start:end");
            }
            int64_t nStartTime, nTimeout;
            if (!ParseInt64(vDeploymentParams[1], &nStartTime)) {
                return InitError(strprintf("Invalid nStartTime (%s)", vDeploymentParams[1]));
            }
            if (!ParseInt64(vDeploymentParams[2], &nTimeout)) {
                return InitError(strprintf("Invalid nTimeout (%s)", vDeploymentParams[2]));
            }
            bool found = false;
            for (int j=0; j<(int)Consensus::MAX_VERSION_BITS_DEPLOYMENTS; ++j)
            {
                if (vDeploymentParams[0].compare(VersionBitsDeploymentInfo[j].name) == 0) {
                    UpdateVersionBitsParameters(Consensus::DeploymentPos(j), nStartTime, nTimeout);
                    found = true;
                    LogPrintf("Setting version bits activation parameters for %s to start=%ld, timeout=%ld\n", vDeploymentParams[0], nStartTime, nTimeout);
                    break;
                }
            }
            if (!found) {
                return InitError(strprintf("Invalid deployment (%s)", vDeploymentParams[0]));
            }
        }
    }
    return true;
}

static bool LockDataDirectory(bool probeOnly)
{
    // Make sure only a single Bitcoin process is using the data directory.
    fs::path datadir = GetDataDir();
    if (!DirIsWritable(datadir)) {
        return InitError(strprintf(_("Cannot write to data directory '%s'; check permissions."), datadir.string()));
    }
    if (!LockDirectory(datadir, ".lock", probeOnly)) {
        return InitError(strprintf(_("Cannot obtain a lock on data directory %s. %s is probably already running."), datadir.string(), _(PACKAGE_NAME)));
    }
    return true;
}

bool AppInitSanityChecks()
{
    // ********************************************************* Step 4: sanity checks

    // Initialize elliptic curve code
    std::string sha256_algo = SHA256AutoDetect();
    LogPrintf("Using the '%s' SHA256 implementation\n", sha256_algo);
    RandomInit();
    ECC_Start();
    ECC_Start_Stealth();
    ECC_Start_Blinding();
    globalVerifyHandle.reset(new ECCVerifyHandle());

    // Sanity check
    if (!InitSanityCheck())
        return InitError(strprintf(_("Initialization sanity check failed. %s is shutting down."), _(PACKAGE_NAME)));

    // Probe the data directory lock to give an early error message, if possible
    // We cannot hold the data directory lock here, as the forking for daemon() hasn't yet happened,
    // and a fork will cause weird behavior to it.
    return LockDataDirectory(true);
}

bool AppInitLockDataDirectory()
{
    // After daemonization get the data directory lock again and hold on to it until exit
    // This creates a slight window for a race condition to happen, however this condition is harmless: it
    // will at most make us exit without printing a message to console.
    if (!LockDataDirectory(false)) {
        // Detailed error printed inside LockDataDirectory
        return false;
    }
    return true;
}

bool AppInitMain()
{
    const CChainParams& chainparams = Params();
    // ********************************************************* Step 4a: application initialization
#ifndef WIN32
    CreatePidFile(GetPidFile(), getpid());
#endif
    if (g_logger->m_print_to_file) {
        if (gArgs.GetBoolArg("-shrinkdebugfile", g_logger->DefaultShrinkDebugFile())) {
            // Do this first since it both loads a bunch of debug.log into memory,
            // and because this needs to happen before any other debug.log printing
            g_logger->ShrinkDebugFile();
        }
        if (!g_logger->OpenDebugLog()) {
            return InitError(strprintf("Could not open debug log file %s",
                                       g_logger->m_file_path.string()));
        }
    }

    if (!g_logger->m_log_timestamps)
        LogPrintf("Startup time: %s\n", FormatISO8601DateTime(GetTime()));
    LogPrintf("Default data directory %s\n", GetDefaultDataDir().string());
    LogPrintf("Using data directory %s\n", GetDataDir().string());

    // Only log conf file usage message if conf file actually exists.
    fs::path config_file_path = GetConfigFile(gArgs.GetArg("-conf", BITCOIN_CONF_FILENAME));
    if (fs::exists(config_file_path)) {
        LogPrintf("Config file: %s\n", config_file_path.string());
    } else if (gArgs.IsArgSet("-conf")) {
        // Warn if no conf file exists at path provided by user
        InitWarning(strprintf(_("The specified config file %s does not exist\n"), config_file_path.string()));
    } else {
        // Not categorizing as "Warning" because it's the default behavior
        LogPrintf("Config file: %s (not found, skipping)\n", config_file_path.string());
    }

    LogPrintf("Using at most %i automatic connections (%i file descriptors available)\n", nMaxConnections, nFD);

    // Warn about relative -datadir path.
    if (gArgs.IsArgSet("-datadir") && !fs::path(gArgs.GetArg("-datadir", "")).is_absolute()) {
        LogPrintf("Warning: relative datadir option '%s' specified, which will be interpreted relative to the " /* Continued */
                  "current working directory '%s'. This is fragile, because if bitcoin is started in the future "
                  "from a different location, it will be unable to locate the current data files. There could "
                  "also be data loss if bitcoin is started while in a temporary directory.\n",
            gArgs.GetArg("-datadir", ""), fs::current_path().string());
    }

    InitSignatureCache();
    InitScriptExecutionCache();

    LogPrintf("Using %u threads for script verification\n", nScriptCheckThreads);
    if (nScriptCheckThreads) {
        for (int i=0; i<nScriptCheckThreads-1; i++)
            threadGroup.create_thread(&ThreadScriptCheck);
    }

    // Start the lightweight task scheduler thread
    CScheduler::Function serviceLoop = boost::bind(&CScheduler::serviceQueue, &scheduler);
    threadGroup.create_thread(boost::bind(&TraceThread<CScheduler::Function>, "scheduler", serviceLoop));

    GetMainSignals().RegisterBackgroundSignalScheduler(scheduler);
    GetMainSignals().RegisterWithMempoolSignals(mempool);

    /* Register RPC commands regardless of -server setting so they will be
     * available in the GUI RPC console even if external calls are disabled.
     */
    RegisterAllCoreRPCCommands(tableRPC);
    RegisterSmsgRPCCommands(tableRPC);
    RegisterInsightRPCCommands(tableRPC);
#ifdef ENABLE_WALLET
    RegisterHDWalletRPCCommands(tableRPC);
#endif
#if ENABLE_USBDEVICE
    RegisterUSBDeviceRPC(tableRPC);
#endif
    g_wallet_init_interface.RegisterRPC(tableRPC);
#if ENABLE_ZMQ
    RegisterZMQRPCCommands(tableRPC);
#endif

    /* Start the RPC server already.  It will be started in "warmup" mode
     * and not really process calls already (but it will signify connections
     * that the server is there and will be ready later).  Warmup mode will
     * be disabled when initialisation is finished.
     */
    if (gArgs.GetBoolArg("-server", false))
    {
        uiInterface.InitMessage_connect(SetRPCWarmupStatus);
        if (!AppInitServers())
            return InitError(_("Unable to start HTTP server. See debug log for details."));
    }

    // ********************************************************* Step 5: verify wallet database integrity
    if (!g_wallet_init_interface.Verify()) return false;

    // ********************************************************* Step 6: network initialization
    // Note that we absolutely cannot open any actual connections
    // until the very end ("start node") as the UTXO/block state
    // is not yet setup and may end up being set up twice if we
    // need to reindex later.

    assert(!g_connman);
    g_connman = std::unique_ptr<CConnman>(new CConnman(GetRand(std::numeric_limits<uint64_t>::max()), GetRand(std::numeric_limits<uint64_t>::max())));
    CConnman& connman = *g_connman;

    peerLogic.reset(new PeerLogicValidation(&connman, scheduler, gArgs.GetBoolArg("-enablebip61", DEFAULT_ENABLE_BIP61)));
    RegisterValidationInterface(peerLogic.get());

    // sanitize comments per BIP-0014, format user agent and check total size
    std::vector<std::string> uacomments;
    for (const std::string& cmt : gArgs.GetArgs("-uacomment")) {
        if (cmt != SanitizeString(cmt, SAFE_CHARS_UA_COMMENT))
            return InitError(strprintf(_("User Agent comment (%s) contains unsafe characters."), cmt));
        uacomments.push_back(cmt);
    }
    strSubVersion = FormatSubVersion(CLIENT_NAME, CLIENT_VERSION, uacomments);
    if (strSubVersion.size() > MAX_SUBVERSION_LENGTH) {
        return InitError(strprintf(_("Total length of network version string (%i) exceeds maximum length (%i). Reduce the number or size of uacomments."),
            strSubVersion.size(), MAX_SUBVERSION_LENGTH));
    }

    if (gArgs.IsArgSet("-onlynet")) {
        std::set<enum Network> nets;
        for (const std::string& snet : gArgs.GetArgs("-onlynet")) {
            enum Network net = ParseNetwork(snet);
            if (net == NET_UNROUTABLE)
                return InitError(strprintf(_("Unknown network specified in -onlynet: '%s'"), snet));
            nets.insert(net);
        }
        for (int n = 0; n < NET_MAX; n++) {
            enum Network net = (enum Network)n;
            if (!nets.count(net))
                SetLimited(net);
        }
    }

    // Check for host lookup allowed before parsing any network related parameters
    fNameLookup = gArgs.GetBoolArg("-dns", DEFAULT_NAME_LOOKUP);

    bool proxyRandomize = gArgs.GetBoolArg("-proxyrandomize", DEFAULT_PROXYRANDOMIZE);
    // -proxy sets a proxy for all outgoing network traffic
    // -noproxy (or -proxy=0) as well as the empty string can be used to not set a proxy, this is the default
    std::string proxyArg = gArgs.GetArg("-proxy", "");
    SetLimited(NET_ONION);
    if (proxyArg != "" && proxyArg != "0") {
        CService proxyAddr;
        if (!Lookup(proxyArg.c_str(), proxyAddr, 9050, fNameLookup)) {
            return InitError(strprintf(_("Invalid -proxy address or hostname: '%s'"), proxyArg));
        }

        proxyType addrProxy = proxyType(proxyAddr, proxyRandomize);
        if (!addrProxy.IsValid())
            return InitError(strprintf(_("Invalid -proxy address or hostname: '%s'"), proxyArg));

        SetProxy(NET_IPV4, addrProxy);
        SetProxy(NET_IPV6, addrProxy);
        SetProxy(NET_ONION, addrProxy);
        SetNameProxy(addrProxy);
        SetLimited(NET_ONION, false); // by default, -proxy sets onion as reachable, unless -noonion later
    }

    // -onion can be used to set only a proxy for .onion, or override normal proxy for .onion addresses
    // -noonion (or -onion=0) disables connecting to .onion entirely
    // An empty string is used to not override the onion proxy (in which case it defaults to -proxy set above, or none)
    std::string onionArg = gArgs.GetArg("-onion", "");
    if (onionArg != "") {
        if (onionArg == "0") { // Handle -noonion/-onion=0
            SetLimited(NET_ONION); // set onions as unreachable
        } else {
            CService onionProxy;
            if (!Lookup(onionArg.c_str(), onionProxy, 9050, fNameLookup)) {
                return InitError(strprintf(_("Invalid -onion address or hostname: '%s'"), onionArg));
            }
            proxyType addrOnion = proxyType(onionProxy, proxyRandomize);
            if (!addrOnion.IsValid())
                return InitError(strprintf(_("Invalid -onion address or hostname: '%s'"), onionArg));
            SetProxy(NET_ONION, addrOnion);
            SetLimited(NET_ONION, false);
        }
    }

    // see Step 2: parameter interactions for more information about these
    fListen = gArgs.GetBoolArg("-listen", DEFAULT_LISTEN);
    fDiscover = gArgs.GetBoolArg("-discover", true);
    fRelayTxes = !gArgs.GetBoolArg("-blocksonly", DEFAULT_BLOCKSONLY);

    for (const std::string& strAddr : gArgs.GetArgs("-externalip")) {
        CService addrLocal;
        if (Lookup(strAddr.c_str(), addrLocal, GetListenPort(), fNameLookup) && addrLocal.IsValid())
            AddLocal(addrLocal, LOCAL_MANUAL);
        else
            return InitError(ResolveErrMsg("externalip", strAddr));
    }

#if ENABLE_ZMQ
    g_zmq_notification_interface = CZMQNotificationInterface::Create();

    if (g_zmq_notification_interface) {
        RegisterValidationInterface(g_zmq_notification_interface);
    }
#endif
    uint64_t nMaxOutboundLimit = 0; //unlimited unless -maxuploadtarget is set
    uint64_t nMaxOutboundTimeframe = MAX_UPLOAD_TIMEFRAME;

    if (gArgs.IsArgSet("-maxuploadtarget")) {
        nMaxOutboundLimit = gArgs.GetArg("-maxuploadtarget", DEFAULT_MAX_UPLOAD_TARGET)*1024*1024;
    }

    // ********************************************************* Step 7: load block chain

    fReindex = gArgs.GetBoolArg("-reindex", false);
    fSkipRangeproof = gArgs.GetBoolArg("-skiprangeproofverify", false);
    bool fReindexChainState = gArgs.GetBoolArg("-reindex-chainstate", false);

    fs::path blocksDir = GetDataDir() / "blocks";
    if (!fs::exists(blocksDir))
        fs::create_directories(blocksDir);


    // block tree db settings
    int dbMaxOpenFiles = gArgs.GetArg("-dbmaxopenfiles", DEFAULT_DB_MAX_OPEN_FILES);
    bool dbCompression = gArgs.GetBoolArg("-dbcompression", DEFAULT_DB_COMPRESSION);

    LogPrintf("Block index database configuration:\n");
    LogPrintf("* Using %d max open files\n", dbMaxOpenFiles);
    LogPrintf("* Compression is %s\n", dbCompression ? "enabled" : "disabled");

    // cache size calculations
    int64_t nTotalCache = (gArgs.GetArg("-dbcache", nDefaultDbCache) << 20);
    nTotalCache = std::max(nTotalCache, nMinDbCache << 20); // total cache cannot be less than nMinDbCache
    nTotalCache = std::min(nTotalCache, nMaxDbCache << 20); // total cache cannot be greater than nMaxDbcache
    int64_t nBlockTreeDBCache = nTotalCache / 8;

    if (gArgs.GetBoolArg("-addressindex", DEFAULT_ADDRESSINDEX) || gArgs.GetBoolArg("-spentindex", DEFAULT_SPENTINDEX))
    {
        // enable 3/4 of the cache if addressindex and/or spentindex is enabled
        nBlockTreeDBCache = nTotalCache * 3 / 4;
    } else
    {
        nBlockTreeDBCache = std::min(nBlockTreeDBCache, (gArgs.GetBoolArg("-txindex", DEFAULT_TXINDEX) ? nMaxTxIndexCache : nMaxBlockDBCache) << 20);
    };

    //int64_t nBlockTreeDBCache = std::min(nTotalCache / 8, nMaxBlockDBCache << 20);
    nTotalCache -= nBlockTreeDBCache;
    int64_t nTxIndexCache = std::min(nTotalCache / 8, gArgs.GetBoolArg("-txindex", DEFAULT_TXINDEX) ? nMaxTxIndexCache << 20 : 0);
    nTotalCache -= nTxIndexCache;
    int64_t nCoinDBCache = std::min(nTotalCache / 2, (nTotalCache / 4) + (1 << 23)); // use 25%-50% of the remainder for disk cache
    nCoinDBCache = std::min(nCoinDBCache, nMaxCoinsDBCache << 20); // cap total coins db cache
    nTotalCache -= nCoinDBCache;
    nCoinCacheUsage = nTotalCache; // the rest goes to in-memory cache
    int64_t nMempoolSizeMax = gArgs.GetArg("-maxmempool", DEFAULT_MAX_MEMPOOL_SIZE) * 1000000;
    LogPrintf("Cache configuration:\n");
    LogPrintf("* Max cache setting possible %.1fMiB\n", nMaxDbCache);
    LogPrintf("* Using %.1fMiB for block index database\n", nBlockTreeDBCache * (1.0 / 1024 / 1024));
    if (gArgs.GetBoolArg("-txindex", DEFAULT_TXINDEX)) {
        LogPrintf("* Using %.1fMiB for transaction index database\n", nTxIndexCache * (1.0 / 1024 / 1024));
    }
    LogPrintf("* Using %.1fMiB for chain state database\n", nCoinDBCache * (1.0 / 1024 / 1024));
    LogPrintf("* Using %.1fMiB for in-memory UTXO set (plus up to %.1fMiB of unused mempool space)\n", nCoinCacheUsage * (1.0 / 1024 / 1024), nMempoolSizeMax * (1.0 / 1024 / 1024));


    bool fLoaded = false;
    while (!fLoaded && !ShutdownRequestedMainThread()) {
        bool fReset = fReindex;
        std::string strLoadError;

        uiInterface.InitMessage(_("Loading block index..."));

        LOCK(cs_main);

        do {
            const int64_t load_block_index_start_time = GetTimeMillis();
            try {
                UnloadBlockIndex();
                pcoinsTip.reset();
                pcoinsdbview.reset();
                pcoinscatcher.reset();
                // new CBlockTreeDB tries to delete the existing file, which
                // fails if it's still open from the previous loop. Close it first:
                pblocktree.reset();
                pblocktree.reset(new CBlockTreeDB(nBlockTreeDBCache, false, fReset));

                // Automatically start reindexing if necessary
                if (!fReset && TryAutoReindex())
                {
                    fReindex = true;
                    fReset = true;
                    pblocktree.reset();
                    pblocktree.reset(new CBlockTreeDB(nBlockTreeDBCache, false, fReset));
                };

                if (fReset) {
                    pblocktree->WriteReindexing(true);
                    //If we're reindexing in prune mode, wipe away unusable block files and all undo data files
                    if (fPruneMode)
                        CleanupBlockRevFiles();
                }

                if (ShutdownRequestedMainThread()) break;

                // LoadBlockIndex will load fHavePruned if we've ever removed a
                // block file from disk.
                // Note that it also sets fReindex based on the disk flag!
                // From here on out fReindex and fReset mean something different!
                if (!LoadBlockIndex(chainparams)) {
                    strLoadError = _("Error loading block database");
                    break;
                }

                // If the loaded chain has a wrong genesis, bail out immediately
                // (we're likely using a testnet datadir, or the other way around).
                if (!mapBlockIndex.empty() && !LookupBlockIndex(chainparams.GetConsensus().hashGenesisBlock)) {
                    return InitError(_("Incorrect or no genesis block found. Wrong datadir for network?"));
                }

                // Check for changed -addressindex state
                if (fAddressIndex != gArgs.GetBoolArg("-addressindex", DEFAULT_ADDRESSINDEX)) {
                    strLoadError = _("You need to rebuild the database using -reindex to change -addressindex");
                    break;
                }

                // Check for changed -spentindex state
                if (fSpentIndex != gArgs.GetBoolArg("-spentindex", DEFAULT_SPENTINDEX)) {
                    strLoadError = _("You need to rebuild the database using -reindex to change -spentindex");
                    break;
                }

                // Check for changed -timestampindex state
                if (fTimestampIndex != gArgs.GetBoolArg("-timestampindex", DEFAULT_TIMESTAMPINDEX)) {
                    strLoadError = _("You need to rebuild the database using -reindex to change -timestampindex");
                    break;
                }

                // Check for changed -prune state.  What we are concerned about is a user who has pruned blocks
                // in the past, but is now trying to run unpruned.
                if (fHavePruned && !fPruneMode) {
                    strLoadError = _("You need to rebuild the database using -reindex to go back to unpruned mode.  This will redownload the entire blockchain");
                    break;
                }

                // At this point blocktree args are consistent with what's on disk.
                // If we're not mid-reindex (based on disk + args), add a genesis block on disk
                // (otherwise we use the one already on disk).
                // This is called again in ThreadImport after the reindex completes.
                if (!fReindex && !LoadGenesisBlock(chainparams)) {
                    strLoadError = _("Error initializing block database");
                    break;
                }

                // At this point we're either in reindex or we've loaded a useful
                // block tree into mapBlockIndex!

                pcoinsdbview.reset(new CCoinsViewDB(nCoinDBCache, false, fReset || fReindexChainState));
                pcoinscatcher.reset(new CCoinsViewErrorCatcher(pcoinsdbview.get()));

                // If necessary, upgrade from older database format.
                // This is a no-op if we cleared the coinsviewdb with -reindex or -reindex-chainstate
                if (!pcoinsdbview->Upgrade()) {
                    strLoadError = _("Error upgrading chainstate database");
                    break;
                }

                // ReplayBlocks is a no-op if we cleared the coinsviewdb with -reindex or -reindex-chainstate
                if (!ReplayBlocks(chainparams, pcoinsdbview.get())) {
                    strLoadError = _("Unable to replay blocks. You will need to rebuild the database using -reindex-chainstate.");
                    break;
                }

                // The on-disk coinsdb is now in a good state, create the cache
                pcoinsTip.reset(new CCoinsViewCache(pcoinscatcher.get()));

                bool is_coinsview_empty = fReset || fReindexChainState || pcoinsTip->GetBestBlock().IsNull();
                if (!is_coinsview_empty) {
                    // LoadChainTip sets chainActive based on pcoinsTip's best block
                    if (!LoadChainTip(chainparams)) {
                        strLoadError = _("Error initializing block database");
                        break;
                    }
                    assert(chainActive.Tip() != nullptr);
                }

                if (!fReset) {
                    // Note that RewindBlockIndex MUST run even if we're about to -reindex-chainstate.
                    // It both disconnects blocks based on chainActive, and drops block data in
                    // mapBlockIndex based on lack of available witness data.
                    uiInterface.InitMessage(_("Rewinding blocks..."));
                    if (!RewindBlockIndex(chainparams)) {
                        strLoadError = _("Unable to rewind the database to a pre-fork state. You will need to redownload the blockchain");
                        break;
                    }
                }

                if (!is_coinsview_empty) {
                    uiInterface.InitMessage(_("Verifying blocks..."));
                    if (fHavePruned && gArgs.GetArg("-checkblocks", DEFAULT_CHECKBLOCKS) > MIN_BLOCKS_TO_KEEP) {
                        LogPrintf("Prune: pruned datadir may not have more than %d blocks; only checking available blocks\n",
                            MIN_BLOCKS_TO_KEEP);
                    }

                    CBlockIndex* tip = chainActive.Tip();
                    RPCNotifyBlockChange(true, tip);

                    if (tip
                        && tip != chainActive.Genesis() // genesis block can be set in the future
                        && tip->nTime > GetAdjustedTime() + MAX_FUTURE_BLOCK_TIME) {
                        strLoadError = _("The block database contains a block which appears to be from the future. "
                            "This may be due to your computer's date and time being set incorrectly. "
                            "Only rebuild the block database if you are sure that your computer's date and time are correct");
                        break;
                    }

                    if (!CVerifyDB().VerifyDB(chainparams, pcoinsdbview.get(), gArgs.GetArg("-checklevel", DEFAULT_CHECKLEVEL),
                                  gArgs.GetArg("-checkblocks", DEFAULT_CHECKBLOCKS))) {
                        strLoadError = _("Corrupted block database detected");
                        break;
                    }
                }
            } catch (const std::exception& e) {
                LogPrintf("%s\n", e.what());
                strLoadError = _("Error opening block database");
                break;
            }

            fLoaded = true;
            LogPrintf(" block index %15dms\n", GetTimeMillis() - load_block_index_start_time);
        } while(false);

        if (!fLoaded && !ShutdownRequestedMainThread()) {
            // first suggest a reindex
            if (!fReset) {
                bool fRet = uiInterface.ThreadSafeQuestion(
                    strLoadError + ".\n\n" + _("Do you want to rebuild the block database now?"),
                    strLoadError + ".\nPlease restart with -reindex or -reindex-chainstate to recover.",
                    "", CClientUIInterface::MSG_ERROR | CClientUIInterface::BTN_ABORT);
                if (fRet) {
                    fReindex = true;
                    AbortShutdown();
                } else {
                    LogPrintf("Aborted block database rebuild. Exiting.\n");
                    return false;
                }
            } else {
                return InitError(strLoadError);
            }
        }
    }

    // As LoadBlockIndex can take several minutes, it's possible the user
    // requested to kill the GUI during the last operation. If so, exit.
    // As the program has not fully started yet, Shutdown() is possibly overkill.
    if (ShutdownRequestedMainThread()) {
        LogPrintf("Shutdown requested. Exiting.\n");
        return false;
    }

    fs::path est_path = GetDataDir() / FEE_ESTIMATES_FILENAME;
    CAutoFile est_filein(fsbridge::fopen(est_path, "rb"), SER_DISK, CLIENT_VERSION);
    // Allowed to fail as this file IS missing on first startup.
    if (!est_filein.IsNull())
        ::feeEstimator.Read(est_filein);
    fFeeEstimatesInitialized = true;

    // ********************************************************* Step 8: start indexers
    SetCoreWriteGetSpentIndex(&GetSpentIndex);

    if (gArgs.GetBoolArg("-txindex", DEFAULT_TXINDEX)) {
        g_txindex = MakeUnique<TxIndex>(nTxIndexCache, false, fReindex);

        if (gArgs.GetBoolArg("-csindex", DEFAULT_CSINDEX)) {
            g_txindex->m_cs_index = true;
            for (const auto &addr : gArgs.GetArgs("-cswhitelist")) {
                g_txindex->AppendCSAddress(addr);
            }
        }
        g_txindex->Start();
    }

    // ********************************************************* Step 9: load wallet
    if (!g_wallet_init_interface.Open()) return false;

    // ********************************************************* Step 10: data directory maintenance

    // if pruning, unset the service bit and perform the initial blockstore prune
    // after any wallet rescanning has taken place.
    if (fPruneMode) {
        LogPrintf("Unsetting NODE_NETWORK on prune mode\n");
        nLocalServices = ServiceFlags(nLocalServices & ~NODE_NETWORK);
        if (!fReindex) {
            uiInterface.InitMessage(_("Pruning blockstore..."));
            PruneAndFlush();
        }
    }

    if (chainparams.GetConsensus().vDeployments[Consensus::DEPLOYMENT_SEGWIT].nTimeout != 0) {
        // Only advertise witness capabilities if they have a reasonable start time.
        // This allows us to have the code merged without a defined softfork, by setting its
        // end time to 0.
        // Note that setting NODE_WITNESS is never required: the only downside from not
        // doing so is that after activation, no upgraded nodes will fetch from you.
        nLocalServices = ServiceFlags(nLocalServices | NODE_WITNESS);
    }

    // ********************************************************* Step 11: import blocks

    if (!CheckDiskSpace() && !CheckDiskSpace(0, true))
        return false;

    // Either install a handler to notify us when genesis activates, or set fHaveGenesis directly.
    // No locking, as this happens before any background thread is started.
    if (chainActive.Tip() == nullptr) {
        uiInterface.NotifyBlockTip_connect(BlockNotifyGenesisWait);
    } else {
        fHaveGenesis = true;
    }

    if (gArgs.IsArgSet("-blocknotify"))
        uiInterface.NotifyBlockTip_connect(BlockNotifyCallback);

    std::vector<fs::path> vImportFiles;
    for (const std::string& strFile : gArgs.GetArgs("-loadblock")) {
        vImportFiles.push_back(strFile);
    }

    threadGroup.create_thread(boost::bind(&ThreadImport, vImportFiles));

    // Wait for genesis block to be processed
    {
        WAIT_LOCK(g_genesis_wait_mutex, lock);
        // We previously could hang here if StartShutdown() is called prior to
        // ThreadImport getting started, so instead we just wait on a timer to
        // check ShutdownRequested() regularly.
        while (!fHaveGenesis && !ShutdownRequestedMainThread()) {
            g_genesis_wait_cv.wait_for(lock, std::chrono::milliseconds(500));
        }
        uiInterface.NotifyBlockTip_disconnect(BlockNotifyGenesisWait);
    }

    // ********************************************************* Step 10.1: start secure messaging
#ifdef ENABLE_WALLET
    if (fParticlMode) // SMSG breaks functional tests with services flag, see version msg
    {
        auto vpwallets = GetWallets();
        smsgModule.Start(vpwallets.size() > 0 ? vpwallets[0] : nullptr, !gArgs.GetBoolArg("-smsg", true), gArgs.GetBoolArg("-smsgscanchain", false));
    };
#else
    if (fParticlMode)
    smsgModule.Start(nullptr, !gArgs.GetBoolArg("-smsg", true), gArgs.GetBoolArg("-smsgscanchain", false));
#endif

    if (ShutdownRequestedMainThread()) {
        return false;
    }

    // ********************************************************* Step 12: start node

    int chain_active_height;

    //// debug print
    {
        LOCK(cs_main);
        LogPrintf("mapBlockIndex.size() = %u\n", mapBlockIndex.size());
        chain_active_height = chainActive.Height();
    }
    LogPrintf("nBestHeight = %d\n", chain_active_height);

    if (gArgs.GetBoolArg("-listenonion", DEFAULT_LISTEN_ONION))
        StartTorControl();

    Discover();

    // Map ports with UPnP
    if (gArgs.GetBoolArg("-upnp", DEFAULT_UPNP)) {
        StartMapPort();
    }

    CConnman::Options connOptions;
    connOptions.nLocalServices = smsg::fSecMsgEnabled ? ServiceFlags(nLocalServices | NODE_SMSG) : nLocalServices;
    connOptions.nMaxConnections = nMaxConnections;
    connOptions.nMaxOutbound = std::min(MAX_OUTBOUND_CONNECTIONS, connOptions.nMaxConnections);
    connOptions.nMaxAddnode = MAX_ADDNODE_CONNECTIONS;
    connOptions.nMaxFeeler = 1;
    connOptions.nBestHeight = chain_active_height;
    connOptions.uiInterface = &uiInterface;
    connOptions.m_msgproc = peerLogic.get();
    connOptions.nSendBufferMaxSize = 1000*gArgs.GetArg("-maxsendbuffer", DEFAULT_MAXSENDBUFFER);
    connOptions.nReceiveFloodSize = 1000*gArgs.GetArg("-maxreceivebuffer", DEFAULT_MAXRECEIVEBUFFER);
    connOptions.m_added_nodes = gArgs.GetArgs("-addnode");

    connOptions.nMaxOutboundTimeframe = nMaxOutboundTimeframe;
    connOptions.nMaxOutboundLimit = nMaxOutboundLimit;

    for (const std::string& strBind : gArgs.GetArgs("-bind")) {
        CService addrBind;
        if (!Lookup(strBind.c_str(), addrBind, GetListenPort(), false)) {
            return InitError(ResolveErrMsg("bind", strBind));
        }
        connOptions.vBinds.push_back(addrBind);
    }
    for (const std::string& strBind : gArgs.GetArgs("-whitebind")) {
        CService addrBind;
        if (!Lookup(strBind.c_str(), addrBind, 0, false)) {
            return InitError(ResolveErrMsg("whitebind", strBind));
        }
        if (addrBind.GetPort() == 0) {
            return InitError(strprintf(_("Need to specify a port with -whitebind: '%s'"), strBind));
        }
        connOptions.vWhiteBinds.push_back(addrBind);
    }

    for (const auto& net : gArgs.GetArgs("-whitelist")) {
        CSubNet subnet;
        LookupSubNet(net.c_str(), subnet);
        if (!subnet.IsValid())
            return InitError(strprintf(_("Invalid netmask specified in -whitelist: '%s'"), net));
        connOptions.vWhitelistedRange.push_back(subnet);
    }

    connOptions.vSeedNodes = gArgs.GetArgs("-seednode");

    // Initiate outbound connections unless connect=0
    connOptions.m_use_addrman_outgoing = !gArgs.IsArgSet("-connect");
    if (!connOptions.m_use_addrman_outgoing) {
        const auto connect = gArgs.GetArgs("-connect");
        if (connect.size() != 1 || connect[0] != "0") {
            connOptions.m_specified_outgoing = connect;
        }
    }
    if (!connman.Start(scheduler, connOptions)) {
        return false;
    }

    // ********************************************************* Step 12.5: start staking
    #ifdef ENABLE_WALLET
    if (fParticlWallet) {
        StartThreadStakeMiner();
    }
    #endif

    // ********************************************************* Step 13: finished

    SetRPCWarmupFinished();

    uiInterface.InitMessage(_("Done loading"));

    g_wallet_init_interface.Start(scheduler);

    return true;
}<|MERGE_RESOLUTION|>--- conflicted
+++ resolved
@@ -1121,31 +1121,6 @@
         }
     }
 
-<<<<<<< HEAD
-    // Check for -debugsmsg
-    if (gArgs.GetBoolArg("-debugsmsg", false))
-        InitWarning(_("Unsupported argument -debugnet ignored, use -debug=smsg."));
-    // Check for -debugnet
-    if (gArgs.GetBoolArg("-debugnet", false))
-        InitWarning(_("Unsupported argument -debugnet ignored, use -debug=net."));
-    // Check for -socks - as this is a privacy risk to continue, exit here
-    if (gArgs.IsArgSet("-socks"))
-        return InitError(_("Unsupported argument -socks found. Setting SOCKS version isn't possible anymore, only SOCKS5 proxies are supported."));
-    // Check for -tor - as this is a privacy risk to continue, exit here
-    if (gArgs.GetBoolArg("-tor", false))
-        return InitError(_("Unsupported argument -tor found, use -onion."));
-
-    if (gArgs.GetBoolArg("-benchmark", false))
-        InitWarning(_("Unsupported argument -benchmark ignored, use -debug=bench."));
-
-    if (gArgs.GetBoolArg("-whitelistalwaysrelay", false))
-        InitWarning(_("Unsupported argument -whitelistalwaysrelay ignored, use -whitelistrelay and/or -whitelistforcerelay."));
-
-    if (gArgs.IsArgSet("-blockminsize"))
-        InitWarning("Unsupported argument -blockminsize ignored.");
-
-=======
->>>>>>> 9a3a984b
     // Checkmempool and checkblockindex default to true in regtest mode
     int ratio = std::min<int>(std::max<int>(gArgs.GetArg("-checkmempool", chainparams.DefaultConsistencyChecks() ? 1 : 0), 0), 1000000);
     if (ratio != 0) {
