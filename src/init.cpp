--- conflicted
+++ resolved
@@ -32,12 +32,9 @@
 #include <interfaces/chain.h>
 #include <interfaces/init.h>
 #include <interfaces/node.h>
-<<<<<<< HEAD
 #include <interfaces/wallet.h>
-=======
 #include <kernel/context.h>
 #include <key.h>
->>>>>>> 2cedb42a
 #include <logging.h>
 #include <mapport.h>
 #include <net.h>
@@ -1276,13 +1273,12 @@
         return InitError(strprintf(_("Initialization sanity check failed. %s is shutting down."), PACKAGE_NAME));
     }
 
-<<<<<<< HEAD
+    if (!ECC_InitSanityCheck()) {
+        return InitError(strprintf(_("Elliptic curve cryptography sanity check failure. %s is shutting down."), PACKAGE_NAME));
+    }
+
     if (!Params().IsTestChain()) {
         LoadBlindedOutputFilters();
-=======
-    if (!ECC_InitSanityCheck()) {
-        return InitError(strprintf(_("Elliptic curve cryptography sanity check failure. %s is shutting down."), PACKAGE_NAME));
->>>>>>> 2cedb42a
     }
 
     // Probe the data directory lock to give an early error message, if possible
