// Copyright (c) 2009-2010 Satoshi Nakamoto
// Copyright (c) 2009-2022 The Bitcoin Core developers
// Distributed under the MIT software license, see the accompanying
// file COPYING or http://www.opensource.org/licenses/mit-license.php.

#if defined(HAVE_CONFIG_H)
#include <config/bitcoin-config.h>
#endif

#include <init.h>

#include <kernel/checks.h>
#include <kernel/mempool_persist.h>
#include <kernel/validation_cache_sizes.h>

#include <addrman.h>
#include <banman.h>
#include <blockfilter.h>
#include <chain.h>
#include <chainparams.h>
#include <chainparamsbase.h>
#include <clientversion.h>
#include <common/args.h>
#include <common/system.h>
#include <consensus/amount.h>
#include <deploymentstatus.h>
#include <hash.h>
#include <httprpc.h>
#include <httpserver.h>
#include <index/blockfilterindex.h>
#include <index/coinstatsindex.h>
#include <index/txindex.h>
#include <init/common.h>
#include <interfaces/chain.h>
#include <interfaces/init.h>
#include <interfaces/node.h>
#include <interfaces/wallet.h>
#include <logging.h>
#include <mapport.h>
#include <net.h>
#include <net_permissions.h>
#include <net_processing.h>
#include <netbase.h>
#include <netgroup.h>
#include <node/blockmanager_args.h>
#include <node/blockstorage.h>
#include <node/caches.h>
#include <node/chainstate.h>
#include <node/chainstatemanager_args.h>
#include <node/context.h>
#include <node/interface_ui.h>
#include <node/kernel_notifications.h>
#include <node/mempool_args.h>
#include <node/mempool_persist_args.h>
#include <node/miner.h>
#include <node/peerman_args.h>
#include <node/validation_cache_args.h>
#include <policy/feerate.h>
#include <policy/fees.h>
#include <policy/fees_args.h>
#include <policy/policy.h>
#include <policy/settings.h>
#include <protocol.h>
#include <rpc/blockchain.h>
#include <rpc/register.h>
#include <rpc/server.h>
#include <rpc/util.h>
#include <scheduler.h>
#include <script/sigcache.h>
#include <sync.h>
#include <timedata.h>
#include <torcontrol.h>
#include <txdb.h>
#include <txmempool.h>
#include <util/asmap.h>
#include <util/chaintype.h>
#include <util/check.h>
#include <util/fs.h>
#include <util/fs_helpers.h>
#include <util/moneystr.h>
#include <util/result.h>
#include <util/strencodings.h>
#include <util/string.h>
#include <util/syserror.h>
#include <util/thread.h>
#include <util/threadnames.h>
#include <util/time.h>
#include <util/translation.h>
#include <validation.h>
#include <validationinterface.h>
#include <blind.h>
#include <smsg/smessage.h>
#include <smsg/manager.h>
#include <smsg/rpcsmessage.h>
#include <insight/rpc.h>
#include <pos/miner.h>
#include <pos/kernel.h>
#include <core_io.h>
#ifdef ENABLE_WALLET
#include <wallet/hdwallet.h>
#include <wallet/rpchdwallet.h>
#endif
#if ENABLE_USBDEVICE
#include <usbdevice/rpcusbdevice.h>
#include <usbdevice/usbdevice.h>
#endif

#include <walletinitinterface.h>

#include <algorithm>
#include <condition_variable>
#include <cstdint>
#include <cstdio>
#include <fstream>
#include <functional>
#include <set>
#include <string>
#include <thread>
#include <vector>

#ifndef WIN32
#include <cerrno>
#include <signal.h>
#include <sys/stat.h>
#endif

#include <boost/signals2/signal.hpp>

#if ENABLE_ZMQ
#include <zmq/zmqabstractnotifier.h>
#include <zmq/zmqnotificationinterface.h>
#include <zmq/zmqrpc.h>
#endif

// Particl
#include <insight/insight.h>

using kernel::DumpMempool;
using kernel::LoadMempool;
using kernel::ValidationCacheSizes;

using node::ApplyArgsManOptions;
using node::BlockManager;
using node::CacheSizes;
using node::CalculateCacheSizes;
using node::DEFAULT_PERSIST_MEMPOOL;
using node::DEFAULT_PRINTPRIORITY;
using node::DEFAULT_STOPATHEIGHT;
using node::fReindex;
using node::KernelNotifications;
using node::LoadChainstate;
using node::MempoolPath;
using node::NodeContext;
using node::ShouldPersistMempool;
using node::ImportBlocks;
using node::VerifyLoadedChainstate;

static constexpr bool DEFAULT_PROXYRANDOMIZE{true};
static constexpr bool DEFAULT_REST_ENABLE{false};
static constexpr bool DEFAULT_I2P_ACCEPT_INCOMING{true};
static constexpr bool DEFAULT_STOPAFTERBLOCKIMPORT{false};

#ifdef WIN32
// Win32 LevelDB doesn't use filedescriptors, and the ones used for
// accessing block files don't count towards the fd_set size limit
// anyway.
#define MIN_CORE_FILEDESCRIPTORS 0
#else
#define MIN_CORE_FILEDESCRIPTORS 150
#endif

#ifdef WIN32
HWND winHwnd = nullptr;
MSG winMsg;
const char lpcszClassName[] = "messageClass";

std::unique_ptr<interfaces::Node> stored_node;

LRESULT APIENTRY MainWndProc(HWND hwnd, UINT uMsg, WPARAM wParam, LPARAM lParam)
{
    switch (uMsg) {
        case WM_CLOSE:
            stored_node->startShutdown();
            return 1;
        default:
            break;
    }
    return DefWindowProc(hwnd, uMsg, wParam, lParam);
}

int CreateMessageWindow(node::NodeContext& node)
{
    // Create a message-only window to intercept WM_CLOSE events from particld
    stored_node = interfaces::MakeNode(node);

    WNDCLASSEX WindowClassEx;
    ZeroMemory(&WindowClassEx, sizeof(WNDCLASSEX));
    WindowClassEx.cbSize = sizeof(WNDCLASSEX);
    WindowClassEx.lpfnWndProc = MainWndProc;
    WindowClassEx.hInstance = nullptr;
    WindowClassEx.lpszClassName = lpcszClassName;

    if (!RegisterClassEx(&WindowClassEx)) {
        tfm::format(std::cerr, "RegisterClassEx failed: %d.\n", GetLastError());
        return 1;
    }
    winHwnd = CreateWindowEx(0, lpcszClassName, nullptr, 0, 0, 0, 0, 0, HWND_MESSAGE, nullptr, nullptr, nullptr);
    if (!winHwnd) {
        tfm::format(std::cerr, "CreateWindowEx failed: %d.\n", GetLastError());
        return 1;
    }

    ShowWindow(winHwnd, SW_SHOWDEFAULT);

    return 0;
}

int CloseMessageWindow()
{
    if (!winHwnd) {
        return 0;
    }
    if (!DestroyWindow(winHwnd)) {
        tfm::format(std::cerr, "DestroyWindow failed: %d.\n", GetLastError());
        return 1;
    }
    if (!UnregisterClass(lpcszClassName, nullptr)) {
        tfm::format(std::cerr, "UnregisterClass failed: %d.\n", GetLastError());
        return 1;
    }

    return 0;
}
#endif

static const char* DEFAULT_ASMAP_FILENAME="ip_asn.map";

/**
 * The PID file facilities.
 */
static const char* BITCOIN_PID_FILENAME = "particl.pid";
/**
 * True if this process has created a PID file.
 * Used to determine whether we should remove the PID file on shutdown.
 */
static bool g_generated_pid{false};

static fs::path GetPidFile(const ArgsManager& args)
{
    return AbsPathForConfigVal(args, args.GetPathArg("-pid", BITCOIN_PID_FILENAME));
}

[[nodiscard]] static bool CreatePidFile(const ArgsManager& args)
{
    std::ofstream file{GetPidFile(args)};
    if (file) {
#ifdef WIN32
        tfm::format(file, "%d\n", GetCurrentProcessId());
#else
        tfm::format(file, "%d\n", getpid());
#endif
        g_generated_pid = true;
        return true;
    } else {
        return InitError(strprintf(_("Unable to create the PID file '%s': %s"), fs::PathToString(GetPidFile(args)), SysErrorString(errno)));
    }
}

static void RemovePidFile(const ArgsManager& args)
{
    if (!g_generated_pid) return;
    const auto pid_path{GetPidFile(args)};
    if (std::error_code error; !fs::remove(pid_path, error)) {
        std::string msg{error ? error.message() : "File does not exist"};
        LogPrintf("Unable to remove PID file (%s): %s\n", fs::PathToString(pid_path), msg);
    }
}

static std::optional<util::SignalInterrupt> g_shutdown;

void InitContext(NodeContext& node)
{
    assert(!g_shutdown);
    g_shutdown.emplace();

    node.args = &gArgs;
    node.shutdown = &*g_shutdown;
}

//////////////////////////////////////////////////////////////////////////////
//
// Shutdown
//

//
// Thread management and startup/shutdown:
//
// The network-processing threads are all part of a thread group
// created by AppInit() or the Qt main() function.
//
// A clean exit happens when the SignalInterrupt object is triggered, which
// makes the main thread's SignalInterrupt::wait() call return, and join all
// other ongoing threads in the thread group to the main thread.
// Shutdown() is then called to clean up database connections, and stop other
// threads that should only be stopped after the main network-processing
// threads have exited.
//
// Shutdown for Qt is very similar, only it uses a QTimer to detect
// ShutdownRequested() getting set, and then does the normal Qt
// shutdown thing.
//

bool ShutdownRequested(node::NodeContext& node)
{
    return bool{*Assert(node.shutdown)};
}

bool ShutdownRequestedMainThread(node::NodeContext& node)
{
#ifdef WIN32
    // Only particld will create a hidden window to receive messages
    while (winHwnd && PeekMessage(&winMsg, 0, 0, 0, PM_REMOVE)) {
        TranslateMessage(&winMsg);
        DispatchMessage(&winMsg);
    }
#endif
    return ShutdownRequested(node);
}

#if HAVE_SYSTEM
static void ShutdownNotify(const ArgsManager& args)
{
    std::vector<std::thread> threads;
    for (const auto& cmd : args.GetArgs("-shutdownnotify")) {
        threads.emplace_back(runCommand, cmd);
    }
    for (auto& t : threads) {
        t.join();
    }
}
#endif

void Interrupt(NodeContext& node)
{
#if HAVE_SYSTEM
    ShutdownNotify(*node.args);
#endif
    InterruptHTTPServer();
    InterruptHTTPRPC();
    InterruptRPC();
    InterruptREST();
    InterruptTorControl();
    InterruptMapPort();
    if (node.connman)
        node.connman->Interrupt();
    if (g_txindex) {
        g_txindex->Interrupt();
    }
    ForEachBlockFilterIndex([](BlockFilterIndex& index) { index.Interrupt(); });
    if (g_coin_stats_index) {
        g_coin_stats_index->Interrupt();
    }
}

void Shutdown(NodeContext& node)
{
    static Mutex g_shutdown_mutex;
    TRY_LOCK(g_shutdown_mutex, lock_shutdown);
    if (!lock_shutdown) return;
    LogPrintf("%s: In progress...\n", __func__);
    Assert(node.args);

    /// Note: Shutdown() must be able to handle cases in which initialization failed part of the way,
    /// for example if the data directory was found to be locked.
    /// Be sure that anything that writes files or flushes caches only does this if the respective
    /// module was initialized.
    util::ThreadRename("shutoff");
    if (node.mempool) node.mempool->AddTransactionsUpdated(1);

    StopHTTPRPC();
    StopREST();
    StopRPC();
    StopHTTPServer();
    smsgModule.Shutdown();
#ifdef ENABLE_WALLET
    StopThreadStakeMiner();
#endif
    for (const auto& client : node.chain_clients) {
        client->flush();
    }
    StopMapPort();

    // Because these depend on each-other, we make sure that neither can be
    // using the other before destroying them.
    if (node.peerman && node.validation_signals) node.validation_signals->UnregisterValidationInterface(node.peerman.get());
    if (node.connman) node.connman->Stop();

    StopTorControl();

    // After everything has been shut down, but before things get flushed, stop the
    // scheduler and load block thread.
    if (node.scheduler) node.scheduler->stop();
    if (node.chainman && node.chainman->m_thread_load.joinable()) node.chainman->m_thread_load.join();

    // After the threads that potentially access these pointers have been stopped,
    // destruct and reset all to nullptr.
    node.peerman.reset();
    node.connman.reset();
    node.banman.reset();
    node.addrman.reset();
    node.netgroupman.reset();

    if (node.mempool && node.mempool->GetLoadTried() && ShouldPersistMempool(*node.args)) {
        DumpMempool(*node.mempool, MempoolPath(*node.args));
    }

    // Drop transactions we were still watching, record fee estimations and unregister
    // fee estimator from validation interface.
    if (node.fee_estimator) {
        node.fee_estimator->Flush();
        if (node.validation_signals) {
            node.validation_signals->UnregisterValidationInterface(node.fee_estimator.get());
        }
    }

    // FlushStateToDisk generates a ChainStateFlushed callback, which we should avoid missing
    if (node.chainman) {
        LOCK(cs_main);
        for (Chainstate* chainstate : node.chainman->GetAll()) {
            if (chainstate->CanFlushToDisk()) {
                chainstate->ForceFlushStateToDisk();
            }
        }
    }

    // After there are no more peers/RPC left to give us new data which may generate
    // CValidationInterface callbacks, flush them...
    if (node.validation_signals) node.validation_signals->FlushBackgroundCallbacks();

    // Stop and delete all indexes only after flushing background callbacks.
    if (g_txindex) {
        g_txindex->Stop();
        g_txindex.reset();
    }
    if (g_coin_stats_index) {
        g_coin_stats_index->Stop();
        g_coin_stats_index.reset();
    }
    ForEachBlockFilterIndex([](BlockFilterIndex& index) { index.Stop(); });
    DestroyAllBlockFilterIndexes();

    // Any future callbacks will be dropped. This should absolutely be safe - if
    // missing a callback results in an unrecoverable situation, unclean shutdown
    // would too. The only reason to do the above flushes is to let the wallet catch
    // up with our current chain to avoid any strange pruning edge cases and make
    // next startup faster by avoiding rescan.

    if (node.chainman) {
        LOCK(cs_main);
        for (Chainstate* chainstate : node.chainman->GetAll()) {
            if (chainstate->CanFlushToDisk()) {
                chainstate->ForceFlushStateToDisk();
                chainstate->ResetCoinsViews();
            }
        }
    }
    for (const auto& client : node.chain_clients) {
        client->stop();
    }

#if ENABLE_ZMQ
    if (g_zmq_notification_interface) {
        if (node.validation_signals) node.validation_signals->UnregisterValidationInterface(g_zmq_notification_interface.get());
        g_zmq_notification_interface.reset();
    }
#endif

#if ENABLE_USBDEVICE
    usb_device::ShutdownHardwareIntegration();
#endif

#ifdef WIN32
    CloseMessageWindow();
#endif

    node.chain_clients.clear();
    if (node.validation_signals) {
        node.validation_signals->UnregisterAllValidationInterfaces();
    }
    node.mempool.reset();
    node.fee_estimator.reset();
    node.chainman.reset();
    node.validation_signals.reset();
    node.scheduler.reset();
    node.kernel.reset();

    RemovePidFile(*node.args);

    LogPrintf("%s: done\n", __func__);
}

/**
 * Signal handlers are very limited in what they are allowed to do.
 * The execution context the handler is invoked in is not guaranteed,
 * so we restrict handler operations to just touching variables:
 */
#ifndef WIN32
static void HandleSIGTERM(int)
{
    // Return value is intentionally ignored because there is not a better way
    // of handling this failure in a signal handler.
    (void)(*Assert(g_shutdown))();
}

static void HandleSIGHUP(int)
{
    LogInstance().m_reopen_file = true;
}
#else
static BOOL WINAPI consoleCtrlHandler(DWORD dwCtrlType)
{
    if (!(*Assert(g_shutdown))()) {
        LogPrintf("Error: failed to send shutdown signal on Ctrl-C\n");
        return false;
    }
    Sleep(INFINITE);
    return true;
}
#endif

#ifndef WIN32
static void registerSignalHandler(int signal, void(*handler)(int))
{
    struct sigaction sa;
    sa.sa_handler = handler;
    sigemptyset(&sa.sa_mask);
    sa.sa_flags = 0;
    sigaction(signal, &sa, nullptr);
}
#endif

static boost::signals2::connection rpc_notify_block_change_connection;
static void OnRPCStarted()
{
    rpc_notify_block_change_connection = uiInterface.NotifyBlockTip_connect(std::bind(RPCNotifyBlockChange, std::placeholders::_2));
}

static void OnRPCStopped()
{
    rpc_notify_block_change_connection.disconnect();
    RPCNotifyBlockChange(nullptr);
    g_best_block_cv.notify_all();
    LogPrint(BCLog::RPC, "RPC stopped.\n");
}

void SetupServerArgs(ArgsManager& argsman)
{
    SetupHelpOptions(argsman);
    argsman.AddArg("-help-debug", "Print help message with debugging options and exit", ArgsManager::ALLOW_ANY, OptionsCategory::DEBUG_TEST); // server-only for now

    init::AddLoggingArgs(argsman);

    const auto defaultBaseParams = CreateBaseChainParams(ChainType::MAIN);
    const auto testnetBaseParams = CreateBaseChainParams(ChainType::TESTNET);
    const auto signetBaseParams = CreateBaseChainParams(ChainType::SIGNET);
    const auto regtestBaseParams = CreateBaseChainParams(ChainType::REGTEST);
    const auto defaultChainParams = CreateChainParams(argsman, ChainType::MAIN);
    const auto testnetChainParams = CreateChainParams(argsman, ChainType::TESTNET);
    const auto signetChainParams = CreateChainParams(argsman, ChainType::SIGNET);
    const auto regtestChainParams = CreateChainParams(argsman, ChainType::REGTEST);

    // Hidden Options
    std::vector<std::string> hidden_args = {
        "-dbcrashratio", "-forcecompactdb",
        // GUI args. These will be overwritten by SetupUIArgs for the GUI
        "-choosedatadir", "-lang=<lang>", "-min", "-resetguisettings", "-splash", "-uiplatform"};

    argsman.AddArg("-version", "Print version and exit", ArgsManager::ALLOW_ANY, OptionsCategory::OPTIONS);
#if HAVE_SYSTEM
    argsman.AddArg("-alertnotify=<cmd>", "Execute command when an alert is raised (%s in cmd is replaced by message)", ArgsManager::ALLOW_ANY, OptionsCategory::OPTIONS);
#endif
    argsman.AddArg("-assumevalid=<hex>", strprintf("If this block is in the chain assume that it and its ancestors are valid and potentially skip their script verification (0 to verify all, default: %s, testnet: %s, signet: %s)", defaultChainParams->GetConsensus().defaultAssumeValid.GetHex(), testnetChainParams->GetConsensus().defaultAssumeValid.GetHex(), signetChainParams->GetConsensus().defaultAssumeValid.GetHex()), ArgsManager::ALLOW_ANY, OptionsCategory::OPTIONS);
    argsman.AddArg("-blocksdir=<dir>", "Specify directory to hold blocks subdirectory for *.dat files (default: <datadir>)", ArgsManager::ALLOW_ANY, OptionsCategory::OPTIONS);
    argsman.AddArg("-fastprune", "Use smaller block files and lower minimum prune height for testing purposes", ArgsManager::ALLOW_ANY | ArgsManager::DEBUG_ONLY, OptionsCategory::DEBUG_TEST);
#if HAVE_SYSTEM
    argsman.AddArg("-blocknotify=<cmd>", "Execute command when the best block changes (%s in cmd is replaced by block hash)", ArgsManager::ALLOW_ANY, OptionsCategory::OPTIONS);
#endif
    argsman.AddArg("-blockreconstructionextratxn=<n>", strprintf("Extra transactions to keep in memory for compact block reconstructions (default: %u)", DEFAULT_BLOCK_RECONSTRUCTION_EXTRA_TXN), ArgsManager::ALLOW_ANY, OptionsCategory::OPTIONS);
    argsman.AddArg("-blocksonly", strprintf("Whether to reject transactions from network peers. Disables automatic broadcast and rebroadcast of transactions, unless the source peer has the 'forcerelay' permission. RPC transactions are not affected. (default: %u)", DEFAULT_BLOCKSONLY), ArgsManager::ALLOW_ANY, OptionsCategory::OPTIONS);
    argsman.AddArg("-coinstatsindex", strprintf("Maintain coinstats index used by the gettxoutsetinfo RPC (default: %u)", DEFAULT_COINSTATSINDEX), ArgsManager::ALLOW_ANY, OptionsCategory::OPTIONS);
    argsman.AddArg("-conf=<file>", strprintf("Specify path to read-only configuration file. Relative paths will be prefixed by datadir location (only useable from command line, not configuration file) (default: %s)", BITCOIN_CONF_FILENAME), ArgsManager::ALLOW_ANY, OptionsCategory::OPTIONS);
    argsman.AddArg("-datadir=<dir>", "Specify data directory", ArgsManager::ALLOW_ANY, OptionsCategory::OPTIONS);
    argsman.AddArg("-dbbatchsize", strprintf("Maximum database write batch size in bytes (default: %u)", nDefaultDbBatchSize), ArgsManager::ALLOW_ANY | ArgsManager::DEBUG_ONLY, OptionsCategory::OPTIONS);
    argsman.AddArg("-dbcache=<n>", strprintf("Maximum database cache size <n> MiB (%d to %d, default: %d). In addition, unused mempool memory is shared for this cache (see -maxmempool).", nMinDbCache, nMaxDbCache, nDefaultDbCache), ArgsManager::ALLOW_ANY, OptionsCategory::OPTIONS);
    argsman.AddArg("-includeconf=<file>", "Specify additional configuration file, relative to the -datadir path (only useable from configuration file, not command line)", ArgsManager::ALLOW_ANY, OptionsCategory::OPTIONS);
    argsman.AddArg("-allowignoredconf", strprintf("For backwards compatibility, treat an unused %s file in the datadir as a warning, not an error.", BITCOIN_CONF_FILENAME), ArgsManager::ALLOW_ANY, OptionsCategory::OPTIONS);
    argsman.AddArg("-loadblock=<file>", "Imports blocks from external file on startup", ArgsManager::ALLOW_ANY, OptionsCategory::OPTIONS);
    argsman.AddArg("-maxmempool=<n>", strprintf("Keep the transaction memory pool below <n> megabytes (default: %u)", DEFAULT_MAX_MEMPOOL_SIZE_MB), ArgsManager::ALLOW_ANY, OptionsCategory::OPTIONS);
    argsman.AddArg("-maxorphantx=<n>", strprintf("Keep at most <n> unconnectable transactions in memory (default: %u)", DEFAULT_MAX_ORPHAN_TRANSACTIONS), ArgsManager::ALLOW_ANY, OptionsCategory::OPTIONS);
    argsman.AddArg("-mempoolexpiry=<n>", strprintf("Do not keep transactions in the mempool longer than <n> hours (default: %u)", DEFAULT_MEMPOOL_EXPIRY_HOURS), ArgsManager::ALLOW_ANY, OptionsCategory::OPTIONS);
    argsman.AddArg("-minimumchainwork=<hex>", strprintf("Minimum work assumed to exist on a valid chain in hex (default: %s, testnet: %s, signet: %s)", defaultChainParams->GetConsensus().nMinimumChainWork.GetHex(), testnetChainParams->GetConsensus().nMinimumChainWork.GetHex(), signetChainParams->GetConsensus().nMinimumChainWork.GetHex()), ArgsManager::ALLOW_ANY | ArgsManager::DEBUG_ONLY, OptionsCategory::OPTIONS);
    argsman.AddArg("-par=<n>", strprintf("Set the number of script verification threads (0 = auto, up to %d, <0 = leave that many cores free, default: %d)",
        MAX_SCRIPTCHECK_THREADS, DEFAULT_SCRIPTCHECK_THREADS), ArgsManager::ALLOW_ANY, OptionsCategory::OPTIONS);
    argsman.AddArg("-persistmempool", strprintf("Whether to save the mempool on shutdown and load on restart (default: %u)", DEFAULT_PERSIST_MEMPOOL), ArgsManager::ALLOW_ANY, OptionsCategory::OPTIONS);
    argsman.AddArg("-persistmempoolv1",
                   strprintf("Whether a mempool.dat file created by -persistmempool or the savemempool RPC will be written in the legacy format "
                             "(version 1) or the current format (version 2). This temporary option will be removed in the future. (default: %u)",
                             DEFAULT_PERSIST_V1_DAT),
                   ArgsManager::ALLOW_ANY, OptionsCategory::OPTIONS);
    argsman.AddArg("-pid=<file>", strprintf("Specify pid file. Relative paths will be prefixed by a net-specific datadir location. (default: %s)", BITCOIN_PID_FILENAME), ArgsManager::ALLOW_ANY, OptionsCategory::OPTIONS);
    argsman.AddArg("-prune=<n>", strprintf("Reduce storage requirements by enabling pruning (deleting) of old blocks. This allows the pruneblockchain RPC to be called to delete specific blocks and enables automatic pruning of old blocks if a target size in MiB is provided. This mode is incompatible with -txindex. "
            "Warning: Reverting this setting requires re-downloading the entire blockchain. "
            "(default: 0 = disable pruning blocks, 1 = allow manual pruning via RPC, >=%u = automatically prune block files to stay under the specified target size in MiB)", MIN_DISK_SPACE_FOR_BLOCK_FILES / 1024 / 1024), ArgsManager::ALLOW_ANY, OptionsCategory::OPTIONS);
    argsman.AddArg("-reindex", "If enabled, wipe chain state and block index, and rebuild them from blk*.dat files on disk. Also wipe and rebuild other optional indexes that are active. If an assumeutxo snapshot was loaded, its chainstate will be wiped as well. The snapshot can then be reloaded via RPC.", ArgsManager::ALLOW_ANY, OptionsCategory::OPTIONS);
    argsman.AddArg("-reindex-chainstate", "If enabled, wipe chain state, and rebuild it from blk*.dat files on disk. If an assumeutxo snapshot was loaded, its chainstate will be wiped as well. The snapshot can then be reloaded via RPC.", ArgsManager::ALLOW_ANY, OptionsCategory::OPTIONS);
    argsman.AddArg("-settings=<file>", strprintf("Specify path to dynamic settings data file. Can be disabled with -nosettings. File is written at runtime and not meant to be edited by users (use %s instead for custom settings). Relative paths will be prefixed by datadir location. (default: %s)", BITCOIN_CONF_FILENAME, BITCOIN_SETTINGS_FILENAME), ArgsManager::ALLOW_ANY, OptionsCategory::OPTIONS);
#if HAVE_SYSTEM
    argsman.AddArg("-startupnotify=<cmd>", "Execute command on startup.", ArgsManager::ALLOW_ANY, OptionsCategory::OPTIONS);
    argsman.AddArg("-shutdownnotify=<cmd>", "Execute command immediately before beginning shutdown. The need for shutdown may be urgent, so be careful not to delay it long (if the command doesn't require interaction with the server, consider having it fork into the background).", ArgsManager::ALLOW_ANY, OptionsCategory::OPTIONS);
#endif
    argsman.AddArg("-txindex", strprintf("Maintain a full transaction index, used by the getrawtransaction rpc call (default: %u)", DEFAULT_TXINDEX), ArgsManager::ALLOW_ANY, OptionsCategory::OPTIONS);
    argsman.AddArg("-blockfilterindex=<type>",
                 strprintf("Maintain an index of compact filters by block (default: %s, values: %s).", DEFAULT_BLOCKFILTERINDEX, ListBlockFilterTypes()) +
                 " If <type> is not supplied or if <type> = 1, indexes for all known types are enabled.",
                 ArgsManager::ALLOW_ANY, OptionsCategory::OPTIONS);

    // Particl specific
    argsman.AddArg("-addressindex", strprintf("Maintain a full address index, used to query for the balance, txids and unspent outputs for addresses (default: %u)", particl::DEFAULT_ADDRESSINDEX), ArgsManager::ALLOW_ANY, OptionsCategory::OPTIONS);
    argsman.AddArg("-timestampindex", strprintf("Maintain a timestamp index for block hashes, used to query blocks hashes by a range of timestamps (default: %u)", particl::DEFAULT_TIMESTAMPINDEX), ArgsManager::ALLOW_ANY, OptionsCategory::OPTIONS);
    argsman.AddArg("-spentindex", strprintf("Maintain a full spent index, used to query the spending txid and input index for an outpoint (default: %u)", particl::DEFAULT_SPENTINDEX), ArgsManager::ALLOW_ANY, OptionsCategory::OPTIONS);
    argsman.AddArg("-balancesindex", strprintf("Maintain a balances index per block (default: %u)", particl::DEFAULT_BALANCESINDEX), ArgsManager::ALLOW_ANY, OptionsCategory::OPTIONS);
    argsman.AddArg("-csindex", strprintf("Maintain an index of outputs by coldstaking address (default: %u)", particl::DEFAULT_CSINDEX), ArgsManager::ALLOW_ANY, OptionsCategory::OPTIONS);
    argsman.AddArg("-cswhitelist", strprintf("Only index coldstaked outputs with matching stake address. Can be specified multiple times."), ArgsManager::ALLOW_ANY, OptionsCategory::OPTIONS);

    argsman.AddArg("-dbmaxopenfiles", strprintf("Maximum number of open files parameter passed to level-db for the blocktree db (default: %u)", particl::DEFAULT_BLOCKTREE_DB_MAX_OPEN_FILES), ArgsManager::ALLOW_ANY, OptionsCategory::OPTIONS);
    argsman.AddArg("-dbcompression", strprintf("Database compression parameter passed to level-db for the blocktree db (default: %s)", particl::DEFAULT_BLOCKTREE_DB_COMPRESSION ? "true" : "false"), ArgsManager::ALLOW_ANY, OptionsCategory::OPTIONS);

    argsman.AddArg("-findpeers", "Node will search for peers (default: 1)", ArgsManager::ALLOW_ANY, OptionsCategory::CONNECTION);

    argsman.AddArg("-displaylocaltime", "Display human readable time strings in local timezone (default: false)", ArgsManager::ALLOW_ANY, OptionsCategory::RPC);
    argsman.AddArg("-displayutctime", "Display human readable time strings in UTC (default: false)", ArgsManager::ALLOW_ANY, OptionsCategory::RPC);
    argsman.AddArg("-rebuildrollingindices", "Force rebuild of rolling indices (default: false)", ArgsManager::ALLOW_ANY, OptionsCategory::RPC);
    argsman.AddArg("-acceptanontxn", strprintf("Relay and mine \"anon\" transactions (default: %u)", particl::DEFAULT_ACCEPT_ANON_TX), ArgsManager::ALLOW_ANY, OptionsCategory::RPC);
    argsman.AddArg("-acceptblindtxn", strprintf("Relay and mine \"anon\" transactions (default: %u)", particl::DEFAULT_ACCEPT_BLIND_TX), ArgsManager::ALLOW_ANY, OptionsCategory::RPC);
    argsman.AddArg("-checkpeerheight", "Consider peer height for initial-block-download status (default: true)", ArgsManager::ALLOW_ANY, OptionsCategory::RPC);
    argsman.AddArg("-skiprangeproofverify", "Skip verifying rangeproofs when reindexing or importing (default: false)", ArgsManager::ALLOW_ANY, OptionsCategory::OPTIONS);
    argsman.AddArg("-rpccorsdomain=<domain>", "Allow JSON-RPC connections from specified domain (e.g. http://localhost:4200 or \"*\"). This needs to be set if you are using the Particl GUI in a browser.", ArgsManager::ALLOW_ANY, OptionsCategory::RPC);
    argsman.AddArg("-automaticbans", strprintf("Whether to automatically ban misbehaving nodes. (default: %u)", particl::DEFAULT_AUTOMATIC_BANS), ArgsManager::ALLOW_ANY, OptionsCategory::OPTIONS);
    argsman.AddArg("-banscore=<n>", strprintf("Threshold for disconnecting misbehaving peers (default: %u)", DISCOURAGEMENT_THRESHOLD), ArgsManager::ALLOW_ANY, OptionsCategory::CONNECTION);

    hidden_args.emplace_back("-btcmode");
    hidden_args.emplace_back("-btcmode_mainnet");
    hidden_args.emplace_back("-debugdevice");  // Disable to allow usbdevices in regtest mode
    // end Particl specific

    argsman.AddArg("-addnode=<ip>", strprintf("Add a node to connect to and attempt to keep the connection open (see the addnode RPC help for more info). This option can be specified multiple times to add multiple nodes; connections are limited to %u at a time and are counted separately from the -maxconnections limit.", MAX_ADDNODE_CONNECTIONS), ArgsManager::ALLOW_ANY | ArgsManager::NETWORK_ONLY, OptionsCategory::CONNECTION);
    argsman.AddArg("-asmap=<file>", strprintf("Specify asn mapping used for bucketing of the peers (default: %s). Relative paths will be prefixed by the net-specific datadir location.", DEFAULT_ASMAP_FILENAME), ArgsManager::ALLOW_ANY, OptionsCategory::CONNECTION);
    argsman.AddArg("-bantime=<n>", strprintf("Default duration (in seconds) of manually configured bans (default: %u)", DEFAULT_MISBEHAVING_BANTIME), ArgsManager::ALLOW_ANY, OptionsCategory::CONNECTION);
    argsman.AddArg("-bind=<addr>[:<port>][=onion]", strprintf("Bind to given address and always listen on it (default: 0.0.0.0). Use [host]:port notation for IPv6. Append =onion to tag any incoming connections to that address and port as incoming Tor connections (default: 127.0.0.1:%u=onion, testnet: 127.0.0.1:%u=onion, signet: 127.0.0.1:%u=onion, regtest: 127.0.0.1:%u=onion)", defaultBaseParams->OnionServiceTargetPort(), testnetBaseParams->OnionServiceTargetPort(), signetBaseParams->OnionServiceTargetPort(), regtestBaseParams->OnionServiceTargetPort()), ArgsManager::ALLOW_ANY | ArgsManager::NETWORK_ONLY, OptionsCategory::CONNECTION);
    argsman.AddArg("-cjdnsreachable", "If set, then this host is configured for CJDNS (connecting to fc00::/8 addresses would lead us to the CJDNS network, see doc/cjdns.md) (default: 0)", ArgsManager::ALLOW_ANY, OptionsCategory::CONNECTION);
    argsman.AddArg("-connect=<ip>", "Connect only to the specified node; -noconnect disables automatic connections (the rules for this peer are the same as for -addnode). This option can be specified multiple times to connect to multiple nodes.", ArgsManager::ALLOW_ANY | ArgsManager::NETWORK_ONLY, OptionsCategory::CONNECTION);
    argsman.AddArg("-discover", "Discover own IP addresses (default: 1 when listening and no -externalip or -proxy)", ArgsManager::ALLOW_ANY, OptionsCategory::CONNECTION);
    argsman.AddArg("-dns", strprintf("Allow DNS lookups for -addnode, -seednode and -connect (default: %u)", DEFAULT_NAME_LOOKUP), ArgsManager::ALLOW_ANY, OptionsCategory::CONNECTION);
    argsman.AddArg("-dnsseed", strprintf("Query for peer addresses via DNS lookup, if low on addresses (default: %u unless -connect used or -maxconnections=0)", DEFAULT_DNSSEED), ArgsManager::ALLOW_ANY, OptionsCategory::CONNECTION);
    argsman.AddArg("-externalip=<ip>", "Specify your own public address", ArgsManager::ALLOW_ANY, OptionsCategory::CONNECTION);
    argsman.AddArg("-fixedseeds", strprintf("Allow fixed seeds if DNS seeds don't provide peers (default: %u)", DEFAULT_FIXEDSEEDS), ArgsManager::ALLOW_ANY, OptionsCategory::CONNECTION);
    argsman.AddArg("-forcednsseed", strprintf("Always query for peer addresses via DNS lookup (default: %u)", DEFAULT_FORCEDNSSEED), ArgsManager::ALLOW_ANY, OptionsCategory::CONNECTION);
    argsman.AddArg("-listen", strprintf("Accept connections from outside (default: %u if no -proxy, -connect or -maxconnections=0)", DEFAULT_LISTEN), ArgsManager::ALLOW_ANY, OptionsCategory::CONNECTION);
    argsman.AddArg("-listenonion", strprintf("Automatically create Tor onion service (default: %d)", DEFAULT_LISTEN_ONION), ArgsManager::ALLOW_ANY, OptionsCategory::CONNECTION);
    argsman.AddArg("-maxconnections=<n>", strprintf("Maintain at most <n> automatic connections to peers (default: %u). This limit does not apply to connections manually added via -addnode or the addnode RPC, which have a separate limit of %u.", DEFAULT_MAX_PEER_CONNECTIONS, MAX_ADDNODE_CONNECTIONS), ArgsManager::ALLOW_ANY, OptionsCategory::CONNECTION);
    argsman.AddArg("-maxreceivebuffer=<n>", strprintf("Maximum per-connection receive buffer, <n>*1000 bytes (default: %u)", DEFAULT_MAXRECEIVEBUFFER), ArgsManager::ALLOW_ANY, OptionsCategory::CONNECTION);
    argsman.AddArg("-maxsendbuffer=<n>", strprintf("Maximum per-connection memory usage for the send buffer, <n>*1000 bytes (default: %u)", DEFAULT_MAXSENDBUFFER), ArgsManager::ALLOW_ANY, OptionsCategory::CONNECTION);
    argsman.AddArg("-maxtimeadjustment", strprintf("Maximum allowed median peer time offset adjustment. Local perspective of time may be influenced by outbound peers forward or backward by this amount (default: %u seconds).", DEFAULT_MAX_TIME_ADJUSTMENT), ArgsManager::ALLOW_ANY, OptionsCategory::CONNECTION);
    argsman.AddArg("-maxuploadtarget=<n>", strprintf("Tries to keep outbound traffic under the given target per 24h. Limit does not apply to peers with 'download' permission or blocks created within past week. 0 = no limit (default: %s). Optional suffix units [k|K|m|M|g|G|t|T] (default: M). Lowercase is 1000 base while uppercase is 1024 base", DEFAULT_MAX_UPLOAD_TARGET), ArgsManager::ALLOW_ANY, OptionsCategory::CONNECTION);
#if HAVE_SOCKADDR_UN
    argsman.AddArg("-onion=<ip:port|path>", "Use separate SOCKS5 proxy to reach peers via Tor onion services, set -noonion to disable (default: -proxy). May be a local file path prefixed with 'unix:'.", ArgsManager::ALLOW_ANY, OptionsCategory::CONNECTION);
#else
    argsman.AddArg("-onion=<ip:port>", "Use separate SOCKS5 proxy to reach peers via Tor onion services, set -noonion to disable (default: -proxy)", ArgsManager::ALLOW_ANY, OptionsCategory::CONNECTION);
#endif
    argsman.AddArg("-i2psam=<ip:port>", "I2P SAM proxy to reach I2P peers and accept I2P connections (default: none)", ArgsManager::ALLOW_ANY, OptionsCategory::CONNECTION);
    argsman.AddArg("-i2pacceptincoming", strprintf("Whether to accept inbound I2P connections (default: %i). Ignored if -i2psam is not set. Listening for inbound I2P connections is done through the SAM proxy, not by binding to a local address and port.", DEFAULT_I2P_ACCEPT_INCOMING), ArgsManager::ALLOW_ANY, OptionsCategory::CONNECTION);
    argsman.AddArg("-onlynet=<net>", "Make automatic outbound connections only to network <net> (" + Join(GetNetworkNames(), ", ") + "). Inbound and manual connections are not affected by this option. It can be specified multiple times to allow multiple networks.", ArgsManager::ALLOW_ANY, OptionsCategory::CONNECTION);
    argsman.AddArg("-v2transport", strprintf("Support v2 transport (default: %u)", DEFAULT_V2_TRANSPORT), ArgsManager::ALLOW_ANY, OptionsCategory::CONNECTION);
    argsman.AddArg("-peerbloomfilters", strprintf("Support filtering of blocks and transaction with bloom filters (default: %u)", DEFAULT_PEERBLOOMFILTERS), ArgsManager::ALLOW_ANY, OptionsCategory::CONNECTION);
    argsman.AddArg("-peerblockfilters", strprintf("Serve compact block filters to peers per BIP 157 (default: %u)", DEFAULT_PEERBLOCKFILTERS), ArgsManager::ALLOW_ANY, OptionsCategory::CONNECTION);
    argsman.AddArg("-txreconciliation", strprintf("Enable transaction reconciliations per BIP 330 (default: %d)", DEFAULT_TXRECONCILIATION_ENABLE), ArgsManager::ALLOW_ANY | ArgsManager::DEBUG_ONLY, OptionsCategory::CONNECTION);
    // TODO: remove the sentence "Nodes not using ... incoming connections." once the changes from
    // https://github.com/bitcoin/bitcoin/pull/23542 have become widespread.
    argsman.AddArg("-port=<port>", strprintf("Listen for connections on <port>. Nodes not using the default ports (default: %u, testnet: %u, signet: %u, regtest: %u) are unlikely to get incoming connections. Not relevant for I2P (see doc/i2p.md).", defaultChainParams->GetDefaultPort(), testnetChainParams->GetDefaultPort(), signetChainParams->GetDefaultPort(), regtestChainParams->GetDefaultPort()), ArgsManager::ALLOW_ANY | ArgsManager::NETWORK_ONLY, OptionsCategory::CONNECTION);
#if HAVE_SOCKADDR_UN
    argsman.AddArg("-proxy=<ip:port|path>", "Connect through SOCKS5 proxy, set -noproxy to disable (default: disabled). May be a local file path prefixed with 'unix:' if the proxy supports it.", ArgsManager::ALLOW_ANY | ArgsManager::DISALLOW_ELISION, OptionsCategory::CONNECTION);
#else
    argsman.AddArg("-proxy=<ip:port>", "Connect through SOCKS5 proxy, set -noproxy to disable (default: disabled)", ArgsManager::ALLOW_ANY | ArgsManager::DISALLOW_ELISION, OptionsCategory::CONNECTION);
#endif
    argsman.AddArg("-proxyrandomize", strprintf("Randomize credentials for every proxy connection. This enables Tor stream isolation (default: %u)", DEFAULT_PROXYRANDOMIZE), ArgsManager::ALLOW_ANY, OptionsCategory::CONNECTION);
    argsman.AddArg("-seednode=<ip>", "Connect to a node to retrieve peer addresses, and disconnect. This option can be specified multiple times to connect to multiple nodes.", ArgsManager::ALLOW_ANY, OptionsCategory::CONNECTION);
    argsman.AddArg("-networkactive", "Enable all P2P network activity (default: 1). Can be changed by the setnetworkactive RPC command", ArgsManager::ALLOW_ANY, OptionsCategory::CONNECTION);
    argsman.AddArg("-timeout=<n>", strprintf("Specify socket connection timeout in milliseconds. If an initial attempt to connect is unsuccessful after this amount of time, drop it (minimum: 1, default: %d)", DEFAULT_CONNECT_TIMEOUT), ArgsManager::ALLOW_ANY, OptionsCategory::CONNECTION);
    argsman.AddArg("-peertimeout=<n>", strprintf("Specify a p2p connection timeout delay in seconds. After connecting to a peer, wait this amount of time before considering disconnection based on inactivity (minimum: 1, default: %d)", DEFAULT_PEER_CONNECT_TIMEOUT), ArgsManager::ALLOW_ANY | ArgsManager::DEBUG_ONLY, OptionsCategory::CONNECTION);
    argsman.AddArg("-torcontrol=<ip>:<port>", strprintf("Tor control host and port to use if onion listening enabled (default: %s). If no port is specified, the default port of %i will be used.", DEFAULT_TOR_CONTROL, DEFAULT_TOR_CONTROL_PORT), ArgsManager::ALLOW_ANY, OptionsCategory::CONNECTION);
    argsman.AddArg("-torpassword=<pass>", "Tor control port password (default: empty)", ArgsManager::ALLOW_ANY | ArgsManager::SENSITIVE, OptionsCategory::CONNECTION);
#ifdef USE_UPNP
#if USE_UPNP
    argsman.AddArg("-upnp", "Use UPnP to map the listening port (default: 1 when listening and no -proxy)", ArgsManager::ALLOW_ANY, OptionsCategory::CONNECTION);
#else
    argsman.AddArg("-upnp", strprintf("Use UPnP to map the listening port (default: %u)", 0), ArgsManager::ALLOW_ANY, OptionsCategory::CONNECTION);
#endif
#else
    hidden_args.emplace_back("-upnp");
#endif
#ifdef USE_NATPMP
    argsman.AddArg("-natpmp", strprintf("Use NAT-PMP to map the listening port (default: %s)", DEFAULT_NATPMP ? "1 when listening and no -proxy" : "0"), ArgsManager::ALLOW_ANY, OptionsCategory::CONNECTION);
#else
    hidden_args.emplace_back("-natpmp");
#endif // USE_NATPMP
    argsman.AddArg("-whitebind=<[permissions@]addr>", "Bind to the given address and add permission flags to the peers connecting to it. "
        "Use [host]:port notation for IPv6. Allowed permissions: " + Join(NET_PERMISSIONS_DOC, ", ") + ". "
        "Specify multiple permissions separated by commas (default: download,noban,mempool,relay). Can be specified multiple times.", ArgsManager::ALLOW_ANY, OptionsCategory::CONNECTION);

    argsman.AddArg("-whitelist=<[permissions@]IP address or network>", "Add permission flags to the peers using the given IP address (e.g. 1.2.3.4) or "
        "CIDR-notated network (e.g. 1.2.3.0/24). Uses the same permissions as "
        "-whitebind. "
        "Additional flags \"in\" and \"out\" control whether permissions apply to incoming connections and/or manual (default: incoming only). "
        "Can be specified multiple times.", ArgsManager::ALLOW_ANY, OptionsCategory::CONNECTION);

    smsg::AddOptions(argsman);

    g_wallet_init_interface.AddWalletOptions(argsman);
#ifdef ENABLE_WALLET
    if (fParticlMode) {
        CHDWallet::AddOptions(argsman);
    }
#endif

#if ENABLE_ZMQ
    argsman.AddArg("-zmqpubhashblock=<address>", "Enable publish hash block in <address>", ArgsManager::ALLOW_ANY, OptionsCategory::ZMQ);
    argsman.AddArg("-zmqpubhashtx=<address>", "Enable publish hash transaction in <address>", ArgsManager::ALLOW_ANY, OptionsCategory::ZMQ);
    argsman.AddArg("-zmqpubrawblock=<address>", "Enable publish raw block in <address>", ArgsManager::ALLOW_ANY, OptionsCategory::ZMQ);
    argsman.AddArg("-zmqpubrawtx=<address>", "Enable publish raw transaction in <address>", ArgsManager::ALLOW_ANY, OptionsCategory::ZMQ);
    argsman.AddArg("-zmqpubsequence=<address>", "Enable publish hash block and tx sequence in <address>", ArgsManager::ALLOW_ANY, OptionsCategory::ZMQ);
    argsman.AddArg("-zmqpubhashblockhwm=<n>", strprintf("Set publish hash block outbound message high water mark (default: %d)", CZMQAbstractNotifier::DEFAULT_ZMQ_SNDHWM), ArgsManager::ALLOW_ANY, OptionsCategory::ZMQ);
    argsman.AddArg("-zmqpubhashtxhwm=<n>", strprintf("Set publish hash transaction outbound message high water mark (default: %d)", CZMQAbstractNotifier::DEFAULT_ZMQ_SNDHWM), ArgsManager::ALLOW_ANY, OptionsCategory::ZMQ);
    argsman.AddArg("-zmqpubrawblockhwm=<n>", strprintf("Set publish raw block outbound message high water mark (default: %d)", CZMQAbstractNotifier::DEFAULT_ZMQ_SNDHWM), ArgsManager::ALLOW_ANY, OptionsCategory::ZMQ);
    argsman.AddArg("-zmqpubrawtxhwm=<n>", strprintf("Set publish raw transaction outbound message high water mark (default: %d)", CZMQAbstractNotifier::DEFAULT_ZMQ_SNDHWM), ArgsManager::ALLOW_ANY, OptionsCategory::ZMQ);
    argsman.AddArg("-zmqpubsequencehwm=<n>", strprintf("Set publish hash sequence message high water mark (default: %d)", CZMQAbstractNotifier::DEFAULT_ZMQ_SNDHWM), ArgsManager::ALLOW_ANY, OptionsCategory::ZMQ);

    // Particl
    argsman.AddArg("-zmqpubhashwtx=<address>", "Enable publish hash transaction received by wallets in <address>", ArgsManager::ALLOW_ANY, OptionsCategory::ZMQ);
    argsman.AddArg("-zmqpubsmsg=<address>", "Enable publish secure message in <address>", ArgsManager::ALLOW_ANY, OptionsCategory::ZMQ);
    argsman.AddArg("-serverkeyzmq=<secret_key>", "Base64 encoded string of the z85 encoded secret key for CurveZMQ.", ArgsManager::ALLOW_ANY, OptionsCategory::ZMQ);
    argsman.AddArg("-newserverkeypairzmq", "Generate new key pair for CurveZMQ, print and exit.", ArgsManager::ALLOW_ANY, OptionsCategory::ZMQ);
    argsman.AddArg("-whitelistzmq=<IP address or network>", "Whitelist peers connecting from the given IP address (e.g. 1.2.3.4) or CIDR notated network (e.g. 1.2.3.0/24). Can be specified multiple times.", ArgsManager::ALLOW_ANY, OptionsCategory::ZMQ);
#else
    hidden_args.emplace_back("-zmqpubhashblock=<address>");
    hidden_args.emplace_back("-zmqpubhashtx=<address>");
    hidden_args.emplace_back("-zmqpubrawblock=<address>");
    hidden_args.emplace_back("-zmqpubrawtx=<address>");
    hidden_args.emplace_back("-zmqpubsequence=<n>");
    hidden_args.emplace_back("-zmqpubhashblockhwm=<n>");
    hidden_args.emplace_back("-zmqpubhashtxhwm=<n>");
    hidden_args.emplace_back("-zmqpubrawblockhwm=<n>");
    hidden_args.emplace_back("-zmqpubrawtxhwm=<n>");
    hidden_args.emplace_back("-zmqpubsequencehwm=<n>");

    // Particl
    hidden_args.emplace_back("-zmqpubhashwtx=<address>");
    hidden_args.emplace_back("-zmqpubsmsg=<address>");
    hidden_args.emplace_back("-serverkeyzmq=<secret_key>");
    hidden_args.emplace_back("-newserverkeypairzmq");
    hidden_args.emplace_back("-whitelistzmq=<IP address or network>");
#endif

    argsman.AddArg("-checkblocks=<n>", strprintf("How many blocks to check at startup (default: %u, 0 = all)", DEFAULT_CHECKBLOCKS), ArgsManager::ALLOW_ANY | ArgsManager::DEBUG_ONLY, OptionsCategory::DEBUG_TEST);
    argsman.AddArg("-checklevel=<n>", strprintf("How thorough the block verification of -checkblocks is: %s (0-4, default: %u)", Join(CHECKLEVEL_DOC, ", "), DEFAULT_CHECKLEVEL), ArgsManager::ALLOW_ANY | ArgsManager::DEBUG_ONLY, OptionsCategory::DEBUG_TEST);
    argsman.AddArg("-checkblockindex", strprintf("Do a consistency check for the block tree, chainstate, and other validation data structures occasionally. (default: %u, regtest: %u)", defaultChainParams->DefaultConsistencyChecks(), regtestChainParams->DefaultConsistencyChecks()), ArgsManager::ALLOW_ANY | ArgsManager::DEBUG_ONLY, OptionsCategory::DEBUG_TEST);
    argsman.AddArg("-checkaddrman=<n>", strprintf("Run addrman consistency checks every <n> operations. Use 0 to disable. (default: %u)", DEFAULT_ADDRMAN_CONSISTENCY_CHECKS), ArgsManager::ALLOW_ANY | ArgsManager::DEBUG_ONLY, OptionsCategory::DEBUG_TEST);
    argsman.AddArg("-checkmempool=<n>", strprintf("Run mempool consistency checks every <n> transactions. Use 0 to disable. (default: %u, regtest: %u)", defaultChainParams->DefaultConsistencyChecks(), regtestChainParams->DefaultConsistencyChecks()), ArgsManager::ALLOW_ANY | ArgsManager::DEBUG_ONLY, OptionsCategory::DEBUG_TEST);
    argsman.AddArg("-checkpoints", strprintf("Enable rejection of any forks from the known historical chain until block %s (default: %u)", defaultChainParams->Checkpoints().GetHeight(), DEFAULT_CHECKPOINTS_ENABLED), ArgsManager::ALLOW_ANY | ArgsManager::DEBUG_ONLY, OptionsCategory::DEBUG_TEST);
    argsman.AddArg("-deprecatedrpc=<method>", "Allows deprecated RPC method(s) to be used", ArgsManager::ALLOW_ANY | ArgsManager::DEBUG_ONLY, OptionsCategory::DEBUG_TEST);
    argsman.AddArg("-stopafterblockimport", strprintf("Stop running after importing blocks from disk (default: %u)", DEFAULT_STOPAFTERBLOCKIMPORT), ArgsManager::ALLOW_ANY | ArgsManager::DEBUG_ONLY, OptionsCategory::DEBUG_TEST);
    argsman.AddArg("-stopatheight", strprintf("Stop running after reaching the given height in the main chain (default: %u)", DEFAULT_STOPATHEIGHT), ArgsManager::ALLOW_ANY | ArgsManager::DEBUG_ONLY, OptionsCategory::DEBUG_TEST);
    argsman.AddArg("-limitancestorcount=<n>", strprintf("Do not accept transactions if number of in-mempool ancestors is <n> or more (default: %u)", DEFAULT_ANCESTOR_LIMIT), ArgsManager::ALLOW_ANY | ArgsManager::DEBUG_ONLY, OptionsCategory::DEBUG_TEST);
    argsman.AddArg("-limitancestorsize=<n>", strprintf("Do not accept transactions whose size with all in-mempool ancestors exceeds <n> kilobytes (default: %u)", DEFAULT_ANCESTOR_SIZE_LIMIT_KVB), ArgsManager::ALLOW_ANY | ArgsManager::DEBUG_ONLY, OptionsCategory::DEBUG_TEST);
    argsman.AddArg("-limitdescendantcount=<n>", strprintf("Do not accept transactions if any ancestor would have <n> or more in-mempool descendants (default: %u)", DEFAULT_DESCENDANT_LIMIT), ArgsManager::ALLOW_ANY | ArgsManager::DEBUG_ONLY, OptionsCategory::DEBUG_TEST);
    argsman.AddArg("-limitdescendantsize=<n>", strprintf("Do not accept transactions if any ancestor would have more than <n> kilobytes of in-mempool descendants (default: %u).", DEFAULT_DESCENDANT_SIZE_LIMIT_KVB), ArgsManager::ALLOW_ANY | ArgsManager::DEBUG_ONLY, OptionsCategory::DEBUG_TEST);
    argsman.AddArg("-test=<option>", "Pass a test-only option. Options include : " + Join(TEST_OPTIONS_DOC, ", ") + ".", ArgsManager::ALLOW_ANY | ArgsManager::DEBUG_ONLY, OptionsCategory::DEBUG_TEST);
    argsman.AddArg("-capturemessages", "Capture all P2P messages to disk", ArgsManager::ALLOW_ANY | ArgsManager::DEBUG_ONLY, OptionsCategory::DEBUG_TEST);
    argsman.AddArg("-mocktime=<n>", "Replace actual time with " + UNIX_EPOCH_TIME + " (default: 0)", ArgsManager::ALLOW_ANY | ArgsManager::DEBUG_ONLY, OptionsCategory::DEBUG_TEST);
    argsman.AddArg("-maxsigcachesize=<n>", strprintf("Limit sum of signature cache and script execution cache sizes to <n> MiB (default: %u)", DEFAULT_MAX_SIG_CACHE_BYTES >> 20), ArgsManager::ALLOW_ANY | ArgsManager::DEBUG_ONLY, OptionsCategory::DEBUG_TEST);
    argsman.AddArg("-maxtipage=<n>",
                   strprintf("Maximum tip age in seconds to consider node in initial block download (default: %u)",
                             Ticks<std::chrono::seconds>(DEFAULT_MAX_TIP_AGE)),
                   ArgsManager::ALLOW_ANY | ArgsManager::DEBUG_ONLY, OptionsCategory::DEBUG_TEST);
    argsman.AddArg("-printpriority", strprintf("Log transaction fee rate in " + CURRENCY_UNIT + "/kvB when mining blocks (default: %u)", DEFAULT_PRINTPRIORITY), ArgsManager::ALLOW_ANY | ArgsManager::DEBUG_ONLY, OptionsCategory::DEBUG_TEST);
    argsman.AddArg("-uacomment=<cmt>", "Append comment to the user agent string", ArgsManager::ALLOW_ANY, OptionsCategory::DEBUG_TEST);

    SetupChainParamsBaseOptions(argsman);

    argsman.AddArg("-acceptnonstdtxn", strprintf("Relay and mine \"non-standard\" transactions (test networks only; default: %u)", DEFAULT_ACCEPT_NON_STD_TXN), ArgsManager::ALLOW_ANY | ArgsManager::DEBUG_ONLY, OptionsCategory::NODE_RELAY);
    argsman.AddArg("-incrementalrelayfee=<amt>", strprintf("Fee rate (in %s/kvB) used to define cost of relay, used for mempool limiting and replacement policy. (default: %s)", CURRENCY_UNIT, FormatMoney(DEFAULT_INCREMENTAL_RELAY_FEE)), ArgsManager::ALLOW_ANY | ArgsManager::DEBUG_ONLY, OptionsCategory::NODE_RELAY);
    argsman.AddArg("-dustrelayfee=<amt>", strprintf("Fee rate (in %s/kvB) used to define dust, the value of an output such that it will cost more than its value in fees at this fee rate to spend it. (default: %s)", CURRENCY_UNIT, FormatMoney(DUST_RELAY_TX_FEE)), ArgsManager::ALLOW_ANY | ArgsManager::DEBUG_ONLY, OptionsCategory::NODE_RELAY);
    argsman.AddArg("-acceptstalefeeestimates", strprintf("Read fee estimates even if they are stale (%sdefault: %u) fee estimates are considered stale if they are %s hours old", "regtest only; ", DEFAULT_ACCEPT_STALE_FEE_ESTIMATES, Ticks<std::chrono::hours>(MAX_FILE_AGE)), ArgsManager::ALLOW_ANY | ArgsManager::DEBUG_ONLY, OptionsCategory::DEBUG_TEST);
    argsman.AddArg("-bytespersigop", strprintf("Equivalent bytes per sigop in transactions for relay and mining (default: %u)", DEFAULT_BYTES_PER_SIGOP), ArgsManager::ALLOW_ANY, OptionsCategory::NODE_RELAY);
    argsman.AddArg("-datacarrier", strprintf("Relay and mine data carrier transactions (default: %u)", DEFAULT_ACCEPT_DATACARRIER), ArgsManager::ALLOW_ANY, OptionsCategory::NODE_RELAY);
    argsman.AddArg("-datacarriersize",
                   strprintf("Relay and mine transactions whose data-carrying raw scriptPubKey "
                             "is of this size or less (default: %u)",
                             MAX_OP_RETURN_RELAY),
                   ArgsManager::ALLOW_ANY, OptionsCategory::NODE_RELAY);
    argsman.AddArg("-mempoolfullrbf", strprintf("Accept transaction replace-by-fee without requiring replaceability signaling (default: %u)", DEFAULT_MEMPOOL_FULL_RBF), ArgsManager::ALLOW_ANY, OptionsCategory::NODE_RELAY);
    argsman.AddArg("-permitbaremultisig", strprintf("Relay non-P2SH multisig (default: %u)", DEFAULT_PERMIT_BAREMULTISIG), ArgsManager::ALLOW_ANY,
                   OptionsCategory::NODE_RELAY);
    argsman.AddArg("-minrelaytxfee=<amt>", strprintf("Fees (in %s/kvB) smaller than this are considered zero fee for relaying, mining and transaction creation (default: %s)",
        CURRENCY_UNIT, FormatMoney(DEFAULT_MIN_RELAY_TX_FEE)), ArgsManager::ALLOW_ANY, OptionsCategory::NODE_RELAY);
    argsman.AddArg("-whitelistforcerelay", strprintf("Add 'forcerelay' permission to whitelisted peers with default permissions. This will relay transactions even if the transactions were already in the mempool. (default: %d)", DEFAULT_WHITELISTFORCERELAY), ArgsManager::ALLOW_ANY, OptionsCategory::NODE_RELAY);
    argsman.AddArg("-whitelistrelay", strprintf("Add 'relay' permission to whitelisted peers with default permissions. This will accept relayed transactions even when not relaying transactions (default: %d)", DEFAULT_WHITELISTRELAY), ArgsManager::ALLOW_ANY, OptionsCategory::NODE_RELAY);


    argsman.AddArg("-blockmaxweight=<n>", strprintf("Set maximum BIP141 block weight (default: %d)", DEFAULT_BLOCK_MAX_WEIGHT), ArgsManager::ALLOW_ANY, OptionsCategory::BLOCK_CREATION);
    argsman.AddArg("-blockmintxfee=<amt>", strprintf("Set lowest fee rate (in %s/kvB) for transactions to be included in block creation. (default: %s)", CURRENCY_UNIT, FormatMoney(DEFAULT_BLOCK_MIN_TX_FEE)), ArgsManager::ALLOW_ANY, OptionsCategory::BLOCK_CREATION);
    argsman.AddArg("-blockversion=<n>", "Override block version to test forking scenarios", ArgsManager::ALLOW_ANY | ArgsManager::DEBUG_ONLY, OptionsCategory::BLOCK_CREATION);

    argsman.AddArg("-rest", strprintf("Accept public REST requests (default: %u)", DEFAULT_REST_ENABLE), ArgsManager::ALLOW_ANY, OptionsCategory::RPC);
    argsman.AddArg("-rpcallowip=<ip>", "Allow JSON-RPC connections from specified source. Valid values for <ip> are a single IP (e.g. 1.2.3.4), a network/netmask (e.g. 1.2.3.4/255.255.255.0), a network/CIDR (e.g. 1.2.3.4/24), all ipv4 (0.0.0.0/0), or all ipv6 (::/0). This option can be specified multiple times", ArgsManager::ALLOW_ANY, OptionsCategory::RPC);
    argsman.AddArg("-rpcauth=<userpw>", "Username and HMAC-SHA-256 hashed password for JSON-RPC connections. The field <userpw> comes in the format: <USERNAME>:<SALT>$<HASH>. A canonical python script is included in share/rpcauth. The client then connects normally using the rpcuser=<USERNAME>/rpcpassword=<PASSWORD> pair of arguments. This option can be specified multiple times", ArgsManager::ALLOW_ANY | ArgsManager::SENSITIVE, OptionsCategory::RPC);
    argsman.AddArg("-rpcbind=<addr>[:port]", "Bind to given address to listen for JSON-RPC connections. Do not expose the RPC server to untrusted networks such as the public internet! This option is ignored unless -rpcallowip is also passed. Port is optional and overrides -rpcport. Use [host]:port notation for IPv6. This option can be specified multiple times (default: 127.0.0.1 and ::1 i.e., localhost)", ArgsManager::ALLOW_ANY | ArgsManager::NETWORK_ONLY, OptionsCategory::RPC);
    argsman.AddArg("-rpcdoccheck", strprintf("Throw a non-fatal error at runtime if the documentation for an RPC is incorrect (default: %u)", DEFAULT_RPC_DOC_CHECK), ArgsManager::ALLOW_ANY | ArgsManager::DEBUG_ONLY, OptionsCategory::RPC);
    argsman.AddArg("-rpccookiefile=<loc>", "Location of the auth cookie. Relative paths will be prefixed by a net-specific datadir location. (default: data dir)", ArgsManager::ALLOW_ANY, OptionsCategory::RPC);
    argsman.AddArg("-rpcpassword=<pw>", "Password for JSON-RPC connections", ArgsManager::ALLOW_ANY | ArgsManager::SENSITIVE, OptionsCategory::RPC);
    argsman.AddArg("-rpcport=<port>", strprintf("Listen for JSON-RPC connections on <port> (default: %u, testnet: %u, signet: %u, regtest: %u)", defaultBaseParams->RPCPort(), testnetBaseParams->RPCPort(), signetBaseParams->RPCPort(), regtestBaseParams->RPCPort()), ArgsManager::ALLOW_ANY | ArgsManager::NETWORK_ONLY, OptionsCategory::RPC);
    argsman.AddArg("-rpcservertimeout=<n>", strprintf("Timeout during HTTP requests (default: %d)", DEFAULT_HTTP_SERVER_TIMEOUT), ArgsManager::ALLOW_ANY | ArgsManager::DEBUG_ONLY, OptionsCategory::RPC);
    argsman.AddArg("-rpcthreads=<n>", strprintf("Set the number of threads to service RPC calls (default: %d)", DEFAULT_HTTP_THREADS), ArgsManager::ALLOW_ANY, OptionsCategory::RPC);
    argsman.AddArg("-rpcuser=<user>", "Username for JSON-RPC connections", ArgsManager::ALLOW_ANY | ArgsManager::SENSITIVE, OptionsCategory::RPC);
    argsman.AddArg("-rpcwhitelist=<whitelist>", "Set a whitelist to filter incoming RPC calls for a specific user. The field <whitelist> comes in the format: <USERNAME>:<rpc 1>,<rpc 2>,...,<rpc n>. If multiple whitelists are set for a given user, they are set-intersected. See -rpcwhitelistdefault documentation for information on default whitelist behavior.", ArgsManager::ALLOW_ANY, OptionsCategory::RPC);
    argsman.AddArg("-rpcwhitelistdefault", "Sets default behavior for rpc whitelisting. Unless rpcwhitelistdefault is set to 0, if any -rpcwhitelist is set, the rpc server acts as if all rpc users are subject to empty-unless-otherwise-specified whitelists. If rpcwhitelistdefault is set to 1 and no -rpcwhitelist is set, rpc server acts as if all rpc users are subject to empty whitelists.", ArgsManager::ALLOW_ANY, OptionsCategory::RPC);
    argsman.AddArg("-rpcworkqueue=<n>", strprintf("Set the depth of the work queue to service RPC calls (default: %d)", DEFAULT_HTTP_WORKQUEUE), ArgsManager::ALLOW_ANY | ArgsManager::DEBUG_ONLY, OptionsCategory::RPC);
    argsman.AddArg("-server", "Accept command line and JSON-RPC commands", ArgsManager::ALLOW_ANY, OptionsCategory::RPC);

#if HAVE_DECL_FORK
    argsman.AddArg("-daemon", strprintf("Run in the background as a daemon and accept commands (default: %d)", DEFAULT_DAEMON), ArgsManager::ALLOW_ANY, OptionsCategory::OPTIONS);
    argsman.AddArg("-daemonwait", strprintf("Wait for initialization to be finished before exiting. This implies -daemon (default: %d)", DEFAULT_DAEMONWAIT), ArgsManager::ALLOW_ANY, OptionsCategory::OPTIONS);
#else
    hidden_args.emplace_back("-daemon");
    hidden_args.emplace_back("-daemonwait");
#endif

    // Add the hidden options
    argsman.AddHiddenArgs(hidden_args);
}

static bool fHaveGenesis = false;
static GlobalMutex g_genesis_wait_mutex;
static std::condition_variable g_genesis_wait_cv;

static void BlockNotifyGenesisWait(const CBlockIndex* pBlockIndex)
{
    if (pBlockIndex != nullptr) {
        {
            LOCK(g_genesis_wait_mutex);
            fHaveGenesis = true;
        }
        g_genesis_wait_cv.notify_all();
    }
}

#if HAVE_SYSTEM
static void StartupNotify(const ArgsManager& args)
{
    std::string cmd = args.GetArg("-startupnotify", "");
    if (!cmd.empty()) {
        std::thread t(runCommand, cmd);
        t.detach(); // thread runs free
    }
}
#endif

static bool AppInitServers(NodeContext& node)
{
    const ArgsManager& args = *Assert(node.args);
    RPCServer::OnStarted(&OnRPCStarted);
    RPCServer::OnStopped(&OnRPCStopped);
    if (!InitHTTPServer(*Assert(node.shutdown))) {
        return false;
    }
    StartRPC();
    node.rpc_interruption_point = RpcInterruptionPoint;
    if (!StartHTTPRPC(&node))
        return false;
    if (args.GetBoolArg("-rest", DEFAULT_REST_ENABLE)) StartREST(&node);
    StartHTTPServer();
    return true;
}

// Parameter interaction based on rules
void InitParameterInteraction(ArgsManager& args)
{
    // when specifying an explicit binding address, you want to listen on it
    // even when -connect or -proxy is specified
    if (args.IsArgSet("-bind")) {
        if (args.SoftSetBoolArg("-listen", true))
            LogPrintf("%s: parameter interaction: -bind set -> setting -listen=1\n", __func__);
    }
    if (args.IsArgSet("-whitebind")) {
        if (args.SoftSetBoolArg("-listen", true))
            LogPrintf("%s: parameter interaction: -whitebind set -> setting -listen=1\n", __func__);
    }

    if (args.IsArgSet("-connect") || args.GetIntArg("-maxconnections", DEFAULT_MAX_PEER_CONNECTIONS) <= 0) {
        // when only connecting to trusted nodes, do not seed via DNS, or listen by default
        if (args.SoftSetBoolArg("-dnsseed", false))
            LogPrintf("%s: parameter interaction: -connect or -maxconnections=0 set -> setting -dnsseed=0\n", __func__);
        if (args.SoftSetBoolArg("-listen", false))
            LogPrintf("%s: parameter interaction: -connect or -maxconnections=0 set -> setting -listen=0\n", __func__);
    }

    std::string proxy_arg = args.GetArg("-proxy", "");
    if (proxy_arg != "" && proxy_arg != "0") {
        // to protect privacy, do not listen by default if a default proxy server is specified
        if (args.SoftSetBoolArg("-listen", false))
            LogPrintf("%s: parameter interaction: -proxy set -> setting -listen=0\n", __func__);
        // to protect privacy, do not map ports when a proxy is set. The user may still specify -listen=1
        // to listen locally, so don't rely on this happening through -listen below.
        if (args.SoftSetBoolArg("-upnp", false))
            LogPrintf("%s: parameter interaction: -proxy set -> setting -upnp=0\n", __func__);
        if (args.SoftSetBoolArg("-natpmp", false)) {
            LogPrintf("%s: parameter interaction: -proxy set -> setting -natpmp=0\n", __func__);
        }
        // to protect privacy, do not discover addresses by default
        if (args.SoftSetBoolArg("-discover", false))
            LogPrintf("%s: parameter interaction: -proxy set -> setting -discover=0\n", __func__);
    }

    if (!args.GetBoolArg("-listen", DEFAULT_LISTEN)) {
        // do not map ports or try to retrieve public IP when not listening (pointless)
        if (args.SoftSetBoolArg("-upnp", false))
            LogPrintf("%s: parameter interaction: -listen=0 -> setting -upnp=0\n", __func__);
        if (args.SoftSetBoolArg("-natpmp", false)) {
            LogPrintf("%s: parameter interaction: -listen=0 -> setting -natpmp=0\n", __func__);
        }
        if (args.SoftSetBoolArg("-discover", false))
            LogPrintf("%s: parameter interaction: -listen=0 -> setting -discover=0\n", __func__);
        if (args.SoftSetBoolArg("-listenonion", false))
            LogPrintf("%s: parameter interaction: -listen=0 -> setting -listenonion=0\n", __func__);
        if (args.SoftSetBoolArg("-i2pacceptincoming", false)) {
            LogPrintf("%s: parameter interaction: -listen=0 -> setting -i2pacceptincoming=0\n", __func__);
        }
    }

    if (args.IsArgSet("-externalip")) {
        // if an explicit public IP is specified, do not try to find others
        if (args.SoftSetBoolArg("-discover", false))
            LogPrintf("%s: parameter interaction: -externalip set -> setting -discover=0\n", __func__);
    }

    if (args.GetBoolArg("-blocksonly", DEFAULT_BLOCKSONLY)) {
        // disable whitelistrelay in blocksonly mode
        if (args.SoftSetBoolArg("-whitelistrelay", false))
            LogPrintf("%s: parameter interaction: -blocksonly=1 -> setting -whitelistrelay=0\n", __func__);
        // Reduce default mempool size in blocksonly mode to avoid unexpected resource usage
        if (args.SoftSetArg("-maxmempool", ToString(DEFAULT_BLOCKSONLY_MAX_MEMPOOL_SIZE_MB)))
            LogPrintf("%s: parameter interaction: -blocksonly=1 -> setting -maxmempool=%d\n", __func__, DEFAULT_BLOCKSONLY_MAX_MEMPOOL_SIZE_MB);
    }

    // Forcing relay from whitelisted hosts implies we will accept relays from them in the first place.
    if (args.GetBoolArg("-whitelistforcerelay", DEFAULT_WHITELISTFORCERELAY)) {
        if (args.SoftSetBoolArg("-whitelistrelay", true))
            LogPrintf("%s: parameter interaction: -whitelistforcerelay=1 -> setting -whitelistrelay=1\n", __func__);
    }
    if (args.IsArgSet("-onlynet")) {
        const auto onlynets = args.GetArgs("-onlynet");
        bool clearnet_reachable = std::any_of(onlynets.begin(), onlynets.end(), [](const auto& net) {
            const auto n = ParseNetwork(net);
            return n == NET_IPV4 || n == NET_IPV6;
        });
        if (!clearnet_reachable && args.SoftSetBoolArg("-dnsseed", false)) {
            LogPrintf("%s: parameter interaction: -onlynet excludes IPv4 and IPv6 -> setting -dnsseed=0\n", __func__);
        }
    }
}

/**
 * Initialize global loggers.
 *
 * Note that this is called very early in the process lifetime, so you should be
 * careful about what global state you rely on here.
 */
void InitLogging(const ArgsManager& args)
{
    init::SetLoggingOptions(args);
    init::LogPackageVersion();
}

namespace { // Variables internal to initialization process only

int nMaxConnections;
int nUserMaxConnections;
int nFD;
ServiceFlags nLocalServices = ServiceFlags(NODE_NETWORK_LIMITED | NODE_WITNESS);
int64_t peer_connect_timeout;
std::set<BlockFilterType> g_enabled_filter_types;

} // namespace

[[noreturn]] static void new_handler_terminate()
{
    // Rather than throwing std::bad-alloc if allocation fails, terminate
    // immediately to (try to) avoid chain corruption.
    // Since LogPrintf may itself allocate memory, set the handler directly
    // to terminate first.
    std::set_new_handler(std::terminate);
    LogPrintf("Error: Out of memory. Terminating.\n");

    // The log was successful, terminate now.
    std::terminate();
};

bool AppInitBasicSetup(const ArgsManager& args, std::atomic<int>& exit_status)
{
    // ********************************************************* Step 1: setup
#ifdef _MSC_VER
    // Turn off Microsoft heap dump noise
    _CrtSetReportMode(_CRT_WARN, _CRTDBG_MODE_FILE);
    _CrtSetReportFile(_CRT_WARN, CreateFileA("NUL", GENERIC_WRITE, 0, nullptr, OPEN_EXISTING, 0, 0));
    // Disable confusing "helpful" text message on abort, Ctrl-C
    _set_abort_behavior(0, _WRITE_ABORT_MSG | _CALL_REPORTFAULT);
#endif
#ifdef WIN32
    // Enable heap terminate-on-corruption
    HeapSetInformation(nullptr, HeapEnableTerminationOnCorruption, nullptr, 0);
#endif
    if (!SetupNetworking()) {
        return InitError(Untranslated("Initializing networking failed."));
    }

#ifndef WIN32
    // Clean shutdown on SIGTERM
    registerSignalHandler(SIGTERM, HandleSIGTERM);
    registerSignalHandler(SIGINT, HandleSIGTERM);

    // Reopen debug.log on SIGHUP
    registerSignalHandler(SIGHUP, HandleSIGHUP);

    // Ignore SIGPIPE, otherwise it will bring the daemon down if the client closes unexpectedly
    signal(SIGPIPE, SIG_IGN);
#else
    SetConsoleCtrlHandler(consoleCtrlHandler, true);
#endif

    std::set_new_handler(new_handler_terminate);

    return true;
}

bool AppInitParameterInteraction(const ArgsManager& args)
{
    fParticlMode = !args.GetBoolArg("-btcmode", false); // qa tests
    if (!fParticlMode) {
        WITNESS_SCALE_FACTOR = WITNESS_SCALE_FACTOR_BTC;
        if (args.GetChainType() == ChainType::REGTEST ||
            args.GetChainType() == ChainType::TESTNET) {
            ResetParams(args.GetChainType(), fParticlMode);
        } else
        if (args.GetBoolArg("-btcmode_mainnet", false)) {
            ResetParams(args.GetChainType(), fParticlMode);
        }
    } else {
        MIN_BLOCKS_TO_KEEP = 1024;
        NODE_NETWORK_LIMITED_MIN_BLOCKS = MIN_BLOCKS_TO_KEEP;
        assert(MAX_REORG_DEPTH <= MIN_BLOCKS_TO_KEEP);
    }

    const CChainParams& chainparams = Params();
    // ********************************************************* Step 2: parameter interactions

    // also see: InitParameterInteraction()

    // Error if network-specific options (-addnode, -connect, etc) are
    // specified in default section of config file, but not overridden
    // on the command line or in this chain's section of the config file.
    ChainType chain = args.GetChainType();
    if (chain == ChainType::SIGNET) {
        LogPrintf("Signet derived magic (message start): %s\n", HexStr(chainparams.MessageStart()));
    }
    bilingual_str errors;
    for (const auto& arg : args.GetUnsuitableSectionOnlyArgs()) {
        errors += strprintf(_("Config setting for %s only applied on %s network when in [%s] section.") + Untranslated("\n"), arg, ChainTypeToString(chain), ChainTypeToString(chain));
    }

    if (!errors.empty()) {
        return InitError(errors);
    }

    // Warn if unrecognized section name are present in the config file.
    bilingual_str warnings;
    for (const auto& section : args.GetUnrecognizedSections()) {
        warnings += strprintf(Untranslated("%s:%i ") + _("Section [%s] is not recognized.") + Untranslated("\n"), section.m_file, section.m_line, section.m_name);
    }

    if (!warnings.empty()) {
        InitWarning(warnings);
    }

    if (!fs::is_directory(args.GetBlocksDirPath())) {
        return InitError(strprintf(_("Specified blocks directory \"%s\" does not exist."), args.GetArg("-blocksdir", "")));
    }

    // parse and validate enabled filter types
    std::string blockfilterindex_value = args.GetArg("-blockfilterindex", DEFAULT_BLOCKFILTERINDEX);
    if (blockfilterindex_value == "" || blockfilterindex_value == "1") {
        g_enabled_filter_types = AllBlockFilterTypes();
    } else if (blockfilterindex_value != "0") {
        const std::vector<std::string> names = args.GetArgs("-blockfilterindex");
        for (const auto& name : names) {
            BlockFilterType filter_type;
            if (!BlockFilterTypeByName(name, filter_type)) {
                return InitError(strprintf(_("Unknown -blockfilterindex value %s."), name));
            }
            g_enabled_filter_types.insert(filter_type);
        }
    }

    // Signal NODE_P2P_V2 if BIP324 v2 transport is enabled.
    if (args.GetBoolArg("-v2transport", DEFAULT_V2_TRANSPORT)) {
        nLocalServices = ServiceFlags(nLocalServices | NODE_P2P_V2);
    }

    // Signal NODE_COMPACT_FILTERS if peerblockfilters and basic filters index are both enabled.
    if (args.GetBoolArg("-peerblockfilters", DEFAULT_PEERBLOCKFILTERS)) {
        if (g_enabled_filter_types.count(BlockFilterType::BASIC) != 1) {
            return InitError(_("Cannot set -peerblockfilters without -blockfilterindex."));
        }

        nLocalServices = ServiceFlags(nLocalServices | NODE_COMPACT_FILTERS);
    }

    if (args.GetIntArg("-prune", 0)) {
        if (args.GetBoolArg("-txindex", DEFAULT_TXINDEX))
            return InitError(_("Prune mode is incompatible with -txindex."));
        if (args.GetBoolArg("-reindex-chainstate", false)) {
            return InitError(_("Prune mode is incompatible with -reindex-chainstate. Use full -reindex instead."));
        }
        #define CHECK_ARG_FOR_PRUNE_MODE(name, default_mode)                                \
        if (gArgs.GetBoolArg(name, default_mode)) {                                         \
            return InitError(_("Prune mode is incompatible with " name ".")); }
        CHECK_ARG_FOR_PRUNE_MODE("-addressindex", particl::DEFAULT_ADDRESSINDEX)
        CHECK_ARG_FOR_PRUNE_MODE("-timestampindex", particl::DEFAULT_TIMESTAMPINDEX)
        CHECK_ARG_FOR_PRUNE_MODE("-spentindex", particl::DEFAULT_SPENTINDEX)
        CHECK_ARG_FOR_PRUNE_MODE("-csindex", particl::DEFAULT_CSINDEX)
        #undef CHECK_ARG_FOR_PRUNE_MODE
    }

    // If -forcednsseed is set to true, ensure -dnsseed has not been set to false
    if (args.GetBoolArg("-forcednsseed", DEFAULT_FORCEDNSSEED) && !args.GetBoolArg("-dnsseed", DEFAULT_DNSSEED)){
        return InitError(_("Cannot set -forcednsseed to true when setting -dnsseed to false."));
    }

    // -bind and -whitebind can't be set when not listening
    size_t nUserBind = args.GetArgs("-bind").size() + args.GetArgs("-whitebind").size();
    if (nUserBind != 0 && !args.GetBoolArg("-listen", DEFAULT_LISTEN)) {
        return InitError(Untranslated("Cannot set -bind or -whitebind together with -listen=0"));
    }

    // if listen=0, then disallow listenonion=1
    if (!args.GetBoolArg("-listen", DEFAULT_LISTEN) && args.GetBoolArg("-listenonion", DEFAULT_LISTEN_ONION)) {
        return InitError(Untranslated("Cannot set -listen=0 together with -listenonion=1"));
    }

    // Make sure enough file descriptors are available
    int nBind = std::max(nUserBind, size_t(1));
    nUserMaxConnections = args.GetIntArg("-maxconnections", DEFAULT_MAX_PEER_CONNECTIONS);
    nMaxConnections = std::max(nUserMaxConnections, 0);

    nFD = RaiseFileDescriptorLimit(nMaxConnections + MIN_CORE_FILEDESCRIPTORS + MAX_ADDNODE_CONNECTIONS + nBind + NUM_FDS_MESSAGE_CAPTURE);

#ifdef USE_POLL
    int fd_max = nFD;
#else
    int fd_max = FD_SETSIZE;
#endif
    // Trim requested connection counts, to fit into system limitations
    // <int> in std::min<int>(...) to work around FreeBSD compilation issue described in #2695
    nMaxConnections = std::max(std::min<int>(nMaxConnections, fd_max - nBind - MIN_CORE_FILEDESCRIPTORS - MAX_ADDNODE_CONNECTIONS - NUM_FDS_MESSAGE_CAPTURE), 0);
    if (nFD < MIN_CORE_FILEDESCRIPTORS)
        return InitError(_("Not enough file descriptors available."));
    nMaxConnections = std::min(nFD - MIN_CORE_FILEDESCRIPTORS - MAX_ADDNODE_CONNECTIONS - NUM_FDS_MESSAGE_CAPTURE, nMaxConnections);

    if (nMaxConnections < nUserMaxConnections)
        InitWarning(strprintf(_("Reducing -maxconnections from %d to %d, because of system limitations."), nUserMaxConnections, nMaxConnections));

    // ********************************************************* Step 3: parameter-to-internal-flags
    auto result = init::SetLoggingCategories(args);
    if (!result) return InitError(util::ErrorString(result));
    result = init::SetLoggingLevel(args);
    if (!result) return InitError(util::ErrorString(result));

    nConnectTimeout = args.GetIntArg("-timeout", DEFAULT_CONNECT_TIMEOUT);
    if (nConnectTimeout <= 0) {
        nConnectTimeout = DEFAULT_CONNECT_TIMEOUT;
    }

    peer_connect_timeout = args.GetIntArg("-peertimeout", DEFAULT_PEER_CONNECT_TIMEOUT);
    if (peer_connect_timeout <= 0) {
        return InitError(Untranslated("peertimeout must be a positive integer."));
    }

    // Sanity check argument for min fee for including tx in block
    // TODO: Harmonize which arguments need sanity checking and where that happens
    if (args.IsArgSet("-blockmintxfee")) {
        if (!ParseMoney(args.GetArg("-blockmintxfee", ""))) {
            return InitError(AmountErrMsg("blockmintxfee", args.GetArg("-blockmintxfee", "")));
        }
    }

    nBytesPerSigOp = args.GetIntArg("-bytespersigop", nBytesPerSigOp);

    if (!g_wallet_init_interface.ParameterInteraction()) return false;

    // Option to startup with mocktime set (used for regression testing):
    SetMockTime(args.GetIntArg("-mocktime", 0)); // SetMockTime(0) is a no-op

    if (args.GetBoolArg("-peerbloomfilters", DEFAULT_PEERBLOOMFILTERS))
        nLocalServices = ServiceFlags(nLocalServices | NODE_BLOOM);

<<<<<<< HEAD
    smsgModule.ParseArgs(args);
=======
    if (args.IsArgSet("-test")) {
        if (chainparams.GetChainType() != ChainType::REGTEST) {
            return InitError(Untranslated("-test=<option> should only be used in functional tests"));
        }
        const std::vector<std::string> options = args.GetArgs("-test");
        for (const std::string& option : options) {
            auto it = std::find_if(TEST_OPTIONS_DOC.begin(), TEST_OPTIONS_DOC.end(), [&option](const std::string& doc_option) {
                size_t pos = doc_option.find(" (");
                return (pos != std::string::npos) && (doc_option.substr(0, pos) == option);
            });
            if (it == TEST_OPTIONS_DOC.end()) {
                InitWarning(strprintf(_("Unrecognised option \"%s\" provided in -test=<option>."), option));
            }
        }
    }
>>>>>>> a85e5a7c

    // Also report errors from parsing before daemonization
    {
        kernel::Notifications notifications{};
        ChainstateManager::Options chainman_opts_dummy{
            .chainparams = chainparams,
            .datadir = args.GetDataDirNet(),
            .notifications = notifications,
        };
        auto chainman_result{ApplyArgsManOptions(args, chainman_opts_dummy)};
        if (!chainman_result) {
            return InitError(util::ErrorString(chainman_result));
        }
        BlockManager::Options blockman_opts_dummy{
            .chainparams = chainman_opts_dummy.chainparams,
            .blocks_dir = args.GetBlocksDirPath(),
            .notifications = chainman_opts_dummy.notifications,
        };
        auto blockman_result{ApplyArgsManOptions(args, blockman_opts_dummy)};
        if (!blockman_result) {
            return InitError(util::ErrorString(blockman_result));
        }
    }

    return true;
}

static bool LockDataDirectory(bool probeOnly)
{
    // Make sure only a single Bitcoin process is using the data directory.
    const fs::path& datadir = gArgs.GetDataDirNet();
    switch (util::LockDirectory(datadir, ".lock", probeOnly)) {
    case util::LockResult::ErrorWrite:
        return InitError(strprintf(_("Cannot write to data directory '%s'; check permissions."), fs::PathToString(datadir)));
    case util::LockResult::ErrorLock:
        return InitError(strprintf(_("Cannot obtain a lock on data directory %s. %s is probably already running."), fs::PathToString(datadir), PACKAGE_NAME));
    case util::LockResult::Success: return true;
    } // no default case, so the compiler can warn about missing cases
    assert(false);
}

bool AppInitSanityChecks(const kernel::Context& kernel)
{
    // ********************************************************* Step 4: sanity checks
    auto result{kernel::SanityChecks(kernel)};
    if (!result) {
        InitError(util::ErrorString(result));
        return InitError(strprintf(_("Initialization sanity check failed. %s is shutting down."), PACKAGE_NAME));
    }

    if (!Params().IsTestChain()) {
        LoadBlindedOutputFilters();
    }

    // Probe the data directory lock to give an early error message, if possible
    // We cannot hold the data directory lock here, as the forking for daemon() hasn't yet happened,
    // and a fork will cause weird behavior to it.
    return LockDataDirectory(true);
}

bool AppInitLockDataDirectory()
{
    // After daemonization get the data directory lock again and hold on to it until exit
    // This creates a slight window for a race condition to happen, however this condition is harmless: it
    // will at most make us exit without printing a message to console.
    if (!LockDataDirectory(false)) {
        // Detailed error printed inside LockDataDirectory
        return false;
    }
    return true;
}

bool AppInitInterfaces(NodeContext& node)
{
    node.chain = node.init->makeChain();
    return true;
}

bool AppInitMain(NodeContext& node, interfaces::BlockAndHeaderTipInfo* tip_info)
{
    const ArgsManager& args = *Assert(node.args);
    const CChainParams& chainparams = Params();

    auto opt_max_upload = ParseByteUnits(args.GetArg("-maxuploadtarget", DEFAULT_MAX_UPLOAD_TARGET), ByteUnit::M);
    if (!opt_max_upload) {
        return InitError(strprintf(_("Unable to parse -maxuploadtarget: '%s'"), args.GetArg("-maxuploadtarget", "")));
    }

    // ********************************************************* Step 4a: application initialization
    if (!CreatePidFile(args)) {
        // Detailed error printed inside CreatePidFile().
        return false;
    }
    if (!init::StartLogging(args)) {
        // Detailed error printed inside StartLogging().
        return false;
    }

    LogPrintf("Using at most %i automatic connections (%i file descriptors available)\n", nMaxConnections, nFD);

    // Warn about relative -datadir path.
    if (args.IsArgSet("-datadir") && !args.GetPathArg("-datadir").is_absolute()) {
        LogPrintf("Warning: relative datadir option '%s' specified, which will be interpreted relative to the "
                  "current working directory '%s'. This is fragile, because if bitcoin is started in the future "
                  "from a different location, it will be unable to locate the current data files. There could "
                  "also be data loss if bitcoin is started while in a temporary directory.\n",
                  args.GetArg("-datadir", ""), fs::PathToString(fs::current_path()));
    }

    ValidationCacheSizes validation_cache_sizes{};
    ApplyArgsManOptions(args, validation_cache_sizes);
    if (!InitSignatureCache(validation_cache_sizes.signature_cache_bytes)
        || !InitScriptExecutionCache(validation_cache_sizes.script_execution_cache_bytes))
    {
        return InitError(strprintf(_("Unable to allocate memory for -maxsigcachesize: '%s' MiB"), args.GetIntArg("-maxsigcachesize", DEFAULT_MAX_SIG_CACHE_BYTES >> 20)));
    }

    assert(!node.scheduler);
    node.scheduler = std::make_unique<CScheduler>();
    auto& scheduler = *node.scheduler;

    // Start the lightweight task scheduler thread
    scheduler.m_service_thread = std::thread(util::TraceThread, "scheduler", [&] { scheduler.serviceQueue(); });

    // Gather some entropy once per minute.
    scheduler.scheduleEvery([]{
        RandAddPeriodic();
    }, std::chrono::minutes{1});

    // Check disk space every 5 minutes to avoid db corruption.
    scheduler.scheduleEvery([&args, &node]{
        constexpr uint64_t min_disk_space = 50 << 20; // 50 MB
        if (!CheckDiskSpace(args.GetBlocksDirPath(), min_disk_space)) {
            LogPrintf("Shutting down due to lack of disk space!\n");
            if (!(*Assert(node.shutdown))()) {
                LogPrintf("Error: failed to send shutdown signal after disk space check\n");
            }
        }
    }, std::chrono::minutes{5});

    assert(!node.validation_signals);
    node.validation_signals = std::make_unique<ValidationSignals>(std::make_unique<SerialTaskRunner>(scheduler));
    auto& validation_signals = *node.validation_signals;

    // Create client interfaces for wallets that are supposed to be loaded
    // according to -wallet and -disablewallet options. This only constructs
    // the interfaces, it doesn't load wallet data. Wallets actually get loaded
    // when load() and start() interface methods are called below.
    g_wallet_init_interface.Construct(node);
    uiInterface.InitWallet();

    /* Register RPC commands regardless of -server setting so they will be
     * available in the GUI RPC console even if external calls are disabled.
     */
    RegisterAllCoreRPCCommands(tableRPC);
    RegisterSmsgRPCCommands(tableRPC);
    RegisterInsightRPCCommands(tableRPC);
#if ENABLE_USBDEVICE
    RegisterUSBDeviceRPC(tableRPC);
#endif
    for (const auto& client : node.chain_clients) {
        client->registerRpcs();
    }
#if ENABLE_ZMQ
    RegisterZMQRPCCommands(tableRPC);
#endif
#if ENABLE_WALLET
    RegisterNonWalletRPCCommands(tableRPC);
#endif

    /* Start the RPC server already.  It will be started in "warmup" mode
     * and not really process calls already (but it will signify connections
     * that the server is there and will be ready later).  Warmup mode will
     * be disabled when initialisation is finished.
     */
    if (args.GetBoolArg("-server", false)) {
        uiInterface.InitMessage_connect(SetRPCWarmupStatus);
        if (!AppInitServers(node))
            return InitError(_("Unable to start HTTP server. See debug log for details."));
    }

    // ********************************************************* Step 5: verify wallet database integrity
    for (const auto& client : node.chain_clients) {
        if (!client->verify()) {
            return false;
        }
    }

    // ********************************************************* Step 6: network initialization
    // Note that we absolutely cannot open any actual connections
    // until the very end ("start node") as the UTXO/block state
    // is not yet setup and may end up being set up twice if we
    // need to reindex later.

    fListen = args.GetBoolArg("-listen", DEFAULT_LISTEN);
    fDiscover = args.GetBoolArg("-discover", true);

    PeerManager::Options peerman_opts{};
    ApplyArgsManOptions(args, peerman_opts);

    {

        // Read asmap file if configured
        std::vector<bool> asmap;
        if (args.IsArgSet("-asmap")) {
            fs::path asmap_path = args.GetPathArg("-asmap", DEFAULT_ASMAP_FILENAME);
            if (!asmap_path.is_absolute()) {
                asmap_path = args.GetDataDirNet() / asmap_path;
            }
            if (!fs::exists(asmap_path)) {
                InitError(strprintf(_("Could not find asmap file %s"), fs::quoted(fs::PathToString(asmap_path))));
                return false;
            }
            asmap = DecodeAsmap(asmap_path);
            if (asmap.size() == 0) {
                InitError(strprintf(_("Could not parse asmap file %s"), fs::quoted(fs::PathToString(asmap_path))));
                return false;
            }
            const uint256 asmap_version = (HashWriter{} << asmap).GetHash();
            LogPrintf("Using asmap version %s for IP bucketing\n", asmap_version.ToString());
        } else {
            LogPrintf("Using /16 prefix for IP bucketing\n");
        }

        // Initialize netgroup manager
        assert(!node.netgroupman);
        node.netgroupman = std::make_unique<NetGroupManager>(std::move(asmap));

        // Initialize addrman
        assert(!node.addrman);
        uiInterface.InitMessage(_("Loading P2P addresses…").translated);
        auto addrman{LoadAddrman(*node.netgroupman, args)};
        if (!addrman) return InitError(util::ErrorString(addrman));
        node.addrman = std::move(*addrman);
    }

    assert(!node.banman);
    node.banman = std::make_unique<BanMan>(args.GetDataDirNet() / "banlist", &uiInterface, args.GetIntArg("-bantime", DEFAULT_MISBEHAVING_BANTIME));
    assert(!node.connman);
    node.connman = std::make_unique<CConnman>(GetRand<uint64_t>(),
                                              GetRand<uint64_t>(),
                                              *node.addrman, *node.netgroupman, chainparams, args.GetBoolArg("-networkactive", true));

    assert(!node.fee_estimator);
    // Don't initialize fee estimation with old data if we don't relay transactions,
    // as they would never get updated.
    if (!peerman_opts.ignore_incoming_txs) {
        bool read_stale_estimates = args.GetBoolArg("-acceptstalefeeestimates", DEFAULT_ACCEPT_STALE_FEE_ESTIMATES);
        if (read_stale_estimates && (chainparams.GetChainType() != ChainType::REGTEST)) {
            return InitError(strprintf(_("acceptstalefeeestimates is not supported on %s chain."), chainparams.GetChainTypeString()));
        }
        node.fee_estimator = std::make_unique<CBlockPolicyEstimator>(FeeestPath(args), read_stale_estimates);

        // Flush estimates to disk periodically
        CBlockPolicyEstimator* fee_estimator = node.fee_estimator.get();
        scheduler.scheduleEvery([fee_estimator] { fee_estimator->FlushFeeEstimates(); }, FEE_FLUSH_INTERVAL);
        validation_signals.RegisterValidationInterface(fee_estimator);
    }

    // Check port numbers
    for (const std::string port_option : {
        "-port",
        "-rpcport",
    }) {
        if (args.IsArgSet(port_option)) {
            const std::string port = args.GetArg(port_option, "");
            uint16_t n;
            if (!ParseUInt16(port, &n) || n == 0) {
                return InitError(InvalidPortErrMsg(port_option, port));
            }
        }
    }

    for (const std::string port_option : {
        "-i2psam",
        "-onion",
        "-proxy",
        "-rpcbind",
        "-torcontrol",
        "-whitebind",
        "-zmqpubhashblock",
        "-zmqpubhashtx",
        "-zmqpubrawblock",
        "-zmqpubrawtx",
        "-zmqpubsequence",
    }) {
        for (const std::string& socket_addr : args.GetArgs(port_option)) {
            std::string host_out;
            uint16_t port_out{0};
            if (!SplitHostPort(socket_addr, port_out, host_out)) {
#if HAVE_SOCKADDR_UN
                // Allow unix domain sockets for -proxy and -onion e.g. unix:/some/file/path
                if ((port_option != "-proxy" && port_option != "-onion") || socket_addr.find(ADDR_PREFIX_UNIX) != 0) {
                    return InitError(InvalidPortErrMsg(port_option, socket_addr));
                }
#else
                return InitError(InvalidPortErrMsg(port_option, socket_addr));
#endif
            }
        }
    }

    for (const std::string& socket_addr : args.GetArgs("-bind")) {
        std::string host_out;
        uint16_t port_out{0};
        std::string bind_socket_addr = socket_addr.substr(0, socket_addr.rfind('='));
        if (!SplitHostPort(bind_socket_addr, port_out, host_out)) {
            return InitError(InvalidPortErrMsg("-bind", socket_addr));
        }
    }

    // sanitize comments per BIP-0014, format user agent and check total size
    std::vector<std::string> uacomments;
    for (const std::string& cmt : args.GetArgs("-uacomment")) {
        if (cmt != SanitizeString(cmt, SAFE_CHARS_UA_COMMENT))
            return InitError(strprintf(_("User Agent comment (%s) contains unsafe characters."), cmt));
        uacomments.push_back(cmt);
    }
    strSubVersion = FormatSubVersion(CLIENT_NAME, CLIENT_VERSION, uacomments);
    if (strSubVersion.size() > MAX_SUBVERSION_LENGTH) {
        return InitError(strprintf(_("Total length of network version string (%i) exceeds maximum length (%i). Reduce the number or size of uacomments."),
            strSubVersion.size(), MAX_SUBVERSION_LENGTH));
    }

    if (args.IsArgSet("-onlynet")) {
        g_reachable_nets.RemoveAll();
        for (const std::string& snet : args.GetArgs("-onlynet")) {
            enum Network net = ParseNetwork(snet);
            if (net == NET_UNROUTABLE)
                return InitError(strprintf(_("Unknown network specified in -onlynet: '%s'"), snet));
            g_reachable_nets.Add(net);
        }
    }

    if (!args.IsArgSet("-cjdnsreachable")) {
        if (args.IsArgSet("-onlynet") && g_reachable_nets.Contains(NET_CJDNS)) {
            return InitError(
                _("Outbound connections restricted to CJDNS (-onlynet=cjdns) but "
                  "-cjdnsreachable is not provided"));
        }
        g_reachable_nets.Remove(NET_CJDNS);
    }
    // Now g_reachable_nets.Contains(NET_CJDNS) is true if:
    // 1. -cjdnsreachable is given and
    // 2.1. -onlynet is not given or
    // 2.2. -onlynet=cjdns is given

    // Requesting DNS seeds entails connecting to IPv4/IPv6, which -onlynet options may prohibit:
    // If -dnsseed=1 is explicitly specified, abort. If it's left unspecified by the user, we skip
    // the DNS seeds by adjusting -dnsseed in InitParameterInteraction.
    if (args.GetBoolArg("-dnsseed") == true && !g_reachable_nets.Contains(NET_IPV4) && !g_reachable_nets.Contains(NET_IPV6)) {
        return InitError(strprintf(_("Incompatible options: -dnsseed=1 was explicitly specified, but -onlynet forbids connections to IPv4/IPv6")));
    };

    // Check for host lookup allowed before parsing any network related parameters
    fNameLookup = args.GetBoolArg("-dns", DEFAULT_NAME_LOOKUP);

    Proxy onion_proxy;

    bool proxyRandomize = args.GetBoolArg("-proxyrandomize", DEFAULT_PROXYRANDOMIZE);
    // -proxy sets a proxy for all outgoing network traffic
    // -noproxy (or -proxy=0) as well as the empty string can be used to not set a proxy, this is the default
    std::string proxyArg = args.GetArg("-proxy", "");
    if (proxyArg != "" && proxyArg != "0") {
        Proxy addrProxy;
        if (IsUnixSocketPath(proxyArg)) {
            addrProxy = Proxy(proxyArg, proxyRandomize);
        } else {
            const std::optional<CService> proxyAddr{Lookup(proxyArg, 9050, fNameLookup)};
            if (!proxyAddr.has_value()) {
                return InitError(strprintf(_("Invalid -proxy address or hostname: '%s'"), proxyArg));
            }

            addrProxy = Proxy(proxyAddr.value(), proxyRandomize);
        }

        if (!addrProxy.IsValid())
            return InitError(strprintf(_("Invalid -proxy address or hostname: '%s'"), proxyArg));

        SetProxy(NET_IPV4, addrProxy);
        SetProxy(NET_IPV6, addrProxy);
        SetProxy(NET_CJDNS, addrProxy);
        SetNameProxy(addrProxy);
        onion_proxy = addrProxy;
    }

    const bool onlynet_used_with_onion{args.IsArgSet("-onlynet") && g_reachable_nets.Contains(NET_ONION)};

    // -onion can be used to set only a proxy for .onion, or override normal proxy for .onion addresses
    // -noonion (or -onion=0) disables connecting to .onion entirely
    // An empty string is used to not override the onion proxy (in which case it defaults to -proxy set above, or none)
    std::string onionArg = args.GetArg("-onion", "");
    if (onionArg != "") {
        if (onionArg == "0") { // Handle -noonion/-onion=0
            onion_proxy = Proxy{};
            if (onlynet_used_with_onion) {
                return InitError(
                    _("Outbound connections restricted to Tor (-onlynet=onion) but the proxy for "
                      "reaching the Tor network is explicitly forbidden: -onion=0"));
            }
        } else {
            if (IsUnixSocketPath(onionArg)) {
                onion_proxy = Proxy(onionArg, proxyRandomize);
            } else {
                const std::optional<CService> addr{Lookup(onionArg, 9050, fNameLookup)};
                if (!addr.has_value() || !addr->IsValid()) {
                    return InitError(strprintf(_("Invalid -onion address or hostname: '%s'"), onionArg));
                }

                onion_proxy = Proxy(addr.value(), proxyRandomize);
            }
        }
    }

    if (onion_proxy.IsValid()) {
        SetProxy(NET_ONION, onion_proxy);
    } else {
        // If -listenonion is set, then we will (try to) connect to the Tor control port
        // later from the torcontrol thread and may retrieve the onion proxy from there.
        const bool listenonion_disabled{!args.GetBoolArg("-listenonion", DEFAULT_LISTEN_ONION)};
        if (onlynet_used_with_onion && listenonion_disabled) {
            return InitError(
                _("Outbound connections restricted to Tor (-onlynet=onion) but the proxy for "
                  "reaching the Tor network is not provided: none of -proxy, -onion or "
                  "-listenonion is given"));
        }
        g_reachable_nets.Remove(NET_ONION);
    }

    for (const std::string& strAddr : args.GetArgs("-externalip")) {
        const std::optional<CService> addrLocal{Lookup(strAddr, GetListenPort(), fNameLookup)};
        if (addrLocal.has_value() && addrLocal->IsValid())
            AddLocal(addrLocal.value(), LOCAL_MANUAL);
        else
            return InitError(ResolveErrMsg("externalip", strAddr));
    }

#if ENABLE_ZMQ
    g_zmq_notification_interface = CZMQNotificationInterface::Create(
        [&chainman = node.chainman](std::vector<uint8_t>& block, const CBlockIndex& index) {
            assert(chainman);
            return chainman->m_blockman.ReadRawBlockFromDisk(block, WITH_LOCK(cs_main, return index.GetBlockPos()));
        });

    if (g_zmq_notification_interface) {
        validation_signals.RegisterValidationInterface(g_zmq_notification_interface.get());
    }
#endif

    // ********************************************************* Step 7: load block chain

    node.notifications = std::make_unique<KernelNotifications>(*Assert(node.shutdown), node.exit_status);
    ReadNotificationArgs(args, *node.notifications);
    fReindex = args.GetBoolArg("-reindex", false);
    particl::fSkipRangeproof = args.GetBoolArg("-skiprangeproofverify", false);
    bool fReindexChainState = args.GetBoolArg("-reindex-chainstate", false);
    ChainstateManager::Options chainman_opts{
        .chainparams = chainparams,
        .datadir = args.GetDataDirNet(),
        .notifications = *node.notifications,
        .signals = &validation_signals,
    };
    Assert(ApplyArgsManOptions(args, chainman_opts)); // no error can happen, already checked in AppInitParameterInteraction

    BlockManager::Options blockman_opts{
        .chainparams = chainman_opts.chainparams,
        .blocks_dir = args.GetBlocksDirPath(),
        .notifications = chainman_opts.notifications,
    };
    blockman_opts.checkpeerheight = args.GetBoolArg("-checkpeerheight", true);
    blockman_opts.smsgscanincoming = args.GetBoolArg("-smsgscanincoming", false);
    blockman_opts.addressindex = args.GetBoolArg("-addressindex", particl::DEFAULT_ADDRESSINDEX);
    blockman_opts.timestampindex = args.GetBoolArg("-timestampindex", particl::DEFAULT_TIMESTAMPINDEX);
    blockman_opts.spentindex = args.GetBoolArg("-spentindex", particl::DEFAULT_SPENTINDEX);
    blockman_opts.balancesindex = args.GetBoolArg("-balancesindex", particl::DEFAULT_BALANCESINDEX);
    blockman_opts.rebuildrollingindices = args.GetBoolArg("-rebuildrollingindices", false);
    Assert(ApplyArgsManOptions(args, blockman_opts)); // no error can happen, already checked in AppInitParameterInteraction

    // cache size calculations
    CacheSizes cache_sizes = CalculateCacheSizes(args, g_enabled_filter_types.size());

    LogPrintf("Cache configuration:\n");
    LogPrintf("* Using %.1f MiB for block index database\n", cache_sizes.block_tree_db * (1.0 / 1024 / 1024));
    if (args.GetBoolArg("-txindex", DEFAULT_TXINDEX)) {
        LogPrintf("* Using %.1f MiB for transaction index database\n", cache_sizes.tx_index * (1.0 / 1024 / 1024));
    }
    for (BlockFilterType filter_type : g_enabled_filter_types) {
        LogPrintf("* Using %.1f MiB for %s block filter index database\n",
                  cache_sizes.filter_index * (1.0 / 1024 / 1024), BlockFilterTypeName(filter_type));
    }
    LogPrintf("* Using %.1f MiB for chain state database\n", cache_sizes.coins_db * (1.0 / 1024 / 1024));

    // block tree db settings
    cache_sizes.max_open_files = gArgs.GetIntArg("-dbmaxopenfiles", particl::DEFAULT_BLOCKTREE_DB_MAX_OPEN_FILES);
    cache_sizes.compression = gArgs.GetBoolArg("-dbcompression", particl::DEFAULT_BLOCKTREE_DB_COMPRESSION);

    LogPrintf("Block index database configuration:\n");
    LogPrintf("* Using %d max open files\n", cache_sizes.max_open_files);
    LogPrintf("* Compression is %s\n", cache_sizes.compression ? "enabled" : "disabled");

    assert(!node.mempool);
    assert(!node.chainman);

    CTxMemPool::Options mempool_opts{
        .check_ratio = chainparams.DefaultConsistencyChecks() ? 1 : 0,
        .signals = &validation_signals,
    };
    auto result{ApplyArgsManOptions(args, chainparams, mempool_opts)};
    if (!result) {
        return InitError(util::ErrorString(result));
    }
    mempool_opts.check_ratio = std::clamp<int>(mempool_opts.check_ratio, 0, 1'000'000);

    int64_t descendant_limit_bytes = mempool_opts.limits.descendant_size_vbytes * 40;
    if (mempool_opts.max_size_bytes < 0 || mempool_opts.max_size_bytes < descendant_limit_bytes) {
        return InitError(strprintf(_("-maxmempool must be at least %d MB"), std::ceil(descendant_limit_bytes / 1'000'000.0)));
    }
    LogPrintf("* Using %.1f MiB for in-memory UTXO set (plus up to %.1f MiB of unused mempool space)\n", cache_sizes.coins * (1.0 / 1024 / 1024), mempool_opts.max_size_bytes * (1.0 / 1024 / 1024));

    for (bool fLoaded = false; !fLoaded && !ShutdownRequestedMainThread(node);) {
        node.mempool = std::make_unique<CTxMemPool>(mempool_opts);

        node.chainman = std::make_unique<ChainstateManager>(*Assert(node.shutdown), chainman_opts, blockman_opts);
        ChainstateManager& chainman = *node.chainman;

        node.smsgman = SmsgManager::make();
        chainman.m_smsgman = node.smsgman.get();

        // This is defined and set here instead of inline in validation.h to avoid a hard
        // dependency between validation and index/base, since the latter is not in
        // libbitcoinkernel.
        chainman.restart_indexes = [&node]() {
            LogPrintf("[snapshot] restarting indexes\n");

            // Drain the validation interface queue to ensure that the old indexes
            // don't have any pending work.
            Assert(node.validation_signals)->SyncWithValidationInterfaceQueue();

            for (auto* index : node.indexes) {
                index->Interrupt();
                index->Stop();
                if (!(index->Init() && index->StartBackgroundSync())) {
                    LogPrintf("[snapshot] WARNING failed to restart index %s on snapshot chain\n", index->GetName());
                }
            }
        };

        node::ChainstateLoadOptions options;
        options.mempool = Assert(node.mempool.get());
        options.reindex = node::fReindex;
        options.reindex_chainstate = fReindexChainState;
        options.prune = chainman.m_blockman.IsPruneMode();
        options.check_blocks = args.GetIntArg("-checkblocks", DEFAULT_CHECKBLOCKS);
        options.check_level = args.GetIntArg("-checklevel", DEFAULT_CHECKLEVEL);
        options.require_full_verification = args.IsArgSet("-checkblocks") || args.IsArgSet("-checklevel");
        node::ChainstateLoadArgs csl_args;
        csl_args.address_index = args.GetBoolArg("-addressindex", particl::DEFAULT_ADDRESSINDEX);
        csl_args.spent_index = args.GetBoolArg("-spentindex", particl::DEFAULT_SPENTINDEX);
        csl_args.timestamp_index = args.GetBoolArg("-timestampindex", particl::DEFAULT_TIMESTAMPINDEX);
        csl_args.balances_index = args.GetBoolArg("-balancesindex", particl::DEFAULT_BALANCESINDEX);
        options.args = csl_args;

        options.coins_error_cb = [] {
            uiInterface.ThreadSafeMessageBox(
                _("Error reading from database, shutting down."),
                "", CClientUIInterface::MSG_ERROR);
        };

        uiInterface.InitMessage(_("Loading block index…").translated);
        const auto load_block_index_start_time{SteadyClock::now()};
        auto catch_exceptions = [](auto&& f) {
            try {
                return f();
            } catch (const std::exception& e) {
                LogPrintf("%s\n", e.what());
                return std::make_tuple(node::ChainstateLoadStatus::FAILURE, _("Error opening block database"));
            }
        };
        auto [status, error] = catch_exceptions([&]{ options.reindex = options.reindex || node::particl::ShouldAutoReindex(chainman, cache_sizes, options);
                                                     return LoadChainstate(chainman, cache_sizes, options); });
        if (status == node::ChainstateLoadStatus::SUCCESS) {
            uiInterface.InitMessage(_("Verifying blocks…").translated);
            if (chainman.m_blockman.m_have_pruned && options.check_blocks > MIN_BLOCKS_TO_KEEP) {
                LogWarning("pruned datadir may not have more than %d blocks; only checking available blocks\n",
                                  MIN_BLOCKS_TO_KEEP);
            }
            std::tie(status, error) = catch_exceptions([&]{ return VerifyLoadedChainstate(chainman, options);});
            if (status == node::ChainstateLoadStatus::SUCCESS) {
                fLoaded = true;
                LogPrintf(" block index %15dms\n", Ticks<std::chrono::milliseconds>(SteadyClock::now() - load_block_index_start_time));
            }
        }

        if (status == node::ChainstateLoadStatus::FAILURE_FATAL || status == node::ChainstateLoadStatus::FAILURE_INCOMPATIBLE_DB || status == node::ChainstateLoadStatus::FAILURE_INSUFFICIENT_DBCACHE) {
            return InitError(error);
        }

        if (!fLoaded && !ShutdownRequestedMainThread(node)) {
            // first suggest a reindex
            if (!options.reindex) {
                bool fRet = uiInterface.ThreadSafeQuestion(
                    error + Untranslated(".\n\n") + _("Do you want to rebuild the block database now?"),
                    error.original + ".\nPlease restart with -reindex or -reindex-chainstate to recover.",
                    "", CClientUIInterface::MSG_ERROR | CClientUIInterface::BTN_ABORT);
                if (fRet) {
                    fReindex = true;
                    if (!Assert(node.shutdown)->reset()) {
                        LogPrintf("Internal error: failed to reset shutdown signal.\n");
                    }
                } else {
                    LogPrintf("Aborted block database rebuild. Exiting.\n");
                    return false;
                }
            } else {
                return InitError(error);
            }
        }
    }

    // As LoadBlockIndex can take several minutes, it's possible the user
    // requested to kill the GUI during the last operation. If so, exit.
    // As the program has not fully started yet, Shutdown() is possibly overkill.
    if (ShutdownRequestedMainThread(node)) {
        LogPrintf("Shutdown requested. Exiting.\n");
        return false;
    }

    ChainstateManager& chainman = *Assert(node.chainman);

    assert(!node.peerman);
    node.peerman = PeerManager::make(*node.connman, *node.addrman,
                                     node.banman.get(), chainman,
                                     *node.mempool, peerman_opts);
    validation_signals.RegisterValidationInterface(node.peerman.get());
    chainman.m_peerman = node.peerman.get();

    // ********************************************************* Step 8: start indexers

    if (args.GetBoolArg("-txindex", DEFAULT_TXINDEX)) {
        g_txindex = std::make_unique<TxIndex>(interfaces::MakeChain(node), cache_sizes.tx_index, false, fReindex);

        if (gArgs.GetBoolArg("-csindex", particl::DEFAULT_CSINDEX)) {
            g_txindex->m_cs_index = true;
            for (const auto &addr : gArgs.GetArgs("-cswhitelist")) {
                g_txindex->AppendCSAddress(addr);
            }
        }
        node.indexes.emplace_back(g_txindex.get());
    }

    for (const auto& filter_type : g_enabled_filter_types) {
        InitBlockFilterIndex([&]{ return interfaces::MakeChain(node); }, filter_type, cache_sizes.filter_index, false, fReindex);
        node.indexes.emplace_back(GetBlockFilterIndex(filter_type));
    }

    if (args.GetBoolArg("-coinstatsindex", DEFAULT_COINSTATSINDEX)) {
        g_coin_stats_index = std::make_unique<CoinStatsIndex>(interfaces::MakeChain(node), /*cache_size=*/0, false, fReindex);
        node.indexes.emplace_back(g_coin_stats_index.get());
    }

    // Init indexes
    for (auto index : node.indexes) if (!index->Init()) return false;

    // ********************************************************* Step 9: load wallet
    for (const auto& client : node.chain_clients) {
        if (!client->load()) {
            return false;
        }
    }

    // ********************************************************* Step 10: data directory maintenance

    // if pruning, perform the initial blockstore prune
    // after any wallet rescanning has taken place.
    if (chainman.m_blockman.IsPruneMode()) {
        if (!fReindex) {
            LOCK(cs_main);
            for (Chainstate* chainstate : chainman.GetAll()) {
                uiInterface.InitMessage(_("Pruning blockstore…").translated);
                chainstate->PruneAndFlush();
            }
        }
    } else {
        LogPrintf("Setting NODE_NETWORK on non-prune mode\n");
        nLocalServices = ServiceFlags(nLocalServices | NODE_NETWORK);
    }

    // ********************************************************* Step 11: import blocks

    if (!CheckDiskSpace(args.GetDataDirNet())) {
        InitError(strprintf(_("Error: Disk space is low for %s"), fs::quoted(fs::PathToString(args.GetDataDirNet()))));
        return false;
    }
    if (!CheckDiskSpace(args.GetBlocksDirPath())) {
        InitError(strprintf(_("Error: Disk space is low for %s"), fs::quoted(fs::PathToString(args.GetBlocksDirPath()))));
        return false;
    }

    int chain_active_height = WITH_LOCK(cs_main, return chainman.ActiveChain().Height());

    // On first startup, warn on low block storage space
    if (!fReindex && !fReindexChainState && chain_active_height <= 1) {
        uint64_t assumed_chain_bytes{chainparams.AssumedBlockchainSize() * 1024 * 1024 * 1024};
        uint64_t additional_bytes_needed{
            chainman.m_blockman.IsPruneMode() ?
                std::min(chainman.m_blockman.GetPruneTarget(), assumed_chain_bytes) :
                assumed_chain_bytes};

        if (!CheckDiskSpace(args.GetBlocksDirPath(), additional_bytes_needed)) {
            InitWarning(strprintf(_(
                    "Disk space for %s may not accommodate the block files. " \
                    "Approximately %u GB of data will be stored in this directory."
                ),
                fs::quoted(fs::PathToString(args.GetBlocksDirPath())),
                chainparams.AssumedBlockchainSize()
            ));
        }
    }

    // Either install a handler to notify us when genesis activates, or set fHaveGenesis directly.
    // No locking, as this happens before any background thread is started.
    boost::signals2::connection block_notify_genesis_wait_connection;
    if (WITH_LOCK(chainman.GetMutex(), return chainman.ActiveChain().Tip() == nullptr)) {
        block_notify_genesis_wait_connection = uiInterface.NotifyBlockTip_connect(std::bind(BlockNotifyGenesisWait, std::placeholders::_2));
    } else {
        fHaveGenesis = true;
    }

#if HAVE_SYSTEM
    const std::string block_notify = args.GetArg("-blocknotify", "");
    if (!block_notify.empty()) {
        uiInterface.NotifyBlockTip_connect([block_notify](SynchronizationState sync_state, const CBlockIndex* pBlockIndex) {
            if (sync_state != SynchronizationState::POST_INIT || !pBlockIndex) return;
            std::string command = block_notify;
            ReplaceAll(command, "%s", pBlockIndex->GetBlockHash().GetHex());
            std::thread t(runCommand, command);
            t.detach(); // thread runs free
        });
    }
#endif

    std::vector<fs::path> vImportFiles;
    for (const std::string& strFile : args.GetArgs("-loadblock")) {
        vImportFiles.push_back(fs::PathFromString(strFile));
    }

    chainman.m_thread_load = std::thread(&util::TraceThread, "initload", [=, &chainman, &args, &node] {
        // Import blocks
        ImportBlocks(chainman, vImportFiles);
        if (args.GetBoolArg("-stopafterblockimport", DEFAULT_STOPAFTERBLOCKIMPORT)) {
            LogPrintf("Stopping after block import\n");
            if (!(*Assert(node.shutdown))()) {
                LogPrintf("Error: failed to send shutdown signal after finishing block import\n");
            }
            return;
        }

        // Start indexes initial sync
        if (!StartIndexBackgroundSync(node)) {
            bilingual_str err_str = _("Failed to start indexes, shutting down..");
            chainman.GetNotifications().fatalError(err_str.original, err_str);
            return;
        }
        // Load mempool from disk
        if (auto* pool{chainman.ActiveChainstate().GetMempool()}) {
            LoadMempool(*pool, ShouldPersistMempool(args) ? MempoolPath(args) : fs::path{}, chainman.ActiveChainstate(), {});
            pool->SetLoadTried(!chainman.m_interrupt);
        }
    });

    // Wait for genesis block to be processed
    {
        WAIT_LOCK(g_genesis_wait_mutex, lock);
        // We previously could hang here if shutdown was requested prior to
        // ImportBlocks getting started, so instead we just wait on a timer to
        // check ShutdownRequested() regularly.
        while (!fHaveGenesis && !ShutdownRequestedMainThread(node)) {
            g_genesis_wait_cv.wait_for(lock, std::chrono::milliseconds(500));
        }
        block_notify_genesis_wait_connection.disconnect();
    }

    // ********************************************************* Step 11.1: start secure messaging

    smsgModule.m_node = &node;
    bool start_smsg_without_wallet = true;
    if (fParticlMode && gArgs.GetBoolArg("-smsg", true)) { // SMSG breaks functional tests with services flag, see version msg
#ifdef ENABLE_WALLET
        if (node.wallet_loader && node.wallet_loader->context()) {
            auto vpwallets = GetWallets(*node.wallet_loader->context());
            smsgModule.Start(vpwallets.size() > 0 ? vpwallets[0] : nullptr, vpwallets, gArgs.GetBoolArg("-smsgscanchain", false));
            start_smsg_without_wallet = false;
        }
#endif
        if (start_smsg_without_wallet) {
            std::vector<std::shared_ptr<wallet::CWallet>> empty;
            smsgModule.Start(nullptr, empty, gArgs.GetBoolArg("-smsgscanchain", false));
        }
    }

    if (ShutdownRequestedMainThread(node)) {
        return false;
    }

    // ********************************************************* Step 12: start node

    //// debug print
    int64_t best_block_time{};
    {
        LOCK(cs_main);
        LogPrintf("block tree size = %u\n", chainman.BlockIndex().size());
        chain_active_height = chainman.ActiveChain().Height();
        best_block_time = chainman.ActiveChain().Tip() ? chainman.ActiveChain().Tip()->GetBlockTime() : chainman.GetParams().GenesisBlock().GetBlockTime();
        if (tip_info) {
            tip_info->block_height = chain_active_height;
            tip_info->block_time = best_block_time;
            tip_info->verification_progress = GuessVerificationProgress(chainman.GetParams().TxData(), chainman.ActiveChain().Tip());
        }
        if (tip_info && chainman.m_best_header) {
            tip_info->header_height = chainman.m_best_header->nHeight;
            tip_info->header_time = chainman.m_best_header->GetBlockTime();
        }
    }
    LogPrintf("nBestHeight = %d\n", chain_active_height);
    if (node.peerman) node.peerman->SetBestBlock(chain_active_height, std::chrono::seconds{best_block_time});

    // Map ports with UPnP or NAT-PMP.
    StartMapPort(args.GetBoolArg("-upnp", DEFAULT_UPNP), args.GetBoolArg("-natpmp", DEFAULT_NATPMP));

    CConnman::Options connOptions;
    connOptions.nLocalServices = smsg::fSecMsgEnabled ? ServiceFlags(nLocalServices | NODE_SMSG) : nLocalServices;
    connOptions.m_max_automatic_connections = nMaxConnections;
    connOptions.uiInterface = &uiInterface;
    connOptions.m_banman = node.banman.get();
    connOptions.m_msgproc = node.peerman.get();
    connOptions.nSendBufferMaxSize = 1000 * args.GetIntArg("-maxsendbuffer", DEFAULT_MAXSENDBUFFER);
    connOptions.nReceiveFloodSize = 1000 * args.GetIntArg("-maxreceivebuffer", DEFAULT_MAXRECEIVEBUFFER);
    connOptions.m_added_nodes = args.GetArgs("-addnode");
    connOptions.nMaxOutboundLimit = *opt_max_upload;
    connOptions.m_peer_connect_timeout = peer_connect_timeout;
    connOptions.whitelist_forcerelay = args.GetBoolArg("-whitelistforcerelay", DEFAULT_WHITELISTFORCERELAY);
    connOptions.whitelist_relay = args.GetBoolArg("-whitelistrelay", DEFAULT_WHITELISTRELAY);

    // Port to bind to if `-bind=addr` is provided without a `:port` suffix.
    const uint16_t default_bind_port =
        static_cast<uint16_t>(args.GetIntArg("-port", Params().GetDefaultPort()));

    const auto BadPortWarning = [](const char* prefix, uint16_t port) {
        return strprintf(_("%s request to listen on port %u. This port is considered \"bad\" and "
                           "thus it is unlikely that any peer will connect to it. See "
                           "doc/p2p-bad-ports.md for details and a full list."),
                         prefix,
                         port);
    };

    for (const std::string& bind_arg : args.GetArgs("-bind")) {
        std::optional<CService> bind_addr;
        const size_t index = bind_arg.rfind('=');
        if (index == std::string::npos) {
            bind_addr = Lookup(bind_arg, default_bind_port, /*fAllowLookup=*/false);
            if (bind_addr.has_value()) {
                connOptions.vBinds.push_back(bind_addr.value());
                if (IsBadPort(bind_addr.value().GetPort())) {
                    InitWarning(BadPortWarning("-bind", bind_addr.value().GetPort()));
                }
                continue;
            }
        } else {
            const std::string network_type = bind_arg.substr(index + 1);
            if (network_type == "onion") {
                const std::string truncated_bind_arg = bind_arg.substr(0, index);
                bind_addr = Lookup(truncated_bind_arg, BaseParams().OnionServiceTargetPort(), false);
                if (bind_addr.has_value()) {
                    connOptions.onion_binds.push_back(bind_addr.value());
                    continue;
                }
            }
        }
        return InitError(ResolveErrMsg("bind", bind_arg));
    }

    for (const std::string& strBind : args.GetArgs("-whitebind")) {
        NetWhitebindPermissions whitebind;
        bilingual_str error;
        if (!NetWhitebindPermissions::TryParse(strBind, whitebind, error)) return InitError(error);
        connOptions.vWhiteBinds.push_back(whitebind);
    }

    // If the user did not specify -bind= or -whitebind= then we bind
    // on any address - 0.0.0.0 (IPv4) and :: (IPv6).
    connOptions.bind_on_any = args.GetArgs("-bind").empty() && args.GetArgs("-whitebind").empty();

    // Emit a warning if a bad port is given to -port= but only if -bind and -whitebind are not
    // given, because if they are, then -port= is ignored.
    if (connOptions.bind_on_any && args.IsArgSet("-port")) {
        const uint16_t port_arg = args.GetIntArg("-port", 0);
        if (IsBadPort(port_arg)) {
            InitWarning(BadPortWarning("-port", port_arg));
        }
    }

    CService onion_service_target;
    if (!connOptions.onion_binds.empty()) {
        onion_service_target = connOptions.onion_binds.front();
    } else {
        onion_service_target = DefaultOnionServiceTarget();
        connOptions.onion_binds.push_back(onion_service_target);
    }

    if (args.GetBoolArg("-listenonion", DEFAULT_LISTEN_ONION)) {
        if (connOptions.onion_binds.size() > 1) {
            InitWarning(strprintf(_("More than one onion bind address is provided. Using %s "
                                    "for the automatically created Tor onion service."),
                                  onion_service_target.ToStringAddrPort()));
        }
        StartTorControl(onion_service_target);
    }

    if (connOptions.bind_on_any) {
        // Only add all IP addresses of the machine if we would be listening on
        // any address - 0.0.0.0 (IPv4) and :: (IPv6).
        Discover();
    }

    for (const auto& net : args.GetArgs("-whitelist")) {
        NetWhitelistPermissions subnet;
        ConnectionDirection connection_direction;
        bilingual_str error;
        if (!NetWhitelistPermissions::TryParse(net, subnet, connection_direction, error)) return InitError(error);
        if (connection_direction & ConnectionDirection::In) {
            connOptions.vWhitelistedRangeIncoming.push_back(subnet);
        }
        if (connection_direction & ConnectionDirection::Out) {
            connOptions.vWhitelistedRangeOutgoing.push_back(subnet);
        }
    }

    connOptions.vSeedNodes = args.GetArgs("-seednode");

    // Initiate outbound connections unless connect=0
    connOptions.m_use_addrman_outgoing = !args.IsArgSet("-connect");
    if (!connOptions.m_use_addrman_outgoing) {
        const auto connect = args.GetArgs("-connect");
        if (connect.size() != 1 || connect[0] != "0") {
            connOptions.m_specified_outgoing = connect;
        }
        if (!connOptions.m_specified_outgoing.empty() && !connOptions.vSeedNodes.empty()) {
            LogPrintf("-seednode is ignored when -connect is used\n");
        }

        if (args.IsArgSet("-dnsseed") && args.GetBoolArg("-dnsseed", DEFAULT_DNSSEED) && args.IsArgSet("-proxy")) {
            LogPrintf("-dnsseed is ignored when -connect is used and -proxy is specified\n");
        }
    }

    const std::string& i2psam_arg = args.GetArg("-i2psam", "");
    if (!i2psam_arg.empty()) {
        const std::optional<CService> addr{Lookup(i2psam_arg, 7656, fNameLookup)};
        if (!addr.has_value() || !addr->IsValid()) {
            return InitError(strprintf(_("Invalid -i2psam address or hostname: '%s'"), i2psam_arg));
        }
        SetProxy(NET_I2P, Proxy{addr.value()});
    } else {
        if (args.IsArgSet("-onlynet") && g_reachable_nets.Contains(NET_I2P)) {
            return InitError(
                _("Outbound connections restricted to i2p (-onlynet=i2p) but "
                  "-i2psam is not provided"));
        }
        g_reachable_nets.Remove(NET_I2P);
    }

    connOptions.m_i2p_accept_incoming = args.GetBoolArg("-i2pacceptincoming", DEFAULT_I2P_ACCEPT_INCOMING);

    if (!node.connman->Start(scheduler, connOptions)) {
        return false;
    }

    // ********************************************************* Step 12.5: start staking
#ifdef ENABLE_WALLET
    if (fParticlMode) {
        // Must recheck num_wallets as smsg may be disabled.
        size_t num_wallets = 0;
        if (node.wallet_loader && node.wallet_loader->context()) {
            auto vpwallets = GetWallets(*node.wallet_loader->context());
            num_wallets = vpwallets.size();
        }
        if (num_wallets > 0) {
            StartThreadStakeMiner(*node.wallet_loader->context(), chainman);
        }
    }
#endif

    // ********************************************************* Step 13: finished

    // At this point, the RPC is "started", but still in warmup, which means it
    // cannot yet be called. Before we make it callable, we need to make sure
    // that the RPC's view of the best block is valid and consistent with
    // ChainstateManager's active tip.
    //
    // If we do not do this, RPC's view of the best block will be height=0 and
    // hash=0x0. This will lead to erroroneous responses for things like
    // waitforblockheight.
    RPCNotifyBlockChange(WITH_LOCK(chainman.GetMutex(), return chainman.ActiveTip()));
    SetRPCWarmupFinished();

    uiInterface.InitMessage(_("Done loading").translated);

    for (const auto& client : node.chain_clients) {
        client->start(scheduler);
    }

    BanMan* banman = node.banman.get();
    scheduler.scheduleEvery([banman]{
        banman->DumpBanlist();
    }, DUMP_BANS_INTERVAL);

    if (node.peerman) node.peerman->StartScheduledTasks(scheduler);

#if HAVE_SYSTEM
    StartupNotify(args);
#endif

    return true;
}

bool StartIndexBackgroundSync(NodeContext& node)
{
    // Find the oldest block among all indexes.
    // This block is used to verify that we have the required blocks' data stored on disk,
    // starting from that point up to the current tip.
    // indexes_start_block='nullptr' means "start from height 0".
    std::optional<const CBlockIndex*> indexes_start_block;
    std::string older_index_name;
    ChainstateManager& chainman = *Assert(node.chainman);
    const Chainstate& chainstate = WITH_LOCK(::cs_main, return chainman.GetChainstateForIndexing());
    const CChain& index_chain = chainstate.m_chain;

    for (auto index : node.indexes) {
        const IndexSummary& summary = index->GetSummary();
        if (summary.synced) continue;

        // Get the last common block between the index best block and the active chain
        LOCK(::cs_main);
        const CBlockIndex* pindex = chainman.m_blockman.LookupBlockIndex(summary.best_block_hash);
        if (!index_chain.Contains(pindex)) {
            pindex = index_chain.FindFork(pindex);
        }

        if (!indexes_start_block || !pindex || pindex->nHeight < indexes_start_block.value()->nHeight) {
            indexes_start_block = pindex;
            older_index_name = summary.name;
            if (!pindex) break; // Starting from genesis so no need to look for earlier block.
        }
    };

    // Verify all blocks needed to sync to current tip are present.
    if (indexes_start_block) {
        LOCK(::cs_main);
        const CBlockIndex* start_block = *indexes_start_block;
        if (!start_block) start_block = chainman.ActiveChain().Genesis();
        if (!chainman.m_blockman.CheckBlockDataAvailability(*index_chain.Tip(), *Assert(start_block))) {
            return InitError(strprintf(Untranslated("%s best block of the index goes beyond pruned data. Please disable the index or reindex (which will download the whole blockchain again)"), older_index_name));
        }
    }

    // Start threads
    for (auto index : node.indexes) if (!index->StartBackgroundSync()) return false;
    return true;
}<|MERGE_RESOLUTION|>--- conflicted
+++ resolved
@@ -1221,9 +1221,6 @@
     if (args.GetBoolArg("-peerbloomfilters", DEFAULT_PEERBLOOMFILTERS))
         nLocalServices = ServiceFlags(nLocalServices | NODE_BLOOM);
 
-<<<<<<< HEAD
-    smsgModule.ParseArgs(args);
-=======
     if (args.IsArgSet("-test")) {
         if (chainparams.GetChainType() != ChainType::REGTEST) {
             return InitError(Untranslated("-test=<option> should only be used in functional tests"));
@@ -1239,7 +1236,8 @@
             }
         }
     }
->>>>>>> a85e5a7c
+
+    smsgModule.ParseArgs(args);
 
     // Also report errors from parsing before daemonization
     {
