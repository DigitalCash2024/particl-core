// Copyright (c) 2009-2010 Satoshi Nakamoto
// Copyright (c) 2009-2022 The Bitcoin Core developers
// Distributed under the MIT software license, see the accompanying
// file COPYING or http://www.opensource.org/licenses/mit-license.php.

#if defined(HAVE_CONFIG_H)
#include <config/bitcoin-config.h>
#endif

#include <init.h>

#include <kernel/checks.h>
#include <kernel/mempool_persist.h>
#include <kernel/validation_cache_sizes.h>

#include <addrman.h>
#include <banman.h>
#include <blockfilter.h>
#include <chain.h>
#include <chainparams.h>
#include <chainparamsbase.h>
#include <clientversion.h>
#include <common/args.h>
#include <common/system.h>
#include <consensus/amount.h>
#include <deploymentstatus.h>
#include <hash.h>
#include <httprpc.h>
#include <httpserver.h>
#include <index/blockfilterindex.h>
#include <index/coinstatsindex.h>
#include <index/txindex.h>
#include <init/common.h>
#include <interfaces/chain.h>
#include <interfaces/init.h>
#include <interfaces/node.h>
#include <interfaces/wallet.h>
#include <logging.h>
#include <mapport.h>
#include <net.h>
#include <net_permissions.h>
#include <net_processing.h>
#include <netbase.h>
#include <netgroup.h>
#include <node/blockmanager_args.h>
#include <node/blockstorage.h>
#include <node/caches.h>
#include <node/chainstate.h>
#include <node/chainstatemanager_args.h>
#include <node/context.h>
#include <node/interface_ui.h>
#include <node/kernel_notifications.h>
#include <node/mempool_args.h>
#include <node/mempool_persist_args.h>
#include <node/miner.h>
#include <node/peerman_args.h>
#include <node/validation_cache_args.h>
#include <policy/feerate.h>
#include <policy/fees.h>
#include <policy/fees_args.h>
#include <policy/policy.h>
#include <policy/settings.h>
#include <protocol.h>
#include <rpc/blockchain.h>
#include <rpc/register.h>
#include <rpc/server.h>
#include <rpc/util.h>
#include <scheduler.h>
#include <script/sigcache.h>
#include <shutdown.h>
#include <sync.h>
#include <timedata.h>
#include <torcontrol.h>
#include <txdb.h>
#include <txmempool.h>
#include <util/asmap.h>
#include <util/chaintype.h>
#include <util/check.h>
#include <util/fs.h>
#include <util/fs_helpers.h>
#include <util/moneystr.h>
#include <util/result.h>
#include <util/strencodings.h>
#include <util/string.h>
#include <util/syserror.h>
#include <util/thread.h>
#include <util/threadnames.h>
#include <util/time.h>
#include <util/translation.h>
#include <validation.h>
#include <validationinterface.h>
#include <blind.h>
#include <smsg/smessage.h>
#include <smsg/manager.h>
#include <smsg/rpcsmessage.h>
#include <insight/rpc.h>
#include <pos/miner.h>
#include <pos/kernel.h>
#include <core_io.h>
#ifdef ENABLE_WALLET
#include <wallet/hdwallet.h>
#include <wallet/rpchdwallet.h>
#endif
#if ENABLE_USBDEVICE
#include <usbdevice/rpcusbdevice.h>
#include <usbdevice/usbdevice.h>
#endif

#include <walletinitinterface.h>

#include <algorithm>
#include <condition_variable>
#include <cstdint>
#include <cstdio>
#include <fstream>
#include <functional>
#include <set>
#include <string>
#include <thread>
#include <vector>

#ifndef WIN32
#include <cerrno>
#include <signal.h>
#include <sys/stat.h>
#endif

#include <boost/signals2/signal.hpp>

#if ENABLE_ZMQ
#include <zmq/zmqabstractnotifier.h>
#include <zmq/zmqnotificationinterface.h>
#include <zmq/zmqrpc.h>
#endif

// Particl
#include <insight/insight.h>

using kernel::DumpMempool;
using kernel::LoadMempool;
using kernel::ValidationCacheSizes;

using node::ApplyArgsManOptions;
using node::BlockManager;
using node::CacheSizes;
using node::CalculateCacheSizes;
using node::DEFAULT_PERSIST_MEMPOOL;
using node::DEFAULT_PRINTPRIORITY;
using node::DEFAULT_STOPATHEIGHT;
using node::fReindex;
using node::KernelNotifications;
using node::LoadChainstate;
using node::MempoolPath;
using node::NodeContext;
using node::ShouldPersistMempool;
using node::ImportBlocks;
using node::VerifyLoadedChainstate;

static constexpr bool DEFAULT_PROXYRANDOMIZE{true};
static constexpr bool DEFAULT_REST_ENABLE{false};
static constexpr bool DEFAULT_I2P_ACCEPT_INCOMING{true};
static constexpr bool DEFAULT_STOPAFTERBLOCKIMPORT{false};

#ifdef WIN32
// Win32 LevelDB doesn't use filedescriptors, and the ones used for
// accessing block files don't count towards the fd_set size limit
// anyway.
#define MIN_CORE_FILEDESCRIPTORS 0
#else
#define MIN_CORE_FILEDESCRIPTORS 150
#endif

#ifdef WIN32
HWND winHwnd = nullptr;
MSG winMsg;
const char lpcszClassName[] = "messageClass";

LRESULT APIENTRY MainWndProc(HWND hwnd, UINT uMsg, WPARAM wParam, LPARAM lParam)
{
    switch (uMsg) {
        case WM_CLOSE:
            StartShutdown();
            return 1;
        default:
            break;
    }
    return DefWindowProc(hwnd, uMsg, wParam, lParam);
};

int CreateMessageWindow()
{
    // Create a message-only window to intercept WM_CLOSE events from particld

    WNDCLASSEX WindowClassEx;
    ZeroMemory(&WindowClassEx, sizeof(WNDCLASSEX));
    WindowClassEx.cbSize = sizeof(WNDCLASSEX);
    WindowClassEx.lpfnWndProc = MainWndProc;
    WindowClassEx.hInstance = nullptr;
    WindowClassEx.lpszClassName = lpcszClassName;

    if (!RegisterClassEx(&WindowClassEx)) {
        tfm::format(std::cerr, "RegisterClassEx failed: %d.\n", GetLastError());
        return 1;
    }
    winHwnd = CreateWindowEx(0, lpcszClassName, nullptr, 0, 0, 0, 0, 0, HWND_MESSAGE, nullptr, nullptr, nullptr);
    if (!winHwnd) {
        tfm::format(std::cerr, "CreateWindowEx failed: %d.\n", GetLastError());
        return 1;
    }

    ShowWindow(winHwnd, SW_SHOWDEFAULT);

    return 0;
};

int CloseMessageWindow()
{
    if (!winHwnd) {
        return 0;
    }
    if (!DestroyWindow(winHwnd)) {
        tfm::format(std::cerr, "DestroyWindow failed: %d.\n", GetLastError());
        return 1;
    }
    if (!UnregisterClass(lpcszClassName, nullptr)) {
        tfm::format(std::cerr, "UnregisterClass failed: %d.\n", GetLastError());
        return 1;
    }

    return 0;
};
#endif

static const char* DEFAULT_ASMAP_FILENAME="ip_asn.map";

/**
 * The PID file facilities.
 */
<<<<<<< HEAD
static const char* BITCOIN_PID_FILENAME = "particl.pid";
=======
static const char* BITCOIN_PID_FILENAME = "bitcoind.pid";
/**
 * True if this process has created a PID file.
 * Used to determine whether we should remove the PID file on shutdown.
 */
static bool g_generated_pid{false};
>>>>>>> fcdb39d3

static fs::path GetPidFile(const ArgsManager& args)
{
    return AbsPathForConfigVal(args, args.GetPathArg("-pid", BITCOIN_PID_FILENAME));
}

[[nodiscard]] static bool CreatePidFile(const ArgsManager& args)
{
    std::ofstream file{GetPidFile(args)};
    if (file) {
#ifdef WIN32
        tfm::format(file, "%d\n", GetCurrentProcessId());
#else
        tfm::format(file, "%d\n", getpid());
#endif
        g_generated_pid = true;
        return true;
    } else {
        return InitError(strprintf(_("Unable to create the PID file '%s': %s"), fs::PathToString(GetPidFile(args)), SysErrorString(errno)));
    }
}

static void RemovePidFile(const ArgsManager& args)
{
    if (!g_generated_pid) return;
    const auto pid_path{GetPidFile(args)};
    if (std::error_code error; !fs::remove(pid_path, error)) {
        std::string msg{error ? error.message() : "File does not exist"};
        LogPrintf("Unable to remove PID file (%s): %s\n", fs::PathToString(pid_path), msg);
    }
}


//////////////////////////////////////////////////////////////////////////////
//
// Shutdown
//

//
// Thread management and startup/shutdown:
//
// The network-processing threads are all part of a thread group
// created by AppInit() or the Qt main() function.
//
// A clean exit happens when StartShutdown() or the SIGTERM
// signal handler sets ShutdownRequested(), which makes main thread's
// WaitForShutdown() interrupts the thread group.
// And then, WaitForShutdown() makes all other on-going threads
// in the thread group join the main thread.
// Shutdown() is then called to clean up database connections, and stop other
// threads that should only be stopped after the main network-processing
// threads have exited.
//
// Shutdown for Qt is very similar, only it uses a QTimer to detect
// ShutdownRequested() getting set, and then does the normal Qt
// shutdown thing.
//

bool ShutdownRequestedMainThread()
{
#ifdef WIN32
    // Only particld will create a hidden window to receive messages
    while (winHwnd && PeekMessage(&winMsg, 0, 0, 0, PM_REMOVE)) {
        TranslateMessage(&winMsg);
        DispatchMessage(&winMsg);
    }
#endif
    return ShutdownRequested();
}

#if HAVE_SYSTEM
static void ShutdownNotify(const ArgsManager& args)
{
    std::vector<std::thread> threads;
    for (const auto& cmd : args.GetArgs("-shutdownnotify")) {
        threads.emplace_back(runCommand, cmd);
    }
    for (auto& t : threads) {
        t.join();
    }
}
#endif

void Interrupt(NodeContext& node)
{
#if HAVE_SYSTEM
    ShutdownNotify(*node.args);
#endif
    InterruptHTTPServer();
    InterruptHTTPRPC();
    InterruptRPC();
    InterruptREST();
    InterruptTorControl();
    InterruptMapPort();
    if (node.connman)
        node.connman->Interrupt();
    if (g_txindex) {
        g_txindex->Interrupt();
    }
    ForEachBlockFilterIndex([](BlockFilterIndex& index) { index.Interrupt(); });
    if (g_coin_stats_index) {
        g_coin_stats_index->Interrupt();
    }
}

void Shutdown(NodeContext& node)
{
    static Mutex g_shutdown_mutex;
    TRY_LOCK(g_shutdown_mutex, lock_shutdown);
    if (!lock_shutdown) return;
    LogPrintf("%s: In progress...\n", __func__);
    Assert(node.args);

    /// Note: Shutdown() must be able to handle cases in which initialization failed part of the way,
    /// for example if the data directory was found to be locked.
    /// Be sure that anything that writes files or flushes caches only does this if the respective
    /// module was initialized.
    util::ThreadRename("shutoff");
    if (node.mempool) node.mempool->AddTransactionsUpdated(1);

    StopHTTPRPC();
    StopREST();
    StopRPC();
    StopHTTPServer();
    smsgModule.Shutdown();
#ifdef ENABLE_WALLET
    StopThreadStakeMiner();
#endif
    for (const auto& client : node.chain_clients) {
        client->flush();
    }
    StopMapPort();

    // Because these depend on each-other, we make sure that neither can be
    // using the other before destroying them.
    if (node.peerman) UnregisterValidationInterface(node.peerman.get());
    if (node.connman) node.connman->Stop();

    StopTorControl();

    // After everything has been shut down, but before things get flushed, stop the
    // scheduler and load block thread.
    if (node.scheduler) node.scheduler->stop();
    if (node.chainman && node.chainman->m_thread_load.joinable()) node.chainman->m_thread_load.join();

    // After the threads that potentially access these pointers have been stopped,
    // destruct and reset all to nullptr.
    node.peerman.reset();
    node.connman.reset();
    node.banman.reset();
    node.addrman.reset();
    node.netgroupman.reset();

    if (node.mempool && node.mempool->GetLoadTried() && ShouldPersistMempool(*node.args)) {
        DumpMempool(*node.mempool, MempoolPath(*node.args));
    }

    // Drop transactions we were still watching, record fee estimations and Unregister
    // fee estimator from validation interface.
    if (node.fee_estimator) {
        node.fee_estimator->Flush();
        UnregisterValidationInterface(node.fee_estimator.get());
    }

    // FlushStateToDisk generates a ChainStateFlushed callback, which we should avoid missing
    if (node.chainman) {
        LOCK(cs_main);
        for (Chainstate* chainstate : node.chainman->GetAll()) {
            if (chainstate->CanFlushToDisk()) {
                chainstate->ForceFlushStateToDisk();
            }
        }
    }

    // After there are no more peers/RPC left to give us new data which may generate
    // CValidationInterface callbacks, flush them...
    GetMainSignals().FlushBackgroundCallbacks();

    // Stop and delete all indexes only after flushing background callbacks.
    if (g_txindex) {
        g_txindex->Stop();
        g_txindex.reset();
    }
    if (g_coin_stats_index) {
        g_coin_stats_index->Stop();
        g_coin_stats_index.reset();
    }
    ForEachBlockFilterIndex([](BlockFilterIndex& index) { index.Stop(); });
    DestroyAllBlockFilterIndexes();

    // Any future callbacks will be dropped. This should absolutely be safe - if
    // missing a callback results in an unrecoverable situation, unclean shutdown
    // would too. The only reason to do the above flushes is to let the wallet catch
    // up with our current chain to avoid any strange pruning edge cases and make
    // next startup faster by avoiding rescan.

    if (node.chainman) {
        LOCK(cs_main);
        for (Chainstate* chainstate : node.chainman->GetAll()) {
            if (chainstate->CanFlushToDisk()) {
                chainstate->ForceFlushStateToDisk();
                chainstate->ResetCoinsViews();
            }
        }
    }
    for (const auto& client : node.chain_clients) {
        client->stop();
    }

#if ENABLE_ZMQ
    if (g_zmq_notification_interface) {
        UnregisterValidationInterface(g_zmq_notification_interface.get());
        g_zmq_notification_interface.reset();
    }
#endif

#if ENABLE_USBDEVICE
    usb_device::ShutdownHardwareIntegration();
#endif

#ifdef WIN32
    CloseMessageWindow();
#endif

    node.chain_clients.clear();
    UnregisterAllValidationInterfaces();
    GetMainSignals().UnregisterBackgroundSignalScheduler();
    node.mempool.reset();
    node.fee_estimator.reset();
    node.chainman.reset();
    node.scheduler.reset();
    node.kernel.reset();

    RemovePidFile(*node.args);

    LogPrintf("%s: done\n", __func__);
}

/**
 * Signal handlers are very limited in what they are allowed to do.
 * The execution context the handler is invoked in is not guaranteed,
 * so we restrict handler operations to just touching variables:
 */
#ifndef WIN32
static void HandleSIGTERM(int)
{
    StartShutdown();
}

static void HandleSIGHUP(int)
{
    LogInstance().m_reopen_file = true;
}
#else
static BOOL WINAPI consoleCtrlHandler(DWORD dwCtrlType)
{
    StartShutdown();
    Sleep(INFINITE);
    return true;
}
#endif

#ifndef WIN32
static void registerSignalHandler(int signal, void(*handler)(int))
{
    struct sigaction sa;
    sa.sa_handler = handler;
    sigemptyset(&sa.sa_mask);
    sa.sa_flags = 0;
    sigaction(signal, &sa, nullptr);
}
#endif

static boost::signals2::connection rpc_notify_block_change_connection;
static void OnRPCStarted()
{
    rpc_notify_block_change_connection = uiInterface.NotifyBlockTip_connect(std::bind(RPCNotifyBlockChange, std::placeholders::_2));
}

static void OnRPCStopped()
{
    rpc_notify_block_change_connection.disconnect();
    RPCNotifyBlockChange(nullptr);
    g_best_block_cv.notify_all();
    LogPrint(BCLog::RPC, "RPC stopped.\n");
}

void SetupServerArgs(ArgsManager& argsman)
{
    SetupHelpOptions(argsman);
    argsman.AddArg("-help-debug", "Print help message with debugging options and exit", ArgsManager::ALLOW_ANY, OptionsCategory::DEBUG_TEST); // server-only for now

    init::AddLoggingArgs(argsman);

    const auto defaultBaseParams = CreateBaseChainParams(ChainType::MAIN);
    const auto testnetBaseParams = CreateBaseChainParams(ChainType::TESTNET);
    const auto signetBaseParams = CreateBaseChainParams(ChainType::SIGNET);
    const auto regtestBaseParams = CreateBaseChainParams(ChainType::REGTEST);
    const auto defaultChainParams = CreateChainParams(argsman, ChainType::MAIN);
    const auto testnetChainParams = CreateChainParams(argsman, ChainType::TESTNET);
    const auto signetChainParams = CreateChainParams(argsman, ChainType::SIGNET);
    const auto regtestChainParams = CreateChainParams(argsman, ChainType::REGTEST);

    // Hidden Options
    std::vector<std::string> hidden_args = {
        "-dbcrashratio", "-forcecompactdb",
        // GUI args. These will be overwritten by SetupUIArgs for the GUI
        "-choosedatadir", "-lang=<lang>", "-min", "-resetguisettings", "-splash", "-uiplatform"};

    argsman.AddArg("-version", "Print version and exit", ArgsManager::ALLOW_ANY, OptionsCategory::OPTIONS);
#if HAVE_SYSTEM
    argsman.AddArg("-alertnotify=<cmd>", "Execute command when an alert is raised (%s in cmd is replaced by message)", ArgsManager::ALLOW_ANY, OptionsCategory::OPTIONS);
#endif
    argsman.AddArg("-assumevalid=<hex>", strprintf("If this block is in the chain assume that it and its ancestors are valid and potentially skip their script verification (0 to verify all, default: %s, testnet: %s, signet: %s)", defaultChainParams->GetConsensus().defaultAssumeValid.GetHex(), testnetChainParams->GetConsensus().defaultAssumeValid.GetHex(), signetChainParams->GetConsensus().defaultAssumeValid.GetHex()), ArgsManager::ALLOW_ANY, OptionsCategory::OPTIONS);
    argsman.AddArg("-blocksdir=<dir>", "Specify directory to hold blocks subdirectory for *.dat files (default: <datadir>)", ArgsManager::ALLOW_ANY, OptionsCategory::OPTIONS);
    argsman.AddArg("-fastprune", "Use smaller block files and lower minimum prune height for testing purposes", ArgsManager::ALLOW_ANY | ArgsManager::DEBUG_ONLY, OptionsCategory::DEBUG_TEST);
#if HAVE_SYSTEM
    argsman.AddArg("-blocknotify=<cmd>", "Execute command when the best block changes (%s in cmd is replaced by block hash)", ArgsManager::ALLOW_ANY, OptionsCategory::OPTIONS);
#endif
    argsman.AddArg("-blockreconstructionextratxn=<n>", strprintf("Extra transactions to keep in memory for compact block reconstructions (default: %u)", DEFAULT_BLOCK_RECONSTRUCTION_EXTRA_TXN), ArgsManager::ALLOW_ANY, OptionsCategory::OPTIONS);
    argsman.AddArg("-blocksonly", strprintf("Whether to reject transactions from network peers. Automatic broadcast and rebroadcast of any transactions from inbound peers is disabled, unless the peer has the 'forcerelay' permission. RPC transactions are not affected. (default: %u)", DEFAULT_BLOCKSONLY), ArgsManager::ALLOW_ANY, OptionsCategory::OPTIONS);
    argsman.AddArg("-coinstatsindex", strprintf("Maintain coinstats index used by the gettxoutsetinfo RPC (default: %u)", DEFAULT_COINSTATSINDEX), ArgsManager::ALLOW_ANY, OptionsCategory::OPTIONS);
    argsman.AddArg("-conf=<file>", strprintf("Specify path to read-only configuration file. Relative paths will be prefixed by datadir location (only useable from command line, not configuration file) (default: %s)", BITCOIN_CONF_FILENAME), ArgsManager::ALLOW_ANY, OptionsCategory::OPTIONS);
    argsman.AddArg("-datadir=<dir>", "Specify data directory", ArgsManager::ALLOW_ANY, OptionsCategory::OPTIONS);
    argsman.AddArg("-dbbatchsize", strprintf("Maximum database write batch size in bytes (default: %u)", nDefaultDbBatchSize), ArgsManager::ALLOW_ANY | ArgsManager::DEBUG_ONLY, OptionsCategory::OPTIONS);
    argsman.AddArg("-dbcache=<n>", strprintf("Maximum database cache size <n> MiB (%d to %d, default: %d). In addition, unused mempool memory is shared for this cache (see -maxmempool).", nMinDbCache, nMaxDbCache, nDefaultDbCache), ArgsManager::ALLOW_ANY, OptionsCategory::OPTIONS);
    argsman.AddArg("-includeconf=<file>", "Specify additional configuration file, relative to the -datadir path (only useable from configuration file, not command line)", ArgsManager::ALLOW_ANY, OptionsCategory::OPTIONS);
    argsman.AddArg("-allowignoredconf", strprintf("For backwards compatibility, treat an unused %s file in the datadir as a warning, not an error.", BITCOIN_CONF_FILENAME), ArgsManager::ALLOW_ANY, OptionsCategory::OPTIONS);
    argsman.AddArg("-loadblock=<file>", "Imports blocks from external file on startup", ArgsManager::ALLOW_ANY, OptionsCategory::OPTIONS);
    argsman.AddArg("-maxmempool=<n>", strprintf("Keep the transaction memory pool below <n> megabytes (default: %u)", DEFAULT_MAX_MEMPOOL_SIZE_MB), ArgsManager::ALLOW_ANY, OptionsCategory::OPTIONS);
    argsman.AddArg("-maxorphantx=<n>", strprintf("Keep at most <n> unconnectable transactions in memory (default: %u)", DEFAULT_MAX_ORPHAN_TRANSACTIONS), ArgsManager::ALLOW_ANY, OptionsCategory::OPTIONS);
    argsman.AddArg("-mempoolexpiry=<n>", strprintf("Do not keep transactions in the mempool longer than <n> hours (default: %u)", DEFAULT_MEMPOOL_EXPIRY_HOURS), ArgsManager::ALLOW_ANY, OptionsCategory::OPTIONS);
    argsman.AddArg("-minimumchainwork=<hex>", strprintf("Minimum work assumed to exist on a valid chain in hex (default: %s, testnet: %s, signet: %s)", defaultChainParams->GetConsensus().nMinimumChainWork.GetHex(), testnetChainParams->GetConsensus().nMinimumChainWork.GetHex(), signetChainParams->GetConsensus().nMinimumChainWork.GetHex()), ArgsManager::ALLOW_ANY | ArgsManager::DEBUG_ONLY, OptionsCategory::OPTIONS);
    argsman.AddArg("-par=<n>", strprintf("Set the number of script verification threads (0 = auto, up to %d, <0 = leave that many cores free, default: %d)",
        MAX_SCRIPTCHECK_THREADS, DEFAULT_SCRIPTCHECK_THREADS), ArgsManager::ALLOW_ANY, OptionsCategory::OPTIONS);
    argsman.AddArg("-persistmempool", strprintf("Whether to save the mempool on shutdown and load on restart (default: %u)", DEFAULT_PERSIST_MEMPOOL), ArgsManager::ALLOW_ANY, OptionsCategory::OPTIONS);
    argsman.AddArg("-persistmempoolv1",
                   strprintf("Whether a mempool.dat file created by -persistmempool or the savemempool RPC will be written in the legacy format "
                             "(version 1) or the current format (version 2). This temporary option will be removed in the future. (default: %u)",
                             DEFAULT_PERSIST_V1_DAT),
                   ArgsManager::ALLOW_ANY, OptionsCategory::OPTIONS);
    argsman.AddArg("-pid=<file>", strprintf("Specify pid file. Relative paths will be prefixed by a net-specific datadir location. (default: %s)", BITCOIN_PID_FILENAME), ArgsManager::ALLOW_ANY, OptionsCategory::OPTIONS);
    argsman.AddArg("-prune=<n>", strprintf("Reduce storage requirements by enabling pruning (deleting) of old blocks. This allows the pruneblockchain RPC to be called to delete specific blocks and enables automatic pruning of old blocks if a target size in MiB is provided. This mode is incompatible with -txindex. "
            "Warning: Reverting this setting requires re-downloading the entire blockchain. "
            "(default: 0 = disable pruning blocks, 1 = allow manual pruning via RPC, >=%u = automatically prune block files to stay under the specified target size in MiB)", MIN_DISK_SPACE_FOR_BLOCK_FILES / 1024 / 1024), ArgsManager::ALLOW_ANY, OptionsCategory::OPTIONS);
    argsman.AddArg("-reindex", "If enabled, wipe chain state and block index, and rebuild them from blk*.dat files on disk. Also wipe and rebuild other optional indexes that are active. If an assumeutxo snapshot was loaded, its chainstate will be wiped as well. The snapshot can then be reloaded via RPC.", ArgsManager::ALLOW_ANY, OptionsCategory::OPTIONS);
    argsman.AddArg("-reindex-chainstate", "If enabled, wipe chain state, and rebuild it from blk*.dat files on disk. If an assumeutxo snapshot was loaded, its chainstate will be wiped as well. The snapshot can then be reloaded via RPC.", ArgsManager::ALLOW_ANY, OptionsCategory::OPTIONS);
    argsman.AddArg("-settings=<file>", strprintf("Specify path to dynamic settings data file. Can be disabled with -nosettings. File is written at runtime and not meant to be edited by users (use %s instead for custom settings). Relative paths will be prefixed by datadir location. (default: %s)", BITCOIN_CONF_FILENAME, BITCOIN_SETTINGS_FILENAME), ArgsManager::ALLOW_ANY, OptionsCategory::OPTIONS);
#if HAVE_SYSTEM
    argsman.AddArg("-startupnotify=<cmd>", "Execute command on startup.", ArgsManager::ALLOW_ANY, OptionsCategory::OPTIONS);
    argsman.AddArg("-shutdownnotify=<cmd>", "Execute command immediately before beginning shutdown. The need for shutdown may be urgent, so be careful not to delay it long (if the command doesn't require interaction with the server, consider having it fork into the background).", ArgsManager::ALLOW_ANY, OptionsCategory::OPTIONS);
#endif
    argsman.AddArg("-txindex", strprintf("Maintain a full transaction index, used by the getrawtransaction rpc call (default: %u)", DEFAULT_TXINDEX), ArgsManager::ALLOW_ANY, OptionsCategory::OPTIONS);
    argsman.AddArg("-blockfilterindex=<type>",
                 strprintf("Maintain an index of compact filters by block (default: %s, values: %s).", DEFAULT_BLOCKFILTERINDEX, ListBlockFilterTypes()) +
                 " If <type> is not supplied or if <type> = 1, indexes for all known types are enabled.",
                 ArgsManager::ALLOW_ANY, OptionsCategory::OPTIONS);

    // Particl specific
    argsman.AddArg("-addressindex", strprintf("Maintain a full address index, used to query for the balance, txids and unspent outputs for addresses (default: %u)", particl::DEFAULT_ADDRESSINDEX), ArgsManager::ALLOW_ANY, OptionsCategory::OPTIONS);
    argsman.AddArg("-timestampindex", strprintf("Maintain a timestamp index for block hashes, used to query blocks hashes by a range of timestamps (default: %u)", particl::DEFAULT_TIMESTAMPINDEX), ArgsManager::ALLOW_ANY, OptionsCategory::OPTIONS);
    argsman.AddArg("-spentindex", strprintf("Maintain a full spent index, used to query the spending txid and input index for an outpoint (default: %u)", particl::DEFAULT_SPENTINDEX), ArgsManager::ALLOW_ANY, OptionsCategory::OPTIONS);
    argsman.AddArg("-balancesindex", strprintf("Maintain a balances index per block (default: %u)", particl::DEFAULT_BALANCESINDEX), ArgsManager::ALLOW_ANY, OptionsCategory::OPTIONS);
    argsman.AddArg("-csindex", strprintf("Maintain an index of outputs by coldstaking address (default: %u)", particl::DEFAULT_CSINDEX), ArgsManager::ALLOW_ANY, OptionsCategory::OPTIONS);
    argsman.AddArg("-cswhitelist", strprintf("Only index coldstaked outputs with matching stake address. Can be specified multiple times."), ArgsManager::ALLOW_ANY, OptionsCategory::OPTIONS);

    argsman.AddArg("-dbmaxopenfiles", strprintf("Maximum number of open files parameter passed to level-db for the blocktree db (default: %u)", particl::DEFAULT_BLOCKTREE_DB_MAX_OPEN_FILES), ArgsManager::ALLOW_ANY, OptionsCategory::OPTIONS);
    argsman.AddArg("-dbcompression", strprintf("Database compression parameter passed to level-db for the blocktree db (default: %s)", particl::DEFAULT_BLOCKTREE_DB_COMPRESSION ? "true" : "false"), ArgsManager::ALLOW_ANY, OptionsCategory::OPTIONS);

    argsman.AddArg("-findpeers", "Node will search for peers (default: 1)", ArgsManager::ALLOW_ANY, OptionsCategory::CONNECTION);

    argsman.AddArg("-displaylocaltime", "Display human readable time strings in local timezone (default: false)", ArgsManager::ALLOW_ANY, OptionsCategory::RPC);
    argsman.AddArg("-displayutctime", "Display human readable time strings in UTC (default: false)", ArgsManager::ALLOW_ANY, OptionsCategory::RPC);
    argsman.AddArg("-rebuildrollingindices", "Force rebuild of rolling indices (default: false)", ArgsManager::ALLOW_ANY, OptionsCategory::RPC);
    argsman.AddArg("-acceptanontxn", strprintf("Relay and mine \"anon\" transactions (default: %u)", particl::DEFAULT_ACCEPT_ANON_TX), ArgsManager::ALLOW_ANY, OptionsCategory::RPC);
    argsman.AddArg("-acceptblindtxn", strprintf("Relay and mine \"anon\" transactions (default: %u)", particl::DEFAULT_ACCEPT_BLIND_TX), ArgsManager::ALLOW_ANY, OptionsCategory::RPC);
    argsman.AddArg("-checkpeerheight", "Consider peer height for initial-block-download status (default: true)", ArgsManager::ALLOW_ANY, OptionsCategory::RPC);
    argsman.AddArg("-skiprangeproofverify", "Skip verifying rangeproofs when reindexing or importing (default: false)", ArgsManager::ALLOW_ANY, OptionsCategory::OPTIONS);
    argsman.AddArg("-rpccorsdomain=<domain>", "Allow JSON-RPC connections from specified domain (e.g. http://localhost:4200 or \"*\"). This needs to be set if you are using the Particl GUI in a browser.", ArgsManager::ALLOW_ANY, OptionsCategory::RPC);
    argsman.AddArg("-automaticbans", strprintf("Whether to automatically ban misbehaving nodes. (default: %u)", particl::DEFAULT_AUTOMATIC_BANS), ArgsManager::ALLOW_ANY, OptionsCategory::OPTIONS);
    argsman.AddArg("-banscore=<n>", strprintf("Threshold for disconnecting misbehaving peers (default: %u)", DISCOURAGEMENT_THRESHOLD), ArgsManager::ALLOW_ANY, OptionsCategory::CONNECTION);

    hidden_args.emplace_back("-btcmode");
    hidden_args.emplace_back("-btcmode_mainnet");
    hidden_args.emplace_back("-debugdevice");  // Disable to allow usbdevices in regtest mode
    // end Particl specific

    argsman.AddArg("-addnode=<ip>", strprintf("Add a node to connect to and attempt to keep the connection open (see the addnode RPC help for more info). This option can be specified multiple times to add multiple nodes; connections are limited to %u at a time and are counted separately from the -maxconnections limit.", MAX_ADDNODE_CONNECTIONS), ArgsManager::ALLOW_ANY | ArgsManager::NETWORK_ONLY, OptionsCategory::CONNECTION);
    argsman.AddArg("-asmap=<file>", strprintf("Specify asn mapping used for bucketing of the peers (default: %s). Relative paths will be prefixed by the net-specific datadir location.", DEFAULT_ASMAP_FILENAME), ArgsManager::ALLOW_ANY, OptionsCategory::CONNECTION);
    argsman.AddArg("-bantime=<n>", strprintf("Default duration (in seconds) of manually configured bans (default: %u)", DEFAULT_MISBEHAVING_BANTIME), ArgsManager::ALLOW_ANY, OptionsCategory::CONNECTION);
    argsman.AddArg("-bind=<addr>[:<port>][=onion]", strprintf("Bind to given address and always listen on it (default: 0.0.0.0). Use [host]:port notation for IPv6. Append =onion to tag any incoming connections to that address and port as incoming Tor connections (default: 127.0.0.1:%u=onion, testnet: 127.0.0.1:%u=onion, signet: 127.0.0.1:%u=onion, regtest: 127.0.0.1:%u=onion)", defaultBaseParams->OnionServiceTargetPort(), testnetBaseParams->OnionServiceTargetPort(), signetBaseParams->OnionServiceTargetPort(), regtestBaseParams->OnionServiceTargetPort()), ArgsManager::ALLOW_ANY | ArgsManager::NETWORK_ONLY, OptionsCategory::CONNECTION);
    argsman.AddArg("-cjdnsreachable", "If set, then this host is configured for CJDNS (connecting to fc00::/8 addresses would lead us to the CJDNS network, see doc/cjdns.md) (default: 0)", ArgsManager::ALLOW_ANY, OptionsCategory::CONNECTION);
    argsman.AddArg("-connect=<ip>", "Connect only to the specified node; -noconnect disables automatic connections (the rules for this peer are the same as for -addnode). This option can be specified multiple times to connect to multiple nodes.", ArgsManager::ALLOW_ANY | ArgsManager::NETWORK_ONLY, OptionsCategory::CONNECTION);
    argsman.AddArg("-discover", "Discover own IP addresses (default: 1 when listening and no -externalip or -proxy)", ArgsManager::ALLOW_ANY, OptionsCategory::CONNECTION);
    argsman.AddArg("-dns", strprintf("Allow DNS lookups for -addnode, -seednode and -connect (default: %u)", DEFAULT_NAME_LOOKUP), ArgsManager::ALLOW_ANY, OptionsCategory::CONNECTION);
    argsman.AddArg("-dnsseed", strprintf("Query for peer addresses via DNS lookup, if low on addresses (default: %u unless -connect used or -maxconnections=0)", DEFAULT_DNSSEED), ArgsManager::ALLOW_ANY, OptionsCategory::CONNECTION);
    argsman.AddArg("-externalip=<ip>", "Specify your own public address", ArgsManager::ALLOW_ANY, OptionsCategory::CONNECTION);
    argsman.AddArg("-fixedseeds", strprintf("Allow fixed seeds if DNS seeds don't provide peers (default: %u)", DEFAULT_FIXEDSEEDS), ArgsManager::ALLOW_ANY, OptionsCategory::CONNECTION);
    argsman.AddArg("-forcednsseed", strprintf("Always query for peer addresses via DNS lookup (default: %u)", DEFAULT_FORCEDNSSEED), ArgsManager::ALLOW_ANY, OptionsCategory::CONNECTION);
    argsman.AddArg("-listen", strprintf("Accept connections from outside (default: %u if no -proxy, -connect or -maxconnections=0)", DEFAULT_LISTEN), ArgsManager::ALLOW_ANY, OptionsCategory::CONNECTION);
    argsman.AddArg("-listenonion", strprintf("Automatically create Tor onion service (default: %d)", DEFAULT_LISTEN_ONION), ArgsManager::ALLOW_ANY, OptionsCategory::CONNECTION);
    argsman.AddArg("-maxconnections=<n>", strprintf("Maintain at most <n> automatic connections to peers (default: %u). This limit does not apply to connections manually added via -addnode or the addnode RPC, which have a separate limit of %u.", DEFAULT_MAX_PEER_CONNECTIONS, MAX_ADDNODE_CONNECTIONS), ArgsManager::ALLOW_ANY, OptionsCategory::CONNECTION);
    argsman.AddArg("-maxreceivebuffer=<n>", strprintf("Maximum per-connection receive buffer, <n>*1000 bytes (default: %u)", DEFAULT_MAXRECEIVEBUFFER), ArgsManager::ALLOW_ANY, OptionsCategory::CONNECTION);
    argsman.AddArg("-maxsendbuffer=<n>", strprintf("Maximum per-connection memory usage for the send buffer, <n>*1000 bytes (default: %u)", DEFAULT_MAXSENDBUFFER), ArgsManager::ALLOW_ANY, OptionsCategory::CONNECTION);
    argsman.AddArg("-maxtimeadjustment", strprintf("Maximum allowed median peer time offset adjustment. Local perspective of time may be influenced by outbound peers forward or backward by this amount (default: %u seconds).", DEFAULT_MAX_TIME_ADJUSTMENT), ArgsManager::ALLOW_ANY, OptionsCategory::CONNECTION);
    argsman.AddArg("-maxuploadtarget=<n>", strprintf("Tries to keep outbound traffic under the given target per 24h. Limit does not apply to peers with 'download' permission or blocks created within past week. 0 = no limit (default: %s). Optional suffix units [k|K|m|M|g|G|t|T] (default: M). Lowercase is 1000 base while uppercase is 1024 base", DEFAULT_MAX_UPLOAD_TARGET), ArgsManager::ALLOW_ANY, OptionsCategory::CONNECTION);
    argsman.AddArg("-onion=<ip:port>", "Use separate SOCKS5 proxy to reach peers via Tor onion services, set -noonion to disable (default: -proxy)", ArgsManager::ALLOW_ANY, OptionsCategory::CONNECTION);
    argsman.AddArg("-i2psam=<ip:port>", "I2P SAM proxy to reach I2P peers and accept I2P connections (default: none)", ArgsManager::ALLOW_ANY, OptionsCategory::CONNECTION);
    argsman.AddArg("-i2pacceptincoming", strprintf("Whether to accept inbound I2P connections (default: %i). Ignored if -i2psam is not set. Listening for inbound I2P connections is done through the SAM proxy, not by binding to a local address and port.", DEFAULT_I2P_ACCEPT_INCOMING), ArgsManager::ALLOW_ANY, OptionsCategory::CONNECTION);
    argsman.AddArg("-onlynet=<net>", "Make automatic outbound connections only to network <net> (" + Join(GetNetworkNames(), ", ") + "). Inbound and manual connections are not affected by this option. It can be specified multiple times to allow multiple networks.", ArgsManager::ALLOW_ANY, OptionsCategory::CONNECTION);
    argsman.AddArg("-v2transport", strprintf("Support v2 transport (default: %u)", DEFAULT_V2_TRANSPORT), ArgsManager::ALLOW_ANY, OptionsCategory::CONNECTION);
    argsman.AddArg("-peerbloomfilters", strprintf("Support filtering of blocks and transaction with bloom filters (default: %u)", DEFAULT_PEERBLOOMFILTERS), ArgsManager::ALLOW_ANY, OptionsCategory::CONNECTION);
    argsman.AddArg("-peerblockfilters", strprintf("Serve compact block filters to peers per BIP 157 (default: %u)", DEFAULT_PEERBLOCKFILTERS), ArgsManager::ALLOW_ANY, OptionsCategory::CONNECTION);
    argsman.AddArg("-txreconciliation", strprintf("Enable transaction reconciliations per BIP 330 (default: %d)", DEFAULT_TXRECONCILIATION_ENABLE), ArgsManager::ALLOW_ANY | ArgsManager::DEBUG_ONLY, OptionsCategory::CONNECTION);
    // TODO: remove the sentence "Nodes not using ... incoming connections." once the changes from
    // https://github.com/bitcoin/bitcoin/pull/23542 have become widespread.
    argsman.AddArg("-port=<port>", strprintf("Listen for connections on <port>. Nodes not using the default ports (default: %u, testnet: %u, signet: %u, regtest: %u) are unlikely to get incoming connections. Not relevant for I2P (see doc/i2p.md).", defaultChainParams->GetDefaultPort(), testnetChainParams->GetDefaultPort(), signetChainParams->GetDefaultPort(), regtestChainParams->GetDefaultPort()), ArgsManager::ALLOW_ANY | ArgsManager::NETWORK_ONLY, OptionsCategory::CONNECTION);
    argsman.AddArg("-proxy=<ip:port>", "Connect through SOCKS5 proxy, set -noproxy to disable (default: disabled)", ArgsManager::ALLOW_ANY | ArgsManager::DISALLOW_ELISION, OptionsCategory::CONNECTION);
    argsman.AddArg("-proxyrandomize", strprintf("Randomize credentials for every proxy connection. This enables Tor stream isolation (default: %u)", DEFAULT_PROXYRANDOMIZE), ArgsManager::ALLOW_ANY, OptionsCategory::CONNECTION);
    argsman.AddArg("-seednode=<ip>", "Connect to a node to retrieve peer addresses, and disconnect. This option can be specified multiple times to connect to multiple nodes.", ArgsManager::ALLOW_ANY, OptionsCategory::CONNECTION);
    argsman.AddArg("-networkactive", "Enable all P2P network activity (default: 1). Can be changed by the setnetworkactive RPC command", ArgsManager::ALLOW_ANY, OptionsCategory::CONNECTION);
    argsman.AddArg("-timeout=<n>", strprintf("Specify socket connection timeout in milliseconds. If an initial attempt to connect is unsuccessful after this amount of time, drop it (minimum: 1, default: %d)", DEFAULT_CONNECT_TIMEOUT), ArgsManager::ALLOW_ANY, OptionsCategory::CONNECTION);
    argsman.AddArg("-peertimeout=<n>", strprintf("Specify a p2p connection timeout delay in seconds. After connecting to a peer, wait this amount of time before considering disconnection based on inactivity (minimum: 1, default: %d)", DEFAULT_PEER_CONNECT_TIMEOUT), ArgsManager::ALLOW_ANY | ArgsManager::DEBUG_ONLY, OptionsCategory::CONNECTION);
    argsman.AddArg("-torcontrol=<ip>:<port>", strprintf("Tor control host and port to use if onion listening enabled (default: %s). If no port is specified, the default port of %i will be used.", DEFAULT_TOR_CONTROL, DEFAULT_TOR_CONTROL_PORT), ArgsManager::ALLOW_ANY, OptionsCategory::CONNECTION);
    argsman.AddArg("-torpassword=<pass>", "Tor control port password (default: empty)", ArgsManager::ALLOW_ANY | ArgsManager::SENSITIVE, OptionsCategory::CONNECTION);
#ifdef USE_UPNP
#if USE_UPNP
    argsman.AddArg("-upnp", "Use UPnP to map the listening port (default: 1 when listening and no -proxy)", ArgsManager::ALLOW_ANY, OptionsCategory::CONNECTION);
#else
    argsman.AddArg("-upnp", strprintf("Use UPnP to map the listening port (default: %u)", 0), ArgsManager::ALLOW_ANY, OptionsCategory::CONNECTION);
#endif
#else
    hidden_args.emplace_back("-upnp");
#endif
#ifdef USE_NATPMP
    argsman.AddArg("-natpmp", strprintf("Use NAT-PMP to map the listening port (default: %s)", DEFAULT_NATPMP ? "1 when listening and no -proxy" : "0"), ArgsManager::ALLOW_ANY, OptionsCategory::CONNECTION);
#else
    hidden_args.emplace_back("-natpmp");
#endif // USE_NATPMP
    argsman.AddArg("-whitebind=<[permissions@]addr>", "Bind to the given address and add permission flags to the peers connecting to it. "
        "Use [host]:port notation for IPv6. Allowed permissions: " + Join(NET_PERMISSIONS_DOC, ", ") + ". "
        "Specify multiple permissions separated by commas (default: download,noban,mempool,relay). Can be specified multiple times.", ArgsManager::ALLOW_ANY, OptionsCategory::CONNECTION);

    argsman.AddArg("-whitelist=<[permissions@]IP address or network>", "Add permission flags to the peers connecting from the given IP address (e.g. 1.2.3.4) or "
        "CIDR-notated network (e.g. 1.2.3.0/24). Uses the same permissions as "
        "-whitebind. Can be specified multiple times." , ArgsManager::ALLOW_ANY, OptionsCategory::CONNECTION);

    smsg::AddOptions(argsman);

    g_wallet_init_interface.AddWalletOptions(argsman);
#ifdef ENABLE_WALLET
    if (fParticlMode) {
        CHDWallet::AddOptions(argsman);
    }
#endif

#if ENABLE_ZMQ
    argsman.AddArg("-zmqpubhashblock=<address>", "Enable publish hash block in <address>", ArgsManager::ALLOW_ANY, OptionsCategory::ZMQ);
    argsman.AddArg("-zmqpubhashtx=<address>", "Enable publish hash transaction in <address>", ArgsManager::ALLOW_ANY, OptionsCategory::ZMQ);
    argsman.AddArg("-zmqpubrawblock=<address>", "Enable publish raw block in <address>", ArgsManager::ALLOW_ANY, OptionsCategory::ZMQ);
    argsman.AddArg("-zmqpubrawtx=<address>", "Enable publish raw transaction in <address>", ArgsManager::ALLOW_ANY, OptionsCategory::ZMQ);
    argsman.AddArg("-zmqpubsequence=<address>", "Enable publish hash block and tx sequence in <address>", ArgsManager::ALLOW_ANY, OptionsCategory::ZMQ);
    argsman.AddArg("-zmqpubhashblockhwm=<n>", strprintf("Set publish hash block outbound message high water mark (default: %d)", CZMQAbstractNotifier::DEFAULT_ZMQ_SNDHWM), ArgsManager::ALLOW_ANY, OptionsCategory::ZMQ);
    argsman.AddArg("-zmqpubhashtxhwm=<n>", strprintf("Set publish hash transaction outbound message high water mark (default: %d)", CZMQAbstractNotifier::DEFAULT_ZMQ_SNDHWM), ArgsManager::ALLOW_ANY, OptionsCategory::ZMQ);
    argsman.AddArg("-zmqpubrawblockhwm=<n>", strprintf("Set publish raw block outbound message high water mark (default: %d)", CZMQAbstractNotifier::DEFAULT_ZMQ_SNDHWM), ArgsManager::ALLOW_ANY, OptionsCategory::ZMQ);
    argsman.AddArg("-zmqpubrawtxhwm=<n>", strprintf("Set publish raw transaction outbound message high water mark (default: %d)", CZMQAbstractNotifier::DEFAULT_ZMQ_SNDHWM), ArgsManager::ALLOW_ANY, OptionsCategory::ZMQ);
    argsman.AddArg("-zmqpubsequencehwm=<n>", strprintf("Set publish hash sequence message high water mark (default: %d)", CZMQAbstractNotifier::DEFAULT_ZMQ_SNDHWM), ArgsManager::ALLOW_ANY, OptionsCategory::ZMQ);

    // Particl
    argsman.AddArg("-zmqpubhashwtx=<address>", "Enable publish hash transaction received by wallets in <address>", ArgsManager::ALLOW_ANY, OptionsCategory::ZMQ);
    argsman.AddArg("-zmqpubsmsg=<address>", "Enable publish secure message in <address>", ArgsManager::ALLOW_ANY, OptionsCategory::ZMQ);
    argsman.AddArg("-serverkeyzmq=<secret_key>", "Base64 encoded string of the z85 encoded secret key for CurveZMQ.", ArgsManager::ALLOW_ANY, OptionsCategory::ZMQ);
    argsman.AddArg("-newserverkeypairzmq", "Generate new key pair for CurveZMQ, print and exit.", ArgsManager::ALLOW_ANY, OptionsCategory::ZMQ);
    argsman.AddArg("-whitelistzmq=<IP address or network>", "Whitelist peers connecting from the given IP address (e.g. 1.2.3.4) or CIDR notated network (e.g. 1.2.3.0/24). Can be specified multiple times.", ArgsManager::ALLOW_ANY, OptionsCategory::ZMQ);
#else
    hidden_args.emplace_back("-zmqpubhashblock=<address>");
    hidden_args.emplace_back("-zmqpubhashtx=<address>");
    hidden_args.emplace_back("-zmqpubrawblock=<address>");
    hidden_args.emplace_back("-zmqpubrawtx=<address>");
    hidden_args.emplace_back("-zmqpubsequence=<n>");
    hidden_args.emplace_back("-zmqpubhashblockhwm=<n>");
    hidden_args.emplace_back("-zmqpubhashtxhwm=<n>");
    hidden_args.emplace_back("-zmqpubrawblockhwm=<n>");
    hidden_args.emplace_back("-zmqpubrawtxhwm=<n>");
    hidden_args.emplace_back("-zmqpubsequencehwm=<n>");

    // Particl
    hidden_args.emplace_back("-zmqpubhashwtx=<address>");
    hidden_args.emplace_back("-zmqpubsmsg=<address>");
    hidden_args.emplace_back("-serverkeyzmq=<secret_key>");
    hidden_args.emplace_back("-newserverkeypairzmq");
    hidden_args.emplace_back("-whitelistzmq=<IP address or network>");
#endif

    argsman.AddArg("-checkblocks=<n>", strprintf("How many blocks to check at startup (default: %u, 0 = all)", DEFAULT_CHECKBLOCKS), ArgsManager::ALLOW_ANY | ArgsManager::DEBUG_ONLY, OptionsCategory::DEBUG_TEST);
    argsman.AddArg("-checklevel=<n>", strprintf("How thorough the block verification of -checkblocks is: %s (0-4, default: %u)", Join(CHECKLEVEL_DOC, ", "), DEFAULT_CHECKLEVEL), ArgsManager::ALLOW_ANY | ArgsManager::DEBUG_ONLY, OptionsCategory::DEBUG_TEST);
    argsman.AddArg("-checkblockindex", strprintf("Do a consistency check for the block tree, chainstate, and other validation data structures occasionally. (default: %u, regtest: %u)", defaultChainParams->DefaultConsistencyChecks(), regtestChainParams->DefaultConsistencyChecks()), ArgsManager::ALLOW_ANY | ArgsManager::DEBUG_ONLY, OptionsCategory::DEBUG_TEST);
    argsman.AddArg("-checkaddrman=<n>", strprintf("Run addrman consistency checks every <n> operations. Use 0 to disable. (default: %u)", DEFAULT_ADDRMAN_CONSISTENCY_CHECKS), ArgsManager::ALLOW_ANY | ArgsManager::DEBUG_ONLY, OptionsCategory::DEBUG_TEST);
    argsman.AddArg("-checkmempool=<n>", strprintf("Run mempool consistency checks every <n> transactions. Use 0 to disable. (default: %u, regtest: %u)", defaultChainParams->DefaultConsistencyChecks(), regtestChainParams->DefaultConsistencyChecks()), ArgsManager::ALLOW_ANY | ArgsManager::DEBUG_ONLY, OptionsCategory::DEBUG_TEST);
    argsman.AddArg("-checkpoints", strprintf("Enable rejection of any forks from the known historical chain until block %s (default: %u)", defaultChainParams->Checkpoints().GetHeight(), DEFAULT_CHECKPOINTS_ENABLED), ArgsManager::ALLOW_ANY | ArgsManager::DEBUG_ONLY, OptionsCategory::DEBUG_TEST);
    argsman.AddArg("-deprecatedrpc=<method>", "Allows deprecated RPC method(s) to be used", ArgsManager::ALLOW_ANY | ArgsManager::DEBUG_ONLY, OptionsCategory::DEBUG_TEST);
    argsman.AddArg("-stopafterblockimport", strprintf("Stop running after importing blocks from disk (default: %u)", DEFAULT_STOPAFTERBLOCKIMPORT), ArgsManager::ALLOW_ANY | ArgsManager::DEBUG_ONLY, OptionsCategory::DEBUG_TEST);
    argsman.AddArg("-stopatheight", strprintf("Stop running after reaching the given height in the main chain (default: %u)", DEFAULT_STOPATHEIGHT), ArgsManager::ALLOW_ANY | ArgsManager::DEBUG_ONLY, OptionsCategory::DEBUG_TEST);
    argsman.AddArg("-limitancestorcount=<n>", strprintf("Do not accept transactions if number of in-mempool ancestors is <n> or more (default: %u)", DEFAULT_ANCESTOR_LIMIT), ArgsManager::ALLOW_ANY | ArgsManager::DEBUG_ONLY, OptionsCategory::DEBUG_TEST);
    argsman.AddArg("-limitancestorsize=<n>", strprintf("Do not accept transactions whose size with all in-mempool ancestors exceeds <n> kilobytes (default: %u)", DEFAULT_ANCESTOR_SIZE_LIMIT_KVB), ArgsManager::ALLOW_ANY | ArgsManager::DEBUG_ONLY, OptionsCategory::DEBUG_TEST);
    argsman.AddArg("-limitdescendantcount=<n>", strprintf("Do not accept transactions if any ancestor would have <n> or more in-mempool descendants (default: %u)", DEFAULT_DESCENDANT_LIMIT), ArgsManager::ALLOW_ANY | ArgsManager::DEBUG_ONLY, OptionsCategory::DEBUG_TEST);
    argsman.AddArg("-limitdescendantsize=<n>", strprintf("Do not accept transactions if any ancestor would have more than <n> kilobytes of in-mempool descendants (default: %u).", DEFAULT_DESCENDANT_SIZE_LIMIT_KVB), ArgsManager::ALLOW_ANY | ArgsManager::DEBUG_ONLY, OptionsCategory::DEBUG_TEST);
    argsman.AddArg("-addrmantest", "Allows to test address relay on localhost", ArgsManager::ALLOW_ANY | ArgsManager::DEBUG_ONLY, OptionsCategory::DEBUG_TEST);
    argsman.AddArg("-capturemessages", "Capture all P2P messages to disk", ArgsManager::ALLOW_ANY | ArgsManager::DEBUG_ONLY, OptionsCategory::DEBUG_TEST);
    argsman.AddArg("-mocktime=<n>", "Replace actual time with " + UNIX_EPOCH_TIME + " (default: 0)", ArgsManager::ALLOW_ANY | ArgsManager::DEBUG_ONLY, OptionsCategory::DEBUG_TEST);
    argsman.AddArg("-maxsigcachesize=<n>", strprintf("Limit sum of signature cache and script execution cache sizes to <n> MiB (default: %u)", DEFAULT_MAX_SIG_CACHE_BYTES >> 20), ArgsManager::ALLOW_ANY | ArgsManager::DEBUG_ONLY, OptionsCategory::DEBUG_TEST);
    argsman.AddArg("-maxtipage=<n>",
                   strprintf("Maximum tip age in seconds to consider node in initial block download (default: %u)",
                             Ticks<std::chrono::seconds>(DEFAULT_MAX_TIP_AGE)),
                   ArgsManager::ALLOW_ANY | ArgsManager::DEBUG_ONLY, OptionsCategory::DEBUG_TEST);
    argsman.AddArg("-printpriority", strprintf("Log transaction fee rate in " + CURRENCY_UNIT + "/kvB when mining blocks (default: %u)", DEFAULT_PRINTPRIORITY), ArgsManager::ALLOW_ANY | ArgsManager::DEBUG_ONLY, OptionsCategory::DEBUG_TEST);
    argsman.AddArg("-uacomment=<cmt>", "Append comment to the user agent string", ArgsManager::ALLOW_ANY, OptionsCategory::DEBUG_TEST);

    SetupChainParamsBaseOptions(argsman);

    argsman.AddArg("-acceptnonstdtxn", strprintf("Relay and mine \"non-standard\" transactions (test networks only; default: %u)", DEFAULT_ACCEPT_NON_STD_TXN), ArgsManager::ALLOW_ANY | ArgsManager::DEBUG_ONLY, OptionsCategory::NODE_RELAY);
    argsman.AddArg("-incrementalrelayfee=<amt>", strprintf("Fee rate (in %s/kvB) used to define cost of relay, used for mempool limiting and replacement policy. (default: %s)", CURRENCY_UNIT, FormatMoney(DEFAULT_INCREMENTAL_RELAY_FEE)), ArgsManager::ALLOW_ANY | ArgsManager::DEBUG_ONLY, OptionsCategory::NODE_RELAY);
    argsman.AddArg("-dustrelayfee=<amt>", strprintf("Fee rate (in %s/kvB) used to define dust, the value of an output such that it will cost more than its value in fees at this fee rate to spend it. (default: %s)", CURRENCY_UNIT, FormatMoney(DUST_RELAY_TX_FEE)), ArgsManager::ALLOW_ANY | ArgsManager::DEBUG_ONLY, OptionsCategory::NODE_RELAY);
    argsman.AddArg("-acceptstalefeeestimates", strprintf("Read fee estimates even if they are stale (%sdefault: %u) fee estimates are considered stale if they are %s hours old", "regtest only; ", DEFAULT_ACCEPT_STALE_FEE_ESTIMATES, Ticks<std::chrono::hours>(MAX_FILE_AGE)), ArgsManager::ALLOW_ANY | ArgsManager::DEBUG_ONLY, OptionsCategory::DEBUG_TEST);
    argsman.AddArg("-bytespersigop", strprintf("Equivalent bytes per sigop in transactions for relay and mining (default: %u)", DEFAULT_BYTES_PER_SIGOP), ArgsManager::ALLOW_ANY, OptionsCategory::NODE_RELAY);
    argsman.AddArg("-datacarrier", strprintf("Relay and mine data carrier transactions (default: %u)", DEFAULT_ACCEPT_DATACARRIER), ArgsManager::ALLOW_ANY, OptionsCategory::NODE_RELAY);
    argsman.AddArg("-datacarriersize",
                   strprintf("Relay and mine transactions whose data-carrying raw scriptPubKey "
                             "is of this size or less (default: %u)",
                             MAX_OP_RETURN_RELAY),
                   ArgsManager::ALLOW_ANY, OptionsCategory::NODE_RELAY);
    argsman.AddArg("-mempoolfullrbf", strprintf("Accept transaction replace-by-fee without requiring replaceability signaling (default: %u)", DEFAULT_MEMPOOL_FULL_RBF), ArgsManager::ALLOW_ANY, OptionsCategory::NODE_RELAY);
    argsman.AddArg("-permitbaremultisig", strprintf("Relay non-P2SH multisig (default: %u)", DEFAULT_PERMIT_BAREMULTISIG), ArgsManager::ALLOW_ANY,
                   OptionsCategory::NODE_RELAY);
    argsman.AddArg("-minrelaytxfee=<amt>", strprintf("Fees (in %s/kvB) smaller than this are considered zero fee for relaying, mining and transaction creation (default: %s)",
        CURRENCY_UNIT, FormatMoney(DEFAULT_MIN_RELAY_TX_FEE)), ArgsManager::ALLOW_ANY, OptionsCategory::NODE_RELAY);
    argsman.AddArg("-whitelistforcerelay", strprintf("Add 'forcerelay' permission to whitelisted inbound peers with default permissions. This will relay transactions even if the transactions were already in the mempool. (default: %d)", DEFAULT_WHITELISTFORCERELAY), ArgsManager::ALLOW_ANY, OptionsCategory::NODE_RELAY);
    argsman.AddArg("-whitelistrelay", strprintf("Add 'relay' permission to whitelisted inbound peers with default permissions. This will accept relayed transactions even when not relaying transactions (default: %d)", DEFAULT_WHITELISTRELAY), ArgsManager::ALLOW_ANY, OptionsCategory::NODE_RELAY);


    argsman.AddArg("-blockmaxweight=<n>", strprintf("Set maximum BIP141 block weight (default: %d)", DEFAULT_BLOCK_MAX_WEIGHT), ArgsManager::ALLOW_ANY, OptionsCategory::BLOCK_CREATION);
    argsman.AddArg("-blockmintxfee=<amt>", strprintf("Set lowest fee rate (in %s/kvB) for transactions to be included in block creation. (default: %s)", CURRENCY_UNIT, FormatMoney(DEFAULT_BLOCK_MIN_TX_FEE)), ArgsManager::ALLOW_ANY, OptionsCategory::BLOCK_CREATION);
    argsman.AddArg("-blockversion=<n>", "Override block version to test forking scenarios", ArgsManager::ALLOW_ANY | ArgsManager::DEBUG_ONLY, OptionsCategory::BLOCK_CREATION);

    argsman.AddArg("-rest", strprintf("Accept public REST requests (default: %u)", DEFAULT_REST_ENABLE), ArgsManager::ALLOW_ANY, OptionsCategory::RPC);
    argsman.AddArg("-rpcallowip=<ip>", "Allow JSON-RPC connections from specified source. Valid values for <ip> are a single IP (e.g. 1.2.3.4), a network/netmask (e.g. 1.2.3.4/255.255.255.0), a network/CIDR (e.g. 1.2.3.4/24), all ipv4 (0.0.0.0/0), or all ipv6 (::/0). This option can be specified multiple times", ArgsManager::ALLOW_ANY, OptionsCategory::RPC);
    argsman.AddArg("-rpcauth=<userpw>", "Username and HMAC-SHA-256 hashed password for JSON-RPC connections. The field <userpw> comes in the format: <USERNAME>:<SALT>$<HASH>. A canonical python script is included in share/rpcauth. The client then connects normally using the rpcuser=<USERNAME>/rpcpassword=<PASSWORD> pair of arguments. This option can be specified multiple times", ArgsManager::ALLOW_ANY | ArgsManager::SENSITIVE, OptionsCategory::RPC);
    argsman.AddArg("-rpcbind=<addr>[:port]", "Bind to given address to listen for JSON-RPC connections. Do not expose the RPC server to untrusted networks such as the public internet! This option is ignored unless -rpcallowip is also passed. Port is optional and overrides -rpcport. Use [host]:port notation for IPv6. This option can be specified multiple times (default: 127.0.0.1 and ::1 i.e., localhost)", ArgsManager::ALLOW_ANY | ArgsManager::NETWORK_ONLY, OptionsCategory::RPC);
    argsman.AddArg("-rpcdoccheck", strprintf("Throw a non-fatal error at runtime if the documentation for an RPC is incorrect (default: %u)", DEFAULT_RPC_DOC_CHECK), ArgsManager::ALLOW_ANY | ArgsManager::DEBUG_ONLY, OptionsCategory::RPC);
    argsman.AddArg("-rpccookiefile=<loc>", "Location of the auth cookie. Relative paths will be prefixed by a net-specific datadir location. (default: data dir)", ArgsManager::ALLOW_ANY, OptionsCategory::RPC);
    argsman.AddArg("-rpcpassword=<pw>", "Password for JSON-RPC connections", ArgsManager::ALLOW_ANY | ArgsManager::SENSITIVE, OptionsCategory::RPC);
    argsman.AddArg("-rpcport=<port>", strprintf("Listen for JSON-RPC connections on <port> (default: %u, testnet: %u, signet: %u, regtest: %u)", defaultBaseParams->RPCPort(), testnetBaseParams->RPCPort(), signetBaseParams->RPCPort(), regtestBaseParams->RPCPort()), ArgsManager::ALLOW_ANY | ArgsManager::NETWORK_ONLY, OptionsCategory::RPC);
    argsman.AddArg("-rpcserialversion", strprintf("Sets the serialization of raw transaction or block hex returned in non-verbose mode, non-segwit(0) (DEPRECATED) or segwit(1) (default: %d)", DEFAULT_RPC_SERIALIZE_VERSION), ArgsManager::ALLOW_ANY, OptionsCategory::RPC);
    argsman.AddArg("-rpcservertimeout=<n>", strprintf("Timeout during HTTP requests (default: %d)", DEFAULT_HTTP_SERVER_TIMEOUT), ArgsManager::ALLOW_ANY | ArgsManager::DEBUG_ONLY, OptionsCategory::RPC);
    argsman.AddArg("-rpcthreads=<n>", strprintf("Set the number of threads to service RPC calls (default: %d)", DEFAULT_HTTP_THREADS), ArgsManager::ALLOW_ANY, OptionsCategory::RPC);
    argsman.AddArg("-rpcuser=<user>", "Username for JSON-RPC connections", ArgsManager::ALLOW_ANY | ArgsManager::SENSITIVE, OptionsCategory::RPC);
    argsman.AddArg("-rpcwhitelist=<whitelist>", "Set a whitelist to filter incoming RPC calls for a specific user. The field <whitelist> comes in the format: <USERNAME>:<rpc 1>,<rpc 2>,...,<rpc n>. If multiple whitelists are set for a given user, they are set-intersected. See -rpcwhitelistdefault documentation for information on default whitelist behavior.", ArgsManager::ALLOW_ANY, OptionsCategory::RPC);
    argsman.AddArg("-rpcwhitelistdefault", "Sets default behavior for rpc whitelisting. Unless rpcwhitelistdefault is set to 0, if any -rpcwhitelist is set, the rpc server acts as if all rpc users are subject to empty-unless-otherwise-specified whitelists. If rpcwhitelistdefault is set to 1 and no -rpcwhitelist is set, rpc server acts as if all rpc users are subject to empty whitelists.", ArgsManager::ALLOW_ANY, OptionsCategory::RPC);
    argsman.AddArg("-rpcworkqueue=<n>", strprintf("Set the depth of the work queue to service RPC calls (default: %d)", DEFAULT_HTTP_WORKQUEUE), ArgsManager::ALLOW_ANY | ArgsManager::DEBUG_ONLY, OptionsCategory::RPC);
    argsman.AddArg("-server", "Accept command line and JSON-RPC commands", ArgsManager::ALLOW_ANY, OptionsCategory::RPC);

#if HAVE_DECL_FORK
    argsman.AddArg("-daemon", strprintf("Run in the background as a daemon and accept commands (default: %d)", DEFAULT_DAEMON), ArgsManager::ALLOW_ANY, OptionsCategory::OPTIONS);
    argsman.AddArg("-daemonwait", strprintf("Wait for initialization to be finished before exiting. This implies -daemon (default: %d)", DEFAULT_DAEMONWAIT), ArgsManager::ALLOW_ANY, OptionsCategory::OPTIONS);
#else
    hidden_args.emplace_back("-daemon");
    hidden_args.emplace_back("-daemonwait");
#endif

    // Add the hidden options
    argsman.AddHiddenArgs(hidden_args);
}

static bool fHaveGenesis = false;
static GlobalMutex g_genesis_wait_mutex;
static std::condition_variable g_genesis_wait_cv;

static void BlockNotifyGenesisWait(const CBlockIndex* pBlockIndex)
{
    if (pBlockIndex != nullptr) {
        {
            LOCK(g_genesis_wait_mutex);
            fHaveGenesis = true;
        }
        g_genesis_wait_cv.notify_all();
    }
}

#if HAVE_SYSTEM
static void StartupNotify(const ArgsManager& args)
{
    std::string cmd = args.GetArg("-startupnotify", "");
    if (!cmd.empty()) {
        std::thread t(runCommand, cmd);
        t.detach(); // thread runs free
    }
}
#endif

static bool AppInitServers(NodeContext& node)
{
    const ArgsManager& args = *Assert(node.args);
    RPCServer::OnStarted(&OnRPCStarted);
    RPCServer::OnStopped(&OnRPCStopped);
    if (!InitHTTPServer())
        return false;
    StartRPC();
    node.rpc_interruption_point = RpcInterruptionPoint;
    if (!StartHTTPRPC(&node))
        return false;
    if (args.GetBoolArg("-rest", DEFAULT_REST_ENABLE)) StartREST(&node);
    StartHTTPServer();
    return true;
}

// Parameter interaction based on rules
void InitParameterInteraction(ArgsManager& args)
{
    // when specifying an explicit binding address, you want to listen on it
    // even when -connect or -proxy is specified
    if (args.IsArgSet("-bind")) {
        if (args.SoftSetBoolArg("-listen", true))
            LogPrintf("%s: parameter interaction: -bind set -> setting -listen=1\n", __func__);
    }
    if (args.IsArgSet("-whitebind")) {
        if (args.SoftSetBoolArg("-listen", true))
            LogPrintf("%s: parameter interaction: -whitebind set -> setting -listen=1\n", __func__);
    }

    if (args.IsArgSet("-connect") || args.GetIntArg("-maxconnections", DEFAULT_MAX_PEER_CONNECTIONS) <= 0) {
        // when only connecting to trusted nodes, do not seed via DNS, or listen by default
        if (args.SoftSetBoolArg("-dnsseed", false))
            LogPrintf("%s: parameter interaction: -connect or -maxconnections=0 set -> setting -dnsseed=0\n", __func__);
        if (args.SoftSetBoolArg("-listen", false))
            LogPrintf("%s: parameter interaction: -connect or -maxconnections=0 set -> setting -listen=0\n", __func__);
    }

    std::string proxy_arg = args.GetArg("-proxy", "");
    if (proxy_arg != "" && proxy_arg != "0") {
        // to protect privacy, do not listen by default if a default proxy server is specified
        if (args.SoftSetBoolArg("-listen", false))
            LogPrintf("%s: parameter interaction: -proxy set -> setting -listen=0\n", __func__);
        // to protect privacy, do not map ports when a proxy is set. The user may still specify -listen=1
        // to listen locally, so don't rely on this happening through -listen below.
        if (args.SoftSetBoolArg("-upnp", false))
            LogPrintf("%s: parameter interaction: -proxy set -> setting -upnp=0\n", __func__);
        if (args.SoftSetBoolArg("-natpmp", false)) {
            LogPrintf("%s: parameter interaction: -proxy set -> setting -natpmp=0\n", __func__);
        }
        // to protect privacy, do not discover addresses by default
        if (args.SoftSetBoolArg("-discover", false))
            LogPrintf("%s: parameter interaction: -proxy set -> setting -discover=0\n", __func__);
    }

    if (!args.GetBoolArg("-listen", DEFAULT_LISTEN)) {
        // do not map ports or try to retrieve public IP when not listening (pointless)
        if (args.SoftSetBoolArg("-upnp", false))
            LogPrintf("%s: parameter interaction: -listen=0 -> setting -upnp=0\n", __func__);
        if (args.SoftSetBoolArg("-natpmp", false)) {
            LogPrintf("%s: parameter interaction: -listen=0 -> setting -natpmp=0\n", __func__);
        }
        if (args.SoftSetBoolArg("-discover", false))
            LogPrintf("%s: parameter interaction: -listen=0 -> setting -discover=0\n", __func__);
        if (args.SoftSetBoolArg("-listenonion", false))
            LogPrintf("%s: parameter interaction: -listen=0 -> setting -listenonion=0\n", __func__);
        if (args.SoftSetBoolArg("-i2pacceptincoming", false)) {
            LogPrintf("%s: parameter interaction: -listen=0 -> setting -i2pacceptincoming=0\n", __func__);
        }
    }

    if (args.IsArgSet("-externalip")) {
        // if an explicit public IP is specified, do not try to find others
        if (args.SoftSetBoolArg("-discover", false))
            LogPrintf("%s: parameter interaction: -externalip set -> setting -discover=0\n", __func__);
    }

    if (args.GetBoolArg("-blocksonly", DEFAULT_BLOCKSONLY)) {
        // disable whitelistrelay in blocksonly mode
        if (args.SoftSetBoolArg("-whitelistrelay", false))
            LogPrintf("%s: parameter interaction: -blocksonly=1 -> setting -whitelistrelay=0\n", __func__);
        // Reduce default mempool size in blocksonly mode to avoid unexpected resource usage
        if (args.SoftSetArg("-maxmempool", ToString(DEFAULT_BLOCKSONLY_MAX_MEMPOOL_SIZE_MB)))
            LogPrintf("%s: parameter interaction: -blocksonly=1 -> setting -maxmempool=%d\n", __func__, DEFAULT_BLOCKSONLY_MAX_MEMPOOL_SIZE_MB);
    }

    // Forcing relay from whitelisted hosts implies we will accept relays from them in the first place.
    if (args.GetBoolArg("-whitelistforcerelay", DEFAULT_WHITELISTFORCERELAY)) {
        if (args.SoftSetBoolArg("-whitelistrelay", true))
            LogPrintf("%s: parameter interaction: -whitelistforcerelay=1 -> setting -whitelistrelay=1\n", __func__);
    }
    if (args.IsArgSet("-onlynet")) {
        const auto onlynets = args.GetArgs("-onlynet");
        bool clearnet_reachable = std::any_of(onlynets.begin(), onlynets.end(), [](const auto& net) {
            const auto n = ParseNetwork(net);
            return n == NET_IPV4 || n == NET_IPV6;
        });
        if (!clearnet_reachable && args.SoftSetBoolArg("-dnsseed", false)) {
            LogPrintf("%s: parameter interaction: -onlynet excludes IPv4 and IPv6 -> setting -dnsseed=0\n", __func__);
        }
    }
}

/**
 * Initialize global loggers.
 *
 * Note that this is called very early in the process lifetime, so you should be
 * careful about what global state you rely on here.
 */
void InitLogging(const ArgsManager& args)
{
    init::SetLoggingOptions(args);
    init::LogPackageVersion();
}

namespace { // Variables internal to initialization process only

int nMaxConnections;
int nUserMaxConnections;
int nFD;
ServiceFlags nLocalServices = ServiceFlags(NODE_NETWORK_LIMITED | NODE_WITNESS);
int64_t peer_connect_timeout;
std::set<BlockFilterType> g_enabled_filter_types;

} // namespace

[[noreturn]] static void new_handler_terminate()
{
    // Rather than throwing std::bad-alloc if allocation fails, terminate
    // immediately to (try to) avoid chain corruption.
    // Since LogPrintf may itself allocate memory, set the handler directly
    // to terminate first.
    std::set_new_handler(std::terminate);
    LogPrintf("Error: Out of memory. Terminating.\n");

    // The log was successful, terminate now.
    std::terminate();
};

bool AppInitBasicSetup(const ArgsManager& args, std::atomic<int>& exit_status)
{
    // ********************************************************* Step 1: setup
#ifdef _MSC_VER
    // Turn off Microsoft heap dump noise
    _CrtSetReportMode(_CRT_WARN, _CRTDBG_MODE_FILE);
    _CrtSetReportFile(_CRT_WARN, CreateFileA("NUL", GENERIC_WRITE, 0, nullptr, OPEN_EXISTING, 0, 0));
    // Disable confusing "helpful" text message on abort, Ctrl-C
    _set_abort_behavior(0, _WRITE_ABORT_MSG | _CALL_REPORTFAULT);
#endif
#ifdef WIN32
    // Enable heap terminate-on-corruption
    HeapSetInformation(nullptr, HeapEnableTerminationOnCorruption, nullptr, 0);
#endif
    if (!SetupNetworking()) {
        return InitError(Untranslated("Initializing networking failed."));
    }

#ifndef WIN32
    // Clean shutdown on SIGTERM
    registerSignalHandler(SIGTERM, HandleSIGTERM);
    registerSignalHandler(SIGINT, HandleSIGTERM);

    // Reopen debug.log on SIGHUP
    registerSignalHandler(SIGHUP, HandleSIGHUP);

    // Ignore SIGPIPE, otherwise it will bring the daemon down if the client closes unexpectedly
    signal(SIGPIPE, SIG_IGN);
#else
    SetConsoleCtrlHandler(consoleCtrlHandler, true);
#endif

    std::set_new_handler(new_handler_terminate);

    return true;
}

bool AppInitParameterInteraction(const ArgsManager& args)
{
    fParticlMode = !args.GetBoolArg("-btcmode", false); // qa tests
    if (!fParticlMode) {
        WITNESS_SCALE_FACTOR = WITNESS_SCALE_FACTOR_BTC;
        if (args.GetChainType() == ChainType::REGTEST ||
            args.GetChainType() == ChainType::TESTNET) {
            ResetParams(args.GetChainType(), fParticlMode);
        } else
        if (args.GetBoolArg("-btcmode_mainnet", false)) {
            ResetParams(args.GetChainType(), fParticlMode);
        }
    } else {
        MIN_BLOCKS_TO_KEEP = 1024;
        NODE_NETWORK_LIMITED_MIN_BLOCKS = MIN_BLOCKS_TO_KEEP;
        assert(MAX_REORG_DEPTH <= MIN_BLOCKS_TO_KEEP);
    }

    const CChainParams& chainparams = Params();
    // ********************************************************* Step 2: parameter interactions

    // also see: InitParameterInteraction()

    // Error if network-specific options (-addnode, -connect, etc) are
    // specified in default section of config file, but not overridden
    // on the command line or in this chain's section of the config file.
    ChainType chain = args.GetChainType();
    if (chain == ChainType::SIGNET) {
        LogPrintf("Signet derived magic (message start): %s\n", HexStr(chainparams.MessageStart()));
    }
    bilingual_str errors;
    for (const auto& arg : args.GetUnsuitableSectionOnlyArgs()) {
        errors += strprintf(_("Config setting for %s only applied on %s network when in [%s] section.") + Untranslated("\n"), arg, ChainTypeToString(chain), ChainTypeToString(chain));
    }

    if (!errors.empty()) {
        return InitError(errors);
    }

    // Warn if unrecognized section name are present in the config file.
    bilingual_str warnings;
    for (const auto& section : args.GetUnrecognizedSections()) {
        warnings += strprintf(Untranslated("%s:%i ") + _("Section [%s] is not recognized.") + Untranslated("\n"), section.m_file, section.m_line, section.m_name);
    }

    if (!warnings.empty()) {
        InitWarning(warnings);
    }

    if (!fs::is_directory(args.GetBlocksDirPath())) {
        return InitError(strprintf(_("Specified blocks directory \"%s\" does not exist."), args.GetArg("-blocksdir", "")));
    }

    // parse and validate enabled filter types
    std::string blockfilterindex_value = args.GetArg("-blockfilterindex", DEFAULT_BLOCKFILTERINDEX);
    if (blockfilterindex_value == "" || blockfilterindex_value == "1") {
        g_enabled_filter_types = AllBlockFilterTypes();
    } else if (blockfilterindex_value != "0") {
        const std::vector<std::string> names = args.GetArgs("-blockfilterindex");
        for (const auto& name : names) {
            BlockFilterType filter_type;
            if (!BlockFilterTypeByName(name, filter_type)) {
                return InitError(strprintf(_("Unknown -blockfilterindex value %s."), name));
            }
            g_enabled_filter_types.insert(filter_type);
        }
    }

    // Signal NODE_P2P_V2 if BIP324 v2 transport is enabled.
    if (args.GetBoolArg("-v2transport", DEFAULT_V2_TRANSPORT)) {
        nLocalServices = ServiceFlags(nLocalServices | NODE_P2P_V2);
    }

    // Signal NODE_COMPACT_FILTERS if peerblockfilters and basic filters index are both enabled.
    if (args.GetBoolArg("-peerblockfilters", DEFAULT_PEERBLOCKFILTERS)) {
        if (g_enabled_filter_types.count(BlockFilterType::BASIC) != 1) {
            return InitError(_("Cannot set -peerblockfilters without -blockfilterindex."));
        }

        nLocalServices = ServiceFlags(nLocalServices | NODE_COMPACT_FILTERS);
    }

    if (args.GetIntArg("-prune", 0)) {
        if (args.GetBoolArg("-txindex", DEFAULT_TXINDEX))
            return InitError(_("Prune mode is incompatible with -txindex."));
        if (args.GetBoolArg("-reindex-chainstate", false)) {
            return InitError(_("Prune mode is incompatible with -reindex-chainstate. Use full -reindex instead."));
        }
        #define CHECK_ARG_FOR_PRUNE_MODE(name, default_mode)                                \
        if (gArgs.GetBoolArg(name, default_mode)) {                                         \
            return InitError(_("Prune mode is incompatible with " name ".")); }
        CHECK_ARG_FOR_PRUNE_MODE("-addressindex", particl::DEFAULT_ADDRESSINDEX)
        CHECK_ARG_FOR_PRUNE_MODE("-timestampindex", particl::DEFAULT_TIMESTAMPINDEX)
        CHECK_ARG_FOR_PRUNE_MODE("-spentindex", particl::DEFAULT_SPENTINDEX)
        CHECK_ARG_FOR_PRUNE_MODE("-csindex", particl::DEFAULT_CSINDEX)
        #undef CHECK_ARG_FOR_PRUNE_MODE
    }

    // If -forcednsseed is set to true, ensure -dnsseed has not been set to false
    if (args.GetBoolArg("-forcednsseed", DEFAULT_FORCEDNSSEED) && !args.GetBoolArg("-dnsseed", DEFAULT_DNSSEED)){
        return InitError(_("Cannot set -forcednsseed to true when setting -dnsseed to false."));
    }

    // -bind and -whitebind can't be set when not listening
    size_t nUserBind = args.GetArgs("-bind").size() + args.GetArgs("-whitebind").size();
    if (nUserBind != 0 && !args.GetBoolArg("-listen", DEFAULT_LISTEN)) {
        return InitError(Untranslated("Cannot set -bind or -whitebind together with -listen=0"));
    }

    // if listen=0, then disallow listenonion=1
    if (!args.GetBoolArg("-listen", DEFAULT_LISTEN) && args.GetBoolArg("-listenonion", DEFAULT_LISTEN_ONION)) {
        return InitError(Untranslated("Cannot set -listen=0 together with -listenonion=1"));
    }

    // Make sure enough file descriptors are available
    int nBind = std::max(nUserBind, size_t(1));
    nUserMaxConnections = args.GetIntArg("-maxconnections", DEFAULT_MAX_PEER_CONNECTIONS);
    nMaxConnections = std::max(nUserMaxConnections, 0);

    nFD = RaiseFileDescriptorLimit(nMaxConnections + MIN_CORE_FILEDESCRIPTORS + MAX_ADDNODE_CONNECTIONS + nBind + NUM_FDS_MESSAGE_CAPTURE);

#ifdef USE_POLL
    int fd_max = nFD;
#else
    int fd_max = FD_SETSIZE;
#endif
    // Trim requested connection counts, to fit into system limitations
    // <int> in std::min<int>(...) to work around FreeBSD compilation issue described in #2695
    nMaxConnections = std::max(std::min<int>(nMaxConnections, fd_max - nBind - MIN_CORE_FILEDESCRIPTORS - MAX_ADDNODE_CONNECTIONS - NUM_FDS_MESSAGE_CAPTURE), 0);
    if (nFD < MIN_CORE_FILEDESCRIPTORS)
        return InitError(_("Not enough file descriptors available."));
    nMaxConnections = std::min(nFD - MIN_CORE_FILEDESCRIPTORS - MAX_ADDNODE_CONNECTIONS - NUM_FDS_MESSAGE_CAPTURE, nMaxConnections);

    if (nMaxConnections < nUserMaxConnections)
        InitWarning(strprintf(_("Reducing -maxconnections from %d to %d, because of system limitations."), nUserMaxConnections, nMaxConnections));

    // ********************************************************* Step 3: parameter-to-internal-flags
    auto result = init::SetLoggingCategories(args);
    if (!result) return InitError(util::ErrorString(result));
    result = init::SetLoggingLevel(args);
    if (!result) return InitError(util::ErrorString(result));

    nConnectTimeout = args.GetIntArg("-timeout", DEFAULT_CONNECT_TIMEOUT);
    if (nConnectTimeout <= 0) {
        nConnectTimeout = DEFAULT_CONNECT_TIMEOUT;
    }

    peer_connect_timeout = args.GetIntArg("-peertimeout", DEFAULT_PEER_CONNECT_TIMEOUT);
    if (peer_connect_timeout <= 0) {
        return InitError(Untranslated("peertimeout must be a positive integer."));
    }

    // Sanity check argument for min fee for including tx in block
    // TODO: Harmonize which arguments need sanity checking and where that happens
    if (args.IsArgSet("-blockmintxfee")) {
        if (!ParseMoney(args.GetArg("-blockmintxfee", ""))) {
            return InitError(AmountErrMsg("blockmintxfee", args.GetArg("-blockmintxfee", "")));
        }
    }

    nBytesPerSigOp = args.GetIntArg("-bytespersigop", nBytesPerSigOp);

    if (!g_wallet_init_interface.ParameterInteraction()) return false;

    // Option to startup with mocktime set (used for regression testing):
    SetMockTime(args.GetIntArg("-mocktime", 0)); // SetMockTime(0) is a no-op

    if (args.GetBoolArg("-peerbloomfilters", DEFAULT_PEERBLOOMFILTERS))
        nLocalServices = ServiceFlags(nLocalServices | NODE_BLOOM);

    if (args.GetIntArg("-rpcserialversion", DEFAULT_RPC_SERIALIZE_VERSION) < 0)
        return InitError(Untranslated("rpcserialversion must be non-negative."));

    if (args.GetIntArg("-rpcserialversion", DEFAULT_RPC_SERIALIZE_VERSION) > 1)
        return InitError(Untranslated("Unknown rpcserialversion requested."));

    smsgModule.ParseArgs(args);

    if (args.GetIntArg("-rpcserialversion", DEFAULT_RPC_SERIALIZE_VERSION) == 0 && !IsDeprecatedRPCEnabled("serialversion")) {
        return InitError(Untranslated("-rpcserialversion=0 is deprecated and will be removed in the future. Specify -deprecatedrpc=serialversion to allow anyway."));
    }

    // Also report errors from parsing before daemonization
    {
        kernel::Notifications notifications{};
        ChainstateManager::Options chainman_opts_dummy{
            .chainparams = chainparams,
            .datadir = args.GetDataDirNet(),
            .notifications = notifications,
        };
        auto chainman_result{ApplyArgsManOptions(args, chainman_opts_dummy)};
        if (!chainman_result) {
            return InitError(util::ErrorString(chainman_result));
        }
        BlockManager::Options blockman_opts_dummy{
            .chainparams = chainman_opts_dummy.chainparams,
            .blocks_dir = args.GetBlocksDirPath(),
            .notifications = chainman_opts_dummy.notifications,
        };
        auto blockman_result{ApplyArgsManOptions(args, blockman_opts_dummy)};
        if (!blockman_result) {
            return InitError(util::ErrorString(blockman_result));
        }
    }

    return true;
}

static bool LockDataDirectory(bool probeOnly)
{
    // Make sure only a single Bitcoin process is using the data directory.
    const fs::path& datadir = gArgs.GetDataDirNet();
    if (!DirIsWritable(datadir)) {
        return InitError(strprintf(_("Cannot write to data directory '%s'; check permissions."), fs::PathToString(datadir)));
    }
    if (!LockDirectory(datadir, ".lock", probeOnly)) {
        return InitError(strprintf(_("Cannot obtain a lock on data directory %s. %s is probably already running."), fs::PathToString(datadir), PACKAGE_NAME));
    }
    return true;
}

bool AppInitSanityChecks(const kernel::Context& kernel)
{
    // ********************************************************* Step 4: sanity checks
    auto result{kernel::SanityChecks(kernel)};
    if (!result) {
        InitError(util::ErrorString(result));
        return InitError(strprintf(_("Initialization sanity check failed. %s is shutting down."), PACKAGE_NAME));
    }

    if (!Params().IsTestChain()) {
        LoadBlindedOutputFilters();
    }

    // Probe the data directory lock to give an early error message, if possible
    // We cannot hold the data directory lock here, as the forking for daemon() hasn't yet happened,
    // and a fork will cause weird behavior to it.
    return LockDataDirectory(true);
}

bool AppInitLockDataDirectory()
{
    // After daemonization get the data directory lock again and hold on to it until exit
    // This creates a slight window for a race condition to happen, however this condition is harmless: it
    // will at most make us exit without printing a message to console.
    if (!LockDataDirectory(false)) {
        // Detailed error printed inside LockDataDirectory
        return false;
    }
    return true;
}

bool AppInitInterfaces(NodeContext& node)
{
    node.chain = node.init->makeChain();
    return true;
}

bool AppInitMain(NodeContext& node, interfaces::BlockAndHeaderTipInfo* tip_info)
{
    const ArgsManager& args = *Assert(node.args);
    const CChainParams& chainparams = Params();

    auto opt_max_upload = ParseByteUnits(args.GetArg("-maxuploadtarget", DEFAULT_MAX_UPLOAD_TARGET), ByteUnit::M);
    if (!opt_max_upload) {
        return InitError(strprintf(_("Unable to parse -maxuploadtarget: '%s'"), args.GetArg("-maxuploadtarget", "")));
    }

    // ********************************************************* Step 4a: application initialization
    if (!CreatePidFile(args)) {
        // Detailed error printed inside CreatePidFile().
        return false;
    }
    if (!init::StartLogging(args)) {
        // Detailed error printed inside StartLogging().
        return false;
    }

    LogPrintf("Using at most %i automatic connections (%i file descriptors available)\n", nMaxConnections, nFD);

    // Warn about relative -datadir path.
    if (args.IsArgSet("-datadir") && !args.GetPathArg("-datadir").is_absolute()) {
        LogPrintf("Warning: relative datadir option '%s' specified, which will be interpreted relative to the "
                  "current working directory '%s'. This is fragile, because if bitcoin is started in the future "
                  "from a different location, it will be unable to locate the current data files. There could "
                  "also be data loss if bitcoin is started while in a temporary directory.\n",
                  args.GetArg("-datadir", ""), fs::PathToString(fs::current_path()));
    }

    ValidationCacheSizes validation_cache_sizes{};
    ApplyArgsManOptions(args, validation_cache_sizes);
    if (!InitSignatureCache(validation_cache_sizes.signature_cache_bytes)
        || !InitScriptExecutionCache(validation_cache_sizes.script_execution_cache_bytes))
    {
        return InitError(strprintf(_("Unable to allocate memory for -maxsigcachesize: '%s' MiB"), args.GetIntArg("-maxsigcachesize", DEFAULT_MAX_SIG_CACHE_BYTES >> 20)));
    }

    assert(!node.scheduler);
    node.scheduler = std::make_unique<CScheduler>();

    // Start the lightweight task scheduler thread
    node.scheduler->m_service_thread = std::thread(util::TraceThread, "scheduler", [&] { node.scheduler->serviceQueue(); });

    // Gather some entropy once per minute.
    node.scheduler->scheduleEvery([]{
        RandAddPeriodic();
    }, std::chrono::minutes{1});

    // Check disk space every 5 minutes to avoid db corruption.
    node.scheduler->scheduleEvery([&args]{
        constexpr uint64_t min_disk_space = 50 << 20; // 50 MB
        if (!CheckDiskSpace(args.GetBlocksDirPath(), min_disk_space)) {
            LogPrintf("Shutting down due to lack of disk space!\n");
            StartShutdown();
        }
    }, std::chrono::minutes{5});

    GetMainSignals().RegisterBackgroundSignalScheduler(*node.scheduler);

    // Create client interfaces for wallets that are supposed to be loaded
    // according to -wallet and -disablewallet options. This only constructs
    // the interfaces, it doesn't load wallet data. Wallets actually get loaded
    // when load() and start() interface methods are called below.
    g_wallet_init_interface.Construct(node);
    uiInterface.InitWallet();

    /* Register RPC commands regardless of -server setting so they will be
     * available in the GUI RPC console even if external calls are disabled.
     */
    RegisterAllCoreRPCCommands(tableRPC);
    RegisterSmsgRPCCommands(tableRPC);
    RegisterInsightRPCCommands(tableRPC);
#if ENABLE_USBDEVICE
    RegisterUSBDeviceRPC(tableRPC);
#endif
    for (const auto& client : node.chain_clients) {
        client->registerRpcs();
    }
#if ENABLE_ZMQ
    RegisterZMQRPCCommands(tableRPC);
#endif
#if ENABLE_WALLET
    RegisterNonWalletRPCCommands(tableRPC);
#endif

    /* Start the RPC server already.  It will be started in "warmup" mode
     * and not really process calls already (but it will signify connections
     * that the server is there and will be ready later).  Warmup mode will
     * be disabled when initialisation is finished.
     */
    if (args.GetBoolArg("-server", false)) {
        uiInterface.InitMessage_connect(SetRPCWarmupStatus);
        if (!AppInitServers(node))
            return InitError(_("Unable to start HTTP server. See debug log for details."));
    }

    // ********************************************************* Step 5: verify wallet database integrity
    for (const auto& client : node.chain_clients) {
        if (!client->verify()) {
            return false;
        }
    }

    // ********************************************************* Step 6: network initialization
    // Note that we absolutely cannot open any actual connections
    // until the very end ("start node") as the UTXO/block state
    // is not yet setup and may end up being set up twice if we
    // need to reindex later.

    fListen = args.GetBoolArg("-listen", DEFAULT_LISTEN);
    fDiscover = args.GetBoolArg("-discover", true);

    PeerManager::Options peerman_opts{};
    ApplyArgsManOptions(args, peerman_opts);

    {

        // Read asmap file if configured
        std::vector<bool> asmap;
        if (args.IsArgSet("-asmap")) {
            fs::path asmap_path = args.GetPathArg("-asmap", DEFAULT_ASMAP_FILENAME);
            if (!asmap_path.is_absolute()) {
                asmap_path = args.GetDataDirNet() / asmap_path;
            }
            if (!fs::exists(asmap_path)) {
                InitError(strprintf(_("Could not find asmap file %s"), fs::quoted(fs::PathToString(asmap_path))));
                return false;
            }
            asmap = DecodeAsmap(asmap_path);
            if (asmap.size() == 0) {
                InitError(strprintf(_("Could not parse asmap file %s"), fs::quoted(fs::PathToString(asmap_path))));
                return false;
            }
            const uint256 asmap_version = (HashWriter{} << asmap).GetHash();
            LogPrintf("Using asmap version %s for IP bucketing\n", asmap_version.ToString());
        } else {
            LogPrintf("Using /16 prefix for IP bucketing\n");
        }

        // Initialize netgroup manager
        assert(!node.netgroupman);
        node.netgroupman = std::make_unique<NetGroupManager>(std::move(asmap));

        // Initialize addrman
        assert(!node.addrman);
        uiInterface.InitMessage(_("Loading P2P addresses…").translated);
        auto addrman{LoadAddrman(*node.netgroupman, args)};
        if (!addrman) return InitError(util::ErrorString(addrman));
        node.addrman = std::move(*addrman);
    }

    assert(!node.banman);
    node.banman = std::make_unique<BanMan>(args.GetDataDirNet() / "banlist", &uiInterface, args.GetIntArg("-bantime", DEFAULT_MISBEHAVING_BANTIME));
    assert(!node.connman);
    node.connman = std::make_unique<CConnman>(GetRand<uint64_t>(),
                                              GetRand<uint64_t>(),
                                              *node.addrman, *node.netgroupman, chainparams, args.GetBoolArg("-networkactive", true));

    assert(!node.fee_estimator);
    // Don't initialize fee estimation with old data if we don't relay transactions,
    // as they would never get updated.
    if (!peerman_opts.ignore_incoming_txs) {
        bool read_stale_estimates = args.GetBoolArg("-acceptstalefeeestimates", DEFAULT_ACCEPT_STALE_FEE_ESTIMATES);
        if (read_stale_estimates && (chainparams.GetChainType() != ChainType::REGTEST)) {
            return InitError(strprintf(_("acceptstalefeeestimates is not supported on %s chain."), chainparams.GetChainTypeString()));
        }
        node.fee_estimator = std::make_unique<CBlockPolicyEstimator>(FeeestPath(args), read_stale_estimates);

        // Flush estimates to disk periodically
        CBlockPolicyEstimator* fee_estimator = node.fee_estimator.get();
        node.scheduler->scheduleEvery([fee_estimator] { fee_estimator->FlushFeeEstimates(); }, FEE_FLUSH_INTERVAL);
        RegisterValidationInterface(fee_estimator);
    }

    // Check port numbers
    for (const std::string port_option : {
        "-port",
        "-rpcport",
    }) {
        if (args.IsArgSet(port_option)) {
            const std::string port = args.GetArg(port_option, "");
            uint16_t n;
            if (!ParseUInt16(port, &n) || n == 0) {
                return InitError(InvalidPortErrMsg(port_option, port));
            }
        }
    }

    for (const std::string port_option : {
        "-i2psam",
        "-onion",
        "-proxy",
        "-rpcbind",
        "-torcontrol",
        "-whitebind",
        "-zmqpubhashblock",
        "-zmqpubhashtx",
        "-zmqpubrawblock",
        "-zmqpubrawtx",
        "-zmqpubsequence",
    }) {
        for (const std::string& socket_addr : args.GetArgs(port_option)) {
            std::string host_out;
            uint16_t port_out{0};
            if (!SplitHostPort(socket_addr, port_out, host_out)) {
                return InitError(InvalidPortErrMsg(port_option, socket_addr));
            }
        }
    }

    for (const std::string& socket_addr : args.GetArgs("-bind")) {
        std::string host_out;
        uint16_t port_out{0};
        std::string bind_socket_addr = socket_addr.substr(0, socket_addr.rfind('='));
        if (!SplitHostPort(bind_socket_addr, port_out, host_out)) {
            return InitError(InvalidPortErrMsg("-bind", socket_addr));
        }
    }

    // sanitize comments per BIP-0014, format user agent and check total size
    std::vector<std::string> uacomments;
    for (const std::string& cmt : args.GetArgs("-uacomment")) {
        if (cmt != SanitizeString(cmt, SAFE_CHARS_UA_COMMENT))
            return InitError(strprintf(_("User Agent comment (%s) contains unsafe characters."), cmt));
        uacomments.push_back(cmt);
    }
    strSubVersion = FormatSubVersion(CLIENT_NAME, CLIENT_VERSION, uacomments);
    if (strSubVersion.size() > MAX_SUBVERSION_LENGTH) {
        return InitError(strprintf(_("Total length of network version string (%i) exceeds maximum length (%i). Reduce the number or size of uacomments."),
            strSubVersion.size(), MAX_SUBVERSION_LENGTH));
    }

    if (args.IsArgSet("-onlynet")) {
        g_reachable_nets.RemoveAll();
        for (const std::string& snet : args.GetArgs("-onlynet")) {
            enum Network net = ParseNetwork(snet);
            if (net == NET_UNROUTABLE)
                return InitError(strprintf(_("Unknown network specified in -onlynet: '%s'"), snet));
            g_reachable_nets.Add(net);
        }
    }

    if (!args.IsArgSet("-cjdnsreachable")) {
        if (args.IsArgSet("-onlynet") && g_reachable_nets.Contains(NET_CJDNS)) {
            return InitError(
                _("Outbound connections restricted to CJDNS (-onlynet=cjdns) but "
                  "-cjdnsreachable is not provided"));
        }
        g_reachable_nets.Remove(NET_CJDNS);
    }
    // Now g_reachable_nets.Contains(NET_CJDNS) is true if:
    // 1. -cjdnsreachable is given and
    // 2.1. -onlynet is not given or
    // 2.2. -onlynet=cjdns is given

    // Requesting DNS seeds entails connecting to IPv4/IPv6, which -onlynet options may prohibit:
    // If -dnsseed=1 is explicitly specified, abort. If it's left unspecified by the user, we skip
    // the DNS seeds by adjusting -dnsseed in InitParameterInteraction.
    if (args.GetBoolArg("-dnsseed") == true && !g_reachable_nets.Contains(NET_IPV4) && !g_reachable_nets.Contains(NET_IPV6)) {
        return InitError(strprintf(_("Incompatible options: -dnsseed=1 was explicitly specified, but -onlynet forbids connections to IPv4/IPv6")));
    };

    // Check for host lookup allowed before parsing any network related parameters
    fNameLookup = args.GetBoolArg("-dns", DEFAULT_NAME_LOOKUP);

    Proxy onion_proxy;

    bool proxyRandomize = args.GetBoolArg("-proxyrandomize", DEFAULT_PROXYRANDOMIZE);
    // -proxy sets a proxy for all outgoing network traffic
    // -noproxy (or -proxy=0) as well as the empty string can be used to not set a proxy, this is the default
    std::string proxyArg = args.GetArg("-proxy", "");
    if (proxyArg != "" && proxyArg != "0") {
        const std::optional<CService> proxyAddr{Lookup(proxyArg, 9050, fNameLookup)};
        if (!proxyAddr.has_value()) {
            return InitError(strprintf(_("Invalid -proxy address or hostname: '%s'"), proxyArg));
        }

        Proxy addrProxy = Proxy(proxyAddr.value(), proxyRandomize);
        if (!addrProxy.IsValid())
            return InitError(strprintf(_("Invalid -proxy address or hostname: '%s'"), proxyArg));

        SetProxy(NET_IPV4, addrProxy);
        SetProxy(NET_IPV6, addrProxy);
        SetProxy(NET_CJDNS, addrProxy);
        SetNameProxy(addrProxy);
        onion_proxy = addrProxy;
    }

    const bool onlynet_used_with_onion{args.IsArgSet("-onlynet") && g_reachable_nets.Contains(NET_ONION)};

    // -onion can be used to set only a proxy for .onion, or override normal proxy for .onion addresses
    // -noonion (or -onion=0) disables connecting to .onion entirely
    // An empty string is used to not override the onion proxy (in which case it defaults to -proxy set above, or none)
    std::string onionArg = args.GetArg("-onion", "");
    if (onionArg != "") {
        if (onionArg == "0") { // Handle -noonion/-onion=0
            onion_proxy = Proxy{};
            if (onlynet_used_with_onion) {
                return InitError(
                    _("Outbound connections restricted to Tor (-onlynet=onion) but the proxy for "
                      "reaching the Tor network is explicitly forbidden: -onion=0"));
            }
        } else {
            const std::optional<CService> addr{Lookup(onionArg, 9050, fNameLookup)};
            if (!addr.has_value() || !addr->IsValid()) {
                return InitError(strprintf(_("Invalid -onion address or hostname: '%s'"), onionArg));
            }
            onion_proxy = Proxy{addr.value(), proxyRandomize};
        }
    }

    if (onion_proxy.IsValid()) {
        SetProxy(NET_ONION, onion_proxy);
    } else {
        // If -listenonion is set, then we will (try to) connect to the Tor control port
        // later from the torcontrol thread and may retrieve the onion proxy from there.
        const bool listenonion_disabled{!args.GetBoolArg("-listenonion", DEFAULT_LISTEN_ONION)};
        if (onlynet_used_with_onion && listenonion_disabled) {
            return InitError(
                _("Outbound connections restricted to Tor (-onlynet=onion) but the proxy for "
                  "reaching the Tor network is not provided: none of -proxy, -onion or "
                  "-listenonion is given"));
        }
        g_reachable_nets.Remove(NET_ONION);
    }

    for (const std::string& strAddr : args.GetArgs("-externalip")) {
        const std::optional<CService> addrLocal{Lookup(strAddr, GetListenPort(), fNameLookup)};
        if (addrLocal.has_value() && addrLocal->IsValid())
            AddLocal(addrLocal.value(), LOCAL_MANUAL);
        else
            return InitError(ResolveErrMsg("externalip", strAddr));
    }

#if ENABLE_ZMQ
    g_zmq_notification_interface = CZMQNotificationInterface::Create(
        [&chainman = node.chainman](CBlock& block, const CBlockIndex& index) {
            assert(chainman);
            return chainman->m_blockman.ReadBlockFromDisk(block, index);
        });

    if (g_zmq_notification_interface) {
        RegisterValidationInterface(g_zmq_notification_interface.get());
    }
#endif

    // ********************************************************* Step 7: load block chain

    node.notifications = std::make_unique<KernelNotifications>(node.exit_status);
    ReadNotificationArgs(args, *node.notifications);
    fReindex = args.GetBoolArg("-reindex", false);
    particl::fSkipRangeproof = args.GetBoolArg("-skiprangeproofverify", false);
    bool fReindexChainState = args.GetBoolArg("-reindex-chainstate", false);
    ChainstateManager::Options chainman_opts{
        .chainparams = chainparams,
        .datadir = args.GetDataDirNet(),
        .adjusted_time_callback = GetAdjustedTime,
        .notifications = *node.notifications,
    };
    Assert(ApplyArgsManOptions(args, chainman_opts)); // no error can happen, already checked in AppInitParameterInteraction

    BlockManager::Options blockman_opts{
        .chainparams = chainman_opts.chainparams,
        .blocks_dir = args.GetBlocksDirPath(),
        .notifications = chainman_opts.notifications,
    };
    blockman_opts.checkpeerheight = args.GetBoolArg("-checkpeerheight", true);
    blockman_opts.smsgscanincoming = args.GetBoolArg("-smsgscanincoming", false);
    blockman_opts.addressindex = args.GetBoolArg("-addressindex", particl::DEFAULT_ADDRESSINDEX);
    blockman_opts.timestampindex = args.GetBoolArg("-timestampindex", particl::DEFAULT_TIMESTAMPINDEX);
    blockman_opts.spentindex = args.GetBoolArg("-spentindex", particl::DEFAULT_SPENTINDEX);
    blockman_opts.balancesindex = args.GetBoolArg("-balancesindex", particl::DEFAULT_BALANCESINDEX);
    blockman_opts.rebuildrollingindices = args.GetBoolArg("-rebuildrollingindices", false);
    Assert(ApplyArgsManOptions(args, blockman_opts)); // no error can happen, already checked in AppInitParameterInteraction

    // cache size calculations
    CacheSizes cache_sizes = CalculateCacheSizes(args, g_enabled_filter_types.size());

    LogPrintf("Cache configuration:\n");
    LogPrintf("* Using %.1f MiB for block index database\n", cache_sizes.block_tree_db * (1.0 / 1024 / 1024));
    if (args.GetBoolArg("-txindex", DEFAULT_TXINDEX)) {
        LogPrintf("* Using %.1f MiB for transaction index database\n", cache_sizes.tx_index * (1.0 / 1024 / 1024));
    }
    for (BlockFilterType filter_type : g_enabled_filter_types) {
        LogPrintf("* Using %.1f MiB for %s block filter index database\n",
                  cache_sizes.filter_index * (1.0 / 1024 / 1024), BlockFilterTypeName(filter_type));
    }
    LogPrintf("* Using %.1f MiB for chain state database\n", cache_sizes.coins_db * (1.0 / 1024 / 1024));

    // block tree db settings
    cache_sizes.max_open_files = gArgs.GetIntArg("-dbmaxopenfiles", particl::DEFAULT_BLOCKTREE_DB_MAX_OPEN_FILES);
    cache_sizes.compression = gArgs.GetBoolArg("-dbcompression", particl::DEFAULT_BLOCKTREE_DB_COMPRESSION);

    LogPrintf("Block index database configuration:\n");
    LogPrintf("* Using %d max open files\n", cache_sizes.max_open_files);
    LogPrintf("* Compression is %s\n", cache_sizes.compression ? "enabled" : "disabled");

    assert(!node.mempool);
    assert(!node.chainman);

    CTxMemPool::Options mempool_opts{
        .check_ratio = chainparams.DefaultConsistencyChecks() ? 1 : 0,
    };
    auto result{ApplyArgsManOptions(args, chainparams, mempool_opts)};
    if (!result) {
        return InitError(util::ErrorString(result));
    }
    mempool_opts.check_ratio = std::clamp<int>(mempool_opts.check_ratio, 0, 1'000'000);

    int64_t descendant_limit_bytes = mempool_opts.limits.descendant_size_vbytes * 40;
    if (mempool_opts.max_size_bytes < 0 || mempool_opts.max_size_bytes < descendant_limit_bytes) {
        return InitError(strprintf(_("-maxmempool must be at least %d MB"), std::ceil(descendant_limit_bytes / 1'000'000.0)));
    }
    LogPrintf("* Using %.1f MiB for in-memory UTXO set (plus up to %.1f MiB of unused mempool space)\n", cache_sizes.coins * (1.0 / 1024 / 1024), mempool_opts.max_size_bytes * (1.0 / 1024 / 1024));

    for (bool fLoaded = false; !fLoaded && !ShutdownRequestedMainThread();) {
        node.mempool = std::make_unique<CTxMemPool>(mempool_opts);

        node.chainman = std::make_unique<ChainstateManager>(node.kernel->interrupt, chainman_opts, blockman_opts);
        ChainstateManager& chainman = *node.chainman;

        node.smsgman = SmsgManager::make();
        chainman.m_smsgman = node.smsgman.get();

        // This is defined and set here instead of inline in validation.h to avoid a hard
        // dependency between validation and index/base, since the latter is not in
        // libbitcoinkernel.
        chainman.restart_indexes = [&node]() {
            LogPrintf("[snapshot] restarting indexes\n");

            // Drain the validation interface queue to ensure that the old indexes
            // don't have any pending work.
            SyncWithValidationInterfaceQueue();

            for (auto* index : node.indexes) {
                index->Interrupt();
                index->Stop();
                if (!(index->Init() && index->StartBackgroundSync())) {
                    LogPrintf("[snapshot] WARNING failed to restart index %s on snapshot chain\n", index->GetName());
                }
            }
        };

        node::ChainstateLoadOptions options;
        options.mempool = Assert(node.mempool.get());
        options.reindex = node::fReindex;
        options.reindex_chainstate = fReindexChainState;
        options.prune = chainman.m_blockman.IsPruneMode();
        options.check_blocks = args.GetIntArg("-checkblocks", DEFAULT_CHECKBLOCKS);
        options.check_level = args.GetIntArg("-checklevel", DEFAULT_CHECKLEVEL);
        options.require_full_verification = args.IsArgSet("-checkblocks") || args.IsArgSet("-checklevel");
        options.check_interrupt = ShutdownRequested;
        node::ChainstateLoadArgs csl_args;
        csl_args.address_index = args.GetBoolArg("-addressindex", particl::DEFAULT_ADDRESSINDEX);
        csl_args.spent_index = args.GetBoolArg("-spentindex", particl::DEFAULT_SPENTINDEX);
        csl_args.timestamp_index = args.GetBoolArg("-timestampindex", particl::DEFAULT_TIMESTAMPINDEX);
        csl_args.balances_index = args.GetBoolArg("-balancesindex", particl::DEFAULT_BALANCESINDEX);
        options.args = csl_args;

        options.coins_error_cb = [] {
            uiInterface.ThreadSafeMessageBox(
                _("Error reading from database, shutting down."),
                "", CClientUIInterface::MSG_ERROR);
        };

        uiInterface.InitMessage(_("Loading block index…").translated);
        const auto load_block_index_start_time{SteadyClock::now()};
        auto catch_exceptions = [](auto&& f) {
            try {
                return f();
            } catch (const std::exception& e) {
                LogPrintf("%s\n", e.what());
                return std::make_tuple(node::ChainstateLoadStatus::FAILURE, _("Error opening block database"));
            }
        };
        auto [status, error] = catch_exceptions([&]{ options.reindex = options.reindex || node::particl::ShouldAutoReindex(chainman, cache_sizes, options);
                                                     return LoadChainstate(chainman, cache_sizes, options); });
        if (status == node::ChainstateLoadStatus::SUCCESS) {
            uiInterface.InitMessage(_("Verifying blocks…").translated);
            if (chainman.m_blockman.m_have_pruned && options.check_blocks > MIN_BLOCKS_TO_KEEP) {
                LogPrintfCategory(BCLog::PRUNE, "pruned datadir may not have more than %d blocks; only checking available blocks\n",
                                  MIN_BLOCKS_TO_KEEP);
            }
            std::tie(status, error) = catch_exceptions([&]{ return VerifyLoadedChainstate(chainman, options);});
            if (status == node::ChainstateLoadStatus::SUCCESS) {
                fLoaded = true;
                LogPrintf(" block index %15dms\n", Ticks<std::chrono::milliseconds>(SteadyClock::now() - load_block_index_start_time));
            }
        }

        if (status == node::ChainstateLoadStatus::FAILURE_FATAL || status == node::ChainstateLoadStatus::FAILURE_INCOMPATIBLE_DB || status == node::ChainstateLoadStatus::FAILURE_INSUFFICIENT_DBCACHE) {
            return InitError(error);
        }

        if (!fLoaded && !ShutdownRequestedMainThread()) {
            // first suggest a reindex
            if (!options.reindex) {
                bool fRet = uiInterface.ThreadSafeQuestion(
                    error + Untranslated(".\n\n") + _("Do you want to rebuild the block database now?"),
                    error.original + ".\nPlease restart with -reindex or -reindex-chainstate to recover.",
                    "", CClientUIInterface::MSG_ERROR | CClientUIInterface::BTN_ABORT);
                if (fRet) {
                    fReindex = true;
                    AbortShutdown();
                } else {
                    LogPrintf("Aborted block database rebuild. Exiting.\n");
                    return false;
                }
            } else {
                return InitError(error);
            }
        }
    }

    // As LoadBlockIndex can take several minutes, it's possible the user
    // requested to kill the GUI during the last operation. If so, exit.
    // As the program has not fully started yet, Shutdown() is possibly overkill.
    if (ShutdownRequestedMainThread()) {
        LogPrintf("Shutdown requested. Exiting.\n");
        return false;
    }

    ChainstateManager& chainman = *Assert(node.chainman);

    assert(!node.peerman);
    node.peerman = PeerManager::make(*node.connman, *node.addrman,
                                     node.banman.get(), chainman,
                                     *node.mempool, peerman_opts);
    RegisterValidationInterface(node.peerman.get());
    chainman.m_peerman = node.peerman.get();

    // ********************************************************* Step 8: start indexers

    if (args.GetBoolArg("-txindex", DEFAULT_TXINDEX)) {
        g_txindex = std::make_unique<TxIndex>(interfaces::MakeChain(node), cache_sizes.tx_index, false, fReindex);

        if (gArgs.GetBoolArg("-csindex", particl::DEFAULT_CSINDEX)) {
            g_txindex->m_cs_index = true;
            for (const auto &addr : gArgs.GetArgs("-cswhitelist")) {
                g_txindex->AppendCSAddress(addr);
            }
        }
        node.indexes.emplace_back(g_txindex.get());
    }

    for (const auto& filter_type : g_enabled_filter_types) {
        InitBlockFilterIndex([&]{ return interfaces::MakeChain(node); }, filter_type, cache_sizes.filter_index, false, fReindex);
        node.indexes.emplace_back(GetBlockFilterIndex(filter_type));
    }

    if (args.GetBoolArg("-coinstatsindex", DEFAULT_COINSTATSINDEX)) {
        g_coin_stats_index = std::make_unique<CoinStatsIndex>(interfaces::MakeChain(node), /*cache_size=*/0, false, fReindex);
        node.indexes.emplace_back(g_coin_stats_index.get());
    }

    // Init indexes
    for (auto index : node.indexes) if (!index->Init()) return false;

    // ********************************************************* Step 9: load wallet
    for (const auto& client : node.chain_clients) {
        if (!client->load()) {
            return false;
        }
    }

    // ********************************************************* Step 10: data directory maintenance

    // if pruning, perform the initial blockstore prune
    // after any wallet rescanning has taken place.
    if (chainman.m_blockman.IsPruneMode()) {
        if (!fReindex) {
            LOCK(cs_main);
            for (Chainstate* chainstate : chainman.GetAll()) {
                uiInterface.InitMessage(_("Pruning blockstore…").translated);
                chainstate->PruneAndFlush();
            }
        }
    } else {
        LogPrintf("Setting NODE_NETWORK on non-prune mode\n");
        nLocalServices = ServiceFlags(nLocalServices | NODE_NETWORK);
    }

    // ********************************************************* Step 11: import blocks

    if (!CheckDiskSpace(args.GetDataDirNet())) {
        InitError(strprintf(_("Error: Disk space is low for %s"), fs::quoted(fs::PathToString(args.GetDataDirNet()))));
        return false;
    }
    if (!CheckDiskSpace(args.GetBlocksDirPath())) {
        InitError(strprintf(_("Error: Disk space is low for %s"), fs::quoted(fs::PathToString(args.GetBlocksDirPath()))));
        return false;
    }

    int chain_active_height = WITH_LOCK(cs_main, return chainman.ActiveChain().Height());

    // On first startup, warn on low block storage space
    if (!fReindex && !fReindexChainState && chain_active_height <= 1) {
        uint64_t assumed_chain_bytes{chainparams.AssumedBlockchainSize() * 1024 * 1024 * 1024};
        uint64_t additional_bytes_needed{
            chainman.m_blockman.IsPruneMode() ?
                std::min(chainman.m_blockman.GetPruneTarget(), assumed_chain_bytes) :
                assumed_chain_bytes};

        if (!CheckDiskSpace(args.GetBlocksDirPath(), additional_bytes_needed)) {
            InitWarning(strprintf(_(
                    "Disk space for %s may not accommodate the block files. " \
                    "Approximately %u GB of data will be stored in this directory."
                ),
                fs::quoted(fs::PathToString(args.GetBlocksDirPath())),
                chainparams.AssumedBlockchainSize()
            ));
        }
    }

    // Either install a handler to notify us when genesis activates, or set fHaveGenesis directly.
    // No locking, as this happens before any background thread is started.
    boost::signals2::connection block_notify_genesis_wait_connection;
    if (WITH_LOCK(chainman.GetMutex(), return chainman.ActiveChain().Tip() == nullptr)) {
        block_notify_genesis_wait_connection = uiInterface.NotifyBlockTip_connect(std::bind(BlockNotifyGenesisWait, std::placeholders::_2));
    } else {
        fHaveGenesis = true;
    }

#if HAVE_SYSTEM
    const std::string block_notify = args.GetArg("-blocknotify", "");
    if (!block_notify.empty()) {
        uiInterface.NotifyBlockTip_connect([block_notify](SynchronizationState sync_state, const CBlockIndex* pBlockIndex) {
            if (sync_state != SynchronizationState::POST_INIT || !pBlockIndex) return;
            std::string command = block_notify;
            ReplaceAll(command, "%s", pBlockIndex->GetBlockHash().GetHex());
            std::thread t(runCommand, command);
            t.detach(); // thread runs free
        });
    }
#endif

    std::vector<fs::path> vImportFiles;
    for (const std::string& strFile : args.GetArgs("-loadblock")) {
        vImportFiles.push_back(fs::PathFromString(strFile));
    }

    chainman.m_thread_load = std::thread(&util::TraceThread, "initload", [=, &chainman, &args, &node] {
        // Import blocks
        ImportBlocks(chainman, vImportFiles);
        if (args.GetBoolArg("-stopafterblockimport", DEFAULT_STOPAFTERBLOCKIMPORT)) {
            LogPrintf("Stopping after block import\n");
            StartShutdown();
            return;
        }

        // Start indexes initial sync
        if (!StartIndexBackgroundSync(node)) {
            bilingual_str err_str = _("Failed to start indexes, shutting down..");
            chainman.GetNotifications().fatalError(err_str.original, err_str);
            return;
        }
        // Load mempool from disk
        if (auto* pool{chainman.ActiveChainstate().GetMempool()}) {
            LoadMempool(*pool, ShouldPersistMempool(args) ? MempoolPath(args) : fs::path{}, chainman.ActiveChainstate(), {});
            pool->SetLoadTried(!chainman.m_interrupt);
        }
    });

    // Wait for genesis block to be processed
    {
        WAIT_LOCK(g_genesis_wait_mutex, lock);
        // We previously could hang here if StartShutdown() is called prior to
        // ImportBlocks getting started, so instead we just wait on a timer to
        // check ShutdownRequested() regularly.
        while (!fHaveGenesis && !ShutdownRequestedMainThread()) {
            g_genesis_wait_cv.wait_for(lock, std::chrono::milliseconds(500));
        }
        block_notify_genesis_wait_connection.disconnect();
    }

    // ********************************************************* Step 11.1: start secure messaging

    smsgModule.m_node = &node;
    bool start_smsg_without_wallet = true;
    if (fParticlMode && gArgs.GetBoolArg("-smsg", true)) { // SMSG breaks functional tests with services flag, see version msg
#ifdef ENABLE_WALLET
        if (node.wallet_loader && node.wallet_loader->context()) {
            auto vpwallets = GetWallets(*node.wallet_loader->context());
            smsgModule.Start(vpwallets.size() > 0 ? vpwallets[0] : nullptr, vpwallets, gArgs.GetBoolArg("-smsgscanchain", false));
            start_smsg_without_wallet = false;
        }
#endif
        if (start_smsg_without_wallet) {
            std::vector<std::shared_ptr<wallet::CWallet>> empty;
            smsgModule.Start(nullptr, empty, gArgs.GetBoolArg("-smsgscanchain", false));
        }
    }

    if (ShutdownRequestedMainThread()) {
        return false;
    }

    // ********************************************************* Step 12: start node

    //// debug print
    {
        LOCK(cs_main);
        LogPrintf("block tree size = %u\n", chainman.BlockIndex().size());
        chain_active_height = chainman.ActiveChain().Height();
        if (tip_info) {
            tip_info->block_height = chain_active_height;
            tip_info->block_time = chainman.ActiveChain().Tip() ? chainman.ActiveChain().Tip()->GetBlockTime() : chainman.GetParams().GenesisBlock().GetBlockTime();
            tip_info->verification_progress = GuessVerificationProgress(chainman.GetParams().TxData(), chainman.ActiveChain().Tip());
        }
        if (tip_info && chainman.m_best_header) {
            tip_info->header_height = chainman.m_best_header->nHeight;
            tip_info->header_time = chainman.m_best_header->GetBlockTime();
        }
    }
    LogPrintf("nBestHeight = %d\n", chain_active_height);
    if (node.peerman) node.peerman->SetBestHeight(chain_active_height);

    // Map ports with UPnP or NAT-PMP.
    StartMapPort(args.GetBoolArg("-upnp", DEFAULT_UPNP), args.GetBoolArg("-natpmp", DEFAULT_NATPMP));

    CConnman::Options connOptions;
    connOptions.nLocalServices = smsg::fSecMsgEnabled ? ServiceFlags(nLocalServices | NODE_SMSG) : nLocalServices;
    connOptions.m_max_automatic_connections = nMaxConnections;
    connOptions.uiInterface = &uiInterface;
    connOptions.m_banman = node.banman.get();
    connOptions.m_msgproc = node.peerman.get();
    connOptions.nSendBufferMaxSize = 1000 * args.GetIntArg("-maxsendbuffer", DEFAULT_MAXSENDBUFFER);
    connOptions.nReceiveFloodSize = 1000 * args.GetIntArg("-maxreceivebuffer", DEFAULT_MAXRECEIVEBUFFER);
    connOptions.m_added_nodes = args.GetArgs("-addnode");
    connOptions.nMaxOutboundLimit = *opt_max_upload;
    connOptions.m_peer_connect_timeout = peer_connect_timeout;

    // Port to bind to if `-bind=addr` is provided without a `:port` suffix.
    const uint16_t default_bind_port =
        static_cast<uint16_t>(args.GetIntArg("-port", Params().GetDefaultPort()));

    const auto BadPortWarning = [](const char* prefix, uint16_t port) {
        return strprintf(_("%s request to listen on port %u. This port is considered \"bad\" and "
                           "thus it is unlikely that any peer will connect to it. See "
                           "doc/p2p-bad-ports.md for details and a full list."),
                         prefix,
                         port);
    };

    for (const std::string& bind_arg : args.GetArgs("-bind")) {
        std::optional<CService> bind_addr;
        const size_t index = bind_arg.rfind('=');
        if (index == std::string::npos) {
            bind_addr = Lookup(bind_arg, default_bind_port, /*fAllowLookup=*/false);
            if (bind_addr.has_value()) {
                connOptions.vBinds.push_back(bind_addr.value());
                if (IsBadPort(bind_addr.value().GetPort())) {
                    InitWarning(BadPortWarning("-bind", bind_addr.value().GetPort()));
                }
                continue;
            }
        } else {
            const std::string network_type = bind_arg.substr(index + 1);
            if (network_type == "onion") {
                const std::string truncated_bind_arg = bind_arg.substr(0, index);
                bind_addr = Lookup(truncated_bind_arg, BaseParams().OnionServiceTargetPort(), false);
                if (bind_addr.has_value()) {
                    connOptions.onion_binds.push_back(bind_addr.value());
                    continue;
                }
            }
        }
        return InitError(ResolveErrMsg("bind", bind_arg));
    }

    for (const std::string& strBind : args.GetArgs("-whitebind")) {
        NetWhitebindPermissions whitebind;
        bilingual_str error;
        if (!NetWhitebindPermissions::TryParse(strBind, whitebind, error)) return InitError(error);
        connOptions.vWhiteBinds.push_back(whitebind);
    }

    // If the user did not specify -bind= or -whitebind= then we bind
    // on any address - 0.0.0.0 (IPv4) and :: (IPv6).
    connOptions.bind_on_any = args.GetArgs("-bind").empty() && args.GetArgs("-whitebind").empty();

    // Emit a warning if a bad port is given to -port= but only if -bind and -whitebind are not
    // given, because if they are, then -port= is ignored.
    if (connOptions.bind_on_any && args.IsArgSet("-port")) {
        const uint16_t port_arg = args.GetIntArg("-port", 0);
        if (IsBadPort(port_arg)) {
            InitWarning(BadPortWarning("-port", port_arg));
        }
    }

    CService onion_service_target;
    if (!connOptions.onion_binds.empty()) {
        onion_service_target = connOptions.onion_binds.front();
    } else {
        onion_service_target = DefaultOnionServiceTarget();
        connOptions.onion_binds.push_back(onion_service_target);
    }

    if (args.GetBoolArg("-listenonion", DEFAULT_LISTEN_ONION)) {
        if (connOptions.onion_binds.size() > 1) {
            InitWarning(strprintf(_("More than one onion bind address is provided. Using %s "
                                    "for the automatically created Tor onion service."),
                                  onion_service_target.ToStringAddrPort()));
        }
        StartTorControl(onion_service_target);
    }

    if (connOptions.bind_on_any) {
        // Only add all IP addresses of the machine if we would be listening on
        // any address - 0.0.0.0 (IPv4) and :: (IPv6).
        Discover();
    }

    for (const auto& net : args.GetArgs("-whitelist")) {
        NetWhitelistPermissions subnet;
        bilingual_str error;
        if (!NetWhitelistPermissions::TryParse(net, subnet, error)) return InitError(error);
        connOptions.vWhitelistedRange.push_back(subnet);
    }

    connOptions.vSeedNodes = args.GetArgs("-seednode");

    // Initiate outbound connections unless connect=0
    connOptions.m_use_addrman_outgoing = !args.IsArgSet("-connect");
    if (!connOptions.m_use_addrman_outgoing) {
        const auto connect = args.GetArgs("-connect");
        if (connect.size() != 1 || connect[0] != "0") {
            connOptions.m_specified_outgoing = connect;
        }
        if (!connOptions.m_specified_outgoing.empty() && !connOptions.vSeedNodes.empty()) {
            LogPrintf("-seednode is ignored when -connect is used\n");
        }

        if (args.IsArgSet("-dnsseed") && args.GetBoolArg("-dnsseed", DEFAULT_DNSSEED) && args.IsArgSet("-proxy")) {
            LogPrintf("-dnsseed is ignored when -connect is used and -proxy is specified\n");
        }
    }

    const std::string& i2psam_arg = args.GetArg("-i2psam", "");
    if (!i2psam_arg.empty()) {
        const std::optional<CService> addr{Lookup(i2psam_arg, 7656, fNameLookup)};
        if (!addr.has_value() || !addr->IsValid()) {
            return InitError(strprintf(_("Invalid -i2psam address or hostname: '%s'"), i2psam_arg));
        }
        SetProxy(NET_I2P, Proxy{addr.value()});
    } else {
        if (args.IsArgSet("-onlynet") && g_reachable_nets.Contains(NET_I2P)) {
            return InitError(
                _("Outbound connections restricted to i2p (-onlynet=i2p) but "
                  "-i2psam is not provided"));
        }
        g_reachable_nets.Remove(NET_I2P);
    }

    connOptions.m_i2p_accept_incoming = args.GetBoolArg("-i2pacceptincoming", DEFAULT_I2P_ACCEPT_INCOMING);

    if (!node.connman->Start(*node.scheduler, connOptions)) {
        return false;
    }

    // ********************************************************* Step 12.5: start staking
#ifdef ENABLE_WALLET
    if (fParticlMode) {
        // Must recheck num_wallets as smsg may be disabled.
        size_t num_wallets = 0;
        if (node.wallet_loader && node.wallet_loader->context()) {
            auto vpwallets = GetWallets(*node.wallet_loader->context());
            num_wallets = vpwallets.size();
        }
        if (num_wallets > 0) {
            StartThreadStakeMiner(*node.wallet_loader->context(), chainman);
        }
    }
#endif

    // ********************************************************* Step 13: finished

    // At this point, the RPC is "started", but still in warmup, which means it
    // cannot yet be called. Before we make it callable, we need to make sure
    // that the RPC's view of the best block is valid and consistent with
    // ChainstateManager's active tip.
    //
    // If we do not do this, RPC's view of the best block will be height=0 and
    // hash=0x0. This will lead to erroroneous responses for things like
    // waitforblockheight.
    RPCNotifyBlockChange(WITH_LOCK(chainman.GetMutex(), return chainman.ActiveTip()));
    SetRPCWarmupFinished();

    uiInterface.InitMessage(_("Done loading").translated);

    for (const auto& client : node.chain_clients) {
        client->start(*node.scheduler);
    }

    BanMan* banman = node.banman.get();
    node.scheduler->scheduleEvery([banman]{
        banman->DumpBanlist();
    }, DUMP_BANS_INTERVAL);

    if (node.peerman) node.peerman->StartScheduledTasks(*node.scheduler);

#if HAVE_SYSTEM
    StartupNotify(args);
#endif

    return true;
}

bool StartIndexBackgroundSync(NodeContext& node)
{
    // Find the oldest block among all indexes.
    // This block is used to verify that we have the required blocks' data stored on disk,
    // starting from that point up to the current tip.
    // indexes_start_block='nullptr' means "start from height 0".
    std::optional<const CBlockIndex*> indexes_start_block;
    std::string older_index_name;
    ChainstateManager& chainman = *Assert(node.chainman);
    const Chainstate& chainstate = WITH_LOCK(::cs_main, return chainman.GetChainstateForIndexing());
    const CChain& index_chain = chainstate.m_chain;

    for (auto index : node.indexes) {
        const IndexSummary& summary = index->GetSummary();
        if (summary.synced) continue;

        // Get the last common block between the index best block and the active chain
        LOCK(::cs_main);
        const CBlockIndex* pindex = chainman.m_blockman.LookupBlockIndex(summary.best_block_hash);
        if (!index_chain.Contains(pindex)) {
            pindex = index_chain.FindFork(pindex);
        }

        if (!indexes_start_block || !pindex || pindex->nHeight < indexes_start_block.value()->nHeight) {
            indexes_start_block = pindex;
            older_index_name = summary.name;
            if (!pindex) break; // Starting from genesis so no need to look for earlier block.
        }
    };

    // Verify all blocks needed to sync to current tip are present.
    if (indexes_start_block) {
        LOCK(::cs_main);
        const CBlockIndex* start_block = *indexes_start_block;
        if (!start_block) start_block = chainman.ActiveChain().Genesis();
        if (!chainman.m_blockman.CheckBlockDataAvailability(*index_chain.Tip(), *Assert(start_block))) {
            return InitError(strprintf(Untranslated("%s best block of the index goes beyond pruned data. Please disable the index or reindex (which will download the whole blockchain again)"), older_index_name));
        }
    }

    // Start threads
    for (auto index : node.indexes) if (!index->StartBackgroundSync()) return false;
    return true;
}<|MERGE_RESOLUTION|>--- conflicted
+++ resolved
@@ -236,16 +236,12 @@
 /**
  * The PID file facilities.
  */
-<<<<<<< HEAD
 static const char* BITCOIN_PID_FILENAME = "particl.pid";
-=======
-static const char* BITCOIN_PID_FILENAME = "bitcoind.pid";
 /**
  * True if this process has created a PID file.
  * Used to determine whether we should remove the PID file on shutdown.
  */
 static bool g_generated_pid{false};
->>>>>>> fcdb39d3
 
 static fs::path GetPidFile(const ArgsManager& args)
 {
