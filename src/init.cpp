// Copyright (c) 2009-2010 Satoshi Nakamoto
// Copyright (c) 2009-2021 The Bitcoin Core developers
// Distributed under the MIT software license, see the accompanying
// file COPYING or http://www.opensource.org/licenses/mit-license.php.

#if defined(HAVE_CONFIG_H)
#include <config/bitcoin-config.h>
#endif

#include <init.h>

#include <addrman.h>
#include <banman.h>
#include <blockfilter.h>
#include <chain.h>
#include <chainparams.h>
#include <compat/sanity.h>
#include <consensus/amount.h>
#include <deploymentstatus.h>
#include <fs.h>
#include <hash.h>
#include <httprpc.h>
#include <httpserver.h>
#include <index/blockfilterindex.h>
#include <index/coinstatsindex.h>
#include <index/txindex.h>
#include <init/common.h>
#include <interfaces/chain.h>
#include <interfaces/init.h>
#include <interfaces/node.h>
#include <interfaces/wallet.h>
#include <mapport.h>
#include <net.h>
#include <net_permissions.h>
#include <net_processing.h>
#include <netbase.h>
#include <netgroup.h>
#include <node/blockstorage.h>
#include <node/caches.h>
#include <node/chainstate.h>
#include <node/context.h>
#include <node/miner.h>
#include <node/ui_interface.h>
#include <policy/feerate.h>
#include <policy/fees.h>
#include <policy/policy.h>
#include <policy/settings.h>
#include <protocol.h>
#include <rpc/blockchain.h>
#include <rpc/register.h>
#include <rpc/server.h>
#include <rpc/util.h>
#include <scheduler.h>
#include <script/sigcache.h>
#include <script/standard.h>
#include <shutdown.h>
#include <sync.h>
#include <timedata.h>
#include <torcontrol.h>
#include <txdb.h>
#include <txmempool.h>
#include <txorphanage.h>
#include <util/asmap.h>
#include <util/check.h>
#include <util/moneystr.h>
#include <util/strencodings.h>
#include <util/string.h>
#include <util/syscall_sandbox.h>
#include <util/syserror.h>
#include <util/system.h>
#include <util/thread.h>
#include <util/threadnames.h>
#include <util/translation.h>
#include <validation.h>
#include <validationinterface.h>
#include <blind.h>
#include <smsg/smessage.h>
#include <smsg/manager.h>
#include <smsg/rpcsmessage.h>
#include <insight/rpc.h>
#include <pos/miner.h>
#include <pos/kernel.h>
#include <core_io.h>
#ifdef ENABLE_WALLET
#include <wallet/hdwallet.h>
#include <wallet/rpchdwallet.h>
#endif
#if ENABLE_USBDEVICE
#include <usbdevice/rpcusbdevice.h>
#include <usbdevice/usbdevice.h>
#endif

#include <walletinitinterface.h>

#include <algorithm>
#include <condition_variable>
#include <cstdint>
#include <cstdio>
#include <fstream>
#include <functional>
#include <set>
#include <string>
#include <thread>
#include <vector>

#ifndef WIN32
#include <attributes.h>
#include <cerrno>
#include <signal.h>
#include <sys/stat.h>
#endif

#include <boost/signals2/signal.hpp>

#if ENABLE_ZMQ
#include <zmq/zmqabstractnotifier.h>
#include <zmq/zmqnotificationinterface.h>
#include <zmq/zmqrpc.h>
#endif

#include <insight/insight.h>

using node::CacheSizes;
using node::CalculateCacheSizes;
using node::ChainstateLoadVerifyError;
using node::ChainstateLoadingError;
using node::CleanupBlockRevFiles;
using node::DEFAULT_PRINTPRIORITY;
using node::DEFAULT_STOPAFTERBLOCKIMPORT;
using node::LoadChainstate;
using node::NodeContext;
using node::ThreadImport;
using node::VerifyLoadedChainstate;
using node::fPruneMode;
using node::fReindex;
using node::nPruneTarget;

static const bool DEFAULT_PROXYRANDOMIZE = true;
static const bool DEFAULT_REST_ENABLE = false;

#ifdef WIN32
// Win32 LevelDB doesn't use filedescriptors, and the ones used for
// accessing block files don't count towards the fd_set size limit
// anyway.
#define MIN_CORE_FILEDESCRIPTORS 0
#else
#define MIN_CORE_FILEDESCRIPTORS 150
#endif

#ifdef WIN32
HWND winHwnd = nullptr;
MSG winMsg;
const char lpcszClassName[] = "messageClass";

LRESULT APIENTRY MainWndProc(HWND hwnd, UINT uMsg, WPARAM wParam, LPARAM lParam)
{
    switch (uMsg) {
        case WM_CLOSE:
            StartShutdown();
            return 1;
        default:
            break;
    }
    return DefWindowProc(hwnd, uMsg, wParam, lParam);
};

int CreateMessageWindow()
{
    // Create a message-only window to intercept WM_CLOSE events from particld

    WNDCLASSEX WindowClassEx;
    ZeroMemory(&WindowClassEx, sizeof(WNDCLASSEX));
    WindowClassEx.cbSize = sizeof(WNDCLASSEX);
    WindowClassEx.lpfnWndProc = MainWndProc;
    WindowClassEx.hInstance = nullptr;
    WindowClassEx.lpszClassName = lpcszClassName;

    if (!RegisterClassEx(&WindowClassEx)) {
        tfm::format(std::cerr, "RegisterClassEx failed: %d.\n", GetLastError());
        return 1;
    }
    winHwnd = CreateWindowEx(0, lpcszClassName, nullptr, 0, 0, 0, 0, 0, HWND_MESSAGE, nullptr, nullptr, nullptr);
    if (!winHwnd) {
        tfm::format(std::cerr, "CreateWindowEx failed: %d.\n", GetLastError());
        return 1;
    }

    ShowWindow(winHwnd, SW_SHOWDEFAULT);

    return 0;
};

int CloseMessageWindow()
{
    if (!winHwnd) {
        return 0;
    }
    if (!DestroyWindow(winHwnd)) {
        tfm::format(std::cerr, "DestroyWindow failed: %d.\n", GetLastError());
        return 1;
    }
    if (!UnregisterClass(lpcszClassName, nullptr)) {
        tfm::format(std::cerr, "UnregisterClass failed: %d.\n", GetLastError());
        return 1;
    }

    return 0;
};
#endif

static const char* DEFAULT_ASMAP_FILENAME="ip_asn.map";

/**
 * The PID file facilities.
 */
static const char* BITCOIN_PID_FILENAME = "particl.pid";

static fs::path GetPidFile(const ArgsManager& args)
{
    return AbsPathForConfigVal(args.GetPathArg("-pid", BITCOIN_PID_FILENAME));
}

[[nodiscard]] static bool CreatePidFile(const ArgsManager& args)
{
    std::ofstream file{GetPidFile(args)};
    if (file) {
#ifdef WIN32
        tfm::format(file, "%d\n", GetCurrentProcessId());
#else
        tfm::format(file, "%d\n", getpid());
#endif
        return true;
    } else {
        return InitError(strprintf(_("Unable to create the PID file '%s': %s"), fs::PathToString(GetPidFile(args)), SysErrorString(errno)));
    }
}

//////////////////////////////////////////////////////////////////////////////
//
// Shutdown
//

//
// Thread management and startup/shutdown:
//
// The network-processing threads are all part of a thread group
// created by AppInit() or the Qt main() function.
//
// A clean exit happens when StartShutdown() or the SIGTERM
// signal handler sets ShutdownRequested(), which makes main thread's
// WaitForShutdown() interrupts the thread group.
// And then, WaitForShutdown() makes all other on-going threads
// in the thread group join the main thread.
// Shutdown() is then called to clean up database connections, and stop other
// threads that should only be stopped after the main network-processing
// threads have exited.
//
// Shutdown for Qt is very similar, only it uses a QTimer to detect
// ShutdownRequested() getting set, and then does the normal Qt
// shutdown thing.
//

bool ShutdownRequestedMainThread()
{
#ifdef WIN32
    // Only particld will create a hidden window to receive messages
    while (winHwnd && PeekMessage(&winMsg, 0, 0, 0, PM_REMOVE)) {
        TranslateMessage(&winMsg);
        DispatchMessage(&winMsg);
    }
#endif
    return ShutdownRequested();
}

void Interrupt(NodeContext& node)
{
    InterruptHTTPServer();
    InterruptHTTPRPC();
    InterruptRPC();
    InterruptREST();
    InterruptTorControl();
    InterruptMapPort();
    if (node.connman)
        node.connman->Interrupt();
    if (g_txindex) {
        g_txindex->Interrupt();
    }
    ForEachBlockFilterIndex([](BlockFilterIndex& index) { index.Interrupt(); });
    if (g_coin_stats_index) {
        g_coin_stats_index->Interrupt();
    }
}

void Shutdown(NodeContext& node)
{
    static Mutex g_shutdown_mutex;
    TRY_LOCK(g_shutdown_mutex, lock_shutdown);
    if (!lock_shutdown) return;
    LogPrintf("%s: In progress...\n", __func__);
    Assert(node.args);

    /// Note: Shutdown() must be able to handle cases in which initialization failed part of the way,
    /// for example if the data directory was found to be locked.
    /// Be sure that anything that writes files or flushes caches only does this if the respective
    /// module was initialized.
    util::ThreadRename("shutoff");
    if (node.mempool) node.mempool->AddTransactionsUpdated(1);

    StopHTTPRPC();
    StopREST();
    StopRPC();
    StopHTTPServer();
    smsgModule.Shutdown();
#ifdef ENABLE_WALLET
    StopThreadStakeMiner();
#endif
    for (const auto& client : node.chain_clients) {
        client->flush();
    }
    StopMapPort();

    // Because these depend on each-other, we make sure that neither can be
    // using the other before destroying them.
    if (node.peerman) UnregisterValidationInterface(node.peerman.get());
    if (node.connman) node.connman->Stop();

    StopTorControl();

    // After everything has been shut down, but before things get flushed, stop the
    // CScheduler/checkqueue, scheduler and load block thread.
    if (node.scheduler) node.scheduler->stop();
    if (node.chainman && node.chainman->m_load_block.joinable()) node.chainman->m_load_block.join();
    StopScriptCheckWorkerThreads();

    // After the threads that potentially access these pointers have been stopped,
    // destruct and reset all to nullptr.
    node.peerman.reset();
    node.connman.reset();
    node.banman.reset();
    node.addrman.reset();
    node.netgroupman.reset();

    if (node.mempool && node.mempool->IsLoaded() && node.args->GetBoolArg("-persistmempool", DEFAULT_PERSIST_MEMPOOL)) {
        DumpMempool(*node.mempool);
    }

    // Drop transactions we were still watching, and record fee estimations.
    if (node.fee_estimator) node.fee_estimator->Flush();

    // FlushStateToDisk generates a ChainStateFlushed callback, which we should avoid missing
    if (node.chainman) {
        LOCK(cs_main);
        for (CChainState* chainstate : node.chainman->GetAll()) {
            if (chainstate->CanFlushToDisk()) {
                chainstate->ForceFlushStateToDisk();
            }
        }
    }

    // After there are no more peers/RPC left to give us new data which may generate
    // CValidationInterface callbacks, flush them...
    GetMainSignals().FlushBackgroundCallbacks();

    // Stop and delete all indexes only after flushing background callbacks.
    if (g_txindex) {
        g_txindex->Stop();
        g_txindex.reset();
    }
    if (g_coin_stats_index) {
        g_coin_stats_index->Stop();
        g_coin_stats_index.reset();
    }
    ForEachBlockFilterIndex([](BlockFilterIndex& index) { index.Stop(); });
    DestroyAllBlockFilterIndexes();

    // Any future callbacks will be dropped. This should absolutely be safe - if
    // missing a callback results in an unrecoverable situation, unclean shutdown
    // would too. The only reason to do the above flushes is to let the wallet catch
    // up with our current chain to avoid any strange pruning edge cases and make
    // next startup faster by avoiding rescan.

    if (node.chainman) {
        LOCK(cs_main);
        for (CChainState* chainstate : node.chainman->GetAll()) {
            if (chainstate->CanFlushToDisk()) {
                chainstate->ForceFlushStateToDisk();
                chainstate->ResetCoinsViews();
            }
        }
    }
    for (const auto& client : node.chain_clients) {
        client->stop();
    }

#if ENABLE_ZMQ
    if (g_zmq_notification_interface) {
        UnregisterValidationInterface(g_zmq_notification_interface);
        delete g_zmq_notification_interface;
        g_zmq_notification_interface = nullptr;
    }
#endif

#if ENABLE_USBDEVICE
    usb_device::ShutdownHardwareIntegration();
#endif

#ifdef WIN32
    CloseMessageWindow();
#endif

    node.chain_clients.clear();
    UnregisterAllValidationInterfaces();
    GetMainSignals().UnregisterBackgroundSignalScheduler();
    init::UnsetGlobals();
    node.mempool.reset();
    node.fee_estimator.reset();
    node.chainman.reset();
    node.scheduler.reset();

    try {
        if (!fs::remove(GetPidFile(*node.args))) {
            LogPrintf("%s: Unable to remove PID file: File does not exist\n", __func__);
        }
    } catch (const fs::filesystem_error& e) {
        LogPrintf("%s: Unable to remove PID file: %s\n", __func__, fsbridge::get_filesystem_error_message(e));
    }

    node.args = nullptr;
    LogPrintf("%s: done\n", __func__);
}

/**
 * Signal handlers are very limited in what they are allowed to do.
 * The execution context the handler is invoked in is not guaranteed,
 * so we restrict handler operations to just touching variables:
 */
#ifndef WIN32
static void HandleSIGTERM(int)
{
    StartShutdown();
}

static void HandleSIGHUP(int)
{
    LogInstance().m_reopen_file = true;
}
#else
static BOOL WINAPI consoleCtrlHandler(DWORD dwCtrlType)
{
    StartShutdown();
    Sleep(INFINITE);
    return true;
}
#endif

#ifndef WIN32
static void registerSignalHandler(int signal, void(*handler)(int))
{
    struct sigaction sa;
    sa.sa_handler = handler;
    sigemptyset(&sa.sa_mask);
    sa.sa_flags = 0;
    sigaction(signal, &sa, nullptr);
}
#endif

static boost::signals2::connection rpc_notify_block_change_connection;
static void OnRPCStarted()
{
    rpc_notify_block_change_connection = uiInterface.NotifyBlockTip_connect(std::bind(RPCNotifyBlockChange, std::placeholders::_2));
}

static void OnRPCStopped()
{
    rpc_notify_block_change_connection.disconnect();
    RPCNotifyBlockChange(nullptr);
    g_best_block_cv.notify_all();
    LogPrint(BCLog::RPC, "RPC stopped.\n");
}

void SetupServerArgs(ArgsManager& argsman)
{
    SetupHelpOptions(argsman);
    argsman.AddArg("-help-debug", "Print help message with debugging options and exit", ArgsManager::ALLOW_ANY, OptionsCategory::DEBUG_TEST); // server-only for now

    init::AddLoggingArgs(argsman);

    const auto defaultBaseParams = CreateBaseChainParams(CBaseChainParams::MAIN);
    const auto testnetBaseParams = CreateBaseChainParams(CBaseChainParams::TESTNET);
    const auto signetBaseParams = CreateBaseChainParams(CBaseChainParams::SIGNET);
    const auto regtestBaseParams = CreateBaseChainParams(CBaseChainParams::REGTEST);
    const auto defaultChainParams = CreateChainParams(argsman, CBaseChainParams::MAIN);
    const auto testnetChainParams = CreateChainParams(argsman, CBaseChainParams::TESTNET);
    const auto signetChainParams = CreateChainParams(argsman, CBaseChainParams::SIGNET);
    const auto regtestChainParams = CreateChainParams(argsman, CBaseChainParams::REGTEST);

    // Hidden Options
    std::vector<std::string> hidden_args = {
        "-dbcrashratio", "-forcecompactdb",
        // GUI args. These will be overwritten by SetupUIArgs for the GUI
        "-choosedatadir", "-lang=<lang>", "-min", "-resetguisettings", "-splash", "-uiplatform"};

    argsman.AddArg("-version", "Print version and exit", ArgsManager::ALLOW_ANY, OptionsCategory::OPTIONS);
#if HAVE_SYSTEM
    argsman.AddArg("-alertnotify=<cmd>", "Execute command when an alert is raised (%s in cmd is replaced by message)", ArgsManager::ALLOW_ANY, OptionsCategory::OPTIONS);
#endif
    argsman.AddArg("-assumevalid=<hex>", strprintf("If this block is in the chain assume that it and its ancestors are valid and potentially skip their script verification (0 to verify all, default: %s, testnet: %s, signet: %s)", defaultChainParams->GetConsensus().defaultAssumeValid.GetHex(), testnetChainParams->GetConsensus().defaultAssumeValid.GetHex(), signetChainParams->GetConsensus().defaultAssumeValid.GetHex()), ArgsManager::ALLOW_ANY, OptionsCategory::OPTIONS);
    argsman.AddArg("-blocksdir=<dir>", "Specify directory to hold blocks subdirectory for *.dat files (default: <datadir>)", ArgsManager::ALLOW_ANY, OptionsCategory::OPTIONS);
    argsman.AddArg("-fastprune", "Use smaller block files and lower minimum prune height for testing purposes", ArgsManager::ALLOW_ANY | ArgsManager::DEBUG_ONLY, OptionsCategory::DEBUG_TEST);
#if HAVE_SYSTEM
    argsman.AddArg("-blocknotify=<cmd>", "Execute command when the best block changes (%s in cmd is replaced by block hash)", ArgsManager::ALLOW_ANY, OptionsCategory::OPTIONS);
#endif
    argsman.AddArg("-blockreconstructionextratxn=<n>", strprintf("Extra transactions to keep in memory for compact block reconstructions (default: %u)", DEFAULT_BLOCK_RECONSTRUCTION_EXTRA_TXN), ArgsManager::ALLOW_ANY, OptionsCategory::OPTIONS);
    argsman.AddArg("-blocksonly", strprintf("Whether to reject transactions from network peers. Automatic broadcast and rebroadcast of any transactions from inbound peers is disabled, unless the peer has the 'forcerelay' permission. RPC transactions are not affected. (default: %u)", DEFAULT_BLOCKSONLY), ArgsManager::ALLOW_ANY, OptionsCategory::OPTIONS);
    argsman.AddArg("-coinstatsindex", strprintf("Maintain coinstats index used by the gettxoutsetinfo RPC (default: %u)", DEFAULT_COINSTATSINDEX), ArgsManager::ALLOW_ANY, OptionsCategory::OPTIONS);
    argsman.AddArg("-conf=<file>", strprintf("Specify path to read-only configuration file. Relative paths will be prefixed by datadir location (only useable from command line, not configuration file) (default: %s)", BITCOIN_CONF_FILENAME), ArgsManager::ALLOW_ANY, OptionsCategory::OPTIONS);
    argsman.AddArg("-datadir=<dir>", "Specify data directory", ArgsManager::ALLOW_ANY, OptionsCategory::OPTIONS);
    argsman.AddArg("-dbbatchsize", strprintf("Maximum database write batch size in bytes (default: %u)", nDefaultDbBatchSize), ArgsManager::ALLOW_ANY | ArgsManager::DEBUG_ONLY, OptionsCategory::OPTIONS);
    argsman.AddArg("-dbcache=<n>", strprintf("Maximum database cache size <n> MiB (%d to %d, default: %d). In addition, unused mempool memory is shared for this cache (see -maxmempool).", nMinDbCache, nMaxDbCache, nDefaultDbCache), ArgsManager::ALLOW_ANY, OptionsCategory::OPTIONS);
    argsman.AddArg("-includeconf=<file>", "Specify additional configuration file, relative to the -datadir path (only useable from configuration file, not command line)", ArgsManager::ALLOW_ANY, OptionsCategory::OPTIONS);
    argsman.AddArg("-loadblock=<file>", "Imports blocks from external file on startup", ArgsManager::ALLOW_ANY, OptionsCategory::OPTIONS);
    argsman.AddArg("-maxmempool=<n>", strprintf("Keep the transaction memory pool below <n> megabytes (default: %u)", DEFAULT_MAX_MEMPOOL_SIZE), ArgsManager::ALLOW_ANY, OptionsCategory::OPTIONS);
    argsman.AddArg("-maxorphantx=<n>", strprintf("Keep at most <n> unconnectable transactions in memory (default: %u)", DEFAULT_MAX_ORPHAN_TRANSACTIONS), ArgsManager::ALLOW_ANY, OptionsCategory::OPTIONS);
    argsman.AddArg("-mempoolexpiry=<n>", strprintf("Do not keep transactions in the mempool longer than <n> hours (default: %u)", DEFAULT_MEMPOOL_EXPIRY), ArgsManager::ALLOW_ANY, OptionsCategory::OPTIONS);
    argsman.AddArg("-minimumchainwork=<hex>", strprintf("Minimum work assumed to exist on a valid chain in hex (default: %s, testnet: %s, signet: %s)", defaultChainParams->GetConsensus().nMinimumChainWork.GetHex(), testnetChainParams->GetConsensus().nMinimumChainWork.GetHex(), signetChainParams->GetConsensus().nMinimumChainWork.GetHex()), ArgsManager::ALLOW_ANY | ArgsManager::DEBUG_ONLY, OptionsCategory::OPTIONS);
    argsman.AddArg("-par=<n>", strprintf("Set the number of script verification threads (%u to %d, 0 = auto, <0 = leave that many cores free, default: %d)",
        -GetNumCores(), MAX_SCRIPTCHECK_THREADS, DEFAULT_SCRIPTCHECK_THREADS), ArgsManager::ALLOW_ANY, OptionsCategory::OPTIONS);
    argsman.AddArg("-persistmempool", strprintf("Whether to save the mempool on shutdown and load on restart (default: %u)", DEFAULT_PERSIST_MEMPOOL), ArgsManager::ALLOW_ANY, OptionsCategory::OPTIONS);
    argsman.AddArg("-pid=<file>", strprintf("Specify pid file. Relative paths will be prefixed by a net-specific datadir location. (default: %s)", BITCOIN_PID_FILENAME), ArgsManager::ALLOW_ANY, OptionsCategory::OPTIONS);
    argsman.AddArg("-prune=<n>", strprintf("Reduce storage requirements by enabling pruning (deleting) of old blocks. This allows the pruneblockchain RPC to be called to delete specific blocks and enables automatic pruning of old blocks if a target size in MiB is provided. This mode is incompatible with -txindex. "
            "Warning: Reverting this setting requires re-downloading the entire blockchain. "
            "(default: 0 = disable pruning blocks, 1 = allow manual pruning via RPC, >=%u = automatically prune block files to stay under the specified target size in MiB)", MIN_DISK_SPACE_FOR_BLOCK_FILES / 1024 / 1024), ArgsManager::ALLOW_ANY, OptionsCategory::OPTIONS);
    argsman.AddArg("-reindex", "Rebuild chain state and block index from the blk*.dat files on disk. This will also rebuild active optional indexes.", ArgsManager::ALLOW_ANY, OptionsCategory::OPTIONS);
    argsman.AddArg("-reindex-chainstate", "Rebuild chain state from the currently indexed blocks. When in pruning mode or if blocks on disk might be corrupted, use full -reindex instead. Deactivate all optional indexes before running this.", ArgsManager::ALLOW_ANY, OptionsCategory::OPTIONS);
    argsman.AddArg("-settings=<file>", strprintf("Specify path to dynamic settings data file. Can be disabled with -nosettings. File is written at runtime and not meant to be edited by users (use %s instead for custom settings). Relative paths will be prefixed by datadir location. (default: %s)", BITCOIN_CONF_FILENAME, BITCOIN_SETTINGS_FILENAME), ArgsManager::ALLOW_ANY, OptionsCategory::OPTIONS);
#if HAVE_SYSTEM
    argsman.AddArg("-startupnotify=<cmd>", "Execute command on startup.", ArgsManager::ALLOW_ANY, OptionsCategory::OPTIONS);
#endif
#ifndef WIN32
    argsman.AddArg("-sysperms", "Create new files with system default permissions, instead of umask 077 (only effective with disabled wallet functionality)", ArgsManager::ALLOW_ANY, OptionsCategory::OPTIONS);
#else
    hidden_args.emplace_back("-sysperms");
#endif
    argsman.AddArg("-txindex", strprintf("Maintain a full transaction index, used by the getrawtransaction rpc call (default: %u)", DEFAULT_TXINDEX), ArgsManager::ALLOW_ANY, OptionsCategory::OPTIONS);
    argsman.AddArg("-blockfilterindex=<type>",
                 strprintf("Maintain an index of compact filters by block (default: %s, values: %s).", DEFAULT_BLOCKFILTERINDEX, ListBlockFilterTypes()) +
                 " If <type> is not supplied or if <type> = 1, indexes for all known types are enabled.",
                 ArgsManager::ALLOW_ANY, OptionsCategory::OPTIONS);

    // Particl specific
    argsman.AddArg("-addressindex", strprintf("Maintain a full address index, used to query for the balance, txids and unspent outputs for addresses (default: %u)", particl::DEFAULT_ADDRESSINDEX), ArgsManager::ALLOW_ANY, OptionsCategory::OPTIONS);
    argsman.AddArg("-timestampindex", strprintf("Maintain a timestamp index for block hashes, used to query blocks hashes by a range of timestamps (default: %u)", particl::DEFAULT_TIMESTAMPINDEX), ArgsManager::ALLOW_ANY, OptionsCategory::OPTIONS);
    argsman.AddArg("-spentindex", strprintf("Maintain a full spent index, used to query the spending txid and input index for an outpoint (default: %u)", particl::DEFAULT_SPENTINDEX), ArgsManager::ALLOW_ANY, OptionsCategory::OPTIONS);
    argsman.AddArg("-balancesindex", strprintf("Maintain a balances index per block (default: %u)", particl::DEFAULT_BALANCESINDEX), ArgsManager::ALLOW_ANY, OptionsCategory::OPTIONS);
    argsman.AddArg("-csindex", strprintf("Maintain an index of outputs by coldstaking address (default: %u)", particl::DEFAULT_CSINDEX), ArgsManager::ALLOW_ANY, OptionsCategory::OPTIONS);
    argsman.AddArg("-cswhitelist", strprintf("Only index coldstaked outputs with matching stake address. Can be specified multiple times."), ArgsManager::ALLOW_ANY, OptionsCategory::OPTIONS);

    argsman.AddArg("-dbmaxopenfiles", strprintf("Maximum number of open files parameter passed to level-db (default: %u)", particl::DEFAULT_DB_MAX_OPEN_FILES), ArgsManager::ALLOW_ANY, OptionsCategory::OPTIONS);
    argsman.AddArg("-dbcompression", strprintf("Database compression parameter passed to level-db (default: %s)", particl::DEFAULT_DB_COMPRESSION ? "true" : "false"), ArgsManager::ALLOW_ANY, OptionsCategory::OPTIONS);

    argsman.AddArg("-findpeers", "Node will search for peers (default: 1)", ArgsManager::ALLOW_ANY, OptionsCategory::CONNECTION);

    argsman.AddArg("-lookuptorcontrolhost=<protocol>", strprintf("Allow a hostname to be specified for the -torcontrol option. Must be \"any\", \"ipv4\", or \"ipv6\" (default: %s)", ""), ArgsManager::ALLOW_ANY, OptionsCategory::CONNECTION);

    argsman.AddArg("-displaylocaltime", "Display human readable time strings in local timezone (default: false)", ArgsManager::ALLOW_ANY, OptionsCategory::RPC);
    argsman.AddArg("-displayutctime", "Display human readable time strings in UTC (default: false)", ArgsManager::ALLOW_ANY, OptionsCategory::RPC);
    argsman.AddArg("-rebuildrollingindices", "Force rebuild of rolling indices (default: false)", ArgsManager::ALLOW_ANY, OptionsCategory::RPC);
    argsman.AddArg("-acceptanontxn", strprintf("Relay and mine \"anon\" transactions (default: %u)", particl::DEFAULT_ACCEPT_ANON_TX), ArgsManager::ALLOW_ANY, OptionsCategory::RPC);
    argsman.AddArg("-acceptblindtxn", strprintf("Relay and mine \"anon\" transactions (default: %u)", particl::DEFAULT_ACCEPT_BLIND_TX), ArgsManager::ALLOW_ANY, OptionsCategory::RPC);
    argsman.AddArg("-checkpeerheight", "Consider peer height for initial-block-download status (default: true)", ArgsManager::ALLOW_ANY, OptionsCategory::RPC);
    argsman.AddArg("-skiprangeproofverify", "Skip verifying rangeproofs when reindexing or importing (default: false)", ArgsManager::ALLOW_ANY, OptionsCategory::OPTIONS);
    argsman.AddArg("-rpccorsdomain=<domain>", "Allow JSON-RPC connections from specified domain (e.g. http://localhost:4200 or \"*\"). This needs to be set if you are using the Particl GUI in a browser.", ArgsManager::ALLOW_ANY, OptionsCategory::RPC);
    argsman.AddArg("-automaticbans", strprintf("Whether to automatically ban misbehaving nodes. (default: %u)", particl::DEFAULT_AUTOMATIC_BANS), ArgsManager::ALLOW_ANY, OptionsCategory::OPTIONS);
    argsman.AddArg("-banscore=<n>", strprintf("Threshold for disconnecting misbehaving peers (default: %u)", DISCOURAGEMENT_THRESHOLD), ArgsManager::ALLOW_ANY, OptionsCategory::CONNECTION);

    hidden_args.emplace_back("-btcmode");
    hidden_args.emplace_back("-debugdevice");  // Disable to allow usbdevices in regtest mode
    // end Particl specific

    argsman.AddArg("-addnode=<ip>", strprintf("Add a node to connect to and attempt to keep the connection open (see the addnode RPC help for more info). This option can be specified multiple times to add multiple nodes; connections are limited to %u at a time and are counted separately from the -maxconnections limit.", MAX_ADDNODE_CONNECTIONS), ArgsManager::ALLOW_ANY | ArgsManager::NETWORK_ONLY, OptionsCategory::CONNECTION);
    argsman.AddArg("-asmap=<file>", strprintf("Specify asn mapping used for bucketing of the peers (default: %s). Relative paths will be prefixed by the net-specific datadir location.", DEFAULT_ASMAP_FILENAME), ArgsManager::ALLOW_ANY, OptionsCategory::CONNECTION);
    argsman.AddArg("-bantime=<n>", strprintf("Default duration (in seconds) of manually configured bans (default: %u)", DEFAULT_MISBEHAVING_BANTIME), ArgsManager::ALLOW_ANY, OptionsCategory::CONNECTION);
    argsman.AddArg("-bind=<addr>[:<port>][=onion]", strprintf("Bind to given address and always listen on it (default: 0.0.0.0). Use [host]:port notation for IPv6. Append =onion to tag any incoming connections to that address and port as incoming Tor connections (default: 127.0.0.1:%u=onion, testnet: 127.0.0.1:%u=onion, signet: 127.0.0.1:%u=onion, regtest: 127.0.0.1:%u=onion)", defaultBaseParams->OnionServiceTargetPort(), testnetBaseParams->OnionServiceTargetPort(), signetBaseParams->OnionServiceTargetPort(), regtestBaseParams->OnionServiceTargetPort()), ArgsManager::ALLOW_ANY | ArgsManager::NETWORK_ONLY, OptionsCategory::CONNECTION);
    argsman.AddArg("-cjdnsreachable", "If set, then this host is configured for CJDNS (connecting to fc00::/8 addresses would lead us to the CJDNS network, see doc/cjdns.md) (default: 0)", ArgsManager::ALLOW_ANY, OptionsCategory::CONNECTION);
    argsman.AddArg("-connect=<ip>", "Connect only to the specified node; -noconnect disables automatic connections (the rules for this peer are the same as for -addnode). This option can be specified multiple times to connect to multiple nodes.", ArgsManager::ALLOW_ANY | ArgsManager::NETWORK_ONLY, OptionsCategory::CONNECTION);
    argsman.AddArg("-discover", "Discover own IP addresses (default: 1 when listening and no -externalip or -proxy)", ArgsManager::ALLOW_ANY, OptionsCategory::CONNECTION);
    argsman.AddArg("-dns", strprintf("Allow DNS lookups for -addnode, -seednode and -connect (default: %u)", DEFAULT_NAME_LOOKUP), ArgsManager::ALLOW_ANY, OptionsCategory::CONNECTION);
    argsman.AddArg("-dnsseed", strprintf("Query for peer addresses via DNS lookup, if low on addresses (default: %u unless -connect used)", DEFAULT_DNSSEED), ArgsManager::ALLOW_ANY, OptionsCategory::CONNECTION);
    argsman.AddArg("-externalip=<ip>", "Specify your own public address", ArgsManager::ALLOW_ANY, OptionsCategory::CONNECTION);
    argsman.AddArg("-fixedseeds", strprintf("Allow fixed seeds if DNS seeds don't provide peers (default: %u)", DEFAULT_FIXEDSEEDS), ArgsManager::ALLOW_ANY, OptionsCategory::CONNECTION);
    argsman.AddArg("-forcednsseed", strprintf("Always query for peer addresses via DNS lookup (default: %u)", DEFAULT_FORCEDNSSEED), ArgsManager::ALLOW_ANY, OptionsCategory::CONNECTION);
    argsman.AddArg("-listen", "Accept connections from outside (default: 1 if no -proxy or -connect)", ArgsManager::ALLOW_ANY, OptionsCategory::CONNECTION);
    argsman.AddArg("-listenonion", strprintf("Automatically create Tor onion service (default: %d)", DEFAULT_LISTEN_ONION), ArgsManager::ALLOW_ANY, OptionsCategory::CONNECTION);
    argsman.AddArg("-maxconnections=<n>", strprintf("Maintain at most <n> connections to peers (default: %u). This limit does not apply to connections manually added via -addnode or the addnode RPC, which have a separate limit of %u.", DEFAULT_MAX_PEER_CONNECTIONS, MAX_ADDNODE_CONNECTIONS), ArgsManager::ALLOW_ANY, OptionsCategory::CONNECTION);
    argsman.AddArg("-maxreceivebuffer=<n>", strprintf("Maximum per-connection receive buffer, <n>*1000 bytes (default: %u)", DEFAULT_MAXRECEIVEBUFFER), ArgsManager::ALLOW_ANY, OptionsCategory::CONNECTION);
    argsman.AddArg("-maxsendbuffer=<n>", strprintf("Maximum per-connection send buffer, <n>*1000 bytes (default: %u)", DEFAULT_MAXSENDBUFFER), ArgsManager::ALLOW_ANY, OptionsCategory::CONNECTION);
    argsman.AddArg("-maxtimeadjustment", strprintf("Maximum allowed median peer time offset adjustment. Local perspective of time may be influenced by outbound peers forward or backward by this amount (default: %u seconds).", DEFAULT_MAX_TIME_ADJUSTMENT), ArgsManager::ALLOW_ANY, OptionsCategory::CONNECTION);
    argsman.AddArg("-maxuploadtarget=<n>", strprintf("Tries to keep outbound traffic under the given target per 24h. Limit does not apply to peers with 'download' permission or blocks created within past week. 0 = no limit (default: %s). Optional suffix units [k|K|m|M|g|G|t|T] (default: M). Lowercase is 1000 base while uppercase is 1024 base", DEFAULT_MAX_UPLOAD_TARGET), ArgsManager::ALLOW_ANY, OptionsCategory::CONNECTION);
    argsman.AddArg("-onion=<ip:port>", "Use separate SOCKS5 proxy to reach peers via Tor onion services, set -noonion to disable (default: -proxy)", ArgsManager::ALLOW_ANY, OptionsCategory::CONNECTION);
    argsman.AddArg("-i2psam=<ip:port>", "I2P SAM proxy to reach I2P peers and accept I2P connections (default: none)", ArgsManager::ALLOW_ANY, OptionsCategory::CONNECTION);
    argsman.AddArg("-i2pacceptincoming", "If set and -i2psam is also set then incoming I2P connections are accepted via the SAM proxy. If this is not set but -i2psam is set then only outgoing connections will be made to the I2P network. Ignored if -i2psam is not set. Listening for incoming I2P connections is done through the SAM proxy, not by binding to a local address and port (default: 1)", ArgsManager::ALLOW_ANY, OptionsCategory::CONNECTION);
    argsman.AddArg("-onlynet=<net>", "Make automatic outbound connections only to network <net> (" + Join(GetNetworkNames(), ", ") + "). Inbound and manual connections are not affected by this option. It can be specified multiple times to allow multiple networks.", ArgsManager::ALLOW_ANY, OptionsCategory::CONNECTION);
    argsman.AddArg("-peerbloomfilters", strprintf("Support filtering of blocks and transaction with bloom filters (default: %u)", DEFAULT_PEERBLOOMFILTERS), ArgsManager::ALLOW_ANY, OptionsCategory::CONNECTION);
    argsman.AddArg("-peerblockfilters", strprintf("Serve compact block filters to peers per BIP 157 (default: %u)", DEFAULT_PEERBLOCKFILTERS), ArgsManager::ALLOW_ANY, OptionsCategory::CONNECTION);
    argsman.AddArg("-permitbaremultisig", strprintf("Relay non-P2SH multisig (default: %u)", DEFAULT_PERMIT_BAREMULTISIG), ArgsManager::ALLOW_ANY, OptionsCategory::CONNECTION);
    // TODO: remove the sentence "Nodes not using ... incoming connections." once the changes from
    // https://github.com/bitcoin/bitcoin/pull/23542 have become widespread.
    argsman.AddArg("-port=<port>", strprintf("Listen for connections on <port>. Nodes not using the default ports (default: %u, testnet: %u, signet: %u, regtest: %u) are unlikely to get incoming connections. Not relevant for I2P (see doc/i2p.md).", defaultChainParams->GetDefaultPort(), testnetChainParams->GetDefaultPort(), signetChainParams->GetDefaultPort(), regtestChainParams->GetDefaultPort()), ArgsManager::ALLOW_ANY | ArgsManager::NETWORK_ONLY, OptionsCategory::CONNECTION);
    argsman.AddArg("-proxy=<ip:port>", "Connect through SOCKS5 proxy, set -noproxy to disable (default: disabled)", ArgsManager::ALLOW_ANY | ArgsManager::DISALLOW_ELISION, OptionsCategory::CONNECTION);
    argsman.AddArg("-proxyrandomize", strprintf("Randomize credentials for every proxy connection. This enables Tor stream isolation (default: %u)", DEFAULT_PROXYRANDOMIZE), ArgsManager::ALLOW_ANY, OptionsCategory::CONNECTION);
    argsman.AddArg("-seednode=<ip>", "Connect to a node to retrieve peer addresses, and disconnect. This option can be specified multiple times to connect to multiple nodes.", ArgsManager::ALLOW_ANY, OptionsCategory::CONNECTION);
    argsman.AddArg("-networkactive", "Enable all P2P network activity (default: 1). Can be changed by the setnetworkactive RPC command", ArgsManager::ALLOW_ANY, OptionsCategory::CONNECTION);
    argsman.AddArg("-timeout=<n>", strprintf("Specify socket connection timeout in milliseconds. If an initial attempt to connect is unsuccessful after this amount of time, drop it (minimum: 1, default: %d)", DEFAULT_CONNECT_TIMEOUT), ArgsManager::ALLOW_ANY, OptionsCategory::CONNECTION);
    argsman.AddArg("-peertimeout=<n>", strprintf("Specify a p2p connection timeout delay in seconds. After connecting to a peer, wait this amount of time before considering disconnection based on inactivity (minimum: 1, default: %d)", DEFAULT_PEER_CONNECT_TIMEOUT), ArgsManager::ALLOW_ANY | ArgsManager::DEBUG_ONLY, OptionsCategory::CONNECTION);
    argsman.AddArg("-torcontrol=<ip>:<port>", strprintf("Tor control port to use if onion listening enabled (default: %s)", DEFAULT_TOR_CONTROL), ArgsManager::ALLOW_ANY, OptionsCategory::CONNECTION);
    argsman.AddArg("-torpassword=<pass>", "Tor control port password (default: empty)", ArgsManager::ALLOW_ANY | ArgsManager::SENSITIVE, OptionsCategory::CONNECTION);
#ifdef USE_UPNP
#if USE_UPNP
    argsman.AddArg("-upnp", "Use UPnP to map the listening port (default: 1 when listening and no -proxy)", ArgsManager::ALLOW_ANY, OptionsCategory::CONNECTION);
#else
    argsman.AddArg("-upnp", strprintf("Use UPnP to map the listening port (default: %u)", 0), ArgsManager::ALLOW_ANY, OptionsCategory::CONNECTION);
#endif
#else
    hidden_args.emplace_back("-upnp");
#endif
#ifdef USE_NATPMP
    argsman.AddArg("-natpmp", strprintf("Use NAT-PMP to map the listening port (default: %s)", DEFAULT_NATPMP ? "1 when listening and no -proxy" : "0"), ArgsManager::ALLOW_ANY, OptionsCategory::CONNECTION);
#else
    hidden_args.emplace_back("-natpmp");
#endif // USE_NATPMP
    argsman.AddArg("-whitebind=<[permissions@]addr>", "Bind to the given address and add permission flags to the peers connecting to it. "
        "Use [host]:port notation for IPv6. Allowed permissions: " + Join(NET_PERMISSIONS_DOC, ", ") + ". "
        "Specify multiple permissions separated by commas (default: download,noban,mempool,relay). Can be specified multiple times.", ArgsManager::ALLOW_ANY, OptionsCategory::CONNECTION);

    argsman.AddArg("-whitelist=<[permissions@]IP address or network>", "Add permission flags to the peers connecting from the given IP address (e.g. 1.2.3.4) or "
        "CIDR-notated network (e.g. 1.2.3.0/24). Uses the same permissions as "
        "-whitebind. Can be specified multiple times." , ArgsManager::ALLOW_ANY, OptionsCategory::CONNECTION);

    smsg::AddOptions(argsman);

    g_wallet_init_interface.AddWalletOptions(argsman);
#ifdef ENABLE_WALLET
    if (fParticlMode) {
        CHDWallet::AddOptions(argsman);
    }
#endif

#if ENABLE_ZMQ
    argsman.AddArg("-zmqpubhashblock=<address>", "Enable publish hash block in <address>", ArgsManager::ALLOW_ANY, OptionsCategory::ZMQ);
    argsman.AddArg("-zmqpubhashtx=<address>", "Enable publish hash transaction in <address>", ArgsManager::ALLOW_ANY, OptionsCategory::ZMQ);
    argsman.AddArg("-zmqpubrawblock=<address>", "Enable publish raw block in <address>", ArgsManager::ALLOW_ANY, OptionsCategory::ZMQ);
    argsman.AddArg("-zmqpubrawtx=<address>", "Enable publish raw transaction in <address>", ArgsManager::ALLOW_ANY, OptionsCategory::ZMQ);
    argsman.AddArg("-zmqpubsequence=<address>", "Enable publish hash block and tx sequence in <address>", ArgsManager::ALLOW_ANY, OptionsCategory::ZMQ);
    argsman.AddArg("-zmqpubhashblockhwm=<n>", strprintf("Set publish hash block outbound message high water mark (default: %d)", CZMQAbstractNotifier::DEFAULT_ZMQ_SNDHWM), ArgsManager::ALLOW_ANY, OptionsCategory::ZMQ);
    argsman.AddArg("-zmqpubhashtxhwm=<n>", strprintf("Set publish hash transaction outbound message high water mark (default: %d)", CZMQAbstractNotifier::DEFAULT_ZMQ_SNDHWM), ArgsManager::ALLOW_ANY, OptionsCategory::ZMQ);
    argsman.AddArg("-zmqpubrawblockhwm=<n>", strprintf("Set publish raw block outbound message high water mark (default: %d)", CZMQAbstractNotifier::DEFAULT_ZMQ_SNDHWM), ArgsManager::ALLOW_ANY, OptionsCategory::ZMQ);
    argsman.AddArg("-zmqpubrawtxhwm=<n>", strprintf("Set publish raw transaction outbound message high water mark (default: %d)", CZMQAbstractNotifier::DEFAULT_ZMQ_SNDHWM), ArgsManager::ALLOW_ANY, OptionsCategory::ZMQ);
    argsman.AddArg("-zmqpubsequencehwm=<n>", strprintf("Set publish hash sequence message high water mark (default: %d)", CZMQAbstractNotifier::DEFAULT_ZMQ_SNDHWM), ArgsManager::ALLOW_ANY, OptionsCategory::ZMQ);

    // Particl
    argsman.AddArg("-zmqpubhashwtx=<address>", "Enable publish hash transaction received by wallets in <address>", ArgsManager::ALLOW_ANY, OptionsCategory::ZMQ);
    argsman.AddArg("-zmqpubsmsg=<address>", "Enable publish secure message in <address>", ArgsManager::ALLOW_ANY, OptionsCategory::ZMQ);
    argsman.AddArg("-serverkeyzmq=<secret_key>", "Base64 encoded string of the z85 encoded secret key for CurveZMQ.", ArgsManager::ALLOW_ANY, OptionsCategory::ZMQ);
    argsman.AddArg("-newserverkeypairzmq", "Generate new key pair for CurveZMQ, print and exit.", ArgsManager::ALLOW_ANY, OptionsCategory::ZMQ);
    argsman.AddArg("-whitelistzmq=<IP address or network>", "Whitelist peers connecting from the given IP address (e.g. 1.2.3.4) or CIDR notated network (e.g. 1.2.3.0/24). Can be specified multiple times.", ArgsManager::ALLOW_ANY, OptionsCategory::ZMQ);
#else
    hidden_args.emplace_back("-zmqpubhashblock=<address>");
    hidden_args.emplace_back("-zmqpubhashtx=<address>");
    hidden_args.emplace_back("-zmqpubrawblock=<address>");
    hidden_args.emplace_back("-zmqpubrawtx=<address>");
    hidden_args.emplace_back("-zmqpubsequence=<n>");
    hidden_args.emplace_back("-zmqpubhashblockhwm=<n>");
    hidden_args.emplace_back("-zmqpubhashtxhwm=<n>");
    hidden_args.emplace_back("-zmqpubrawblockhwm=<n>");
    hidden_args.emplace_back("-zmqpubrawtxhwm=<n>");
    hidden_args.emplace_back("-zmqpubsequencehwm=<n>");

    // Particl
    hidden_args.emplace_back("-zmqpubhashwtx=<address>");
    hidden_args.emplace_back("-zmqpubsmsg=<address>");
    hidden_args.emplace_back("-serverkeyzmq=<secret_key>");
    hidden_args.emplace_back("-newserverkeypairzmq");
    hidden_args.emplace_back("-whitelistzmq=<IP address or network>");
#endif

    argsman.AddArg("-checkblocks=<n>", strprintf("How many blocks to check at startup (default: %u, 0 = all)", DEFAULT_CHECKBLOCKS), ArgsManager::ALLOW_ANY | ArgsManager::DEBUG_ONLY, OptionsCategory::DEBUG_TEST);
    argsman.AddArg("-checklevel=<n>", strprintf("How thorough the block verification of -checkblocks is: %s (0-4, default: %u)", Join(CHECKLEVEL_DOC, ", "), DEFAULT_CHECKLEVEL), ArgsManager::ALLOW_ANY | ArgsManager::DEBUG_ONLY, OptionsCategory::DEBUG_TEST);
    argsman.AddArg("-checkblockindex", strprintf("Do a consistency check for the block tree, chainstate, and other validation data structures occasionally. (default: %u, regtest: %u)", defaultChainParams->DefaultConsistencyChecks(), regtestChainParams->DefaultConsistencyChecks()), ArgsManager::ALLOW_ANY | ArgsManager::DEBUG_ONLY, OptionsCategory::DEBUG_TEST);
    argsman.AddArg("-checkaddrman=<n>", strprintf("Run addrman consistency checks every <n> operations. Use 0 to disable. (default: %u)", DEFAULT_ADDRMAN_CONSISTENCY_CHECKS), ArgsManager::ALLOW_ANY | ArgsManager::DEBUG_ONLY, OptionsCategory::DEBUG_TEST);
    argsman.AddArg("-checkmempool=<n>", strprintf("Run mempool consistency checks every <n> transactions. Use 0 to disable. (default: %u, regtest: %u)", defaultChainParams->DefaultConsistencyChecks(), regtestChainParams->DefaultConsistencyChecks()), ArgsManager::ALLOW_ANY | ArgsManager::DEBUG_ONLY, OptionsCategory::DEBUG_TEST);
    argsman.AddArg("-checkpoints", strprintf("Enable rejection of any forks from the known historical chain until block %s (default: %u)", defaultChainParams->Checkpoints().GetHeight(), DEFAULT_CHECKPOINTS_ENABLED), ArgsManager::ALLOW_ANY | ArgsManager::DEBUG_ONLY, OptionsCategory::DEBUG_TEST);
    argsman.AddArg("-deprecatedrpc=<method>", "Allows deprecated RPC method(s) to be used", ArgsManager::ALLOW_ANY | ArgsManager::DEBUG_ONLY, OptionsCategory::DEBUG_TEST);
    argsman.AddArg("-stopafterblockimport", strprintf("Stop running after importing blocks from disk (default: %u)", DEFAULT_STOPAFTERBLOCKIMPORT), ArgsManager::ALLOW_ANY | ArgsManager::DEBUG_ONLY, OptionsCategory::DEBUG_TEST);
    argsman.AddArg("-stopatheight", strprintf("Stop running after reaching the given height in the main chain (default: %u)", DEFAULT_STOPATHEIGHT), ArgsManager::ALLOW_ANY | ArgsManager::DEBUG_ONLY, OptionsCategory::DEBUG_TEST);
    argsman.AddArg("-limitancestorcount=<n>", strprintf("Do not accept transactions if number of in-mempool ancestors is <n> or more (default: %u)", DEFAULT_ANCESTOR_LIMIT), ArgsManager::ALLOW_ANY | ArgsManager::DEBUG_ONLY, OptionsCategory::DEBUG_TEST);
    argsman.AddArg("-limitancestorsize=<n>", strprintf("Do not accept transactions whose size with all in-mempool ancestors exceeds <n> kilobytes (default: %u)", DEFAULT_ANCESTOR_SIZE_LIMIT), ArgsManager::ALLOW_ANY | ArgsManager::DEBUG_ONLY, OptionsCategory::DEBUG_TEST);
    argsman.AddArg("-limitdescendantcount=<n>", strprintf("Do not accept transactions if any ancestor would have <n> or more in-mempool descendants (default: %u)", DEFAULT_DESCENDANT_LIMIT), ArgsManager::ALLOW_ANY | ArgsManager::DEBUG_ONLY, OptionsCategory::DEBUG_TEST);
    argsman.AddArg("-limitdescendantsize=<n>", strprintf("Do not accept transactions if any ancestor would have more than <n> kilobytes of in-mempool descendants (default: %u).", DEFAULT_DESCENDANT_SIZE_LIMIT), ArgsManager::ALLOW_ANY | ArgsManager::DEBUG_ONLY, OptionsCategory::DEBUG_TEST);
    argsman.AddArg("-addrmantest", "Allows to test address relay on localhost", ArgsManager::ALLOW_ANY | ArgsManager::DEBUG_ONLY, OptionsCategory::DEBUG_TEST);
    argsman.AddArg("-capturemessages", "Capture all P2P messages to disk", ArgsManager::ALLOW_ANY | ArgsManager::DEBUG_ONLY, OptionsCategory::DEBUG_TEST);
    argsman.AddArg("-mocktime=<n>", "Replace actual time with " + UNIX_EPOCH_TIME + " (default: 0)", ArgsManager::ALLOW_ANY | ArgsManager::DEBUG_ONLY, OptionsCategory::DEBUG_TEST);
    argsman.AddArg("-maxsigcachesize=<n>", strprintf("Limit sum of signature cache and script execution cache sizes to <n> MiB (default: %u)", DEFAULT_MAX_SIG_CACHE_SIZE), ArgsManager::ALLOW_ANY | ArgsManager::DEBUG_ONLY, OptionsCategory::DEBUG_TEST);
    argsman.AddArg("-maxtipage=<n>", strprintf("Maximum tip age in seconds to consider node in initial block download (default: %u)", DEFAULT_MAX_TIP_AGE), ArgsManager::ALLOW_ANY | ArgsManager::DEBUG_ONLY, OptionsCategory::DEBUG_TEST);
    argsman.AddArg("-printpriority", strprintf("Log transaction fee rate in " + CURRENCY_UNIT + "/kvB when mining blocks (default: %u)", DEFAULT_PRINTPRIORITY), ArgsManager::ALLOW_ANY | ArgsManager::DEBUG_ONLY, OptionsCategory::DEBUG_TEST);
    argsman.AddArg("-uacomment=<cmt>", "Append comment to the user agent string", ArgsManager::ALLOW_ANY, OptionsCategory::DEBUG_TEST);

    SetupChainParamsBaseOptions(argsman);

    argsman.AddArg("-acceptnonstdtxn", strprintf("Relay and mine \"non-standard\" transactions (%sdefault: %u)", "testnet/regtest only; ", !testnetChainParams->RequireStandard()), ArgsManager::ALLOW_ANY | ArgsManager::DEBUG_ONLY, OptionsCategory::NODE_RELAY);
    argsman.AddArg("-incrementalrelayfee=<amt>", strprintf("Fee rate (in %s/kvB) used to define cost of relay, used for mempool limiting and BIP 125 replacement. (default: %s)", CURRENCY_UNIT, FormatMoney(DEFAULT_INCREMENTAL_RELAY_FEE)), ArgsManager::ALLOW_ANY | ArgsManager::DEBUG_ONLY, OptionsCategory::NODE_RELAY);
    argsman.AddArg("-dustrelayfee=<amt>", strprintf("Fee rate (in %s/kvB) used to define dust, the value of an output such that it will cost more than its value in fees at this fee rate to spend it. (default: %s)", CURRENCY_UNIT, FormatMoney(DUST_RELAY_TX_FEE)), ArgsManager::ALLOW_ANY | ArgsManager::DEBUG_ONLY, OptionsCategory::NODE_RELAY);
    argsman.AddArg("-bytespersigop", strprintf("Equivalent bytes per sigop in transactions for relay and mining (default: %u)", DEFAULT_BYTES_PER_SIGOP), ArgsManager::ALLOW_ANY, OptionsCategory::NODE_RELAY);
    argsman.AddArg("-datacarrier", strprintf("Relay and mine data carrier transactions (default: %u)", DEFAULT_ACCEPT_DATACARRIER), ArgsManager::ALLOW_ANY, OptionsCategory::NODE_RELAY);
    argsman.AddArg("-datacarriersize", strprintf("Maximum size of data in data carrier transactions we relay and mine (default: %u)", MAX_OP_RETURN_RELAY), ArgsManager::ALLOW_ANY, OptionsCategory::NODE_RELAY);
    argsman.AddArg("-minrelaytxfee=<amt>", strprintf("Fees (in %s/kvB) smaller than this are considered zero fee for relaying, mining and transaction creation (default: %s)",
        CURRENCY_UNIT, FormatMoney(DEFAULT_MIN_RELAY_TX_FEE)), ArgsManager::ALLOW_ANY, OptionsCategory::NODE_RELAY);
    argsman.AddArg("-whitelistforcerelay", strprintf("Add 'forcerelay' permission to whitelisted inbound peers with default permissions. This will relay transactions even if the transactions were already in the mempool. (default: %d)", DEFAULT_WHITELISTFORCERELAY), ArgsManager::ALLOW_ANY, OptionsCategory::NODE_RELAY);
    argsman.AddArg("-whitelistrelay", strprintf("Add 'relay' permission to whitelisted inbound peers with default permissions. This will accept relayed transactions even when not relaying transactions (default: %d)", DEFAULT_WHITELISTRELAY), ArgsManager::ALLOW_ANY, OptionsCategory::NODE_RELAY);


    argsman.AddArg("-blockmaxweight=<n>", strprintf("Set maximum BIP141 block weight (default: %d)", DEFAULT_BLOCK_MAX_WEIGHT), ArgsManager::ALLOW_ANY, OptionsCategory::BLOCK_CREATION);
    argsman.AddArg("-blockmintxfee=<amt>", strprintf("Set lowest fee rate (in %s/kvB) for transactions to be included in block creation. (default: %s)", CURRENCY_UNIT, FormatMoney(DEFAULT_BLOCK_MIN_TX_FEE)), ArgsManager::ALLOW_ANY, OptionsCategory::BLOCK_CREATION);
    argsman.AddArg("-blockversion=<n>", "Override block version to test forking scenarios", ArgsManager::ALLOW_ANY | ArgsManager::DEBUG_ONLY, OptionsCategory::BLOCK_CREATION);

    argsman.AddArg("-rest", strprintf("Accept public REST requests (default: %u)", DEFAULT_REST_ENABLE), ArgsManager::ALLOW_ANY, OptionsCategory::RPC);
    argsman.AddArg("-rpcallowip=<ip>", "Allow JSON-RPC connections from specified source. Valid for <ip> are a single IP (e.g. 1.2.3.4), a network/netmask (e.g. 1.2.3.4/255.255.255.0) or a network/CIDR (e.g. 1.2.3.4/24). This option can be specified multiple times", ArgsManager::ALLOW_ANY, OptionsCategory::RPC);
    argsman.AddArg("-rpcauth=<userpw>", "Username and HMAC-SHA-256 hashed password for JSON-RPC connections. The field <userpw> comes in the format: <USERNAME>:<SALT>$<HASH>. A canonical python script is included in share/rpcauth. The client then connects normally using the rpcuser=<USERNAME>/rpcpassword=<PASSWORD> pair of arguments. This option can be specified multiple times", ArgsManager::ALLOW_ANY | ArgsManager::SENSITIVE, OptionsCategory::RPC);
    argsman.AddArg("-rpcbind=<addr>[:port]", "Bind to given address to listen for JSON-RPC connections. Do not expose the RPC server to untrusted networks such as the public internet! This option is ignored unless -rpcallowip is also passed. Port is optional and overrides -rpcport. Use [host]:port notation for IPv6. This option can be specified multiple times (default: 127.0.0.1 and ::1 i.e., localhost)", ArgsManager::ALLOW_ANY | ArgsManager::NETWORK_ONLY | ArgsManager::SENSITIVE, OptionsCategory::RPC);
    argsman.AddArg("-rpcdoccheck", strprintf("Throw a non-fatal error at runtime if the documentation for an RPC is incorrect (default: %u)", DEFAULT_RPC_DOC_CHECK), ArgsManager::ALLOW_ANY | ArgsManager::DEBUG_ONLY, OptionsCategory::RPC);
    argsman.AddArg("-rpccookiefile=<loc>", "Location of the auth cookie. Relative paths will be prefixed by a net-specific datadir location. (default: data dir)", ArgsManager::ALLOW_ANY, OptionsCategory::RPC);
    argsman.AddArg("-rpcpassword=<pw>", "Password for JSON-RPC connections", ArgsManager::ALLOW_ANY | ArgsManager::SENSITIVE, OptionsCategory::RPC);
    argsman.AddArg("-rpcport=<port>", strprintf("Listen for JSON-RPC connections on <port> (default: %u, testnet: %u, signet: %u, regtest: %u)", defaultBaseParams->RPCPort(), testnetBaseParams->RPCPort(), signetBaseParams->RPCPort(), regtestBaseParams->RPCPort()), ArgsManager::ALLOW_ANY | ArgsManager::NETWORK_ONLY, OptionsCategory::RPC);
    argsman.AddArg("-rpcserialversion", strprintf("Sets the serialization of raw transaction or block hex returned in non-verbose mode, non-segwit(0) or segwit(1) (default: %d)", DEFAULT_RPC_SERIALIZE_VERSION), ArgsManager::ALLOW_ANY, OptionsCategory::RPC);
    argsman.AddArg("-rpcservertimeout=<n>", strprintf("Timeout during HTTP requests (default: %d)", DEFAULT_HTTP_SERVER_TIMEOUT), ArgsManager::ALLOW_ANY | ArgsManager::DEBUG_ONLY, OptionsCategory::RPC);
    argsman.AddArg("-rpcthreads=<n>", strprintf("Set the number of threads to service RPC calls (default: %d)", DEFAULT_HTTP_THREADS), ArgsManager::ALLOW_ANY, OptionsCategory::RPC);
    argsman.AddArg("-rpcuser=<user>", "Username for JSON-RPC connections", ArgsManager::ALLOW_ANY | ArgsManager::SENSITIVE, OptionsCategory::RPC);
    argsman.AddArg("-rpcwhitelist=<whitelist>", "Set a whitelist to filter incoming RPC calls for a specific user. The field <whitelist> comes in the format: <USERNAME>:<rpc 1>,<rpc 2>,...,<rpc n>. If multiple whitelists are set for a given user, they are set-intersected. See -rpcwhitelistdefault documentation for information on default whitelist behavior.", ArgsManager::ALLOW_ANY, OptionsCategory::RPC);
    argsman.AddArg("-rpcwhitelistdefault", "Sets default behavior for rpc whitelisting. Unless rpcwhitelistdefault is set to 0, if any -rpcwhitelist is set, the rpc server acts as if all rpc users are subject to empty-unless-otherwise-specified whitelists. If rpcwhitelistdefault is set to 1 and no -rpcwhitelist is set, rpc server acts as if all rpc users are subject to empty whitelists.", ArgsManager::ALLOW_ANY, OptionsCategory::RPC);
    argsman.AddArg("-rpcworkqueue=<n>", strprintf("Set the depth of the work queue to service RPC calls (default: %d)", DEFAULT_HTTP_WORKQUEUE), ArgsManager::ALLOW_ANY | ArgsManager::DEBUG_ONLY, OptionsCategory::RPC);
    argsman.AddArg("-server", "Accept command line and JSON-RPC commands", ArgsManager::ALLOW_ANY, OptionsCategory::RPC);

#if HAVE_DECL_FORK
    argsman.AddArg("-daemon", strprintf("Run in the background as a daemon and accept commands (default: %d)", DEFAULT_DAEMON), ArgsManager::ALLOW_ANY, OptionsCategory::OPTIONS);
    argsman.AddArg("-daemonwait", strprintf("Wait for initialization to be finished before exiting. This implies -daemon (default: %d)", DEFAULT_DAEMONWAIT), ArgsManager::ALLOW_ANY, OptionsCategory::OPTIONS);
#else
    hidden_args.emplace_back("-daemon");
    hidden_args.emplace_back("-daemonwait");
#endif

#if defined(USE_SYSCALL_SANDBOX)
    argsman.AddArg("-sandbox=<mode>", "Use the experimental syscall sandbox in the specified mode (-sandbox=log-and-abort or -sandbox=abort). Allow only expected syscalls to be used by bitcoind. Note that this is an experimental new feature that may cause bitcoind to exit or crash unexpectedly: use with caution. In the \"log-and-abort\" mode the invocation of an unexpected syscall results in a debug handler being invoked which will log the incident and terminate the program (without executing the unexpected syscall). In the \"abort\" mode the invocation of an unexpected syscall results in the entire process being killed immediately by the kernel without executing the unexpected syscall.", ArgsManager::ALLOW_ANY, OptionsCategory::OPTIONS);
#endif // USE_SYSCALL_SANDBOX

    // Add the hidden options
    argsman.AddHiddenArgs(hidden_args);
}

static bool fHaveGenesis = false;
static Mutex g_genesis_wait_mutex;
static std::condition_variable g_genesis_wait_cv;

static void BlockNotifyGenesisWait(const CBlockIndex* pBlockIndex)
{
    if (pBlockIndex != nullptr) {
        {
            LOCK(g_genesis_wait_mutex);
            fHaveGenesis = true;
        }
        g_genesis_wait_cv.notify_all();
    }
}

#if HAVE_SYSTEM
static void StartupNotify(const ArgsManager& args)
{
    std::string cmd = args.GetArg("-startupnotify", "");
    if (!cmd.empty()) {
        std::thread t(runCommand, cmd);
        t.detach(); // thread runs free
    }
}
#endif

static bool AppInitServers(NodeContext& node)
{
    const ArgsManager& args = *Assert(node.args);
    RPCServer::OnStarted(&OnRPCStarted);
    RPCServer::OnStopped(&OnRPCStopped);
    if (!InitHTTPServer())
        return false;
    StartRPC();
    node.rpc_interruption_point = RpcInterruptionPoint;
    if (!StartHTTPRPC(&node))
        return false;
    if (args.GetBoolArg("-rest", DEFAULT_REST_ENABLE)) StartREST(&node);
    StartHTTPServer();
    return true;
}

// Parameter interaction based on rules
void InitParameterInteraction(ArgsManager& args)
{
    // when specifying an explicit binding address, you want to listen on it
    // even when -connect or -proxy is specified
    if (args.IsArgSet("-bind")) {
        if (args.SoftSetBoolArg("-listen", true))
            LogPrintf("%s: parameter interaction: -bind set -> setting -listen=1\n", __func__);
    }
    if (args.IsArgSet("-whitebind")) {
        if (args.SoftSetBoolArg("-listen", true))
            LogPrintf("%s: parameter interaction: -whitebind set -> setting -listen=1\n", __func__);
    }

    if (args.IsArgSet("-connect")) {
        // when only connecting to trusted nodes, do not seed via DNS, or listen by default
        if (args.SoftSetBoolArg("-dnsseed", false))
            LogPrintf("%s: parameter interaction: -connect set -> setting -dnsseed=0\n", __func__);
        if (args.SoftSetBoolArg("-listen", false))
            LogPrintf("%s: parameter interaction: -connect set -> setting -listen=0\n", __func__);
    }

    std::string proxy_arg = args.GetArg("-proxy", "");
    if (proxy_arg != "" && proxy_arg != "0") {
        // to protect privacy, do not listen by default if a default proxy server is specified
        if (args.SoftSetBoolArg("-listen", false))
            LogPrintf("%s: parameter interaction: -proxy set -> setting -listen=0\n", __func__);
        // to protect privacy, do not map ports when a proxy is set. The user may still specify -listen=1
        // to listen locally, so don't rely on this happening through -listen below.
        if (args.SoftSetBoolArg("-upnp", false))
            LogPrintf("%s: parameter interaction: -proxy set -> setting -upnp=0\n", __func__);
        if (args.SoftSetBoolArg("-natpmp", false)) {
            LogPrintf("%s: parameter interaction: -proxy set -> setting -natpmp=0\n", __func__);
        }
        // to protect privacy, do not discover addresses by default
        if (args.SoftSetBoolArg("-discover", false))
            LogPrintf("%s: parameter interaction: -proxy set -> setting -discover=0\n", __func__);
    }

    if (!args.GetBoolArg("-listen", DEFAULT_LISTEN)) {
        // do not map ports or try to retrieve public IP when not listening (pointless)
        if (args.SoftSetBoolArg("-upnp", false))
            LogPrintf("%s: parameter interaction: -listen=0 -> setting -upnp=0\n", __func__);
        if (args.SoftSetBoolArg("-natpmp", false)) {
            LogPrintf("%s: parameter interaction: -listen=0 -> setting -natpmp=0\n", __func__);
        }
        if (args.SoftSetBoolArg("-discover", false))
            LogPrintf("%s: parameter interaction: -listen=0 -> setting -discover=0\n", __func__);
        if (args.SoftSetBoolArg("-listenonion", false))
            LogPrintf("%s: parameter interaction: -listen=0 -> setting -listenonion=0\n", __func__);
        if (args.SoftSetBoolArg("-i2pacceptincoming", false)) {
            LogPrintf("%s: parameter interaction: -listen=0 -> setting -i2pacceptincoming=0\n", __func__);
        }
    }

    if (args.IsArgSet("-externalip")) {
        // if an explicit public IP is specified, do not try to find others
        if (args.SoftSetBoolArg("-discover", false))
            LogPrintf("%s: parameter interaction: -externalip set -> setting -discover=0\n", __func__);
    }

    // disable whitelistrelay in blocksonly mode
    if (args.GetBoolArg("-blocksonly", DEFAULT_BLOCKSONLY)) {
        if (args.SoftSetBoolArg("-whitelistrelay", false))
            LogPrintf("%s: parameter interaction: -blocksonly=1 -> setting -whitelistrelay=0\n", __func__);
    }

    // Forcing relay from whitelisted hosts implies we will accept relays from them in the first place.
    if (args.GetBoolArg("-whitelistforcerelay", DEFAULT_WHITELISTFORCERELAY)) {
        if (args.SoftSetBoolArg("-whitelistrelay", true))
            LogPrintf("%s: parameter interaction: -whitelistforcerelay=1 -> setting -whitelistrelay=1\n", __func__);
    }
}

/**
 * Initialize global loggers.
 *
 * Note that this is called very early in the process lifetime, so you should be
 * careful about what global state you rely on here.
 */
void InitLogging(const ArgsManager& args)
{
    init::SetLoggingOptions(args);
    init::LogPackageVersion();
}

namespace { // Variables internal to initialization process only

int nMaxConnections;
int nUserMaxConnections;
int nFD;
ServiceFlags nLocalServices = ServiceFlags(NODE_NETWORK | NODE_NETWORK_LIMITED | NODE_WITNESS);
int64_t peer_connect_timeout;
std::set<BlockFilterType> g_enabled_filter_types;

} // namespace

[[noreturn]] static void new_handler_terminate()
{
    // Rather than throwing std::bad-alloc if allocation fails, terminate
    // immediately to (try to) avoid chain corruption.
    // Since LogPrintf may itself allocate memory, set the handler directly
    // to terminate first.
    std::set_new_handler(std::terminate);
    LogPrintf("Error: Out of memory. Terminating.\n");

    // The log was successful, terminate now.
    std::terminate();
};

bool AppInitBasicSetup(const ArgsManager& args)
{
    // ********************************************************* Step 1: setup
#ifdef _MSC_VER
    // Turn off Microsoft heap dump noise
    _CrtSetReportMode(_CRT_WARN, _CRTDBG_MODE_FILE);
    _CrtSetReportFile(_CRT_WARN, CreateFileA("NUL", GENERIC_WRITE, 0, nullptr, OPEN_EXISTING, 0, 0));
    // Disable confusing "helpful" text message on abort, Ctrl-C
    _set_abort_behavior(0, _WRITE_ABORT_MSG | _CALL_REPORTFAULT);
#endif
#ifdef WIN32
    // Enable heap terminate-on-corruption
    HeapSetInformation(nullptr, HeapEnableTerminationOnCorruption, nullptr, 0);
#endif
    if (!InitShutdownState()) {
        return InitError(Untranslated("Initializing wait-for-shutdown state failed."));
    }

    if (!SetupNetworking()) {
        return InitError(Untranslated("Initializing networking failed."));
    }

#ifndef WIN32
    if (!args.GetBoolArg("-sysperms", false)) {
        umask(077);
    }

    // Clean shutdown on SIGTERM
    registerSignalHandler(SIGTERM, HandleSIGTERM);
    registerSignalHandler(SIGINT, HandleSIGTERM);

    // Reopen debug.log on SIGHUP
    registerSignalHandler(SIGHUP, HandleSIGHUP);

    // Ignore SIGPIPE, otherwise it will bring the daemon down if the client closes unexpectedly
    signal(SIGPIPE, SIG_IGN);
#else
    SetConsoleCtrlHandler(consoleCtrlHandler, true);
#endif

    std::set_new_handler(new_handler_terminate);

    return true;
}

bool AppInitParameterInteraction(const ArgsManager& args, bool use_syscall_sandbox)
{
    fParticlMode = !args.GetBoolArg("-btcmode", false); // qa tests
    if (!fParticlMode) {
        WITNESS_SCALE_FACTOR = WITNESS_SCALE_FACTOR_BTC;
        if (args.GetChainName() == CBaseChainParams::REGTEST ||
            args.GetChainName() == CBaseChainParams::TESTNET) {
            ResetParams(args.GetChainName(), fParticlMode);
        }
    } else {
        MIN_BLOCKS_TO_KEEP = 1024;
        NODE_NETWORK_LIMITED_MIN_BLOCKS = MIN_BLOCKS_TO_KEEP;
        assert(MAX_REORG_DEPTH <= MIN_BLOCKS_TO_KEEP);
    }

    const CChainParams& chainparams = Params();
    // ********************************************************* Step 2: parameter interactions

    // also see: InitParameterInteraction()

    // Error if network-specific options (-addnode, -connect, etc) are
    // specified in default section of config file, but not overridden
    // on the command line or in this network's section of the config file.
    std::string network = args.GetChainName();
    if (network == CBaseChainParams::SIGNET) {
        LogPrintf("Signet derived magic (message start): %s\n", HexStr(chainparams.MessageStart()));
    }
    bilingual_str errors;
    for (const auto& arg : args.GetUnsuitableSectionOnlyArgs()) {
        errors += strprintf(_("Config setting for %s only applied on %s network when in [%s] section.") + Untranslated("\n"), arg, network, network);
    }

    if (!errors.empty()) {
        return InitError(errors);
    }

    // Warn if unrecognized section name are present in the config file.
    bilingual_str warnings;
    for (const auto& section : args.GetUnrecognizedSections()) {
        warnings += strprintf(Untranslated("%s:%i ") + _("Section [%s] is not recognized.") + Untranslated("\n"), section.m_file, section.m_line, section.m_name);
    }

    if (!warnings.empty()) {
        InitWarning(warnings);
    }

    if (!fs::is_directory(gArgs.GetBlocksDirPath())) {
        return InitError(strprintf(_("Specified blocks directory \"%s\" does not exist."), args.GetArg("-blocksdir", "")));
    }

    // parse and validate enabled filter types
    std::string blockfilterindex_value = args.GetArg("-blockfilterindex", DEFAULT_BLOCKFILTERINDEX);
    if (blockfilterindex_value == "" || blockfilterindex_value == "1") {
        g_enabled_filter_types = AllBlockFilterTypes();
    } else if (blockfilterindex_value != "0") {
        const std::vector<std::string> names = args.GetArgs("-blockfilterindex");
        for (const auto& name : names) {
            BlockFilterType filter_type;
            if (!BlockFilterTypeByName(name, filter_type)) {
                return InitError(strprintf(_("Unknown -blockfilterindex value %s."), name));
            }
            g_enabled_filter_types.insert(filter_type);
        }
    }

    // Signal NODE_COMPACT_FILTERS if peerblockfilters and basic filters index are both enabled.
    if (args.GetBoolArg("-peerblockfilters", DEFAULT_PEERBLOCKFILTERS)) {
        if (g_enabled_filter_types.count(BlockFilterType::BASIC) != 1) {
            return InitError(_("Cannot set -peerblockfilters without -blockfilterindex."));
        }

        nLocalServices = ServiceFlags(nLocalServices | NODE_COMPACT_FILTERS);
    }

    if (args.GetIntArg("-prune", 0)) {
        if (args.GetBoolArg("-txindex", DEFAULT_TXINDEX))
            return InitError(_("Prune mode is incompatible with -txindex."));
        if (args.GetBoolArg("-reindex-chainstate", false)) {
            return InitError(_("Prune mode is incompatible with -reindex-chainstate. Use full -reindex instead."));
        }
        #define CHECK_ARG_FOR_PRUNE_MODE(name, default_mode)                                \
        if (gArgs.GetBoolArg(name, default_mode)) {                                         \
            return InitError(_("Prune mode is incompatible with " name ".")); }
        CHECK_ARG_FOR_PRUNE_MODE("-addressindex", particl::DEFAULT_ADDRESSINDEX)
        CHECK_ARG_FOR_PRUNE_MODE("-timestampindex", particl::DEFAULT_TIMESTAMPINDEX)
        CHECK_ARG_FOR_PRUNE_MODE("-spentindex", particl::DEFAULT_SPENTINDEX)
        CHECK_ARG_FOR_PRUNE_MODE("-csindex", particl::DEFAULT_CSINDEX)
        #undef CHECK_ARG_FOR_PRUNE_MODE
    }

    // If -forcednsseed is set to true, ensure -dnsseed has not been set to false
    if (args.GetBoolArg("-forcednsseed", DEFAULT_FORCEDNSSEED) && !args.GetBoolArg("-dnsseed", DEFAULT_DNSSEED)){
        return InitError(_("Cannot set -forcednsseed to true when setting -dnsseed to false."));
    }

    // -bind and -whitebind can't be set when not listening
    size_t nUserBind = args.GetArgs("-bind").size() + args.GetArgs("-whitebind").size();
    if (nUserBind != 0 && !args.GetBoolArg("-listen", DEFAULT_LISTEN)) {
        return InitError(Untranslated("Cannot set -bind or -whitebind together with -listen=0"));
    }

    // if listen=0, then disallow listenonion=1
    if (!args.GetBoolArg("-listen", DEFAULT_LISTEN) && args.GetBoolArg("-listenonion", DEFAULT_LISTEN_ONION)) {
        return InitError(Untranslated("Cannot set -listen=0 together with -listenonion=1"));
    }

    // Make sure enough file descriptors are available
    int nBind = std::max(nUserBind, size_t(1));
    nUserMaxConnections = args.GetIntArg("-maxconnections", DEFAULT_MAX_PEER_CONNECTIONS);
    nMaxConnections = std::max(nUserMaxConnections, 0);

    nFD = RaiseFileDescriptorLimit(nMaxConnections + MIN_CORE_FILEDESCRIPTORS + MAX_ADDNODE_CONNECTIONS + nBind + NUM_FDS_MESSAGE_CAPTURE);

#ifdef USE_POLL
    int fd_max = nFD;
#else
    int fd_max = FD_SETSIZE;
#endif
    // Trim requested connection counts, to fit into system limitations
    // <int> in std::min<int>(...) to work around FreeBSD compilation issue described in #2695
    nMaxConnections = std::max(std::min<int>(nMaxConnections, fd_max - nBind - MIN_CORE_FILEDESCRIPTORS - MAX_ADDNODE_CONNECTIONS - NUM_FDS_MESSAGE_CAPTURE), 0);
    if (nFD < MIN_CORE_FILEDESCRIPTORS)
        return InitError(_("Not enough file descriptors available."));
    nMaxConnections = std::min(nFD - MIN_CORE_FILEDESCRIPTORS - MAX_ADDNODE_CONNECTIONS - NUM_FDS_MESSAGE_CAPTURE, nMaxConnections);

    if (nMaxConnections < nUserMaxConnections)
        InitWarning(strprintf(_("Reducing -maxconnections from %d to %d, because of system limitations."), nUserMaxConnections, nMaxConnections));

    // ********************************************************* Step 3: parameter-to-internal-flags
    init::SetLoggingCategories(args);

    fCheckBlockIndex = args.GetBoolArg("-checkblockindex", chainparams.DefaultConsistencyChecks());
    fCheckpointsEnabled = args.GetBoolArg("-checkpoints", DEFAULT_CHECKPOINTS_ENABLED);

    hashAssumeValid = uint256S(args.GetArg("-assumevalid", chainparams.GetConsensus().defaultAssumeValid.GetHex()));
    if (!hashAssumeValid.IsNull())
        LogPrintf("Assuming ancestors of block %s have valid signatures.\n", hashAssumeValid.GetHex());
    else
        LogPrintf("Validating signatures for all blocks.\n");

    if (args.IsArgSet("-minimumchainwork")) {
        const std::string minChainWorkStr = args.GetArg("-minimumchainwork", "");
        if (!IsHexNumber(minChainWorkStr)) {
            return InitError(strprintf(Untranslated("Invalid non-hex (%s) minimum chain work value specified"), minChainWorkStr));
        }
        nMinimumChainWork = UintToArith256(uint256S(minChainWorkStr));
    } else {
        nMinimumChainWork = UintToArith256(chainparams.GetConsensus().nMinimumChainWork);
    }
    LogPrintf("Setting nMinimumChainWork=%s\n", nMinimumChainWork.GetHex());
    if (nMinimumChainWork < UintToArith256(chainparams.GetConsensus().nMinimumChainWork)) {
        LogPrintf("Warning: nMinimumChainWork set below default value of %s\n", chainparams.GetConsensus().nMinimumChainWork.GetHex());
    }

    // mempool limits
    int64_t nMempoolSizeMax = args.GetIntArg("-maxmempool", DEFAULT_MAX_MEMPOOL_SIZE) * 1000000;
    int64_t nMempoolSizeMin = args.GetIntArg("-limitdescendantsize", DEFAULT_DESCENDANT_SIZE_LIMIT) * 1000 * 40;
    if (nMempoolSizeMax < 0 || nMempoolSizeMax < nMempoolSizeMin)
        return InitError(strprintf(_("-maxmempool must be at least %d MB"), std::ceil(nMempoolSizeMin / 1000000.0)));
    // incremental relay fee sets the minimum feerate increase necessary for BIP 125 replacement in the mempool
    // and the amount the mempool min fee increases above the feerate of txs evicted due to mempool limiting.
    if (args.IsArgSet("-incrementalrelayfee")) {
        if (std::optional<CAmount> inc_relay_fee = ParseMoney(args.GetArg("-incrementalrelayfee", ""))) {
            ::incrementalRelayFee = CFeeRate{inc_relay_fee.value()};
        } else {
            return InitError(AmountErrMsg("incrementalrelayfee", args.GetArg("-incrementalrelayfee", "")));
        }
    }

    // block pruning; get the amount of disk space (in MiB) to allot for block & undo files
    int64_t nPruneArg = args.GetIntArg("-prune", 0);
    if (nPruneArg < 0) {
        return InitError(_("Prune cannot be configured with a negative value."));
    }
    nPruneTarget = (uint64_t) nPruneArg * 1024 * 1024;
    if (nPruneArg == 1) {  // manual pruning: -prune=1
        LogPrintf("Block pruning enabled.  Use RPC call pruneblockchain(height) to manually prune block and undo files.\n");
        nPruneTarget = std::numeric_limits<uint64_t>::max();
        fPruneMode = true;
    } else if (nPruneTarget) {
        if (nPruneTarget < MIN_DISK_SPACE_FOR_BLOCK_FILES) {
            return InitError(strprintf(_("Prune configured below the minimum of %d MiB.  Please use a higher number."), MIN_DISK_SPACE_FOR_BLOCK_FILES / 1024 / 1024));
        }
        LogPrintf("Prune configured to target %u MiB on disk for block and undo files.\n", nPruneTarget / 1024 / 1024);
        fPruneMode = true;
    }

    nConnectTimeout = args.GetIntArg("-timeout", DEFAULT_CONNECT_TIMEOUT);
    if (nConnectTimeout <= 0) {
        nConnectTimeout = DEFAULT_CONNECT_TIMEOUT;
    }

    peer_connect_timeout = args.GetIntArg("-peertimeout", DEFAULT_PEER_CONNECT_TIMEOUT);
    if (peer_connect_timeout <= 0) {
        return InitError(Untranslated("peertimeout cannot be configured with a negative value."));
    }

    if (args.IsArgSet("-minrelaytxfee")) {
        if (std::optional<CAmount> min_relay_fee = ParseMoney(args.GetArg("-minrelaytxfee", ""))) {
            // High fee check is done afterward in CWallet::Create()
            ::minRelayTxFee = CFeeRate{min_relay_fee.value()};
        } else {
            return InitError(AmountErrMsg("minrelaytxfee", args.GetArg("-minrelaytxfee", "")));
        }
    } else if (incrementalRelayFee > ::minRelayTxFee) {
        // Allow only setting incrementalRelayFee to control both
        ::minRelayTxFee = incrementalRelayFee;
        LogPrintf("Increasing minrelaytxfee to %s to match incrementalrelayfee\n",::minRelayTxFee.ToString());
    }

    // Sanity check argument for min fee for including tx in block
    // TODO: Harmonize which arguments need sanity checking and where that happens
    if (args.IsArgSet("-blockmintxfee")) {
        if (!ParseMoney(args.GetArg("-blockmintxfee", ""))) {
            return InitError(AmountErrMsg("blockmintxfee", args.GetArg("-blockmintxfee", "")));
        }
    }

    // Feerate used to define dust.  Shouldn't be changed lightly as old
    // implementations may inadvertently create non-standard transactions
    if (args.IsArgSet("-dustrelayfee")) {
        if (std::optional<CAmount> parsed = ParseMoney(args.GetArg("-dustrelayfee", ""))) {
            dustRelayFee = CFeeRate{parsed.value()};
        } else {
            return InitError(AmountErrMsg("dustrelayfee", args.GetArg("-dustrelayfee", "")));
        }
    }

    fRequireStandard = !args.GetBoolArg("-acceptnonstdtxn", !chainparams.RequireStandard());
    if (!chainparams.IsTestChain() && !fRequireStandard) {
        return InitError(strprintf(Untranslated("acceptnonstdtxn is not currently supported for %s chain"), chainparams.NetworkIDString()));
    }
    nBytesPerSigOp = args.GetIntArg("-bytespersigop", nBytesPerSigOp);

    if (!g_wallet_init_interface.ParameterInteraction()) return false;

    fIsBareMultisigStd = args.GetBoolArg("-permitbaremultisig", DEFAULT_PERMIT_BAREMULTISIG);
    fAcceptDatacarrier = args.GetBoolArg("-datacarrier", DEFAULT_ACCEPT_DATACARRIER);
    nMaxDatacarrierBytes = args.GetIntArg("-datacarriersize", nMaxDatacarrierBytes);

    // Option to startup with mocktime set (used for regression testing):
    SetMockTime(args.GetIntArg("-mocktime", 0)); // SetMockTime(0) is a no-op

    if (args.GetBoolArg("-peerbloomfilters", DEFAULT_PEERBLOOMFILTERS))
        nLocalServices = ServiceFlags(nLocalServices | NODE_BLOOM);

    if (args.GetIntArg("-rpcserialversion", DEFAULT_RPC_SERIALIZE_VERSION) < 0)
        return InitError(Untranslated("rpcserialversion must be non-negative."));

    if (args.GetIntArg("-rpcserialversion", DEFAULT_RPC_SERIALIZE_VERSION) > 1)
        return InitError(Untranslated("Unknown rpcserialversion requested."));

    nMaxTipAge = args.GetIntArg("-maxtipage", DEFAULT_MAX_TIP_AGE);

<<<<<<< HEAD
    if (args.IsArgSet("-proxy") && args.GetArg("-proxy", "").empty()) {
        return InitError(_("No proxy server specified. Use -proxy=<ip> or -proxy=<ip:port>."));
    }

    if (chainparams.IsTestChain() || chainparams.IsMockableChain()) { // TODO: Remove
        gArgs.SoftSetBoolArg("-acceptanontxn", true);
        gArgs.SoftSetBoolArg("-acceptblindtxn", true);
    }

    smsgModule.ParseArgs(args);

=======
>>>>>>> b0e16eb3
    if (args.GetBoolArg("-reindex-chainstate", false)) {
        // indexes that must be deactivated to prevent index corruption, see #24630
        if (args.GetBoolArg("-coinstatsindex", DEFAULT_COINSTATSINDEX)) {
            return InitError(_("-reindex-chainstate option is not compatible with -coinstatsindex. Please temporarily disable coinstatsindex while using -reindex-chainstate, or replace -reindex-chainstate with -reindex to fully rebuild all indexes."));
        }
        if (g_enabled_filter_types.count(BlockFilterType::BASIC)) {
            return InitError(_("-reindex-chainstate option is not compatible with -blockfilterindex. Please temporarily disable blockfilterindex while using -reindex-chainstate, or replace -reindex-chainstate with -reindex to fully rebuild all indexes."));
        }
        if (args.GetBoolArg("-txindex", DEFAULT_TXINDEX)) {
            return InitError(_("-reindex-chainstate option is not compatible with -txindex. Please temporarily disable txindex while using -reindex-chainstate, or replace -reindex-chainstate with -reindex to fully rebuild all indexes."));
        }
    }

#if defined(USE_SYSCALL_SANDBOX)
    if (args.IsArgSet("-sandbox") && !args.IsArgNegated("-sandbox")) {
        const std::string sandbox_arg{args.GetArg("-sandbox", "")};
        bool log_syscall_violation_before_terminating{false};
        if (sandbox_arg == "log-and-abort") {
            log_syscall_violation_before_terminating = true;
        } else if (sandbox_arg == "abort") {
            // log_syscall_violation_before_terminating is false by default.
        } else {
            return InitError(Untranslated("Unknown syscall sandbox mode (-sandbox=<mode>). Available modes are \"log-and-abort\" and \"abort\"."));
        }
        // execve(...) is not allowed by the syscall sandbox.
        const std::vector<std::string> features_using_execve{
            "-alertnotify",
            "-blocknotify",
            "-signer",
            "-startupnotify",
            "-walletnotify",
        };
        for (const std::string& feature_using_execve : features_using_execve) {
            if (!args.GetArg(feature_using_execve, "").empty()) {
                return InitError(Untranslated(strprintf("The experimental syscall sandbox feature (-sandbox=<mode>) is incompatible with %s (which uses execve).", feature_using_execve)));
            }
        }
        if (!SetupSyscallSandbox(log_syscall_violation_before_terminating)) {
            return InitError(Untranslated("Installation of the syscall sandbox failed."));
        }
        if (use_syscall_sandbox) {
            SetSyscallSandboxPolicy(SyscallSandboxPolicy::INITIALIZATION);
        }
        LogPrintf("Experimental syscall sandbox enabled (-sandbox=%s): bitcoind will terminate if an unexpected (not allowlisted) syscall is invoked.\n", sandbox_arg);
    }
#endif // USE_SYSCALL_SANDBOX

    return true;
}

static bool LockDataDirectory(bool probeOnly)
{
    // Make sure only a single Bitcoin process is using the data directory.
    fs::path datadir = gArgs.GetDataDirNet();
    if (!DirIsWritable(datadir)) {
        return InitError(strprintf(_("Cannot write to data directory '%s'; check permissions."), fs::PathToString(datadir)));
    }
    if (!LockDirectory(datadir, ".lock", probeOnly)) {
        return InitError(strprintf(_("Cannot obtain a lock on data directory %s. %s is probably already running."), fs::PathToString(datadir), PACKAGE_NAME));
    }
    return true;
}

bool AppInitSanityChecks()
{
    // ********************************************************* Step 4: sanity checks

    if (!Params().IsTestChain()) {
        LoadBlindedOutputFilters();
    }
    init::SetGlobals();

    if (!init::SanityChecks()) {
        return InitError(strprintf(_("Initialization sanity check failed. %s is shutting down."), PACKAGE_NAME));
    }

    // Probe the data directory lock to give an early error message, if possible
    // We cannot hold the data directory lock here, as the forking for daemon() hasn't yet happened,
    // and a fork will cause weird behavior to it.
    return LockDataDirectory(true);
}

bool AppInitLockDataDirectory()
{
    // After daemonization get the data directory lock again and hold on to it until exit
    // This creates a slight window for a race condition to happen, however this condition is harmless: it
    // will at most make us exit without printing a message to console.
    if (!LockDataDirectory(false)) {
        // Detailed error printed inside LockDataDirectory
        return false;
    }
    return true;
}

bool AppInitInterfaces(NodeContext& node)
{
    node.chain = node.init->makeChain();
    return true;
}

bool AppInitMain(NodeContext& node, interfaces::BlockAndHeaderTipInfo* tip_info)
{
    const ArgsManager& args = *Assert(node.args);
    const CChainParams& chainparams = Params();

    auto opt_max_upload = ParseByteUnits(args.GetArg("-maxuploadtarget", DEFAULT_MAX_UPLOAD_TARGET), ByteUnit::M);
    if (!opt_max_upload) {
        return InitError(strprintf(_("Unable to parse -maxuploadtarget: '%s'"), args.GetArg("-maxuploadtarget", "")));
    }

    // ********************************************************* Step 4a: application initialization
    if (!CreatePidFile(args)) {
        // Detailed error printed inside CreatePidFile().
        return false;
    }
    if (!init::StartLogging(args)) {
        // Detailed error printed inside StartLogging().
        return false;
    }

    LogPrintf("Using at most %i automatic connections (%i file descriptors available)\n", nMaxConnections, nFD);

    // Warn about relative -datadir path.
    if (args.IsArgSet("-datadir") && !args.GetPathArg("-datadir").is_absolute()) {
        LogPrintf("Warning: relative datadir option '%s' specified, which will be interpreted relative to the " /* Continued */
                  "current working directory '%s'. This is fragile, because if bitcoin is started in the future "
                  "from a different location, it will be unable to locate the current data files. There could "
                  "also be data loss if bitcoin is started while in a temporary directory.\n",
                  args.GetArg("-datadir", ""), fs::PathToString(fs::current_path()));
    }

    InitSignatureCache();
    InitScriptExecutionCache();

    int script_threads = args.GetIntArg("-par", DEFAULT_SCRIPTCHECK_THREADS);
    if (script_threads <= 0) {
        // -par=0 means autodetect (number of cores - 1 script threads)
        // -par=-n means "leave n cores free" (number of cores - n - 1 script threads)
        script_threads += GetNumCores();
    }

    // Subtract 1 because the main thread counts towards the par threads
    script_threads = std::max(script_threads - 1, 0);

    // Number of script-checking threads <= MAX_SCRIPTCHECK_THREADS
    script_threads = std::min(script_threads, MAX_SCRIPTCHECK_THREADS);

    LogPrintf("Script verification uses %d additional threads\n", script_threads);
    if (script_threads >= 1) {
        g_parallel_script_checks = true;
        StartScriptCheckWorkerThreads(script_threads);
    }

    assert(!node.scheduler);
    node.scheduler = std::make_unique<CScheduler>();

    // Start the lightweight task scheduler thread
    node.scheduler->m_service_thread = std::thread(util::TraceThread, "scheduler", [&] { node.scheduler->serviceQueue(); });

    // Gather some entropy once per minute.
    node.scheduler->scheduleEvery([]{
        RandAddPeriodic();
    }, std::chrono::minutes{1});

    GetMainSignals().RegisterBackgroundSignalScheduler(*node.scheduler);

    // Create client interfaces for wallets that are supposed to be loaded
    // according to -wallet and -disablewallet options. This only constructs
    // the interfaces, it doesn't load wallet data. Wallets actually get loaded
    // when load() and start() interface methods are called below.
    g_wallet_init_interface.Construct(node);
    uiInterface.InitWallet();

    /* Register RPC commands regardless of -server setting so they will be
     * available in the GUI RPC console even if external calls are disabled.
     */
    RegisterAllCoreRPCCommands(tableRPC);
    RegisterSmsgRPCCommands(tableRPC);
    RegisterInsightRPCCommands(tableRPC);
#if ENABLE_USBDEVICE
    RegisterUSBDeviceRPC(tableRPC);
#endif
    for (const auto& client : node.chain_clients) {
        client->registerRpcs();
    }
#if ENABLE_ZMQ
    RegisterZMQRPCCommands(tableRPC);
#endif
#if ENABLE_WALLET
    RegisterNonWalletRPCCommands(tableRPC);
#endif

    /* Start the RPC server already.  It will be started in "warmup" mode
     * and not really process calls already (but it will signify connections
     * that the server is there and will be ready later).  Warmup mode will
     * be disabled when initialisation is finished.
     */
    if (args.GetBoolArg("-server", false)) {
        uiInterface.InitMessage_connect(SetRPCWarmupStatus);
        if (!AppInitServers(node))
            return InitError(_("Unable to start HTTP server. See debug log for details."));
    }

    // ********************************************************* Step 5: verify wallet database integrity
    for (const auto& client : node.chain_clients) {
        if (!client->verify()) {
            return false;
        }
    }

    // ********************************************************* Step 6: network initialization
    // Note that we absolutely cannot open any actual connections
    // until the very end ("start node") as the UTXO/block state
    // is not yet setup and may end up being set up twice if we
    // need to reindex later.

    fListen = args.GetBoolArg("-listen", DEFAULT_LISTEN);
    fDiscover = args.GetBoolArg("-discover", true);
    const bool ignores_incoming_txs{args.GetBoolArg("-blocksonly", DEFAULT_BLOCKSONLY)};

    {

        // Read asmap file if configured
        std::vector<bool> asmap;
        if (args.IsArgSet("-asmap")) {
            fs::path asmap_path = args.GetPathArg("-asmap", DEFAULT_ASMAP_FILENAME);
            if (!asmap_path.is_absolute()) {
                asmap_path = gArgs.GetDataDirNet() / asmap_path;
            }
            if (!fs::exists(asmap_path)) {
                InitError(strprintf(_("Could not find asmap file %s"), fs::quoted(fs::PathToString(asmap_path))));
                return false;
            }
            asmap = DecodeAsmap(asmap_path);
            if (asmap.size() == 0) {
                InitError(strprintf(_("Could not parse asmap file %s"), fs::quoted(fs::PathToString(asmap_path))));
                return false;
            }
            const uint256 asmap_version = SerializeHash(asmap);
            LogPrintf("Using asmap version %s for IP bucketing\n", asmap_version.ToString());
        } else {
            LogPrintf("Using /16 prefix for IP bucketing\n");
        }

        // Initialize netgroup manager
        assert(!node.netgroupman);
        node.netgroupman = std::make_unique<NetGroupManager>(std::move(asmap));

        // Initialize addrman
        assert(!node.addrman);
        uiInterface.InitMessage(_("Loading P2P addresses…").translated);
        if (const auto error{LoadAddrman(*node.netgroupman, args, node.addrman)}) {
            return InitError(*error);
        }
    }

    assert(!node.banman);
    node.banman = std::make_unique<BanMan>(gArgs.GetDataDirNet() / "banlist", &uiInterface, args.GetIntArg("-bantime", DEFAULT_MISBEHAVING_BANTIME));
    assert(!node.connman);
    node.connman = std::make_unique<CConnman>(GetRand<uint64_t>(),
                                              GetRand<uint64_t>(),
                                              *node.addrman, *node.netgroupman, args.GetBoolArg("-networkactive", true));

    assert(!node.fee_estimator);
    // Don't initialize fee estimation with old data if we don't relay transactions,
    // as they would never get updated.
    if (!ignores_incoming_txs) node.fee_estimator = std::make_unique<CBlockPolicyEstimator>();

    // sanitize comments per BIP-0014, format user agent and check total size
    std::vector<std::string> uacomments;
    for (const std::string& cmt : args.GetArgs("-uacomment")) {
        if (cmt != SanitizeString(cmt, SAFE_CHARS_UA_COMMENT))
            return InitError(strprintf(_("User Agent comment (%s) contains unsafe characters."), cmt));
        uacomments.push_back(cmt);
    }
    strSubVersion = FormatSubVersion(CLIENT_NAME, CLIENT_VERSION, uacomments);
    if (strSubVersion.size() > MAX_SUBVERSION_LENGTH) {
        return InitError(strprintf(_("Total length of network version string (%i) exceeds maximum length (%i). Reduce the number or size of uacomments."),
            strSubVersion.size(), MAX_SUBVERSION_LENGTH));
    }

    if (args.IsArgSet("-onlynet")) {
        std::set<enum Network> nets;
        for (const std::string& snet : args.GetArgs("-onlynet")) {
            enum Network net = ParseNetwork(snet);
            if (net == NET_UNROUTABLE)
                return InitError(strprintf(_("Unknown network specified in -onlynet: '%s'"), snet));
            nets.insert(net);
        }
        for (int n = 0; n < NET_MAX; n++) {
            enum Network net = (enum Network)n;
            assert(IsReachable(net));
            if (!nets.count(net))
                SetReachable(net, false);
        }
    }

    if (!args.IsArgSet("-cjdnsreachable")) {
        SetReachable(NET_CJDNS, false);
    }
    // Now IsReachable(NET_CJDNS) is true if:
    // 1. -cjdnsreachable is given and
    // 2.1. -onlynet is not given or
    // 2.2. -onlynet=cjdns is given

    // Check for host lookup allowed before parsing any network related parameters
    fNameLookup = args.GetBoolArg("-dns", DEFAULT_NAME_LOOKUP);

    Proxy onion_proxy;

    bool proxyRandomize = args.GetBoolArg("-proxyrandomize", DEFAULT_PROXYRANDOMIZE);
    // -proxy sets a proxy for all outgoing network traffic
    // -noproxy (or -proxy=0) as well as the empty string can be used to not set a proxy, this is the default
    std::string proxyArg = args.GetArg("-proxy", "");
    if (proxyArg != "" && proxyArg != "0") {
        CService proxyAddr;
        if (!Lookup(proxyArg, proxyAddr, 9050, fNameLookup)) {
            return InitError(strprintf(_("Invalid -proxy address or hostname: '%s'"), proxyArg));
        }

        Proxy addrProxy = Proxy(proxyAddr, proxyRandomize);
        if (!addrProxy.IsValid())
            return InitError(strprintf(_("Invalid -proxy address or hostname: '%s'"), proxyArg));

        SetProxy(NET_IPV4, addrProxy);
        SetProxy(NET_IPV6, addrProxy);
        SetProxy(NET_CJDNS, addrProxy);
        SetNameProxy(addrProxy);
        onion_proxy = addrProxy;
    }

    // -onion can be used to set only a proxy for .onion, or override normal proxy for .onion addresses
    // -noonion (or -onion=0) disables connecting to .onion entirely
    // An empty string is used to not override the onion proxy (in which case it defaults to -proxy set above, or none)
    std::string onionArg = args.GetArg("-onion", "");
    if (onionArg != "") {
        if (onionArg == "0") { // Handle -noonion/-onion=0
            onion_proxy = Proxy{};
        } else {
            CService addr;
            if (!Lookup(onionArg, addr, 9050, fNameLookup) || !addr.IsValid()) {
                return InitError(strprintf(_("Invalid -onion address or hostname: '%s'"), onionArg));
            }
            onion_proxy = Proxy{addr, proxyRandomize};
        }
    }

    if (onion_proxy.IsValid()) {
        SetProxy(NET_ONION, onion_proxy);
    } else {
        if (args.IsArgSet("-onlynet") && IsReachable(NET_ONION)) {
            return InitError(
                _("Outbound connections restricted to Tor (-onlynet=onion) but the proxy for "
                  "reaching the Tor network is not provided (no -proxy= and no -onion= given) or "
                  "it is explicitly forbidden (-onion=0)"));
        }
        SetReachable(NET_ONION, false);
    }

    for (const std::string& strAddr : args.GetArgs("-externalip")) {
        CService addrLocal;
        if (Lookup(strAddr, addrLocal, GetListenPort(), fNameLookup) && addrLocal.IsValid())
            AddLocal(addrLocal, LOCAL_MANUAL);
        else
            return InitError(ResolveErrMsg("externalip", strAddr));
    }

#if ENABLE_ZMQ
    g_zmq_notification_interface = CZMQNotificationInterface::Create();

    if (g_zmq_notification_interface) {
        RegisterValidationInterface(g_zmq_notification_interface);
    }
#endif

    // ********************************************************* Step 7: load block chain

    fReindex = args.GetBoolArg("-reindex", false);
    fSkipRangeproof = args.GetBoolArg("-skiprangeproofverify", false);
    bool fReindexChainState = args.GetBoolArg("-reindex-chainstate", false);

    fs::path blocksDir = gArgs.GetDataDirNet() / "blocks";
    if (!fs::exists(blocksDir))
        fs::create_directories(blocksDir);

    // block tree db settings
    int dbMaxOpenFiles = gArgs.GetIntArg("-dbmaxopenfiles", particl::DEFAULT_DB_MAX_OPEN_FILES);
    bool dbCompression = gArgs.GetBoolArg("-dbcompression", particl::DEFAULT_DB_COMPRESSION);

    LogPrintf("Block index database configuration:\n");
    LogPrintf("* Using %d max open files\n", dbMaxOpenFiles);
    LogPrintf("* Compression is %s\n", dbCompression ? "enabled" : "disabled");

    // cache size calculations
    CacheSizes cache_sizes = CalculateCacheSizes(args, g_enabled_filter_types.size());

    int64_t nMempoolSizeMax = args.GetIntArg("-maxmempool", DEFAULT_MAX_MEMPOOL_SIZE) * 1000000;
    LogPrintf("Cache configuration:\n");
    LogPrintf("* Using %.1f MiB for block index database\n", cache_sizes.block_tree_db * (1.0 / 1024 / 1024));
    if (args.GetBoolArg("-txindex", DEFAULT_TXINDEX)) {
        LogPrintf("* Using %.1f MiB for transaction index database\n", cache_sizes.tx_index * (1.0 / 1024 / 1024));
    }
    for (BlockFilterType filter_type : g_enabled_filter_types) {
        LogPrintf("* Using %.1f MiB for %s block filter index database\n",
                  cache_sizes.filter_index * (1.0 / 1024 / 1024), BlockFilterTypeName(filter_type));
    }
    LogPrintf("* Using %.1f MiB for chain state database\n", cache_sizes.coins_db * (1.0 / 1024 / 1024));
    LogPrintf("* Using %.1f MiB for in-memory UTXO set (plus up to %.1f MiB of unused mempool space)\n", cache_sizes.coins * (1.0 / 1024 / 1024), nMempoolSizeMax * (1.0 / 1024 / 1024));

    assert(!node.mempool);
    assert(!node.chainman);
    const int mempool_check_ratio = std::clamp<int>(args.GetIntArg("-checkmempool", chainparams.DefaultConsistencyChecks() ? 1 : 0), 0, 1000000);

    for (bool fLoaded = false; !fLoaded && !ShutdownRequestedMainThread();) {
        node.mempool = std::make_unique<CTxMemPool>(node.fee_estimator.get(), mempool_check_ratio);

        const ChainstateManager::Options chainman_opts{
            chainparams,
            GetAdjustedTime,
        };
        node.chainman = std::make_unique<ChainstateManager>(chainman_opts);
        ChainstateManager& chainman = *node.chainman;

        node.smsgman = SmsgManager::make();
        chainman.m_smsgman = node.smsgman.get();

        const bool fReset = fReindex;
        bilingual_str strLoadError;

        uiInterface.InitMessage(_("Loading block index…").translated);
        const int64_t load_block_index_start_time = GetTimeMillis();
        std::optional<ChainstateLoadingError> maybe_load_error;
        try {
            maybe_load_error = LoadChainstate(fReset,
                                              chainman,
                                              Assert(node.mempool.get()),
                                              fPruneMode,
                                              fReindexChainState,
                                              cache_sizes.block_tree_db,
                                              cache_sizes.coins_db,
                                              cache_sizes.coins,
                                              /*block_tree_db_in_memory=*/false,
                                              /*coins_db_in_memory=*/false,
                                              /*shutdown_requested=*/ShutdownRequested,
                                              /*coins_error_cb=*/[]() {
                                                  uiInterface.ThreadSafeMessageBox(
                                                                                   _("Error reading from database, shutting down."),
                                                                                   "", CClientUIInterface::MSG_ERROR);
                                              });
        } catch (const std::exception& e) {
            LogPrintf("%s\n", e.what());
            maybe_load_error = ChainstateLoadingError::ERROR_GENERIC_BLOCKDB_OPEN_FAILED;
        }
        if (maybe_load_error.has_value()) {
            switch (maybe_load_error.value()) {
            case ChainstateLoadingError::ERROR_LOADING_BLOCK_DB:
                strLoadError = _("Error loading block database");
                break;
            case ChainstateLoadingError::ERROR_BAD_GENESIS_BLOCK:
                // If the loaded chain has a wrong genesis, bail out immediately
                // (we're likely using a testnet datadir, or the other way around).
                return InitError(_("Incorrect or no genesis block found. Wrong datadir for network?"));
            case ChainstateLoadingError::ERROR_PRUNED_NEEDS_REINDEX:
                strLoadError = _("You need to rebuild the database using -reindex to go back to unpruned mode.  This will redownload the entire blockchain");
                break;
            case ChainstateLoadingError::ERROR_ADDRESSINDEX_NEEDS_REINDEX:
                strLoadError = _("You need to rebuild the database using -reindex to change -addressindex.  This will redownload the entire blockchain");
                break;
            case ChainstateLoadingError::ERROR_SPENTINDEX_NEEDS_REINDEX:
                strLoadError = _("You need to rebuild the database using -reindex to change -spentindex.  This will redownload the entire blockchain");
                break;
            case ChainstateLoadingError::ERROR_TIMESTAMPINDEX_NEEDS_REINDEX:
                strLoadError = _("You need to rebuild the database using -reindex to change -timestampindex.  This will redownload the entire blockchain");
                break;
            case ChainstateLoadingError::ERROR_BALANCESINDEX_NEEDS_REINDEX:
                strLoadError = _("You need to rebuild the database using -reindex to change -balancesindex.  This will redownload the entire blockchain");
                break;
            case ChainstateLoadingError::ERROR_REBUILD_ROLLING_FAILED:
                strLoadError = _("Error rebuilding rolling indices by rewinding the chain, a reindex is required.");
                break;
            case ChainstateLoadingError::ERROR_LOAD_GENESIS_BLOCK_FAILED:
                strLoadError = _("Error initializing block database");
                break;
            case ChainstateLoadingError::ERROR_CHAINSTATE_UPGRADE_FAILED:
                return InitError(_("Unsupported chainstate database format found. "
                                   "Please restart with -reindex-chainstate. This will "
                                   "rebuild the chainstate database."));
            case ChainstateLoadingError::ERROR_REPLAYBLOCKS_FAILED:
                strLoadError = _("Unable to replay blocks. You will need to rebuild the database using -reindex-chainstate.");
                break;
            case ChainstateLoadingError::ERROR_LOADCHAINTIP_FAILED:
                strLoadError = _("Error initializing block database");
                break;
            case ChainstateLoadingError::ERROR_GENERIC_BLOCKDB_OPEN_FAILED:
                strLoadError = _("Error opening block database");
                break;
            case ChainstateLoadingError::ERROR_BLOCKS_WITNESS_INSUFFICIENTLY_VALIDATED:
                strLoadError = strprintf(_("Witness data for blocks after height %d requires validation. Please restart with -reindex."),
                                         chainman.GetConsensus().SegwitHeight);
                break;
            case ChainstateLoadingError::SHUTDOWN_PROBED:
                break;
            }
        } else {
            std::optional<ChainstateLoadVerifyError> maybe_verify_error;
            try {
                uiInterface.InitMessage(_("Verifying blocks…").translated);
                auto check_blocks = args.GetIntArg("-checkblocks", DEFAULT_CHECKBLOCKS);
                if (chainman.m_blockman.m_have_pruned && check_blocks > MIN_BLOCKS_TO_KEEP) {
                    LogPrintf("Prune: pruned datadir may not have more than %d blocks; only checking available blocks\n",
                              MIN_BLOCKS_TO_KEEP);
                }
                maybe_verify_error = VerifyLoadedChainstate(chainman,
                                                            fReset,
                                                            fReindexChainState,
                                                            check_blocks,
                                                            args.GetIntArg("-checklevel", DEFAULT_CHECKLEVEL));
            } catch (const std::exception& e) {
                LogPrintf("%s\n", e.what());
                maybe_verify_error = ChainstateLoadVerifyError::ERROR_GENERIC_FAILURE;
            }
            if (maybe_verify_error.has_value()) {
                switch (maybe_verify_error.value()) {
                case ChainstateLoadVerifyError::ERROR_BLOCK_FROM_FUTURE:
                    strLoadError = _("The block database contains a block which appears to be from the future. "
                                     "This may be due to your computer's date and time being set incorrectly. "
                                     "Only rebuild the block database if you are sure that your computer's date and time are correct");
                    break;
                case ChainstateLoadVerifyError::ERROR_CORRUPTED_BLOCK_DB:
                    strLoadError = _("Corrupted block database detected");
                    break;
                case ChainstateLoadVerifyError::ERROR_GENERIC_FAILURE:
                    strLoadError = _("Error opening block database");
                    break;
                }
            } else {
                fLoaded = true;
                LogPrintf(" block index %15dms\n", GetTimeMillis() - load_block_index_start_time);
            }
        }

        if (!fLoaded && !ShutdownRequestedMainThread()) {
            // first suggest a reindex
            if (!fReset) {
                bool fRet = uiInterface.ThreadSafeQuestion(
                    strLoadError + Untranslated(".\n\n") + _("Do you want to rebuild the block database now?"),
                    strLoadError.original + ".\nPlease restart with -reindex or -reindex-chainstate to recover.",
                    "", CClientUIInterface::MSG_ERROR | CClientUIInterface::BTN_ABORT);
                if (fRet) {
                    fReindex = true;
                    AbortShutdown();
                } else {
                    LogPrintf("Aborted block database rebuild. Exiting.\n");
                    return false;
                }
            } else {
                return InitError(strLoadError);
            }
        }
    }

    // As LoadBlockIndex can take several minutes, it's possible the user
    // requested to kill the GUI during the last operation. If so, exit.
    // As the program has not fully started yet, Shutdown() is possibly overkill.
    if (ShutdownRequestedMainThread()) {
        LogPrintf("Shutdown requested. Exiting.\n");
        return false;
    }

    ChainstateManager& chainman = *Assert(node.chainman);

    assert(!node.peerman);
    node.peerman = PeerManager::make(*node.connman, *node.addrman, node.banman.get(),
                                     chainman, *node.mempool, ignores_incoming_txs);
    RegisterValidationInterface(node.peerman.get());
    chainman.m_peerman = node.peerman.get();

    // ********************************************************* Step 8: start indexers
    if (args.GetBoolArg("-txindex", DEFAULT_TXINDEX)) {
        if (const auto error{WITH_LOCK(cs_main, return CheckLegacyTxindex(*Assert(chainman.m_blockman.m_block_tree_db)))}) {
            return InitError(*error);
        }

        g_txindex = std::make_unique<TxIndex>(cache_sizes.tx_index, false, fReindex);

        if (gArgs.GetBoolArg("-csindex", particl::DEFAULT_CSINDEX)) {
            g_txindex->m_cs_index = true;
            for (const auto &addr : gArgs.GetArgs("-cswhitelist")) {
                g_txindex->AppendCSAddress(addr);
            }
        }
        if (!g_txindex->Start(chainman.ActiveChainstate())) {
            return false;
        }
    }

    for (const auto& filter_type : g_enabled_filter_types) {
        InitBlockFilterIndex(filter_type, cache_sizes.filter_index, false, fReindex);
        if (!GetBlockFilterIndex(filter_type)->Start(chainman.ActiveChainstate())) {
            return false;
        }
    }

    if (args.GetBoolArg("-coinstatsindex", DEFAULT_COINSTATSINDEX)) {
        g_coin_stats_index = std::make_unique<CoinStatsIndex>(/* cache size */ 0, false, fReindex);
        if (!g_coin_stats_index->Start(chainman.ActiveChainstate())) {
            return false;
        }
    }

    // ********************************************************* Step 9: load wallet
    for (const auto& client : node.chain_clients) {
        if (!client->load()) {
            return false;
        }
    }

    // ********************************************************* Step 10: data directory maintenance

    // if pruning, unset the service bit and perform the initial blockstore prune
    // after any wallet rescanning has taken place.
    if (fPruneMode) {
        LogPrintf("Unsetting NODE_NETWORK on prune mode\n");
        nLocalServices = ServiceFlags(nLocalServices & ~NODE_NETWORK);
        if (!fReindex) {
            LOCK(cs_main);
            for (CChainState* chainstate : chainman.GetAll()) {
                uiInterface.InitMessage(_("Pruning blockstore…").translated);
                chainstate->PruneAndFlush();
            }
        }
    }

    // ********************************************************* Step 11: import blocks

    if (!CheckDiskSpace(gArgs.GetDataDirNet())) {
        InitError(strprintf(_("Error: Disk space is low for %s"), fs::quoted(fs::PathToString(gArgs.GetDataDirNet()))));
        return false;
    }
    if (!CheckDiskSpace(gArgs.GetBlocksDirPath())) {
        InitError(strprintf(_("Error: Disk space is low for %s"), fs::quoted(fs::PathToString(gArgs.GetBlocksDirPath()))));
        return false;
    }

    // Either install a handler to notify us when genesis activates, or set fHaveGenesis directly.
    // No locking, as this happens before any background thread is started.
    boost::signals2::connection block_notify_genesis_wait_connection;
    if (chainman.ActiveChain().Tip() == nullptr) {
        block_notify_genesis_wait_connection = uiInterface.NotifyBlockTip_connect(std::bind(BlockNotifyGenesisWait, std::placeholders::_2));
    } else {
        fHaveGenesis = true;
    }

#if HAVE_SYSTEM
    const std::string block_notify = args.GetArg("-blocknotify", "");
    if (!block_notify.empty()) {
        uiInterface.NotifyBlockTip_connect([block_notify](SynchronizationState sync_state, const CBlockIndex* pBlockIndex) {
            if (sync_state != SynchronizationState::POST_INIT || !pBlockIndex) return;
            std::string command = block_notify;
            ReplaceAll(command, "%s", pBlockIndex->GetBlockHash().GetHex());
            std::thread t(runCommand, command);
            t.detach(); // thread runs free
        });
    }
#endif

    std::vector<fs::path> vImportFiles;
    for (const std::string& strFile : args.GetArgs("-loadblock")) {
        vImportFiles.push_back(fs::PathFromString(strFile));
    }

    chainman.m_load_block = std::thread(&util::TraceThread, "loadblk", [=, &chainman, &args] {
        ThreadImport(chainman, vImportFiles, args);
    });

    // Wait for genesis block to be processed
    {
        WAIT_LOCK(g_genesis_wait_mutex, lock);
        // We previously could hang here if StartShutdown() is called prior to
        // ThreadImport getting started, so instead we just wait on a timer to
        // check ShutdownRequested() regularly.
        while (!fHaveGenesis && !ShutdownRequestedMainThread()) {
            g_genesis_wait_cv.wait_for(lock, std::chrono::milliseconds(500));
        }
        block_notify_genesis_wait_connection.disconnect();
    }

    // ********************************************************* Step 11.1: start secure messaging

    smsgModule.m_node = &node;
    bool start_smsg_without_wallet = true;
    if (fParticlMode && gArgs.GetBoolArg("-smsg", true)) { // SMSG breaks functional tests with services flag, see version msg
#ifdef ENABLE_WALLET
        if (node.wallet_loader && node.wallet_loader->context()) {
            auto vpwallets = GetWallets(*node.wallet_loader->context());
            smsgModule.Start(vpwallets.size() > 0 ? vpwallets[0] : nullptr, vpwallets, gArgs.GetBoolArg("-smsgscanchain", false));
            start_smsg_without_wallet = false;
        }
#endif
        if (start_smsg_without_wallet) {
            std::vector<std::shared_ptr<wallet::CWallet>> empty;
            smsgModule.Start(nullptr, empty, gArgs.GetBoolArg("-smsgscanchain", false));
        }
    }

    if (ShutdownRequestedMainThread()) {
        return false;
    }

    // ********************************************************* Step 12: start node

    int chain_active_height;

    //// debug print
    {
        LOCK(cs_main);
        LogPrintf("block tree size = %u\n", chainman.BlockIndex().size());
        chain_active_height = chainman.ActiveChain().Height();
        if (tip_info) {
            tip_info->block_height = chain_active_height;
            tip_info->block_time = chainman.ActiveChain().Tip() ? chainman.ActiveChain().Tip()->GetBlockTime() : chainman.GetParams().GenesisBlock().GetBlockTime();
            tip_info->verification_progress = GuessVerificationProgress(chainman.GetParams().TxData(), chainman.ActiveChain().Tip());
        }
        if (tip_info && chainman.m_best_header) {
            tip_info->header_height = chainman.m_best_header->nHeight;
            tip_info->header_time = chainman.m_best_header->GetBlockTime();
        }
    }
    LogPrintf("nBestHeight = %d\n", chain_active_height);
    if (node.peerman) node.peerman->SetBestHeight(chain_active_height);

    // Map ports with UPnP or NAT-PMP.
    StartMapPort(args.GetBoolArg("-upnp", DEFAULT_UPNP), gArgs.GetBoolArg("-natpmp", DEFAULT_NATPMP));

    CConnman::Options connOptions;
    connOptions.nLocalServices = smsg::fSecMsgEnabled ? ServiceFlags(nLocalServices | NODE_SMSG) : nLocalServices;
    connOptions.nMaxConnections = nMaxConnections;
    connOptions.m_max_outbound_full_relay = std::min(MAX_OUTBOUND_FULL_RELAY_CONNECTIONS, connOptions.nMaxConnections);
    connOptions.m_max_outbound_block_relay = std::min(MAX_BLOCK_RELAY_ONLY_CONNECTIONS, connOptions.nMaxConnections-connOptions.m_max_outbound_full_relay);
    connOptions.nMaxAddnode = MAX_ADDNODE_CONNECTIONS;
    connOptions.nMaxFeeler = MAX_FEELER_CONNECTIONS;
    connOptions.uiInterface = &uiInterface;
    connOptions.m_banman = node.banman.get();
    connOptions.m_msgproc = node.peerman.get();
    connOptions.nSendBufferMaxSize = 1000 * args.GetIntArg("-maxsendbuffer", DEFAULT_MAXSENDBUFFER);
    connOptions.nReceiveFloodSize = 1000 * args.GetIntArg("-maxreceivebuffer", DEFAULT_MAXRECEIVEBUFFER);
    connOptions.m_added_nodes = args.GetArgs("-addnode");
    connOptions.nMaxOutboundLimit = *opt_max_upload;
    connOptions.m_peer_connect_timeout = peer_connect_timeout;

    // Port to bind to if `-bind=addr` is provided without a `:port` suffix.
    const uint16_t default_bind_port =
        static_cast<uint16_t>(args.GetIntArg("-port", Params().GetDefaultPort()));

    const auto BadPortWarning = [](const char* prefix, uint16_t port) {
        return strprintf(_("%s request to listen on port %u. This port is considered \"bad\" and "
                           "thus it is unlikely that any Bitcoin Core peers connect to it. See "
                           "doc/p2p-bad-ports.md for details and a full list."),
                         prefix,
                         port);
    };

    for (const std::string& bind_arg : args.GetArgs("-bind")) {
        CService bind_addr;
        const size_t index = bind_arg.rfind('=');
        if (index == std::string::npos) {
            if (Lookup(bind_arg, bind_addr, default_bind_port, /*fAllowLookup=*/false)) {
                connOptions.vBinds.push_back(bind_addr);
                if (IsBadPort(bind_addr.GetPort())) {
                    InitWarning(BadPortWarning("-bind", bind_addr.GetPort()));
                }
                continue;
            }
        } else {
            const std::string network_type = bind_arg.substr(index + 1);
            if (network_type == "onion") {
                const std::string truncated_bind_arg = bind_arg.substr(0, index);
                if (Lookup(truncated_bind_arg, bind_addr, BaseParams().OnionServiceTargetPort(), false)) {
                    connOptions.onion_binds.push_back(bind_addr);
                    continue;
                }
            }
        }
        return InitError(ResolveErrMsg("bind", bind_arg));
    }

    for (const std::string& strBind : args.GetArgs("-whitebind")) {
        NetWhitebindPermissions whitebind;
        bilingual_str error;
        if (!NetWhitebindPermissions::TryParse(strBind, whitebind, error)) return InitError(error);
        connOptions.vWhiteBinds.push_back(whitebind);
    }

    // If the user did not specify -bind= or -whitebind= then we bind
    // on any address - 0.0.0.0 (IPv4) and :: (IPv6).
    connOptions.bind_on_any = args.GetArgs("-bind").empty() && args.GetArgs("-whitebind").empty();

    // Emit a warning if a bad port is given to -port= but only if -bind and -whitebind are not
    // given, because if they are, then -port= is ignored.
    if (connOptions.bind_on_any && args.IsArgSet("-port")) {
        const uint16_t port_arg = args.GetIntArg("-port", 0);
        if (IsBadPort(port_arg)) {
            InitWarning(BadPortWarning("-port", port_arg));
        }
    }

    CService onion_service_target;
    if (!connOptions.onion_binds.empty()) {
        onion_service_target = connOptions.onion_binds.front();
    } else {
        onion_service_target = DefaultOnionServiceTarget();
        connOptions.onion_binds.push_back(onion_service_target);
    }

    if (args.GetBoolArg("-listenonion", DEFAULT_LISTEN_ONION)) {
        if (connOptions.onion_binds.size() > 1) {
            InitWarning(strprintf(_("More than one onion bind address is provided. Using %s "
                                    "for the automatically created Tor onion service."),
                                  onion_service_target.ToStringIPPort()));
        }
        StartTorControl(onion_service_target);
    }

    if (connOptions.bind_on_any) {
        // Only add all IP addresses of the machine if we would be listening on
        // any address - 0.0.0.0 (IPv4) and :: (IPv6).
        Discover();
    }

    for (const auto& net : args.GetArgs("-whitelist")) {
        NetWhitelistPermissions subnet;
        bilingual_str error;
        if (!NetWhitelistPermissions::TryParse(net, subnet, error)) return InitError(error);
        connOptions.vWhitelistedRange.push_back(subnet);
    }

    connOptions.vSeedNodes = args.GetArgs("-seednode");

    // Initiate outbound connections unless connect=0
    connOptions.m_use_addrman_outgoing = !args.IsArgSet("-connect");
    if (!connOptions.m_use_addrman_outgoing) {
        const auto connect = args.GetArgs("-connect");
        if (connect.size() != 1 || connect[0] != "0") {
            connOptions.m_specified_outgoing = connect;
        }
    }

    const std::string& i2psam_arg = args.GetArg("-i2psam", "");
    if (!i2psam_arg.empty()) {
        CService addr;
        if (!Lookup(i2psam_arg, addr, 7656, fNameLookup) || !addr.IsValid()) {
            return InitError(strprintf(_("Invalid -i2psam address or hostname: '%s'"), i2psam_arg));
        }
        SetProxy(NET_I2P, Proxy{addr});
    } else {
        SetReachable(NET_I2P, false);
    }

    connOptions.m_i2p_accept_incoming = args.GetBoolArg("-i2pacceptincoming", true);

    if (!node.connman->Start(*node.scheduler, connOptions)) {
        return false;
    }

    // ********************************************************* Step 12.5: start staking
#ifdef ENABLE_WALLET
    if (fParticlMode) {
        // Must recheck num_wallets as smsg may be disabled.
        size_t num_wallets = 0;
        if (node.wallet_loader && node.wallet_loader->context()) {
            auto vpwallets = GetWallets(*node.wallet_loader->context());
            num_wallets = vpwallets.size();
        }
        if (num_wallets > 0) {
            StartThreadStakeMiner(*node.wallet_loader->context(), chainman);
        }
    }
#endif

    // ********************************************************* Step 13: finished

    // At this point, the RPC is "started", but still in warmup, which means it
    // cannot yet be called. Before we make it callable, we need to make sure
    // that the RPC's view of the best block is valid and consistent with
    // ChainstateManager's ActiveTip.
    //
    // If we do not do this, RPC's view of the best block will be height=0 and
    // hash=0x0. This will lead to erroroneous responses for things like
    // waitforblockheight.
    RPCNotifyBlockChange(chainman.ActiveTip());
    SetRPCWarmupFinished();

    uiInterface.InitMessage(_("Done loading").translated);

    for (const auto& client : node.chain_clients) {
        client->start(*node.scheduler);
    }

    BanMan* banman = node.banman.get();
    node.scheduler->scheduleEvery([banman]{
        banman->DumpBanlist();
    }, DUMP_BANS_INTERVAL);

    if (node.peerman) node.peerman->StartScheduledTasks(*node.scheduler);

#if HAVE_SYSTEM
    StartupNotify(args);
#endif

    return true;
}<|MERGE_RESOLUTION|>--- conflicted
+++ resolved
@@ -1206,11 +1206,6 @@
 
     nMaxTipAge = args.GetIntArg("-maxtipage", DEFAULT_MAX_TIP_AGE);
 
-<<<<<<< HEAD
-    if (args.IsArgSet("-proxy") && args.GetArg("-proxy", "").empty()) {
-        return InitError(_("No proxy server specified. Use -proxy=<ip> or -proxy=<ip:port>."));
-    }
-
     if (chainparams.IsTestChain() || chainparams.IsMockableChain()) { // TODO: Remove
         gArgs.SoftSetBoolArg("-acceptanontxn", true);
         gArgs.SoftSetBoolArg("-acceptblindtxn", true);
@@ -1218,8 +1213,6 @@
 
     smsgModule.ParseArgs(args);
 
-=======
->>>>>>> b0e16eb3
     if (args.GetBoolArg("-reindex-chainstate", false)) {
         // indexes that must be deactivated to prevent index corruption, see #24630
         if (args.GetBoolArg("-coinstatsindex", DEFAULT_COINSTATSINDEX)) {
