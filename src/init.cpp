// Copyright (c) 2009-2010 Satoshi Nakamoto
// Copyright (c) 2009-2018 The Bitcoin Core developers
// Distributed under the MIT software license, see the accompanying
// file COPYING or http://www.opensource.org/licenses/mit-license.php.

#if defined(HAVE_CONFIG_H)
#include <config/bitcoin-config.h>
#endif

#include <init.h>

#include <addrman.h>
#include <amount.h>
#include <blind.h>
#include <chain.h>
#include <chainparams.h>
#include <checkpoints.h>
#include <compat/sanity.h>
#include <consensus/validation.h>
#include <fs.h>
#include <httpserver.h>
#include <httprpc.h>
#include <index/txindex.h>
#include <key.h>
#include <validation.h>
#include <miner.h>
#include <netbase.h>
#include <net.h>
#include <net_processing.h>
#include <policy/feerate.h>
#include <policy/fees.h>
#include <policy/policy.h>
#include <rpc/server.h>
#include <rpc/register.h>
#include <rpc/blockchain.h>
#include <script/standard.h>
#include <script/sigcache.h>
#include <scheduler.h>
#include <shutdown.h>
#include <timedata.h>
#include <txdb.h>
#include <txmempool.h>
#include <torcontrol.h>
#include <ui_interface.h>
#include <util.h>
#include <utilmoneystr.h>
#include <validationinterface.h>
#include <smsg/smessage.h>
#include <smsg/rpcsmessage.h>
#include <insight/rpc.h>
#include <pos/miner.h>
#ifdef ENABLE_WALLET
#include <wallet/hdwallet.h>
#endif
#if ENABLE_USBDEVICE
#include <usbdevice/rpcusbdevice.h>
#include <usbdevice/usbdevice.h>
#endif
#include <anon.h>
#include <core_io.h>
#include <warnings.h>
#include <walletinitinterface.h>
#include <stdint.h>
#include <stdio.h>

#ifndef WIN32
#include <signal.h>
#include <sys/stat.h>
#endif

#include <boost/algorithm/string/classification.hpp>
#include <boost/algorithm/string/replace.hpp>
#include <boost/algorithm/string/split.hpp>
#include <boost/bind.hpp>
#include <boost/thread.hpp>
#include <openssl/crypto.h>

#if ENABLE_ZMQ
#include <zmq/zmqnotificationinterface.h>
#include <zmq/zmqrpc.h>
#endif

#include <insight/insight.h>

bool fFeeEstimatesInitialized = false;
static const bool DEFAULT_PROXYRANDOMIZE = true;
static const bool DEFAULT_REST_ENABLE = false;
static const bool DEFAULT_STOPAFTERBLOCKIMPORT = false;

std::unique_ptr<CConnman> g_connman;
std::unique_ptr<PeerLogicValidation> peerLogic;

#if !(ENABLE_WALLET)
class DummyWalletInit : public WalletInitInterface {
public:

    void AddWalletOptions() const override;
    bool ParameterInteraction() const override {return true;}
    void RegisterRPC(CRPCTable &) const override {}
    bool Verify() const override {return true;}
    bool Open() const override {LogPrintf("No wallet support compiled in!\n"); return true;}
    void Start(CScheduler& scheduler) const override {}
    void Flush() const override {}
    void Stop() const override {}
    void Close() const override {}
};

void DummyWalletInit::AddWalletOptions() const
{
    std::vector<std::string> opts = {"-addresstype", "-changetype", "-disablewallet", "-discardfee=<amt>", "-fallbackfee=<amt>",
        "-keypool=<n>", "-mintxfee=<amt>", "-paytxfee=<amt>", "-rescan", "-salvagewallet", "-spendzeroconfchange",  "-txconfirmtarget=<n>",
        "-upgradewallet", "-wallet=<path>", "-walletbroadcast", "-walletdir=<dir>", "-walletnotify=<cmd>", "-walletrbf", "-zapwallettxes=<mode>",
        "-dblogsize=<n>", "-flushwallet", "-privdb", "-walletrejectlongchains"};
    gArgs.AddHiddenArgs(opts);
}

const WalletInitInterface& g_wallet_init_interface = DummyWalletInit();
#endif

#ifdef WIN32
// Win32 LevelDB doesn't use filedescriptors, and the ones used for
// accessing block files don't count towards the fd_set size limit
// anyway.
#define MIN_CORE_FILEDESCRIPTORS 0
#else
#define MIN_CORE_FILEDESCRIPTORS 150
#endif

static const char* FEE_ESTIMATES_FILENAME="fee_estimates.dat";

#ifdef WIN32

HWND winHwnd = nullptr;
MSG winMsg;
const char lpcszClassName[] = "messageClass";

LRESULT APIENTRY MainWndProc(HWND hwnd, UINT uMsg, WPARAM wParam, LPARAM lParam)
{
    switch (uMsg) {
        case WM_CLOSE:
            StartShutdown();
            return 1;
        default:
            break;
    }
    return DefWindowProc(hwnd, uMsg, wParam, lParam);
};

int CreateMessageWindow()
{
    // Create a message-only window to intercept WM_CLOSE events from particld

    WNDCLASSEX WindowClassEx;
    ZeroMemory(&WindowClassEx, sizeof(WNDCLASSEX));
    WindowClassEx.cbSize = sizeof(WNDCLASSEX);
    WindowClassEx.lpfnWndProc = MainWndProc;
    WindowClassEx.hInstance = nullptr;
    WindowClassEx.lpszClassName = lpcszClassName;

    if (!RegisterClassEx(&WindowClassEx)) {
        fprintf(stderr, "RegisterClassEx failed: %d.\n", GetLastError());
        return 1;
    }

    winHwnd = CreateWindowEx(0, lpcszClassName, NULL, 0, 0, 0, 0, 0, HWND_MESSAGE, NULL, nullptr, NULL);
    if (!winHwnd) {
        fprintf(stderr, "CreateWindowEx failed: %d.\n", GetLastError());
        return 1;
    }

    ShowWindow(winHwnd, SW_SHOWDEFAULT);

    return 0;
};

int CloseMessageWindow()
{
    if (!winHwnd) {
        return 0;
    }

    if (!DestroyWindow(winHwnd)) {
        fprintf(stderr, "DestroyWindow failed: %d.\n", GetLastError());
        return 1;
    }

    if (!UnregisterClass(lpcszClassName, nullptr)) {
        fprintf(stderr, "UnregisterClass failed: %d.\n", GetLastError());
        return 1;
    }

    return 0;
};

#endif

//////////////////////////////////////////////////////////////////////////////
//
// Shutdown
//

//
// Thread management and startup/shutdown:
//
// The network-processing threads are all part of a thread group
// created by AppInit() or the Qt main() function.
//
// A clean exit happens when StartShutdown() or the SIGTERM
// signal handler sets ShutdownRequested(), which makes main thread's
// WaitForShutdown() interrupts the thread group.
// And then, WaitForShutdown() makes all other on-going threads
// in the thread group join the main thread.
// Shutdown() is then called to clean up database connections, and stop other
// threads that should only be stopped after the main network-processing
// threads have exited.
//
// Shutdown for Qt is very similar, only it uses a QTimer to detect
// ShutdownRequested() getting set, and then does the normal Qt
// shutdown thing.
//

bool ShutdownRequestedMainThread()
{
#ifdef WIN32
    // Only particld will create a hidden window to receive messages
    while (winHwnd && PeekMessage(&winMsg, 0, 0, 0, PM_REMOVE)) {
        TranslateMessage(&winMsg);
        DispatchMessage(&winMsg);
    }
#endif
    return ShutdownRequested();
}

/**
 * This is a minimally invasive approach to shutdown on LevelDB read errors from the
 * chainstate, while keeping user interface out of the common library, which is shared
 * between bitcoind, and bitcoin-qt and non-server tools.
*/
class CCoinsViewErrorCatcher final : public CCoinsViewBacked
{
public:
    explicit CCoinsViewErrorCatcher(CCoinsView* view) : CCoinsViewBacked(view) {}
    bool GetCoin(const COutPoint &outpoint, Coin &coin) const override {
        try {
            return CCoinsViewBacked::GetCoin(outpoint, coin);
        } catch(const std::runtime_error& e) {
            uiInterface.ThreadSafeMessageBox(_("Error reading from database, shutting down."), "", CClientUIInterface::MSG_ERROR);
            LogPrintf("Error reading from database: %s\n", e.what());
            // Starting the shutdown sequence and returning false to the caller would be
            // interpreted as 'entry not found' (as opposed to unable to read data), and
            // could lead to invalid interpretation. Just exit immediately, as we can't
            // continue anyway, and all writes should be atomic.
            abort();
        }
    }
    // Writes do not need similar protection, as failure to write is handled by the caller.
};

static std::unique_ptr<CCoinsViewErrorCatcher> pcoinscatcher;
static std::unique_ptr<ECCVerifyHandle> globalVerifyHandle;

static boost::thread_group threadGroup;
static CScheduler scheduler;

void Interrupt()
{
    InterruptHTTPServer();
    InterruptHTTPRPC();
    InterruptRPC();
    InterruptREST();
    InterruptTorControl();
    InterruptMapPort();
    if (g_connman)
        g_connman->Interrupt();
    if (g_txindex) {
        g_txindex->Interrupt();
    }
}

void Shutdown()
{
    LogPrintf("%s: In progress...\n", __func__);
    static CCriticalSection cs_Shutdown;
    TRY_LOCK(cs_Shutdown, lockShutdown);
    if (!lockShutdown)
        return;

    /// Note: Shutdown() must be able to handle cases in which initialization failed part of the way,
    /// for example if the data directory was found to be locked.
    /// Be sure that anything that writes files or flushes caches only does this if the respective
    /// module was initialized.
    RenameThread("particl-shutoff");
    mempool.AddTransactionsUpdated(1);


    StopHTTPRPC();
    StopREST();
    StopRPC();
    StopHTTPServer();
    smsgModule.Shutdown();
#ifdef ENABLE_WALLET
    StopThreadStakeMiner();
#endif
    g_wallet_init_interface.Flush();
    StopMapPort();

    // Because these depend on each-other, we make sure that neither can be
    // using the other before destroying them.
    if (peerLogic) UnregisterValidationInterface(peerLogic.get());
    if (g_connman) g_connman->Stop();
    if (g_txindex) g_txindex->Stop();

    StopTorControl();

    // After everything has been shut down, but before things get flushed, stop the
    // CScheduler/checkqueue threadGroup
    threadGroup.interrupt_all();
    threadGroup.join_all();

    // After the threads that potentially access these pointers have been stopped,
    // destruct and reset all to nullptr.
    peerLogic.reset();
    g_connman.reset();
    g_txindex.reset();

    if (g_is_mempool_loaded && gArgs.GetArg("-persistmempool", DEFAULT_PERSIST_MEMPOOL)) {
        DumpMempool();
    }

    if (fFeeEstimatesInitialized)
    {
        ::feeEstimator.FlushUnconfirmed();
        fs::path est_path = GetDataDir() / FEE_ESTIMATES_FILENAME;
        CAutoFile est_fileout(fsbridge::fopen(est_path, "wb"), SER_DISK, CLIENT_VERSION);
        if (!est_fileout.IsNull())
            ::feeEstimator.Write(est_fileout);
        else
            LogPrintf("%s: Failed to write fee estimates to %s\n", __func__, est_path.string());
        fFeeEstimatesInitialized = false;
    }

    // FlushStateToDisk generates a ChainStateFlushed callback, which we should avoid missing
    if (pcoinsTip != nullptr) {
        FlushStateToDisk();
    }

    // After there are no more peers/RPC left to give us new data which may generate
    // CValidationInterface callbacks, flush them...
    GetMainSignals().FlushBackgroundCallbacks();

    // Any future callbacks will be dropped. This should absolutely be safe - if
    // missing a callback results in an unrecoverable situation, unclean shutdown
    // would too. The only reason to do the above flushes is to let the wallet catch
    // up with our current chain to avoid any strange pruning edge cases and make
    // next startup faster by avoiding rescan.

    {
        LOCK(cs_main);
        if (pcoinsTip != nullptr) {
            FlushStateToDisk();
        }
        pcoinsTip.reset();
        pcoinscatcher.reset();
        pcoinsdbview.reset();
        pblocktree.reset();
    }
    g_wallet_init_interface.Stop();

#if ENABLE_ZMQ
    if (g_zmq_notification_interface) {
        UnregisterValidationInterface(g_zmq_notification_interface);
        delete g_zmq_notification_interface;
        g_zmq_notification_interface = nullptr;
    }
#endif

#if ENABLE_USBDEVICE
    usb_device::ShutdownHardwareIntegration();
#endif

#ifndef WIN32
    try {
        fs::remove(GetPidFile());
    } catch (const fs::filesystem_error& e) {
        LogPrintf("%s: Unable to remove pidfile: %s\n", __func__, e.what());
    }
#else
    CloseMessageWindow();
#endif
    UnregisterAllValidationInterfaces();
    GetMainSignals().UnregisterBackgroundSignalScheduler();
    GetMainSignals().UnregisterWithMempoolSignals(mempool);
    g_wallet_init_interface.Close();
    globalVerifyHandle.reset();
    ECC_Stop();
    ECC_Stop_Stealth();
    ECC_Stop_Blinding();
    LogPrintf("%s: done\n", __func__);
}

/**
 * Signal handlers are very limited in what they are allowed to do.
 * The execution context the handler is invoked in is not guaranteed,
 * so we restrict handler operations to just touching variables:
 */
#ifndef WIN32
static void HandleSIGTERM(int)
{
    StartShutdown();
}

static void HandleSIGHUP(int)
{
    g_logger->m_reopen_file = true;
}
#else
static BOOL WINAPI consoleCtrlHandler(DWORD dwCtrlType)
{
    StartShutdown();
    Sleep(INFINITE);
    return true;
}
#endif

#ifndef WIN32
static void registerSignalHandler(int signal, void(*handler)(int))
{
    struct sigaction sa;
    sa.sa_handler = handler;
    sigemptyset(&sa.sa_mask);
    sa.sa_flags = 0;
    sigaction(signal, &sa, nullptr);
}
#endif

static void OnRPCStarted()
{
    uiInterface.NotifyBlockTip_connect(&RPCNotifyBlockChange);
}

static void OnRPCStopped()
{
    uiInterface.NotifyBlockTip_disconnect(&RPCNotifyBlockChange);
    RPCNotifyBlockChange(false, nullptr);
    g_best_block_cv.notify_all();
    LogPrint(BCLog::RPC, "RPC stopped.\n");
}

void SetupServerArgs()
{
    const auto defaultBaseParams = CreateBaseChainParams(CBaseChainParams::MAIN);
    const auto testnetBaseParams = CreateBaseChainParams(CBaseChainParams::TESTNET);
    const auto defaultChainParams = CreateChainParams(CBaseChainParams::MAIN);
    const auto testnetChainParams = CreateChainParams(CBaseChainParams::TESTNET);

    // Hidden Options
    std::vector<std::string> hidden_args = {"-rpcssl", "-benchmark", "-h", "-help", "-socks", "-tor", "-debugnet", "-whitelistalwaysrelay",
        "-prematurewitness", "-walletprematurewitness", "-promiscuousmempoolflags", "-blockminsize", "-dbcrashratio", "-forcecompactdb", "-usehd",
        // GUI args. These will be overwritten by SetupUIArgs for the GUI
        "-allowselfsignedrootcertificates", "-choosedatadir", "-lang=<lang>", "-min", "-resetguisettings", "-rootcertificates=<file>", "-splash", "-uiplatform"};

    // Set all of the args and their help
    // When adding new options to the categories, please keep and ensure alphabetical ordering.
    gArgs.AddArg("-?", "Print this help message and exit", false, OptionsCategory::OPTIONS);
    gArgs.AddArg("-version", "Print version and exit", false, OptionsCategory::OPTIONS);
    gArgs.AddArg("-alertnotify=<cmd>", "Execute command when a relevant alert is received or we see a really long fork (%s in cmd is replaced by message)", false, OptionsCategory::OPTIONS);
    gArgs.AddArg("-assumevalid=<hex>", strprintf("If this block is in the chain assume that it and its ancestors are valid and potentially skip their script verification (0 to verify all, default: %s, testnet: %s)", defaultChainParams->GetConsensus().defaultAssumeValid.GetHex(), testnetChainParams->GetConsensus().defaultAssumeValid.GetHex()), false, OptionsCategory::OPTIONS);
    gArgs.AddArg("-blocksdir=<dir>", "Specify blocks directory (default: <datadir>/blocks)", false, OptionsCategory::OPTIONS);
    gArgs.AddArg("-blocknotify=<cmd>", "Execute command when the best block changes (%s in cmd is replaced by block hash)", false, OptionsCategory::OPTIONS);
    gArgs.AddArg("-blockreconstructionextratxn=<n>", strprintf("Extra transactions to keep in memory for compact block reconstructions (default: %u)", DEFAULT_BLOCK_RECONSTRUCTION_EXTRA_TXN), false, OptionsCategory::OPTIONS);
    gArgs.AddArg("-blocksonly", strprintf("Whether to operate in a blocks only mode (default: %u)", DEFAULT_BLOCKSONLY), true, OptionsCategory::OPTIONS);
    gArgs.AddArg("-conf=<file>", strprintf("Specify configuration file. Relative paths will be prefixed by datadir location. (default: %s)", BITCOIN_CONF_FILENAME), false, OptionsCategory::OPTIONS);
    gArgs.AddArg("-datadir=<dir>", "Specify data directory", false, OptionsCategory::OPTIONS);
    gArgs.AddArg("-dbbatchsize", strprintf("Maximum database write batch size in bytes (default: %u)", nDefaultDbBatchSize), true, OptionsCategory::OPTIONS);
    gArgs.AddArg("-dbcache=<n>", strprintf("Set database cache size in megabytes (%d to %d, default: %d)", nMinDbCache, nMaxDbCache, nDefaultDbCache), false, OptionsCategory::OPTIONS);
    gArgs.AddArg("-debuglogfile=<file>", strprintf("Specify location of debug log file. Relative paths will be prefixed by a net-specific datadir location. (0 to disable; default: %s)", DEFAULT_DEBUGLOGFILE), false, OptionsCategory::OPTIONS);
    gArgs.AddArg("-feefilter", strprintf("Tell other nodes to filter invs to us by our mempool min fee (default: %u)", DEFAULT_FEEFILTER), true, OptionsCategory::OPTIONS);
    gArgs.AddArg("-includeconf=<file>", "Specify additional configuration file, relative to the -datadir path (only useable from configuration file, not command line)", false, OptionsCategory::OPTIONS);
    gArgs.AddArg("-loadblock=<file>", "Imports blocks from external blk000??.dat file on startup", false, OptionsCategory::OPTIONS);
    gArgs.AddArg("-maxmempool=<n>", strprintf("Keep the transaction memory pool below <n> megabytes (default: %u)", DEFAULT_MAX_MEMPOOL_SIZE), false, OptionsCategory::OPTIONS);
    gArgs.AddArg("-maxorphantx=<n>", strprintf("Keep at most <n> unconnectable transactions in memory (default: %u)", DEFAULT_MAX_ORPHAN_TRANSACTIONS), false, OptionsCategory::OPTIONS);
    gArgs.AddArg("-mempoolexpiry=<n>", strprintf("Do not keep transactions in the mempool longer than <n> hours (default: %u)", DEFAULT_MEMPOOL_EXPIRY), false, OptionsCategory::OPTIONS);
    gArgs.AddArg("-minimumchainwork=<hex>", strprintf("Minimum work assumed to exist on a valid chain in hex (default: %s, testnet: %s)", defaultChainParams->GetConsensus().nMinimumChainWork.GetHex(), testnetChainParams->GetConsensus().nMinimumChainWork.GetHex()), true, OptionsCategory::OPTIONS);
    gArgs.AddArg("-par=<n>", strprintf("Set the number of script verification threads (%u to %d, 0 = auto, <0 = leave that many cores free, default: %d)",
        -GetNumCores(), MAX_SCRIPTCHECK_THREADS, DEFAULT_SCRIPTCHECK_THREADS), false, OptionsCategory::OPTIONS);
    gArgs.AddArg("-persistmempool", strprintf("Whether to save the mempool on shutdown and load on restart (default: %u)", DEFAULT_PERSIST_MEMPOOL), false, OptionsCategory::OPTIONS);
#ifndef WIN32
    gArgs.AddArg("-pid=<file>", strprintf("Specify pid file. Relative paths will be prefixed by a net-specific datadir location. (default: %s)", BITCOIN_PID_FILENAME), false, OptionsCategory::OPTIONS);
#else
    hidden_args.emplace_back("-pid");
#endif
    gArgs.AddArg("-prune=<n>", strprintf("Reduce storage requirements by enabling pruning (deleting) of old blocks. This allows the pruneblockchain RPC to be called to delete specific blocks, and enables automatic pruning of old blocks if a target size in MiB is provided. This mode is incompatible with -txindex and -rescan. "
            "Warning: Reverting this setting requires re-downloading the entire blockchain. "
            "(default: 0 = disable pruning blocks, 1 = allow manual pruning via RPC, >=%u = automatically prune block files to stay under the specified target size in MiB)", MIN_DISK_SPACE_FOR_BLOCK_FILES / 1024 / 1024), false, OptionsCategory::OPTIONS);
    gArgs.AddArg("-reindex", "Rebuild chain state and block index from the blk*.dat files on disk", false, OptionsCategory::OPTIONS);
    gArgs.AddArg("-reindex-chainstate", "Rebuild chain state from the currently indexed blocks", false, OptionsCategory::OPTIONS);
    gArgs.AddArg("-skiprangeproofverify", "Skip verifying rangeproofs when reindexing or importing.", false, OptionsCategory::OPTIONS);
#ifndef WIN32
    gArgs.AddArg("-sysperms", "Create new files with system default permissions, instead of umask 077 (only effective with disabled wallet functionality)", false, OptionsCategory::OPTIONS);
#else
    hidden_args.emplace_back("-sysperms");
#endif
    gArgs.AddArg("-txindex", strprintf("Maintain a full transaction index, used by the getrawtransaction rpc call (default: %u)", DEFAULT_TXINDEX), false, OptionsCategory::OPTIONS);
    gArgs.AddArg("-addressindex", strprintf("Maintain a full address index, used to query for the balance, txids and unspent outputs for addresses (default: %u)", DEFAULT_ADDRESSINDEX), false, OptionsCategory::OPTIONS);
    gArgs.AddArg("-timestampindex", strprintf("Maintain a timestamp index for block hashes, used to query blocks hashes by a range of timestamps (default: %u)", DEFAULT_TIMESTAMPINDEX), false, OptionsCategory::OPTIONS);
    gArgs.AddArg("-spentindex", strprintf("Maintain a full spent index, used to query the spending txid and input index for an outpoint (default: %u)", DEFAULT_SPENTINDEX), false, OptionsCategory::OPTIONS);
    gArgs.AddArg("-csindex", strprintf("Maintain an index of outputs by coldstaking address (default: %u)", DEFAULT_CSINDEX), false, OptionsCategory::OPTIONS);
    gArgs.AddArg("-cswhitelist", strprintf("Only index coldstaked outputs with matching stake address. Can be specified multiple times."), false, OptionsCategory::OPTIONS);

    gArgs.AddArg("-dbmaxopenfiles", strprintf("Maximum number of open files parameter passed to level-db (default: %u)", DEFAULT_DB_MAX_OPEN_FILES), false, OptionsCategory::OPTIONS);
    gArgs.AddArg("-dbcompression", strprintf("Database compression parameter passed to level-db (default: %s)", DEFAULT_DB_COMPRESSION ? "true" : "false"), false, OptionsCategory::OPTIONS);

    gArgs.AddArg("-findpeers", "Node will search for peers (default: 1)", false, OptionsCategory::CONNECTION);

    gArgs.AddArg("-addnode=<ip>", "Add a node to connect to and attempt to keep the connection open (see the `addnode` RPC command help for more info). This option can be specified multiple times to add multiple nodes.", false, OptionsCategory::CONNECTION);
    gArgs.AddArg("-banscore=<n>", strprintf("Threshold for disconnecting misbehaving peers (default: %u)", DEFAULT_BANSCORE_THRESHOLD), false, OptionsCategory::CONNECTION);
    gArgs.AddArg("-bantime=<n>", strprintf("Number of seconds to keep misbehaving peers from reconnecting (default: %u)", DEFAULT_MISBEHAVING_BANTIME), false, OptionsCategory::CONNECTION);
    gArgs.AddArg("-bind=<addr>", "Bind to given address and always listen on it. Use [host]:port notation for IPv6", false, OptionsCategory::CONNECTION);
    gArgs.AddArg("-connect=<ip>", "Connect only to the specified node; -connect=0 disables automatic connections (the rules for this peer are the same as for -addnode). This option can be specified multiple times to connect to multiple nodes.", false, OptionsCategory::CONNECTION);
    gArgs.AddArg("-discover", "Discover own IP addresses (default: 1 when listening and no -externalip or -proxy)", false, OptionsCategory::CONNECTION);
    gArgs.AddArg("-dns", strprintf("Allow DNS lookups for -addnode, -seednode and -connect (default: %u)", DEFAULT_NAME_LOOKUP), false, OptionsCategory::CONNECTION);
    gArgs.AddArg("-dnsseed", "Query for peer addresses via DNS lookup, if low on addresses (default: 1 unless -connect used)", false, OptionsCategory::CONNECTION);
    gArgs.AddArg("-enablebip61", strprintf("Send reject messages per BIP61 (default: %u)", DEFAULT_ENABLE_BIP61), false, OptionsCategory::CONNECTION);
    gArgs.AddArg("-externalip=<ip>", "Specify your own public address", false, OptionsCategory::CONNECTION);
    gArgs.AddArg("-forcednsseed", strprintf("Always query for peer addresses via DNS lookup (default: %u)", DEFAULT_FORCEDNSSEED), false, OptionsCategory::CONNECTION);
    gArgs.AddArg("-listen", "Accept connections from outside (default: 1 if no -proxy or -connect)", false, OptionsCategory::CONNECTION);
    gArgs.AddArg("-listenonion", strprintf("Automatically create Tor hidden service (default: %d)", DEFAULT_LISTEN_ONION), false, OptionsCategory::CONNECTION);
    gArgs.AddArg("-maxconnections=<n>", strprintf("Maintain at most <n> connections to peers (default: %u)", DEFAULT_MAX_PEER_CONNECTIONS), false, OptionsCategory::CONNECTION);
    gArgs.AddArg("-maxreceivebuffer=<n>", strprintf("Maximum per-connection receive buffer, <n>*1000 bytes (default: %u)", DEFAULT_MAXRECEIVEBUFFER), false, OptionsCategory::CONNECTION);
    gArgs.AddArg("-maxsendbuffer=<n>", strprintf("Maximum per-connection send buffer, <n>*1000 bytes (default: %u)", DEFAULT_MAXSENDBUFFER), false, OptionsCategory::CONNECTION);
    gArgs.AddArg("-maxtimeadjustment", strprintf("Maximum allowed median peer time offset adjustment. Local perspective of time may be influenced by peers forward or backward by this amount. (default: %u seconds)", DEFAULT_MAX_TIME_ADJUSTMENT), false, OptionsCategory::CONNECTION);
    gArgs.AddArg("-maxuploadtarget=<n>", strprintf("Tries to keep outbound traffic under the given target (in MiB per 24h), 0 = no limit (default: %d)", DEFAULT_MAX_UPLOAD_TARGET), false, OptionsCategory::CONNECTION);
    gArgs.AddArg("-onion=<ip:port>", "Use separate SOCKS5 proxy to reach peers via Tor hidden services (default: -proxy)", false, OptionsCategory::CONNECTION);
    gArgs.AddArg("-onlynet=<net>", "Make outgoing connections only through network <net> (ipv4, ipv6 or onion). Incoming connections are not affected by this option. This option can be specified multiple times to allow multiple networks.", false, OptionsCategory::CONNECTION);
    gArgs.AddArg("-peerbloomfilters", strprintf("Support filtering of blocks and transaction with bloom filters (default: %u)", DEFAULT_PEERBLOOMFILTERS), false, OptionsCategory::CONNECTION);
    gArgs.AddArg("-permitbaremultisig", strprintf("Relay non-P2SH multisig (default: %u)", DEFAULT_PERMIT_BAREMULTISIG), false, OptionsCategory::CONNECTION);
    gArgs.AddArg("-port=<port>", strprintf("Listen for connections on <port> (default: %u or testnet: %u)", defaultChainParams->GetDefaultPort(), testnetChainParams->GetDefaultPort()), false, OptionsCategory::CONNECTION);
    gArgs.AddArg("-proxy=<ip:port>", "Connect through SOCKS5 proxy", false, OptionsCategory::CONNECTION);
    gArgs.AddArg("-proxyrandomize", strprintf("Randomize credentials for every proxy connection. This enables Tor stream isolation (default: %u)", DEFAULT_PROXYRANDOMIZE), false, OptionsCategory::CONNECTION);
    gArgs.AddArg("-seednode=<ip>", "Connect to a node to retrieve peer addresses, and disconnect. This option can be specified multiple times to connect to multiple nodes.", false, OptionsCategory::CONNECTION);
    gArgs.AddArg("-timeout=<n>", strprintf("Specify connection timeout in milliseconds (minimum: 1, default: %d)", DEFAULT_CONNECT_TIMEOUT), false, OptionsCategory::CONNECTION);
    gArgs.AddArg("-torcontrol=<ip>:<port>", strprintf("Tor control port to use if onion listening enabled (default: %s)", DEFAULT_TOR_CONTROL), false, OptionsCategory::CONNECTION);
    gArgs.AddArg("-torpassword=<pass>", "Tor control port password (default: empty)", false, OptionsCategory::CONNECTION);
#ifdef USE_UPNP
#if USE_UPNP
    gArgs.AddArg("-upnp", "Use UPnP to map the listening port (default: 1 when listening and no -proxy)", false, OptionsCategory::CONNECTION);
#else
    gArgs.AddArg("-upnp", strprintf("Use UPnP to map the listening port (default: %u)", 0), false, OptionsCategory::CONNECTION);
#endif
#else
    hidden_args.emplace_back("-upnp");
#endif
    gArgs.AddArg("-whitebind=<addr>", "Bind to given address and whitelist peers connecting to it. Use [host]:port notation for IPv6", false, OptionsCategory::CONNECTION);
    gArgs.AddArg("-whitelist=<IP address or network>", "Whitelist peers connecting from the given IP address (e.g. 1.2.3.4) or CIDR notated network (e.g. 1.2.3.0/24). Can be specified multiple times."
        " Whitelisted peers cannot be DoS banned and their transactions are always relayed, even if they are already in the mempool, useful e.g. for a gateway", false, OptionsCategory::CONNECTION);

    smsg::AddOptions();

    g_wallet_init_interface.AddWalletOptions();
#ifdef ENABLE_WALLET
    if (fParticlMode) {
        CHDWallet::AddOptions();
    }
#endif


#if ENABLE_ZMQ
    gArgs.AddArg("-zmqpubhashblock=<address>", "Enable publish hash block in <address>", false, OptionsCategory::ZMQ);
    gArgs.AddArg("-zmqpubhashtx=<address>", "Enable publish hash transaction in <address>", false, OptionsCategory::ZMQ);
    gArgs.AddArg("-zmqpubrawblock=<address>", "Enable publish raw block in <address>", false, OptionsCategory::ZMQ);
    gArgs.AddArg("-zmqpubrawtx=<address>", "Enable publish raw transaction in <address>", false, OptionsCategory::ZMQ);

    gArgs.AddArg("-zmqpubhashwtx=<address>", "Enable publish hash transaction received by wallets in <address>", false, OptionsCategory::ZMQ);
    gArgs.AddArg("-zmqpubsmsg=<address>", "Enable publish secure message in <address>", false, OptionsCategory::ZMQ);
    gArgs.AddArg("-serverkeyzmq=<secret_key>", "Base64 encoded string of the z85 encoded secret key for CurveZMQ.", false, OptionsCategory::ZMQ);
    gArgs.AddArg("-newserverkeypairzmq", "Generate new key pair for CurveZMQ, print and exit.", false, OptionsCategory::ZMQ);
    gArgs.AddArg("-whitelistzmq=<IP address or network>", "Whitelist peers connecting from the given IP address (e.g. 1.2.3.4) or CIDR notated network (e.g. 1.2.3.0/24). Can be specified multiple times.", false, OptionsCategory::ZMQ);
#else
    hidden_args.emplace_back("-zmqpubhashblock=<address>");
    hidden_args.emplace_back("-zmqpubhashtx=<address>");
    hidden_args.emplace_back("-zmqpubrawblock=<address>");
    hidden_args.emplace_back("-zmqpubrawtx=<address>");

    hidden_args.emplace_back("-zmqpubhashwtx=<address>");
    hidden_args.emplace_back("-zmqpubsmsg=<address>");
    hidden_args.emplace_back("-serverkeyzmq=<secret_key>");
    hidden_args.emplace_back("-newserverkeypairzmq");
    hidden_args.emplace_back("-whitelistzmq=<IP address or network>");
#endif

    gArgs.AddArg("-checkblocks=<n>", strprintf("How many blocks to check at startup (default: %u, 0 = all)", DEFAULT_CHECKBLOCKS), true, OptionsCategory::DEBUG_TEST);
    gArgs.AddArg("-checklevel=<n>", strprintf("How thorough the block verification of -checkblocks is (0-4, default: %u)", DEFAULT_CHECKLEVEL), true, OptionsCategory::DEBUG_TEST);
    gArgs.AddArg("-checkblockindex", strprintf("Do a full consistency check for mapBlockIndex, setBlockIndexCandidates, chainActive and mapBlocksUnlinked occasionally. (default: %u)", defaultChainParams->DefaultConsistencyChecks()), true, OptionsCategory::DEBUG_TEST);
    gArgs.AddArg("-checkmempool=<n>", strprintf("Run checks every <n> transactions (default: %u)", defaultChainParams->DefaultConsistencyChecks()), true, OptionsCategory::DEBUG_TEST);
    gArgs.AddArg("-checkpoints", strprintf("Disable expensive verification for known chain history (default: %u)", DEFAULT_CHECKPOINTS_ENABLED), true, OptionsCategory::DEBUG_TEST);
    gArgs.AddArg("-deprecatedrpc=<method>", "Allows deprecated RPC method(s) to be used", true, OptionsCategory::DEBUG_TEST);
    gArgs.AddArg("-dropmessagestest=<n>", "Randomly drop 1 of every <n> network messages", true, OptionsCategory::DEBUG_TEST);
    gArgs.AddArg("-stopafterblockimport", strprintf("Stop running after importing blocks from disk (default: %u)", DEFAULT_STOPAFTERBLOCKIMPORT), true, OptionsCategory::DEBUG_TEST);
    gArgs.AddArg("-stopatheight", strprintf("Stop running after reaching the given height in the main chain (default: %u)", DEFAULT_STOPATHEIGHT), true, OptionsCategory::DEBUG_TEST);
    gArgs.AddArg("-limitancestorcount=<n>", strprintf("Do not accept transactions if number of in-mempool ancestors is <n> or more (default: %u)", DEFAULT_ANCESTOR_LIMIT), true, OptionsCategory::DEBUG_TEST);
    gArgs.AddArg("-limitancestorsize=<n>", strprintf("Do not accept transactions whose size with all in-mempool ancestors exceeds <n> kilobytes (default: %u)", DEFAULT_ANCESTOR_SIZE_LIMIT), true, OptionsCategory::DEBUG_TEST);
    gArgs.AddArg("-limitdescendantcount=<n>", strprintf("Do not accept transactions if any ancestor would have <n> or more in-mempool descendants (default: %u)", DEFAULT_DESCENDANT_LIMIT), true, OptionsCategory::DEBUG_TEST);
    gArgs.AddArg("-limitdescendantsize=<n>", strprintf("Do not accept transactions if any ancestor would have more than <n> kilobytes of in-mempool descendants (default: %u).", DEFAULT_DESCENDANT_SIZE_LIMIT), true, OptionsCategory::DEBUG_TEST);
    gArgs.AddArg("-vbparams=deployment:start:end", "Use given start/end times for specified version bits deployment (regtest-only)", true, OptionsCategory::DEBUG_TEST);
    gArgs.AddArg("-addrmantest", "Allows to test address relay on localhost", true, OptionsCategory::DEBUG_TEST);
    gArgs.AddArg("-debug=<category>", strprintf("Output debugging information (default: %u, supplying <category> is optional)", 0) + ". " +
        "If <category> is not supplied or if <category> = 1, output all debugging information. <category> can be: " + ListLogCategories() + ".", false, OptionsCategory::DEBUG_TEST);
    gArgs.AddArg("-debugexclude=<category>", strprintf("Exclude debugging information for a category. Can be used in conjunction with -debug=1 to output debug logs for all categories except one or more specified categories."), false, OptionsCategory::DEBUG_TEST);
    gArgs.AddArg("-help-debug", "Show all debugging options (usage: --help -help-debug)", false, OptionsCategory::DEBUG_TEST);
    gArgs.AddArg("-logips", strprintf("Include IP addresses in debug output (default: %u)", DEFAULT_LOGIPS), false, OptionsCategory::DEBUG_TEST);
    gArgs.AddArg("-logtimestamps", strprintf("Prepend debug output with timestamp (default: %u)", DEFAULT_LOGTIMESTAMPS), false, OptionsCategory::DEBUG_TEST);
    gArgs.AddArg("-logtimemicros", strprintf("Add microsecond precision to debug timestamps (default: %u)", DEFAULT_LOGTIMEMICROS), true, OptionsCategory::DEBUG_TEST);
    gArgs.AddArg("-mocktime=<n>", "Replace actual time with <n> seconds since epoch (default: 0)", true, OptionsCategory::DEBUG_TEST);
    gArgs.AddArg("-maxsigcachesize=<n>", strprintf("Limit sum of signature cache and script execution cache sizes to <n> MiB (default: %u)", DEFAULT_MAX_SIG_CACHE_SIZE), true, OptionsCategory::DEBUG_TEST);
    gArgs.AddArg("-maxtipage=<n>", strprintf("Maximum tip age in seconds to consider node in initial block download (default: %u)", DEFAULT_MAX_TIP_AGE), true, OptionsCategory::DEBUG_TEST);
    gArgs.AddArg("-maxtxfee=<amt>", strprintf("Maximum total fees (in %s) to use in a single wallet transaction or raw transaction; setting this too low may abort large transactions (default: %s)",
        CURRENCY_UNIT, FormatMoney(DEFAULT_TRANSACTION_MAXFEE)), false, OptionsCategory::DEBUG_TEST);
    gArgs.AddArg("-printpriority", strprintf("Log transaction fee per kB when mining blocks (default: %u)", DEFAULT_PRINTPRIORITY), true, OptionsCategory::DEBUG_TEST);
    gArgs.AddArg("-printtoconsole", "Send trace/debug info to console (default: 1 when no -daemon. To disable logging to file, set debuglogfile=0)", false, OptionsCategory::DEBUG_TEST);
    gArgs.AddArg("-shrinkdebugfile", "Shrink debug.log file on client startup (default: 1 when no -debug)", false, OptionsCategory::DEBUG_TEST);
    gArgs.AddArg("-uacomment=<cmt>", "Append comment to the user agent string", false, OptionsCategory::DEBUG_TEST);

    SetupChainParamsBaseOptions();

    gArgs.AddArg("-acceptnonstdtxn", strprintf("Relay and mine \"non-standard\" transactions (%sdefault: %u)", "testnet/regtest only; ", !testnetChainParams->RequireStandard()), true, OptionsCategory::NODE_RELAY);
    gArgs.AddArg("-incrementalrelayfee=<amt>", strprintf("Fee rate (in %s/kB) used to define cost of relay, used for mempool limiting and BIP 125 replacement. (default: %s)", CURRENCY_UNIT, FormatMoney(DEFAULT_INCREMENTAL_RELAY_FEE)), true, OptionsCategory::NODE_RELAY);
    gArgs.AddArg("-dustrelayfee=<amt>", strprintf("Fee rate (in %s/kB) used to defined dust, the value of an output such that it will cost more than its value in fees at this fee rate to spend it. (default: %s)", CURRENCY_UNIT, FormatMoney(DUST_RELAY_TX_FEE)), true, OptionsCategory::NODE_RELAY);
    gArgs.AddArg("-bytespersigop", strprintf("Equivalent bytes per sigop in transactions for relay and mining (default: %u)", DEFAULT_BYTES_PER_SIGOP), false, OptionsCategory::NODE_RELAY);
    gArgs.AddArg("-datacarrier", strprintf("Relay and mine data carrier transactions (default: %u)", DEFAULT_ACCEPT_DATACARRIER), false, OptionsCategory::NODE_RELAY);
    gArgs.AddArg("-datacarriersize", strprintf("Maximum size of data in data carrier transactions we relay and mine (default: %u)", MAX_OP_RETURN_RELAY), false, OptionsCategory::NODE_RELAY);
    gArgs.AddArg("-mempoolreplacement", strprintf("Enable transaction replacement in the memory pool (default: %u)", DEFAULT_ENABLE_REPLACEMENT), false, OptionsCategory::NODE_RELAY);
    gArgs.AddArg("-minrelaytxfee=<amt>", strprintf("Fees (in %s/kB) smaller than this are considered zero fee for relaying, mining and transaction creation (default: %s)",
        CURRENCY_UNIT, FormatMoney(DEFAULT_MIN_RELAY_TX_FEE)), false, OptionsCategory::NODE_RELAY);
    gArgs.AddArg("-whitelistforcerelay", strprintf("Force relay of transactions from whitelisted peers even if they violate local relay policy (default: %d)", DEFAULT_WHITELISTFORCERELAY), false, OptionsCategory::NODE_RELAY);
    gArgs.AddArg("-whitelistrelay", strprintf("Accept relayed transactions received from whitelisted peers even when not relaying transactions (default: %d)", DEFAULT_WHITELISTRELAY), false, OptionsCategory::NODE_RELAY);


    gArgs.AddArg("-blockmaxweight=<n>", strprintf("Set maximum BIP141 block weight (default: %d)", DEFAULT_BLOCK_MAX_WEIGHT), false, OptionsCategory::BLOCK_CREATION);
    gArgs.AddArg("-blockmintxfee=<amt>", strprintf("Set lowest fee rate (in %s/kB) for transactions to be included in block creation. (default: %s)", CURRENCY_UNIT, FormatMoney(DEFAULT_BLOCK_MIN_TX_FEE)), false, OptionsCategory::BLOCK_CREATION);
    gArgs.AddArg("-blockversion=<n>", "Override block version to test forking scenarios", true, OptionsCategory::BLOCK_CREATION);

    gArgs.AddArg("-rest", strprintf("Accept public REST requests (default: %u)", DEFAULT_REST_ENABLE), false, OptionsCategory::RPC);
    gArgs.AddArg("-rpcallowip=<ip>", "Allow JSON-RPC connections from specified source. Valid for <ip> are a single IP (e.g. 1.2.3.4), a network/netmask (e.g. 1.2.3.4/255.255.255.0) or a network/CIDR (e.g. 1.2.3.4/24). This option can be specified multiple times", false, OptionsCategory::RPC);
    gArgs.AddArg("-rpcauth=<userpw>", "Username and hashed password for JSON-RPC connections. The field <userpw> comes in the format: <USERNAME>:<SALT>$<HASH>. A canonical python script is included in share/rpcauth. The client then connects normally using the rpcuser=<USERNAME>/rpcpassword=<PASSWORD> pair of arguments. This option can be specified multiple times", false, OptionsCategory::RPC);
    gArgs.AddArg("-rpcbind=<addr>[:port]", "Bind to given address to listen for JSON-RPC connections. This option is ignored unless -rpcallowip is also passed. Port is optional and overrides -rpcport. Use [host]:port notation for IPv6. This option can be specified multiple times (default: 127.0.0.1 and ::1 i.e., localhost, or if -rpcallowip has been specified, 0.0.0.0 and :: i.e., all addresses)", false, OptionsCategory::RPC);
    gArgs.AddArg("-rpccookiefile=<loc>", "Location of the auth cookie. Relative paths will be prefixed by a net-specific datadir location. (default: data dir)", false, OptionsCategory::RPC);
    gArgs.AddArg("-rpcpassword=<pw>", "Password for JSON-RPC connections", false, OptionsCategory::RPC);
    gArgs.AddArg("-rpcport=<port>", strprintf("Listen for JSON-RPC connections on <port> (default: %u or testnet: %u)", defaultBaseParams->RPCPort(), testnetBaseParams->RPCPort()), false, OptionsCategory::RPC);
    gArgs.AddArg("-rpcserialversion", strprintf("Sets the serialization of raw transaction or block hex returned in non-verbose mode, non-segwit(0) or segwit(1) (default: %d)", DEFAULT_RPC_SERIALIZE_VERSION), false, OptionsCategory::RPC);
    gArgs.AddArg("-rpcservertimeout=<n>", strprintf("Timeout during HTTP requests (default: %d)", DEFAULT_HTTP_SERVER_TIMEOUT), true, OptionsCategory::RPC);
    gArgs.AddArg("-rpcthreads=<n>", strprintf("Set the number of threads to service RPC calls (default: %d)", DEFAULT_HTTP_THREADS), false, OptionsCategory::RPC);
    gArgs.AddArg("-rpcuser=<user>", "Username for JSON-RPC connections", false, OptionsCategory::RPC);
    gArgs.AddArg("-rpcworkqueue=<n>", strprintf("Set the depth of the work queue to service RPC calls (default: %d)", DEFAULT_HTTP_WORKQUEUE), true, OptionsCategory::RPC);
    gArgs.AddArg("-server", "Accept command line and JSON-RPC commands", false, OptionsCategory::RPC);
    gArgs.AddArg("-rpccorsdomain=<domain>", "Allow JSON-RPC connections from specified domain (e.g. http://localhost:4200 or \"*\"). This needs to be set if you are using the Particl GUI in a browser.", false, OptionsCategory::RPC);

    gArgs.AddArg("-displaylocaltime", "Display human readable time strings in local timezone (default: false)", false, OptionsCategory::RPC);
    gArgs.AddArg("-displayutctime", "Display human readable time strings in UTC (default: false)", false, OptionsCategory::RPC);

#if HAVE_DECL_DAEMON
    gArgs.AddArg("-daemon", "Run in the background as a daemon and accept commands", false, OptionsCategory::OPTIONS);
#else
    hidden_args.emplace_back("-daemon");
#endif

    hidden_args.emplace_back("-legacymode");

    // Add the hidden options
    gArgs.AddHiddenArgs(hidden_args);
}

std::string LicenseInfo()
{
    const std::string URL_SOURCE_CODE = "<https://github.com/particl/particl-core>";
    const std::string URL_WEBSITE = "<https://particl.io/>";

    return CopyrightHolders(_("Copyright (C)")) + "\n" +
           "\n" +
           strprintf(_("Please contribute if you find %s useful. "
                       "Visit %s for further information about the software."),
               PACKAGE_NAME, URL_WEBSITE) +
           "\n" +
           strprintf(_("The source code is available from %s."),
               URL_SOURCE_CODE) +
           "\n" +
           "\n" +
           _("This is experimental software.") + "\n" +
           strprintf(_("Distributed under the MIT software license, see the accompanying file %s or %s"), "COPYING", "<https://opensource.org/licenses/MIT>") + "\n" +
           "\n" +
           strprintf(_("This product includes software developed by the OpenSSL Project for use in the OpenSSL Toolkit %s and cryptographic software written by Eric Young and UPnP software written by Thomas Bernard."), "<https://www.openssl.org>") +
           "\n";
}

static void BlockNotifyCallback(bool initialSync, const CBlockIndex *pBlockIndex)
{
    if (initialSync || !pBlockIndex)
        return;

    std::string strCmd = gArgs.GetArg("-blocknotify", "");
    if (!strCmd.empty()) {
        boost::replace_all(strCmd, "%s", pBlockIndex->GetBlockHash().GetHex());
        std::thread t(runCommand, strCmd);
        t.detach(); // thread runs free
    }
}

static bool fHaveGenesis = false;
static Mutex g_genesis_wait_mutex;
static std::condition_variable g_genesis_wait_cv;

static void BlockNotifyGenesisWait(bool, const CBlockIndex *pBlockIndex)
{
    if (pBlockIndex != nullptr) {
        {
            LOCK(g_genesis_wait_mutex);
            fHaveGenesis = true;
        }
        g_genesis_wait_cv.notify_all();
    }
}

struct CImportingNow
{
    CImportingNow() {
        assert(fImporting == false);
        fImporting = true;
    }

    ~CImportingNow() {
        assert(fImporting == true);
        fImporting = false;
    }
};


// If we're using -prune with -reindex, then delete block files that will be ignored by the
// reindex.  Since reindexing works by starting at block file 0 and looping until a blockfile
// is missing, do the same here to delete any later block files after a gap.  Also delete all
// rev files since they'll be rewritten by the reindex anyway.  This ensures that vinfoBlockFile
// is in sync with what's actually on disk by the time we start downloading, so that pruning
// works correctly.
static void CleanupBlockRevFiles()
{
    std::map<std::string, fs::path> mapBlockFiles;

    // Glob all blk?????.dat and rev?????.dat files from the blocks directory.
    // Remove the rev files immediately and insert the blk file paths into an
    // ordered map keyed by block file index.
    LogPrintf("Removing unusable blk?????.dat and rev?????.dat files for -reindex with -prune\n");
    fs::path blocksdir = GetBlocksDir();
    for (fs::directory_iterator it(blocksdir); it != fs::directory_iterator(); it++) {
        if (fs::is_regular_file(*it) &&
            it->path().filename().string().length() == 12 &&
            it->path().filename().string().substr(8,4) == ".dat")
        {
            if (it->path().filename().string().substr(0,3) == "blk")
                mapBlockFiles[it->path().filename().string().substr(3,5)] = it->path();
            else if (it->path().filename().string().substr(0,3) == "rev")
                remove(it->path());
        }
    }

    // Remove all block files that aren't part of a contiguous set starting at
    // zero by walking the ordered map (keys are block file indices) by
    // keeping a separate counter.  Once we hit a gap (or if 0 doesn't exist)
    // start removing block files.
    int nContigCounter = 0;
    for (const std::pair<const std::string, fs::path>& item : mapBlockFiles) {
        if (atoi(item.first) == nContigCounter) {
            nContigCounter++;
            continue;
        }
        remove(item.second);
    }
}

static void ThreadImport(std::vector<fs::path> vImportFiles)
{
    const CChainParams& chainparams = Params();
    RenameThread("particl-loadblk");
    ScheduleBatchPriority();

    fBusyImporting = true;
    {
    CImportingNow imp;

    // -reindex
    if (fReindex) {
        int nFile = 0;
        while (true) {
            CDiskBlockPos pos(nFile, 0);
            if (!fs::exists(GetBlockPosFilename(pos, "blk")))
                break; // No block files left to reindex
            FILE *file = OpenBlockFile(pos, true);
            if (!file)
                break; // This error is logged in OpenBlockFile
            LogPrintf("Reindexing block file blk%05u.dat...\n", (unsigned int)nFile);
            LoadExternalBlockFile(chainparams, file, &pos);
            nFile++;
        }
        pblocktree->WriteReindexing(false);
        fReindex = false;
        LogPrintf("Reindexing finished\n");
        // To avoid ending up in a situation without genesis block, re-try initializing (no-op if reindexing worked):
        LoadGenesisBlock(chainparams);
    }

    // hardcoded $DATADIR/bootstrap.dat
    fs::path pathBootstrap = GetDataDir() / "bootstrap.dat";
    if (fs::exists(pathBootstrap)) {
        FILE *file = fsbridge::fopen(pathBootstrap, "rb");
        if (file) {
            fs::path pathBootstrapOld = GetDataDir() / "bootstrap.dat.old";
            LogPrintf("Importing bootstrap.dat...\n");
            LoadExternalBlockFile(chainparams, file);
            RenameOver(pathBootstrap, pathBootstrapOld);
        } else {
            LogPrintf("Warning: Could not open bootstrap file %s\n", pathBootstrap.string());
        }
    }

    // -loadblock=
    for (const fs::path& path : vImportFiles) {
        FILE *file = fsbridge::fopen(path, "rb");
        if (file) {
            LogPrintf("Importing blocks file %s...\n", path.string());
            LoadExternalBlockFile(chainparams, file);
        } else {
            LogPrintf("Warning: Could not open blocks file %s\n", path.string());
        }
    }

    } // End scope of CImportingNow (set fImporting to false)

    assert(fImporting == false);
    assert(fReindex == false);

    // scan for better chains in the block chain database, that are not yet connected in the active best chain
    CValidationState state;
    if (!ActivateBestChain(state, chainparams)) {
        LogPrintf("Failed to connect best block (%s)\n", FormatStateMessage(state));
        //StartShutdown();
        //return;
    }

    if (gArgs.GetBoolArg("-stopafterblockimport", DEFAULT_STOPAFTERBLOCKIMPORT)) {
        LogPrintf("Stopping after block import\n");
        StartShutdown();
        return;
    }

    if (gArgs.GetArg("-persistmempool", DEFAULT_PERSIST_MEMPOOL)) {
        LoadMempool();
    }
    fBusyImporting = false;
    g_is_mempool_loaded = !ShutdownRequested();
}

/** Sanity checks
 *  Ensure that Bitcoin is running in a usable environment with all
 *  necessary library support.
 */
static bool InitSanityCheck(void)
{
    if(!ECC_InitSanityCheck()) {
        InitError("Elliptic curve cryptography sanity check failure. Aborting.");
        return false;
    }

    if (!glibc_sanity_test() || !glibcxx_sanity_test())
        return false;

    if (!Random_SanityCheck()) {
        InitError("OS cryptographic RNG sanity check failure. Aborting.");
        return false;
    }

    return true;
}

static bool AppInitServers()
{
    RPCServer::OnStarted(&OnRPCStarted);
    RPCServer::OnStopped(&OnRPCStopped);
    if (!InitHTTPServer())
        return false;
    StartRPC();
    if (!StartHTTPRPC())
        return false;
    if (gArgs.GetBoolArg("-rest", DEFAULT_REST_ENABLE)) StartREST();
    StartHTTPServer();
    return true;
}

// Parameter interaction based on rules
void InitParameterInteraction()
{
    // when specifying an explicit binding address, you want to listen on it
    // even when -connect or -proxy is specified
    if (gArgs.IsArgSet("-bind")) {
        if (gArgs.SoftSetBoolArg("-listen", true))
            LogPrintf("%s: parameter interaction: -bind set -> setting -listen=1\n", __func__);
    }
    if (gArgs.IsArgSet("-whitebind")) {
        if (gArgs.SoftSetBoolArg("-listen", true))
            LogPrintf("%s: parameter interaction: -whitebind set -> setting -listen=1\n", __func__);
    }

    if (gArgs.IsArgSet("-connect")) {
        // when only connecting to trusted nodes, do not seed via DNS, or listen by default
        if (gArgs.SoftSetBoolArg("-dnsseed", false))
            LogPrintf("%s: parameter interaction: -connect set -> setting -dnsseed=0\n", __func__);
        if (gArgs.SoftSetBoolArg("-listen", false))
            LogPrintf("%s: parameter interaction: -connect set -> setting -listen=0\n", __func__);
    }

    if (gArgs.IsArgSet("-proxy")) {
        // to protect privacy, do not listen by default if a default proxy server is specified
        if (gArgs.SoftSetBoolArg("-listen", false))
            LogPrintf("%s: parameter interaction: -proxy set -> setting -listen=0\n", __func__);
        // to protect privacy, do not use UPNP when a proxy is set. The user may still specify -listen=1
        // to listen locally, so don't rely on this happening through -listen below.
        if (gArgs.SoftSetBoolArg("-upnp", false))
            LogPrintf("%s: parameter interaction: -proxy set -> setting -upnp=0\n", __func__);
        // to protect privacy, do not discover addresses by default
        if (gArgs.SoftSetBoolArg("-discover", false))
            LogPrintf("%s: parameter interaction: -proxy set -> setting -discover=0\n", __func__);
    }

    if (!gArgs.GetBoolArg("-listen", DEFAULT_LISTEN)) {
        // do not map ports or try to retrieve public IP when not listening (pointless)
        if (gArgs.SoftSetBoolArg("-upnp", false))
            LogPrintf("%s: parameter interaction: -listen=0 -> setting -upnp=0\n", __func__);
        if (gArgs.SoftSetBoolArg("-discover", false))
            LogPrintf("%s: parameter interaction: -listen=0 -> setting -discover=0\n", __func__);
        if (gArgs.SoftSetBoolArg("-listenonion", false))
            LogPrintf("%s: parameter interaction: -listen=0 -> setting -listenonion=0\n", __func__);
    }

    if (gArgs.IsArgSet("-externalip")) {
        // if an explicit public IP is specified, do not try to find others
        if (gArgs.SoftSetBoolArg("-discover", false))
            LogPrintf("%s: parameter interaction: -externalip set -> setting -discover=0\n", __func__);
    }

    // disable whitelistrelay in blocksonly mode
    if (gArgs.GetBoolArg("-blocksonly", DEFAULT_BLOCKSONLY)) {
        if (gArgs.SoftSetBoolArg("-whitelistrelay", false))
            LogPrintf("%s: parameter interaction: -blocksonly=1 -> setting -whitelistrelay=0\n", __func__);
    }

    // Forcing relay from whitelisted hosts implies we will accept relays from them in the first place.
    if (gArgs.GetBoolArg("-whitelistforcerelay", DEFAULT_WHITELISTFORCERELAY)) {
        if (gArgs.SoftSetBoolArg("-whitelistrelay", true))
            LogPrintf("%s: parameter interaction: -whitelistforcerelay=1 -> setting -whitelistrelay=1\n", __func__);
    }

    // Warn if network-specific options (-addnode, -connect, etc) are
    // specified in default section of config file, but not overridden
    // on the command line or in this network's section of the config file.
    gArgs.WarnForSectionOnlyArgs();
}

static std::string ResolveErrMsg(const char * const optname, const std::string& strBind)
{
    return strprintf(_("Cannot resolve -%s address: '%s'"), optname, strBind);
}

/**
 * Initialize global loggers.
 *
 * Note that this is called very early in the process lifetime, so you should be
 * careful about what global state you rely on here.
 */
void InitLogging()
{
    g_logger->m_print_to_file = !gArgs.IsArgNegated("-debuglogfile");
    g_logger->m_file_path = AbsPathForConfigVal(gArgs.GetArg("-debuglogfile", DEFAULT_DEBUGLOGFILE));

    // Add newlines to the logfile to distinguish this execution from the last
    // one; called before console logging is set up, so this is only sent to
    // debug.log.
    LogPrintf("\n\n\n\n\n");

    g_logger->m_print_to_console = gArgs.GetBoolArg("-printtoconsole", !gArgs.GetBoolArg("-daemon", false));
    g_logger->m_log_timestamps = gArgs.GetBoolArg("-logtimestamps", DEFAULT_LOGTIMESTAMPS);
    g_logger->m_log_time_micros = gArgs.GetBoolArg("-logtimemicros", DEFAULT_LOGTIMEMICROS);

    fLogIPs = gArgs.GetBoolArg("-logips", DEFAULT_LOGIPS);

    std::string version_string = FormatFullVersion();
#ifdef DEBUG
    version_string += " (debug build)";
#else
    version_string += " (release build)";
#endif
    LogPrintf(PACKAGE_NAME " version %s\n", version_string);
}

namespace { // Variables internal to initialization process only

int nMaxConnections;
int nUserMaxConnections;
int nFD;
ServiceFlags nLocalServices = ServiceFlags(NODE_NETWORK | NODE_NETWORK_LIMITED);

} // namespace

[[noreturn]] static void new_handler_terminate()
{
    // Rather than throwing std::bad-alloc if allocation fails, terminate
    // immediately to (try to) avoid chain corruption.
    // Since LogPrintf may itself allocate memory, set the handler directly
    // to terminate first.
    std::set_new_handler(std::terminate);
    LogPrintf("Error: Out of memory. Terminating.\n");

    // The log was successful, terminate now.
    std::terminate();
};

bool AppInitBasicSetup()
{
    // ********************************************************* Step 1: setup
#ifdef _MSC_VER
    // Turn off Microsoft heap dump noise
    _CrtSetReportMode(_CRT_WARN, _CRTDBG_MODE_FILE);
    _CrtSetReportFile(_CRT_WARN, CreateFileA("NUL", GENERIC_WRITE, 0, nullptr, OPEN_EXISTING, 0, 0));
    // Disable confusing "helpful" text message on abort, Ctrl-C
    _set_abort_behavior(0, _WRITE_ABORT_MSG | _CALL_REPORTFAULT);
#endif
#ifdef WIN32
    // Enable Data Execution Prevention (DEP)
    // Minimum supported OS versions: WinXP SP3, WinVista >= SP1, Win Server 2008
    // A failure is non-critical and needs no further attention!
#ifndef PROCESS_DEP_ENABLE
    // We define this here, because GCCs winbase.h limits this to _WIN32_WINNT >= 0x0601 (Windows 7),
    // which is not correct. Can be removed, when GCCs winbase.h is fixed!
#define PROCESS_DEP_ENABLE 0x00000001
#endif
    typedef BOOL (WINAPI *PSETPROCDEPPOL)(DWORD);
    PSETPROCDEPPOL setProcDEPPol = (PSETPROCDEPPOL)GetProcAddress(GetModuleHandleA("Kernel32.dll"), "SetProcessDEPPolicy");
    if (setProcDEPPol != nullptr) setProcDEPPol(PROCESS_DEP_ENABLE);
#endif

    if (!SetupNetworking())
        return InitError("Initializing networking failed");

#ifndef WIN32
    if (!gArgs.GetBoolArg("-sysperms", false)) {
        umask(077);
    }

    // Clean shutdown on SIGTERM
    registerSignalHandler(SIGTERM, HandleSIGTERM);
    registerSignalHandler(SIGINT, HandleSIGTERM);

    // Reopen debug.log on SIGHUP
    registerSignalHandler(SIGHUP, HandleSIGHUP);

    // Ignore SIGPIPE, otherwise it will bring the daemon down if the client closes unexpectedly
    signal(SIGPIPE, SIG_IGN);
#else
    SetConsoleCtrlHandler(consoleCtrlHandler, true);
#endif

    std::set_new_handler(new_handler_terminate);

    return true;
}

bool AppInitParameterInteraction()
{
    fParticlMode = !gArgs.GetBoolArg("-legacymode", false); // qa tests
    if (!fParticlMode)
    {
        WITNESS_SCALE_FACTOR = WITNESS_SCALE_FACTOR_BTC;
        if (gArgs.GetBoolArg("-regtest", false))
            ResetParams(CBaseChainParams::REGTEST, fParticlMode);
    };

    const CChainParams& chainparams = Params();
    // ********************************************************* Step 2: parameter interactions

    // also see: InitParameterInteraction()

    if (!fs::is_directory(GetBlocksDir(false))) {
        return InitError(strprintf(_("Specified blocks directory \"%s\" does not exist."), gArgs.GetArg("-blocksdir", "").c_str()));
    }

    // if using block pruning, then disallow txindex
    if (gArgs.GetArg("-prune", 0)) {
        if (gArgs.GetBoolArg("-txindex", DEFAULT_TXINDEX))
            return InitError(_("Prune mode is incompatible with -txindex."));
    }

    // -bind and -whitebind can't be set when not listening
    size_t nUserBind = gArgs.GetArgs("-bind").size() + gArgs.GetArgs("-whitebind").size();
    if (nUserBind != 0 && !gArgs.GetBoolArg("-listen", DEFAULT_LISTEN)) {
        return InitError("Cannot set -bind or -whitebind together with -listen=0");
    }

    // Make sure enough file descriptors are available
    int nBind = std::max(nUserBind, size_t(1));
    nUserMaxConnections = gArgs.GetArg("-maxconnections", DEFAULT_MAX_PEER_CONNECTIONS);
    nMaxConnections = std::max(nUserMaxConnections, 0);

    // Trim requested connection counts, to fit into system limitations
    // <int> in std::min<int>(...) to work around FreeBSD compilation issue described in #2695
    nMaxConnections = std::max(std::min<int>(nMaxConnections, FD_SETSIZE - nBind - MIN_CORE_FILEDESCRIPTORS - MAX_ADDNODE_CONNECTIONS), 0);
    nFD = RaiseFileDescriptorLimit(nMaxConnections + MIN_CORE_FILEDESCRIPTORS + MAX_ADDNODE_CONNECTIONS);
    if (nFD < MIN_CORE_FILEDESCRIPTORS)
        return InitError(_("Not enough file descriptors available."));
    nMaxConnections = std::min(nFD - MIN_CORE_FILEDESCRIPTORS - MAX_ADDNODE_CONNECTIONS, nMaxConnections);

    if (nMaxConnections < nUserMaxConnections)
        InitWarning(strprintf(_("Reducing -maxconnections from %d to %d, because of system limitations."), nUserMaxConnections, nMaxConnections));

    // ********************************************************* Step 3: parameter-to-internal-flags

    if (gArgs.IsArgSet("-debug")) {
        // Special-case: if -debug=0/-nodebug is set, turn off debugging messages
        const std::vector<std::string> categories = gArgs.GetArgs("-debug");

        if (std::none_of(categories.begin(), categories.end(),
            [](std::string cat){return cat == "0" || cat == "none";})) {
            for (const auto& cat : categories) {
                if (!g_logger->EnableCategory(cat)) {
                    InitWarning(strprintf(_("Unsupported logging category %s=%s."), "-debug", cat));
                }
            }
        }
    }

    // Now remove the logging categories which were explicitly excluded
    for (const std::string& cat : gArgs.GetArgs("-debugexclude")) {
        if (!g_logger->DisableCategory(cat)) {
            InitWarning(strprintf(_("Unsupported logging category %s=%s."), "-debugexclude", cat));
        }
    }

    // Check for -debugsmsg
    if (gArgs.GetBoolArg("-debugsmsg", false))
        InitWarning(_("Unsupported argument -debugnet ignored, use -debug=smsg."));
    // Check for -debugnet
    if (gArgs.GetBoolArg("-debugnet", false))
        InitWarning(_("Unsupported argument -debugnet ignored, use -debug=net."));
    // Check for -socks - as this is a privacy risk to continue, exit here
    if (gArgs.IsArgSet("-socks"))
        return InitError(_("Unsupported argument -socks found. Setting SOCKS version isn't possible anymore, only SOCKS5 proxies are supported."));
    // Check for -tor - as this is a privacy risk to continue, exit here
    if (gArgs.GetBoolArg("-tor", false))
        return InitError(_("Unsupported argument -tor found, use -onion."));

    if (gArgs.GetBoolArg("-benchmark", false))
        InitWarning(_("Unsupported argument -benchmark ignored, use -debug=bench."));

    if (gArgs.GetBoolArg("-whitelistalwaysrelay", false))
        InitWarning(_("Unsupported argument -whitelistalwaysrelay ignored, use -whitelistrelay and/or -whitelistforcerelay."));

    if (gArgs.IsArgSet("-blockminsize"))
        InitWarning("Unsupported argument -blockminsize ignored.");

    // Checkmempool and checkblockindex default to true in regtest mode
    int ratio = std::min<int>(std::max<int>(gArgs.GetArg("-checkmempool", chainparams.DefaultConsistencyChecks() ? 1 : 0), 0), 1000000);
    if (ratio != 0) {
        mempool.setSanityCheck(1.0 / ratio);
    }
    fCheckBlockIndex = gArgs.GetBoolArg("-checkblockindex", chainparams.DefaultConsistencyChecks());
    fCheckpointsEnabled = gArgs.GetBoolArg("-checkpoints", DEFAULT_CHECKPOINTS_ENABLED);

    hashAssumeValid = uint256S(gArgs.GetArg("-assumevalid", chainparams.GetConsensus().defaultAssumeValid.GetHex()));
    if (!hashAssumeValid.IsNull())
        LogPrintf("Assuming ancestors of block %s have valid signatures.\n", hashAssumeValid.GetHex());
    else
        LogPrintf("Validating signatures for all blocks.\n");

    if (gArgs.IsArgSet("-minimumchainwork")) {
        const std::string minChainWorkStr = gArgs.GetArg("-minimumchainwork", "");
        if (!IsHexNumber(minChainWorkStr)) {
            return InitError(strprintf("Invalid non-hex (%s) minimum chain work value specified", minChainWorkStr));
        }
        nMinimumChainWork = UintToArith256(uint256S(minChainWorkStr));
    } else {
        nMinimumChainWork = UintToArith256(chainparams.GetConsensus().nMinimumChainWork);
    }
    LogPrintf("Setting nMinimumChainWork=%s\n", nMinimumChainWork.GetHex());
    if (nMinimumChainWork < UintToArith256(chainparams.GetConsensus().nMinimumChainWork)) {
        LogPrintf("Warning: nMinimumChainWork set below default value of %s\n", chainparams.GetConsensus().nMinimumChainWork.GetHex());
    }

    // mempool limits
    int64_t nMempoolSizeMax = gArgs.GetArg("-maxmempool", DEFAULT_MAX_MEMPOOL_SIZE) * 1000000;
    int64_t nMempoolSizeMin = gArgs.GetArg("-limitdescendantsize", DEFAULT_DESCENDANT_SIZE_LIMIT) * 1000 * 40;
    if (nMempoolSizeMax < 0 || nMempoolSizeMax < nMempoolSizeMin)
        return InitError(strprintf(_("-maxmempool must be at least %d MB"), std::ceil(nMempoolSizeMin / 1000000.0)));
    // incremental relay fee sets the minimum feerate increase necessary for BIP 125 replacement in the mempool
    // and the amount the mempool min fee increases above the feerate of txs evicted due to mempool limiting.
    if (gArgs.IsArgSet("-incrementalrelayfee"))
    {
        CAmount n = 0;
        if (!ParseMoney(gArgs.GetArg("-incrementalrelayfee", ""), n))
            return InitError(AmountErrMsg("incrementalrelayfee", gArgs.GetArg("-incrementalrelayfee", "")));
        incrementalRelayFee = CFeeRate(n);
    }

    // -par=0 means autodetect, but nScriptCheckThreads==0 means no concurrency
    nScriptCheckThreads = gArgs.GetArg("-par", DEFAULT_SCRIPTCHECK_THREADS);
    if (nScriptCheckThreads <= 0)
        nScriptCheckThreads += GetNumCores();
    if (nScriptCheckThreads <= 1)
        nScriptCheckThreads = 0;
    else if (nScriptCheckThreads > MAX_SCRIPTCHECK_THREADS)
        nScriptCheckThreads = MAX_SCRIPTCHECK_THREADS;

    // block pruning; get the amount of disk space (in MiB) to allot for block & undo files
    int64_t nPruneArg = gArgs.GetArg("-prune", 0);
    if (nPruneArg < 0) {
        return InitError(_("Prune cannot be configured with a negative value."));
    }
    nPruneTarget = (uint64_t) nPruneArg * 1024 * 1024;
    if (nPruneArg == 1) {  // manual pruning: -prune=1
        LogPrintf("Block pruning enabled.  Use RPC call pruneblockchain(height) to manually prune block and undo files.\n");
        nPruneTarget = std::numeric_limits<uint64_t>::max();
        fPruneMode = true;
    } else if (nPruneTarget) {
        if (nPruneTarget < MIN_DISK_SPACE_FOR_BLOCK_FILES) {
            return InitError(strprintf(_("Prune configured below the minimum of %d MiB.  Please use a higher number."), MIN_DISK_SPACE_FOR_BLOCK_FILES / 1024 / 1024));
        }
        LogPrintf("Prune configured to target %uMiB on disk for block and undo files.\n", nPruneTarget / 1024 / 1024);
        fPruneMode = true;
    }

    // TODO: Check pruning
    if (fPruneMode && fParticlMode)
    {
        LogPrintf("Block pruning disabled.  Todo.\n");
        fPruneMode = false;
    }

    nConnectTimeout = gArgs.GetArg("-timeout", DEFAULT_CONNECT_TIMEOUT);
    if (nConnectTimeout <= 0)
        nConnectTimeout = DEFAULT_CONNECT_TIMEOUT;

    if (gArgs.IsArgSet("-minrelaytxfee")) {
        CAmount n = 0;
        if (!ParseMoney(gArgs.GetArg("-minrelaytxfee", ""), n)) {
            return InitError(AmountErrMsg("minrelaytxfee", gArgs.GetArg("-minrelaytxfee", "")));
        }
        // High fee check is done afterward in WalletParameterInteraction()
        ::minRelayTxFee = CFeeRate(n);
    } else if (incrementalRelayFee > ::minRelayTxFee) {
        // Allow only setting incrementalRelayFee to control both
        ::minRelayTxFee = incrementalRelayFee;
        LogPrintf("Increasing minrelaytxfee to %s to match incrementalrelayfee\n",::minRelayTxFee.ToString());
    }

    // Sanity check argument for min fee for including tx in block
    // TODO: Harmonize which arguments need sanity checking and where that happens
    if (gArgs.IsArgSet("-blockmintxfee"))
    {
        CAmount n = 0;
        if (!ParseMoney(gArgs.GetArg("-blockmintxfee", ""), n))
            return InitError(AmountErrMsg("blockmintxfee", gArgs.GetArg("-blockmintxfee", "")));
    }

    // Feerate used to define dust.  Shouldn't be changed lightly as old
    // implementations may inadvertently create non-standard transactions
    if (gArgs.IsArgSet("-dustrelayfee"))
    {
        CAmount n = 0;
        if (!ParseMoney(gArgs.GetArg("-dustrelayfee", ""), n))
            return InitError(AmountErrMsg("dustrelayfee", gArgs.GetArg("-dustrelayfee", "")));
        dustRelayFee = CFeeRate(n);
    }

    fRequireStandard = !gArgs.GetBoolArg("-acceptnonstdtxn", !chainparams.RequireStandard());
    if (chainparams.RequireStandard() && !fRequireStandard)
        return InitError(strprintf("acceptnonstdtxn is not currently supported for %s chain", chainparams.NetworkIDString()));
    nBytesPerSigOp = gArgs.GetArg("-bytespersigop", nBytesPerSigOp);

    if (!g_wallet_init_interface.ParameterInteraction()) return false;

    fIsBareMultisigStd = gArgs.GetBoolArg("-permitbaremultisig", DEFAULT_PERMIT_BAREMULTISIG);
    fAcceptDatacarrier = gArgs.GetBoolArg("-datacarrier", DEFAULT_ACCEPT_DATACARRIER);
    nMaxDatacarrierBytes = gArgs.GetArg("-datacarriersize", nMaxDatacarrierBytes);

    // Option to startup with mocktime set (used for regression testing):
    SetMockTime(gArgs.GetArg("-mocktime", 0)); // SetMockTime(0) is a no-op

    if (gArgs.GetBoolArg("-peerbloomfilters", DEFAULT_PEERBLOOMFILTERS))
        nLocalServices = ServiceFlags(nLocalServices | NODE_BLOOM);

    if (gArgs.GetArg("-rpcserialversion", DEFAULT_RPC_SERIALIZE_VERSION) < 0)
        return InitError("rpcserialversion must be non-negative.");

    if (gArgs.GetArg("-rpcserialversion", DEFAULT_RPC_SERIALIZE_VERSION) > 1)
        return InitError("unknown rpcserialversion requested.");

    nMaxTipAge = gArgs.GetArg("-maxtipage", DEFAULT_MAX_TIP_AGE);

    fEnableReplacement = gArgs.GetBoolArg("-mempoolreplacement", DEFAULT_ENABLE_REPLACEMENT);
    if ((!fEnableReplacement) && gArgs.IsArgSet("-mempoolreplacement")) {
        // Minimal effort at forwards compatibility
        std::string strReplacementModeList = gArgs.GetArg("-mempoolreplacement", "");  // default is impossible
        std::vector<std::string> vstrReplacementModes;
        boost::split(vstrReplacementModes, strReplacementModeList, boost::is_any_of(","));
        fEnableReplacement = (std::find(vstrReplacementModes.begin(), vstrReplacementModes.end(), "fee") != vstrReplacementModes.end());
    }

    if (gArgs.IsArgSet("-vbparams")) {
        // Allow overriding version bits parameters for testing
        if (!chainparams.MineBlocksOnDemand()) {
            return InitError("Version bits parameters may only be overridden on regtest.");
        }
        for (const std::string& strDeployment : gArgs.GetArgs("-vbparams")) {
            std::vector<std::string> vDeploymentParams;
            boost::split(vDeploymentParams, strDeployment, boost::is_any_of(":"));
            if (vDeploymentParams.size() != 3) {
                return InitError("Version bits parameters malformed, expecting deployment:start:end");
            }
            int64_t nStartTime, nTimeout;
            if (!ParseInt64(vDeploymentParams[1], &nStartTime)) {
                return InitError(strprintf("Invalid nStartTime (%s)", vDeploymentParams[1]));
            }
            if (!ParseInt64(vDeploymentParams[2], &nTimeout)) {
                return InitError(strprintf("Invalid nTimeout (%s)", vDeploymentParams[2]));
            }
            bool found = false;
            for (int j=0; j<(int)Consensus::MAX_VERSION_BITS_DEPLOYMENTS; ++j)
            {
                if (vDeploymentParams[0].compare(VersionBitsDeploymentInfo[j].name) == 0) {
                    UpdateVersionBitsParameters(Consensus::DeploymentPos(j), nStartTime, nTimeout);
                    found = true;
                    LogPrintf("Setting version bits activation parameters for %s to start=%ld, timeout=%ld\n", vDeploymentParams[0], nStartTime, nTimeout);
                    break;
                }
            }
            if (!found) {
                return InitError(strprintf("Invalid deployment (%s)", vDeploymentParams[0]));
            }
        }
    }
    return true;
}

static bool LockDataDirectory(bool probeOnly)
{
    // Make sure only a single Bitcoin process is using the data directory.
    fs::path datadir = GetDataDir();
    if (!DirIsWritable(datadir)) {
        return InitError(strprintf(_("Cannot write to data directory '%s'; check permissions."), datadir.string()));
    }
    if (!LockDirectory(datadir, ".lock", probeOnly)) {
        return InitError(strprintf(_("Cannot obtain a lock on data directory %s. %s is probably already running."), datadir.string(), _(PACKAGE_NAME)));
    }
    return true;
}

bool AppInitSanityChecks()
{
    // ********************************************************* Step 4: sanity checks

    // Initialize elliptic curve code
    std::string sha256_algo = SHA256AutoDetect();
    LogPrintf("Using the '%s' SHA256 implementation\n", sha256_algo);
    RandomInit();
    ECC_Start();
    ECC_Start_Stealth();
    ECC_Start_Blinding();
    globalVerifyHandle.reset(new ECCVerifyHandle());

    // Sanity check
    if (!InitSanityCheck())
        return InitError(strprintf(_("Initialization sanity check failed. %s is shutting down."), _(PACKAGE_NAME)));

    // Probe the data directory lock to give an early error message, if possible
    // We cannot hold the data directory lock here, as the forking for daemon() hasn't yet happened,
    // and a fork will cause weird behavior to it.
    return LockDataDirectory(true);
}

bool AppInitLockDataDirectory()
{
    // After daemonization get the data directory lock again and hold on to it until exit
    // This creates a slight window for a race condition to happen, however this condition is harmless: it
    // will at most make us exit without printing a message to console.
    if (!LockDataDirectory(false)) {
        // Detailed error printed inside LockDataDirectory
        return false;
    }
    return true;
}

bool AppInitMain()
{
    const CChainParams& chainparams = Params();
    // ********************************************************* Step 4a: application initialization
#ifndef WIN32
    CreatePidFile(GetPidFile(), getpid());
#endif
    if (g_logger->m_print_to_file) {
        if (gArgs.GetBoolArg("-shrinkdebugfile", g_logger->DefaultShrinkDebugFile())) {
            // Do this first since it both loads a bunch of debug.log into memory,
            // and because this needs to happen before any other debug.log printing
            g_logger->ShrinkDebugFile();
        }
        if (!g_logger->OpenDebugLog()) {
            return InitError(strprintf("Could not open debug log file %s",
                                       g_logger->m_file_path.string()));
        }
    }

    if (!g_logger->m_log_timestamps)
        LogPrintf("Startup time: %s\n", FormatISO8601DateTime(GetTime()));
    LogPrintf("Default data directory %s\n", GetDefaultDataDir().string());
    LogPrintf("Using data directory %s\n", GetDataDir().string());
    LogPrintf("Using config file %s\n", GetConfigFile(gArgs.GetArg("-conf", BITCOIN_CONF_FILENAME)).string());
    LogPrintf("Using at most %i automatic connections (%i file descriptors available)\n", nMaxConnections, nFD);

    // Warn about relative -datadir path.
    if (gArgs.IsArgSet("-datadir") && !fs::path(gArgs.GetArg("-datadir", "")).is_absolute()) {
        LogPrintf("Warning: relative datadir option '%s' specified, which will be interpreted relative to the " /* Continued */
                  "current working directory '%s'. This is fragile, because if bitcoin is started in the future "
                  "from a different location, it will be unable to locate the current data files. There could "
                  "also be data loss if bitcoin is started while in a temporary directory.\n",
            gArgs.GetArg("-datadir", ""), fs::current_path().string());
    }

    InitSignatureCache();
    InitScriptExecutionCache();

    LogPrintf("Using %u threads for script verification\n", nScriptCheckThreads);
    if (nScriptCheckThreads) {
        for (int i=0; i<nScriptCheckThreads-1; i++)
            threadGroup.create_thread(&ThreadScriptCheck);
    }

    // Start the lightweight task scheduler thread
    CScheduler::Function serviceLoop = boost::bind(&CScheduler::serviceQueue, &scheduler);
    threadGroup.create_thread(boost::bind(&TraceThread<CScheduler::Function>, "scheduler", serviceLoop));

    GetMainSignals().RegisterBackgroundSignalScheduler(scheduler);
    GetMainSignals().RegisterWithMempoolSignals(mempool);

    /* Register RPC commands regardless of -server setting so they will be
     * available in the GUI RPC console even if external calls are disabled.
     */
    RegisterAllCoreRPCCommands(tableRPC);
    RegisterSmsgRPCCommands(tableRPC);
    RegisterInsightRPCCommands(tableRPC);
#ifdef ENABLE_WALLET
    RegisterHDWalletRPCCommands(tableRPC);
#endif
#if ENABLE_USBDEVICE
    RegisterUSBDeviceRPC(tableRPC);
#endif
    g_wallet_init_interface.RegisterRPC(tableRPC);
#if ENABLE_ZMQ
    RegisterZMQRPCCommands(tableRPC);
#endif

    /* Start the RPC server already.  It will be started in "warmup" mode
     * and not really process calls already (but it will signify connections
     * that the server is there and will be ready later).  Warmup mode will
     * be disabled when initialisation is finished.
     */
    if (gArgs.GetBoolArg("-server", false))
    {
        uiInterface.InitMessage_connect(SetRPCWarmupStatus);
        if (!AppInitServers())
            return InitError(_("Unable to start HTTP server. See debug log for details."));
    }

    // ********************************************************* Step 5: verify wallet database integrity
    if (!g_wallet_init_interface.Verify()) return false;

    // ********************************************************* Step 6: network initialization
    // Note that we absolutely cannot open any actual connections
    // until the very end ("start node") as the UTXO/block state
    // is not yet setup and may end up being set up twice if we
    // need to reindex later.

    assert(!g_connman);
    g_connman = std::unique_ptr<CConnman>(new CConnman(GetRand(std::numeric_limits<uint64_t>::max()), GetRand(std::numeric_limits<uint64_t>::max())));
    CConnman& connman = *g_connman;

    peerLogic.reset(new PeerLogicValidation(&connman, scheduler, gArgs.GetBoolArg("-enablebip61", DEFAULT_ENABLE_BIP61)));
    RegisterValidationInterface(peerLogic.get());

    // sanitize comments per BIP-0014, format user agent and check total size
    std::vector<std::string> uacomments;
    for (const std::string& cmt : gArgs.GetArgs("-uacomment")) {
        if (cmt != SanitizeString(cmt, SAFE_CHARS_UA_COMMENT))
            return InitError(strprintf(_("User Agent comment (%s) contains unsafe characters."), cmt));
        uacomments.push_back(cmt);
    }
    strSubVersion = FormatSubVersion(CLIENT_NAME, CLIENT_VERSION, uacomments);
    if (strSubVersion.size() > MAX_SUBVERSION_LENGTH) {
        return InitError(strprintf(_("Total length of network version string (%i) exceeds maximum length (%i). Reduce the number or size of uacomments."),
            strSubVersion.size(), MAX_SUBVERSION_LENGTH));
    }

    if (gArgs.IsArgSet("-onlynet")) {
        std::set<enum Network> nets;
        for (const std::string& snet : gArgs.GetArgs("-onlynet")) {
            enum Network net = ParseNetwork(snet);
            if (net == NET_UNROUTABLE)
                return InitError(strprintf(_("Unknown network specified in -onlynet: '%s'"), snet));
            nets.insert(net);
        }
        for (int n = 0; n < NET_MAX; n++) {
            enum Network net = (enum Network)n;
            if (!nets.count(net))
                SetLimited(net);
        }
    }

    // Check for host lookup allowed before parsing any network related parameters
    fNameLookup = gArgs.GetBoolArg("-dns", DEFAULT_NAME_LOOKUP);

    bool proxyRandomize = gArgs.GetBoolArg("-proxyrandomize", DEFAULT_PROXYRANDOMIZE);
    // -proxy sets a proxy for all outgoing network traffic
    // -noproxy (or -proxy=0) as well as the empty string can be used to not set a proxy, this is the default
    std::string proxyArg = gArgs.GetArg("-proxy", "");
    SetLimited(NET_ONION);
    if (proxyArg != "" && proxyArg != "0") {
        CService proxyAddr;
        if (!Lookup(proxyArg.c_str(), proxyAddr, 9050, fNameLookup)) {
            return InitError(strprintf(_("Invalid -proxy address or hostname: '%s'"), proxyArg));
        }

        proxyType addrProxy = proxyType(proxyAddr, proxyRandomize);
        if (!addrProxy.IsValid())
            return InitError(strprintf(_("Invalid -proxy address or hostname: '%s'"), proxyArg));

        SetProxy(NET_IPV4, addrProxy);
        SetProxy(NET_IPV6, addrProxy);
        SetProxy(NET_ONION, addrProxy);
        SetNameProxy(addrProxy);
        SetLimited(NET_ONION, false); // by default, -proxy sets onion as reachable, unless -noonion later
    }

    // -onion can be used to set only a proxy for .onion, or override normal proxy for .onion addresses
    // -noonion (or -onion=0) disables connecting to .onion entirely
    // An empty string is used to not override the onion proxy (in which case it defaults to -proxy set above, or none)
    std::string onionArg = gArgs.GetArg("-onion", "");
    if (onionArg != "") {
        if (onionArg == "0") { // Handle -noonion/-onion=0
            SetLimited(NET_ONION); // set onions as unreachable
        } else {
            CService onionProxy;
            if (!Lookup(onionArg.c_str(), onionProxy, 9050, fNameLookup)) {
                return InitError(strprintf(_("Invalid -onion address or hostname: '%s'"), onionArg));
            }
            proxyType addrOnion = proxyType(onionProxy, proxyRandomize);
            if (!addrOnion.IsValid())
                return InitError(strprintf(_("Invalid -onion address or hostname: '%s'"), onionArg));
            SetProxy(NET_ONION, addrOnion);
            SetLimited(NET_ONION, false);
        }
    }

    // see Step 2: parameter interactions for more information about these
    fListen = gArgs.GetBoolArg("-listen", DEFAULT_LISTEN);
    fDiscover = gArgs.GetBoolArg("-discover", true);
    fRelayTxes = !gArgs.GetBoolArg("-blocksonly", DEFAULT_BLOCKSONLY);

    for (const std::string& strAddr : gArgs.GetArgs("-externalip")) {
        CService addrLocal;
        if (Lookup(strAddr.c_str(), addrLocal, GetListenPort(), fNameLookup) && addrLocal.IsValid())
            AddLocal(addrLocal, LOCAL_MANUAL);
        else
            return InitError(ResolveErrMsg("externalip", strAddr));
    }

#if ENABLE_ZMQ
    g_zmq_notification_interface = CZMQNotificationInterface::Create();

    if (g_zmq_notification_interface) {
        RegisterValidationInterface(g_zmq_notification_interface);
    }
#endif
    uint64_t nMaxOutboundLimit = 0; //unlimited unless -maxuploadtarget is set
    uint64_t nMaxOutboundTimeframe = MAX_UPLOAD_TIMEFRAME;

    if (gArgs.IsArgSet("-maxuploadtarget")) {
        nMaxOutboundLimit = gArgs.GetArg("-maxuploadtarget", DEFAULT_MAX_UPLOAD_TARGET)*1024*1024;
    }

    // ********************************************************* Step 7: load block chain

    fReindex = gArgs.GetBoolArg("-reindex", false);
    fSkipRangeproof = gArgs.GetBoolArg("-skiprangeproofverify", false);
    bool fReindexChainState = gArgs.GetBoolArg("-reindex-chainstate", false);

    fs::path blocksDir = GetDataDir() / "blocks";
    if (!fs::exists(blocksDir))
        fs::create_directories(blocksDir);


    // block tree db settings
    int dbMaxOpenFiles = gArgs.GetArg("-dbmaxopenfiles", DEFAULT_DB_MAX_OPEN_FILES);
    bool dbCompression = gArgs.GetBoolArg("-dbcompression", DEFAULT_DB_COMPRESSION);

    LogPrintf("Block index database configuration:\n");
    LogPrintf("* Using %d max open files\n", dbMaxOpenFiles);
    LogPrintf("* Compression is %s\n", dbCompression ? "enabled" : "disabled");

    // cache size calculations
    int64_t nTotalCache = (gArgs.GetArg("-dbcache", nDefaultDbCache) << 20);
    nTotalCache = std::max(nTotalCache, nMinDbCache << 20); // total cache cannot be less than nMinDbCache
    nTotalCache = std::min(nTotalCache, nMaxDbCache << 20); // total cache cannot be greater than nMaxDbcache
    int64_t nBlockTreeDBCache = nTotalCache / 8;

    if (gArgs.GetBoolArg("-addressindex", DEFAULT_ADDRESSINDEX) || gArgs.GetBoolArg("-spentindex", DEFAULT_SPENTINDEX))
    {
        // enable 3/4 of the cache if addressindex and/or spentindex is enabled
        nBlockTreeDBCache = nTotalCache * 3 / 4;
    } else
    {
        nBlockTreeDBCache = std::min(nBlockTreeDBCache, (gArgs.GetBoolArg("-txindex", DEFAULT_TXINDEX) ? nMaxTxIndexCache : nMaxBlockDBCache) << 20);
    };

    //int64_t nBlockTreeDBCache = std::min(nTotalCache / 8, nMaxBlockDBCache << 20);
    nTotalCache -= nBlockTreeDBCache;
    int64_t nTxIndexCache = std::min(nTotalCache / 8, gArgs.GetBoolArg("-txindex", DEFAULT_TXINDEX) ? nMaxTxIndexCache << 20 : 0);
    nTotalCache -= nTxIndexCache;
    int64_t nCoinDBCache = std::min(nTotalCache / 2, (nTotalCache / 4) + (1 << 23)); // use 25%-50% of the remainder for disk cache
    nCoinDBCache = std::min(nCoinDBCache, nMaxCoinsDBCache << 20); // cap total coins db cache
    nTotalCache -= nCoinDBCache;
    nCoinCacheUsage = nTotalCache; // the rest goes to in-memory cache
    int64_t nMempoolSizeMax = gArgs.GetArg("-maxmempool", DEFAULT_MAX_MEMPOOL_SIZE) * 1000000;
    LogPrintf("Cache configuration:\n");
    LogPrintf("* Max cache setting possible %.1fMiB\n", nMaxDbCache);
    LogPrintf("* Using %.1fMiB for block index database\n", nBlockTreeDBCache * (1.0 / 1024 / 1024));
    if (gArgs.GetBoolArg("-txindex", DEFAULT_TXINDEX)) {
        LogPrintf("* Using %.1fMiB for transaction index database\n", nTxIndexCache * (1.0 / 1024 / 1024));
    }
    LogPrintf("* Using %.1fMiB for chain state database\n", nCoinDBCache * (1.0 / 1024 / 1024));
    LogPrintf("* Using %.1fMiB for in-memory UTXO set (plus up to %.1fMiB of unused mempool space)\n", nCoinCacheUsage * (1.0 / 1024 / 1024), nMempoolSizeMax * (1.0 / 1024 / 1024));


    bool fLoaded = false;
    while (!fLoaded && !ShutdownRequestedMainThread()) {
        bool fReset = fReindex;
        std::string strLoadError;

        uiInterface.InitMessage(_("Loading block index..."));

        LOCK(cs_main);

        do {
            const int64_t load_block_index_start_time = GetTimeMillis();
            try {
                UnloadBlockIndex();
                pcoinsTip.reset();
                pcoinsdbview.reset();
                pcoinscatcher.reset();
                // new CBlockTreeDB tries to delete the existing file, which
                // fails if it's still open from the previous loop. Close it first:
                pblocktree.reset();
                pblocktree.reset(new CBlockTreeDB(nBlockTreeDBCache, false, fReset));

                // Automatically start reindexing if necessary
                if (!fReset && TryAutoReindex())
                {
                    fReindex = true;
                    fReset = true;
                    pblocktree.reset();
                    pblocktree.reset(new CBlockTreeDB(nBlockTreeDBCache, false, fReset));
                };

                if (fReset) {
                    pblocktree->WriteReindexing(true);
                    //If we're reindexing in prune mode, wipe away unusable block files and all undo data files
                    if (fPruneMode)
                        CleanupBlockRevFiles();
                }

                if (ShutdownRequestedMainThread()) break;

                // LoadBlockIndex will load fHavePruned if we've ever removed a
                // block file from disk.
                // Note that it also sets fReindex based on the disk flag!
                // From here on out fReindex and fReset mean something different!
                if (!LoadBlockIndex(chainparams)) {
                    strLoadError = _("Error loading block database");
                    break;
                }

                // If the loaded chain has a wrong genesis, bail out immediately
                // (we're likely using a testnet datadir, or the other way around).
                if (!mapBlockIndex.empty() && !LookupBlockIndex(chainparams.GetConsensus().hashGenesisBlock)) {
                    return InitError(_("Incorrect or no genesis block found. Wrong datadir for network?"));
                }

                // Check for changed -addressindex state
                if (fAddressIndex != gArgs.GetBoolArg("-addressindex", DEFAULT_ADDRESSINDEX)) {
                    strLoadError = _("You need to rebuild the database using -reindex to change -addressindex");
                    break;
                }

                // Check for changed -spentindex state
                if (fSpentIndex != gArgs.GetBoolArg("-spentindex", DEFAULT_SPENTINDEX)) {
                    strLoadError = _("You need to rebuild the database using -reindex to change -spentindex");
                    break;
                }

                // Check for changed -timestampindex state
                if (fTimestampIndex != gArgs.GetBoolArg("-timestampindex", DEFAULT_TIMESTAMPINDEX)) {
                    strLoadError = _("You need to rebuild the database using -reindex to change -timestampindex");
                    break;
                }

                // Check for changed -prune state.  What we are concerned about is a user who has pruned blocks
                // in the past, but is now trying to run unpruned.
                if (fHavePruned && !fPruneMode) {
                    strLoadError = _("You need to rebuild the database using -reindex to go back to unpruned mode.  This will redownload the entire blockchain");
                    break;
                }

                // At this point blocktree args are consistent with what's on disk.
                // If we're not mid-reindex (based on disk + args), add a genesis block on disk
                // (otherwise we use the one already on disk).
                // This is called again in ThreadImport after the reindex completes.
                if (!fReindex && !LoadGenesisBlock(chainparams)) {
                    strLoadError = _("Error initializing block database");
                    break;
                }

                // At this point we're either in reindex or we've loaded a useful
                // block tree into mapBlockIndex!

                pcoinsdbview.reset(new CCoinsViewDB(nCoinDBCache, false, fReset || fReindexChainState));
                pcoinscatcher.reset(new CCoinsViewErrorCatcher(pcoinsdbview.get()));

                // If necessary, upgrade from older database format.
                // This is a no-op if we cleared the coinsviewdb with -reindex or -reindex-chainstate
                if (!pcoinsdbview->Upgrade()) {
                    strLoadError = _("Error upgrading chainstate database");
                    break;
                }

                // ReplayBlocks is a no-op if we cleared the coinsviewdb with -reindex or -reindex-chainstate
                if (!ReplayBlocks(chainparams, pcoinsdbview.get())) {
                    strLoadError = _("Unable to replay blocks. You will need to rebuild the database using -reindex-chainstate.");
                    break;
                }

                // The on-disk coinsdb is now in a good state, create the cache
                pcoinsTip.reset(new CCoinsViewCache(pcoinscatcher.get()));

                bool is_coinsview_empty = fReset || fReindexChainState || pcoinsTip->GetBestBlock().IsNull();
                if (!is_coinsview_empty) {
                    // LoadChainTip sets chainActive based on pcoinsTip's best block
                    if (!LoadChainTip(chainparams)) {
                        strLoadError = _("Error initializing block database");
                        break;
                    }
                    assert(chainActive.Tip() != nullptr);
                }

                if (!fReset) {
                    // Note that RewindBlockIndex MUST run even if we're about to -reindex-chainstate.
                    // It both disconnects blocks based on chainActive, and drops block data in
                    // mapBlockIndex based on lack of available witness data.
                    uiInterface.InitMessage(_("Rewinding blocks..."));
                    if (!RewindBlockIndex(chainparams)) {
                        strLoadError = _("Unable to rewind the database to a pre-fork state. You will need to redownload the blockchain");
                        break;
                    }
                }

                if (!is_coinsview_empty) {
                    uiInterface.InitMessage(_("Verifying blocks..."));
                    if (fHavePruned && gArgs.GetArg("-checkblocks", DEFAULT_CHECKBLOCKS) > MIN_BLOCKS_TO_KEEP) {
                        LogPrintf("Prune: pruned datadir may not have more than %d blocks; only checking available blocks\n",
                            MIN_BLOCKS_TO_KEEP);
                    }

                    CBlockIndex* tip = chainActive.Tip();
                    RPCNotifyBlockChange(true, tip);

                    if (tip
                        && tip != chainActive.Genesis() // genesis block can be set in the future
                        && tip->nTime > GetAdjustedTime() + MAX_FUTURE_BLOCK_TIME) {
                        strLoadError = _("The block database contains a block which appears to be from the future. "
                            "This may be due to your computer's date and time being set incorrectly. "
                            "Only rebuild the block database if you are sure that your computer's date and time are correct");
                        break;
                    }

                    if (!CVerifyDB().VerifyDB(chainparams, pcoinsdbview.get(), gArgs.GetArg("-checklevel", DEFAULT_CHECKLEVEL),
                                  gArgs.GetArg("-checkblocks", DEFAULT_CHECKBLOCKS))) {
                        strLoadError = _("Corrupted block database detected");
                        break;
                    }
                }
            } catch (const std::exception& e) {
                LogPrintf("%s\n", e.what());
                strLoadError = _("Error opening block database");
                break;
            }

            fLoaded = true;
            LogPrintf(" block index %15dms\n", GetTimeMillis() - load_block_index_start_time);
        } while(false);

        if (!fLoaded && !ShutdownRequestedMainThread()) {
            // first suggest a reindex
            if (!fReset) {
                bool fRet = uiInterface.ThreadSafeQuestion(
                    strLoadError + ".\n\n" + _("Do you want to rebuild the block database now?"),
                    strLoadError + ".\nPlease restart with -reindex or -reindex-chainstate to recover.",
                    "", CClientUIInterface::MSG_ERROR | CClientUIInterface::BTN_ABORT);
                if (fRet) {
                    fReindex = true;
                    AbortShutdown();
                } else {
                    LogPrintf("Aborted block database rebuild. Exiting.\n");
                    return false;
                }
            } else {
                return InitError(strLoadError);
            }
        }
    }

    // As LoadBlockIndex can take several minutes, it's possible the user
    // requested to kill the GUI during the last operation. If so, exit.
    // As the program has not fully started yet, Shutdown() is possibly overkill.
    if (ShutdownRequestedMainThread()) {
        LogPrintf("Shutdown requested. Exiting.\n");
        return false;
    }

    fs::path est_path = GetDataDir() / FEE_ESTIMATES_FILENAME;
    CAutoFile est_filein(fsbridge::fopen(est_path, "rb"), SER_DISK, CLIENT_VERSION);
    // Allowed to fail as this file IS missing on first startup.
    if (!est_filein.IsNull())
        ::feeEstimator.Read(est_filein);
    fFeeEstimatesInitialized = true;

    // ********************************************************* Step 8: start indexers
    SetCoreWriteGetSpentIndex(&GetSpentIndex);

    if (gArgs.GetBoolArg("-txindex", DEFAULT_TXINDEX)) {
        g_txindex = MakeUnique<TxIndex>(nTxIndexCache, false, fReindex);

        if (gArgs.GetBoolArg("-csindex", DEFAULT_CSINDEX)) {
            g_txindex->m_cs_index = true;
            for (const auto &addr : gArgs.GetArgs("-cswhitelist")) {
                g_txindex->AppendCSAddress(addr);
            }
        }
        g_txindex->Start();
    }

    // ********************************************************* Step 9: load wallet
    if (!g_wallet_init_interface.Open()) return false;

    // ********************************************************* Step 10: data directory maintenance

    // if pruning, unset the service bit and perform the initial blockstore prune
    // after any wallet rescanning has taken place.
    if (fPruneMode) {
        LogPrintf("Unsetting NODE_NETWORK on prune mode\n");
        nLocalServices = ServiceFlags(nLocalServices & ~NODE_NETWORK);
        if (!fReindex) {
            uiInterface.InitMessage(_("Pruning blockstore..."));
            PruneAndFlush();
        }
    }

    if (chainparams.GetConsensus().vDeployments[Consensus::DEPLOYMENT_SEGWIT].nTimeout != 0) {
        // Only advertise witness capabilities if they have a reasonable start time.
        // This allows us to have the code merged without a defined softfork, by setting its
        // end time to 0.
        // Note that setting NODE_WITNESS is never required: the only downside from not
        // doing so is that after activation, no upgraded nodes will fetch from you.
        nLocalServices = ServiceFlags(nLocalServices | NODE_WITNESS);
    }

    // ********************************************************* Step 11: import blocks

    if (!CheckDiskSpace() && !CheckDiskSpace(0, true))
        return false;

    // Either install a handler to notify us when genesis activates, or set fHaveGenesis directly.
    // No locking, as this happens before any background thread is started.
    if (chainActive.Tip() == nullptr) {
        uiInterface.NotifyBlockTip_connect(BlockNotifyGenesisWait);
    } else {
        fHaveGenesis = true;
    }

    if (gArgs.IsArgSet("-blocknotify"))
        uiInterface.NotifyBlockTip_connect(BlockNotifyCallback);

    std::vector<fs::path> vImportFiles;
    for (const std::string& strFile : gArgs.GetArgs("-loadblock")) {
        vImportFiles.push_back(strFile);
    }

    threadGroup.create_thread(boost::bind(&ThreadImport, vImportFiles));

    // Wait for genesis block to be processed
    {
        WAIT_LOCK(g_genesis_wait_mutex, lock);
        // We previously could hang here if StartShutdown() is called prior to
        // ThreadImport getting started, so instead we just wait on a timer to
        // check ShutdownRequested() regularly.
<<<<<<< HEAD
        while (!fHaveGenesis && !ShutdownRequestedMainThread()) {
            condvar_GenesisWait.wait_for(lock, std::chrono::milliseconds(500));
=======
        while (!fHaveGenesis && !ShutdownRequested()) {
            g_genesis_wait_cv.wait_for(lock, std::chrono::milliseconds(500));
>>>>>>> 68f3c7eb
        }
        uiInterface.NotifyBlockTip_disconnect(BlockNotifyGenesisWait);
    }

    // ********************************************************* Step 10.1: start secure messaging
#ifdef ENABLE_WALLET
    if (fParticlMode) // SMSG breaks functional tests with services flag, see version msg
    {
        auto vpwallets = GetWallets();
        smsgModule.Start(vpwallets.size() > 0 ? vpwallets[0] : nullptr, !gArgs.GetBoolArg("-smsg", true), gArgs.GetBoolArg("-smsgscanchain", false));
    };
#else
    if (fParticlMode)
    smsgModule.Start(nullptr, !gArgs.GetBoolArg("-smsg", true), gArgs.GetBoolArg("-smsgscanchain", false));
#endif

    if (ShutdownRequestedMainThread()) {
        return false;
    }

    // ********************************************************* Step 12: start node

    int chain_active_height;

    //// debug print
    {
        LOCK(cs_main);
        LogPrintf("mapBlockIndex.size() = %u\n", mapBlockIndex.size());
        chain_active_height = chainActive.Height();
    }
    LogPrintf("nBestHeight = %d\n", chain_active_height);

    if (gArgs.GetBoolArg("-listenonion", DEFAULT_LISTEN_ONION))
        StartTorControl();

    Discover();

    // Map ports with UPnP
    if (gArgs.GetBoolArg("-upnp", DEFAULT_UPNP)) {
        StartMapPort();
    }

    CConnman::Options connOptions;
    connOptions.nLocalServices = smsg::fSecMsgEnabled ? ServiceFlags(nLocalServices | NODE_SMSG) : nLocalServices;
    connOptions.nMaxConnections = nMaxConnections;
    connOptions.nMaxOutbound = std::min(MAX_OUTBOUND_CONNECTIONS, connOptions.nMaxConnections);
    connOptions.nMaxAddnode = MAX_ADDNODE_CONNECTIONS;
    connOptions.nMaxFeeler = 1;
    connOptions.nBestHeight = chain_active_height;
    connOptions.uiInterface = &uiInterface;
    connOptions.m_msgproc = peerLogic.get();
    connOptions.nSendBufferMaxSize = 1000*gArgs.GetArg("-maxsendbuffer", DEFAULT_MAXSENDBUFFER);
    connOptions.nReceiveFloodSize = 1000*gArgs.GetArg("-maxreceivebuffer", DEFAULT_MAXRECEIVEBUFFER);
    connOptions.m_added_nodes = gArgs.GetArgs("-addnode");

    connOptions.nMaxOutboundTimeframe = nMaxOutboundTimeframe;
    connOptions.nMaxOutboundLimit = nMaxOutboundLimit;

    for (const std::string& strBind : gArgs.GetArgs("-bind")) {
        CService addrBind;
        if (!Lookup(strBind.c_str(), addrBind, GetListenPort(), false)) {
            return InitError(ResolveErrMsg("bind", strBind));
        }
        connOptions.vBinds.push_back(addrBind);
    }
    for (const std::string& strBind : gArgs.GetArgs("-whitebind")) {
        CService addrBind;
        if (!Lookup(strBind.c_str(), addrBind, 0, false)) {
            return InitError(ResolveErrMsg("whitebind", strBind));
        }
        if (addrBind.GetPort() == 0) {
            return InitError(strprintf(_("Need to specify a port with -whitebind: '%s'"), strBind));
        }
        connOptions.vWhiteBinds.push_back(addrBind);
    }

    for (const auto& net : gArgs.GetArgs("-whitelist")) {
        CSubNet subnet;
        LookupSubNet(net.c_str(), subnet);
        if (!subnet.IsValid())
            return InitError(strprintf(_("Invalid netmask specified in -whitelist: '%s'"), net));
        connOptions.vWhitelistedRange.push_back(subnet);
    }

    connOptions.vSeedNodes = gArgs.GetArgs("-seednode");

    // Initiate outbound connections unless connect=0
    connOptions.m_use_addrman_outgoing = !gArgs.IsArgSet("-connect");
    if (!connOptions.m_use_addrman_outgoing) {
        const auto connect = gArgs.GetArgs("-connect");
        if (connect.size() != 1 || connect[0] != "0") {
            connOptions.m_specified_outgoing = connect;
        }
    }
    if (!connman.Start(scheduler, connOptions)) {
        return false;
    }

    // ********************************************************* Step 12.5: start staking
    #ifdef ENABLE_WALLET
    if (fParticlWallet)
    {
        nMinStakeInterval = gArgs.GetArg("-minstakeinterval", 0);
        nMinerSleep = gArgs.GetArg("-minersleep", 500);
        if (!gArgs.GetBoolArg("-staking", true))
            LogPrintf("Staking disabled\n");
        else
        {
            auto vpwallets = GetWallets();
            size_t nWallets = vpwallets.size();
            assert(nWallets > 0);
            size_t nThreads = std::min(nWallets, (size_t)gArgs.GetArg("-stakingthreads", 1));

            size_t nPerThread = nWallets / nThreads;
            for (size_t i = 0; i < nThreads; ++i)
            {
                size_t nStart = nPerThread * i;
                size_t nEnd = (i == nThreads-1) ? nWallets : nPerThread * (i+1);
                StakeThread *t = new StakeThread();
                vStakeThreads.push_back(t);
                GetParticlWallet(vpwallets[i].get())->nStakeThread = i;
                t->sName = strprintf("miner%d", i);
                t->thread = std::thread(&TraceThread<std::function<void()> >, t->sName.c_str(), std::function<void()>(std::bind(&ThreadStakeMiner, i, vpwallets, nStart, nEnd)));
            };
        }
    };
    #endif

    // ********************************************************* Step 13: finished

    SetRPCWarmupFinished();

    uiInterface.InitMessage(_("Done loading"));

    g_wallet_init_interface.Start(scheduler);

    return true;
}<|MERGE_RESOLUTION|>--- conflicted
+++ resolved
@@ -1911,13 +1911,8 @@
         // We previously could hang here if StartShutdown() is called prior to
         // ThreadImport getting started, so instead we just wait on a timer to
         // check ShutdownRequested() regularly.
-<<<<<<< HEAD
         while (!fHaveGenesis && !ShutdownRequestedMainThread()) {
-            condvar_GenesisWait.wait_for(lock, std::chrono::milliseconds(500));
-=======
-        while (!fHaveGenesis && !ShutdownRequested()) {
             g_genesis_wait_cv.wait_for(lock, std::chrono::milliseconds(500));
->>>>>>> 68f3c7eb
         }
         uiInterface.NotifyBlockTip_disconnect(BlockNotifyGenesisWait);
     }
