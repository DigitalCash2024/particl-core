--- conflicted
+++ resolved
@@ -1293,16 +1293,11 @@
             break;
         } // no default case, so the compiler can warn about missing cases
 
-<<<<<<< HEAD
+        return InitError(strprintf(_("Initialization sanity check failed. %s is shutting down."), PACKAGE_NAME));
+    }
+
     if (!Params().IsTestChain()) {
         LoadBlindedOutputFilters();
-    }
-    init::SetGlobals();
-
-    if (!init::SanityChecks()) {
-=======
->>>>>>> 695ca641
-        return InitError(strprintf(_("Initialization sanity check failed. %s is shutting down."), PACKAGE_NAME));
     }
 
     // Probe the data directory lock to give an early error message, if possible
