// Copyright (c) 2009-2010 Satoshi Nakamoto
// Copyright (c) 2009-2022 The Bitcoin Core developers
// Distributed under the MIT software license, see the accompanying
// file COPYING or http://www.opensource.org/licenses/mit-license.php.

#include <config/bitcoin-config.h> // IWYU pragma: keep

#include <init.h>

#include <kernel/checks.h>
#include <kernel/mempool_persist.h>
#include <kernel/validation_cache_sizes.h>

#include <addrman.h>
#include <banman.h>
#include <blockfilter.h>
#include <chain.h>
#include <chainparams.h>
#include <chainparamsbase.h>
#include <clientversion.h>
#include <common/args.h>
#include <common/system.h>
#include <consensus/amount.h>
#include <deploymentstatus.h>
#include <hash.h>
#include <httprpc.h>
#include <httpserver.h>
#include <index/blockfilterindex.h>
#include <index/coinstatsindex.h>
#include <index/txindex.h>
#include <init/common.h>
#include <interfaces/chain.h>
#include <interfaces/init.h>
#include <interfaces/node.h>
#include <interfaces/wallet.h>
#include <kernel/context.h>
#include <key.h>
#include <logging.h>
#include <mapport.h>
#include <net.h>
#include <net_permissions.h>
#include <net_processing.h>
#include <netbase.h>
#include <netgroup.h>
#include <node/blockmanager_args.h>
#include <node/blockstorage.h>
#include <node/caches.h>
#include <node/chainstate.h>
#include <node/chainstatemanager_args.h>
#include <node/context.h>
#include <node/interface_ui.h>
#include <node/kernel_notifications.h>
#include <node/mempool_args.h>
#include <node/mempool_persist_args.h>
#include <node/miner.h>
#include <node/peerman_args.h>
#include <node/validation_cache_args.h>
#include <policy/feerate.h>
#include <policy/fees.h>
#include <policy/fees_args.h>
#include <policy/policy.h>
#include <policy/settings.h>
#include <protocol.h>
#include <rpc/blockchain.h>
#include <rpc/register.h>
#include <rpc/server.h>
#include <rpc/util.h>
#include <scheduler.h>
#include <script/sigcache.h>
#include <sync.h>
#include <torcontrol.h>
#include <txdb.h>
#include <txmempool.h>
#include <util/asmap.h>
#include <util/batchpriority.h>
#include <util/chaintype.h>
#include <util/check.h>
#include <util/fs.h>
#include <util/fs_helpers.h>
#include <util/moneystr.h>
#include <util/result.h>
#include <util/signalinterrupt.h>
#include <util/strencodings.h>
#include <util/string.h>
#include <util/syserror.h>
#include <util/thread.h>
#include <util/threadnames.h>
#include <util/time.h>
#include <util/translation.h>
#include <validation.h>
#include <validationinterface.h>
#include <blind.h>
#include <smsg/smessage.h>
#include <smsg/manager.h>
#include <smsg/rpcsmessage.h>
#include <insight/rpc.h>
#include <pos/miner.h>
#include <pos/kernel.h>
#include <core_io.h>
#ifdef ENABLE_WALLET
#include <wallet/hdwallet.h>
#include <wallet/rpchdwallet.h>
#endif
#if ENABLE_USBDEVICE
#include <usbdevice/rpcusbdevice.h>
#include <usbdevice/usbdevice.h>
#endif

#include <walletinitinterface.h>

#include <algorithm>
#include <condition_variable>
#include <cstdint>
#include <cstdio>
#include <fstream>
#include <functional>
#include <set>
#include <string>
#include <thread>
#include <vector>

#ifndef WIN32
#include <cerrno>
#include <signal.h>
#include <sys/stat.h>
#endif

#include <boost/signals2/signal.hpp>

#if ENABLE_ZMQ
#include <zmq/zmqabstractnotifier.h>
#include <zmq/zmqnotificationinterface.h>
#include <zmq/zmqrpc.h>
#endif

// Particl
#include <insight/insight.h>

using kernel::DumpMempool;
using kernel::LoadMempool;
using kernel::ValidationCacheSizes;

using node::ApplyArgsManOptions;
using node::BlockManager;
using node::CacheSizes;
using node::CalculateCacheSizes;
using node::DEFAULT_PERSIST_MEMPOOL;
using node::DEFAULT_PRINTPRIORITY;
using node::DEFAULT_STOPATHEIGHT;
using node::KernelNotifications;
using node::LoadChainstate;
using node::MempoolPath;
using node::NodeContext;
using node::ShouldPersistMempool;
using node::ImportBlocks;
using node::VerifyLoadedChainstate;

static constexpr bool DEFAULT_PROXYRANDOMIZE{true};
static constexpr bool DEFAULT_REST_ENABLE{false};
static constexpr bool DEFAULT_I2P_ACCEPT_INCOMING{true};
static constexpr bool DEFAULT_STOPAFTERBLOCKIMPORT{false};

#ifdef WIN32
// Win32 LevelDB doesn't use filedescriptors, and the ones used for
// accessing block files don't count towards the fd_set size limit
// anyway.
#define MIN_CORE_FILEDESCRIPTORS 0
#else
#define MIN_CORE_FILEDESCRIPTORS 150
#endif

#ifdef WIN32
HWND winHwnd = nullptr;
MSG winMsg;
const char lpcszClassName[] = "messageClass";

std::unique_ptr<interfaces::Node> stored_node;

LRESULT APIENTRY MainWndProc(HWND hwnd, UINT uMsg, WPARAM wParam, LPARAM lParam)
{
    switch (uMsg) {
        case WM_CLOSE:
            stored_node->startShutdown();
            return 1;
        default:
            break;
    }
    return DefWindowProc(hwnd, uMsg, wParam, lParam);
}

int CreateMessageWindow(node::NodeContext& node)
{
    // Create a message-only window to intercept WM_CLOSE events from particld
    stored_node = interfaces::MakeNode(node);

    WNDCLASSEX WindowClassEx;
    ZeroMemory(&WindowClassEx, sizeof(WNDCLASSEX));
    WindowClassEx.cbSize = sizeof(WNDCLASSEX);
    WindowClassEx.lpfnWndProc = MainWndProc;
    WindowClassEx.hInstance = nullptr;
    WindowClassEx.lpszClassName = lpcszClassName;

    if (!RegisterClassEx(&WindowClassEx)) {
        tfm::format(std::cerr, "RegisterClassEx failed: %d.\n", GetLastError());
        return 1;
    }
    winHwnd = CreateWindowEx(0, lpcszClassName, nullptr, 0, 0, 0, 0, 0, HWND_MESSAGE, nullptr, nullptr, nullptr);
    if (!winHwnd) {
        tfm::format(std::cerr, "CreateWindowEx failed: %d.\n", GetLastError());
        return 1;
    }

    ShowWindow(winHwnd, SW_SHOWDEFAULT);

    return 0;
}

int CloseMessageWindow()
{
    if (!winHwnd) {
        return 0;
    }
    if (!DestroyWindow(winHwnd)) {
        tfm::format(std::cerr, "DestroyWindow failed: %d.\n", GetLastError());
        return 1;
    }
    if (!UnregisterClass(lpcszClassName, nullptr)) {
        tfm::format(std::cerr, "UnregisterClass failed: %d.\n", GetLastError());
        return 1;
    }

    return 0;
}
#endif

static const char* DEFAULT_ASMAP_FILENAME="ip_asn.map";

/**
 * The PID file facilities.
 */
static const char* BITCOIN_PID_FILENAME = "particl.pid";
/**
 * True if this process has created a PID file.
 * Used to determine whether we should remove the PID file on shutdown.
 */
static bool g_generated_pid{false};

static fs::path GetPidFile(const ArgsManager& args)
{
    return AbsPathForConfigVal(args, args.GetPathArg("-pid", BITCOIN_PID_FILENAME));
}

[[nodiscard]] static bool CreatePidFile(const ArgsManager& args)
{
    std::ofstream file{GetPidFile(args)};
    if (file) {
#ifdef WIN32
        tfm::format(file, "%d\n", GetCurrentProcessId());
#else
        tfm::format(file, "%d\n", getpid());
#endif
        g_generated_pid = true;
        return true;
    } else {
        return InitError(strprintf(_("Unable to create the PID file '%s': %s"), fs::PathToString(GetPidFile(args)), SysErrorString(errno)));
    }
}

static void RemovePidFile(const ArgsManager& args)
{
    if (!g_generated_pid) return;
    const auto pid_path{GetPidFile(args)};
    if (std::error_code error; !fs::remove(pid_path, error)) {
        std::string msg{error ? error.message() : "File does not exist"};
        LogPrintf("Unable to remove PID file (%s): %s\n", fs::PathToString(pid_path), msg);
    }
}

static std::optional<util::SignalInterrupt> g_shutdown;

void InitContext(NodeContext& node)
{
    assert(!g_shutdown);
    g_shutdown.emplace();

    node.args = &gArgs;
    node.shutdown = &*g_shutdown;
}

//////////////////////////////////////////////////////////////////////////////
//
// Shutdown
//

//
// Thread management and startup/shutdown:
//
// The network-processing threads are all part of a thread group
// created by AppInit() or the Qt main() function.
//
// A clean exit happens when the SignalInterrupt object is triggered, which
// makes the main thread's SignalInterrupt::wait() call return, and join all
// other ongoing threads in the thread group to the main thread.
// Shutdown() is then called to clean up database connections, and stop other
// threads that should only be stopped after the main network-processing
// threads have exited.
//
// Shutdown for Qt is very similar, only it uses a QTimer to detect
// ShutdownRequested() getting set, and then does the normal Qt
// shutdown thing.
//

bool ShutdownRequested(node::NodeContext& node)
{
    return bool{*Assert(node.shutdown)};
}

bool ShutdownRequestedMainThread(node::NodeContext& node)
{
#ifdef WIN32
    // Only particld will create a hidden window to receive messages
    while (winHwnd && PeekMessage(&winMsg, 0, 0, 0, PM_REMOVE)) {
        TranslateMessage(&winMsg);
        DispatchMessage(&winMsg);
    }
#endif
    return ShutdownRequested(node);
}

#if HAVE_SYSTEM
static void ShutdownNotify(const ArgsManager& args)
{
    std::vector<std::thread> threads;
    for (const auto& cmd : args.GetArgs("-shutdownnotify")) {
        threads.emplace_back(runCommand, cmd);
    }
    for (auto& t : threads) {
        t.join();
    }
}
#endif

void Interrupt(NodeContext& node)
{
#if HAVE_SYSTEM
    ShutdownNotify(*node.args);
#endif
    InterruptHTTPServer();
    InterruptHTTPRPC();
    InterruptRPC();
    InterruptREST();
    InterruptTorControl();
    InterruptMapPort();
    if (node.connman)
        node.connman->Interrupt();
    for (auto* index : node.indexes) {
        index->Interrupt();
    }
}

void Shutdown(NodeContext& node)
{
    static Mutex g_shutdown_mutex;
    TRY_LOCK(g_shutdown_mutex, lock_shutdown);
    if (!lock_shutdown) return;
    LogPrintf("%s: In progress...\n", __func__);
    Assert(node.args);

    /// Note: Shutdown() must be able to handle cases in which initialization failed part of the way,
    /// for example if the data directory was found to be locked.
    /// Be sure that anything that writes files or flushes caches only does this if the respective
    /// module was initialized.
    util::ThreadRename("shutoff");
    if (node.mempool) node.mempool->AddTransactionsUpdated(1);

    StopHTTPRPC();
    StopREST();
    StopRPC();
    StopHTTPServer();
    smsgModule.Shutdown();
#ifdef ENABLE_WALLET
    StopThreadStakeMiner();
#endif
    for (const auto& client : node.chain_clients) {
        client->flush();
    }
    StopMapPort();

    // Because these depend on each-other, we make sure that neither can be
    // using the other before destroying them.
    if (node.peerman && node.validation_signals) node.validation_signals->UnregisterValidationInterface(node.peerman.get());
    if (node.connman) node.connman->Stop();

    StopTorControl();

    // After everything has been shut down, but before things get flushed, stop the
    // scheduler and load block thread.
    if (node.scheduler) node.scheduler->stop();
    if (node.chainman && node.chainman->m_thread_load.joinable()) node.chainman->m_thread_load.join();

    // After the threads that potentially access these pointers have been stopped,
    // destruct and reset all to nullptr.
    node.peerman.reset();
    node.connman.reset();
    node.banman.reset();
    node.addrman.reset();
    node.netgroupman.reset();

    if (node.mempool && node.mempool->GetLoadTried() && ShouldPersistMempool(*node.args)) {
        DumpMempool(*node.mempool, MempoolPath(*node.args));
    }

    // Drop transactions we were still watching, record fee estimations and unregister
    // fee estimator from validation interface.
    if (node.fee_estimator) {
        node.fee_estimator->Flush();
        if (node.validation_signals) {
            node.validation_signals->UnregisterValidationInterface(node.fee_estimator.get());
        }
    }

    // FlushStateToDisk generates a ChainStateFlushed callback, which we should avoid missing
    if (node.chainman) {
        LOCK(cs_main);
        for (Chainstate* chainstate : node.chainman->GetAll()) {
            if (chainstate->CanFlushToDisk()) {
                chainstate->ForceFlushStateToDisk();
            }
        }
    }

    // After there are no more peers/RPC left to give us new data which may generate
    // CValidationInterface callbacks, flush them...
    if (node.validation_signals) node.validation_signals->FlushBackgroundCallbacks();

    // Stop and delete all indexes only after flushing background callbacks.
    for (auto* index : node.indexes) index->Stop();
    if (g_txindex) g_txindex.reset();
    if (g_coin_stats_index) g_coin_stats_index.reset();
    DestroyAllBlockFilterIndexes();
    node.indexes.clear(); // all instances are nullptr now

    // Any future callbacks will be dropped. This should absolutely be safe - if
    // missing a callback results in an unrecoverable situation, unclean shutdown
    // would too. The only reason to do the above flushes is to let the wallet catch
    // up with our current chain to avoid any strange pruning edge cases and make
    // next startup faster by avoiding rescan.

    if (node.chainman) {
        LOCK(cs_main);
        for (Chainstate* chainstate : node.chainman->GetAll()) {
            if (chainstate->CanFlushToDisk()) {
                chainstate->ForceFlushStateToDisk();
                chainstate->ResetCoinsViews();
            }
        }
    }
    for (const auto& client : node.chain_clients) {
        client->stop();
    }

#if ENABLE_ZMQ
    if (g_zmq_notification_interface) {
        if (node.validation_signals) node.validation_signals->UnregisterValidationInterface(g_zmq_notification_interface.get());
        g_zmq_notification_interface.reset();
    }
#endif

#if ENABLE_USBDEVICE
    usb_device::ShutdownHardwareIntegration();
#endif

#ifdef WIN32
    CloseMessageWindow();
#endif

    node.chain_clients.clear();
    if (node.validation_signals) {
        node.validation_signals->UnregisterAllValidationInterfaces();
    }
    node.mempool.reset();
    node.fee_estimator.reset();
    node.chainman.reset();
    node.validation_signals.reset();
    node.scheduler.reset();
    node.ecc_context.reset();
    node.kernel.reset();

    RemovePidFile(*node.args);

    LogPrintf("%s: done\n", __func__);
}

/**
 * Signal handlers are very limited in what they are allowed to do.
 * The execution context the handler is invoked in is not guaranteed,
 * so we restrict handler operations to just touching variables:
 */
#ifndef WIN32
static void HandleSIGTERM(int)
{
    // Return value is intentionally ignored because there is not a better way
    // of handling this failure in a signal handler.
    (void)(*Assert(g_shutdown))();
}

static void HandleSIGHUP(int)
{
    LogInstance().m_reopen_file = true;
}
#else
static BOOL WINAPI consoleCtrlHandler(DWORD dwCtrlType)
{
    if (!(*Assert(g_shutdown))()) {
        LogPrintf("Error: failed to send shutdown signal on Ctrl-C\n");
        return false;
    }
    Sleep(INFINITE);
    return true;
}
#endif

#ifndef WIN32
static void registerSignalHandler(int signal, void(*handler)(int))
{
    struct sigaction sa;
    sa.sa_handler = handler;
    sigemptyset(&sa.sa_mask);
    sa.sa_flags = 0;
    sigaction(signal, &sa, nullptr);
}
#endif

static boost::signals2::connection rpc_notify_block_change_connection;
static void OnRPCStarted()
{
    rpc_notify_block_change_connection = uiInterface.NotifyBlockTip_connect(std::bind(RPCNotifyBlockChange, std::placeholders::_2));
}

static void OnRPCStopped()
{
    rpc_notify_block_change_connection.disconnect();
    RPCNotifyBlockChange(nullptr);
    g_best_block_cv.notify_all();
    LogPrint(BCLog::RPC, "RPC stopped.\n");
}

void SetupServerArgs(ArgsManager& argsman)
{
    SetupHelpOptions(argsman);
    argsman.AddArg("-help-debug", "Print help message with debugging options and exit", ArgsManager::ALLOW_ANY, OptionsCategory::DEBUG_TEST); // server-only for now

    init::AddLoggingArgs(argsman);

    const auto defaultBaseParams = CreateBaseChainParams(ChainType::MAIN);
    const auto testnetBaseParams = CreateBaseChainParams(ChainType::TESTNET);
    const auto signetBaseParams = CreateBaseChainParams(ChainType::SIGNET);
    const auto regtestBaseParams = CreateBaseChainParams(ChainType::REGTEST);
    const auto defaultChainParams = CreateChainParams(argsman, ChainType::MAIN);
    const auto testnetChainParams = CreateChainParams(argsman, ChainType::TESTNET);
    const auto signetChainParams = CreateChainParams(argsman, ChainType::SIGNET);
    const auto regtestChainParams = CreateChainParams(argsman, ChainType::REGTEST);

    // Hidden Options
    std::vector<std::string> hidden_args = {
        "-dbcrashratio", "-forcecompactdb",
        // GUI args. These will be overwritten by SetupUIArgs for the GUI
        "-choosedatadir", "-lang=<lang>", "-min", "-resetguisettings", "-splash", "-uiplatform"};

    argsman.AddArg("-version", "Print version and exit", ArgsManager::ALLOW_ANY, OptionsCategory::OPTIONS);
#if HAVE_SYSTEM
    argsman.AddArg("-alertnotify=<cmd>", "Execute command when an alert is raised (%s in cmd is replaced by message)", ArgsManager::ALLOW_ANY, OptionsCategory::OPTIONS);
#endif
    argsman.AddArg("-assumevalid=<hex>", strprintf("If this block is in the chain assume that it and its ancestors are valid and potentially skip their script verification (0 to verify all, default: %s, testnet: %s, signet: %s)", defaultChainParams->GetConsensus().defaultAssumeValid.GetHex(), testnetChainParams->GetConsensus().defaultAssumeValid.GetHex(), signetChainParams->GetConsensus().defaultAssumeValid.GetHex()), ArgsManager::ALLOW_ANY, OptionsCategory::OPTIONS);
    argsman.AddArg("-blocksdir=<dir>", "Specify directory to hold blocks subdirectory for *.dat files (default: <datadir>)", ArgsManager::ALLOW_ANY, OptionsCategory::OPTIONS);
    argsman.AddArg("-fastprune", "Use smaller block files and lower minimum prune height for testing purposes", ArgsManager::ALLOW_ANY | ArgsManager::DEBUG_ONLY, OptionsCategory::DEBUG_TEST);
#if HAVE_SYSTEM
    argsman.AddArg("-blocknotify=<cmd>", "Execute command when the best block changes (%s in cmd is replaced by block hash)", ArgsManager::ALLOW_ANY, OptionsCategory::OPTIONS);
#endif
    argsman.AddArg("-blockreconstructionextratxn=<n>", strprintf("Extra transactions to keep in memory for compact block reconstructions (default: %u)", DEFAULT_BLOCK_RECONSTRUCTION_EXTRA_TXN), ArgsManager::ALLOW_ANY, OptionsCategory::OPTIONS);
    argsman.AddArg("-blocksonly", strprintf("Whether to reject transactions from network peers. Disables automatic broadcast and rebroadcast of transactions, unless the source peer has the 'forcerelay' permission. RPC transactions are not affected. (default: %u)", DEFAULT_BLOCKSONLY), ArgsManager::ALLOW_ANY, OptionsCategory::OPTIONS);
    argsman.AddArg("-coinstatsindex", strprintf("Maintain coinstats index used by the gettxoutsetinfo RPC (default: %u)", DEFAULT_COINSTATSINDEX), ArgsManager::ALLOW_ANY, OptionsCategory::OPTIONS);
    argsman.AddArg("-conf=<file>", strprintf("Specify path to read-only configuration file. Relative paths will be prefixed by datadir location (only useable from command line, not configuration file) (default: %s)", BITCOIN_CONF_FILENAME), ArgsManager::ALLOW_ANY, OptionsCategory::OPTIONS);
    argsman.AddArg("-datadir=<dir>", "Specify data directory", ArgsManager::ALLOW_ANY, OptionsCategory::OPTIONS);
    argsman.AddArg("-dbbatchsize", strprintf("Maximum database write batch size in bytes (default: %u)", nDefaultDbBatchSize), ArgsManager::ALLOW_ANY | ArgsManager::DEBUG_ONLY, OptionsCategory::OPTIONS);
    argsman.AddArg("-dbcache=<n>", strprintf("Maximum database cache size <n> MiB (%d to %d, default: %d). In addition, unused mempool memory is shared for this cache (see -maxmempool).", nMinDbCache, nMaxDbCache, nDefaultDbCache), ArgsManager::ALLOW_ANY, OptionsCategory::OPTIONS);
    argsman.AddArg("-includeconf=<file>", "Specify additional configuration file, relative to the -datadir path (only useable from configuration file, not command line)", ArgsManager::ALLOW_ANY, OptionsCategory::OPTIONS);
    argsman.AddArg("-allowignoredconf", strprintf("For backwards compatibility, treat an unused %s file in the datadir as a warning, not an error.", BITCOIN_CONF_FILENAME), ArgsManager::ALLOW_ANY, OptionsCategory::OPTIONS);
    argsman.AddArg("-loadblock=<file>", "Imports blocks from external file on startup", ArgsManager::ALLOW_ANY, OptionsCategory::OPTIONS);
    argsman.AddArg("-maxmempool=<n>", strprintf("Keep the transaction memory pool below <n> megabytes (default: %u)", DEFAULT_MAX_MEMPOOL_SIZE_MB), ArgsManager::ALLOW_ANY, OptionsCategory::OPTIONS);
    argsman.AddArg("-maxorphantx=<n>", strprintf("Keep at most <n> unconnectable transactions in memory (default: %u)", DEFAULT_MAX_ORPHAN_TRANSACTIONS), ArgsManager::ALLOW_ANY, OptionsCategory::OPTIONS);
    argsman.AddArg("-mempoolexpiry=<n>", strprintf("Do not keep transactions in the mempool longer than <n> hours (default: %u)", DEFAULT_MEMPOOL_EXPIRY_HOURS), ArgsManager::ALLOW_ANY, OptionsCategory::OPTIONS);
    argsman.AddArg("-minimumchainwork=<hex>", strprintf("Minimum work assumed to exist on a valid chain in hex (default: %s, testnet: %s, signet: %s)", defaultChainParams->GetConsensus().nMinimumChainWork.GetHex(), testnetChainParams->GetConsensus().nMinimumChainWork.GetHex(), signetChainParams->GetConsensus().nMinimumChainWork.GetHex()), ArgsManager::ALLOW_ANY | ArgsManager::DEBUG_ONLY, OptionsCategory::OPTIONS);
    argsman.AddArg("-par=<n>", strprintf("Set the number of script verification threads (0 = auto, up to %d, <0 = leave that many cores free, default: %d)",
        MAX_SCRIPTCHECK_THREADS, DEFAULT_SCRIPTCHECK_THREADS), ArgsManager::ALLOW_ANY, OptionsCategory::OPTIONS);
    argsman.AddArg("-persistmempool", strprintf("Whether to save the mempool on shutdown and load on restart (default: %u)", DEFAULT_PERSIST_MEMPOOL), ArgsManager::ALLOW_ANY, OptionsCategory::OPTIONS);
    argsman.AddArg("-persistmempoolv1",
                   strprintf("Whether a mempool.dat file created by -persistmempool or the savemempool RPC will be written in the legacy format "
                             "(version 1) or the current format (version 2). This temporary option will be removed in the future. (default: %u)",
                             DEFAULT_PERSIST_V1_DAT),
                   ArgsManager::ALLOW_ANY, OptionsCategory::OPTIONS);
    argsman.AddArg("-pid=<file>", strprintf("Specify pid file. Relative paths will be prefixed by a net-specific datadir location. (default: %s)", BITCOIN_PID_FILENAME), ArgsManager::ALLOW_ANY, OptionsCategory::OPTIONS);
    argsman.AddArg("-prune=<n>", strprintf("Reduce storage requirements by enabling pruning (deleting) of old blocks. This allows the pruneblockchain RPC to be called to delete specific blocks and enables automatic pruning of old blocks if a target size in MiB is provided. This mode is incompatible with -txindex. "
            "Warning: Reverting this setting requires re-downloading the entire blockchain. "
            "(default: 0 = disable pruning blocks, 1 = allow manual pruning via RPC, >=%u = automatically prune block files to stay under the specified target size in MiB)", MIN_DISK_SPACE_FOR_BLOCK_FILES / 1024 / 1024), ArgsManager::ALLOW_ANY, OptionsCategory::OPTIONS);
    argsman.AddArg("-reindex", "If enabled, wipe chain state and block index, and rebuild them from blk*.dat files on disk. Also wipe and rebuild other optional indexes that are active. If an assumeutxo snapshot was loaded, its chainstate will be wiped as well. The snapshot can then be reloaded via RPC.", ArgsManager::ALLOW_ANY, OptionsCategory::OPTIONS);
    argsman.AddArg("-reindex-chainstate", "If enabled, wipe chain state, and rebuild it from blk*.dat files on disk. If an assumeutxo snapshot was loaded, its chainstate will be wiped as well. The snapshot can then be reloaded via RPC.", ArgsManager::ALLOW_ANY, OptionsCategory::OPTIONS);
    argsman.AddArg("-settings=<file>", strprintf("Specify path to dynamic settings data file. Can be disabled with -nosettings. File is written at runtime and not meant to be edited by users (use %s instead for custom settings). Relative paths will be prefixed by datadir location. (default: %s)", BITCOIN_CONF_FILENAME, BITCOIN_SETTINGS_FILENAME), ArgsManager::ALLOW_ANY, OptionsCategory::OPTIONS);
#if HAVE_SYSTEM
    argsman.AddArg("-startupnotify=<cmd>", "Execute command on startup.", ArgsManager::ALLOW_ANY, OptionsCategory::OPTIONS);
    argsman.AddArg("-shutdownnotify=<cmd>", "Execute command immediately before beginning shutdown. The need for shutdown may be urgent, so be careful not to delay it long (if the command doesn't require interaction with the server, consider having it fork into the background).", ArgsManager::ALLOW_ANY, OptionsCategory::OPTIONS);
#endif
    argsman.AddArg("-txindex", strprintf("Maintain a full transaction index, used by the getrawtransaction rpc call (default: %u)", DEFAULT_TXINDEX), ArgsManager::ALLOW_ANY, OptionsCategory::OPTIONS);
    argsman.AddArg("-blockfilterindex=<type>",
                 strprintf("Maintain an index of compact filters by block (default: %s, values: %s).", DEFAULT_BLOCKFILTERINDEX, ListBlockFilterTypes()) +
                 " If <type> is not supplied or if <type> = 1, indexes for all known types are enabled.",
                 ArgsManager::ALLOW_ANY, OptionsCategory::OPTIONS);

    // Particl specific
    argsman.AddArg("-addressindex", strprintf("Maintain a full address index, used to query for the balance, txids and unspent outputs for addresses (default: %u)", particl::DEFAULT_ADDRESSINDEX), ArgsManager::ALLOW_ANY, OptionsCategory::OPTIONS);
    argsman.AddArg("-timestampindex", strprintf("Maintain a timestamp index for block hashes, used to query blocks hashes by a range of timestamps (default: %u)", particl::DEFAULT_TIMESTAMPINDEX), ArgsManager::ALLOW_ANY, OptionsCategory::OPTIONS);
    argsman.AddArg("-spentindex", strprintf("Maintain a full spent index, used to query the spending txid and input index for an outpoint (default: %u)", particl::DEFAULT_SPENTINDEX), ArgsManager::ALLOW_ANY, OptionsCategory::OPTIONS);
    argsman.AddArg("-balancesindex", strprintf("Maintain a balances index per block (default: %u)", particl::DEFAULT_BALANCESINDEX), ArgsManager::ALLOW_ANY, OptionsCategory::OPTIONS);
    argsman.AddArg("-csindex", strprintf("Maintain an index of outputs by coldstaking address (default: %u)", particl::DEFAULT_CSINDEX), ArgsManager::ALLOW_ANY, OptionsCategory::OPTIONS);
    argsman.AddArg("-cswhitelist", strprintf("Only index coldstaked outputs with matching stake address. Can be specified multiple times."), ArgsManager::ALLOW_ANY, OptionsCategory::OPTIONS);

    argsman.AddArg("-dbmaxopenfiles", strprintf("Maximum number of open files parameter passed to level-db for the blocktree db (default: %u)", particl::DEFAULT_BLOCKTREE_DB_MAX_OPEN_FILES), ArgsManager::ALLOW_ANY, OptionsCategory::OPTIONS);
    argsman.AddArg("-dbcompression", strprintf("Database compression parameter passed to level-db for the blocktree db (default: %s)", particl::DEFAULT_BLOCKTREE_DB_COMPRESSION ? "true" : "false"), ArgsManager::ALLOW_ANY, OptionsCategory::OPTIONS);

    argsman.AddArg("-findpeers", "Node will search for peers (default: 1)", ArgsManager::ALLOW_ANY, OptionsCategory::CONNECTION);

    argsman.AddArg("-displaylocaltime", "Display human readable time strings in local timezone (default: false)", ArgsManager::ALLOW_ANY, OptionsCategory::RPC);
    argsman.AddArg("-displayutctime", "Display human readable time strings in UTC (default: false)", ArgsManager::ALLOW_ANY, OptionsCategory::RPC);
    argsman.AddArg("-rebuildrollingindices", "Force rebuild of rolling indices (default: false)", ArgsManager::ALLOW_ANY, OptionsCategory::RPC);
    argsman.AddArg("-acceptanontxn", strprintf("Relay and mine \"anon\" transactions (default: %u)", particl::DEFAULT_ACCEPT_ANON_TX), ArgsManager::ALLOW_ANY, OptionsCategory::RPC);
    argsman.AddArg("-acceptblindtxn", strprintf("Relay and mine \"anon\" transactions (default: %u)", particl::DEFAULT_ACCEPT_BLIND_TX), ArgsManager::ALLOW_ANY, OptionsCategory::RPC);
    argsman.AddArg("-checkpeerheight", "Consider peer height for initial-block-download status (default: true)", ArgsManager::ALLOW_ANY, OptionsCategory::RPC);
    argsman.AddArg("-skiprangeproofverify", "Skip verifying rangeproofs when reindexing or importing (default: false)", ArgsManager::ALLOW_ANY, OptionsCategory::OPTIONS);
    argsman.AddArg("-rpccorsdomain=<domain>", "Allow JSON-RPC connections from specified domain (e.g. http://localhost:4200 or \"*\"). This needs to be set if you are using the Particl GUI in a browser.", ArgsManager::ALLOW_ANY, OptionsCategory::RPC);
    argsman.AddArg("-automaticbans", strprintf("Whether to automatically ban misbehaving nodes. (default: %u)", particl::DEFAULT_AUTOMATIC_BANS), ArgsManager::ALLOW_ANY, OptionsCategory::OPTIONS);
    argsman.AddArg("-banscore=<n>", strprintf("Threshold for disconnecting misbehaving peers (default: %u)", DISCOURAGEMENT_THRESHOLD), ArgsManager::ALLOW_ANY, OptionsCategory::CONNECTION);

    hidden_args.emplace_back("-btcmode");
    hidden_args.emplace_back("-btcmode_mainnet");
    hidden_args.emplace_back("-debugdevice");  // Disable to allow usbdevices in regtest mode
    // end Particl specific

    argsman.AddArg("-addnode=<ip>", strprintf("Add a node to connect to and attempt to keep the connection open (see the addnode RPC help for more info). This option can be specified multiple times to add multiple nodes; connections are limited to %u at a time and are counted separately from the -maxconnections limit.", MAX_ADDNODE_CONNECTIONS), ArgsManager::ALLOW_ANY | ArgsManager::NETWORK_ONLY, OptionsCategory::CONNECTION);
    argsman.AddArg("-asmap=<file>", strprintf("Specify asn mapping used for bucketing of the peers (default: %s). Relative paths will be prefixed by the net-specific datadir location.", DEFAULT_ASMAP_FILENAME), ArgsManager::ALLOW_ANY, OptionsCategory::CONNECTION);
    argsman.AddArg("-bantime=<n>", strprintf("Default duration (in seconds) of manually configured bans (default: %u)", DEFAULT_MISBEHAVING_BANTIME), ArgsManager::ALLOW_ANY, OptionsCategory::CONNECTION);
    argsman.AddArg("-bind=<addr>[:<port>][=onion]", strprintf("Bind to given address and always listen on it (default: 0.0.0.0). Use [host]:port notation for IPv6. Append =onion to tag any incoming connections to that address and port as incoming Tor connections (default: 127.0.0.1:%u=onion, testnet: 127.0.0.1:%u=onion, signet: 127.0.0.1:%u=onion, regtest: 127.0.0.1:%u=onion)", defaultBaseParams->OnionServiceTargetPort(), testnetBaseParams->OnionServiceTargetPort(), signetBaseParams->OnionServiceTargetPort(), regtestBaseParams->OnionServiceTargetPort()), ArgsManager::ALLOW_ANY | ArgsManager::NETWORK_ONLY, OptionsCategory::CONNECTION);
    argsman.AddArg("-cjdnsreachable", "If set, then this host is configured for CJDNS (connecting to fc00::/8 addresses would lead us to the CJDNS network, see doc/cjdns.md) (default: 0)", ArgsManager::ALLOW_ANY, OptionsCategory::CONNECTION);
    argsman.AddArg("-connect=<ip>", "Connect only to the specified node; -noconnect disables automatic connections (the rules for this peer are the same as for -addnode). This option can be specified multiple times to connect to multiple nodes.", ArgsManager::ALLOW_ANY | ArgsManager::NETWORK_ONLY, OptionsCategory::CONNECTION);
    argsman.AddArg("-discover", "Discover own IP addresses (default: 1 when listening and no -externalip or -proxy)", ArgsManager::ALLOW_ANY, OptionsCategory::CONNECTION);
    argsman.AddArg("-dns", strprintf("Allow DNS lookups for -addnode, -seednode and -connect (default: %u)", DEFAULT_NAME_LOOKUP), ArgsManager::ALLOW_ANY, OptionsCategory::CONNECTION);
    argsman.AddArg("-dnsseed", strprintf("Query for peer addresses via DNS lookup, if low on addresses (default: %u unless -connect used or -maxconnections=0)", DEFAULT_DNSSEED), ArgsManager::ALLOW_ANY, OptionsCategory::CONNECTION);
    argsman.AddArg("-externalip=<ip>", "Specify your own public address", ArgsManager::ALLOW_ANY, OptionsCategory::CONNECTION);
    argsman.AddArg("-fixedseeds", strprintf("Allow fixed seeds if DNS seeds don't provide peers (default: %u)", DEFAULT_FIXEDSEEDS), ArgsManager::ALLOW_ANY, OptionsCategory::CONNECTION);
    argsman.AddArg("-forcednsseed", strprintf("Always query for peer addresses via DNS lookup (default: %u)", DEFAULT_FORCEDNSSEED), ArgsManager::ALLOW_ANY, OptionsCategory::CONNECTION);
    argsman.AddArg("-listen", strprintf("Accept connections from outside (default: %u if no -proxy, -connect or -maxconnections=0)", DEFAULT_LISTEN), ArgsManager::ALLOW_ANY, OptionsCategory::CONNECTION);
    argsman.AddArg("-listenonion", strprintf("Automatically create Tor onion service (default: %d)", DEFAULT_LISTEN_ONION), ArgsManager::ALLOW_ANY, OptionsCategory::CONNECTION);
    argsman.AddArg("-maxconnections=<n>", strprintf("Maintain at most <n> automatic connections to peers (default: %u). This limit does not apply to connections manually added via -addnode or the addnode RPC, which have a separate limit of %u.", DEFAULT_MAX_PEER_CONNECTIONS, MAX_ADDNODE_CONNECTIONS), ArgsManager::ALLOW_ANY, OptionsCategory::CONNECTION);
    argsman.AddArg("-maxreceivebuffer=<n>", strprintf("Maximum per-connection receive buffer, <n>*1000 bytes (default: %u)", DEFAULT_MAXRECEIVEBUFFER), ArgsManager::ALLOW_ANY, OptionsCategory::CONNECTION);
    argsman.AddArg("-maxsendbuffer=<n>", strprintf("Maximum per-connection memory usage for the send buffer, <n>*1000 bytes (default: %u)", DEFAULT_MAXSENDBUFFER), ArgsManager::ALLOW_ANY, OptionsCategory::CONNECTION);
    argsman.AddArg("-maxuploadtarget=<n>", strprintf("Tries to keep outbound traffic under the given target per 24h. Limit does not apply to peers with 'download' permission or blocks created within past week. 0 = no limit (default: %s). Optional suffix units [k|K|m|M|g|G|t|T] (default: M). Lowercase is 1000 base while uppercase is 1024 base", DEFAULT_MAX_UPLOAD_TARGET), ArgsManager::ALLOW_ANY, OptionsCategory::CONNECTION);
#if HAVE_SOCKADDR_UN
    argsman.AddArg("-onion=<ip:port|path>", "Use separate SOCKS5 proxy to reach peers via Tor onion services, set -noonion to disable (default: -proxy). May be a local file path prefixed with 'unix:'.", ArgsManager::ALLOW_ANY, OptionsCategory::CONNECTION);
#else
    argsman.AddArg("-onion=<ip:port>", "Use separate SOCKS5 proxy to reach peers via Tor onion services, set -noonion to disable (default: -proxy)", ArgsManager::ALLOW_ANY, OptionsCategory::CONNECTION);
#endif
    argsman.AddArg("-i2psam=<ip:port>", "I2P SAM proxy to reach I2P peers and accept I2P connections (default: none)", ArgsManager::ALLOW_ANY, OptionsCategory::CONNECTION);
    argsman.AddArg("-i2pacceptincoming", strprintf("Whether to accept inbound I2P connections (default: %i). Ignored if -i2psam is not set. Listening for inbound I2P connections is done through the SAM proxy, not by binding to a local address and port.", DEFAULT_I2P_ACCEPT_INCOMING), ArgsManager::ALLOW_ANY, OptionsCategory::CONNECTION);
    argsman.AddArg("-onlynet=<net>", "Make automatic outbound connections only to network <net> (" + Join(GetNetworkNames(), ", ") + "). Inbound and manual connections are not affected by this option. It can be specified multiple times to allow multiple networks.", ArgsManager::ALLOW_ANY, OptionsCategory::CONNECTION);
    argsman.AddArg("-v2transport", strprintf("Support v2 transport (default: %u)", DEFAULT_V2_TRANSPORT), ArgsManager::ALLOW_ANY, OptionsCategory::CONNECTION);
    argsman.AddArg("-peerbloomfilters", strprintf("Support filtering of blocks and transaction with bloom filters (default: %u)", DEFAULT_PEERBLOOMFILTERS), ArgsManager::ALLOW_ANY, OptionsCategory::CONNECTION);
    argsman.AddArg("-peerblockfilters", strprintf("Serve compact block filters to peers per BIP 157 (default: %u)", DEFAULT_PEERBLOCKFILTERS), ArgsManager::ALLOW_ANY, OptionsCategory::CONNECTION);
    argsman.AddArg("-txreconciliation", strprintf("Enable transaction reconciliations per BIP 330 (default: %d)", DEFAULT_TXRECONCILIATION_ENABLE), ArgsManager::ALLOW_ANY | ArgsManager::DEBUG_ONLY, OptionsCategory::CONNECTION);
    argsman.AddArg("-port=<port>", strprintf("Listen for connections on <port> (default: %u, testnet: %u, signet: %u, regtest: %u). Not relevant for I2P (see doc/i2p.md).", defaultChainParams->GetDefaultPort(), testnetChainParams->GetDefaultPort(), signetChainParams->GetDefaultPort(), regtestChainParams->GetDefaultPort()), ArgsManager::ALLOW_ANY | ArgsManager::NETWORK_ONLY, OptionsCategory::CONNECTION);
#if HAVE_SOCKADDR_UN
    argsman.AddArg("-proxy=<ip:port|path>", "Connect through SOCKS5 proxy, set -noproxy to disable (default: disabled). May be a local file path prefixed with 'unix:' if the proxy supports it.", ArgsManager::ALLOW_ANY | ArgsManager::DISALLOW_ELISION, OptionsCategory::CONNECTION);
#else
    argsman.AddArg("-proxy=<ip:port>", "Connect through SOCKS5 proxy, set -noproxy to disable (default: disabled)", ArgsManager::ALLOW_ANY | ArgsManager::DISALLOW_ELISION, OptionsCategory::CONNECTION);
#endif
    argsman.AddArg("-proxyrandomize", strprintf("Randomize credentials for every proxy connection. This enables Tor stream isolation (default: %u)", DEFAULT_PROXYRANDOMIZE), ArgsManager::ALLOW_ANY, OptionsCategory::CONNECTION);
    argsman.AddArg("-seednode=<ip>", "Connect to a node to retrieve peer addresses, and disconnect. This option can be specified multiple times to connect to multiple nodes. During startup, seednodes will be tried before dnsseeds.", ArgsManager::ALLOW_ANY, OptionsCategory::CONNECTION);
    argsman.AddArg("-networkactive", "Enable all P2P network activity (default: 1). Can be changed by the setnetworkactive RPC command", ArgsManager::ALLOW_ANY, OptionsCategory::CONNECTION);
    argsman.AddArg("-timeout=<n>", strprintf("Specify socket connection timeout in milliseconds. If an initial attempt to connect is unsuccessful after this amount of time, drop it (minimum: 1, default: %d)", DEFAULT_CONNECT_TIMEOUT), ArgsManager::ALLOW_ANY, OptionsCategory::CONNECTION);
    argsman.AddArg("-peertimeout=<n>", strprintf("Specify a p2p connection timeout delay in seconds. After connecting to a peer, wait this amount of time before considering disconnection based on inactivity (minimum: 1, default: %d)", DEFAULT_PEER_CONNECT_TIMEOUT), ArgsManager::ALLOW_ANY | ArgsManager::DEBUG_ONLY, OptionsCategory::CONNECTION);
    argsman.AddArg("-torcontrol=<ip>:<port>", strprintf("Tor control host and port to use if onion listening enabled (default: %s). If no port is specified, the default port of %i will be used.", DEFAULT_TOR_CONTROL, DEFAULT_TOR_CONTROL_PORT), ArgsManager::ALLOW_ANY, OptionsCategory::CONNECTION);
    argsman.AddArg("-torpassword=<pass>", "Tor control port password (default: empty)", ArgsManager::ALLOW_ANY | ArgsManager::SENSITIVE, OptionsCategory::CONNECTION);
#ifdef USE_UPNP
    argsman.AddArg("-upnp", strprintf("Use UPnP to map the listening port (default: %u)", DEFAULT_UPNP), ArgsManager::ALLOW_ANY, OptionsCategory::CONNECTION);
#else
    hidden_args.emplace_back("-upnp");
#endif
#ifdef USE_NATPMP
    argsman.AddArg("-natpmp", strprintf("Use NAT-PMP to map the listening port (default: %u)", DEFAULT_NATPMP), ArgsManager::ALLOW_ANY, OptionsCategory::CONNECTION);
#else
    hidden_args.emplace_back("-natpmp");
#endif // USE_NATPMP
    argsman.AddArg("-whitebind=<[permissions@]addr>", "Bind to the given address and add permission flags to the peers connecting to it. "
        "Use [host]:port notation for IPv6. Allowed permissions: " + Join(NET_PERMISSIONS_DOC, ", ") + ". "
        "Specify multiple permissions separated by commas (default: download,noban,mempool,relay). Can be specified multiple times.", ArgsManager::ALLOW_ANY, OptionsCategory::CONNECTION);

    argsman.AddArg("-whitelist=<[permissions@]IP address or network>", "Add permission flags to the peers using the given IP address (e.g. 1.2.3.4) or "
        "CIDR-notated network (e.g. 1.2.3.0/24). Uses the same permissions as "
        "-whitebind. "
        "Additional flags \"in\" and \"out\" control whether permissions apply to incoming connections and/or manual (default: incoming only). "
        "Can be specified multiple times.", ArgsManager::ALLOW_ANY, OptionsCategory::CONNECTION);

    smsg::AddOptions(argsman);

    g_wallet_init_interface.AddWalletOptions(argsman);
#ifdef ENABLE_WALLET
    if (fParticlMode) {
        CHDWallet::AddOptions(argsman);
    }
#endif

#if ENABLE_ZMQ
    argsman.AddArg("-zmqpubhashblock=<address>", "Enable publish hash block in <address>", ArgsManager::ALLOW_ANY, OptionsCategory::ZMQ);
    argsman.AddArg("-zmqpubhashtx=<address>", "Enable publish hash transaction in <address>", ArgsManager::ALLOW_ANY, OptionsCategory::ZMQ);
    argsman.AddArg("-zmqpubrawblock=<address>", "Enable publish raw block in <address>", ArgsManager::ALLOW_ANY, OptionsCategory::ZMQ);
    argsman.AddArg("-zmqpubrawtx=<address>", "Enable publish raw transaction in <address>", ArgsManager::ALLOW_ANY, OptionsCategory::ZMQ);
    argsman.AddArg("-zmqpubsequence=<address>", "Enable publish hash block and tx sequence in <address>", ArgsManager::ALLOW_ANY, OptionsCategory::ZMQ);
    argsman.AddArg("-zmqpubhashblockhwm=<n>", strprintf("Set publish hash block outbound message high water mark (default: %d)", CZMQAbstractNotifier::DEFAULT_ZMQ_SNDHWM), ArgsManager::ALLOW_ANY, OptionsCategory::ZMQ);
    argsman.AddArg("-zmqpubhashtxhwm=<n>", strprintf("Set publish hash transaction outbound message high water mark (default: %d)", CZMQAbstractNotifier::DEFAULT_ZMQ_SNDHWM), ArgsManager::ALLOW_ANY, OptionsCategory::ZMQ);
    argsman.AddArg("-zmqpubrawblockhwm=<n>", strprintf("Set publish raw block outbound message high water mark (default: %d)", CZMQAbstractNotifier::DEFAULT_ZMQ_SNDHWM), ArgsManager::ALLOW_ANY, OptionsCategory::ZMQ);
    argsman.AddArg("-zmqpubrawtxhwm=<n>", strprintf("Set publish raw transaction outbound message high water mark (default: %d)", CZMQAbstractNotifier::DEFAULT_ZMQ_SNDHWM), ArgsManager::ALLOW_ANY, OptionsCategory::ZMQ);
    argsman.AddArg("-zmqpubsequencehwm=<n>", strprintf("Set publish hash sequence message high water mark (default: %d)", CZMQAbstractNotifier::DEFAULT_ZMQ_SNDHWM), ArgsManager::ALLOW_ANY, OptionsCategory::ZMQ);

    // Particl
    argsman.AddArg("-zmqpubhashwtx=<address>", "Enable publish hash transaction received by wallets in <address>", ArgsManager::ALLOW_ANY, OptionsCategory::ZMQ);
    argsman.AddArg("-zmqpubsmsg=<address>", "Enable publish secure message in <address>", ArgsManager::ALLOW_ANY, OptionsCategory::ZMQ);
    argsman.AddArg("-serverkeyzmq=<secret_key>", "Base64 encoded string of the z85 encoded secret key for CurveZMQ.", ArgsManager::ALLOW_ANY, OptionsCategory::ZMQ);
    argsman.AddArg("-newserverkeypairzmq", "Generate new key pair for CurveZMQ, print and exit.", ArgsManager::ALLOW_ANY, OptionsCategory::ZMQ);
    argsman.AddArg("-whitelistzmq=<IP address or network>", "Whitelist peers connecting from the given IP address (e.g. 1.2.3.4) or CIDR notated network (e.g. 1.2.3.0/24). Can be specified multiple times.", ArgsManager::ALLOW_ANY, OptionsCategory::ZMQ);
#else
    hidden_args.emplace_back("-zmqpubhashblock=<address>");
    hidden_args.emplace_back("-zmqpubhashtx=<address>");
    hidden_args.emplace_back("-zmqpubrawblock=<address>");
    hidden_args.emplace_back("-zmqpubrawtx=<address>");
    hidden_args.emplace_back("-zmqpubsequence=<n>");
    hidden_args.emplace_back("-zmqpubhashblockhwm=<n>");
    hidden_args.emplace_back("-zmqpubhashtxhwm=<n>");
    hidden_args.emplace_back("-zmqpubrawblockhwm=<n>");
    hidden_args.emplace_back("-zmqpubrawtxhwm=<n>");
    hidden_args.emplace_back("-zmqpubsequencehwm=<n>");

    // Particl
    hidden_args.emplace_back("-zmqpubhashwtx=<address>");
    hidden_args.emplace_back("-zmqpubsmsg=<address>");
    hidden_args.emplace_back("-serverkeyzmq=<secret_key>");
    hidden_args.emplace_back("-newserverkeypairzmq");
    hidden_args.emplace_back("-whitelistzmq=<IP address or network>");
#endif

    argsman.AddArg("-checkblocks=<n>", strprintf("How many blocks to check at startup (default: %u, 0 = all)", DEFAULT_CHECKBLOCKS), ArgsManager::ALLOW_ANY | ArgsManager::DEBUG_ONLY, OptionsCategory::DEBUG_TEST);
    argsman.AddArg("-checklevel=<n>", strprintf("How thorough the block verification of -checkblocks is: %s (0-4, default: %u)", Join(CHECKLEVEL_DOC, ", "), DEFAULT_CHECKLEVEL), ArgsManager::ALLOW_ANY | ArgsManager::DEBUG_ONLY, OptionsCategory::DEBUG_TEST);
    argsman.AddArg("-checkblockindex", strprintf("Do a consistency check for the block tree, chainstate, and other validation data structures occasionally. (default: %u, regtest: %u)", defaultChainParams->DefaultConsistencyChecks(), regtestChainParams->DefaultConsistencyChecks()), ArgsManager::ALLOW_ANY | ArgsManager::DEBUG_ONLY, OptionsCategory::DEBUG_TEST);
    argsman.AddArg("-checkaddrman=<n>", strprintf("Run addrman consistency checks every <n> operations. Use 0 to disable. (default: %u)", DEFAULT_ADDRMAN_CONSISTENCY_CHECKS), ArgsManager::ALLOW_ANY | ArgsManager::DEBUG_ONLY, OptionsCategory::DEBUG_TEST);
    argsman.AddArg("-checkmempool=<n>", strprintf("Run mempool consistency checks every <n> transactions. Use 0 to disable. (default: %u, regtest: %u)", defaultChainParams->DefaultConsistencyChecks(), regtestChainParams->DefaultConsistencyChecks()), ArgsManager::ALLOW_ANY | ArgsManager::DEBUG_ONLY, OptionsCategory::DEBUG_TEST);
    argsman.AddArg("-checkpoints", strprintf("Enable rejection of any forks from the known historical chain until block %s (default: %u)", defaultChainParams->Checkpoints().GetHeight(), DEFAULT_CHECKPOINTS_ENABLED), ArgsManager::ALLOW_ANY | ArgsManager::DEBUG_ONLY, OptionsCategory::DEBUG_TEST);
    argsman.AddArg("-deprecatedrpc=<method>", "Allows deprecated RPC method(s) to be used", ArgsManager::ALLOW_ANY | ArgsManager::DEBUG_ONLY, OptionsCategory::DEBUG_TEST);
    argsman.AddArg("-stopafterblockimport", strprintf("Stop running after importing blocks from disk (default: %u)", DEFAULT_STOPAFTERBLOCKIMPORT), ArgsManager::ALLOW_ANY | ArgsManager::DEBUG_ONLY, OptionsCategory::DEBUG_TEST);
    argsman.AddArg("-stopatheight", strprintf("Stop running after reaching the given height in the main chain (default: %u)", DEFAULT_STOPATHEIGHT), ArgsManager::ALLOW_ANY | ArgsManager::DEBUG_ONLY, OptionsCategory::DEBUG_TEST);
    argsman.AddArg("-limitancestorcount=<n>", strprintf("Do not accept transactions if number of in-mempool ancestors is <n> or more (default: %u)", DEFAULT_ANCESTOR_LIMIT), ArgsManager::ALLOW_ANY | ArgsManager::DEBUG_ONLY, OptionsCategory::DEBUG_TEST);
    argsman.AddArg("-limitancestorsize=<n>", strprintf("Do not accept transactions whose size with all in-mempool ancestors exceeds <n> kilobytes (default: %u)", DEFAULT_ANCESTOR_SIZE_LIMIT_KVB), ArgsManager::ALLOW_ANY | ArgsManager::DEBUG_ONLY, OptionsCategory::DEBUG_TEST);
    argsman.AddArg("-limitdescendantcount=<n>", strprintf("Do not accept transactions if any ancestor would have <n> or more in-mempool descendants (default: %u)", DEFAULT_DESCENDANT_LIMIT), ArgsManager::ALLOW_ANY | ArgsManager::DEBUG_ONLY, OptionsCategory::DEBUG_TEST);
    argsman.AddArg("-limitdescendantsize=<n>", strprintf("Do not accept transactions if any ancestor would have more than <n> kilobytes of in-mempool descendants (default: %u).", DEFAULT_DESCENDANT_SIZE_LIMIT_KVB), ArgsManager::ALLOW_ANY | ArgsManager::DEBUG_ONLY, OptionsCategory::DEBUG_TEST);
    argsman.AddArg("-test=<option>", "Pass a test-only option. Options include : " + Join(TEST_OPTIONS_DOC, ", ") + ".", ArgsManager::ALLOW_ANY | ArgsManager::DEBUG_ONLY, OptionsCategory::DEBUG_TEST);
    argsman.AddArg("-capturemessages", "Capture all P2P messages to disk", ArgsManager::ALLOW_ANY | ArgsManager::DEBUG_ONLY, OptionsCategory::DEBUG_TEST);
    argsman.AddArg("-mocktime=<n>", "Replace actual time with " + UNIX_EPOCH_TIME + " (default: 0)", ArgsManager::ALLOW_ANY | ArgsManager::DEBUG_ONLY, OptionsCategory::DEBUG_TEST);
    argsman.AddArg("-maxsigcachesize=<n>", strprintf("Limit sum of signature cache and script execution cache sizes to <n> MiB (default: %u)", DEFAULT_MAX_SIG_CACHE_BYTES >> 20), ArgsManager::ALLOW_ANY | ArgsManager::DEBUG_ONLY, OptionsCategory::DEBUG_TEST);
    argsman.AddArg("-maxtipage=<n>",
                   strprintf("Maximum tip age in seconds to consider node in initial block download (default: %u)",
                             Ticks<std::chrono::seconds>(DEFAULT_MAX_TIP_AGE)),
                   ArgsManager::ALLOW_ANY | ArgsManager::DEBUG_ONLY, OptionsCategory::DEBUG_TEST);
    argsman.AddArg("-printpriority", strprintf("Log transaction fee rate in " + CURRENCY_UNIT + "/kvB when mining blocks (default: %u)", DEFAULT_PRINTPRIORITY), ArgsManager::ALLOW_ANY | ArgsManager::DEBUG_ONLY, OptionsCategory::DEBUG_TEST);
    argsman.AddArg("-uacomment=<cmt>", "Append comment to the user agent string", ArgsManager::ALLOW_ANY, OptionsCategory::DEBUG_TEST);

    SetupChainParamsBaseOptions(argsman);

    argsman.AddArg("-acceptnonstdtxn", strprintf("Relay and mine \"non-standard\" transactions (test networks only; default: %u)", DEFAULT_ACCEPT_NON_STD_TXN), ArgsManager::ALLOW_ANY | ArgsManager::DEBUG_ONLY, OptionsCategory::NODE_RELAY);
    argsman.AddArg("-incrementalrelayfee=<amt>", strprintf("Fee rate (in %s/kvB) used to define cost of relay, used for mempool limiting and replacement policy. (default: %s)", CURRENCY_UNIT, FormatMoney(DEFAULT_INCREMENTAL_RELAY_FEE)), ArgsManager::ALLOW_ANY | ArgsManager::DEBUG_ONLY, OptionsCategory::NODE_RELAY);
    argsman.AddArg("-dustrelayfee=<amt>", strprintf("Fee rate (in %s/kvB) used to define dust, the value of an output such that it will cost more than its value in fees at this fee rate to spend it. (default: %s)", CURRENCY_UNIT, FormatMoney(DUST_RELAY_TX_FEE)), ArgsManager::ALLOW_ANY | ArgsManager::DEBUG_ONLY, OptionsCategory::NODE_RELAY);
    argsman.AddArg("-acceptstalefeeestimates", strprintf("Read fee estimates even if they are stale (%sdefault: %u) fee estimates are considered stale if they are %s hours old", "regtest only; ", DEFAULT_ACCEPT_STALE_FEE_ESTIMATES, Ticks<std::chrono::hours>(MAX_FILE_AGE)), ArgsManager::ALLOW_ANY | ArgsManager::DEBUG_ONLY, OptionsCategory::DEBUG_TEST);
    argsman.AddArg("-bytespersigop", strprintf("Equivalent bytes per sigop in transactions for relay and mining (default: %u)", DEFAULT_BYTES_PER_SIGOP), ArgsManager::ALLOW_ANY, OptionsCategory::NODE_RELAY);
    argsman.AddArg("-datacarrier", strprintf("Relay and mine data carrier transactions (default: %u)", DEFAULT_ACCEPT_DATACARRIER), ArgsManager::ALLOW_ANY, OptionsCategory::NODE_RELAY);
    argsman.AddArg("-datacarriersize",
                   strprintf("Relay and mine transactions whose data-carrying raw scriptPubKey "
                             "is of this size or less (default: %u)",
                             MAX_OP_RETURN_RELAY),
                   ArgsManager::ALLOW_ANY, OptionsCategory::NODE_RELAY);
    argsman.AddArg("-mempoolfullrbf", strprintf("Accept transaction replace-by-fee without requiring replaceability signaling (default: %u)", DEFAULT_MEMPOOL_FULL_RBF), ArgsManager::ALLOW_ANY, OptionsCategory::NODE_RELAY);
    argsman.AddArg("-permitbaremultisig", strprintf("Relay transactions creating non-P2SH multisig outputs (default: %u)", DEFAULT_PERMIT_BAREMULTISIG), ArgsManager::ALLOW_ANY,
                   OptionsCategory::NODE_RELAY);
    argsman.AddArg("-minrelaytxfee=<amt>", strprintf("Fees (in %s/kvB) smaller than this are considered zero fee for relaying, mining and transaction creation (default: %s)",
        CURRENCY_UNIT, FormatMoney(DEFAULT_MIN_RELAY_TX_FEE)), ArgsManager::ALLOW_ANY, OptionsCategory::NODE_RELAY);
    argsman.AddArg("-whitelistforcerelay", strprintf("Add 'forcerelay' permission to whitelisted peers with default permissions. This will relay transactions even if the transactions were already in the mempool. (default: %d)", DEFAULT_WHITELISTFORCERELAY), ArgsManager::ALLOW_ANY, OptionsCategory::NODE_RELAY);
    argsman.AddArg("-whitelistrelay", strprintf("Add 'relay' permission to whitelisted peers with default permissions. This will accept relayed transactions even when not relaying transactions (default: %d)", DEFAULT_WHITELISTRELAY), ArgsManager::ALLOW_ANY, OptionsCategory::NODE_RELAY);


    argsman.AddArg("-blockmaxweight=<n>", strprintf("Set maximum BIP141 block weight (default: %d)", DEFAULT_BLOCK_MAX_WEIGHT), ArgsManager::ALLOW_ANY, OptionsCategory::BLOCK_CREATION);
    argsman.AddArg("-blockmintxfee=<amt>", strprintf("Set lowest fee rate (in %s/kvB) for transactions to be included in block creation. (default: %s)", CURRENCY_UNIT, FormatMoney(DEFAULT_BLOCK_MIN_TX_FEE)), ArgsManager::ALLOW_ANY, OptionsCategory::BLOCK_CREATION);
    argsman.AddArg("-blockversion=<n>", "Override block version to test forking scenarios", ArgsManager::ALLOW_ANY | ArgsManager::DEBUG_ONLY, OptionsCategory::BLOCK_CREATION);

    argsman.AddArg("-rest", strprintf("Accept public REST requests (default: %u)", DEFAULT_REST_ENABLE), ArgsManager::ALLOW_ANY, OptionsCategory::RPC);
    argsman.AddArg("-rpcallowip=<ip>", "Allow JSON-RPC connections from specified source. Valid values for <ip> are a single IP (e.g. 1.2.3.4), a network/netmask (e.g. 1.2.3.4/255.255.255.0), a network/CIDR (e.g. 1.2.3.4/24), all ipv4 (0.0.0.0/0), or all ipv6 (::/0). This option can be specified multiple times", ArgsManager::ALLOW_ANY, OptionsCategory::RPC);
    argsman.AddArg("-rpcauth=<userpw>", "Username and HMAC-SHA-256 hashed password for JSON-RPC connections. The field <userpw> comes in the format: <USERNAME>:<SALT>$<HASH>. A canonical python script is included in share/rpcauth. The client then connects normally using the rpcuser=<USERNAME>/rpcpassword=<PASSWORD> pair of arguments. This option can be specified multiple times", ArgsManager::ALLOW_ANY | ArgsManager::SENSITIVE, OptionsCategory::RPC);
    argsman.AddArg("-rpcbind=<addr>[:port]", "Bind to given address to listen for JSON-RPC connections. Do not expose the RPC server to untrusted networks such as the public internet! This option is ignored unless -rpcallowip is also passed. Port is optional and overrides -rpcport. Use [host]:port notation for IPv6. This option can be specified multiple times (default: 127.0.0.1 and ::1 i.e., localhost)", ArgsManager::ALLOW_ANY | ArgsManager::NETWORK_ONLY, OptionsCategory::RPC);
    argsman.AddArg("-rpcdoccheck", strprintf("Throw a non-fatal error at runtime if the documentation for an RPC is incorrect (default: %u)", DEFAULT_RPC_DOC_CHECK), ArgsManager::ALLOW_ANY | ArgsManager::DEBUG_ONLY, OptionsCategory::RPC);
    argsman.AddArg("-rpccookiefile=<loc>", "Location of the auth cookie. Relative paths will be prefixed by a net-specific datadir location. (default: data dir)", ArgsManager::ALLOW_ANY, OptionsCategory::RPC);
    argsman.AddArg("-rpcpassword=<pw>", "Password for JSON-RPC connections", ArgsManager::ALLOW_ANY | ArgsManager::SENSITIVE, OptionsCategory::RPC);
    argsman.AddArg("-rpcport=<port>", strprintf("Listen for JSON-RPC connections on <port> (default: %u, testnet: %u, signet: %u, regtest: %u)", defaultBaseParams->RPCPort(), testnetBaseParams->RPCPort(), signetBaseParams->RPCPort(), regtestBaseParams->RPCPort()), ArgsManager::ALLOW_ANY | ArgsManager::NETWORK_ONLY, OptionsCategory::RPC);
    argsman.AddArg("-rpcservertimeout=<n>", strprintf("Timeout during HTTP requests (default: %d)", DEFAULT_HTTP_SERVER_TIMEOUT), ArgsManager::ALLOW_ANY | ArgsManager::DEBUG_ONLY, OptionsCategory::RPC);
    argsman.AddArg("-rpcthreads=<n>", strprintf("Set the number of threads to service RPC calls (default: %d)", DEFAULT_HTTP_THREADS), ArgsManager::ALLOW_ANY, OptionsCategory::RPC);
    argsman.AddArg("-rpcuser=<user>", "Username for JSON-RPC connections", ArgsManager::ALLOW_ANY | ArgsManager::SENSITIVE, OptionsCategory::RPC);
    argsman.AddArg("-rpcwhitelist=<whitelist>", "Set a whitelist to filter incoming RPC calls for a specific user. The field <whitelist> comes in the format: <USERNAME>:<rpc 1>,<rpc 2>,...,<rpc n>. If multiple whitelists are set for a given user, they are set-intersected. See -rpcwhitelistdefault documentation for information on default whitelist behavior.", ArgsManager::ALLOW_ANY, OptionsCategory::RPC);
    argsman.AddArg("-rpcwhitelistdefault", "Sets default behavior for rpc whitelisting. Unless rpcwhitelistdefault is set to 0, if any -rpcwhitelist is set, the rpc server acts as if all rpc users are subject to empty-unless-otherwise-specified whitelists. If rpcwhitelistdefault is set to 1 and no -rpcwhitelist is set, rpc server acts as if all rpc users are subject to empty whitelists.", ArgsManager::ALLOW_ANY, OptionsCategory::RPC);
    argsman.AddArg("-rpcworkqueue=<n>", strprintf("Set the depth of the work queue to service RPC calls (default: %d)", DEFAULT_HTTP_WORKQUEUE), ArgsManager::ALLOW_ANY | ArgsManager::DEBUG_ONLY, OptionsCategory::RPC);
    argsman.AddArg("-server", "Accept command line and JSON-RPC commands", ArgsManager::ALLOW_ANY, OptionsCategory::RPC);

#if HAVE_DECL_FORK
    argsman.AddArg("-daemon", strprintf("Run in the background as a daemon and accept commands (default: %d)", DEFAULT_DAEMON), ArgsManager::ALLOW_ANY, OptionsCategory::OPTIONS);
    argsman.AddArg("-daemonwait", strprintf("Wait for initialization to be finished before exiting. This implies -daemon (default: %d)", DEFAULT_DAEMONWAIT), ArgsManager::ALLOW_ANY, OptionsCategory::OPTIONS);
#else
    hidden_args.emplace_back("-daemon");
    hidden_args.emplace_back("-daemonwait");
#endif

    // Add the hidden options
    argsman.AddHiddenArgs(hidden_args);
}

static bool fHaveGenesis = false;
static GlobalMutex g_genesis_wait_mutex;
static std::condition_variable g_genesis_wait_cv;

static void BlockNotifyGenesisWait(const CBlockIndex* pBlockIndex)
{
    if (pBlockIndex != nullptr) {
        {
            LOCK(g_genesis_wait_mutex);
            fHaveGenesis = true;
        }
        g_genesis_wait_cv.notify_all();
    }
}

#if HAVE_SYSTEM
static void StartupNotify(const ArgsManager& args)
{
    std::string cmd = args.GetArg("-startupnotify", "");
    if (!cmd.empty()) {
        std::thread t(runCommand, cmd);
        t.detach(); // thread runs free
    }
}
#endif

static bool AppInitServers(NodeContext& node)
{
    const ArgsManager& args = *Assert(node.args);
    RPCServer::OnStarted(&OnRPCStarted);
    RPCServer::OnStopped(&OnRPCStopped);
    if (!InitHTTPServer(*Assert(node.shutdown))) {
        return false;
    }
    StartRPC();
    node.rpc_interruption_point = RpcInterruptionPoint;
    if (!StartHTTPRPC(&node))
        return false;
    if (args.GetBoolArg("-rest", DEFAULT_REST_ENABLE)) StartREST(&node);
    StartHTTPServer();
    return true;
}

// Parameter interaction based on rules
void InitParameterInteraction(ArgsManager& args)
{
    // when specifying an explicit binding address, you want to listen on it
    // even when -connect or -proxy is specified
    if (args.IsArgSet("-bind")) {
        if (args.SoftSetBoolArg("-listen", true))
            LogPrintf("%s: parameter interaction: -bind set -> setting -listen=1\n", __func__);
    }
    if (args.IsArgSet("-whitebind")) {
        if (args.SoftSetBoolArg("-listen", true))
            LogPrintf("%s: parameter interaction: -whitebind set -> setting -listen=1\n", __func__);
    }

    if (args.IsArgSet("-connect") || args.GetIntArg("-maxconnections", DEFAULT_MAX_PEER_CONNECTIONS) <= 0) {
        // when only connecting to trusted nodes, do not seed via DNS, or listen by default
        if (args.SoftSetBoolArg("-dnsseed", false))
            LogPrintf("%s: parameter interaction: -connect or -maxconnections=0 set -> setting -dnsseed=0\n", __func__);
        if (args.SoftSetBoolArg("-listen", false))
            LogPrintf("%s: parameter interaction: -connect or -maxconnections=0 set -> setting -listen=0\n", __func__);
    }

    std::string proxy_arg = args.GetArg("-proxy", "");
    if (proxy_arg != "" && proxy_arg != "0") {
        // to protect privacy, do not listen by default if a default proxy server is specified
        if (args.SoftSetBoolArg("-listen", false))
            LogPrintf("%s: parameter interaction: -proxy set -> setting -listen=0\n", __func__);
        // to protect privacy, do not map ports when a proxy is set. The user may still specify -listen=1
        // to listen locally, so don't rely on this happening through -listen below.
        if (args.SoftSetBoolArg("-upnp", false))
            LogPrintf("%s: parameter interaction: -proxy set -> setting -upnp=0\n", __func__);
        if (args.SoftSetBoolArg("-natpmp", false)) {
            LogPrintf("%s: parameter interaction: -proxy set -> setting -natpmp=0\n", __func__);
        }
        // to protect privacy, do not discover addresses by default
        if (args.SoftSetBoolArg("-discover", false))
            LogPrintf("%s: parameter interaction: -proxy set -> setting -discover=0\n", __func__);
    }

    if (!args.GetBoolArg("-listen", DEFAULT_LISTEN)) {
        // do not map ports or try to retrieve public IP when not listening (pointless)
        if (args.SoftSetBoolArg("-upnp", false))
            LogPrintf("%s: parameter interaction: -listen=0 -> setting -upnp=0\n", __func__);
        if (args.SoftSetBoolArg("-natpmp", false)) {
            LogPrintf("%s: parameter interaction: -listen=0 -> setting -natpmp=0\n", __func__);
        }
        if (args.SoftSetBoolArg("-discover", false))
            LogPrintf("%s: parameter interaction: -listen=0 -> setting -discover=0\n", __func__);
        if (args.SoftSetBoolArg("-listenonion", false))
            LogPrintf("%s: parameter interaction: -listen=0 -> setting -listenonion=0\n", __func__);
        if (args.SoftSetBoolArg("-i2pacceptincoming", false)) {
            LogPrintf("%s: parameter interaction: -listen=0 -> setting -i2pacceptincoming=0\n", __func__);
        }
    }

    if (args.IsArgSet("-externalip")) {
        // if an explicit public IP is specified, do not try to find others
        if (args.SoftSetBoolArg("-discover", false))
            LogPrintf("%s: parameter interaction: -externalip set -> setting -discover=0\n", __func__);
    }

    if (args.GetBoolArg("-blocksonly", DEFAULT_BLOCKSONLY)) {
        // disable whitelistrelay in blocksonly mode
        if (args.SoftSetBoolArg("-whitelistrelay", false))
            LogPrintf("%s: parameter interaction: -blocksonly=1 -> setting -whitelistrelay=0\n", __func__);
        // Reduce default mempool size in blocksonly mode to avoid unexpected resource usage
        if (args.SoftSetArg("-maxmempool", ToString(DEFAULT_BLOCKSONLY_MAX_MEMPOOL_SIZE_MB)))
            LogPrintf("%s: parameter interaction: -blocksonly=1 -> setting -maxmempool=%d\n", __func__, DEFAULT_BLOCKSONLY_MAX_MEMPOOL_SIZE_MB);
    }

    // Forcing relay from whitelisted hosts implies we will accept relays from them in the first place.
    if (args.GetBoolArg("-whitelistforcerelay", DEFAULT_WHITELISTFORCERELAY)) {
        if (args.SoftSetBoolArg("-whitelistrelay", true))
            LogPrintf("%s: parameter interaction: -whitelistforcerelay=1 -> setting -whitelistrelay=1\n", __func__);
    }
    if (args.IsArgSet("-onlynet")) {
        const auto onlynets = args.GetArgs("-onlynet");
        bool clearnet_reachable = std::any_of(onlynets.begin(), onlynets.end(), [](const auto& net) {
            const auto n = ParseNetwork(net);
            return n == NET_IPV4 || n == NET_IPV6;
        });
        if (!clearnet_reachable && args.SoftSetBoolArg("-dnsseed", false)) {
            LogPrintf("%s: parameter interaction: -onlynet excludes IPv4 and IPv6 -> setting -dnsseed=0\n", __func__);
        }
    }
}

/**
 * Initialize global loggers.
 *
 * Note that this is called very early in the process lifetime, so you should be
 * careful about what global state you rely on here.
 */
void InitLogging(const ArgsManager& args)
{
    init::SetLoggingOptions(args);
    init::LogPackageVersion();
}

namespace { // Variables internal to initialization process only

int nMaxConnections;
int nUserMaxConnections;
int nFD;
ServiceFlags nLocalServices = ServiceFlags(NODE_NETWORK_LIMITED | NODE_WITNESS);
int64_t peer_connect_timeout;
std::set<BlockFilterType> g_enabled_filter_types;

} // namespace

[[noreturn]] static void new_handler_terminate()
{
    // Rather than throwing std::bad-alloc if allocation fails, terminate
    // immediately to (try to) avoid chain corruption.
    // Since LogPrintf may itself allocate memory, set the handler directly
    // to terminate first.
    std::set_new_handler(std::terminate);
    LogPrintf("Error: Out of memory. Terminating.\n");

    // The log was successful, terminate now.
    std::terminate();
};

bool AppInitBasicSetup(const ArgsManager& args, std::atomic<int>& exit_status)
{
    // ********************************************************* Step 1: setup
#ifdef _MSC_VER
    // Turn off Microsoft heap dump noise
    _CrtSetReportMode(_CRT_WARN, _CRTDBG_MODE_FILE);
    _CrtSetReportFile(_CRT_WARN, CreateFileA("NUL", GENERIC_WRITE, 0, nullptr, OPEN_EXISTING, 0, 0));
    // Disable confusing "helpful" text message on abort, Ctrl-C
    _set_abort_behavior(0, _WRITE_ABORT_MSG | _CALL_REPORTFAULT);
#endif
#ifdef WIN32
    // Enable heap terminate-on-corruption
    HeapSetInformation(nullptr, HeapEnableTerminationOnCorruption, nullptr, 0);
#endif
    if (!SetupNetworking()) {
        return InitError(Untranslated("Initializing networking failed."));
    }

#ifndef WIN32
    // Clean shutdown on SIGTERM
    registerSignalHandler(SIGTERM, HandleSIGTERM);
    registerSignalHandler(SIGINT, HandleSIGTERM);

    // Reopen debug.log on SIGHUP
    registerSignalHandler(SIGHUP, HandleSIGHUP);

    // Ignore SIGPIPE, otherwise it will bring the daemon down if the client closes unexpectedly
    signal(SIGPIPE, SIG_IGN);
#else
    SetConsoleCtrlHandler(consoleCtrlHandler, true);
#endif

    std::set_new_handler(new_handler_terminate);

    return true;
}

bool AppInitParameterInteraction(const ArgsManager& args)
{
    fParticlMode = !args.GetBoolArg("-btcmode", false); // qa tests
    if (!fParticlMode) {
        WITNESS_SCALE_FACTOR = WITNESS_SCALE_FACTOR_BTC;
        if (args.GetChainType() == ChainType::REGTEST ||
            args.GetChainType() == ChainType::TESTNET) {
            ResetParams(args.GetChainType(), fParticlMode);
        } else
        if (args.GetBoolArg("-btcmode_mainnet", false)) {
            ResetParams(args.GetChainType(), fParticlMode);
        }
    } else {
        MIN_BLOCKS_TO_KEEP = 1024;
        NODE_NETWORK_LIMITED_MIN_BLOCKS = MIN_BLOCKS_TO_KEEP;
        assert(MAX_REORG_DEPTH <= MIN_BLOCKS_TO_KEEP);
    }

    const CChainParams& chainparams = Params();
    // ********************************************************* Step 2: parameter interactions

    // also see: InitParameterInteraction()

    // Error if network-specific options (-addnode, -connect, etc) are
    // specified in default section of config file, but not overridden
    // on the command line or in this chain's section of the config file.
    ChainType chain = args.GetChainType();
    if (chain == ChainType::SIGNET) {
        LogPrintf("Signet derived magic (message start): %s\n", HexStr(chainparams.MessageStart()));
    }
    bilingual_str errors;
    for (const auto& arg : args.GetUnsuitableSectionOnlyArgs()) {
        errors += strprintf(_("Config setting for %s only applied on %s network when in [%s] section.") + Untranslated("\n"), arg, ChainTypeToString(chain), ChainTypeToString(chain));
    }

    if (!errors.empty()) {
        return InitError(errors);
    }

    // Warn if unrecognized section name are present in the config file.
    bilingual_str warnings;
    for (const auto& section : args.GetUnrecognizedSections()) {
        warnings += strprintf(Untranslated("%s:%i ") + _("Section [%s] is not recognized.") + Untranslated("\n"), section.m_file, section.m_line, section.m_name);
    }

    if (!warnings.empty()) {
        InitWarning(warnings);
    }

    if (!fs::is_directory(args.GetBlocksDirPath())) {
        return InitError(strprintf(_("Specified blocks directory \"%s\" does not exist."), args.GetArg("-blocksdir", "")));
    }

    // parse and validate enabled filter types
    std::string blockfilterindex_value = args.GetArg("-blockfilterindex", DEFAULT_BLOCKFILTERINDEX);
    if (blockfilterindex_value == "" || blockfilterindex_value == "1") {
        g_enabled_filter_types = AllBlockFilterTypes();
    } else if (blockfilterindex_value != "0") {
        const std::vector<std::string> names = args.GetArgs("-blockfilterindex");
        for (const auto& name : names) {
            BlockFilterType filter_type;
            if (!BlockFilterTypeByName(name, filter_type)) {
                return InitError(strprintf(_("Unknown -blockfilterindex value %s."), name));
            }
            g_enabled_filter_types.insert(filter_type);
        }
    }

    // Signal NODE_P2P_V2 if BIP324 v2 transport is enabled.
    if (args.GetBoolArg("-v2transport", DEFAULT_V2_TRANSPORT)) {
        nLocalServices = ServiceFlags(nLocalServices | NODE_P2P_V2);
    }

    // Signal NODE_COMPACT_FILTERS if peerblockfilters and basic filters index are both enabled.
    if (args.GetBoolArg("-peerblockfilters", DEFAULT_PEERBLOCKFILTERS)) {
        if (g_enabled_filter_types.count(BlockFilterType::BASIC) != 1) {
            return InitError(_("Cannot set -peerblockfilters without -blockfilterindex."));
        }

        nLocalServices = ServiceFlags(nLocalServices | NODE_COMPACT_FILTERS);
    }

    if (args.GetIntArg("-prune", 0)) {
        if (args.GetBoolArg("-txindex", DEFAULT_TXINDEX))
            return InitError(_("Prune mode is incompatible with -txindex."));
        if (args.GetBoolArg("-reindex-chainstate", false)) {
            return InitError(_("Prune mode is incompatible with -reindex-chainstate. Use full -reindex instead."));
        }
        #define CHECK_ARG_FOR_PRUNE_MODE(name, default_mode)                                \
        if (gArgs.GetBoolArg(name, default_mode)) {                                         \
            return InitError(_("Prune mode is incompatible with " name ".")); }
        CHECK_ARG_FOR_PRUNE_MODE("-addressindex", particl::DEFAULT_ADDRESSINDEX)
        CHECK_ARG_FOR_PRUNE_MODE("-timestampindex", particl::DEFAULT_TIMESTAMPINDEX)
        CHECK_ARG_FOR_PRUNE_MODE("-spentindex", particl::DEFAULT_SPENTINDEX)
        CHECK_ARG_FOR_PRUNE_MODE("-csindex", particl::DEFAULT_CSINDEX)
        #undef CHECK_ARG_FOR_PRUNE_MODE
    }

    // If -forcednsseed is set to true, ensure -dnsseed has not been set to false
    if (args.GetBoolArg("-forcednsseed", DEFAULT_FORCEDNSSEED) && !args.GetBoolArg("-dnsseed", DEFAULT_DNSSEED)){
        return InitError(_("Cannot set -forcednsseed to true when setting -dnsseed to false."));
    }

    // -bind and -whitebind can't be set when not listening
    size_t nUserBind = args.GetArgs("-bind").size() + args.GetArgs("-whitebind").size();
    if (nUserBind != 0 && !args.GetBoolArg("-listen", DEFAULT_LISTEN)) {
        return InitError(Untranslated("Cannot set -bind or -whitebind together with -listen=0"));
    }

    // if listen=0, then disallow listenonion=1
    if (!args.GetBoolArg("-listen", DEFAULT_LISTEN) && args.GetBoolArg("-listenonion", DEFAULT_LISTEN_ONION)) {
        return InitError(Untranslated("Cannot set -listen=0 together with -listenonion=1"));
    }

    // Make sure enough file descriptors are available
    int nBind = std::max(nUserBind, size_t(1));
    nUserMaxConnections = args.GetIntArg("-maxconnections", DEFAULT_MAX_PEER_CONNECTIONS);
    nMaxConnections = std::max(nUserMaxConnections, 0);

    nFD = RaiseFileDescriptorLimit(nMaxConnections + MIN_CORE_FILEDESCRIPTORS + MAX_ADDNODE_CONNECTIONS + nBind + NUM_FDS_MESSAGE_CAPTURE);

#ifdef USE_POLL
    int fd_max = nFD;
#else
    int fd_max = FD_SETSIZE;
#endif
    // Trim requested connection counts, to fit into system limitations
    // <int> in std::min<int>(...) to work around FreeBSD compilation issue described in #2695
    nMaxConnections = std::max(std::min<int>(nMaxConnections, fd_max - nBind - MIN_CORE_FILEDESCRIPTORS - MAX_ADDNODE_CONNECTIONS - NUM_FDS_MESSAGE_CAPTURE), 0);
    if (nFD < MIN_CORE_FILEDESCRIPTORS)
        return InitError(_("Not enough file descriptors available."));
    nMaxConnections = std::min(nFD - MIN_CORE_FILEDESCRIPTORS - MAX_ADDNODE_CONNECTIONS - NUM_FDS_MESSAGE_CAPTURE, nMaxConnections);

    if (nMaxConnections < nUserMaxConnections)
        InitWarning(strprintf(_("Reducing -maxconnections from %d to %d, because of system limitations."), nUserMaxConnections, nMaxConnections));

    // ********************************************************* Step 3: parameter-to-internal-flags
    if (auto result{init::SetLoggingCategories(args)}; !result) return InitError(util::ErrorString(result));
    if (auto result{init::SetLoggingLevel(args)}; !result) return InitError(util::ErrorString(result));

    nConnectTimeout = args.GetIntArg("-timeout", DEFAULT_CONNECT_TIMEOUT);
    if (nConnectTimeout <= 0) {
        nConnectTimeout = DEFAULT_CONNECT_TIMEOUT;
    }

    peer_connect_timeout = args.GetIntArg("-peertimeout", DEFAULT_PEER_CONNECT_TIMEOUT);
    if (peer_connect_timeout <= 0) {
        return InitError(Untranslated("peertimeout must be a positive integer."));
    }

    // Sanity check argument for min fee for including tx in block
    // TODO: Harmonize which arguments need sanity checking and where that happens
    if (args.IsArgSet("-blockmintxfee")) {
        if (!ParseMoney(args.GetArg("-blockmintxfee", ""))) {
            return InitError(AmountErrMsg("blockmintxfee", args.GetArg("-blockmintxfee", "")));
        }
    }

    nBytesPerSigOp = args.GetIntArg("-bytespersigop", nBytesPerSigOp);

    if (!g_wallet_init_interface.ParameterInteraction()) return false;

    // Option to startup with mocktime set (used for regression testing):
    SetMockTime(args.GetIntArg("-mocktime", 0)); // SetMockTime(0) is a no-op

    if (args.GetBoolArg("-peerbloomfilters", DEFAULT_PEERBLOOMFILTERS))
        nLocalServices = ServiceFlags(nLocalServices | NODE_BLOOM);

    if (args.IsArgSet("-test")) {
        if (chainparams.GetChainType() != ChainType::REGTEST) {
            return InitError(Untranslated("-test=<option> can only be used with regtest"));
        }
        const std::vector<std::string> options = args.GetArgs("-test");
        for (const std::string& option : options) {
            auto it = std::find_if(TEST_OPTIONS_DOC.begin(), TEST_OPTIONS_DOC.end(), [&option](const std::string& doc_option) {
                size_t pos = doc_option.find(" (");
                return (pos != std::string::npos) && (doc_option.substr(0, pos) == option);
            });
            if (it == TEST_OPTIONS_DOC.end()) {
                InitWarning(strprintf(_("Unrecognised option \"%s\" provided in -test=<option>."), option));
            }
        }
    }

    smsgModule.ParseArgs(args);

    // Also report errors from parsing before daemonization
    {
        kernel::Notifications notifications{};
        ChainstateManager::Options chainman_opts_dummy{
            .chainparams = chainparams,
            .datadir = args.GetDataDirNet(),
            .notifications = notifications,
        };
        auto chainman_result{ApplyArgsManOptions(args, chainman_opts_dummy)};
        if (!chainman_result) {
            return InitError(util::ErrorString(chainman_result));
        }
        BlockManager::Options blockman_opts_dummy{
            .chainparams = chainman_opts_dummy.chainparams,
            .blocks_dir = args.GetBlocksDirPath(),
            .notifications = chainman_opts_dummy.notifications,
        };
        auto blockman_result{ApplyArgsManOptions(args, blockman_opts_dummy)};
        if (!blockman_result) {
            return InitError(util::ErrorString(blockman_result));
        }
    }

    return true;
}

static bool LockDataDirectory(bool probeOnly)
{
    // Make sure only a single Bitcoin process is using the data directory.
    const fs::path& datadir = gArgs.GetDataDirNet();
    switch (util::LockDirectory(datadir, ".lock", probeOnly)) {
    case util::LockResult::ErrorWrite:
        return InitError(strprintf(_("Cannot write to data directory '%s'; check permissions."), fs::PathToString(datadir)));
    case util::LockResult::ErrorLock:
        return InitError(strprintf(_("Cannot obtain a lock on data directory %s. %s is probably already running."), fs::PathToString(datadir), PACKAGE_NAME));
    case util::LockResult::Success: return true;
    } // no default case, so the compiler can warn about missing cases
    assert(false);
}

bool AppInitSanityChecks(const kernel::Context& kernel)
{
    // ********************************************************* Step 4: sanity checks
    auto result{kernel::SanityChecks(kernel)};
    if (!result) {
        InitError(util::ErrorString(result));
        return InitError(strprintf(_("Initialization sanity check failed. %s is shutting down."), PACKAGE_NAME));
    }

    if (!ECC_InitSanityCheck()) {
        return InitError(strprintf(_("Elliptic curve cryptography sanity check failure. %s is shutting down."), PACKAGE_NAME));
    }

    if (!Params().IsTestChain()) {
        LoadBlindedOutputFilters();
    }

    // Probe the data directory lock to give an early error message, if possible
    // We cannot hold the data directory lock here, as the forking for daemon() hasn't yet happened,
    // and a fork will cause weird behavior to it.
    return LockDataDirectory(true);
}

bool AppInitLockDataDirectory()
{
    // After daemonization get the data directory lock again and hold on to it until exit
    // This creates a slight window for a race condition to happen, however this condition is harmless: it
    // will at most make us exit without printing a message to console.
    if (!LockDataDirectory(false)) {
        // Detailed error printed inside LockDataDirectory
        return false;
    }
    return true;
}

bool AppInitInterfaces(NodeContext& node)
{
    node.chain = node.init->makeChain();
    return true;
}

bool AppInitMain(NodeContext& node, interfaces::BlockAndHeaderTipInfo* tip_info)
{
    const ArgsManager& args = *Assert(node.args);
    const CChainParams& chainparams = Params();

    auto opt_max_upload = ParseByteUnits(args.GetArg("-maxuploadtarget", DEFAULT_MAX_UPLOAD_TARGET), ByteUnit::M);
    if (!opt_max_upload) {
        return InitError(strprintf(_("Unable to parse -maxuploadtarget: '%s'"), args.GetArg("-maxuploadtarget", "")));
    }

    // ********************************************************* Step 4a: application initialization
    if (!CreatePidFile(args)) {
        // Detailed error printed inside CreatePidFile().
        return false;
    }
    if (!init::StartLogging(args)) {
        // Detailed error printed inside StartLogging().
        return false;
    }

    LogPrintf("Using at most %i automatic connections (%i file descriptors available)\n", nMaxConnections, nFD);

    // Warn about relative -datadir path.
    if (args.IsArgSet("-datadir") && !args.GetPathArg("-datadir").is_absolute()) {
        LogPrintf("Warning: relative datadir option '%s' specified, which will be interpreted relative to the "
                  "current working directory '%s'. This is fragile, because if bitcoin is started in the future "
                  "from a different location, it will be unable to locate the current data files. There could "
                  "also be data loss if bitcoin is started while in a temporary directory.\n",
                  args.GetArg("-datadir", ""), fs::PathToString(fs::current_path()));
    }

    ValidationCacheSizes validation_cache_sizes{};
    ApplyArgsManOptions(args, validation_cache_sizes);
    if (!InitSignatureCache(validation_cache_sizes.signature_cache_bytes)
        || !InitScriptExecutionCache(validation_cache_sizes.script_execution_cache_bytes))
    {
        return InitError(strprintf(_("Unable to allocate memory for -maxsigcachesize: '%s' MiB"), args.GetIntArg("-maxsigcachesize", DEFAULT_MAX_SIG_CACHE_BYTES >> 20)));
    }

    assert(!node.scheduler);
    node.scheduler = std::make_unique<CScheduler>();
    auto& scheduler = *node.scheduler;

    // Start the lightweight task scheduler thread
    scheduler.m_service_thread = std::thread(util::TraceThread, "scheduler", [&] { scheduler.serviceQueue(); });

    // Gather some entropy once per minute.
    scheduler.scheduleEvery([]{
        RandAddPeriodic();
    }, std::chrono::minutes{1});

    // Check disk space every 5 minutes to avoid db corruption.
    scheduler.scheduleEvery([&args, &node]{
        constexpr uint64_t min_disk_space = 50 << 20; // 50 MB
        if (!CheckDiskSpace(args.GetBlocksDirPath(), min_disk_space)) {
            LogPrintf("Shutting down due to lack of disk space!\n");
            if (!(*Assert(node.shutdown))()) {
                LogPrintf("Error: failed to send shutdown signal after disk space check\n");
            }
        }
    }, std::chrono::minutes{5});

    assert(!node.validation_signals);
    node.validation_signals = std::make_unique<ValidationSignals>(std::make_unique<SerialTaskRunner>(scheduler));
    auto& validation_signals = *node.validation_signals;

    // Create client interfaces for wallets that are supposed to be loaded
    // according to -wallet and -disablewallet options. This only constructs
    // the interfaces, it doesn't load wallet data. Wallets actually get loaded
    // when load() and start() interface methods are called below.
    g_wallet_init_interface.Construct(node);
    uiInterface.InitWallet();

    /* Register RPC commands regardless of -server setting so they will be
     * available in the GUI RPC console even if external calls are disabled.
     */
    RegisterAllCoreRPCCommands(tableRPC);
    RegisterSmsgRPCCommands(tableRPC);
    RegisterInsightRPCCommands(tableRPC);
#if ENABLE_USBDEVICE
    RegisterUSBDeviceRPC(tableRPC);
#endif
    for (const auto& client : node.chain_clients) {
        client->registerRpcs();
    }
#if ENABLE_ZMQ
    RegisterZMQRPCCommands(tableRPC);
#endif
#if ENABLE_WALLET
    RegisterNonWalletRPCCommands(tableRPC);
#endif

    /* Start the RPC server already.  It will be started in "warmup" mode
     * and not really process calls already (but it will signify connections
     * that the server is there and will be ready later).  Warmup mode will
     * be disabled when initialisation is finished.
     */
    if (args.GetBoolArg("-server", false)) {
        uiInterface.InitMessage_connect(SetRPCWarmupStatus);
        if (!AppInitServers(node))
            return InitError(_("Unable to start HTTP server. See debug log for details."));
    }

    // ********************************************************* Step 5: verify wallet database integrity
    for (const auto& client : node.chain_clients) {
        if (!client->verify()) {
            return false;
        }
    }

    // ********************************************************* Step 6: network initialization
    // Note that we absolutely cannot open any actual connections
    // until the very end ("start node") as the UTXO/block state
    // is not yet setup and may end up being set up twice if we
    // need to reindex later.

    fListen = args.GetBoolArg("-listen", DEFAULT_LISTEN);
    fDiscover = args.GetBoolArg("-discover", true);

    PeerManager::Options peerman_opts{};
    ApplyArgsManOptions(args, peerman_opts);

    {

        // Read asmap file if configured
        std::vector<bool> asmap;
        if (args.IsArgSet("-asmap")) {
            fs::path asmap_path = args.GetPathArg("-asmap", DEFAULT_ASMAP_FILENAME);
            if (!asmap_path.is_absolute()) {
                asmap_path = args.GetDataDirNet() / asmap_path;
            }
            if (!fs::exists(asmap_path)) {
                InitError(strprintf(_("Could not find asmap file %s"), fs::quoted(fs::PathToString(asmap_path))));
                return false;
            }
            asmap = DecodeAsmap(asmap_path);
            if (asmap.size() == 0) {
                InitError(strprintf(_("Could not parse asmap file %s"), fs::quoted(fs::PathToString(asmap_path))));
                return false;
            }
            const uint256 asmap_version = (HashWriter{} << asmap).GetHash();
            LogPrintf("Using asmap version %s for IP bucketing\n", asmap_version.ToString());
        } else {
            LogPrintf("Using /16 prefix for IP bucketing\n");
        }

        // Initialize netgroup manager
        assert(!node.netgroupman);
        node.netgroupman = std::make_unique<NetGroupManager>(std::move(asmap));

        // Initialize addrman
        assert(!node.addrman);
        uiInterface.InitMessage(_("Loading P2P addresses…").translated);
        auto addrman{LoadAddrman(*node.netgroupman, args)};
        if (!addrman) return InitError(util::ErrorString(addrman));
        node.addrman = std::move(*addrman);
    }

    assert(!node.banman);
    node.banman = std::make_unique<BanMan>(args.GetDataDirNet() / "banlist", &uiInterface, args.GetIntArg("-bantime", DEFAULT_MISBEHAVING_BANTIME));
    assert(!node.connman);
    node.connman = std::make_unique<CConnman>(GetRand<uint64_t>(),
                                              GetRand<uint64_t>(),
                                              *node.addrman, *node.netgroupman, chainparams, args.GetBoolArg("-networkactive", true));

    assert(!node.fee_estimator);
    // Don't initialize fee estimation with old data if we don't relay transactions,
    // as they would never get updated.
    if (!peerman_opts.ignore_incoming_txs) {
        bool read_stale_estimates = args.GetBoolArg("-acceptstalefeeestimates", DEFAULT_ACCEPT_STALE_FEE_ESTIMATES);
        if (read_stale_estimates && (chainparams.GetChainType() != ChainType::REGTEST)) {
            return InitError(strprintf(_("acceptstalefeeestimates is not supported on %s chain."), chainparams.GetChainTypeString()));
        }
        node.fee_estimator = std::make_unique<CBlockPolicyEstimator>(FeeestPath(args), read_stale_estimates);

        // Flush estimates to disk periodically
        CBlockPolicyEstimator* fee_estimator = node.fee_estimator.get();
        scheduler.scheduleEvery([fee_estimator] { fee_estimator->FlushFeeEstimates(); }, FEE_FLUSH_INTERVAL);
        validation_signals.RegisterValidationInterface(fee_estimator);
    }

    // Check port numbers
    for (const std::string port_option : {
        "-port",
        "-rpcport",
    }) {
        if (args.IsArgSet(port_option)) {
            const std::string port = args.GetArg(port_option, "");
            uint16_t n;
            if (!ParseUInt16(port, &n) || n == 0) {
                return InitError(InvalidPortErrMsg(port_option, port));
            }
        }
    }

    for ([[maybe_unused]] const auto& [arg, unix] : std::vector<std::pair<std::string, bool>>{
        // arg name            UNIX socket support
        {"-i2psam",                 false},
        {"-onion",                  true},
        {"-proxy",                  true},
        {"-rpcbind",                false},
        {"-torcontrol",             false},
        {"-whitebind",              false},
        {"-zmqpubhashblock",        true},
        {"-zmqpubhashtx",           true},
        {"-zmqpubrawblock",         true},
        {"-zmqpubrawtx",            true},
        {"-zmqpubsequence",         true},
    }) {
        for (const std::string& socket_addr : args.GetArgs(arg)) {
            std::string host_out;
            uint16_t port_out{0};
            if (!SplitHostPort(socket_addr, port_out, host_out)) {
#if HAVE_SOCKADDR_UN
                // Allow unix domain sockets for some options e.g. unix:/some/file/path
                if (!unix || socket_addr.find(ADDR_PREFIX_UNIX) != 0) {
                    return InitError(InvalidPortErrMsg(arg, socket_addr));
                }
#else
                return InitError(InvalidPortErrMsg(arg, socket_addr));
#endif
            }
        }
    }

    for (const std::string& socket_addr : args.GetArgs("-bind")) {
        std::string host_out;
        uint16_t port_out{0};
        std::string bind_socket_addr = socket_addr.substr(0, socket_addr.rfind('='));
        if (!SplitHostPort(bind_socket_addr, port_out, host_out)) {
            return InitError(InvalidPortErrMsg("-bind", socket_addr));
        }
    }

    // sanitize comments per BIP-0014, format user agent and check total size
    std::vector<std::string> uacomments;
    for (const std::string& cmt : args.GetArgs("-uacomment")) {
        if (cmt != SanitizeString(cmt, SAFE_CHARS_UA_COMMENT))
            return InitError(strprintf(_("User Agent comment (%s) contains unsafe characters."), cmt));
        uacomments.push_back(cmt);
    }
    strSubVersion = FormatSubVersion(CLIENT_NAME, CLIENT_VERSION, uacomments);
    if (strSubVersion.size() > MAX_SUBVERSION_LENGTH) {
        return InitError(strprintf(_("Total length of network version string (%i) exceeds maximum length (%i). Reduce the number or size of uacomments."),
            strSubVersion.size(), MAX_SUBVERSION_LENGTH));
    }

    if (args.IsArgSet("-onlynet")) {
        g_reachable_nets.RemoveAll();
        for (const std::string& snet : args.GetArgs("-onlynet")) {
            enum Network net = ParseNetwork(snet);
            if (net == NET_UNROUTABLE)
                return InitError(strprintf(_("Unknown network specified in -onlynet: '%s'"), snet));
            g_reachable_nets.Add(net);
        }
    }

    if (!args.IsArgSet("-cjdnsreachable")) {
        if (args.IsArgSet("-onlynet") && g_reachable_nets.Contains(NET_CJDNS)) {
            return InitError(
                _("Outbound connections restricted to CJDNS (-onlynet=cjdns) but "
                  "-cjdnsreachable is not provided"));
        }
        g_reachable_nets.Remove(NET_CJDNS);
    }
    // Now g_reachable_nets.Contains(NET_CJDNS) is true if:
    // 1. -cjdnsreachable is given and
    // 2.1. -onlynet is not given or
    // 2.2. -onlynet=cjdns is given

    // Requesting DNS seeds entails connecting to IPv4/IPv6, which -onlynet options may prohibit:
    // If -dnsseed=1 is explicitly specified, abort. If it's left unspecified by the user, we skip
    // the DNS seeds by adjusting -dnsseed in InitParameterInteraction.
    if (args.GetBoolArg("-dnsseed") == true && !g_reachable_nets.Contains(NET_IPV4) && !g_reachable_nets.Contains(NET_IPV6)) {
        return InitError(strprintf(_("Incompatible options: -dnsseed=1 was explicitly specified, but -onlynet forbids connections to IPv4/IPv6")));
    };

    // Check for host lookup allowed before parsing any network related parameters
    fNameLookup = args.GetBoolArg("-dns", DEFAULT_NAME_LOOKUP);

    Proxy onion_proxy;

    bool proxyRandomize = args.GetBoolArg("-proxyrandomize", DEFAULT_PROXYRANDOMIZE);
    // -proxy sets a proxy for all outgoing network traffic
    // -noproxy (or -proxy=0) as well as the empty string can be used to not set a proxy, this is the default
    std::string proxyArg = args.GetArg("-proxy", "");
    if (proxyArg != "" && proxyArg != "0") {
        Proxy addrProxy;
        if (IsUnixSocketPath(proxyArg)) {
            addrProxy = Proxy(proxyArg, proxyRandomize);
        } else {
            const std::optional<CService> proxyAddr{Lookup(proxyArg, 9050, fNameLookup)};
            if (!proxyAddr.has_value()) {
                return InitError(strprintf(_("Invalid -proxy address or hostname: '%s'"), proxyArg));
            }

            addrProxy = Proxy(proxyAddr.value(), proxyRandomize);
        }

        if (!addrProxy.IsValid())
            return InitError(strprintf(_("Invalid -proxy address or hostname: '%s'"), proxyArg));

        SetProxy(NET_IPV4, addrProxy);
        SetProxy(NET_IPV6, addrProxy);
        SetProxy(NET_CJDNS, addrProxy);
        SetNameProxy(addrProxy);
        onion_proxy = addrProxy;
    }

    const bool onlynet_used_with_onion{args.IsArgSet("-onlynet") && g_reachable_nets.Contains(NET_ONION)};

    // -onion can be used to set only a proxy for .onion, or override normal proxy for .onion addresses
    // -noonion (or -onion=0) disables connecting to .onion entirely
    // An empty string is used to not override the onion proxy (in which case it defaults to -proxy set above, or none)
    std::string onionArg = args.GetArg("-onion", "");
    if (onionArg != "") {
        if (onionArg == "0") { // Handle -noonion/-onion=0
            onion_proxy = Proxy{};
            if (onlynet_used_with_onion) {
                return InitError(
                    _("Outbound connections restricted to Tor (-onlynet=onion) but the proxy for "
                      "reaching the Tor network is explicitly forbidden: -onion=0"));
            }
        } else {
            if (IsUnixSocketPath(onionArg)) {
                onion_proxy = Proxy(onionArg, proxyRandomize);
            } else {
                const std::optional<CService> addr{Lookup(onionArg, 9050, fNameLookup)};
                if (!addr.has_value() || !addr->IsValid()) {
                    return InitError(strprintf(_("Invalid -onion address or hostname: '%s'"), onionArg));
                }

                onion_proxy = Proxy(addr.value(), proxyRandomize);
            }
        }
    }

    if (onion_proxy.IsValid()) {
        SetProxy(NET_ONION, onion_proxy);
    } else {
        // If -listenonion is set, then we will (try to) connect to the Tor control port
        // later from the torcontrol thread and may retrieve the onion proxy from there.
        const bool listenonion_disabled{!args.GetBoolArg("-listenonion", DEFAULT_LISTEN_ONION)};
        if (onlynet_used_with_onion && listenonion_disabled) {
            return InitError(
                _("Outbound connections restricted to Tor (-onlynet=onion) but the proxy for "
                  "reaching the Tor network is not provided: none of -proxy, -onion or "
                  "-listenonion is given"));
        }
        g_reachable_nets.Remove(NET_ONION);
    }

    for (const std::string& strAddr : args.GetArgs("-externalip")) {
        const std::optional<CService> addrLocal{Lookup(strAddr, GetListenPort(), fNameLookup)};
        if (addrLocal.has_value() && addrLocal->IsValid())
            AddLocal(addrLocal.value(), LOCAL_MANUAL);
        else
            return InitError(ResolveErrMsg("externalip", strAddr));
    }

#if ENABLE_ZMQ
    g_zmq_notification_interface = CZMQNotificationInterface::Create(
        [&chainman = node.chainman](std::vector<uint8_t>& block, const CBlockIndex& index) {
            assert(chainman);
            return chainman->m_blockman.ReadRawBlockFromDisk(block, WITH_LOCK(cs_main, return index.GetBlockPos()));
        });

    if (g_zmq_notification_interface) {
        validation_signals.RegisterValidationInterface(g_zmq_notification_interface.get());
    }
#endif

    // ********************************************************* Step 7: load block chain

    node.notifications = std::make_unique<KernelNotifications>(*Assert(node.shutdown), node.exit_status);
    ReadNotificationArgs(args, *node.notifications);
<<<<<<< HEAD
    fReindex = args.GetBoolArg("-reindex", false);
    particl::fSkipRangeproof = args.GetBoolArg("-skiprangeproofverify", false);
=======
>>>>>>> ecd23656
    bool fReindexChainState = args.GetBoolArg("-reindex-chainstate", false);
    ChainstateManager::Options chainman_opts{
        .chainparams = chainparams,
        .datadir = args.GetDataDirNet(),
        .notifications = *node.notifications,
        .signals = &validation_signals,
    };
    Assert(ApplyArgsManOptions(args, chainman_opts)); // no error can happen, already checked in AppInitParameterInteraction

    BlockManager::Options blockman_opts{
        .chainparams = chainman_opts.chainparams,
        .blocks_dir = args.GetBlocksDirPath(),
        .notifications = chainman_opts.notifications,
    };
    blockman_opts.checkpeerheight = args.GetBoolArg("-checkpeerheight", true);
    blockman_opts.smsgscanincoming = args.GetBoolArg("-smsgscanincoming", false);
    blockman_opts.addressindex = args.GetBoolArg("-addressindex", particl::DEFAULT_ADDRESSINDEX);
    blockman_opts.timestampindex = args.GetBoolArg("-timestampindex", particl::DEFAULT_TIMESTAMPINDEX);
    blockman_opts.spentindex = args.GetBoolArg("-spentindex", particl::DEFAULT_SPENTINDEX);
    blockman_opts.balancesindex = args.GetBoolArg("-balancesindex", particl::DEFAULT_BALANCESINDEX);
    blockman_opts.rebuildrollingindices = args.GetBoolArg("-rebuildrollingindices", false);
    Assert(ApplyArgsManOptions(args, blockman_opts)); // no error can happen, already checked in AppInitParameterInteraction

    // cache size calculations
    CacheSizes cache_sizes = CalculateCacheSizes(args, g_enabled_filter_types.size());

    LogPrintf("Cache configuration:\n");
    LogPrintf("* Using %.1f MiB for block index database\n", cache_sizes.block_tree_db * (1.0 / 1024 / 1024));
    if (args.GetBoolArg("-txindex", DEFAULT_TXINDEX)) {
        LogPrintf("* Using %.1f MiB for transaction index database\n", cache_sizes.tx_index * (1.0 / 1024 / 1024));
    }
    for (BlockFilterType filter_type : g_enabled_filter_types) {
        LogPrintf("* Using %.1f MiB for %s block filter index database\n",
                  cache_sizes.filter_index * (1.0 / 1024 / 1024), BlockFilterTypeName(filter_type));
    }
    LogPrintf("* Using %.1f MiB for chain state database\n", cache_sizes.coins_db * (1.0 / 1024 / 1024));

    // block tree db settings
    cache_sizes.max_open_files = gArgs.GetIntArg("-dbmaxopenfiles", particl::DEFAULT_BLOCKTREE_DB_MAX_OPEN_FILES);
    cache_sizes.compression = gArgs.GetBoolArg("-dbcompression", particl::DEFAULT_BLOCKTREE_DB_COMPRESSION);

    LogPrintf("Block index database configuration:\n");
    LogPrintf("* Using %d max open files\n", cache_sizes.max_open_files);
    LogPrintf("* Compression is %s\n", cache_sizes.compression ? "enabled" : "disabled");

    assert(!node.mempool);
    assert(!node.chainman);

    CTxMemPool::Options mempool_opts{
        .check_ratio = chainparams.DefaultConsistencyChecks() ? 1 : 0,
        .signals = &validation_signals,
    };
    auto result{ApplyArgsManOptions(args, chainparams, mempool_opts)};
    if (!result) {
        return InitError(util::ErrorString(result));
    }
    mempool_opts.check_ratio = std::clamp<int>(mempool_opts.check_ratio, 0, 1'000'000);

    int64_t descendant_limit_bytes = mempool_opts.limits.descendant_size_vbytes * 40;
    if (mempool_opts.max_size_bytes < 0 || mempool_opts.max_size_bytes < descendant_limit_bytes) {
        return InitError(strprintf(_("-maxmempool must be at least %d MB"), std::ceil(descendant_limit_bytes / 1'000'000.0)));
    }
    LogPrintf("* Using %.1f MiB for in-memory UTXO set (plus up to %.1f MiB of unused mempool space)\n", cache_sizes.coins * (1.0 / 1024 / 1024), mempool_opts.max_size_bytes * (1.0 / 1024 / 1024));

    for (bool fLoaded = false; !fLoaded && !ShutdownRequestedMainThread(node);) {
        node.mempool = std::make_unique<CTxMemPool>(mempool_opts);

        node.chainman = std::make_unique<ChainstateManager>(*Assert(node.shutdown), chainman_opts, blockman_opts);
        ChainstateManager& chainman = *node.chainman;

        node.smsgman = SmsgManager::make();
        chainman.m_smsgman = node.smsgman.get();

        // This is defined and set here instead of inline in validation.h to avoid a hard
        // dependency between validation and index/base, since the latter is not in
        // libbitcoinkernel.
        chainman.restart_indexes = [&node]() {
            LogPrintf("[snapshot] restarting indexes\n");

            // Drain the validation interface queue to ensure that the old indexes
            // don't have any pending work.
            Assert(node.validation_signals)->SyncWithValidationInterfaceQueue();

            for (auto* index : node.indexes) {
                index->Interrupt();
                index->Stop();
                if (!(index->Init() && index->StartBackgroundSync())) {
                    LogPrintf("[snapshot] WARNING failed to restart index %s on snapshot chain\n", index->GetName());
                }
            }
        };

        node::ChainstateLoadOptions options;
        options.mempool = Assert(node.mempool.get());
        options.reindex = chainman.m_blockman.m_reindexing;
        options.reindex_chainstate = fReindexChainState;
        options.prune = chainman.m_blockman.IsPruneMode();
        options.check_blocks = args.GetIntArg("-checkblocks", DEFAULT_CHECKBLOCKS);
        options.check_level = args.GetIntArg("-checklevel", DEFAULT_CHECKLEVEL);
        options.require_full_verification = args.IsArgSet("-checkblocks") || args.IsArgSet("-checklevel");
        node::ChainstateLoadArgs csl_args;
        csl_args.address_index = args.GetBoolArg("-addressindex", particl::DEFAULT_ADDRESSINDEX);
        csl_args.spent_index = args.GetBoolArg("-spentindex", particl::DEFAULT_SPENTINDEX);
        csl_args.timestamp_index = args.GetBoolArg("-timestampindex", particl::DEFAULT_TIMESTAMPINDEX);
        csl_args.balances_index = args.GetBoolArg("-balancesindex", particl::DEFAULT_BALANCESINDEX);
        options.args = csl_args;

        options.coins_error_cb = [] {
            uiInterface.ThreadSafeMessageBox(
                _("Error reading from database, shutting down."),
                "", CClientUIInterface::MSG_ERROR);
        };

        uiInterface.InitMessage(_("Loading block index…").translated);
        const auto load_block_index_start_time{SteadyClock::now()};
        auto catch_exceptions = [](auto&& f) {
            try {
                return f();
            } catch (const std::exception& e) {
                LogPrintf("%s\n", e.what());
                return std::make_tuple(node::ChainstateLoadStatus::FAILURE, _("Error opening block database"));
            }
        };
        auto [status, error] = catch_exceptions([&]{ options.reindex = options.reindex || node::particl::ShouldAutoReindex(chainman, cache_sizes, options);
                                                     return LoadChainstate(chainman, cache_sizes, options); });
        if (status == node::ChainstateLoadStatus::SUCCESS) {
            uiInterface.InitMessage(_("Verifying blocks…").translated);
            if (chainman.m_blockman.m_have_pruned && options.check_blocks > MIN_BLOCKS_TO_KEEP) {
                LogWarning("pruned datadir may not have more than %d blocks; only checking available blocks\n",
                                  MIN_BLOCKS_TO_KEEP);
            }
            std::tie(status, error) = catch_exceptions([&]{ return VerifyLoadedChainstate(chainman, options);});
            if (status == node::ChainstateLoadStatus::SUCCESS) {
                fLoaded = true;
                LogPrintf(" block index %15dms\n", Ticks<std::chrono::milliseconds>(SteadyClock::now() - load_block_index_start_time));
            }
        }

        if (status == node::ChainstateLoadStatus::FAILURE_FATAL || status == node::ChainstateLoadStatus::FAILURE_INCOMPATIBLE_DB || status == node::ChainstateLoadStatus::FAILURE_INSUFFICIENT_DBCACHE) {
            return InitError(error);
        }

        if (!fLoaded && !ShutdownRequestedMainThread(node)) {
            // first suggest a reindex
            if (!options.reindex) {
                bool fRet = uiInterface.ThreadSafeQuestion(
                    error + Untranslated(".\n\n") + _("Do you want to rebuild the block database now?"),
                    error.original + ".\nPlease restart with -reindex or -reindex-chainstate to recover.",
                    "", CClientUIInterface::MSG_ERROR | CClientUIInterface::BTN_ABORT);
                if (fRet) {
                    chainman.m_blockman.m_reindexing = true;
                    if (!Assert(node.shutdown)->reset()) {
                        LogPrintf("Internal error: failed to reset shutdown signal.\n");
                    }
                } else {
                    LogPrintf("Aborted block database rebuild. Exiting.\n");
                    return false;
                }
            } else {
                return InitError(error);
            }
        }
    }

    // As LoadBlockIndex can take several minutes, it's possible the user
    // requested to kill the GUI during the last operation. If so, exit.
    // As the program has not fully started yet, Shutdown() is possibly overkill.
    if (ShutdownRequestedMainThread(node)) {
        LogPrintf("Shutdown requested. Exiting.\n");
        return false;
    }

    ChainstateManager& chainman = *Assert(node.chainman);

    assert(!node.peerman);
    node.peerman = PeerManager::make(*node.connman, *node.addrman,
                                     node.banman.get(), chainman,
                                     *node.mempool, peerman_opts);
    validation_signals.RegisterValidationInterface(node.peerman.get());
    chainman.m_peerman = node.peerman.get();

    // ********************************************************* Step 8: start indexers

    if (args.GetBoolArg("-txindex", DEFAULT_TXINDEX)) {
<<<<<<< HEAD
        g_txindex = std::make_unique<TxIndex>(interfaces::MakeChain(node), cache_sizes.tx_index, false, fReindex);

        if (gArgs.GetBoolArg("-csindex", particl::DEFAULT_CSINDEX)) {
            g_txindex->m_cs_index = true;
            for (const auto &addr : gArgs.GetArgs("-cswhitelist")) {
                g_txindex->AppendCSAddress(addr);
            }
        }
=======
        g_txindex = std::make_unique<TxIndex>(interfaces::MakeChain(node), cache_sizes.tx_index, false, chainman.m_blockman.m_reindexing);
>>>>>>> ecd23656
        node.indexes.emplace_back(g_txindex.get());
    }

    for (const auto& filter_type : g_enabled_filter_types) {
        InitBlockFilterIndex([&]{ return interfaces::MakeChain(node); }, filter_type, cache_sizes.filter_index, false, chainman.m_blockman.m_reindexing);
        node.indexes.emplace_back(GetBlockFilterIndex(filter_type));
    }

    if (args.GetBoolArg("-coinstatsindex", DEFAULT_COINSTATSINDEX)) {
        g_coin_stats_index = std::make_unique<CoinStatsIndex>(interfaces::MakeChain(node), /*cache_size=*/0, false, chainman.m_blockman.m_reindexing);
        node.indexes.emplace_back(g_coin_stats_index.get());
    }

    // Init indexes
    for (auto index : node.indexes) if (!index->Init()) return false;

    // ********************************************************* Step 9: load wallet
    for (const auto& client : node.chain_clients) {
        if (!client->load()) {
            return false;
        }
    }

    // ********************************************************* Step 10: data directory maintenance

    // if pruning, perform the initial blockstore prune
    // after any wallet rescanning has taken place.
    if (chainman.m_blockman.IsPruneMode()) {
        if (!chainman.m_blockman.m_reindexing) {
            LOCK(cs_main);
            for (Chainstate* chainstate : chainman.GetAll()) {
                uiInterface.InitMessage(_("Pruning blockstore…").translated);
                chainstate->PruneAndFlush();
            }
        }
    } else {
        LogPrintf("Setting NODE_NETWORK on non-prune mode\n");
        nLocalServices = ServiceFlags(nLocalServices | NODE_NETWORK);
    }

    // ********************************************************* Step 11: import blocks

    if (!CheckDiskSpace(args.GetDataDirNet())) {
        InitError(strprintf(_("Error: Disk space is low for %s"), fs::quoted(fs::PathToString(args.GetDataDirNet()))));
        return false;
    }
    if (!CheckDiskSpace(args.GetBlocksDirPath())) {
        InitError(strprintf(_("Error: Disk space is low for %s"), fs::quoted(fs::PathToString(args.GetBlocksDirPath()))));
        return false;
    }

    int chain_active_height = WITH_LOCK(cs_main, return chainman.ActiveChain().Height());

    // On first startup, warn on low block storage space
    if (!chainman.m_blockman.m_reindexing && !fReindexChainState && chain_active_height <= 1) {
        uint64_t assumed_chain_bytes{chainparams.AssumedBlockchainSize() * 1024 * 1024 * 1024};
        uint64_t additional_bytes_needed{
            chainman.m_blockman.IsPruneMode() ?
                std::min(chainman.m_blockman.GetPruneTarget(), assumed_chain_bytes) :
                assumed_chain_bytes};

        if (!CheckDiskSpace(args.GetBlocksDirPath(), additional_bytes_needed)) {
            InitWarning(strprintf(_(
                    "Disk space for %s may not accommodate the block files. " \
                    "Approximately %u GB of data will be stored in this directory."
                ),
                fs::quoted(fs::PathToString(args.GetBlocksDirPath())),
                chainparams.AssumedBlockchainSize()
            ));
        }
    }

    // Either install a handler to notify us when genesis activates, or set fHaveGenesis directly.
    // No locking, as this happens before any background thread is started.
    boost::signals2::connection block_notify_genesis_wait_connection;
    if (WITH_LOCK(chainman.GetMutex(), return chainman.ActiveChain().Tip() == nullptr)) {
        block_notify_genesis_wait_connection = uiInterface.NotifyBlockTip_connect(std::bind(BlockNotifyGenesisWait, std::placeholders::_2));
    } else {
        fHaveGenesis = true;
    }

#if HAVE_SYSTEM
    const std::string block_notify = args.GetArg("-blocknotify", "");
    if (!block_notify.empty()) {
        uiInterface.NotifyBlockTip_connect([block_notify](SynchronizationState sync_state, const CBlockIndex* pBlockIndex) {
            if (sync_state != SynchronizationState::POST_INIT || !pBlockIndex) return;
            std::string command = block_notify;
            ReplaceAll(command, "%s", pBlockIndex->GetBlockHash().GetHex());
            std::thread t(runCommand, command);
            t.detach(); // thread runs free
        });
    }
#endif

    std::vector<fs::path> vImportFiles;
    for (const std::string& strFile : args.GetArgs("-loadblock")) {
        vImportFiles.push_back(fs::PathFromString(strFile));
    }

    chainman.m_thread_load = std::thread(&util::TraceThread, "initload", [=, &chainman, &args, &node] {
        ScheduleBatchPriority();
        // Import blocks
        ImportBlocks(chainman, vImportFiles);
        if (args.GetBoolArg("-stopafterblockimport", DEFAULT_STOPAFTERBLOCKIMPORT)) {
            LogPrintf("Stopping after block import\n");
            if (!(*Assert(node.shutdown))()) {
                LogPrintf("Error: failed to send shutdown signal after finishing block import\n");
            }
            return;
        }

        // Start indexes initial sync
        if (!StartIndexBackgroundSync(node)) {
            bilingual_str err_str = _("Failed to start indexes, shutting down..");
            chainman.GetNotifications().fatalError(err_str);
            return;
        }
        // Load mempool from disk
        if (auto* pool{chainman.ActiveChainstate().GetMempool()}) {
            LoadMempool(*pool, ShouldPersistMempool(args) ? MempoolPath(args) : fs::path{}, chainman.ActiveChainstate(), {});
            pool->SetLoadTried(!chainman.m_interrupt);
        }
    });

    // Wait for genesis block to be processed
    {
        WAIT_LOCK(g_genesis_wait_mutex, lock);
        // We previously could hang here if shutdown was requested prior to
        // ImportBlocks getting started, so instead we just wait on a timer to
        // check ShutdownRequested() regularly.
        while (!fHaveGenesis && !ShutdownRequestedMainThread(node)) {
            g_genesis_wait_cv.wait_for(lock, std::chrono::milliseconds(500));
        }
        block_notify_genesis_wait_connection.disconnect();
    }

    // ********************************************************* Step 11.1: start secure messaging

    smsgModule.m_node = &node;
    bool start_smsg_without_wallet = true;
    if (fParticlMode && gArgs.GetBoolArg("-smsg", true)) { // SMSG breaks functional tests with services flag, see version msg
#ifdef ENABLE_WALLET
        if (node.wallet_loader && node.wallet_loader->context()) {
            auto vpwallets = GetWallets(*node.wallet_loader->context());
            smsgModule.Start(vpwallets.size() > 0 ? vpwallets[0] : nullptr, vpwallets, gArgs.GetBoolArg("-smsgscanchain", false));
            start_smsg_without_wallet = false;
        }
#endif
        if (start_smsg_without_wallet) {
            std::vector<std::shared_ptr<wallet::CWallet>> empty;
            smsgModule.Start(nullptr, empty, gArgs.GetBoolArg("-smsgscanchain", false));
        }
    }

    if (ShutdownRequestedMainThread(node)) {
        return false;
    }

    // ********************************************************* Step 12: start node

    //// debug print
    int64_t best_block_time{};
    {
        LOCK(cs_main);
        LogPrintf("block tree size = %u\n", chainman.BlockIndex().size());
        chain_active_height = chainman.ActiveChain().Height();
        best_block_time = chainman.ActiveChain().Tip() ? chainman.ActiveChain().Tip()->GetBlockTime() : chainman.GetParams().GenesisBlock().GetBlockTime();
        if (tip_info) {
            tip_info->block_height = chain_active_height;
            tip_info->block_time = best_block_time;
            tip_info->verification_progress = GuessVerificationProgress(chainman.GetParams().TxData(), chainman.ActiveChain().Tip());
        }
        if (tip_info && chainman.m_best_header) {
            tip_info->header_height = chainman.m_best_header->nHeight;
            tip_info->header_time = chainman.m_best_header->GetBlockTime();
        }
    }
    LogPrintf("nBestHeight = %d\n", chain_active_height);
    if (node.peerman) node.peerman->SetBestBlock(chain_active_height, std::chrono::seconds{best_block_time});

    // Map ports with UPnP or NAT-PMP.
    StartMapPort(args.GetBoolArg("-upnp", DEFAULT_UPNP), args.GetBoolArg("-natpmp", DEFAULT_NATPMP));

    CConnman::Options connOptions;
    connOptions.nLocalServices = smsg::fSecMsgEnabled ? ServiceFlags(nLocalServices | NODE_SMSG) : nLocalServices;
    connOptions.m_max_automatic_connections = nMaxConnections;
    connOptions.uiInterface = &uiInterface;
    connOptions.m_banman = node.banman.get();
    connOptions.m_msgproc = node.peerman.get();
    connOptions.nSendBufferMaxSize = 1000 * args.GetIntArg("-maxsendbuffer", DEFAULT_MAXSENDBUFFER);
    connOptions.nReceiveFloodSize = 1000 * args.GetIntArg("-maxreceivebuffer", DEFAULT_MAXRECEIVEBUFFER);
    connOptions.m_added_nodes = args.GetArgs("-addnode");
    connOptions.nMaxOutboundLimit = *opt_max_upload;
    connOptions.m_peer_connect_timeout = peer_connect_timeout;
    connOptions.whitelist_forcerelay = args.GetBoolArg("-whitelistforcerelay", DEFAULT_WHITELISTFORCERELAY);
    connOptions.whitelist_relay = args.GetBoolArg("-whitelistrelay", DEFAULT_WHITELISTRELAY);

    // Port to bind to if `-bind=addr` is provided without a `:port` suffix.
    const uint16_t default_bind_port =
        static_cast<uint16_t>(args.GetIntArg("-port", Params().GetDefaultPort()));

    const auto BadPortWarning = [](const char* prefix, uint16_t port) {
        return strprintf(_("%s request to listen on port %u. This port is considered \"bad\" and "
                           "thus it is unlikely that any peer will connect to it. See "
                           "doc/p2p-bad-ports.md for details and a full list."),
                         prefix,
                         port);
    };

    for (const std::string& bind_arg : args.GetArgs("-bind")) {
        std::optional<CService> bind_addr;
        const size_t index = bind_arg.rfind('=');
        if (index == std::string::npos) {
            bind_addr = Lookup(bind_arg, default_bind_port, /*fAllowLookup=*/false);
            if (bind_addr.has_value()) {
                connOptions.vBinds.push_back(bind_addr.value());
                if (IsBadPort(bind_addr.value().GetPort())) {
                    InitWarning(BadPortWarning("-bind", bind_addr.value().GetPort()));
                }
                continue;
            }
        } else {
            const std::string network_type = bind_arg.substr(index + 1);
            if (network_type == "onion") {
                const std::string truncated_bind_arg = bind_arg.substr(0, index);
                bind_addr = Lookup(truncated_bind_arg, BaseParams().OnionServiceTargetPort(), false);
                if (bind_addr.has_value()) {
                    connOptions.onion_binds.push_back(bind_addr.value());
                    continue;
                }
            }
        }
        return InitError(ResolveErrMsg("bind", bind_arg));
    }

    for (const std::string& strBind : args.GetArgs("-whitebind")) {
        NetWhitebindPermissions whitebind;
        bilingual_str error;
        if (!NetWhitebindPermissions::TryParse(strBind, whitebind, error)) return InitError(error);
        connOptions.vWhiteBinds.push_back(whitebind);
    }

    // If the user did not specify -bind= or -whitebind= then we bind
    // on any address - 0.0.0.0 (IPv4) and :: (IPv6).
    connOptions.bind_on_any = args.GetArgs("-bind").empty() && args.GetArgs("-whitebind").empty();

    // Emit a warning if a bad port is given to -port= but only if -bind and -whitebind are not
    // given, because if they are, then -port= is ignored.
    if (connOptions.bind_on_any && args.IsArgSet("-port")) {
        const uint16_t port_arg = args.GetIntArg("-port", 0);
        if (IsBadPort(port_arg)) {
            InitWarning(BadPortWarning("-port", port_arg));
        }
    }

    CService onion_service_target;
    if (!connOptions.onion_binds.empty()) {
        onion_service_target = connOptions.onion_binds.front();
    } else {
        onion_service_target = DefaultOnionServiceTarget();
        connOptions.onion_binds.push_back(onion_service_target);
    }

    if (args.GetBoolArg("-listenonion", DEFAULT_LISTEN_ONION)) {
        if (connOptions.onion_binds.size() > 1) {
            InitWarning(strprintf(_("More than one onion bind address is provided. Using %s "
                                    "for the automatically created Tor onion service."),
                                  onion_service_target.ToStringAddrPort()));
        }
        StartTorControl(onion_service_target);
    }

    if (connOptions.bind_on_any) {
        // Only add all IP addresses of the machine if we would be listening on
        // any address - 0.0.0.0 (IPv4) and :: (IPv6).
        Discover();
    }

    for (const auto& net : args.GetArgs("-whitelist")) {
        NetWhitelistPermissions subnet;
        ConnectionDirection connection_direction;
        bilingual_str error;
        if (!NetWhitelistPermissions::TryParse(net, subnet, connection_direction, error)) return InitError(error);
        if (connection_direction & ConnectionDirection::In) {
            connOptions.vWhitelistedRangeIncoming.push_back(subnet);
        }
        if (connection_direction & ConnectionDirection::Out) {
            connOptions.vWhitelistedRangeOutgoing.push_back(subnet);
        }
    }

    connOptions.vSeedNodes = args.GetArgs("-seednode");

    // Initiate outbound connections unless connect=0
    connOptions.m_use_addrman_outgoing = !args.IsArgSet("-connect");
    if (!connOptions.m_use_addrman_outgoing) {
        const auto connect = args.GetArgs("-connect");
        if (connect.size() != 1 || connect[0] != "0") {
            connOptions.m_specified_outgoing = connect;
        }
        if (!connOptions.m_specified_outgoing.empty() && !connOptions.vSeedNodes.empty()) {
            LogPrintf("-seednode is ignored when -connect is used\n");
        }

        if (args.IsArgSet("-dnsseed") && args.GetBoolArg("-dnsseed", DEFAULT_DNSSEED) && args.IsArgSet("-proxy")) {
            LogPrintf("-dnsseed is ignored when -connect is used and -proxy is specified\n");
        }
    }

    const std::string& i2psam_arg = args.GetArg("-i2psam", "");
    if (!i2psam_arg.empty()) {
        const std::optional<CService> addr{Lookup(i2psam_arg, 7656, fNameLookup)};
        if (!addr.has_value() || !addr->IsValid()) {
            return InitError(strprintf(_("Invalid -i2psam address or hostname: '%s'"), i2psam_arg));
        }
        SetProxy(NET_I2P, Proxy{addr.value()});
    } else {
        if (args.IsArgSet("-onlynet") && g_reachable_nets.Contains(NET_I2P)) {
            return InitError(
                _("Outbound connections restricted to i2p (-onlynet=i2p) but "
                  "-i2psam is not provided"));
        }
        g_reachable_nets.Remove(NET_I2P);
    }

    connOptions.m_i2p_accept_incoming = args.GetBoolArg("-i2pacceptincoming", DEFAULT_I2P_ACCEPT_INCOMING);

    if (!node.connman->Start(scheduler, connOptions)) {
        return false;
    }

    // ********************************************************* Step 12.5: start staking
#ifdef ENABLE_WALLET
    if (fParticlMode) {
        // Must recheck num_wallets as smsg may be disabled.
        size_t num_wallets = 0;
        if (node.wallet_loader && node.wallet_loader->context()) {
            auto vpwallets = GetWallets(*node.wallet_loader->context());
            num_wallets = vpwallets.size();
        }
        if (num_wallets > 0) {
            StartThreadStakeMiner(*node.wallet_loader->context(), chainman);
        }
    }
#endif

    // ********************************************************* Step 13: finished

    // At this point, the RPC is "started", but still in warmup, which means it
    // cannot yet be called. Before we make it callable, we need to make sure
    // that the RPC's view of the best block is valid and consistent with
    // ChainstateManager's active tip.
    //
    // If we do not do this, RPC's view of the best block will be height=0 and
    // hash=0x0. This will lead to erroroneous responses for things like
    // waitforblockheight.
    RPCNotifyBlockChange(WITH_LOCK(chainman.GetMutex(), return chainman.ActiveTip()));
    SetRPCWarmupFinished();

    uiInterface.InitMessage(_("Done loading").translated);

    for (const auto& client : node.chain_clients) {
        client->start(scheduler);
    }

    BanMan* banman = node.banman.get();
    scheduler.scheduleEvery([banman]{
        banman->DumpBanlist();
    }, DUMP_BANS_INTERVAL);

    if (node.peerman) node.peerman->StartScheduledTasks(scheduler);

#if HAVE_SYSTEM
    StartupNotify(args);
#endif

    return true;
}

bool StartIndexBackgroundSync(NodeContext& node)
{
    // Find the oldest block among all indexes.
    // This block is used to verify that we have the required blocks' data stored on disk,
    // starting from that point up to the current tip.
    // indexes_start_block='nullptr' means "start from height 0".
    std::optional<const CBlockIndex*> indexes_start_block;
    std::string older_index_name;
    ChainstateManager& chainman = *Assert(node.chainman);
    const Chainstate& chainstate = WITH_LOCK(::cs_main, return chainman.GetChainstateForIndexing());
    const CChain& index_chain = chainstate.m_chain;

    for (auto index : node.indexes) {
        const IndexSummary& summary = index->GetSummary();
        if (summary.synced) continue;

        // Get the last common block between the index best block and the active chain
        LOCK(::cs_main);
        const CBlockIndex* pindex = chainman.m_blockman.LookupBlockIndex(summary.best_block_hash);
        if (!index_chain.Contains(pindex)) {
            pindex = index_chain.FindFork(pindex);
        }

        if (!indexes_start_block || !pindex || pindex->nHeight < indexes_start_block.value()->nHeight) {
            indexes_start_block = pindex;
            older_index_name = summary.name;
            if (!pindex) break; // Starting from genesis so no need to look for earlier block.
        }
    };

    // Verify all blocks needed to sync to current tip are present.
    if (indexes_start_block) {
        LOCK(::cs_main);
        const CBlockIndex* start_block = *indexes_start_block;
        if (!start_block) start_block = chainman.ActiveChain().Genesis();
        if (!chainman.m_blockman.CheckBlockDataAvailability(*index_chain.Tip(), *Assert(start_block))) {
            return InitError(strprintf(Untranslated("%s best block of the index goes beyond pruned data. Please disable the index or reindex (which will download the whole blockchain again)"), older_index_name));
        }
    }

    // Start threads
    for (auto index : node.indexes) if (!index->StartBackgroundSync()) return false;
    return true;
}<|MERGE_RESOLUTION|>--- conflicted
+++ resolved
@@ -1679,11 +1679,7 @@
 
     node.notifications = std::make_unique<KernelNotifications>(*Assert(node.shutdown), node.exit_status);
     ReadNotificationArgs(args, *node.notifications);
-<<<<<<< HEAD
-    fReindex = args.GetBoolArg("-reindex", false);
     particl::fSkipRangeproof = args.GetBoolArg("-skiprangeproofverify", false);
-=======
->>>>>>> ecd23656
     bool fReindexChainState = args.GetBoolArg("-reindex-chainstate", false);
     ChainstateManager::Options chainman_opts{
         .chainparams = chainparams,
@@ -1868,18 +1864,13 @@
     // ********************************************************* Step 8: start indexers
 
     if (args.GetBoolArg("-txindex", DEFAULT_TXINDEX)) {
-<<<<<<< HEAD
-        g_txindex = std::make_unique<TxIndex>(interfaces::MakeChain(node), cache_sizes.tx_index, false, fReindex);
-
+        g_txindex = std::make_unique<TxIndex>(interfaces::MakeChain(node), cache_sizes.tx_index, false, chainman.m_blockman.m_reindexing);
         if (gArgs.GetBoolArg("-csindex", particl::DEFAULT_CSINDEX)) {
             g_txindex->m_cs_index = true;
             for (const auto &addr : gArgs.GetArgs("-cswhitelist")) {
                 g_txindex->AppendCSAddress(addr);
             }
         }
-=======
-        g_txindex = std::make_unique<TxIndex>(interfaces::MakeChain(node), cache_sizes.tx_index, false, chainman.m_blockman.m_reindexing);
->>>>>>> ecd23656
         node.indexes.emplace_back(g_txindex.get());
     }
 
