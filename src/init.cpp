// Copyright (c) 2009-2010 Satoshi Nakamoto
// Copyright (c) 2009-2022 The Bitcoin Core developers
// Distributed under the MIT software license, see the accompanying
// file COPYING or http://www.opensource.org/licenses/mit-license.php.

#if defined(HAVE_CONFIG_H)
#include <config/bitcoin-config.h>
#endif

#include <init.h>

#include <kernel/checks.h>
#include <kernel/mempool_persist.h>
#include <kernel/validation_cache_sizes.h>

#include <addrman.h>
#include <banman.h>
#include <blockfilter.h>
#include <chain.h>
#include <chainparams.h>
#include <chainparamsbase.h>
#include <common/args.h>
#include <common/system.h>
#include <consensus/amount.h>
#include <deploymentstatus.h>
#include <hash.h>
#include <httprpc.h>
#include <httpserver.h>
#include <index/blockfilterindex.h>
#include <index/coinstatsindex.h>
#include <index/txindex.h>
#include <init/common.h>
#include <interfaces/chain.h>
#include <interfaces/init.h>
#include <interfaces/node.h>
#include <interfaces/wallet.h>
#include <mapport.h>
#include <net.h>
#include <net_permissions.h>
#include <net_processing.h>
#include <netbase.h>
#include <netgroup.h>
#include <node/blockmanager_args.h>
#include <node/blockstorage.h>
#include <node/caches.h>
#include <node/chainstate.h>
#include <node/chainstatemanager_args.h>
#include <node/context.h>
#include <node/interface_ui.h>
#include <node/kernel_notifications.h>
#include <node/mempool_args.h>
#include <node/mempool_persist_args.h>
#include <node/miner.h>
#include <node/txreconciliation.h>
#include <node/validation_cache_args.h>
#include <policy/feerate.h>
#include <policy/fees.h>
#include <policy/fees_args.h>
#include <policy/policy.h>
#include <policy/settings.h>
#include <protocol.h>
#include <rpc/blockchain.h>
#include <rpc/register.h>
#include <rpc/server.h>
#include <rpc/util.h>
#include <scheduler.h>
#include <script/sigcache.h>
#include <script/standard.h>
#include <shutdown.h>
#include <sync.h>
#include <timedata.h>
#include <torcontrol.h>
#include <txdb.h>
#include <txmempool.h>
#include <util/asmap.h>
#include <util/chaintype.h>
#include <util/check.h>
#include <util/fs.h>
#include <util/fs_helpers.h>
#include <util/moneystr.h>
#include <util/result.h>
#include <util/strencodings.h>
#include <util/string.h>
#include <util/syserror.h>
#include <util/thread.h>
#include <util/threadnames.h>
#include <util/time.h>
#include <util/translation.h>
#include <validation.h>
#include <validationinterface.h>
#include <blind.h>
#include <smsg/smessage.h>
#include <smsg/manager.h>
#include <smsg/rpcsmessage.h>
#include <insight/rpc.h>
#include <pos/miner.h>
#include <pos/kernel.h>
#include <core_io.h>
#ifdef ENABLE_WALLET
#include <wallet/hdwallet.h>
#include <wallet/rpchdwallet.h>
#endif
#if ENABLE_USBDEVICE
#include <usbdevice/rpcusbdevice.h>
#include <usbdevice/usbdevice.h>
#endif

#include <walletinitinterface.h>

#include <algorithm>
#include <condition_variable>
#include <cstdint>
#include <cstdio>
#include <fstream>
#include <functional>
#include <set>
#include <string>
#include <thread>
#include <vector>

#ifndef WIN32
#include <cerrno>
#include <signal.h>
#include <sys/stat.h>
#endif

#include <boost/signals2/signal.hpp>

#if ENABLE_ZMQ
#include <zmq/zmqabstractnotifier.h>
#include <zmq/zmqnotificationinterface.h>
#include <zmq/zmqrpc.h>
#endif

// Particl
#include <insight/insight.h>

using kernel::DumpMempool;
using kernel::ValidationCacheSizes;

using node::ApplyArgsManOptions;
using node::BlockManager;
using node::CacheSizes;
using node::CalculateCacheSizes;
using node::DEFAULT_PERSIST_MEMPOOL;
using node::DEFAULT_PRINTPRIORITY;
using node::fReindex;
using node::KernelNotifications;
using node::LoadChainstate;
using node::MempoolPath;
using node::NodeContext;
using node::ShouldPersistMempool;
using node::ImportBlocks;
using node::VerifyLoadedChainstate;

static constexpr bool DEFAULT_PROXYRANDOMIZE{true};
static constexpr bool DEFAULT_REST_ENABLE{false};
static constexpr bool DEFAULT_I2P_ACCEPT_INCOMING{true};

#ifdef WIN32
// Win32 LevelDB doesn't use filedescriptors, and the ones used for
// accessing block files don't count towards the fd_set size limit
// anyway.
#define MIN_CORE_FILEDESCRIPTORS 0
#else
#define MIN_CORE_FILEDESCRIPTORS 150
#endif

#ifdef WIN32
HWND winHwnd = nullptr;
MSG winMsg;
const char lpcszClassName[] = "messageClass";

LRESULT APIENTRY MainWndProc(HWND hwnd, UINT uMsg, WPARAM wParam, LPARAM lParam)
{
    switch (uMsg) {
        case WM_CLOSE:
            StartShutdown();
            return 1;
        default:
            break;
    }
    return DefWindowProc(hwnd, uMsg, wParam, lParam);
};

int CreateMessageWindow()
{
    // Create a message-only window to intercept WM_CLOSE events from particld

    WNDCLASSEX WindowClassEx;
    ZeroMemory(&WindowClassEx, sizeof(WNDCLASSEX));
    WindowClassEx.cbSize = sizeof(WNDCLASSEX);
    WindowClassEx.lpfnWndProc = MainWndProc;
    WindowClassEx.hInstance = nullptr;
    WindowClassEx.lpszClassName = lpcszClassName;

    if (!RegisterClassEx(&WindowClassEx)) {
        tfm::format(std::cerr, "RegisterClassEx failed: %d.\n", GetLastError());
        return 1;
    }
    winHwnd = CreateWindowEx(0, lpcszClassName, nullptr, 0, 0, 0, 0, 0, HWND_MESSAGE, nullptr, nullptr, nullptr);
    if (!winHwnd) {
        tfm::format(std::cerr, "CreateWindowEx failed: %d.\n", GetLastError());
        return 1;
    }

    ShowWindow(winHwnd, SW_SHOWDEFAULT);

    return 0;
};

int CloseMessageWindow()
{
    if (!winHwnd) {
        return 0;
    }
    if (!DestroyWindow(winHwnd)) {
        tfm::format(std::cerr, "DestroyWindow failed: %d.\n", GetLastError());
        return 1;
    }
    if (!UnregisterClass(lpcszClassName, nullptr)) {
        tfm::format(std::cerr, "UnregisterClass failed: %d.\n", GetLastError());
        return 1;
    }

    return 0;
};
#endif

static const char* DEFAULT_ASMAP_FILENAME="ip_asn.map";

/**
 * The PID file facilities.
 */
static const char* BITCOIN_PID_FILENAME = "particl.pid";

static fs::path GetPidFile(const ArgsManager& args)
{
    return AbsPathForConfigVal(args, args.GetPathArg("-pid", BITCOIN_PID_FILENAME));
}

[[nodiscard]] static bool CreatePidFile(const ArgsManager& args)
{
    std::ofstream file{GetPidFile(args)};
    if (file) {
#ifdef WIN32
        tfm::format(file, "%d\n", GetCurrentProcessId());
#else
        tfm::format(file, "%d\n", getpid());
#endif
        return true;
    } else {
        return InitError(strprintf(_("Unable to create the PID file '%s': %s"), fs::PathToString(GetPidFile(args)), SysErrorString(errno)));
    }
}

//////////////////////////////////////////////////////////////////////////////
//
// Shutdown
//

//
// Thread management and startup/shutdown:
//
// The network-processing threads are all part of a thread group
// created by AppInit() or the Qt main() function.
//
// A clean exit happens when StartShutdown() or the SIGTERM
// signal handler sets ShutdownRequested(), which makes main thread's
// WaitForShutdown() interrupts the thread group.
// And then, WaitForShutdown() makes all other on-going threads
// in the thread group join the main thread.
// Shutdown() is then called to clean up database connections, and stop other
// threads that should only be stopped after the main network-processing
// threads have exited.
//
// Shutdown for Qt is very similar, only it uses a QTimer to detect
// ShutdownRequested() getting set, and then does the normal Qt
// shutdown thing.
//

bool ShutdownRequestedMainThread()
{
#ifdef WIN32
    // Only particld will create a hidden window to receive messages
    while (winHwnd && PeekMessage(&winMsg, 0, 0, 0, PM_REMOVE)) {
        TranslateMessage(&winMsg);
        DispatchMessage(&winMsg);
    }
#endif
    return ShutdownRequested();
}

#if HAVE_SYSTEM
static void ShutdownNotify(const ArgsManager& args)
{
    std::vector<std::thread> threads;
    for (const auto& cmd : args.GetArgs("-shutdownnotify")) {
        threads.emplace_back(runCommand, cmd);
    }
    for (auto& t : threads) {
        t.join();
    }
}
#endif

void Interrupt(NodeContext& node)
{
#if HAVE_SYSTEM
    ShutdownNotify(*node.args);
#endif
    InterruptHTTPServer();
    InterruptHTTPRPC();
    InterruptRPC();
    InterruptREST();
    InterruptTorControl();
    InterruptMapPort();
    if (node.connman)
        node.connman->Interrupt();
    if (g_txindex) {
        g_txindex->Interrupt();
    }
    ForEachBlockFilterIndex([](BlockFilterIndex& index) { index.Interrupt(); });
    if (g_coin_stats_index) {
        g_coin_stats_index->Interrupt();
    }
}

void Shutdown(NodeContext& node)
{
    static Mutex g_shutdown_mutex;
    TRY_LOCK(g_shutdown_mutex, lock_shutdown);
    if (!lock_shutdown) return;
    LogPrintf("%s: In progress...\n", __func__);
    Assert(node.args);

    /// Note: Shutdown() must be able to handle cases in which initialization failed part of the way,
    /// for example if the data directory was found to be locked.
    /// Be sure that anything that writes files or flushes caches only does this if the respective
    /// module was initialized.
    util::ThreadRename("shutoff");
    if (node.mempool) node.mempool->AddTransactionsUpdated(1);

    StopHTTPRPC();
    StopREST();
    StopRPC();
    StopHTTPServer();
    smsgModule.Shutdown();
#ifdef ENABLE_WALLET
    StopThreadStakeMiner();
#endif
    for (const auto& client : node.chain_clients) {
        client->flush();
    }
    StopMapPort();

    // Because these depend on each-other, we make sure that neither can be
    // using the other before destroying them.
    if (node.peerman) UnregisterValidationInterface(node.peerman.get());
    if (node.connman) node.connman->Stop();

    StopTorControl();

    // After everything has been shut down, but before things get flushed, stop the
    // CScheduler/checkqueue, scheduler and load block thread.
    if (node.scheduler) node.scheduler->stop();
    if (node.chainman && node.chainman->m_thread_load.joinable()) node.chainman->m_thread_load.join();
    StopScriptCheckWorkerThreads();

    // After the threads that potentially access these pointers have been stopped,
    // destruct and reset all to nullptr.
    node.peerman.reset();
    node.connman.reset();
    node.banman.reset();
    node.addrman.reset();
    node.netgroupman.reset();

    if (node.mempool && node.mempool->GetLoadTried() && ShouldPersistMempool(*node.args)) {
        DumpMempool(*node.mempool, MempoolPath(*node.args));
    }

    // Drop transactions we were still watching, and record fee estimations.
    if (node.fee_estimator) node.fee_estimator->Flush();

    // FlushStateToDisk generates a ChainStateFlushed callback, which we should avoid missing
    if (node.chainman) {
        LOCK(cs_main);
        for (Chainstate* chainstate : node.chainman->GetAll()) {
            if (chainstate->CanFlushToDisk()) {
                chainstate->ForceFlushStateToDisk();
            }
        }
    }

    // After there are no more peers/RPC left to give us new data which may generate
    // CValidationInterface callbacks, flush them...
    GetMainSignals().FlushBackgroundCallbacks();

    // Stop and delete all indexes only after flushing background callbacks.
    if (g_txindex) {
        g_txindex->Stop();
        g_txindex.reset();
    }
    if (g_coin_stats_index) {
        g_coin_stats_index->Stop();
        g_coin_stats_index.reset();
    }
    ForEachBlockFilterIndex([](BlockFilterIndex& index) { index.Stop(); });
    DestroyAllBlockFilterIndexes();

    // Any future callbacks will be dropped. This should absolutely be safe - if
    // missing a callback results in an unrecoverable situation, unclean shutdown
    // would too. The only reason to do the above flushes is to let the wallet catch
    // up with our current chain to avoid any strange pruning edge cases and make
    // next startup faster by avoiding rescan.

    if (node.chainman) {
        LOCK(cs_main);
        for (Chainstate* chainstate : node.chainman->GetAll()) {
            if (chainstate->CanFlushToDisk()) {
                chainstate->ForceFlushStateToDisk();
                chainstate->ResetCoinsViews();
            }
        }
    }
    for (const auto& client : node.chain_clients) {
        client->stop();
    }

#if ENABLE_ZMQ
    if (g_zmq_notification_interface) {
        UnregisterValidationInterface(g_zmq_notification_interface.get());
        g_zmq_notification_interface.reset();
    }
#endif

#if ENABLE_USBDEVICE
    usb_device::ShutdownHardwareIntegration();
#endif

#ifdef WIN32
    CloseMessageWindow();
#endif

    node.chain_clients.clear();
    UnregisterAllValidationInterfaces();
    GetMainSignals().UnregisterBackgroundSignalScheduler();
    node.kernel.reset();
    node.mempool.reset();
    node.fee_estimator.reset();
    node.chainman.reset();
    node.scheduler.reset();

    try {
        if (!fs::remove(GetPidFile(*node.args))) {
            LogPrintf("%s: Unable to remove PID file: File does not exist\n", __func__);
        }
    } catch (const fs::filesystem_error& e) {
        LogPrintf("%s: Unable to remove PID file: %s\n", __func__, fsbridge::get_filesystem_error_message(e));
    }

    LogPrintf("%s: done\n", __func__);
}

/**
 * Signal handlers are very limited in what they are allowed to do.
 * The execution context the handler is invoked in is not guaranteed,
 * so we restrict handler operations to just touching variables:
 */
#ifndef WIN32
static void HandleSIGTERM(int)
{
    StartShutdown();
}

static void HandleSIGHUP(int)
{
    LogInstance().m_reopen_file = true;
}
#else
static BOOL WINAPI consoleCtrlHandler(DWORD dwCtrlType)
{
    StartShutdown();
    Sleep(INFINITE);
    return true;
}
#endif

#ifndef WIN32
static void registerSignalHandler(int signal, void(*handler)(int))
{
    struct sigaction sa;
    sa.sa_handler = handler;
    sigemptyset(&sa.sa_mask);
    sa.sa_flags = 0;
    sigaction(signal, &sa, nullptr);
}
#endif

static boost::signals2::connection rpc_notify_block_change_connection;
static void OnRPCStarted()
{
    rpc_notify_block_change_connection = uiInterface.NotifyBlockTip_connect(std::bind(RPCNotifyBlockChange, std::placeholders::_2));
}

static void OnRPCStopped()
{
    rpc_notify_block_change_connection.disconnect();
    RPCNotifyBlockChange(nullptr);
    g_best_block_cv.notify_all();
    LogPrint(BCLog::RPC, "RPC stopped.\n");
}

void SetupServerArgs(ArgsManager& argsman)
{
    SetupHelpOptions(argsman);
    argsman.AddArg("-help-debug", "Print help message with debugging options and exit", ArgsManager::ALLOW_ANY, OptionsCategory::DEBUG_TEST); // server-only for now

    init::AddLoggingArgs(argsman);

    const auto defaultBaseParams = CreateBaseChainParams(ChainType::MAIN);
    const auto testnetBaseParams = CreateBaseChainParams(ChainType::TESTNET);
    const auto signetBaseParams = CreateBaseChainParams(ChainType::SIGNET);
    const auto regtestBaseParams = CreateBaseChainParams(ChainType::REGTEST);
    const auto defaultChainParams = CreateChainParams(argsman, ChainType::MAIN);
    const auto testnetChainParams = CreateChainParams(argsman, ChainType::TESTNET);
    const auto signetChainParams = CreateChainParams(argsman, ChainType::SIGNET);
    const auto regtestChainParams = CreateChainParams(argsman, ChainType::REGTEST);

    // Hidden Options
    std::vector<std::string> hidden_args = {
        "-dbcrashratio", "-forcecompactdb",
        // GUI args. These will be overwritten by SetupUIArgs for the GUI
        "-choosedatadir", "-lang=<lang>", "-min", "-resetguisettings", "-splash", "-uiplatform"};

    argsman.AddArg("-version", "Print version and exit", ArgsManager::ALLOW_ANY, OptionsCategory::OPTIONS);
#if HAVE_SYSTEM
    argsman.AddArg("-alertnotify=<cmd>", "Execute command when an alert is raised (%s in cmd is replaced by message)", ArgsManager::ALLOW_ANY, OptionsCategory::OPTIONS);
#endif
    argsman.AddArg("-assumevalid=<hex>", strprintf("If this block is in the chain assume that it and its ancestors are valid and potentially skip their script verification (0 to verify all, default: %s, testnet: %s, signet: %s)", defaultChainParams->GetConsensus().defaultAssumeValid.GetHex(), testnetChainParams->GetConsensus().defaultAssumeValid.GetHex(), signetChainParams->GetConsensus().defaultAssumeValid.GetHex()), ArgsManager::ALLOW_ANY, OptionsCategory::OPTIONS);
    argsman.AddArg("-blocksdir=<dir>", "Specify directory to hold blocks subdirectory for *.dat files (default: <datadir>)", ArgsManager::ALLOW_ANY, OptionsCategory::OPTIONS);
    argsman.AddArg("-fastprune", "Use smaller block files and lower minimum prune height for testing purposes", ArgsManager::ALLOW_ANY | ArgsManager::DEBUG_ONLY, OptionsCategory::DEBUG_TEST);
#if HAVE_SYSTEM
    argsman.AddArg("-blocknotify=<cmd>", "Execute command when the best block changes (%s in cmd is replaced by block hash)", ArgsManager::ALLOW_ANY, OptionsCategory::OPTIONS);
#endif
    argsman.AddArg("-blockreconstructionextratxn=<n>", strprintf("Extra transactions to keep in memory for compact block reconstructions (default: %u)", DEFAULT_BLOCK_RECONSTRUCTION_EXTRA_TXN), ArgsManager::ALLOW_ANY, OptionsCategory::OPTIONS);
    argsman.AddArg("-blocksonly", strprintf("Whether to reject transactions from network peers. Automatic broadcast and rebroadcast of any transactions from inbound peers is disabled, unless the peer has the 'forcerelay' permission. RPC transactions are not affected. (default: %u)", DEFAULT_BLOCKSONLY), ArgsManager::ALLOW_ANY, OptionsCategory::OPTIONS);
    argsman.AddArg("-coinstatsindex", strprintf("Maintain coinstats index used by the gettxoutsetinfo RPC (default: %u)", DEFAULT_COINSTATSINDEX), ArgsManager::ALLOW_ANY, OptionsCategory::OPTIONS);
    argsman.AddArg("-conf=<file>", strprintf("Specify path to read-only configuration file. Relative paths will be prefixed by datadir location (only useable from command line, not configuration file) (default: %s)", BITCOIN_CONF_FILENAME), ArgsManager::ALLOW_ANY, OptionsCategory::OPTIONS);
    argsman.AddArg("-datadir=<dir>", "Specify data directory", ArgsManager::ALLOW_ANY, OptionsCategory::OPTIONS);
    argsman.AddArg("-dbbatchsize", strprintf("Maximum database write batch size in bytes (default: %u)", nDefaultDbBatchSize), ArgsManager::ALLOW_ANY | ArgsManager::DEBUG_ONLY, OptionsCategory::OPTIONS);
    argsman.AddArg("-dbcache=<n>", strprintf("Maximum database cache size <n> MiB (%d to %d, default: %d). In addition, unused mempool memory is shared for this cache (see -maxmempool).", nMinDbCache, nMaxDbCache, nDefaultDbCache), ArgsManager::ALLOW_ANY, OptionsCategory::OPTIONS);
    argsman.AddArg("-includeconf=<file>", "Specify additional configuration file, relative to the -datadir path (only useable from configuration file, not command line)", ArgsManager::ALLOW_ANY, OptionsCategory::OPTIONS);
    argsman.AddArg("-allowignoredconf", strprintf("For backwards compatibility, treat an unused %s file in the datadir as a warning, not an error.", BITCOIN_CONF_FILENAME), ArgsManager::ALLOW_ANY, OptionsCategory::OPTIONS);
    argsman.AddArg("-loadblock=<file>", "Imports blocks from external file on startup", ArgsManager::ALLOW_ANY, OptionsCategory::OPTIONS);
    argsman.AddArg("-maxmempool=<n>", strprintf("Keep the transaction memory pool below <n> megabytes (default: %u)", DEFAULT_MAX_MEMPOOL_SIZE_MB), ArgsManager::ALLOW_ANY, OptionsCategory::OPTIONS);
    argsman.AddArg("-maxorphantx=<n>", strprintf("Keep at most <n> unconnectable transactions in memory (default: %u)", DEFAULT_MAX_ORPHAN_TRANSACTIONS), ArgsManager::ALLOW_ANY, OptionsCategory::OPTIONS);
    argsman.AddArg("-mempoolexpiry=<n>", strprintf("Do not keep transactions in the mempool longer than <n> hours (default: %u)", DEFAULT_MEMPOOL_EXPIRY_HOURS), ArgsManager::ALLOW_ANY, OptionsCategory::OPTIONS);
    argsman.AddArg("-minimumchainwork=<hex>", strprintf("Minimum work assumed to exist on a valid chain in hex (default: %s, testnet: %s, signet: %s)", defaultChainParams->GetConsensus().nMinimumChainWork.GetHex(), testnetChainParams->GetConsensus().nMinimumChainWork.GetHex(), signetChainParams->GetConsensus().nMinimumChainWork.GetHex()), ArgsManager::ALLOW_ANY | ArgsManager::DEBUG_ONLY, OptionsCategory::OPTIONS);
    argsman.AddArg("-par=<n>", strprintf("Set the number of script verification threads (%u to %d, 0 = auto, <0 = leave that many cores free, default: %d)",
        -GetNumCores(), MAX_SCRIPTCHECK_THREADS, DEFAULT_SCRIPTCHECK_THREADS), ArgsManager::ALLOW_ANY, OptionsCategory::OPTIONS);
    argsman.AddArg("-persistmempool", strprintf("Whether to save the mempool on shutdown and load on restart (default: %u)", DEFAULT_PERSIST_MEMPOOL), ArgsManager::ALLOW_ANY, OptionsCategory::OPTIONS);
    argsman.AddArg("-pid=<file>", strprintf("Specify pid file. Relative paths will be prefixed by a net-specific datadir location. (default: %s)", BITCOIN_PID_FILENAME), ArgsManager::ALLOW_ANY, OptionsCategory::OPTIONS);
    argsman.AddArg("-prune=<n>", strprintf("Reduce storage requirements by enabling pruning (deleting) of old blocks. This allows the pruneblockchain RPC to be called to delete specific blocks and enables automatic pruning of old blocks if a target size in MiB is provided. This mode is incompatible with -txindex. "
            "Warning: Reverting this setting requires re-downloading the entire blockchain. "
            "(default: 0 = disable pruning blocks, 1 = allow manual pruning via RPC, >=%u = automatically prune block files to stay under the specified target size in MiB)", MIN_DISK_SPACE_FOR_BLOCK_FILES / 1024 / 1024), ArgsManager::ALLOW_ANY, OptionsCategory::OPTIONS);
    argsman.AddArg("-reindex", "Rebuild chain state and block index from the blk*.dat files on disk. This will also rebuild active optional indexes.", ArgsManager::ALLOW_ANY, OptionsCategory::OPTIONS);
    argsman.AddArg("-reindex-chainstate", "Rebuild chain state from the currently indexed blocks. When in pruning mode or if blocks on disk might be corrupted, use full -reindex instead.", ArgsManager::ALLOW_ANY, OptionsCategory::OPTIONS);
    argsman.AddArg("-settings=<file>", strprintf("Specify path to dynamic settings data file. Can be disabled with -nosettings. File is written at runtime and not meant to be edited by users (use %s instead for custom settings). Relative paths will be prefixed by datadir location. (default: %s)", BITCOIN_CONF_FILENAME, BITCOIN_SETTINGS_FILENAME), ArgsManager::ALLOW_ANY, OptionsCategory::OPTIONS);
#if HAVE_SYSTEM
    argsman.AddArg("-startupnotify=<cmd>", "Execute command on startup.", ArgsManager::ALLOW_ANY, OptionsCategory::OPTIONS);
    argsman.AddArg("-shutdownnotify=<cmd>", "Execute command immediately before beginning shutdown. The need for shutdown may be urgent, so be careful not to delay it long (if the command doesn't require interaction with the server, consider having it fork into the background).", ArgsManager::ALLOW_ANY, OptionsCategory::OPTIONS);
#endif
    argsman.AddArg("-txindex", strprintf("Maintain a full transaction index, used by the getrawtransaction rpc call (default: %u)", DEFAULT_TXINDEX), ArgsManager::ALLOW_ANY, OptionsCategory::OPTIONS);
    argsman.AddArg("-blockfilterindex=<type>",
                 strprintf("Maintain an index of compact filters by block (default: %s, values: %s).", DEFAULT_BLOCKFILTERINDEX, ListBlockFilterTypes()) +
                 " If <type> is not supplied or if <type> = 1, indexes for all known types are enabled.",
                 ArgsManager::ALLOW_ANY, OptionsCategory::OPTIONS);

    // Particl specific
    argsman.AddArg("-addressindex", strprintf("Maintain a full address index, used to query for the balance, txids and unspent outputs for addresses (default: %u)", particl::DEFAULT_ADDRESSINDEX), ArgsManager::ALLOW_ANY, OptionsCategory::OPTIONS);
    argsman.AddArg("-timestampindex", strprintf("Maintain a timestamp index for block hashes, used to query blocks hashes by a range of timestamps (default: %u)", particl::DEFAULT_TIMESTAMPINDEX), ArgsManager::ALLOW_ANY, OptionsCategory::OPTIONS);
    argsman.AddArg("-spentindex", strprintf("Maintain a full spent index, used to query the spending txid and input index for an outpoint (default: %u)", particl::DEFAULT_SPENTINDEX), ArgsManager::ALLOW_ANY, OptionsCategory::OPTIONS);
    argsman.AddArg("-balancesindex", strprintf("Maintain a balances index per block (default: %u)", particl::DEFAULT_BALANCESINDEX), ArgsManager::ALLOW_ANY, OptionsCategory::OPTIONS);
    argsman.AddArg("-csindex", strprintf("Maintain an index of outputs by coldstaking address (default: %u)", particl::DEFAULT_CSINDEX), ArgsManager::ALLOW_ANY, OptionsCategory::OPTIONS);
    argsman.AddArg("-cswhitelist", strprintf("Only index coldstaked outputs with matching stake address. Can be specified multiple times."), ArgsManager::ALLOW_ANY, OptionsCategory::OPTIONS);

    argsman.AddArg("-dbmaxopenfiles", strprintf("Maximum number of open files parameter passed to level-db for the blocktree db (default: %u)", particl::DEFAULT_BLOCKTREE_DB_MAX_OPEN_FILES), ArgsManager::ALLOW_ANY, OptionsCategory::OPTIONS);
    argsman.AddArg("-dbcompression", strprintf("Database compression parameter passed to level-db for the blocktree db (default: %s)", particl::DEFAULT_BLOCKTREE_DB_COMPRESSION ? "true" : "false"), ArgsManager::ALLOW_ANY, OptionsCategory::OPTIONS);

    argsman.AddArg("-findpeers", "Node will search for peers (default: 1)", ArgsManager::ALLOW_ANY, OptionsCategory::CONNECTION);

    argsman.AddArg("-displaylocaltime", "Display human readable time strings in local timezone (default: false)", ArgsManager::ALLOW_ANY, OptionsCategory::RPC);
    argsman.AddArg("-displayutctime", "Display human readable time strings in UTC (default: false)", ArgsManager::ALLOW_ANY, OptionsCategory::RPC);
    argsman.AddArg("-rebuildrollingindices", "Force rebuild of rolling indices (default: false)", ArgsManager::ALLOW_ANY, OptionsCategory::RPC);
    argsman.AddArg("-acceptanontxn", strprintf("Relay and mine \"anon\" transactions (default: %u)", particl::DEFAULT_ACCEPT_ANON_TX), ArgsManager::ALLOW_ANY, OptionsCategory::RPC);
    argsman.AddArg("-acceptblindtxn", strprintf("Relay and mine \"anon\" transactions (default: %u)", particl::DEFAULT_ACCEPT_BLIND_TX), ArgsManager::ALLOW_ANY, OptionsCategory::RPC);
    argsman.AddArg("-checkpeerheight", "Consider peer height for initial-block-download status (default: true)", ArgsManager::ALLOW_ANY, OptionsCategory::RPC);
    argsman.AddArg("-skiprangeproofverify", "Skip verifying rangeproofs when reindexing or importing (default: false)", ArgsManager::ALLOW_ANY, OptionsCategory::OPTIONS);
    argsman.AddArg("-rpccorsdomain=<domain>", "Allow JSON-RPC connections from specified domain (e.g. http://localhost:4200 or \"*\"). This needs to be set if you are using the Particl GUI in a browser.", ArgsManager::ALLOW_ANY, OptionsCategory::RPC);
    argsman.AddArg("-automaticbans", strprintf("Whether to automatically ban misbehaving nodes. (default: %u)", particl::DEFAULT_AUTOMATIC_BANS), ArgsManager::ALLOW_ANY, OptionsCategory::OPTIONS);
    argsman.AddArg("-banscore=<n>", strprintf("Threshold for disconnecting misbehaving peers (default: %u)", DISCOURAGEMENT_THRESHOLD), ArgsManager::ALLOW_ANY, OptionsCategory::CONNECTION);

    hidden_args.emplace_back("-btcmode");
    hidden_args.emplace_back("-btcmode_mainnet");
    hidden_args.emplace_back("-debugdevice");  // Disable to allow usbdevices in regtest mode
    // end Particl specific

    argsman.AddArg("-addnode=<ip>", strprintf("Add a node to connect to and attempt to keep the connection open (see the addnode RPC help for more info). This option can be specified multiple times to add multiple nodes; connections are limited to %u at a time and are counted separately from the -maxconnections limit.", MAX_ADDNODE_CONNECTIONS), ArgsManager::ALLOW_ANY | ArgsManager::NETWORK_ONLY, OptionsCategory::CONNECTION);
    argsman.AddArg("-asmap=<file>", strprintf("Specify asn mapping used for bucketing of the peers (default: %s). Relative paths will be prefixed by the net-specific datadir location.", DEFAULT_ASMAP_FILENAME), ArgsManager::ALLOW_ANY, OptionsCategory::CONNECTION);
    argsman.AddArg("-bantime=<n>", strprintf("Default duration (in seconds) of manually configured bans (default: %u)", DEFAULT_MISBEHAVING_BANTIME), ArgsManager::ALLOW_ANY, OptionsCategory::CONNECTION);
    argsman.AddArg("-bind=<addr>[:<port>][=onion]", strprintf("Bind to given address and always listen on it (default: 0.0.0.0). Use [host]:port notation for IPv6. Append =onion to tag any incoming connections to that address and port as incoming Tor connections (default: 127.0.0.1:%u=onion, testnet: 127.0.0.1:%u=onion, signet: 127.0.0.1:%u=onion, regtest: 127.0.0.1:%u=onion)", defaultBaseParams->OnionServiceTargetPort(), testnetBaseParams->OnionServiceTargetPort(), signetBaseParams->OnionServiceTargetPort(), regtestBaseParams->OnionServiceTargetPort()), ArgsManager::ALLOW_ANY | ArgsManager::NETWORK_ONLY, OptionsCategory::CONNECTION);
    argsman.AddArg("-cjdnsreachable", "If set, then this host is configured for CJDNS (connecting to fc00::/8 addresses would lead us to the CJDNS network, see doc/cjdns.md) (default: 0)", ArgsManager::ALLOW_ANY, OptionsCategory::CONNECTION);
    argsman.AddArg("-connect=<ip>", "Connect only to the specified node; -noconnect disables automatic connections (the rules for this peer are the same as for -addnode). This option can be specified multiple times to connect to multiple nodes.", ArgsManager::ALLOW_ANY | ArgsManager::NETWORK_ONLY, OptionsCategory::CONNECTION);
    argsman.AddArg("-discover", "Discover own IP addresses (default: 1 when listening and no -externalip or -proxy)", ArgsManager::ALLOW_ANY, OptionsCategory::CONNECTION);
    argsman.AddArg("-dns", strprintf("Allow DNS lookups for -addnode, -seednode and -connect (default: %u)", DEFAULT_NAME_LOOKUP), ArgsManager::ALLOW_ANY, OptionsCategory::CONNECTION);
    argsman.AddArg("-dnsseed", strprintf("Query for peer addresses via DNS lookup, if low on addresses (default: %u unless -connect used or -maxconnections=0)", DEFAULT_DNSSEED), ArgsManager::ALLOW_ANY, OptionsCategory::CONNECTION);
    argsman.AddArg("-externalip=<ip>", "Specify your own public address", ArgsManager::ALLOW_ANY, OptionsCategory::CONNECTION);
    argsman.AddArg("-fixedseeds", strprintf("Allow fixed seeds if DNS seeds don't provide peers (default: %u)", DEFAULT_FIXEDSEEDS), ArgsManager::ALLOW_ANY, OptionsCategory::CONNECTION);
    argsman.AddArg("-forcednsseed", strprintf("Always query for peer addresses via DNS lookup (default: %u)", DEFAULT_FORCEDNSSEED), ArgsManager::ALLOW_ANY, OptionsCategory::CONNECTION);
    argsman.AddArg("-listen", strprintf("Accept connections from outside (default: %u if no -proxy, -connect or -maxconnections=0)", DEFAULT_LISTEN), ArgsManager::ALLOW_ANY, OptionsCategory::CONNECTION);
    argsman.AddArg("-listenonion", strprintf("Automatically create Tor onion service (default: %d)", DEFAULT_LISTEN_ONION), ArgsManager::ALLOW_ANY, OptionsCategory::CONNECTION);
    argsman.AddArg("-maxconnections=<n>", strprintf("Maintain at most <n> connections to peers (default: %u). This limit does not apply to connections manually added via -addnode or the addnode RPC, which have a separate limit of %u.", DEFAULT_MAX_PEER_CONNECTIONS, MAX_ADDNODE_CONNECTIONS), ArgsManager::ALLOW_ANY, OptionsCategory::CONNECTION);
    argsman.AddArg("-maxreceivebuffer=<n>", strprintf("Maximum per-connection receive buffer, <n>*1000 bytes (default: %u)", DEFAULT_MAXRECEIVEBUFFER), ArgsManager::ALLOW_ANY, OptionsCategory::CONNECTION);
    argsman.AddArg("-maxsendbuffer=<n>", strprintf("Maximum per-connection send buffer, <n>*1000 bytes (default: %u)", DEFAULT_MAXSENDBUFFER), ArgsManager::ALLOW_ANY, OptionsCategory::CONNECTION);
    argsman.AddArg("-maxtimeadjustment", strprintf("Maximum allowed median peer time offset adjustment. Local perspective of time may be influenced by outbound peers forward or backward by this amount (default: %u seconds).", DEFAULT_MAX_TIME_ADJUSTMENT), ArgsManager::ALLOW_ANY, OptionsCategory::CONNECTION);
    argsman.AddArg("-maxuploadtarget=<n>", strprintf("Tries to keep outbound traffic under the given target per 24h. Limit does not apply to peers with 'download' permission or blocks created within past week. 0 = no limit (default: %s). Optional suffix units [k|K|m|M|g|G|t|T] (default: M). Lowercase is 1000 base while uppercase is 1024 base", DEFAULT_MAX_UPLOAD_TARGET), ArgsManager::ALLOW_ANY, OptionsCategory::CONNECTION);
    argsman.AddArg("-onion=<ip:port>", "Use separate SOCKS5 proxy to reach peers via Tor onion services, set -noonion to disable (default: -proxy)", ArgsManager::ALLOW_ANY, OptionsCategory::CONNECTION);
    argsman.AddArg("-i2psam=<ip:port>", "I2P SAM proxy to reach I2P peers and accept I2P connections (default: none)", ArgsManager::ALLOW_ANY, OptionsCategory::CONNECTION);
    argsman.AddArg("-i2pacceptincoming", strprintf("Whether to accept inbound I2P connections (default: %i). Ignored if -i2psam is not set. Listening for inbound I2P connections is done through the SAM proxy, not by binding to a local address and port.", DEFAULT_I2P_ACCEPT_INCOMING), ArgsManager::ALLOW_ANY, OptionsCategory::CONNECTION);
    argsman.AddArg("-onlynet=<net>", "Make automatic outbound connections only to network <net> (" + Join(GetNetworkNames(), ", ") + "). Inbound and manual connections are not affected by this option. It can be specified multiple times to allow multiple networks.", ArgsManager::ALLOW_ANY, OptionsCategory::CONNECTION);
    argsman.AddArg("-peerbloomfilters", strprintf("Support filtering of blocks and transaction with bloom filters (default: %u)", DEFAULT_PEERBLOOMFILTERS), ArgsManager::ALLOW_ANY, OptionsCategory::CONNECTION);
    argsman.AddArg("-peerblockfilters", strprintf("Serve compact block filters to peers per BIP 157 (default: %u)", DEFAULT_PEERBLOCKFILTERS), ArgsManager::ALLOW_ANY, OptionsCategory::CONNECTION);
    argsman.AddArg("-txreconciliation", strprintf("Enable transaction reconciliations per BIP 330 (default: %d)", DEFAULT_TXRECONCILIATION_ENABLE), ArgsManager::ALLOW_ANY | ArgsManager::DEBUG_ONLY, OptionsCategory::CONNECTION);
    // TODO: remove the sentence "Nodes not using ... incoming connections." once the changes from
    // https://github.com/bitcoin/bitcoin/pull/23542 have become widespread.
    argsman.AddArg("-port=<port>", strprintf("Listen for connections on <port>. Nodes not using the default ports (default: %u, testnet: %u, signet: %u, regtest: %u) are unlikely to get incoming connections. Not relevant for I2P (see doc/i2p.md).", defaultChainParams->GetDefaultPort(), testnetChainParams->GetDefaultPort(), signetChainParams->GetDefaultPort(), regtestChainParams->GetDefaultPort()), ArgsManager::ALLOW_ANY | ArgsManager::NETWORK_ONLY, OptionsCategory::CONNECTION);
    argsman.AddArg("-proxy=<ip:port>", "Connect through SOCKS5 proxy, set -noproxy to disable (default: disabled)", ArgsManager::ALLOW_ANY | ArgsManager::DISALLOW_ELISION, OptionsCategory::CONNECTION);
    argsman.AddArg("-proxyrandomize", strprintf("Randomize credentials for every proxy connection. This enables Tor stream isolation (default: %u)", DEFAULT_PROXYRANDOMIZE), ArgsManager::ALLOW_ANY, OptionsCategory::CONNECTION);
    argsman.AddArg("-seednode=<ip>", "Connect to a node to retrieve peer addresses, and disconnect. This option can be specified multiple times to connect to multiple nodes.", ArgsManager::ALLOW_ANY, OptionsCategory::CONNECTION);
    argsman.AddArg("-networkactive", "Enable all P2P network activity (default: 1). Can be changed by the setnetworkactive RPC command", ArgsManager::ALLOW_ANY, OptionsCategory::CONNECTION);
    argsman.AddArg("-timeout=<n>", strprintf("Specify socket connection timeout in milliseconds. If an initial attempt to connect is unsuccessful after this amount of time, drop it (minimum: 1, default: %d)", DEFAULT_CONNECT_TIMEOUT), ArgsManager::ALLOW_ANY, OptionsCategory::CONNECTION);
    argsman.AddArg("-peertimeout=<n>", strprintf("Specify a p2p connection timeout delay in seconds. After connecting to a peer, wait this amount of time before considering disconnection based on inactivity (minimum: 1, default: %d)", DEFAULT_PEER_CONNECT_TIMEOUT), ArgsManager::ALLOW_ANY | ArgsManager::DEBUG_ONLY, OptionsCategory::CONNECTION);
    argsman.AddArg("-torcontrol=<ip>:<port>", strprintf("Tor control port to use if onion listening enabled (default: %s)", DEFAULT_TOR_CONTROL), ArgsManager::ALLOW_ANY, OptionsCategory::CONNECTION);
    argsman.AddArg("-torpassword=<pass>", "Tor control port password (default: empty)", ArgsManager::ALLOW_ANY | ArgsManager::SENSITIVE, OptionsCategory::CONNECTION);
#ifdef USE_UPNP
#if USE_UPNP
    argsman.AddArg("-upnp", "Use UPnP to map the listening port (default: 1 when listening and no -proxy)", ArgsManager::ALLOW_ANY, OptionsCategory::CONNECTION);
#else
    argsman.AddArg("-upnp", strprintf("Use UPnP to map the listening port (default: %u)", 0), ArgsManager::ALLOW_ANY, OptionsCategory::CONNECTION);
#endif
#else
    hidden_args.emplace_back("-upnp");
#endif
#ifdef USE_NATPMP
    argsman.AddArg("-natpmp", strprintf("Use NAT-PMP to map the listening port (default: %s)", DEFAULT_NATPMP ? "1 when listening and no -proxy" : "0"), ArgsManager::ALLOW_ANY, OptionsCategory::CONNECTION);
#else
    hidden_args.emplace_back("-natpmp");
#endif // USE_NATPMP
    argsman.AddArg("-whitebind=<[permissions@]addr>", "Bind to the given address and add permission flags to the peers connecting to it. "
        "Use [host]:port notation for IPv6. Allowed permissions: " + Join(NET_PERMISSIONS_DOC, ", ") + ". "
        "Specify multiple permissions separated by commas (default: download,noban,mempool,relay). Can be specified multiple times.", ArgsManager::ALLOW_ANY, OptionsCategory::CONNECTION);

    argsman.AddArg("-whitelist=<[permissions@]IP address or network>", "Add permission flags to the peers connecting from the given IP address (e.g. 1.2.3.4) or "
        "CIDR-notated network (e.g. 1.2.3.0/24). Uses the same permissions as "
        "-whitebind. Can be specified multiple times." , ArgsManager::ALLOW_ANY, OptionsCategory::CONNECTION);

    smsg::AddOptions(argsman);

    g_wallet_init_interface.AddWalletOptions(argsman);
#ifdef ENABLE_WALLET
    if (fParticlMode) {
        CHDWallet::AddOptions(argsman);
    }
#endif

#if ENABLE_ZMQ
    argsman.AddArg("-zmqpubhashblock=<address>", "Enable publish hash block in <address>", ArgsManager::ALLOW_ANY, OptionsCategory::ZMQ);
    argsman.AddArg("-zmqpubhashtx=<address>", "Enable publish hash transaction in <address>", ArgsManager::ALLOW_ANY, OptionsCategory::ZMQ);
    argsman.AddArg("-zmqpubrawblock=<address>", "Enable publish raw block in <address>", ArgsManager::ALLOW_ANY, OptionsCategory::ZMQ);
    argsman.AddArg("-zmqpubrawtx=<address>", "Enable publish raw transaction in <address>", ArgsManager::ALLOW_ANY, OptionsCategory::ZMQ);
    argsman.AddArg("-zmqpubsequence=<address>", "Enable publish hash block and tx sequence in <address>", ArgsManager::ALLOW_ANY, OptionsCategory::ZMQ);
    argsman.AddArg("-zmqpubhashblockhwm=<n>", strprintf("Set publish hash block outbound message high water mark (default: %d)", CZMQAbstractNotifier::DEFAULT_ZMQ_SNDHWM), ArgsManager::ALLOW_ANY, OptionsCategory::ZMQ);
    argsman.AddArg("-zmqpubhashtxhwm=<n>", strprintf("Set publish hash transaction outbound message high water mark (default: %d)", CZMQAbstractNotifier::DEFAULT_ZMQ_SNDHWM), ArgsManager::ALLOW_ANY, OptionsCategory::ZMQ);
    argsman.AddArg("-zmqpubrawblockhwm=<n>", strprintf("Set publish raw block outbound message high water mark (default: %d)", CZMQAbstractNotifier::DEFAULT_ZMQ_SNDHWM), ArgsManager::ALLOW_ANY, OptionsCategory::ZMQ);
    argsman.AddArg("-zmqpubrawtxhwm=<n>", strprintf("Set publish raw transaction outbound message high water mark (default: %d)", CZMQAbstractNotifier::DEFAULT_ZMQ_SNDHWM), ArgsManager::ALLOW_ANY, OptionsCategory::ZMQ);
    argsman.AddArg("-zmqpubsequencehwm=<n>", strprintf("Set publish hash sequence message high water mark (default: %d)", CZMQAbstractNotifier::DEFAULT_ZMQ_SNDHWM), ArgsManager::ALLOW_ANY, OptionsCategory::ZMQ);

    // Particl
    argsman.AddArg("-zmqpubhashwtx=<address>", "Enable publish hash transaction received by wallets in <address>", ArgsManager::ALLOW_ANY, OptionsCategory::ZMQ);
    argsman.AddArg("-zmqpubsmsg=<address>", "Enable publish secure message in <address>", ArgsManager::ALLOW_ANY, OptionsCategory::ZMQ);
    argsman.AddArg("-serverkeyzmq=<secret_key>", "Base64 encoded string of the z85 encoded secret key for CurveZMQ.", ArgsManager::ALLOW_ANY, OptionsCategory::ZMQ);
    argsman.AddArg("-newserverkeypairzmq", "Generate new key pair for CurveZMQ, print and exit.", ArgsManager::ALLOW_ANY, OptionsCategory::ZMQ);
    argsman.AddArg("-whitelistzmq=<IP address or network>", "Whitelist peers connecting from the given IP address (e.g. 1.2.3.4) or CIDR notated network (e.g. 1.2.3.0/24). Can be specified multiple times.", ArgsManager::ALLOW_ANY, OptionsCategory::ZMQ);
#else
    hidden_args.emplace_back("-zmqpubhashblock=<address>");
    hidden_args.emplace_back("-zmqpubhashtx=<address>");
    hidden_args.emplace_back("-zmqpubrawblock=<address>");
    hidden_args.emplace_back("-zmqpubrawtx=<address>");
    hidden_args.emplace_back("-zmqpubsequence=<n>");
    hidden_args.emplace_back("-zmqpubhashblockhwm=<n>");
    hidden_args.emplace_back("-zmqpubhashtxhwm=<n>");
    hidden_args.emplace_back("-zmqpubrawblockhwm=<n>");
    hidden_args.emplace_back("-zmqpubrawtxhwm=<n>");
    hidden_args.emplace_back("-zmqpubsequencehwm=<n>");

    // Particl
    hidden_args.emplace_back("-zmqpubhashwtx=<address>");
    hidden_args.emplace_back("-zmqpubsmsg=<address>");
    hidden_args.emplace_back("-serverkeyzmq=<secret_key>");
    hidden_args.emplace_back("-newserverkeypairzmq");
    hidden_args.emplace_back("-whitelistzmq=<IP address or network>");
#endif

    argsman.AddArg("-checkblocks=<n>", strprintf("How many blocks to check at startup (default: %u, 0 = all)", DEFAULT_CHECKBLOCKS), ArgsManager::ALLOW_ANY | ArgsManager::DEBUG_ONLY, OptionsCategory::DEBUG_TEST);
    argsman.AddArg("-checklevel=<n>", strprintf("How thorough the block verification of -checkblocks is: %s (0-4, default: %u)", Join(CHECKLEVEL_DOC, ", "), DEFAULT_CHECKLEVEL), ArgsManager::ALLOW_ANY | ArgsManager::DEBUG_ONLY, OptionsCategory::DEBUG_TEST);
    argsman.AddArg("-checkblockindex", strprintf("Do a consistency check for the block tree, chainstate, and other validation data structures occasionally. (default: %u, regtest: %u)", defaultChainParams->DefaultConsistencyChecks(), regtestChainParams->DefaultConsistencyChecks()), ArgsManager::ALLOW_ANY | ArgsManager::DEBUG_ONLY, OptionsCategory::DEBUG_TEST);
    argsman.AddArg("-checkaddrman=<n>", strprintf("Run addrman consistency checks every <n> operations. Use 0 to disable. (default: %u)", DEFAULT_ADDRMAN_CONSISTENCY_CHECKS), ArgsManager::ALLOW_ANY | ArgsManager::DEBUG_ONLY, OptionsCategory::DEBUG_TEST);
    argsman.AddArg("-checkmempool=<n>", strprintf("Run mempool consistency checks every <n> transactions. Use 0 to disable. (default: %u, regtest: %u)", defaultChainParams->DefaultConsistencyChecks(), regtestChainParams->DefaultConsistencyChecks()), ArgsManager::ALLOW_ANY | ArgsManager::DEBUG_ONLY, OptionsCategory::DEBUG_TEST);
    argsman.AddArg("-checkpoints", strprintf("Enable rejection of any forks from the known historical chain until block %s (default: %u)", defaultChainParams->Checkpoints().GetHeight(), DEFAULT_CHECKPOINTS_ENABLED), ArgsManager::ALLOW_ANY | ArgsManager::DEBUG_ONLY, OptionsCategory::DEBUG_TEST);
    argsman.AddArg("-deprecatedrpc=<method>", "Allows deprecated RPC method(s) to be used", ArgsManager::ALLOW_ANY | ArgsManager::DEBUG_ONLY, OptionsCategory::DEBUG_TEST);
    argsman.AddArg("-stopafterblockimport", strprintf("Stop running after importing blocks from disk (default: %u)", kernel::DEFAULT_STOPAFTERBLOCKIMPORT), ArgsManager::ALLOW_ANY | ArgsManager::DEBUG_ONLY, OptionsCategory::DEBUG_TEST);
    argsman.AddArg("-stopatheight", strprintf("Stop running after reaching the given height in the main chain (default: %u)", DEFAULT_STOPATHEIGHT), ArgsManager::ALLOW_ANY | ArgsManager::DEBUG_ONLY, OptionsCategory::DEBUG_TEST);
    argsman.AddArg("-limitancestorcount=<n>", strprintf("Do not accept transactions if number of in-mempool ancestors is <n> or more (default: %u)", DEFAULT_ANCESTOR_LIMIT), ArgsManager::ALLOW_ANY | ArgsManager::DEBUG_ONLY, OptionsCategory::DEBUG_TEST);
    argsman.AddArg("-limitancestorsize=<n>", strprintf("Do not accept transactions whose size with all in-mempool ancestors exceeds <n> kilobytes (default: %u)", DEFAULT_ANCESTOR_SIZE_LIMIT_KVB), ArgsManager::ALLOW_ANY | ArgsManager::DEBUG_ONLY, OptionsCategory::DEBUG_TEST);
    argsman.AddArg("-limitdescendantcount=<n>", strprintf("Do not accept transactions if any ancestor would have <n> or more in-mempool descendants (default: %u)", DEFAULT_DESCENDANT_LIMIT), ArgsManager::ALLOW_ANY | ArgsManager::DEBUG_ONLY, OptionsCategory::DEBUG_TEST);
    argsman.AddArg("-limitdescendantsize=<n>", strprintf("Do not accept transactions if any ancestor would have more than <n> kilobytes of in-mempool descendants (default: %u).", DEFAULT_DESCENDANT_SIZE_LIMIT_KVB), ArgsManager::ALLOW_ANY | ArgsManager::DEBUG_ONLY, OptionsCategory::DEBUG_TEST);
    argsman.AddArg("-addrmantest", "Allows to test address relay on localhost", ArgsManager::ALLOW_ANY | ArgsManager::DEBUG_ONLY, OptionsCategory::DEBUG_TEST);
    argsman.AddArg("-capturemessages", "Capture all P2P messages to disk", ArgsManager::ALLOW_ANY | ArgsManager::DEBUG_ONLY, OptionsCategory::DEBUG_TEST);
    argsman.AddArg("-mocktime=<n>", "Replace actual time with " + UNIX_EPOCH_TIME + " (default: 0)", ArgsManager::ALLOW_ANY | ArgsManager::DEBUG_ONLY, OptionsCategory::DEBUG_TEST);
    argsman.AddArg("-maxsigcachesize=<n>", strprintf("Limit sum of signature cache and script execution cache sizes to <n> MiB (default: %u)", DEFAULT_MAX_SIG_CACHE_BYTES >> 20), ArgsManager::ALLOW_ANY | ArgsManager::DEBUG_ONLY, OptionsCategory::DEBUG_TEST);
    argsman.AddArg("-maxtipage=<n>",
                   strprintf("Maximum tip age in seconds to consider node in initial block download (default: %u)",
                             Ticks<std::chrono::seconds>(DEFAULT_MAX_TIP_AGE)),
                   ArgsManager::ALLOW_ANY | ArgsManager::DEBUG_ONLY, OptionsCategory::DEBUG_TEST);
    argsman.AddArg("-printpriority", strprintf("Log transaction fee rate in " + CURRENCY_UNIT + "/kvB when mining blocks (default: %u)", DEFAULT_PRINTPRIORITY), ArgsManager::ALLOW_ANY | ArgsManager::DEBUG_ONLY, OptionsCategory::DEBUG_TEST);
    argsman.AddArg("-uacomment=<cmt>", "Append comment to the user agent string", ArgsManager::ALLOW_ANY, OptionsCategory::DEBUG_TEST);

    SetupChainParamsBaseOptions(argsman);

    argsman.AddArg("-acceptnonstdtxn", strprintf("Relay and mine \"non-standard\" transactions (%sdefault: %u)", "testnet/regtest only; ", !testnetChainParams->RequireStandard()), ArgsManager::ALLOW_ANY | ArgsManager::DEBUG_ONLY, OptionsCategory::NODE_RELAY);
    argsman.AddArg("-incrementalrelayfee=<amt>", strprintf("Fee rate (in %s/kvB) used to define cost of relay, used for mempool limiting and replacement policy. (default: %s)", CURRENCY_UNIT, FormatMoney(DEFAULT_INCREMENTAL_RELAY_FEE)), ArgsManager::ALLOW_ANY | ArgsManager::DEBUG_ONLY, OptionsCategory::NODE_RELAY);
    argsman.AddArg("-dustrelayfee=<amt>", strprintf("Fee rate (in %s/kvB) used to define dust, the value of an output such that it will cost more than its value in fees at this fee rate to spend it. (default: %s)", CURRENCY_UNIT, FormatMoney(DUST_RELAY_TX_FEE)), ArgsManager::ALLOW_ANY | ArgsManager::DEBUG_ONLY, OptionsCategory::NODE_RELAY);
    argsman.AddArg("-acceptstalefeeestimates", strprintf("Read fee estimates even if they are stale (%sdefault: %u) fee estimates are considered stale if they are %s hours old", "regtest only; ", DEFAULT_ACCEPT_STALE_FEE_ESTIMATES, Ticks<std::chrono::hours>(MAX_FILE_AGE)), ArgsManager::ALLOW_ANY | ArgsManager::DEBUG_ONLY, OptionsCategory::DEBUG_TEST);
    argsman.AddArg("-bytespersigop", strprintf("Equivalent bytes per sigop in transactions for relay and mining (default: %u)", DEFAULT_BYTES_PER_SIGOP), ArgsManager::ALLOW_ANY, OptionsCategory::NODE_RELAY);
    argsman.AddArg("-datacarrier", strprintf("Relay and mine data carrier transactions (default: %u)", DEFAULT_ACCEPT_DATACARRIER), ArgsManager::ALLOW_ANY, OptionsCategory::NODE_RELAY);
    argsman.AddArg("-datacarriersize", strprintf("Maximum size of data in data carrier transactions we relay and mine (default: %u)", MAX_OP_RETURN_RELAY), ArgsManager::ALLOW_ANY, OptionsCategory::NODE_RELAY);
    argsman.AddArg("-mempoolfullrbf", strprintf("Accept transaction replace-by-fee without requiring replaceability signaling (default: %u)", DEFAULT_MEMPOOL_FULL_RBF), ArgsManager::ALLOW_ANY, OptionsCategory::NODE_RELAY);
    argsman.AddArg("-permitbaremultisig", strprintf("Relay non-P2SH multisig (default: %u)", DEFAULT_PERMIT_BAREMULTISIG), ArgsManager::ALLOW_ANY,
                   OptionsCategory::NODE_RELAY);
    argsman.AddArg("-minrelaytxfee=<amt>", strprintf("Fees (in %s/kvB) smaller than this are considered zero fee for relaying, mining and transaction creation (default: %s)",
        CURRENCY_UNIT, FormatMoney(DEFAULT_MIN_RELAY_TX_FEE)), ArgsManager::ALLOW_ANY, OptionsCategory::NODE_RELAY);
    argsman.AddArg("-whitelistforcerelay", strprintf("Add 'forcerelay' permission to whitelisted inbound peers with default permissions. This will relay transactions even if the transactions were already in the mempool. (default: %d)", DEFAULT_WHITELISTFORCERELAY), ArgsManager::ALLOW_ANY, OptionsCategory::NODE_RELAY);
    argsman.AddArg("-whitelistrelay", strprintf("Add 'relay' permission to whitelisted inbound peers with default permissions. This will accept relayed transactions even when not relaying transactions (default: %d)", DEFAULT_WHITELISTRELAY), ArgsManager::ALLOW_ANY, OptionsCategory::NODE_RELAY);


    argsman.AddArg("-blockmaxweight=<n>", strprintf("Set maximum BIP141 block weight (default: %d)", DEFAULT_BLOCK_MAX_WEIGHT), ArgsManager::ALLOW_ANY, OptionsCategory::BLOCK_CREATION);
    argsman.AddArg("-blockmintxfee=<amt>", strprintf("Set lowest fee rate (in %s/kvB) for transactions to be included in block creation. (default: %s)", CURRENCY_UNIT, FormatMoney(DEFAULT_BLOCK_MIN_TX_FEE)), ArgsManager::ALLOW_ANY, OptionsCategory::BLOCK_CREATION);
    argsman.AddArg("-blockversion=<n>", "Override block version to test forking scenarios", ArgsManager::ALLOW_ANY | ArgsManager::DEBUG_ONLY, OptionsCategory::BLOCK_CREATION);

    argsman.AddArg("-rest", strprintf("Accept public REST requests (default: %u)", DEFAULT_REST_ENABLE), ArgsManager::ALLOW_ANY, OptionsCategory::RPC);
    argsman.AddArg("-rpcallowip=<ip>", "Allow JSON-RPC connections from specified source. Valid for <ip> are a single IP (e.g. 1.2.3.4), a network/netmask (e.g. 1.2.3.4/255.255.255.0) or a network/CIDR (e.g. 1.2.3.4/24). This option can be specified multiple times", ArgsManager::ALLOW_ANY, OptionsCategory::RPC);
    argsman.AddArg("-rpcauth=<userpw>", "Username and HMAC-SHA-256 hashed password for JSON-RPC connections. The field <userpw> comes in the format: <USERNAME>:<SALT>$<HASH>. A canonical python script is included in share/rpcauth. The client then connects normally using the rpcuser=<USERNAME>/rpcpassword=<PASSWORD> pair of arguments. This option can be specified multiple times", ArgsManager::ALLOW_ANY | ArgsManager::SENSITIVE, OptionsCategory::RPC);
    argsman.AddArg("-rpcbind=<addr>[:port]", "Bind to given address to listen for JSON-RPC connections. Do not expose the RPC server to untrusted networks such as the public internet! This option is ignored unless -rpcallowip is also passed. Port is optional and overrides -rpcport. Use [host]:port notation for IPv6. This option can be specified multiple times (default: 127.0.0.1 and ::1 i.e., localhost)", ArgsManager::ALLOW_ANY | ArgsManager::NETWORK_ONLY, OptionsCategory::RPC);
    argsman.AddArg("-rpcdoccheck", strprintf("Throw a non-fatal error at runtime if the documentation for an RPC is incorrect (default: %u)", DEFAULT_RPC_DOC_CHECK), ArgsManager::ALLOW_ANY | ArgsManager::DEBUG_ONLY, OptionsCategory::RPC);
    argsman.AddArg("-rpccookiefile=<loc>", "Location of the auth cookie. Relative paths will be prefixed by a net-specific datadir location. (default: data dir)", ArgsManager::ALLOW_ANY, OptionsCategory::RPC);
    argsman.AddArg("-rpcpassword=<pw>", "Password for JSON-RPC connections", ArgsManager::ALLOW_ANY | ArgsManager::SENSITIVE, OptionsCategory::RPC);
    argsman.AddArg("-rpcport=<port>", strprintf("Listen for JSON-RPC connections on <port> (default: %u, testnet: %u, signet: %u, regtest: %u)", defaultBaseParams->RPCPort(), testnetBaseParams->RPCPort(), signetBaseParams->RPCPort(), regtestBaseParams->RPCPort()), ArgsManager::ALLOW_ANY | ArgsManager::NETWORK_ONLY, OptionsCategory::RPC);
    argsman.AddArg("-rpcserialversion", strprintf("Sets the serialization of raw transaction or block hex returned in non-verbose mode, non-segwit(0) or segwit(1) (default: %d)", DEFAULT_RPC_SERIALIZE_VERSION), ArgsManager::ALLOW_ANY, OptionsCategory::RPC);
    argsman.AddArg("-rpcservertimeout=<n>", strprintf("Timeout during HTTP requests (default: %d)", DEFAULT_HTTP_SERVER_TIMEOUT), ArgsManager::ALLOW_ANY | ArgsManager::DEBUG_ONLY, OptionsCategory::RPC);
    argsman.AddArg("-rpcthreads=<n>", strprintf("Set the number of threads to service RPC calls (default: %d)", DEFAULT_HTTP_THREADS), ArgsManager::ALLOW_ANY, OptionsCategory::RPC);
    argsman.AddArg("-rpcuser=<user>", "Username for JSON-RPC connections", ArgsManager::ALLOW_ANY | ArgsManager::SENSITIVE, OptionsCategory::RPC);
    argsman.AddArg("-rpcwhitelist=<whitelist>", "Set a whitelist to filter incoming RPC calls for a specific user. The field <whitelist> comes in the format: <USERNAME>:<rpc 1>,<rpc 2>,...,<rpc n>. If multiple whitelists are set for a given user, they are set-intersected. See -rpcwhitelistdefault documentation for information on default whitelist behavior.", ArgsManager::ALLOW_ANY, OptionsCategory::RPC);
    argsman.AddArg("-rpcwhitelistdefault", "Sets default behavior for rpc whitelisting. Unless rpcwhitelistdefault is set to 0, if any -rpcwhitelist is set, the rpc server acts as if all rpc users are subject to empty-unless-otherwise-specified whitelists. If rpcwhitelistdefault is set to 1 and no -rpcwhitelist is set, rpc server acts as if all rpc users are subject to empty whitelists.", ArgsManager::ALLOW_ANY, OptionsCategory::RPC);
    argsman.AddArg("-rpcworkqueue=<n>", strprintf("Set the depth of the work queue to service RPC calls (default: %d)", DEFAULT_HTTP_WORKQUEUE), ArgsManager::ALLOW_ANY | ArgsManager::DEBUG_ONLY, OptionsCategory::RPC);
    argsman.AddArg("-server", "Accept command line and JSON-RPC commands", ArgsManager::ALLOW_ANY, OptionsCategory::RPC);

#if HAVE_DECL_FORK
    argsman.AddArg("-daemon", strprintf("Run in the background as a daemon and accept commands (default: %d)", DEFAULT_DAEMON), ArgsManager::ALLOW_ANY, OptionsCategory::OPTIONS);
    argsman.AddArg("-daemonwait", strprintf("Wait for initialization to be finished before exiting. This implies -daemon (default: %d)", DEFAULT_DAEMONWAIT), ArgsManager::ALLOW_ANY, OptionsCategory::OPTIONS);
#else
    hidden_args.emplace_back("-daemon");
    hidden_args.emplace_back("-daemonwait");
#endif

    // Add the hidden options
    argsman.AddHiddenArgs(hidden_args);
}

static bool fHaveGenesis = false;
static GlobalMutex g_genesis_wait_mutex;
static std::condition_variable g_genesis_wait_cv;

static void BlockNotifyGenesisWait(const CBlockIndex* pBlockIndex)
{
    if (pBlockIndex != nullptr) {
        {
            LOCK(g_genesis_wait_mutex);
            fHaveGenesis = true;
        }
        g_genesis_wait_cv.notify_all();
    }
}

#if HAVE_SYSTEM
static void StartupNotify(const ArgsManager& args)
{
    std::string cmd = args.GetArg("-startupnotify", "");
    if (!cmd.empty()) {
        std::thread t(runCommand, cmd);
        t.detach(); // thread runs free
    }
}
#endif

static bool AppInitServers(NodeContext& node)
{
    const ArgsManager& args = *Assert(node.args);
    RPCServer::OnStarted(&OnRPCStarted);
    RPCServer::OnStopped(&OnRPCStopped);
    if (!InitHTTPServer())
        return false;
    StartRPC();
    node.rpc_interruption_point = RpcInterruptionPoint;
    if (!StartHTTPRPC(&node))
        return false;
    if (args.GetBoolArg("-rest", DEFAULT_REST_ENABLE)) StartREST(&node);
    StartHTTPServer();
    return true;
}

// Parameter interaction based on rules
void InitParameterInteraction(ArgsManager& args)
{
    // when specifying an explicit binding address, you want to listen on it
    // even when -connect or -proxy is specified
    if (args.IsArgSet("-bind")) {
        if (args.SoftSetBoolArg("-listen", true))
            LogPrintf("%s: parameter interaction: -bind set -> setting -listen=1\n", __func__);
    }
    if (args.IsArgSet("-whitebind")) {
        if (args.SoftSetBoolArg("-listen", true))
            LogPrintf("%s: parameter interaction: -whitebind set -> setting -listen=1\n", __func__);
    }

    if (args.IsArgSet("-connect") || args.GetIntArg("-maxconnections", DEFAULT_MAX_PEER_CONNECTIONS) <= 0) {
        // when only connecting to trusted nodes, do not seed via DNS, or listen by default
        if (args.SoftSetBoolArg("-dnsseed", false))
            LogPrintf("%s: parameter interaction: -connect or -maxconnections=0 set -> setting -dnsseed=0\n", __func__);
        if (args.SoftSetBoolArg("-listen", false))
            LogPrintf("%s: parameter interaction: -connect or -maxconnections=0 set -> setting -listen=0\n", __func__);
    }

    std::string proxy_arg = args.GetArg("-proxy", "");
    if (proxy_arg != "" && proxy_arg != "0") {
        // to protect privacy, do not listen by default if a default proxy server is specified
        if (args.SoftSetBoolArg("-listen", false))
            LogPrintf("%s: parameter interaction: -proxy set -> setting -listen=0\n", __func__);
        // to protect privacy, do not map ports when a proxy is set. The user may still specify -listen=1
        // to listen locally, so don't rely on this happening through -listen below.
        if (args.SoftSetBoolArg("-upnp", false))
            LogPrintf("%s: parameter interaction: -proxy set -> setting -upnp=0\n", __func__);
        if (args.SoftSetBoolArg("-natpmp", false)) {
            LogPrintf("%s: parameter interaction: -proxy set -> setting -natpmp=0\n", __func__);
        }
        // to protect privacy, do not discover addresses by default
        if (args.SoftSetBoolArg("-discover", false))
            LogPrintf("%s: parameter interaction: -proxy set -> setting -discover=0\n", __func__);
    }

    if (!args.GetBoolArg("-listen", DEFAULT_LISTEN)) {
        // do not map ports or try to retrieve public IP when not listening (pointless)
        if (args.SoftSetBoolArg("-upnp", false))
            LogPrintf("%s: parameter interaction: -listen=0 -> setting -upnp=0\n", __func__);
        if (args.SoftSetBoolArg("-natpmp", false)) {
            LogPrintf("%s: parameter interaction: -listen=0 -> setting -natpmp=0\n", __func__);
        }
        if (args.SoftSetBoolArg("-discover", false))
            LogPrintf("%s: parameter interaction: -listen=0 -> setting -discover=0\n", __func__);
        if (args.SoftSetBoolArg("-listenonion", false))
            LogPrintf("%s: parameter interaction: -listen=0 -> setting -listenonion=0\n", __func__);
        if (args.SoftSetBoolArg("-i2pacceptincoming", false)) {
            LogPrintf("%s: parameter interaction: -listen=0 -> setting -i2pacceptincoming=0\n", __func__);
        }
    }

    if (args.IsArgSet("-externalip")) {
        // if an explicit public IP is specified, do not try to find others
        if (args.SoftSetBoolArg("-discover", false))
            LogPrintf("%s: parameter interaction: -externalip set -> setting -discover=0\n", __func__);
    }

    if (args.GetBoolArg("-blocksonly", DEFAULT_BLOCKSONLY)) {
        // disable whitelistrelay in blocksonly mode
        if (args.SoftSetBoolArg("-whitelistrelay", false))
            LogPrintf("%s: parameter interaction: -blocksonly=1 -> setting -whitelistrelay=0\n", __func__);
        // Reduce default mempool size in blocksonly mode to avoid unexpected resource usage
        if (args.SoftSetArg("-maxmempool", ToString(DEFAULT_BLOCKSONLY_MAX_MEMPOOL_SIZE_MB)))
            LogPrintf("%s: parameter interaction: -blocksonly=1 -> setting -maxmempool=%d\n", __func__, DEFAULT_BLOCKSONLY_MAX_MEMPOOL_SIZE_MB);
    }

    // Forcing relay from whitelisted hosts implies we will accept relays from them in the first place.
    if (args.GetBoolArg("-whitelistforcerelay", DEFAULT_WHITELISTFORCERELAY)) {
        if (args.SoftSetBoolArg("-whitelistrelay", true))
            LogPrintf("%s: parameter interaction: -whitelistforcerelay=1 -> setting -whitelistrelay=1\n", __func__);
    }
    if (args.IsArgSet("-onlynet")) {
        const auto onlynets = args.GetArgs("-onlynet");
        bool clearnet_reachable = std::any_of(onlynets.begin(), onlynets.end(), [](const auto& net) {
            const auto n = ParseNetwork(net);
            return n == NET_IPV4 || n == NET_IPV6;
        });
        if (!clearnet_reachable && args.SoftSetBoolArg("-dnsseed", false)) {
            LogPrintf("%s: parameter interaction: -onlynet excludes IPv4 and IPv6 -> setting -dnsseed=0\n", __func__);
        }
    }
}

/**
 * Initialize global loggers.
 *
 * Note that this is called very early in the process lifetime, so you should be
 * careful about what global state you rely on here.
 */
void InitLogging(const ArgsManager& args)
{
    init::SetLoggingOptions(args);
    init::LogPackageVersion();
}

namespace { // Variables internal to initialization process only

int nMaxConnections;
int nUserMaxConnections;
int nFD;
ServiceFlags nLocalServices = ServiceFlags(NODE_NETWORK_LIMITED | NODE_WITNESS);
int64_t peer_connect_timeout;
std::set<BlockFilterType> g_enabled_filter_types;

} // namespace

[[noreturn]] static void new_handler_terminate()
{
    // Rather than throwing std::bad-alloc if allocation fails, terminate
    // immediately to (try to) avoid chain corruption.
    // Since LogPrintf may itself allocate memory, set the handler directly
    // to terminate first.
    std::set_new_handler(std::terminate);
    LogPrintf("Error: Out of memory. Terminating.\n");

    // The log was successful, terminate now.
    std::terminate();
};

bool AppInitBasicSetup(const ArgsManager& args, std::atomic<int>& exit_status)
{
    // ********************************************************* Step 1: setup
#ifdef _MSC_VER
    // Turn off Microsoft heap dump noise
    _CrtSetReportMode(_CRT_WARN, _CRTDBG_MODE_FILE);
    _CrtSetReportFile(_CRT_WARN, CreateFileA("NUL", GENERIC_WRITE, 0, nullptr, OPEN_EXISTING, 0, 0));
    // Disable confusing "helpful" text message on abort, Ctrl-C
    _set_abort_behavior(0, _WRITE_ABORT_MSG | _CALL_REPORTFAULT);
#endif
#ifdef WIN32
    // Enable heap terminate-on-corruption
    HeapSetInformation(nullptr, HeapEnableTerminationOnCorruption, nullptr, 0);
#endif
    if (!SetupNetworking()) {
        return InitError(Untranslated("Initializing networking failed."));
    }

#ifndef WIN32
    // Clean shutdown on SIGTERM
    registerSignalHandler(SIGTERM, HandleSIGTERM);
    registerSignalHandler(SIGINT, HandleSIGTERM);

    // Reopen debug.log on SIGHUP
    registerSignalHandler(SIGHUP, HandleSIGHUP);

    // Ignore SIGPIPE, otherwise it will bring the daemon down if the client closes unexpectedly
    signal(SIGPIPE, SIG_IGN);
#else
    SetConsoleCtrlHandler(consoleCtrlHandler, true);
#endif

    std::set_new_handler(new_handler_terminate);

    return true;
}

bool AppInitParameterInteraction(const ArgsManager& args)
{
    fParticlMode = !args.GetBoolArg("-btcmode", false); // qa tests
    if (!fParticlMode) {
        WITNESS_SCALE_FACTOR = WITNESS_SCALE_FACTOR_BTC;
        if (args.GetChainType() == ChainType::REGTEST ||
            args.GetChainType() == ChainType::TESTNET) {
            ResetParams(args.GetChainType(), fParticlMode);
        } else
        if (args.GetBoolArg("-btcmode_mainnet", false)) {
            ResetParams(args.GetChainType(), fParticlMode);
        }
    } else {
        MIN_BLOCKS_TO_KEEP = 1024;
        NODE_NETWORK_LIMITED_MIN_BLOCKS = MIN_BLOCKS_TO_KEEP;
        assert(MAX_REORG_DEPTH <= MIN_BLOCKS_TO_KEEP);
    }

    const CChainParams& chainparams = Params();
    // ********************************************************* Step 2: parameter interactions

    // also see: InitParameterInteraction()

    // Error if network-specific options (-addnode, -connect, etc) are
    // specified in default section of config file, but not overridden
    // on the command line or in this chain's section of the config file.
    ChainType chain = args.GetChainType();
    if (chain == ChainType::SIGNET) {
        LogPrintf("Signet derived magic (message start): %s\n", HexStr(chainparams.MessageStart()));
    }
    bilingual_str errors;
    for (const auto& arg : args.GetUnsuitableSectionOnlyArgs()) {
        errors += strprintf(_("Config setting for %s only applied on %s network when in [%s] section.") + Untranslated("\n"), arg, ChainTypeToString(chain), ChainTypeToString(chain));
    }

    if (!errors.empty()) {
        return InitError(errors);
    }

    // Warn if unrecognized section name are present in the config file.
    bilingual_str warnings;
    for (const auto& section : args.GetUnrecognizedSections()) {
        warnings += strprintf(Untranslated("%s:%i ") + _("Section [%s] is not recognized.") + Untranslated("\n"), section.m_file, section.m_line, section.m_name);
    }

    if (!warnings.empty()) {
        InitWarning(warnings);
    }

    if (!fs::is_directory(args.GetBlocksDirPath())) {
        return InitError(strprintf(_("Specified blocks directory \"%s\" does not exist."), args.GetArg("-blocksdir", "")));
    }

    // parse and validate enabled filter types
    std::string blockfilterindex_value = args.GetArg("-blockfilterindex", DEFAULT_BLOCKFILTERINDEX);
    if (blockfilterindex_value == "" || blockfilterindex_value == "1") {
        g_enabled_filter_types = AllBlockFilterTypes();
    } else if (blockfilterindex_value != "0") {
        const std::vector<std::string> names = args.GetArgs("-blockfilterindex");
        for (const auto& name : names) {
            BlockFilterType filter_type;
            if (!BlockFilterTypeByName(name, filter_type)) {
                return InitError(strprintf(_("Unknown -blockfilterindex value %s."), name));
            }
            g_enabled_filter_types.insert(filter_type);
        }
    }

    // Signal NODE_COMPACT_FILTERS if peerblockfilters and basic filters index are both enabled.
    if (args.GetBoolArg("-peerblockfilters", DEFAULT_PEERBLOCKFILTERS)) {
        if (g_enabled_filter_types.count(BlockFilterType::BASIC) != 1) {
            return InitError(_("Cannot set -peerblockfilters without -blockfilterindex."));
        }

        nLocalServices = ServiceFlags(nLocalServices | NODE_COMPACT_FILTERS);
    }

    if (args.GetIntArg("-prune", 0)) {
        if (args.GetBoolArg("-txindex", DEFAULT_TXINDEX))
            return InitError(_("Prune mode is incompatible with -txindex."));
        if (args.GetBoolArg("-reindex-chainstate", false)) {
            return InitError(_("Prune mode is incompatible with -reindex-chainstate. Use full -reindex instead."));
        }
        #define CHECK_ARG_FOR_PRUNE_MODE(name, default_mode)                                \
        if (gArgs.GetBoolArg(name, default_mode)) {                                         \
            return InitError(_("Prune mode is incompatible with " name ".")); }
        CHECK_ARG_FOR_PRUNE_MODE("-addressindex", particl::DEFAULT_ADDRESSINDEX)
        CHECK_ARG_FOR_PRUNE_MODE("-timestampindex", particl::DEFAULT_TIMESTAMPINDEX)
        CHECK_ARG_FOR_PRUNE_MODE("-spentindex", particl::DEFAULT_SPENTINDEX)
        CHECK_ARG_FOR_PRUNE_MODE("-csindex", particl::DEFAULT_CSINDEX)
        #undef CHECK_ARG_FOR_PRUNE_MODE
    }

    // If -forcednsseed is set to true, ensure -dnsseed has not been set to false
    if (args.GetBoolArg("-forcednsseed", DEFAULT_FORCEDNSSEED) && !args.GetBoolArg("-dnsseed", DEFAULT_DNSSEED)){
        return InitError(_("Cannot set -forcednsseed to true when setting -dnsseed to false."));
    }

    // -bind and -whitebind can't be set when not listening
    size_t nUserBind = args.GetArgs("-bind").size() + args.GetArgs("-whitebind").size();
    if (nUserBind != 0 && !args.GetBoolArg("-listen", DEFAULT_LISTEN)) {
        return InitError(Untranslated("Cannot set -bind or -whitebind together with -listen=0"));
    }

    // if listen=0, then disallow listenonion=1
    if (!args.GetBoolArg("-listen", DEFAULT_LISTEN) && args.GetBoolArg("-listenonion", DEFAULT_LISTEN_ONION)) {
        return InitError(Untranslated("Cannot set -listen=0 together with -listenonion=1"));
    }

    // Make sure enough file descriptors are available
    int nBind = std::max(nUserBind, size_t(1));
    nUserMaxConnections = args.GetIntArg("-maxconnections", DEFAULT_MAX_PEER_CONNECTIONS);
    nMaxConnections = std::max(nUserMaxConnections, 0);

    nFD = RaiseFileDescriptorLimit(nMaxConnections + MIN_CORE_FILEDESCRIPTORS + MAX_ADDNODE_CONNECTIONS + nBind + NUM_FDS_MESSAGE_CAPTURE);

#ifdef USE_POLL
    int fd_max = nFD;
#else
    int fd_max = FD_SETSIZE;
#endif
    // Trim requested connection counts, to fit into system limitations
    // <int> in std::min<int>(...) to work around FreeBSD compilation issue described in #2695
    nMaxConnections = std::max(std::min<int>(nMaxConnections, fd_max - nBind - MIN_CORE_FILEDESCRIPTORS - MAX_ADDNODE_CONNECTIONS - NUM_FDS_MESSAGE_CAPTURE), 0);
    if (nFD < MIN_CORE_FILEDESCRIPTORS)
        return InitError(_("Not enough file descriptors available."));
    nMaxConnections = std::min(nFD - MIN_CORE_FILEDESCRIPTORS - MAX_ADDNODE_CONNECTIONS - NUM_FDS_MESSAGE_CAPTURE, nMaxConnections);

    if (nMaxConnections < nUserMaxConnections)
        InitWarning(strprintf(_("Reducing -maxconnections from %d to %d, because of system limitations."), nUserMaxConnections, nMaxConnections));

    // ********************************************************* Step 3: parameter-to-internal-flags
    auto result = init::SetLoggingCategories(args);
    if (!result) return InitError(util::ErrorString(result));
    result = init::SetLoggingLevel(args);
    if (!result) return InitError(util::ErrorString(result));

    nConnectTimeout = args.GetIntArg("-timeout", DEFAULT_CONNECT_TIMEOUT);
    if (nConnectTimeout <= 0) {
        nConnectTimeout = DEFAULT_CONNECT_TIMEOUT;
    }

    peer_connect_timeout = args.GetIntArg("-peertimeout", DEFAULT_PEER_CONNECT_TIMEOUT);
    if (peer_connect_timeout <= 0) {
        return InitError(Untranslated("peertimeout must be a positive integer."));
    }

    // Sanity check argument for min fee for including tx in block
    // TODO: Harmonize which arguments need sanity checking and where that happens
    if (args.IsArgSet("-blockmintxfee")) {
        if (!ParseMoney(args.GetArg("-blockmintxfee", ""))) {
            return InitError(AmountErrMsg("blockmintxfee", args.GetArg("-blockmintxfee", "")));
        }
    }

    nBytesPerSigOp = args.GetIntArg("-bytespersigop", nBytesPerSigOp);

    if (!g_wallet_init_interface.ParameterInteraction()) return false;

    // Option to startup with mocktime set (used for regression testing):
    SetMockTime(args.GetIntArg("-mocktime", 0)); // SetMockTime(0) is a no-op

    if (args.GetBoolArg("-peerbloomfilters", DEFAULT_PEERBLOOMFILTERS))
        nLocalServices = ServiceFlags(nLocalServices | NODE_BLOOM);

    if (args.GetIntArg("-rpcserialversion", DEFAULT_RPC_SERIALIZE_VERSION) < 0)
        return InitError(Untranslated("rpcserialversion must be non-negative."));

    if (args.GetIntArg("-rpcserialversion", DEFAULT_RPC_SERIALIZE_VERSION) > 1)
        return InitError(Untranslated("Unknown rpcserialversion requested."));

    if (chainparams.IsTestChain() || chainparams.IsMockableChain()) { // TODO: Remove
        gArgs.SoftSetBoolArg("-acceptanontxn", true);
        gArgs.SoftSetBoolArg("-acceptblindtxn", true);
    }

    smsgModule.ParseArgs(args);

    // Also report errors from parsing before daemonization
    {
        kernel::Notifications notifications{};
        ChainstateManager::Options chainman_opts_dummy{
            .chainparams = chainparams,
            .datadir = args.GetDataDirNet(),
            .notifications = notifications,
        };
        auto chainman_result{ApplyArgsManOptions(args, chainman_opts_dummy)};
        if (!chainman_result) {
            return InitError(util::ErrorString(chainman_result));
        }
        BlockManager::Options blockman_opts_dummy{
            .chainparams = chainman_opts_dummy.chainparams,
            .blocks_dir = args.GetBlocksDirPath(),
            .notifications = chainman_opts_dummy.notifications,
        };
        auto blockman_result{ApplyArgsManOptions(args, blockman_opts_dummy)};
        if (!blockman_result) {
            return InitError(util::ErrorString(blockman_result));
        }
    }

    return true;
}

static bool LockDataDirectory(bool probeOnly)
{
    // Make sure only a single Bitcoin process is using the data directory.
    const fs::path& datadir = gArgs.GetDataDirNet();
    if (!DirIsWritable(datadir)) {
        return InitError(strprintf(_("Cannot write to data directory '%s'; check permissions."), fs::PathToString(datadir)));
    }
    if (!LockDirectory(datadir, ".lock", probeOnly)) {
        return InitError(strprintf(_("Cannot obtain a lock on data directory %s. %s is probably already running."), fs::PathToString(datadir), PACKAGE_NAME));
    }
    return true;
}

bool AppInitSanityChecks(const kernel::Context& kernel)
{
    // ********************************************************* Step 4: sanity checks
    auto result{kernel::SanityChecks(kernel)};
    if (!result) {
        InitError(util::ErrorString(result));
        return InitError(strprintf(_("Initialization sanity check failed. %s is shutting down."), PACKAGE_NAME));
    }

    if (!Params().IsTestChain()) {
        LoadBlindedOutputFilters();
    }

    // Probe the data directory lock to give an early error message, if possible
    // We cannot hold the data directory lock here, as the forking for daemon() hasn't yet happened,
    // and a fork will cause weird behavior to it.
    return LockDataDirectory(true);
}

bool AppInitLockDataDirectory()
{
    // After daemonization get the data directory lock again and hold on to it until exit
    // This creates a slight window for a race condition to happen, however this condition is harmless: it
    // will at most make us exit without printing a message to console.
    if (!LockDataDirectory(false)) {
        // Detailed error printed inside LockDataDirectory
        return false;
    }
    return true;
}

bool AppInitInterfaces(NodeContext& node)
{
    node.chain = node.init->makeChain();
    return true;
}

bool AppInitMain(NodeContext& node, interfaces::BlockAndHeaderTipInfo* tip_info)
{
    const ArgsManager& args = *Assert(node.args);
    const CChainParams& chainparams = Params();

    auto opt_max_upload = ParseByteUnits(args.GetArg("-maxuploadtarget", DEFAULT_MAX_UPLOAD_TARGET), ByteUnit::M);
    if (!opt_max_upload) {
        return InitError(strprintf(_("Unable to parse -maxuploadtarget: '%s'"), args.GetArg("-maxuploadtarget", "")));
    }

    // ********************************************************* Step 4a: application initialization
    if (!CreatePidFile(args)) {
        // Detailed error printed inside CreatePidFile().
        return false;
    }
    if (!init::StartLogging(args)) {
        // Detailed error printed inside StartLogging().
        return false;
    }

    LogPrintf("Using at most %i automatic connections (%i file descriptors available)\n", nMaxConnections, nFD);

    // Warn about relative -datadir path.
    if (args.IsArgSet("-datadir") && !args.GetPathArg("-datadir").is_absolute()) {
        LogPrintf("Warning: relative datadir option '%s' specified, which will be interpreted relative to the " /* Continued */
                  "current working directory '%s'. This is fragile, because if bitcoin is started in the future "
                  "from a different location, it will be unable to locate the current data files. There could "
                  "also be data loss if bitcoin is started while in a temporary directory.\n",
                  args.GetArg("-datadir", ""), fs::PathToString(fs::current_path()));
    }

    ValidationCacheSizes validation_cache_sizes{};
    ApplyArgsManOptions(args, validation_cache_sizes);
    if (!InitSignatureCache(validation_cache_sizes.signature_cache_bytes)
        || !InitScriptExecutionCache(validation_cache_sizes.script_execution_cache_bytes))
    {
        return InitError(strprintf(_("Unable to allocate memory for -maxsigcachesize: '%s' MiB"), args.GetIntArg("-maxsigcachesize", DEFAULT_MAX_SIG_CACHE_BYTES >> 20)));
    }

    int script_threads = args.GetIntArg("-par", DEFAULT_SCRIPTCHECK_THREADS);
    if (script_threads <= 0) {
        // -par=0 means autodetect (number of cores - 1 script threads)
        // -par=-n means "leave n cores free" (number of cores - n - 1 script threads)
        script_threads += GetNumCores();
    }

    // Subtract 1 because the main thread counts towards the par threads
    script_threads = std::max(script_threads - 1, 0);

    // Number of script-checking threads <= MAX_SCRIPTCHECK_THREADS
    script_threads = std::min(script_threads, MAX_SCRIPTCHECK_THREADS);

    LogPrintf("Script verification uses %d additional threads\n", script_threads);
    if (script_threads >= 1) {
        StartScriptCheckWorkerThreads(script_threads);
    }

    assert(!node.scheduler);
    node.scheduler = std::make_unique<CScheduler>();

    // Start the lightweight task scheduler thread
    node.scheduler->m_service_thread = std::thread(util::TraceThread, "scheduler", [&] { node.scheduler->serviceQueue(); });

    // Gather some entropy once per minute.
    node.scheduler->scheduleEvery([]{
        RandAddPeriodic();
    }, std::chrono::minutes{1});

    GetMainSignals().RegisterBackgroundSignalScheduler(*node.scheduler);

    // Create client interfaces for wallets that are supposed to be loaded
    // according to -wallet and -disablewallet options. This only constructs
    // the interfaces, it doesn't load wallet data. Wallets actually get loaded
    // when load() and start() interface methods are called below.
    g_wallet_init_interface.Construct(node);
    uiInterface.InitWallet();

    /* Register RPC commands regardless of -server setting so they will be
     * available in the GUI RPC console even if external calls are disabled.
     */
    RegisterAllCoreRPCCommands(tableRPC);
    RegisterSmsgRPCCommands(tableRPC);
    RegisterInsightRPCCommands(tableRPC);
#if ENABLE_USBDEVICE
    RegisterUSBDeviceRPC(tableRPC);
#endif
    for (const auto& client : node.chain_clients) {
        client->registerRpcs();
    }
#if ENABLE_ZMQ
    RegisterZMQRPCCommands(tableRPC);
#endif
#if ENABLE_WALLET
    RegisterNonWalletRPCCommands(tableRPC);
#endif

    /* Start the RPC server already.  It will be started in "warmup" mode
     * and not really process calls already (but it will signify connections
     * that the server is there and will be ready later).  Warmup mode will
     * be disabled when initialisation is finished.
     */
    if (args.GetBoolArg("-server", false)) {
        uiInterface.InitMessage_connect(SetRPCWarmupStatus);
        if (!AppInitServers(node))
            return InitError(_("Unable to start HTTP server. See debug log for details."));
    }

    // ********************************************************* Step 5: verify wallet database integrity
    for (const auto& client : node.chain_clients) {
        if (!client->verify()) {
            return false;
        }
    }

    // ********************************************************* Step 6: network initialization
    // Note that we absolutely cannot open any actual connections
    // until the very end ("start node") as the UTXO/block state
    // is not yet setup and may end up being set up twice if we
    // need to reindex later.

    fListen = args.GetBoolArg("-listen", DEFAULT_LISTEN);
    fDiscover = args.GetBoolArg("-discover", true);
    const bool ignores_incoming_txs{args.GetBoolArg("-blocksonly", DEFAULT_BLOCKSONLY)};

    {

        // Read asmap file if configured
        std::vector<bool> asmap;
        if (args.IsArgSet("-asmap")) {
            fs::path asmap_path = args.GetPathArg("-asmap", DEFAULT_ASMAP_FILENAME);
            if (!asmap_path.is_absolute()) {
                asmap_path = args.GetDataDirNet() / asmap_path;
            }
            if (!fs::exists(asmap_path)) {
                InitError(strprintf(_("Could not find asmap file %s"), fs::quoted(fs::PathToString(asmap_path))));
                return false;
            }
            asmap = DecodeAsmap(asmap_path);
            if (asmap.size() == 0) {
                InitError(strprintf(_("Could not parse asmap file %s"), fs::quoted(fs::PathToString(asmap_path))));
                return false;
            }
            const uint256 asmap_version = SerializeHash(asmap);
            LogPrintf("Using asmap version %s for IP bucketing\n", asmap_version.ToString());
        } else {
            LogPrintf("Using /16 prefix for IP bucketing\n");
        }

        // Initialize netgroup manager
        assert(!node.netgroupman);
        node.netgroupman = std::make_unique<NetGroupManager>(std::move(asmap));

        // Initialize addrman
        assert(!node.addrman);
        uiInterface.InitMessage(_("Loading P2P addresses…").translated);
        auto addrman{LoadAddrman(*node.netgroupman, args)};
        if (!addrman) return InitError(util::ErrorString(addrman));
        node.addrman = std::move(*addrman);
    }

    assert(!node.banman);
    node.banman = std::make_unique<BanMan>(args.GetDataDirNet() / "banlist", &uiInterface, args.GetIntArg("-bantime", DEFAULT_MISBEHAVING_BANTIME));
    assert(!node.connman);
    node.connman = std::make_unique<CConnman>(GetRand<uint64_t>(),
                                              GetRand<uint64_t>(),
                                              *node.addrman, *node.netgroupman, args.GetBoolArg("-networkactive", true));

    assert(!node.fee_estimator);
    // Don't initialize fee estimation with old data if we don't relay transactions,
    // as they would never get updated.
    if (!ignores_incoming_txs) {
        bool read_stale_estimates = args.GetBoolArg("-acceptstalefeeestimates", DEFAULT_ACCEPT_STALE_FEE_ESTIMATES);
        if (read_stale_estimates && (chainparams.GetChainType() != ChainType::REGTEST)) {
            return InitError(strprintf(_("acceptstalefeeestimates is not supported on %s chain."), chainparams.GetChainTypeString()));
        }
        node.fee_estimator = std::make_unique<CBlockPolicyEstimator>(FeeestPath(args), read_stale_estimates);

        // Flush estimates to disk periodically
        CBlockPolicyEstimator* fee_estimator = node.fee_estimator.get();
        node.scheduler->scheduleEvery([fee_estimator] { fee_estimator->FlushFeeEstimates(); }, FEE_FLUSH_INTERVAL);
    }

    // Check port numbers
    for (const std::string port_option : {
        "-port",
        "-rpcport",
    }) {
        if (args.IsArgSet(port_option)) {
            const std::string port = args.GetArg(port_option, "");
            uint16_t n;
            if (!ParseUInt16(port, &n) || n == 0) {
                return InitError(InvalidPortErrMsg(port_option, port));
            }
        }
    }

    for (const std::string port_option : {
        "-i2psam",
        "-onion",
        "-proxy",
        "-rpcbind",
        "-torcontrol",
        "-whitebind",
        "-zmqpubhashblock",
        "-zmqpubhashtx",
        "-zmqpubrawblock",
        "-zmqpubrawtx",
        "-zmqpubsequence",
    }) {
        for (const std::string& socket_addr : args.GetArgs(port_option)) {
            std::string host_out;
            uint16_t port_out{0};
            if (!SplitHostPort(socket_addr, port_out, host_out)) {
                return InitError(InvalidPortErrMsg(port_option, socket_addr));
            }
        }
    }

    for (const std::string& socket_addr : args.GetArgs("-bind")) {
        std::string host_out;
        uint16_t port_out{0};
        std::string bind_socket_addr = socket_addr.substr(0, socket_addr.rfind('='));
        if (!SplitHostPort(bind_socket_addr, port_out, host_out)) {
            return InitError(InvalidPortErrMsg("-bind", socket_addr));
        }
    }

    // sanitize comments per BIP-0014, format user agent and check total size
    std::vector<std::string> uacomments;
    for (const std::string& cmt : args.GetArgs("-uacomment")) {
        if (cmt != SanitizeString(cmt, SAFE_CHARS_UA_COMMENT))
            return InitError(strprintf(_("User Agent comment (%s) contains unsafe characters."), cmt));
        uacomments.push_back(cmt);
    }
    strSubVersion = FormatSubVersion(CLIENT_NAME, CLIENT_VERSION, uacomments);
    if (strSubVersion.size() > MAX_SUBVERSION_LENGTH) {
        return InitError(strprintf(_("Total length of network version string (%i) exceeds maximum length (%i). Reduce the number or size of uacomments."),
            strSubVersion.size(), MAX_SUBVERSION_LENGTH));
    }

    if (args.IsArgSet("-onlynet")) {
        std::set<enum Network> nets;
        for (const std::string& snet : args.GetArgs("-onlynet")) {
            enum Network net = ParseNetwork(snet);
            if (net == NET_UNROUTABLE)
                return InitError(strprintf(_("Unknown network specified in -onlynet: '%s'"), snet));
            nets.insert(net);
        }
        for (int n = 0; n < NET_MAX; n++) {
            enum Network net = (enum Network)n;
            assert(IsReachable(net));
            if (!nets.count(net))
                SetReachable(net, false);
        }
    }

    if (!args.IsArgSet("-cjdnsreachable")) {
        if (args.IsArgSet("-onlynet") && IsReachable(NET_CJDNS)) {
            return InitError(
                _("Outbound connections restricted to CJDNS (-onlynet=cjdns) but "
                  "-cjdnsreachable is not provided"));
        }
        SetReachable(NET_CJDNS, false);
    }
    // Now IsReachable(NET_CJDNS) is true if:
    // 1. -cjdnsreachable is given and
    // 2.1. -onlynet is not given or
    // 2.2. -onlynet=cjdns is given

    // Requesting DNS seeds entails connecting to IPv4/IPv6, which -onlynet options may prohibit:
    // If -dnsseed=1 is explicitly specified, abort. If it's left unspecified by the user, we skip
    // the DNS seeds by adjusting -dnsseed in InitParameterInteraction.
    if (args.GetBoolArg("-dnsseed") == true && !IsReachable(NET_IPV4) && !IsReachable(NET_IPV6)) {
        return InitError(strprintf(_("Incompatible options: -dnsseed=1 was explicitly specified, but -onlynet forbids connections to IPv4/IPv6")));
    };

    // Check for host lookup allowed before parsing any network related parameters
    fNameLookup = args.GetBoolArg("-dns", DEFAULT_NAME_LOOKUP);

    Proxy onion_proxy;

    bool proxyRandomize = args.GetBoolArg("-proxyrandomize", DEFAULT_PROXYRANDOMIZE);
    // -proxy sets a proxy for all outgoing network traffic
    // -noproxy (or -proxy=0) as well as the empty string can be used to not set a proxy, this is the default
    std::string proxyArg = args.GetArg("-proxy", "");
    if (proxyArg != "" && proxyArg != "0") {
        const std::optional<CService> proxyAddr{Lookup(proxyArg, 9050, fNameLookup)};
        if (!proxyAddr.has_value()) {
            return InitError(strprintf(_("Invalid -proxy address or hostname: '%s'"), proxyArg));
        }

        Proxy addrProxy = Proxy(proxyAddr.value(), proxyRandomize);
        if (!addrProxy.IsValid())
            return InitError(strprintf(_("Invalid -proxy address or hostname: '%s'"), proxyArg));

        SetProxy(NET_IPV4, addrProxy);
        SetProxy(NET_IPV6, addrProxy);
        SetProxy(NET_CJDNS, addrProxy);
        SetNameProxy(addrProxy);
        onion_proxy = addrProxy;
    }

    const bool onlynet_used_with_onion{args.IsArgSet("-onlynet") && IsReachable(NET_ONION)};

    // -onion can be used to set only a proxy for .onion, or override normal proxy for .onion addresses
    // -noonion (or -onion=0) disables connecting to .onion entirely
    // An empty string is used to not override the onion proxy (in which case it defaults to -proxy set above, or none)
    std::string onionArg = args.GetArg("-onion", "");
    if (onionArg != "") {
        if (onionArg == "0") { // Handle -noonion/-onion=0
            onion_proxy = Proxy{};
            if (onlynet_used_with_onion) {
                return InitError(
                    _("Outbound connections restricted to Tor (-onlynet=onion) but the proxy for "
                      "reaching the Tor network is explicitly forbidden: -onion=0"));
            }
        } else {
            const std::optional<CService> addr{Lookup(onionArg, 9050, fNameLookup)};
            if (!addr.has_value() || !addr->IsValid()) {
                return InitError(strprintf(_("Invalid -onion address or hostname: '%s'"), onionArg));
            }
            onion_proxy = Proxy{addr.value(), proxyRandomize};
        }
    }

    if (onion_proxy.IsValid()) {
        SetProxy(NET_ONION, onion_proxy);
    } else {
        // If -listenonion is set, then we will (try to) connect to the Tor control port
        // later from the torcontrol thread and may retrieve the onion proxy from there.
        const bool listenonion_disabled{!args.GetBoolArg("-listenonion", DEFAULT_LISTEN_ONION)};
        if (onlynet_used_with_onion && listenonion_disabled) {
            return InitError(
                _("Outbound connections restricted to Tor (-onlynet=onion) but the proxy for "
                  "reaching the Tor network is not provided: none of -proxy, -onion or "
                  "-listenonion is given"));
        }
        SetReachable(NET_ONION, false);
    }

    for (const std::string& strAddr : args.GetArgs("-externalip")) {
        const std::optional<CService> addrLocal{Lookup(strAddr, GetListenPort(), fNameLookup)};
        if (addrLocal.has_value() && addrLocal->IsValid())
            AddLocal(addrLocal.value(), LOCAL_MANUAL);
        else
            return InitError(ResolveErrMsg("externalip", strAddr));
    }

#if ENABLE_ZMQ
    g_zmq_notification_interface = CZMQNotificationInterface::Create(
        [&chainman = node.chainman](CBlock& block, const CBlockIndex& index) {
            assert(chainman);
            return chainman->m_blockman.ReadBlockFromDisk(block, index);
        });

    if (g_zmq_notification_interface) {
        RegisterValidationInterface(g_zmq_notification_interface.get());
    }
#endif

    // ********************************************************* Step 7: load block chain

    node.notifications = std::make_unique<KernelNotifications>(node.exit_status);
    fReindex = args.GetBoolArg("-reindex", false);
    particl::fSkipRangeproof = args.GetBoolArg("-skiprangeproofverify", false);
    bool fReindexChainState = args.GetBoolArg("-reindex-chainstate", false);
    ChainstateManager::Options chainman_opts{
        .chainparams = chainparams,
        .datadir = args.GetDataDirNet(),
        .adjusted_time_callback = GetAdjustedTime,
        .notifications = *node.notifications,
    };
    Assert(ApplyArgsManOptions(args, chainman_opts)); // no error can happen, already checked in AppInitParameterInteraction

    BlockManager::Options blockman_opts{
        .chainparams = chainman_opts.chainparams,
        .blocks_dir = args.GetBlocksDirPath(),
        .notifications = chainman_opts.notifications,
    };
    blockman_opts.checkpeerheight = args.GetBoolArg("-checkpeerheight", true);
    blockman_opts.smsgscanincoming = args.GetBoolArg("-smsgscanincoming", false);
    blockman_opts.addressindex = args.GetBoolArg("-addressindex", particl::DEFAULT_ADDRESSINDEX);
    blockman_opts.timestampindex = args.GetBoolArg("-timestampindex", particl::DEFAULT_TIMESTAMPINDEX);
    blockman_opts.spentindex = args.GetBoolArg("-spentindex", particl::DEFAULT_SPENTINDEX);
    blockman_opts.balancesindex = args.GetBoolArg("-balancesindex", particl::DEFAULT_BALANCESINDEX);
    blockman_opts.rebuildrollingindices = args.GetBoolArg("-rebuildrollingindices", false);
    Assert(ApplyArgsManOptions(args, blockman_opts)); // no error can happen, already checked in AppInitParameterInteraction

    // cache size calculations
    CacheSizes cache_sizes = CalculateCacheSizes(args, g_enabled_filter_types.size());

    LogPrintf("Cache configuration:\n");
    LogPrintf("* Using %.1f MiB for block index database\n", cache_sizes.block_tree_db * (1.0 / 1024 / 1024));
    if (args.GetBoolArg("-txindex", DEFAULT_TXINDEX)) {
        LogPrintf("* Using %.1f MiB for transaction index database\n", cache_sizes.tx_index * (1.0 / 1024 / 1024));
    }
    for (BlockFilterType filter_type : g_enabled_filter_types) {
        LogPrintf("* Using %.1f MiB for %s block filter index database\n",
                  cache_sizes.filter_index * (1.0 / 1024 / 1024), BlockFilterTypeName(filter_type));
    }
    LogPrintf("* Using %.1f MiB for chain state database\n", cache_sizes.coins_db * (1.0 / 1024 / 1024));

    // block tree db settings
    cache_sizes.max_open_files = gArgs.GetIntArg("-dbmaxopenfiles", particl::DEFAULT_BLOCKTREE_DB_MAX_OPEN_FILES);
    cache_sizes.compression = gArgs.GetBoolArg("-dbcompression", particl::DEFAULT_BLOCKTREE_DB_COMPRESSION);

    LogPrintf("Block index database configuration:\n");
    LogPrintf("* Using %d max open files\n", cache_sizes.max_open_files);
    LogPrintf("* Compression is %s\n", cache_sizes.compression ? "enabled" : "disabled");

    assert(!node.mempool);
    assert(!node.chainman);

    CTxMemPool::Options mempool_opts{
        .estimator = node.fee_estimator.get(),
        .check_ratio = chainparams.DefaultConsistencyChecks() ? 1 : 0,
    };
    auto result{ApplyArgsManOptions(args, chainparams, mempool_opts)};
    if (!result) {
        return InitError(util::ErrorString(result));
    }
    mempool_opts.check_ratio = std::clamp<int>(mempool_opts.check_ratio, 0, 1'000'000);

    int64_t descendant_limit_bytes = mempool_opts.limits.descendant_size_vbytes * 40;
    if (mempool_opts.max_size_bytes < 0 || mempool_opts.max_size_bytes < descendant_limit_bytes) {
        return InitError(strprintf(_("-maxmempool must be at least %d MB"), std::ceil(descendant_limit_bytes / 1'000'000.0)));
    }
    LogPrintf("* Using %.1f MiB for in-memory UTXO set (plus up to %.1f MiB of unused mempool space)\n", cache_sizes.coins * (1.0 / 1024 / 1024), mempool_opts.max_size_bytes * (1.0 / 1024 / 1024));

    for (bool fLoaded = false; !fLoaded && !ShutdownRequestedMainThread();) {
        node.mempool = std::make_unique<CTxMemPool>(mempool_opts);

        node.chainman = std::make_unique<ChainstateManager>(node.kernel->interrupt, chainman_opts, blockman_opts);
        ChainstateManager& chainman = *node.chainman;

        node.smsgman = SmsgManager::make();
        chainman.m_smsgman = node.smsgman.get();

        node::ChainstateLoadOptions options;
        options.mempool = Assert(node.mempool.get());
        options.reindex = node::fReindex;
        options.reindex_chainstate = fReindexChainState;
        options.prune = chainman.m_blockman.IsPruneMode();
        options.check_blocks = args.GetIntArg("-checkblocks", DEFAULT_CHECKBLOCKS);
        options.check_level = args.GetIntArg("-checklevel", DEFAULT_CHECKLEVEL);
        options.require_full_verification = args.IsArgSet("-checkblocks") || args.IsArgSet("-checklevel");
        options.check_interrupt = ShutdownRequested;
        node::ChainstateLoadArgs csl_args;
        csl_args.address_index = args.GetBoolArg("-addressindex", particl::DEFAULT_ADDRESSINDEX);
        csl_args.spent_index = args.GetBoolArg("-spentindex", particl::DEFAULT_SPENTINDEX);
        csl_args.timestamp_index = args.GetBoolArg("-timestampindex", particl::DEFAULT_TIMESTAMPINDEX);
        csl_args.balances_index = args.GetBoolArg("-balancesindex", particl::DEFAULT_BALANCESINDEX);
        options.args = csl_args;

        options.coins_error_cb = [] {
            uiInterface.ThreadSafeMessageBox(
                _("Error reading from database, shutting down."),
                "", CClientUIInterface::MSG_ERROR);
        };

        uiInterface.InitMessage(_("Loading block index…").translated);
        const auto load_block_index_start_time{SteadyClock::now()};
        auto catch_exceptions = [](auto&& f) {
            try {
                return f();
            } catch (const std::exception& e) {
                LogPrintf("%s\n", e.what());
                return std::make_tuple(node::ChainstateLoadStatus::FAILURE, _("Error opening block database"));
            }
        };
        auto [status, error] = catch_exceptions([&]{ options.reindex = options.reindex || node::particl::ShouldAutoReindex(chainman, cache_sizes, options);
                                                     return LoadChainstate(chainman, cache_sizes, options); });
        if (status == node::ChainstateLoadStatus::SUCCESS) {
            uiInterface.InitMessage(_("Verifying blocks…").translated);
            if (chainman.m_blockman.m_have_pruned && options.check_blocks > MIN_BLOCKS_TO_KEEP) {
                LogPrintfCategory(BCLog::PRUNE, "pruned datadir may not have more than %d blocks; only checking available blocks\n",
                                  MIN_BLOCKS_TO_KEEP);
            }
            std::tie(status, error) = catch_exceptions([&]{ return VerifyLoadedChainstate(chainman, options);});
            if (status == node::ChainstateLoadStatus::SUCCESS) {
                fLoaded = true;
                LogPrintf(" block index %15dms\n", Ticks<std::chrono::milliseconds>(SteadyClock::now() - load_block_index_start_time));
            }
        }

        if (status == node::ChainstateLoadStatus::FAILURE_FATAL || status == node::ChainstateLoadStatus::FAILURE_INCOMPATIBLE_DB || status == node::ChainstateLoadStatus::FAILURE_INSUFFICIENT_DBCACHE) {
            return InitError(error);
        }

        if (!fLoaded && !ShutdownRequestedMainThread()) {
            // first suggest a reindex
            if (!options.reindex) {
                bool fRet = uiInterface.ThreadSafeQuestion(
                    error + Untranslated(".\n\n") + _("Do you want to rebuild the block database now?"),
                    error.original + ".\nPlease restart with -reindex or -reindex-chainstate to recover.",
                    "", CClientUIInterface::MSG_ERROR | CClientUIInterface::BTN_ABORT);
                if (fRet) {
                    fReindex = true;
                    AbortShutdown();
                } else {
                    LogPrintf("Aborted block database rebuild. Exiting.\n");
                    return false;
                }
            } else {
                return InitError(error);
            }
        }
    }

    // As LoadBlockIndex can take several minutes, it's possible the user
    // requested to kill the GUI during the last operation. If so, exit.
    // As the program has not fully started yet, Shutdown() is possibly overkill.
    if (ShutdownRequestedMainThread()) {
        LogPrintf("Shutdown requested. Exiting.\n");
        return false;
    }

    ChainstateManager& chainman = *Assert(node.chainman);

    assert(!node.peerman);
    node.peerman = PeerManager::make(*node.connman, *node.addrman, node.banman.get(),
                                     chainman, *node.mempool, ignores_incoming_txs);
    RegisterValidationInterface(node.peerman.get());
    chainman.m_peerman = node.peerman.get();

    // ********************************************************* Step 8: start indexers

    if (args.GetBoolArg("-txindex", DEFAULT_TXINDEX)) {
        auto result{WITH_LOCK(cs_main, return CheckLegacyTxindex(*Assert(chainman.m_blockman.m_block_tree_db)))};
        if (!result) {
            return InitError(util::ErrorString(result));
        }

        g_txindex = std::make_unique<TxIndex>(interfaces::MakeChain(node), cache_sizes.tx_index, false, fReindex);
<<<<<<< HEAD

        if (gArgs.GetBoolArg("-csindex", particl::DEFAULT_CSINDEX)) {
            g_txindex->m_cs_index = true;
            for (const auto &addr : gArgs.GetArgs("-cswhitelist")) {
                g_txindex->AppendCSAddress(addr);
            }
        }
        if (!g_txindex->Start()) {
            return false;
        }
=======
        node.indexes.emplace_back(g_txindex.get());
>>>>>>> ef29d5d7
    }

    for (const auto& filter_type : g_enabled_filter_types) {
        InitBlockFilterIndex([&]{ return interfaces::MakeChain(node); }, filter_type, cache_sizes.filter_index, false, fReindex);
        node.indexes.emplace_back(GetBlockFilterIndex(filter_type));
    }

    if (args.GetBoolArg("-coinstatsindex", DEFAULT_COINSTATSINDEX)) {
        g_coin_stats_index = std::make_unique<CoinStatsIndex>(interfaces::MakeChain(node), /*cache_size=*/0, false, fReindex);
        node.indexes.emplace_back(g_coin_stats_index.get());
    }

    // Init indexes
    for (auto index : node.indexes) if (!index->Init()) return false;

    // ********************************************************* Step 9: load wallet
    for (const auto& client : node.chain_clients) {
        if (!client->load()) {
            return false;
        }
    }

    // ********************************************************* Step 10: data directory maintenance

    // if pruning, perform the initial blockstore prune
    // after any wallet rescanning has taken place.
    if (chainman.m_blockman.IsPruneMode()) {
        if (!fReindex) {
            LOCK(cs_main);
            for (Chainstate* chainstate : chainman.GetAll()) {
                uiInterface.InitMessage(_("Pruning blockstore…").translated);
                chainstate->PruneAndFlush();
            }
        }
    } else {
        LogPrintf("Setting NODE_NETWORK on non-prune mode\n");
        nLocalServices = ServiceFlags(nLocalServices | NODE_NETWORK);
    }

    // ********************************************************* Step 11: import blocks

    if (!CheckDiskSpace(args.GetDataDirNet())) {
        InitError(strprintf(_("Error: Disk space is low for %s"), fs::quoted(fs::PathToString(args.GetDataDirNet()))));
        return false;
    }
    if (!CheckDiskSpace(args.GetBlocksDirPath())) {
        InitError(strprintf(_("Error: Disk space is low for %s"), fs::quoted(fs::PathToString(args.GetBlocksDirPath()))));
        return false;
    }

    int chain_active_height = WITH_LOCK(cs_main, return chainman.ActiveChain().Height());

    // On first startup, warn on low block storage space
    if (!fReindex && !fReindexChainState && chain_active_height <= 1) {
        uint64_t assumed_chain_bytes{chainparams.AssumedBlockchainSize() * 1024 * 1024 * 1024};
        uint64_t additional_bytes_needed{
            chainman.m_blockman.IsPruneMode() ?
                std::min(chainman.m_blockman.GetPruneTarget(), assumed_chain_bytes) :
                assumed_chain_bytes};

        if (!CheckDiskSpace(args.GetBlocksDirPath(), additional_bytes_needed)) {
            InitWarning(strprintf(_(
                    "Disk space for %s may not accommodate the block files. " \
                    "Approximately %u GB of data will be stored in this directory."
                ),
                fs::quoted(fs::PathToString(args.GetBlocksDirPath())),
                chainparams.AssumedBlockchainSize()
            ));
        }
    }

    // Either install a handler to notify us when genesis activates, or set fHaveGenesis directly.
    // No locking, as this happens before any background thread is started.
    boost::signals2::connection block_notify_genesis_wait_connection;
    if (WITH_LOCK(chainman.GetMutex(), return chainman.ActiveChain().Tip() == nullptr)) {
        block_notify_genesis_wait_connection = uiInterface.NotifyBlockTip_connect(std::bind(BlockNotifyGenesisWait, std::placeholders::_2));
    } else {
        fHaveGenesis = true;
    }

#if HAVE_SYSTEM
    const std::string block_notify = args.GetArg("-blocknotify", "");
    if (!block_notify.empty()) {
        uiInterface.NotifyBlockTip_connect([block_notify](SynchronizationState sync_state, const CBlockIndex* pBlockIndex) {
            if (sync_state != SynchronizationState::POST_INIT || !pBlockIndex) return;
            std::string command = block_notify;
            ReplaceAll(command, "%s", pBlockIndex->GetBlockHash().GetHex());
            std::thread t(runCommand, command);
            t.detach(); // thread runs free
        });
    }
#endif

    std::vector<fs::path> vImportFiles;
    for (const std::string& strFile : args.GetArgs("-loadblock")) {
        vImportFiles.push_back(fs::PathFromString(strFile));
    }

    chainman.m_thread_load = std::thread(&util::TraceThread, "initload", [=, &chainman, &args, &node] {
        // Import blocks
        ImportBlocks(chainman, vImportFiles);
        // Start indexes initial sync
        if (!StartIndexBackgroundSync(node)) {
            bilingual_str err_str = _("Failed to start indexes, shutting down..");
            chainman.GetNotifications().fatalError(err_str.original, err_str);
            return;
        }
        // Load mempool from disk
        chainman.ActiveChainstate().LoadMempool(ShouldPersistMempool(args) ? MempoolPath(args) : fs::path{});
    });

    // Wait for genesis block to be processed
    {
        WAIT_LOCK(g_genesis_wait_mutex, lock);
        // We previously could hang here if StartShutdown() is called prior to
        // ImportBlocks getting started, so instead we just wait on a timer to
        // check ShutdownRequested() regularly.
        while (!fHaveGenesis && !ShutdownRequestedMainThread()) {
            g_genesis_wait_cv.wait_for(lock, std::chrono::milliseconds(500));
        }
        block_notify_genesis_wait_connection.disconnect();
    }

    // ********************************************************* Step 11.1: start secure messaging

    smsgModule.m_node = &node;
    bool start_smsg_without_wallet = true;
    if (fParticlMode && gArgs.GetBoolArg("-smsg", true)) { // SMSG breaks functional tests with services flag, see version msg
#ifdef ENABLE_WALLET
        if (node.wallet_loader && node.wallet_loader->context()) {
            auto vpwallets = GetWallets(*node.wallet_loader->context());
            smsgModule.Start(vpwallets.size() > 0 ? vpwallets[0] : nullptr, vpwallets, gArgs.GetBoolArg("-smsgscanchain", false));
            start_smsg_without_wallet = false;
        }
#endif
        if (start_smsg_without_wallet) {
            std::vector<std::shared_ptr<wallet::CWallet>> empty;
            smsgModule.Start(nullptr, empty, gArgs.GetBoolArg("-smsgscanchain", false));
        }
    }

    if (ShutdownRequestedMainThread()) {
        return false;
    }

    // ********************************************************* Step 12: start node

    //// debug print
    {
        LOCK(cs_main);
        LogPrintf("block tree size = %u\n", chainman.BlockIndex().size());
        chain_active_height = chainman.ActiveChain().Height();
        if (tip_info) {
            tip_info->block_height = chain_active_height;
            tip_info->block_time = chainman.ActiveChain().Tip() ? chainman.ActiveChain().Tip()->GetBlockTime() : chainman.GetParams().GenesisBlock().GetBlockTime();
            tip_info->verification_progress = GuessVerificationProgress(chainman.GetParams().TxData(), chainman.ActiveChain().Tip());
        }
        if (tip_info && chainman.m_best_header) {
            tip_info->header_height = chainman.m_best_header->nHeight;
            tip_info->header_time = chainman.m_best_header->GetBlockTime();
        }
    }
    LogPrintf("nBestHeight = %d\n", chain_active_height);
    if (node.peerman) node.peerman->SetBestHeight(chain_active_height);

    // Map ports with UPnP or NAT-PMP.
    StartMapPort(args.GetBoolArg("-upnp", DEFAULT_UPNP), args.GetBoolArg("-natpmp", DEFAULT_NATPMP));

    CConnman::Options connOptions;
    connOptions.nLocalServices = smsg::fSecMsgEnabled ? ServiceFlags(nLocalServices | NODE_SMSG) : nLocalServices;
    connOptions.nMaxConnections = nMaxConnections;
    connOptions.m_max_outbound_full_relay = std::min(MAX_OUTBOUND_FULL_RELAY_CONNECTIONS, connOptions.nMaxConnections);
    connOptions.m_max_outbound_block_relay = std::min(MAX_BLOCK_RELAY_ONLY_CONNECTIONS, connOptions.nMaxConnections-connOptions.m_max_outbound_full_relay);
    connOptions.nMaxAddnode = MAX_ADDNODE_CONNECTIONS;
    connOptions.nMaxFeeler = MAX_FEELER_CONNECTIONS;
    connOptions.uiInterface = &uiInterface;
    connOptions.m_banman = node.banman.get();
    connOptions.m_msgproc = node.peerman.get();
    connOptions.nSendBufferMaxSize = 1000 * args.GetIntArg("-maxsendbuffer", DEFAULT_MAXSENDBUFFER);
    connOptions.nReceiveFloodSize = 1000 * args.GetIntArg("-maxreceivebuffer", DEFAULT_MAXRECEIVEBUFFER);
    connOptions.m_added_nodes = args.GetArgs("-addnode");
    connOptions.nMaxOutboundLimit = *opt_max_upload;
    connOptions.m_peer_connect_timeout = peer_connect_timeout;

    // Port to bind to if `-bind=addr` is provided without a `:port` suffix.
    const uint16_t default_bind_port =
        static_cast<uint16_t>(args.GetIntArg("-port", Params().GetDefaultPort()));

    const auto BadPortWarning = [](const char* prefix, uint16_t port) {
        return strprintf(_("%s request to listen on port %u. This port is considered \"bad\" and "
                           "thus it is unlikely that any peer will connect to it. See "
                           "doc/p2p-bad-ports.md for details and a full list."),
                         prefix,
                         port);
    };

    for (const std::string& bind_arg : args.GetArgs("-bind")) {
        std::optional<CService> bind_addr;
        const size_t index = bind_arg.rfind('=');
        if (index == std::string::npos) {
            bind_addr = Lookup(bind_arg, default_bind_port, /*fAllowLookup=*/false);
            if (bind_addr.has_value()) {
                connOptions.vBinds.push_back(bind_addr.value());
                if (IsBadPort(bind_addr.value().GetPort())) {
                    InitWarning(BadPortWarning("-bind", bind_addr.value().GetPort()));
                }
                continue;
            }
        } else {
            const std::string network_type = bind_arg.substr(index + 1);
            if (network_type == "onion") {
                const std::string truncated_bind_arg = bind_arg.substr(0, index);
                bind_addr = Lookup(truncated_bind_arg, BaseParams().OnionServiceTargetPort(), false);
                if (bind_addr.has_value()) {
                    connOptions.onion_binds.push_back(bind_addr.value());
                    continue;
                }
            }
        }
        return InitError(ResolveErrMsg("bind", bind_arg));
    }

    for (const std::string& strBind : args.GetArgs("-whitebind")) {
        NetWhitebindPermissions whitebind;
        bilingual_str error;
        if (!NetWhitebindPermissions::TryParse(strBind, whitebind, error)) return InitError(error);
        connOptions.vWhiteBinds.push_back(whitebind);
    }

    // If the user did not specify -bind= or -whitebind= then we bind
    // on any address - 0.0.0.0 (IPv4) and :: (IPv6).
    connOptions.bind_on_any = args.GetArgs("-bind").empty() && args.GetArgs("-whitebind").empty();

    // Emit a warning if a bad port is given to -port= but only if -bind and -whitebind are not
    // given, because if they are, then -port= is ignored.
    if (connOptions.bind_on_any && args.IsArgSet("-port")) {
        const uint16_t port_arg = args.GetIntArg("-port", 0);
        if (IsBadPort(port_arg)) {
            InitWarning(BadPortWarning("-port", port_arg));
        }
    }

    CService onion_service_target;
    if (!connOptions.onion_binds.empty()) {
        onion_service_target = connOptions.onion_binds.front();
    } else {
        onion_service_target = DefaultOnionServiceTarget();
        connOptions.onion_binds.push_back(onion_service_target);
    }

    if (args.GetBoolArg("-listenonion", DEFAULT_LISTEN_ONION)) {
        if (connOptions.onion_binds.size() > 1) {
            InitWarning(strprintf(_("More than one onion bind address is provided. Using %s "
                                    "for the automatically created Tor onion service."),
                                  onion_service_target.ToStringAddrPort()));
        }
        StartTorControl(onion_service_target);
    }

    if (connOptions.bind_on_any) {
        // Only add all IP addresses of the machine if we would be listening on
        // any address - 0.0.0.0 (IPv4) and :: (IPv6).
        Discover();
    }

    for (const auto& net : args.GetArgs("-whitelist")) {
        NetWhitelistPermissions subnet;
        bilingual_str error;
        if (!NetWhitelistPermissions::TryParse(net, subnet, error)) return InitError(error);
        connOptions.vWhitelistedRange.push_back(subnet);
    }

    connOptions.vSeedNodes = args.GetArgs("-seednode");

    // Initiate outbound connections unless connect=0
    connOptions.m_use_addrman_outgoing = !args.IsArgSet("-connect");
    if (!connOptions.m_use_addrman_outgoing) {
        const auto connect = args.GetArgs("-connect");
        if (connect.size() != 1 || connect[0] != "0") {
            connOptions.m_specified_outgoing = connect;
        }
        if (!connOptions.m_specified_outgoing.empty() && !connOptions.vSeedNodes.empty()) {
            LogPrintf("-seednode is ignored when -connect is used\n");
        }

        if (args.IsArgSet("-dnsseed") && args.GetBoolArg("-dnsseed", DEFAULT_DNSSEED) && args.IsArgSet("-proxy")) {
            LogPrintf("-dnsseed is ignored when -connect is used and -proxy is specified\n");
        }
    }

    const std::string& i2psam_arg = args.GetArg("-i2psam", "");
    if (!i2psam_arg.empty()) {
        const std::optional<CService> addr{Lookup(i2psam_arg, 7656, fNameLookup)};
        if (!addr.has_value() || !addr->IsValid()) {
            return InitError(strprintf(_("Invalid -i2psam address or hostname: '%s'"), i2psam_arg));
        }
        SetProxy(NET_I2P, Proxy{addr.value()});
    } else {
        if (args.IsArgSet("-onlynet") && IsReachable(NET_I2P)) {
            return InitError(
                _("Outbound connections restricted to i2p (-onlynet=i2p) but "
                  "-i2psam is not provided"));
        }
        SetReachable(NET_I2P, false);
    }

    connOptions.m_i2p_accept_incoming = args.GetBoolArg("-i2pacceptincoming", DEFAULT_I2P_ACCEPT_INCOMING);

    if (!node.connman->Start(*node.scheduler, connOptions)) {
        return false;
    }

    // ********************************************************* Step 12.5: start staking
#ifdef ENABLE_WALLET
    if (fParticlMode) {
        // Must recheck num_wallets as smsg may be disabled.
        size_t num_wallets = 0;
        if (node.wallet_loader && node.wallet_loader->context()) {
            auto vpwallets = GetWallets(*node.wallet_loader->context());
            num_wallets = vpwallets.size();
        }
        if (num_wallets > 0) {
            StartThreadStakeMiner(*node.wallet_loader->context(), chainman);
        }
    }
#endif

    // ********************************************************* Step 13: finished

    // At this point, the RPC is "started", but still in warmup, which means it
    // cannot yet be called. Before we make it callable, we need to make sure
    // that the RPC's view of the best block is valid and consistent with
    // ChainstateManager's active tip.
    //
    // If we do not do this, RPC's view of the best block will be height=0 and
    // hash=0x0. This will lead to erroroneous responses for things like
    // waitforblockheight.
    RPCNotifyBlockChange(WITH_LOCK(chainman.GetMutex(), return chainman.ActiveTip()));
    SetRPCWarmupFinished();

    uiInterface.InitMessage(_("Done loading").translated);

    for (const auto& client : node.chain_clients) {
        client->start(*node.scheduler);
    }

    BanMan* banman = node.banman.get();
    node.scheduler->scheduleEvery([banman]{
        banman->DumpBanlist();
    }, DUMP_BANS_INTERVAL);

    if (node.peerman) node.peerman->StartScheduledTasks(*node.scheduler);

#if HAVE_SYSTEM
    StartupNotify(args);
#endif

    return true;
}

bool StartIndexBackgroundSync(NodeContext& node)
{
    // Find the oldest block among all indexes.
    // This block is used to verify that we have the required blocks' data stored on disk,
    // starting from that point up to the current tip.
    // indexes_start_block='nullptr' means "start from height 0".
    std::optional<const CBlockIndex*> indexes_start_block;
    std::string older_index_name;

    ChainstateManager& chainman = *Assert(node.chainman);
    for (auto index : node.indexes) {
        const IndexSummary& summary = index->GetSummary();
        if (summary.synced) continue;

        // Get the last common block between the index best block and the active chain
        LOCK(::cs_main);
        const CChain& active_chain = chainman.ActiveChain();
        const CBlockIndex* pindex = chainman.m_blockman.LookupBlockIndex(summary.best_block_hash);
        if (!active_chain.Contains(pindex)) {
            pindex = active_chain.FindFork(pindex);
        }

        if (!indexes_start_block || !pindex || pindex->nHeight < indexes_start_block.value()->nHeight) {
            indexes_start_block = pindex;
            older_index_name = summary.name;
            if (!pindex) break; // Starting from genesis so no need to look for earlier block.
        }
    };

    // Verify all blocks needed to sync to current tip are present.
    if (indexes_start_block) {
        LOCK(::cs_main);
        const CBlockIndex* start_block = *indexes_start_block;
        if (!start_block) start_block = chainman.ActiveChain().Genesis();
        if (!chainman.m_blockman.CheckBlockDataAvailability(*chainman.ActiveChain().Tip(), *Assert(start_block))) {
            return InitError(strprintf(Untranslated("%s best block of the index goes beyond pruned data. Please disable the index or reindex (which will download the whole blockchain again)"), older_index_name));
        }
    }

    // Start threads
    for (auto index : node.indexes) if (!index->StartBackgroundSync()) return false;
    return true;
}<|MERGE_RESOLUTION|>--- conflicted
+++ resolved
@@ -1777,7 +1777,6 @@
         }
 
         g_txindex = std::make_unique<TxIndex>(interfaces::MakeChain(node), cache_sizes.tx_index, false, fReindex);
-<<<<<<< HEAD
 
         if (gArgs.GetBoolArg("-csindex", particl::DEFAULT_CSINDEX)) {
             g_txindex->m_cs_index = true;
@@ -1785,12 +1784,7 @@
                 g_txindex->AppendCSAddress(addr);
             }
         }
-        if (!g_txindex->Start()) {
-            return false;
-        }
-=======
         node.indexes.emplace_back(g_txindex.get());
->>>>>>> ef29d5d7
     }
 
     for (const auto& filter_type : g_enabled_filter_types) {
