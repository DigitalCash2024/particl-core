--- conflicted
+++ resolved
@@ -1207,21 +1207,8 @@
     if (args.GetBoolArg("-peerbloomfilters", DEFAULT_PEERBLOOMFILTERS))
         nLocalServices = ServiceFlags(nLocalServices | NODE_BLOOM);
 
-<<<<<<< HEAD
-    if (args.GetIntArg("-rpcserialversion", DEFAULT_RPC_SERIALIZE_VERSION) < 0)
-        return InitError(Untranslated("rpcserialversion must be non-negative."));
-
-    if (args.GetIntArg("-rpcserialversion", DEFAULT_RPC_SERIALIZE_VERSION) > 1)
-        return InitError(Untranslated("Unknown rpcserialversion requested."));
-
     smsgModule.ParseArgs(args);
 
-    if (args.GetIntArg("-rpcserialversion", DEFAULT_RPC_SERIALIZE_VERSION) == 0 && !IsDeprecatedRPCEnabled("serialversion")) {
-        return InitError(Untranslated("-rpcserialversion=0 is deprecated and will be removed in the future. Specify -deprecatedrpc=serialversion to allow anyway."));
-    }
-
-=======
->>>>>>> 82ba0f80
     // Also report errors from parsing before daemonization
     {
         kernel::Notifications notifications{};
