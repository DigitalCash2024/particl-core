--- conflicted
+++ resolved
@@ -73,6 +73,7 @@
 #include <core_io.h>
 #ifdef ENABLE_WALLET
 #include <wallet/hdwallet.h>
+#include <wallet/rpchdwallet.h>
 #endif
 #if ENABLE_USBDEVICE
 #include <usbdevice/rpcusbdevice.h>
@@ -1318,6 +1319,9 @@
 #if ENABLE_ZMQ
     RegisterZMQRPCCommands(tableRPC);
 #endif
+#if ENABLE_WALLET
+    RegisterNonWalletRPCCommands(tableRPC);
+#endif
 
     /* Start the RPC server already.  It will be started in "warmup" mode
      * and not really process calls already (but it will signify connections
@@ -1370,7 +1374,6 @@
     assert(!node.peerman);
     node.peerman = PeerManager::make(chainparams, *node.connman, *node.addrman, node.banman.get(),
                                      *node.scheduler, chainman, *node.mempool, ignores_incoming_txs);
-    g_peerman = node.peerman.get(); // Hack: For Misbehaving
     RegisterValidationInterface(node.peerman.get());
 
 
@@ -1699,7 +1702,7 @@
             }
 
             // Initialise temporary indices if required
-            if (!particl::RebuildRollingIndices(node.mempool.get())) {
+            if (!particl::RebuildRollingIndices(chainman, node.mempool.get())) {
                 strLoadError = _("Failed to rebuild rolling indices by rewinding the chain, a reindex is required.");
                 break;
             }
@@ -1731,7 +1734,7 @@
                         const CBlockIndex* tip = chainstate->m_chain.Tip();
                         RPCNotifyBlockChange(tip);
                         if (tip
-                            && tip != ::ChainActive().Genesis() // Genesis block can be set in the future
+                            && tip != chainstate->m_chain.Genesis() // Genesis block can be set in the future
                             && tip->nTime > GetAdjustedTime() + MAX_FUTURE_BLOCK_TIME) {
                             strLoadError = _("The block database contains a block which appears to be from the future. "
                                     "This may be due to your computer's date and time being set incorrectly. "
@@ -1794,7 +1797,6 @@
     // ********************************************************* Step 8: start indexers
     if (args.GetBoolArg("-txindex", DEFAULT_TXINDEX)) {
         g_txindex = std::make_unique<TxIndex>(nTxIndexCache, false, fReindex);
-<<<<<<< HEAD
 
         if (gArgs.GetBoolArg("-csindex", particl::DEFAULT_CSINDEX)) {
             g_txindex->m_cs_index = true;
@@ -1802,10 +1804,7 @@
                 g_txindex->AppendCSAddress(addr);
             }
         }
-        if (!g_txindex->Start(::ChainstateActive())) {
-=======
         if (!g_txindex->Start(chainman.ActiveChainstate())) {
->>>>>>> 6f994882
             return false;
         }
     }
@@ -2047,7 +2046,7 @@
     // ********************************************************* Step 12.5: start staking
 #ifdef ENABLE_WALLET
     if (fParticlMode && GetWallets().size() > 0) {
-        StartThreadStakeMiner();
+        StartThreadStakeMiner(chainman);
     }
 #endif
 
