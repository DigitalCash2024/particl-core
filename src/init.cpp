--- conflicted
+++ resolved
@@ -1586,14 +1586,9 @@
     ChainstateManager& chainman = *Assert(node.chainman);
 
     assert(!node.peerman);
-<<<<<<< HEAD
-    node.peerman = std::make_unique<PeerManager>(chainparams, *node.connman, node.banman.get(),
-                                                 *node.scheduler, chainman, *node.mempool, ignores_incoming_txs);
-    g_peerman = node.peerman.get(); // Hack: For Misbehaving
-=======
     node.peerman = PeerManager::make(chainparams, *node.connman, node.banman.get(),
                                      *node.scheduler, chainman, *node.mempool, ignores_incoming_txs);
->>>>>>> f91587f0
+    g_peerman = node.peerman.get(); // Hack: For Misbehaving
     RegisterValidationInterface(node.peerman.get());
 
 
