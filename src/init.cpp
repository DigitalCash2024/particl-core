--- conflicted
+++ resolved
@@ -130,14 +130,9 @@
 #include <zmq/zmqrpc.h>
 #endif
 
-<<<<<<< HEAD
 // Particl
 #include <insight/insight.h>
 
-
-=======
-using kernel::DEFAULT_STOPAFTERBLOCKIMPORT;
->>>>>>> 29c36f07
 using kernel::DumpMempool;
 using kernel::ValidationCacheSizes;
 
@@ -721,7 +716,7 @@
     argsman.AddArg("-checkmempool=<n>", strprintf("Run mempool consistency checks every <n> transactions. Use 0 to disable. (default: %u, regtest: %u)", defaultChainParams->DefaultConsistencyChecks(), regtestChainParams->DefaultConsistencyChecks()), ArgsManager::ALLOW_ANY | ArgsManager::DEBUG_ONLY, OptionsCategory::DEBUG_TEST);
     argsman.AddArg("-checkpoints", strprintf("Enable rejection of any forks from the known historical chain until block %s (default: %u)", defaultChainParams->Checkpoints().GetHeight(), DEFAULT_CHECKPOINTS_ENABLED), ArgsManager::ALLOW_ANY | ArgsManager::DEBUG_ONLY, OptionsCategory::DEBUG_TEST);
     argsman.AddArg("-deprecatedrpc=<method>", "Allows deprecated RPC method(s) to be used", ArgsManager::ALLOW_ANY | ArgsManager::DEBUG_ONLY, OptionsCategory::DEBUG_TEST);
-    argsman.AddArg("-stopafterblockimport", strprintf("Stop running after importing blocks from disk (default: %u)", DEFAULT_STOPAFTERBLOCKIMPORT), ArgsManager::ALLOW_ANY | ArgsManager::DEBUG_ONLY, OptionsCategory::DEBUG_TEST);
+    argsman.AddArg("-stopafterblockimport", strprintf("Stop running after importing blocks from disk (default: %u)", kernel::DEFAULT_STOPAFTERBLOCKIMPORT), ArgsManager::ALLOW_ANY | ArgsManager::DEBUG_ONLY, OptionsCategory::DEBUG_TEST);
     argsman.AddArg("-stopatheight", strprintf("Stop running after reaching the given height in the main chain (default: %u)", DEFAULT_STOPATHEIGHT), ArgsManager::ALLOW_ANY | ArgsManager::DEBUG_ONLY, OptionsCategory::DEBUG_TEST);
     argsman.AddArg("-limitancestorcount=<n>", strprintf("Do not accept transactions if number of in-mempool ancestors is <n> or more (default: %u)", DEFAULT_ANCESTOR_LIMIT), ArgsManager::ALLOW_ANY | ArgsManager::DEBUG_ONLY, OptionsCategory::DEBUG_TEST);
     argsman.AddArg("-limitancestorsize=<n>", strprintf("Do not accept transactions whose size with all in-mempool ancestors exceeds <n> kilobytes (default: %u)", DEFAULT_ANCESTOR_SIZE_LIMIT_KVB), ArgsManager::ALLOW_ANY | ArgsManager::DEBUG_ONLY, OptionsCategory::DEBUG_TEST);
@@ -1003,9 +998,9 @@
     fParticlMode = !args.GetBoolArg("-btcmode", false); // qa tests
     if (!fParticlMode) {
         WITNESS_SCALE_FACTOR = WITNESS_SCALE_FACTOR_BTC;
-        if (args.GetChainName() == CBaseChainParams::REGTEST ||
-            args.GetChainName() == CBaseChainParams::TESTNET) {
-            ResetParams(args.GetChainName(), fParticlMode);
+        if (args.GetChainType() == ChainType::REGTEST ||
+            args.GetChainType() == ChainType::TESTNET) {
+            ResetParams(args.GetChainType(), fParticlMode);
         }
     } else {
         MIN_BLOCKS_TO_KEEP = 1024;
