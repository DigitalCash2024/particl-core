--- conflicted
+++ resolved
@@ -122,11 +122,11 @@
 #include <zmq/zmqrpc.h>
 #endif
 
-<<<<<<< HEAD
+// Particl
 #include <insight/insight.h>
-=======
+
+
 using kernel::DumpMempool;
->>>>>>> 895937ed
 
 using node::CacheSizes;
 using node::CalculateCacheSizes;
@@ -1593,7 +1593,7 @@
     // ********************************************************* Step 7: load block chain
 
     fReindex = args.GetBoolArg("-reindex", false);
-    fSkipRangeproof = args.GetBoolArg("-skiprangeproofverify", false);
+    particl::fSkipRangeproof = args.GetBoolArg("-skiprangeproofverify", false);
     bool fReindexChainState = args.GetBoolArg("-reindex-chainstate", false);
 
     fs::path blocksDir = gArgs.GetDataDirNet() / "blocks";
@@ -1648,90 +1648,9 @@
         node.chainman = std::make_unique<ChainstateManager>(chainman_opts);
         ChainstateManager& chainman = *node.chainman;
 
-<<<<<<< HEAD
         node.smsgman = SmsgManager::make();
         chainman.m_smsgman = node.smsgman.get();
 
-        const bool fReset = fReindex;
-        bilingual_str strLoadError;
-
-        uiInterface.InitMessage(_("Loading block index…").translated);
-        const int64_t load_block_index_start_time = GetTimeMillis();
-        std::optional<ChainstateLoadingError> maybe_load_error;
-        try {
-            maybe_load_error = LoadChainstate(fReset,
-                                              chainman,
-                                              Assert(node.mempool.get()),
-                                              fPruneMode,
-                                              fReindexChainState,
-                                              cache_sizes.block_tree_db,
-                                              cache_sizes.coins_db,
-                                              cache_sizes.coins,
-                                              /*block_tree_db_in_memory=*/false,
-                                              /*coins_db_in_memory=*/false,
-                                              /*shutdown_requested=*/ShutdownRequested,
-                                              /*coins_error_cb=*/[]() {
-                                                  uiInterface.ThreadSafeMessageBox(
-                                                                                   _("Error reading from database, shutting down."),
-                                                                                   "", CClientUIInterface::MSG_ERROR);
-                                              });
-        } catch (const std::exception& e) {
-            LogPrintf("%s\n", e.what());
-            maybe_load_error = ChainstateLoadingError::ERROR_GENERIC_BLOCKDB_OPEN_FAILED;
-        }
-        if (maybe_load_error.has_value()) {
-            switch (maybe_load_error.value()) {
-            case ChainstateLoadingError::ERROR_LOADING_BLOCK_DB:
-                strLoadError = _("Error loading block database");
-                break;
-            case ChainstateLoadingError::ERROR_BAD_GENESIS_BLOCK:
-                // If the loaded chain has a wrong genesis, bail out immediately
-                // (we're likely using a testnet datadir, or the other way around).
-                return InitError(_("Incorrect or no genesis block found. Wrong datadir for network?"));
-            case ChainstateLoadingError::ERROR_PRUNED_NEEDS_REINDEX:
-                strLoadError = _("You need to rebuild the database using -reindex to go back to unpruned mode.  This will redownload the entire blockchain");
-                break;
-            case ChainstateLoadingError::ERROR_ADDRESSINDEX_NEEDS_REINDEX:
-                strLoadError = _("You need to rebuild the database using -reindex to change -addressindex.  This will redownload the entire blockchain");
-                break;
-            case ChainstateLoadingError::ERROR_SPENTINDEX_NEEDS_REINDEX:
-                strLoadError = _("You need to rebuild the database using -reindex to change -spentindex.  This will redownload the entire blockchain");
-                break;
-            case ChainstateLoadingError::ERROR_TIMESTAMPINDEX_NEEDS_REINDEX:
-                strLoadError = _("You need to rebuild the database using -reindex to change -timestampindex.  This will redownload the entire blockchain");
-                break;
-            case ChainstateLoadingError::ERROR_BALANCESINDEX_NEEDS_REINDEX:
-                strLoadError = _("You need to rebuild the database using -reindex to change -balancesindex.  This will redownload the entire blockchain");
-                break;
-            case ChainstateLoadingError::ERROR_REBUILD_ROLLING_FAILED:
-                strLoadError = _("Error rebuilding rolling indices by rewinding the chain, a reindex is required.");
-                break;
-            case ChainstateLoadingError::ERROR_LOAD_GENESIS_BLOCK_FAILED:
-                strLoadError = _("Error initializing block database");
-                break;
-            case ChainstateLoadingError::ERROR_CHAINSTATE_UPGRADE_FAILED:
-                return InitError(_("Unsupported chainstate database format found. "
-                                   "Please restart with -reindex-chainstate. This will "
-                                   "rebuild the chainstate database."));
-            case ChainstateLoadingError::ERROR_REPLAYBLOCKS_FAILED:
-                strLoadError = _("Unable to replay blocks. You will need to rebuild the database using -reindex-chainstate.");
-                break;
-            case ChainstateLoadingError::ERROR_LOADCHAINTIP_FAILED:
-                strLoadError = _("Error initializing block database");
-                break;
-            case ChainstateLoadingError::ERROR_GENERIC_BLOCKDB_OPEN_FAILED:
-                strLoadError = _("Error opening block database");
-                break;
-            case ChainstateLoadingError::ERROR_BLOCKS_WITNESS_INSUFFICIENTLY_VALIDATED:
-                strLoadError = strprintf(_("Witness data for blocks after height %d requires validation. Please restart with -reindex."),
-                                         chainman.GetConsensus().SegwitHeight);
-                break;
-            case ChainstateLoadingError::SHUTDOWN_PROBED:
-                break;
-            }
-        } else {
-            std::optional<ChainstateLoadVerifyError> maybe_verify_error;
-=======
         node::ChainstateLoadOptions options;
         options.mempool = Assert(node.mempool.get());
         options.reindex = node::fReindex;
@@ -1740,6 +1659,13 @@
         options.check_blocks = args.GetIntArg("-checkblocks", DEFAULT_CHECKBLOCKS);
         options.check_level = args.GetIntArg("-checklevel", DEFAULT_CHECKLEVEL);
         options.check_interrupt = ShutdownRequested;
+        node::ChainstateLoadArgs csl_args;
+        csl_args.address_index = args.GetBoolArg("-addressindex", particl::DEFAULT_ADDRESSINDEX);
+        csl_args.spent_index = args.GetBoolArg("-spentindex", particl::DEFAULT_SPENTINDEX);
+        csl_args.timestamp_index = args.GetBoolArg("-timestampindex", particl::DEFAULT_TIMESTAMPINDEX);
+        csl_args.balances_index = args.GetBoolArg("-balancesindex", particl::DEFAULT_BALANCESINDEX);
+        options.args = csl_args;
+        options.reindex = options.reindex || node::particl::ShouldAutoReindex(chainman, cache_sizes, options);
         options.coins_error_cb = [] {
             uiInterface.ThreadSafeMessageBox(
                 _("Error reading from database, shutting down."),
@@ -1749,7 +1675,6 @@
         uiInterface.InitMessage(_("Loading block index…").translated);
         const int64_t load_block_index_start_time = GetTimeMillis();
         auto catch_exceptions = [](auto&& f) {
->>>>>>> 895937ed
             try {
                 return f();
             } catch (const std::exception& e) {
@@ -1771,15 +1696,11 @@
             }
         }
 
-<<<<<<< HEAD
-        if (!fLoaded && !ShutdownRequestedMainThread()) {
-=======
         if (status == node::ChainstateLoadStatus::FAILURE_INCOMPATIBLE_DB) {
             return InitError(error);
         }
 
-        if (!fLoaded && !ShutdownRequested()) {
->>>>>>> 895937ed
+        if (!fLoaded && !ShutdownRequestedMainThread()) {
             // first suggest a reindex
             if (!options.reindex) {
                 bool fRet = uiInterface.ThreadSafeQuestion(
@@ -1821,8 +1742,7 @@
             return InitError(*error);
         }
 
-<<<<<<< HEAD
-        g_txindex = std::make_unique<TxIndex>(cache_sizes.tx_index, false, fReindex);
+        g_txindex = std::make_unique<TxIndex>(interfaces::MakeChain(node), cache_sizes.tx_index, false, fReindex);
 
         if (gArgs.GetBoolArg("-csindex", particl::DEFAULT_CSINDEX)) {
             g_txindex->m_cs_index = true;
@@ -1830,11 +1750,7 @@
                 g_txindex->AppendCSAddress(addr);
             }
         }
-        if (!g_txindex->Start(chainman.ActiveChainstate())) {
-=======
-        g_txindex = std::make_unique<TxIndex>(interfaces::MakeChain(node), cache_sizes.tx_index, false, fReindex);
         if (!g_txindex->Start()) {
->>>>>>> 895937ed
             return false;
         }
     }
