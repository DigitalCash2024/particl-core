// Copyright (c) 2009-2010 Satoshi Nakamoto
// Copyright (c) 2009-2020 The Bitcoin Core developers
// Distributed under the MIT software license, see the accompanying
// file COPYING or http://www.opensource.org/licenses/mit-license.php.

#if defined(HAVE_CONFIG_H)
#include <config/bitcoin-config.h>
#endif

#include <init.h>

#include <addrman.h>
#include <amount.h>
#include <banman.h>
#include <blockfilter.h>
#include <chain.h>
#include <chainparams.h>
#include <compat/sanity.h>
#include <fs.h>
#include <hash.h>
#include <httprpc.h>
#include <httpserver.h>
#include <index/blockfilterindex.h>
#include <index/coinstatsindex.h>
#include <index/txindex.h>
#include <init/common.h>
#include <interfaces/chain.h>
#include <interfaces/node.h>
#include <mapport.h>
#include <miner.h>
#include <net.h>
#include <net_permissions.h>
#include <net_processing.h>
#include <netbase.h>
#include <node/blockstorage.h>
#include <node/context.h>
#include <node/ui_interface.h>
#include <policy/feerate.h>
#include <policy/fees.h>
#include <policy/policy.h>
#include <policy/settings.h>
#include <protocol.h>
#include <rpc/blockchain.h>
#include <rpc/register.h>
#include <rpc/server.h>
#include <rpc/util.h>
#include <scheduler.h>
#include <script/sigcache.h>
#include <script/standard.h>
#include <shutdown.h>
#include <sync.h>
#include <timedata.h>
#include <torcontrol.h>
#include <txdb.h>
#include <txmempool.h>
#include <txorphanage.h>
#include <util/asmap.h>
#include <util/check.h>
#include <util/moneystr.h>
#include <util/string.h>
#include <util/system.h>
#include <util/thread.h>
#include <util/threadnames.h>
#include <util/translation.h>
#include <validation.h>
#include <validationinterface.h>
#include <blind.h>
#include <smsg/smessage.h>
#include <smsg/rpcsmessage.h>
#include <insight/rpc.h>
#include <pos/miner.h>
#include <pos/kernel.h>
#include <core_io.h>
#ifdef ENABLE_WALLET
#include <wallet/hdwallet.h>
#endif
#if ENABLE_USBDEVICE
#include <usbdevice/rpcusbdevice.h>
#include <usbdevice/usbdevice.h>
#endif

#include <walletinitinterface.h>

#include <functional>
#include <set>
#include <stdint.h>
#include <stdio.h>
#include <thread>
#include <vector>

#ifndef WIN32
#include <attributes.h>
#include <cerrno>
#include <signal.h>
#include <sys/stat.h>
#endif

#include <boost/algorithm/string/replace.hpp>
#include <boost/signals2/signal.hpp>

#if ENABLE_ZMQ
#include <zmq/zmqabstractnotifier.h>
#include <zmq/zmqnotificationinterface.h>
#include <zmq/zmqrpc.h>
#endif

#include <insight/insight.h>

static const bool DEFAULT_PROXYRANDOMIZE = true;
static const bool DEFAULT_REST_ENABLE = false;

#ifdef WIN32
// Win32 LevelDB doesn't use filedescriptors, and the ones used for
// accessing block files don't count towards the fd_set size limit
// anyway.
#define MIN_CORE_FILEDESCRIPTORS 0
#else
#define MIN_CORE_FILEDESCRIPTORS 150
#endif

#ifdef WIN32
HWND winHwnd = nullptr;
MSG winMsg;
const char lpcszClassName[] = "messageClass";

LRESULT APIENTRY MainWndProc(HWND hwnd, UINT uMsg, WPARAM wParam, LPARAM lParam)
{
    switch (uMsg) {
        case WM_CLOSE:
            StartShutdown();
            return 1;
        default:
            break;
    }
    return DefWindowProc(hwnd, uMsg, wParam, lParam);
};

int CreateMessageWindow()
{
    // Create a message-only window to intercept WM_CLOSE events from particld

    WNDCLASSEX WindowClassEx;
    ZeroMemory(&WindowClassEx, sizeof(WNDCLASSEX));
    WindowClassEx.cbSize = sizeof(WNDCLASSEX);
    WindowClassEx.lpfnWndProc = MainWndProc;
    WindowClassEx.hInstance = nullptr;
    WindowClassEx.lpszClassName = lpcszClassName;

    if (!RegisterClassEx(&WindowClassEx)) {
        tfm::format(std::cerr, "RegisterClassEx failed: %d.\n", GetLastError());
        return 1;
    }
    winHwnd = CreateWindowEx(0, lpcszClassName, NULL, 0, 0, 0, 0, 0, HWND_MESSAGE, NULL, nullptr, NULL);
    if (!winHwnd) {
        tfm::format(std::cerr, "CreateWindowEx failed: %d.\n", GetLastError());
        return 1;
    }

    ShowWindow(winHwnd, SW_SHOWDEFAULT);

    return 0;
};

int CloseMessageWindow()
{
    if (!winHwnd) {
        return 0;
    }
    if (!DestroyWindow(winHwnd)) {
        tfm::format(std::cerr, "DestroyWindow failed: %d.\n", GetLastError());
        return 1;
    }
    if (!UnregisterClass(lpcszClassName, nullptr)) {
        tfm::format(std::cerr, "UnregisterClass failed: %d.\n", GetLastError());
        return 1;
    }

    return 0;
};
#endif

static const char* DEFAULT_ASMAP_FILENAME="ip_asn.map";

/**
 * The PID file facilities.
 */
static const char* BITCOIN_PID_FILENAME = "particl.pid";

static fs::path GetPidFile(const ArgsManager& args)
{
    return AbsPathForConfigVal(fs::path(args.GetArg("-pid", BITCOIN_PID_FILENAME)));
}

[[nodiscard]] static bool CreatePidFile(const ArgsManager& args)
{
    fsbridge::ofstream file{GetPidFile(args)};
    if (file) {
#ifdef WIN32
        tfm::format(file, "%d\n", GetCurrentProcessId());
#else
        tfm::format(file, "%d\n", getpid());
#endif
        return true;
    } else {
        return InitError(strprintf(_("Unable to create the PID file '%s': %s"), GetPidFile(args).string(), std::strerror(errno)));
    }
}

//////////////////////////////////////////////////////////////////////////////
//
// Shutdown
//

//
// Thread management and startup/shutdown:
//
// The network-processing threads are all part of a thread group
// created by AppInit() or the Qt main() function.
//
// A clean exit happens when StartShutdown() or the SIGTERM
// signal handler sets ShutdownRequested(), which makes main thread's
// WaitForShutdown() interrupts the thread group.
// And then, WaitForShutdown() makes all other on-going threads
// in the thread group join the main thread.
// Shutdown() is then called to clean up database connections, and stop other
// threads that should only be stopped after the main network-processing
// threads have exited.
//
// Shutdown for Qt is very similar, only it uses a QTimer to detect
// ShutdownRequested() getting set, and then does the normal Qt
// shutdown thing.
//

bool ShutdownRequestedMainThread()
{
#ifdef WIN32
    // Only particld will create a hidden window to receive messages
    while (winHwnd && PeekMessage(&winMsg, 0, 0, 0, PM_REMOVE)) {
        TranslateMessage(&winMsg);
        DispatchMessage(&winMsg);
    }
#endif
    return ShutdownRequested();
}

void Interrupt(NodeContext& node)
{
    InterruptHTTPServer();
    InterruptHTTPRPC();
    InterruptRPC();
    InterruptREST();
    InterruptTorControl();
    InterruptMapPort();
    if (node.connman)
        node.connman->Interrupt();
    if (g_txindex) {
        g_txindex->Interrupt();
    }
    ForEachBlockFilterIndex([](BlockFilterIndex& index) { index.Interrupt(); });
    if (g_coin_stats_index) {
        g_coin_stats_index->Interrupt();
    }
}

void Shutdown(NodeContext& node)
{
    static Mutex g_shutdown_mutex;
    TRY_LOCK(g_shutdown_mutex, lock_shutdown);
    if (!lock_shutdown) return;
    LogPrintf("%s: In progress...\n", __func__);
    Assert(node.args);

    /// Note: Shutdown() must be able to handle cases in which initialization failed part of the way,
    /// for example if the data directory was found to be locked.
    /// Be sure that anything that writes files or flushes caches only does this if the respective
    /// module was initialized.
    util::ThreadRename("shutoff");
    if (node.mempool) node.mempool->AddTransactionsUpdated(1);

    StopHTTPRPC();
    StopREST();
    StopRPC();
    StopHTTPServer();
    smsgModule.Shutdown();
#ifdef ENABLE_WALLET
    StopThreadStakeMiner();
#endif
    for (const auto& client : node.chain_clients) {
        client->flush();
    }
    StopMapPort();

    // Because these depend on each-other, we make sure that neither can be
    // using the other before destroying them.
    if (node.peerman) UnregisterValidationInterface(node.peerman.get());
    if (node.connman) node.connman->Stop();

    StopTorControl();

    // After everything has been shut down, but before things get flushed, stop the
    // CScheduler/checkqueue, scheduler and load block thread.
    if (node.scheduler) node.scheduler->stop();
    if (node.chainman && node.chainman->m_load_block.joinable()) node.chainman->m_load_block.join();
    StopScriptCheckWorkerThreads();

    // After the threads that potentially access these pointers have been stopped,
    // destruct and reset all to nullptr.
    node.peerman.reset();
    node.connman.reset();
    node.banman.reset();
    node.addrman.reset();

    if (node.mempool && node.mempool->IsLoaded() && node.args->GetArg("-persistmempool", DEFAULT_PERSIST_MEMPOOL)) {
        DumpMempool(*node.mempool);
    }

    // Drop transactions we were still watching, and record fee estimations.
    if (node.fee_estimator) node.fee_estimator->Flush();

    // FlushStateToDisk generates a ChainStateFlushed callback, which we should avoid missing
    if (node.chainman) {
        LOCK(cs_main);
        for (CChainState* chainstate : node.chainman->GetAll()) {
            if (chainstate->CanFlushToDisk()) {
                chainstate->ForceFlushStateToDisk();
            }
        }
    }

    // After there are no more peers/RPC left to give us new data which may generate
    // CValidationInterface callbacks, flush them...
    GetMainSignals().FlushBackgroundCallbacks();

    // Stop and delete all indexes only after flushing background callbacks.
    if (g_txindex) {
        g_txindex->Stop();
        g_txindex.reset();
    }
    if (g_coin_stats_index) {
        g_coin_stats_index->Stop();
        g_coin_stats_index.reset();
    }
    ForEachBlockFilterIndex([](BlockFilterIndex& index) { index.Stop(); });
    DestroyAllBlockFilterIndexes();

    // Any future callbacks will be dropped. This should absolutely be safe - if
    // missing a callback results in an unrecoverable situation, unclean shutdown
    // would too. The only reason to do the above flushes is to let the wallet catch
    // up with our current chain to avoid any strange pruning edge cases and make
    // next startup faster by avoiding rescan.

    if (node.chainman) {
        LOCK(cs_main);
        for (CChainState* chainstate : node.chainman->GetAll()) {
            if (chainstate->CanFlushToDisk()) {
                chainstate->ForceFlushStateToDisk();
                chainstate->ResetCoinsViews();
            }
        }
        pblocktree.reset();
    }
    for (const auto& client : node.chain_clients) {
        client->stop();
    }

#if ENABLE_ZMQ
    if (g_zmq_notification_interface) {
        UnregisterValidationInterface(g_zmq_notification_interface);
        delete g_zmq_notification_interface;
        g_zmq_notification_interface = nullptr;
    }
#endif

#if ENABLE_USBDEVICE
    usb_device::ShutdownHardwareIntegration();
#endif

#ifdef WIN32
    CloseMessageWindow();
#endif

    node.chain_clients.clear();
    UnregisterAllValidationInterfaces();
    GetMainSignals().UnregisterBackgroundSignalScheduler();
    init::UnsetGlobals();
    node.mempool.reset();
    node.fee_estimator.reset();
    node.chainman = nullptr;
    node.scheduler.reset();

    try {
        if (!fs::remove(GetPidFile(*node.args))) {
            LogPrintf("%s: Unable to remove PID file: File does not exist\n", __func__);
        }
    } catch (const fs::filesystem_error& e) {
        LogPrintf("%s: Unable to remove PID file: %s\n", __func__, fsbridge::get_filesystem_error_message(e));
    }

    node.args = nullptr;
    LogPrintf("%s: done\n", __func__);
}

/**
 * Signal handlers are very limited in what they are allowed to do.
 * The execution context the handler is invoked in is not guaranteed,
 * so we restrict handler operations to just touching variables:
 */
#ifndef WIN32
static void HandleSIGTERM(int)
{
    StartShutdown();
}

static void HandleSIGHUP(int)
{
    LogInstance().m_reopen_file = true;
}
#else
static BOOL WINAPI consoleCtrlHandler(DWORD dwCtrlType)
{
    StartShutdown();
    Sleep(INFINITE);
    return true;
}
#endif

#ifndef WIN32
static void registerSignalHandler(int signal, void(*handler)(int))
{
    struct sigaction sa;
    sa.sa_handler = handler;
    sigemptyset(&sa.sa_mask);
    sa.sa_flags = 0;
    sigaction(signal, &sa, nullptr);
}
#endif

static boost::signals2::connection rpc_notify_block_change_connection;
static void OnRPCStarted()
{
    rpc_notify_block_change_connection = uiInterface.NotifyBlockTip_connect(std::bind(RPCNotifyBlockChange, std::placeholders::_2));
}

static void OnRPCStopped()
{
    rpc_notify_block_change_connection.disconnect();
    RPCNotifyBlockChange(nullptr);
    g_best_block_cv.notify_all();
    LogPrint(BCLog::RPC, "RPC stopped.\n");
}

void SetupServerArgs(NodeContext& node)
{
    assert(!node.args);
    node.args = &gArgs;
    ArgsManager& argsman = *node.args;

    SetupHelpOptions(argsman);
    argsman.AddArg("-help-debug", "Print help message with debugging options and exit", ArgsManager::ALLOW_ANY, OptionsCategory::DEBUG_TEST); // server-only for now

    init::AddLoggingArgs(argsman);

    const auto defaultBaseParams = CreateBaseChainParams(CBaseChainParams::MAIN);
    const auto testnetBaseParams = CreateBaseChainParams(CBaseChainParams::TESTNET);
    const auto signetBaseParams = CreateBaseChainParams(CBaseChainParams::SIGNET);
    const auto regtestBaseParams = CreateBaseChainParams(CBaseChainParams::REGTEST);
    const auto defaultChainParams = CreateChainParams(argsman, CBaseChainParams::MAIN);
    const auto testnetChainParams = CreateChainParams(argsman, CBaseChainParams::TESTNET);
    const auto signetChainParams = CreateChainParams(argsman, CBaseChainParams::SIGNET);
    const auto regtestChainParams = CreateChainParams(argsman, CBaseChainParams::REGTEST);

    // Hidden Options
    std::vector<std::string> hidden_args = {
        "-dbcrashratio", "-forcecompactdb",
        // GUI args. These will be overwritten by SetupUIArgs for the GUI
        "-choosedatadir", "-lang=<lang>", "-min", "-resetguisettings", "-splash", "-uiplatform"};

    argsman.AddArg("-version", "Print version and exit", ArgsManager::ALLOW_ANY, OptionsCategory::OPTIONS);
#if HAVE_SYSTEM
    argsman.AddArg("-alertnotify=<cmd>", "Execute command when a relevant alert is received or we see a really long fork (%s in cmd is replaced by message)", ArgsManager::ALLOW_ANY, OptionsCategory::OPTIONS);
#endif
    argsman.AddArg("-assumevalid=<hex>", strprintf("If this block is in the chain assume that it and its ancestors are valid and potentially skip their script verification (0 to verify all, default: %s, testnet: %s, signet: %s)", defaultChainParams->GetConsensus().defaultAssumeValid.GetHex(), testnetChainParams->GetConsensus().defaultAssumeValid.GetHex(), signetChainParams->GetConsensus().defaultAssumeValid.GetHex()), ArgsManager::ALLOW_ANY, OptionsCategory::OPTIONS);
    argsman.AddArg("-blocksdir=<dir>", "Specify directory to hold blocks subdirectory for *.dat files (default: <datadir>)", ArgsManager::ALLOW_ANY, OptionsCategory::OPTIONS);
    argsman.AddArg("-fastprune", "Use smaller block files and lower minimum prune height for testing purposes", ArgsManager::ALLOW_ANY | ArgsManager::DEBUG_ONLY, OptionsCategory::DEBUG_TEST);
#if HAVE_SYSTEM
    argsman.AddArg("-blocknotify=<cmd>", "Execute command when the best block changes (%s in cmd is replaced by block hash)", ArgsManager::ALLOW_ANY, OptionsCategory::OPTIONS);
#endif
    argsman.AddArg("-blockreconstructionextratxn=<n>", strprintf("Extra transactions to keep in memory for compact block reconstructions (default: %u)", DEFAULT_BLOCK_RECONSTRUCTION_EXTRA_TXN), ArgsManager::ALLOW_ANY, OptionsCategory::OPTIONS);
    argsman.AddArg("-blocksonly", strprintf("Whether to reject transactions from network peers. Automatic broadcast and rebroadcast of any transactions from inbound peers is disabled, unless the peer has the 'forcerelay' permission. RPC transactions are not affected. (default: %u)", DEFAULT_BLOCKSONLY), ArgsManager::ALLOW_ANY, OptionsCategory::OPTIONS);
    argsman.AddArg("-coinstatsindex", strprintf("Maintain coinstats index used by the gettxoutsetinfo RPC (default: %u)", DEFAULT_COINSTATSINDEX), ArgsManager::ALLOW_ANY, OptionsCategory::OPTIONS);
    argsman.AddArg("-conf=<file>", strprintf("Specify path to read-only configuration file. Relative paths will be prefixed by datadir location. (default: %s)", BITCOIN_CONF_FILENAME), ArgsManager::ALLOW_ANY, OptionsCategory::OPTIONS);
    argsman.AddArg("-datadir=<dir>", "Specify data directory", ArgsManager::ALLOW_ANY, OptionsCategory::OPTIONS);
    argsman.AddArg("-dbbatchsize", strprintf("Maximum database write batch size in bytes (default: %u)", nDefaultDbBatchSize), ArgsManager::ALLOW_ANY | ArgsManager::DEBUG_ONLY, OptionsCategory::OPTIONS);
    argsman.AddArg("-dbcache=<n>", strprintf("Maximum database cache size <n> MiB (%d to %d, default: %d). In addition, unused mempool memory is shared for this cache (see -maxmempool).", nMinDbCache, nMaxDbCache, nDefaultDbCache), ArgsManager::ALLOW_ANY, OptionsCategory::OPTIONS);
    argsman.AddArg("-feefilter", strprintf("Tell other nodes to filter invs to us by our mempool min fee (default: %u)", DEFAULT_FEEFILTER), ArgsManager::ALLOW_ANY | ArgsManager::DEBUG_ONLY, OptionsCategory::OPTIONS);
    argsman.AddArg("-includeconf=<file>", "Specify additional configuration file, relative to the -datadir path (only useable from configuration file, not command line)", ArgsManager::ALLOW_ANY, OptionsCategory::OPTIONS);
    argsman.AddArg("-loadblock=<file>", "Imports blocks from external file on startup", ArgsManager::ALLOW_ANY, OptionsCategory::OPTIONS);
    argsman.AddArg("-maxmempool=<n>", strprintf("Keep the transaction memory pool below <n> megabytes (default: %u)", DEFAULT_MAX_MEMPOOL_SIZE), ArgsManager::ALLOW_ANY, OptionsCategory::OPTIONS);
    argsman.AddArg("-maxorphantx=<n>", strprintf("Keep at most <n> unconnectable transactions in memory (default: %u)", DEFAULT_MAX_ORPHAN_TRANSACTIONS), ArgsManager::ALLOW_ANY, OptionsCategory::OPTIONS);
    argsman.AddArg("-mempoolexpiry=<n>", strprintf("Do not keep transactions in the mempool longer than <n> hours (default: %u)", DEFAULT_MEMPOOL_EXPIRY), ArgsManager::ALLOW_ANY, OptionsCategory::OPTIONS);
    argsman.AddArg("-minimumchainwork=<hex>", strprintf("Minimum work assumed to exist on a valid chain in hex (default: %s, testnet: %s, signet: %s)", defaultChainParams->GetConsensus().nMinimumChainWork.GetHex(), testnetChainParams->GetConsensus().nMinimumChainWork.GetHex(), signetChainParams->GetConsensus().nMinimumChainWork.GetHex()), ArgsManager::ALLOW_ANY | ArgsManager::DEBUG_ONLY, OptionsCategory::OPTIONS);
    argsman.AddArg("-par=<n>", strprintf("Set the number of script verification threads (%u to %d, 0 = auto, <0 = leave that many cores free, default: %d)",
        -GetNumCores(), MAX_SCRIPTCHECK_THREADS, DEFAULT_SCRIPTCHECK_THREADS), ArgsManager::ALLOW_ANY, OptionsCategory::OPTIONS);
    argsman.AddArg("-persistmempool", strprintf("Whether to save the mempool on shutdown and load on restart (default: %u)", DEFAULT_PERSIST_MEMPOOL), ArgsManager::ALLOW_ANY, OptionsCategory::OPTIONS);
    argsman.AddArg("-pid=<file>", strprintf("Specify pid file. Relative paths will be prefixed by a net-specific datadir location. (default: %s)", BITCOIN_PID_FILENAME), ArgsManager::ALLOW_ANY, OptionsCategory::OPTIONS);
    argsman.AddArg("-prune=<n>", strprintf("Reduce storage requirements by enabling pruning (deleting) of old blocks. This allows the pruneblockchain RPC to be called to delete specific blocks, and enables automatic pruning of old blocks if a target size in MiB is provided. This mode is incompatible with -txindex, -coinstatsindex and -rescan. "
            "Warning: Reverting this setting requires re-downloading the entire blockchain. "
            "(default: 0 = disable pruning blocks, 1 = allow manual pruning via RPC, >=%u = automatically prune block files to stay under the specified target size in MiB)", MIN_DISK_SPACE_FOR_BLOCK_FILES / 1024 / 1024), ArgsManager::ALLOW_ANY, OptionsCategory::OPTIONS);
    argsman.AddArg("-reindex", "Rebuild chain state and block index from the blk*.dat files on disk", ArgsManager::ALLOW_ANY, OptionsCategory::OPTIONS);
    argsman.AddArg("-reindex-chainstate", "Rebuild chain state from the currently indexed blocks. When in pruning mode or if blocks on disk might be corrupted, use full -reindex instead.", ArgsManager::ALLOW_ANY, OptionsCategory::OPTIONS);
    argsman.AddArg("-settings=<file>", strprintf("Specify path to dynamic settings data file. Can be disabled with -nosettings. File is written at runtime and not meant to be edited by users (use %s instead for custom settings). Relative paths will be prefixed by datadir location. (default: %s)", BITCOIN_CONF_FILENAME, BITCOIN_SETTINGS_FILENAME), ArgsManager::ALLOW_ANY, OptionsCategory::OPTIONS);
    argsman.AddArg("-skiprangeproofverify", "Skip verifying rangeproofs when reindexing or importing.", ArgsManager::ALLOW_ANY, OptionsCategory::OPTIONS);
#if HAVE_SYSTEM
    argsman.AddArg("-startupnotify=<cmd>", "Execute command on startup.", ArgsManager::ALLOW_ANY, OptionsCategory::OPTIONS);
#endif
#ifndef WIN32
    argsman.AddArg("-sysperms", "Create new files with system default permissions, instead of umask 077 (only effective with disabled wallet functionality)", ArgsManager::ALLOW_ANY, OptionsCategory::OPTIONS);
#else
    hidden_args.emplace_back("-sysperms");
#endif
    argsman.AddArg("-txindex", strprintf("Maintain a full transaction index, used by the getrawtransaction rpc call (default: %u)", DEFAULT_TXINDEX), ArgsManager::ALLOW_ANY, OptionsCategory::OPTIONS);
    argsman.AddArg("-blockfilterindex=<type>",
                 strprintf("Maintain an index of compact filters by block (default: %s, values: %s).", DEFAULT_BLOCKFILTERINDEX, ListBlockFilterTypes()) +
                 " If <type> is not supplied or if <type> = 1, indexes for all known types are enabled.",
                 ArgsManager::ALLOW_ANY, OptionsCategory::OPTIONS);

    // Particl specific
    argsman.AddArg("-addressindex", strprintf("Maintain a full address index, used to query for the balance, txids and unspent outputs for addresses (default: %u)", DEFAULT_ADDRESSINDEX), ArgsManager::ALLOW_ANY, OptionsCategory::OPTIONS);
    argsman.AddArg("-timestampindex", strprintf("Maintain a timestamp index for block hashes, used to query blocks hashes by a range of timestamps (default: %u)", DEFAULT_TIMESTAMPINDEX), ArgsManager::ALLOW_ANY, OptionsCategory::OPTIONS);
    argsman.AddArg("-spentindex", strprintf("Maintain a full spent index, used to query the spending txid and input index for an outpoint (default: %u)", DEFAULT_SPENTINDEX), ArgsManager::ALLOW_ANY, OptionsCategory::OPTIONS);
    argsman.AddArg("-balancesindex", strprintf("Maintain a balances index per block (default: %u)", DEFAULT_BALANCESINDEX), ArgsManager::ALLOW_ANY, OptionsCategory::OPTIONS);
    argsman.AddArg("-csindex", strprintf("Maintain an index of outputs by coldstaking address (default: %u)", DEFAULT_CSINDEX), ArgsManager::ALLOW_ANY, OptionsCategory::OPTIONS);
    argsman.AddArg("-cswhitelist", strprintf("Only index coldstaked outputs with matching stake address. Can be specified multiple times."), ArgsManager::ALLOW_ANY, OptionsCategory::OPTIONS);

    argsman.AddArg("-dbmaxopenfiles", strprintf("Maximum number of open files parameter passed to level-db (default: %u)", DEFAULT_DB_MAX_OPEN_FILES), ArgsManager::ALLOW_ANY, OptionsCategory::OPTIONS);
    argsman.AddArg("-dbcompression", strprintf("Database compression parameter passed to level-db (default: %s)", DEFAULT_DB_COMPRESSION ? "true" : "false"), ArgsManager::ALLOW_ANY, OptionsCategory::OPTIONS);

    argsman.AddArg("-findpeers", "Node will search for peers (default: 1)", ArgsManager::ALLOW_ANY, OptionsCategory::CONNECTION);

    argsman.AddArg("-lookuptorcontrolhost=<protocol>", strprintf("Allow a hostname to be specified for the -torcontrol option. Must be \"any\", \"ipv4\", or \"ipv6\" (default: %s)", ""), ArgsManager::ALLOW_ANY, OptionsCategory::CONNECTION);
    // end Particl specific

    argsman.AddArg("-addnode=<ip>", strprintf("Add a node to connect to and attempt to keep the connection open (see the addnode RPC help for more info). This option can be specified multiple times to add multiple nodes; connections are limited to %u at a time and are counted separately from the -maxconnections limit.", MAX_ADDNODE_CONNECTIONS), ArgsManager::ALLOW_ANY | ArgsManager::NETWORK_ONLY, OptionsCategory::CONNECTION);
    argsman.AddArg("-banscore=<n>", strprintf("Threshold for disconnecting misbehaving peers (default: %u)", DEFAULT_BANSCORE_THRESHOLD), ArgsManager::ALLOW_ANY, OptionsCategory::CONNECTION);
    argsman.AddArg("-asmap=<file>", strprintf("Specify asn mapping used for bucketing of the peers (default: %s). Relative paths will be prefixed by the net-specific datadir location.", DEFAULT_ASMAP_FILENAME), ArgsManager::ALLOW_ANY, OptionsCategory::CONNECTION);
    argsman.AddArg("-bantime=<n>", strprintf("Default duration (in seconds) of manually configured bans (default: %u)", DEFAULT_MISBEHAVING_BANTIME), ArgsManager::ALLOW_ANY, OptionsCategory::CONNECTION);
    argsman.AddArg("-bind=<addr>[:<port>][=onion]", strprintf("Bind to given address and always listen on it (default: 0.0.0.0). Use [host]:port notation for IPv6. Append =onion to tag any incoming connections to that address and port as incoming Tor connections (default: 127.0.0.1:%u=onion, testnet: 127.0.0.1:%u=onion, signet: 127.0.0.1:%u=onion, regtest: 127.0.0.1:%u=onion)", defaultBaseParams->OnionServiceTargetPort(), testnetBaseParams->OnionServiceTargetPort(), signetBaseParams->OnionServiceTargetPort(), regtestBaseParams->OnionServiceTargetPort()), ArgsManager::ALLOW_ANY | ArgsManager::NETWORK_ONLY, OptionsCategory::CONNECTION);
    argsman.AddArg("-connect=<ip>", "Connect only to the specified node; -noconnect disables automatic connections (the rules for this peer are the same as for -addnode). This option can be specified multiple times to connect to multiple nodes.", ArgsManager::ALLOW_ANY | ArgsManager::NETWORK_ONLY, OptionsCategory::CONNECTION);
    argsman.AddArg("-discover", "Discover own IP addresses (default: 1 when listening and no -externalip or -proxy)", ArgsManager::ALLOW_ANY, OptionsCategory::CONNECTION);
    argsman.AddArg("-dns", strprintf("Allow DNS lookups for -addnode, -seednode and -connect (default: %u)", DEFAULT_NAME_LOOKUP), ArgsManager::ALLOW_ANY, OptionsCategory::CONNECTION);
    argsman.AddArg("-dnsseed", strprintf("Query for peer addresses via DNS lookup, if low on addresses (default: %u unless -connect used)", DEFAULT_DNSSEED), ArgsManager::ALLOW_BOOL, OptionsCategory::CONNECTION);
    argsman.AddArg("-externalip=<ip>", "Specify your own public address", ArgsManager::ALLOW_ANY, OptionsCategory::CONNECTION);
    argsman.AddArg("-fixedseeds", strprintf("Allow fixed seeds if DNS seeds don't provide peers (default: %u)", DEFAULT_FIXEDSEEDS), ArgsManager::ALLOW_BOOL, OptionsCategory::CONNECTION);
    argsman.AddArg("-forcednsseed", strprintf("Always query for peer addresses via DNS lookup (default: %u)", DEFAULT_FORCEDNSSEED), ArgsManager::ALLOW_ANY, OptionsCategory::CONNECTION);
    argsman.AddArg("-listen", "Accept connections from outside (default: 1 if no -proxy or -connect)", ArgsManager::ALLOW_ANY, OptionsCategory::CONNECTION);
    argsman.AddArg("-listenonion", strprintf("Automatically create Tor onion service (default: %d)", DEFAULT_LISTEN_ONION), ArgsManager::ALLOW_ANY, OptionsCategory::CONNECTION);
    argsman.AddArg("-maxconnections=<n>", strprintf("Maintain at most <n> connections to peers (default: %u). This limit does not apply to connections manually added via -addnode or the addnode RPC, which have a separate limit of %u.", DEFAULT_MAX_PEER_CONNECTIONS, MAX_ADDNODE_CONNECTIONS), ArgsManager::ALLOW_ANY, OptionsCategory::CONNECTION);
    argsman.AddArg("-maxreceivebuffer=<n>", strprintf("Maximum per-connection receive buffer, <n>*1000 bytes (default: %u)", DEFAULT_MAXRECEIVEBUFFER), ArgsManager::ALLOW_ANY, OptionsCategory::CONNECTION);
    argsman.AddArg("-maxsendbuffer=<n>", strprintf("Maximum per-connection send buffer, <n>*1000 bytes (default: %u)", DEFAULT_MAXSENDBUFFER), ArgsManager::ALLOW_ANY, OptionsCategory::CONNECTION);
    argsman.AddArg("-maxtimeadjustment", strprintf("Maximum allowed median peer time offset adjustment. Local perspective of time may be influenced by peers forward or backward by this amount. (default: %u seconds)", DEFAULT_MAX_TIME_ADJUSTMENT), ArgsManager::ALLOW_ANY, OptionsCategory::CONNECTION);
    argsman.AddArg("-maxuploadtarget=<n>", strprintf("Tries to keep outbound traffic under the given target (in MiB per 24h). Limit does not apply to peers with 'download' permission. 0 = no limit (default: %d)", DEFAULT_MAX_UPLOAD_TARGET), ArgsManager::ALLOW_ANY, OptionsCategory::CONNECTION);
    argsman.AddArg("-onion=<ip:port>", "Use separate SOCKS5 proxy to reach peers via Tor onion services, set -noonion to disable (default: -proxy)", ArgsManager::ALLOW_ANY, OptionsCategory::CONNECTION);
    argsman.AddArg("-i2psam=<ip:port>", "I2P SAM proxy to reach I2P peers and accept I2P connections (default: none)", ArgsManager::ALLOW_ANY, OptionsCategory::CONNECTION);
    argsman.AddArg("-i2pacceptincoming", "If set and -i2psam is also set then incoming I2P connections are accepted via the SAM proxy. If this is not set but -i2psam is set then only outgoing connections will be made to the I2P network. Ignored if -i2psam is not set. Listening for incoming I2P connections is done through the SAM proxy, not by binding to a local address and port (default: 1)", ArgsManager::ALLOW_BOOL, OptionsCategory::CONNECTION);
    argsman.AddArg("-onlynet=<net>", "Make outgoing connections only through network <net> (" + Join(GetNetworkNames(), ", ") + "). Incoming connections are not affected by this option. This option can be specified multiple times to allow multiple networks. Warning: if it is used with non-onion networks and the -onion or -proxy option is set, then outbound onion connections will still be made; use -noonion or -onion=0 to disable outbound onion connections in this case.", ArgsManager::ALLOW_ANY, OptionsCategory::CONNECTION);
    argsman.AddArg("-peerbloomfilters", strprintf("Support filtering of blocks and transaction with bloom filters (default: %u)", DEFAULT_PEERBLOOMFILTERS), ArgsManager::ALLOW_ANY, OptionsCategory::CONNECTION);
    argsman.AddArg("-peerblockfilters", strprintf("Serve compact block filters to peers per BIP 157 (default: %u)", DEFAULT_PEERBLOCKFILTERS), ArgsManager::ALLOW_ANY, OptionsCategory::CONNECTION);
    argsman.AddArg("-permitbaremultisig", strprintf("Relay non-P2SH multisig (default: %u)", DEFAULT_PERMIT_BAREMULTISIG), ArgsManager::ALLOW_ANY, OptionsCategory::CONNECTION);
    argsman.AddArg("-port=<port>", strprintf("Listen for connections on <port>. Nodes not using the default ports (default: %u, testnet: %u, signet: %u, regtest: %u) are unlikely to get incoming connections.", defaultChainParams->GetDefaultPort(), testnetChainParams->GetDefaultPort(), signetChainParams->GetDefaultPort(), regtestChainParams->GetDefaultPort()), ArgsManager::ALLOW_ANY | ArgsManager::NETWORK_ONLY, OptionsCategory::CONNECTION);
    argsman.AddArg("-proxy=<ip:port>", "Connect through SOCKS5 proxy, set -noproxy to disable (default: disabled)", ArgsManager::ALLOW_ANY, OptionsCategory::CONNECTION);
    argsman.AddArg("-proxyrandomize", strprintf("Randomize credentials for every proxy connection. This enables Tor stream isolation (default: %u)", DEFAULT_PROXYRANDOMIZE), ArgsManager::ALLOW_ANY, OptionsCategory::CONNECTION);
    argsman.AddArg("-seednode=<ip>", "Connect to a node to retrieve peer addresses, and disconnect. This option can be specified multiple times to connect to multiple nodes.", ArgsManager::ALLOW_ANY, OptionsCategory::CONNECTION);
    argsman.AddArg("-networkactive", "Enable all P2P network activity (default: 1). Can be changed by the setnetworkactive RPC command", ArgsManager::ALLOW_BOOL, OptionsCategory::CONNECTION);
    argsman.AddArg("-timeout=<n>", strprintf("Specify socket connection timeout in milliseconds. If an initial attempt to connect is unsuccessful after this amount of time, drop it (minimum: 1, default: %d)", DEFAULT_CONNECT_TIMEOUT), ArgsManager::ALLOW_ANY, OptionsCategory::CONNECTION);
    argsman.AddArg("-peertimeout=<n>", strprintf("Specify a p2p connection timeout delay in seconds. After connecting to a peer, wait this amount of time before considering disconnection based on inactivity (minimum: 1, default: %d)", DEFAULT_PEER_CONNECT_TIMEOUT), ArgsManager::ALLOW_ANY | ArgsManager::DEBUG_ONLY, OptionsCategory::CONNECTION);
    argsman.AddArg("-torcontrol=<ip>:<port>", strprintf("Tor control port to use if onion listening enabled (default: %s)", DEFAULT_TOR_CONTROL), ArgsManager::ALLOW_ANY, OptionsCategory::CONNECTION);
    argsman.AddArg("-torpassword=<pass>", "Tor control port password (default: empty)", ArgsManager::ALLOW_ANY | ArgsManager::SENSITIVE, OptionsCategory::CONNECTION);
#ifdef USE_UPNP
#if USE_UPNP
    argsman.AddArg("-upnp", "Use UPnP to map the listening port (default: 1 when listening and no -proxy)", ArgsManager::ALLOW_ANY, OptionsCategory::CONNECTION);
#else
    argsman.AddArg("-upnp", strprintf("Use UPnP to map the listening port (default: %u)", 0), ArgsManager::ALLOW_ANY, OptionsCategory::CONNECTION);
#endif
#else
    hidden_args.emplace_back("-upnp");
#endif
#ifdef USE_NATPMP
    argsman.AddArg("-natpmp", strprintf("Use NAT-PMP to map the listening port (default: %s)", DEFAULT_NATPMP ? "1 when listening and no -proxy" : "0"), ArgsManager::ALLOW_BOOL, OptionsCategory::CONNECTION);
#else
    hidden_args.emplace_back("-natpmp");
#endif // USE_NATPMP
    argsman.AddArg("-whitebind=<[permissions@]addr>", "Bind to the given address and add permission flags to the peers connecting to it. "
        "Use [host]:port notation for IPv6. Allowed permissions: " + Join(NET_PERMISSIONS_DOC, ", ") + ". "
        "Specify multiple permissions separated by commas (default: download,noban,mempool,relay). Can be specified multiple times.", ArgsManager::ALLOW_ANY, OptionsCategory::CONNECTION);

    argsman.AddArg("-whitelist=<[permissions@]IP address or network>", "Add permission flags to the peers connecting from the given IP address (e.g. 1.2.3.4) or "
        "CIDR-notated network (e.g. 1.2.3.0/24). Uses the same permissions as "
        "-whitebind. Can be specified multiple times." , ArgsManager::ALLOW_ANY, OptionsCategory::CONNECTION);

    smsg::AddOptions(argsman);

    g_wallet_init_interface.AddWalletOptions(argsman);
#ifdef ENABLE_WALLET
    if (fParticlMode) {
        CHDWallet::AddOptions(argsman);
    }
#endif

#if ENABLE_ZMQ
    argsman.AddArg("-zmqpubhashblock=<address>", "Enable publish hash block in <address>", ArgsManager::ALLOW_ANY, OptionsCategory::ZMQ);
    argsman.AddArg("-zmqpubhashtx=<address>", "Enable publish hash transaction in <address>", ArgsManager::ALLOW_ANY, OptionsCategory::ZMQ);
    argsman.AddArg("-zmqpubrawblock=<address>", "Enable publish raw block in <address>", ArgsManager::ALLOW_ANY, OptionsCategory::ZMQ);
    argsman.AddArg("-zmqpubrawtx=<address>", "Enable publish raw transaction in <address>", ArgsManager::ALLOW_ANY, OptionsCategory::ZMQ);
    argsman.AddArg("-zmqpubsequence=<address>", "Enable publish hash block and tx sequence in <address>", ArgsManager::ALLOW_ANY, OptionsCategory::ZMQ);
    argsman.AddArg("-zmqpubhashblockhwm=<n>", strprintf("Set publish hash block outbound message high water mark (default: %d)", CZMQAbstractNotifier::DEFAULT_ZMQ_SNDHWM), ArgsManager::ALLOW_ANY, OptionsCategory::ZMQ);
    argsman.AddArg("-zmqpubhashtxhwm=<n>", strprintf("Set publish hash transaction outbound message high water mark (default: %d)", CZMQAbstractNotifier::DEFAULT_ZMQ_SNDHWM), ArgsManager::ALLOW_ANY, OptionsCategory::ZMQ);
    argsman.AddArg("-zmqpubrawblockhwm=<n>", strprintf("Set publish raw block outbound message high water mark (default: %d)", CZMQAbstractNotifier::DEFAULT_ZMQ_SNDHWM), ArgsManager::ALLOW_ANY, OptionsCategory::ZMQ);
    argsman.AddArg("-zmqpubrawtxhwm=<n>", strprintf("Set publish raw transaction outbound message high water mark (default: %d)", CZMQAbstractNotifier::DEFAULT_ZMQ_SNDHWM), ArgsManager::ALLOW_ANY, OptionsCategory::ZMQ);
    argsman.AddArg("-zmqpubsequencehwm=<n>", strprintf("Set publish hash sequence message high water mark (default: %d)", CZMQAbstractNotifier::DEFAULT_ZMQ_SNDHWM), ArgsManager::ALLOW_ANY, OptionsCategory::ZMQ);

    // Particl
    argsman.AddArg("-zmqpubhashwtx=<address>", "Enable publish hash transaction received by wallets in <address>", ArgsManager::ALLOW_ANY, OptionsCategory::ZMQ);
    argsman.AddArg("-zmqpubsmsg=<address>", "Enable publish secure message in <address>", ArgsManager::ALLOW_ANY, OptionsCategory::ZMQ);
    argsman.AddArg("-serverkeyzmq=<secret_key>", "Base64 encoded string of the z85 encoded secret key for CurveZMQ.", ArgsManager::ALLOW_ANY, OptionsCategory::ZMQ);
    argsman.AddArg("-newserverkeypairzmq", "Generate new key pair for CurveZMQ, print and exit.", ArgsManager::ALLOW_ANY, OptionsCategory::ZMQ);
    argsman.AddArg("-whitelistzmq=<IP address or network>", "Whitelist peers connecting from the given IP address (e.g. 1.2.3.4) or CIDR notated network (e.g. 1.2.3.0/24). Can be specified multiple times.", ArgsManager::ALLOW_ANY, OptionsCategory::ZMQ);
#else
    hidden_args.emplace_back("-zmqpubhashblock=<address>");
    hidden_args.emplace_back("-zmqpubhashtx=<address>");
    hidden_args.emplace_back("-zmqpubrawblock=<address>");
    hidden_args.emplace_back("-zmqpubrawtx=<address>");
    hidden_args.emplace_back("-zmqpubsequence=<n>");
    hidden_args.emplace_back("-zmqpubhashblockhwm=<n>");
    hidden_args.emplace_back("-zmqpubhashtxhwm=<n>");
    hidden_args.emplace_back("-zmqpubrawblockhwm=<n>");
    hidden_args.emplace_back("-zmqpubrawtxhwm=<n>");
    hidden_args.emplace_back("-zmqpubsequencehwm=<n>");

    hidden_args.emplace_back("-zmqpubhashwtx=<address>");
    hidden_args.emplace_back("-zmqpubsmsg=<address>");
    hidden_args.emplace_back("-serverkeyzmq=<secret_key>");
    hidden_args.emplace_back("-newserverkeypairzmq");
    hidden_args.emplace_back("-whitelistzmq=<IP address or network>");
#endif

    argsman.AddArg("-checkblocks=<n>", strprintf("How many blocks to check at startup (default: %u, 0 = all)", DEFAULT_CHECKBLOCKS), ArgsManager::ALLOW_ANY | ArgsManager::DEBUG_ONLY, OptionsCategory::DEBUG_TEST);
    argsman.AddArg("-checklevel=<n>", strprintf("How thorough the block verification of -checkblocks is: %s (0-4, default: %u)", Join(CHECKLEVEL_DOC, ", "), DEFAULT_CHECKLEVEL), ArgsManager::ALLOW_ANY | ArgsManager::DEBUG_ONLY, OptionsCategory::DEBUG_TEST);
    argsman.AddArg("-checkblockindex", strprintf("Do a consistency check for the block tree, chainstate, and other validation data structures occasionally. (default: %u, regtest: %u)", defaultChainParams->DefaultConsistencyChecks(), regtestChainParams->DefaultConsistencyChecks()), ArgsManager::ALLOW_ANY | ArgsManager::DEBUG_ONLY, OptionsCategory::DEBUG_TEST);
    argsman.AddArg("-checkmempool=<n>", strprintf("Run checks every <n> transactions (default: %u, regtest: %u)", defaultChainParams->DefaultConsistencyChecks(), regtestChainParams->DefaultConsistencyChecks()), ArgsManager::ALLOW_ANY | ArgsManager::DEBUG_ONLY, OptionsCategory::DEBUG_TEST);
    argsman.AddArg("-checkpoints", strprintf("Enable rejection of any forks from the known historical chain until block %s (default: %u)", defaultChainParams->Checkpoints().GetHeight(), DEFAULT_CHECKPOINTS_ENABLED), ArgsManager::ALLOW_ANY | ArgsManager::DEBUG_ONLY, OptionsCategory::DEBUG_TEST);
    argsman.AddArg("-deprecatedrpc=<method>", "Allows deprecated RPC method(s) to be used", ArgsManager::ALLOW_ANY | ArgsManager::DEBUG_ONLY, OptionsCategory::DEBUG_TEST);
    argsman.AddArg("-stopafterblockimport", strprintf("Stop running after importing blocks from disk (default: %u)", DEFAULT_STOPAFTERBLOCKIMPORT), ArgsManager::ALLOW_ANY | ArgsManager::DEBUG_ONLY, OptionsCategory::DEBUG_TEST);
    argsman.AddArg("-stopatheight", strprintf("Stop running after reaching the given height in the main chain (default: %u)", DEFAULT_STOPATHEIGHT), ArgsManager::ALLOW_ANY | ArgsManager::DEBUG_ONLY, OptionsCategory::DEBUG_TEST);
    argsman.AddArg("-limitancestorcount=<n>", strprintf("Do not accept transactions if number of in-mempool ancestors is <n> or more (default: %u)", DEFAULT_ANCESTOR_LIMIT), ArgsManager::ALLOW_ANY | ArgsManager::DEBUG_ONLY, OptionsCategory::DEBUG_TEST);
    argsman.AddArg("-limitancestorsize=<n>", strprintf("Do not accept transactions whose size with all in-mempool ancestors exceeds <n> kilobytes (default: %u)", DEFAULT_ANCESTOR_SIZE_LIMIT), ArgsManager::ALLOW_ANY | ArgsManager::DEBUG_ONLY, OptionsCategory::DEBUG_TEST);
    argsman.AddArg("-limitdescendantcount=<n>", strprintf("Do not accept transactions if any ancestor would have <n> or more in-mempool descendants (default: %u)", DEFAULT_DESCENDANT_LIMIT), ArgsManager::ALLOW_ANY | ArgsManager::DEBUG_ONLY, OptionsCategory::DEBUG_TEST);
    argsman.AddArg("-limitdescendantsize=<n>", strprintf("Do not accept transactions if any ancestor would have more than <n> kilobytes of in-mempool descendants (default: %u).", DEFAULT_DESCENDANT_SIZE_LIMIT), ArgsManager::ALLOW_ANY | ArgsManager::DEBUG_ONLY, OptionsCategory::DEBUG_TEST);
    argsman.AddArg("-addrmantest", "Allows to test address relay on localhost", ArgsManager::ALLOW_ANY | ArgsManager::DEBUG_ONLY, OptionsCategory::DEBUG_TEST);
    argsman.AddArg("-capturemessages", "Capture all P2P messages to disk", ArgsManager::ALLOW_BOOL | ArgsManager::DEBUG_ONLY, OptionsCategory::DEBUG_TEST);
    argsman.AddArg("-mocktime=<n>", "Replace actual time with " + UNIX_EPOCH_TIME + " (default: 0)", ArgsManager::ALLOW_ANY | ArgsManager::DEBUG_ONLY, OptionsCategory::DEBUG_TEST);
    argsman.AddArg("-maxsigcachesize=<n>", strprintf("Limit sum of signature cache and script execution cache sizes to <n> MiB (default: %u)", DEFAULT_MAX_SIG_CACHE_SIZE), ArgsManager::ALLOW_ANY | ArgsManager::DEBUG_ONLY, OptionsCategory::DEBUG_TEST);
    argsman.AddArg("-maxtipage=<n>", strprintf("Maximum tip age in seconds to consider node in initial block download (default: %u)", DEFAULT_MAX_TIP_AGE), ArgsManager::ALLOW_ANY | ArgsManager::DEBUG_ONLY, OptionsCategory::DEBUG_TEST);
    argsman.AddArg("-printpriority", strprintf("Log transaction fee rate in " + CURRENCY_UNIT + "/kvB when mining blocks (default: %u)", DEFAULT_PRINTPRIORITY), ArgsManager::ALLOW_ANY | ArgsManager::DEBUG_ONLY, OptionsCategory::DEBUG_TEST);
    argsman.AddArg("-uacomment=<cmt>", "Append comment to the user agent string", ArgsManager::ALLOW_ANY, OptionsCategory::DEBUG_TEST);

    SetupChainParamsBaseOptions(argsman);

    argsman.AddArg("-acceptnonstdtxn", strprintf("Relay and mine \"non-standard\" transactions (%sdefault: %u)", "testnet/regtest only; ", !testnetChainParams->RequireStandard()), ArgsManager::ALLOW_ANY | ArgsManager::DEBUG_ONLY, OptionsCategory::NODE_RELAY);
    argsman.AddArg("-incrementalrelayfee=<amt>", strprintf("Fee rate (in %s/kvB) used to define cost of relay, used for mempool limiting and BIP 125 replacement. (default: %s)", CURRENCY_UNIT, FormatMoney(DEFAULT_INCREMENTAL_RELAY_FEE)), ArgsManager::ALLOW_ANY | ArgsManager::DEBUG_ONLY, OptionsCategory::NODE_RELAY);
    argsman.AddArg("-dustrelayfee=<amt>", strprintf("Fee rate (in %s/kvB) used to define dust, the value of an output such that it will cost more than its value in fees at this fee rate to spend it. (default: %s)", CURRENCY_UNIT, FormatMoney(DUST_RELAY_TX_FEE)), ArgsManager::ALLOW_ANY | ArgsManager::DEBUG_ONLY, OptionsCategory::NODE_RELAY);
    argsman.AddArg("-bytespersigop", strprintf("Equivalent bytes per sigop in transactions for relay and mining (default: %u)", DEFAULT_BYTES_PER_SIGOP), ArgsManager::ALLOW_ANY, OptionsCategory::NODE_RELAY);
    argsman.AddArg("-datacarrier", strprintf("Relay and mine data carrier transactions (default: %u)", DEFAULT_ACCEPT_DATACARRIER), ArgsManager::ALLOW_ANY, OptionsCategory::NODE_RELAY);
    argsman.AddArg("-datacarriersize", strprintf("Maximum size of data in data carrier transactions we relay and mine (default: %u)", MAX_OP_RETURN_RELAY), ArgsManager::ALLOW_ANY, OptionsCategory::NODE_RELAY);
    argsman.AddArg("-minrelaytxfee=<amt>", strprintf("Fees (in %s/kvB) smaller than this are considered zero fee for relaying, mining and transaction creation (default: %s)",
        CURRENCY_UNIT, FormatMoney(DEFAULT_MIN_RELAY_TX_FEE)), ArgsManager::ALLOW_ANY, OptionsCategory::NODE_RELAY);
    argsman.AddArg("-whitelistforcerelay", strprintf("Add 'forcerelay' permission to whitelisted inbound peers with default permissions. This will relay transactions even if the transactions were already in the mempool. (default: %d)", DEFAULT_WHITELISTFORCERELAY), ArgsManager::ALLOW_ANY, OptionsCategory::NODE_RELAY);
    argsman.AddArg("-whitelistrelay", strprintf("Add 'relay' permission to whitelisted inbound peers with default permissions. This will accept relayed transactions even when not relaying transactions (default: %d)", DEFAULT_WHITELISTRELAY), ArgsManager::ALLOW_ANY, OptionsCategory::NODE_RELAY);


    argsman.AddArg("-blockmaxweight=<n>", strprintf("Set maximum BIP141 block weight (default: %d)", DEFAULT_BLOCK_MAX_WEIGHT), ArgsManager::ALLOW_ANY, OptionsCategory::BLOCK_CREATION);
    argsman.AddArg("-blockmintxfee=<amt>", strprintf("Set lowest fee rate (in %s/kvB) for transactions to be included in block creation. (default: %s)", CURRENCY_UNIT, FormatMoney(DEFAULT_BLOCK_MIN_TX_FEE)), ArgsManager::ALLOW_ANY, OptionsCategory::BLOCK_CREATION);
    argsman.AddArg("-blockversion=<n>", "Override block version to test forking scenarios", ArgsManager::ALLOW_ANY | ArgsManager::DEBUG_ONLY, OptionsCategory::BLOCK_CREATION);

    argsman.AddArg("-rest", strprintf("Accept public REST requests (default: %u)", DEFAULT_REST_ENABLE), ArgsManager::ALLOW_ANY, OptionsCategory::RPC);
    argsman.AddArg("-rpcallowip=<ip>", "Allow JSON-RPC connections from specified source. Valid for <ip> are a single IP (e.g. 1.2.3.4), a network/netmask (e.g. 1.2.3.4/255.255.255.0) or a network/CIDR (e.g. 1.2.3.4/24). This option can be specified multiple times", ArgsManager::ALLOW_ANY, OptionsCategory::RPC);
    argsman.AddArg("-rpcauth=<userpw>", "Username and HMAC-SHA-256 hashed password for JSON-RPC connections. The field <userpw> comes in the format: <USERNAME>:<SALT>$<HASH>. A canonical python script is included in share/rpcauth. The client then connects normally using the rpcuser=<USERNAME>/rpcpassword=<PASSWORD> pair of arguments. This option can be specified multiple times", ArgsManager::ALLOW_ANY | ArgsManager::SENSITIVE, OptionsCategory::RPC);
    argsman.AddArg("-rpcbind=<addr>[:port]", "Bind to given address to listen for JSON-RPC connections. Do not expose the RPC server to untrusted networks such as the public internet! This option is ignored unless -rpcallowip is also passed. Port is optional and overrides -rpcport. Use [host]:port notation for IPv6. This option can be specified multiple times (default: 127.0.0.1 and ::1 i.e., localhost)", ArgsManager::ALLOW_ANY | ArgsManager::NETWORK_ONLY | ArgsManager::SENSITIVE, OptionsCategory::RPC);
    argsman.AddArg("-rpccookiefile=<loc>", "Location of the auth cookie. Relative paths will be prefixed by a net-specific datadir location. (default: data dir)", ArgsManager::ALLOW_ANY, OptionsCategory::RPC);
    argsman.AddArg("-rpcpassword=<pw>", "Password for JSON-RPC connections", ArgsManager::ALLOW_ANY | ArgsManager::SENSITIVE, OptionsCategory::RPC);
    argsman.AddArg("-rpcport=<port>", strprintf("Listen for JSON-RPC connections on <port> (default: %u, testnet: %u, signet: %u, regtest: %u)", defaultBaseParams->RPCPort(), testnetBaseParams->RPCPort(), signetBaseParams->RPCPort(), regtestBaseParams->RPCPort()), ArgsManager::ALLOW_ANY | ArgsManager::NETWORK_ONLY, OptionsCategory::RPC);
    argsman.AddArg("-rpcserialversion", strprintf("Sets the serialization of raw transaction or block hex returned in non-verbose mode, non-segwit(0) or segwit(1) (default: %d)", DEFAULT_RPC_SERIALIZE_VERSION), ArgsManager::ALLOW_ANY, OptionsCategory::RPC);
    argsman.AddArg("-rpcservertimeout=<n>", strprintf("Timeout during HTTP requests (default: %d)", DEFAULT_HTTP_SERVER_TIMEOUT), ArgsManager::ALLOW_ANY | ArgsManager::DEBUG_ONLY, OptionsCategory::RPC);
    argsman.AddArg("-rpcthreads=<n>", strprintf("Set the number of threads to service RPC calls (default: %d)", DEFAULT_HTTP_THREADS), ArgsManager::ALLOW_ANY, OptionsCategory::RPC);
    argsman.AddArg("-rpcuser=<user>", "Username for JSON-RPC connections", ArgsManager::ALLOW_ANY | ArgsManager::SENSITIVE, OptionsCategory::RPC);
    argsman.AddArg("-rpcwhitelist=<whitelist>", "Set a whitelist to filter incoming RPC calls for a specific user. The field <whitelist> comes in the format: <USERNAME>:<rpc 1>,<rpc 2>,...,<rpc n>. If multiple whitelists are set for a given user, they are set-intersected. See -rpcwhitelistdefault documentation for information on default whitelist behavior.", ArgsManager::ALLOW_ANY, OptionsCategory::RPC);
    argsman.AddArg("-rpcwhitelistdefault", "Sets default behavior for rpc whitelisting. Unless rpcwhitelistdefault is set to 0, if any -rpcwhitelist is set, the rpc server acts as if all rpc users are subject to empty-unless-otherwise-specified whitelists. If rpcwhitelistdefault is set to 1 and no -rpcwhitelist is set, rpc server acts as if all rpc users are subject to empty whitelists.", ArgsManager::ALLOW_BOOL, OptionsCategory::RPC);
    argsman.AddArg("-rpcworkqueue=<n>", strprintf("Set the depth of the work queue to service RPC calls (default: %d)", DEFAULT_HTTP_WORKQUEUE), ArgsManager::ALLOW_ANY | ArgsManager::DEBUG_ONLY, OptionsCategory::RPC);
    argsman.AddArg("-server", "Accept command line and JSON-RPC commands", ArgsManager::ALLOW_ANY, OptionsCategory::RPC);
    argsman.AddArg("-rpccorsdomain=<domain>", "Allow JSON-RPC connections from specified domain (e.g. http://localhost:4200 or \"*\"). This needs to be set if you are using the Particl GUI in a browser.", ArgsManager::ALLOW_ANY, OptionsCategory::RPC);

    // Particl
    argsman.AddArg("-displaylocaltime", "Display human readable time strings in local timezone (default: false)", ArgsManager::ALLOW_ANY, OptionsCategory::RPC);
    argsman.AddArg("-displayutctime", "Display human readable time strings in UTC (default: false)", ArgsManager::ALLOW_ANY, OptionsCategory::RPC);
    argsman.AddArg("-rebuildrollingindices", "Force rebuild of rolling indices (default: false)", ArgsManager::ALLOW_ANY, OptionsCategory::RPC);
    argsman.AddArg("-acceptanontxn", strprintf("Relay and mine \"anon\" transactions (default: %u)", DEFAULT_ACCEPT_ANON_TX), ArgsManager::ALLOW_ANY, OptionsCategory::RPC);
    argsman.AddArg("-acceptblindtxn", strprintf("Relay and mine \"anon\" transactions (default: %u)", DEFAULT_ACCEPT_BLIND_TX), ArgsManager::ALLOW_ANY, OptionsCategory::RPC);
    argsman.AddArg("-checkpeerheight", "Consider peer height for initial-block-download status (default: true)", ArgsManager::ALLOW_ANY, OptionsCategory::RPC);

#if HAVE_DECL_FORK
    argsman.AddArg("-daemon", strprintf("Run in the background as a daemon and accept commands (default: %d)", DEFAULT_DAEMON), ArgsManager::ALLOW_BOOL, OptionsCategory::OPTIONS);
    argsman.AddArg("-daemonwait", strprintf("Wait for initialization to be finished before exiting. This implies -daemon (default: %d)", DEFAULT_DAEMONWAIT), ArgsManager::ALLOW_BOOL, OptionsCategory::OPTIONS);
#else
    hidden_args.emplace_back("-daemon");
    hidden_args.emplace_back("-daemonwait");
#endif

    hidden_args.emplace_back("-btcmode");

    // Add the hidden options
    argsman.AddHiddenArgs(hidden_args);
}

std::string LicenseInfo()
{
    const std::string URL_SOURCE_CODE = "<https://github.com/particl/particl-core>";

    return CopyrightHolders(strprintf(_("Copyright (C)").translated)) + "\n" +
           "\n" +
           strprintf(_("Please contribute if you find %s useful. "
                       "Visit %s for further information about the software.").translated,
               PACKAGE_NAME, "<" PACKAGE_URL ">") +
           "\n" +
           strprintf(_("The source code is available from %s.").translated,
               URL_SOURCE_CODE) +
           "\n" +
           "\n" +
           _("This is experimental software.").translated + "\n" +
           strprintf(_("Distributed under the MIT software license, see the accompanying file %s or %s").translated, "COPYING", "<https://opensource.org/licenses/MIT>") +
           "\n";
}

static bool fHaveGenesis = false;
static Mutex g_genesis_wait_mutex;
static std::condition_variable g_genesis_wait_cv;

static void BlockNotifyGenesisWait(const CBlockIndex* pBlockIndex)
{
    if (pBlockIndex != nullptr) {
        {
            LOCK(g_genesis_wait_mutex);
            fHaveGenesis = true;
        }
        g_genesis_wait_cv.notify_all();
    }
}

#if HAVE_SYSTEM
static void StartupNotify(const ArgsManager& args)
{
    std::string cmd = args.GetArg("-startupnotify", "");
    if (!cmd.empty()) {
        std::thread t(runCommand, cmd);
        t.detach(); // thread runs free
    }
}
#endif

static bool AppInitServers(NodeContext& node)
{
    const ArgsManager& args = *Assert(node.args);
    RPCServer::OnStarted(&OnRPCStarted);
    RPCServer::OnStopped(&OnRPCStopped);
    if (!InitHTTPServer())
        return false;
    StartRPC();
    node.rpc_interruption_point = RpcInterruptionPoint;
    if (!StartHTTPRPC(&node))
        return false;
    if (args.GetBoolArg("-rest", DEFAULT_REST_ENABLE)) StartREST(&node);
    StartHTTPServer();
    return true;
}

// Parameter interaction based on rules
void InitParameterInteraction(ArgsManager& args)
{
    // when specifying an explicit binding address, you want to listen on it
    // even when -connect or -proxy is specified
    if (args.IsArgSet("-bind")) {
        if (args.SoftSetBoolArg("-listen", true))
            LogPrintf("%s: parameter interaction: -bind set -> setting -listen=1\n", __func__);
    }
    if (args.IsArgSet("-whitebind")) {
        if (args.SoftSetBoolArg("-listen", true))
            LogPrintf("%s: parameter interaction: -whitebind set -> setting -listen=1\n", __func__);
    }

    if (args.IsArgSet("-connect")) {
        // when only connecting to trusted nodes, do not seed via DNS, or listen by default
        if (args.SoftSetBoolArg("-dnsseed", false))
            LogPrintf("%s: parameter interaction: -connect set -> setting -dnsseed=0\n", __func__);
        if (args.SoftSetBoolArg("-listen", false))
            LogPrintf("%s: parameter interaction: -connect set -> setting -listen=0\n", __func__);
    }

    if (args.IsArgSet("-proxy")) {
        // to protect privacy, do not listen by default if a default proxy server is specified
        if (args.SoftSetBoolArg("-listen", false))
            LogPrintf("%s: parameter interaction: -proxy set -> setting -listen=0\n", __func__);
        // to protect privacy, do not map ports when a proxy is set. The user may still specify -listen=1
        // to listen locally, so don't rely on this happening through -listen below.
        if (args.SoftSetBoolArg("-upnp", false))
            LogPrintf("%s: parameter interaction: -proxy set -> setting -upnp=0\n", __func__);
        if (args.SoftSetBoolArg("-natpmp", false)) {
            LogPrintf("%s: parameter interaction: -proxy set -> setting -natpmp=0\n", __func__);
        }
        // to protect privacy, do not discover addresses by default
        if (args.SoftSetBoolArg("-discover", false))
            LogPrintf("%s: parameter interaction: -proxy set -> setting -discover=0\n", __func__);
    }

    if (!args.GetBoolArg("-listen", DEFAULT_LISTEN)) {
        // do not map ports or try to retrieve public IP when not listening (pointless)
        if (args.SoftSetBoolArg("-upnp", false))
            LogPrintf("%s: parameter interaction: -listen=0 -> setting -upnp=0\n", __func__);
        if (args.SoftSetBoolArg("-natpmp", false)) {
            LogPrintf("%s: parameter interaction: -listen=0 -> setting -natpmp=0\n", __func__);
        }
        if (args.SoftSetBoolArg("-discover", false))
            LogPrintf("%s: parameter interaction: -listen=0 -> setting -discover=0\n", __func__);
        if (args.SoftSetBoolArg("-listenonion", false))
            LogPrintf("%s: parameter interaction: -listen=0 -> setting -listenonion=0\n", __func__);
        if (args.SoftSetBoolArg("-i2pacceptincoming", false)) {
            LogPrintf("%s: parameter interaction: -listen=0 -> setting -i2pacceptincoming=0\n", __func__);
        }
    }

    if (args.IsArgSet("-externalip")) {
        // if an explicit public IP is specified, do not try to find others
        if (args.SoftSetBoolArg("-discover", false))
            LogPrintf("%s: parameter interaction: -externalip set -> setting -discover=0\n", __func__);
    }

    // disable whitelistrelay in blocksonly mode
    if (args.GetBoolArg("-blocksonly", DEFAULT_BLOCKSONLY)) {
        if (args.SoftSetBoolArg("-whitelistrelay", false))
            LogPrintf("%s: parameter interaction: -blocksonly=1 -> setting -whitelistrelay=0\n", __func__);
    }

    // Forcing relay from whitelisted hosts implies we will accept relays from them in the first place.
    if (args.GetBoolArg("-whitelistforcerelay", DEFAULT_WHITELISTFORCERELAY)) {
        if (args.SoftSetBoolArg("-whitelistrelay", true))
            LogPrintf("%s: parameter interaction: -whitelistforcerelay=1 -> setting -whitelistrelay=1\n", __func__);
    }
}

/**
 * Initialize global loggers.
 *
 * Note that this is called very early in the process lifetime, so you should be
 * careful about what global state you rely on here.
 */
void InitLogging(const ArgsManager& args)
{
    init::SetLoggingOptions(args);
    init::LogPackageVersion();
}

namespace { // Variables internal to initialization process only

int nMaxConnections;
int nUserMaxConnections;
int nFD;
ServiceFlags nLocalServices = ServiceFlags(NODE_NETWORK | NODE_NETWORK_LIMITED);
int64_t peer_connect_timeout;
std::set<BlockFilterType> g_enabled_filter_types;

} // namespace

[[noreturn]] static void new_handler_terminate()
{
    // Rather than throwing std::bad-alloc if allocation fails, terminate
    // immediately to (try to) avoid chain corruption.
    // Since LogPrintf may itself allocate memory, set the handler directly
    // to terminate first.
    std::set_new_handler(std::terminate);
    LogPrintf("Error: Out of memory. Terminating.\n");

    // The log was successful, terminate now.
    std::terminate();
};

bool AppInitBasicSetup(const ArgsManager& args)
{
    // ********************************************************* Step 1: setup
#ifdef _MSC_VER
    // Turn off Microsoft heap dump noise
    _CrtSetReportMode(_CRT_WARN, _CRTDBG_MODE_FILE);
    _CrtSetReportFile(_CRT_WARN, CreateFileA("NUL", GENERIC_WRITE, 0, nullptr, OPEN_EXISTING, 0, 0));
    // Disable confusing "helpful" text message on abort, Ctrl-C
    _set_abort_behavior(0, _WRITE_ABORT_MSG | _CALL_REPORTFAULT);
#endif
#ifdef WIN32
    // Enable heap terminate-on-corruption
    HeapSetInformation(nullptr, HeapEnableTerminationOnCorruption, nullptr, 0);
#endif
    if (!InitShutdownState()) {
        return InitError(Untranslated("Initializing wait-for-shutdown state failed."));
    }

    if (!SetupNetworking()) {
        return InitError(Untranslated("Initializing networking failed."));
    }

#ifndef WIN32
    if (!args.GetBoolArg("-sysperms", false)) {
        umask(077);
    }

    // Clean shutdown on SIGTERM
    registerSignalHandler(SIGTERM, HandleSIGTERM);
    registerSignalHandler(SIGINT, HandleSIGTERM);

    // Reopen debug.log on SIGHUP
    registerSignalHandler(SIGHUP, HandleSIGHUP);

    // Ignore SIGPIPE, otherwise it will bring the daemon down if the client closes unexpectedly
    signal(SIGPIPE, SIG_IGN);
#else
    SetConsoleCtrlHandler(consoleCtrlHandler, true);
#endif

    std::set_new_handler(new_handler_terminate);

    return true;
}

bool AppInitParameterInteraction(const ArgsManager& args)
{
    fParticlMode = !args.GetBoolArg("-btcmode", false); // qa tests
    if (!fParticlMode) {
        WITNESS_SCALE_FACTOR = WITNESS_SCALE_FACTOR_BTC;
        if (args.GetChainName() == CBaseChainParams::REGTEST) {
            ResetParams(CBaseChainParams::REGTEST, fParticlMode);
        }
    } else {
        MIN_BLOCKS_TO_KEEP = 1024;
        NODE_NETWORK_LIMITED_MIN_BLOCKS = MIN_BLOCKS_TO_KEEP;
        assert(MAX_REORG_DEPTH <= MIN_BLOCKS_TO_KEEP);
    }

    const CChainParams& chainparams = Params();
    // ********************************************************* Step 2: parameter interactions

    // also see: InitParameterInteraction()

    // Error if network-specific options (-addnode, -connect, etc) are
    // specified in default section of config file, but not overridden
    // on the command line or in this network's section of the config file.
    std::string network = args.GetChainName();
    if (network == CBaseChainParams::SIGNET) {
        LogPrintf("Signet derived magic (message start): %s\n", HexStr(chainparams.MessageStart()));
    }
    bilingual_str errors;
    for (const auto& arg : args.GetUnsuitableSectionOnlyArgs()) {
        errors += strprintf(_("Config setting for %s only applied on %s network when in [%s] section.") + Untranslated("\n"), arg, network, network);
    }

    if (!errors.empty()) {
        return InitError(errors);
    }

    // Warn if unrecognized section name are present in the config file.
    bilingual_str warnings;
    for (const auto& section : args.GetUnrecognizedSections()) {
        warnings += strprintf(Untranslated("%s:%i ") + _("Section [%s] is not recognized.") + Untranslated("\n"), section.m_file, section.m_line, section.m_name);
    }

    if (!warnings.empty()) {
        InitWarning(warnings);
    }

    if (!fs::is_directory(gArgs.GetBlocksDirPath())) {
        return InitError(strprintf(_("Specified blocks directory \"%s\" does not exist."), args.GetArg("-blocksdir", "")));
    }

    // parse and validate enabled filter types
    std::string blockfilterindex_value = args.GetArg("-blockfilterindex", DEFAULT_BLOCKFILTERINDEX);
    if (blockfilterindex_value == "" || blockfilterindex_value == "1") {
        g_enabled_filter_types = AllBlockFilterTypes();
    } else if (blockfilterindex_value != "0") {
        const std::vector<std::string> names = args.GetArgs("-blockfilterindex");
        for (const auto& name : names) {
            BlockFilterType filter_type;
            if (!BlockFilterTypeByName(name, filter_type)) {
                return InitError(strprintf(_("Unknown -blockfilterindex value %s."), name));
            }
            g_enabled_filter_types.insert(filter_type);
        }
    }

    // Signal NODE_COMPACT_FILTERS if peerblockfilters and basic filters index are both enabled.
    if (args.GetBoolArg("-peerblockfilters", DEFAULT_PEERBLOCKFILTERS)) {
        if (g_enabled_filter_types.count(BlockFilterType::BASIC) != 1) {
            return InitError(_("Cannot set -peerblockfilters without -blockfilterindex."));
        }

        nLocalServices = ServiceFlags(nLocalServices | NODE_COMPACT_FILTERS);
    }

    // if using block pruning, then disallow txindex and coinstatsindex
    if (args.GetArg("-prune", 0)) {
        if (args.GetBoolArg("-txindex", DEFAULT_TXINDEX))
            return InitError(_("Prune mode is incompatible with -txindex."));
        if (args.GetBoolArg("-coinstatsindex", DEFAULT_COINSTATSINDEX))
            return InitError(_("Prune mode is incompatible with -coinstatsindex."));
        #define CHECK_ARG_FOR_PRUNE_MODE(name, default_mode)                                \
        if (gArgs.GetBoolArg(name, default_mode)) {                                         \
            return InitError(_("Prune mode is incompatible with " name ".")); }
        CHECK_ARG_FOR_PRUNE_MODE("-addressindex", DEFAULT_ADDRESSINDEX)
        CHECK_ARG_FOR_PRUNE_MODE("-timestampindex", DEFAULT_TIMESTAMPINDEX)
        CHECK_ARG_FOR_PRUNE_MODE("-spentindex", DEFAULT_SPENTINDEX)
        CHECK_ARG_FOR_PRUNE_MODE("-csindex", DEFAULT_CSINDEX)
        #undef CHECK_ARG_FOR_PRUNE_MODE
    }

    // -bind and -whitebind can't be set when not listening
    size_t nUserBind = args.GetArgs("-bind").size() + args.GetArgs("-whitebind").size();
    if (nUserBind != 0 && !args.GetBoolArg("-listen", DEFAULT_LISTEN)) {
        return InitError(Untranslated("Cannot set -bind or -whitebind together with -listen=0"));
    }

    // Make sure enough file descriptors are available
    int nBind = std::max(nUserBind, size_t(1));
    nUserMaxConnections = args.GetArg("-maxconnections", DEFAULT_MAX_PEER_CONNECTIONS);
    nMaxConnections = std::max(nUserMaxConnections, 0);

    // Trim requested connection counts, to fit into system limitations
    // <int> in std::min<int>(...) to work around FreeBSD compilation issue described in #2695
    nFD = RaiseFileDescriptorLimit(nMaxConnections + MIN_CORE_FILEDESCRIPTORS + MAX_ADDNODE_CONNECTIONS + nBind + NUM_FDS_MESSAGE_CAPTURE);

#ifdef USE_POLL
    int fd_max = nFD;
#else
    int fd_max = FD_SETSIZE;
#endif
    nMaxConnections = std::max(std::min<int>(nMaxConnections, fd_max - nBind - MIN_CORE_FILEDESCRIPTORS - MAX_ADDNODE_CONNECTIONS - NUM_FDS_MESSAGE_CAPTURE), 0);
    if (nFD < MIN_CORE_FILEDESCRIPTORS)
        return InitError(_("Not enough file descriptors available."));
    nMaxConnections = std::min(nFD - MIN_CORE_FILEDESCRIPTORS - MAX_ADDNODE_CONNECTIONS - NUM_FDS_MESSAGE_CAPTURE, nMaxConnections);

    if (nMaxConnections < nUserMaxConnections)
        InitWarning(strprintf(_("Reducing -maxconnections from %d to %d, because of system limitations."), nUserMaxConnections, nMaxConnections));

    // ********************************************************* Step 3: parameter-to-internal-flags
    init::SetLoggingCategories(args);

    fCheckBlockIndex = args.GetBoolArg("-checkblockindex", chainparams.DefaultConsistencyChecks());
    fCheckpointsEnabled = args.GetBoolArg("-checkpoints", DEFAULT_CHECKPOINTS_ENABLED);

    hashAssumeValid = uint256S(args.GetArg("-assumevalid", chainparams.GetConsensus().defaultAssumeValid.GetHex()));
    if (!hashAssumeValid.IsNull())
        LogPrintf("Assuming ancestors of block %s have valid signatures.\n", hashAssumeValid.GetHex());
    else
        LogPrintf("Validating signatures for all blocks.\n");

    if (args.IsArgSet("-minimumchainwork")) {
        const std::string minChainWorkStr = args.GetArg("-minimumchainwork", "");
        if (!IsHexNumber(minChainWorkStr)) {
            return InitError(strprintf(Untranslated("Invalid non-hex (%s) minimum chain work value specified"), minChainWorkStr));
        }
        nMinimumChainWork = UintToArith256(uint256S(minChainWorkStr));
    } else {
        nMinimumChainWork = UintToArith256(chainparams.GetConsensus().nMinimumChainWork);
    }
    LogPrintf("Setting nMinimumChainWork=%s\n", nMinimumChainWork.GetHex());
    if (nMinimumChainWork < UintToArith256(chainparams.GetConsensus().nMinimumChainWork)) {
        LogPrintf("Warning: nMinimumChainWork set below default value of %s\n", chainparams.GetConsensus().nMinimumChainWork.GetHex());
    }

    // mempool limits
    int64_t nMempoolSizeMax = args.GetArg("-maxmempool", DEFAULT_MAX_MEMPOOL_SIZE) * 1000000;
    int64_t nMempoolSizeMin = args.GetArg("-limitdescendantsize", DEFAULT_DESCENDANT_SIZE_LIMIT) * 1000 * 40;
    if (nMempoolSizeMax < 0 || nMempoolSizeMax < nMempoolSizeMin)
        return InitError(strprintf(_("-maxmempool must be at least %d MB"), std::ceil(nMempoolSizeMin / 1000000.0)));
    // incremental relay fee sets the minimum feerate increase necessary for BIP 125 replacement in the mempool
    // and the amount the mempool min fee increases above the feerate of txs evicted due to mempool limiting.
    if (args.IsArgSet("-incrementalrelayfee")) {
        CAmount n = 0;
        if (!ParseMoney(args.GetArg("-incrementalrelayfee", ""), n))
            return InitError(AmountErrMsg("incrementalrelayfee", args.GetArg("-incrementalrelayfee", "")));
        incrementalRelayFee = CFeeRate(n);
    }

    // block pruning; get the amount of disk space (in MiB) to allot for block & undo files
    int64_t nPruneArg = args.GetArg("-prune", 0);
    if (nPruneArg < 0) {
        return InitError(_("Prune cannot be configured with a negative value."));
    }
    nPruneTarget = (uint64_t) nPruneArg * 1024 * 1024;
    if (nPruneArg == 1) {  // manual pruning: -prune=1
        LogPrintf("Block pruning enabled.  Use RPC call pruneblockchain(height) to manually prune block and undo files.\n");
        nPruneTarget = std::numeric_limits<uint64_t>::max();
        fPruneMode = true;
    } else if (nPruneTarget) {
        if (nPruneTarget < MIN_DISK_SPACE_FOR_BLOCK_FILES) {
            return InitError(strprintf(_("Prune configured below the minimum of %d MiB.  Please use a higher number."), MIN_DISK_SPACE_FOR_BLOCK_FILES / 1024 / 1024));
        }
        LogPrintf("Prune configured to target %u MiB on disk for block and undo files.\n", nPruneTarget / 1024 / 1024);
        fPruneMode = true;
    }

    nConnectTimeout = args.GetArg("-timeout", DEFAULT_CONNECT_TIMEOUT);
    if (nConnectTimeout <= 0) {
        nConnectTimeout = DEFAULT_CONNECT_TIMEOUT;
    }

    peer_connect_timeout = args.GetArg("-peertimeout", DEFAULT_PEER_CONNECT_TIMEOUT);
    if (peer_connect_timeout <= 0) {
        return InitError(Untranslated("peertimeout cannot be configured with a negative value."));
    }

    if (args.IsArgSet("-minrelaytxfee")) {
        CAmount n = 0;
        if (!ParseMoney(args.GetArg("-minrelaytxfee", ""), n)) {
            return InitError(AmountErrMsg("minrelaytxfee", args.GetArg("-minrelaytxfee", "")));
        }
        // High fee check is done afterward in CWallet::Create()
        ::minRelayTxFee = CFeeRate(n);
    } else if (incrementalRelayFee > ::minRelayTxFee) {
        // Allow only setting incrementalRelayFee to control both
        ::minRelayTxFee = incrementalRelayFee;
        LogPrintf("Increasing minrelaytxfee to %s to match incrementalrelayfee\n",::minRelayTxFee.ToString());
    }

    // Sanity check argument for min fee for including tx in block
    // TODO: Harmonize which arguments need sanity checking and where that happens
    if (args.IsArgSet("-blockmintxfee")) {
        CAmount n = 0;
        if (!ParseMoney(args.GetArg("-blockmintxfee", ""), n))
            return InitError(AmountErrMsg("blockmintxfee", args.GetArg("-blockmintxfee", "")));
    }

    // Feerate used to define dust.  Shouldn't be changed lightly as old
    // implementations may inadvertently create non-standard transactions
    if (args.IsArgSet("-dustrelayfee")) {
        CAmount n = 0;
        if (!ParseMoney(args.GetArg("-dustrelayfee", ""), n))
            return InitError(AmountErrMsg("dustrelayfee", args.GetArg("-dustrelayfee", "")));
        dustRelayFee = CFeeRate(n);
    }

    fRequireStandard = !args.GetBoolArg("-acceptnonstdtxn", !chainparams.RequireStandard());
    if (!chainparams.IsTestChain() && !fRequireStandard) {
        return InitError(strprintf(Untranslated("acceptnonstdtxn is not currently supported for %s chain"), chainparams.NetworkIDString()));
    }
    nBytesPerSigOp = args.GetArg("-bytespersigop", nBytesPerSigOp);

    if (!g_wallet_init_interface.ParameterInteraction()) return false;

    fIsBareMultisigStd = args.GetBoolArg("-permitbaremultisig", DEFAULT_PERMIT_BAREMULTISIG);
    fAcceptDatacarrier = args.GetBoolArg("-datacarrier", DEFAULT_ACCEPT_DATACARRIER);
    nMaxDatacarrierBytes = args.GetArg("-datacarriersize", nMaxDatacarrierBytes);

    // Option to startup with mocktime set (used for regression testing):
    SetMockTime(args.GetArg("-mocktime", 0)); // SetMockTime(0) is a no-op

    if (args.GetBoolArg("-peerbloomfilters", DEFAULT_PEERBLOOMFILTERS))
        nLocalServices = ServiceFlags(nLocalServices | NODE_BLOOM);

    if (args.GetArg("-rpcserialversion", DEFAULT_RPC_SERIALIZE_VERSION) < 0)
        return InitError(Untranslated("rpcserialversion must be non-negative."));

    if (args.GetArg("-rpcserialversion", DEFAULT_RPC_SERIALIZE_VERSION) > 1)
        return InitError(Untranslated("Unknown rpcserialversion requested."));

    nMaxTipAge = args.GetArg("-maxtipage", DEFAULT_MAX_TIP_AGE);

    if (args.IsArgSet("-proxy") && args.GetArg("-proxy", "").empty()) {
        return InitError(_("No proxy server specified. Use -proxy=<ip> or -proxy=<ip:port>."));
    }

    if (chainparams.IsTestChain() || chainparams.IsMockableChain()) { // TODO: Remove
        gArgs.SoftSetBoolArg("-acceptanontxn", true);
        gArgs.SoftSetBoolArg("-acceptblindtxn", true);
    }

    return true;
}

static bool LockDataDirectory(bool probeOnly)
{
    // Make sure only a single Bitcoin process is using the data directory.
    fs::path datadir = GetDataDir();
    if (!DirIsWritable(datadir)) {
        return InitError(strprintf(_("Cannot write to data directory '%s'; check permissions."), datadir.string()));
    }
    if (!LockDirectory(datadir, ".lock", probeOnly)) {
        return InitError(strprintf(_("Cannot obtain a lock on data directory %s. %s is probably already running."), datadir.string(), PACKAGE_NAME));
    }
    return true;
}

bool AppInitSanityChecks()
{
    // ********************************************************* Step 4: sanity checks

    if (!Params().IsTestChain()) {
        LoadBlindedOutputFilters();
    }
    init::SetGlobals();

    if (!init::SanityChecks()) {
        return InitError(strprintf(_("Initialization sanity check failed. %s is shutting down."), PACKAGE_NAME));
    }

    // Probe the data directory lock to give an early error message, if possible
    // We cannot hold the data directory lock here, as the forking for daemon() hasn't yet happened,
    // and a fork will cause weird behavior to it.
    return LockDataDirectory(true);
}

bool AppInitLockDataDirectory()
{
    // After daemonization get the data directory lock again and hold on to it until exit
    // This creates a slight window for a race condition to happen, however this condition is harmless: it
    // will at most make us exit without printing a message to console.
    if (!LockDataDirectory(false)) {
        // Detailed error printed inside LockDataDirectory
        return false;
    }
    return true;
}

bool AppInitInterfaces(NodeContext& node)
{
    node.chain = interfaces::MakeChain(node);
    // Create client interfaces for wallets that are supposed to be loaded
    // according to -wallet and -disablewallet options. This only constructs
    // the interfaces, it doesn't load wallet data. Wallets actually get loaded
    // when load() and start() interface methods are called below.
    g_wallet_init_interface.Construct(node);
    return true;
}

bool AppInitMain(NodeContext& node, interfaces::BlockAndHeaderTipInfo* tip_info)
{
    const ArgsManager& args = *Assert(node.args);
    const CChainParams& chainparams = Params();
    // ********************************************************* Step 4a: application initialization
    if (!CreatePidFile(args)) {
        // Detailed error printed inside CreatePidFile().
        return false;
    }
    if (!init::StartLogging(args)) {
        // Detailed error printed inside StartLogging().
        return false;
    }

    LogPrintf("Using at most %i automatic connections (%i file descriptors available)\n", nMaxConnections, nFD);

    // Warn about relative -datadir path.
    if (args.IsArgSet("-datadir") && !fs::path(args.GetArg("-datadir", "")).is_absolute()) {
        LogPrintf("Warning: relative datadir option '%s' specified, which will be interpreted relative to the " /* Continued */
                  "current working directory '%s'. This is fragile, because if bitcoin is started in the future "
                  "from a different location, it will be unable to locate the current data files. There could "
                  "also be data loss if bitcoin is started while in a temporary directory.\n",
                  args.GetArg("-datadir", ""), fs::current_path().string());
    }

    InitSignatureCache();
    InitScriptExecutionCache();

    int script_threads = args.GetArg("-par", DEFAULT_SCRIPTCHECK_THREADS);
    if (script_threads <= 0) {
        // -par=0 means autodetect (number of cores - 1 script threads)
        // -par=-n means "leave n cores free" (number of cores - n - 1 script threads)
        script_threads += GetNumCores();
    }

    // Subtract 1 because the main thread counts towards the par threads
    script_threads = std::max(script_threads - 1, 0);

    // Number of script-checking threads <= MAX_SCRIPTCHECK_THREADS
    script_threads = std::min(script_threads, MAX_SCRIPTCHECK_THREADS);

    LogPrintf("Script verification uses %d additional threads\n", script_threads);
    if (script_threads >= 1) {
        g_parallel_script_checks = true;
        StartScriptCheckWorkerThreads(script_threads);
    }

    assert(!node.scheduler);
    node.scheduler = std::make_unique<CScheduler>();

    // Start the lightweight task scheduler thread
    node.scheduler->m_service_thread = std::thread(util::TraceThread, "scheduler", [&] { node.scheduler->serviceQueue(); });

    // Gather some entropy once per minute.
    node.scheduler->scheduleEvery([]{
        RandAddPeriodic();
    }, std::chrono::minutes{1});

    GetMainSignals().RegisterBackgroundSignalScheduler(*node.scheduler);

    /* Register RPC commands regardless of -server setting so they will be
     * available in the GUI RPC console even if external calls are disabled.
     */
    RegisterAllCoreRPCCommands(tableRPC);
    RegisterSmsgRPCCommands(tableRPC);
    RegisterInsightRPCCommands(tableRPC);
#if ENABLE_USBDEVICE
    RegisterUSBDeviceRPC(tableRPC);
#endif
    for (const auto& client : node.chain_clients) {
        client->registerRpcs();
    }
#if ENABLE_ZMQ
    RegisterZMQRPCCommands(tableRPC);
#endif

    /* Start the RPC server already.  It will be started in "warmup" mode
     * and not really process calls already (but it will signify connections
     * that the server is there and will be ready later).  Warmup mode will
     * be disabled when initialisation is finished.
     */
    if (args.GetBoolArg("-server", false)) {
        uiInterface.InitMessage_connect(SetRPCWarmupStatus);
        if (!AppInitServers(node))
            return InitError(_("Unable to start HTTP server. See debug log for details."));
    }

    // ********************************************************* Step 5: verify wallet database integrity
    for (const auto& client : node.chain_clients) {
        if (!client->verify()) {
            return false;
        }
    }

    // ********************************************************* Step 6: network initialization
    // Note that we absolutely cannot open any actual connections
    // until the very end ("start node") as the UTXO/block state
    // is not yet setup and may end up being set up twice if we
    // need to reindex later.

    fListen = args.GetBoolArg("-listen", DEFAULT_LISTEN);
    fDiscover = args.GetBoolArg("-discover", true);
    const bool ignores_incoming_txs{args.GetBoolArg("-blocksonly", DEFAULT_BLOCKSONLY)};

    assert(!node.addrman);
    node.addrman = std::make_unique<CAddrMan>();
    assert(!node.banman);
    node.banman = std::make_unique<BanMan>(GetDataDir() / "banlist.dat", &uiInterface, args.GetArg("-bantime", DEFAULT_MISBEHAVING_BANTIME));
    assert(!node.connman);
    node.connman = std::make_unique<CConnman>(GetRand(std::numeric_limits<uint64_t>::max()), GetRand(std::numeric_limits<uint64_t>::max()), *node.addrman, args.GetBoolArg("-networkactive", true));

    assert(!node.fee_estimator);
    // Don't initialize fee estimation with old data if we don't relay transactions,
    // as they would never get updated.
    if (!ignores_incoming_txs) node.fee_estimator = std::make_unique<CBlockPolicyEstimator>();

    assert(!node.mempool);
    int check_ratio = std::min<int>(std::max<int>(args.GetArg("-checkmempool", chainparams.DefaultConsistencyChecks() ? 1 : 0), 0), 1000000);
    node.mempool = std::make_unique<CTxMemPool>(node.fee_estimator.get(), check_ratio);

    assert(!node.chainman);
    node.chainman = &g_chainman;
    ChainstateManager& chainman = *Assert(node.chainman);

    assert(!node.peerman);
    node.peerman = PeerManager::make(chainparams, *node.connman, *node.addrman, node.banman.get(),
                                     *node.scheduler, chainman, *node.mempool, ignores_incoming_txs);
    g_peerman = node.peerman.get(); // Hack: For Misbehaving
    RegisterValidationInterface(node.peerman.get());


    // sanitize comments per BIP-0014, format user agent and check total size
    std::vector<std::string> uacomments;
    for (const std::string& cmt : args.GetArgs("-uacomment")) {
        if (cmt != SanitizeString(cmt, SAFE_CHARS_UA_COMMENT))
            return InitError(strprintf(_("User Agent comment (%s) contains unsafe characters."), cmt));
        uacomments.push_back(cmt);
    }
    strSubVersion = FormatSubVersion(CLIENT_NAME, CLIENT_VERSION, uacomments);
    if (strSubVersion.size() > MAX_SUBVERSION_LENGTH) {
        return InitError(strprintf(_("Total length of network version string (%i) exceeds maximum length (%i). Reduce the number or size of uacomments."),
            strSubVersion.size(), MAX_SUBVERSION_LENGTH));
    }

    if (args.IsArgSet("-onlynet")) {
        std::set<enum Network> nets;
        for (const std::string& snet : args.GetArgs("-onlynet")) {
            enum Network net = ParseNetwork(snet);
            if (net == NET_UNROUTABLE)
                return InitError(strprintf(_("Unknown network specified in -onlynet: '%s'"), snet));
            nets.insert(net);
        }
        for (int n = 0; n < NET_MAX; n++) {
            enum Network net = (enum Network)n;
            if (!nets.count(net))
                SetReachable(net, false);
        }
    }

    // Check for host lookup allowed before parsing any network related parameters
    fNameLookup = args.GetBoolArg("-dns", DEFAULT_NAME_LOOKUP);

    bool proxyRandomize = args.GetBoolArg("-proxyrandomize", DEFAULT_PROXYRANDOMIZE);
    // -proxy sets a proxy for all outgoing network traffic
    // -noproxy (or -proxy=0) as well as the empty string can be used to not set a proxy, this is the default
    std::string proxyArg = args.GetArg("-proxy", "");
    SetReachable(NET_ONION, false);
    if (proxyArg != "" && proxyArg != "0") {
        CService proxyAddr;
        if (!Lookup(proxyArg, proxyAddr, 9050, fNameLookup)) {
            return InitError(strprintf(_("Invalid -proxy address or hostname: '%s'"), proxyArg));
        }

        proxyType addrProxy = proxyType(proxyAddr, proxyRandomize);
        if (!addrProxy.IsValid())
            return InitError(strprintf(_("Invalid -proxy address or hostname: '%s'"), proxyArg));

        SetProxy(NET_IPV4, addrProxy);
        SetProxy(NET_IPV6, addrProxy);
        SetProxy(NET_ONION, addrProxy);
        SetNameProxy(addrProxy);
        SetReachable(NET_ONION, true); // by default, -proxy sets onion as reachable, unless -noonion later
    }

    // -onion can be used to set only a proxy for .onion, or override normal proxy for .onion addresses
    // -noonion (or -onion=0) disables connecting to .onion entirely
    // An empty string is used to not override the onion proxy (in which case it defaults to -proxy set above, or none)
    std::string onionArg = args.GetArg("-onion", "");
    if (onionArg != "") {
        if (onionArg == "0") { // Handle -noonion/-onion=0
            SetReachable(NET_ONION, false);
        } else {
            CService onionProxy;
            if (!Lookup(onionArg, onionProxy, 9050, fNameLookup)) {
                return InitError(strprintf(_("Invalid -onion address or hostname: '%s'"), onionArg));
            }
            proxyType addrOnion = proxyType(onionProxy, proxyRandomize);
            if (!addrOnion.IsValid())
                return InitError(strprintf(_("Invalid -onion address or hostname: '%s'"), onionArg));
            SetProxy(NET_ONION, addrOnion);
            SetReachable(NET_ONION, true);
        }
    }

    for (const std::string& strAddr : args.GetArgs("-externalip")) {
        CService addrLocal;
        if (Lookup(strAddr, addrLocal, GetListenPort(), fNameLookup) && addrLocal.IsValid())
            AddLocal(addrLocal, LOCAL_MANUAL);
        else
            return InitError(ResolveErrMsg("externalip", strAddr));
    }

    // Read asmap file if configured
    if (args.IsArgSet("-asmap")) {
        fs::path asmap_path = fs::path(args.GetArg("-asmap", ""));
        if (asmap_path.empty()) {
            asmap_path = DEFAULT_ASMAP_FILENAME;
        }
        if (!asmap_path.is_absolute()) {
            asmap_path = GetDataDir() / asmap_path;
        }
        if (!fs::exists(asmap_path)) {
            InitError(strprintf(_("Could not find asmap file %s"), asmap_path));
            return false;
        }
        std::vector<bool> asmap = CAddrMan::DecodeAsmap(asmap_path);
        if (asmap.size() == 0) {
            InitError(strprintf(_("Could not parse asmap file %s"), asmap_path));
            return false;
        }
        const uint256 asmap_version = SerializeHash(asmap);
        node.connman->SetAsmap(std::move(asmap));
        LogPrintf("Using asmap version %s for IP bucketing\n", asmap_version.ToString());
    } else {
        LogPrintf("Using /16 prefix for IP bucketing\n");
    }

#if ENABLE_ZMQ
    g_zmq_notification_interface = CZMQNotificationInterface::Create();

    if (g_zmq_notification_interface) {
        RegisterValidationInterface(g_zmq_notification_interface);
    }
#endif

    // ********************************************************* Step 7: load block chain

    fReindex = args.GetBoolArg("-reindex", false);
    fSkipRangeproof = args.GetBoolArg("-skiprangeproofverify", false);
    bool fReindexChainState = args.GetBoolArg("-reindex-chainstate", false);

    fs::path blocksDir = GetDataDir() / "blocks";
    if (!fs::exists(blocksDir))
        fs::create_directories(blocksDir);


    // block tree db settings
    int dbMaxOpenFiles = gArgs.GetArg("-dbmaxopenfiles", DEFAULT_DB_MAX_OPEN_FILES);
    bool dbCompression = gArgs.GetBoolArg("-dbcompression", DEFAULT_DB_COMPRESSION);

    LogPrintf("Block index database configuration:\n");
    LogPrintf("* Using %d max open files\n", dbMaxOpenFiles);
    LogPrintf("* Compression is %s\n", dbCompression ? "enabled" : "disabled");

    // cache size calculations
    int64_t nTotalCache = (args.GetArg("-dbcache", nDefaultDbCache) << 20);
    nTotalCache = std::max(nTotalCache, nMinDbCache << 20); // total cache cannot be less than nMinDbCache
    nTotalCache = std::min(nTotalCache, nMaxDbCache << 20); // total cache cannot be greater than nMaxDbcache
    int64_t nBlockTreeDBCache = nTotalCache / 8;

    if (gArgs.GetBoolArg("-addressindex", DEFAULT_ADDRESSINDEX) || gArgs.GetBoolArg("-spentindex", DEFAULT_SPENTINDEX)) {
        // enable 3/4 of the cache if addressindex and/or spentindex is enabled
        nBlockTreeDBCache = nTotalCache * 3 / 4;
    } else {
        nBlockTreeDBCache = std::min(nBlockTreeDBCache, (gArgs.GetBoolArg("-txindex", DEFAULT_TXINDEX) ? nMaxTxIndexCache : nMaxBlockDBCache) << 20);
    }

    //int64_t nBlockTreeDBCache = std::min(nTotalCache / 8, nMaxBlockDBCache << 20);
    nTotalCache -= nBlockTreeDBCache;
    int64_t nTxIndexCache = std::min(nTotalCache / 8, args.GetBoolArg("-txindex", DEFAULT_TXINDEX) ? nMaxTxIndexCache << 20 : 0);
    nTotalCache -= nTxIndexCache;
    int64_t filter_index_cache = 0;
    if (!g_enabled_filter_types.empty()) {
        size_t n_indexes = g_enabled_filter_types.size();
        int64_t max_cache = std::min(nTotalCache / 8, max_filter_index_cache << 20);
        filter_index_cache = max_cache / n_indexes;
        nTotalCache -= filter_index_cache * n_indexes;
    }
    int64_t nCoinDBCache = std::min(nTotalCache / 2, (nTotalCache / 4) + (1 << 23)); // use 25%-50% of the remainder for disk cache
    nCoinDBCache = std::min(nCoinDBCache, nMaxCoinsDBCache << 20); // cap total coins db cache
    nTotalCache -= nCoinDBCache;
    int64_t nCoinCacheUsage = nTotalCache; // the rest goes to in-memory cache
    int64_t nMempoolSizeMax = args.GetArg("-maxmempool", DEFAULT_MAX_MEMPOOL_SIZE) * 1000000;
    LogPrintf("Cache configuration:\n");
    LogPrintf("* Max cache setting possible %.1fMiB\n", nMaxDbCache);
    LogPrintf("* Using %.1f MiB for block index database\n", nBlockTreeDBCache * (1.0 / 1024 / 1024));
    if (args.GetBoolArg("-txindex", DEFAULT_TXINDEX)) {
        LogPrintf("* Using %.1f MiB for transaction index database\n", nTxIndexCache * (1.0 / 1024 / 1024));
    }
    for (BlockFilterType filter_type : g_enabled_filter_types) {
        LogPrintf("* Using %.1f MiB for %s block filter index database\n",
                  filter_index_cache * (1.0 / 1024 / 1024), BlockFilterTypeName(filter_type));
    }
    LogPrintf("* Using %.1f MiB for chain state database\n", nCoinDBCache * (1.0 / 1024 / 1024));
    LogPrintf("* Using %.1f MiB for in-memory UTXO set (plus up to %.1f MiB of unused mempool space)\n", nCoinCacheUsage * (1.0 / 1024 / 1024), nMempoolSizeMax * (1.0 / 1024 / 1024));


    bool fLoaded = false;
    while (!fLoaded && !ShutdownRequestedMainThread()) {
        bool fReset = fReindex;
        auto is_coinsview_empty = [&](CChainState* chainstate) EXCLUSIVE_LOCKS_REQUIRED(::cs_main) {
            return fReset || fReindexChainState || chainstate->CoinsTip().GetBestBlock().IsNull();
        };
        bilingual_str strLoadError;

        uiInterface.InitMessage(_("Loading block index…").translated);

        do {
            const int64_t load_block_index_start_time = GetTimeMillis();
            try {
                LOCK(cs_main);
                chainman.InitializeChainstate(*Assert(node.mempool));
                chainman.m_total_coinstip_cache = nCoinCacheUsage;
                chainman.m_total_coinsdb_cache = nCoinDBCache;

                UnloadBlockIndex(node.mempool.get(), chainman);

                // new CBlockTreeDB tries to delete the existing file, which
                // fails if it's still open from the previous loop. Close it first:
                pblocktree.reset();
                pblocktree.reset(new CBlockTreeDB(nBlockTreeDBCache, false, fReset));

                // Automatically start reindexing if necessary
                if (!fReset && particl::ShouldAutoReindex()) {
                    fReindex = true;
                    fReset = true;
                    pblocktree.reset();
                    pblocktree.reset(new CBlockTreeDB(nBlockTreeDBCache, false, fReset));
                }

                if (fReset) {
                    pblocktree->WriteReindexing(true);
                    //If we're reindexing in prune mode, wipe away unusable block files and all undo data files
                    if (fPruneMode)
                        CleanupBlockRevFiles();
                }

                if (ShutdownRequestedMainThread()) break;

                // LoadBlockIndex will load fHavePruned if we've ever removed a
                // block file from disk.
                // Note that it also sets fReindex based on the disk flag!
                // From here on out fReindex and fReset mean something different!
                if (!chainman.LoadBlockIndex(chainparams)) {
                    if (ShutdownRequested()) break;
                    strLoadError = _("Error loading block database");
                    break;
                }

                // If the loaded chain has a wrong genesis, bail out immediately
                // (we're likely using a testnet datadir, or the other way around).
                if (!chainman.BlockIndex().empty() &&
                        !g_chainman.m_blockman.LookupBlockIndex(chainparams.GetConsensus().hashGenesisBlock)) {
                    return InitError(_("Incorrect or no genesis block found. Wrong datadir for network?"));
                }

                // Check for changed index states
                if (fAddressIndex != gArgs.GetBoolArg("-addressindex", DEFAULT_ADDRESSINDEX)) {
                    strLoadError = _("You need to rebuild the database using -reindex to change -addressindex");
                    break;
                }
                if (fSpentIndex != gArgs.GetBoolArg("-spentindex", DEFAULT_SPENTINDEX)) {
                    strLoadError = _("You need to rebuild the database using -reindex to change -spentindex");
                    break;
                }
                if (fTimestampIndex != gArgs.GetBoolArg("-timestampindex", DEFAULT_TIMESTAMPINDEX)) {
                    strLoadError = _("You need to rebuild the database using -reindex to change -timestampindex");
                    break;
                }
                if (fBalancesIndex != gArgs.GetBoolArg("-balancesindex", DEFAULT_BALANCESINDEX)) {
                    strLoadError = _("You need to rebuild the database using -reindex to change -balancesindex");
                    break;
                }

                // Check for changed -prune state.  What we are concerned about is a user who has pruned blocks
                // in the past, but is now trying to run unpruned.
                if (fHavePruned && !fPruneMode) {
                    strLoadError = _("You need to rebuild the database using -reindex to go back to unpruned mode.  This will redownload the entire blockchain");
                    break;
                }

                // At this point blocktree args are consistent with what's on disk.
                // If we're not mid-reindex (based on disk + args), add a genesis block on disk
                // (otherwise we use the one already on disk).
                // This is called again in ThreadImport after the reindex completes.
                if (!fReindex && !::ChainstateActive().LoadGenesisBlock(chainparams)) {
                    strLoadError = _("Error initializing block database");
                    break;
                }

                // At this point we're either in reindex or we've loaded a useful
                // block tree into BlockIndex()!

                bool failed_chainstate_init = false;

                for (CChainState* chainstate : chainman.GetAll()) {
                    chainstate->InitCoinsDB(
                        /* cache_size_bytes */ nCoinDBCache,
                        /* in_memory */ false,
                        /* should_wipe */ fReset || fReindexChainState);

                    chainstate->CoinsErrorCatcher().AddReadErrCallback([]() {
                        uiInterface.ThreadSafeMessageBox(
                            _("Error reading from database, shutting down."),
                            "", CClientUIInterface::MSG_ERROR);
                    });

                    // If necessary, upgrade from older database format.
                    // This is a no-op if we cleared the coinsviewdb with -reindex or -reindex-chainstate
                    if (!chainstate->CoinsDB().Upgrade()) {
                        strLoadError = _("Error upgrading chainstate database");
                        failed_chainstate_init = true;
                        break;
                    }

                    // ReplayBlocks is a no-op if we cleared the coinsviewdb with -reindex or -reindex-chainstate
                    if (!chainstate->ReplayBlocks(chainparams)) {
                        strLoadError = _("Unable to replay blocks. You will need to rebuild the database using -reindex-chainstate.");
                        failed_chainstate_init = true;
                        break;
                    }

                    // The on-disk coinsdb is now in a good state, create the cache
                    chainstate->InitCoinsCache(nCoinCacheUsage);
                    assert(chainstate->CanFlushToDisk());

                    if (!is_coinsview_empty(chainstate)) {
                        // LoadChainTip initializes the chain based on CoinsTip()'s best block
                        if (!chainstate->LoadChainTip(chainparams)) {
                            strLoadError = _("Error initializing block database");
                            failed_chainstate_init = true;
                            break; // out of the per-chainstate loop
                        }
                        assert(chainstate->m_chain.Tip() != nullptr);
                    }
                }

                if (failed_chainstate_init) {
                    break; // out of the chainstate activation do-while
                }
            } catch (const std::exception& e) {
                LogPrintf("%s\n", e.what());
                strLoadError = _("Error opening block database");
                break;
            }

            // Initialise temporary indices if required
            if (!particl::RebuildRollingIndices(node.mempool.get())) {
                strLoadError = _("Failed to rebuild rolling indices by rewinding the chain, a reindex is required.");
                break;
            }

            if (!fReset) {
                LOCK(cs_main);
                auto chainstates{chainman.GetAll()};
                if (std::any_of(chainstates.begin(), chainstates.end(),
                                [&chainparams](const CChainState* cs) EXCLUSIVE_LOCKS_REQUIRED(cs_main) { return cs->NeedsRedownload(chainparams); })) {
                    strLoadError = strprintf(_("Witness data for blocks after height %d requires validation. Please restart with -reindex."),
                                             chainparams.GetConsensus().SegwitHeight);
                    break;
                }
            }

            bool failed_verification = false;

            try {
                LOCK(cs_main);

                for (CChainState* chainstate : chainman.GetAll()) {
                    if (!is_coinsview_empty(chainstate)) {
                        uiInterface.InitMessage(_("Verifying blocks…").translated);
                        if (fHavePruned && args.GetArg("-checkblocks", DEFAULT_CHECKBLOCKS) > MIN_BLOCKS_TO_KEEP) {
                            LogPrintf("Prune: pruned datadir may not have more than %d blocks; only checking available blocks\n",
                                MIN_BLOCKS_TO_KEEP);
                        }

                        const CBlockIndex* tip = chainstate->m_chain.Tip();
                        RPCNotifyBlockChange(tip);
                        if (tip
                            && tip != ::ChainActive().Genesis() // Genesis block can be set in the future
                            && tip->nTime > GetAdjustedTime() + MAX_FUTURE_BLOCK_TIME) {
                            strLoadError = _("The block database contains a block which appears to be from the future. "
                                    "This may be due to your computer's date and time being set incorrectly. "
                                    "Only rebuild the block database if you are sure that your computer's date and time are correct");
                            failed_verification = true;
                            break;
                        }

                        if (!CVerifyDB().VerifyDB(
                                *chainstate, chainparams, chainstate->CoinsDB(),
                                args.GetArg("-checklevel", DEFAULT_CHECKLEVEL),
                                args.GetArg("-checkblocks", DEFAULT_CHECKBLOCKS))) {
                            strLoadError = _("Corrupted block database detected");
                            failed_verification = true;
                            break;
                        }
                    }
                }
            } catch (const std::exception& e) {
                LogPrintf("%s\n", e.what());
                strLoadError = _("Error opening block database");
                failed_verification = true;
                break;
            }

            if (!failed_verification) {
                fLoaded = true;
                LogPrintf(" block index %15dms\n", GetTimeMillis() - load_block_index_start_time);
            }
        } while(false);

        if (!fLoaded && !ShutdownRequestedMainThread()) {
            // first suggest a reindex
            if (!fReset) {
                bool fRet = uiInterface.ThreadSafeQuestion(
                    strLoadError + Untranslated(".\n\n") + _("Do you want to rebuild the block database now?"),
                    strLoadError.original + ".\nPlease restart with -reindex or -reindex-chainstate to recover.",
                    "", CClientUIInterface::MSG_ERROR | CClientUIInterface::BTN_ABORT);
                if (fRet) {
                    fReindex = true;
                    AbortShutdown();
                } else {
                    LogPrintf("Aborted block database rebuild. Exiting.\n");
                    return false;
                }
            } else {
                return InitError(strLoadError);
            }
        }
    }

    // As LoadBlockIndex can take several minutes, it's possible the user
    // requested to kill the GUI during the last operation. If so, exit.
    // As the program has not fully started yet, Shutdown() is possibly overkill.
    if (ShutdownRequestedMainThread()) {
        LogPrintf("Shutdown requested. Exiting.\n");
        return false;
    }

    // ********************************************************* Step 8: start indexers
    if (args.GetBoolArg("-txindex", DEFAULT_TXINDEX)) {
        g_txindex = std::make_unique<TxIndex>(nTxIndexCache, false, fReindex);
<<<<<<< HEAD

        if (gArgs.GetBoolArg("-csindex", DEFAULT_CSINDEX)) {
            g_txindex->m_cs_index = true;
            for (const auto &addr : gArgs.GetArgs("-cswhitelist")) {
                g_txindex->AppendCSAddress(addr);
            }
        }
        g_txindex->Start();
=======
        if (!g_txindex->Start()) {
            return false;
        }
>>>>>>> 0ab6ff5e
    }

    for (const auto& filter_type : g_enabled_filter_types) {
        InitBlockFilterIndex(filter_type, filter_index_cache, false, fReindex);
        if (!GetBlockFilterIndex(filter_type)->Start()) {
            return false;
        }
    }

    if (args.GetBoolArg("-coinstatsindex", DEFAULT_COINSTATSINDEX)) {
        g_coin_stats_index = std::make_unique<CoinStatsIndex>(/* cache size */ 0, false, fReindex);
        if (!g_coin_stats_index->Start()) {
            return false;
        }
    }

    // ********************************************************* Step 9: load wallet
    for (const auto& client : node.chain_clients) {
        if (!client->load()) {
            return false;
        }
    }

    // ********************************************************* Step 10: data directory maintenance

    // if pruning, unset the service bit and perform the initial blockstore prune
    // after any wallet rescanning has taken place.
    if (fPruneMode) {
        LogPrintf("Unsetting NODE_NETWORK on prune mode\n");
        nLocalServices = ServiceFlags(nLocalServices & ~NODE_NETWORK);
        if (!fReindex) {
            LOCK(cs_main);
            for (CChainState* chainstate : chainman.GetAll()) {
                uiInterface.InitMessage(_("Pruning blockstore…").translated);
                chainstate->PruneAndFlush();
            }
        }
    }

    if (chainparams.GetConsensus().SegwitHeight != std::numeric_limits<int>::max()) {
        // Advertise witness capabilities.
        // The option to not set NODE_WITNESS is only used in the tests and should be removed.
        nLocalServices = ServiceFlags(nLocalServices | NODE_WITNESS);
    }

    // ********************************************************* Step 11: import blocks

    if (!CheckDiskSpace(GetDataDir())) {
        InitError(strprintf(_("Error: Disk space is low for %s"), GetDataDir()));
        return false;
    }
    if (!CheckDiskSpace(gArgs.GetBlocksDirPath())) {
        InitError(strprintf(_("Error: Disk space is low for %s"), gArgs.GetBlocksDirPath()));
        return false;
    }

    // Either install a handler to notify us when genesis activates, or set fHaveGenesis directly.
    // No locking, as this happens before any background thread is started.
    boost::signals2::connection block_notify_genesis_wait_connection;
    if (::ChainActive().Tip() == nullptr) {
        block_notify_genesis_wait_connection = uiInterface.NotifyBlockTip_connect(std::bind(BlockNotifyGenesisWait, std::placeholders::_2));
    } else {
        fHaveGenesis = true;
    }

#if HAVE_SYSTEM
    const std::string block_notify = args.GetArg("-blocknotify", "");
    if (!block_notify.empty()) {
        uiInterface.NotifyBlockTip_connect([block_notify](SynchronizationState sync_state, const CBlockIndex* pBlockIndex) {
            if (sync_state != SynchronizationState::POST_INIT || !pBlockIndex) return;
            std::string command = block_notify;
            boost::replace_all(command, "%s", pBlockIndex->GetBlockHash().GetHex());
            std::thread t(runCommand, command);
            t.detach(); // thread runs free
        });
    }
#endif

    std::vector<fs::path> vImportFiles;
    for (const std::string& strFile : args.GetArgs("-loadblock")) {
        vImportFiles.push_back(strFile);
    }

    chainman.m_load_block = std::thread(&util::TraceThread, "loadblk", [=, &chainman, &args] {
        ThreadImport(chainman, vImportFiles, args);
    });

    // Wait for genesis block to be processed
    {
        WAIT_LOCK(g_genesis_wait_mutex, lock);
        // We previously could hang here if StartShutdown() is called prior to
        // ThreadImport getting started, so instead we just wait on a timer to
        // check ShutdownRequested() regularly.
        while (!fHaveGenesis && !ShutdownRequestedMainThread()) {
            g_genesis_wait_cv.wait_for(lock, std::chrono::milliseconds(500));
        }
        block_notify_genesis_wait_connection.disconnect();
    }

    // ********************************************************* Step 10.1: start secure messaging

    smsgModule.m_node = &node;
    if (fParticlMode && gArgs.GetBoolArg("-smsg", true)) { // SMSG breaks functional tests with services flag, see version msg
#ifdef ENABLE_WALLET
        auto vpwallets = GetWallets();
        smsgModule.Start(vpwallets.size() > 0 ? vpwallets[0] : nullptr, vpwallets, gArgs.GetBoolArg("-smsgscanchain", false));
#else
        std::vector<std::shared_ptr<CWallet>> empty;
        smsgModule.Start(nullptr, empty, gArgs.GetBoolArg("-smsgscanchain", false));
#endif
    }

    if (ShutdownRequestedMainThread()) {
        return false;
    }

    // ********************************************************* Step 12: start node

    int chain_active_height;

    //// debug print
    {
        LOCK(cs_main);
        LogPrintf("block tree size = %u\n", chainman.BlockIndex().size());
        chain_active_height = chainman.ActiveChain().Height();
        if (tip_info) {
            tip_info->block_height = chain_active_height;
            tip_info->block_time = chainman.ActiveChain().Tip() ? chainman.ActiveChain().Tip()->GetBlockTime() : Params().GenesisBlock().GetBlockTime();
            tip_info->verification_progress = GuessVerificationProgress(Params().TxData(), chainman.ActiveChain().Tip());
        }
        if (tip_info && ::pindexBestHeader) {
            tip_info->header_height = ::pindexBestHeader->nHeight;
            tip_info->header_time = ::pindexBestHeader->GetBlockTime();
        }
    }
    LogPrintf("nBestHeight = %d\n", chain_active_height);
    if (node.peerman) node.peerman->SetBestHeight(chain_active_height);

    Discover();

    // Map ports with UPnP or NAT-PMP.
    StartMapPort(args.GetBoolArg("-upnp", DEFAULT_UPNP), gArgs.GetBoolArg("-natpmp", DEFAULT_NATPMP));

    CConnman::Options connOptions;
    connOptions.nLocalServices = smsg::fSecMsgEnabled ? ServiceFlags(nLocalServices | NODE_SMSG) : nLocalServices;
    connOptions.nMaxConnections = nMaxConnections;
    connOptions.m_max_outbound_full_relay = std::min(MAX_OUTBOUND_FULL_RELAY_CONNECTIONS, connOptions.nMaxConnections);
    connOptions.m_max_outbound_block_relay = std::min(MAX_BLOCK_RELAY_ONLY_CONNECTIONS, connOptions.nMaxConnections-connOptions.m_max_outbound_full_relay);
    connOptions.nMaxAddnode = MAX_ADDNODE_CONNECTIONS;
    connOptions.nMaxFeeler = MAX_FEELER_CONNECTIONS;
    connOptions.uiInterface = &uiInterface;
    connOptions.m_banman = node.banman.get();
    connOptions.m_msgproc = node.peerman.get();
    connOptions.nSendBufferMaxSize = 1000 * args.GetArg("-maxsendbuffer", DEFAULT_MAXSENDBUFFER);
    connOptions.nReceiveFloodSize = 1000 * args.GetArg("-maxreceivebuffer", DEFAULT_MAXRECEIVEBUFFER);
    connOptions.m_added_nodes = args.GetArgs("-addnode");

    connOptions.nMaxOutboundLimit = 1024 * 1024 * args.GetArg("-maxuploadtarget", DEFAULT_MAX_UPLOAD_TARGET);
    connOptions.m_peer_connect_timeout = peer_connect_timeout;

    for (const std::string& bind_arg : args.GetArgs("-bind")) {
        CService bind_addr;
        const size_t index = bind_arg.rfind('=');
        if (index == std::string::npos) {
            if (Lookup(bind_arg, bind_addr, GetListenPort(), false)) {
                connOptions.vBinds.push_back(bind_addr);
                continue;
            }
        } else {
            const std::string network_type = bind_arg.substr(index + 1);
            if (network_type == "onion") {
                const std::string truncated_bind_arg = bind_arg.substr(0, index);
                if (Lookup(truncated_bind_arg, bind_addr, BaseParams().OnionServiceTargetPort(), false)) {
                    connOptions.onion_binds.push_back(bind_addr);
                    continue;
                }
            }
        }
        return InitError(ResolveErrMsg("bind", bind_arg));
    }

    if (connOptions.onion_binds.empty()) {
        connOptions.onion_binds.push_back(DefaultOnionServiceTarget());
    }

    if (args.GetBoolArg("-listenonion", DEFAULT_LISTEN_ONION)) {
        const auto bind_addr = connOptions.onion_binds.front();
        if (connOptions.onion_binds.size() > 1) {
            InitWarning(strprintf(_("More than one onion bind address is provided. Using %s for the automatically created Tor onion service."), bind_addr.ToStringIPPort()));
        }
        StartTorControl(bind_addr);
    }

    for (const std::string& strBind : args.GetArgs("-whitebind")) {
        NetWhitebindPermissions whitebind;
        bilingual_str error;
        if (!NetWhitebindPermissions::TryParse(strBind, whitebind, error)) return InitError(error);
        connOptions.vWhiteBinds.push_back(whitebind);
    }

    for (const auto& net : args.GetArgs("-whitelist")) {
        NetWhitelistPermissions subnet;
        bilingual_str error;
        if (!NetWhitelistPermissions::TryParse(net, subnet, error)) return InitError(error);
        connOptions.vWhitelistedRange.push_back(subnet);
    }

    connOptions.vSeedNodes = args.GetArgs("-seednode");

    // Initiate outbound connections unless connect=0
    connOptions.m_use_addrman_outgoing = !args.IsArgSet("-connect");
    if (!connOptions.m_use_addrman_outgoing) {
        const auto connect = args.GetArgs("-connect");
        if (connect.size() != 1 || connect[0] != "0") {
            connOptions.m_specified_outgoing = connect;
        }
    }

    const std::string& i2psam_arg = args.GetArg("-i2psam", "");
    if (!i2psam_arg.empty()) {
        CService addr;
        if (!Lookup(i2psam_arg, addr, 7656, fNameLookup) || !addr.IsValid()) {
            return InitError(strprintf(_("Invalid -i2psam address or hostname: '%s'"), i2psam_arg));
        }
        SetReachable(NET_I2P, true);
        SetProxy(NET_I2P, proxyType{addr});
    } else {
        SetReachable(NET_I2P, false);
    }

    connOptions.m_i2p_accept_incoming = args.GetBoolArg("-i2pacceptincoming", true);

    if (!node.connman->Start(*node.scheduler, connOptions)) {
        return false;
    }

    // ********************************************************* Step 12.5: start staking
#ifdef ENABLE_WALLET
    if (fParticlMode && GetWallets().size() > 0) {
        StartThreadStakeMiner();
    }
#endif

    // ********************************************************* Step 13: finished

    SetRPCWarmupFinished();
    uiInterface.InitMessage(_("Done loading").translated);

    for (const auto& client : node.chain_clients) {
        client->start(*node.scheduler);
    }

    BanMan* banman = node.banman.get();
    node.scheduler->scheduleEvery([banman]{
        banman->DumpBanlist();
    }, DUMP_BANS_INTERVAL);

#if HAVE_SYSTEM
    StartupNotify(args);
#endif

    return true;
}<|MERGE_RESOLUTION|>--- conflicted
+++ resolved
@@ -1795,7 +1795,6 @@
     // ********************************************************* Step 8: start indexers
     if (args.GetBoolArg("-txindex", DEFAULT_TXINDEX)) {
         g_txindex = std::make_unique<TxIndex>(nTxIndexCache, false, fReindex);
-<<<<<<< HEAD
 
         if (gArgs.GetBoolArg("-csindex", DEFAULT_CSINDEX)) {
             g_txindex->m_cs_index = true;
@@ -1803,12 +1802,9 @@
                 g_txindex->AppendCSAddress(addr);
             }
         }
-        g_txindex->Start();
-=======
         if (!g_txindex->Start()) {
             return false;
         }
->>>>>>> 0ab6ff5e
     }
 
     for (const auto& filter_type : g_enabled_filter_types) {
