// Copyright (c) 2009-2010 Satoshi Nakamoto
// Copyright (c) 2009-2022 The Bitcoin Core developers
// Distributed under the MIT software license, see the accompanying
// file COPYING or http://www.opensource.org/licenses/mit-license.php.

#if defined(HAVE_CONFIG_H)
#include <config/bitcoin-config.h>
#endif

#include <init.h>

#include <kernel/checks.h>
#include <kernel/mempool_persist.h>
#include <kernel/validation_cache_sizes.h>

#include <addrman.h>
#include <banman.h>
#include <blockfilter.h>
#include <chain.h>
#include <chainparams.h>
#include <chainparamsbase.h>
#include <common/args.h>
#include <consensus/amount.h>
#include <deploymentstatus.h>
#include <hash.h>
#include <httprpc.h>
#include <httpserver.h>
#include <index/blockfilterindex.h>
#include <index/coinstatsindex.h>
#include <index/txindex.h>
#include <init/common.h>
#include <interfaces/chain.h>
#include <interfaces/init.h>
#include <interfaces/node.h>
#include <interfaces/wallet.h>
#include <mapport.h>
#include <net.h>
#include <net_permissions.h>
#include <net_processing.h>
#include <netbase.h>
#include <netgroup.h>
#include <node/blockmanager_args.h>
#include <node/blockstorage.h>
#include <node/caches.h>
#include <node/chainstate.h>
#include <node/chainstatemanager_args.h>
#include <node/context.h>
#include <node/interface_ui.h>
#include <node/mempool_args.h>
#include <node/mempool_persist_args.h>
#include <node/miner.h>
#include <node/txreconciliation.h>
#include <node/validation_cache_args.h>
#include <policy/feerate.h>
#include <policy/fees.h>
#include <policy/fees_args.h>
#include <policy/policy.h>
#include <policy/settings.h>
#include <protocol.h>
#include <rpc/blockchain.h>
#include <rpc/register.h>
#include <rpc/server.h>
#include <rpc/util.h>
#include <scheduler.h>
#include <script/sigcache.h>
#include <script/standard.h>
#include <shutdown.h>
#include <sync.h>
#include <timedata.h>
#include <torcontrol.h>
#include <txdb.h>
#include <txmempool.h>
#include <util/asmap.h>
#include <util/chaintype.h>
#include <util/check.h>
#include <util/fs.h>
#include <util/fs_helpers.h>
#include <util/moneystr.h>
#include <util/strencodings.h>
#include <util/string.h>
#include <util/syscall_sandbox.h>
#include <util/syserror.h>
#include <util/system.h>
#include <util/thread.h>
#include <util/threadnames.h>
#include <util/translation.h>
#include <validation.h>
#include <validationinterface.h>
#include <blind.h>
#include <smsg/smessage.h>
#include <smsg/manager.h>
#include <smsg/rpcsmessage.h>
#include <insight/rpc.h>
#include <pos/miner.h>
#include <pos/kernel.h>
#include <core_io.h>
#ifdef ENABLE_WALLET
#include <wallet/hdwallet.h>
#include <wallet/rpchdwallet.h>
#endif
#if ENABLE_USBDEVICE
#include <usbdevice/rpcusbdevice.h>
#include <usbdevice/usbdevice.h>
#endif

#include <walletinitinterface.h>

#include <algorithm>
#include <condition_variable>
#include <cstdint>
#include <cstdio>
#include <fstream>
#include <functional>
#include <set>
#include <string>
#include <thread>
#include <vector>

#ifndef WIN32
#include <cerrno>
#include <signal.h>
#include <sys/stat.h>
#endif

#include <boost/signals2/signal.hpp>

#if ENABLE_ZMQ
#include <zmq/zmqabstractnotifier.h>
#include <zmq/zmqnotificationinterface.h>
#include <zmq/zmqrpc.h>
#endif

// Particl
#include <insight/insight.h>

using kernel::DumpMempool;
using kernel::ValidationCacheSizes;

using node::ApplyArgsManOptions;
using node::BlockManager;
using node::CacheSizes;
using node::CalculateCacheSizes;
using node::DEFAULT_PERSIST_MEMPOOL;
using node::DEFAULT_PRINTPRIORITY;
using node::fReindex;
using node::g_indexes_ready_to_sync;
using node::LoadChainstate;
using node::MempoolPath;
using node::NodeContext;
using node::ShouldPersistMempool;
using node::ThreadImport;
using node::VerifyLoadedChainstate;

static constexpr bool DEFAULT_PROXYRANDOMIZE{true};
static constexpr bool DEFAULT_REST_ENABLE{false};
static constexpr bool DEFAULT_I2P_ACCEPT_INCOMING{true};

#ifdef WIN32
// Win32 LevelDB doesn't use filedescriptors, and the ones used for
// accessing block files don't count towards the fd_set size limit
// anyway.
#define MIN_CORE_FILEDESCRIPTORS 0
#else
#define MIN_CORE_FILEDESCRIPTORS 150
#endif

#ifdef WIN32
HWND winHwnd = nullptr;
MSG winMsg;
const char lpcszClassName[] = "messageClass";

LRESULT APIENTRY MainWndProc(HWND hwnd, UINT uMsg, WPARAM wParam, LPARAM lParam)
{
    switch (uMsg) {
        case WM_CLOSE:
            StartShutdown();
            return 1;
        default:
            break;
    }
    return DefWindowProc(hwnd, uMsg, wParam, lParam);
};

int CreateMessageWindow()
{
    // Create a message-only window to intercept WM_CLOSE events from particld

    WNDCLASSEX WindowClassEx;
    ZeroMemory(&WindowClassEx, sizeof(WNDCLASSEX));
    WindowClassEx.cbSize = sizeof(WNDCLASSEX);
    WindowClassEx.lpfnWndProc = MainWndProc;
    WindowClassEx.hInstance = nullptr;
    WindowClassEx.lpszClassName = lpcszClassName;

    if (!RegisterClassEx(&WindowClassEx)) {
        tfm::format(std::cerr, "RegisterClassEx failed: %d.\n", GetLastError());
        return 1;
    }
    winHwnd = CreateWindowEx(0, lpcszClassName, nullptr, 0, 0, 0, 0, 0, HWND_MESSAGE, nullptr, nullptr, nullptr);
    if (!winHwnd) {
        tfm::format(std::cerr, "CreateWindowEx failed: %d.\n", GetLastError());
        return 1;
    }

    ShowWindow(winHwnd, SW_SHOWDEFAULT);

    return 0;
};

int CloseMessageWindow()
{
    if (!winHwnd) {
        return 0;
    }
    if (!DestroyWindow(winHwnd)) {
        tfm::format(std::cerr, "DestroyWindow failed: %d.\n", GetLastError());
        return 1;
    }
    if (!UnregisterClass(lpcszClassName, nullptr)) {
        tfm::format(std::cerr, "UnregisterClass failed: %d.\n", GetLastError());
        return 1;
    }

    return 0;
};
#endif

static const char* DEFAULT_ASMAP_FILENAME="ip_asn.map";

/**
 * The PID file facilities.
 */
static const char* BITCOIN_PID_FILENAME = "particl.pid";

static fs::path GetPidFile(const ArgsManager& args)
{
    return AbsPathForConfigVal(args, args.GetPathArg("-pid", BITCOIN_PID_FILENAME));
}

[[nodiscard]] static bool CreatePidFile(const ArgsManager& args)
{
    std::ofstream file{GetPidFile(args)};
    if (file) {
#ifdef WIN32
        tfm::format(file, "%d\n", GetCurrentProcessId());
#else
        tfm::format(file, "%d\n", getpid());
#endif
        return true;
    } else {
        return InitError(strprintf(_("Unable to create the PID file '%s': %s"), fs::PathToString(GetPidFile(args)), SysErrorString(errno)));
    }
}

//////////////////////////////////////////////////////////////////////////////
//
// Shutdown
//

//
// Thread management and startup/shutdown:
//
// The network-processing threads are all part of a thread group
// created by AppInit() or the Qt main() function.
//
// A clean exit happens when StartShutdown() or the SIGTERM
// signal handler sets ShutdownRequested(), which makes main thread's
// WaitForShutdown() interrupts the thread group.
// And then, WaitForShutdown() makes all other on-going threads
// in the thread group join the main thread.
// Shutdown() is then called to clean up database connections, and stop other
// threads that should only be stopped after the main network-processing
// threads have exited.
//
// Shutdown for Qt is very similar, only it uses a QTimer to detect
// ShutdownRequested() getting set, and then does the normal Qt
// shutdown thing.
//

bool ShutdownRequestedMainThread()
{
#ifdef WIN32
    // Only particld will create a hidden window to receive messages
    while (winHwnd && PeekMessage(&winMsg, 0, 0, 0, PM_REMOVE)) {
        TranslateMessage(&winMsg);
        DispatchMessage(&winMsg);
    }
#endif
    return ShutdownRequested();
}

#if HAVE_SYSTEM
static void ShutdownNotify(const ArgsManager& args)
{
    std::vector<std::thread> threads;
    for (const auto& cmd : args.GetArgs("-shutdownnotify")) {
        threads.emplace_back(runCommand, cmd);
    }
    for (auto& t : threads) {
        t.join();
    }
}
#endif

void Interrupt(NodeContext& node)
{
#if HAVE_SYSTEM
    ShutdownNotify(*node.args);
#endif
    InterruptHTTPServer();
    InterruptHTTPRPC();
    InterruptRPC();
    InterruptREST();
    InterruptTorControl();
    InterruptMapPort();
    if (node.connman)
        node.connman->Interrupt();
    if (g_txindex) {
        g_txindex->Interrupt();
    }
    ForEachBlockFilterIndex([](BlockFilterIndex& index) { index.Interrupt(); });
    if (g_coin_stats_index) {
        g_coin_stats_index->Interrupt();
    }
}

void Shutdown(NodeContext& node)
{
    static Mutex g_shutdown_mutex;
    TRY_LOCK(g_shutdown_mutex, lock_shutdown);
    if (!lock_shutdown) return;
    LogPrintf("%s: In progress...\n", __func__);
    Assert(node.args);

    /// Note: Shutdown() must be able to handle cases in which initialization failed part of the way,
    /// for example if the data directory was found to be locked.
    /// Be sure that anything that writes files or flushes caches only does this if the respective
    /// module was initialized.
    util::ThreadRename("shutoff");
    if (node.mempool) node.mempool->AddTransactionsUpdated(1);

    StopHTTPRPC();
    StopREST();
    StopRPC();
    StopHTTPServer();
    smsgModule.Shutdown();
#ifdef ENABLE_WALLET
    StopThreadStakeMiner();
#endif
    for (const auto& client : node.chain_clients) {
        client->flush();
    }
    StopMapPort();

    // Because these depend on each-other, we make sure that neither can be
    // using the other before destroying them.
    if (node.peerman) UnregisterValidationInterface(node.peerman.get());
    if (node.connman) node.connman->Stop();

    StopTorControl();

    // After everything has been shut down, but before things get flushed, stop the
    // CScheduler/checkqueue, scheduler and load block thread.
    if (node.scheduler) node.scheduler->stop();
    if (node.chainman && node.chainman->m_load_block.joinable()) node.chainman->m_load_block.join();
    StopScriptCheckWorkerThreads();

    // After the threads that potentially access these pointers have been stopped,
    // destruct and reset all to nullptr.
    node.peerman.reset();
    node.connman.reset();
    node.banman.reset();
    node.addrman.reset();
    node.netgroupman.reset();

    if (node.mempool && node.mempool->GetLoadTried() && ShouldPersistMempool(*node.args)) {
        DumpMempool(*node.mempool, MempoolPath(*node.args));
    }

    // Drop transactions we were still watching, and record fee estimations.
    if (node.fee_estimator) node.fee_estimator->Flush();

    // FlushStateToDisk generates a ChainStateFlushed callback, which we should avoid missing
    if (node.chainman) {
        LOCK(cs_main);
        for (Chainstate* chainstate : node.chainman->GetAll()) {
            if (chainstate->CanFlushToDisk()) {
                chainstate->ForceFlushStateToDisk();
            }
        }
    }

    // After there are no more peers/RPC left to give us new data which may generate
    // CValidationInterface callbacks, flush them...
    GetMainSignals().FlushBackgroundCallbacks();

    // Stop and delete all indexes only after flushing background callbacks.
    if (g_txindex) {
        g_txindex->Stop();
        g_txindex.reset();
    }
    if (g_coin_stats_index) {
        g_coin_stats_index->Stop();
        g_coin_stats_index.reset();
    }
    ForEachBlockFilterIndex([](BlockFilterIndex& index) { index.Stop(); });
    DestroyAllBlockFilterIndexes();

    // Any future callbacks will be dropped. This should absolutely be safe - if
    // missing a callback results in an unrecoverable situation, unclean shutdown
    // would too. The only reason to do the above flushes is to let the wallet catch
    // up with our current chain to avoid any strange pruning edge cases and make
    // next startup faster by avoiding rescan.

    if (node.chainman) {
        LOCK(cs_main);
        for (Chainstate* chainstate : node.chainman->GetAll()) {
            if (chainstate->CanFlushToDisk()) {
                chainstate->ForceFlushStateToDisk();
                chainstate->ResetCoinsViews();
            }
        }
    }
    for (const auto& client : node.chain_clients) {
        client->stop();
    }

#if ENABLE_ZMQ
    if (g_zmq_notification_interface) {
        UnregisterValidationInterface(g_zmq_notification_interface.get());
        g_zmq_notification_interface.reset();
    }
#endif

#if ENABLE_USBDEVICE
    usb_device::ShutdownHardwareIntegration();
#endif

#ifdef WIN32
    CloseMessageWindow();
#endif

    node.chain_clients.clear();
    UnregisterAllValidationInterfaces();
    GetMainSignals().UnregisterBackgroundSignalScheduler();
    node.kernel.reset();
    node.mempool.reset();
    node.fee_estimator.reset();
    node.chainman.reset();
    node.scheduler.reset();

    try {
        if (!fs::remove(GetPidFile(*node.args))) {
            LogPrintf("%s: Unable to remove PID file: File does not exist\n", __func__);
        }
    } catch (const fs::filesystem_error& e) {
        LogPrintf("%s: Unable to remove PID file: %s\n", __func__, fsbridge::get_filesystem_error_message(e));
    }

    LogPrintf("%s: done\n", __func__);
}

/**
 * Signal handlers are very limited in what they are allowed to do.
 * The execution context the handler is invoked in is not guaranteed,
 * so we restrict handler operations to just touching variables:
 */
#ifndef WIN32
static void HandleSIGTERM(int)
{
    StartShutdown();
}

static void HandleSIGHUP(int)
{
    LogInstance().m_reopen_file = true;
}
#else
static BOOL WINAPI consoleCtrlHandler(DWORD dwCtrlType)
{
    StartShutdown();
    Sleep(INFINITE);
    return true;
}
#endif

#ifndef WIN32
static void registerSignalHandler(int signal, void(*handler)(int))
{
    struct sigaction sa;
    sa.sa_handler = handler;
    sigemptyset(&sa.sa_mask);
    sa.sa_flags = 0;
    sigaction(signal, &sa, nullptr);
}
#endif

static boost::signals2::connection rpc_notify_block_change_connection;
static void OnRPCStarted()
{
    rpc_notify_block_change_connection = uiInterface.NotifyBlockTip_connect(std::bind(RPCNotifyBlockChange, std::placeholders::_2));
}

static void OnRPCStopped()
{
    rpc_notify_block_change_connection.disconnect();
    RPCNotifyBlockChange(nullptr);
    g_best_block_cv.notify_all();
    LogPrint(BCLog::RPC, "RPC stopped.\n");
}

void SetupServerArgs(ArgsManager& argsman)
{
    SetupHelpOptions(argsman);
    argsman.AddArg("-help-debug", "Print help message with debugging options and exit", ArgsManager::ALLOW_ANY, OptionsCategory::DEBUG_TEST); // server-only for now

    init::AddLoggingArgs(argsman);

    const auto defaultBaseParams = CreateBaseChainParams(ChainType::MAIN);
    const auto testnetBaseParams = CreateBaseChainParams(ChainType::TESTNET);
    const auto signetBaseParams = CreateBaseChainParams(ChainType::SIGNET);
    const auto regtestBaseParams = CreateBaseChainParams(ChainType::REGTEST);
    const auto defaultChainParams = CreateChainParams(argsman, ChainType::MAIN);
    const auto testnetChainParams = CreateChainParams(argsman, ChainType::TESTNET);
    const auto signetChainParams = CreateChainParams(argsman, ChainType::SIGNET);
    const auto regtestChainParams = CreateChainParams(argsman, ChainType::REGTEST);

    // Hidden Options
    std::vector<std::string> hidden_args = {
        "-dbcrashratio", "-forcecompactdb",
        // GUI args. These will be overwritten by SetupUIArgs for the GUI
        "-choosedatadir", "-lang=<lang>", "-min", "-resetguisettings", "-splash", "-uiplatform"};

    argsman.AddArg("-version", "Print version and exit", ArgsManager::ALLOW_ANY, OptionsCategory::OPTIONS);
#if HAVE_SYSTEM
    argsman.AddArg("-alertnotify=<cmd>", "Execute command when an alert is raised (%s in cmd is replaced by message)", ArgsManager::ALLOW_ANY, OptionsCategory::OPTIONS);
#endif
    argsman.AddArg("-assumevalid=<hex>", strprintf("If this block is in the chain assume that it and its ancestors are valid and potentially skip their script verification (0 to verify all, default: %s, testnet: %s, signet: %s)", defaultChainParams->GetConsensus().defaultAssumeValid.GetHex(), testnetChainParams->GetConsensus().defaultAssumeValid.GetHex(), signetChainParams->GetConsensus().defaultAssumeValid.GetHex()), ArgsManager::ALLOW_ANY, OptionsCategory::OPTIONS);
    argsman.AddArg("-blocksdir=<dir>", "Specify directory to hold blocks subdirectory for *.dat files (default: <datadir>)", ArgsManager::ALLOW_ANY, OptionsCategory::OPTIONS);
    argsman.AddArg("-fastprune", "Use smaller block files and lower minimum prune height for testing purposes", ArgsManager::ALLOW_ANY | ArgsManager::DEBUG_ONLY, OptionsCategory::DEBUG_TEST);
#if HAVE_SYSTEM
    argsman.AddArg("-blocknotify=<cmd>", "Execute command when the best block changes (%s in cmd is replaced by block hash)", ArgsManager::ALLOW_ANY, OptionsCategory::OPTIONS);
#endif
    argsman.AddArg("-blockreconstructionextratxn=<n>", strprintf("Extra transactions to keep in memory for compact block reconstructions (default: %u)", DEFAULT_BLOCK_RECONSTRUCTION_EXTRA_TXN), ArgsManager::ALLOW_ANY, OptionsCategory::OPTIONS);
    argsman.AddArg("-blocksonly", strprintf("Whether to reject transactions from network peers. Automatic broadcast and rebroadcast of any transactions from inbound peers is disabled, unless the peer has the 'forcerelay' permission. RPC transactions are not affected. (default: %u)", DEFAULT_BLOCKSONLY), ArgsManager::ALLOW_ANY, OptionsCategory::OPTIONS);
    argsman.AddArg("-coinstatsindex", strprintf("Maintain coinstats index used by the gettxoutsetinfo RPC (default: %u)", DEFAULT_COINSTATSINDEX), ArgsManager::ALLOW_ANY, OptionsCategory::OPTIONS);
    argsman.AddArg("-conf=<file>", strprintf("Specify path to read-only configuration file. Relative paths will be prefixed by datadir location (only useable from command line, not configuration file) (default: %s)", BITCOIN_CONF_FILENAME), ArgsManager::ALLOW_ANY, OptionsCategory::OPTIONS);
    argsman.AddArg("-datadir=<dir>", "Specify data directory", ArgsManager::ALLOW_ANY, OptionsCategory::OPTIONS);
    argsman.AddArg("-dbbatchsize", strprintf("Maximum database write batch size in bytes (default: %u)", nDefaultDbBatchSize), ArgsManager::ALLOW_ANY | ArgsManager::DEBUG_ONLY, OptionsCategory::OPTIONS);
    argsman.AddArg("-dbcache=<n>", strprintf("Maximum database cache size <n> MiB (%d to %d, default: %d). In addition, unused mempool memory is shared for this cache (see -maxmempool).", nMinDbCache, nMaxDbCache, nDefaultDbCache), ArgsManager::ALLOW_ANY, OptionsCategory::OPTIONS);
    argsman.AddArg("-includeconf=<file>", "Specify additional configuration file, relative to the -datadir path (only useable from configuration file, not command line)", ArgsManager::ALLOW_ANY, OptionsCategory::OPTIONS);
    argsman.AddArg("-loadblock=<file>", "Imports blocks from external file on startup", ArgsManager::ALLOW_ANY, OptionsCategory::OPTIONS);
    argsman.AddArg("-maxmempool=<n>", strprintf("Keep the transaction memory pool below <n> megabytes (default: %u)", DEFAULT_MAX_MEMPOOL_SIZE_MB), ArgsManager::ALLOW_ANY, OptionsCategory::OPTIONS);
    argsman.AddArg("-maxorphantx=<n>", strprintf("Keep at most <n> unconnectable transactions in memory (default: %u)", DEFAULT_MAX_ORPHAN_TRANSACTIONS), ArgsManager::ALLOW_ANY, OptionsCategory::OPTIONS);
    argsman.AddArg("-mempoolexpiry=<n>", strprintf("Do not keep transactions in the mempool longer than <n> hours (default: %u)", DEFAULT_MEMPOOL_EXPIRY_HOURS), ArgsManager::ALLOW_ANY, OptionsCategory::OPTIONS);
    argsman.AddArg("-minimumchainwork=<hex>", strprintf("Minimum work assumed to exist on a valid chain in hex (default: %s, testnet: %s, signet: %s)", defaultChainParams->GetConsensus().nMinimumChainWork.GetHex(), testnetChainParams->GetConsensus().nMinimumChainWork.GetHex(), signetChainParams->GetConsensus().nMinimumChainWork.GetHex()), ArgsManager::ALLOW_ANY | ArgsManager::DEBUG_ONLY, OptionsCategory::OPTIONS);
    argsman.AddArg("-par=<n>", strprintf("Set the number of script verification threads (%u to %d, 0 = auto, <0 = leave that many cores free, default: %d)",
        -GetNumCores(), MAX_SCRIPTCHECK_THREADS, DEFAULT_SCRIPTCHECK_THREADS), ArgsManager::ALLOW_ANY, OptionsCategory::OPTIONS);
    argsman.AddArg("-persistmempool", strprintf("Whether to save the mempool on shutdown and load on restart (default: %u)", DEFAULT_PERSIST_MEMPOOL), ArgsManager::ALLOW_ANY, OptionsCategory::OPTIONS);
    argsman.AddArg("-pid=<file>", strprintf("Specify pid file. Relative paths will be prefixed by a net-specific datadir location. (default: %s)", BITCOIN_PID_FILENAME), ArgsManager::ALLOW_ANY, OptionsCategory::OPTIONS);
    argsman.AddArg("-prune=<n>", strprintf("Reduce storage requirements by enabling pruning (deleting) of old blocks. This allows the pruneblockchain RPC to be called to delete specific blocks and enables automatic pruning of old blocks if a target size in MiB is provided. This mode is incompatible with -txindex. "
            "Warning: Reverting this setting requires re-downloading the entire blockchain. "
            "(default: 0 = disable pruning blocks, 1 = allow manual pruning via RPC, >=%u = automatically prune block files to stay under the specified target size in MiB)", MIN_DISK_SPACE_FOR_BLOCK_FILES / 1024 / 1024), ArgsManager::ALLOW_ANY, OptionsCategory::OPTIONS);
    argsman.AddArg("-reindex", "Rebuild chain state and block index from the blk*.dat files on disk. This will also rebuild active optional indexes.", ArgsManager::ALLOW_ANY, OptionsCategory::OPTIONS);
    argsman.AddArg("-reindex-chainstate", "Rebuild chain state from the currently indexed blocks. When in pruning mode or if blocks on disk might be corrupted, use full -reindex instead.", ArgsManager::ALLOW_ANY, OptionsCategory::OPTIONS);
    argsman.AddArg("-settings=<file>", strprintf("Specify path to dynamic settings data file. Can be disabled with -nosettings. File is written at runtime and not meant to be edited by users (use %s instead for custom settings). Relative paths will be prefixed by datadir location. (default: %s)", BITCOIN_CONF_FILENAME, BITCOIN_SETTINGS_FILENAME), ArgsManager::ALLOW_ANY, OptionsCategory::OPTIONS);
#if HAVE_SYSTEM
    argsman.AddArg("-startupnotify=<cmd>", "Execute command on startup.", ArgsManager::ALLOW_ANY, OptionsCategory::OPTIONS);
    argsman.AddArg("-shutdownnotify=<cmd>", "Execute command immediately before beginning shutdown. The need for shutdown may be urgent, so be careful not to delay it long (if the command doesn't require interaction with the server, consider having it fork into the background).", ArgsManager::ALLOW_ANY, OptionsCategory::OPTIONS);
#endif
    argsman.AddArg("-txindex", strprintf("Maintain a full transaction index, used by the getrawtransaction rpc call (default: %u)", DEFAULT_TXINDEX), ArgsManager::ALLOW_ANY, OptionsCategory::OPTIONS);
    argsman.AddArg("-blockfilterindex=<type>",
                 strprintf("Maintain an index of compact filters by block (default: %s, values: %s).", DEFAULT_BLOCKFILTERINDEX, ListBlockFilterTypes()) +
                 " If <type> is not supplied or if <type> = 1, indexes for all known types are enabled.",
                 ArgsManager::ALLOW_ANY, OptionsCategory::OPTIONS);

    // Particl specific
    argsman.AddArg("-addressindex", strprintf("Maintain a full address index, used to query for the balance, txids and unspent outputs for addresses (default: %u)", particl::DEFAULT_ADDRESSINDEX), ArgsManager::ALLOW_ANY, OptionsCategory::OPTIONS);
    argsman.AddArg("-timestampindex", strprintf("Maintain a timestamp index for block hashes, used to query blocks hashes by a range of timestamps (default: %u)", particl::DEFAULT_TIMESTAMPINDEX), ArgsManager::ALLOW_ANY, OptionsCategory::OPTIONS);
    argsman.AddArg("-spentindex", strprintf("Maintain a full spent index, used to query the spending txid and input index for an outpoint (default: %u)", particl::DEFAULT_SPENTINDEX), ArgsManager::ALLOW_ANY, OptionsCategory::OPTIONS);
    argsman.AddArg("-balancesindex", strprintf("Maintain a balances index per block (default: %u)", particl::DEFAULT_BALANCESINDEX), ArgsManager::ALLOW_ANY, OptionsCategory::OPTIONS);
    argsman.AddArg("-csindex", strprintf("Maintain an index of outputs by coldstaking address (default: %u)", particl::DEFAULT_CSINDEX), ArgsManager::ALLOW_ANY, OptionsCategory::OPTIONS);
    argsman.AddArg("-cswhitelist", strprintf("Only index coldstaked outputs with matching stake address. Can be specified multiple times."), ArgsManager::ALLOW_ANY, OptionsCategory::OPTIONS);

    argsman.AddArg("-dbmaxopenfiles", strprintf("Maximum number of open files parameter passed to level-db for the blocktree db (default: %u)", particl::DEFAULT_BLOCKTREE_DB_MAX_OPEN_FILES), ArgsManager::ALLOW_ANY, OptionsCategory::OPTIONS);
    argsman.AddArg("-dbcompression", strprintf("Database compression parameter passed to level-db for the blocktree db (default: %s)", particl::DEFAULT_BLOCKTREE_DB_COMPRESSION ? "true" : "false"), ArgsManager::ALLOW_ANY, OptionsCategory::OPTIONS);

    argsman.AddArg("-findpeers", "Node will search for peers (default: 1)", ArgsManager::ALLOW_ANY, OptionsCategory::CONNECTION);

    argsman.AddArg("-lookuptorcontrolhost=<protocol>", strprintf("Allow a hostname to be specified for the -torcontrol option. Must be \"any\", \"ipv4\", or \"ipv6\" (default: %s)", ""), ArgsManager::ALLOW_ANY, OptionsCategory::CONNECTION);

    argsman.AddArg("-displaylocaltime", "Display human readable time strings in local timezone (default: false)", ArgsManager::ALLOW_ANY, OptionsCategory::RPC);
    argsman.AddArg("-displayutctime", "Display human readable time strings in UTC (default: false)", ArgsManager::ALLOW_ANY, OptionsCategory::RPC);
    argsman.AddArg("-rebuildrollingindices", "Force rebuild of rolling indices (default: false)", ArgsManager::ALLOW_ANY, OptionsCategory::RPC);
    argsman.AddArg("-acceptanontxn", strprintf("Relay and mine \"anon\" transactions (default: %u)", particl::DEFAULT_ACCEPT_ANON_TX), ArgsManager::ALLOW_ANY, OptionsCategory::RPC);
    argsman.AddArg("-acceptblindtxn", strprintf("Relay and mine \"anon\" transactions (default: %u)", particl::DEFAULT_ACCEPT_BLIND_TX), ArgsManager::ALLOW_ANY, OptionsCategory::RPC);
    argsman.AddArg("-checkpeerheight", "Consider peer height for initial-block-download status (default: true)", ArgsManager::ALLOW_ANY, OptionsCategory::RPC);
    argsman.AddArg("-skiprangeproofverify", "Skip verifying rangeproofs when reindexing or importing (default: false)", ArgsManager::ALLOW_ANY, OptionsCategory::OPTIONS);
    argsman.AddArg("-rpccorsdomain=<domain>", "Allow JSON-RPC connections from specified domain (e.g. http://localhost:4200 or \"*\"). This needs to be set if you are using the Particl GUI in a browser.", ArgsManager::ALLOW_ANY, OptionsCategory::RPC);
    argsman.AddArg("-automaticbans", strprintf("Whether to automatically ban misbehaving nodes. (default: %u)", particl::DEFAULT_AUTOMATIC_BANS), ArgsManager::ALLOW_ANY, OptionsCategory::OPTIONS);
    argsman.AddArg("-banscore=<n>", strprintf("Threshold for disconnecting misbehaving peers (default: %u)", DISCOURAGEMENT_THRESHOLD), ArgsManager::ALLOW_ANY, OptionsCategory::CONNECTION);

    hidden_args.emplace_back("-btcmode");
    hidden_args.emplace_back("-debugdevice");  // Disable to allow usbdevices in regtest mode
    // end Particl specific

    argsman.AddArg("-addnode=<ip>", strprintf("Add a node to connect to and attempt to keep the connection open (see the addnode RPC help for more info). This option can be specified multiple times to add multiple nodes; connections are limited to %u at a time and are counted separately from the -maxconnections limit.", MAX_ADDNODE_CONNECTIONS), ArgsManager::ALLOW_ANY | ArgsManager::NETWORK_ONLY, OptionsCategory::CONNECTION);
    argsman.AddArg("-asmap=<file>", strprintf("Specify asn mapping used for bucketing of the peers (default: %s). Relative paths will be prefixed by the net-specific datadir location.", DEFAULT_ASMAP_FILENAME), ArgsManager::ALLOW_ANY, OptionsCategory::CONNECTION);
    argsman.AddArg("-bantime=<n>", strprintf("Default duration (in seconds) of manually configured bans (default: %u)", DEFAULT_MISBEHAVING_BANTIME), ArgsManager::ALLOW_ANY, OptionsCategory::CONNECTION);
    argsman.AddArg("-bind=<addr>[:<port>][=onion]", strprintf("Bind to given address and always listen on it (default: 0.0.0.0). Use [host]:port notation for IPv6. Append =onion to tag any incoming connections to that address and port as incoming Tor connections (default: 127.0.0.1:%u=onion, testnet: 127.0.0.1:%u=onion, signet: 127.0.0.1:%u=onion, regtest: 127.0.0.1:%u=onion)", defaultBaseParams->OnionServiceTargetPort(), testnetBaseParams->OnionServiceTargetPort(), signetBaseParams->OnionServiceTargetPort(), regtestBaseParams->OnionServiceTargetPort()), ArgsManager::ALLOW_ANY | ArgsManager::NETWORK_ONLY, OptionsCategory::CONNECTION);
    argsman.AddArg("-cjdnsreachable", "If set, then this host is configured for CJDNS (connecting to fc00::/8 addresses would lead us to the CJDNS network, see doc/cjdns.md) (default: 0)", ArgsManager::ALLOW_ANY, OptionsCategory::CONNECTION);
    argsman.AddArg("-connect=<ip>", "Connect only to the specified node; -noconnect disables automatic connections (the rules for this peer are the same as for -addnode). This option can be specified multiple times to connect to multiple nodes.", ArgsManager::ALLOW_ANY | ArgsManager::NETWORK_ONLY, OptionsCategory::CONNECTION);
    argsman.AddArg("-discover", "Discover own IP addresses (default: 1 when listening and no -externalip or -proxy)", ArgsManager::ALLOW_ANY, OptionsCategory::CONNECTION);
    argsman.AddArg("-dns", strprintf("Allow DNS lookups for -addnode, -seednode and -connect (default: %u)", DEFAULT_NAME_LOOKUP), ArgsManager::ALLOW_ANY, OptionsCategory::CONNECTION);
    argsman.AddArg("-dnsseed", strprintf("Query for peer addresses via DNS lookup, if low on addresses (default: %u unless -connect used or -maxconnections=0)", DEFAULT_DNSSEED), ArgsManager::ALLOW_ANY, OptionsCategory::CONNECTION);
    argsman.AddArg("-externalip=<ip>", "Specify your own public address", ArgsManager::ALLOW_ANY, OptionsCategory::CONNECTION);
    argsman.AddArg("-fixedseeds", strprintf("Allow fixed seeds if DNS seeds don't provide peers (default: %u)", DEFAULT_FIXEDSEEDS), ArgsManager::ALLOW_ANY, OptionsCategory::CONNECTION);
    argsman.AddArg("-forcednsseed", strprintf("Always query for peer addresses via DNS lookup (default: %u)", DEFAULT_FORCEDNSSEED), ArgsManager::ALLOW_ANY, OptionsCategory::CONNECTION);
    argsman.AddArg("-listen", strprintf("Accept connections from outside (default: %u if no -proxy, -connect or -maxconnections=0)", DEFAULT_LISTEN), ArgsManager::ALLOW_ANY, OptionsCategory::CONNECTION);
    argsman.AddArg("-listenonion", strprintf("Automatically create Tor onion service (default: %d)", DEFAULT_LISTEN_ONION), ArgsManager::ALLOW_ANY, OptionsCategory::CONNECTION);
    argsman.AddArg("-maxconnections=<n>", strprintf("Maintain at most <n> connections to peers (default: %u). This limit does not apply to connections manually added via -addnode or the addnode RPC, which have a separate limit of %u.", DEFAULT_MAX_PEER_CONNECTIONS, MAX_ADDNODE_CONNECTIONS), ArgsManager::ALLOW_ANY, OptionsCategory::CONNECTION);
    argsman.AddArg("-maxreceivebuffer=<n>", strprintf("Maximum per-connection receive buffer, <n>*1000 bytes (default: %u)", DEFAULT_MAXRECEIVEBUFFER), ArgsManager::ALLOW_ANY, OptionsCategory::CONNECTION);
    argsman.AddArg("-maxsendbuffer=<n>", strprintf("Maximum per-connection send buffer, <n>*1000 bytes (default: %u)", DEFAULT_MAXSENDBUFFER), ArgsManager::ALLOW_ANY, OptionsCategory::CONNECTION);
    argsman.AddArg("-maxtimeadjustment", strprintf("Maximum allowed median peer time offset adjustment. Local perspective of time may be influenced by outbound peers forward or backward by this amount (default: %u seconds).", DEFAULT_MAX_TIME_ADJUSTMENT), ArgsManager::ALLOW_ANY, OptionsCategory::CONNECTION);
    argsman.AddArg("-maxuploadtarget=<n>", strprintf("Tries to keep outbound traffic under the given target per 24h. Limit does not apply to peers with 'download' permission or blocks created within past week. 0 = no limit (default: %s). Optional suffix units [k|K|m|M|g|G|t|T] (default: M). Lowercase is 1000 base while uppercase is 1024 base", DEFAULT_MAX_UPLOAD_TARGET), ArgsManager::ALLOW_ANY, OptionsCategory::CONNECTION);
    argsman.AddArg("-onion=<ip:port>", "Use separate SOCKS5 proxy to reach peers via Tor onion services, set -noonion to disable (default: -proxy)", ArgsManager::ALLOW_ANY, OptionsCategory::CONNECTION);
    argsman.AddArg("-i2psam=<ip:port>", "I2P SAM proxy to reach I2P peers and accept I2P connections (default: none)", ArgsManager::ALLOW_ANY, OptionsCategory::CONNECTION);
    argsman.AddArg("-i2pacceptincoming", strprintf("Whether to accept inbound I2P connections (default: %i). Ignored if -i2psam is not set. Listening for inbound I2P connections is done through the SAM proxy, not by binding to a local address and port.", DEFAULT_I2P_ACCEPT_INCOMING), ArgsManager::ALLOW_ANY, OptionsCategory::CONNECTION);
    argsman.AddArg("-onlynet=<net>", "Make automatic outbound connections only to network <net> (" + Join(GetNetworkNames(), ", ") + "). Inbound and manual connections are not affected by this option. It can be specified multiple times to allow multiple networks.", ArgsManager::ALLOW_ANY, OptionsCategory::CONNECTION);
    argsman.AddArg("-peerbloomfilters", strprintf("Support filtering of blocks and transaction with bloom filters (default: %u)", DEFAULT_PEERBLOOMFILTERS), ArgsManager::ALLOW_ANY, OptionsCategory::CONNECTION);
    argsman.AddArg("-peerblockfilters", strprintf("Serve compact block filters to peers per BIP 157 (default: %u)", DEFAULT_PEERBLOCKFILTERS), ArgsManager::ALLOW_ANY, OptionsCategory::CONNECTION);
    argsman.AddArg("-txreconciliation", strprintf("Enable transaction reconciliations per BIP 330 (default: %d)", DEFAULT_TXRECONCILIATION_ENABLE), ArgsManager::ALLOW_ANY | ArgsManager::DEBUG_ONLY, OptionsCategory::CONNECTION);
    // TODO: remove the sentence "Nodes not using ... incoming connections." once the changes from
    // https://github.com/bitcoin/bitcoin/pull/23542 have become widespread.
    argsman.AddArg("-port=<port>", strprintf("Listen for connections on <port>. Nodes not using the default ports (default: %u, testnet: %u, signet: %u, regtest: %u) are unlikely to get incoming connections. Not relevant for I2P (see doc/i2p.md).", defaultChainParams->GetDefaultPort(), testnetChainParams->GetDefaultPort(), signetChainParams->GetDefaultPort(), regtestChainParams->GetDefaultPort()), ArgsManager::ALLOW_ANY | ArgsManager::NETWORK_ONLY, OptionsCategory::CONNECTION);
    argsman.AddArg("-proxy=<ip:port>", "Connect through SOCKS5 proxy, set -noproxy to disable (default: disabled)", ArgsManager::ALLOW_ANY | ArgsManager::DISALLOW_ELISION, OptionsCategory::CONNECTION);
    argsman.AddArg("-proxyrandomize", strprintf("Randomize credentials for every proxy connection. This enables Tor stream isolation (default: %u)", DEFAULT_PROXYRANDOMIZE), ArgsManager::ALLOW_ANY, OptionsCategory::CONNECTION);
    argsman.AddArg("-seednode=<ip>", "Connect to a node to retrieve peer addresses, and disconnect. This option can be specified multiple times to connect to multiple nodes.", ArgsManager::ALLOW_ANY, OptionsCategory::CONNECTION);
    argsman.AddArg("-networkactive", "Enable all P2P network activity (default: 1). Can be changed by the setnetworkactive RPC command", ArgsManager::ALLOW_ANY, OptionsCategory::CONNECTION);
    argsman.AddArg("-timeout=<n>", strprintf("Specify socket connection timeout in milliseconds. If an initial attempt to connect is unsuccessful after this amount of time, drop it (minimum: 1, default: %d)", DEFAULT_CONNECT_TIMEOUT), ArgsManager::ALLOW_ANY, OptionsCategory::CONNECTION);
    argsman.AddArg("-peertimeout=<n>", strprintf("Specify a p2p connection timeout delay in seconds. After connecting to a peer, wait this amount of time before considering disconnection based on inactivity (minimum: 1, default: %d)", DEFAULT_PEER_CONNECT_TIMEOUT), ArgsManager::ALLOW_ANY | ArgsManager::DEBUG_ONLY, OptionsCategory::CONNECTION);
    argsman.AddArg("-torcontrol=<ip>:<port>", strprintf("Tor control port to use if onion listening enabled (default: %s)", DEFAULT_TOR_CONTROL), ArgsManager::ALLOW_ANY, OptionsCategory::CONNECTION);
    argsman.AddArg("-torpassword=<pass>", "Tor control port password (default: empty)", ArgsManager::ALLOW_ANY | ArgsManager::SENSITIVE, OptionsCategory::CONNECTION);
#ifdef USE_UPNP
#if USE_UPNP
    argsman.AddArg("-upnp", "Use UPnP to map the listening port (default: 1 when listening and no -proxy)", ArgsManager::ALLOW_ANY, OptionsCategory::CONNECTION);
#else
    argsman.AddArg("-upnp", strprintf("Use UPnP to map the listening port (default: %u)", 0), ArgsManager::ALLOW_ANY, OptionsCategory::CONNECTION);
#endif
#else
    hidden_args.emplace_back("-upnp");
#endif
#ifdef USE_NATPMP
    argsman.AddArg("-natpmp", strprintf("Use NAT-PMP to map the listening port (default: %s)", DEFAULT_NATPMP ? "1 when listening and no -proxy" : "0"), ArgsManager::ALLOW_ANY, OptionsCategory::CONNECTION);
#else
    hidden_args.emplace_back("-natpmp");
#endif // USE_NATPMP
    argsman.AddArg("-whitebind=<[permissions@]addr>", "Bind to the given address and add permission flags to the peers connecting to it. "
        "Use [host]:port notation for IPv6. Allowed permissions: " + Join(NET_PERMISSIONS_DOC, ", ") + ". "
        "Specify multiple permissions separated by commas (default: download,noban,mempool,relay). Can be specified multiple times.", ArgsManager::ALLOW_ANY, OptionsCategory::CONNECTION);

    argsman.AddArg("-whitelist=<[permissions@]IP address or network>", "Add permission flags to the peers connecting from the given IP address (e.g. 1.2.3.4) or "
        "CIDR-notated network (e.g. 1.2.3.0/24). Uses the same permissions as "
        "-whitebind. Can be specified multiple times." , ArgsManager::ALLOW_ANY, OptionsCategory::CONNECTION);

    smsg::AddOptions(argsman);

    g_wallet_init_interface.AddWalletOptions(argsman);
#ifdef ENABLE_WALLET
    if (fParticlMode) {
        CHDWallet::AddOptions(argsman);
    }
#endif

#if ENABLE_ZMQ
    argsman.AddArg("-zmqpubhashblock=<address>", "Enable publish hash block in <address>", ArgsManager::ALLOW_ANY, OptionsCategory::ZMQ);
    argsman.AddArg("-zmqpubhashtx=<address>", "Enable publish hash transaction in <address>", ArgsManager::ALLOW_ANY, OptionsCategory::ZMQ);
    argsman.AddArg("-zmqpubrawblock=<address>", "Enable publish raw block in <address>", ArgsManager::ALLOW_ANY, OptionsCategory::ZMQ);
    argsman.AddArg("-zmqpubrawtx=<address>", "Enable publish raw transaction in <address>", ArgsManager::ALLOW_ANY, OptionsCategory::ZMQ);
    argsman.AddArg("-zmqpubsequence=<address>", "Enable publish hash block and tx sequence in <address>", ArgsManager::ALLOW_ANY, OptionsCategory::ZMQ);
    argsman.AddArg("-zmqpubhashblockhwm=<n>", strprintf("Set publish hash block outbound message high water mark (default: %d)", CZMQAbstractNotifier::DEFAULT_ZMQ_SNDHWM), ArgsManager::ALLOW_ANY, OptionsCategory::ZMQ);
    argsman.AddArg("-zmqpubhashtxhwm=<n>", strprintf("Set publish hash transaction outbound message high water mark (default: %d)", CZMQAbstractNotifier::DEFAULT_ZMQ_SNDHWM), ArgsManager::ALLOW_ANY, OptionsCategory::ZMQ);
    argsman.AddArg("-zmqpubrawblockhwm=<n>", strprintf("Set publish raw block outbound message high water mark (default: %d)", CZMQAbstractNotifier::DEFAULT_ZMQ_SNDHWM), ArgsManager::ALLOW_ANY, OptionsCategory::ZMQ);
    argsman.AddArg("-zmqpubrawtxhwm=<n>", strprintf("Set publish raw transaction outbound message high water mark (default: %d)", CZMQAbstractNotifier::DEFAULT_ZMQ_SNDHWM), ArgsManager::ALLOW_ANY, OptionsCategory::ZMQ);
    argsman.AddArg("-zmqpubsequencehwm=<n>", strprintf("Set publish hash sequence message high water mark (default: %d)", CZMQAbstractNotifier::DEFAULT_ZMQ_SNDHWM), ArgsManager::ALLOW_ANY, OptionsCategory::ZMQ);

    // Particl
    argsman.AddArg("-zmqpubhashwtx=<address>", "Enable publish hash transaction received by wallets in <address>", ArgsManager::ALLOW_ANY, OptionsCategory::ZMQ);
    argsman.AddArg("-zmqpubsmsg=<address>", "Enable publish secure message in <address>", ArgsManager::ALLOW_ANY, OptionsCategory::ZMQ);
    argsman.AddArg("-serverkeyzmq=<secret_key>", "Base64 encoded string of the z85 encoded secret key for CurveZMQ.", ArgsManager::ALLOW_ANY, OptionsCategory::ZMQ);
    argsman.AddArg("-newserverkeypairzmq", "Generate new key pair for CurveZMQ, print and exit.", ArgsManager::ALLOW_ANY, OptionsCategory::ZMQ);
    argsman.AddArg("-whitelistzmq=<IP address or network>", "Whitelist peers connecting from the given IP address (e.g. 1.2.3.4) or CIDR notated network (e.g. 1.2.3.0/24). Can be specified multiple times.", ArgsManager::ALLOW_ANY, OptionsCategory::ZMQ);
#else
    hidden_args.emplace_back("-zmqpubhashblock=<address>");
    hidden_args.emplace_back("-zmqpubhashtx=<address>");
    hidden_args.emplace_back("-zmqpubrawblock=<address>");
    hidden_args.emplace_back("-zmqpubrawtx=<address>");
    hidden_args.emplace_back("-zmqpubsequence=<n>");
    hidden_args.emplace_back("-zmqpubhashblockhwm=<n>");
    hidden_args.emplace_back("-zmqpubhashtxhwm=<n>");
    hidden_args.emplace_back("-zmqpubrawblockhwm=<n>");
    hidden_args.emplace_back("-zmqpubrawtxhwm=<n>");
    hidden_args.emplace_back("-zmqpubsequencehwm=<n>");

    // Particl
    hidden_args.emplace_back("-zmqpubhashwtx=<address>");
    hidden_args.emplace_back("-zmqpubsmsg=<address>");
    hidden_args.emplace_back("-serverkeyzmq=<secret_key>");
    hidden_args.emplace_back("-newserverkeypairzmq");
    hidden_args.emplace_back("-whitelistzmq=<IP address or network>");
#endif

    argsman.AddArg("-checkblocks=<n>", strprintf("How many blocks to check at startup (default: %u, 0 = all)", DEFAULT_CHECKBLOCKS), ArgsManager::ALLOW_ANY | ArgsManager::DEBUG_ONLY, OptionsCategory::DEBUG_TEST);
    argsman.AddArg("-checklevel=<n>", strprintf("How thorough the block verification of -checkblocks is: %s (0-4, default: %u)", Join(CHECKLEVEL_DOC, ", "), DEFAULT_CHECKLEVEL), ArgsManager::ALLOW_ANY | ArgsManager::DEBUG_ONLY, OptionsCategory::DEBUG_TEST);
    argsman.AddArg("-checkblockindex", strprintf("Do a consistency check for the block tree, chainstate, and other validation data structures occasionally. (default: %u, regtest: %u)", defaultChainParams->DefaultConsistencyChecks(), regtestChainParams->DefaultConsistencyChecks()), ArgsManager::ALLOW_ANY | ArgsManager::DEBUG_ONLY, OptionsCategory::DEBUG_TEST);
    argsman.AddArg("-checkaddrman=<n>", strprintf("Run addrman consistency checks every <n> operations. Use 0 to disable. (default: %u)", DEFAULT_ADDRMAN_CONSISTENCY_CHECKS), ArgsManager::ALLOW_ANY | ArgsManager::DEBUG_ONLY, OptionsCategory::DEBUG_TEST);
    argsman.AddArg("-checkmempool=<n>", strprintf("Run mempool consistency checks every <n> transactions. Use 0 to disable. (default: %u, regtest: %u)", defaultChainParams->DefaultConsistencyChecks(), regtestChainParams->DefaultConsistencyChecks()), ArgsManager::ALLOW_ANY | ArgsManager::DEBUG_ONLY, OptionsCategory::DEBUG_TEST);
    argsman.AddArg("-checkpoints", strprintf("Enable rejection of any forks from the known historical chain until block %s (default: %u)", defaultChainParams->Checkpoints().GetHeight(), DEFAULT_CHECKPOINTS_ENABLED), ArgsManager::ALLOW_ANY | ArgsManager::DEBUG_ONLY, OptionsCategory::DEBUG_TEST);
    argsman.AddArg("-deprecatedrpc=<method>", "Allows deprecated RPC method(s) to be used", ArgsManager::ALLOW_ANY | ArgsManager::DEBUG_ONLY, OptionsCategory::DEBUG_TEST);
    argsman.AddArg("-stopafterblockimport", strprintf("Stop running after importing blocks from disk (default: %u)", kernel::DEFAULT_STOPAFTERBLOCKIMPORT), ArgsManager::ALLOW_ANY | ArgsManager::DEBUG_ONLY, OptionsCategory::DEBUG_TEST);
    argsman.AddArg("-stopatheight", strprintf("Stop running after reaching the given height in the main chain (default: %u)", DEFAULT_STOPATHEIGHT), ArgsManager::ALLOW_ANY | ArgsManager::DEBUG_ONLY, OptionsCategory::DEBUG_TEST);
    argsman.AddArg("-limitancestorcount=<n>", strprintf("Do not accept transactions if number of in-mempool ancestors is <n> or more (default: %u)", DEFAULT_ANCESTOR_LIMIT), ArgsManager::ALLOW_ANY | ArgsManager::DEBUG_ONLY, OptionsCategory::DEBUG_TEST);
    argsman.AddArg("-limitancestorsize=<n>", strprintf("Do not accept transactions whose size with all in-mempool ancestors exceeds <n> kilobytes (default: %u)", DEFAULT_ANCESTOR_SIZE_LIMIT_KVB), ArgsManager::ALLOW_ANY | ArgsManager::DEBUG_ONLY, OptionsCategory::DEBUG_TEST);
    argsman.AddArg("-limitdescendantcount=<n>", strprintf("Do not accept transactions if any ancestor would have <n> or more in-mempool descendants (default: %u)", DEFAULT_DESCENDANT_LIMIT), ArgsManager::ALLOW_ANY | ArgsManager::DEBUG_ONLY, OptionsCategory::DEBUG_TEST);
    argsman.AddArg("-limitdescendantsize=<n>", strprintf("Do not accept transactions if any ancestor would have more than <n> kilobytes of in-mempool descendants (default: %u).", DEFAULT_DESCENDANT_SIZE_LIMIT_KVB), ArgsManager::ALLOW_ANY | ArgsManager::DEBUG_ONLY, OptionsCategory::DEBUG_TEST);
    argsman.AddArg("-addrmantest", "Allows to test address relay on localhost", ArgsManager::ALLOW_ANY | ArgsManager::DEBUG_ONLY, OptionsCategory::DEBUG_TEST);
    argsman.AddArg("-capturemessages", "Capture all P2P messages to disk", ArgsManager::ALLOW_ANY | ArgsManager::DEBUG_ONLY, OptionsCategory::DEBUG_TEST);
    argsman.AddArg("-mocktime=<n>", "Replace actual time with " + UNIX_EPOCH_TIME + " (default: 0)", ArgsManager::ALLOW_ANY | ArgsManager::DEBUG_ONLY, OptionsCategory::DEBUG_TEST);
    argsman.AddArg("-maxsigcachesize=<n>", strprintf("Limit sum of signature cache and script execution cache sizes to <n> MiB (default: %u)", DEFAULT_MAX_SIG_CACHE_BYTES >> 20), ArgsManager::ALLOW_ANY | ArgsManager::DEBUG_ONLY, OptionsCategory::DEBUG_TEST);
    argsman.AddArg("-maxtipage=<n>",
                   strprintf("Maximum tip age in seconds to consider node in initial block download (default: %u)",
                             Ticks<std::chrono::seconds>(DEFAULT_MAX_TIP_AGE)),
                   ArgsManager::ALLOW_ANY | ArgsManager::DEBUG_ONLY, OptionsCategory::DEBUG_TEST);
    argsman.AddArg("-printpriority", strprintf("Log transaction fee rate in " + CURRENCY_UNIT + "/kvB when mining blocks (default: %u)", DEFAULT_PRINTPRIORITY), ArgsManager::ALLOW_ANY | ArgsManager::DEBUG_ONLY, OptionsCategory::DEBUG_TEST);
    argsman.AddArg("-uacomment=<cmt>", "Append comment to the user agent string", ArgsManager::ALLOW_ANY, OptionsCategory::DEBUG_TEST);

    SetupChainParamsBaseOptions(argsman);

    argsman.AddArg("-acceptnonstdtxn", strprintf("Relay and mine \"non-standard\" transactions (%sdefault: %u)", "testnet/regtest only; ", !testnetChainParams->RequireStandard()), ArgsManager::ALLOW_ANY | ArgsManager::DEBUG_ONLY, OptionsCategory::NODE_RELAY);
    argsman.AddArg("-incrementalrelayfee=<amt>", strprintf("Fee rate (in %s/kvB) used to define cost of relay, used for mempool limiting and replacement policy. (default: %s)", CURRENCY_UNIT, FormatMoney(DEFAULT_INCREMENTAL_RELAY_FEE)), ArgsManager::ALLOW_ANY | ArgsManager::DEBUG_ONLY, OptionsCategory::NODE_RELAY);
    argsman.AddArg("-dustrelayfee=<amt>", strprintf("Fee rate (in %s/kvB) used to define dust, the value of an output such that it will cost more than its value in fees at this fee rate to spend it. (default: %s)", CURRENCY_UNIT, FormatMoney(DUST_RELAY_TX_FEE)), ArgsManager::ALLOW_ANY | ArgsManager::DEBUG_ONLY, OptionsCategory::NODE_RELAY);
    argsman.AddArg("-bytespersigop", strprintf("Equivalent bytes per sigop in transactions for relay and mining (default: %u)", DEFAULT_BYTES_PER_SIGOP), ArgsManager::ALLOW_ANY, OptionsCategory::NODE_RELAY);
    argsman.AddArg("-datacarrier", strprintf("Relay and mine data carrier transactions (default: %u)", DEFAULT_ACCEPT_DATACARRIER), ArgsManager::ALLOW_ANY, OptionsCategory::NODE_RELAY);
    argsman.AddArg("-datacarriersize", strprintf("Maximum size of data in data carrier transactions we relay and mine (default: %u)", MAX_OP_RETURN_RELAY), ArgsManager::ALLOW_ANY, OptionsCategory::NODE_RELAY);
    argsman.AddArg("-mempoolfullrbf", strprintf("Accept transaction replace-by-fee without requiring replaceability signaling (default: %u)", DEFAULT_MEMPOOL_FULL_RBF), ArgsManager::ALLOW_ANY, OptionsCategory::NODE_RELAY);
    argsman.AddArg("-permitbaremultisig", strprintf("Relay non-P2SH multisig (default: %u)", DEFAULT_PERMIT_BAREMULTISIG), ArgsManager::ALLOW_ANY,
                   OptionsCategory::NODE_RELAY);
    argsman.AddArg("-minrelaytxfee=<amt>", strprintf("Fees (in %s/kvB) smaller than this are considered zero fee for relaying, mining and transaction creation (default: %s)",
        CURRENCY_UNIT, FormatMoney(DEFAULT_MIN_RELAY_TX_FEE)), ArgsManager::ALLOW_ANY, OptionsCategory::NODE_RELAY);
    argsman.AddArg("-whitelistforcerelay", strprintf("Add 'forcerelay' permission to whitelisted inbound peers with default permissions. This will relay transactions even if the transactions were already in the mempool. (default: %d)", DEFAULT_WHITELISTFORCERELAY), ArgsManager::ALLOW_ANY, OptionsCategory::NODE_RELAY);
    argsman.AddArg("-whitelistrelay", strprintf("Add 'relay' permission to whitelisted inbound peers with default permissions. This will accept relayed transactions even when not relaying transactions (default: %d)", DEFAULT_WHITELISTRELAY), ArgsManager::ALLOW_ANY, OptionsCategory::NODE_RELAY);


    argsman.AddArg("-blockmaxweight=<n>", strprintf("Set maximum BIP141 block weight (default: %d)", DEFAULT_BLOCK_MAX_WEIGHT), ArgsManager::ALLOW_ANY, OptionsCategory::BLOCK_CREATION);
    argsman.AddArg("-blockmintxfee=<amt>", strprintf("Set lowest fee rate (in %s/kvB) for transactions to be included in block creation. (default: %s)", CURRENCY_UNIT, FormatMoney(DEFAULT_BLOCK_MIN_TX_FEE)), ArgsManager::ALLOW_ANY, OptionsCategory::BLOCK_CREATION);
    argsman.AddArg("-blockversion=<n>", "Override block version to test forking scenarios", ArgsManager::ALLOW_ANY | ArgsManager::DEBUG_ONLY, OptionsCategory::BLOCK_CREATION);

    argsman.AddArg("-rest", strprintf("Accept public REST requests (default: %u)", DEFAULT_REST_ENABLE), ArgsManager::ALLOW_ANY, OptionsCategory::RPC);
    argsman.AddArg("-rpcallowip=<ip>", "Allow JSON-RPC connections from specified source. Valid for <ip> are a single IP (e.g. 1.2.3.4), a network/netmask (e.g. 1.2.3.4/255.255.255.0) or a network/CIDR (e.g. 1.2.3.4/24). This option can be specified multiple times", ArgsManager::ALLOW_ANY, OptionsCategory::RPC);
    argsman.AddArg("-rpcauth=<userpw>", "Username and HMAC-SHA-256 hashed password for JSON-RPC connections. The field <userpw> comes in the format: <USERNAME>:<SALT>$<HASH>. A canonical python script is included in share/rpcauth. The client then connects normally using the rpcuser=<USERNAME>/rpcpassword=<PASSWORD> pair of arguments. This option can be specified multiple times", ArgsManager::ALLOW_ANY | ArgsManager::SENSITIVE, OptionsCategory::RPC);
    argsman.AddArg("-rpcbind=<addr>[:port]", "Bind to given address to listen for JSON-RPC connections. Do not expose the RPC server to untrusted networks such as the public internet! This option is ignored unless -rpcallowip is also passed. Port is optional and overrides -rpcport. Use [host]:port notation for IPv6. This option can be specified multiple times (default: 127.0.0.1 and ::1 i.e., localhost)", ArgsManager::ALLOW_ANY | ArgsManager::NETWORK_ONLY, OptionsCategory::RPC);
    argsman.AddArg("-rpcdoccheck", strprintf("Throw a non-fatal error at runtime if the documentation for an RPC is incorrect (default: %u)", DEFAULT_RPC_DOC_CHECK), ArgsManager::ALLOW_ANY | ArgsManager::DEBUG_ONLY, OptionsCategory::RPC);
    argsman.AddArg("-rpccookiefile=<loc>", "Location of the auth cookie. Relative paths will be prefixed by a net-specific datadir location. (default: data dir)", ArgsManager::ALLOW_ANY, OptionsCategory::RPC);
    argsman.AddArg("-rpcpassword=<pw>", "Password for JSON-RPC connections", ArgsManager::ALLOW_ANY | ArgsManager::SENSITIVE, OptionsCategory::RPC);
    argsman.AddArg("-rpcport=<port>", strprintf("Listen for JSON-RPC connections on <port> (default: %u, testnet: %u, signet: %u, regtest: %u)", defaultBaseParams->RPCPort(), testnetBaseParams->RPCPort(), signetBaseParams->RPCPort(), regtestBaseParams->RPCPort()), ArgsManager::ALLOW_ANY | ArgsManager::NETWORK_ONLY, OptionsCategory::RPC);
    argsman.AddArg("-rpcserialversion", strprintf("Sets the serialization of raw transaction or block hex returned in non-verbose mode, non-segwit(0) or segwit(1) (default: %d)", DEFAULT_RPC_SERIALIZE_VERSION), ArgsManager::ALLOW_ANY, OptionsCategory::RPC);
    argsman.AddArg("-rpcservertimeout=<n>", strprintf("Timeout during HTTP requests (default: %d)", DEFAULT_HTTP_SERVER_TIMEOUT), ArgsManager::ALLOW_ANY | ArgsManager::DEBUG_ONLY, OptionsCategory::RPC);
    argsman.AddArg("-rpcthreads=<n>", strprintf("Set the number of threads to service RPC calls (default: %d)", DEFAULT_HTTP_THREADS), ArgsManager::ALLOW_ANY, OptionsCategory::RPC);
    argsman.AddArg("-rpcuser=<user>", "Username for JSON-RPC connections", ArgsManager::ALLOW_ANY | ArgsManager::SENSITIVE, OptionsCategory::RPC);
    argsman.AddArg("-rpcwhitelist=<whitelist>", "Set a whitelist to filter incoming RPC calls for a specific user. The field <whitelist> comes in the format: <USERNAME>:<rpc 1>,<rpc 2>,...,<rpc n>. If multiple whitelists are set for a given user, they are set-intersected. See -rpcwhitelistdefault documentation for information on default whitelist behavior.", ArgsManager::ALLOW_ANY, OptionsCategory::RPC);
    argsman.AddArg("-rpcwhitelistdefault", "Sets default behavior for rpc whitelisting. Unless rpcwhitelistdefault is set to 0, if any -rpcwhitelist is set, the rpc server acts as if all rpc users are subject to empty-unless-otherwise-specified whitelists. If rpcwhitelistdefault is set to 1 and no -rpcwhitelist is set, rpc server acts as if all rpc users are subject to empty whitelists.", ArgsManager::ALLOW_ANY, OptionsCategory::RPC);
    argsman.AddArg("-rpcworkqueue=<n>", strprintf("Set the depth of the work queue to service RPC calls (default: %d)", DEFAULT_HTTP_WORKQUEUE), ArgsManager::ALLOW_ANY | ArgsManager::DEBUG_ONLY, OptionsCategory::RPC);
    argsman.AddArg("-server", "Accept command line and JSON-RPC commands", ArgsManager::ALLOW_ANY, OptionsCategory::RPC);

#if HAVE_DECL_FORK
    argsman.AddArg("-daemon", strprintf("Run in the background as a daemon and accept commands (default: %d)", DEFAULT_DAEMON), ArgsManager::ALLOW_ANY, OptionsCategory::OPTIONS);
    argsman.AddArg("-daemonwait", strprintf("Wait for initialization to be finished before exiting. This implies -daemon (default: %d)", DEFAULT_DAEMONWAIT), ArgsManager::ALLOW_ANY, OptionsCategory::OPTIONS);
#else
    hidden_args.emplace_back("-daemon");
    hidden_args.emplace_back("-daemonwait");
#endif

#if defined(USE_SYSCALL_SANDBOX)
    argsman.AddArg("-sandbox=<mode>", "Use the experimental syscall sandbox in the specified mode (-sandbox=log-and-abort or -sandbox=abort). Allow only expected syscalls to be used by bitcoind. Note that this is an experimental new feature that may cause bitcoind to exit or crash unexpectedly: use with caution. In the \"log-and-abort\" mode the invocation of an unexpected syscall results in a debug handler being invoked which will log the incident and terminate the program (without executing the unexpected syscall). In the \"abort\" mode the invocation of an unexpected syscall results in the entire process being killed immediately by the kernel without executing the unexpected syscall.", ArgsManager::ALLOW_ANY, OptionsCategory::OPTIONS);
#endif // USE_SYSCALL_SANDBOX

    // Add the hidden options
    argsman.AddHiddenArgs(hidden_args);
}

static bool fHaveGenesis = false;
static GlobalMutex g_genesis_wait_mutex;
static std::condition_variable g_genesis_wait_cv;

static void BlockNotifyGenesisWait(const CBlockIndex* pBlockIndex)
{
    if (pBlockIndex != nullptr) {
        {
            LOCK(g_genesis_wait_mutex);
            fHaveGenesis = true;
        }
        g_genesis_wait_cv.notify_all();
    }
}

#if HAVE_SYSTEM
static void StartupNotify(const ArgsManager& args)
{
    std::string cmd = args.GetArg("-startupnotify", "");
    if (!cmd.empty()) {
        std::thread t(runCommand, cmd);
        t.detach(); // thread runs free
    }
}
#endif

static bool AppInitServers(NodeContext& node)
{
    const ArgsManager& args = *Assert(node.args);
    RPCServer::OnStarted(&OnRPCStarted);
    RPCServer::OnStopped(&OnRPCStopped);
    if (!InitHTTPServer())
        return false;
    StartRPC();
    node.rpc_interruption_point = RpcInterruptionPoint;
    if (!StartHTTPRPC(&node))
        return false;
    if (args.GetBoolArg("-rest", DEFAULT_REST_ENABLE)) StartREST(&node);
    StartHTTPServer();
    return true;
}

// Parameter interaction based on rules
void InitParameterInteraction(ArgsManager& args)
{
    // when specifying an explicit binding address, you want to listen on it
    // even when -connect or -proxy is specified
    if (args.IsArgSet("-bind")) {
        if (args.SoftSetBoolArg("-listen", true))
            LogPrintf("%s: parameter interaction: -bind set -> setting -listen=1\n", __func__);
    }
    if (args.IsArgSet("-whitebind")) {
        if (args.SoftSetBoolArg("-listen", true))
            LogPrintf("%s: parameter interaction: -whitebind set -> setting -listen=1\n", __func__);
    }

    if (args.IsArgSet("-connect") || args.GetIntArg("-maxconnections", DEFAULT_MAX_PEER_CONNECTIONS) <= 0) {
        // when only connecting to trusted nodes, do not seed via DNS, or listen by default
        if (args.SoftSetBoolArg("-dnsseed", false))
            LogPrintf("%s: parameter interaction: -connect or -maxconnections=0 set -> setting -dnsseed=0\n", __func__);
        if (args.SoftSetBoolArg("-listen", false))
            LogPrintf("%s: parameter interaction: -connect or -maxconnections=0 set -> setting -listen=0\n", __func__);
    }

    std::string proxy_arg = args.GetArg("-proxy", "");
    if (proxy_arg != "" && proxy_arg != "0") {
        // to protect privacy, do not listen by default if a default proxy server is specified
        if (args.SoftSetBoolArg("-listen", false))
            LogPrintf("%s: parameter interaction: -proxy set -> setting -listen=0\n", __func__);
        // to protect privacy, do not map ports when a proxy is set. The user may still specify -listen=1
        // to listen locally, so don't rely on this happening through -listen below.
        if (args.SoftSetBoolArg("-upnp", false))
            LogPrintf("%s: parameter interaction: -proxy set -> setting -upnp=0\n", __func__);
        if (args.SoftSetBoolArg("-natpmp", false)) {
            LogPrintf("%s: parameter interaction: -proxy set -> setting -natpmp=0\n", __func__);
        }
        // to protect privacy, do not discover addresses by default
        if (args.SoftSetBoolArg("-discover", false))
            LogPrintf("%s: parameter interaction: -proxy set -> setting -discover=0\n", __func__);
    }

    if (!args.GetBoolArg("-listen", DEFAULT_LISTEN)) {
        // do not map ports or try to retrieve public IP when not listening (pointless)
        if (args.SoftSetBoolArg("-upnp", false))
            LogPrintf("%s: parameter interaction: -listen=0 -> setting -upnp=0\n", __func__);
        if (args.SoftSetBoolArg("-natpmp", false)) {
            LogPrintf("%s: parameter interaction: -listen=0 -> setting -natpmp=0\n", __func__);
        }
        if (args.SoftSetBoolArg("-discover", false))
            LogPrintf("%s: parameter interaction: -listen=0 -> setting -discover=0\n", __func__);
        if (args.SoftSetBoolArg("-listenonion", false))
            LogPrintf("%s: parameter interaction: -listen=0 -> setting -listenonion=0\n", __func__);
        if (args.SoftSetBoolArg("-i2pacceptincoming", false)) {
            LogPrintf("%s: parameter interaction: -listen=0 -> setting -i2pacceptincoming=0\n", __func__);
        }
    }

    if (args.IsArgSet("-externalip")) {
        // if an explicit public IP is specified, do not try to find others
        if (args.SoftSetBoolArg("-discover", false))
            LogPrintf("%s: parameter interaction: -externalip set -> setting -discover=0\n", __func__);
    }

    if (args.GetBoolArg("-blocksonly", DEFAULT_BLOCKSONLY)) {
        // disable whitelistrelay in blocksonly mode
        if (args.SoftSetBoolArg("-whitelistrelay", false))
            LogPrintf("%s: parameter interaction: -blocksonly=1 -> setting -whitelistrelay=0\n", __func__);
        // Reduce default mempool size in blocksonly mode to avoid unexpected resource usage
        if (args.SoftSetArg("-maxmempool", ToString(DEFAULT_BLOCKSONLY_MAX_MEMPOOL_SIZE_MB)))
            LogPrintf("%s: parameter interaction: -blocksonly=1 -> setting -maxmempool=%d\n", __func__, DEFAULT_BLOCKSONLY_MAX_MEMPOOL_SIZE_MB);
    }

    // Forcing relay from whitelisted hosts implies we will accept relays from them in the first place.
    if (args.GetBoolArg("-whitelistforcerelay", DEFAULT_WHITELISTFORCERELAY)) {
        if (args.SoftSetBoolArg("-whitelistrelay", true))
            LogPrintf("%s: parameter interaction: -whitelistforcerelay=1 -> setting -whitelistrelay=1\n", __func__);
    }
    if (args.IsArgSet("-onlynet")) {
        const auto onlynets = args.GetArgs("-onlynet");
        bool clearnet_reachable = std::any_of(onlynets.begin(), onlynets.end(), [](const auto& net) {
            const auto n = ParseNetwork(net);
            return n == NET_IPV4 || n == NET_IPV6;
        });
        if (!clearnet_reachable && args.SoftSetBoolArg("-dnsseed", false)) {
            LogPrintf("%s: parameter interaction: -onlynet excludes IPv4 and IPv6 -> setting -dnsseed=0\n", __func__);
        }
    }
}

/**
 * Initialize global loggers.
 *
 * Note that this is called very early in the process lifetime, so you should be
 * careful about what global state you rely on here.
 */
void InitLogging(const ArgsManager& args)
{
    init::SetLoggingOptions(args);
    init::LogPackageVersion();
}

namespace { // Variables internal to initialization process only

int nMaxConnections;
int nUserMaxConnections;
int nFD;
ServiceFlags nLocalServices = ServiceFlags(NODE_NETWORK_LIMITED | NODE_WITNESS);
int64_t peer_connect_timeout;
std::set<BlockFilterType> g_enabled_filter_types;

} // namespace

[[noreturn]] static void new_handler_terminate()
{
    // Rather than throwing std::bad-alloc if allocation fails, terminate
    // immediately to (try to) avoid chain corruption.
    // Since LogPrintf may itself allocate memory, set the handler directly
    // to terminate first.
    std::set_new_handler(std::terminate);
    LogPrintf("Error: Out of memory. Terminating.\n");

    // The log was successful, terminate now.
    std::terminate();
};

bool AppInitBasicSetup(const ArgsManager& args)
{
    // ********************************************************* Step 1: setup
#ifdef _MSC_VER
    // Turn off Microsoft heap dump noise
    _CrtSetReportMode(_CRT_WARN, _CRTDBG_MODE_FILE);
    _CrtSetReportFile(_CRT_WARN, CreateFileA("NUL", GENERIC_WRITE, 0, nullptr, OPEN_EXISTING, 0, 0));
    // Disable confusing "helpful" text message on abort, Ctrl-C
    _set_abort_behavior(0, _WRITE_ABORT_MSG | _CALL_REPORTFAULT);
#endif
#ifdef WIN32
    // Enable heap terminate-on-corruption
    HeapSetInformation(nullptr, HeapEnableTerminationOnCorruption, nullptr, 0);
#endif
    if (!InitShutdownState()) {
        return InitError(Untranslated("Initializing wait-for-shutdown state failed."));
    }

    if (!SetupNetworking()) {
        return InitError(Untranslated("Initializing networking failed."));
    }

#ifndef WIN32
    // Clean shutdown on SIGTERM
    registerSignalHandler(SIGTERM, HandleSIGTERM);
    registerSignalHandler(SIGINT, HandleSIGTERM);

    // Reopen debug.log on SIGHUP
    registerSignalHandler(SIGHUP, HandleSIGHUP);

    // Ignore SIGPIPE, otherwise it will bring the daemon down if the client closes unexpectedly
    signal(SIGPIPE, SIG_IGN);
#else
    SetConsoleCtrlHandler(consoleCtrlHandler, true);
#endif

    std::set_new_handler(new_handler_terminate);

    return true;
}

bool AppInitParameterInteraction(const ArgsManager& args, bool use_syscall_sandbox)
{
    fParticlMode = !args.GetBoolArg("-btcmode", false); // qa tests
    if (!fParticlMode) {
        WITNESS_SCALE_FACTOR = WITNESS_SCALE_FACTOR_BTC;
        if (args.GetChainType() == ChainType::REGTEST ||
            args.GetChainType() == ChainType::TESTNET) {
            ResetParams(args.GetChainType(), fParticlMode);
        }
    } else {
        MIN_BLOCKS_TO_KEEP = 1024;
        NODE_NETWORK_LIMITED_MIN_BLOCKS = MIN_BLOCKS_TO_KEEP;
        assert(MAX_REORG_DEPTH <= MIN_BLOCKS_TO_KEEP);
    }

    const CChainParams& chainparams = Params();
    // ********************************************************* Step 2: parameter interactions

    // also see: InitParameterInteraction()

    // Error if network-specific options (-addnode, -connect, etc) are
    // specified in default section of config file, but not overridden
    // on the command line or in this chain's section of the config file.
    ChainType chain = args.GetChainType();
    if (chain == ChainType::SIGNET) {
        LogPrintf("Signet derived magic (message start): %s\n", HexStr(chainparams.MessageStart()));
    }
    bilingual_str errors;
    for (const auto& arg : args.GetUnsuitableSectionOnlyArgs()) {
        errors += strprintf(_("Config setting for %s only applied on %s network when in [%s] section.") + Untranslated("\n"), arg, ChainTypeToString(chain), ChainTypeToString(chain));
    }

    if (!errors.empty()) {
        return InitError(errors);
    }

    // Warn if unrecognized section name are present in the config file.
    bilingual_str warnings;
    for (const auto& section : args.GetUnrecognizedSections()) {
        warnings += strprintf(Untranslated("%s:%i ") + _("Section [%s] is not recognized.") + Untranslated("\n"), section.m_file, section.m_line, section.m_name);
    }

    if (!warnings.empty()) {
        InitWarning(warnings);
    }

    if (!fs::is_directory(args.GetBlocksDirPath())) {
        return InitError(strprintf(_("Specified blocks directory \"%s\" does not exist."), args.GetArg("-blocksdir", "")));
    }

    // parse and validate enabled filter types
    std::string blockfilterindex_value = args.GetArg("-blockfilterindex", DEFAULT_BLOCKFILTERINDEX);
    if (blockfilterindex_value == "" || blockfilterindex_value == "1") {
        g_enabled_filter_types = AllBlockFilterTypes();
    } else if (blockfilterindex_value != "0") {
        const std::vector<std::string> names = args.GetArgs("-blockfilterindex");
        for (const auto& name : names) {
            BlockFilterType filter_type;
            if (!BlockFilterTypeByName(name, filter_type)) {
                return InitError(strprintf(_("Unknown -blockfilterindex value %s."), name));
            }
            g_enabled_filter_types.insert(filter_type);
        }
    }

    // Signal NODE_COMPACT_FILTERS if peerblockfilters and basic filters index are both enabled.
    if (args.GetBoolArg("-peerblockfilters", DEFAULT_PEERBLOCKFILTERS)) {
        if (g_enabled_filter_types.count(BlockFilterType::BASIC) != 1) {
            return InitError(_("Cannot set -peerblockfilters without -blockfilterindex."));
        }

        nLocalServices = ServiceFlags(nLocalServices | NODE_COMPACT_FILTERS);
    }

    if (args.GetIntArg("-prune", 0)) {
        if (args.GetBoolArg("-txindex", DEFAULT_TXINDEX))
            return InitError(_("Prune mode is incompatible with -txindex."));
        if (args.GetBoolArg("-reindex-chainstate", false)) {
            return InitError(_("Prune mode is incompatible with -reindex-chainstate. Use full -reindex instead."));
        }
        #define CHECK_ARG_FOR_PRUNE_MODE(name, default_mode)                                \
        if (gArgs.GetBoolArg(name, default_mode)) {                                         \
            return InitError(_("Prune mode is incompatible with " name ".")); }
        CHECK_ARG_FOR_PRUNE_MODE("-addressindex", particl::DEFAULT_ADDRESSINDEX)
        CHECK_ARG_FOR_PRUNE_MODE("-timestampindex", particl::DEFAULT_TIMESTAMPINDEX)
        CHECK_ARG_FOR_PRUNE_MODE("-spentindex", particl::DEFAULT_SPENTINDEX)
        CHECK_ARG_FOR_PRUNE_MODE("-csindex", particl::DEFAULT_CSINDEX)
        #undef CHECK_ARG_FOR_PRUNE_MODE
    }

    // If -forcednsseed is set to true, ensure -dnsseed has not been set to false
    if (args.GetBoolArg("-forcednsseed", DEFAULT_FORCEDNSSEED) && !args.GetBoolArg("-dnsseed", DEFAULT_DNSSEED)){
        return InitError(_("Cannot set -forcednsseed to true when setting -dnsseed to false."));
    }

    // -bind and -whitebind can't be set when not listening
    size_t nUserBind = args.GetArgs("-bind").size() + args.GetArgs("-whitebind").size();
    if (nUserBind != 0 && !args.GetBoolArg("-listen", DEFAULT_LISTEN)) {
        return InitError(Untranslated("Cannot set -bind or -whitebind together with -listen=0"));
    }

    // if listen=0, then disallow listenonion=1
    if (!args.GetBoolArg("-listen", DEFAULT_LISTEN) && args.GetBoolArg("-listenonion", DEFAULT_LISTEN_ONION)) {
        return InitError(Untranslated("Cannot set -listen=0 together with -listenonion=1"));
    }

    // Make sure enough file descriptors are available
    int nBind = std::max(nUserBind, size_t(1));
    nUserMaxConnections = args.GetIntArg("-maxconnections", DEFAULT_MAX_PEER_CONNECTIONS);
    nMaxConnections = std::max(nUserMaxConnections, 0);

    nFD = RaiseFileDescriptorLimit(nMaxConnections + MIN_CORE_FILEDESCRIPTORS + MAX_ADDNODE_CONNECTIONS + nBind + NUM_FDS_MESSAGE_CAPTURE);

#ifdef USE_POLL
    int fd_max = nFD;
#else
    int fd_max = FD_SETSIZE;
#endif
    // Trim requested connection counts, to fit into system limitations
    // <int> in std::min<int>(...) to work around FreeBSD compilation issue described in #2695
    nMaxConnections = std::max(std::min<int>(nMaxConnections, fd_max - nBind - MIN_CORE_FILEDESCRIPTORS - MAX_ADDNODE_CONNECTIONS - NUM_FDS_MESSAGE_CAPTURE), 0);
    if (nFD < MIN_CORE_FILEDESCRIPTORS)
        return InitError(_("Not enough file descriptors available."));
    nMaxConnections = std::min(nFD - MIN_CORE_FILEDESCRIPTORS - MAX_ADDNODE_CONNECTIONS - NUM_FDS_MESSAGE_CAPTURE, nMaxConnections);

    if (nMaxConnections < nUserMaxConnections)
        InitWarning(strprintf(_("Reducing -maxconnections from %d to %d, because of system limitations."), nUserMaxConnections, nMaxConnections));

    // ********************************************************* Step 3: parameter-to-internal-flags
    init::SetLoggingCategories(args);
    init::SetLoggingLevel(args);

    nConnectTimeout = args.GetIntArg("-timeout", DEFAULT_CONNECT_TIMEOUT);
    if (nConnectTimeout <= 0) {
        nConnectTimeout = DEFAULT_CONNECT_TIMEOUT;
    }

    peer_connect_timeout = args.GetIntArg("-peertimeout", DEFAULT_PEER_CONNECT_TIMEOUT);
    if (peer_connect_timeout <= 0) {
        return InitError(Untranslated("peertimeout must be a positive integer."));
    }

    // Sanity check argument for min fee for including tx in block
    // TODO: Harmonize which arguments need sanity checking and where that happens
    if (args.IsArgSet("-blockmintxfee")) {
        if (!ParseMoney(args.GetArg("-blockmintxfee", ""))) {
            return InitError(AmountErrMsg("blockmintxfee", args.GetArg("-blockmintxfee", "")));
        }
    }

    nBytesPerSigOp = args.GetIntArg("-bytespersigop", nBytesPerSigOp);

    if (!g_wallet_init_interface.ParameterInteraction()) return false;

    // Option to startup with mocktime set (used for regression testing):
    SetMockTime(args.GetIntArg("-mocktime", 0)); // SetMockTime(0) is a no-op

    if (args.GetBoolArg("-peerbloomfilters", DEFAULT_PEERBLOOMFILTERS))
        nLocalServices = ServiceFlags(nLocalServices | NODE_BLOOM);

    if (args.GetIntArg("-rpcserialversion", DEFAULT_RPC_SERIALIZE_VERSION) < 0)
        return InitError(Untranslated("rpcserialversion must be non-negative."));

    if (args.GetIntArg("-rpcserialversion", DEFAULT_RPC_SERIALIZE_VERSION) > 1)
        return InitError(Untranslated("Unknown rpcserialversion requested."));

<<<<<<< HEAD
    if (chainparams.IsTestChain() || chainparams.IsMockableChain()) { // TODO: Remove
        gArgs.SoftSetBoolArg("-acceptanontxn", true);
        gArgs.SoftSetBoolArg("-acceptblindtxn", true);
    }

    smsgModule.ParseArgs(args);

    if (args.GetBoolArg("-reindex-chainstate", false)) {
        // indexes that must be deactivated to prevent index corruption, see #24630
        if (args.GetBoolArg("-coinstatsindex", DEFAULT_COINSTATSINDEX)) {
            return InitError(_("-reindex-chainstate option is not compatible with -coinstatsindex. Please temporarily disable coinstatsindex while using -reindex-chainstate, or replace -reindex-chainstate with -reindex to fully rebuild all indexes."));
        }
        if (g_enabled_filter_types.count(BlockFilterType::BASIC)) {
            return InitError(_("-reindex-chainstate option is not compatible with -blockfilterindex. Please temporarily disable blockfilterindex while using -reindex-chainstate, or replace -reindex-chainstate with -reindex to fully rebuild all indexes."));
        }
        if (args.GetBoolArg("-txindex", DEFAULT_TXINDEX)) {
            return InitError(_("-reindex-chainstate option is not compatible with -txindex. Please temporarily disable txindex while using -reindex-chainstate, or replace -reindex-chainstate with -reindex to fully rebuild all indexes."));
        }
    }

=======
>>>>>>> 4e8a7654
#if defined(USE_SYSCALL_SANDBOX)
    if (args.IsArgSet("-sandbox") && !args.IsArgNegated("-sandbox")) {
        const std::string sandbox_arg{args.GetArg("-sandbox", "")};
        bool log_syscall_violation_before_terminating{false};
        if (sandbox_arg == "log-and-abort") {
            log_syscall_violation_before_terminating = true;
        } else if (sandbox_arg == "abort") {
            // log_syscall_violation_before_terminating is false by default.
        } else {
            return InitError(Untranslated("Unknown syscall sandbox mode (-sandbox=<mode>). Available modes are \"log-and-abort\" and \"abort\"."));
        }
        // execve(...) is not allowed by the syscall sandbox.
        const std::vector<std::string> features_using_execve{
            "-alertnotify",
            "-blocknotify",
            "-signer",
            "-startupnotify",
            "-walletnotify",
        };
        for (const std::string& feature_using_execve : features_using_execve) {
            if (!args.GetArg(feature_using_execve, "").empty()) {
                return InitError(Untranslated(strprintf("The experimental syscall sandbox feature (-sandbox=<mode>) is incompatible with %s (which uses execve).", feature_using_execve)));
            }
        }
        if (!SetupSyscallSandbox(log_syscall_violation_before_terminating)) {
            return InitError(Untranslated("Installation of the syscall sandbox failed."));
        }
        if (use_syscall_sandbox) {
            SetSyscallSandboxPolicy(SyscallSandboxPolicy::INITIALIZATION);
        }
        LogPrintf("Experimental syscall sandbox enabled (-sandbox=%s): bitcoind will terminate if an unexpected (not allowlisted) syscall is invoked.\n", sandbox_arg);
    }
#endif // USE_SYSCALL_SANDBOX

    // Also report errors from parsing before daemonization
    {
        ChainstateManager::Options chainman_opts_dummy{
            .chainparams = chainparams,
            .datadir = args.GetDataDirNet(),
        };
        if (const auto error{ApplyArgsManOptions(args, chainman_opts_dummy)}) {
            return InitError(*error);
        }
        BlockManager::Options blockman_opts_dummy{
            .chainparams = chainman_opts_dummy.chainparams,
            .blocks_dir = args.GetBlocksDirPath(),
        };
        if (const auto error{ApplyArgsManOptions(args, blockman_opts_dummy)}) {
            return InitError(*error);
        }
    }

    return true;
}

static bool LockDataDirectory(bool probeOnly)
{
    // Make sure only a single Bitcoin process is using the data directory.
    const fs::path& datadir = gArgs.GetDataDirNet();
    if (!DirIsWritable(datadir)) {
        return InitError(strprintf(_("Cannot write to data directory '%s'; check permissions."), fs::PathToString(datadir)));
    }
    if (!LockDirectory(datadir, ".lock", probeOnly)) {
        return InitError(strprintf(_("Cannot obtain a lock on data directory %s. %s is probably already running."), fs::PathToString(datadir), PACKAGE_NAME));
    }
    return true;
}

bool AppInitSanityChecks(const kernel::Context& kernel)
{
    // ********************************************************* Step 4: sanity checks
    if (auto error = kernel::SanityChecks(kernel)) {
        InitError(*error);
        return InitError(strprintf(_("Initialization sanity check failed. %s is shutting down."), PACKAGE_NAME));
    }

    if (!Params().IsTestChain()) {
        LoadBlindedOutputFilters();
    }

    // Probe the data directory lock to give an early error message, if possible
    // We cannot hold the data directory lock here, as the forking for daemon() hasn't yet happened,
    // and a fork will cause weird behavior to it.
    return LockDataDirectory(true);
}

bool AppInitLockDataDirectory()
{
    // After daemonization get the data directory lock again and hold on to it until exit
    // This creates a slight window for a race condition to happen, however this condition is harmless: it
    // will at most make us exit without printing a message to console.
    if (!LockDataDirectory(false)) {
        // Detailed error printed inside LockDataDirectory
        return false;
    }
    return true;
}

bool AppInitInterfaces(NodeContext& node)
{
    node.chain = node.init->makeChain();
    return true;
}

bool AppInitMain(NodeContext& node, interfaces::BlockAndHeaderTipInfo* tip_info)
{
    const ArgsManager& args = *Assert(node.args);
    const CChainParams& chainparams = Params();

    auto opt_max_upload = ParseByteUnits(args.GetArg("-maxuploadtarget", DEFAULT_MAX_UPLOAD_TARGET), ByteUnit::M);
    if (!opt_max_upload) {
        return InitError(strprintf(_("Unable to parse -maxuploadtarget: '%s'"), args.GetArg("-maxuploadtarget", "")));
    }

    // ********************************************************* Step 4a: application initialization
    if (!CreatePidFile(args)) {
        // Detailed error printed inside CreatePidFile().
        return false;
    }
    if (!init::StartLogging(args)) {
        // Detailed error printed inside StartLogging().
        return false;
    }

    LogPrintf("Using at most %i automatic connections (%i file descriptors available)\n", nMaxConnections, nFD);

    // Warn about relative -datadir path.
    if (args.IsArgSet("-datadir") && !args.GetPathArg("-datadir").is_absolute()) {
        LogPrintf("Warning: relative datadir option '%s' specified, which will be interpreted relative to the " /* Continued */
                  "current working directory '%s'. This is fragile, because if bitcoin is started in the future "
                  "from a different location, it will be unable to locate the current data files. There could "
                  "also be data loss if bitcoin is started while in a temporary directory.\n",
                  args.GetArg("-datadir", ""), fs::PathToString(fs::current_path()));
    }

    ValidationCacheSizes validation_cache_sizes{};
    ApplyArgsManOptions(args, validation_cache_sizes);
    if (!InitSignatureCache(validation_cache_sizes.signature_cache_bytes)
        || !InitScriptExecutionCache(validation_cache_sizes.script_execution_cache_bytes))
    {
        return InitError(strprintf(_("Unable to allocate memory for -maxsigcachesize: '%s' MiB"), args.GetIntArg("-maxsigcachesize", DEFAULT_MAX_SIG_CACHE_BYTES >> 20)));
    }

    int script_threads = args.GetIntArg("-par", DEFAULT_SCRIPTCHECK_THREADS);
    if (script_threads <= 0) {
        // -par=0 means autodetect (number of cores - 1 script threads)
        // -par=-n means "leave n cores free" (number of cores - n - 1 script threads)
        script_threads += GetNumCores();
    }

    // Subtract 1 because the main thread counts towards the par threads
    script_threads = std::max(script_threads - 1, 0);

    // Number of script-checking threads <= MAX_SCRIPTCHECK_THREADS
    script_threads = std::min(script_threads, MAX_SCRIPTCHECK_THREADS);

    LogPrintf("Script verification uses %d additional threads\n", script_threads);
    if (script_threads >= 1) {
        StartScriptCheckWorkerThreads(script_threads);
    }

    assert(!node.scheduler);
    node.scheduler = std::make_unique<CScheduler>();

    // Start the lightweight task scheduler thread
    node.scheduler->m_service_thread = std::thread(util::TraceThread, "scheduler", [&] { node.scheduler->serviceQueue(); });

    // Gather some entropy once per minute.
    node.scheduler->scheduleEvery([]{
        RandAddPeriodic();
    }, std::chrono::minutes{1});

    GetMainSignals().RegisterBackgroundSignalScheduler(*node.scheduler);

    // Create client interfaces for wallets that are supposed to be loaded
    // according to -wallet and -disablewallet options. This only constructs
    // the interfaces, it doesn't load wallet data. Wallets actually get loaded
    // when load() and start() interface methods are called below.
    g_wallet_init_interface.Construct(node);
    uiInterface.InitWallet();

    /* Register RPC commands regardless of -server setting so they will be
     * available in the GUI RPC console even if external calls are disabled.
     */
    RegisterAllCoreRPCCommands(tableRPC);
    RegisterSmsgRPCCommands(tableRPC);
    RegisterInsightRPCCommands(tableRPC);
#if ENABLE_USBDEVICE
    RegisterUSBDeviceRPC(tableRPC);
#endif
    for (const auto& client : node.chain_clients) {
        client->registerRpcs();
    }
#if ENABLE_ZMQ
    RegisterZMQRPCCommands(tableRPC);
#endif
#if ENABLE_WALLET
    RegisterNonWalletRPCCommands(tableRPC);
#endif

    /* Start the RPC server already.  It will be started in "warmup" mode
     * and not really process calls already (but it will signify connections
     * that the server is there and will be ready later).  Warmup mode will
     * be disabled when initialisation is finished.
     */
    if (args.GetBoolArg("-server", false)) {
        uiInterface.InitMessage_connect(SetRPCWarmupStatus);
        if (!AppInitServers(node))
            return InitError(_("Unable to start HTTP server. See debug log for details."));
    }

    // ********************************************************* Step 5: verify wallet database integrity
    for (const auto& client : node.chain_clients) {
        if (!client->verify()) {
            return false;
        }
    }

    // ********************************************************* Step 6: network initialization
    // Note that we absolutely cannot open any actual connections
    // until the very end ("start node") as the UTXO/block state
    // is not yet setup and may end up being set up twice if we
    // need to reindex later.

    fListen = args.GetBoolArg("-listen", DEFAULT_LISTEN);
    fDiscover = args.GetBoolArg("-discover", true);
    const bool ignores_incoming_txs{args.GetBoolArg("-blocksonly", DEFAULT_BLOCKSONLY)};

    {

        // Read asmap file if configured
        std::vector<bool> asmap;
        if (args.IsArgSet("-asmap")) {
            fs::path asmap_path = args.GetPathArg("-asmap", DEFAULT_ASMAP_FILENAME);
            if (!asmap_path.is_absolute()) {
                asmap_path = args.GetDataDirNet() / asmap_path;
            }
            if (!fs::exists(asmap_path)) {
                InitError(strprintf(_("Could not find asmap file %s"), fs::quoted(fs::PathToString(asmap_path))));
                return false;
            }
            asmap = DecodeAsmap(asmap_path);
            if (asmap.size() == 0) {
                InitError(strprintf(_("Could not parse asmap file %s"), fs::quoted(fs::PathToString(asmap_path))));
                return false;
            }
            const uint256 asmap_version = SerializeHash(asmap);
            LogPrintf("Using asmap version %s for IP bucketing\n", asmap_version.ToString());
        } else {
            LogPrintf("Using /16 prefix for IP bucketing\n");
        }

        // Initialize netgroup manager
        assert(!node.netgroupman);
        node.netgroupman = std::make_unique<NetGroupManager>(std::move(asmap));

        // Initialize addrman
        assert(!node.addrman);
        uiInterface.InitMessage(_("Loading P2P addresses…").translated);
        if (const auto error{LoadAddrman(*node.netgroupman, args, node.addrman)}) {
            return InitError(*error);
        }
    }

    assert(!node.banman);
    node.banman = std::make_unique<BanMan>(args.GetDataDirNet() / "banlist", &uiInterface, args.GetIntArg("-bantime", DEFAULT_MISBEHAVING_BANTIME));
    assert(!node.connman);
    node.connman = std::make_unique<CConnman>(GetRand<uint64_t>(),
                                              GetRand<uint64_t>(),
                                              *node.addrman, *node.netgroupman, args.GetBoolArg("-networkactive", true));

    assert(!node.fee_estimator);
    // Don't initialize fee estimation with old data if we don't relay transactions,
    // as they would never get updated.
    if (!ignores_incoming_txs) node.fee_estimator = std::make_unique<CBlockPolicyEstimator>(FeeestPath(args));

    // Check port numbers
    for (const std::string port_option : {
        "-port",
        "-rpcport",
    }) {
        if (args.IsArgSet(port_option)) {
            const std::string port = args.GetArg(port_option, "");
            uint16_t n;
            if (!ParseUInt16(port, &n) || n == 0) {
                return InitError(InvalidPortErrMsg(port_option, port));
            }
        }
    }

    for (const std::string port_option : {
        "-i2psam",
        "-onion",
        "-proxy",
        "-rpcbind",
        "-torcontrol",
        "-whitebind",
        "-zmqpubhashblock",
        "-zmqpubhashtx",
        "-zmqpubrawblock",
        "-zmqpubrawtx",
        "-zmqpubsequence",
    }) {
        for (const std::string& socket_addr : args.GetArgs(port_option)) {
            std::string host_out;
            uint16_t port_out{0};
            if (!SplitHostPort(socket_addr, port_out, host_out)) {
                return InitError(InvalidPortErrMsg(port_option, socket_addr));
            }
        }
    }

    for (const std::string& socket_addr : args.GetArgs("-bind")) {
        std::string host_out;
        uint16_t port_out{0};
        std::string bind_socket_addr = socket_addr.substr(0, socket_addr.rfind('='));
        if (!SplitHostPort(bind_socket_addr, port_out, host_out)) {
            return InitError(InvalidPortErrMsg("-bind", socket_addr));
        }
    }

    // sanitize comments per BIP-0014, format user agent and check total size
    std::vector<std::string> uacomments;
    for (const std::string& cmt : args.GetArgs("-uacomment")) {
        if (cmt != SanitizeString(cmt, SAFE_CHARS_UA_COMMENT))
            return InitError(strprintf(_("User Agent comment (%s) contains unsafe characters."), cmt));
        uacomments.push_back(cmt);
    }
    strSubVersion = FormatSubVersion(CLIENT_NAME, CLIENT_VERSION, uacomments);
    if (strSubVersion.size() > MAX_SUBVERSION_LENGTH) {
        return InitError(strprintf(_("Total length of network version string (%i) exceeds maximum length (%i). Reduce the number or size of uacomments."),
            strSubVersion.size(), MAX_SUBVERSION_LENGTH));
    }

    if (args.IsArgSet("-onlynet")) {
        std::set<enum Network> nets;
        for (const std::string& snet : args.GetArgs("-onlynet")) {
            enum Network net = ParseNetwork(snet);
            if (net == NET_UNROUTABLE)
                return InitError(strprintf(_("Unknown network specified in -onlynet: '%s'"), snet));
            nets.insert(net);
        }
        for (int n = 0; n < NET_MAX; n++) {
            enum Network net = (enum Network)n;
            assert(IsReachable(net));
            if (!nets.count(net))
                SetReachable(net, false);
        }
    }

    if (!args.IsArgSet("-cjdnsreachable")) {
        if (args.IsArgSet("-onlynet") && IsReachable(NET_CJDNS)) {
            return InitError(
                _("Outbound connections restricted to CJDNS (-onlynet=cjdns) but "
                  "-cjdnsreachable is not provided"));
        }
        SetReachable(NET_CJDNS, false);
    }
    // Now IsReachable(NET_CJDNS) is true if:
    // 1. -cjdnsreachable is given and
    // 2.1. -onlynet is not given or
    // 2.2. -onlynet=cjdns is given

    // Requesting DNS seeds entails connecting to IPv4/IPv6, which -onlynet options may prohibit:
    // If -dnsseed=1 is explicitly specified, abort. If it's left unspecified by the user, we skip
    // the DNS seeds by adjusting -dnsseed in InitParameterInteraction.
    if (args.GetBoolArg("-dnsseed") == true && !IsReachable(NET_IPV4) && !IsReachable(NET_IPV6)) {
        return InitError(strprintf(_("Incompatible options: -dnsseed=1 was explicitly specified, but -onlynet forbids connections to IPv4/IPv6")));
    };

    // Check for host lookup allowed before parsing any network related parameters
    fNameLookup = args.GetBoolArg("-dns", DEFAULT_NAME_LOOKUP);

    Proxy onion_proxy;

    bool proxyRandomize = args.GetBoolArg("-proxyrandomize", DEFAULT_PROXYRANDOMIZE);
    // -proxy sets a proxy for all outgoing network traffic
    // -noproxy (or -proxy=0) as well as the empty string can be used to not set a proxy, this is the default
    std::string proxyArg = args.GetArg("-proxy", "");
    if (proxyArg != "" && proxyArg != "0") {
        CService proxyAddr;
        if (!Lookup(proxyArg, proxyAddr, 9050, fNameLookup)) {
            return InitError(strprintf(_("Invalid -proxy address or hostname: '%s'"), proxyArg));
        }

        Proxy addrProxy = Proxy(proxyAddr, proxyRandomize);
        if (!addrProxy.IsValid())
            return InitError(strprintf(_("Invalid -proxy address or hostname: '%s'"), proxyArg));

        SetProxy(NET_IPV4, addrProxy);
        SetProxy(NET_IPV6, addrProxy);
        SetProxy(NET_CJDNS, addrProxy);
        SetNameProxy(addrProxy);
        onion_proxy = addrProxy;
    }

    const bool onlynet_used_with_onion{args.IsArgSet("-onlynet") && IsReachable(NET_ONION)};

    // -onion can be used to set only a proxy for .onion, or override normal proxy for .onion addresses
    // -noonion (or -onion=0) disables connecting to .onion entirely
    // An empty string is used to not override the onion proxy (in which case it defaults to -proxy set above, or none)
    std::string onionArg = args.GetArg("-onion", "");
    if (onionArg != "") {
        if (onionArg == "0") { // Handle -noonion/-onion=0
            onion_proxy = Proxy{};
            if (onlynet_used_with_onion) {
                return InitError(
                    _("Outbound connections restricted to Tor (-onlynet=onion) but the proxy for "
                      "reaching the Tor network is explicitly forbidden: -onion=0"));
            }
        } else {
            CService addr;
            if (!Lookup(onionArg, addr, 9050, fNameLookup) || !addr.IsValid()) {
                return InitError(strprintf(_("Invalid -onion address or hostname: '%s'"), onionArg));
            }
            onion_proxy = Proxy{addr, proxyRandomize};
        }
    }

    if (onion_proxy.IsValid()) {
        SetProxy(NET_ONION, onion_proxy);
    } else {
        // If -listenonion is set, then we will (try to) connect to the Tor control port
        // later from the torcontrol thread and may retrieve the onion proxy from there.
        const bool listenonion_disabled{!args.GetBoolArg("-listenonion", DEFAULT_LISTEN_ONION)};
        if (onlynet_used_with_onion && listenonion_disabled) {
            return InitError(
                _("Outbound connections restricted to Tor (-onlynet=onion) but the proxy for "
                  "reaching the Tor network is not provided: none of -proxy, -onion or "
                  "-listenonion is given"));
        }
        SetReachable(NET_ONION, false);
    }

    for (const std::string& strAddr : args.GetArgs("-externalip")) {
        CService addrLocal;
        if (Lookup(strAddr, addrLocal, GetListenPort(), fNameLookup) && addrLocal.IsValid())
            AddLocal(addrLocal, LOCAL_MANUAL);
        else
            return InitError(ResolveErrMsg("externalip", strAddr));
    }

#if ENABLE_ZMQ
    g_zmq_notification_interface = CZMQNotificationInterface::Create(
        [&chainman = node.chainman](CBlock& block, const CBlockIndex& index) {
            assert(chainman);
            return chainman->m_blockman.ReadBlockFromDisk(block, index);
        });

    if (g_zmq_notification_interface) {
        RegisterValidationInterface(g_zmq_notification_interface.get());
    }
#endif

    // ********************************************************* Step 7: load block chain

    fReindex = args.GetBoolArg("-reindex", false);
    particl::fSkipRangeproof = args.GetBoolArg("-skiprangeproofverify", false);
    bool fReindexChainState = args.GetBoolArg("-reindex-chainstate", false);
    ChainstateManager::Options chainman_opts{
        .chainparams = chainparams,
        .datadir = args.GetDataDirNet(),
        .adjusted_time_callback = GetAdjustedTime,
    };
    Assert(!ApplyArgsManOptions(args, chainman_opts)); // no error can happen, already checked in AppInitParameterInteraction

    BlockManager::Options blockman_opts{
        .chainparams = chainman_opts.chainparams,
        .blocks_dir = args.GetBlocksDirPath(),
    };
    Assert(!ApplyArgsManOptions(args, blockman_opts)); // no error can happen, already checked in AppInitParameterInteraction

    // cache size calculations
    CacheSizes cache_sizes = CalculateCacheSizes(args, g_enabled_filter_types.size());

    LogPrintf("Cache configuration:\n");
    LogPrintf("* Using %.1f MiB for block index database\n", cache_sizes.block_tree_db * (1.0 / 1024 / 1024));
    if (args.GetBoolArg("-txindex", DEFAULT_TXINDEX)) {
        LogPrintf("* Using %.1f MiB for transaction index database\n", cache_sizes.tx_index * (1.0 / 1024 / 1024));
    }
    for (BlockFilterType filter_type : g_enabled_filter_types) {
        LogPrintf("* Using %.1f MiB for %s block filter index database\n",
                  cache_sizes.filter_index * (1.0 / 1024 / 1024), BlockFilterTypeName(filter_type));
    }
    LogPrintf("* Using %.1f MiB for chain state database\n", cache_sizes.coins_db * (1.0 / 1024 / 1024));

    // block tree db settings
    cache_sizes.max_open_files = gArgs.GetIntArg("-dbmaxopenfiles", particl::DEFAULT_BLOCKTREE_DB_MAX_OPEN_FILES);
    cache_sizes.compression = gArgs.GetBoolArg("-dbcompression", particl::DEFAULT_BLOCKTREE_DB_COMPRESSION);

    LogPrintf("Block index database configuration:\n");
    LogPrintf("* Using %d max open files\n", cache_sizes.max_open_files);
    LogPrintf("* Compression is %s\n", cache_sizes.compression ? "enabled" : "disabled");

    assert(!node.mempool);
    assert(!node.chainman);

    CTxMemPool::Options mempool_opts{
        .estimator = node.fee_estimator.get(),
        .check_ratio = chainparams.DefaultConsistencyChecks() ? 1 : 0,
    };
    if (const auto err{ApplyArgsManOptions(args, chainparams, mempool_opts)}) {
        return InitError(*err);
    }
    mempool_opts.check_ratio = std::clamp<int>(mempool_opts.check_ratio, 0, 1'000'000);

    int64_t descendant_limit_bytes = mempool_opts.limits.descendant_size_vbytes * 40;
    if (mempool_opts.max_size_bytes < 0 || mempool_opts.max_size_bytes < descendant_limit_bytes) {
        return InitError(strprintf(_("-maxmempool must be at least %d MB"), std::ceil(descendant_limit_bytes / 1'000'000.0)));
    }
    LogPrintf("* Using %.1f MiB for in-memory UTXO set (plus up to %.1f MiB of unused mempool space)\n", cache_sizes.coins * (1.0 / 1024 / 1024), mempool_opts.max_size_bytes * (1.0 / 1024 / 1024));

    for (bool fLoaded = false; !fLoaded && !ShutdownRequestedMainThread();) {
        node.mempool = std::make_unique<CTxMemPool>(mempool_opts);

        node.chainman = std::make_unique<ChainstateManager>(chainman_opts, blockman_opts);
        ChainstateManager& chainman = *node.chainman;

        node.smsgman = SmsgManager::make();
        chainman.m_smsgman = node.smsgman.get();

        node::ChainstateLoadOptions options;
        options.mempool = Assert(node.mempool.get());
        options.reindex = node::fReindex;
        options.reindex_chainstate = fReindexChainState;
        options.prune = chainman.m_blockman.IsPruneMode();
        options.check_blocks = args.GetIntArg("-checkblocks", DEFAULT_CHECKBLOCKS);
        options.check_level = args.GetIntArg("-checklevel", DEFAULT_CHECKLEVEL);
        options.require_full_verification = args.IsArgSet("-checkblocks") || args.IsArgSet("-checklevel");
        options.check_interrupt = ShutdownRequested;
        node::ChainstateLoadArgs csl_args;
        csl_args.address_index = args.GetBoolArg("-addressindex", particl::DEFAULT_ADDRESSINDEX);
        csl_args.spent_index = args.GetBoolArg("-spentindex", particl::DEFAULT_SPENTINDEX);
        csl_args.timestamp_index = args.GetBoolArg("-timestampindex", particl::DEFAULT_TIMESTAMPINDEX);
        csl_args.balances_index = args.GetBoolArg("-balancesindex", particl::DEFAULT_BALANCESINDEX);
        options.args = csl_args;

        options.coins_error_cb = [] {
            uiInterface.ThreadSafeMessageBox(
                _("Error reading from database, shutting down."),
                "", CClientUIInterface::MSG_ERROR);
        };

        uiInterface.InitMessage(_("Loading block index…").translated);
        const auto load_block_index_start_time{SteadyClock::now()};
        auto catch_exceptions = [](auto&& f) {
            try {
                return f();
            } catch (const std::exception& e) {
                LogPrintf("%s\n", e.what());
                return std::make_tuple(node::ChainstateLoadStatus::FAILURE, _("Error opening block database"));
            }
        };
        auto [status, error] = catch_exceptions([&]{ options.reindex = options.reindex || node::particl::ShouldAutoReindex(chainman, cache_sizes, options);
                                                     return LoadChainstate(chainman, cache_sizes, options); });
        if (status == node::ChainstateLoadStatus::SUCCESS) {
            uiInterface.InitMessage(_("Verifying blocks…").translated);
            if (chainman.m_blockman.m_have_pruned && options.check_blocks > MIN_BLOCKS_TO_KEEP) {
                LogPrintfCategory(BCLog::PRUNE, "pruned datadir may not have more than %d blocks; only checking available blocks\n",
                                  MIN_BLOCKS_TO_KEEP);
            }
            std::tie(status, error) = catch_exceptions([&]{ return VerifyLoadedChainstate(chainman, options);});
            if (status == node::ChainstateLoadStatus::SUCCESS) {
                fLoaded = true;
                LogPrintf(" block index %15dms\n", Ticks<std::chrono::milliseconds>(SteadyClock::now() - load_block_index_start_time));
            }
        }

        if (status == node::ChainstateLoadStatus::FAILURE_INCOMPATIBLE_DB || status == node::ChainstateLoadStatus::FAILURE_INSUFFICIENT_DBCACHE) {
            return InitError(error);
        }

        if (!fLoaded && !ShutdownRequestedMainThread()) {
            // first suggest a reindex
            if (!options.reindex) {
                bool fRet = uiInterface.ThreadSafeQuestion(
                    error + Untranslated(".\n\n") + _("Do you want to rebuild the block database now?"),
                    error.original + ".\nPlease restart with -reindex or -reindex-chainstate to recover.",
                    "", CClientUIInterface::MSG_ERROR | CClientUIInterface::BTN_ABORT);
                if (fRet) {
                    fReindex = true;
                    AbortShutdown();
                } else {
                    LogPrintf("Aborted block database rebuild. Exiting.\n");
                    return false;
                }
            } else {
                return InitError(error);
            }
        }
    }

    // As LoadBlockIndex can take several minutes, it's possible the user
    // requested to kill the GUI during the last operation. If so, exit.
    // As the program has not fully started yet, Shutdown() is possibly overkill.
    if (ShutdownRequestedMainThread()) {
        LogPrintf("Shutdown requested. Exiting.\n");
        return false;
    }

    ChainstateManager& chainman = *Assert(node.chainman);

    assert(!node.peerman);
    node.peerman = PeerManager::make(*node.connman, *node.addrman, node.banman.get(),
                                     chainman, *node.mempool, ignores_incoming_txs);
    RegisterValidationInterface(node.peerman.get());
    chainman.m_peerman = node.peerman.get();

    // ********************************************************* Step 8: start indexers

    // If reindex-chainstate was specified, delay syncing indexes until ThreadImport has reindexed the chain
    if (!fReindexChainState) g_indexes_ready_to_sync = true;
    if (args.GetBoolArg("-txindex", DEFAULT_TXINDEX)) {
        if (const auto error{WITH_LOCK(cs_main, return CheckLegacyTxindex(*Assert(chainman.m_blockman.m_block_tree_db)))}) {
            return InitError(*error);
        }

        g_txindex = std::make_unique<TxIndex>(interfaces::MakeChain(node), cache_sizes.tx_index, false, fReindex);

        if (gArgs.GetBoolArg("-csindex", particl::DEFAULT_CSINDEX)) {
            g_txindex->m_cs_index = true;
            for (const auto &addr : gArgs.GetArgs("-cswhitelist")) {
                g_txindex->AppendCSAddress(addr);
            }
        }
        if (!g_txindex->Start()) {
            return false;
        }
    }

    for (const auto& filter_type : g_enabled_filter_types) {
        InitBlockFilterIndex([&]{ return interfaces::MakeChain(node); }, filter_type, cache_sizes.filter_index, false, fReindex);
        if (!GetBlockFilterIndex(filter_type)->Start()) {
            return false;
        }
    }

    if (args.GetBoolArg("-coinstatsindex", DEFAULT_COINSTATSINDEX)) {
        g_coin_stats_index = std::make_unique<CoinStatsIndex>(interfaces::MakeChain(node), /*cache_size=*/0, false, fReindex);
        if (!g_coin_stats_index->Start()) {
            return false;
        }
    }

    // ********************************************************* Step 9: load wallet
    for (const auto& client : node.chain_clients) {
        if (!client->load()) {
            return false;
        }
    }

    // ********************************************************* Step 10: data directory maintenance

    // if pruning, perform the initial blockstore prune
    // after any wallet rescanning has taken place.
    if (chainman.m_blockman.IsPruneMode()) {
        if (!fReindex) {
            LOCK(cs_main);
            for (Chainstate* chainstate : chainman.GetAll()) {
                uiInterface.InitMessage(_("Pruning blockstore…").translated);
                chainstate->PruneAndFlush();
            }
        }
    } else {
        LogPrintf("Setting NODE_NETWORK on non-prune mode\n");
        nLocalServices = ServiceFlags(nLocalServices | NODE_NETWORK);
    }

    // ********************************************************* Step 11: import blocks

    if (!CheckDiskSpace(args.GetDataDirNet())) {
        InitError(strprintf(_("Error: Disk space is low for %s"), fs::quoted(fs::PathToString(args.GetDataDirNet()))));
        return false;
    }
    if (!CheckDiskSpace(args.GetBlocksDirPath())) {
        InitError(strprintf(_("Error: Disk space is low for %s"), fs::quoted(fs::PathToString(args.GetBlocksDirPath()))));
        return false;
    }

    int chain_active_height = WITH_LOCK(cs_main, return chainman.ActiveChain().Height());

    // On first startup, warn on low block storage space
    if (!fReindex && !fReindexChainState && chain_active_height <= 1) {
        uint64_t assumed_chain_bytes{chainparams.AssumedBlockchainSize() * 1024 * 1024 * 1024};
        uint64_t additional_bytes_needed{
            chainman.m_blockman.IsPruneMode() ?
                std::min(chainman.m_blockman.GetPruneTarget(), assumed_chain_bytes) :
                assumed_chain_bytes};

        if (!CheckDiskSpace(args.GetBlocksDirPath(), additional_bytes_needed)) {
            InitWarning(strprintf(_(
                    "Disk space for %s may not accommodate the block files. " \
                    "Approximately %u GB of data will be stored in this directory."
                ),
                fs::quoted(fs::PathToString(args.GetBlocksDirPath())),
                chainparams.AssumedBlockchainSize()
            ));
        }
    }

    // Either install a handler to notify us when genesis activates, or set fHaveGenesis directly.
    // No locking, as this happens before any background thread is started.
    boost::signals2::connection block_notify_genesis_wait_connection;
    if (WITH_LOCK(chainman.GetMutex(), return chainman.ActiveChain().Tip() == nullptr)) {
        block_notify_genesis_wait_connection = uiInterface.NotifyBlockTip_connect(std::bind(BlockNotifyGenesisWait, std::placeholders::_2));
    } else {
        fHaveGenesis = true;
    }

#if HAVE_SYSTEM
    const std::string block_notify = args.GetArg("-blocknotify", "");
    if (!block_notify.empty()) {
        uiInterface.NotifyBlockTip_connect([block_notify](SynchronizationState sync_state, const CBlockIndex* pBlockIndex) {
            if (sync_state != SynchronizationState::POST_INIT || !pBlockIndex) return;
            std::string command = block_notify;
            ReplaceAll(command, "%s", pBlockIndex->GetBlockHash().GetHex());
            std::thread t(runCommand, command);
            t.detach(); // thread runs free
        });
    }
#endif

    std::vector<fs::path> vImportFiles;
    for (const std::string& strFile : args.GetArgs("-loadblock")) {
        vImportFiles.push_back(fs::PathFromString(strFile));
    }

    chainman.m_load_block = std::thread(&util::TraceThread, "loadblk", [=, &chainman, &args] {
        ThreadImport(chainman, vImportFiles, ShouldPersistMempool(args) ? MempoolPath(args) : fs::path{});
    });

    // Wait for genesis block to be processed
    {
        WAIT_LOCK(g_genesis_wait_mutex, lock);
        // We previously could hang here if StartShutdown() is called prior to
        // ThreadImport getting started, so instead we just wait on a timer to
        // check ShutdownRequested() regularly.
        while (!fHaveGenesis && !ShutdownRequestedMainThread()) {
            g_genesis_wait_cv.wait_for(lock, std::chrono::milliseconds(500));
        }
        block_notify_genesis_wait_connection.disconnect();
    }

    // ********************************************************* Step 11.1: start secure messaging

    smsgModule.m_node = &node;
    bool start_smsg_without_wallet = true;
    if (fParticlMode && gArgs.GetBoolArg("-smsg", true)) { // SMSG breaks functional tests with services flag, see version msg
#ifdef ENABLE_WALLET
        if (node.wallet_loader && node.wallet_loader->context()) {
            auto vpwallets = GetWallets(*node.wallet_loader->context());
            smsgModule.Start(vpwallets.size() > 0 ? vpwallets[0] : nullptr, vpwallets, gArgs.GetBoolArg("-smsgscanchain", false));
            start_smsg_without_wallet = false;
        }
#endif
        if (start_smsg_without_wallet) {
            std::vector<std::shared_ptr<wallet::CWallet>> empty;
            smsgModule.Start(nullptr, empty, gArgs.GetBoolArg("-smsgscanchain", false));
        }
    }

    if (ShutdownRequestedMainThread()) {
        return false;
    }

    // ********************************************************* Step 12: start node

    //// debug print
    {
        LOCK(cs_main);
        LogPrintf("block tree size = %u\n", chainman.BlockIndex().size());
        chain_active_height = chainman.ActiveChain().Height();
        if (tip_info) {
            tip_info->block_height = chain_active_height;
            tip_info->block_time = chainman.ActiveChain().Tip() ? chainman.ActiveChain().Tip()->GetBlockTime() : chainman.GetParams().GenesisBlock().GetBlockTime();
            tip_info->verification_progress = GuessVerificationProgress(chainman.GetParams().TxData(), chainman.ActiveChain().Tip());
        }
        if (tip_info && chainman.m_best_header) {
            tip_info->header_height = chainman.m_best_header->nHeight;
            tip_info->header_time = chainman.m_best_header->GetBlockTime();
        }
    }
    LogPrintf("nBestHeight = %d\n", chain_active_height);
    if (node.peerman) node.peerman->SetBestHeight(chain_active_height);

    // Map ports with UPnP or NAT-PMP.
    StartMapPort(args.GetBoolArg("-upnp", DEFAULT_UPNP), args.GetBoolArg("-natpmp", DEFAULT_NATPMP));

    CConnman::Options connOptions;
    connOptions.nLocalServices = smsg::fSecMsgEnabled ? ServiceFlags(nLocalServices | NODE_SMSG) : nLocalServices;
    connOptions.nMaxConnections = nMaxConnections;
    connOptions.m_max_outbound_full_relay = std::min(MAX_OUTBOUND_FULL_RELAY_CONNECTIONS, connOptions.nMaxConnections);
    connOptions.m_max_outbound_block_relay = std::min(MAX_BLOCK_RELAY_ONLY_CONNECTIONS, connOptions.nMaxConnections-connOptions.m_max_outbound_full_relay);
    connOptions.nMaxAddnode = MAX_ADDNODE_CONNECTIONS;
    connOptions.nMaxFeeler = MAX_FEELER_CONNECTIONS;
    connOptions.uiInterface = &uiInterface;
    connOptions.m_banman = node.banman.get();
    connOptions.m_msgproc = node.peerman.get();
    connOptions.nSendBufferMaxSize = 1000 * args.GetIntArg("-maxsendbuffer", DEFAULT_MAXSENDBUFFER);
    connOptions.nReceiveFloodSize = 1000 * args.GetIntArg("-maxreceivebuffer", DEFAULT_MAXRECEIVEBUFFER);
    connOptions.m_added_nodes = args.GetArgs("-addnode");
    connOptions.nMaxOutboundLimit = *opt_max_upload;
    connOptions.m_peer_connect_timeout = peer_connect_timeout;

    // Port to bind to if `-bind=addr` is provided without a `:port` suffix.
    const uint16_t default_bind_port =
        static_cast<uint16_t>(args.GetIntArg("-port", Params().GetDefaultPort()));

    const auto BadPortWarning = [](const char* prefix, uint16_t port) {
        return strprintf(_("%s request to listen on port %u. This port is considered \"bad\" and "
                           "thus it is unlikely that any peer will connect to it. See "
                           "doc/p2p-bad-ports.md for details and a full list."),
                         prefix,
                         port);
    };

    for (const std::string& bind_arg : args.GetArgs("-bind")) {
        CService bind_addr;
        const size_t index = bind_arg.rfind('=');
        if (index == std::string::npos) {
            if (Lookup(bind_arg, bind_addr, default_bind_port, /*fAllowLookup=*/false)) {
                connOptions.vBinds.push_back(bind_addr);
                if (IsBadPort(bind_addr.GetPort())) {
                    InitWarning(BadPortWarning("-bind", bind_addr.GetPort()));
                }
                continue;
            }
        } else {
            const std::string network_type = bind_arg.substr(index + 1);
            if (network_type == "onion") {
                const std::string truncated_bind_arg = bind_arg.substr(0, index);
                if (Lookup(truncated_bind_arg, bind_addr, BaseParams().OnionServiceTargetPort(), false)) {
                    connOptions.onion_binds.push_back(bind_addr);
                    continue;
                }
            }
        }
        return InitError(ResolveErrMsg("bind", bind_arg));
    }

    for (const std::string& strBind : args.GetArgs("-whitebind")) {
        NetWhitebindPermissions whitebind;
        bilingual_str error;
        if (!NetWhitebindPermissions::TryParse(strBind, whitebind, error)) return InitError(error);
        connOptions.vWhiteBinds.push_back(whitebind);
    }

    // If the user did not specify -bind= or -whitebind= then we bind
    // on any address - 0.0.0.0 (IPv4) and :: (IPv6).
    connOptions.bind_on_any = args.GetArgs("-bind").empty() && args.GetArgs("-whitebind").empty();

    // Emit a warning if a bad port is given to -port= but only if -bind and -whitebind are not
    // given, because if they are, then -port= is ignored.
    if (connOptions.bind_on_any && args.IsArgSet("-port")) {
        const uint16_t port_arg = args.GetIntArg("-port", 0);
        if (IsBadPort(port_arg)) {
            InitWarning(BadPortWarning("-port", port_arg));
        }
    }

    CService onion_service_target;
    if (!connOptions.onion_binds.empty()) {
        onion_service_target = connOptions.onion_binds.front();
    } else {
        onion_service_target = DefaultOnionServiceTarget();
        connOptions.onion_binds.push_back(onion_service_target);
    }

    if (args.GetBoolArg("-listenonion", DEFAULT_LISTEN_ONION)) {
        if (connOptions.onion_binds.size() > 1) {
            InitWarning(strprintf(_("More than one onion bind address is provided. Using %s "
                                    "for the automatically created Tor onion service."),
                                  onion_service_target.ToStringAddrPort()));
        }
        StartTorControl(onion_service_target);
    }

    if (connOptions.bind_on_any) {
        // Only add all IP addresses of the machine if we would be listening on
        // any address - 0.0.0.0 (IPv4) and :: (IPv6).
        Discover();
    }

    for (const auto& net : args.GetArgs("-whitelist")) {
        NetWhitelistPermissions subnet;
        bilingual_str error;
        if (!NetWhitelistPermissions::TryParse(net, subnet, error)) return InitError(error);
        connOptions.vWhitelistedRange.push_back(subnet);
    }

    connOptions.vSeedNodes = args.GetArgs("-seednode");

    // Initiate outbound connections unless connect=0
    connOptions.m_use_addrman_outgoing = !args.IsArgSet("-connect");
    if (!connOptions.m_use_addrman_outgoing) {
        const auto connect = args.GetArgs("-connect");
        if (connect.size() != 1 || connect[0] != "0") {
            connOptions.m_specified_outgoing = connect;
        }
        if (!connOptions.m_specified_outgoing.empty() && !connOptions.vSeedNodes.empty()) {
            LogPrintf("-seednode is ignored when -connect is used\n");
        }

        if (args.IsArgSet("-dnsseed") && args.GetBoolArg("-dnsseed", DEFAULT_DNSSEED) && args.IsArgSet("-proxy")) {
            LogPrintf("-dnsseed is ignored when -connect is used and -proxy is specified\n");
        }
    }

    const std::string& i2psam_arg = args.GetArg("-i2psam", "");
    if (!i2psam_arg.empty()) {
        CService addr;
        if (!Lookup(i2psam_arg, addr, 7656, fNameLookup) || !addr.IsValid()) {
            return InitError(strprintf(_("Invalid -i2psam address or hostname: '%s'"), i2psam_arg));
        }
        SetProxy(NET_I2P, Proxy{addr});
    } else {
        if (args.IsArgSet("-onlynet") && IsReachable(NET_I2P)) {
            return InitError(
                _("Outbound connections restricted to i2p (-onlynet=i2p) but "
                  "-i2psam is not provided"));
        }
        SetReachable(NET_I2P, false);
    }

    connOptions.m_i2p_accept_incoming = args.GetBoolArg("-i2pacceptincoming", DEFAULT_I2P_ACCEPT_INCOMING);

    if (!node.connman->Start(*node.scheduler, connOptions)) {
        return false;
    }

    // ********************************************************* Step 12.5: start staking
#ifdef ENABLE_WALLET
    if (fParticlMode) {
        // Must recheck num_wallets as smsg may be disabled.
        size_t num_wallets = 0;
        if (node.wallet_loader && node.wallet_loader->context()) {
            auto vpwallets = GetWallets(*node.wallet_loader->context());
            num_wallets = vpwallets.size();
        }
        if (num_wallets > 0) {
            StartThreadStakeMiner(*node.wallet_loader->context(), chainman);
        }
    }
#endif

    // ********************************************************* Step 13: finished

    // At this point, the RPC is "started", but still in warmup, which means it
    // cannot yet be called. Before we make it callable, we need to make sure
    // that the RPC's view of the best block is valid and consistent with
    // ChainstateManager's active tip.
    //
    // If we do not do this, RPC's view of the best block will be height=0 and
    // hash=0x0. This will lead to erroroneous responses for things like
    // waitforblockheight.
    RPCNotifyBlockChange(WITH_LOCK(chainman.GetMutex(), return chainman.ActiveTip()));
    SetRPCWarmupFinished();

    uiInterface.InitMessage(_("Done loading").translated);

    for (const auto& client : node.chain_clients) {
        client->start(*node.scheduler);
    }

    BanMan* banman = node.banman.get();
    node.scheduler->scheduleEvery([banman]{
        banman->DumpBanlist();
    }, DUMP_BANS_INTERVAL);

    if (node.peerman) node.peerman->StartScheduledTasks(*node.scheduler);

#if HAVE_SYSTEM
    StartupNotify(args);
#endif

    return true;
}<|MERGE_RESOLUTION|>--- conflicted
+++ resolved
@@ -1160,7 +1160,6 @@
     if (args.GetIntArg("-rpcserialversion", DEFAULT_RPC_SERIALIZE_VERSION) > 1)
         return InitError(Untranslated("Unknown rpcserialversion requested."));
 
-<<<<<<< HEAD
     if (chainparams.IsTestChain() || chainparams.IsMockableChain()) { // TODO: Remove
         gArgs.SoftSetBoolArg("-acceptanontxn", true);
         gArgs.SoftSetBoolArg("-acceptblindtxn", true);
@@ -1168,21 +1167,6 @@
 
     smsgModule.ParseArgs(args);
 
-    if (args.GetBoolArg("-reindex-chainstate", false)) {
-        // indexes that must be deactivated to prevent index corruption, see #24630
-        if (args.GetBoolArg("-coinstatsindex", DEFAULT_COINSTATSINDEX)) {
-            return InitError(_("-reindex-chainstate option is not compatible with -coinstatsindex. Please temporarily disable coinstatsindex while using -reindex-chainstate, or replace -reindex-chainstate with -reindex to fully rebuild all indexes."));
-        }
-        if (g_enabled_filter_types.count(BlockFilterType::BASIC)) {
-            return InitError(_("-reindex-chainstate option is not compatible with -blockfilterindex. Please temporarily disable blockfilterindex while using -reindex-chainstate, or replace -reindex-chainstate with -reindex to fully rebuild all indexes."));
-        }
-        if (args.GetBoolArg("-txindex", DEFAULT_TXINDEX)) {
-            return InitError(_("-reindex-chainstate option is not compatible with -txindex. Please temporarily disable txindex while using -reindex-chainstate, or replace -reindex-chainstate with -reindex to fully rebuild all indexes."));
-        }
-    }
-
-=======
->>>>>>> 4e8a7654
 #if defined(USE_SYSCALL_SANDBOX)
     if (args.IsArgSet("-sandbox") && !args.IsArgNegated("-sandbox")) {
         const std::string sandbox_arg{args.GetArg("-sandbox", "")};
