// Copyright (c) 2009-2010 Satoshi Nakamoto
// Copyright (c) 2009-2018 The Bitcoin Core developers
// Distributed under the MIT software license, see the accompanying
// file COPYING or http://www.opensource.org/licenses/mit-license.php.

#if defined(HAVE_CONFIG_H)
#include <config/bitcoin-config.h>
#endif

#include <init.h>

#include <addrman.h>
#include <amount.h>
#include <banman.h>
#include <blockfilter.h>
#include <chain.h>
#include <chainparams.h>
#include <compat/sanity.h>
#include <consensus/validation.h>
#include <fs.h>
#include <httprpc.h>
#include <httpserver.h>
#include <index/blockfilterindex.h>
#include <index/txindex.h>
#include <interfaces/chain.h>
#include <key.h>
#include <miner.h>
#include <net.h>
#include <net_permissions.h>
#include <net_processing.h>
#include <netbase.h>
#include <policy/feerate.h>
#include <policy/fees.h>
#include <policy/policy.h>
#include <policy/settings.h>
#include <rpc/blockchain.h>
#include <rpc/register.h>
#include <rpc/server.h>
#include <rpc/util.h>
#include <scheduler.h>
#include <script/sigcache.h>
#include <script/standard.h>
#include <shutdown.h>
#include <timedata.h>
#include <torcontrol.h>
#include <txdb.h>
#include <txmempool.h>
#include <ui_interface.h>
#include <util/moneystr.h>
#include <util/system.h>
#include <util/threadnames.h>
#include <util/translation.h>
#include <util/validation.h>
#include <validation.h>
#include <validationinterface.h>
#include <blind.h>
#include <smsg/smessage.h>
#include <smsg/rpcsmessage.h>
#include <insight/rpc.h>
#include <pos/miner.h>
#include <core_io.h>
#ifdef ENABLE_WALLET
#include <wallet/hdwallet.h>
#endif
#if ENABLE_USBDEVICE
#include <usbdevice/rpcusbdevice.h>
#include <usbdevice/usbdevice.h>
#endif

#include <walletinitinterface.h>

#include <stdint.h>
#include <stdio.h>

#ifndef WIN32
#include <attributes.h>
#include <cerrno>
#include <signal.h>
#include <sys/stat.h>
#endif

#include <boost/algorithm/string/classification.hpp>
#include <boost/algorithm/string/replace.hpp>
#include <boost/algorithm/string/split.hpp>
#include <boost/thread.hpp>

#if ENABLE_ZMQ
#include <zmq/zmqabstractnotifier.h>
#include <zmq/zmqnotificationinterface.h>
#include <zmq/zmqrpc.h>
#endif

#include <insight/insight.h>

static bool fFeeEstimatesInitialized = false;
static const bool DEFAULT_PROXYRANDOMIZE = true;
static const bool DEFAULT_REST_ENABLE = false;
static const bool DEFAULT_STOPAFTERBLOCKIMPORT = false;

// Dump addresses to banlist.dat every 15 minutes (900s)
static constexpr int DUMP_BANS_INTERVAL = 60 * 15;

std::unique_ptr<CConnman> g_connman;
std::unique_ptr<PeerLogicValidation> peerLogic;
std::unique_ptr<BanMan> g_banman;

#ifdef WIN32
// Win32 LevelDB doesn't use filedescriptors, and the ones used for
// accessing block files don't count towards the fd_set size limit
// anyway.
#define MIN_CORE_FILEDESCRIPTORS 0
#else
#define MIN_CORE_FILEDESCRIPTORS 150
#endif

static const char* FEE_ESTIMATES_FILENAME="fee_estimates.dat";

#ifdef WIN32

HWND winHwnd = nullptr;
MSG winMsg;
const char lpcszClassName[] = "messageClass";

LRESULT APIENTRY MainWndProc(HWND hwnd, UINT uMsg, WPARAM wParam, LPARAM lParam)
{
    switch (uMsg) {
        case WM_CLOSE:
            StartShutdown();
            return 1;
        default:
            break;
    }
    return DefWindowProc(hwnd, uMsg, wParam, lParam);
};

int CreateMessageWindow()
{
    // Create a message-only window to intercept WM_CLOSE events from particld

    WNDCLASSEX WindowClassEx;
    ZeroMemory(&WindowClassEx, sizeof(WNDCLASSEX));
    WindowClassEx.cbSize = sizeof(WNDCLASSEX);
    WindowClassEx.lpfnWndProc = MainWndProc;
    WindowClassEx.hInstance = nullptr;
    WindowClassEx.lpszClassName = lpcszClassName;

    if (!RegisterClassEx(&WindowClassEx)) {
        tfm::format(std::cerr, "RegisterClassEx failed: %d.\n", GetLastError());
        return 1;
    }
    winHwnd = CreateWindowEx(0, lpcszClassName, NULL, 0, 0, 0, 0, 0, HWND_MESSAGE, NULL, nullptr, NULL);
    if (!winHwnd) {
        tfm::format(std::cerr, "CreateWindowEx failed: %d.\n", GetLastError());
        return 1;
    }

    ShowWindow(winHwnd, SW_SHOWDEFAULT);

    return 0;
};

int CloseMessageWindow()
{
    if (!winHwnd) {
        return 0;
    }
    if (!DestroyWindow(winHwnd)) {
        tfm::format(std::cerr, "DestroyWindow failed: %d.\n", GetLastError());
        return 1;
    }
    if (!UnregisterClass(lpcszClassName, nullptr)) {
        tfm::format(std::cerr, "UnregisterClass failed: %d.\n", GetLastError());
        return 1;
    }

    return 0;
};
#endif

/**
 * The PID file facilities.
 */
static const char* BITCOIN_PID_FILENAME = "particl.pid";

static fs::path GetPidFile()
{
    return AbsPathForConfigVal(fs::path(gArgs.GetArg("-pid", BITCOIN_PID_FILENAME)));
}

NODISCARD static bool CreatePidFile()
{
    fsbridge::ofstream file{GetPidFile()};
    if (file) {
#ifdef WIN32
        tfm::format(file, "%d\n", GetCurrentProcessId());
#else
        tfm::format(file, "%d\n", getpid());
#endif
        return true;
    } else {
        return InitError(strprintf(_("Unable to create the PID file '%s': %s").translated, GetPidFile().string(), std::strerror(errno)));
    }
}

//////////////////////////////////////////////////////////////////////////////
//
// Shutdown
//

//
// Thread management and startup/shutdown:
//
// The network-processing threads are all part of a thread group
// created by AppInit() or the Qt main() function.
//
// A clean exit happens when StartShutdown() or the SIGTERM
// signal handler sets ShutdownRequested(), which makes main thread's
// WaitForShutdown() interrupts the thread group.
// And then, WaitForShutdown() makes all other on-going threads
// in the thread group join the main thread.
// Shutdown() is then called to clean up database connections, and stop other
// threads that should only be stopped after the main network-processing
// threads have exited.
//
// Shutdown for Qt is very similar, only it uses a QTimer to detect
// ShutdownRequested() getting set, and then does the normal Qt
// shutdown thing.
//

<<<<<<< HEAD
bool ShutdownRequestedMainThread()
{
#ifdef WIN32
    // Only particld will create a hidden window to receive messages
    while (winHwnd && PeekMessage(&winMsg, 0, 0, 0, PM_REMOVE)) {
        TranslateMessage(&winMsg);
        DispatchMessage(&winMsg);
    }
#endif
    return ShutdownRequested();
}

static std::unique_ptr<CCoinsViewErrorCatcher> pcoinscatcher;
=======
>>>>>>> 367b023a
static std::unique_ptr<ECCVerifyHandle> globalVerifyHandle;

static boost::thread_group threadGroup;
static CScheduler scheduler;

void Interrupt()
{
    InterruptHTTPServer();
    InterruptHTTPRPC();
    InterruptRPC();
    InterruptREST();
    InterruptTorControl();
    InterruptMapPort();
    if (g_connman)
        g_connman->Interrupt();
    if (g_txindex) {
        g_txindex->Interrupt();
    }
    ForEachBlockFilterIndex([](BlockFilterIndex& index) { index.Interrupt(); });
}

void Shutdown(InitInterfaces& interfaces)
{
    LogPrintf("%s: In progress...\n", __func__);
    static CCriticalSection cs_Shutdown;
    TRY_LOCK(cs_Shutdown, lockShutdown);
    if (!lockShutdown)
        return;

    /// Note: Shutdown() must be able to handle cases in which initialization failed part of the way,
    /// for example if the data directory was found to be locked.
    /// Be sure that anything that writes files or flushes caches only does this if the respective
    /// module was initialized.
    util::ThreadRename("shutoff");
    mempool.AddTransactionsUpdated(1);

    StopHTTPRPC();
    StopREST();
    StopRPC();
    StopHTTPServer();
    smsgModule.Shutdown();
#ifdef ENABLE_WALLET
    StopThreadStakeMiner();
#endif
    for (const auto& client : interfaces.chain_clients) {
        client->flush();
    }
    StopMapPort();

    // Because these depend on each-other, we make sure that neither can be
    // using the other before destroying them.
    if (peerLogic) UnregisterValidationInterface(peerLogic.get());
    if (g_connman) g_connman->Stop();
    if (g_txindex) g_txindex->Stop();
    ForEachBlockFilterIndex([](BlockFilterIndex& index) { index.Stop(); });

    StopTorControl();

    // After everything has been shut down, but before things get flushed, stop the
    // CScheduler/checkqueue threadGroup
    threadGroup.interrupt_all();
    threadGroup.join_all();

    // After the threads that potentially access these pointers have been stopped,
    // destruct and reset all to nullptr.
    peerLogic.reset();
    g_connman.reset();
    g_banman.reset();
    g_txindex.reset();
    DestroyAllBlockFilterIndexes();

    if (::mempool.IsLoaded() && gArgs.GetArg("-persistmempool", DEFAULT_PERSIST_MEMPOOL)) {
        DumpMempool(::mempool);
    }

    if (fFeeEstimatesInitialized)
    {
        ::feeEstimator.FlushUnconfirmed();
        fs::path est_path = GetDataDir() / FEE_ESTIMATES_FILENAME;
        CAutoFile est_fileout(fsbridge::fopen(est_path, "wb"), SER_DISK, CLIENT_VERSION);
        if (!est_fileout.IsNull())
            ::feeEstimator.Write(est_fileout);
        else
            LogPrintf("%s: Failed to write fee estimates to %s\n", __func__, est_path.string());
        fFeeEstimatesInitialized = false;
    }

    // FlushStateToDisk generates a ChainStateFlushed callback, which we should avoid missing
    //
    // g_chainstate is referenced here directly (instead of ::ChainstateActive()) because it
    // may not have been initialized yet.
    {
        LOCK(cs_main);
        if (g_chainstate && g_chainstate->CanFlushToDisk()) {
            g_chainstate->ForceFlushStateToDisk();
        }
    }

    // After there are no more peers/RPC left to give us new data which may generate
    // CValidationInterface callbacks, flush them...
    GetMainSignals().FlushBackgroundCallbacks();

    // Any future callbacks will be dropped. This should absolutely be safe - if
    // missing a callback results in an unrecoverable situation, unclean shutdown
    // would too. The only reason to do the above flushes is to let the wallet catch
    // up with our current chain to avoid any strange pruning edge cases and make
    // next startup faster by avoiding rescan.

    {
        LOCK(cs_main);
        if (g_chainstate && g_chainstate->CanFlushToDisk()) {
            g_chainstate->ForceFlushStateToDisk();
            g_chainstate->ResetCoinsViews();
        }
        pblocktree.reset();
    }
    for (const auto& client : interfaces.chain_clients) {
        client->stop();
    }

#if ENABLE_ZMQ
    if (g_zmq_notification_interface) {
        UnregisterValidationInterface(g_zmq_notification_interface);
        delete g_zmq_notification_interface;
        g_zmq_notification_interface = nullptr;
    }
#endif

#if ENABLE_USBDEVICE
    usb_device::ShutdownHardwareIntegration();
#endif

    try {
        if (!fs::remove(GetPidFile())) {
            LogPrintf("%s: Unable to remove PID file: File does not exist\n", __func__);
        }
    } catch (const fs::filesystem_error& e) {
        LogPrintf("%s: Unable to remove PID file: %s\n", __func__, fsbridge::get_filesystem_error_message(e));
    }

#ifdef WIN32
    CloseMessageWindow();
#endif

    interfaces.chain_clients.clear();
    UnregisterAllValidationInterfaces();
    GetMainSignals().UnregisterBackgroundSignalScheduler();
    GetMainSignals().UnregisterWithMempoolSignals(mempool);
    globalVerifyHandle.reset();
    ECC_Stop();
    ECC_Stop_Stealth();
    ECC_Stop_Blinding();
    LogPrintf("%s: done\n", __func__);
}

/**
 * Signal handlers are very limited in what they are allowed to do.
 * The execution context the handler is invoked in is not guaranteed,
 * so we restrict handler operations to just touching variables:
 */
#ifndef WIN32
static void HandleSIGTERM(int)
{
    StartShutdown();
}

static void HandleSIGHUP(int)
{
    LogInstance().m_reopen_file = true;
}
#else
static BOOL WINAPI consoleCtrlHandler(DWORD dwCtrlType)
{
    StartShutdown();
    Sleep(INFINITE);
    return true;
}
#endif

#ifndef WIN32
static void registerSignalHandler(int signal, void(*handler)(int))
{
    struct sigaction sa;
    sa.sa_handler = handler;
    sigemptyset(&sa.sa_mask);
    sa.sa_flags = 0;
    sigaction(signal, &sa, nullptr);
}
#endif

static boost::signals2::connection rpc_notify_block_change_connection;
static void OnRPCStarted()
{
    rpc_notify_block_change_connection = uiInterface.NotifyBlockTip_connect(&RPCNotifyBlockChange);
}

static void OnRPCStopped()
{
    rpc_notify_block_change_connection.disconnect();
    RPCNotifyBlockChange(false, nullptr);
    g_best_block_cv.notify_all();
    LogPrint(BCLog::RPC, "RPC stopped.\n");
}

void SetupServerArgs()
{
    SetupHelpOptions(gArgs);
    gArgs.AddArg("-help-debug", "Print help message with debugging options and exit", ArgsManager::ALLOW_ANY, OptionsCategory::DEBUG_TEST); // server-only for now

    const auto defaultBaseParams = CreateBaseChainParams(CBaseChainParams::MAIN);
    const auto testnetBaseParams = CreateBaseChainParams(CBaseChainParams::TESTNET);
    const auto regtestBaseParams = CreateBaseChainParams(CBaseChainParams::REGTEST);
    const auto defaultChainParams = CreateChainParams(CBaseChainParams::MAIN);
    const auto testnetChainParams = CreateChainParams(CBaseChainParams::TESTNET);
    const auto regtestChainParams = CreateChainParams(CBaseChainParams::REGTEST);

    // Hidden Options
    std::vector<std::string> hidden_args = {
        "-dbcrashratio", "-forcecompactdb",
        // GUI args. These will be overwritten by SetupUIArgs for the GUI
        "-allowselfsignedrootcertificates", "-choosedatadir", "-lang=<lang>", "-min", "-resetguisettings", "-rootcertificates=<file>", "-splash", "-uiplatform"};

    gArgs.AddArg("-version", "Print version and exit", ArgsManager::ALLOW_ANY, OptionsCategory::OPTIONS);
#if HAVE_SYSTEM
    gArgs.AddArg("-alertnotify=<cmd>", "Execute command when a relevant alert is received or we see a really long fork (%s in cmd is replaced by message)", ArgsManager::ALLOW_ANY, OptionsCategory::OPTIONS);
#endif
    gArgs.AddArg("-assumevalid=<hex>", strprintf("If this block is in the chain assume that it and its ancestors are valid and potentially skip their script verification (0 to verify all, default: %s, testnet: %s)", defaultChainParams->GetConsensus().defaultAssumeValid.GetHex(), testnetChainParams->GetConsensus().defaultAssumeValid.GetHex()), ArgsManager::ALLOW_ANY, OptionsCategory::OPTIONS);
    gArgs.AddArg("-blocksdir=<dir>", "Specify directory to hold blocks subdirectory for *.dat files (default: <datadir>)", ArgsManager::ALLOW_ANY, OptionsCategory::OPTIONS);
#if HAVE_SYSTEM
    gArgs.AddArg("-blocknotify=<cmd>", "Execute command when the best block changes (%s in cmd is replaced by block hash)", ArgsManager::ALLOW_ANY, OptionsCategory::OPTIONS);
#endif
    gArgs.AddArg("-blockreconstructionextratxn=<n>", strprintf("Extra transactions to keep in memory for compact block reconstructions (default: %u)", DEFAULT_BLOCK_RECONSTRUCTION_EXTRA_TXN), ArgsManager::ALLOW_ANY, OptionsCategory::OPTIONS);
    gArgs.AddArg("-blocksonly", strprintf("Whether to reject transactions from network peers. Transactions from the wallet or RPC are not affected. (default: %u)", DEFAULT_BLOCKSONLY), ArgsManager::ALLOW_ANY, OptionsCategory::OPTIONS);
    gArgs.AddArg("-conf=<file>", strprintf("Specify configuration file. Relative paths will be prefixed by datadir location. (default: %s)", BITCOIN_CONF_FILENAME), ArgsManager::ALLOW_ANY, OptionsCategory::OPTIONS);
    gArgs.AddArg("-datadir=<dir>", "Specify data directory", ArgsManager::ALLOW_ANY, OptionsCategory::OPTIONS);
    gArgs.AddArg("-dbbatchsize", strprintf("Maximum database write batch size in bytes (default: %u)", nDefaultDbBatchSize), ArgsManager::ALLOW_ANY | ArgsManager::DEBUG_ONLY, OptionsCategory::OPTIONS);
    gArgs.AddArg("-dbcache=<n>", strprintf("Maximum database cache size <n> MiB (%d to %d, default: %d). In addition, unused mempool memory is shared for this cache (see -maxmempool).", nMinDbCache, nMaxDbCache, nDefaultDbCache), ArgsManager::ALLOW_ANY, OptionsCategory::OPTIONS);
    gArgs.AddArg("-debuglogfile=<file>", strprintf("Specify location of debug log file. Relative paths will be prefixed by a net-specific datadir location. (-nodebuglogfile to disable; default: %s)", DEFAULT_DEBUGLOGFILE), ArgsManager::ALLOW_ANY, OptionsCategory::OPTIONS);
    gArgs.AddArg("-feefilter", strprintf("Tell other nodes to filter invs to us by our mempool min fee (default: %u)", DEFAULT_FEEFILTER), ArgsManager::ALLOW_ANY | ArgsManager::DEBUG_ONLY, OptionsCategory::OPTIONS);
    gArgs.AddArg("-includeconf=<file>", "Specify additional configuration file, relative to the -datadir path (only useable from configuration file, not command line)", ArgsManager::ALLOW_ANY, OptionsCategory::OPTIONS);
    gArgs.AddArg("-loadblock=<file>", "Imports blocks from external blk000??.dat file on startup", ArgsManager::ALLOW_ANY, OptionsCategory::OPTIONS);
    gArgs.AddArg("-maxmempool=<n>", strprintf("Keep the transaction memory pool below <n> megabytes (default: %u)", DEFAULT_MAX_MEMPOOL_SIZE), ArgsManager::ALLOW_ANY, OptionsCategory::OPTIONS);
    gArgs.AddArg("-maxorphantx=<n>", strprintf("Keep at most <n> unconnectable transactions in memory (default: %u)", DEFAULT_MAX_ORPHAN_TRANSACTIONS), ArgsManager::ALLOW_ANY, OptionsCategory::OPTIONS);
    gArgs.AddArg("-mempoolexpiry=<n>", strprintf("Do not keep transactions in the mempool longer than <n> hours (default: %u)", DEFAULT_MEMPOOL_EXPIRY), ArgsManager::ALLOW_ANY, OptionsCategory::OPTIONS);
    gArgs.AddArg("-minimumchainwork=<hex>", strprintf("Minimum work assumed to exist on a valid chain in hex (default: %s, testnet: %s)", defaultChainParams->GetConsensus().nMinimumChainWork.GetHex(), testnetChainParams->GetConsensus().nMinimumChainWork.GetHex()), ArgsManager::ALLOW_ANY | ArgsManager::DEBUG_ONLY, OptionsCategory::OPTIONS);
    gArgs.AddArg("-par=<n>", strprintf("Set the number of script verification threads (%u to %d, 0 = auto, <0 = leave that many cores free, default: %d)",
        -GetNumCores(), MAX_SCRIPTCHECK_THREADS, DEFAULT_SCRIPTCHECK_THREADS), ArgsManager::ALLOW_ANY, OptionsCategory::OPTIONS);
    gArgs.AddArg("-persistmempool", strprintf("Whether to save the mempool on shutdown and load on restart (default: %u)", DEFAULT_PERSIST_MEMPOOL), ArgsManager::ALLOW_ANY, OptionsCategory::OPTIONS);
    gArgs.AddArg("-pid=<file>", strprintf("Specify pid file. Relative paths will be prefixed by a net-specific datadir location. (default: %s)", BITCOIN_PID_FILENAME), ArgsManager::ALLOW_ANY, OptionsCategory::OPTIONS);
    gArgs.AddArg("-prune=<n>", strprintf("Reduce storage requirements by enabling pruning (deleting) of old blocks. This allows the pruneblockchain RPC to be called to delete specific blocks, and enables automatic pruning of old blocks if a target size in MiB is provided. This mode is incompatible with -txindex and -rescan. "
            "Warning: Reverting this setting requires re-downloading the entire blockchain. "
            "(default: 0 = disable pruning blocks, 1 = allow manual pruning via RPC, >=%u = automatically prune block files to stay under the specified target size in MiB)", MIN_DISK_SPACE_FOR_BLOCK_FILES / 1024 / 1024), ArgsManager::ALLOW_ANY, OptionsCategory::OPTIONS);
    gArgs.AddArg("-reindex", "Rebuild chain state and block index from the blk*.dat files on disk", ArgsManager::ALLOW_ANY, OptionsCategory::OPTIONS);
    gArgs.AddArg("-reindex-chainstate", "Rebuild chain state from the currently indexed blocks. When in pruning mode or if blocks on disk might be corrupted, use full -reindex instead.", ArgsManager::ALLOW_ANY, OptionsCategory::OPTIONS);
    gArgs.AddArg("-skiprangeproofverify", "Skip verifying rangeproofs when reindexing or importing.", ArgsManager::ALLOW_ANY, OptionsCategory::OPTIONS);
#ifndef WIN32
    gArgs.AddArg("-sysperms", "Create new files with system default permissions, instead of umask 077 (only effective with disabled wallet functionality)", ArgsManager::ALLOW_ANY, OptionsCategory::OPTIONS);
#else
    hidden_args.emplace_back("-sysperms");
#endif
    gArgs.AddArg("-txindex", strprintf("Maintain a full transaction index, used by the getrawtransaction rpc call (default: %u)", DEFAULT_TXINDEX), ArgsManager::ALLOW_ANY, OptionsCategory::OPTIONS);
    gArgs.AddArg("-blockfilterindex=<type>",
                 strprintf("Maintain an index of compact filters by block (default: %s, values: %s).", DEFAULT_BLOCKFILTERINDEX, ListBlockFilterTypes()) +
                 " If <type> is not supplied or if <type> = 1, indexes for all known types are enabled.",
                 ArgsManager::ALLOW_ANY, OptionsCategory::OPTIONS);

    gArgs.AddArg("-addressindex", strprintf("Maintain a full address index, used to query for the balance, txids and unspent outputs for addresses (default: %u)", DEFAULT_ADDRESSINDEX), ArgsManager::ALLOW_ANY, OptionsCategory::OPTIONS);
    gArgs.AddArg("-timestampindex", strprintf("Maintain a timestamp index for block hashes, used to query blocks hashes by a range of timestamps (default: %u)", DEFAULT_TIMESTAMPINDEX), ArgsManager::ALLOW_ANY, OptionsCategory::OPTIONS);
    gArgs.AddArg("-spentindex", strprintf("Maintain a full spent index, used to query the spending txid and input index for an outpoint (default: %u)", DEFAULT_SPENTINDEX), ArgsManager::ALLOW_ANY, OptionsCategory::OPTIONS);
    gArgs.AddArg("-csindex", strprintf("Maintain an index of outputs by coldstaking address (default: %u)", DEFAULT_CSINDEX), ArgsManager::ALLOW_ANY, OptionsCategory::OPTIONS);
    gArgs.AddArg("-cswhitelist", strprintf("Only index coldstaked outputs with matching stake address. Can be specified multiple times."), ArgsManager::ALLOW_ANY, OptionsCategory::OPTIONS);

    gArgs.AddArg("-dbmaxopenfiles", strprintf("Maximum number of open files parameter passed to level-db (default: %u)", DEFAULT_DB_MAX_OPEN_FILES), ArgsManager::ALLOW_ANY, OptionsCategory::OPTIONS);
    gArgs.AddArg("-dbcompression", strprintf("Database compression parameter passed to level-db (default: %s)", DEFAULT_DB_COMPRESSION ? "true" : "false"), ArgsManager::ALLOW_ANY, OptionsCategory::OPTIONS);

    gArgs.AddArg("-findpeers", "Node will search for peers (default: 1)", ArgsManager::ALLOW_ANY, OptionsCategory::CONNECTION);

    gArgs.AddArg("-addnode=<ip>", "Add a node to connect to and attempt to keep the connection open (see the `addnode` RPC command help for more info). This option can be specified multiple times to add multiple nodes.", ArgsManager::ALLOW_ANY, OptionsCategory::CONNECTION);
    gArgs.AddArg("-banscore=<n>", strprintf("Threshold for disconnecting misbehaving peers (default: %u)", DEFAULT_BANSCORE_THRESHOLD), ArgsManager::ALLOW_ANY, OptionsCategory::CONNECTION);
    gArgs.AddArg("-bantime=<n>", strprintf("Number of seconds to keep misbehaving peers from reconnecting (default: %u)", DEFAULT_MISBEHAVING_BANTIME), ArgsManager::ALLOW_ANY, OptionsCategory::CONNECTION);
    gArgs.AddArg("-bind=<addr>", "Bind to given address and always listen on it. Use [host]:port notation for IPv6", ArgsManager::ALLOW_ANY | ArgsManager::NETWORK_ONLY, OptionsCategory::CONNECTION);
    gArgs.AddArg("-connect=<ip>", "Connect only to the specified node; -noconnect disables automatic connections (the rules for this peer are the same as for -addnode). This option can be specified multiple times to connect to multiple nodes.", ArgsManager::ALLOW_ANY, OptionsCategory::CONNECTION);
    gArgs.AddArg("-discover", "Discover own IP addresses (default: 1 when listening and no -externalip or -proxy)", ArgsManager::ALLOW_ANY, OptionsCategory::CONNECTION);
    gArgs.AddArg("-dns", strprintf("Allow DNS lookups for -addnode, -seednode and -connect (default: %u)", DEFAULT_NAME_LOOKUP), ArgsManager::ALLOW_ANY, OptionsCategory::CONNECTION);
    gArgs.AddArg("-dnsseed", "Query for peer addresses via DNS lookup, if low on addresses (default: 1 unless -connect used)", ArgsManager::ALLOW_ANY, OptionsCategory::CONNECTION);
    gArgs.AddArg("-enablebip61", strprintf("Send reject messages per BIP61 (default: %u)", DEFAULT_ENABLE_BIP61), ArgsManager::ALLOW_ANY, OptionsCategory::CONNECTION);
    gArgs.AddArg("-externalip=<ip>", "Specify your own public address", ArgsManager::ALLOW_ANY, OptionsCategory::CONNECTION);
    gArgs.AddArg("-forcednsseed", strprintf("Always query for peer addresses via DNS lookup (default: %u)", DEFAULT_FORCEDNSSEED), ArgsManager::ALLOW_ANY, OptionsCategory::CONNECTION);
    gArgs.AddArg("-listen", "Accept connections from outside (default: 1 if no -proxy or -connect)", ArgsManager::ALLOW_ANY, OptionsCategory::CONNECTION);
    gArgs.AddArg("-listenonion", strprintf("Automatically create Tor hidden service (default: %d)", DEFAULT_LISTEN_ONION), ArgsManager::ALLOW_ANY, OptionsCategory::CONNECTION);
    gArgs.AddArg("-maxconnections=<n>", strprintf("Maintain at most <n> connections to peers (default: %u)", DEFAULT_MAX_PEER_CONNECTIONS), ArgsManager::ALLOW_ANY, OptionsCategory::CONNECTION);
    gArgs.AddArg("-maxreceivebuffer=<n>", strprintf("Maximum per-connection receive buffer, <n>*1000 bytes (default: %u)", DEFAULT_MAXRECEIVEBUFFER), ArgsManager::ALLOW_ANY, OptionsCategory::CONNECTION);
    gArgs.AddArg("-maxsendbuffer=<n>", strprintf("Maximum per-connection send buffer, <n>*1000 bytes (default: %u)", DEFAULT_MAXSENDBUFFER), ArgsManager::ALLOW_ANY, OptionsCategory::CONNECTION);
    gArgs.AddArg("-maxtimeadjustment", strprintf("Maximum allowed median peer time offset adjustment. Local perspective of time may be influenced by peers forward or backward by this amount. (default: %u seconds)", DEFAULT_MAX_TIME_ADJUSTMENT), ArgsManager::ALLOW_ANY, OptionsCategory::CONNECTION);
    gArgs.AddArg("-maxuploadtarget=<n>", strprintf("Tries to keep outbound traffic under the given target (in MiB per 24h), 0 = no limit (default: %d)", DEFAULT_MAX_UPLOAD_TARGET), ArgsManager::ALLOW_ANY, OptionsCategory::CONNECTION);
    gArgs.AddArg("-onion=<ip:port>", "Use separate SOCKS5 proxy to reach peers via Tor hidden services, set -noonion to disable (default: -proxy)", ArgsManager::ALLOW_ANY, OptionsCategory::CONNECTION);
    gArgs.AddArg("-onlynet=<net>", "Make outgoing connections only through network <net> (ipv4, ipv6 or onion). Incoming connections are not affected by this option. This option can be specified multiple times to allow multiple networks.", ArgsManager::ALLOW_ANY, OptionsCategory::CONNECTION);
    gArgs.AddArg("-peerbloomfilters", strprintf("Support filtering of blocks and transaction with bloom filters (default: %u)", DEFAULT_PEERBLOOMFILTERS), ArgsManager::ALLOW_ANY, OptionsCategory::CONNECTION);
    gArgs.AddArg("-permitbaremultisig", strprintf("Relay non-P2SH multisig (default: %u)", DEFAULT_PERMIT_BAREMULTISIG), ArgsManager::ALLOW_ANY, OptionsCategory::CONNECTION);
    gArgs.AddArg("-port=<port>", strprintf("Listen for connections on <port> (default: %u, testnet: %u, regtest: %u)", defaultChainParams->GetDefaultPort(), testnetChainParams->GetDefaultPort(), regtestChainParams->GetDefaultPort()), ArgsManager::ALLOW_ANY | ArgsManager::NETWORK_ONLY, OptionsCategory::CONNECTION);
    gArgs.AddArg("-proxy=<ip:port>", "Connect through SOCKS5 proxy, set -noproxy to disable (default: disabled)", ArgsManager::ALLOW_ANY, OptionsCategory::CONNECTION);
    gArgs.AddArg("-proxyrandomize", strprintf("Randomize credentials for every proxy connection. This enables Tor stream isolation (default: %u)", DEFAULT_PROXYRANDOMIZE), ArgsManager::ALLOW_ANY, OptionsCategory::CONNECTION);
    gArgs.AddArg("-seednode=<ip>", "Connect to a node to retrieve peer addresses, and disconnect. This option can be specified multiple times to connect to multiple nodes.", ArgsManager::ALLOW_ANY, OptionsCategory::CONNECTION);
    gArgs.AddArg("-timeout=<n>", strprintf("Specify connection timeout in milliseconds (minimum: 1, default: %d)", DEFAULT_CONNECT_TIMEOUT), ArgsManager::ALLOW_ANY, OptionsCategory::CONNECTION);
    gArgs.AddArg("-peertimeout=<n>", strprintf("Specify p2p connection timeout in seconds. This option determines the amount of time a peer may be inactive before the connection to it is dropped. (minimum: 1, default: %d)", DEFAULT_PEER_CONNECT_TIMEOUT), true, OptionsCategory::CONNECTION);
    gArgs.AddArg("-torcontrol=<ip>:<port>", strprintf("Tor control port to use if onion listening enabled (default: %s)", DEFAULT_TOR_CONTROL), ArgsManager::ALLOW_ANY, OptionsCategory::CONNECTION);
    gArgs.AddArg("-torpassword=<pass>", "Tor control port password (default: empty)", ArgsManager::ALLOW_ANY, OptionsCategory::CONNECTION);
#ifdef USE_UPNP
#if USE_UPNP
    gArgs.AddArg("-upnp", "Use UPnP to map the listening port (default: 1 when listening and no -proxy)", ArgsManager::ALLOW_ANY, OptionsCategory::CONNECTION);
#else
    gArgs.AddArg("-upnp", strprintf("Use UPnP to map the listening port (default: %u)", 0), ArgsManager::ALLOW_ANY, OptionsCategory::CONNECTION);
#endif
#else
    hidden_args.emplace_back("-upnp");
#endif
    gArgs.AddArg("-whitebind=<addr>", "Bind to given address and whitelist peers connecting to it. Use [host]:port notation for IPv6", ArgsManager::ALLOW_ANY, OptionsCategory::CONNECTION);
    gArgs.AddArg("-whitelist=<IP address or network>", "Whitelist peers connecting from the given IP address (e.g. 1.2.3.4) or CIDR notated network (e.g. 1.2.3.0/24). Can be specified multiple times."
        " Whitelisted peers cannot be DoS banned", ArgsManager::ALLOW_ANY, OptionsCategory::CONNECTION);

    smsg::AddOptions();

    g_wallet_init_interface.AddWalletOptions();
#ifdef ENABLE_WALLET
    if (fParticlMode) {
        CHDWallet::AddOptions();
    }
#endif


#if ENABLE_ZMQ
    gArgs.AddArg("-zmqpubhashblock=<address>", "Enable publish hash block in <address>", ArgsManager::ALLOW_ANY, OptionsCategory::ZMQ);
    gArgs.AddArg("-zmqpubhashtx=<address>", "Enable publish hash transaction in <address>", ArgsManager::ALLOW_ANY, OptionsCategory::ZMQ);
    gArgs.AddArg("-zmqpubrawblock=<address>", "Enable publish raw block in <address>", ArgsManager::ALLOW_ANY, OptionsCategory::ZMQ);
    gArgs.AddArg("-zmqpubrawtx=<address>", "Enable publish raw transaction in <address>", ArgsManager::ALLOW_ANY, OptionsCategory::ZMQ);

    gArgs.AddArg("-zmqpubhashblockhwm=<n>", strprintf("Set publish hash block outbound message high water mark (default: %d)", CZMQAbstractNotifier::DEFAULT_ZMQ_SNDHWM), ArgsManager::ALLOW_ANY, OptionsCategory::ZMQ);
    gArgs.AddArg("-zmqpubhashtxhwm=<n>", strprintf("Set publish hash transaction outbound message high water mark (default: %d)", CZMQAbstractNotifier::DEFAULT_ZMQ_SNDHWM), ArgsManager::ALLOW_ANY, OptionsCategory::ZMQ);
    gArgs.AddArg("-zmqpubrawblockhwm=<n>", strprintf("Set publish raw block outbound message high water mark (default: %d)", CZMQAbstractNotifier::DEFAULT_ZMQ_SNDHWM), ArgsManager::ALLOW_ANY, OptionsCategory::ZMQ);
    gArgs.AddArg("-zmqpubrawtxhwm=<n>", strprintf("Set publish raw transaction outbound message high water mark (default: %d)", CZMQAbstractNotifier::DEFAULT_ZMQ_SNDHWM), ArgsManager::ALLOW_ANY, OptionsCategory::ZMQ);

    gArgs.AddArg("-zmqpubhashwtx=<address>", "Enable publish hash transaction received by wallets in <address>", ArgsManager::ALLOW_ANY, OptionsCategory::ZMQ);
    gArgs.AddArg("-zmqpubsmsg=<address>", "Enable publish secure message in <address>", ArgsManager::ALLOW_ANY, OptionsCategory::ZMQ);
    gArgs.AddArg("-serverkeyzmq=<secret_key>", "Base64 encoded string of the z85 encoded secret key for CurveZMQ.", ArgsManager::ALLOW_ANY, OptionsCategory::ZMQ);
    gArgs.AddArg("-newserverkeypairzmq", "Generate new key pair for CurveZMQ, print and exit.", ArgsManager::ALLOW_ANY, OptionsCategory::ZMQ);
    gArgs.AddArg("-whitelistzmq=<IP address or network>", "Whitelist peers connecting from the given IP address (e.g. 1.2.3.4) or CIDR notated network (e.g. 1.2.3.0/24). Can be specified multiple times.", ArgsManager::ALLOW_ANY, OptionsCategory::ZMQ);
#else
    hidden_args.emplace_back("-zmqpubhashblock=<address>");
    hidden_args.emplace_back("-zmqpubhashtx=<address>");
    hidden_args.emplace_back("-zmqpubrawblock=<address>");
    hidden_args.emplace_back("-zmqpubrawtx=<address>");

    hidden_args.emplace_back("-zmqpubhashblockhwm=<n>");
    hidden_args.emplace_back("-zmqpubhashtxhwm=<n>");
    hidden_args.emplace_back("-zmqpubrawblockhwm=<n>");
    hidden_args.emplace_back("-zmqpubrawtxhwm=<n>");

    hidden_args.emplace_back("-zmqpubhashwtx=<address>");
    hidden_args.emplace_back("-zmqpubsmsg=<address>");
    hidden_args.emplace_back("-serverkeyzmq=<secret_key>");
    hidden_args.emplace_back("-newserverkeypairzmq");
    hidden_args.emplace_back("-whitelistzmq=<IP address or network>");
#endif

    gArgs.AddArg("-checkblocks=<n>", strprintf("How many blocks to check at startup (default: %u, 0 = all)", DEFAULT_CHECKBLOCKS), ArgsManager::ALLOW_ANY | ArgsManager::DEBUG_ONLY, OptionsCategory::DEBUG_TEST);
    gArgs.AddArg("-checklevel=<n>", strprintf("How thorough the block verification of -checkblocks is: "
        "level 0 reads the blocks from disk, "
        "level 1 verifies block validity, "
        "level 2 verifies undo data, "
        "level 3 checks disconnection of tip blocks, "
        "and level 4 tries to reconnect the blocks, "
        "each level includes the checks of the previous levels "
        "(0-4, default: %u)", DEFAULT_CHECKLEVEL), ArgsManager::ALLOW_ANY | ArgsManager::DEBUG_ONLY, OptionsCategory::DEBUG_TEST);
    gArgs.AddArg("-checkblockindex", strprintf("Do a full consistency check for the block tree, setBlockIndexCandidates, ::ChainActive() and mapBlocksUnlinked occasionally. (default: %u, regtest: %u)", defaultChainParams->DefaultConsistencyChecks(), regtestChainParams->DefaultConsistencyChecks()), ArgsManager::ALLOW_ANY | ArgsManager::DEBUG_ONLY, OptionsCategory::DEBUG_TEST);
    gArgs.AddArg("-checkmempool=<n>", strprintf("Run checks every <n> transactions (default: %u, regtest: %u)", defaultChainParams->DefaultConsistencyChecks(), regtestChainParams->DefaultConsistencyChecks()), ArgsManager::ALLOW_ANY | ArgsManager::DEBUG_ONLY, OptionsCategory::DEBUG_TEST);
    gArgs.AddArg("-checkpoints", strprintf("Disable expensive verification for known chain history (default: %u)", DEFAULT_CHECKPOINTS_ENABLED), ArgsManager::ALLOW_ANY | ArgsManager::DEBUG_ONLY, OptionsCategory::DEBUG_TEST);
    gArgs.AddArg("-deprecatedrpc=<method>", "Allows deprecated RPC method(s) to be used", ArgsManager::ALLOW_ANY | ArgsManager::DEBUG_ONLY, OptionsCategory::DEBUG_TEST);
    gArgs.AddArg("-dropmessagestest=<n>", "Randomly drop 1 of every <n> network messages", ArgsManager::ALLOW_ANY | ArgsManager::DEBUG_ONLY, OptionsCategory::DEBUG_TEST);
    gArgs.AddArg("-stopafterblockimport", strprintf("Stop running after importing blocks from disk (default: %u)", DEFAULT_STOPAFTERBLOCKIMPORT), ArgsManager::ALLOW_ANY | ArgsManager::DEBUG_ONLY, OptionsCategory::DEBUG_TEST);
    gArgs.AddArg("-stopatheight", strprintf("Stop running after reaching the given height in the main chain (default: %u)", DEFAULT_STOPATHEIGHT), ArgsManager::ALLOW_ANY | ArgsManager::DEBUG_ONLY, OptionsCategory::DEBUG_TEST);
    gArgs.AddArg("-limitancestorcount=<n>", strprintf("Do not accept transactions if number of in-mempool ancestors is <n> or more (default: %u)", DEFAULT_ANCESTOR_LIMIT), ArgsManager::ALLOW_ANY | ArgsManager::DEBUG_ONLY, OptionsCategory::DEBUG_TEST);
    gArgs.AddArg("-limitancestorsize=<n>", strprintf("Do not accept transactions whose size with all in-mempool ancestors exceeds <n> kilobytes (default: %u)", DEFAULT_ANCESTOR_SIZE_LIMIT), ArgsManager::ALLOW_ANY | ArgsManager::DEBUG_ONLY, OptionsCategory::DEBUG_TEST);
    gArgs.AddArg("-limitdescendantcount=<n>", strprintf("Do not accept transactions if any ancestor would have <n> or more in-mempool descendants (default: %u)", DEFAULT_DESCENDANT_LIMIT), ArgsManager::ALLOW_ANY | ArgsManager::DEBUG_ONLY, OptionsCategory::DEBUG_TEST);
    gArgs.AddArg("-limitdescendantsize=<n>", strprintf("Do not accept transactions if any ancestor would have more than <n> kilobytes of in-mempool descendants (default: %u).", DEFAULT_DESCENDANT_SIZE_LIMIT), ArgsManager::ALLOW_ANY | ArgsManager::DEBUG_ONLY, OptionsCategory::DEBUG_TEST);
    gArgs.AddArg("-addrmantest", "Allows to test address relay on localhost", ArgsManager::ALLOW_ANY | ArgsManager::DEBUG_ONLY, OptionsCategory::DEBUG_TEST);
    gArgs.AddArg("-debug=<category>", "Output debugging information (default: -nodebug, supplying <category> is optional). "
        "If <category> is not supplied or if <category> = 1, output all debugging information. <category> can be: " + ListLogCategories() + ".", ArgsManager::ALLOW_ANY, OptionsCategory::DEBUG_TEST);
    gArgs.AddArg("-debugexclude=<category>", strprintf("Exclude debugging information for a category. Can be used in conjunction with -debug=1 to output debug logs for all categories except one or more specified categories."), ArgsManager::ALLOW_ANY, OptionsCategory::DEBUG_TEST);
    gArgs.AddArg("-logips", strprintf("Include IP addresses in debug output (default: %u)", DEFAULT_LOGIPS), ArgsManager::ALLOW_ANY, OptionsCategory::DEBUG_TEST);
    gArgs.AddArg("-logtimestamps", strprintf("Prepend debug output with timestamp (default: %u)", DEFAULT_LOGTIMESTAMPS), ArgsManager::ALLOW_ANY, OptionsCategory::DEBUG_TEST);
    gArgs.AddArg("-logthreadnames", strprintf("Prepend debug output with name of the originating thread (only available on platforms supporting thread_local) (default: %u)", DEFAULT_LOGTHREADNAMES), ArgsManager::ALLOW_ANY, OptionsCategory::DEBUG_TEST);
    gArgs.AddArg("-logtimemicros", strprintf("Add microsecond precision to debug timestamps (default: %u)", DEFAULT_LOGTIMEMICROS), ArgsManager::ALLOW_ANY | ArgsManager::DEBUG_ONLY, OptionsCategory::DEBUG_TEST);
    gArgs.AddArg("-mocktime=<n>", "Replace actual time with <n> seconds since epoch (default: 0)", ArgsManager::ALLOW_ANY | ArgsManager::DEBUG_ONLY, OptionsCategory::DEBUG_TEST);
    gArgs.AddArg("-maxsigcachesize=<n>", strprintf("Limit sum of signature cache and script execution cache sizes to <n> MiB (default: %u)", DEFAULT_MAX_SIG_CACHE_SIZE), ArgsManager::ALLOW_ANY | ArgsManager::DEBUG_ONLY, OptionsCategory::DEBUG_TEST);
    gArgs.AddArg("-maxtipage=<n>", strprintf("Maximum tip age in seconds to consider node in initial block download (default: %u)", DEFAULT_MAX_TIP_AGE), ArgsManager::ALLOW_ANY | ArgsManager::DEBUG_ONLY, OptionsCategory::DEBUG_TEST);
    gArgs.AddArg("-printpriority", strprintf("Log transaction fee per kB when mining blocks (default: %u)", DEFAULT_PRINTPRIORITY), ArgsManager::ALLOW_ANY | ArgsManager::DEBUG_ONLY, OptionsCategory::DEBUG_TEST);
    gArgs.AddArg("-printtoconsole", "Send trace/debug info to console (default: 1 when no -daemon. To disable logging to file, set -nodebuglogfile)", ArgsManager::ALLOW_ANY, OptionsCategory::DEBUG_TEST);
    gArgs.AddArg("-shrinkdebugfile", "Shrink debug.log file on client startup (default: 1 when no -debug)", ArgsManager::ALLOW_ANY, OptionsCategory::DEBUG_TEST);
    gArgs.AddArg("-uacomment=<cmt>", "Append comment to the user agent string", ArgsManager::ALLOW_ANY, OptionsCategory::DEBUG_TEST);

    SetupChainParamsBaseOptions();

    gArgs.AddArg("-acceptnonstdtxn", strprintf("Relay and mine \"non-standard\" transactions (%sdefault: %u)", "testnet/regtest only; ", !testnetChainParams->RequireStandard()), ArgsManager::ALLOW_ANY | ArgsManager::DEBUG_ONLY, OptionsCategory::NODE_RELAY);
    gArgs.AddArg("-incrementalrelayfee=<amt>", strprintf("Fee rate (in %s/kB) used to define cost of relay, used for mempool limiting and BIP 125 replacement. (default: %s)", CURRENCY_UNIT, FormatMoney(DEFAULT_INCREMENTAL_RELAY_FEE)), ArgsManager::ALLOW_ANY | ArgsManager::DEBUG_ONLY, OptionsCategory::NODE_RELAY);
    gArgs.AddArg("-dustrelayfee=<amt>", strprintf("Fee rate (in %s/kB) used to define dust, the value of an output such that it will cost more than its value in fees at this fee rate to spend it. (default: %s)", CURRENCY_UNIT, FormatMoney(DUST_RELAY_TX_FEE)), ArgsManager::ALLOW_ANY | ArgsManager::DEBUG_ONLY, OptionsCategory::NODE_RELAY);
    gArgs.AddArg("-bytespersigop", strprintf("Equivalent bytes per sigop in transactions for relay and mining (default: %u)", DEFAULT_BYTES_PER_SIGOP), ArgsManager::ALLOW_ANY, OptionsCategory::NODE_RELAY);
    gArgs.AddArg("-datacarrier", strprintf("Relay and mine data carrier transactions (default: %u)", DEFAULT_ACCEPT_DATACARRIER), ArgsManager::ALLOW_ANY, OptionsCategory::NODE_RELAY);
    gArgs.AddArg("-datacarriersize", strprintf("Maximum size of data in data carrier transactions we relay and mine (default: %u)", MAX_OP_RETURN_RELAY), ArgsManager::ALLOW_ANY, OptionsCategory::NODE_RELAY);
    gArgs.AddArg("-minrelaytxfee=<amt>", strprintf("Fees (in %s/kB) smaller than this are considered zero fee for relaying, mining and transaction creation (default: %s)",
        CURRENCY_UNIT, FormatMoney(DEFAULT_MIN_RELAY_TX_FEE)), ArgsManager::ALLOW_ANY, OptionsCategory::NODE_RELAY);
    gArgs.AddArg("-whitelistforcerelay", strprintf("Force relay of transactions from whitelisted peers even if the transactions were already in the mempool or violate local relay policy (default: %d)", DEFAULT_WHITELISTFORCERELAY), ArgsManager::ALLOW_ANY, OptionsCategory::NODE_RELAY);
    gArgs.AddArg("-whitelistrelay", strprintf("Accept relayed transactions received from whitelisted peers even when not relaying transactions (default: %d)", DEFAULT_WHITELISTRELAY), ArgsManager::ALLOW_ANY, OptionsCategory::NODE_RELAY);


    gArgs.AddArg("-blockmaxweight=<n>", strprintf("Set maximum BIP141 block weight (default: %d)", DEFAULT_BLOCK_MAX_WEIGHT), ArgsManager::ALLOW_ANY, OptionsCategory::BLOCK_CREATION);
    gArgs.AddArg("-blockmintxfee=<amt>", strprintf("Set lowest fee rate (in %s/kB) for transactions to be included in block creation. (default: %s)", CURRENCY_UNIT, FormatMoney(DEFAULT_BLOCK_MIN_TX_FEE)), ArgsManager::ALLOW_ANY, OptionsCategory::BLOCK_CREATION);
    gArgs.AddArg("-blockversion=<n>", "Override block version to test forking scenarios", ArgsManager::ALLOW_ANY | ArgsManager::DEBUG_ONLY, OptionsCategory::BLOCK_CREATION);

    gArgs.AddArg("-rest", strprintf("Accept public REST requests (default: %u)", DEFAULT_REST_ENABLE), ArgsManager::ALLOW_ANY, OptionsCategory::RPC);
    gArgs.AddArg("-rpcallowip=<ip>", "Allow JSON-RPC connections from specified source. Valid for <ip> are a single IP (e.g. 1.2.3.4), a network/netmask (e.g. 1.2.3.4/255.255.255.0) or a network/CIDR (e.g. 1.2.3.4/24). This option can be specified multiple times", ArgsManager::ALLOW_ANY, OptionsCategory::RPC);
    gArgs.AddArg("-rpcauth=<userpw>", "Username and HMAC-SHA-256 hashed password for JSON-RPC connections. The field <userpw> comes in the format: <USERNAME>:<SALT>$<HASH>. A canonical python script is included in share/rpcauth. The client then connects normally using the rpcuser=<USERNAME>/rpcpassword=<PASSWORD> pair of arguments. This option can be specified multiple times", ArgsManager::ALLOW_ANY, OptionsCategory::RPC);
    gArgs.AddArg("-rpcbind=<addr>[:port]", "Bind to given address to listen for JSON-RPC connections. Do not expose the RPC server to untrusted networks such as the public internet! This option is ignored unless -rpcallowip is also passed. Port is optional and overrides -rpcport. Use [host]:port notation for IPv6. This option can be specified multiple times (default: 127.0.0.1 and ::1 i.e., localhost)", ArgsManager::ALLOW_ANY, OptionsCategory::RPC);
    gArgs.AddArg("-rpccookiefile=<loc>", "Location of the auth cookie. Relative paths will be prefixed by a net-specific datadir location. (default: data dir)", ArgsManager::ALLOW_ANY, OptionsCategory::RPC);
    gArgs.AddArg("-rpcpassword=<pw>", "Password for JSON-RPC connections", ArgsManager::ALLOW_ANY, OptionsCategory::RPC);
    gArgs.AddArg("-rpcport=<port>", strprintf("Listen for JSON-RPC connections on <port> (default: %u, testnet: %u, regtest: %u)", defaultBaseParams->RPCPort(), testnetBaseParams->RPCPort(), regtestBaseParams->RPCPort()), ArgsManager::ALLOW_ANY | ArgsManager::NETWORK_ONLY, OptionsCategory::RPC);
    gArgs.AddArg("-rpcserialversion", strprintf("Sets the serialization of raw transaction or block hex returned in non-verbose mode, non-segwit(0) or segwit(1) (default: %d)", DEFAULT_RPC_SERIALIZE_VERSION), ArgsManager::ALLOW_ANY, OptionsCategory::RPC);
    gArgs.AddArg("-rpcservertimeout=<n>", strprintf("Timeout during HTTP requests (default: %d)", DEFAULT_HTTP_SERVER_TIMEOUT), ArgsManager::ALLOW_ANY | ArgsManager::DEBUG_ONLY, OptionsCategory::RPC);
    gArgs.AddArg("-rpcthreads=<n>", strprintf("Set the number of threads to service RPC calls (default: %d)", DEFAULT_HTTP_THREADS), ArgsManager::ALLOW_ANY, OptionsCategory::RPC);
    gArgs.AddArg("-rpcuser=<user>", "Username for JSON-RPC connections", ArgsManager::ALLOW_ANY, OptionsCategory::RPC);
    gArgs.AddArg("-rpcworkqueue=<n>", strprintf("Set the depth of the work queue to service RPC calls (default: %d)", DEFAULT_HTTP_WORKQUEUE), ArgsManager::ALLOW_ANY | ArgsManager::DEBUG_ONLY, OptionsCategory::RPC);
    gArgs.AddArg("-server", "Accept command line and JSON-RPC commands", ArgsManager::ALLOW_ANY, OptionsCategory::RPC);
    gArgs.AddArg("-rpccorsdomain=<domain>", "Allow JSON-RPC connections from specified domain (e.g. http://localhost:4200 or \"*\"). This needs to be set if you are using the Particl GUI in a browser.", ArgsManager::ALLOW_ANY, OptionsCategory::RPC);

    gArgs.AddArg("-displaylocaltime", "Display human readable time strings in local timezone (default: false)", ArgsManager::ALLOW_ANY, OptionsCategory::RPC);
    gArgs.AddArg("-displayutctime", "Display human readable time strings in UTC (default: false)", ArgsManager::ALLOW_ANY, OptionsCategory::RPC);

#if HAVE_DECL_DAEMON
    gArgs.AddArg("-daemon", "Run in the background as a daemon and accept commands", ArgsManager::ALLOW_ANY, OptionsCategory::OPTIONS);
#else
    hidden_args.emplace_back("-daemon");
#endif

    hidden_args.emplace_back("-btcmode");

    // Add the hidden options
    gArgs.AddHiddenArgs(hidden_args);
}

std::string LicenseInfo()
{
    const std::string URL_SOURCE_CODE = "<https://github.com/particl/particl-core>";
    const std::string URL_WEBSITE = "<https://particl.io/>";

    return CopyrightHolders(strprintf(_("Copyright (C) %i-%i").translated, 2009, COPYRIGHT_YEAR) + " ") + "\n" +
           "\n" +
           strprintf(_("Please contribute if you find %s useful. "
                       "Visit %s for further information about the software.").translated,
               PACKAGE_NAME, URL_WEBSITE) +
           "\n" +
           strprintf(_("The source code is available from %s.").translated,
               URL_SOURCE_CODE) +
           "\n" +
           "\n" +
           _("This is experimental software.").translated + "\n" +
           strprintf(_("Distributed under the MIT software license, see the accompanying file %s or %s").translated, "COPYING", "<https://opensource.org/licenses/MIT>") + "\n" +
           "\n" +
           strprintf(_("This product includes software developed by the OpenSSL Project for use in the OpenSSL Toolkit %s and cryptographic software written by Eric Young and UPnP software written by Thomas Bernard.").translated, "<https://www.openssl.org>") +
           "\n";
}

#if HAVE_SYSTEM
static void BlockNotifyCallback(bool initialSync, const CBlockIndex *pBlockIndex)
{
    if (initialSync || !pBlockIndex)
        return;

    std::string strCmd = gArgs.GetArg("-blocknotify", "");
    if (!strCmd.empty()) {
        boost::replace_all(strCmd, "%s", pBlockIndex->GetBlockHash().GetHex());
        std::thread t(runCommand, strCmd);
        t.detach(); // thread runs free
    }
}
#endif

static bool fHaveGenesis = false;
static Mutex g_genesis_wait_mutex;
static std::condition_variable g_genesis_wait_cv;

static void BlockNotifyGenesisWait(bool, const CBlockIndex *pBlockIndex)
{
    if (pBlockIndex != nullptr) {
        {
            LOCK(g_genesis_wait_mutex);
            fHaveGenesis = true;
        }
        g_genesis_wait_cv.notify_all();
    }
}

struct CImportingNow
{
    CImportingNow() {
        assert(fImporting == false);
        fImporting = true;
    }

    ~CImportingNow() {
        assert(fImporting == true);
        fImporting = false;
    }
};


// If we're using -prune with -reindex, then delete block files that will be ignored by the
// reindex.  Since reindexing works by starting at block file 0 and looping until a blockfile
// is missing, do the same here to delete any later block files after a gap.  Also delete all
// rev files since they'll be rewritten by the reindex anyway.  This ensures that vinfoBlockFile
// is in sync with what's actually on disk by the time we start downloading, so that pruning
// works correctly.
static void CleanupBlockRevFiles()
{
    std::map<std::string, fs::path> mapBlockFiles;

    // Glob all blk?????.dat and rev?????.dat files from the blocks directory.
    // Remove the rev files immediately and insert the blk file paths into an
    // ordered map keyed by block file index.
    LogPrintf("Removing unusable blk?????.dat and rev?????.dat files for -reindex with -prune\n");
    fs::path blocksdir = GetBlocksDir();
    for (fs::directory_iterator it(blocksdir); it != fs::directory_iterator(); it++) {
        if (fs::is_regular_file(*it) &&
            it->path().filename().string().length() == 12 &&
            it->path().filename().string().substr(8,4) == ".dat")
        {
            if (it->path().filename().string().substr(0,3) == "blk")
                mapBlockFiles[it->path().filename().string().substr(3,5)] = it->path();
            else if (it->path().filename().string().substr(0,3) == "rev")
                remove(it->path());
        }
    }

    // Remove all block files that aren't part of a contiguous set starting at
    // zero by walking the ordered map (keys are block file indices) by
    // keeping a separate counter.  Once we hit a gap (or if 0 doesn't exist)
    // start removing block files.
    int nContigCounter = 0;
    for (const std::pair<const std::string, fs::path>& item : mapBlockFiles) {
        if (atoi(item.first) == nContigCounter) {
            nContigCounter++;
            continue;
        }
        remove(item.second);
    }
}

static void ThreadImport(std::vector<fs::path> vImportFiles)
{
    const CChainParams& chainparams = Params();
    util::ThreadRename("loadblk");
    ScheduleBatchPriority();

    fBusyImporting = true;
    {
    CImportingNow imp;

    // -reindex
    if (fReindex) {
        int nFile = 0;
        while (true) {
            FlatFilePos pos(nFile, 0);
            if (!fs::exists(GetBlockPosFilename(pos)))
                break; // No block files left to reindex
            FILE *file = OpenBlockFile(pos, true);
            if (!file)
                break; // This error is logged in OpenBlockFile
            LogPrintf("Reindexing block file blk%05u.dat...\n", (unsigned int)nFile);
            LoadExternalBlockFile(chainparams, file, &pos);
            nFile++;
        }
        pblocktree->WriteReindexing(false);
        fReindex = false;
        LogPrintf("Reindexing finished\n");
        // To avoid ending up in a situation without genesis block, re-try initializing (no-op if reindexing worked):
        LoadGenesisBlock(chainparams);
    }

    // hardcoded $DATADIR/bootstrap.dat
    fs::path pathBootstrap = GetDataDir() / "bootstrap.dat";
    if (fs::exists(pathBootstrap)) {
        FILE *file = fsbridge::fopen(pathBootstrap, "rb");
        if (file) {
            fs::path pathBootstrapOld = GetDataDir() / "bootstrap.dat.old";
            LogPrintf("Importing bootstrap.dat...\n");
            LoadExternalBlockFile(chainparams, file);
            RenameOver(pathBootstrap, pathBootstrapOld);
        } else {
            LogPrintf("Warning: Could not open bootstrap file %s\n", pathBootstrap.string());
        }
    }

    // -loadblock=
    for (const fs::path& path : vImportFiles) {
        FILE *file = fsbridge::fopen(path, "rb");
        if (file) {
            LogPrintf("Importing blocks file %s...\n", path.string());
            LoadExternalBlockFile(chainparams, file);
        } else {
            LogPrintf("Warning: Could not open blocks file %s\n", path.string());
        }
    }

    } // End scope of CImportingNow (set fImporting to false)

    assert(fImporting == false);
    assert(fReindex == false);

    // scan for better chains in the block chain database, that are not yet connected in the active best chain
    CValidationState state;
    if (!ActivateBestChain(state, chainparams)) {
        LogPrintf("Failed to connect best block (%s)\n", FormatStateMessage(state));
        //StartShutdown();
        //return;
    }

    if (gArgs.GetBoolArg("-stopafterblockimport", DEFAULT_STOPAFTERBLOCKIMPORT)) {
        LogPrintf("Stopping after block import\n");
        StartShutdown();
        return;
    }

    if (gArgs.GetArg("-persistmempool", DEFAULT_PERSIST_MEMPOOL)) {
        LoadMempool(::mempool);
    }
    fBusyImporting = false;
    ::mempool.SetIsLoaded(!ShutdownRequested());
}

/** Sanity checks
 *  Ensure that Bitcoin is running in a usable environment with all
 *  necessary library support.
 */
static bool InitSanityCheck()
{
    if(!ECC_InitSanityCheck()) {
        InitError("Elliptic curve cryptography sanity check failure. Aborting.");
        return false;
    }

    if (!glibc_sanity_test() || !glibcxx_sanity_test())
        return false;

    if (!Random_SanityCheck()) {
        InitError("OS cryptographic RNG sanity check failure. Aborting.");
        return false;
    }

    return true;
}

static bool AppInitServers()
{
    RPCServer::OnStarted(&OnRPCStarted);
    RPCServer::OnStopped(&OnRPCStopped);
    if (!InitHTTPServer())
        return false;
    StartRPC();
    if (!StartHTTPRPC())
        return false;
    if (gArgs.GetBoolArg("-rest", DEFAULT_REST_ENABLE)) StartREST();
    StartHTTPServer();
    return true;
}

// Parameter interaction based on rules
void InitParameterInteraction()
{
    // when specifying an explicit binding address, you want to listen on it
    // even when -connect or -proxy is specified
    if (gArgs.IsArgSet("-bind")) {
        if (gArgs.SoftSetBoolArg("-listen", true))
            LogPrintf("%s: parameter interaction: -bind set -> setting -listen=1\n", __func__);
    }
    if (gArgs.IsArgSet("-whitebind")) {
        if (gArgs.SoftSetBoolArg("-listen", true))
            LogPrintf("%s: parameter interaction: -whitebind set -> setting -listen=1\n", __func__);
    }

    if (gArgs.IsArgSet("-connect")) {
        // when only connecting to trusted nodes, do not seed via DNS, or listen by default
        if (gArgs.SoftSetBoolArg("-dnsseed", false))
            LogPrintf("%s: parameter interaction: -connect set -> setting -dnsseed=0\n", __func__);
        if (gArgs.SoftSetBoolArg("-listen", false))
            LogPrintf("%s: parameter interaction: -connect set -> setting -listen=0\n", __func__);
    }

    if (gArgs.IsArgSet("-proxy")) {
        // to protect privacy, do not listen by default if a default proxy server is specified
        if (gArgs.SoftSetBoolArg("-listen", false))
            LogPrintf("%s: parameter interaction: -proxy set -> setting -listen=0\n", __func__);
        // to protect privacy, do not use UPNP when a proxy is set. The user may still specify -listen=1
        // to listen locally, so don't rely on this happening through -listen below.
        if (gArgs.SoftSetBoolArg("-upnp", false))
            LogPrintf("%s: parameter interaction: -proxy set -> setting -upnp=0\n", __func__);
        // to protect privacy, do not discover addresses by default
        if (gArgs.SoftSetBoolArg("-discover", false))
            LogPrintf("%s: parameter interaction: -proxy set -> setting -discover=0\n", __func__);
    }

    if (!gArgs.GetBoolArg("-listen", DEFAULT_LISTEN)) {
        // do not map ports or try to retrieve public IP when not listening (pointless)
        if (gArgs.SoftSetBoolArg("-upnp", false))
            LogPrintf("%s: parameter interaction: -listen=0 -> setting -upnp=0\n", __func__);
        if (gArgs.SoftSetBoolArg("-discover", false))
            LogPrintf("%s: parameter interaction: -listen=0 -> setting -discover=0\n", __func__);
        if (gArgs.SoftSetBoolArg("-listenonion", false))
            LogPrintf("%s: parameter interaction: -listen=0 -> setting -listenonion=0\n", __func__);
    }

    if (gArgs.IsArgSet("-externalip")) {
        // if an explicit public IP is specified, do not try to find others
        if (gArgs.SoftSetBoolArg("-discover", false))
            LogPrintf("%s: parameter interaction: -externalip set -> setting -discover=0\n", __func__);
    }

    // disable whitelistrelay in blocksonly mode
    if (gArgs.GetBoolArg("-blocksonly", DEFAULT_BLOCKSONLY)) {
        if (gArgs.SoftSetBoolArg("-whitelistrelay", false))
            LogPrintf("%s: parameter interaction: -blocksonly=1 -> setting -whitelistrelay=0\n", __func__);
    }

    // Forcing relay from whitelisted hosts implies we will accept relays from them in the first place.
    if (gArgs.GetBoolArg("-whitelistforcerelay", DEFAULT_WHITELISTFORCERELAY)) {
        if (gArgs.SoftSetBoolArg("-whitelistrelay", true))
            LogPrintf("%s: parameter interaction: -whitelistforcerelay=1 -> setting -whitelistrelay=1\n", __func__);
    }
}

static std::string ResolveErrMsg(const char * const optname, const std::string& strBind)
{
    return strprintf(_("Cannot resolve -%s address: '%s'").translated, optname, strBind);
}

/**
 * Initialize global loggers.
 *
 * Note that this is called very early in the process lifetime, so you should be
 * careful about what global state you rely on here.
 */
void InitLogging()
{
    LogInstance().m_print_to_file = !gArgs.IsArgNegated("-debuglogfile");
    LogInstance().m_file_path = AbsPathForConfigVal(gArgs.GetArg("-debuglogfile", DEFAULT_DEBUGLOGFILE));
    LogInstance().m_print_to_console = gArgs.GetBoolArg("-printtoconsole", !gArgs.GetBoolArg("-daemon", false));
    LogInstance().m_log_timestamps = gArgs.GetBoolArg("-logtimestamps", DEFAULT_LOGTIMESTAMPS);
    LogInstance().m_log_time_micros = gArgs.GetBoolArg("-logtimemicros", DEFAULT_LOGTIMEMICROS);
    LogInstance().m_log_threadnames = gArgs.GetBoolArg("-logthreadnames", DEFAULT_LOGTHREADNAMES);

    fLogIPs = gArgs.GetBoolArg("-logips", DEFAULT_LOGIPS);

    std::string version_string = FormatFullVersion();
#ifdef DEBUG
    version_string += " (debug build)";
#else
    version_string += " (release build)";
#endif
    LogPrintf(PACKAGE_NAME " version %s\n", version_string);
}

namespace { // Variables internal to initialization process only

int nMaxConnections;
int nUserMaxConnections;
int nFD;
ServiceFlags nLocalServices = ServiceFlags(NODE_NETWORK | NODE_NETWORK_LIMITED);
int64_t peer_connect_timeout;
std::vector<BlockFilterType> g_enabled_filter_types;

} // namespace

[[noreturn]] static void new_handler_terminate()
{
    // Rather than throwing std::bad-alloc if allocation fails, terminate
    // immediately to (try to) avoid chain corruption.
    // Since LogPrintf may itself allocate memory, set the handler directly
    // to terminate first.
    std::set_new_handler(std::terminate);
    LogPrintf("Error: Out of memory. Terminating.\n");

    // The log was successful, terminate now.
    std::terminate();
};

bool AppInitBasicSetup()
{
    // ********************************************************* Step 1: setup
#ifdef _MSC_VER
    // Turn off Microsoft heap dump noise
    _CrtSetReportMode(_CRT_WARN, _CRTDBG_MODE_FILE);
    _CrtSetReportFile(_CRT_WARN, CreateFileA("NUL", GENERIC_WRITE, 0, nullptr, OPEN_EXISTING, 0, 0));
    // Disable confusing "helpful" text message on abort, Ctrl-C
    _set_abort_behavior(0, _WRITE_ABORT_MSG | _CALL_REPORTFAULT);
#endif
#ifdef WIN32
    // Enable Data Execution Prevention (DEP)
    SetProcessDEPPolicy(PROCESS_DEP_ENABLE);
#endif

    if (!SetupNetworking())
        return InitError("Initializing networking failed");

#ifndef WIN32
    if (!gArgs.GetBoolArg("-sysperms", false)) {
        umask(077);
    }

    // Clean shutdown on SIGTERM
    registerSignalHandler(SIGTERM, HandleSIGTERM);
    registerSignalHandler(SIGINT, HandleSIGTERM);

    // Reopen debug.log on SIGHUP
    registerSignalHandler(SIGHUP, HandleSIGHUP);

    // Ignore SIGPIPE, otherwise it will bring the daemon down if the client closes unexpectedly
    signal(SIGPIPE, SIG_IGN);
#else
    SetConsoleCtrlHandler(consoleCtrlHandler, true);
#endif

    std::set_new_handler(new_handler_terminate);

    return true;
}

bool AppInitParameterInteraction()
{
    fParticlMode = !gArgs.GetBoolArg("-btcmode", false); // qa tests
    if (!fParticlMode) {
        WITNESS_SCALE_FACTOR = WITNESS_SCALE_FACTOR_BTC;
        if (gArgs.GetChainName() == CBaseChainParams::REGTEST) {
            ResetParams(CBaseChainParams::REGTEST, fParticlMode);
        }
    }

    const CChainParams& chainparams = Params();
    // ********************************************************* Step 2: parameter interactions

    // also see: InitParameterInteraction()

    // Warn if network-specific options (-addnode, -connect, etc) are
    // specified in default section of config file, but not overridden
    // on the command line or in this network's section of the config file.
    std::string network = gArgs.GetChainName();
    for (const auto& arg : gArgs.GetUnsuitableSectionOnlyArgs()) {
        return InitError(strprintf(_("Config setting for %s only applied on %s network when in [%s] section.").translated, arg, network, network));
    }

    // Warn if unrecognized section name are present in the config file.
    for (const auto& section : gArgs.GetUnrecognizedSections()) {
        InitWarning(strprintf("%s:%i " + _("Section [%s] is not recognized.").translated, section.m_file, section.m_line, section.m_name));
    }

    if (!fs::is_directory(GetBlocksDir())) {
        return InitError(strprintf(_("Specified blocks directory \"%s\" does not exist.").translated, gArgs.GetArg("-blocksdir", "").c_str()));
    }

    // parse and validate enabled filter types
    std::string blockfilterindex_value = gArgs.GetArg("-blockfilterindex", DEFAULT_BLOCKFILTERINDEX);
    if (blockfilterindex_value == "" || blockfilterindex_value == "1") {
        g_enabled_filter_types = AllBlockFilterTypes();
    } else if (blockfilterindex_value != "0") {
        const std::vector<std::string> names = gArgs.GetArgs("-blockfilterindex");
        g_enabled_filter_types.reserve(names.size());
        for (const auto& name : names) {
            BlockFilterType filter_type;
            if (!BlockFilterTypeByName(name, filter_type)) {
                return InitError(strprintf(_("Unknown -blockfilterindex value %s.").translated, name));
            }
            g_enabled_filter_types.push_back(filter_type);
        }
    }

    // if using block pruning, then disallow txindex
    if (gArgs.GetArg("-prune", 0)) {
        if (gArgs.GetBoolArg("-txindex", DEFAULT_TXINDEX))
            return InitError(_("Prune mode is incompatible with -txindex.").translated);
        if (!g_enabled_filter_types.empty()) {
            return InitError(_("Prune mode is incompatible with -blockfilterindex.").translated);
        }
    }

    // -bind and -whitebind can't be set when not listening
    size_t nUserBind = gArgs.GetArgs("-bind").size() + gArgs.GetArgs("-whitebind").size();
    if (nUserBind != 0 && !gArgs.GetBoolArg("-listen", DEFAULT_LISTEN)) {
        return InitError("Cannot set -bind or -whitebind together with -listen=0");
    }

    // Make sure enough file descriptors are available
    int nBind = std::max(nUserBind, size_t(1));
    nUserMaxConnections = gArgs.GetArg("-maxconnections", DEFAULT_MAX_PEER_CONNECTIONS);
    nMaxConnections = std::max(nUserMaxConnections, 0);

    // Trim requested connection counts, to fit into system limitations
    // <int> in std::min<int>(...) to work around FreeBSD compilation issue described in #2695
    nFD = RaiseFileDescriptorLimit(nMaxConnections + MIN_CORE_FILEDESCRIPTORS + MAX_ADDNODE_CONNECTIONS);
#ifdef USE_POLL
    int fd_max = nFD;
#else
    int fd_max = FD_SETSIZE;
#endif
    nMaxConnections = std::max(std::min<int>(nMaxConnections, fd_max - nBind - MIN_CORE_FILEDESCRIPTORS - MAX_ADDNODE_CONNECTIONS), 0);
    if (nFD < MIN_CORE_FILEDESCRIPTORS)
        return InitError(_("Not enough file descriptors available.").translated);
    nMaxConnections = std::min(nFD - MIN_CORE_FILEDESCRIPTORS - MAX_ADDNODE_CONNECTIONS, nMaxConnections);

    if (nMaxConnections < nUserMaxConnections)
        InitWarning(strprintf(_("Reducing -maxconnections from %d to %d, because of system limitations.").translated, nUserMaxConnections, nMaxConnections));

    // ********************************************************* Step 3: parameter-to-internal-flags

    if (gArgs.IsArgSet("-debug")) {
        // Special-case: if -debug=0/-nodebug is set, turn off debugging messages
        const std::vector<std::string> categories = gArgs.GetArgs("-debug");

        if (std::none_of(categories.begin(), categories.end(),
            [](std::string cat){return cat == "0" || cat == "none";})) {
            for (const auto& cat : categories) {
                if (!LogInstance().EnableCategory(cat)) {
                    InitWarning(strprintf(_("Unsupported logging category %s=%s.").translated, "-debug", cat));
                }
            }
        }
    }

    // Now remove the logging categories which were explicitly excluded
    for (const std::string& cat : gArgs.GetArgs("-debugexclude")) {
        if (!LogInstance().DisableCategory(cat)) {
            InitWarning(strprintf(_("Unsupported logging category %s=%s.").translated, "-debugexclude", cat));
        }
    }

    // Checkmempool and checkblockindex default to true in regtest mode
    int ratio = std::min<int>(std::max<int>(gArgs.GetArg("-checkmempool", chainparams.DefaultConsistencyChecks() ? 1 : 0), 0), 1000000);
    if (ratio != 0) {
        mempool.setSanityCheck(1.0 / ratio);
    }
    fCheckBlockIndex = gArgs.GetBoolArg("-checkblockindex", chainparams.DefaultConsistencyChecks());
    fCheckpointsEnabled = gArgs.GetBoolArg("-checkpoints", DEFAULT_CHECKPOINTS_ENABLED);

    hashAssumeValid = uint256S(gArgs.GetArg("-assumevalid", chainparams.GetConsensus().defaultAssumeValid.GetHex()));
    if (!hashAssumeValid.IsNull())
        LogPrintf("Assuming ancestors of block %s have valid signatures.\n", hashAssumeValid.GetHex());
    else
        LogPrintf("Validating signatures for all blocks.\n");

    if (gArgs.IsArgSet("-minimumchainwork")) {
        const std::string minChainWorkStr = gArgs.GetArg("-minimumchainwork", "");
        if (!IsHexNumber(minChainWorkStr)) {
            return InitError(strprintf("Invalid non-hex (%s) minimum chain work value specified", minChainWorkStr));
        }
        nMinimumChainWork = UintToArith256(uint256S(minChainWorkStr));
    } else {
        nMinimumChainWork = UintToArith256(chainparams.GetConsensus().nMinimumChainWork);
    }
    LogPrintf("Setting nMinimumChainWork=%s\n", nMinimumChainWork.GetHex());
    if (nMinimumChainWork < UintToArith256(chainparams.GetConsensus().nMinimumChainWork)) {
        LogPrintf("Warning: nMinimumChainWork set below default value of %s\n", chainparams.GetConsensus().nMinimumChainWork.GetHex());
    }

    // mempool limits
    int64_t nMempoolSizeMax = gArgs.GetArg("-maxmempool", DEFAULT_MAX_MEMPOOL_SIZE) * 1000000;
    int64_t nMempoolSizeMin = gArgs.GetArg("-limitdescendantsize", DEFAULT_DESCENDANT_SIZE_LIMIT) * 1000 * 40;
    if (nMempoolSizeMax < 0 || nMempoolSizeMax < nMempoolSizeMin)
        return InitError(strprintf(_("-maxmempool must be at least %d MB").translated, std::ceil(nMempoolSizeMin / 1000000.0)));
    // incremental relay fee sets the minimum feerate increase necessary for BIP 125 replacement in the mempool
    // and the amount the mempool min fee increases above the feerate of txs evicted due to mempool limiting.
    if (gArgs.IsArgSet("-incrementalrelayfee"))
    {
        CAmount n = 0;
        if (!ParseMoney(gArgs.GetArg("-incrementalrelayfee", ""), n))
            return InitError(AmountErrMsg("incrementalrelayfee", gArgs.GetArg("-incrementalrelayfee", "")));
        incrementalRelayFee = CFeeRate(n);
    }

    // -par=0 means autodetect, but nScriptCheckThreads==0 means no concurrency
    nScriptCheckThreads = gArgs.GetArg("-par", DEFAULT_SCRIPTCHECK_THREADS);
    if (nScriptCheckThreads <= 0)
        nScriptCheckThreads += GetNumCores();
    if (nScriptCheckThreads <= 1)
        nScriptCheckThreads = 0;
    else if (nScriptCheckThreads > MAX_SCRIPTCHECK_THREADS)
        nScriptCheckThreads = MAX_SCRIPTCHECK_THREADS;

    // block pruning; get the amount of disk space (in MiB) to allot for block & undo files
    int64_t nPruneArg = gArgs.GetArg("-prune", 0);
    if (nPruneArg < 0) {
        return InitError(_("Prune cannot be configured with a negative value.").translated);
    }
    nPruneTarget = (uint64_t) nPruneArg * 1024 * 1024;
    if (nPruneArg == 1) {  // manual pruning: -prune=1
        LogPrintf("Block pruning enabled.  Use RPC call pruneblockchain(height) to manually prune block and undo files.\n");
        nPruneTarget = std::numeric_limits<uint64_t>::max();
        fPruneMode = true;
    } else if (nPruneTarget) {
        if (nPruneTarget < MIN_DISK_SPACE_FOR_BLOCK_FILES) {
            return InitError(strprintf(_("Prune configured below the minimum of %d MiB.  Please use a higher number.").translated, MIN_DISK_SPACE_FOR_BLOCK_FILES / 1024 / 1024));
        }
        LogPrintf("Prune configured to target %u MiB on disk for block and undo files.\n", nPruneTarget / 1024 / 1024);
        fPruneMode = true;
    }

    // TODO: Check pruning
    if (fPruneMode && fParticlMode)
    {
        LogPrintf("Block pruning disabled.  Todo.\n");
        fPruneMode = false;
    }

    nConnectTimeout = gArgs.GetArg("-timeout", DEFAULT_CONNECT_TIMEOUT);
    if (nConnectTimeout <= 0) {
        nConnectTimeout = DEFAULT_CONNECT_TIMEOUT;
    }

    peer_connect_timeout = gArgs.GetArg("-peertimeout", DEFAULT_PEER_CONNECT_TIMEOUT);
    if (peer_connect_timeout <= 0) {
        return InitError("peertimeout cannot be configured with a negative value.");
    }

    if (gArgs.IsArgSet("-minrelaytxfee")) {
        CAmount n = 0;
        if (!ParseMoney(gArgs.GetArg("-minrelaytxfee", ""), n)) {
            return InitError(AmountErrMsg("minrelaytxfee", gArgs.GetArg("-minrelaytxfee", "")));
        }
        // High fee check is done afterward in WalletParameterInteraction()
        ::minRelayTxFee = CFeeRate(n);
    } else if (incrementalRelayFee > ::minRelayTxFee) {
        // Allow only setting incrementalRelayFee to control both
        ::minRelayTxFee = incrementalRelayFee;
        LogPrintf("Increasing minrelaytxfee to %s to match incrementalrelayfee\n",::minRelayTxFee.ToString());
    }

    // Sanity check argument for min fee for including tx in block
    // TODO: Harmonize which arguments need sanity checking and where that happens
    if (gArgs.IsArgSet("-blockmintxfee"))
    {
        CAmount n = 0;
        if (!ParseMoney(gArgs.GetArg("-blockmintxfee", ""), n))
            return InitError(AmountErrMsg("blockmintxfee", gArgs.GetArg("-blockmintxfee", "")));
    }

    // Feerate used to define dust.  Shouldn't be changed lightly as old
    // implementations may inadvertently create non-standard transactions
    if (gArgs.IsArgSet("-dustrelayfee"))
    {
        CAmount n = 0;
        if (!ParseMoney(gArgs.GetArg("-dustrelayfee", ""), n))
            return InitError(AmountErrMsg("dustrelayfee", gArgs.GetArg("-dustrelayfee", "")));
        dustRelayFee = CFeeRate(n);
    }

    fRequireStandard = !gArgs.GetBoolArg("-acceptnonstdtxn", !chainparams.RequireStandard());
    if (!chainparams.IsTestChain() && !fRequireStandard) {
        return InitError(strprintf("acceptnonstdtxn is not currently supported for %s chain", chainparams.NetworkIDString()));
    }
    nBytesPerSigOp = gArgs.GetArg("-bytespersigop", nBytesPerSigOp);

    if (!g_wallet_init_interface.ParameterInteraction()) return false;

    fIsBareMultisigStd = gArgs.GetBoolArg("-permitbaremultisig", DEFAULT_PERMIT_BAREMULTISIG);
    fAcceptDatacarrier = gArgs.GetBoolArg("-datacarrier", DEFAULT_ACCEPT_DATACARRIER);
    nMaxDatacarrierBytes = gArgs.GetArg("-datacarriersize", nMaxDatacarrierBytes);

    // Option to startup with mocktime set (used for regression testing):
    SetMockTime(gArgs.GetArg("-mocktime", 0)); // SetMockTime(0) is a no-op

    if (gArgs.GetBoolArg("-peerbloomfilters", DEFAULT_PEERBLOOMFILTERS))
        nLocalServices = ServiceFlags(nLocalServices | NODE_BLOOM);

    if (gArgs.GetArg("-rpcserialversion", DEFAULT_RPC_SERIALIZE_VERSION) < 0)
        return InitError("rpcserialversion must be non-negative.");

    if (gArgs.GetArg("-rpcserialversion", DEFAULT_RPC_SERIALIZE_VERSION) > 1)
        return InitError("unknown rpcserialversion requested.");

    nMaxTipAge = gArgs.GetArg("-maxtipage", DEFAULT_MAX_TIP_AGE);

    return true;
}

static bool LockDataDirectory(bool probeOnly)
{
    // Make sure only a single Bitcoin process is using the data directory.
    fs::path datadir = GetDataDir();
    if (!DirIsWritable(datadir)) {
        return InitError(strprintf(_("Cannot write to data directory '%s'; check permissions.").translated, datadir.string()));
    }
    if (!LockDirectory(datadir, ".lock", probeOnly)) {
        return InitError(strprintf(_("Cannot obtain a lock on data directory %s. %s is probably already running.").translated, datadir.string(), PACKAGE_NAME));
    }
    return true;
}

bool AppInitSanityChecks()
{
    // ********************************************************* Step 4: sanity checks

    // Initialize elliptic curve code
    std::string sha256_algo = SHA256AutoDetect();
    LogPrintf("Using the '%s' SHA256 implementation\n", sha256_algo);
    RandomInit();
    ECC_Start();
    ECC_Start_Stealth();
    ECC_Start_Blinding();
    globalVerifyHandle.reset(new ECCVerifyHandle());

    // Sanity check
    if (!InitSanityCheck())
        return InitError(strprintf(_("Initialization sanity check failed. %s is shutting down.").translated, PACKAGE_NAME));

    // Probe the data directory lock to give an early error message, if possible
    // We cannot hold the data directory lock here, as the forking for daemon() hasn't yet happened,
    // and a fork will cause weird behavior to it.
    return LockDataDirectory(true);
}

bool AppInitLockDataDirectory()
{
    // After daemonization get the data directory lock again and hold on to it until exit
    // This creates a slight window for a race condition to happen, however this condition is harmless: it
    // will at most make us exit without printing a message to console.
    if (!LockDataDirectory(false)) {
        // Detailed error printed inside LockDataDirectory
        return false;
    }
    return true;
}

bool AppInitMain(InitInterfaces& interfaces)
{
    const CChainParams& chainparams = Params();
    // ********************************************************* Step 4a: application initialization
    if (!CreatePidFile()) {
        // Detailed error printed inside CreatePidFile().
        return false;
    }
    if (LogInstance().m_print_to_file) {
        if (gArgs.GetBoolArg("-shrinkdebugfile", LogInstance().DefaultShrinkDebugFile())) {
            // Do this first since it both loads a bunch of debug.log into memory,
            // and because this needs to happen before any other debug.log printing
            LogInstance().ShrinkDebugFile();
        }
    }
    if (!LogInstance().StartLogging()) {
            return InitError(strprintf("Could not open debug log file %s",
                LogInstance().m_file_path.string()));
    }

    if (!LogInstance().m_log_timestamps)
        LogPrintf("Startup time: %s\n", FormatISO8601DateTime(GetTime()));
    LogPrintf("Default data directory %s\n", GetDefaultDataDir().string());
    LogPrintf("Using data directory %s\n", GetDataDir().string());

    // Only log conf file usage message if conf file actually exists.
    fs::path config_file_path = GetConfigFile(gArgs.GetArg("-conf", BITCOIN_CONF_FILENAME));
    if (fs::exists(config_file_path)) {
        LogPrintf("Config file: %s\n", config_file_path.string());
    } else if (gArgs.IsArgSet("-conf")) {
        // Warn if no conf file exists at path provided by user
        InitWarning(strprintf(_("The specified config file %s does not exist\n").translated, config_file_path.string()));
    } else {
        // Not categorizing as "Warning" because it's the default behavior
        LogPrintf("Config file: %s (not found, skipping)\n", config_file_path.string());
    }

    LogPrintf("Using at most %i automatic connections (%i file descriptors available)\n", nMaxConnections, nFD);

    // Warn about relative -datadir path.
    if (gArgs.IsArgSet("-datadir") && !fs::path(gArgs.GetArg("-datadir", "")).is_absolute()) {
        LogPrintf("Warning: relative datadir option '%s' specified, which will be interpreted relative to the " /* Continued */
                  "current working directory '%s'. This is fragile, because if bitcoin is started in the future "
                  "from a different location, it will be unable to locate the current data files. There could "
                  "also be data loss if bitcoin is started while in a temporary directory.\n",
            gArgs.GetArg("-datadir", ""), fs::current_path().string());
    }

    InitSignatureCache();
    InitScriptExecutionCache();

    LogPrintf("Using %u threads for script verification\n", nScriptCheckThreads);
    if (nScriptCheckThreads) {
        for (int i=0; i<nScriptCheckThreads-1; i++)
            threadGroup.create_thread([i]() { return ThreadScriptCheck(i); });
    }

    // Start the lightweight task scheduler thread
    CScheduler::Function serviceLoop = std::bind(&CScheduler::serviceQueue, &scheduler);
    threadGroup.create_thread(std::bind(&TraceThread<CScheduler::Function>, "scheduler", serviceLoop));

    GetMainSignals().RegisterBackgroundSignalScheduler(scheduler);
    GetMainSignals().RegisterWithMempoolSignals(mempool);

    // Create client interfaces for wallets that are supposed to be loaded
    // according to -wallet and -disablewallet options. This only constructs
    // the interfaces, it doesn't load wallet data. Wallets actually get loaded
    // when load() and start() interface methods are called below.
    g_wallet_init_interface.Construct(interfaces);

    /* Register RPC commands regardless of -server setting so they will be
     * available in the GUI RPC console even if external calls are disabled.
     */
    RegisterAllCoreRPCCommands(tableRPC);
    RegisterSmsgRPCCommands(tableRPC);
    RegisterInsightRPCCommands(tableRPC);
#if ENABLE_USBDEVICE
    RegisterUSBDeviceRPC(tableRPC);
#endif
    for (const auto& client : interfaces.chain_clients) {
        client->registerRpcs();
    }
    g_rpc_interfaces = &interfaces;
#if ENABLE_ZMQ
    RegisterZMQRPCCommands(tableRPC);
#endif

    /* Start the RPC server already.  It will be started in "warmup" mode
     * and not really process calls already (but it will signify connections
     * that the server is there and will be ready later).  Warmup mode will
     * be disabled when initialisation is finished.
     */
    if (gArgs.GetBoolArg("-server", false))
    {
        uiInterface.InitMessage_connect(SetRPCWarmupStatus);
        if (!AppInitServers())
            return InitError(_("Unable to start HTTP server. See debug log for details.").translated);
    }

    // ********************************************************* Step 5: verify wallet database integrity
    for (const auto& client : interfaces.chain_clients) {
        if (!client->verify()) {
            return false;
        }
    }

    // ********************************************************* Step 6: network initialization
    // Note that we absolutely cannot open any actual connections
    // until the very end ("start node") as the UTXO/block state
    // is not yet setup and may end up being set up twice if we
    // need to reindex later.

    assert(!g_banman);
    g_banman = MakeUnique<BanMan>(GetDataDir() / "banlist.dat", &uiInterface, gArgs.GetArg("-bantime", DEFAULT_MISBEHAVING_BANTIME));
    assert(!g_connman);
    g_connman = std::unique_ptr<CConnman>(new CConnman(GetRand(std::numeric_limits<uint64_t>::max()), GetRand(std::numeric_limits<uint64_t>::max())));

    peerLogic.reset(new PeerLogicValidation(g_connman.get(), g_banman.get(), scheduler, gArgs.GetBoolArg("-enablebip61", DEFAULT_ENABLE_BIP61)));
    RegisterValidationInterface(peerLogic.get());

    // sanitize comments per BIP-0014, format user agent and check total size
    std::vector<std::string> uacomments;
    for (const std::string& cmt : gArgs.GetArgs("-uacomment")) {
        if (cmt != SanitizeString(cmt, SAFE_CHARS_UA_COMMENT))
            return InitError(strprintf(_("User Agent comment (%s) contains unsafe characters.").translated, cmt));
        uacomments.push_back(cmt);
    }
    strSubVersion = FormatSubVersion(CLIENT_NAME, CLIENT_VERSION, uacomments);
    if (strSubVersion.size() > MAX_SUBVERSION_LENGTH) {
        return InitError(strprintf(_("Total length of network version string (%i) exceeds maximum length (%i). Reduce the number or size of uacomments.").translated,
            strSubVersion.size(), MAX_SUBVERSION_LENGTH));
    }

    if (gArgs.IsArgSet("-onlynet")) {
        std::set<enum Network> nets;
        for (const std::string& snet : gArgs.GetArgs("-onlynet")) {
            enum Network net = ParseNetwork(snet);
            if (net == NET_UNROUTABLE)
                return InitError(strprintf(_("Unknown network specified in -onlynet: '%s'").translated, snet));
            nets.insert(net);
        }
        for (int n = 0; n < NET_MAX; n++) {
            enum Network net = (enum Network)n;
            if (!nets.count(net))
                SetReachable(net, false);
        }
    }

    // Check for host lookup allowed before parsing any network related parameters
    fNameLookup = gArgs.GetBoolArg("-dns", DEFAULT_NAME_LOOKUP);

    bool proxyRandomize = gArgs.GetBoolArg("-proxyrandomize", DEFAULT_PROXYRANDOMIZE);
    // -proxy sets a proxy for all outgoing network traffic
    // -noproxy (or -proxy=0) as well as the empty string can be used to not set a proxy, this is the default
    std::string proxyArg = gArgs.GetArg("-proxy", "");
    SetReachable(NET_ONION, false);
    if (proxyArg != "" && proxyArg != "0") {
        CService proxyAddr;
        if (!Lookup(proxyArg.c_str(), proxyAddr, 9050, fNameLookup)) {
            return InitError(strprintf(_("Invalid -proxy address or hostname: '%s'").translated, proxyArg));
        }

        proxyType addrProxy = proxyType(proxyAddr, proxyRandomize);
        if (!addrProxy.IsValid())
            return InitError(strprintf(_("Invalid -proxy address or hostname: '%s'").translated, proxyArg));

        SetProxy(NET_IPV4, addrProxy);
        SetProxy(NET_IPV6, addrProxy);
        SetProxy(NET_ONION, addrProxy);
        SetNameProxy(addrProxy);
        SetReachable(NET_ONION, true); // by default, -proxy sets onion as reachable, unless -noonion later
    }

    // -onion can be used to set only a proxy for .onion, or override normal proxy for .onion addresses
    // -noonion (or -onion=0) disables connecting to .onion entirely
    // An empty string is used to not override the onion proxy (in which case it defaults to -proxy set above, or none)
    std::string onionArg = gArgs.GetArg("-onion", "");
    if (onionArg != "") {
        if (onionArg == "0") { // Handle -noonion/-onion=0
            SetReachable(NET_ONION, false);
        } else {
            CService onionProxy;
            if (!Lookup(onionArg.c_str(), onionProxy, 9050, fNameLookup)) {
                return InitError(strprintf(_("Invalid -onion address or hostname: '%s'").translated, onionArg));
            }
            proxyType addrOnion = proxyType(onionProxy, proxyRandomize);
            if (!addrOnion.IsValid())
                return InitError(strprintf(_("Invalid -onion address or hostname: '%s'").translated, onionArg));
            SetProxy(NET_ONION, addrOnion);
            SetReachable(NET_ONION, true);
        }
    }

    // see Step 2: parameter interactions for more information about these
    fListen = gArgs.GetBoolArg("-listen", DEFAULT_LISTEN);
    fDiscover = gArgs.GetBoolArg("-discover", true);
    g_relay_txes = !gArgs.GetBoolArg("-blocksonly", DEFAULT_BLOCKSONLY);

    for (const std::string& strAddr : gArgs.GetArgs("-externalip")) {
        CService addrLocal;
        if (Lookup(strAddr.c_str(), addrLocal, GetListenPort(), fNameLookup) && addrLocal.IsValid())
            AddLocal(addrLocal, LOCAL_MANUAL);
        else
            return InitError(ResolveErrMsg("externalip", strAddr));
    }

#if ENABLE_ZMQ
    g_zmq_notification_interface = CZMQNotificationInterface::Create();

    if (g_zmq_notification_interface) {
        RegisterValidationInterface(g_zmq_notification_interface);
    }
#endif
    uint64_t nMaxOutboundLimit = 0; //unlimited unless -maxuploadtarget is set
    uint64_t nMaxOutboundTimeframe = MAX_UPLOAD_TIMEFRAME;

    if (gArgs.IsArgSet("-maxuploadtarget")) {
        nMaxOutboundLimit = gArgs.GetArg("-maxuploadtarget", DEFAULT_MAX_UPLOAD_TARGET)*1024*1024;
    }

    // ********************************************************* Step 7: load block chain

    fReindex = gArgs.GetBoolArg("-reindex", false);
    fSkipRangeproof = gArgs.GetBoolArg("-skiprangeproofverify", false);
    bool fReindexChainState = gArgs.GetBoolArg("-reindex-chainstate", false);

    fs::path blocksDir = GetDataDir() / "blocks";
    if (!fs::exists(blocksDir))
        fs::create_directories(blocksDir);


    // block tree db settings
    int dbMaxOpenFiles = gArgs.GetArg("-dbmaxopenfiles", DEFAULT_DB_MAX_OPEN_FILES);
    bool dbCompression = gArgs.GetBoolArg("-dbcompression", DEFAULT_DB_COMPRESSION);

    LogPrintf("Block index database configuration:\n");
    LogPrintf("* Using %d max open files\n", dbMaxOpenFiles);
    LogPrintf("* Compression is %s\n", dbCompression ? "enabled" : "disabled");

    // cache size calculations
    int64_t nTotalCache = (gArgs.GetArg("-dbcache", nDefaultDbCache) << 20);
    nTotalCache = std::max(nTotalCache, nMinDbCache << 20); // total cache cannot be less than nMinDbCache
    nTotalCache = std::min(nTotalCache, nMaxDbCache << 20); // total cache cannot be greater than nMaxDbcache
    int64_t nBlockTreeDBCache = nTotalCache / 8;

    if (gArgs.GetBoolArg("-addressindex", DEFAULT_ADDRESSINDEX) || gArgs.GetBoolArg("-spentindex", DEFAULT_SPENTINDEX))
    {
        // enable 3/4 of the cache if addressindex and/or spentindex is enabled
        nBlockTreeDBCache = nTotalCache * 3 / 4;
    } else
    {
        nBlockTreeDBCache = std::min(nBlockTreeDBCache, (gArgs.GetBoolArg("-txindex", DEFAULT_TXINDEX) ? nMaxTxIndexCache : nMaxBlockDBCache) << 20);
    };

    //int64_t nBlockTreeDBCache = std::min(nTotalCache / 8, nMaxBlockDBCache << 20);
    nTotalCache -= nBlockTreeDBCache;
    int64_t nTxIndexCache = std::min(nTotalCache / 8, gArgs.GetBoolArg("-txindex", DEFAULT_TXINDEX) ? nMaxTxIndexCache << 20 : 0);
    nTotalCache -= nTxIndexCache;
    int64_t filter_index_cache = 0;
    if (!g_enabled_filter_types.empty()) {
        size_t n_indexes = g_enabled_filter_types.size();
        int64_t max_cache = std::min(nTotalCache / 8, max_filter_index_cache << 20);
        filter_index_cache = max_cache / n_indexes;
        nTotalCache -= filter_index_cache * n_indexes;
    }
    int64_t nCoinDBCache = std::min(nTotalCache / 2, (nTotalCache / 4) + (1 << 23)); // use 25%-50% of the remainder for disk cache
    nCoinDBCache = std::min(nCoinDBCache, nMaxCoinsDBCache << 20); // cap total coins db cache
    nTotalCache -= nCoinDBCache;
    nCoinCacheUsage = nTotalCache; // the rest goes to in-memory cache
    int64_t nMempoolSizeMax = gArgs.GetArg("-maxmempool", DEFAULT_MAX_MEMPOOL_SIZE) * 1000000;
    LogPrintf("Cache configuration:\n");
    LogPrintf("* Max cache setting possible %.1fMiB\n", nMaxDbCache);
    LogPrintf("* Using %.1f MiB for block index database\n", nBlockTreeDBCache * (1.0 / 1024 / 1024));
    if (gArgs.GetBoolArg("-txindex", DEFAULT_TXINDEX)) {
        LogPrintf("* Using %.1f MiB for transaction index database\n", nTxIndexCache * (1.0 / 1024 / 1024));
    }
    for (BlockFilterType filter_type : g_enabled_filter_types) {
        LogPrintf("* Using %.1f MiB for %s block filter index database\n",
                  filter_index_cache * (1.0 / 1024 / 1024), BlockFilterTypeName(filter_type));
    }
    LogPrintf("* Using %.1f MiB for chain state database\n", nCoinDBCache * (1.0 / 1024 / 1024));
    LogPrintf("* Using %.1f MiB for in-memory UTXO set (plus up to %.1f MiB of unused mempool space)\n", nCoinCacheUsage * (1.0 / 1024 / 1024), nMempoolSizeMax * (1.0 / 1024 / 1024));


    bool fLoaded = false;
    while (!fLoaded && !ShutdownRequestedMainThread()) {
        bool fReset = fReindex;
        std::string strLoadError;

        uiInterface.InitMessage(_("Loading block index...").translated);

        do {
            const int64_t load_block_index_start_time = GetTimeMillis();
            bool is_coinsview_empty;
            try {
                LOCK(cs_main);
                // This statement makes ::ChainstateActive() usable.
                g_chainstate = MakeUnique<CChainState>();
                UnloadBlockIndex();

                // new CBlockTreeDB tries to delete the existing file, which
                // fails if it's still open from the previous loop. Close it first:
                pblocktree.reset();
                pblocktree.reset(new CBlockTreeDB(nBlockTreeDBCache, false, fReset));

                // Automatically start reindexing if necessary
                if (!fReset && TryAutoReindex()) {
                    fReindex = true;
                    fReset = true;
                    pblocktree.reset();
                    pblocktree.reset(new CBlockTreeDB(nBlockTreeDBCache, false, fReset));
                }

                if (fReset) {
                    pblocktree->WriteReindexing(true);
                    //If we're reindexing in prune mode, wipe away unusable block files and all undo data files
                    if (fPruneMode)
                        CleanupBlockRevFiles();
                }

                if (ShutdownRequestedMainThread()) break;

                // LoadBlockIndex will load fHavePruned if we've ever removed a
                // block file from disk.
                // Note that it also sets fReindex based on the disk flag!
                // From here on out fReindex and fReset mean something different!
                if (!LoadBlockIndex(chainparams)) {
                    if (ShutdownRequested()) break;
                    strLoadError = _("Error loading block database").translated;
                    break;
                }

                // If the loaded chain has a wrong genesis, bail out immediately
                // (we're likely using a testnet datadir, or the other way around).
                if (!::BlockIndex().empty() &&
                        !LookupBlockIndex(chainparams.GetConsensus().hashGenesisBlock)) {
                    return InitError(_("Incorrect or no genesis block found. Wrong datadir for network?").translated);
                }

                // Check for changed -addressindex state
                if (fAddressIndex != gArgs.GetBoolArg("-addressindex", DEFAULT_ADDRESSINDEX)) {
                    strLoadError = _("You need to rebuild the database using -reindex to change -addressindex").translated;
                    break;
                }

                // Check for changed -spentindex state
                if (fSpentIndex != gArgs.GetBoolArg("-spentindex", DEFAULT_SPENTINDEX)) {
                    strLoadError = _("You need to rebuild the database using -reindex to change -spentindex").translated;
                    break;
                }

                // Check for changed -timestampindex state
                if (fTimestampIndex != gArgs.GetBoolArg("-timestampindex", DEFAULT_TIMESTAMPINDEX)) {
                    strLoadError = _("You need to rebuild the database using -reindex to change -timestampindex").translated;
                    break;
                }

                // Check for changed -prune state.  What we are concerned about is a user who has pruned blocks
                // in the past, but is now trying to run unpruned.
                if (fHavePruned && !fPruneMode) {
                    strLoadError = _("You need to rebuild the database using -reindex to go back to unpruned mode.  This will redownload the entire blockchain").translated;
                    break;
                }

                // At this point blocktree args are consistent with what's on disk.
                // If we're not mid-reindex (based on disk + args), add a genesis block on disk
                // (otherwise we use the one already on disk).
                // This is called again in ThreadImport after the reindex completes.
                if (!fReindex && !LoadGenesisBlock(chainparams)) {
                    strLoadError = _("Error initializing block database").translated;
                    break;
                }

                // At this point we're either in reindex or we've loaded a useful
                // block tree into BlockIndex()!

                ::ChainstateActive().InitCoinsDB(
                    /* cache_size_bytes */ nCoinDBCache,
                    /* in_memory */ false,
                    /* should_wipe */ fReset || fReindexChainState);

                ::ChainstateActive().CoinsErrorCatcher().AddReadErrCallback([]() {
                    uiInterface.ThreadSafeMessageBox(
                        _("Error reading from database, shutting down.").translated,
                        "", CClientUIInterface::MSG_ERROR);
                });

                // If necessary, upgrade from older database format.
                // This is a no-op if we cleared the coinsviewdb with -reindex or -reindex-chainstate
                if (!::ChainstateActive().CoinsDB().Upgrade()) {
                    strLoadError = _("Error upgrading chainstate database").translated;
                    break;
                }

                // ReplayBlocks is a no-op if we cleared the coinsviewdb with -reindex or -reindex-chainstate
                if (!ReplayBlocks(chainparams, &::ChainstateActive().CoinsDB())) {
                    strLoadError = _("Unable to replay blocks. You will need to rebuild the database using -reindex-chainstate.").translated;
                    break;
                }

                // The on-disk coinsdb is now in a good state, create the cache
                ::ChainstateActive().InitCoinsCache();
                assert(::ChainstateActive().CanFlushToDisk());

                is_coinsview_empty = fReset || fReindexChainState ||
                    ::ChainstateActive().CoinsTip().GetBestBlock().IsNull();
                if (!is_coinsview_empty) {
                    // LoadChainTip sets ::ChainActive() based on CoinsTip()'s best block
                    if (!LoadChainTip(chainparams)) {
                        strLoadError = _("Error initializing block database").translated;
                        break;
                    }
                    assert(::ChainActive().Tip() != nullptr);
                }
            } catch (const std::exception& e) {
                LogPrintf("%s\n", e.what());
                strLoadError = _("Error opening block database").translated;
                break;
            }

            if (!fReset) {
                // Note that RewindBlockIndex MUST run even if we're about to -reindex-chainstate.
                // It both disconnects blocks based on ::ChainActive(), and drops block data in
                // BlockIndex() based on lack of available witness data.
                uiInterface.InitMessage(_("Rewinding blocks...").translated);
                if (!RewindBlockIndex(chainparams)) {
                    strLoadError = _("Unable to rewind the database to a pre-fork state. You will need to redownload the blockchain").translated;
                    break;
                }
            }

            try {
                LOCK(cs_main);
                if (!is_coinsview_empty) {
                    uiInterface.InitMessage(_("Verifying blocks...").translated);
                    if (fHavePruned && gArgs.GetArg("-checkblocks", DEFAULT_CHECKBLOCKS) > MIN_BLOCKS_TO_KEEP) {
                        LogPrintf("Prune: pruned datadir may not have more than %d blocks; only checking available blocks\n",
                            MIN_BLOCKS_TO_KEEP);
                    }

                    CBlockIndex* tip = ::ChainActive().Tip();
                    RPCNotifyBlockChange(true, tip);

                    if (tip
                        && tip != ::ChainActive().Genesis() // genesis block can be set in the future
                        && tip->nTime > GetAdjustedTime() + MAX_FUTURE_BLOCK_TIME) {
                        strLoadError = _("The block database contains a block which appears to be from the future. "
                                "This may be due to your computer's date and time being set incorrectly. "
                                "Only rebuild the block database if you are sure that your computer's date and time are correct").translated;
                        break;
                    }

                    if (!CVerifyDB().VerifyDB(chainparams, &::ChainstateActive().CoinsDB(), gArgs.GetArg("-checklevel", DEFAULT_CHECKLEVEL),
                                  gArgs.GetArg("-checkblocks", DEFAULT_CHECKBLOCKS))) {
                        strLoadError = _("Corrupted block database detected").translated;
                        break;
                    }
                }
            } catch (const std::exception& e) {
                LogPrintf("%s\n", e.what());
                strLoadError = _("Error opening block database").translated;
                break;
            }

            fLoaded = true;
            LogPrintf(" block index %15dms\n", GetTimeMillis() - load_block_index_start_time);
        } while(false);

        if (!fLoaded && !ShutdownRequestedMainThread()) {
            // first suggest a reindex
            if (!fReset) {
                bool fRet = uiInterface.ThreadSafeQuestion(
                    strLoadError + ".\n\n" + _("Do you want to rebuild the block database now?").translated,
                    strLoadError + ".\nPlease restart with -reindex or -reindex-chainstate to recover.",
                    "", CClientUIInterface::MSG_ERROR | CClientUIInterface::BTN_ABORT);
                if (fRet) {
                    fReindex = true;
                    AbortShutdown();
                } else {
                    LogPrintf("Aborted block database rebuild. Exiting.\n");
                    return false;
                }
            } else {
                return InitError(strLoadError);
            }
        }
    }

    // As LoadBlockIndex can take several minutes, it's possible the user
    // requested to kill the GUI during the last operation. If so, exit.
    // As the program has not fully started yet, Shutdown() is possibly overkill.
    if (ShutdownRequestedMainThread()) {
        LogPrintf("Shutdown requested. Exiting.\n");
        return false;
    }

    fs::path est_path = GetDataDir() / FEE_ESTIMATES_FILENAME;
    CAutoFile est_filein(fsbridge::fopen(est_path, "rb"), SER_DISK, CLIENT_VERSION);
    // Allowed to fail as this file IS missing on first startup.
    if (!est_filein.IsNull())
        ::feeEstimator.Read(est_filein);
    fFeeEstimatesInitialized = true;

    // ********************************************************* Step 8: start indexers
    SetCoreWriteGetSpentIndex(&GetSpentIndex);

    if (gArgs.GetBoolArg("-txindex", DEFAULT_TXINDEX)) {
        g_txindex = MakeUnique<TxIndex>(nTxIndexCache, false, fReindex);

        if (gArgs.GetBoolArg("-csindex", DEFAULT_CSINDEX)) {
            g_txindex->m_cs_index = true;
            for (const auto &addr : gArgs.GetArgs("-cswhitelist")) {
                g_txindex->AppendCSAddress(addr);
            }
        }
        g_txindex->Start();
    }

    for (const auto& filter_type : g_enabled_filter_types) {
        InitBlockFilterIndex(filter_type, filter_index_cache, false, fReindex);
        GetBlockFilterIndex(filter_type)->Start();
    }

    // ********************************************************* Step 9: load wallet
    for (const auto& client : interfaces.chain_clients) {
        if (!client->load()) {
            return false;
        }
    }

    // ********************************************************* Step 10: data directory maintenance

    // if pruning, unset the service bit and perform the initial blockstore prune
    // after any wallet rescanning has taken place.
    if (fPruneMode) {
        LogPrintf("Unsetting NODE_NETWORK on prune mode\n");
        nLocalServices = ServiceFlags(nLocalServices & ~NODE_NETWORK);
        if (!fReindex) {
            uiInterface.InitMessage(_("Pruning blockstore...").translated);
            ::ChainstateActive().PruneAndFlush();
        }
    }

    if (chainparams.GetConsensus().vDeployments[Consensus::DEPLOYMENT_SEGWIT].nTimeout != 0) {
        // Only advertise witness capabilities if they have a reasonable start time.
        // This allows us to have the code merged without a defined softfork, by setting its
        // end time to 0.
        // Note that setting NODE_WITNESS is never required: the only downside from not
        // doing so is that after activation, no upgraded nodes will fetch from you.
        nLocalServices = ServiceFlags(nLocalServices | NODE_WITNESS);
    }

    // ********************************************************* Step 11: import blocks

    if (!CheckDiskSpace(GetDataDir())) {
        InitError(strprintf(_("Error: Disk space is low for %s").translated, GetDataDir()));
        return false;
    }
    if (!CheckDiskSpace(GetBlocksDir())) {
        InitError(strprintf(_("Error: Disk space is low for %s").translated, GetBlocksDir()));
        return false;
    }

    // Either install a handler to notify us when genesis activates, or set fHaveGenesis directly.
    // No locking, as this happens before any background thread is started.
    boost::signals2::connection block_notify_genesis_wait_connection;
    if (::ChainActive().Tip() == nullptr) {
        block_notify_genesis_wait_connection = uiInterface.NotifyBlockTip_connect(BlockNotifyGenesisWait);
    } else {
        fHaveGenesis = true;
    }

#if HAVE_SYSTEM
    if (gArgs.IsArgSet("-blocknotify"))
        uiInterface.NotifyBlockTip_connect(BlockNotifyCallback);
#endif

    std::vector<fs::path> vImportFiles;
    for (const std::string& strFile : gArgs.GetArgs("-loadblock")) {
        vImportFiles.push_back(strFile);
    }

    threadGroup.create_thread(std::bind(&ThreadImport, vImportFiles));

    // Wait for genesis block to be processed
    {
        WAIT_LOCK(g_genesis_wait_mutex, lock);
        // We previously could hang here if StartShutdown() is called prior to
        // ThreadImport getting started, so instead we just wait on a timer to
        // check ShutdownRequested() regularly.
        while (!fHaveGenesis && !ShutdownRequestedMainThread()) {
            g_genesis_wait_cv.wait_for(lock, std::chrono::milliseconds(500));
        }
        block_notify_genesis_wait_connection.disconnect();
    }

    // ********************************************************* Step 10.1: start secure messaging

    if (fParticlMode && gArgs.GetBoolArg("-smsg", true)) { // SMSG breaks functional tests with services flag, see version msg
#ifdef ENABLE_WALLET
        auto vpwallets = GetWallets();
        smsgModule.Start(vpwallets.size() > 0 ? vpwallets[0] : nullptr, gArgs.GetBoolArg("-smsgscanchain", false));
#else
        smsgModule.Start(nullptr, gArgs.GetBoolArg("-smsgscanchain", false));
#endif
    }

    if (ShutdownRequestedMainThread()) {
        return false;
    }

    // ********************************************************* Step 12: start node

    int chain_active_height;

    //// debug print
    {
        LOCK(cs_main);
        LogPrintf("block tree size = %u\n", ::BlockIndex().size());
        chain_active_height = ::ChainActive().Height();
    }
    LogPrintf("nBestHeight = %d\n", chain_active_height);

    if (gArgs.GetBoolArg("-listenonion", DEFAULT_LISTEN_ONION))
        StartTorControl();

    Discover();

    // Map ports with UPnP
    if (gArgs.GetBoolArg("-upnp", DEFAULT_UPNP)) {
        StartMapPort();
    }

    CConnman::Options connOptions;
    connOptions.nLocalServices = smsg::fSecMsgEnabled ? ServiceFlags(nLocalServices | NODE_SMSG) : nLocalServices;
    connOptions.nMaxConnections = nMaxConnections;
    connOptions.nMaxOutbound = std::min(MAX_OUTBOUND_CONNECTIONS, connOptions.nMaxConnections);
    connOptions.nMaxAddnode = MAX_ADDNODE_CONNECTIONS;
    connOptions.nMaxFeeler = 1;
    connOptions.nBestHeight = chain_active_height;
    connOptions.uiInterface = &uiInterface;
    connOptions.m_banman = g_banman.get();
    connOptions.m_msgproc = peerLogic.get();
    connOptions.nSendBufferMaxSize = 1000*gArgs.GetArg("-maxsendbuffer", DEFAULT_MAXSENDBUFFER);
    connOptions.nReceiveFloodSize = 1000*gArgs.GetArg("-maxreceivebuffer", DEFAULT_MAXRECEIVEBUFFER);
    connOptions.m_added_nodes = gArgs.GetArgs("-addnode");

    connOptions.nMaxOutboundTimeframe = nMaxOutboundTimeframe;
    connOptions.nMaxOutboundLimit = nMaxOutboundLimit;
    connOptions.m_peer_connect_timeout = peer_connect_timeout;

    for (const std::string& strBind : gArgs.GetArgs("-bind")) {
        CService addrBind;
        if (!Lookup(strBind.c_str(), addrBind, GetListenPort(), false)) {
            return InitError(ResolveErrMsg("bind", strBind));
        }
        connOptions.vBinds.push_back(addrBind);
    }
    for (const std::string& strBind : gArgs.GetArgs("-whitebind")) {
        NetWhitebindPermissions whitebind;
        std::string error;
        if (!NetWhitebindPermissions::TryParse(strBind, whitebind, error)) return InitError(error);
        connOptions.vWhiteBinds.push_back(whitebind);
    }

    for (const auto& net : gArgs.GetArgs("-whitelist")) {
        NetWhitelistPermissions subnet;
        std::string error;
        if (!NetWhitelistPermissions::TryParse(net, subnet, error)) return InitError(error);
        connOptions.vWhitelistedRange.push_back(subnet);
    }

    connOptions.vSeedNodes = gArgs.GetArgs("-seednode");

    // Initiate outbound connections unless connect=0
    connOptions.m_use_addrman_outgoing = !gArgs.IsArgSet("-connect");
    if (!connOptions.m_use_addrman_outgoing) {
        const auto connect = gArgs.GetArgs("-connect");
        if (connect.size() != 1 || connect[0] != "0") {
            connOptions.m_specified_outgoing = connect;
        }
    }
    if (!g_connman->Start(scheduler, connOptions)) {
        return false;
    }

    // ********************************************************* Step 12.5: start staking
    #ifdef ENABLE_WALLET
    if (fParticlWallet) {
        StartThreadStakeMiner();
    }
    #endif

    // ********************************************************* Step 13: finished

    SetRPCWarmupFinished();
    uiInterface.InitMessage(_("Done loading").translated);

    for (const auto& client : interfaces.chain_clients) {
        client->start(scheduler);
    }

    scheduler.scheduleEvery([]{
        g_banman->DumpBanlist();
    }, DUMP_BANS_INTERVAL * 1000);

    return true;
}<|MERGE_RESOLUTION|>--- conflicted
+++ resolved
@@ -227,7 +227,6 @@
 // shutdown thing.
 //
 
-<<<<<<< HEAD
 bool ShutdownRequestedMainThread()
 {
 #ifdef WIN32
@@ -240,9 +239,6 @@
     return ShutdownRequested();
 }
 
-static std::unique_ptr<CCoinsViewErrorCatcher> pcoinscatcher;
-=======
->>>>>>> 367b023a
 static std::unique_ptr<ECCVerifyHandle> globalVerifyHandle;
 
 static boost::thread_group threadGroup;
