--- conflicted
+++ resolved
@@ -87,11 +87,8 @@
 
 /** Functions to keep track of adjusted P2P time */
 int64_t GetTimeOffset();
-<<<<<<< HEAD
 NodeClock::time_point GetAdjustedTime();
 int64_t GetAdjustedTimeInt();
-=======
->>>>>>> 5b8c5970
 void AddTimeData(const CNetAddr& ip, int64_t nTime);
 
 /**
