--- conflicted
+++ resolved
@@ -332,13 +332,8 @@
     bool GetCoin(const COutPoint &outpoint, Coin &coin) const override;
     bool HaveCoin(const COutPoint &outpoint) const override;
     uint256 GetBestBlock() const override;
-<<<<<<< HEAD
     void SetBestBlock(const uint256 &hashBlock, int height);
-    bool BatchWrite(CCoinsMap &mapCoins, const uint256 &hashBlock) override;
-=======
-    void SetBestBlock(const uint256 &hashBlock);
     bool BatchWrite(CCoinsMap &mapCoins, const uint256 &hashBlock, bool erase = true) override;
->>>>>>> ceb74b84
     std::unique_ptr<CCoinsViewCursor> Cursor() const override {
         throw std::logic_error("CCoinsViewCache cursor iteration not supported.");
     }
