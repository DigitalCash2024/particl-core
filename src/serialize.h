// Copyright (c) 2009-2010 Satoshi Nakamoto
// Copyright (c) 2009-2022 The Bitcoin Core developers
// Distributed under the MIT software license, see the accompanying
// file COPYING or http://www.opensource.org/licenses/mit-license.php.

#ifndef BITCOIN_SERIALIZE_H
#define BITCOIN_SERIALIZE_H

#include <attributes.h>
#include <compat/endian.h>

#include <algorithm>
#include <cstdint>
#include <cstring>
#include <ios>
#include <limits>
#include <map>
#include <memory>
#include <set>
#include <string>
#include <string.h>
#include <utility>
#include <vector>

#include <prevector.h>
#include <span.h>

/**
 * The maximum size of a serialized object in bytes or number of elements
 * (for eg vectors) when the size is encoded as CompactSize.
 */
static constexpr uint64_t MAX_SIZE = 0x02000000;

/** Maximum amount of memory (in bytes) to allocate at once when deserializing vectors. */
static const unsigned int MAX_VECTOR_ALLOCATE = 5000000;

/**
 * Dummy data type to identify deserializing constructors.
 *
 * By convention, a constructor of a type T with signature
 *
 *   template <typename Stream> T::T(deserialize_type, Stream& s)
 *
 * is a deserializing constructor, which builds the type by
 * deserializing it from s. If T contains const fields, this
 * is likely the only way to do so.
 */
struct deserialize_type {};
constexpr deserialize_type deserialize {};

/*
 * Lowest-level serialization and conversion.
 */
template<typename Stream> inline void ser_writedata8(Stream &s, uint8_t obj)
{
    s.write(AsBytes(Span{&obj, 1}));
}
template<typename Stream> inline void ser_writedata16(Stream &s, uint16_t obj)
{
    obj = htole16(obj);
    s.write(AsBytes(Span{&obj, 1}));
}
template<typename Stream> inline void ser_writedata16be(Stream &s, uint16_t obj)
{
    obj = htobe16(obj);
    s.write(AsBytes(Span{&obj, 1}));
}
template<typename Stream> inline void ser_writedata32(Stream &s, uint32_t obj)
{
    obj = htole32(obj);
    s.write(AsBytes(Span{&obj, 1}));
}
template<typename Stream> inline void ser_writedata32be(Stream &s, uint32_t obj)
{
    obj = htobe32(obj);
    s.write(AsBytes(Span{&obj, 1}));
}
template<typename Stream> inline void ser_writedata64(Stream &s, uint64_t obj)
{
    obj = htole64(obj);
    s.write(AsBytes(Span{&obj, 1}));
}
template<typename Stream> inline uint8_t ser_readdata8(Stream &s)
{
    uint8_t obj;
    s.read(AsWritableBytes(Span{&obj, 1}));
    return obj;
}
template<typename Stream> inline uint16_t ser_readdata16(Stream &s)
{
    uint16_t obj;
    s.read(AsWritableBytes(Span{&obj, 1}));
    return le16toh(obj);
}
template<typename Stream> inline uint16_t ser_readdata16be(Stream &s)
{
    uint16_t obj;
    s.read(AsWritableBytes(Span{&obj, 1}));
    return be16toh(obj);
}
template<typename Stream> inline uint32_t ser_readdata32(Stream &s)
{
    uint32_t obj;
    s.read(AsWritableBytes(Span{&obj, 1}));
    return le32toh(obj);
}
template<typename Stream> inline uint32_t ser_readdata32be(Stream &s)
{
    uint32_t obj;
    s.read(AsWritableBytes(Span{&obj, 1}));
    return be32toh(obj);
}
template<typename Stream> inline uint64_t ser_readdata64(Stream &s)
{
    uint64_t obj;
    s.read(AsWritableBytes(Span{&obj, 1}));
    return le64toh(obj);
}


/////////////////////////////////////////////////////////////////
//
// Templates for serializing to anything that looks like a stream,
// i.e. anything that supports .read(Span<std::byte>) and .write(Span<const std::byte>)
//

class CSizeComputer;

enum
{
    // primary actions
    SER_NETWORK         = (1 << 0),
    SER_DISK            = (1 << 1),
    SER_GETHASH         = (1 << 2),
};

/**
 * Convert any argument to a reference to X, maintaining constness.
 *
 * This can be used in serialization code to invoke a base class's
 * serialization routines.
 *
 * Example use:
 *   class Base { ... };
 *   class Child : public Base {
 *     int m_data;
 *   public:
 *     SERIALIZE_METHODS(Child, obj) {
 *       READWRITE(AsBase<Base>(obj), obj.m_data);
 *     }
 *   };
 *
 * static_cast cannot easily be used here, as the type of Obj will be const Child&
 * during serialization and Child& during deserialization. AsBase will convert to
 * const Base& and Base& appropriately.
 */
template <class Out, class In>
Out& AsBase(In& x)
{
    static_assert(std::is_base_of_v<Out, In>);
    return x;
}
template <class Out, class In>
const Out& AsBase(const In& x)
{
    static_assert(std::is_base_of_v<Out, In>);
    return x;
}

#define READWRITE(...) (ser_action.SerReadWriteMany(s, __VA_ARGS__))
#define SER_READ(obj, code) ser_action.SerRead(s, obj, [&](Stream& s, typename std::remove_const<Type>::type& obj) { code; })
#define SER_WRITE(obj, code) ser_action.SerWrite(s, obj, [&](Stream& s, const Type& obj) { code; })

/**
 * Implement the Ser and Unser methods needed for implementing a formatter (see Using below).
 *
 * Both Ser and Unser are delegated to a single static method SerializationOps, which is polymorphic
 * in the serialized/deserialized type (allowing it to be const when serializing, and non-const when
 * deserializing).
 *
 * Example use:
 *   struct FooFormatter {
 *     FORMATTER_METHODS(Class, obj) { READWRITE(obj.val1, VARINT(obj.val2)); }
 *   }
 *   would define a class FooFormatter that defines a serialization of Class objects consisting
 *   of serializing its val1 member using the default serialization, and its val2 member using
 *   VARINT serialization. That FooFormatter can then be used in statements like
 *   READWRITE(Using<FooFormatter>(obj.bla)).
 */
#define FORMATTER_METHODS(cls, obj) \
    template<typename Stream> \
    static void Ser(Stream& s, const cls& obj) { SerializationOps(obj, s, ActionSerialize{}); } \
    template<typename Stream> \
    static void Unser(Stream& s, cls& obj) { SerializationOps(obj, s, ActionUnserialize{}); } \
    template<typename Stream, typename Type, typename Operation> \
    static void SerializationOps(Type& obj, Stream& s, Operation ser_action)

/**
 * Variant of FORMATTER_METHODS that supports a declared parameter type.
 *
 * If a formatter has a declared parameter type, it must be invoked directly or
 * indirectly with a parameter of that type. This permits making serialization
 * depend on run-time context in a type-safe way.
 *
 * Example use:
 *   struct BarParameter { bool fancy; ... };
 *   struct Bar { ... };
 *   struct FooFormatter {
 *     FORMATTER_METHODS(Bar, obj, BarParameter, param) {
 *       if (param.fancy) {
 *         READWRITE(VARINT(obj.value));
 *       } else {
 *         READWRITE(obj.value);
 *       }
 *     }
 *   };
 * which would then be invoked as
 *   READWRITE(WithParams(BarParameter{...}, Using<FooFormatter>(obj.foo)))
 *
 * WithParams(parameter, obj) can be invoked anywhere in the call stack; it is
 * passed down recursively into all serialization code, until another
 * WithParams overrides it.
 *
 * Parameters will be implicitly converted where appropriate. This means that
 * "parent" serialization code can use a parameter that derives from, or is
 * convertible to, a "child" formatter's parameter type.
 *
 * Compilation will fail in any context where serialization is invoked but
 * no parameter of a type convertible to BarParameter is provided.
 */
#define FORMATTER_METHODS_PARAMS(cls, obj, paramcls, paramobj)                                                 \
    template <typename Stream>                                                                                 \
    static void Ser(Stream& s, const cls& obj) { SerializationOps(obj, s, ActionSerialize{}, s.GetParams()); } \
    template <typename Stream>                                                                                 \
    static void Unser(Stream& s, cls& obj) { SerializationOps(obj, s, ActionUnserialize{}, s.GetParams()); }   \
    template <typename Stream, typename Type, typename Operation>                                              \
    static void SerializationOps(Type& obj, Stream& s, Operation ser_action, const paramcls& paramobj)

#define BASE_SERIALIZE_METHODS(cls)                                                                 \
    template <typename Stream>                                                                      \
    void Serialize(Stream& s) const                                                                 \
    {                                                                                               \
        static_assert(std::is_same<const cls&, decltype(*this)>::value, "Serialize type mismatch"); \
        Ser(s, *this);                                                                              \
    }                                                                                               \
    template <typename Stream>                                                                      \
    void Unserialize(Stream& s)                                                                     \
    {                                                                                               \
        static_assert(std::is_same<cls&, decltype(*this)>::value, "Unserialize type mismatch");     \
        Unser(s, *this);                                                                            \
    }

/**
 * Implement the Serialize and Unserialize methods by delegating to a single templated
 * static method that takes the to-be-(de)serialized object as a parameter. This approach
 * has the advantage that the constness of the object becomes a template parameter, and
 * thus allows a single implementation that sees the object as const for serializing
 * and non-const for deserializing, without casts.
 */
#define SERIALIZE_METHODS(cls, obj) \
    BASE_SERIALIZE_METHODS(cls)     \
    FORMATTER_METHODS(cls, obj)

/**
 * Variant of SERIALIZE_METHODS that supports a declared parameter type.
 *
 *  See FORMATTER_METHODS_PARAMS for more information on parameters.
 */
#define SERIALIZE_METHODS_PARAMS(cls, obj, paramcls, paramobj) \
    BASE_SERIALIZE_METHODS(cls)                                \
    FORMATTER_METHODS_PARAMS(cls, obj, paramcls, paramobj)

// clang-format off
#ifndef CHAR_EQUALS_INT8
template <typename Stream> void Serialize(Stream&, char) = delete; // char serialization forbidden. Use uint8_t or int8_t
#endif
template <typename Stream> void Serialize(Stream& s, std::byte a) { ser_writedata8(s, uint8_t(a)); }
template<typename Stream> inline void Serialize(Stream& s, int8_t a  ) { ser_writedata8(s, a); }
template<typename Stream> inline void Serialize(Stream& s, uint8_t a ) { ser_writedata8(s, a); }
template<typename Stream> inline void Serialize(Stream& s, int16_t a ) { ser_writedata16(s, a); }
template<typename Stream> inline void Serialize(Stream& s, uint16_t a) { ser_writedata16(s, a); }
template<typename Stream> inline void Serialize(Stream& s, int32_t a ) { ser_writedata32(s, a); }
template<typename Stream> inline void Serialize(Stream& s, uint32_t a) { ser_writedata32(s, a); }
template<typename Stream> inline void Serialize(Stream& s, int64_t a ) { ser_writedata64(s, a); }
template<typename Stream> inline void Serialize(Stream& s, uint64_t a) { ser_writedata64(s, a); }
template<typename Stream, int N> inline void Serialize(Stream& s, const char (&a)[N]) { s.write(MakeByteSpan(a)); }
template<typename Stream, int N> inline void Serialize(Stream& s, const unsigned char (&a)[N]) { s.write(MakeByteSpan(a)); }
template <typename Stream, typename B, std::size_t N> void Serialize(Stream& s, const std::array<B, N>& a) { (void)/* force byte-type */UCharCast(a.data()); s.write(MakeByteSpan(a)); }
template <typename Stream, typename B> void Serialize(Stream& s, Span<B> span) { (void)/* force byte-type */UCharCast(span.data()); s.write(AsBytes(span)); }

#ifndef CHAR_EQUALS_INT8
template <typename Stream> void Unserialize(Stream&, char) = delete; // char serialization forbidden. Use uint8_t or int8_t
#endif
template <typename Stream> void Unserialize(Stream& s, std::byte& a) { a = std::byte{ser_readdata8(s)}; }
template<typename Stream> inline void Unserialize(Stream& s, int8_t& a  ) { a = ser_readdata8(s); }
template<typename Stream> inline void Unserialize(Stream& s, uint8_t& a ) { a = ser_readdata8(s); }
template<typename Stream> inline void Unserialize(Stream& s, int16_t& a ) { a = ser_readdata16(s); }
template<typename Stream> inline void Unserialize(Stream& s, uint16_t& a) { a = ser_readdata16(s); }
template<typename Stream> inline void Unserialize(Stream& s, int32_t& a ) { a = ser_readdata32(s); }
template<typename Stream> inline void Unserialize(Stream& s, uint32_t& a) { a = ser_readdata32(s); }
template<typename Stream> inline void Unserialize(Stream& s, int64_t& a ) { a = ser_readdata64(s); }
template<typename Stream> inline void Unserialize(Stream& s, uint64_t& a) { a = ser_readdata64(s); }
template<typename Stream, int N> inline void Unserialize(Stream& s, char (&a)[N]) { s.read(MakeWritableByteSpan(a)); }
template<typename Stream, int N> inline void Unserialize(Stream& s, unsigned char (&a)[N]) { s.read(MakeWritableByteSpan(a)); }
template <typename Stream, typename B, std::size_t N> void Unserialize(Stream& s, std::array<B, N>& a) { (void)/* force byte-type */UCharCast(a.data()); s.read(MakeWritableByteSpan(a)); }
template <typename Stream, typename B> void Unserialize(Stream& s, Span<B> span) { (void)/* force byte-type */UCharCast(span.data()); s.read(AsWritableBytes(span)); }

template <typename Stream> inline void Serialize(Stream& s, bool a) { uint8_t f = a; ser_writedata8(s, f); }
template <typename Stream> inline void Unserialize(Stream& s, bool& a) { uint8_t f = ser_readdata8(s); a = f; }
// clang-format on


/**
 * Compact Size
 * size <  253        -- 1 byte
 * size <= USHRT_MAX  -- 3 bytes  (253 + 2 bytes)
 * size <= UINT_MAX   -- 5 bytes  (254 + 4 bytes)
 * size >  UINT_MAX   -- 9 bytes  (255 + 8 bytes)
 */
inline unsigned int GetSizeOfCompactSize(uint64_t nSize)
{
    if (nSize < 253)             return sizeof(unsigned char);
    else if (nSize <= std::numeric_limits<uint16_t>::max()) return sizeof(unsigned char) + sizeof(uint16_t);
    else if (nSize <= std::numeric_limits<unsigned int>::max())  return sizeof(unsigned char) + sizeof(unsigned int);
    else                         return sizeof(unsigned char) + sizeof(uint64_t);
}

inline void WriteCompactSize(CSizeComputer& os, uint64_t nSize);

template<typename Stream>
void WriteCompactSize(Stream& os, uint64_t nSize)
{
    if (nSize < 253)
    {
        ser_writedata8(os, nSize);
    }
    else if (nSize <= std::numeric_limits<uint16_t>::max())
    {
        ser_writedata8(os, 253);
        ser_writedata16(os, nSize);
    }
    else if (nSize <= std::numeric_limits<unsigned int>::max())
    {
        ser_writedata8(os, 254);
        ser_writedata32(os, nSize);
    }
    else
    {
        ser_writedata8(os, 255);
        ser_writedata64(os, nSize);
    }
    return;
}

/**
 * Decode a CompactSize-encoded variable-length integer.
 *
 * As these are primarily used to encode the size of vector-like serializations, by default a range
 * check is performed. When used as a generic number encoding, range_check should be set to false.
 */
template<typename Stream>
uint64_t ReadCompactSize(Stream& is, bool range_check = true)
{
    uint8_t chSize = ser_readdata8(is);
    uint64_t nSizeRet = 0;
    if (chSize < 253)
    {
        nSizeRet = chSize;
    }
    else if (chSize == 253)
    {
        nSizeRet = ser_readdata16(is);
        if (nSizeRet < 253)
            throw std::ios_base::failure("non-canonical ReadCompactSize()");
    }
    else if (chSize == 254)
    {
        nSizeRet = ser_readdata32(is);
        if (nSizeRet < 0x10000u)
            throw std::ios_base::failure("non-canonical ReadCompactSize()");
    }
    else
    {
        nSizeRet = ser_readdata64(is);
        if (nSizeRet < 0x100000000ULL)
            throw std::ios_base::failure("non-canonical ReadCompactSize()");
    }
    if (range_check && nSizeRet > MAX_SIZE) {
        throw std::ios_base::failure("ReadCompactSize(): size too large");
    }
    return nSizeRet;
}

/**
 * Variable-length integers: bytes are a MSB base-128 encoding of the number.
 * The high bit in each byte signifies whether another digit follows. To make
 * sure the encoding is one-to-one, one is subtracted from all but the last digit.
 * Thus, the byte sequence a[] with length len, where all but the last byte
 * has bit 128 set, encodes the number:
 *
 *  (a[len-1] & 0x7F) + sum(i=1..len-1, 128^i*((a[len-i-1] & 0x7F)+1))
 *
 * Properties:
 * * Very small (0-127: 1 byte, 128-16511: 2 bytes, 16512-2113663: 3 bytes)
 * * Every integer has exactly one encoding
 * * Encoding does not depend on size of original integer type
 * * No redundancy: every (infinite) byte sequence corresponds to a list
 *   of encoded integers.
 *
 * 0:         [0x00]  256:        [0x81 0x00]
 * 1:         [0x01]  16383:      [0xFE 0x7F]
 * 127:       [0x7F]  16384:      [0xFF 0x00]
 * 128:  [0x80 0x00]  16511:      [0xFF 0x7F]
 * 255:  [0x80 0x7F]  65535: [0x82 0xFE 0x7F]
 * 2^32:           [0x8E 0xFE 0xFE 0xFF 0x00]
 */

/**
 * Mode for encoding VarInts.
 *
 * Currently there is no support for signed encodings. The default mode will not
 * compile with signed values, and the legacy "nonnegative signed" mode will
 * accept signed values, but improperly encode and decode them if they are
 * negative. In the future, the DEFAULT mode could be extended to support
 * negative numbers in a backwards compatible way, and additional modes could be
 * added to support different varint formats (e.g. zigzag encoding).
 */
enum class VarIntMode { DEFAULT, NONNEGATIVE_SIGNED };

template <VarIntMode Mode, typename I>
struct CheckVarIntMode {
    constexpr CheckVarIntMode()
    {
        static_assert(Mode != VarIntMode::DEFAULT || std::is_unsigned<I>::value, "Unsigned type required with mode DEFAULT.");
        static_assert(Mode != VarIntMode::NONNEGATIVE_SIGNED || std::is_signed<I>::value, "Signed type required with mode NONNEGATIVE_SIGNED.");
    }
};

template<VarIntMode Mode, typename I>
inline unsigned int GetSizeOfVarInt(I n)
{
    CheckVarIntMode<Mode, I>();
    int nRet = 0;
    while(true) {
        nRet++;
        if (n <= 0x7F)
            break;
        n = (n >> 7) - 1;
    }
    return nRet;
}

template<typename I>
inline void WriteVarInt(CSizeComputer& os, I n);

template<typename Stream, VarIntMode Mode, typename I>
void WriteVarInt(Stream& os, I n)
{
    CheckVarIntMode<Mode, I>();
    unsigned char tmp[(sizeof(n)*8+6)/7];
    int len=0;
    while(true) {
        tmp[len] = (n & 0x7F) | (len ? 0x80 : 0x00);
        if (n <= 0x7F)
            break;
        n = (n >> 7) - 1;
        len++;
    }
    do {
        ser_writedata8(os, tmp[len]);
    } while(len--);
}

template<typename Stream, VarIntMode Mode, typename I>
I ReadVarInt(Stream& is)
{
    CheckVarIntMode<Mode, I>();
    I n = 0;
    while(true) {
        unsigned char chData = ser_readdata8(is);
        if (n > (std::numeric_limits<I>::max() >> 7)) {
           throw std::ios_base::failure("ReadVarInt(): size too large");
        }
        n = (n << 7) | (chData & 0x7F);
        if (chData & 0x80) {
            if (n == std::numeric_limits<I>::max()) {
                throw std::ios_base::failure("ReadVarInt(): size too large");
            }
            n++;
        } else {
            return n;
        }
    }
}

/** Simple wrapper class to serialize objects using a formatter; used by Using(). */
template<typename Formatter, typename T>
class Wrapper
{
    static_assert(std::is_lvalue_reference<T>::value, "Wrapper needs an lvalue reference type T");
protected:
    T m_object;
public:
    explicit Wrapper(T obj) : m_object(obj) {}
    template<typename Stream> void Serialize(Stream &s) const { Formatter().Ser(s, m_object); }
    template<typename Stream> void Unserialize(Stream &s) { Formatter().Unser(s, m_object); }
};

/** Cause serialization/deserialization of an object to be done using a specified formatter class.
 *
 * To use this, you need a class Formatter that has public functions Ser(stream, const object&) for
 * serialization, and Unser(stream, object&) for deserialization. Serialization routines (inside
 * READWRITE, or directly with << and >> operators), can then use Using<Formatter>(object).
 *
 * This works by constructing a Wrapper<Formatter, T>-wrapped version of object, where T is
 * const during serialization, and non-const during deserialization, which maintains const
 * correctness.
 */
template<typename Formatter, typename T>
static inline Wrapper<Formatter, T&> Using(T&& t) { return Wrapper<Formatter, T&>(t); }

#define VARINT_MODE(obj, mode) Using<VarIntFormatter<mode>>(obj)
#define VARINT(obj) Using<VarIntFormatter<VarIntMode::DEFAULT>>(obj)
#define COMPACTSIZE(obj) Using<CompactSizeFormatter<true>>(obj)
#define LIMITED_STRING(obj,n) Using<LimitedStringFormatter<n>>(obj)

/** Serialization wrapper class for integers in VarInt format. */
template<VarIntMode Mode>
struct VarIntFormatter
{
    template<typename Stream, typename I> void Ser(Stream &s, I v)
    {
        WriteVarInt<Stream,Mode,typename std::remove_cv<I>::type>(s, v);
    }

    template<typename Stream, typename I> void Unser(Stream& s, I& v)
    {
        v = ReadVarInt<Stream,Mode,typename std::remove_cv<I>::type>(s);
    }
};

/** Serialization wrapper class for custom integers and enums.
 *
 * It permits specifying the serialized size (1 to 8 bytes) and endianness.
 *
 * Use the big endian mode for values that are stored in memory in native
 * byte order, but serialized in big endian notation. This is only intended
 * to implement serializers that are compatible with existing formats, and
 * its use is not recommended for new data structures.
 */
template<int Bytes, bool BigEndian = false>
struct CustomUintFormatter
{
    static_assert(Bytes > 0 && Bytes <= 8, "CustomUintFormatter Bytes out of range");
    static constexpr uint64_t MAX = 0xffffffffffffffff >> (8 * (8 - Bytes));

    template <typename Stream, typename I> void Ser(Stream& s, I v)
    {
        if (v < 0 || v > MAX) throw std::ios_base::failure("CustomUintFormatter value out of range");
        if (BigEndian) {
            uint64_t raw = htobe64(v);
            s.write(AsBytes(Span{&raw, 1}).last(Bytes));
        } else {
            uint64_t raw = htole64(v);
            s.write(AsBytes(Span{&raw, 1}).first(Bytes));
        }
    }

    template <typename Stream, typename I> void Unser(Stream& s, I& v)
    {
        using U = typename std::conditional<std::is_enum<I>::value, std::underlying_type<I>, std::common_type<I>>::type::type;
        static_assert(std::numeric_limits<U>::max() >= MAX && std::numeric_limits<U>::min() <= 0, "Assigned type too small");
        uint64_t raw = 0;
        if (BigEndian) {
            s.read(AsWritableBytes(Span{&raw, 1}).last(Bytes));
            v = static_cast<I>(be64toh(raw));
        } else {
            s.read(AsWritableBytes(Span{&raw, 1}).first(Bytes));
            v = static_cast<I>(le64toh(raw));
        }
    }
};

template<int Bytes> using BigEndianFormatter = CustomUintFormatter<Bytes, true>;

/** Formatter for integers in CompactSize format. */
template<bool RangeCheck>
struct CompactSizeFormatter
{
    template<typename Stream, typename I>
    void Unser(Stream& s, I& v)
    {
        uint64_t n = ReadCompactSize<Stream>(s, RangeCheck);
        if (n < std::numeric_limits<I>::min() || n > std::numeric_limits<I>::max()) {
            throw std::ios_base::failure("CompactSize exceeds limit of type");
        }
        v = n;
    }

    template<typename Stream, typename I>
    void Ser(Stream& s, I v)
    {
        static_assert(std::is_unsigned<I>::value, "CompactSize only supported for unsigned integers");
        static_assert(std::numeric_limits<I>::max() <= std::numeric_limits<uint64_t>::max(), "CompactSize only supports 64-bit integers and below");

        WriteCompactSize<Stream>(s, v);
    }
};

template <typename U, bool LOSSY = false>
struct ChronoFormatter {
    template <typename Stream, typename Tp>
    void Unser(Stream& s, Tp& tp)
    {
        U u;
        s >> u;
        // Lossy deserialization does not make sense, so force Wnarrowing
        tp = Tp{typename Tp::duration{typename Tp::duration::rep{u}}};
    }
    template <typename Stream, typename Tp>
    void Ser(Stream& s, Tp tp)
    {
        if constexpr (LOSSY) {
            s << U(tp.time_since_epoch().count());
        } else {
            s << U{tp.time_since_epoch().count()};
        }
    }
};
template <typename U>
using LossyChronoFormatter = ChronoFormatter<U, true>;

class CompactSizeWriter
{
protected:
    uint64_t n;
public:
    explicit CompactSizeWriter(uint64_t n_in) : n(n_in) { }

    template<typename Stream>
    void Serialize(Stream &s) const {
        WriteCompactSize<Stream>(s, n);
    }
};

template<size_t Limit>
struct LimitedStringFormatter
{
    template<typename Stream>
    void Unser(Stream& s, std::string& v)
    {
        size_t size = ReadCompactSize(s);
        if (size > Limit) {
            throw std::ios_base::failure("String length limit exceeded");
        }
        v.resize(size);
        if (size != 0) s.read(MakeWritableByteSpan(v));
    }

    template<typename Stream>
    void Ser(Stream& s, const std::string& v)
    {
        s << v;
    }
};

/** Formatter to serialize/deserialize vector elements using another formatter
 *
 * Example:
 *   struct X {
 *     std::vector<uint64_t> v;
 *     SERIALIZE_METHODS(X, obj) { READWRITE(Using<VectorFormatter<VarInt>>(obj.v)); }
 *   };
 * will define a struct that contains a vector of uint64_t, which is serialized
 * as a vector of VarInt-encoded integers.
 *
 * V is not required to be an std::vector type. It works for any class that
 * exposes a value_type, size, reserve, emplace_back, back, and const iterators.
 */
template<class Formatter>
struct VectorFormatter
{
    template<typename Stream, typename V>
    void Ser(Stream& s, const V& v)
    {
        Formatter formatter;
        WriteCompactSize(s, v.size());
        for (const typename V::value_type& elem : v) {
            formatter.Ser(s, elem);
        }
    }

    template<typename Stream, typename V>
    void Unser(Stream& s, V& v)
    {
        Formatter formatter;
        v.clear();
        size_t size = ReadCompactSize(s);
        size_t allocated = 0;
        while (allocated < size) {
            // For DoS prevention, do not blindly allocate as much as the stream claims to contain.
            // Instead, allocate in 5MiB batches, so that an attacker actually needs to provide
            // X MiB of data to make us allocate X+5 Mib.
            static_assert(sizeof(typename V::value_type) <= MAX_VECTOR_ALLOCATE, "Vector element size too large");
            allocated = std::min(size, allocated + MAX_VECTOR_ALLOCATE / sizeof(typename V::value_type));
            v.reserve(allocated);
            while (v.size() < allocated) {
                v.emplace_back();
                formatter.Unser(s, v.back());
            }
        }
    };
};

/**
 * Forward declarations
 */

/**
 *  string
 */
template<typename Stream, typename C> void Serialize(Stream& os, const std::basic_string<C>& str);
template<typename Stream, typename C> void Unserialize(Stream& is, std::basic_string<C>& str);

/**
 * prevector
 * prevectors of unsigned char are a special case and are intended to be serialized as a single opaque blob.
 */
template<typename Stream, unsigned int N, typename T> inline void Serialize(Stream& os, const prevector<N, T>& v);
template<typename Stream, unsigned int N, typename T> inline void Unserialize(Stream& is, prevector<N, T>& v);

/**
 * vector
 * vectors of unsigned char are a special case and are intended to be serialized as a single opaque blob.
 */
template<typename Stream, typename T, typename A> inline void Serialize(Stream& os, const std::vector<T, A>& v);
template<typename Stream, typename T, typename A> inline void Unserialize(Stream& is, std::vector<T, A>& v);

/**
 * pair
 */
template<typename Stream, typename K, typename T> void Serialize(Stream& os, const std::pair<K, T>& item);
template<typename Stream, typename K, typename T> void Unserialize(Stream& is, std::pair<K, T>& item);

/**
 * map
 */
template<typename Stream, typename K, typename T, typename Pred, typename A> void Serialize(Stream& os, const std::map<K, T, Pred, A>& m);
template<typename Stream, typename K, typename T, typename Pred, typename A> void Unserialize(Stream& is, std::map<K, T, Pred, A>& m);

/**
 * set
 */
template<typename Stream, typename K, typename Pred, typename A> void Serialize(Stream& os, const std::set<K, Pred, A>& m);
template<typename Stream, typename K, typename Pred, typename A> void Unserialize(Stream& is, std::set<K, Pred, A>& m);

/**
 * shared_ptr
 */
template<typename Stream, typename T> void Serialize(Stream& os, const std::shared_ptr<const T>& p);
template<typename Stream, typename T> void Unserialize(Stream& os, std::shared_ptr<const T>& p);

/**
 * unique_ptr
 */
template<typename Stream, typename T> void Serialize(Stream& os, const std::unique_ptr<const T>& p);
template<typename Stream, typename T> void Unserialize(Stream& os, std::unique_ptr<const T>& p);



/**
 * If none of the specialized versions above matched, default to calling member function.
 */
template<typename Stream, typename T>
inline void Serialize(Stream& os, const T& a)
{
    a.Serialize(os);
}

template<typename Stream, typename T>
inline void Unserialize(Stream& is, T&& a)
{
    a.Unserialize(is);
}

/** Default formatter. Serializes objects as themselves.
 *
 * The vector/prevector serialization code passes this to VectorFormatter
 * to enable reusing that logic. It shouldn't be needed elsewhere.
 */
struct DefaultFormatter
{
    template<typename Stream, typename T>
    static void Ser(Stream& s, const T& t) { Serialize(s, t); }

    template<typename Stream, typename T>
    static void Unser(Stream& s, T& t) { Unserialize(s, t); }
};





/**
 * string
 */
template<typename Stream, typename C>
void Serialize(Stream& os, const std::basic_string<C>& str)
{
    WriteCompactSize(os, str.size());
    if (!str.empty())
        os.write(MakeByteSpan(str));
}

template<typename Stream, typename C>
void Unserialize(Stream& is, std::basic_string<C>& str)
{
    unsigned int nSize = ReadCompactSize(is);
    str.resize(nSize);
    if (nSize != 0)
        is.read(MakeWritableByteSpan(str));
}



/**
 * prevector
 */
template <typename Stream, unsigned int N, typename T>
void Serialize(Stream& os, const prevector<N, T>& v)
{
    if constexpr (std::is_same_v<T, unsigned char>) {
        WriteCompactSize(os, v.size());
        if (!v.empty())
            os.write(MakeByteSpan(v));
    } else {
        Serialize(os, Using<VectorFormatter<DefaultFormatter>>(v));
    }
}


template <typename Stream, unsigned int N, typename T>
void Unserialize(Stream& is, prevector<N, T>& v)
{
    if constexpr (std::is_same_v<T, unsigned char>) {
        // Limit size per read so bogus size value won't cause out of memory
        v.clear();
        unsigned int nSize = ReadCompactSize(is);
        unsigned int i = 0;
        while (i < nSize) {
            unsigned int blk = std::min(nSize - i, (unsigned int)(1 + 4999999 / sizeof(T)));
            v.resize_uninitialized(i + blk);
            is.read(AsWritableBytes(Span{&v[i], blk}));
            i += blk;
        }
    } else {
        Unserialize(is, Using<VectorFormatter<DefaultFormatter>>(v));
    }
}


/**
 * vector
 */
template <typename Stream, typename T, typename A>
void Serialize(Stream& os, const std::vector<T, A>& v)
{
    if constexpr (std::is_same_v<T, unsigned char>) {
        WriteCompactSize(os, v.size());
        if (!v.empty())
            os.write(MakeByteSpan(v));
    } else if constexpr (std::is_same_v<T, bool>) {
        // A special case for std::vector<bool>, as dereferencing
        // std::vector<bool>::const_iterator does not result in a const bool&
        // due to std::vector's special casing for bool arguments.
        WriteCompactSize(os, v.size());
        for (bool elem : v) {
            ::Serialize(os, elem);
        }
    } else {
        Serialize(os, Using<VectorFormatter<DefaultFormatter>>(v));
    }
}


template <typename Stream, typename T, typename A>
void Unserialize(Stream& is, std::vector<T, A>& v)
{
    if constexpr (std::is_same_v<T, unsigned char>) {
        // Limit size per read so bogus size value won't cause out of memory
        v.clear();
        unsigned int nSize = ReadCompactSize(is);
        unsigned int i = 0;
        while (i < nSize) {
            unsigned int blk = std::min(nSize - i, (unsigned int)(1 + 4999999 / sizeof(T)));
            v.resize(i + blk);
            is.read(AsWritableBytes(Span{&v[i], blk}));
            i += blk;
        }
    } else {
        Unserialize(is, Using<VectorFormatter<DefaultFormatter>>(v));
    }
}


/**
 * pair
 */
template<typename Stream, typename K, typename T>
void Serialize(Stream& os, const std::pair<K, T>& item)
{
    Serialize(os, item.first);
    Serialize(os, item.second);
}

template<typename Stream, typename K, typename T>
void Unserialize(Stream& is, std::pair<K, T>& item)
{
    Unserialize(is, item.first);
    Unserialize(is, item.second);
}

/**
 * map
 */
template<typename Stream, typename K, typename T, typename Pred, typename A>
void Serialize(Stream& os, const std::map<K, T, Pred, A>& m)
{
    WriteCompactSize(os, m.size());
    for (const auto& entry : m)
        Serialize(os, entry);
}

template<typename Stream, typename K, typename T, typename Pred, typename A>
void Unserialize(Stream& is, std::map<K, T, Pred, A>& m)
{
    m.clear();
    unsigned int nSize = ReadCompactSize(is);
    typename std::map<K, T, Pred, A>::iterator mi = m.begin();
    for (unsigned int i = 0; i < nSize; i++)
    {
        std::pair<K, T> item;
        Unserialize(is, item);
        mi = m.insert(mi, item);
    }
}



/**
 * set
 */
template<typename Stream, typename K, typename Pred, typename A>
void Serialize(Stream& os, const std::set<K, Pred, A>& m)
{
    WriteCompactSize(os, m.size());
    for (typename std::set<K, Pred, A>::const_iterator it = m.begin(); it != m.end(); ++it)
        Serialize(os, (*it));
}

template<typename Stream, typename K, typename Pred, typename A>
void Unserialize(Stream& is, std::set<K, Pred, A>& m)
{
    m.clear();
    unsigned int nSize = ReadCompactSize(is);
    typename std::set<K, Pred, A>::iterator it = m.begin();
    for (unsigned int i = 0; i < nSize; i++)
    {
        K key;
        Unserialize(is, key);
        it = m.insert(it, key);
    }
}



/**
 * unique_ptr
 */
template<typename Stream, typename T> void
Serialize(Stream& os, const std::unique_ptr<const T>& p)
{
    Serialize(os, *p);
}

template<typename Stream, typename T>
void Unserialize(Stream& is, std::unique_ptr<const T>& p)
{
    p.reset(new T(deserialize, is));
}



/**
 * shared_ptr
 */
template<typename Stream, typename T> void
Serialize(Stream& os, const std::shared_ptr<const T>& p)
{
    Serialize(os, *p);
}

template<typename Stream, typename T>
void Unserialize(Stream& is, std::shared_ptr<const T>& p)
{
    p = std::make_shared<const T>(deserialize, is);
}

/**
 * Support for (un)serializing many things at once
 */

template <typename Stream, typename... Args>
void SerializeMany(Stream& s, const Args&... args)
{
    (::Serialize(s, args), ...);
}

template <typename Stream, typename... Args>
inline void UnserializeMany(Stream& s, Args&&... args)
{
    (::Unserialize(s, args), ...);
}

/**
 * Support for all macros providing or using the ser_action parameter of the SerializationOps method.
 */
struct ActionSerialize {
    static constexpr bool ForRead() { return false; }

    template<typename Stream, typename... Args>
    static void SerReadWriteMany(Stream& s, const Args&... args)
    {
        ::SerializeMany(s, args...);
    }

    template<typename Stream, typename Type, typename Fn>
    static void SerRead(Stream& s, Type&&, Fn&&)
    {
    }

    template<typename Stream, typename Type, typename Fn>
    static void SerWrite(Stream& s, Type&& obj, Fn&& fn)
    {
        fn(s, std::forward<Type>(obj));
    }
};
struct ActionUnserialize {
    static constexpr bool ForRead() { return true; }

    template<typename Stream, typename... Args>
    static void SerReadWriteMany(Stream& s, Args&&... args)
    {
        ::UnserializeMany(s, args...);
    }

    template<typename Stream, typename Type, typename Fn>
    static void SerRead(Stream& s, Type&& obj, Fn&& fn)
    {
        fn(s, std::forward<Type>(obj));
    }

    template<typename Stream, typename Type, typename Fn>
    static void SerWrite(Stream& s, Type&&, Fn&&)
    {
    }
};

/* ::GetSerializeSize implementations
 *
 * Computing the serialized size of objects is done through a special stream
 * object of type CSizeComputer, which only records the number of bytes written
 * to it.
 *
 * If your Serialize or SerializationOp method has non-trivial overhead for
 * serialization, it may be worthwhile to implement a specialized version for
 * CSizeComputer, which uses the s.seek() method to record bytes that would
 * be written instead.
 */
class CSizeComputer
{
protected:
    size_t nSize{0};

    const int nVersion;
public:
    explicit CSizeComputer(int nVersionIn) : nVersion(nVersionIn) {}

    void write(Span<const std::byte> src)
    {
        this->nSize += src.size();
    }

    void read(const char *psz, size_t _nSize)
    {
        // do nothing, needed by CTxOutBaseCompressor
    }

    /** Pretend _nSize bytes are written, without specifying them. */
    void seek(size_t _nSize)
    {
        this->nSize += _nSize;
    }

    template<typename T>
    CSizeComputer& operator<<(const T& obj)
    {
        ::Serialize(*this, obj);
        return (*this);
    }

    size_t size() const {
        return nSize;
    }

    int GetVersion() const { return nVersion; }
};

template<typename I>
inline void WriteVarInt(CSizeComputer &s, I n)
{
    s.seek(GetSizeOfVarInt<I>(n));
}

inline void WriteCompactSize(CSizeComputer &s, uint64_t nSize)
{
    s.seek(GetSizeOfCompactSize(nSize));
}

template <typename T>
size_t GetSerializeSize(const T& t, int nVersion = 0)
{
    return (CSizeComputer(nVersion) << t).size();
}

template <typename... T>
size_t GetSerializeSizeMany(int nVersion, const T&... t)
{
    CSizeComputer sc(nVersion);
    SerializeMany(sc, t...);
    return sc.size();
}

/** Wrapper that overrides the GetParams() function of a stream (and hides GetVersion/GetType). */
template <typename Params, typename SubStream>
class ParamsStream
{
    const Params& m_params;
    SubStream& m_substream; // private to avoid leaking version/type into serialization code that shouldn't see it

public:
    ParamsStream(const Params& params LIFETIMEBOUND, SubStream& substream LIFETIMEBOUND) : m_params{params}, m_substream{substream} {}
    template <typename U> ParamsStream& operator<<(const U& obj) { ::Serialize(*this, obj); return *this; }
    template <typename U> ParamsStream& operator>>(U&& obj) { ::Unserialize(*this, obj); return *this; }
    void write(Span<const std::byte> src) { m_substream.write(src); }
    void read(Span<std::byte> dst) { m_substream.read(dst); }
    void ignore(size_t num) { m_substream.ignore(num); }
    bool eof() const { return m_substream.eof(); }
    size_t size() const { return m_substream.size(); }
    const Params& GetParams() const { return m_params; }
    int GetVersion() = delete; // Deprecated with Params usage
    int GetType() = delete;    // Deprecated with Params usage
};

/** Wrapper that serializes objects with the specified parameters. */
template <typename Params, typename T>
class ParamsWrapper
{
    const Params& m_params;
    T& m_object;

public:
    explicit ParamsWrapper(const Params& params, T& obj) : m_params{params}, m_object{obj} {}

    template <typename Stream>
    void Serialize(Stream& s) const
    {
        ParamsStream ss{m_params, s};
        ::Serialize(ss, m_object);
    }
    template <typename Stream>
    void Unserialize(Stream& s)
    {
        ParamsStream ss{m_params, s};
        ::Unserialize(ss, m_object);
    }
};

/**
 * Return a wrapper around t that (de)serializes it with specified parameter params.
 *
 * See FORMATTER_METHODS_PARAMS for more information on serialization parameters.
 */
template <typename Params, typename T>
static auto WithParams(const Params& params, T&& t)
{
    return ParamsWrapper<Params, T>{params, t};
}

<<<<<<< HEAD
namespace part {
inline int PutVarInt(std::vector<uint8_t> &v, uint64_t i)
{
    uint8_t b = i & 0x7F;
    while ((i = i >> 7) > 0) {
        v.push_back(b | 0x80);
        b = i & 0x7F;
    }
    v.push_back(b);
    return i; // 0 == success
};

inline int PutVarInt(uint8_t *p, uint64_t i)
{
    int nBytes = 0;
    uint8_t b = i & 0x7F;
    while ((i = i >> 7) > 0) {
        *p++ = b | 0x80;
        b = i & 0x7F;
        nBytes++;
    }
    *p++ = b;
    nBytes++;
    return nBytes;
};

inline int GetVarInt(const std::vector<uint8_t> &v, size_t ofs, uint64_t &i, size_t &nB)
{
    size_t ml = v.size() - ofs;
    if (ml <= 0) {
        return 0;
    }
    const uint8_t *p = &v[ofs];
    nB = 0;
    i = p[nB++] & 0x7F;
    while (p[nB-1] & 0x80) {
        if (nB >= ml)
            return 1;
        i += ((uint64_t(p[nB]& 0x7F)) << (7*nB));
        nB++;
    }
    return 0; // 0 == success
};

inline void SetAmount(std::vector<uint8_t> &v, int64_t amount)
{
    v.resize(8);
    amount = (int64_t) htole64((uint64_t)amount);
    memcpy(v.data(), &amount, 8);
};

inline std::vector<uint8_t> VectorFromAmount(int64_t amount)
{
    std::vector<uint8_t> v(8);
    amount = (int64_t) htole64((uint64_t)amount);
    memcpy(v.data(), &amount, 8);
    return v;
};

} // namespace part
=======
/**
 * Helper macro for SerParams structs
 *
 * Allows you define SerParams instances and then apply them directly
 * to an object via function call syntax, eg:
 *
 *   constexpr SerParams FOO{....};
 *   ss << FOO(obj);
 */
#define SER_PARAMS_OPFUNC \
    template <typename T> \
    auto operator()(T&& t) const { return WithParams(*this, t); }
>>>>>>> f01416e2

#endif // BITCOIN_SERIALIZE_H<|MERGE_RESOLUTION|>--- conflicted
+++ resolved
@@ -1197,7 +1197,19 @@
     return ParamsWrapper<Params, T>{params, t};
 }
 
-<<<<<<< HEAD
+/**
+ * Helper macro for SerParams structs
+ *
+ * Allows you define SerParams instances and then apply them directly
+ * to an object via function call syntax, eg:
+ *
+ *   constexpr SerParams FOO{....};
+ *   ss << FOO(obj);
+ */
+#define SER_PARAMS_OPFUNC \
+    template <typename T> \
+    auto operator()(T&& t) const { return WithParams(*this, t); }
+
 namespace part {
 inline int PutVarInt(std::vector<uint8_t> &v, uint64_t i)
 {
@@ -1208,7 +1220,7 @@
     }
     v.push_back(b);
     return i; // 0 == success
-};
+}
 
 inline int PutVarInt(uint8_t *p, uint64_t i)
 {
@@ -1222,7 +1234,7 @@
     *p++ = b;
     nBytes++;
     return nBytes;
-};
+}
 
 inline int GetVarInt(const std::vector<uint8_t> &v, size_t ofs, uint64_t &i, size_t &nB)
 {
@@ -1240,14 +1252,14 @@
         nB++;
     }
     return 0; // 0 == success
-};
+}
 
 inline void SetAmount(std::vector<uint8_t> &v, int64_t amount)
 {
     v.resize(8);
     amount = (int64_t) htole64((uint64_t)amount);
     memcpy(v.data(), &amount, 8);
-};
+}
 
 inline std::vector<uint8_t> VectorFromAmount(int64_t amount)
 {
@@ -1255,22 +1267,8 @@
     amount = (int64_t) htole64((uint64_t)amount);
     memcpy(v.data(), &amount, 8);
     return v;
-};
+}
 
 } // namespace part
-=======
-/**
- * Helper macro for SerParams structs
- *
- * Allows you define SerParams instances and then apply them directly
- * to an object via function call syntax, eg:
- *
- *   constexpr SerParams FOO{....};
- *   ss << FOO(obj);
- */
-#define SER_PARAMS_OPFUNC \
-    template <typename T> \
-    auto operator()(T&& t) const { return WithParams(*this, t); }
->>>>>>> f01416e2
 
 #endif // BITCOIN_SERIALIZE_H