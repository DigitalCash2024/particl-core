// Copyright (c) 2009-2010 Satoshi Nakamoto
// Copyright (c) 2009-2017 The Bitcoin Core developers
// Distributed under the MIT software license, see the accompanying
// file COPYING or http://www.opensource.org/licenses/mit-license.php.

#ifndef BITCOIN_SCRIPT_SCRIPT_H
#define BITCOIN_SCRIPT_SCRIPT_H

#include <crypto/common.h>
#include <prevector.h>
#include <serialize.h>

#include <assert.h>
#include <climits>
#include <limits>
#include <stdexcept>
#include <stdint.h>
#include <string.h>
#include <string>
#include <vector>

// Maximum number of bytes pushable to the stack
static const unsigned int MAX_SCRIPT_ELEMENT_SIZE = 520;

// Maximum number of non-push operations per script
static const int MAX_OPS_PER_SCRIPT = 201;

// Maximum number of public keys per multisig
static const int MAX_PUBKEYS_PER_MULTISIG = 20;

// Maximum script length in bytes
static const int MAX_SCRIPT_SIZE = 10000;

// Maximum number of values on script interpreter stack
static const int MAX_STACK_SIZE = 1000;

// Threshold for nLockTime: below this value it is interpreted as block number,
// otherwise as UNIX timestamp.
static const unsigned int LOCKTIME_THRESHOLD = 500000000; // Tue Nov  5 00:53:20 1985 UTC

template <typename T>
std::vector<unsigned char> ToByteVector(const T& in)
{
    return std::vector<unsigned char>(in.begin(), in.end());
}

/** Script opcodes */
enum opcodetype
{
    // push value
    OP_0 = 0x00,
    OP_FALSE = OP_0,
    OP_PUSHDATA1 = 0x4c,
    OP_PUSHDATA2 = 0x4d,
    OP_PUSHDATA4 = 0x4e,
    OP_1NEGATE = 0x4f,
    OP_RESERVED = 0x50,
    OP_1 = 0x51,
    OP_TRUE=OP_1,
    OP_2 = 0x52,
    OP_3 = 0x53,
    OP_4 = 0x54,
    OP_5 = 0x55,
    OP_6 = 0x56,
    OP_7 = 0x57,
    OP_8 = 0x58,
    OP_9 = 0x59,
    OP_10 = 0x5a,
    OP_11 = 0x5b,
    OP_12 = 0x5c,
    OP_13 = 0x5d,
    OP_14 = 0x5e,
    OP_15 = 0x5f,
    OP_16 = 0x60,

    // control
    OP_NOP = 0x61,
    OP_VER = 0x62,
    OP_IF = 0x63,
    OP_NOTIF = 0x64,
    OP_VERIF = 0x65,
    OP_VERNOTIF = 0x66,
    OP_ELSE = 0x67,
    OP_ENDIF = 0x68,
    OP_VERIFY = 0x69,
    OP_RETURN = 0x6a,

    // stack ops
    OP_TOALTSTACK = 0x6b,
    OP_FROMALTSTACK = 0x6c,
    OP_2DROP = 0x6d,
    OP_2DUP = 0x6e,
    OP_3DUP = 0x6f,
    OP_2OVER = 0x70,
    OP_2ROT = 0x71,
    OP_2SWAP = 0x72,
    OP_IFDUP = 0x73,
    OP_DEPTH = 0x74,
    OP_DROP = 0x75,
    OP_DUP = 0x76,
    OP_NIP = 0x77,
    OP_OVER = 0x78,
    OP_PICK = 0x79,
    OP_ROLL = 0x7a,
    OP_ROT = 0x7b,
    OP_SWAP = 0x7c,
    OP_TUCK = 0x7d,

    // splice ops
    OP_CAT = 0x7e,
    OP_SUBSTR = 0x7f,
    OP_LEFT = 0x80,
    OP_RIGHT = 0x81,
    OP_SIZE = 0x82,

    // bit logic
    OP_INVERT = 0x83,
    OP_AND = 0x84,
    OP_OR = 0x85,
    OP_XOR = 0x86,
    OP_EQUAL = 0x87,
    OP_EQUALVERIFY = 0x88,
    OP_RESERVED1 = 0x89,
    OP_RESERVED2 = 0x8a,

    // numeric
    OP_1ADD = 0x8b,
    OP_1SUB = 0x8c,
    OP_2MUL = 0x8d,
    OP_2DIV = 0x8e,
    OP_NEGATE = 0x8f,
    OP_ABS = 0x90,
    OP_NOT = 0x91,
    OP_0NOTEQUAL = 0x92,

    OP_ADD = 0x93,
    OP_SUB = 0x94,
    OP_MUL = 0x95,
    OP_DIV = 0x96,
    OP_MOD = 0x97,
    OP_LSHIFT = 0x98,
    OP_RSHIFT = 0x99,

    OP_BOOLAND = 0x9a,
    OP_BOOLOR = 0x9b,
    OP_NUMEQUAL = 0x9c,
    OP_NUMEQUALVERIFY = 0x9d,
    OP_NUMNOTEQUAL = 0x9e,
    OP_LESSTHAN = 0x9f,
    OP_GREATERTHAN = 0xa0,
    OP_LESSTHANOREQUAL = 0xa1,
    OP_GREATERTHANOREQUAL = 0xa2,
    OP_MIN = 0xa3,
    OP_MAX = 0xa4,

    OP_WITHIN = 0xa5,

    // crypto
    OP_RIPEMD160 = 0xa6,
    OP_SHA1 = 0xa7,
    OP_SHA256 = 0xa8,
    OP_HASH160 = 0xa9,
    OP_HASH256 = 0xaa,
    OP_CODESEPARATOR = 0xab,
    OP_CHECKSIG = 0xac,
    OP_CHECKSIGVERIFY = 0xad,
    OP_CHECKMULTISIG = 0xae,
    OP_CHECKMULTISIGVERIFY = 0xaf,

    // expansion
    OP_NOP1 = 0xb0,
    OP_CHECKLOCKTIMEVERIFY = 0xb1,
    OP_NOP2 = OP_CHECKLOCKTIMEVERIFY,
    OP_CHECKSEQUENCEVERIFY = 0xb2,
    OP_NOP3 = OP_CHECKSEQUENCEVERIFY,
    OP_NOP4 = 0xb3,
    OP_NOP5 = 0xb4,
    OP_NOP6 = 0xb5,
    OP_NOP7 = 0xb6,
    OP_NOP8 = 0xb7,
    OP_NOP9 = 0xb8,
    OP_ISCOINSTAKE = OP_NOP9,
    OP_NOP10 = 0xb9,

<<<<<<< HEAD
    // template matching params
    OP_SMALLINTEGER = 0xfa,
    OP_PUBKEYS = 0xfb,
    OP_PUBKEYHASH256 = 0xfc,
    OP_PUBKEYHASH = 0xfd,
    OP_PUBKEY = 0xfe,

=======
>>>>>>> 472fe8a2
    OP_INVALIDOPCODE = 0xff,
};

// Maximum value that an opcode can be
static const unsigned int MAX_OPCODE = OP_NOP10;

const char* GetOpName(opcodetype opcode);

class scriptnum_error : public std::runtime_error
{
public:
    explicit scriptnum_error(const std::string& str) : std::runtime_error(str) {}
};

class CScriptNum
{
/**
 * Numeric opcodes (OP_1ADD, etc) are restricted to operating on 4-byte integers.
 * The semantics are subtle, though: operands must be in the range [-2^31 +1...2^31 -1],
 * but results may overflow (and are valid as long as they are not used in a subsequent
 * numeric operation). CScriptNum enforces those semantics by storing results as
 * an int64 and allowing out-of-range values to be returned as a vector of bytes but
 * throwing an exception if arithmetic is done or the result is interpreted as an integer.
 */
public:

    explicit CScriptNum(const int64_t& n)
    {
        m_value = n;
    }

    static const size_t nDefaultMaxNumSize = 4;

    explicit CScriptNum(const std::vector<unsigned char>& vch, bool fRequireMinimal,
                        const size_t nMaxNumSize = nDefaultMaxNumSize)
    {
        if (vch.size() > nMaxNumSize) {
            throw scriptnum_error("script number overflow");
        }
        if (fRequireMinimal && vch.size() > 0) {
            // Check that the number is encoded with the minimum possible
            // number of bytes.
            //
            // If the most-significant-byte - excluding the sign bit - is zero
            // then we're not minimal. Note how this test also rejects the
            // negative-zero encoding, 0x80.
            if ((vch.back() & 0x7f) == 0) {
                // One exception: if there's more than one byte and the most
                // significant bit of the second-most-significant-byte is set
                // it would conflict with the sign bit. An example of this case
                // is +-255, which encode to 0xff00 and 0xff80 respectively.
                // (big-endian).
                if (vch.size() <= 1 || (vch[vch.size() - 2] & 0x80) == 0) {
                    throw scriptnum_error("non-minimally encoded script number");
                }
            }
        }
        m_value = set_vch(vch);
    }

    inline bool operator==(const int64_t& rhs) const    { return m_value == rhs; }
    inline bool operator!=(const int64_t& rhs) const    { return m_value != rhs; }
    inline bool operator<=(const int64_t& rhs) const    { return m_value <= rhs; }
    inline bool operator< (const int64_t& rhs) const    { return m_value <  rhs; }
    inline bool operator>=(const int64_t& rhs) const    { return m_value >= rhs; }
    inline bool operator> (const int64_t& rhs) const    { return m_value >  rhs; }

    inline bool operator==(const CScriptNum& rhs) const { return operator==(rhs.m_value); }
    inline bool operator!=(const CScriptNum& rhs) const { return operator!=(rhs.m_value); }
    inline bool operator<=(const CScriptNum& rhs) const { return operator<=(rhs.m_value); }
    inline bool operator< (const CScriptNum& rhs) const { return operator< (rhs.m_value); }
    inline bool operator>=(const CScriptNum& rhs) const { return operator>=(rhs.m_value); }
    inline bool operator> (const CScriptNum& rhs) const { return operator> (rhs.m_value); }

    inline CScriptNum operator+(   const int64_t& rhs)    const { return CScriptNum(m_value + rhs);}
    inline CScriptNum operator-(   const int64_t& rhs)    const { return CScriptNum(m_value - rhs);}
    inline CScriptNum operator+(   const CScriptNum& rhs) const { return operator+(rhs.m_value);   }
    inline CScriptNum operator-(   const CScriptNum& rhs) const { return operator-(rhs.m_value);   }

    inline CScriptNum& operator+=( const CScriptNum& rhs)       { return operator+=(rhs.m_value);  }
    inline CScriptNum& operator-=( const CScriptNum& rhs)       { return operator-=(rhs.m_value);  }

    inline CScriptNum operator&(   const int64_t& rhs)    const { return CScriptNum(m_value & rhs);}
    inline CScriptNum operator&(   const CScriptNum& rhs) const { return operator&(rhs.m_value);   }

    inline CScriptNum& operator&=( const CScriptNum& rhs)       { return operator&=(rhs.m_value);  }

    inline CScriptNum operator-()                         const
    {
        assert(m_value != std::numeric_limits<int64_t>::min());
        return CScriptNum(-m_value);
    }

    inline CScriptNum& operator=( const int64_t& rhs)
    {
        m_value = rhs;
        return *this;
    }

    inline CScriptNum& operator+=( const int64_t& rhs)
    {
        assert(rhs == 0 || (rhs > 0 && m_value <= std::numeric_limits<int64_t>::max() - rhs) ||
                           (rhs < 0 && m_value >= std::numeric_limits<int64_t>::min() - rhs));
        m_value += rhs;
        return *this;
    }

    inline CScriptNum& operator-=( const int64_t& rhs)
    {
        assert(rhs == 0 || (rhs > 0 && m_value >= std::numeric_limits<int64_t>::min() + rhs) ||
                           (rhs < 0 && m_value <= std::numeric_limits<int64_t>::max() + rhs));
        m_value -= rhs;
        return *this;
    }

    inline CScriptNum& operator&=( const int64_t& rhs)
    {
        m_value &= rhs;
        return *this;
    }

    int getint() const
    {
        if (m_value > std::numeric_limits<int>::max())
            return std::numeric_limits<int>::max();
        else if (m_value < std::numeric_limits<int>::min())
            return std::numeric_limits<int>::min();
        return m_value;
    }

    int64_t getint64() const
    {
        return m_value;
    }

    std::vector<unsigned char> getvch() const
    {
        return serialize(m_value);
    }

    static std::vector<unsigned char> serialize(const int64_t& value)
    {
        if(value == 0)
            return std::vector<unsigned char>();

        std::vector<unsigned char> result;
        const bool neg = value < 0;
        uint64_t absvalue = neg ? -value : value;

        while(absvalue)
        {
            result.push_back(absvalue & 0xff);
            absvalue >>= 8;
        }

//    - If the most significant byte is >= 0x80 and the value is positive, push a
//    new zero-byte to make the significant byte < 0x80 again.

//    - If the most significant byte is >= 0x80 and the value is negative, push a
//    new 0x80 byte that will be popped off when converting to an integral.

//    - If the most significant byte is < 0x80 and the value is negative, add
//    0x80 to it, since it will be subtracted and interpreted as a negative when
//    converting to an integral.

        if (result.back() & 0x80)
            result.push_back(neg ? 0x80 : 0);
        else if (neg)
            result.back() |= 0x80;

        return result;
    }

private:
    static int64_t set_vch(const std::vector<unsigned char>& vch)
    {
      if (vch.empty())
          return 0;

      int64_t result = 0;
      for (size_t i = 0; i != vch.size(); ++i)
          result |= static_cast<int64_t>(vch[i]) << 8*i;

      // If the input vector's most significant byte is 0x80, remove it from
      // the result's msb and return a negative.
      if (vch.back() & 0x80)
          return -((int64_t)(result & ~(0x80ULL << (8 * (vch.size() - 1)))));

      return result;
    }

    int64_t m_value;
};

/**
 * We use a prevector for the script to reduce the considerable memory overhead
 *  of vectors in cases where they normally contain a small number of small elements.
 * Tests in October 2015 showed use of this reduced dbcache memory usage by 23%
 *  and made an initial sync 13% faster.
 */
typedef prevector<28, unsigned char> CScriptBase;

bool GetScriptOp(CScriptBase::const_iterator& pc, CScriptBase::const_iterator end, opcodetype& opcodeRet, std::vector<unsigned char>* pvchRet);

/** Serialized script, used inside transaction inputs and outputs */
class CScript : public CScriptBase
{
protected:
    CScript& push_int64(int64_t n)
    {
        if (n == -1 || (n >= 1 && n <= 16))
        {
            push_back(n + (OP_1 - 1));
        }
        else if (n == 0)
        {
            push_back(OP_0);
        }
        else
        {
            *this << CScriptNum::serialize(n);
        }
        return *this;
    }
public:
    CScript() { }
    CScript(const_iterator pbegin, const_iterator pend) : CScriptBase(pbegin, pend) { }
    CScript(std::vector<unsigned char>::const_iterator pbegin, std::vector<unsigned char>::const_iterator pend) : CScriptBase(pbegin, pend) { }
    CScript(const unsigned char* pbegin, const unsigned char* pend) : CScriptBase(pbegin, pend) { }

    ADD_SERIALIZE_METHODS;

    template <typename Stream, typename Operation>
    inline void SerializationOp(Stream& s, Operation ser_action) {
        READWRITEAS(CScriptBase, *this);
    }

    CScript& operator+=(const CScript& b)
    {
        reserve(size() + b.size());
        insert(end(), b.begin(), b.end());
        return *this;
    }

    friend CScript operator+(const CScript& a, const CScript& b)
    {
        CScript ret = a;
        ret += b;
        return ret;
    }

    CScript(int64_t b)        { operator<<(b); }

    explicit CScript(opcodetype b)     { operator<<(b); }
    explicit CScript(const CScriptNum& b) { operator<<(b); }
    explicit CScript(const std::vector<unsigned char>& b) { operator<<(b); }


    CScript& operator<<(int64_t b) { return push_int64(b); }

    CScript& operator<<(opcodetype opcode)
    {
        if (opcode < 0 || opcode > 0xff)
            throw std::runtime_error("CScript::operator<<(): invalid opcode");
        insert(end(), (unsigned char)opcode);
        return *this;
    }

    CScript& operator<<(const CScriptNum& b)
    {
        *this << b.getvch();
        return *this;
    }

    CScript& operator<<(const std::vector<unsigned char>& b)
    {
        if (b.size() < OP_PUSHDATA1)
        {
            insert(end(), (unsigned char)b.size());
        }
        else if (b.size() <= 0xff)
        {
            insert(end(), OP_PUSHDATA1);
            insert(end(), (unsigned char)b.size());
        }
        else if (b.size() <= 0xffff)
        {
            insert(end(), OP_PUSHDATA2);
            uint8_t _data[2];
            WriteLE16(_data, b.size());
            insert(end(), _data, _data + sizeof(_data));
        }
        else
        {
            insert(end(), OP_PUSHDATA4);
            uint8_t _data[4];
            WriteLE32(_data, b.size());
            insert(end(), _data, _data + sizeof(_data));
        }
        insert(end(), b.begin(), b.end());
        return *this;
    }

    CScript& operator<<(const CScript& b)
    {
        // I'm not sure if this should push the script or concatenate scripts.
        // If there's ever a use for pushing a script onto a script, delete this member fn
        assert(!"Warning: Pushing a CScript onto a CScript with << is probably not intended, use + to concatenate!");
        return *this;
    }


    bool GetOp(const_iterator& pc, opcodetype& opcodeRet, std::vector<unsigned char>& vchRet) const
    {
        return GetScriptOp(pc, end(), opcodeRet, &vchRet);
    }

    bool GetOp(const_iterator& pc, opcodetype& opcodeRet) const
    {
        return GetScriptOp(pc, end(), opcodeRet, nullptr);
    }


    /** Encode/decode small integers: */
    static int DecodeOP_N(opcodetype opcode)
    {
        if (opcode == OP_0)
            return 0;
        assert(opcode >= OP_1 && opcode <= OP_16);
        return (int)opcode - (int)(OP_1 - 1);
    }
    static opcodetype EncodeOP_N(int n)
    {
        assert(n >= 0 && n <= 16);
        if (n == 0)
            return OP_0;
        return (opcodetype)(OP_1+n-1);
    }

    /**
     * Pre-version-0.6, Bitcoin always counted CHECKMULTISIGs
     * as 20 sigops. With pay-to-script-hash, that changed:
     * CHECKMULTISIGs serialized in scriptSigs are
     * counted more accurately, assuming they are of the form
     *  ... OP_N CHECKMULTISIG ...
     */
    unsigned int GetSigOpCount(bool fAccurate) const;

    /**
     * Accurately count sigOps, including sigOps in
     * pay-to-script-hash transactions:
     */
    unsigned int GetSigOpCount(const CScript& scriptSig) const;

    bool IsPayToPublicKeyHash() const;
    bool IsPayToScriptHashAny() const {return IsPayToScriptHash() || IsPayToScriptHash256() || IsPayToTimeLockedScriptHash();};
    bool IsPayToScriptHash() const;
    bool MatchPayToScriptHash(size_t ofs) const;
    bool MatchPayToPublicKeyHash(size_t ofs) const;
    bool IsPayToPublicKeyHash256() const;
    bool MatchPayToPublicKeyHash256(size_t ofs) const;
    bool IsPayToScriptHash256() const;
    bool MatchPayToScriptHash256(size_t ofs) const;
    bool IsPayToTimeLockedScriptHash() const;
    bool IsPayToWitnessScriptHash() const;
    bool IsWitnessProgram(int& version, std::vector<unsigned char>& program) const;

    bool IsPayToPublicKeyHash256_CS() const;
    bool IsPayToScriptHash256_CS() const;
    bool IsPayToScriptHash_CS() const;

    /** Called by IsStandardTx and P2SH/BIP62 VerifyScript (which makes it consensus-critical). */
    bool IsPushOnly(const_iterator pc) const;
    bool IsPushOnly() const;

    /** Check if the script contains valid OP_CODES */
    bool HasValidOps() const;

    /**
     * Returns whether the script is guaranteed to fail at execution,
     * regardless of the initial stack. This allows outputs to be pruned
     * instantly when entering the UTXO set.
     */
    bool IsUnspendable() const
    {
        return (size() > 0 && *begin() == OP_RETURN) || (size() > MAX_SCRIPT_SIZE);
    }

    void clear()
    {
        // The default prevector::clear() does not release memory
        CScriptBase::clear();
        shrink_to_fit();
    }
};

struct CScriptWitness
{
    // Note that this encodes the data elements being pushed, rather than
    // encoding them as a CScript that pushes them.
    std::vector<std::vector<unsigned char> > stack;

    // Some compilers complain without a default constructor
    CScriptWitness() { }

    bool IsNull() const { return stack.empty(); }

    void SetNull() { stack.clear(); stack.shrink_to_fit(); }

    std::string ToString() const;
};

class CReserveScript
{
public:
    CScript reserveScript;
    virtual void KeepScript() {}
    CReserveScript() {}
    virtual ~CReserveScript() {}
};

#endif // BITCOIN_SCRIPT_SCRIPT_H<|MERGE_RESOLUTION|>--- conflicted
+++ resolved
@@ -182,16 +182,6 @@
     OP_ISCOINSTAKE = OP_NOP9,
     OP_NOP10 = 0xb9,
 
-<<<<<<< HEAD
-    // template matching params
-    OP_SMALLINTEGER = 0xfa,
-    OP_PUBKEYS = 0xfb,
-    OP_PUBKEYHASH256 = 0xfc,
-    OP_PUBKEYHASH = 0xfd,
-    OP_PUBKEY = 0xfe,
-
-=======
->>>>>>> 472fe8a2
     OP_INVALIDOPCODE = 0xff,
 };
 
