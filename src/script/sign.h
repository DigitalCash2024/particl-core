// Copyright (c) 2009-2010 Satoshi Nakamoto
// Copyright (c) 2009-2020 The Bitcoin Core developers
// Distributed under the MIT software license, see the accompanying
// file COPYING or http://www.opensource.org/licenses/mit-license.php.

#ifndef BITCOIN_SCRIPT_SIGN_H
#define BITCOIN_SCRIPT_SIGN_H

#include <coins.h>
#include <hash.h>
#include <pubkey.h>
#include <script/interpreter.h>
#include <script/keyorigin.h>
#include <script/standard.h>
#include <span.h>
#include <streams.h>

class CKey;
class CKeyID;
class CScript;
class CTransaction;
class SigningProvider;

struct bilingual_str;
struct CMutableTransaction;

/** Interface for signature creators. */
class BaseSignatureCreator {
public:
    virtual ~BaseSignatureCreator() {}
    virtual const BaseSignatureChecker& Checker() const =0;

    virtual bool IsParticlVersion() const { return false; }
    virtual bool IsCoinStake() const { return false; }

    /** Create a singular (non-script) signature. */
    virtual bool CreateSig(const SigningProvider& provider, std::vector<unsigned char>& vchSig, const CKeyID& keyid, const CScript& scriptCode, SigVersion sigversion) const =0;
    virtual bool CreateSchnorrSig(const SigningProvider& provider, std::vector<unsigned char>& sig, const XOnlyPubKey& pubkey, const uint256* leaf_hash, const uint256* merkle_root, SigVersion sigversion) const =0;
};

/** A signature creator for transactions. */
class MutableTransactionSignatureCreator : public BaseSignatureCreator {
    const CMutableTransaction* txTo;
    unsigned int nIn;
    int nHashType;
    std::vector<uint8_t> amount;
    const MutableTransactionSignatureChecker checker;
    const PrecomputedTransactionData* m_txdata;

public:
<<<<<<< HEAD
    MutableTransactionSignatureCreator(const CMutableTransaction* txToIn, unsigned int nInIn, const std::vector<uint8_t>& amountIn, int nHashTypeIn = SIGHASH_ALL);
    MutableTransactionSignatureCreator(const CMutableTransaction* txToIn, unsigned int nInIn, const std::vector<uint8_t>& amountIn, const PrecomputedTransactionData* txdata, int nHashTypeIn = SIGHASH_ALL);
    MutableTransactionSignatureCreator(const CMutableTransaction* txToIn, unsigned int nInIn, const CAmount& amountIn, int nHashTypeIn = SIGHASH_ALL);
    MutableTransactionSignatureCreator(const CMutableTransaction* txToIn, unsigned int nInIn, const CAmount& amountIn, const PrecomputedTransactionData* txdata, int nHashTypeIn = SIGHASH_ALL);
=======
    MutableTransactionSignatureCreator(const CMutableTransaction* txToIn, unsigned int nInIn, const CAmount& amountIn, int nHashTypeIn);
    MutableTransactionSignatureCreator(const CMutableTransaction* txToIn, unsigned int nInIn, const CAmount& amountIn, const PrecomputedTransactionData* txdata, int nHashTypeIn);
>>>>>>> 0d9fdd32
    const BaseSignatureChecker& Checker() const override { return checker; }
    bool CreateSig(const SigningProvider& provider, std::vector<unsigned char>& vchSig, const CKeyID& keyid, const CScript& scriptCode, SigVersion sigversion) const override;
    bool CreateSchnorrSig(const SigningProvider& provider, std::vector<unsigned char>& sig, const XOnlyPubKey& pubkey, const uint256* leaf_hash, const uint256* merkle_root, SigVersion sigversion) const override;

    bool IsParticlVersion() const override { return txTo && txTo->IsParticlVersion(); }
    bool IsCoinStake() const override { return txTo && txTo->IsCoinStake(); }
};

/** A signature creator that just produces 71-byte empty signatures. */
extern const BaseSignatureCreator& DUMMY_SIGNATURE_CREATOR;
/** A signature creator that just produces 72-byte empty signatures. */
extern const BaseSignatureCreator& DUMMY_MAXIMUM_SIGNATURE_CREATOR;
extern const BaseSignatureCreator& DUMMY_SIGNATURE_CREATOR_PARTICL;

typedef std::pair<CPubKey, std::vector<unsigned char>> SigPair;

// This struct contains information from a transaction input and also contains signatures for that input.
// The information contained here can be used to create a signature and is also filled by ProduceSignature
// in order to construct final scriptSigs and scriptWitnesses.
struct SignatureData {
    bool complete = false; ///< Stores whether the scriptSig and scriptWitness are complete
    bool witness = false; ///< Stores whether the input this SigData corresponds to is a witness input
    CScript scriptSig; ///< The scriptSig of an input. Contains complete signatures or the traditional partial signatures format
    CScript redeem_script; ///< The redeemScript (if any) for the input
    CScript witness_script; ///< The witnessScript (if any) for the input. witnessScripts are used in P2WSH outputs.
    CScriptWitness scriptWitness; ///< The scriptWitness of an input. Contains complete signatures or the traditional partial signatures format. scriptWitness is part of a transaction input per BIP 144.
    TaprootSpendData tr_spenddata; ///< Taproot spending data.
    std::map<CKeyID, SigPair> signatures; ///< BIP 174 style partial signatures for the input. May contain all signatures necessary for producing a final scriptSig or scriptWitness.
    std::map<CKeyID, std::pair<CPubKey, KeyOriginInfo>> misc_pubkeys;
    std::vector<unsigned char> taproot_key_path_sig; /// Schnorr signature for key path spending
    std::map<std::pair<XOnlyPubKey, uint256>, std::vector<unsigned char>> taproot_script_sigs; ///< (Partial) schnorr signatures, indexed by XOnlyPubKey and leaf_hash.
    std::vector<CKeyID> missing_pubkeys; ///< KeyIDs of pubkeys which could not be found
    std::vector<CKeyID> missing_sigs; ///< KeyIDs of pubkeys for signatures which could not be found
    uint160 missing_redeem_script; ///< ScriptID of the missing redeemScript (if any)
    uint256 missing_witness_script; ///< SHA256 of the missing witnessScript (if any)

    SignatureData() {}
    explicit SignatureData(const CScript& script) : scriptSig(script) {}
    void MergeSignatureData(SignatureData sigdata);
};

// Takes a stream and multiple arguments and serializes them as if first serialized into a vector and then into the stream
// The resulting output into the stream has the total serialized length of all of the objects followed by all objects concatenated with each other.
template<typename Stream, typename... X>
void SerializeToVector(Stream& s, const X&... args)
{
    WriteCompactSize(s, GetSerializeSizeMany(s.GetVersion(), args...));
    SerializeMany(s, args...);
}

// Takes a stream and multiple arguments and unserializes them first as a vector then each object individually in the order provided in the arguments
template<typename Stream, typename... X>
void UnserializeFromVector(Stream& s, X&... args)
{
    size_t expected_size = ReadCompactSize(s);
    size_t remaining_before = s.size();
    UnserializeMany(s, args...);
    size_t remaining_after = s.size();
    if (remaining_after + expected_size != remaining_before) {
        throw std::ios_base::failure("Size of value was not the stated size");
    }
}

// Deserialize HD keypaths into a map
template<typename Stream>
void DeserializeHDKeypaths(Stream& s, const std::vector<unsigned char>& key, std::map<CPubKey, KeyOriginInfo>& hd_keypaths)
{
    // Make sure that the key is the size of pubkey + 1
    if (key.size() != CPubKey::SIZE + 1 && key.size() != CPubKey::COMPRESSED_SIZE + 1) {
        throw std::ios_base::failure("Size of key was not the expected size for the type BIP32 keypath");
    }
    // Read in the pubkey from key
    CPubKey pubkey(key.begin() + 1, key.end());
    if (!pubkey.IsFullyValid()) {
       throw std::ios_base::failure("Invalid pubkey");
    }
    if (hd_keypaths.count(pubkey) > 0) {
        throw std::ios_base::failure("Duplicate Key, pubkey derivation path already provided");
    }

    // Read in key path
    uint64_t value_len = ReadCompactSize(s);
    if (value_len % 4 || value_len == 0) {
        throw std::ios_base::failure("Invalid length for HD key path");
    }

    KeyOriginInfo keypath;
    s >> keypath.fingerprint;
    for (unsigned int i = 4; i < value_len; i += sizeof(uint32_t)) {
        uint32_t index;
        s >> index;
        keypath.path.push_back(index);
    }

    // Add to map
    hd_keypaths.emplace(pubkey, std::move(keypath));
}

// Serialize HD keypaths to a stream from a map
template<typename Stream>
void SerializeHDKeypaths(Stream& s, const std::map<CPubKey, KeyOriginInfo>& hd_keypaths, uint8_t type)
{
    for (auto keypath_pair : hd_keypaths) {
        if (!keypath_pair.first.IsValid()) {
            throw std::ios_base::failure("Invalid CPubKey being serialized");
        }
        SerializeToVector(s, type, MakeSpan(keypath_pair.first));
        WriteCompactSize(s, (keypath_pair.second.path.size() + 1) * sizeof(uint32_t));
        s << keypath_pair.second.fingerprint;
        for (const auto& path : keypath_pair.second.path) {
            s << path;
        }
    }
}

/** Produce a script signature using a generic signature creator. */
bool ProduceSignature(const SigningProvider& provider, const BaseSignatureCreator& creator, const CScript& scriptPubKey, SignatureData& sigdata);

/** Produce a script signature for a transaction. */
bool SignSignature(const SigningProvider &provider, const CScript& fromPubKey, CMutableTransaction& txTo, unsigned int nIn, const std::vector<uint8_t>& amount, int nHashType);
bool SignSignature(const SigningProvider &provider, const CScript& fromPubKey, CMutableTransaction& txTo, unsigned int nIn, CAmount amount, int nHashType);
bool SignSignature(const SigningProvider &provider, const CTransaction& txFrom, CMutableTransaction& txTo, unsigned int nIn, int nHashType);

/** Extract signature data from a transaction input, and insert it. */
SignatureData DataFromTransaction(const CMutableTransaction& tx, unsigned int nIn, const CTxOut& txout);
SignatureData DataFromTransaction(const CMutableTransaction& tx, unsigned int nIn, const std::vector<uint8_t> &amount, const CScript &scriptPubKey);
void UpdateInput(CTxIn& input, const SignatureData& data);

/* Check whether we know how to sign for an output like this, assuming we
 * have all private keys. While this function does not need private keys, the passed
 * provider is used to look up public keys and redeemscripts by hash.
 * Solvability is unrelated to whether we consider this output to be ours. */
bool IsSolvable(const SigningProvider& provider, const CScript& script);

/** Check whether a scriptPubKey is known to be segwit. */
bool IsSegWitOutput(const SigningProvider& provider, const CScript& script);

/** Sign the CMutableTransaction */
bool SignTransaction(CMutableTransaction& mtx, const SigningProvider* provider, const std::map<COutPoint, Coin>& coins, int sighash, std::map<int, bilingual_str>& input_errors);

#endif // BITCOIN_SCRIPT_SIGN_H<|MERGE_RESOLUTION|>--- conflicted
+++ resolved
@@ -48,15 +48,10 @@
     const PrecomputedTransactionData* m_txdata;
 
 public:
-<<<<<<< HEAD
     MutableTransactionSignatureCreator(const CMutableTransaction* txToIn, unsigned int nInIn, const std::vector<uint8_t>& amountIn, int nHashTypeIn = SIGHASH_ALL);
-    MutableTransactionSignatureCreator(const CMutableTransaction* txToIn, unsigned int nInIn, const std::vector<uint8_t>& amountIn, const PrecomputedTransactionData* txdata, int nHashTypeIn = SIGHASH_ALL);
-    MutableTransactionSignatureCreator(const CMutableTransaction* txToIn, unsigned int nInIn, const CAmount& amountIn, int nHashTypeIn = SIGHASH_ALL);
-    MutableTransactionSignatureCreator(const CMutableTransaction* txToIn, unsigned int nInIn, const CAmount& amountIn, const PrecomputedTransactionData* txdata, int nHashTypeIn = SIGHASH_ALL);
-=======
+    MutableTransactionSignatureCreator(const CMutableTransaction* txToIn, unsigned int nInIn, const std::vector<uint8_t>& amountIn, const PrecomputedTransactionData* txdata, int nHashTypeIn);
     MutableTransactionSignatureCreator(const CMutableTransaction* txToIn, unsigned int nInIn, const CAmount& amountIn, int nHashTypeIn);
     MutableTransactionSignatureCreator(const CMutableTransaction* txToIn, unsigned int nInIn, const CAmount& amountIn, const PrecomputedTransactionData* txdata, int nHashTypeIn);
->>>>>>> 0d9fdd32
     const BaseSignatureChecker& Checker() const override { return checker; }
     bool CreateSig(const SigningProvider& provider, std::vector<unsigned char>& vchSig, const CKeyID& keyid, const CScript& scriptCode, SigVersion sigversion) const override;
     bool CreateSchnorrSig(const SigningProvider& provider, std::vector<unsigned char>& sig, const XOnlyPubKey& pubkey, const uint256* leaf_hash, const uint256* merkle_root, SigVersion sigversion) const override;
