// Copyright (c) 2009-2010 Satoshi Nakamoto
// Copyright (c) 2009-2020 The Bitcoin Core developers
// Distributed under the MIT software license, see the accompanying
// file COPYING or http://www.opensource.org/licenses/mit-license.php.

#ifndef BITCOIN_SCRIPT_STANDARD_H
#define BITCOIN_SCRIPT_STANDARD_H

#include <pubkey.h>
#include <script/interpreter.h>
#include <uint256.h>
#include <util/hash_type.h>

#include <map>
#include <string>
#include <variant>

static const bool DEFAULT_ACCEPT_DATACARRIER = true;

class CKeyID;
class CScript;
class CStealthAddress;
struct CExtPubKey;
struct ScriptHash;

/** A reference to a CScript: the Hash160 of its serialization (see script.h) */
class CScriptID : public BaseHash<uint160>
{
public:
    CScriptID() : BaseHash() {}
    explicit CScriptID(const CScript& in);

    bool Set(const uint256& in);
    explicit CScriptID(const uint160& in) : BaseHash(in) {}
    explicit CScriptID(const ScriptHash& in);
};

class CScriptID256 : public uint256
{
public:
    CScriptID256() : uint256() {}
    explicit CScriptID256(const uint256& in) : uint256(in) {}

    bool Set(const CScript& in);
};

/**
 * Default setting for nMaxDatacarrierBytes. 80 bytes of data, +1 for OP_RETURN,
 * +2 for the pushdata opcodes.
 */
static const unsigned int MAX_OP_RETURN_RELAY = 83;

/**
 * A data carrying output is an unspendable output containing data. The script
 * type is designated as TxoutType::NULL_DATA.
 */
extern bool fAcceptDatacarrier;

/** Maximum size of TxoutType::NULL_DATA scripts that this node considers standard. */
extern unsigned nMaxDatacarrierBytes;

/**
 * Mandatory script verification flags that all new blocks must comply with for
 * them to be valid. (but old blocks may not comply with) Currently just P2SH,
 * but in the future other flags may be added.
 *
 * Failing one of these tests may trigger a DoS ban - see CheckInputScripts() for
 * details.
 */
static const unsigned int MANDATORY_SCRIPT_VERIFY_FLAGS = SCRIPT_VERIFY_P2SH;

enum class TxoutType {
    NONSTANDARD,
    // 'standard' transaction types:
    PUBKEY,
    PUBKEYHASH,
    SCRIPTHASH,
    MULTISIG,
    NULL_DATA, //!< unspendable OP_RETURN script that carries data
    WITNESS_V0_SCRIPTHASH,
    WITNESS_V0_KEYHASH,
    WITNESS_V1_TAPROOT,
    WITNESS_UNKNOWN, //!< Only for Witness versions not already defined above

    SCRIPTHASH256,
    PUBKEYHASH256,

    TIMELOCKED_SCRIPTHASH,
    TIMELOCKED_SCRIPTHASH256,
    TIMELOCKED_PUBKEYHASH,
    TIMELOCKED_PUBKEYHASH256,
    TIMELOCKED_MULTISIG,
};

class CNoDestination {
public:
    friend bool operator==(const CNoDestination &a, const CNoDestination &b) { return true; }
    friend bool operator<(const CNoDestination &a, const CNoDestination &b) { return true; }
};

struct PKHash : public BaseHash<uint160>
{
    PKHash() : BaseHash() {}
    explicit PKHash(const uint160& hash) : BaseHash(hash) {}
    explicit PKHash(const CPubKey& pubkey);
    explicit PKHash(const CKeyID& pubkey_id);
};
CKeyID ToKeyID(const PKHash& key_hash);

struct WitnessV0KeyHash;
struct ScriptHash : public BaseHash<uint160>
{
    ScriptHash() : BaseHash() {}
    // These don't do what you'd expect.
    // Use ScriptHash(GetScriptForDestination(...)) instead.
    explicit ScriptHash(const WitnessV0KeyHash& hash) = delete;
    explicit ScriptHash(const PKHash& hash) = delete;

    explicit ScriptHash(const uint160& hash) : BaseHash(hash) {}
    explicit ScriptHash(const CScript& script);
    explicit ScriptHash(const CScriptID& script);
};

struct WitnessV0ScriptHash : public BaseHash<uint256>
{
    WitnessV0ScriptHash() : BaseHash() {}
    explicit WitnessV0ScriptHash(const uint256& hash) : BaseHash(hash) {}
    explicit WitnessV0ScriptHash(const CScript& script);
};

struct WitnessV0KeyHash : public BaseHash<uint160>
{
    WitnessV0KeyHash() : BaseHash() {}
    explicit WitnessV0KeyHash(const uint160& hash) : BaseHash(hash) {}
    explicit WitnessV0KeyHash(const CPubKey& pubkey);
    explicit WitnessV0KeyHash(const PKHash& pubkey_hash);
};
CKeyID ToKeyID(const WitnessV0KeyHash& key_hash);

struct WitnessV1Taproot : public XOnlyPubKey
{
    WitnessV1Taproot() : XOnlyPubKey() {}
    explicit WitnessV1Taproot(const XOnlyPubKey& xpk) : XOnlyPubKey(xpk) {}
};

//! CTxDestination subtype to encode any future Witness version
struct WitnessUnknown
{
    unsigned int version;
    unsigned int length;
    unsigned char program[40];

    friend bool operator==(const WitnessUnknown& w1, const WitnessUnknown& w2) {
        if (w1.version != w2.version) return false;
        if (w1.length != w2.length) return false;
        return std::equal(w1.program, w1.program + w1.length, w2.program);
    }

    friend bool operator<(const WitnessUnknown& w1, const WitnessUnknown& w2) {
        if (w1.version < w2.version) return true;
        if (w1.version > w2.version) return false;
        if (w1.length < w2.length) return true;
        if (w1.length > w2.length) return false;
        return std::lexicographical_compare(w1.program, w1.program + w1.length, w2.program, w2.program + w2.length);
    }
};

/**
 * A txout script template with a specific destination. It is either:
 *  * CNoDestination: no destination set
 *  * PKHash: TxoutType::PUBKEYHASH destination (P2PKH)
 *  * ScriptHash: TxoutType::SCRIPTHASH destination (P2SH)
 *  * WitnessV0ScriptHash: TxoutType::WITNESS_V0_SCRIPTHASH destination (P2WSH)
 *  * WitnessV0KeyHash: TxoutType::WITNESS_V0_KEYHASH destination (P2WPKH)
 *  * WitnessV1Taproot: TxoutType::WITNESS_V1_TAPROOT destination (P2TR)
 *  * WitnessUnknown: TxoutType::WITNESS_UNKNOWN destination (P2W???)
 *  A CTxDestination is the internal data type encoded in a bitcoin address
 */
using CTxDestination = std::variant<CNoDestination, PKHash, ScriptHash, WitnessV0ScriptHash, WitnessV0KeyHash, WitnessV1Taproot, WitnessUnknown,
    CStealthAddress, CExtPubKey, CKeyID256, CScriptID256>;

enum DI {
    _CNoDestination = 0,
    _PKHash,
    _ScriptHash,
    _WitnessV0ScriptHash,
    _WitnessV0KeyHash,
    _WitnessV1Taproot,
    _WitnessUnknown,
    _CStealthAddress,
    _CExtPubKey,
    _CKeyID256,
    _CScriptID256
};

/** Check whether a CTxDestination is a CNoDestination. */
bool IsValidDestination(const CTxDestination& dest);

/** Get the name of a TxoutType as a string */
std::string GetTxnOutputType(TxoutType t);

/**
 * Parse a scriptPubKey and identify script type for standard scripts. If
 * successful, returns script type and parsed pubkeys or hashes, depending on
 * the type. For example, for a P2SH script, vSolutionsRet will contain the
 * script hash, for P2PKH it will contain the key hash, etc.
 *
 * @param[in]   scriptPubKey   Script to parse
 * @param[out]  vSolutionsRet  Vector of parsed pubkeys and hashes
 * @return                     The script type. TxoutType::NONSTANDARD represents a failed solve.
 */
TxoutType Solver(const CScript& scriptPubKey, std::vector<std::vector<unsigned char>>& vSolutionsRet);

/**
 * Parse a standard scriptPubKey for the destination address. Assigns result to
 * the addressRet parameter and returns true if successful. For multisig
 * scripts, instead use ExtractDestinations. Currently only works for P2PK,
 * P2PKH, P2SH, P2WPKH, and P2WSH scripts.
 */
bool ExtractDestination(const CScript& scriptPubKey, CTxDestination& addressRet);

/**
 * Parse a standard scriptPubKey with one or more destination addresses. For
 * multisig scripts, this populates the addressRet vector with the pubkey IDs
 * and nRequiredRet with the n required to spend. For other destinations,
 * addressRet is populated with a single value and nRequiredRet is set to 1.
 * Returns true if successful.
 *
 * Note: this function confuses destinations (a subset of CScripts that are
 * encodable as an address) with key identifiers (of keys involved in a
 * CScript), and its use should be phased out.
 *
 * TODO: from v23 ("addresses" and "reqSigs" deprecated) "ExtractDestinations" should be removed
 */
bool ExtractDestinations(const CScript& scriptPubKey, TxoutType& typeRet, std::vector<CTxDestination>& addressRet, int& nRequiredRet);

/**
 * Generate a Bitcoin scriptPubKey for the given CTxDestination. Returns a P2PKH
 * script for a CKeyID destination, a P2SH script for a CScriptID, and an empty
 * script for CNoDestination.
 */
CScript GetScriptForDestination(const CTxDestination& dest);

/** Generate a P2PK script for the given pubkey. */
CScript GetScriptForRawPubKey(const CPubKey& pubkey);

/** Generate a multisig script. */
CScript GetScriptForMultisig(int nRequired, const std::vector<CPubKey>& keys);

struct ShortestVectorFirstComparator
{
    bool operator()(const std::vector<unsigned char>& a, const std::vector<unsigned char>& b) const
    {
        if (a.size() < b.size()) return true;
        if (a.size() > b.size()) return false;
        return a < b;
    }
};

struct TaprootSpendData
{
    /** The BIP341 internal key. */
    XOnlyPubKey internal_key;
    /** The Merkle root of the script tree (0 if no scripts). */
    uint256 merkle_root;
    /** Map from (script, leaf_version) to (sets of) control blocks.
     *  The control blocks are sorted by size, so that the signing logic can
     *  easily prefer the cheapest one. */
    std::map<std::pair<CScript, int>, std::set<std::vector<unsigned char>, ShortestVectorFirstComparator>> scripts;
    /** Merge other TaprootSpendData (for the same scriptPubKey) into this. */
    void Merge(TaprootSpendData other);
};

/** Utility class to construct Taproot outputs from internal key and script tree. */
class TaprootBuilder
{
private:
    /** Information about a tracked leaf in the Merkle tree. */
    struct LeafInfo
    {
        CScript script;                      //!< The script.
        int leaf_version;                    //!< The leaf version for that script.
        std::vector<uint256> merkle_branch;  //!< The hashing partners above this leaf.
    };

    /** Information associated with a node in the Merkle tree. */
    struct NodeInfo
    {
        /** Merkle hash of this node. */
        uint256 hash;
        /** Tracked leaves underneath this node (either from the node itself, or its children).
         *  The merkle_branch field for each is the partners to get to *this* node. */
        std::vector<LeafInfo> leaves;
    };
    /** Whether the builder is in a valid state so far. */
    bool m_valid = true;

    /** The current state of the builder.
     *
     * For each level in the tree, one NodeInfo object may be present. m_branch[0]
     * is information about the root; further values are for deeper subtrees being
     * explored.
     *
     * For every right branch taken to reach the position we're currently
     * working in, there will be a (non-nullopt) entry in m_branch corresponding
     * to the left branch at that level.
     *
     * For example, imagine this tree:     - N0 -
     *                                    /      \
     *                                   N1      N2
     *                                  /  \    /  \
     *                                 A    B  C   N3
     *                                            /  \
     *                                           D    E
     *
     * Initially, m_branch is empty. After processing leaf A, it would become
     * {nullopt, nullopt, A}. When processing leaf B, an entry at level 2 already
     * exists, and it would thus be combined with it to produce a level 1 one,
     * resulting in {nullopt, N1}. Adding C and D takes us to {nullopt, N1, C}
     * and {nullopt, N1, C, D} respectively. When E is processed, it is combined
     * with D, and then C, and then N1, to produce the root, resulting in {N0}.
     *
     * This structure allows processing with just O(log n) overhead if the leaves
     * are computed on the fly.
     *
     * As an invariant, there can never be nullopt entries at the end. There can
     * also not be more than 128 entries (as that would mean more than 128 levels
     * in the tree). The depth of newly added entries will always be at least
     * equal to the current size of m_branch (otherwise it does not correspond
     * to a depth-first traversal of a tree). m_branch is only empty if no entries
     * have ever be processed. m_branch having length 1 corresponds to being done.
     */
    std::vector<std::optional<NodeInfo>> m_branch;

    XOnlyPubKey m_internal_key;  //!< The internal key, set when finalizing.
    XOnlyPubKey m_output_key;    //!< The output key, computed when finalizing.
    bool m_parity;               //!< The tweak parity, computed when finalizing.

    /** Combine information about a parent Merkle tree node from its child nodes. */
    static NodeInfo Combine(NodeInfo&& a, NodeInfo&& b);
    /** Insert information about a node at a certain depth, and propagate information up. */
    void Insert(NodeInfo&& node, int depth);

public:
    /** Add a new script at a certain depth in the tree. Add() operations must be called
     *  in depth-first traversal order of binary tree. If track is true, it will be included in
     *  the GetSpendData() output. */
    TaprootBuilder& Add(int depth, const CScript& script, int leaf_version, bool track = true);
    /** Like Add(), but for a Merkle node with a given hash to the tree. */
    TaprootBuilder& AddOmitted(int depth, const uint256& hash);
    /** Finalize the construction. Can only be called when IsComplete() is true.
        internal_key.IsFullyValid() must be true. */
    TaprootBuilder& Finalize(const XOnlyPubKey& internal_key);

    /** Return true if so far all input was valid. */
    bool IsValid() const { return m_valid; }
    /** Return whether there were either no leaves, or the leaves form a Huffman tree. */
    bool IsComplete() const { return m_valid && (m_branch.size() == 0 || (m_branch.size() == 1 && m_branch[0].has_value())); }
    /** Compute scriptPubKey (after Finalize()). */
    WitnessV1Taproot GetOutput();
    /** Check if a list of depths is legal (will lead to IsComplete()). */
    static bool ValidDepths(const std::vector<int>& depths);
    /** Compute spending data (after Finalize()). */
    TaprootSpendData GetSpendData() const;
};

<<<<<<< HEAD
namespace particl {
TxoutType ToTxoutType(uint8_t type_byte);
uint8_t FromTxoutType(TxoutType type_class);
bool ExtractStakingKeyID(const CScript &scriptPubKey, CKeyID &keyID);
}
=======
/** Given a TaprootSpendData and the output key, reconstruct its script tree.
 *
 * If the output doesn't match the spenddata, or if the data in spenddata is incomplete,
 * std::nullopt is returned. Otherwise, a vector of (depth, script, leaf_ver) tuples is
 * returned, corresponding to a depth-first traversal of the script tree.
 */
std::optional<std::vector<std::tuple<int, CScript, int>>> InferTaprootTree(const TaprootSpendData& spenddata, const XOnlyPubKey& output);
>>>>>>> 7317e14a

#endif // BITCOIN_SCRIPT_STANDARD_H<|MERGE_RESOLUTION|>--- conflicted
+++ resolved
@@ -364,20 +364,18 @@
     TaprootSpendData GetSpendData() const;
 };
 
-<<<<<<< HEAD
+/** Given a TaprootSpendData and the output key, reconstruct its script tree.
+ *
+ * If the output doesn't match the spenddata, or if the data in spenddata is incomplete,
+ * std::nullopt is returned. Otherwise, a vector of (depth, script, leaf_ver) tuples is
+ * returned, corresponding to a depth-first traversal of the script tree.
+ */
+std::optional<std::vector<std::tuple<int, CScript, int>>> InferTaprootTree(const TaprootSpendData& spenddata, const XOnlyPubKey& output);
+
 namespace particl {
 TxoutType ToTxoutType(uint8_t type_byte);
 uint8_t FromTxoutType(TxoutType type_class);
 bool ExtractStakingKeyID(const CScript &scriptPubKey, CKeyID &keyID);
 }
-=======
-/** Given a TaprootSpendData and the output key, reconstruct its script tree.
- *
- * If the output doesn't match the spenddata, or if the data in spenddata is incomplete,
- * std::nullopt is returned. Otherwise, a vector of (depth, script, leaf_ver) tuples is
- * returned, corresponding to a depth-first traversal of the script tree.
- */
-std::optional<std::vector<std::tuple<int, CScript, int>>> InferTaprootTree(const TaprootSpendData& spenddata, const XOnlyPubKey& output);
->>>>>>> 7317e14a
 
 #endif // BITCOIN_SCRIPT_STANDARD_H