--- conflicted
+++ resolved
@@ -132,24 +132,6 @@
 enum class TxoutType {
     NONSTANDARD,
     // 'standard' transaction types:
-<<<<<<< HEAD
-    TX_PUBKEY,
-    TX_PUBKEYHASH,
-    TX_SCRIPTHASH,
-    TX_MULTISIG,
-    TX_NULL_DATA, //!< unspendable OP_RETURN script that carries data
-    TX_WITNESS_V0_SCRIPTHASH,
-    TX_WITNESS_V0_KEYHASH,
-    TX_WITNESS_UNKNOWN, //!< Only for Witness versions not already defined above
-
-    TX_SCRIPTHASH256,
-    TX_PUBKEYHASH256,
-    TX_TIMELOCKED_SCRIPTHASH,
-    TX_TIMELOCKED_SCRIPTHASH256,
-    TX_TIMELOCKED_PUBKEYHASH,
-    TX_TIMELOCKED_PUBKEYHASH256,
-    TX_TIMELOCKED_MULTISIG,
-=======
     PUBKEY,
     PUBKEYHASH,
     SCRIPTHASH,
@@ -158,7 +140,14 @@
     WITNESS_V0_SCRIPTHASH,
     WITNESS_V0_KEYHASH,
     WITNESS_UNKNOWN, //!< Only for Witness versions not already defined above
->>>>>>> 31bdd866
+
+    SCRIPTHASH256,
+    PUBKEYHASH256,
+    TIMELOCKED_SCRIPTHASH,
+    TIMELOCKED_SCRIPTHASH256,
+    TIMELOCKED_PUBKEYHASH,
+    TIMELOCKED_PUBKEYHASH256,
+    TIMELOCKED_MULTISIG,
 };
 
 class CNoDestination {
@@ -305,4 +294,9 @@
  */
 CScript GetScriptForWitness(const CScript& redeemscript);
 
+// Particl
+TxoutType ToTxoutType(uint8_t type_byte);
+uint8_t FromTxoutType(TxoutType type_class);
+
+
 #endif // BITCOIN_SCRIPT_STANDARD_H