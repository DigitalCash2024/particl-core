// Copyright (c) 2009-2010 Satoshi Nakamoto
// Copyright (c) 2009-2020 The Bitcoin Core developers
// Distributed under the MIT software license, see the accompanying
// file COPYING or http://www.opensource.org/licenses/mit-license.php.

#include <script/standard.h>

#include <crypto/sha256.h>
#include <pubkey.h>
#include <script/script.h>

#include <string>

#include <key/extkey.h>
#include <key/stealth.h>

typedef std::vector<unsigned char> valtype;

bool fAcceptDatacarrier = DEFAULT_ACCEPT_DATACARRIER;
unsigned nMaxDatacarrierBytes = MAX_OP_RETURN_RELAY;

CScriptID::CScriptID(const CScript& in) : BaseHash(Hash160(in)) {}
CScriptID::CScriptID(const ScriptHash& in) : BaseHash(static_cast<uint160>(in)) {}

bool CScriptID::Set(const uint256& in)
{
    CRIPEMD160().Write(in.begin(), 32).Finalize(this->begin());
    return true;
};

bool CScriptID256::Set(const CScript& in)
{
    *this = CScriptID256(HashSha256(in.begin(), in.end()));
    return true;
};

ScriptHash::ScriptHash(const CScript& in) : BaseHash(Hash160(in)) {}
ScriptHash::ScriptHash(const CScriptID& in) : BaseHash(static_cast<uint160>(in)) {}

PKHash::PKHash(const CPubKey& pubkey) : BaseHash(pubkey.GetID()) {}
PKHash::PKHash(const CKeyID& pubkey_id) : BaseHash(pubkey_id) {}

WitnessV0KeyHash::WitnessV0KeyHash(const CPubKey& pubkey) : BaseHash(pubkey.GetID()) {}
WitnessV0KeyHash::WitnessV0KeyHash(const PKHash& pubkey_hash) : BaseHash(static_cast<uint160>(pubkey_hash)) {}

CKeyID ToKeyID(const PKHash& key_hash)
{
    return CKeyID{static_cast<uint160>(key_hash)};
}

CKeyID ToKeyID(const WitnessV0KeyHash& key_hash)
{
    return CKeyID{static_cast<uint160>(key_hash)};
}

WitnessV0ScriptHash::WitnessV0ScriptHash(const CScript& in)
{
    CSHA256().Write(in.data(), in.size()).Finalize(begin());
}

std::string GetTxnOutputType(TxoutType t)
{
    switch (t) {
    case TxoutType::NONSTANDARD: return "nonstandard";
    case TxoutType::PUBKEY: return "pubkey";
    case TxoutType::PUBKEYHASH: return "pubkeyhash";
    case TxoutType::SCRIPTHASH: return "scripthash";
    case TxoutType::MULTISIG: return "multisig";
    case TxoutType::NULL_DATA: return "nulldata";
    case TxoutType::WITNESS_V0_KEYHASH: return "witness_v0_keyhash";
    case TxoutType::WITNESS_V0_SCRIPTHASH: return "witness_v0_scripthash";
    case TxoutType::WITNESS_V1_TAPROOT: return "witness_v1_taproot";
    case TxoutType::WITNESS_UNKNOWN: return "witness_unknown";

    case TxoutType::SCRIPTHASH256: return "scripthash256";
    case TxoutType::PUBKEYHASH256: return "pubkeyhash256";
    case TxoutType::TIMELOCKED_SCRIPTHASH: return "timelocked_scripthash";
    case TxoutType::TIMELOCKED_SCRIPTHASH256: return "timelocked_scripthash256";
    case TxoutType::TIMELOCKED_PUBKEYHASH: return "timelocked_pubkeyhash";
    case TxoutType::TIMELOCKED_PUBKEYHASH256: return "timelocked_pubkeyhash256";
    case TxoutType::TIMELOCKED_MULTISIG: return "timelocked_multisig";
    } // no default case, so the compiler can warn about missing cases
    assert(false);
}

static bool MatchPayToPubkey(const CScript& script, valtype& pubkey)
{
    if (script.size() == CPubKey::SIZE + 2 && script[0] == CPubKey::SIZE && script.back() == OP_CHECKSIG) {
        pubkey = valtype(script.begin() + 1, script.begin() + CPubKey::SIZE + 1);
        return CPubKey::ValidSize(pubkey);
    }
    if (script.size() == CPubKey::COMPRESSED_SIZE + 2 && script[0] == CPubKey::COMPRESSED_SIZE && script.back() == OP_CHECKSIG) {
        pubkey = valtype(script.begin() + 1, script.begin() + CPubKey::COMPRESSED_SIZE + 1);
        return CPubKey::ValidSize(pubkey);
    }
    return false;
}

static bool MatchPayToPubkeyHash(const CScript& script, valtype& pubkeyhash)
{
    if (script.size() == 25 && script[0] == OP_DUP && script[1] == OP_HASH160 && script[2] == 20 && script[23] == OP_EQUALVERIFY && script[24] == OP_CHECKSIG) {
        pubkeyhash = valtype(script.begin () + 3, script.begin() + 23);
        return true;
    }
    return false;
}

static bool MatchPayToPubkeyHash256(const CScript& script, valtype& pubkeyhash)
{
    if (!script.IsPayToPublicKeyHash256())
        return false;
    pubkeyhash = valtype(script.begin () + 3, script.begin() + 35);
    return true;
}


/** Test for "small positive integer" script opcodes - OP_1 through OP_16. */
static constexpr bool IsSmallInteger(opcodetype opcode)
{
    return opcode >= OP_1 && opcode <= OP_16;
}

static bool MatchMultisig(const CScript& script, unsigned int& required, std::vector<valtype>& pubkeys)
{
    opcodetype opcode;
    valtype data;
    CScript::const_iterator it = script.begin();
    if (script.size() < 1 || script.back() != OP_CHECKMULTISIG) return false;

    if (!script.GetOp(it, opcode, data) || !IsSmallInteger(opcode)) return false;
    required = CScript::DecodeOP_N(opcode);
    while (script.GetOp(it, opcode, data) && CPubKey::ValidSize(data)) {
        pubkeys.emplace_back(std::move(data));
    }
    if (!IsSmallInteger(opcode)) return false;
    unsigned int keys = CScript::DecodeOP_N(opcode);
    if (pubkeys.size() != keys || keys < required) return false;
    return (it + 1 == script.end());
}

TxoutType Solver(const CScript& scriptPubKeyIn, std::vector<std::vector<unsigned char>>& vSolutionsRet)
{
    vSolutionsRet.clear();

    opcodetype opcode;
    std::vector<unsigned char> vch1;
    CScript::const_iterator pc1 = scriptPubKeyIn.begin();
    size_t k;
    for (k = 0; k < 3; ++k) {
        if (!scriptPubKeyIn.GetOp(pc1, opcode, vch1)) {
            break;
        }
        if (k == 0) {
            if (0 <= opcode && opcode <= OP_PUSHDATA4) {
            } else {
                break;
            }
        } else
        if (k == 1) {
            if (opcode != OP_CHECKLOCKTIMEVERIFY
                && opcode != OP_CHECKSEQUENCEVERIFY) {
                break;
            }
        } else
        if (k == 2) {
             if (opcode != OP_DROP) {
                break;
            }
        }
    }
    bool fIsTimeLocked = k == 3;

    CScript scriptPubKeyTemp;
    if (fIsTimeLocked) {
        scriptPubKeyTemp.insert(scriptPubKeyTemp.end(), pc1, scriptPubKeyIn.end());
    }
    const CScript& scriptPubKey = !fIsTimeLocked ? scriptPubKeyIn : scriptPubKeyTemp;

    // Shortcut for pay-to-script-hash, which are more constrained than the other types:
    // it is always OP_HASH160 20 [20 byte hash] OP_EQUAL
    if (scriptPubKey.IsPayToScriptHash()) {
        std::vector<unsigned char> hashBytes(scriptPubKey.begin()+2, scriptPubKey.begin()+22);
        vSolutionsRet.push_back(hashBytes);
        return fIsTimeLocked ? TxoutType::TIMELOCKED_SCRIPTHASH : TxoutType::SCRIPTHASH;
    }

    if (scriptPubKey.IsPayToScriptHash256()) {
        std::vector<unsigned char> hashBytes(scriptPubKey.begin()+2, scriptPubKey.begin()+34);
        vSolutionsRet.push_back(hashBytes);
        return fIsTimeLocked ? TxoutType::TIMELOCKED_SCRIPTHASH256 : TxoutType::SCRIPTHASH256;
    }

    int witnessversion;
    std::vector<unsigned char> witnessprogram;
    if (scriptPubKey.IsWitnessProgram(witnessversion, witnessprogram)) {
        if (witnessversion == 0 && witnessprogram.size() == WITNESS_V0_KEYHASH_SIZE) {
            vSolutionsRet.push_back(witnessprogram);
            return TxoutType::WITNESS_V0_KEYHASH;
        }
        if (witnessversion == 0 && witnessprogram.size() == WITNESS_V0_SCRIPTHASH_SIZE) {
            vSolutionsRet.push_back(witnessprogram);
            return TxoutType::WITNESS_V0_SCRIPTHASH;
        }
        if (witnessversion == 1 && witnessprogram.size() == WITNESS_V1_TAPROOT_SIZE) {
            vSolutionsRet.push_back(std::vector<unsigned char>{(unsigned char)witnessversion});
            vSolutionsRet.push_back(std::move(witnessprogram));
            return TxoutType::WITNESS_V1_TAPROOT;
        }
        if (witnessversion != 0) {
            vSolutionsRet.push_back(std::vector<unsigned char>{(unsigned char)witnessversion});
            vSolutionsRet.push_back(std::move(witnessprogram));
            return TxoutType::WITNESS_UNKNOWN;
        }
        return TxoutType::NONSTANDARD;
    }

    // Provably prunable, data-carrying output
    //
    // So long as script passes the IsUnspendable() test and all but the first
    // byte passes the IsPushOnly() test we don't care what exactly is in the
    // script.
    if (scriptPubKey.size() >= 1 && scriptPubKey[0] == OP_RETURN && scriptPubKey.IsPushOnly(scriptPubKey.begin()+1)) {
        return TxoutType::NULL_DATA;
    }

    std::vector<unsigned char> data;
    if (MatchPayToPubkey(scriptPubKey, data)) {
        vSolutionsRet.push_back(std::move(data));
        return TxoutType::PUBKEY;
    }

    if (MatchPayToPubkeyHash(scriptPubKey, data)) {
        vSolutionsRet.push_back(std::move(data));
        return fIsTimeLocked ? TxoutType::TIMELOCKED_PUBKEYHASH : TxoutType::PUBKEYHASH;
    }

    if (MatchPayToPubkeyHash256(scriptPubKey, data)) {
        vSolutionsRet.push_back(std::move(data));
        return fIsTimeLocked ? TxoutType::TIMELOCKED_PUBKEYHASH256 : TxoutType::PUBKEYHASH256;
    }

    unsigned int required;
    std::vector<std::vector<unsigned char>> keys;
    if (MatchMultisig(scriptPubKey, required, keys)) {
        vSolutionsRet.push_back({static_cast<unsigned char>(required)}); // safe as required is in range 1..16
        vSolutionsRet.insert(vSolutionsRet.end(), keys.begin(), keys.end());
        vSolutionsRet.push_back({static_cast<unsigned char>(keys.size())}); // safe as size is in range 1..16
        return fIsTimeLocked ? TxoutType::TIMELOCKED_MULTISIG : TxoutType::MULTISIG;
    }

    vSolutionsRet.clear();
    return TxoutType::NONSTANDARD;
}

bool ExtractDestination(const CScript& scriptPubKey, CTxDestination& addressRet)
{
    std::vector<valtype> vSolutions;

    if (HasIsCoinstakeOp(scriptPubKey)) {
        CScript scriptB;
        if (!GetNonCoinstakeScriptPath(scriptPubKey, scriptB))
            return false;

        // Return only the spending address
        return ExtractDestination(scriptB, addressRet);
    }

    TxoutType whichType = Solver(scriptPubKey, vSolutions);

    switch (whichType) {
    case TxoutType::PUBKEY: {
        CPubKey pubKey(vSolutions[0]);
        if (!pubKey.IsValid())
            return false;

        addressRet = PKHash(pubKey);
        return true;
    }
<<<<<<< HEAD
    else if (whichType == TxoutType::PUBKEYHASH || whichType == TxoutType::TIMELOCKED_PUBKEYHASH)
    {
        addressRet = PKHash(uint160(vSolutions[0]));
        return true;
    }
    else if (whichType == TxoutType::SCRIPTHASH || whichType == TxoutType::TIMELOCKED_SCRIPTHASH)
    {
=======
    case TxoutType::PUBKEYHASH: {
        addressRet = PKHash(uint160(vSolutions[0]));
        return true;
    }
    case TxoutType::SCRIPTHASH: {
>>>>>>> bf3189ed
        addressRet = ScriptHash(uint160(vSolutions[0]));
        return true;
    }
    case TxoutType::WITNESS_V0_KEYHASH: {
        WitnessV0KeyHash hash;
        std::copy(vSolutions[0].begin(), vSolutions[0].end(), hash.begin());
        addressRet = hash;
        return true;
    }
    case TxoutType::WITNESS_V0_SCRIPTHASH: {
        WitnessV0ScriptHash hash;
        std::copy(vSolutions[0].begin(), vSolutions[0].end(), hash.begin());
        addressRet = hash;
        return true;
    }
    case TxoutType::WITNESS_UNKNOWN:
    case TxoutType::WITNESS_V1_TAPROOT: {
        WitnessUnknown unk;
        unk.version = vSolutions[0][0];
        std::copy(vSolutions[1].begin(), vSolutions[1].end(), unk.program);
        unk.length = vSolutions[1].size();
        addressRet = unk;
        return true;
    }
<<<<<<< HEAD
    else if (whichType == TxoutType::PUBKEYHASH256)
    {
        addressRet = CKeyID256(uint256(vSolutions[0]));
        return true;
    }
    else if (whichType == TxoutType::SCRIPTHASH256)
    {
        addressRet = CScriptID256(uint256(vSolutions[0]));
        return true;
    }
    // Multisig txns have more than one address...
    return false;
=======
    case TxoutType::MULTISIG:
        // Multisig txns have more than one address...
    case TxoutType::NULL_DATA:
    case TxoutType::NONSTANDARD:
        return false;
    } // no default case, so the compiler can warn about missing cases
    assert(false);
>>>>>>> bf3189ed
}

bool ExtractDestinations(const CScript& scriptPubKey, TxoutType& typeRet, std::vector<CTxDestination>& addressRet, int& nRequiredRet)
{
    addressRet.clear();
    std::vector<valtype> vSolutions;

    if (HasIsCoinstakeOp(scriptPubKey)) {
        CScript scriptB;
        if (!GetNonCoinstakeScriptPath(scriptPubKey, scriptB)) {
            typeRet = TxoutType::NONSTANDARD;
            return false;
        }
        // Return only the spending address to keep insight working
        return ExtractDestinations(scriptB, typeRet, addressRet, nRequiredRet);
    }

    typeRet = Solver(scriptPubKey, vSolutions);
    if (typeRet == TxoutType::NONSTANDARD) {
        return false;
    } else if (typeRet == TxoutType::NULL_DATA) {
        // This is data, not addresses
        return false;
    }

    if (typeRet == TxoutType::MULTISIG || typeRet == TxoutType::TIMELOCKED_MULTISIG)
    {
        nRequiredRet = vSolutions.front()[0];
        for (unsigned int i = 1; i < vSolutions.size()-1; i++)
        {
            CPubKey pubKey(vSolutions[i]);
            if (!pubKey.IsValid())
                continue;

            CTxDestination address = PKHash(pubKey);
            addressRet.push_back(address);
        }

        if (addressRet.empty())
            return false;
    }
    else
    {
        nRequiredRet = 1;
        CTxDestination address;
        if (!ExtractDestination(scriptPubKey, address))
           return false;
        addressRet.push_back(address);
    }

    return true;
}

bool ExtractStakingKeyID(const CScript &scriptPubKey, CKeyID &keyID)
{
    if (scriptPubKey.IsPayToPublicKeyHash()) {
        keyID = CKeyID(uint160(&scriptPubKey[3], 20));
        return true;
    }

    if (scriptPubKey.IsPayToPublicKeyHash256()) {
        keyID = CKeyID(uint256(&scriptPubKey[3], 32));
        return true;
    }

    if (scriptPubKey.IsPayToPublicKeyHash256_CS()
        || scriptPubKey.IsPayToScriptHash256_CS()
        || scriptPubKey.IsPayToScriptHash_CS()) {
        keyID = CKeyID(uint160(&scriptPubKey[5], 20));
        return true;
    }

    return false;
};

namespace {
class CScriptVisitor
{
public:
    CScript operator()(const CNoDestination& dest) const
    {
        return CScript();
    }

    CScript operator()(const PKHash& keyID) const
    {
        return CScript() << OP_DUP << OP_HASH160 << ToByteVector(keyID) << OP_EQUALVERIFY << OP_CHECKSIG;
    }

    CScript operator()(const ScriptHash& scriptID) const
    {
        return CScript() << OP_HASH160 << ToByteVector(scriptID) << OP_EQUAL;
    }

    CScript operator()(const WitnessV0KeyHash& id) const
    {
        return CScript() << OP_0 << ToByteVector(id);
    }

    CScript operator()(const WitnessV0ScriptHash& id) const
    {
        return CScript() << OP_0 << ToByteVector(id);
    }

    CScript operator()(const WitnessUnknown& id) const
    {
        return CScript() << CScript::EncodeOP_N(id.version) << std::vector<unsigned char>(id.program, id.program + id.length);
    }

    CScript operator()(const CStealthAddress &ek) const {
        LogPrintf("CScriptVisitor(CStealthAddress) TODO\n");
        return CScript();
    }

    CScript operator()(const CExtPubKey &ek) const {
        LogPrintf("CScriptVisitor(CExtPubKey) TODO\n");
        return CScript();
    }

    CScript operator()(const CKeyID256 &keyID) const {
        return CScript() << OP_DUP << OP_SHA256 << ToByteVector(keyID) << OP_EQUALVERIFY << OP_CHECKSIG;
    }

    CScript operator()(const CScriptID256 &scriptID) const {
        return CScript() << OP_SHA256 << ToByteVector(scriptID) << OP_EQUAL;
    }
};
} // namespace

CScript GetScriptForDestination(const CTxDestination& dest)
{
    return std::visit(CScriptVisitor(), dest);
}

CScript GetScriptForRawPubKey(const CPubKey& pubKey)
{
    return CScript() << std::vector<unsigned char>(pubKey.begin(), pubKey.end()) << OP_CHECKSIG;
}

CScript GetScriptForMultisig(int nRequired, const std::vector<CPubKey>& keys)
{
    CScript script;

    script << CScript::EncodeOP_N(nRequired);
    for (const CPubKey& key : keys)
        script << ToByteVector(key);
    script << CScript::EncodeOP_N(keys.size()) << OP_CHECKMULTISIG;
    return script;
}

bool IsValidDestination(const CTxDestination& dest) {
    return dest.index() != 0;
}


TxoutType ToTxoutType(uint8_t type_byte)
{
    switch (type_byte) {
        case 0: return TxoutType::NONSTANDARD;
        case 1: return TxoutType::PUBKEY;
        case 2: return TxoutType::PUBKEYHASH;
        case 3: return TxoutType::SCRIPTHASH;
        case 4: return TxoutType::MULTISIG;
        case 5: return TxoutType::NULL_DATA;
        case 6: return TxoutType::WITNESS_V0_SCRIPTHASH;
        case 7: return TxoutType::WITNESS_V0_KEYHASH;
        case 8: return TxoutType::WITNESS_UNKNOWN;
        case 9: return TxoutType::SCRIPTHASH256;
        case 10: return TxoutType::PUBKEYHASH256;
        case 11: return TxoutType::TIMELOCKED_SCRIPTHASH;
        case 12: return TxoutType::TIMELOCKED_SCRIPTHASH256;
        case 13: return TxoutType::TIMELOCKED_PUBKEYHASH;
        case 14: return TxoutType::TIMELOCKED_PUBKEYHASH256;
        case 15: return TxoutType::TIMELOCKED_MULTISIG;
        case 16: return TxoutType::WITNESS_V1_TAPROOT;
        default: return TxoutType::NONSTANDARD;
    }
}

uint8_t FromTxoutType(TxoutType type_class)
{
    switch (type_class) {
        case TxoutType::NONSTANDARD: return 0;
        case TxoutType::PUBKEY: return 1;
        case TxoutType::PUBKEYHASH: return 2;
        case TxoutType::SCRIPTHASH: return 3;
        case TxoutType::MULTISIG: return 4;
        case TxoutType::NULL_DATA: return 5;
        case TxoutType::WITNESS_V0_SCRIPTHASH: return 6;
        case TxoutType::WITNESS_V0_KEYHASH: return 7;
        case TxoutType::WITNESS_UNKNOWN: return 8;
        case TxoutType::SCRIPTHASH256: return 9;
        case TxoutType::PUBKEYHASH256: return 10;
        case TxoutType::TIMELOCKED_SCRIPTHASH: return 11;
        case TxoutType::TIMELOCKED_SCRIPTHASH256: return 12;
        case TxoutType::TIMELOCKED_PUBKEYHASH: return 13;
        case TxoutType::TIMELOCKED_PUBKEYHASH256: return 14;
        case TxoutType::TIMELOCKED_MULTISIG: return 15;
        case TxoutType::WITNESS_V1_TAPROOT: return 16;
    }
    return 0;
}<|MERGE_RESOLUTION|>--- conflicted
+++ resolved
@@ -276,21 +276,13 @@
         addressRet = PKHash(pubKey);
         return true;
     }
-<<<<<<< HEAD
-    else if (whichType == TxoutType::PUBKEYHASH || whichType == TxoutType::TIMELOCKED_PUBKEYHASH)
-    {
+    case TxoutType::PUBKEYHASH:
+    case TxoutType::TIMELOCKED_PUBKEYHASH: {
         addressRet = PKHash(uint160(vSolutions[0]));
         return true;
     }
-    else if (whichType == TxoutType::SCRIPTHASH || whichType == TxoutType::TIMELOCKED_SCRIPTHASH)
-    {
-=======
-    case TxoutType::PUBKEYHASH: {
-        addressRet = PKHash(uint160(vSolutions[0]));
-        return true;
-    }
-    case TxoutType::SCRIPTHASH: {
->>>>>>> bf3189ed
+    case TxoutType::SCRIPTHASH:
+    case TxoutType::TIMELOCKED_SCRIPTHASH: {
         addressRet = ScriptHash(uint160(vSolutions[0]));
         return true;
     }
@@ -315,28 +307,24 @@
         addressRet = unk;
         return true;
     }
-<<<<<<< HEAD
-    else if (whichType == TxoutType::PUBKEYHASH256)
-    {
+    case TxoutType::PUBKEYHASH256:
+    case TxoutType::TIMELOCKED_PUBKEYHASH256: {
         addressRet = CKeyID256(uint256(vSolutions[0]));
         return true;
     }
-    else if (whichType == TxoutType::SCRIPTHASH256)
-    {
+    case TxoutType::SCRIPTHASH256:
+    case TxoutType::TIMELOCKED_SCRIPTHASH256: {
         addressRet = CScriptID256(uint256(vSolutions[0]));
         return true;
     }
-    // Multisig txns have more than one address...
-    return false;
-=======
     case TxoutType::MULTISIG:
+    case TxoutType::TIMELOCKED_MULTISIG:
         // Multisig txns have more than one address...
     case TxoutType::NULL_DATA:
     case TxoutType::NONSTANDARD:
         return false;
     } // no default case, so the compiler can warn about missing cases
     assert(false);
->>>>>>> bf3189ed
 }
 
 bool ExtractDestinations(const CScript& scriptPubKey, TxoutType& typeRet, std::vector<CTxDestination>& addressRet, int& nRequiredRet)
