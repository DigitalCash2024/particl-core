--- conflicted
+++ resolved
@@ -22,7 +22,6 @@
 CScriptID::CScriptID(const CScript& in) : BaseHash(Hash160(in.begin(), in.end())) {}
 CScriptID::CScriptID(const ScriptHash& in) : BaseHash(static_cast<uint160>(in)) {}
 
-<<<<<<< HEAD
 bool CScriptID::Set(const uint256& in)
 {
     CRIPEMD160().Write(in.begin(), 32).Finalize(this->begin());
@@ -35,11 +34,8 @@
     return true;
 };
 
-ScriptHash::ScriptHash(const CScript& in) : uint160(Hash160(in.begin(), in.end())) {}
-=======
 ScriptHash::ScriptHash(const CScript& in) : BaseHash(Hash160(in.begin(), in.end())) {}
 ScriptHash::ScriptHash(const CScriptID& in) : BaseHash(static_cast<uint160>(in)) {}
->>>>>>> 8ef15e8a
 
 PKHash::PKHash(const CPubKey& pubkey) : BaseHash(pubkey.GetID()) {}
 PKHash::PKHash(const CKeyID& pubkey_id) : BaseHash(pubkey_id) {}
@@ -424,28 +420,22 @@
         return CScript() << CScript::EncodeOP_N(id.version) << std::vector<unsigned char>(id.program, id.program + id.length);
     }
 
-    bool operator()(const CStealthAddress &ek) const {
-        script->clear();
+    CScript operator()(const CStealthAddress &ek) const {
         LogPrintf("CScriptVisitor(CStealthAddress) TODO\n");
-        return false;
-    }
-
-    bool operator()(const CExtKeyPair &ek) const {
-        script->clear();
+        return CScript();
+    }
+
+    CScript operator()(const CExtKeyPair &ek) const {
         LogPrintf("CScriptVisitor(CExtKeyPair) TODO\n");
-        return false;
-    }
-
-    bool operator()(const CKeyID256 &keyID) const {
-        script->clear();
-        *script << OP_DUP << OP_SHA256 << ToByteVector(keyID) << OP_EQUALVERIFY << OP_CHECKSIG;
-        return true;
-    }
-
-    bool operator()(const CScriptID256 &scriptID) const {
-        script->clear();
-        *script << OP_SHA256 << ToByteVector(scriptID) << OP_EQUAL;
-        return true;
+        return CScript();
+    }
+
+    CScript operator()(const CKeyID256 &keyID) const {
+        return CScript() << OP_DUP << OP_SHA256 << ToByteVector(keyID) << OP_EQUALVERIFY << OP_CHECKSIG;
+    }
+
+    CScript operator()(const CScriptID256 &scriptID) const {
+        return CScript() << OP_SHA256 << ToByteVector(scriptID) << OP_EQUAL;
     }
 };
 
