--- conflicted
+++ resolved
@@ -5,19 +5,12 @@
 
 #include <script/standard.h>
 
-<<<<<<< HEAD
-#include "key/extkey.h"
-#include "key/stealth.h"
-#include "pubkey.h"
-#include "script/script.h"
-#include "util.h"
-#include "utilstrencodings.h"
-=======
+#include <key/extkey.h>
+#include <key/stealth.h>
 #include <pubkey.h>
 #include <script/script.h>
 #include <util.h>
 #include <utilstrencodings.h>
->>>>>>> f17942a3
 
 
 typedef std::vector<unsigned char> valtype;
@@ -52,7 +45,7 @@
     case TX_NULL_DATA: return "nulldata";
     case TX_WITNESS_V0_KEYHASH: return "witness_v0_keyhash";
     case TX_WITNESS_V0_SCRIPTHASH: return "witness_v0_scripthash";
-<<<<<<< HEAD
+    case TX_WITNESS_UNKNOWN: return "witness_unknown";
 
     case TX_SCRIPTHASH256: return "scripthash256";
     case TX_PUBKEYHASH256: return "pubkeyhash256";
@@ -60,9 +53,6 @@
     case TX_TIMELOCKED_PUBKEYHASH: return "timelocked_pubkeyhash";
     case TX_TIMELOCKED_MULTISIG: return "timelocked_multisig";
     case TX_CONDITIONAL_STAKE: return "conditional_stake";
-=======
-    case TX_WITNESS_UNKNOWN: return "witness_unknown";
->>>>>>> f17942a3
     }
     return nullptr;
 }
@@ -170,7 +160,6 @@
             vSolutionsRet.push_back(hashBytes);
             return true;
         }
-<<<<<<< HEAD
 
         int witnessversion;
         std::vector<unsigned char> witnessprogram;
@@ -185,17 +174,14 @@
                 vSolutionsRet.push_back(witnessprogram);
                 return true;
             }
+            if (witnessversion != 0) {
+                typeRet = TX_WITNESS_UNKNOWN;
+                vSolutionsRet.push_back(std::vector<unsigned char>{(unsigned char)witnessversion});
+                vSolutionsRet.push_back(std::move(witnessprogram));
+                return true;
+            }
             return false;
         }
-=======
-        if (witnessversion != 0) {
-            typeRet = TX_WITNESS_UNKNOWN;
-            vSolutionsRet.push_back(std::vector<unsigned char>{(unsigned char)witnessversion});
-            vSolutionsRet.push_back(std::move(witnessprogram));
-            return true;
-        }
-        return false;
->>>>>>> f17942a3
     }
 
     // Provably prunable, data-carrying output
@@ -435,13 +421,13 @@
 {
     if (scriptPubKey.IsPayToPublicKeyHash())
     {
-        keyID = uint160(&scriptPubKey[3], 20);
+        keyID = CKeyID(uint160(&scriptPubKey[3], 20));
         return true;
     };
 
     if (scriptPubKey.IsPayToPublicKeyHash256())
     {
-        keyID = uint256(&scriptPubKey[3], 32);
+        keyID = CKeyID(uint256(&scriptPubKey[3], 32));
         return true;
     };
 
@@ -450,7 +436,7 @@
         || scriptPubKey.IsPayToScriptHash_CS()
         )
     {
-        keyID = uint160(&scriptPubKey[5], 20);
+        keyID = CKeyID(uint160(&scriptPubKey[5], 20));
         return true;
     };
 
@@ -483,7 +469,27 @@
         return true;
     }
 
-<<<<<<< HEAD
+    bool operator()(const WitnessV0KeyHash& id) const
+    {
+        script->clear();
+        *script << OP_0 << ToByteVector(id);
+        return true;
+    }
+
+    bool operator()(const WitnessV0ScriptHash& id) const
+    {
+        script->clear();
+        *script << OP_0 << ToByteVector(id);
+        return true;
+    }
+
+    bool operator()(const WitnessUnknown& id) const
+    {
+        script->clear();
+        *script << CScript::EncodeOP_N(id.version) << std::vector<unsigned char>(id.program, id.program + id.length);
+        return true;
+    }
+
     bool operator()(const CStealthAddress &ek) const {
         script->clear();
         LogPrintf("CScriptVisitor(CStealthAddress) TODO\n");
@@ -505,26 +511,6 @@
     bool operator()(const CScriptID256 &scriptID) const {
         script->clear();
         *script << OP_SHA256 << ToByteVector(scriptID) << OP_EQUAL;
-=======
-    bool operator()(const WitnessV0KeyHash& id) const
-    {
-        script->clear();
-        *script << OP_0 << ToByteVector(id);
-        return true;
-    }
-
-    bool operator()(const WitnessV0ScriptHash& id) const
-    {
-        script->clear();
-        *script << OP_0 << ToByteVector(id);
-        return true;
-    }
-
-    bool operator()(const WitnessUnknown& id) const
-    {
-        script->clear();
-        *script << CScript::EncodeOP_N(id.version) << std::vector<unsigned char>(id.program, id.program + id.length);
->>>>>>> f17942a3
         return true;
     }
 };
@@ -562,19 +548,9 @@
     std::vector<std::vector<unsigned char> > vSolutions;
     if (Solver(redeemscript, typ, vSolutions)) {
         if (typ == TX_PUBKEY) {
-<<<<<<< HEAD
-            unsigned char h160[20];
-            CHash160().Write(&vSolutions[0][0], vSolutions[0].size()).Finalize(h160);
-            ret << OP_0 << std::vector<unsigned char>(&h160[0], &h160[20]);
-            return ret;
-        } else if (typ == TX_PUBKEYHASH || typ == TX_TIMELOCKED_PUBKEYHASH) {
-           ret << OP_0 << vSolutions[0];
-           return ret;
-=======
             return GetScriptForDestination(WitnessV0KeyHash(Hash160(vSolutions[0].begin(), vSolutions[0].end())));
         } else if (typ == TX_PUBKEYHASH) {
             return GetScriptForDestination(WitnessV0KeyHash(vSolutions[0]));
->>>>>>> f17942a3
         }
     }
     uint256 hash;
