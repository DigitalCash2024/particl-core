--- conflicted
+++ resolved
@@ -496,7 +496,6 @@
         ret.push_back(ToByteVector(pubkey));
         return true;
     }
-<<<<<<< HEAD
     case TxoutType::SCRIPTHASH:
     case TxoutType::SCRIPTHASH256: {
         CScriptID idScript;
@@ -510,13 +509,7 @@
             return false;
         }
         if (GetCScript(provider, sigdata, idScript, scriptRet)) {
-            ret.push_back(std::vector<unsigned char>(scriptRet.begin(), scriptRet.end()));
-=======
-    case TxoutType::SCRIPTHASH: {
-        uint160 h160{vSolutions[0]};
-        if (GetCScript(provider, sigdata, CScriptID{h160}, scriptRet)) {
             ret.emplace_back(scriptRet.begin(), scriptRet.end());
->>>>>>> 106ab20f
             return true;
         }
         // Could not find redeemScript, add to missing
