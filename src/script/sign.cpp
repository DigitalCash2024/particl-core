// Copyright (c) 2009-2010 Satoshi Nakamoto
// Copyright (c) 2009-2020 The Bitcoin Core developers
// Distributed under the MIT software license, see the accompanying
// file COPYING or http://www.opensource.org/licenses/mit-license.php.

#include <script/sign.h>

#include <key.h>
#include <policy/policy.h>
#include <primitives/transaction.h>
#include <script/signingprovider.h>
#include <script/standard.h>
#include <uint256.h>

extern bool fParticlMode;
typedef std::vector<unsigned char> valtype;

MutableTransactionSignatureCreator::MutableTransactionSignatureCreator(const CMutableTransaction* txToIn, unsigned int nInIn, const std::vector<uint8_t>& amountIn, int nHashTypeIn) : txTo(txToIn), nIn(nInIn), nHashType(nHashTypeIn), amount(amountIn), checker(txTo, nIn, amountIn) {}

bool MutableTransactionSignatureCreator::CreateSig(const SigningProvider& provider, std::vector<unsigned char>& vchSig, const CKeyID& address, const CScript& scriptCode, SigVersion sigversion) const
{
    CKey key;
    if (!provider.GetKey(address, key))
        return false;

    // Signing with uncompressed keys is disabled in witness scripts
    if (sigversion == SigVersion::WITNESS_V0 && !key.IsCompressed())
        return false;

    uint256 hash = SignatureHash(scriptCode, *txTo, nIn, nHashType, amount, sigversion);
    if (!key.Sign(hash, vchSig))
        return false;
    vchSig.push_back((unsigned char)nHashType);
    return true;
}

static bool GetCScript(const SigningProvider& provider, const SignatureData& sigdata, const CScriptID& scriptid, CScript& script)
{
    if (provider.GetCScript(scriptid, script)) {
        return true;
    }
    // Look for scripts in SignatureData
    if (CScriptID(sigdata.redeem_script) == scriptid) {
        script = sigdata.redeem_script;
        return true;
    } else if (CScriptID(sigdata.witness_script) == scriptid) {
        script = sigdata.witness_script;
        return true;
    }
    return false;
}

static bool GetPubKey(const SigningProvider& provider, const SignatureData& sigdata, const CKeyID& address, CPubKey& pubkey)
{
    // Look for pubkey in all partial sigs
    const auto it = sigdata.signatures.find(address);
    if (it != sigdata.signatures.end()) {
        pubkey = it->second.first;
        return true;
    }
    // Look for pubkey in pubkey list
    const auto& pk_it = sigdata.misc_pubkeys.find(address);
    if (pk_it != sigdata.misc_pubkeys.end()) {
        pubkey = pk_it->second.first;
        return true;
    }
    // Query the underlying provider
    return provider.GetPubKey(address, pubkey);
}

static bool CreateSig(const BaseSignatureCreator& creator, SignatureData& sigdata, const SigningProvider& provider, std::vector<unsigned char>& sig_out, const CPubKey& pubkey, const CScript& scriptcode, SigVersion sigversion)
{
    CKeyID keyid = pubkey.GetID();
    const auto it = sigdata.signatures.find(keyid);
    if (it != sigdata.signatures.end()) {
        sig_out = it->second.second;
        return true;
    }
    KeyOriginInfo info;
    if (provider.GetKeyOrigin(keyid, info)) {
        sigdata.misc_pubkeys.emplace(keyid, std::make_pair(pubkey, std::move(info)));
    }
    if (creator.CreateSig(provider, sig_out, keyid, scriptcode, sigversion)) {
        auto i = sigdata.signatures.emplace(keyid, SigPair(pubkey, sig_out));
        assert(i.second);
        return true;
    }
    // Could not make signature or signature not found, add keyid to missing
    sigdata.missing_sigs.push_back(keyid);
    return false;
}

/**
 * Sign scriptPubKey using signature made with creator.
 * Signatures are returned in scriptSigRet (or returns false if scriptPubKey can't be signed),
 * unless whichTypeRet is TxoutType::SCRIPTHASH, in which case scriptSigRet is the redemption script.
 * Returns false if scriptPubKey could not be completely satisfied.
 */
static bool SignStep(const SigningProvider& provider, const BaseSignatureCreator& creator, const CScript& scriptPubKey,
                     std::vector<valtype>& ret, TxoutType& whichTypeRet, SigVersion sigversion, SignatureData& sigdata)
{
    CScript scriptRet;
    uint160 h160;
    ret.clear();
    std::vector<unsigned char> sig;

    std::vector<valtype> vSolutions;

    if (HasIsCoinstakeOp(scriptPubKey)) {
        CScript scriptPath;
        if (!GetColdStakeScriptPath(creator.IsCoinStake(), scriptPubKey, scriptPath)) {
            return false;
        }

        whichTypeRet = Solver(scriptPath, vSolutions);
    } else {
        whichTypeRet = Solver(scriptPubKey, vSolutions);
    }

    switch (whichTypeRet)
    {
    case TxoutType::NONSTANDARD:
    case TxoutType::NULL_DATA:
    case TxoutType::WITNESS_UNKNOWN:
    case TxoutType::WITNESS_V1_TAPROOT:
        return false;
    case TxoutType::PUBKEY:
        if (!CreateSig(creator, sigdata, provider, sig, CPubKey(vSolutions[0]), scriptPubKey, sigversion)) return false;
        ret.push_back(std::move(sig));
        return true;
    case TxoutType::PUBKEYHASH:
    case TxoutType::TIMELOCKED_PUBKEYHASH:
    case TxoutType::PUBKEYHASH256: {
        CKeyID keyID = vSolutions[0].size() == 32 ? CKeyID(uint256(vSolutions[0])) : CKeyID(uint160(vSolutions[0]));
        CPubKey pubkey;
        if (!GetPubKey(provider, sigdata, keyID, pubkey)) {
            // Pubkey could not be found, add to missing
            sigdata.missing_pubkeys.push_back(keyID);
            return false;
        }
        if (!CreateSig(creator, sigdata, provider, sig, pubkey, scriptPubKey, sigversion)) return false;
        ret.push_back(std::move(sig));
        ret.push_back(ToByteVector(pubkey));
        return true;
    }
    case TxoutType::SCRIPTHASH:
    case TxoutType::TIMELOCKED_SCRIPTHASH:
    case TxoutType::SCRIPTHASH256: {
        CScriptID idScript;
        if (vSolutions[0].size() == 20) {
            idScript = CScriptID(uint160(vSolutions[0]));
        } else
        if (vSolutions[0].size() == 32) {
            idScript.Set(uint256(vSolutions[0]));
        } else {
            return false;
        }
        if (GetCScript(provider, sigdata, idScript, scriptRet)) {
            ret.push_back(std::vector<unsigned char>(scriptRet.begin(), scriptRet.end()));
            return true;
        }
        // Could not find redeemScript, add to missing
        sigdata.missing_redeem_script = h160;
        }
        return false;

    case TxoutType::MULTISIG:
    case TxoutType::TIMELOCKED_MULTISIG: {
        size_t required = vSolutions.front()[0];
        ret.push_back(valtype()); // workaround CHECKMULTISIG bug
        for (size_t i = 1; i < vSolutions.size() - 1; ++i) {
            CPubKey pubkey = CPubKey(vSolutions[i]);
            // We need to always call CreateSig in order to fill sigdata with all
            // possible signatures that we can create. This will allow further PSBT
            // processing to work as it needs all possible signature and pubkey pairs
            if (CreateSig(creator, sigdata, provider, sig, pubkey, scriptPubKey, sigversion)) {
                if (ret.size() < required + 1) {
                    ret.push_back(std::move(sig));
                }
            }
        }
        bool ok = ret.size() == required + 1;
        for (size_t i = 0; i + ret.size() < required + 1; ++i) {
            ret.push_back(valtype());
        }
        return ok;
    }
    case TxoutType::WITNESS_V0_KEYHASH:
        ret.push_back(vSolutions[0]);
        return true;

    case TxoutType::WITNESS_V0_SCRIPTHASH:
        CRIPEMD160().Write(&vSolutions[0][0], vSolutions[0].size()).Finalize(h160.begin());
        if (GetCScript(provider, sigdata, CScriptID{h160}, scriptRet)) {
            ret.push_back(std::vector<unsigned char>(scriptRet.begin(), scriptRet.end()));
            return true;
        }
        // Could not find witnessScript, add to missing
        sigdata.missing_witness_script = uint256(vSolutions[0]);
        return false;

    default:
        return false;
    }
}

static CScript PushAll(const std::vector<valtype>& values)
{
    CScript result;
    for (const valtype& v : values) {
        if (v.size() == 0) {
            result << OP_0;
        } else if (v.size() == 1 && v[0] >= 1 && v[0] <= 16) {
            result << CScript::EncodeOP_N(v[0]);
        } else if (v.size() == 1 && v[0] == 0x81) {
            result << OP_1NEGATE;
        } else {
            result << v;
        }
    }
    return result;
}

bool ProduceSignature(const SigningProvider& provider, const BaseSignatureCreator& creator, const CScript& fromPubKey, SignatureData& sigdata)
{
    if (sigdata.complete) return true;

    std::vector<valtype> result;
    TxoutType whichType;
    bool solved = SignStep(provider, creator, fromPubKey, result, whichType, SigVersion::BASE, sigdata);
    bool P2SH = false;
    CScript subscript;
    sigdata.scriptWitness.stack.clear();

    bool fIsP2SH = creator.IsParticlVersion()
        ? (whichType == TxoutType::SCRIPTHASH || whichType == TxoutType::SCRIPTHASH256 || whichType == TxoutType::TIMELOCKED_SCRIPTHASH)
        : whichType == TxoutType::SCRIPTHASH;
    if (solved && fIsP2SH)
    {
        // Solver returns the subscript that needs to be evaluated;
        // the final scriptSig is the signatures from that
        // and then the serialized subscript:
        subscript = CScript(result[0].begin(), result[0].end());
        sigdata.redeem_script = subscript;
        solved = solved && SignStep(provider, creator, subscript, result, whichType, SigVersion::BASE, sigdata) && whichType != TxoutType::SCRIPTHASH
            && whichType != TxoutType::SCRIPTHASH256 && whichType != TxoutType::TIMELOCKED_SCRIPTHASH;
        P2SH = true;
    }

    if (solved && whichType == TxoutType::WITNESS_V0_KEYHASH)
    {
        CScript witnessscript;
        witnessscript << OP_DUP << OP_HASH160 << ToByteVector(result[0]) << OP_EQUALVERIFY << OP_CHECKSIG;
        TxoutType subType;
        solved = solved && SignStep(provider, creator, witnessscript, result, subType, SigVersion::WITNESS_V0, sigdata);
        sigdata.scriptWitness.stack = result;
        sigdata.witness = true;
        result.clear();
    }
    else if (solved && whichType == TxoutType::WITNESS_V0_SCRIPTHASH)
    {
        CScript witnessscript(result[0].begin(), result[0].end());
        sigdata.witness_script = witnessscript;
        TxoutType subType;
        solved = solved && SignStep(provider, creator, witnessscript, result, subType, SigVersion::WITNESS_V0, sigdata) && subType != TxoutType::SCRIPTHASH && subType != TxoutType::WITNESS_V0_SCRIPTHASH && subType != TxoutType::WITNESS_V0_KEYHASH;
        result.push_back(std::vector<unsigned char>(witnessscript.begin(), witnessscript.end()));
        sigdata.scriptWitness.stack = result;
        sigdata.witness = true;
        result.clear();
    } else if (solved && whichType == TxoutType::WITNESS_UNKNOWN) {
        sigdata.witness = true;
    }

    if (P2SH) {
        result.push_back(std::vector<unsigned char>(subscript.begin(), subscript.end()));
    }

    if (creator.IsParticlVersion()) {
        if (!sigdata.witness) {
            sigdata.scriptWitness.stack = result;
        }
    } else  {
        sigdata.scriptSig = PushAll(result);
    }

    // Test solution
    sigdata.complete = solved && VerifyScript(sigdata.scriptSig, fromPubKey, &sigdata.scriptWitness, STANDARD_SCRIPT_VERIFY_FLAGS, creator.Checker());
    return sigdata.complete;
}

namespace {
class SignatureExtractorChecker final : public BaseSignatureChecker
{
private:
    SignatureData& sigdata;
    BaseSignatureChecker& checker;

public:
    SignatureExtractorChecker(SignatureData& sigdata, BaseSignatureChecker& checker) : sigdata(sigdata), checker(checker) {}
    bool CheckECDSASignature(const std::vector<unsigned char>& scriptSig, const std::vector<unsigned char>& vchPubKey, const CScript& scriptCode, SigVersion sigversion) const override
    {
        if (checker.CheckECDSASignature(scriptSig, vchPubKey, scriptCode, sigversion)) {
            CPubKey pubkey(vchPubKey);
            sigdata.signatures.emplace(pubkey.GetID(), SigPair(pubkey, scriptSig));
            return true;
        }
        return false;
    }

    bool is_particl_tx = false;
    bool IsParticlVersion() const override { return is_particl_tx; }
};

struct Stacks
{
    std::vector<valtype> script;
    std::vector<valtype> witness;

    Stacks() = delete;
    Stacks(const Stacks&) = delete;
    explicit Stacks(const SignatureData& data) : witness(data.scriptWitness.stack) {
        EvalScript(script, data.scriptSig, SCRIPT_VERIFY_STRICTENC, BaseSignatureChecker(), SigVersion::BASE);
    }
};
}

// Extracts signatures and scripts from incomplete scriptSigs. Please do not extend this, use PSBT instead
SignatureData DataFromTransaction(const CMutableTransaction& tx, unsigned int nIn, const CTxOut& txout)
{
    std::vector<uint8_t> amount(8);
    part::SetAmount(amount, txout.nValue);
    return DataFromTransaction(tx, nIn, amount,  txout.scriptPubKey);
};
SignatureData DataFromTransaction(const CMutableTransaction& tx, unsigned int nIn, const std::vector<uint8_t> &amount, const CScript &scriptPubKey)
{
    SignatureData data;
    assert(tx.vin.size() > nIn);
    data.scriptSig = tx.vin[nIn].scriptSig;
    data.scriptWitness = tx.vin[nIn].scriptWitness;
    Stacks stack(data);

    // Get signatures
    MutableTransactionSignatureChecker tx_checker(&tx, nIn, amount);
    SignatureExtractorChecker extractor_checker(data, tx_checker);
    extractor_checker.is_particl_tx = tx.IsParticlVersion();
    if (VerifyScript(data.scriptSig, scriptPubKey, &data.scriptWitness, STANDARD_SCRIPT_VERIFY_FLAGS, extractor_checker)) {
        data.complete = true;
        return data;
    }

    // Get scripts
    std::vector<std::vector<unsigned char>> solutions;
    TxoutType script_type;
    if (HasIsCoinstakeOp(scriptPubKey)) {
        CScript script;
        GetColdStakeScriptPath(tx_checker.IsCoinStake(), scriptPubKey, script);
        script_type = Solver(script, solutions);
    } else
    script_type = Solver(scriptPubKey, solutions);
    SigVersion sigversion = SigVersion::BASE;
    CScript next_script = scriptPubKey;

    if (tx.IsParticlVersion()) {
        if (script_type == TxoutType::PUBKEY || script_type == TxoutType::PUBKEYHASH || script_type == TxoutType::PUBKEYHASH256 || script_type == TxoutType::TIMELOCKED_PUBKEYHASH)
            script_type = TxoutType::WITNESS_V0_KEYHASH;
        else
        if (script_type == TxoutType::SCRIPTHASH || script_type == TxoutType::SCRIPTHASH256 || script_type == TxoutType::TIMELOCKED_SCRIPTHASH)
            script_type = TxoutType::WITNESS_V0_SCRIPTHASH;
    }

    if (script_type == TxoutType::SCRIPTHASH && !stack.script.empty() && !stack.script.back().empty()) {
        // Get the redeemScript
        CScript redeem_script(stack.script.back().begin(), stack.script.back().end());
        data.redeem_script = redeem_script;
        next_script = std::move(redeem_script);

        // Get redeemScript type
        script_type = Solver(next_script, solutions);
        stack.script.pop_back();
    }
    if (script_type == TxoutType::WITNESS_V0_SCRIPTHASH && !stack.witness.empty() && !stack.witness.back().empty()) {
        // Get the witnessScript
        CScript witness_script(stack.witness.back().begin(), stack.witness.back().end());
        data.witness_script = witness_script;
        next_script = std::move(witness_script);

        // Get witnessScript type
        script_type = Solver(next_script, solutions);
        stack.witness.pop_back();
        stack.script = std::move(stack.witness);
        stack.witness.clear();
        sigversion = SigVersion::WITNESS_V0;
    }
    if (script_type == TxoutType::MULTISIG && !stack.script.empty()) {
        // Build a map of pubkey -> signature by matching sigs to pubkeys:
        assert(solutions.size() > 1);
        unsigned int num_pubkeys = solutions.size()-2;
        unsigned int last_success_key = 0;
        for (const valtype& sig : stack.script) {
            for (unsigned int i = last_success_key; i < num_pubkeys; ++i) {
                const valtype& pubkey = solutions[i+1];
                // We either have a signature for this pubkey, or we have found a signature and it is valid
                if (data.signatures.count(CPubKey(pubkey).GetID()) || extractor_checker.CheckECDSASignature(sig, pubkey, next_script, sigversion)) {
                    last_success_key = i + 1;
                    break;
                }
            }
        }
    }

    return data;
}

void UpdateInput(CTxIn& input, const SignatureData& data)
{
    input.scriptSig = data.scriptSig;
    input.scriptWitness = data.scriptWitness;
}

void SignatureData::MergeSignatureData(SignatureData sigdata)
{
    if (complete) return;
    if (sigdata.complete) {
        *this = std::move(sigdata);
        return;
    }
    if (redeem_script.empty() && !sigdata.redeem_script.empty()) {
        redeem_script = sigdata.redeem_script;
    }
    if (witness_script.empty() && !sigdata.witness_script.empty()) {
        witness_script = sigdata.witness_script;
    }
    signatures.insert(std::make_move_iterator(sigdata.signatures.begin()), std::make_move_iterator(sigdata.signatures.end()));
}

bool SignSignature(const SigningProvider &provider, const CScript& fromPubKey, CMutableTransaction& txTo, unsigned int nIn, const std::vector<uint8_t>& amount, int nHashType)
{
    assert(nIn < txTo.vin.size());

    MutableTransactionSignatureCreator creator(&txTo, nIn, amount, nHashType);

    SignatureData sigdata;
    bool ret = ProduceSignature(provider, creator, fromPubKey, sigdata);
    UpdateInput(txTo.vin.at(nIn), sigdata);
    return ret;
}

bool SignSignature(const SigningProvider &provider, const CScript& fromPubKey, CMutableTransaction& txTo, unsigned int nIn, const CAmount amount, int nHashType)
{
    std::vector<uint8_t> vamount(8);
    part::SetAmount(vamount, amount);
    return SignSignature(provider, fromPubKey, txTo, nIn, vamount, nHashType);
}

bool SignSignature(const SigningProvider &provider, const CTransaction& txFrom, CMutableTransaction& txTo, unsigned int nIn, int nHashType)
{
    assert(nIn < txTo.vin.size());
<<<<<<< HEAD
    CTxIn& txin = txTo.vin[nIn];

    if (txTo.IsParticlVersion()) {
        assert(txin.prevout.n < txFrom.vpout.size());
        CScript scriptPubKey;
        std::vector<uint8_t> vamount;
        if (!txFrom.vpout[txin.prevout.n]->PutValue(vamount)
            || !txFrom.vpout[txin.prevout.n]->GetScriptPubKey(scriptPubKey))
            return false;
        return SignSignature(provider, scriptPubKey, txTo, nIn, vamount, nHashType);
    }

=======
    const CTxIn& txin = txTo.vin[nIn];
>>>>>>> 5574e489
    assert(txin.prevout.n < txFrom.vout.size());
    const CTxOut& txout = txFrom.vout[txin.prevout.n];

    return SignSignature(provider, txout.scriptPubKey, txTo, nIn, txout.nValue, nHashType);
}

namespace {
/** Dummy signature checker which accepts all signatures. */
class DummySignatureChecker : public BaseSignatureChecker
{
public:
    DummySignatureChecker() {}
    bool CheckECDSASignature(const std::vector<unsigned char>& scriptSig, const std::vector<unsigned char>& vchPubKey, const CScript& scriptCode, SigVersion sigversion) const override { return true; }
};
const DummySignatureChecker DUMMY_CHECKER;

class DummySignatureCreator : public BaseSignatureCreator {
private:
    char m_r_len = 32;
    char m_s_len = 32;
public:
    DummySignatureCreator(char r_len, char s_len) : m_r_len(r_len), m_s_len(s_len) {}
    const BaseSignatureChecker& Checker() const override { return DUMMY_CHECKER; }
    bool CreateSig(const SigningProvider& provider, std::vector<unsigned char>& vchSig, const CKeyID& keyid, const CScript& scriptCode, SigVersion sigversion) const override
    {
        // Create a dummy signature that is a valid DER-encoding
        vchSig.assign(m_r_len + m_s_len + 7, '\000');
        vchSig[0] = 0x30;
        vchSig[1] = m_r_len + m_s_len + 4;
        vchSig[2] = 0x02;
        vchSig[3] = m_r_len;
        vchSig[4] = 0x01;
        vchSig[4 + m_r_len] = 0x02;
        vchSig[5 + m_r_len] = m_s_len;
        vchSig[6 + m_r_len] = 0x01;
        vchSig[6 + m_r_len + m_s_len] = SIGHASH_ALL;
        return true;
    }
};

class DummySignatureCheckerParticl : public DummySignatureChecker
{
// IsParticlVersion() must return true to skip stack evaluation
public:
    DummySignatureCheckerParticl() : DummySignatureChecker() {}
    bool IsParticlVersion() const override { return true; }
};
const DummySignatureCheckerParticl DUMMY_CHECKER_PARTICL;

class DummySignatureCreatorParticl : public DummySignatureCreator {
public:
    DummySignatureCreatorParticl() : DummySignatureCreator(33, 32) {}
    const BaseSignatureChecker& Checker() const override { return DUMMY_CHECKER_PARTICL; }
    bool IsParticlVersion() const override { return true; }
};

template<typename M, typename K, typename V>
bool LookupHelper(const M& map, const K& key, V& value)
{
    auto it = map.find(key);
    if (it != map.end()) {
        value = it->second;
        return true;
    }
    return false;
}

}

const BaseSignatureCreator& DUMMY_SIGNATURE_CREATOR = DummySignatureCreator(32, 32);
const BaseSignatureCreator& DUMMY_MAXIMUM_SIGNATURE_CREATOR = DummySignatureCreator(33, 32);
const BaseSignatureCreator& DUMMY_SIGNATURE_CREATOR_PARTICL = DummySignatureCreatorParticl();

bool IsSolvable(const SigningProvider& provider, const CScript& script)
{
    // This check is to make sure that the script we created can actually be solved for and signed by us
    // if we were to have the private keys. This is just to make sure that the script is valid and that,
    // if found in a transaction, we would still accept and relay that transaction. In particular,
    // it will reject witness outputs that require signing with an uncompressed public key.
    SignatureData sigs;
    // Make sure that STANDARD_SCRIPT_VERIFY_FLAGS includes SCRIPT_VERIFY_WITNESS_PUBKEYTYPE, the most
    // important property this function is designed to test for.
    static_assert(STANDARD_SCRIPT_VERIFY_FLAGS & SCRIPT_VERIFY_WITNESS_PUBKEYTYPE, "IsSolvable requires standard script flags to include WITNESS_PUBKEYTYPE");
    if (ProduceSignature(provider, fParticlMode ? DUMMY_SIGNATURE_CREATOR_PARTICL : DUMMY_SIGNATURE_CREATOR, script, sigs)) {
        // VerifyScript check is just defensive, and should never fail.
        bool verified = VerifyScript(sigs.scriptSig, script, &sigs.scriptWitness, STANDARD_SCRIPT_VERIFY_FLAGS, fParticlMode ? DUMMY_CHECKER_PARTICL : DUMMY_CHECKER);
        assert(verified);
        return true;
    }
    return false;
}

bool IsSegWitOutput(const SigningProvider& provider, const CScript& script)
{
    std::vector<valtype> solutions;
    auto whichtype = Solver(script, solutions);
    if (whichtype == TxoutType::WITNESS_V0_SCRIPTHASH || whichtype == TxoutType::WITNESS_V0_KEYHASH || whichtype == TxoutType::WITNESS_UNKNOWN) return true;
    if (whichtype == TxoutType::SCRIPTHASH) {
        auto h160 = uint160(solutions[0]);
        CScript subscript;
        if (provider.GetCScript(CScriptID{h160}, subscript)) {
            whichtype = Solver(subscript, solutions);
            if (whichtype == TxoutType::WITNESS_V0_SCRIPTHASH || whichtype == TxoutType::WITNESS_V0_KEYHASH || whichtype == TxoutType::WITNESS_UNKNOWN) return true;
        }
    }
    return false;
}

bool SignTransaction(CMutableTransaction& mtx, const SigningProvider* keystore, const std::map<COutPoint, Coin>& coins, int nHashType, std::map<int, std::string>& input_errors)
{
    bool fHashSingle = ((nHashType & ~SIGHASH_ANYONECANPAY) == SIGHASH_SINGLE);

    // Use CTransaction for the constant parts of the
    // transaction to avoid rehashing.
    const CTransaction txConst(mtx);
    // Sign what we can:
    for (unsigned int i = 0; i < mtx.vin.size(); i++) {
        CTxIn& txin = mtx.vin[i];
        auto coin = coins.find(txin.prevout);
        if (coin == coins.end() || coin->second.IsSpent()) {
            input_errors[i] = "Input not found or already spent";
            continue;
        }
        const CScript& prevPubKey = coin->second.out.scriptPubKey;
        CAmount amount;
        std::vector<uint8_t> vchAmount;
        if (coin->second.nType == OUTPUT_STANDARD) {
            amount = coin->second.out.nValue;
            vchAmount.resize(8);
            part::SetAmount(vchAmount, coin->second.out.nValue);
        } else
        if (coin->second.nType == OUTPUT_CT) {
            amount = 0; // Bypass amount check
            vchAmount.resize(33);
            memcpy(vchAmount.data(), coin->second.commitment.data, 33);
        } else {
            input_errors[i] = "Bad input type";
            continue;
        }

        SignatureData sigdata = DataFromTransaction(mtx, i, vchAmount, prevPubKey);
        // Only sign SIGHASH_SINGLE if there's a corresponding output:
        if (!fHashSingle || (i < mtx.GetNumVOuts())) {

            ProduceSignature(*keystore, MutableTransactionSignatureCreator(&mtx, i, vchAmount, nHashType), prevPubKey, sigdata);
        }

        UpdateInput(txin, sigdata);

        // amount must be specified for valid segwit signature
        if (amount == MAX_MONEY && !txin.scriptWitness.IsNull()) {
            input_errors[i] = "Missing amount";
            continue;
        }

        ScriptError serror = SCRIPT_ERR_OK;
        if (!VerifyScript(txin.scriptSig, prevPubKey, &txin.scriptWitness, STANDARD_SCRIPT_VERIFY_FLAGS, TransactionSignatureChecker(&txConst, i, vchAmount), &serror)) {
            if (serror == SCRIPT_ERR_INVALID_STACK_OPERATION) {
                // Unable to sign input and verification failed (possible attempt to partially sign).
                input_errors[i] = "Unable to sign input, invalid stack size (possibly missing key)";
            } else if (serror == SCRIPT_ERR_SIG_NULLFAIL) {
                // Verification failed (possibly due to insufficient signatures).
                input_errors[i] = "CHECK(MULTI)SIG failing with non-zero signature (possibly need more signatures)";
            } else {
                input_errors[i] = ScriptErrorString(serror);
            }
        } else {
            // If this input succeeds, make sure there is no error set for it
            input_errors.erase(i);
        }
    }
    return input_errors.empty();
}<|MERGE_RESOLUTION|>--- conflicted
+++ resolved
@@ -455,8 +455,7 @@
 bool SignSignature(const SigningProvider &provider, const CTransaction& txFrom, CMutableTransaction& txTo, unsigned int nIn, int nHashType)
 {
     assert(nIn < txTo.vin.size());
-<<<<<<< HEAD
-    CTxIn& txin = txTo.vin[nIn];
+    const CTxIn& txin = txTo.vin[nIn];
 
     if (txTo.IsParticlVersion()) {
         assert(txin.prevout.n < txFrom.vpout.size());
@@ -468,9 +467,6 @@
         return SignSignature(provider, scriptPubKey, txTo, nIn, vamount, nHashType);
     }
 
-=======
-    const CTxIn& txin = txTo.vin[nIn];
->>>>>>> 5574e489
     assert(txin.prevout.n < txFrom.vout.size());
     const CTxOut& txout = txFrom.vout[txin.prevout.n];
 
