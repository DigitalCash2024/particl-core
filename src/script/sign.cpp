--- conflicted
+++ resolved
@@ -800,11 +800,7 @@
     signatures.insert(std::make_move_iterator(sigdata.signatures.begin()), std::make_move_iterator(sigdata.signatures.end()));
 }
 
-<<<<<<< HEAD
-bool SignSignature(const SigningProvider &provider, const CScript& fromPubKey, CMutableTransaction& txTo, unsigned int nIn, const std::vector<uint8_t>& amount, int nHashType)
-=======
-bool SignSignature(const SigningProvider &provider, const CScript& fromPubKey, CMutableTransaction& txTo, unsigned int nIn, const CAmount& amount, int nHashType, SignatureData& sig_data)
->>>>>>> fb82d91a
+bool SignSignature(const SigningProvider &provider, const CScript& fromPubKey, CMutableTransaction& txTo, unsigned int nIn, const std::vector<uint8_t>& amount, int nHashType, SignatureData& sig_data)
 {
     assert(nIn < txTo.vin.size());
 
@@ -815,18 +811,14 @@
     return ret;
 }
 
-<<<<<<< HEAD
-bool SignSignature(const SigningProvider &provider, const CScript& fromPubKey, CMutableTransaction& txTo, unsigned int nIn, const CAmount amount, int nHashType)
+bool SignSignature(const SigningProvider &provider, const CScript& fromPubKey, CMutableTransaction& txTo, unsigned int nIn, const CAmount amount, int nHashType, SignatureData& sig_data)
 {
     std::vector<uint8_t> vamount(8);
     part::SetAmount(vamount, amount);
-    return SignSignature(provider, fromPubKey, txTo, nIn, vamount, nHashType);
-}
-
-bool SignSignature(const SigningProvider &provider, const CTransaction& txFrom, CMutableTransaction& txTo, unsigned int nIn, int nHashType)
-=======
+    return SignSignature(provider, fromPubKey, txTo, nIn, vamount, nHashType, sig_data);
+}
+
 bool SignSignature(const SigningProvider &provider, const CTransaction& txFrom, CMutableTransaction& txTo, unsigned int nIn, int nHashType, SignatureData& sig_data)
->>>>>>> fb82d91a
 {
     assert(nIn < txTo.vin.size());
     const CTxIn& txin = txTo.vin[nIn];
@@ -839,7 +831,7 @@
             !txFrom.vpout[txin.prevout.n]->GetScriptPubKey(scriptPubKey)) {
             return false;
         }
-        return SignSignature(provider, scriptPubKey, txTo, nIn, vamount, nHashType);
+        return SignSignature(provider, scriptPubKey, txTo, nIn, vamount, nHashType, sig_data);
     }
 
     assert(txin.prevout.n < txFrom.vout.size());
