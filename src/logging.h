--- conflicted
+++ resolved
@@ -57,16 +57,13 @@
         QT          = (1 << 19),
         LEVELDB     = (1 << 20),
         VALIDATION  = (1 << 21),
-<<<<<<< HEAD
+        I2P         = (1 << 22),
 
         SMSG        = (1 << 27),
         RINGCT      = (1 << 28),
         POS         = (1 << 29),
         HDWALLET    = (1 << 30),
 
-=======
-        I2P         = (1 << 22),
->>>>>>> 48725e64
         ALL         = ~(uint32_t)0,
     };
 
