// Copyright (c) 2009-2010 Satoshi Nakamoto
// Copyright (c) 2009-2021 The Bitcoin Core developers
// Distributed under the MIT software license, see the accompanying
// file COPYING or http://www.opensource.org/licenses/mit-license.php.

#ifndef BITCOIN_LOGGING_H
#define BITCOIN_LOGGING_H

#include <fs.h>
#include <threadsafety.h>
#include <tinyformat.h>
#include <util/string.h>

#include <atomic>
#include <cstdint>
#include <functional>
#include <list>
#include <mutex>
#include <string>
#include <unordered_map>
#include <vector>

static const bool DEFAULT_LOGTIMEMICROS = false;
static const bool DEFAULT_LOGIPS        = false;
static const bool DEFAULT_LOGTIMESTAMPS = true;
static const bool DEFAULT_LOGTHREADNAMES = false;
static const bool DEFAULT_LOGSOURCELOCATIONS = false;
extern const char * const DEFAULT_DEBUGLOGFILE;

extern bool fLogIPs;

struct LogCategory {
    std::string category;
    bool active;
};

namespace BCLog {
    enum LogFlags : uint32_t {
        NONE        = 0,
        NET         = (1 <<  0),
        TOR         = (1 <<  1),
        MEMPOOL     = (1 <<  2),
        HTTP        = (1 <<  3),
        BENCH       = (1 <<  4),
        ZMQ         = (1 <<  5),
        WALLETDB    = (1 <<  6),
        RPC         = (1 <<  7),
        ESTIMATEFEE = (1 <<  8),
        ADDRMAN     = (1 <<  9),
        SELECTCOINS = (1 << 10),
        REINDEX     = (1 << 11),
        CMPCTBLOCK  = (1 << 12),
        RAND        = (1 << 13),
        PRUNE       = (1 << 14),
        PROXY       = (1 << 15),
        MEMPOOLREJ  = (1 << 16),
        LIBEVENT    = (1 << 17),
        COINDB      = (1 << 18),
        QT          = (1 << 19),
        LEVELDB     = (1 << 20),
        VALIDATION  = (1 << 21),
        I2P         = (1 << 22),
        IPC         = (1 << 23),
#ifdef DEBUG_LOCKCONTENTION
        LOCK        = (1 << 24),
#endif
        UTIL        = (1 << 25),
        BLOCKSTORE  = (1 << 26),

        TXRECONCILIATION = (1 << 27),
<<<<<<< HEAD

        SMSG        = (1 << 29),
        POS         = (1 << 30),
        HDWALLET    = (uint32_t)(1 << 31),

=======
        SCAN        = (1 << 28),
>>>>>>> 1bad29fe
        ALL         = ~(uint32_t)0,
    };
    enum class Level {
        Trace = 0, // High-volume or detailed logging for development/debugging
        Debug,     // Reasonably noisy logging, but still usable in production
        Info,      // Default
        Warning,
        Error,
        None, // Internal use only
    };
    constexpr auto DEFAULT_LOG_LEVEL{Level::Debug};

    class Logger
    {
    private:
        mutable StdMutex m_cs; // Can not use Mutex from sync.h because in debug mode it would cause a deadlock when a potential deadlock was detected

        FILE* m_fileout GUARDED_BY(m_cs) = nullptr;
        std::list<std::string> m_msgs_before_open GUARDED_BY(m_cs);
        bool m_buffering GUARDED_BY(m_cs) = true; //!< Buffer messages before logging can be started.

        /**
         * m_started_new_line is a state variable that will suppress printing of
         * the timestamp when multiple calls are made that don't end in a
         * newline.
         */
        std::atomic_bool m_started_new_line{true};

        //! Category-specific log level. Overrides `m_log_level`.
        std::unordered_map<LogFlags, Level> m_category_log_levels GUARDED_BY(m_cs);

        //! If there is no category-specific log level, all logs with a severity
        //! level lower than `m_log_level` will be ignored.
        std::atomic<Level> m_log_level{DEFAULT_LOG_LEVEL};

        /** Log categories bitfield. */
        std::atomic<uint32_t> m_categories{0};

        std::string LogTimestampStr(const std::string& str);

        /** Slots that connect to the print signal */
        std::list<std::function<void(const std::string&)>> m_print_callbacks GUARDED_BY(m_cs) {};

    public:
        bool m_print_to_console = false;
        bool m_print_to_file = false;

        bool m_log_timestamps = DEFAULT_LOGTIMESTAMPS;
        bool m_log_time_micros = DEFAULT_LOGTIMEMICROS;
        bool m_log_threadnames = DEFAULT_LOGTHREADNAMES;
        bool m_log_sourcelocations = DEFAULT_LOGSOURCELOCATIONS;

        fs::path m_file_path;
        std::atomic<bool> m_reopen_file{false};

        /** Send a string to the log output */
        void LogPrintStr(const std::string& str, const std::string& logging_function, const std::string& source_file, int source_line, BCLog::LogFlags category, BCLog::Level level);

        /** Returns whether logs will be written to any output */
        bool Enabled() const
        {
            StdLockGuard scoped_lock(m_cs);
            return m_buffering || m_print_to_console || m_print_to_file || !m_print_callbacks.empty();
        }

        /** Connect a slot to the print signal and return the connection */
        std::list<std::function<void(const std::string&)>>::iterator PushBackCallback(std::function<void(const std::string&)> fun)
        {
            StdLockGuard scoped_lock(m_cs);
            m_print_callbacks.push_back(std::move(fun));
            return --m_print_callbacks.end();
        }

        /** Delete a connection */
        void DeleteCallback(std::list<std::function<void(const std::string&)>>::iterator it)
        {
            StdLockGuard scoped_lock(m_cs);
            m_print_callbacks.erase(it);
        }

        /** Start logging (and flush all buffered messages) */
        bool StartLogging();
        /** Only for testing */
        void DisconnectTestLogger();

        void ShrinkDebugFile();

        std::unordered_map<LogFlags, Level> CategoryLevels() const
        {
            StdLockGuard scoped_lock(m_cs);
            return m_category_log_levels;
        }
        void SetCategoryLogLevel(const std::unordered_map<LogFlags, Level>& levels)
        {
            StdLockGuard scoped_lock(m_cs);
            m_category_log_levels = levels;
        }
        bool SetCategoryLogLevel(const std::string& category_str, const std::string& level_str);

        Level LogLevel() const { return m_log_level.load(); }
        void SetLogLevel(Level level) { m_log_level = level; }
        bool SetLogLevel(const std::string& level);

        uint32_t GetCategoryMask() const { return m_categories.load(); }

        void EnableCategory(LogFlags flag);
        bool EnableCategory(const std::string& str);
        void DisableCategory(LogFlags flag);
        bool DisableCategory(const std::string& str);

        bool WillLogCategory(LogFlags category) const;
        bool WillLogCategoryLevel(LogFlags category, Level level) const;

        /** Returns a vector of the log categories in alphabetical order. */
        std::vector<LogCategory> LogCategoriesList() const;
        /** Returns a string with the log categories in alphabetical order. */
        std::string LogCategoriesString() const
        {
            return Join(LogCategoriesList(), ", ", [&](const LogCategory& i) { return i.category; });
        };

        //! Returns a string with all user-selectable log levels.
        std::string LogLevelsString() const;

        //! Returns the string representation of a log level.
        std::string LogLevelToStr(BCLog::Level level) const;

        bool DefaultShrinkDebugFile() const;
    };

} // namespace BCLog

BCLog::Logger& LogInstance();

/** Return true if log accepts specified category, at the specified level. */
static inline bool LogAcceptCategory(BCLog::LogFlags category, BCLog::Level level)
{
    return LogInstance().WillLogCategoryLevel(category, level);
}

/** Return true if str parses as a log category and set the flag */
bool GetLogCategory(BCLog::LogFlags& flag, const std::string& str);

// Be conservative when using LogPrintf/error or other things which
// unconditionally log to debug.log! It should not be the case that an inbound
// peer can fill up a user's disk with debug.log entries.

template <typename... Args>
static inline void LogPrintf_(const std::string& logging_function, const std::string& source_file, const int source_line, const BCLog::LogFlags flag, const BCLog::Level level, const char* fmt, const Args&... args)
{
    if (LogInstance().Enabled()) {
        std::string log_msg;
        try {
            log_msg = tfm::format(fmt, args...);
        } catch (tinyformat::format_error& fmterr) {
            /* Original format string will have newline so don't add one here */
            log_msg = "Error \"" + std::string(fmterr.what()) + "\" while formatting log message: " + fmt;
        }
        LogInstance().LogPrintStr(log_msg, logging_function, source_file, source_line, flag, level);
    }
}

#define LogPrintLevel_(category, level, ...) LogPrintf_(__func__, __FILE__, __LINE__, category, level, __VA_ARGS__)

// Log unconditionally.
#define LogPrintf(...) LogPrintLevel_(BCLog::LogFlags::NONE, BCLog::Level::None, __VA_ARGS__)

// Log unconditionally, prefixing the output with the passed category name.
#define LogPrintfCategory(category, ...) LogPrintLevel_(category, BCLog::Level::None, __VA_ARGS__)

// Use a macro instead of a function for conditional logging to prevent
// evaluating arguments when logging for the category is not enabled.

// Log conditionally, prefixing the output with the passed category name.
#define LogPrint(category, ...)                                        \
    do {                                                               \
        if (LogAcceptCategory((category), BCLog::Level::Debug)) {      \
            LogPrintLevel_(category, BCLog::Level::None, __VA_ARGS__); \
        }                                                              \
    } while (0)

// Log conditionally, prefixing the output with the passed category name and severity level.
#define LogPrintLevel(category, level, ...)               \
    do {                                                  \
        if (LogAcceptCategory((category), (level))) {     \
            LogPrintLevel_(category, level, __VA_ARGS__); \
        }                                                 \
    } while (0)

#endif // BITCOIN_LOGGING_H<|MERGE_RESOLUTION|>--- conflicted
+++ resolved
@@ -68,15 +68,12 @@
         BLOCKSTORE  = (1 << 26),
 
         TXRECONCILIATION = (1 << 27),
-<<<<<<< HEAD
+        SCAN        = (1 << 28),
 
         SMSG        = (1 << 29),
         POS         = (1 << 30),
         HDWALLET    = (uint32_t)(1 << 31),
 
-=======
-        SCAN        = (1 << 28),
->>>>>>> 1bad29fe
         ALL         = ~(uint32_t)0,
     };
     enum class Level {
