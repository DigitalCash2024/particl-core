// Copyright (c) 2009-2010 Satoshi Nakamoto
// Copyright (c) 2009-2021 The Bitcoin Core developers
// Distributed under the MIT software license, see the accompanying
// file COPYING or http://www.opensource.org/licenses/mit-license.php.

#ifndef BITCOIN_LOGGING_H
#define BITCOIN_LOGGING_H

#include <fs.h>
#include <tinyformat.h>
#include <threadsafety.h>
#include <util/string.h>

#include <atomic>
#include <cstdint>
#include <functional>
#include <list>
#include <mutex>
#include <string>
#include <vector>

static const bool DEFAULT_LOGTIMEMICROS = false;
static const bool DEFAULT_LOGIPS        = false;
static const bool DEFAULT_LOGTIMESTAMPS = true;
static const bool DEFAULT_LOGTHREADNAMES = false;
static const bool DEFAULT_LOGSOURCELOCATIONS = false;
extern const char * const DEFAULT_DEBUGLOGFILE;

extern bool fLogIPs;

struct LogCategory {
    std::string category;
    bool active;
};

namespace BCLog {
    enum LogFlags : uint32_t {
        NONE        = 0,
        NET         = (1 <<  0),
        TOR         = (1 <<  1),
        MEMPOOL     = (1 <<  2),
        HTTP        = (1 <<  3),
        BENCH       = (1 <<  4),
        ZMQ         = (1 <<  5),
        WALLETDB    = (1 <<  6),
        RPC         = (1 <<  7),
        ESTIMATEFEE = (1 <<  8),
        ADDRMAN     = (1 <<  9),
        SELECTCOINS = (1 << 10),
        REINDEX     = (1 << 11),
        CMPCTBLOCK  = (1 << 12),
        RAND        = (1 << 13),
        PRUNE       = (1 << 14),
        PROXY       = (1 << 15),
        MEMPOOLREJ  = (1 << 16),
        LIBEVENT    = (1 << 17),
        COINDB      = (1 << 18),
        QT          = (1 << 19),
        LEVELDB     = (1 << 20),
        VALIDATION  = (1 << 21),
        I2P         = (1 << 22),
        IPC         = (1 << 23),
#ifdef DEBUG_LOCKCONTENTION
        LOCK        = (1 << 24),
#endif
        UTIL        = (1 << 25),
        BLOCKSTORE  = (1 << 26),
<<<<<<< HEAD

        SMSG        = (1 << 27),
        RINGCT      = (1 << 28),
        POS         = (1 << 29),
        HDWALLET    = (1 << 30),

=======
        HEADERSSYNC = (1 << 27),
>>>>>>> 52dcb1d2
        ALL         = ~(uint32_t)0,
    };
    enum class Level {
        Debug = 0,
        None = 1,
        Info = 2,
        Warning = 3,
        Error = 4,
    };

    class Logger
    {
    private:
        mutable StdMutex m_cs; // Can not use Mutex from sync.h because in debug mode it would cause a deadlock when a potential deadlock was detected

        FILE* m_fileout GUARDED_BY(m_cs) = nullptr;
        std::list<std::string> m_msgs_before_open GUARDED_BY(m_cs);
        bool m_buffering GUARDED_BY(m_cs) = true; //!< Buffer messages before logging can be started.

        /**
         * m_started_new_line is a state variable that will suppress printing of
         * the timestamp when multiple calls are made that don't end in a
         * newline.
         */
        std::atomic_bool m_started_new_line{true};

        /** Log categories bitfield. */
        std::atomic<uint32_t> m_categories{0};

        std::string LogTimestampStr(const std::string& str);

        /** Slots that connect to the print signal */
        std::list<std::function<void(const std::string&)>> m_print_callbacks GUARDED_BY(m_cs) {};

    public:
        bool m_print_to_console = false;
        bool m_print_to_file = false;

        bool m_log_timestamps = DEFAULT_LOGTIMESTAMPS;
        bool m_log_time_micros = DEFAULT_LOGTIMEMICROS;
        bool m_log_threadnames = DEFAULT_LOGTHREADNAMES;
        bool m_log_sourcelocations = DEFAULT_LOGSOURCELOCATIONS;

        fs::path m_file_path;
        std::atomic<bool> m_reopen_file{false};

        /** Send a string to the log output */
        void LogPrintStr(const std::string& str, const std::string& logging_function, const std::string& source_file, const int source_line, const BCLog::LogFlags category, const BCLog::Level level);

        /** Returns whether logs will be written to any output */
        bool Enabled() const
        {
            StdLockGuard scoped_lock(m_cs);
            return m_buffering || m_print_to_console || m_print_to_file || !m_print_callbacks.empty();
        }

        /** Connect a slot to the print signal and return the connection */
        std::list<std::function<void(const std::string&)>>::iterator PushBackCallback(std::function<void(const std::string&)> fun)
        {
            StdLockGuard scoped_lock(m_cs);
            m_print_callbacks.push_back(std::move(fun));
            return --m_print_callbacks.end();
        }

        /** Delete a connection */
        void DeleteCallback(std::list<std::function<void(const std::string&)>>::iterator it)
        {
            StdLockGuard scoped_lock(m_cs);
            m_print_callbacks.erase(it);
        }

        /** Start logging (and flush all buffered messages) */
        bool StartLogging();
        /** Only for testing */
        void DisconnectTestLogger();

        void ShrinkDebugFile();

        uint32_t GetCategoryMask() const { return m_categories.load(); }

        void EnableCategory(LogFlags flag);
        bool EnableCategory(const std::string& str);
        void DisableCategory(LogFlags flag);
        bool DisableCategory(const std::string& str);

        bool WillLogCategory(LogFlags category) const;
        /** Returns a vector of the log categories in alphabetical order. */
        std::vector<LogCategory> LogCategoriesList() const;
        /** Returns a string with the log categories in alphabetical order. */
        std::string LogCategoriesString() const
        {
            return Join(LogCategoriesList(), ", ", [&](const LogCategory& i) { return i.category; });
        };

        bool DefaultShrinkDebugFile() const;
    };

} // namespace BCLog

BCLog::Logger& LogInstance();

/** Return true if log accepts specified category, at the specified level. */
static inline bool LogAcceptCategory(BCLog::LogFlags category, BCLog::Level level)
{
    // Log messages at Warning and Error level unconditionally, so that
    // important troubleshooting information doesn't get lost.
    if (level >= BCLog::Level::Warning) {
        return true;
    }
    return LogInstance().WillLogCategory(category);
}

/** Return true if str parses as a log category and set the flag */
bool GetLogCategory(BCLog::LogFlags& flag, const std::string& str);

// Be conservative when using LogPrintf/error or other things which
// unconditionally log to debug.log! It should not be the case that an inbound
// peer can fill up a user's disk with debug.log entries.

template <typename... Args>
static inline void LogPrintf_(const std::string& logging_function, const std::string& source_file, const int source_line, const BCLog::LogFlags flag, const BCLog::Level level, const char* fmt, const Args&... args)
{
    if (LogInstance().Enabled()) {
        std::string log_msg;
        try {
            log_msg = tfm::format(fmt, args...);
        } catch (tinyformat::format_error& fmterr) {
            /* Original format string will have newline so don't add one here */
            log_msg = "Error \"" + std::string(fmterr.what()) + "\" while formatting log message: " + fmt;
        }
        LogInstance().LogPrintStr(log_msg, logging_function, source_file, source_line, flag, level);
    }
}

#define LogPrintLevel_(category, level, ...) LogPrintf_(__func__, __FILE__, __LINE__, category, level, __VA_ARGS__)

// Log unconditionally.
#define LogPrintf(...) LogPrintLevel_(BCLog::LogFlags::NONE, BCLog::Level::None, __VA_ARGS__)

// Log unconditionally, prefixing the output with the passed category name.
#define LogPrintfCategory(category, ...) LogPrintLevel_(category, BCLog::Level::None, __VA_ARGS__)

// Use a macro instead of a function for conditional logging to prevent
// evaluating arguments when logging for the category is not enabled.

// Log conditionally, prefixing the output with the passed category name.
#define LogPrint(category, ...)                                        \
    do {                                                               \
        if (LogAcceptCategory((category), BCLog::Level::Debug)) {      \
            LogPrintLevel_(category, BCLog::Level::None, __VA_ARGS__); \
        }                                                              \
    } while (0)

// Log conditionally, prefixing the output with the passed category name and severity level.
#define LogPrintLevel(category, level, ...)               \
    do {                                                  \
        if (LogAcceptCategory((category), (level))) {     \
            LogPrintLevel_(category, level, __VA_ARGS__); \
        }                                                 \
    } while (0)

#endif // BITCOIN_LOGGING_H<|MERGE_RESOLUTION|>--- conflicted
+++ resolved
@@ -65,16 +65,12 @@
 #endif
         UTIL        = (1 << 25),
         BLOCKSTORE  = (1 << 26),
-<<<<<<< HEAD
-
-        SMSG        = (1 << 27),
-        RINGCT      = (1 << 28),
+        HEADERSSYNC = (1 << 27),
+
+        SMSG        = (1 << 28),
         POS         = (1 << 29),
         HDWALLET    = (1 << 30),
 
-=======
-        HEADERSSYNC = (1 << 27),
->>>>>>> 52dcb1d2
         ALL         = ~(uint32_t)0,
     };
     enum class Level {
