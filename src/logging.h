--- conflicted
+++ resolved
@@ -65,12 +65,7 @@
         LOCK        = (1 << 24),
 #endif
         UTIL        = (1 << 25),
-<<<<<<< HEAD
-        BLOCKSTORE  = (1 << 26),
-
-=======
-        BLOCKSTORAGE = (1 << 26),
->>>>>>> 0c84a0e4
+        BLOCKSTORAGE  = (1 << 26),
         TXRECONCILIATION = (1 << 27),
         SCAN        = (1 << 28),
 
