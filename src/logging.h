// Copyright (c) 2009-2010 Satoshi Nakamoto
// Copyright (c) 2009-2020 The Bitcoin Core developers
// Distributed under the MIT software license, see the accompanying
// file COPYING or http://www.opensource.org/licenses/mit-license.php.

#ifndef BITCOIN_LOGGING_H
#define BITCOIN_LOGGING_H

#include <fs.h>
#include <tinyformat.h>
#include <threadsafety.h>
#include <util/string.h>

#include <atomic>
#include <cstdint>
#include <list>
#include <mutex>
#include <string>
#include <vector>

static const bool DEFAULT_LOGTIMEMICROS = false;
static const bool DEFAULT_LOGIPS        = false;
static const bool DEFAULT_LOGTIMESTAMPS = true;
static const bool DEFAULT_LOGTHREADNAMES = false;
static const bool DEFAULT_LOGSOURCELOCATIONS = false;
extern const char * const DEFAULT_DEBUGLOGFILE;

extern bool fLogIPs;

struct LogCategory {
    std::string category;
    bool active;
};

namespace BCLog {
    enum LogFlags : uint32_t {
        NONE        = 0,
        NET         = (1 <<  0),
        TOR         = (1 <<  1),
        MEMPOOL     = (1 <<  2),
        HTTP        = (1 <<  3),
        BENCH       = (1 <<  4),
        ZMQ         = (1 <<  5),
        WALLETDB    = (1 <<  6),
        RPC         = (1 <<  7),
        ESTIMATEFEE = (1 <<  8),
        ADDRMAN     = (1 <<  9),
        SELECTCOINS = (1 << 10),
        REINDEX     = (1 << 11),
        CMPCTBLOCK  = (1 << 12),
        RAND        = (1 << 13),
        PRUNE       = (1 << 14),
        PROXY       = (1 << 15),
        MEMPOOLREJ  = (1 << 16),
        LIBEVENT    = (1 << 17),
        COINDB      = (1 << 18),
        QT          = (1 << 19),
        LEVELDB     = (1 << 20),
        VALIDATION  = (1 << 21),
        I2P         = (1 << 22),
        IPC         = (1 << 23),
<<<<<<< HEAD

        SMSG        = (1 << 27),
        RINGCT      = (1 << 28),
        POS         = (1 << 29),
        HDWALLET    = (1 << 30),

=======
        LOCK        = (1 << 24),
>>>>>>> f78cc905
        ALL         = ~(uint32_t)0,
    };

    class Logger
    {
    private:
        mutable StdMutex m_cs; // Can not use Mutex from sync.h because in debug mode it would cause a deadlock when a potential deadlock was detected

        FILE* m_fileout GUARDED_BY(m_cs) = nullptr;
        std::list<std::string> m_msgs_before_open GUARDED_BY(m_cs);
        bool m_buffering GUARDED_BY(m_cs) = true; //!< Buffer messages before logging can be started.

        /**
         * m_started_new_line is a state variable that will suppress printing of
         * the timestamp when multiple calls are made that don't end in a
         * newline.
         */
        std::atomic_bool m_started_new_line{true};

        /** Log categories bitfield. */
        std::atomic<uint32_t> m_categories{0};

        std::string LogTimestampStr(const std::string& str);

        /** Slots that connect to the print signal */
        std::list<std::function<void(const std::string&)>> m_print_callbacks GUARDED_BY(m_cs) {};

    public:
        bool m_print_to_console = false;
        bool m_print_to_file = false;

        bool m_log_timestamps = DEFAULT_LOGTIMESTAMPS;
        bool m_log_time_micros = DEFAULT_LOGTIMEMICROS;
        bool m_log_threadnames = DEFAULT_LOGTHREADNAMES;
        bool m_log_sourcelocations = DEFAULT_LOGSOURCELOCATIONS;

        fs::path m_file_path;
        std::atomic<bool> m_reopen_file{false};

        /** Send a string to the log output */
        void LogPrintStr(const std::string& str, const std::string& logging_function, const std::string& source_file, const int source_line);

        /** Returns whether logs will be written to any output */
        bool Enabled() const
        {
            StdLockGuard scoped_lock(m_cs);
            return m_buffering || m_print_to_console || m_print_to_file || !m_print_callbacks.empty();
        }

        /** Connect a slot to the print signal and return the connection */
        std::list<std::function<void(const std::string&)>>::iterator PushBackCallback(std::function<void(const std::string&)> fun)
        {
            StdLockGuard scoped_lock(m_cs);
            m_print_callbacks.push_back(std::move(fun));
            return --m_print_callbacks.end();
        }

        /** Delete a connection */
        void DeleteCallback(std::list<std::function<void(const std::string&)>>::iterator it)
        {
            StdLockGuard scoped_lock(m_cs);
            m_print_callbacks.erase(it);
        }

        /** Start logging (and flush all buffered messages) */
        bool StartLogging();
        /** Only for testing */
        void DisconnectTestLogger();

        void ShrinkDebugFile();

        uint32_t GetCategoryMask() const { return m_categories.load(); }

        void EnableCategory(LogFlags flag);
        bool EnableCategory(const std::string& str);
        void DisableCategory(LogFlags flag);
        bool DisableCategory(const std::string& str);

        bool WillLogCategory(LogFlags category) const;
        /** Returns a vector of the log categories in alphabetical order. */
        std::vector<LogCategory> LogCategoriesList() const;
        /** Returns a string with the log categories in alphabetical order. */
        std::string LogCategoriesString() const
        {
            return Join(LogCategoriesList(), ", ", [&](const LogCategory& i) { return i.category; });
        };

        bool DefaultShrinkDebugFile() const;
    };

} // namespace BCLog

BCLog::Logger& LogInstance();

/** Return true if log accepts specified category */
static inline bool LogAcceptCategory(BCLog::LogFlags category)
{
    return LogInstance().WillLogCategory(category);
}

/** Return true if str parses as a log category and set the flag */
bool GetLogCategory(BCLog::LogFlags& flag, const std::string& str);

// Be conservative when using LogPrintf/error or other things which
// unconditionally log to debug.log! It should not be the case that an inbound
// peer can fill up a user's disk with debug.log entries.

template <typename... Args>
static inline void LogPrintf_(const std::string& logging_function, const std::string& source_file, const int source_line, const char* fmt, const Args&... args)
{
    if (LogInstance().Enabled()) {
        std::string log_msg;
        try {
            log_msg = tfm::format(fmt, args...);
        } catch (tinyformat::format_error& fmterr) {
            /* Original format string will have newline so don't add one here */
            log_msg = "Error \"" + std::string(fmterr.what()) + "\" while formatting log message: " + fmt;
        }
        LogInstance().LogPrintStr(log_msg, logging_function, source_file, source_line);
    }
}

#define LogPrintf(...) LogPrintf_(__func__, __FILE__, __LINE__, __VA_ARGS__)

// Use a macro instead of a function for conditional logging to prevent
// evaluating arguments when logging for the category is not enabled.
#define LogPrint(category, ...)              \
    do {                                     \
        if (LogAcceptCategory((category))) { \
            LogPrintf(__VA_ARGS__);          \
        }                                    \
    } while (0)

#endif // BITCOIN_LOGGING_H<|MERGE_RESOLUTION|>--- conflicted
+++ resolved
@@ -59,16 +59,13 @@
         VALIDATION  = (1 << 21),
         I2P         = (1 << 22),
         IPC         = (1 << 23),
-<<<<<<< HEAD
+        LOCK        = (1 << 24),
 
         SMSG        = (1 << 27),
         RINGCT      = (1 << 28),
         POS         = (1 << 29),
         HDWALLET    = (1 << 30),
 
-=======
-        LOCK        = (1 << 24),
->>>>>>> f78cc905
         ALL         = ~(uint32_t)0,
     };
 
