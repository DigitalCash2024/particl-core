// Copyright (c) 2009-2010 Satoshi Nakamoto
// Copyright (c) 2009-2022 The Bitcoin Core developers
// Distributed under the MIT software license, see the accompanying
// file COPYING or http://www.opensource.org/licenses/mit-license.php.

#ifndef BITCOIN_LOGGING_H
#define BITCOIN_LOGGING_H

#include <threadsafety.h>
#include <tinyformat.h>
#include <util/fs.h>
#include <util/string.h>

#include <atomic>
#include <cstdint>
#include <functional>
#include <list>
#include <mutex>
#include <string>
#include <unordered_map>
#include <vector>

static const bool DEFAULT_LOGTIMEMICROS = false;
static const bool DEFAULT_LOGIPS        = false;
static const bool DEFAULT_LOGTIMESTAMPS = true;
static const bool DEFAULT_LOGTHREADNAMES = false;
static const bool DEFAULT_LOGSOURCELOCATIONS = false;
static constexpr bool DEFAULT_LOGLEVELALWAYS = false;
extern const char * const DEFAULT_DEBUGLOGFILE;

extern bool fLogIPs;

struct LogCategory {
    std::string category;
    bool active;
};

namespace BCLog {
    enum LogFlags : uint32_t {
        NONE        = 0,
        NET         = (1 <<  0),
        TOR         = (1 <<  1),
        MEMPOOL     = (1 <<  2),
        HTTP        = (1 <<  3),
        BENCH       = (1 <<  4),
        ZMQ         = (1 <<  5),
        WALLETDB    = (1 <<  6),
        RPC         = (1 <<  7),
        ESTIMATEFEE = (1 <<  8),
        ADDRMAN     = (1 <<  9),
        SELECTCOINS = (1 << 10),
        REINDEX     = (1 << 11),
        CMPCTBLOCK  = (1 << 12),
        RAND        = (1 << 13),
        PRUNE       = (1 << 14),
        PROXY       = (1 << 15),
        MEMPOOLREJ  = (1 << 16),
        LIBEVENT    = (1 << 17),
        COINDB      = (1 << 18),
        QT          = (1 << 19),
        LEVELDB     = (1 << 20),
        VALIDATION  = (1 << 21),
        I2P         = (1 << 22),
        IPC         = (1 << 23),
#ifdef DEBUG_LOCKCONTENTION
        LOCK        = (1 << 24),
#endif
        UTIL        = (1 << 25),
        BLOCKSTORAGE  = (1 << 26),
        TXRECONCILIATION = (1 << 27),
        SCAN        = (1 << 28),
        TXPACKAGES  = (1 << 29),

        SMSG        = (uint32_t)((1 << 30) | (1 << 11)),
        POS         = (1 << 30),
        HDWALLET    = (uint32_t)(1 << 31),

        ALL         = ~(uint32_t)0,
    };
    enum class Level {
        Trace = 0, // High-volume or detailed logging for development/debugging
        Debug,     // Reasonably noisy logging, but still usable in production
        Info,      // Default
        Warning,
        Error,
    };
    constexpr auto DEFAULT_LOG_LEVEL{Level::Debug};

    class Logger
    {
    private:
        mutable StdMutex m_cs; // Can not use Mutex from sync.h because in debug mode it would cause a deadlock when a potential deadlock was detected

        FILE* m_fileout GUARDED_BY(m_cs) = nullptr;
        std::list<std::string> m_msgs_before_open GUARDED_BY(m_cs);
        bool m_buffering GUARDED_BY(m_cs) = true; //!< Buffer messages before logging can be started.

        /**
         * m_started_new_line is a state variable that will suppress printing of
         * the timestamp when multiple calls are made that don't end in a
         * newline.
         */
        std::atomic_bool m_started_new_line{true};

        //! Category-specific log level. Overrides `m_log_level`.
        std::unordered_map<LogFlags, Level> m_category_log_levels GUARDED_BY(m_cs);

        //! If there is no category-specific log level, all logs with a severity
        //! level lower than `m_log_level` will be ignored.
        std::atomic<Level> m_log_level{DEFAULT_LOG_LEVEL};

        /** Log categories bitfield. */
        std::atomic<uint32_t> m_categories{0};

        std::string LogTimestampStr(const std::string& str);

        /** Slots that connect to the print signal */
        std::list<std::function<void(const std::string&)>> m_print_callbacks GUARDED_BY(m_cs) {};

    public:
        bool m_print_to_console = false;
        bool m_print_to_file = false;

        bool m_log_timestamps = DEFAULT_LOGTIMESTAMPS;
        bool m_log_time_micros = DEFAULT_LOGTIMEMICROS;
        bool m_log_threadnames = DEFAULT_LOGTHREADNAMES;
        bool m_log_sourcelocations = DEFAULT_LOGSOURCELOCATIONS;
        bool m_always_print_category_level = DEFAULT_LOGLEVELALWAYS;

        fs::path m_file_path;
        std::atomic<bool> m_reopen_file{false};

        std::string GetLogPrefix(LogFlags category, Level level) const;

        /** Send a string to the log output */
        void LogPrintStr(const std::string& str, const std::string& logging_function, const std::string& source_file, int source_line, BCLog::LogFlags category, BCLog::Level level);

        /** Returns whether logs will be written to any output */
        bool Enabled() const
        {
            StdLockGuard scoped_lock(m_cs);
            return m_buffering || m_print_to_console || m_print_to_file || !m_print_callbacks.empty();
        }

        /** Connect a slot to the print signal and return the connection */
        std::list<std::function<void(const std::string&)>>::iterator PushBackCallback(std::function<void(const std::string&)> fun)
        {
            StdLockGuard scoped_lock(m_cs);
            m_print_callbacks.push_back(std::move(fun));
            return --m_print_callbacks.end();
        }

        /** Delete a connection */
        void DeleteCallback(std::list<std::function<void(const std::string&)>>::iterator it)
        {
            StdLockGuard scoped_lock(m_cs);
            m_print_callbacks.erase(it);
        }

        /** Start logging (and flush all buffered messages) */
        bool StartLogging();
        /** Only for testing */
        void DisconnectTestLogger();

        void ShrinkDebugFile();

        std::unordered_map<LogFlags, Level> CategoryLevels() const
        {
            StdLockGuard scoped_lock(m_cs);
            return m_category_log_levels;
        }
        void SetCategoryLogLevel(const std::unordered_map<LogFlags, Level>& levels)
        {
            StdLockGuard scoped_lock(m_cs);
            m_category_log_levels = levels;
        }
        bool SetCategoryLogLevel(const std::string& category_str, const std::string& level_str);

        Level LogLevel() const { return m_log_level.load(); }
        void SetLogLevel(Level level) { m_log_level = level; }
        bool SetLogLevel(const std::string& level);

        uint32_t GetCategoryMask() const { return m_categories.load(); }

        void EnableCategory(LogFlags flag);
        bool EnableCategory(const std::string& str);
        void DisableCategory(LogFlags flag);
        bool DisableCategory(const std::string& str);

        bool WillLogCategory(LogFlags category) const;
        bool WillLogCategoryLevel(LogFlags category, Level level) const;

        /** Returns a vector of the log categories in alphabetical order. */
        std::vector<LogCategory> LogCategoriesList() const;
        /** Returns a string with the log categories in alphabetical order. */
        std::string LogCategoriesString() const
        {
            return Join(LogCategoriesList(), ", ", [&](const LogCategory& i) { return i.category; });
        };

        //! Returns a string with all user-selectable log levels.
        std::string LogLevelsString() const;

        //! Returns the string representation of a log level.
        static std::string LogLevelToStr(BCLog::Level level);

        bool DefaultShrinkDebugFile() const;
    };

} // namespace BCLog

BCLog::Logger& LogInstance();

/** Return true if log accepts specified category, at the specified level. */
static inline bool LogAcceptCategory(BCLog::LogFlags category, BCLog::Level level)
{
    return LogInstance().WillLogCategoryLevel(category, level);
}

/** Return true if str parses as a log category and set the flag */
bool GetLogCategory(BCLog::LogFlags& flag, const std::string& str);

// Be conservative when using functions that
// unconditionally log to debug.log! It should not be the case that an inbound
// peer can fill up a user's disk with debug.log entries.

template <typename... Args>
static inline void LogPrintf_(const std::string& logging_function, const std::string& source_file, const int source_line, const BCLog::LogFlags flag, const BCLog::Level level, const char* fmt, const Args&... args)
{
    if (LogInstance().Enabled()) {
        std::string log_msg;
        try {
            log_msg = tfm::format(fmt, args...);
        } catch (tinyformat::format_error& fmterr) {
            /* Original format string will have newline so don't add one here */
            log_msg = "Error \"" + std::string(fmterr.what()) + "\" while formatting log message: " + fmt;
        }
        LogInstance().LogPrintStr(log_msg, logging_function, source_file, source_line, flag, level);
    }
}

#define LogPrintLevel_(category, level, ...) LogPrintf_(__func__, __FILE__, __LINE__, category, level, __VA_ARGS__)

// Log unconditionally.
#define LogInfo(...) LogPrintLevel_(BCLog::LogFlags::ALL, BCLog::Level::Info, __VA_ARGS__)
#define LogWarning(...) LogPrintLevel_(BCLog::LogFlags::ALL, BCLog::Level::Warning, __VA_ARGS__)
#define LogError(...) LogPrintLevel_(BCLog::LogFlags::ALL, BCLog::Level::Error, __VA_ARGS__)

// Deprecated unconditional logging.
#define LogPrintf(...) LogInfo(__VA_ARGS__)
#define LogPrintfCategory(category, ...) LogPrintLevel_(category, BCLog::Level::Info, __VA_ARGS__)

// Use a macro instead of a function for conditional logging to prevent
// evaluating arguments when logging for the category is not enabled.

// Log conditionally, prefixing the output with the passed category name and severity level.
#define LogPrintLevel(category, level, ...)               \
    do {                                                  \
        if (LogAcceptCategory((category), (level))) {     \
            LogPrintLevel_(category, level, __VA_ARGS__); \
        }                                                 \
    } while (0)

// Log conditionally, prefixing the output with the passed category name.
#define LogDebug(category, ...) LogPrintLevel(category, BCLog::Level::Debug, __VA_ARGS__)
#define LogTrace(category, ...) LogPrintLevel(category, BCLog::Level::Trace, __VA_ARGS__)

// Deprecated conditional logging
#define LogPrint(category, ...)  LogDebug(category, __VA_ARGS__)

<<<<<<< HEAD
template <typename... Args>
bool error(const char* fmt, const Args&... args)
{
    LogPrintf("ERROR: %s\n", tfm::format(fmt, args...));
    return false;
}

template<typename... Args>
int errorN(int n, const char *fmt, const Args&... args)
{
    LogPrintf("ERROR: %s\n", tfm::format(fmt, args...));
    return n;
}

template<typename... Args>
int errorN(int n, std::string &s, const char *func, const char *fmt, const Args&... args)
{
    s = tfm::format(fmt, args...);
    LogPrintf("ERROR: %s\n", std::string(func) + ": " + s);
    return n;
}

=======
>>>>>>> a85e5a7c
#endif // BITCOIN_LOGGING_H<|MERGE_RESOLUTION|>--- conflicted
+++ resolved
@@ -268,18 +268,17 @@
 // Deprecated conditional logging
 #define LogPrint(category, ...)  LogDebug(category, __VA_ARGS__)
 
-<<<<<<< HEAD
 template <typename... Args>
 bool error(const char* fmt, const Args&... args)
 {
-    LogPrintf("ERROR: %s\n", tfm::format(fmt, args...));
+    LogError("%s\n", tfm::format(fmt, args...));
     return false;
 }
 
 template<typename... Args>
 int errorN(int n, const char *fmt, const Args&... args)
 {
-    LogPrintf("ERROR: %s\n", tfm::format(fmt, args...));
+    LogError("%s\n", tfm::format(fmt, args...));
     return n;
 }
 
@@ -287,10 +286,8 @@
 int errorN(int n, std::string &s, const char *func, const char *fmt, const Args&... args)
 {
     s = tfm::format(fmt, args...);
-    LogPrintf("ERROR: %s\n", std::string(func) + ": " + s);
+    LogError("%s\n", std::string(func) + ": " + s);
     return n;
 }
 
-=======
->>>>>>> a85e5a7c
 #endif // BITCOIN_LOGGING_H