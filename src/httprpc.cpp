--- conflicted
+++ resolved
@@ -165,16 +165,12 @@
         req->WriteReply(HTTP_UNAUTHORIZED);
         return false;
     }
-<<<<<<< HEAD
     if (gArgs.GetArg("-rpccorsdomain", "") != "") {
         req->WriteHeader("Access-Control-Allow-Origin", gArgs.GetArg("-rpccorsdomain", ""));
     }
-    JSONRPCRequest jreq(context);
-=======
 
     JSONRPCRequest jreq;
     jreq.context = context;
->>>>>>> fadbd998
     jreq.peerAddr = req->GetPeer().ToString();
     if (!RPCAuthorized(authHeader.second, jreq.authUser)) {
         LogPrintf("ThreadRPCServer incorrect password attempt from %s\n", jreq.peerAddr);
