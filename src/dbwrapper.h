--- conflicted
+++ resolved
@@ -52,6 +52,11 @@
     bool obfuscate = false;
     //! Passed-through options.
     DBOptions options{};
+
+    //! Particl: Set to true for BlockTreeDB when using insight
+    bool compression = false;
+    //! Particl: Adjustable for BlockTreeDB when using insight
+    int max_open_files = 1000;
 };
 
 class dbwrapper_error : public std::runtime_error
@@ -267,22 +272,7 @@
     bool m_is_memory;
 
 public:
-<<<<<<< HEAD
-    /**
-     * @param[in] path          Location in the filesystem where leveldb data will be stored.
-     * @param[in] nCacheSize    Configures various leveldb cache settings.
-     * @param[in] fMemory       If true, use leveldb's memory environment.
-     * @param[in] fWipe         If true, remove all existing data.
-     * @param[in] obfuscate     If true, store data obfuscated via simple XOR. If false, XOR
-     *                          with a zero'd byte array.
-     * @param[in] compression   Enable snappy compression for the database
-     * @param[in] maxOpenFiles  The maximum number of open files for the database
-     */
-
-    CDBWrapper(const fs::path& path, size_t nCacheSize, bool fMemory = false, bool fWipe = false, bool obfuscate = false, bool compression = false, int maxOpenFiles = 64);
-=======
     CDBWrapper(const DBParams& params);
->>>>>>> 4395b7f0
     ~CDBWrapper();
 
     CDBWrapper(const CDBWrapper&) = delete;
