--- conflicted
+++ resolved
@@ -117,11 +117,10 @@
 static bool vfLimited[NET_MAX] GUARDED_BY(g_maplocalhost_mutex) = {};
 std::string strSubVersion;
 
-<<<<<<< HEAD
 namespace particl {
 extern void UpdateNumPeers(int num_peers);
 } // namespace particl
-=======
+
 size_t CSerializedNetMsg::GetMemoryUsage() const noexcept
 {
     // Don't count the dynamic memory used for the m_type string, by assuming it fits in the
@@ -129,7 +128,6 @@
     // size; 15 bytes in modern libstdc++).
     return sizeof(*this) + memusage::DynamicUsage(data);
 }
->>>>>>> 1fa6411d
 
 void CConnman::AddAddrFetch(const std::string& strDest)
 {
