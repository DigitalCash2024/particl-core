// Copyright (c) 2009-2010 Satoshi Nakamoto
// Copyright (c) 2009-2021 The Bitcoin Core developers
// Distributed under the MIT software license, see the accompanying
// file COPYING or http://www.opensource.org/licenses/mit-license.php.

#if defined(HAVE_CONFIG_H)
#include <config/bitcoin-config.h>
#endif

#include <net.h>

#include <addrdb.h>
#include <addrman.h>
#include <banman.h>
#include <clientversion.h>
#include <compat/compat.h>
#include <consensus/consensus.h>
#include <crypto/sha256.h>
#include <node/eviction.h>
#include <fs.h>
#include <i2p.h>
#include <net_permissions.h>
#include <netaddress.h>
#include <netbase.h>
#include <node/interface_ui.h>
#include <protocol.h>
#include <random.h>
#include <scheduler.h>
#include <util/sock.h>
#include <util/strencodings.h>
#include <util/syscall_sandbox.h>
#include <util/system.h>
#include <util/thread.h>
#include <util/trace.h>
#include <util/translation.h>

#ifdef WIN32
#include <string.h>
#else
#include <fcntl.h>
#endif

#if HAVE_DECL_GETIFADDRS && HAVE_DECL_FREEIFADDRS
#include <ifaddrs.h>
#endif

#ifdef USE_POLL
#include <poll.h>
#endif

#include <algorithm>
#include <array>
#include <cstdint>
#include <functional>
#include <optional>
#include <unordered_map>

#include <math.h>

/** Maximum number of block-relay-only anchor connections */
static constexpr size_t MAX_BLOCK_RELAY_ONLY_ANCHORS = 2;
static_assert (MAX_BLOCK_RELAY_ONLY_ANCHORS <= static_cast<size_t>(MAX_BLOCK_RELAY_ONLY_CONNECTIONS), "MAX_BLOCK_RELAY_ONLY_ANCHORS must not exceed MAX_BLOCK_RELAY_ONLY_CONNECTIONS.");
/** Anchor IP address database file name */
const char* const ANCHORS_DATABASE_FILENAME = "anchors.dat";

// How often to dump addresses to peers.dat
static constexpr std::chrono::minutes DUMP_PEERS_INTERVAL{15};

/** Number of DNS seeds to query when the number of connections is low. */
static constexpr int DNSSEEDS_TO_QUERY_AT_ONCE = 3;

/** How long to delay before querying DNS seeds
 *
 * If we have more than THRESHOLD entries in addrman, then it's likely
 * that we got those addresses from having previously connected to the P2P
 * network, and that we'll be able to successfully reconnect to the P2P
 * network via contacting one of them. So if that's the case, spend a
 * little longer trying to connect to known peers before querying the
 * DNS seeds.
 */
static constexpr std::chrono::seconds DNSSEEDS_DELAY_FEW_PEERS{11};
static constexpr std::chrono::minutes DNSSEEDS_DELAY_MANY_PEERS{5};
static constexpr int DNSSEEDS_DELAY_PEER_THRESHOLD = 1000; // "many" vs "few" peers

/** The default timeframe for -maxuploadtarget. 1 day. */
static constexpr std::chrono::seconds MAX_UPLOAD_TIMEFRAME{60 * 60 * 24};

// A random time period (0 to 1 seconds) is added to feeler connections to prevent synchronization.
static constexpr auto FEELER_SLEEP_WINDOW{1s};

/** Used to pass flags to the Bind() function */
enum BindFlags {
    BF_NONE         = 0,
    BF_EXPLICIT     = (1U << 0),
    BF_REPORT_ERROR = (1U << 1),
    /**
     * Do not call AddLocal() for our special addresses, e.g., for incoming
     * Tor connections, to prevent gossiping them over the network.
     */
    BF_DONT_ADVERTISE = (1U << 2),
};

// The set of sockets cannot be modified while waiting
// The sleep time needs to be small to avoid new sockets stalling
static const uint64_t SELECT_TIMEOUT_MILLISECONDS = 50;

const std::string NET_MESSAGE_TYPE_OTHER = "*other*";

static const uint64_t RANDOMIZER_ID_NETGROUP = 0x6c0edd8036ef4036ULL; // SHA256("netgroup")[0:8]
static const uint64_t RANDOMIZER_ID_LOCALHOSTNONCE = 0xd93e69e2bbfa5735ULL; // SHA256("localhostnonce")[0:8]
static const uint64_t RANDOMIZER_ID_ADDRCACHE = 0x1cf2e4ddd306dda9ULL; // SHA256("addrcache")[0:8]
//
// Global state variables
//
bool fDiscover = true;
bool fListen = true;
GlobalMutex g_maplocalhost_mutex;
std::map<CNetAddr, LocalServiceInfo> mapLocalHost GUARDED_BY(g_maplocalhost_mutex);
static bool vfLimited[NET_MAX] GUARDED_BY(g_maplocalhost_mutex) = {};
std::string strSubVersion;

namespace particl {
extern void UpdateNumPeers(int num_peers);
} // namespace particl

void CConnman::AddAddrFetch(const std::string& strDest)
{
    LOCK(m_addr_fetches_mutex);
    m_addr_fetches.push_back(strDest);
}

uint16_t GetListenPort()
{
    // If -bind= is provided with ":port" part, use that (first one if multiple are provided).
    for (const std::string& bind_arg : gArgs.GetArgs("-bind")) {
        CService bind_addr;
        constexpr uint16_t dummy_port = 0;

        if (Lookup(bind_arg, bind_addr, dummy_port, /*fAllowLookup=*/false)) {
            if (bind_addr.GetPort() != dummy_port) {
                return bind_addr.GetPort();
            }
        }
    }

    // Otherwise, if -whitebind= without NetPermissionFlags::NoBan is provided, use that
    // (-whitebind= is required to have ":port").
    for (const std::string& whitebind_arg : gArgs.GetArgs("-whitebind")) {
        NetWhitebindPermissions whitebind;
        bilingual_str error;
        if (NetWhitebindPermissions::TryParse(whitebind_arg, whitebind, error)) {
            if (!NetPermissions::HasFlag(whitebind.m_flags, NetPermissionFlags::NoBan)) {
                return whitebind.m_service.GetPort();
            }
        }
    }

    // Otherwise, if -port= is provided, use that. Otherwise use the default port.
    return static_cast<uint16_t>(gArgs.GetIntArg("-port", Params().GetDefaultPort()));
}

// find 'best' local address for a particular peer
bool GetLocal(CService& addr, const CNetAddr *paddrPeer)
{
    if (!fListen)
        return false;

    int nBestScore = -1;
    int nBestReachability = -1;
    {
        LOCK(g_maplocalhost_mutex);
        for (const auto& entry : mapLocalHost)
        {
            int nScore = entry.second.nScore;
            int nReachability = entry.first.GetReachabilityFrom(paddrPeer);
            if (nReachability > nBestReachability || (nReachability == nBestReachability && nScore > nBestScore))
            {
                addr = CService(entry.first, entry.second.nPort);
                nBestReachability = nReachability;
                nBestScore = nScore;
            }
        }
    }
    return nBestScore >= 0;
}

//! Convert the serialized seeds into usable address objects.
static std::vector<CAddress> ConvertSeeds(const std::vector<uint8_t> &vSeedsIn)
{
    // It'll only connect to one or two seed nodes because once it connects,
    // it'll get a pile of addresses with newer timestamps.
    // Seed nodes are given a random 'last seen time' of between one and two
    // weeks ago.
    const auto one_week{7 * 24h};
    std::vector<CAddress> vSeedsOut;
    FastRandomContext rng;
    CDataStream s(vSeedsIn, SER_NETWORK, PROTOCOL_VERSION | ADDRV2_FORMAT);
    while (!s.eof()) {
        CService endpoint;
        s >> endpoint;
        CAddress addr{endpoint, GetDesirableServiceFlags(NODE_NONE)};
        addr.nTime = rng.rand_uniform_delay(Now<NodeSeconds>() - one_week, -one_week);
        LogPrint(BCLog::NET, "Added hardcoded seed: %s\n", addr.ToString());
        vSeedsOut.push_back(addr);
    }
    return vSeedsOut;
}

// get best local address for a particular peer as a CAddress
// Otherwise, return the unroutable 0.0.0.0 but filled in with
// the normal parameters, since the IP may be changed to a useful
// one by discovery.
CService GetLocalAddress(const CNetAddr& addrPeer)
{
    CService addr;
    if (GetLocal(addr, &addrPeer)) {
        return addr;
    }
    return CService{CNetAddr(), GetListenPort()};
}

static int GetnScore(const CService& addr)
{
    LOCK(g_maplocalhost_mutex);
    const auto it = mapLocalHost.find(addr);
    return (it != mapLocalHost.end()) ? it->second.nScore : 0;
}

// Is our peer's addrLocal potentially useful as an external IP source?
bool IsPeerAddrLocalGood(CNode *pnode)
{
    CService addrLocal = pnode->GetAddrLocal();
    return fDiscover && pnode->addr.IsRoutable() && addrLocal.IsRoutable() &&
           IsReachable(addrLocal.GetNetwork());
}

std::optional<CService> GetLocalAddrForPeer(CNode& node)
{
    CService addrLocal{GetLocalAddress(node.addr)};
    if (gArgs.GetBoolArg("-addrmantest", false)) {
        // use IPv4 loopback during addrmantest
        addrLocal = CService(LookupNumeric("127.0.0.1", GetListenPort()));
    }
    // If discovery is enabled, sometimes give our peer the address it
    // tells us that it sees us as in case it has a better idea of our
    // address than we do.
    FastRandomContext rng;
    if (IsPeerAddrLocalGood(&node) && (!addrLocal.IsRoutable() ||
         rng.randbits((GetnScore(addrLocal) > LOCAL_MANUAL) ? 3 : 1) == 0))
    {
        if (node.IsInboundConn()) {
            // For inbound connections, assume both the address and the port
            // as seen from the peer.
            addrLocal = CService{node.GetAddrLocal()};
        } else {
            // For outbound connections, assume just the address as seen from
            // the peer and leave the port in `addrLocal` as returned by
            // `GetLocalAddress()` above. The peer has no way to observe our
            // listening port when we have initiated the connection.
            addrLocal.SetIP(node.GetAddrLocal());
        }
    }
    if (addrLocal.IsRoutable() || gArgs.GetBoolArg("-addrmantest", false))
    {
        LogPrint(BCLog::NET, "Advertising address %s to peer=%d\n", addrLocal.ToString(), node.GetId());
        return addrLocal;
    }
    // Address is unroutable. Don't advertise.
    return std::nullopt;
}

/**
 * If an IPv6 address belongs to the address range used by the CJDNS network and
 * the CJDNS network is reachable (-cjdnsreachable config is set), then change
 * the type from NET_IPV6 to NET_CJDNS.
 * @param[in] service Address to potentially convert.
 * @return a copy of `service` either unmodified or changed to CJDNS.
 */
CService MaybeFlipIPv6toCJDNS(const CService& service)
{
    CService ret{service};
    if (ret.m_net == NET_IPV6 && ret.m_addr[0] == 0xfc && IsReachable(NET_CJDNS)) {
        ret.m_net = NET_CJDNS;
    }
    return ret;
}

// learn a new local address
bool AddLocal(const CService& addr_, int nScore)
{
    CService addr{MaybeFlipIPv6toCJDNS(addr_)};

    if (!addr.IsRoutable())
        return false;

    if (!fDiscover && nScore < LOCAL_MANUAL)
        return false;

    if (!IsReachable(addr))
        return false;

    LogPrintf("AddLocal(%s,%i)\n", addr.ToString(), nScore);

    {
        LOCK(g_maplocalhost_mutex);
        const auto [it, is_newly_added] = mapLocalHost.emplace(addr, LocalServiceInfo());
        LocalServiceInfo &info = it->second;
        if (is_newly_added || nScore >= info.nScore) {
            info.nScore = nScore + (is_newly_added ? 0 : 1);
            info.nPort = addr.GetPort();
        }
    }

    return true;
}

bool AddLocal(const CNetAddr &addr, int nScore)
{
    return AddLocal(CService(addr, GetListenPort()), nScore);
}

void RemoveLocal(const CService& addr)
{
    LOCK(g_maplocalhost_mutex);
    LogPrintf("RemoveLocal(%s)\n", addr.ToString());
    mapLocalHost.erase(addr);
}

void SetReachable(enum Network net, bool reachable)
{
    if (net == NET_UNROUTABLE || net == NET_INTERNAL)
        return;
    LOCK(g_maplocalhost_mutex);
    vfLimited[net] = !reachable;
}

bool IsReachable(enum Network net)
{
    LOCK(g_maplocalhost_mutex);
    return !vfLimited[net];
}

bool IsReachable(const CNetAddr &addr)
{
    return IsReachable(addr.GetNetwork());
}

/** vote for a local address */
bool SeenLocal(const CService& addr)
{
    LOCK(g_maplocalhost_mutex);
    const auto it = mapLocalHost.find(addr);
    if (it == mapLocalHost.end()) return false;
    ++it->second.nScore;
    return true;
}


/** check whether a given address is potentially local */
bool IsLocal(const CService& addr)
{
    LOCK(g_maplocalhost_mutex);
    return mapLocalHost.count(addr) > 0;
}

CNode* CConnman::FindNode(const CNetAddr& ip)
{
    LOCK(m_nodes_mutex);
    for (CNode* pnode : m_nodes) {
      if (static_cast<CNetAddr>(pnode->addr) == ip) {
            return pnode;
        }
    }
    return nullptr;
}

CNode* CConnman::FindNode(const CSubNet& subNet)
{
    LOCK(m_nodes_mutex);
    for (CNode* pnode : m_nodes) {
        if (subNet.Match(static_cast<CNetAddr>(pnode->addr))) {
            return pnode;
        }
    }
    return nullptr;
}

CNode* CConnman::FindNode(const std::string& addrName)
{
    LOCK(m_nodes_mutex);
    for (CNode* pnode : m_nodes) {
        if (pnode->m_addr_name == addrName) {
            return pnode;
        }
    }
    return nullptr;
}

CNode* CConnman::FindNode(const CService& addr)
{
    LOCK(m_nodes_mutex);
    for (CNode* pnode : m_nodes) {
        if (static_cast<CService>(pnode->addr) == addr) {
            return pnode;
        }
    }
    return nullptr;
}

bool CConnman::AlreadyConnectedToAddress(const CAddress& addr)
{
    return FindNode(static_cast<CNetAddr>(addr)) || FindNode(addr.ToStringIPPort());
}

bool CConnman::CheckIncomingNonce(uint64_t nonce)
{
    LOCK(m_nodes_mutex);
    for (const CNode* pnode : m_nodes) {
        if (!pnode->fSuccessfullyConnected && !pnode->IsInboundConn() && pnode->GetLocalNonce() == nonce)
            return false;
    }
    return true;
}

/** Get the bind address for a socket as CAddress */
static CAddress GetBindAddress(const Sock& sock)
{
    CAddress addr_bind;
    struct sockaddr_storage sockaddr_bind;
    socklen_t sockaddr_bind_len = sizeof(sockaddr_bind);
    if (sock.Get() != INVALID_SOCKET) {
        if (!sock.GetSockName((struct sockaddr*)&sockaddr_bind, &sockaddr_bind_len)) {
            addr_bind.SetSockAddr((const struct sockaddr*)&sockaddr_bind);
        } else {
            LogPrintLevel(BCLog::NET, BCLog::Level::Warning, "getsockname failed\n");
        }
    }
    return addr_bind;
}

CNode* CConnman::ConnectNode(CAddress addrConnect, const char *pszDest, bool fCountFailure, ConnectionType conn_type)
{
    assert(conn_type != ConnectionType::INBOUND);

    if (pszDest == nullptr) {
        if (IsLocal(addrConnect))
            return nullptr;

        // Look for an existing connection
        CNode* pnode = FindNode(static_cast<CService>(addrConnect));
        if (pnode)
        {
            LogPrintf("Failed to open new connection, already connected\n");
            return nullptr;
        }
    }

    LogPrintLevel(BCLog::NET, BCLog::Level::Debug, "trying connection %s lastseen=%.1fhrs\n",
        pszDest ? pszDest : addrConnect.ToString(),
        Ticks<HoursDouble>(pszDest ? 0h : Now<NodeSeconds>() - addrConnect.nTime));

    // Resolve
    const uint16_t default_port{pszDest != nullptr ? Params().GetDefaultPort(pszDest) :
                                                     Params().GetDefaultPort()};
    if (pszDest) {
        std::vector<CService> resolved;
        if (Lookup(pszDest, resolved,  default_port, fNameLookup && !HaveNameProxy(), 256) && !resolved.empty()) {
            const CService rnd{resolved[GetRand(resolved.size())]};
            addrConnect = CAddress{MaybeFlipIPv6toCJDNS(rnd), NODE_NONE};
            if (!addrConnect.IsValid()) {
                LogPrint(BCLog::NET, "Resolver returned invalid address %s for %s\n", addrConnect.ToString(), pszDest);
                return nullptr;
            }
            // It is possible that we already have a connection to the IP/port pszDest resolved to.
            // In that case, drop the connection that was just created.
            LOCK(m_nodes_mutex);
            CNode* pnode = FindNode(static_cast<CService>(addrConnect));
            if (pnode) {
                LogPrintf("Failed to open new connection, already connected\n");
                return nullptr;
            }
        }
    }

    // Connect
    bool connected = false;
    std::unique_ptr<Sock> sock;
    Proxy proxy;
    CAddress addr_bind;
    assert(!addr_bind.IsValid());
    std::unique_ptr<i2p::sam::Session> i2p_transient_session;

    if (addrConnect.IsValid()) {
        const bool use_proxy{GetProxy(addrConnect.GetNetwork(), proxy)};
        bool proxyConnectionFailed = false;

        if (addrConnect.GetNetwork() == NET_I2P && use_proxy) {
            i2p::Connection conn;

            if (m_i2p_sam_session) {
                connected = m_i2p_sam_session->Connect(addrConnect, conn, proxyConnectionFailed);
            } else {
                i2p_transient_session = std::make_unique<i2p::sam::Session>(proxy.proxy, &interruptNet);
                connected = i2p_transient_session->Connect(addrConnect, conn, proxyConnectionFailed);
            }

            if (connected) {
                sock = std::move(conn.sock);
                addr_bind = CAddress{conn.me, NODE_NONE};
            }
        } else if (use_proxy) {
            sock = CreateSock(proxy.proxy);
            if (!sock) {
                return nullptr;
            }
            connected = ConnectThroughProxy(proxy, addrConnect.ToStringIP(), addrConnect.GetPort(),
                                            *sock, nConnectTimeout, proxyConnectionFailed);
        } else {
            // no proxy needed (none set for target network)
            sock = CreateSock(addrConnect);
            if (!sock) {
                return nullptr;
            }
            connected = ConnectSocketDirectly(addrConnect, *sock, nConnectTimeout,
                                              conn_type == ConnectionType::MANUAL);
        }
        if (!proxyConnectionFailed) {
            // If a connection to the node was attempted, and failure (if any) is not caused by a problem connecting to
            // the proxy, mark this as an attempt.
            addrman.Attempt(addrConnect, fCountFailure);
        }
    } else if (pszDest && GetNameProxy(proxy)) {
        sock = CreateSock(proxy.proxy);
        if (!sock) {
            return nullptr;
        }
        std::string host;
        uint16_t port{default_port};
        SplitHostPort(std::string(pszDest), port, host);
        bool proxyConnectionFailed;
        connected = ConnectThroughProxy(proxy, host, port, *sock, nConnectTimeout,
                                        proxyConnectionFailed);
    }
    if (!connected) {
        return nullptr;
    }

    // Add node
    NodeId id = GetNewNodeId();
    uint64_t nonce = GetDeterministicRandomizer(RANDOMIZER_ID_LOCALHOSTNONCE).Write(id).Finalize();
    if (!addr_bind.IsValid()) {
        addr_bind = GetBindAddress(*sock);
    }
    CNode* pnode = new CNode(id,
                             std::move(sock),
                             addrConnect,
                             CalculateKeyedNetGroup(addrConnect),
                             nonce,
                             addr_bind,
                             pszDest ? pszDest : "",
                             conn_type,
                             /*inbound_onion=*/false,
                             CNodeOptions{ .i2p_sam_session = std::move(i2p_transient_session) });
    pnode->AddRef();

    // We're making a new connection, harvest entropy from the time (and our peer count)
    RandAddEvent((uint32_t)id);

    return pnode;
}

void CNode::CloseSocketDisconnect()
{
    fDisconnect = true;
    LOCK(m_sock_mutex);
    if (m_sock) {
        LogPrint(BCLog::NET, "disconnecting peer=%d\n", id);
        m_sock.reset();
    }
    m_i2p_sam_session.reset();
}

void CConnman::AddWhitelistPermissionFlags(NetPermissionFlags& flags, const CNetAddr &addr) const {
    for (const auto& subnet : vWhitelistedRange) {
        if (subnet.m_subnet.Match(addr)) NetPermissions::AddFlag(flags, subnet.m_flags);
    }
}

CService CNode::GetAddrLocal() const
{
    AssertLockNotHeld(m_addr_local_mutex);
    LOCK(m_addr_local_mutex);
    return addrLocal;
}

void CNode::SetAddrLocal(const CService& addrLocalIn) {
    AssertLockNotHeld(m_addr_local_mutex);
    LOCK(m_addr_local_mutex);
    if (addrLocal.IsValid()) {
        error("Addr local already set for node: %i. Refusing to change from %s to %s", id, addrLocal.ToString(), addrLocalIn.ToString());
    } else {
        addrLocal = addrLocalIn;
    }
}

Network CNode::ConnectedThroughNetwork() const
{
    return m_inbound_onion ? NET_ONION : addr.GetNetClass();
}

#undef X
#define X(name) stats.name = name
void CNode::CopyStats(CNodeStats& stats)
{
    stats.nodeid = this->GetId();
    X(addr);
    X(addrBind);
    stats.m_network = ConnectedThroughNetwork();
    X(m_last_send);
    X(m_last_recv);
    X(m_last_tx_time);
    X(m_last_block_time);
    X(m_connected);
    X(nTimeOffset);
    X(m_addr_name);
    X(nVersion);
    {
        LOCK(m_subver_mutex);
        X(cleanSubVer);
    }
    stats.fInbound = IsInboundConn();
    X(m_bip152_highbandwidth_to);
    X(m_bip152_highbandwidth_from);
    {
        LOCK(cs_vSend);
        X(mapSendBytesPerMsgType);
        X(nSendBytes);
    }
    {
        LOCK(cs_vRecv);
        X(mapRecvBytesPerMsgType);
        X(nRecvBytes);
    }
    X(m_permission_flags);

    X(m_last_ping_time);
    X(m_min_ping_time);

    // Leave string empty if addrLocal invalid (not filled in yet)
    CService addrLocalUnlocked = GetAddrLocal();
    stats.addrLocal = addrLocalUnlocked.IsValid() ? addrLocalUnlocked.ToString() : "";

    X(m_conn_type);
}
#undef X

bool CNode::ReceiveMsgBytes(Span<const uint8_t> msg_bytes, bool& complete)
{
    complete = false;
    const auto time = GetTime<std::chrono::microseconds>();
    LOCK(cs_vRecv);
    m_last_recv = std::chrono::duration_cast<std::chrono::seconds>(time);
    nRecvBytes += msg_bytes.size();
    while (msg_bytes.size() > 0) {
        // absorb network data
        int handled = m_deserializer->Read(msg_bytes);
        if (handled < 0) {
            // Serious header problem, disconnect from the peer.
            return false;
        }

        if (m_deserializer->Complete()) {
            // decompose a transport agnostic CNetMessage from the deserializer
            bool reject_message{false};
            CNetMessage msg = m_deserializer->GetMessage(time, reject_message);
            if (reject_message) {
                // Message deserialization failed. Drop the message but don't disconnect the peer.
                // store the size of the corrupt message
                mapRecvBytesPerMsgType.at(NET_MESSAGE_TYPE_OTHER) += msg.m_raw_message_size;
                continue;
            }

            // Store received bytes per message type.
            // To prevent a memory DOS, only allow known message types.
            auto i = mapRecvBytesPerMsgType.find(msg.m_type);
            if (i == mapRecvBytesPerMsgType.end()) {
                i = mapRecvBytesPerMsgType.find(NET_MESSAGE_TYPE_OTHER);
            }
            assert(i != mapRecvBytesPerMsgType.end());
            i->second += msg.m_raw_message_size;

            // push the message to the process queue,
            vRecvMsg.push_back(std::move(msg));

            complete = true;
        }
    }

    return true;
}

int V1TransportDeserializer::readHeader(Span<const uint8_t> msg_bytes)
{
    // copy data to temporary parsing buffer
    unsigned int nRemaining = CMessageHeader::HEADER_SIZE - nHdrPos;
    unsigned int nCopy = std::min<unsigned int>(nRemaining, msg_bytes.size());

    memcpy(&hdrbuf[nHdrPos], msg_bytes.data(), nCopy);
    nHdrPos += nCopy;

    // if header incomplete, exit
    if (nHdrPos < CMessageHeader::HEADER_SIZE)
        return nCopy;

    // deserialize to CMessageHeader
    try {
        hdrbuf >> hdr;
    }
    catch (const std::exception&) {
        LogPrint(BCLog::NET, "Header error: Unable to deserialize, peer=%d\n", m_node_id);
        return -1;
    }

    // Check start string, network magic
    if (memcmp(hdr.pchMessageStart, m_chain_params.MessageStart(), CMessageHeader::MESSAGE_START_SIZE) != 0) {
        LogPrint(BCLog::NET, "Header error: Wrong MessageStart %s received, peer=%d\n", HexStr(hdr.pchMessageStart), m_node_id);
        return -1;
    }

    // reject messages larger than MAX_SIZE or MAX_PROTOCOL_MESSAGE_LENGTH
    if (hdr.nMessageSize > MAX_SIZE || hdr.nMessageSize > MAX_PROTOCOL_MESSAGE_LENGTH) {
        LogPrint(BCLog::NET, "Header error: Size too large (%s, %u bytes), peer=%d\n", SanitizeString(hdr.GetCommand()), hdr.nMessageSize, m_node_id);
        return -1;
    }

    // switch state to reading message data
    in_data = true;

    return nCopy;
}

int V1TransportDeserializer::readData(Span<const uint8_t> msg_bytes)
{
    unsigned int nRemaining = hdr.nMessageSize - nDataPos;
    unsigned int nCopy = std::min<unsigned int>(nRemaining, msg_bytes.size());

    if (vRecv.size() < nDataPos + nCopy) {
        // Allocate up to 256 KiB ahead, but never more than the total message size.
        vRecv.resize(std::min(hdr.nMessageSize, nDataPos + nCopy + 256 * 1024));
    }

    hasher.Write(msg_bytes.first(nCopy));
    memcpy(&vRecv[nDataPos], msg_bytes.data(), nCopy);
    nDataPos += nCopy;

    return nCopy;
}

const uint256& V1TransportDeserializer::GetMessageHash() const
{
    assert(Complete());
    if (data_hash.IsNull())
        hasher.Finalize(data_hash);
    return data_hash;
}

CNetMessage V1TransportDeserializer::GetMessage(const std::chrono::microseconds time, bool& reject_message)
{
    // Initialize out parameter
    reject_message = false;
    // decompose a single CNetMessage from the TransportDeserializer
    CNetMessage msg(std::move(vRecv));

    // store message type string, time, and sizes
    msg.m_type = hdr.GetCommand();
    msg.m_time = time;
    msg.m_message_size = hdr.nMessageSize;
    msg.m_raw_message_size = hdr.nMessageSize + CMessageHeader::HEADER_SIZE;

    uint256 hash = GetMessageHash();

    // We just received a message off the wire, harvest entropy from the time (and the message checksum)
    RandAddEvent(ReadLE32(hash.begin()));

    // Check checksum and header message type string
    if (memcmp(hash.begin(), hdr.pchChecksum, CMessageHeader::CHECKSUM_SIZE) != 0) {
        LogPrint(BCLog::NET, "Header error: Wrong checksum (%s, %u bytes), expected %s was %s, peer=%d\n",
                 SanitizeString(msg.m_type), msg.m_message_size,
                 HexStr(Span{hash}.first(CMessageHeader::CHECKSUM_SIZE)),
                 HexStr(hdr.pchChecksum),
                 m_node_id);
        reject_message = true;
    } else if (!hdr.IsCommandValid()) {
        LogPrint(BCLog::NET, "Header error: Invalid message type (%s, %u bytes), peer=%d\n",
                 SanitizeString(hdr.GetCommand()), msg.m_message_size, m_node_id);
        reject_message = true;
    }

    // Always reset the network deserializer (prepare for the next message)
    Reset();
    return msg;
}

void V1TransportSerializer::prepareForTransport(CSerializedNetMsg& msg, std::vector<unsigned char>& header) const
{
    // create dbl-sha256 checksum
    uint256 hash = Hash(msg.data);

    // create header
    CMessageHeader hdr(Params().MessageStart(), msg.m_type.c_str(), msg.data.size());
    memcpy(hdr.pchChecksum, hash.begin(), CMessageHeader::CHECKSUM_SIZE);

    // serialize header
    header.reserve(CMessageHeader::HEADER_SIZE);
    CVectorWriter{SER_NETWORK, INIT_PROTO_VERSION, header, 0, hdr};
}

size_t CConnman::SocketSendData(CNode& node) const
{
    auto it = node.vSendMsg.begin();
    size_t nSentSize = 0;

    while (it != node.vSendMsg.end()) {
        const auto& data = *it;
        assert(data.size() > node.nSendOffset);
        int nBytes = 0;
        {
            LOCK(node.m_sock_mutex);
            if (!node.m_sock) {
                break;
            }
            nBytes = node.m_sock->Send(reinterpret_cast<const char*>(data.data()) + node.nSendOffset, data.size() - node.nSendOffset, MSG_NOSIGNAL | MSG_DONTWAIT);
        }
        if (nBytes > 0) {
            node.m_last_send = GetTime<std::chrono::seconds>();
            node.nSendBytes += nBytes;
            node.nSendOffset += nBytes;
            nSentSize += nBytes;
            if (node.nSendOffset == data.size()) {
                node.nSendOffset = 0;
                node.nSendSize -= data.size();
                node.fPauseSend = node.nSendSize > nSendBufferMaxSize;
                it++;
            } else {
                // could not send full message; stop sending more
                break;
            }
        } else {
            if (nBytes < 0) {
                // error
                int nErr = WSAGetLastError();
                if (nErr != WSAEWOULDBLOCK && nErr != WSAEMSGSIZE && nErr != WSAEINTR && nErr != WSAEINPROGRESS) {
                    LogPrint(BCLog::NET, "socket send error for peer=%d: %s\n", node.GetId(), NetworkErrorString(nErr));
                    node.CloseSocketDisconnect();
                }
            }
            // couldn't send anything at all
            break;
        }
    }

    if (it == node.vSendMsg.end()) {
        assert(node.nSendOffset == 0);
        assert(node.nSendSize == 0);
    }
    node.vSendMsg.erase(node.vSendMsg.begin(), it);
    return nSentSize;
}

/** Try to find a connection to evict when the node is full.
 *  Extreme care must be taken to avoid opening the node to attacker
 *   triggered network partitioning.
 *  The strategy used here is to protect a small number of peers
 *   for each of several distinct characteristics which are difficult
 *   to forge.  In order to partition a node the attacker must be
 *   simultaneously better at all of them than honest peers.
 */
bool CConnman::AttemptToEvictConnection()
{
    std::vector<NodeEvictionCandidate> vEvictionCandidates;
    {

        LOCK(m_nodes_mutex);
        for (const CNode* node : m_nodes) {
            if (node->fDisconnect)
                continue;
            NodeEvictionCandidate candidate{
                .id = node->GetId(),
                .m_connected = node->m_connected,
                .m_min_ping_time = node->m_min_ping_time,
                .m_last_block_time = node->m_last_block_time,
                .m_last_tx_time = node->m_last_tx_time,
                .fRelevantServices = node->m_has_all_wanted_services,
                .m_relay_txs = node->m_relays_txs.load(),
                .fBloomFilter = node->m_bloom_filter_loaded.load(),
                .nKeyedNetGroup = node->nKeyedNetGroup,
                .prefer_evict = node->m_prefer_evict,
                .m_is_local = node->addr.IsLocal(),
                .m_network = node->ConnectedThroughNetwork(),
                .m_noban = node->HasPermission(NetPermissionFlags::NoBan),
                .m_conn_type = node->m_conn_type,
            };
            vEvictionCandidates.push_back(candidate);
        }
    }
    const std::optional<NodeId> node_id_to_evict = SelectNodeToEvict(std::move(vEvictionCandidates));
    if (!node_id_to_evict) {
        return false;
    }
    LOCK(m_nodes_mutex);
    for (CNode* pnode : m_nodes) {
        if (pnode->GetId() == *node_id_to_evict) {
            LogPrint(BCLog::NET, "selected %s connection for eviction peer=%d; disconnecting\n", pnode->ConnectionTypeAsString(), pnode->GetId());
            pnode->fDisconnect = true;
            return true;
        }
    }
    return false;
}

void CConnman::AcceptConnection(const ListenSocket& hListenSocket) {
    struct sockaddr_storage sockaddr;
    socklen_t len = sizeof(sockaddr);
    auto sock = hListenSocket.sock->Accept((struct sockaddr*)&sockaddr, &len);
    CAddress addr;

    if (!sock) {
        const int nErr = WSAGetLastError();
        if (nErr != WSAEWOULDBLOCK) {
            LogPrintf("socket error accept failed: %s\n", NetworkErrorString(nErr));
        }
        return;
    }

    if (!addr.SetSockAddr((const struct sockaddr*)&sockaddr)) {
        LogPrintLevel(BCLog::NET, BCLog::Level::Warning, "Unknown socket family\n");
    } else {
        addr = CAddress{MaybeFlipIPv6toCJDNS(addr), NODE_NONE};
    }

    const CAddress addr_bind{MaybeFlipIPv6toCJDNS(GetBindAddress(*sock)), NODE_NONE};

    NetPermissionFlags permission_flags = NetPermissionFlags::None;
    hListenSocket.AddSocketPermissionFlags(permission_flags);

    CreateNodeFromAcceptedSocket(std::move(sock), permission_flags, addr_bind, addr);
}

void CConnman::CreateNodeFromAcceptedSocket(std::unique_ptr<Sock>&& sock,
                                            NetPermissionFlags permission_flags,
                                            const CAddress& addr_bind,
                                            const CAddress& addr)
{
    int nInbound = 0;
    int nMaxInbound = nMaxConnections - m_max_outbound;

    AddWhitelistPermissionFlags(permission_flags, addr);
    if (NetPermissions::HasFlag(permission_flags, NetPermissionFlags::Implicit)) {
        NetPermissions::ClearFlag(permission_flags, NetPermissionFlags::Implicit);
        if (gArgs.GetBoolArg("-whitelistforcerelay", DEFAULT_WHITELISTFORCERELAY)) NetPermissions::AddFlag(permission_flags, NetPermissionFlags::ForceRelay);
        if (gArgs.GetBoolArg("-whitelistrelay", DEFAULT_WHITELISTRELAY)) NetPermissions::AddFlag(permission_flags, NetPermissionFlags::Relay);
        NetPermissions::AddFlag(permission_flags, NetPermissionFlags::Mempool);
        NetPermissions::AddFlag(permission_flags, NetPermissionFlags::NoBan);
    }

    {
        LOCK(m_nodes_mutex);
        for (const CNode* pnode : m_nodes) {
            if (pnode->IsInboundConn()) nInbound++;
        }
    }

    if (!fNetworkActive) {
        LogPrint(BCLog::NET, "connection from %s dropped: not accepting new connections\n", addr.ToString());
        return;
    }

    if (!IsSelectableSocket(sock->Get()))
    {
        LogPrintf("connection from %s dropped: non-selectable socket\n", addr.ToString());
        return;
    }

    // According to the internet TCP_NODELAY is not carried into accepted sockets
    // on all platforms.  Set it again here just to be sure.
    const int on{1};
    if (sock->SetSockOpt(IPPROTO_TCP, TCP_NODELAY, &on, sizeof(on)) == SOCKET_ERROR) {
        LogPrint(BCLog::NET, "connection from %s: unable to set TCP_NODELAY, continuing anyway\n",
                 addr.ToString());
    }

    // Don't accept connections from banned peers.
    bool banned = m_banman && m_banman->IsBanned(addr);
    if (!NetPermissions::HasFlag(permission_flags, NetPermissionFlags::NoBan) && banned)
    {
        LogPrint(BCLog::NET, "connection from %s dropped (banned)\n", addr.ToString());
        return;
    }

    // Only accept connections from discouraged peers if our inbound slots aren't (almost) full.
    bool discouraged = m_banman && m_banman->IsDiscouraged(addr);
    if (!NetPermissions::HasFlag(permission_flags, NetPermissionFlags::NoBan) && nInbound + 1 >= nMaxInbound && discouraged)
    {
        LogPrint(BCLog::NET, "connection from %s dropped (discouraged)\n", addr.ToString());
        return;
    }

    if (nInbound >= nMaxInbound)
    {
        if (!AttemptToEvictConnection()) {
            // No connection to evict, disconnect the new connection
            LogPrint(BCLog::NET, "failed to find an eviction candidate - connection dropped (full)\n");
            return;
        }
    }

    NodeId id = GetNewNodeId();
    uint64_t nonce = GetDeterministicRandomizer(RANDOMIZER_ID_LOCALHOSTNONCE).Write(id).Finalize();

    ServiceFlags nodeServices = nLocalServices;
    if (NetPermissions::HasFlag(permission_flags, NetPermissionFlags::BloomFilter)) {
        nodeServices = static_cast<ServiceFlags>(nodeServices | NODE_BLOOM);
    }

    const bool inbound_onion = std::find(m_onion_binds.begin(), m_onion_binds.end(), addr_bind) != m_onion_binds.end();
    CNode* pnode = new CNode(id,
                             std::move(sock),
                             addr,
                             CalculateKeyedNetGroup(addr),
                             nonce,
                             addr_bind,
                             /*addrNameIn=*/"",
                             ConnectionType::INBOUND,
                             inbound_onion,
                             CNodeOptions{
                               .permission_flags = permission_flags,
                               .prefer_evict = discouraged,
                             });
    pnode->AddRef();
    m_msgproc->InitializeNode(*pnode, nodeServices);

    LogPrint(BCLog::NET, "connection from %s accepted\n", addr.ToString());

    {
        LOCK(m_nodes_mutex);
        m_nodes.push_back(pnode);
    }

    // We received a new connection, harvest entropy from the time (and our peer count)
    RandAddEvent((uint32_t)id);
}

bool CConnman::AddConnection(const std::string& address, ConnectionType conn_type)
{
    std::optional<int> max_connections;
    switch (conn_type) {
    case ConnectionType::INBOUND:
    case ConnectionType::MANUAL:
        return false;
    case ConnectionType::OUTBOUND_FULL_RELAY:
        max_connections = m_max_outbound_full_relay;
        break;
    case ConnectionType::BLOCK_RELAY:
        max_connections = m_max_outbound_block_relay;
        break;
    // no limit for ADDR_FETCH because -seednode has no limit either
    case ConnectionType::ADDR_FETCH:
        break;
    // no limit for FEELER connections since they're short-lived
    case ConnectionType::FEELER:
        break;
    } // no default case, so the compiler can warn about missing cases

    // Count existing connections
    int existing_connections = WITH_LOCK(m_nodes_mutex,
                                         return std::count_if(m_nodes.begin(), m_nodes.end(), [conn_type](CNode* node) { return node->m_conn_type == conn_type; }););

    // Max connections of specified type already exist
    if (max_connections != std::nullopt && existing_connections >= max_connections) return false;

    // Max total outbound connections already exist
    CSemaphoreGrant grant(*semOutbound, true);
    if (!grant) return false;

    OpenNetworkConnection(CAddress(), false, &grant, address.c_str(), conn_type);
    return true;
}

void CConnman::DisconnectNodes()
{
    {
        LOCK(m_nodes_mutex);

        if (!fNetworkActive) {
            // Disconnect any connected nodes
            for (CNode* pnode : m_nodes) {
                if (!pnode->fDisconnect) {
                    LogPrint(BCLog::NET, "Network not active, dropping peer=%d\n", pnode->GetId());
                    pnode->fDisconnect = true;
                }
            }
        }

        // Disconnect unused nodes
        std::vector<CNode*> nodes_copy = m_nodes;
        for (CNode* pnode : nodes_copy)
        {
            if (pnode->fDisconnect)
            {
                // remove from m_nodes
                m_nodes.erase(remove(m_nodes.begin(), m_nodes.end(), pnode), m_nodes.end());

                // release outbound grant (if any)
                pnode->grantOutbound.Release();

                // close socket and cleanup
                pnode->CloseSocketDisconnect();

                // hold in disconnected pool until all refs are released
                pnode->Release();
                m_nodes_disconnected.push_back(pnode);
            }
        }
    }
    {
        // Delete disconnected nodes
        std::list<CNode*> nodes_disconnected_copy = m_nodes_disconnected;
        for (CNode* pnode : nodes_disconnected_copy)
        {
            // Destroy the object only after other threads have stopped using it.
            if (pnode->GetRefCount() <= 0) {
                m_nodes_disconnected.remove(pnode);
                DeleteNode(pnode);
            }
        }
    }
}

void CConnman::NotifyNumConnectionsChanged()
{
    size_t nodes_size;
    {
        LOCK(m_nodes_mutex);
        nodes_size = m_nodes.size();
    }
    if(nodes_size != nPrevNodeCount) {
        nPrevNodeCount = nodes_size;
        if (m_client_interface) {
            m_client_interface->NotifyNumConnectionsChanged(nodes_size);
        }
        particl::UpdateNumPeers(nodes_size);
    }
}

bool CConnman::ShouldRunInactivityChecks(const CNode& node, std::chrono::seconds now) const
{
    return node.m_connected + m_peer_connect_timeout < now;
}

bool CConnman::InactivityCheck(const CNode& node) const
{
    // Tests that see disconnects after using mocktime can start nodes with a
    // large timeout. For example, -peertimeout=999999999.
    const auto now{GetTime<std::chrono::seconds>()};
    const auto last_send{node.m_last_send.load()};
    const auto last_recv{node.m_last_recv.load()};

    if (!ShouldRunInactivityChecks(node, now)) return false;

    if (last_recv.count() == 0 || last_send.count() == 0) {
        LogPrint(BCLog::NET, "socket no message in first %i seconds, %d %d peer=%d\n", count_seconds(m_peer_connect_timeout), last_recv.count() != 0, last_send.count() != 0, node.GetId());
        return true;
    }

    if (now > last_send + TIMEOUT_INTERVAL) {
        LogPrint(BCLog::NET, "socket sending timeout: %is peer=%d\n", count_seconds(now - last_send), node.GetId());
        return true;
    }

    if (now > last_recv + TIMEOUT_INTERVAL) {
        LogPrint(BCLog::NET, "socket receive timeout: %is peer=%d\n", count_seconds(now - last_recv), node.GetId());
        return true;
    }

    if (!node.fSuccessfullyConnected) {
        LogPrint(BCLog::NET, "version handshake timeout peer=%d\n", node.GetId());
        return true;
    }

    return false;
}

Sock::EventsPerSock CConnman::GenerateWaitSockets(Span<CNode* const> nodes)
{
    Sock::EventsPerSock events_per_sock;

    for (const ListenSocket& hListenSocket : vhListenSocket) {
        events_per_sock.emplace(hListenSocket.sock, Sock::Events{Sock::RECV});
    }

    for (CNode* pnode : nodes) {
        // Implement the following logic:
        // * If there is data to send, select() for sending data. As this only
        //   happens when optimistic write failed, we choose to first drain the
        //   write buffer in this case before receiving more. This avoids
        //   needlessly queueing received data, if the remote peer is not themselves
        //   receiving data. This means properly utilizing TCP flow control signalling.
        // * Otherwise, if there is space left in the receive buffer, select() for
        //   receiving data.
        // * Hand off all complete messages to the processor, to be handled without
        //   blocking here.

        bool select_recv = !pnode->fPauseRecv;
        bool select_send;
        {
            LOCK(pnode->cs_vSend);
            select_send = !pnode->vSendMsg.empty();
        }

        LOCK(pnode->m_sock_mutex);
        if (!pnode->m_sock) {
            continue;
        }

        Sock::Event requested{0};
        if (select_send) {
            requested = Sock::SEND;
        } else if (select_recv) {
            requested = Sock::RECV;
        }

        events_per_sock.emplace(pnode->m_sock, Sock::Events{requested});
    }

    return events_per_sock;
}

void CConnman::SocketHandler()
{
    AssertLockNotHeld(m_total_bytes_sent_mutex);

    Sock::EventsPerSock events_per_sock;

    {
        const NodesSnapshot snap{*this, /*shuffle=*/false};

        const auto timeout = std::chrono::milliseconds(SELECT_TIMEOUT_MILLISECONDS);

        // Check for the readiness of the already connected sockets and the
        // listening sockets in one call ("readiness" as in poll(2) or
        // select(2)). If none are ready, wait for a short while and return
        // empty sets.
        events_per_sock = GenerateWaitSockets(snap.Nodes());
        if (events_per_sock.empty() || !events_per_sock.begin()->first->WaitMany(timeout, events_per_sock)) {
            interruptNet.sleep_for(timeout);
        }

        // Service (send/receive) each of the already connected nodes.
        SocketHandlerConnected(snap.Nodes(), events_per_sock);
    }

    // Accept new connections from listening sockets.
    SocketHandlerListening(events_per_sock);
}

void CConnman::SocketHandlerConnected(const std::vector<CNode*>& nodes,
                                      const Sock::EventsPerSock& events_per_sock)
{
    AssertLockNotHeld(m_total_bytes_sent_mutex);

    for (CNode* pnode : nodes) {
        if (interruptNet)
            return;

        //
        // Receive
        //
        bool recvSet = false;
        bool sendSet = false;
        bool errorSet = false;
        {
            LOCK(pnode->m_sock_mutex);
            if (!pnode->m_sock) {
                continue;
            }
            const auto it = events_per_sock.find(pnode->m_sock);
            if (it != events_per_sock.end()) {
                recvSet = it->second.occurred & Sock::RECV;
                sendSet = it->second.occurred & Sock::SEND;
                errorSet = it->second.occurred & Sock::ERR;
            }
        }
        if (recvSet || errorSet)
        {
            // typical socket buffer is 8K-64K
            uint8_t pchBuf[0x10000];
            int nBytes = 0;
            {
                LOCK(pnode->m_sock_mutex);
                if (!pnode->m_sock) {
                    continue;
                }
                nBytes = pnode->m_sock->Recv(pchBuf, sizeof(pchBuf), MSG_DONTWAIT);
            }
            if (nBytes > 0)
            {
                bool notify = false;
                if (!pnode->ReceiveMsgBytes({pchBuf, (size_t)nBytes}, notify)) {
                    pnode->CloseSocketDisconnect();
                }
                RecordBytesRecv(nBytes);
                if (notify) {
                    size_t nSizeAdded = 0;
                    auto it(pnode->vRecvMsg.begin());
                    for (; it != pnode->vRecvMsg.end(); ++it) {
                        // vRecvMsg contains only completed CNetMessage
                        // the single possible partially deserialized message are held by TransportDeserializer
                        nSizeAdded += it->m_raw_message_size;
                    }
                    {
                        LOCK(pnode->cs_vProcessMsg);
                        pnode->vProcessMsg.splice(pnode->vProcessMsg.end(), pnode->vRecvMsg, pnode->vRecvMsg.begin(), it);
                        pnode->nProcessQueueSize += nSizeAdded;
                        pnode->fPauseRecv = pnode->nProcessQueueSize > nReceiveFloodSize;
                    }
                    WakeMessageHandler();
                }
            }
            else if (nBytes == 0)
            {
                // socket closed gracefully
                if (!pnode->fDisconnect) {
                    LogPrint(BCLog::NET, "socket closed for peer=%d\n", pnode->GetId());
                }
                pnode->CloseSocketDisconnect();
            }
            else if (nBytes < 0)
            {
                // error
                int nErr = WSAGetLastError();
                if (nErr != WSAEWOULDBLOCK && nErr != WSAEMSGSIZE && nErr != WSAEINTR && nErr != WSAEINPROGRESS)
                {
                    if (!pnode->fDisconnect) {
                        LogPrint(BCLog::NET, "socket recv error for peer=%d: %s\n", pnode->GetId(), NetworkErrorString(nErr));
                    }
                    pnode->CloseSocketDisconnect();
                }
            }
        }

        if (sendSet) {
            // Send data
            size_t bytes_sent = WITH_LOCK(pnode->cs_vSend, return SocketSendData(*pnode));
            if (bytes_sent) RecordBytesSent(bytes_sent);
        }

        if (InactivityCheck(*pnode)) pnode->fDisconnect = true;
    }
}

void CConnman::SocketHandlerListening(const Sock::EventsPerSock& events_per_sock)
{
    for (const ListenSocket& listen_socket : vhListenSocket) {
        if (interruptNet) {
            return;
        }
        const auto it = events_per_sock.find(listen_socket.sock);
        if (it != events_per_sock.end() && it->second.occurred & Sock::RECV) {
            AcceptConnection(listen_socket);
        }
    }
}

void CConnman::ThreadSocketHandler()
{
    AssertLockNotHeld(m_total_bytes_sent_mutex);

    SetSyscallSandboxPolicy(SyscallSandboxPolicy::NET);
    while (!interruptNet)
    {
        DisconnectNodes();
        NotifyNumConnectionsChanged();
        SocketHandler();
    }
}

void CConnman::WakeMessageHandler()
{
    {
        LOCK(mutexMsgProc);
        fMsgProcWake = true;
    }
    condMsgProc.notify_one();
}

void CConnman::ThreadDNSAddressSeed()
{
    SetSyscallSandboxPolicy(SyscallSandboxPolicy::INITIALIZATION_DNS_SEED);
    FastRandomContext rng;
    std::vector<std::string> seeds = Params().DNSSeeds();
    Shuffle(seeds.begin(), seeds.end(), rng);
    int seeds_right_now = 0; // Number of seeds left before testing if we have enough connections
    int found = 0;

    if (gArgs.GetBoolArg("-forcednsseed", DEFAULT_FORCEDNSSEED)) {
        // When -forcednsseed is provided, query all.
        seeds_right_now = seeds.size();
    } else if (addrman.size() == 0) {
        // If we have no known peers, query all.
        // This will occur on the first run, or if peers.dat has been
        // deleted.
        seeds_right_now = seeds.size();
    }

    // goal: only query DNS seed if address need is acute
    // * If we have a reasonable number of peers in addrman, spend
    //   some time trying them first. This improves user privacy by
    //   creating fewer identifying DNS requests, reduces trust by
    //   giving seeds less influence on the network topology, and
    //   reduces traffic to the seeds.
    // * When querying DNS seeds query a few at once, this ensures
    //   that we don't give DNS seeds the ability to eclipse nodes
    //   that query them.
    // * If we continue having problems, eventually query all the
    //   DNS seeds, and if that fails too, also try the fixed seeds.
    //   (done in ThreadOpenConnections)
    const std::chrono::seconds seeds_wait_time = (addrman.size() >= DNSSEEDS_DELAY_PEER_THRESHOLD ? DNSSEEDS_DELAY_MANY_PEERS : DNSSEEDS_DELAY_FEW_PEERS);

    for (const std::string& seed : seeds) {
        if (seeds_right_now == 0) {
            seeds_right_now += DNSSEEDS_TO_QUERY_AT_ONCE;

            if (addrman.size() > 0) {
                LogPrintf("Waiting %d seconds before querying DNS seeds.\n", seeds_wait_time.count());
                std::chrono::seconds to_wait = seeds_wait_time;
                while (to_wait.count() > 0) {
                    // if sleeping for the MANY_PEERS interval, wake up
                    // early to see if we have enough peers and can stop
                    // this thread entirely freeing up its resources
                    std::chrono::seconds w = std::min(DNSSEEDS_DELAY_FEW_PEERS, to_wait);
                    if (!interruptNet.sleep_for(w)) return;
                    to_wait -= w;

                    int nRelevant = 0;
                    {
                        LOCK(m_nodes_mutex);
                        for (const CNode* pnode : m_nodes) {
                            if (pnode->fSuccessfullyConnected && pnode->IsFullOutboundConn()) ++nRelevant;
                        }
                    }
                    if (nRelevant >= 2) {
                        if (found > 0) {
                            LogPrintf("%d addresses found from DNS seeds\n", found);
                            LogPrintf("P2P peers available. Finished DNS seeding.\n");
                        } else {
                            LogPrintf("P2P peers available. Skipped DNS seeding.\n");
                        }
                        return;
                    }
                }
            }
        }

        if (interruptNet) return;

        // hold off on querying seeds if P2P network deactivated
        if (!fNetworkActive) {
            LogPrintf("Waiting for network to be reactivated before querying DNS seeds.\n");
            do {
                if (!interruptNet.sleep_for(std::chrono::seconds{1})) return;
            } while (!fNetworkActive);
        }

        LogPrintf("Loading addresses from DNS seed %s\n", seed);
        if (HaveNameProxy()) {
            AddAddrFetch(seed);
        } else {
            std::vector<CNetAddr> vIPs;
            std::vector<CAddress> vAdd;
            ServiceFlags requiredServiceBits = GetDesirableServiceFlags(NODE_NONE);
            std::string host = strprintf("x%x.%s", requiredServiceBits, seed);
            CNetAddr resolveSource;
            if (!resolveSource.SetInternal(host)) {
                continue;
            }
            unsigned int nMaxIPs = 256; // Limits number of IPs learned from a DNS seed
            if (LookupHost(host, vIPs, nMaxIPs, true)) {
                for (const CNetAddr& ip : vIPs) {
                    CAddress addr = CAddress(CService(ip, Params().GetDefaultPort()), requiredServiceBits);
                    addr.nTime = rng.rand_uniform_delay(Now<NodeSeconds>() - 3 * 24h, -4 * 24h); // use a random age between 3 and 7 days old
                    vAdd.push_back(addr);
                    found++;
                }
                addrman.Add(vAdd, resolveSource);
            } else {
                // We now avoid directly using results from DNS Seeds which do not support service bit filtering,
                // instead using them as a addrfetch to get nodes with our desired service bits.
                AddAddrFetch(seed);
            }
        }
        --seeds_right_now;
    }
    LogPrintf("%d addresses found from DNS seeds\n", found);
}

void CConnman::DumpAddresses()
{
    const auto start{SteadyClock::now()};

    DumpPeerAddresses(::gArgs, addrman);

    LogPrint(BCLog::NET, "Flushed %d addresses to peers.dat  %dms\n",
             addrman.size(), Ticks<std::chrono::milliseconds>(SteadyClock::now() - start));
}

void CConnman::ProcessAddrFetch()
{
    std::string strDest;
    {
        LOCK(m_addr_fetches_mutex);
        if (m_addr_fetches.empty())
            return;
        strDest = m_addr_fetches.front();
        m_addr_fetches.pop_front();
    }
    CAddress addr;
    CSemaphoreGrant grant(*semOutbound, true);
    if (grant) {
        OpenNetworkConnection(addr, false, &grant, strDest.c_str(), ConnectionType::ADDR_FETCH);
    }
}

bool CConnman::GetTryNewOutboundPeer() const
{
    return m_try_another_outbound_peer;
}

void CConnman::SetTryNewOutboundPeer(bool flag)
{
    m_try_another_outbound_peer = flag;
    LogPrint(BCLog::NET, "setting try another outbound peer=%s\n", flag ? "true" : "false");
}

void CConnman::StartExtraBlockRelayPeers()
{
    LogPrint(BCLog::NET, "enabling extra block-relay-only peers\n");
    m_start_extra_block_relay_peers = true;
}

// Return the number of peers we have over our outbound connection limit
// Exclude peers that are marked for disconnect, or are going to be
// disconnected soon (eg ADDR_FETCH and FEELER)
// Also exclude peers that haven't finished initial connection handshake yet
// (so that we don't decide we're over our desired connection limit, and then
// evict some peer that has finished the handshake)
int CConnman::GetExtraFullOutboundCount() const
{
    int full_outbound_peers = 0;
    {
        LOCK(m_nodes_mutex);
        for (const CNode* pnode : m_nodes) {
            if (pnode->fSuccessfullyConnected && !pnode->fDisconnect && pnode->IsFullOutboundConn()) {
                ++full_outbound_peers;
            }
        }
    }
    return std::max(full_outbound_peers - m_max_outbound_full_relay, 0);
}

int CConnman::GetExtraBlockRelayCount() const
{
    int block_relay_peers = 0;
    {
        LOCK(m_nodes_mutex);
        for (const CNode* pnode : m_nodes) {
            if (pnode->fSuccessfullyConnected && !pnode->fDisconnect && pnode->IsBlockOnlyConn()) {
                ++block_relay_peers;
            }
        }
    }
    return std::max(block_relay_peers - m_max_outbound_block_relay, 0);
}

void CConnman::ThreadOpenConnections(const std::vector<std::string> connect)
{
    SetSyscallSandboxPolicy(SyscallSandboxPolicy::NET_OPEN_CONNECTION);
    FastRandomContext rng;
    // Connect to specific addresses
    if (!connect.empty())
    {
        for (int64_t nLoop = 0;; nLoop++)
        {
            ProcessAddrFetch();
            for (const std::string& strAddr : connect)
            {
                CAddress addr(CService(), NODE_NONE);
                OpenNetworkConnection(addr, false, nullptr, strAddr.c_str(), ConnectionType::MANUAL);
                for (int i = 0; i < 10 && i < nLoop; i++)
                {
                    if (!interruptNet.sleep_for(std::chrono::milliseconds(500)))
                        return;
                }
            }
            if (!interruptNet.sleep_for(std::chrono::milliseconds(500)))
                return;
        }
    }

    if (!gArgs.GetBoolArg("-findpeers", true)) {
        LogPrintf("%s: findpeers is unset, thread ending.\n", __func__);
        return;
    }

    // Initiate network connections
    auto start = GetTime<std::chrono::microseconds>();

    // Minimum time before next feeler connection (in microseconds).
    auto next_feeler = GetExponentialRand(start, FEELER_INTERVAL);
    auto next_extra_block_relay = GetExponentialRand(start, EXTRA_BLOCK_RELAY_ONLY_PEER_INTERVAL);
    const bool dnsseed = gArgs.GetBoolArg("-dnsseed", DEFAULT_DNSSEED);
    bool add_fixed_seeds = gArgs.GetBoolArg("-fixedseeds", DEFAULT_FIXEDSEEDS);

    if (!add_fixed_seeds) {
        LogPrintf("Fixed seeds are disabled\n");
    }

    while (!interruptNet)
    {
        ProcessAddrFetch();

        if (!interruptNet.sleep_for(std::chrono::milliseconds(500)))
            return;

        CSemaphoreGrant grant(*semOutbound);
        if (interruptNet)
            return;

        if (add_fixed_seeds && addrman.size() == 0) {
            // When the node starts with an empty peers.dat, there are a few other sources of peers before
            // we fallback on to fixed seeds: -dnsseed, -seednode, -addnode
            // If none of those are available, we fallback on to fixed seeds immediately, else we allow
            // 60 seconds for any of those sources to populate addrman.
            bool add_fixed_seeds_now = false;
            // It is cheapest to check if enough time has passed first.
            if (GetTime<std::chrono::seconds>() > start + std::chrono::minutes{1}) {
                add_fixed_seeds_now = true;
                LogPrintf("Adding fixed seeds as 60 seconds have passed and addrman is empty\n");
            }

            // Checking !dnsseed is cheaper before locking 2 mutexes.
            if (!add_fixed_seeds_now && !dnsseed) {
                LOCK2(m_addr_fetches_mutex, m_added_nodes_mutex);
                if (m_addr_fetches.empty() && m_added_nodes.empty()) {
                    add_fixed_seeds_now = true;
                    LogPrintf("Adding fixed seeds as -dnsseed=0 (or IPv4/IPv6 connections are disabled via -onlynet), -addnode is not provided and all -seednode(s) attempted\n");
                }
            }

            if (add_fixed_seeds_now) {
                std::vector<CAddress> seed_addrs{ConvertSeeds(Params().FixedSeeds())};
                // We will not make outgoing connections to peers that are unreachable
                // (e.g. because of -onlynet configuration).
                // Therefore, we do not add them to addrman in the first place.
                // Note that if you change -onlynet setting from one network to another,
                // peers.dat will contain only peers of unreachable networks and
                // manual intervention will be needed (either delete peers.dat after
                // configuration change or manually add some reachable peer using addnode),
                // see <https://github.com/bitcoin/bitcoin/issues/26035> for details.
                seed_addrs.erase(std::remove_if(seed_addrs.begin(), seed_addrs.end(),
                                               [](const CAddress& addr) { return !IsReachable(addr); }),
                                seed_addrs.end());
                CNetAddr local;
                local.SetInternal("fixedseeds");
                addrman.Add(seed_addrs, local);
                add_fixed_seeds = false;
                LogPrintf("Added %d fixed seeds from reachable networks.\n", seed_addrs.size());
            }
        }

        //
        // Choose an address to connect to based on most recently seen
        //
        CAddress addrConnect;

        // Only connect out to one peer per network group (/16 for IPv4).
        int nOutboundFullRelay = 0;
        int nOutboundBlockRelay = 0;
        std::set<std::vector<unsigned char> > setConnected;

        {
            LOCK(m_nodes_mutex);
            for (const CNode* pnode : m_nodes) {
                if (pnode->IsFullOutboundConn()) nOutboundFullRelay++;
                if (pnode->IsBlockOnlyConn()) nOutboundBlockRelay++;

                // Netgroups for inbound and manual peers are not excluded because our goal here
                // is to not use multiple of our limited outbound slots on a single netgroup
                // but inbound and manual peers do not use our outbound slots. Inbound peers
                // also have the added issue that they could be attacker controlled and used
                // to prevent us from connecting to particular hosts if we used them here.
                switch (pnode->m_conn_type) {
                    case ConnectionType::INBOUND:
                    case ConnectionType::MANUAL:
                        break;
                    case ConnectionType::OUTBOUND_FULL_RELAY:
                    case ConnectionType::BLOCK_RELAY:
                    case ConnectionType::ADDR_FETCH:
                    case ConnectionType::FEELER:
                        setConnected.insert(m_netgroupman.GetGroup(pnode->addr));
                } // no default case, so the compiler can warn about missing cases
            }
        }

        ConnectionType conn_type = ConnectionType::OUTBOUND_FULL_RELAY;
        auto now = GetTime<std::chrono::microseconds>();
        bool anchor = false;
        bool fFeeler = false;

        // Determine what type of connection to open. Opening
        // BLOCK_RELAY connections to addresses from anchors.dat gets the highest
        // priority. Then we open OUTBOUND_FULL_RELAY priority until we
        // meet our full-relay capacity. Then we open BLOCK_RELAY connection
        // until we hit our block-relay-only peer limit.
        // GetTryNewOutboundPeer() gets set when a stale tip is detected, so we
        // try opening an additional OUTBOUND_FULL_RELAY connection. If none of
        // these conditions are met, check to see if it's time to try an extra
        // block-relay-only peer (to confirm our tip is current, see below) or the next_feeler
        // timer to decide if we should open a FEELER.

        if (!m_anchors.empty() && (nOutboundBlockRelay < m_max_outbound_block_relay)) {
            conn_type = ConnectionType::BLOCK_RELAY;
            anchor = true;
        } else if (nOutboundFullRelay < m_max_outbound_full_relay) {
            // OUTBOUND_FULL_RELAY
        } else if (nOutboundBlockRelay < m_max_outbound_block_relay) {
            conn_type = ConnectionType::BLOCK_RELAY;
        } else if (GetTryNewOutboundPeer()) {
            // OUTBOUND_FULL_RELAY
        } else if (now > next_extra_block_relay && m_start_extra_block_relay_peers) {
            // Periodically connect to a peer (using regular outbound selection
            // methodology from addrman) and stay connected long enough to sync
            // headers, but not much else.
            //
            // Then disconnect the peer, if we haven't learned anything new.
            //
            // The idea is to make eclipse attacks very difficult to pull off,
            // because every few minutes we're finding a new peer to learn headers
            // from.
            //
            // This is similar to the logic for trying extra outbound (full-relay)
            // peers, except:
            // - we do this all the time on an exponential timer, rather than just when
            //   our tip is stale
            // - we potentially disconnect our next-youngest block-relay-only peer, if our
            //   newest block-relay-only peer delivers a block more recently.
            //   See the eviction logic in net_processing.cpp.
            //
            // Because we can promote these connections to block-relay-only
            // connections, they do not get their own ConnectionType enum
            // (similar to how we deal with extra outbound peers).
            next_extra_block_relay = GetExponentialRand(now, EXTRA_BLOCK_RELAY_ONLY_PEER_INTERVAL);
            conn_type = ConnectionType::BLOCK_RELAY;
        } else if (now > next_feeler) {
            next_feeler = GetExponentialRand(now, FEELER_INTERVAL);
            conn_type = ConnectionType::FEELER;
            fFeeler = true;
        } else {
            // skip to next iteration of while loop
            continue;
        }

        addrman.ResolveCollisions();

        const auto current_time{NodeClock::now()};
        int nTries = 0;
        while (!interruptNet)
        {
            if (anchor && !m_anchors.empty()) {
                const CAddress addr = m_anchors.back();
                m_anchors.pop_back();
                if (!addr.IsValid() || IsLocal(addr) || !IsReachable(addr) ||
                    !HasAllDesirableServiceFlags(addr.nServices) ||
                    setConnected.count(m_netgroupman.GetGroup(addr))) continue;
                addrConnect = addr;
                LogPrint(BCLog::NET, "Trying to make an anchor connection to %s\n", addrConnect.ToString());
                break;
            }

            // If we didn't find an appropriate destination after trying 100 addresses fetched from addrman,
            // stop this loop, and let the outer loop run again (which sleeps, adds seed nodes, recalculates
            // already-connected network ranges, ...) before trying new addrman addresses.
            nTries++;
            if (nTries > 100)
                break;

            CAddress addr;
            NodeSeconds addr_last_try{0s};

            if (fFeeler) {
                // First, try to get a tried table collision address. This returns
                // an empty (invalid) address if there are no collisions to try.
                std::tie(addr, addr_last_try) = addrman.SelectTriedCollision();

                if (!addr.IsValid()) {
                    // No tried table collisions. Select a new table address
                    // for our feeler.
                    std::tie(addr, addr_last_try) = addrman.Select(true);
                } else if (AlreadyConnectedToAddress(addr)) {
                    // If test-before-evict logic would have us connect to a
                    // peer that we're already connected to, just mark that
                    // address as Good(). We won't be able to initiate the
                    // connection anyway, so this avoids inadvertently evicting
                    // a currently-connected peer.
                    addrman.Good(addr);
                    // Select a new table address for our feeler instead.
                    std::tie(addr, addr_last_try) = addrman.Select(true);
                }
            } else {
                // Not a feeler
                std::tie(addr, addr_last_try) = addrman.Select();
            }

            // Require outbound connections, other than feelers, to be to distinct network groups
            if (!fFeeler && setConnected.count(m_netgroupman.GetGroup(addr))) {
                break;
            }

            // if we selected an invalid or local address, restart
            if (!addr.IsValid() || IsLocal(addr)) {
                break;
            }

            if (!IsReachable(addr))
                continue;

            // only consider very recently tried nodes after 30 failed attempts
            if (current_time - addr_last_try < 10min && nTries < 30) {
                continue;
            }

            // for non-feelers, require all the services we'll want,
            // for feelers, only require they be a full node (only because most
            // SPV clients don't have a good address DB available)
            if (!fFeeler && !HasAllDesirableServiceFlags(addr.nServices)) {
                continue;
            } else if (fFeeler && !MayHaveUsefulAddressDB(addr.nServices)) {
                continue;
            }

            // Do not connect to bad ports, unless 50 invalid addresses have been selected already.
            if (nTries < 50 && (addr.IsIPv4() || addr.IsIPv6()) && IsBadPort(addr.GetPort())) {
                continue;
            }

            addrConnect = addr;
            break;
        }

        if (addrConnect.IsValid()) {
            if (fFeeler) {
                // Add small amount of random noise before connection to avoid synchronization.
                if (!interruptNet.sleep_for(rng.rand_uniform_duration<CThreadInterrupt::Clock>(FEELER_SLEEP_WINDOW))) {
                    return;
                }
                LogPrint(BCLog::NET, "Making feeler connection to %s\n", addrConnect.ToString());
            }

            OpenNetworkConnection(addrConnect, (int)setConnected.size() >= std::min(nMaxConnections - 1, 2), &grant, nullptr, conn_type);
        }
    }
}

std::vector<CAddress> CConnman::GetCurrentBlockRelayOnlyConns() const
{
    std::vector<CAddress> ret;
    LOCK(m_nodes_mutex);
    for (const CNode* pnode : m_nodes) {
        if (pnode->IsBlockOnlyConn()) {
            ret.push_back(pnode->addr);
        }
    }

    return ret;
}

std::vector<AddedNodeInfo> CConnman::GetAddedNodeInfo() const
{
    std::vector<AddedNodeInfo> ret;

    std::list<std::string> lAddresses(0);
    {
        LOCK(m_added_nodes_mutex);
        ret.reserve(m_added_nodes.size());
        std::copy(m_added_nodes.cbegin(), m_added_nodes.cend(), std::back_inserter(lAddresses));
    }


    // Build a map of all already connected addresses (by IP:port and by name) to inbound/outbound and resolved CService
    std::map<CService, bool> mapConnected;
    std::map<std::string, std::pair<bool, CService>> mapConnectedByName;
    {
        LOCK(m_nodes_mutex);
        for (const CNode* pnode : m_nodes) {
            if (pnode->addr.IsValid()) {
                mapConnected[pnode->addr] = pnode->IsInboundConn();
            }
            std::string addrName{pnode->m_addr_name};
            if (!addrName.empty()) {
                mapConnectedByName[std::move(addrName)] = std::make_pair(pnode->IsInboundConn(), static_cast<const CService&>(pnode->addr));
            }
        }
    }

    for (const std::string& strAddNode : lAddresses) {
        CService service(LookupNumeric(strAddNode, Params().GetDefaultPort(strAddNode)));
        AddedNodeInfo addedNode{strAddNode, CService(), false, false};
        if (service.IsValid()) {
            // strAddNode is an IP:port
            auto it = mapConnected.find(service);
            if (it != mapConnected.end()) {
                addedNode.resolvedAddress = service;
                addedNode.fConnected = true;
                addedNode.fInbound = it->second;
            }
        } else {
            // strAddNode is a name
            auto it = mapConnectedByName.find(strAddNode);
            if (it != mapConnectedByName.end()) {
                addedNode.resolvedAddress = it->second.second;
                addedNode.fConnected = true;
                addedNode.fInbound = it->second.first;
            }
        }
        ret.emplace_back(std::move(addedNode));
    }

    return ret;
}

void CConnman::ThreadOpenAddedConnections()
{
    SetSyscallSandboxPolicy(SyscallSandboxPolicy::NET_ADD_CONNECTION);
    while (true)
    {
        CSemaphoreGrant grant(*semAddnode);
        std::vector<AddedNodeInfo> vInfo = GetAddedNodeInfo();
        bool tried = false;
        for (const AddedNodeInfo& info : vInfo) {
            if (!info.fConnected) {
                if (!grant.TryAcquire()) {
                    // If we've used up our semaphore and need a new one, let's not wait here since while we are waiting
                    // the addednodeinfo state might change.
                    break;
                }
                tried = true;
                CAddress addr(CService(), NODE_NONE);
                OpenNetworkConnection(addr, false, &grant, info.strAddedNode.c_str(), ConnectionType::MANUAL);
                if (!interruptNet.sleep_for(std::chrono::milliseconds(500)))
                    return;
            }
        }
        // Retry every 60 seconds if a connection was attempted, otherwise two seconds
        if (!interruptNet.sleep_for(std::chrono::seconds(tried ? 60 : 2)))
            return;
    }
}

// if successful, this moves the passed grant to the constructed node
void CConnman::OpenNetworkConnection(const CAddress& addrConnect, bool fCountFailure, CSemaphoreGrant *grantOutbound, const char *pszDest, ConnectionType conn_type)
{
    assert(conn_type != ConnectionType::INBOUND);

    //
    // Initiate outbound network connection
    //
    if (interruptNet) {
        return;
    }
    if (!fNetworkActive) {
        return;
    }
    if (!pszDest) {
        bool banned_or_discouraged = m_banman && (m_banman->IsDiscouraged(addrConnect) || m_banman->IsBanned(addrConnect));
        if (IsLocal(addrConnect) || banned_or_discouraged || AlreadyConnectedToAddress(addrConnect)) {
            return;
        }
    } else if (FindNode(std::string(pszDest)))
        return;

    CNode* pnode = ConnectNode(addrConnect, pszDest, fCountFailure, conn_type);

    if (!pnode)
        return;
    if (grantOutbound)
        grantOutbound->MoveTo(pnode->grantOutbound);

    m_msgproc->InitializeNode(*pnode, nLocalServices);
    {
        LOCK(m_nodes_mutex);
        m_nodes.push_back(pnode);
    }
}

Mutex NetEventsInterface::g_msgproc_mutex;

void CConnman::ThreadMessageHandler()
{
    LOCK(NetEventsInterface::g_msgproc_mutex);

    SetSyscallSandboxPolicy(SyscallSandboxPolicy::MESSAGE_HANDLER);

    const int64_t nTimeDecBanThreshold = 60; // TODO: make option
    int64_t nTimeNextBanReduced = GetTime() + nTimeDecBanThreshold;

    while (!flagInterruptMsgProc)
    {
        bool fMoreWork = false;

        {
            // Randomize the order in which we process messages from/to our peers.
            // This prevents attacks in which an attacker exploits having multiple
            // consecutive connections in the m_nodes list.
            const NodesSnapshot snap{*this, /*shuffle=*/true};

            for (CNode* pnode : snap.Nodes()) {
                if (pnode->fDisconnect)
                    continue;

                // Receive messages
                bool fMoreNodeWork = m_msgproc->ProcessMessages(pnode, flagInterruptMsgProc);
                fMoreWork |= (fMoreNodeWork && !pnode->fPauseSend);
                if (flagInterruptMsgProc)
                    return;
                // Send messages
<<<<<<< HEAD
                {
                    LOCK(pnode->cs_sendProcessing);
                    m_msgproc->SendMessages(pnode);
                }
=======
                m_msgproc->SendMessages(pnode);

>>>>>>> 100949af
                if (flagInterruptMsgProc)
                    return;
            }

            int64_t nTimeNow = GetTime();
            if (nTimeNextBanReduced < nTimeNow) {
                LOCK(cs_main);
                m_msgproc->CheckUnreceivedHeaders(nTimeNow); // Also reduces persistent misbehaviour score
                for (CNode* pnode : snap.Nodes()) {
                    m_msgproc->DecMisbehaving(pnode->id, 1);
                    pnode->smsgData.DecSmsgMisbehaving();
                }
                nTimeNextBanReduced = nTimeNow + nTimeDecBanThreshold;
                if (flagInterruptMsgProc) {
                    return;
                }
            }
        }

        WAIT_LOCK(mutexMsgProc, lock);
        if (!fMoreWork) {
            condMsgProc.wait_until(lock, std::chrono::steady_clock::now() + std::chrono::milliseconds(100), [this]() EXCLUSIVE_LOCKS_REQUIRED(mutexMsgProc) { return fMsgProcWake; });
        }
        fMsgProcWake = false;
    }
}

void CConnman::ThreadI2PAcceptIncoming()
{
    static constexpr auto err_wait_begin = 1s;
    static constexpr auto err_wait_cap = 5min;
    auto err_wait = err_wait_begin;

    bool advertising_listen_addr = false;
    i2p::Connection conn;

    while (!interruptNet) {

        if (!m_i2p_sam_session->Listen(conn)) {
            if (advertising_listen_addr && conn.me.IsValid()) {
                RemoveLocal(conn.me);
                advertising_listen_addr = false;
            }

            interruptNet.sleep_for(err_wait);
            if (err_wait < err_wait_cap) {
                err_wait *= 2;
            }

            continue;
        }

        if (!advertising_listen_addr) {
            AddLocal(conn.me, LOCAL_MANUAL);
            advertising_listen_addr = true;
        }

        if (!m_i2p_sam_session->Accept(conn)) {
            continue;
        }

        CreateNodeFromAcceptedSocket(std::move(conn.sock), NetPermissionFlags::None,
                                     CAddress{conn.me, NODE_NONE}, CAddress{conn.peer, NODE_NONE});
    }
}

bool CConnman::BindListenPort(const CService& addrBind, bilingual_str& strError, NetPermissionFlags permissions)
{
    int nOne = 1;

    // Create socket for listening for incoming connections
    struct sockaddr_storage sockaddr;
    socklen_t len = sizeof(sockaddr);
    if (!addrBind.GetSockAddr((struct sockaddr*)&sockaddr, &len))
    {
        strError = strprintf(Untranslated("Bind address family for %s not supported"), addrBind.ToString());
        LogPrintLevel(BCLog::NET, BCLog::Level::Error, "%s\n", strError.original);
        return false;
    }

    std::unique_ptr<Sock> sock = CreateSock(addrBind);
    if (!sock) {
        strError = strprintf(Untranslated("Couldn't open socket for incoming connections (socket returned error %s)"), NetworkErrorString(WSAGetLastError()));
        LogPrintLevel(BCLog::NET, BCLog::Level::Error, "%s\n", strError.original);
        return false;
    }

    // Allow binding if the port is still in TIME_WAIT state after
    // the program was closed and restarted.
    if (sock->SetSockOpt(SOL_SOCKET, SO_REUSEADDR, (sockopt_arg_type)&nOne, sizeof(int)) == SOCKET_ERROR) {
        strError = strprintf(Untranslated("Error setting SO_REUSEADDR on socket: %s, continuing anyway"), NetworkErrorString(WSAGetLastError()));
        LogPrintf("%s\n", strError.original);
    }

    // some systems don't have IPV6_V6ONLY but are always v6only; others do have the option
    // and enable it by default or not. Try to enable it, if possible.
    if (addrBind.IsIPv6()) {
#ifdef IPV6_V6ONLY
        if (sock->SetSockOpt(IPPROTO_IPV6, IPV6_V6ONLY, (sockopt_arg_type)&nOne, sizeof(int)) == SOCKET_ERROR) {
            strError = strprintf(Untranslated("Error setting IPV6_V6ONLY on socket: %s, continuing anyway"), NetworkErrorString(WSAGetLastError()));
            LogPrintf("%s\n", strError.original);
        }
#endif
#ifdef WIN32
        int nProtLevel = PROTECTION_LEVEL_UNRESTRICTED;
        if (sock->SetSockOpt(IPPROTO_IPV6, IPV6_PROTECTION_LEVEL, (const char*)&nProtLevel, sizeof(int)) == SOCKET_ERROR) {
            strError = strprintf(Untranslated("Error setting IPV6_PROTECTION_LEVEL on socket: %s, continuing anyway"), NetworkErrorString(WSAGetLastError()));
            LogPrintf("%s\n", strError.original);
        }
#endif
    }

    if (sock->Bind(reinterpret_cast<struct sockaddr*>(&sockaddr), len) == SOCKET_ERROR) {
        int nErr = WSAGetLastError();
        if (nErr == WSAEADDRINUSE)
            strError = strprintf(_("Unable to bind to %s on this computer. %s is probably already running."), addrBind.ToString(), PACKAGE_NAME);
        else
            strError = strprintf(_("Unable to bind to %s on this computer (bind returned error %s)"), addrBind.ToString(), NetworkErrorString(nErr));
        LogPrintLevel(BCLog::NET, BCLog::Level::Error, "%s\n", strError.original);
        return false;
    }
    LogPrintf("Bound to %s\n", addrBind.ToString());

    // Listen for incoming connections
    if (sock->Listen(SOMAXCONN) == SOCKET_ERROR)
    {
        strError = strprintf(_("Listening for incoming connections failed (listen returned error %s)"), NetworkErrorString(WSAGetLastError()));
        LogPrintLevel(BCLog::NET, BCLog::Level::Error, "%s\n", strError.original);
        return false;
    }

    vhListenSocket.emplace_back(std::move(sock), permissions);
    return true;
}

void Discover()
{
    if (!fDiscover)
        return;

#ifdef WIN32
    // Get local host IP
    char pszHostName[256] = "";
    if (gethostname(pszHostName, sizeof(pszHostName)) != SOCKET_ERROR)
    {
        std::vector<CNetAddr> vaddr;
        if (LookupHost(pszHostName, vaddr, 0, true))
        {
            for (const CNetAddr &addr : vaddr)
            {
                if (AddLocal(addr, LOCAL_IF))
                    LogPrintf("%s: %s - %s\n", __func__, pszHostName, addr.ToString());
            }
        }
    }
#elif (HAVE_DECL_GETIFADDRS && HAVE_DECL_FREEIFADDRS)
    // Get local host ip
    struct ifaddrs* myaddrs;
    if (getifaddrs(&myaddrs) == 0)
    {
        for (struct ifaddrs* ifa = myaddrs; ifa != nullptr; ifa = ifa->ifa_next)
        {
            if (ifa->ifa_addr == nullptr) continue;
            if ((ifa->ifa_flags & IFF_UP) == 0) continue;
            if (strcmp(ifa->ifa_name, "lo") == 0) continue;
            if (strcmp(ifa->ifa_name, "lo0") == 0) continue;
            if (ifa->ifa_addr->sa_family == AF_INET)
            {
                struct sockaddr_in* s4 = (struct sockaddr_in*)(ifa->ifa_addr);
                CNetAddr addr(s4->sin_addr);
                if (AddLocal(addr, LOCAL_IF))
                    LogPrintf("%s: IPv4 %s: %s\n", __func__, ifa->ifa_name, addr.ToString());
            }
            else if (ifa->ifa_addr->sa_family == AF_INET6)
            {
                struct sockaddr_in6* s6 = (struct sockaddr_in6*)(ifa->ifa_addr);
                CNetAddr addr(s6->sin6_addr);
                if (AddLocal(addr, LOCAL_IF))
                    LogPrintf("%s: IPv6 %s: %s\n", __func__, ifa->ifa_name, addr.ToString());
            }
        }
        freeifaddrs(myaddrs);
    }
#endif
}

void CConnman::SetNetworkActive(bool active)
{
    LogPrintf("%s: %s\n", __func__, active);

    if (fNetworkActive == active) {
        return;
    }

    fNetworkActive = active;

    if (m_client_interface) {
        m_client_interface->NotifyNetworkActiveChanged(fNetworkActive);
    }
}

CConnman::CConnman(uint64_t nSeed0In, uint64_t nSeed1In, AddrMan& addrman_in,
                   const NetGroupManager& netgroupman, bool network_active)
    : addrman(addrman_in)
    , m_netgroupman{netgroupman}
    , nSeed0(nSeed0In)
    , nSeed1(nSeed1In)
{
    SetTryNewOutboundPeer(false);

    SetTryNewOutboundPeer(false);

    Options connOptions;
    Init(connOptions);
    SetNetworkActive(network_active);
}

NodeId CConnman::GetNewNodeId()
{
    return nLastNodeId.fetch_add(1, std::memory_order_relaxed);
}


bool CConnman::Bind(const CService& addr_, unsigned int flags, NetPermissionFlags permissions)
{
    const CService addr{MaybeFlipIPv6toCJDNS(addr_)};

    if (!(flags & BF_EXPLICIT) && !IsReachable(addr)) {
        return false;
    }
    bilingual_str strError;
    if (!BindListenPort(addr, strError, permissions)) {
        if ((flags & BF_REPORT_ERROR) && m_client_interface) {
            m_client_interface->ThreadSafeMessageBox(strError, "", CClientUIInterface::MSG_ERROR);
        }
        return false;
    }

    if (addr.IsRoutable() && fDiscover && !(flags & BF_DONT_ADVERTISE) && !NetPermissions::HasFlag(permissions, NetPermissionFlags::NoBan)) {
        AddLocal(addr, LOCAL_BIND);
    }

    return true;
}

bool CConnman::InitBinds(const Options& options)
{
    bool fBound = false;
    for (const auto& addrBind : options.vBinds) {
        fBound |= Bind(addrBind, (BF_EXPLICIT | BF_REPORT_ERROR), NetPermissionFlags::None);
    }
    for (const auto& addrBind : options.vWhiteBinds) {
        fBound |= Bind(addrBind.m_service, (BF_EXPLICIT | BF_REPORT_ERROR), addrBind.m_flags);
    }
    for (const auto& addr_bind : options.onion_binds) {
        fBound |= Bind(addr_bind, BF_EXPLICIT | BF_DONT_ADVERTISE, NetPermissionFlags::None);
    }
    if (options.bind_on_any) {
        struct in_addr inaddr_any;
        inaddr_any.s_addr = htonl(INADDR_ANY);
        struct in6_addr inaddr6_any = IN6ADDR_ANY_INIT;
        fBound |= Bind(CService(inaddr6_any, GetListenPort()), BF_NONE, NetPermissionFlags::None);
        fBound |= Bind(CService(inaddr_any, GetListenPort()), !fBound ? BF_REPORT_ERROR : BF_NONE, NetPermissionFlags::None);
    }
    return fBound;
}

bool CConnman::Start(CScheduler& scheduler, const Options& connOptions)
{
    AssertLockNotHeld(m_total_bytes_sent_mutex);
    Init(connOptions);

    if (fListen && !InitBinds(connOptions)) {
        if (m_client_interface) {
            m_client_interface->ThreadSafeMessageBox(
                _("Failed to listen on any port. Use -listen=0 if you want this."),
                "", CClientUIInterface::MSG_ERROR);
        }
        return false;
    }

    Proxy i2p_sam;
    if (GetProxy(NET_I2P, i2p_sam) && connOptions.m_i2p_accept_incoming) {
        m_i2p_sam_session = std::make_unique<i2p::sam::Session>(gArgs.GetDataDirNet() / "i2p_private_key",
                                                                i2p_sam.proxy, &interruptNet);
    }

    for (const auto& strDest : connOptions.vSeedNodes) {
        AddAddrFetch(strDest);
    }

    if (m_use_addrman_outgoing) {
        // Load addresses from anchors.dat
        m_anchors = ReadAnchors(gArgs.GetDataDirNet() / ANCHORS_DATABASE_FILENAME);
        if (m_anchors.size() > MAX_BLOCK_RELAY_ONLY_ANCHORS) {
            m_anchors.resize(MAX_BLOCK_RELAY_ONLY_ANCHORS);
        }
        LogPrintf("%i block-relay-only anchors will be tried for connections.\n", m_anchors.size());
    }

    if (m_client_interface) {
        m_client_interface->InitMessage(_("Starting network threads…").translated);
    }

    fAddressesInitialized = true;

    if (semOutbound == nullptr) {
        // initialize semaphore
        semOutbound = std::make_unique<CSemaphore>(std::min(m_max_outbound, nMaxConnections));
    }
    if (semAddnode == nullptr) {
        // initialize semaphore
        semAddnode = std::make_unique<CSemaphore>(nMaxAddnode);
    }

    //
    // Start threads
    //
    assert(m_msgproc);
    InterruptSocks5(false);
    interruptNet.reset();
    flagInterruptMsgProc = false;

    {
        LOCK(mutexMsgProc);
        fMsgProcWake = false;
    }

    // Send and receive from sockets, accept connections
    threadSocketHandler = std::thread(&util::TraceThread, "net", [this] { ThreadSocketHandler(); });

    if (!gArgs.GetBoolArg("-dnsseed", DEFAULT_DNSSEED))
        LogPrintf("DNS seeding disabled\n");
    else
        threadDNSAddressSeed = std::thread(&util::TraceThread, "dnsseed", [this] { ThreadDNSAddressSeed(); });

    // Initiate manual connections
    threadOpenAddedConnections = std::thread(&util::TraceThread, "addcon", [this] { ThreadOpenAddedConnections(); });

    if (connOptions.m_use_addrman_outgoing && !connOptions.m_specified_outgoing.empty()) {
        if (m_client_interface) {
            m_client_interface->ThreadSafeMessageBox(
                _("Cannot provide specific connections and have addrman find outgoing connections at the same time."),
                "", CClientUIInterface::MSG_ERROR);
        }
        return false;
    }
    if (connOptions.m_use_addrman_outgoing || !connOptions.m_specified_outgoing.empty()) {
        threadOpenConnections = std::thread(
            &util::TraceThread, "opencon",
            [this, connect = connOptions.m_specified_outgoing] { ThreadOpenConnections(connect); });
    }

    // Process messages
    threadMessageHandler = std::thread(&util::TraceThread, "msghand", [this] { ThreadMessageHandler(); });

    if (m_i2p_sam_session) {
        threadI2PAcceptIncoming =
            std::thread(&util::TraceThread, "i2paccept", [this] { ThreadI2PAcceptIncoming(); });
    }

    // Dump network addresses
    scheduler.scheduleEvery([this] { DumpAddresses(); }, DUMP_PEERS_INTERVAL);

    return true;
}

class CNetCleanup
{
public:
    CNetCleanup() = default;

    ~CNetCleanup()
    {
#ifdef WIN32
        // Shutdown Windows Sockets
        WSACleanup();
#endif
    }
};
static CNetCleanup instance_of_cnetcleanup;

void CConnman::Interrupt()
{
    {
        LOCK(mutexMsgProc);
        flagInterruptMsgProc = true;
    }
    condMsgProc.notify_all();

    interruptNet();
    InterruptSocks5(true);

    if (semOutbound) {
        for (int i=0; i<m_max_outbound; i++) {
            semOutbound->post();
        }
    }

    if (semAddnode) {
        for (int i=0; i<nMaxAddnode; i++) {
            semAddnode->post();
        }
    }
}

void CConnman::StopThreads()
{
    if (threadI2PAcceptIncoming.joinable()) {
        threadI2PAcceptIncoming.join();
    }
    if (threadMessageHandler.joinable())
        threadMessageHandler.join();
    if (threadOpenConnections.joinable())
        threadOpenConnections.join();
    if (threadOpenAddedConnections.joinable())
        threadOpenAddedConnections.join();
    if (threadDNSAddressSeed.joinable())
        threadDNSAddressSeed.join();
    if (threadSocketHandler.joinable())
        threadSocketHandler.join();
}

void CConnman::StopNodes()
{
    if (fAddressesInitialized) {
        DumpAddresses();
        fAddressesInitialized = false;

        if (m_use_addrman_outgoing) {
            // Anchor connections are only dumped during clean shutdown.
            std::vector<CAddress> anchors_to_dump = GetCurrentBlockRelayOnlyConns();
            if (anchors_to_dump.size() > MAX_BLOCK_RELAY_ONLY_ANCHORS) {
                anchors_to_dump.resize(MAX_BLOCK_RELAY_ONLY_ANCHORS);
            }
            DumpAnchors(gArgs.GetDataDirNet() / ANCHORS_DATABASE_FILENAME, anchors_to_dump);
        }
    }

    // Delete peer connections.
    std::vector<CNode*> nodes;
    WITH_LOCK(m_nodes_mutex, nodes.swap(m_nodes));
    for (CNode* pnode : nodes) {
        pnode->CloseSocketDisconnect();
        DeleteNode(pnode);
    }

    for (CNode* pnode : m_nodes_disconnected) {
        DeleteNode(pnode);
    }
    m_nodes_disconnected.clear();
    vhListenSocket.clear();
    semOutbound.reset();
    semAddnode.reset();
}

void CConnman::DeleteNode(CNode* pnode)
{
    assert(pnode);
    m_msgproc->FinalizeNode(*pnode);
    delete pnode;
}

CConnman::~CConnman()
{
    Interrupt();
    Stop();
}

std::vector<CAddress> CConnman::GetAddresses(size_t max_addresses, size_t max_pct, std::optional<Network> network) const
{
    std::vector<CAddress> addresses = addrman.GetAddr(max_addresses, max_pct, network);
    if (m_banman) {
        addresses.erase(std::remove_if(addresses.begin(), addresses.end(),
                        [this](const CAddress& addr){return m_banman->IsDiscouraged(addr) || m_banman->IsBanned(addr);}),
                        addresses.end());
    }
    return addresses;
}

std::vector<CAddress> CConnman::GetAddresses(CNode& requestor, size_t max_addresses, size_t max_pct)
{
    auto local_socket_bytes = requestor.addrBind.GetAddrBytes();
    uint64_t cache_id = GetDeterministicRandomizer(RANDOMIZER_ID_ADDRCACHE)
        .Write(requestor.ConnectedThroughNetwork())
        .Write(local_socket_bytes.data(), local_socket_bytes.size())
        // For outbound connections, the port of the bound address is randomly
        // assigned by the OS and would therefore not be useful for seeding.
        .Write(requestor.IsInboundConn() ? requestor.addrBind.GetPort() : 0)
        .Finalize();
    const auto current_time = GetTime<std::chrono::microseconds>();
    auto r = m_addr_response_caches.emplace(cache_id, CachedAddrResponse{});
    CachedAddrResponse& cache_entry = r.first->second;
    if (cache_entry.m_cache_entry_expiration < current_time) { // If emplace() added new one it has expiration 0.
        cache_entry.m_addrs_response_cache = GetAddresses(max_addresses, max_pct, /*network=*/std::nullopt);
        // Choosing a proper cache lifetime is a trade-off between the privacy leak minimization
        // and the usefulness of ADDR responses to honest users.
        //
        // Longer cache lifetime makes it more difficult for an attacker to scrape
        // enough AddrMan data to maliciously infer something useful.
        // By the time an attacker scraped enough AddrMan records, most of
        // the records should be old enough to not leak topology info by
        // e.g. analyzing real-time changes in timestamps.
        //
        // It takes only several hundred requests to scrape everything from an AddrMan containing 100,000 nodes,
        // so ~24 hours of cache lifetime indeed makes the data less inferable by the time
        // most of it could be scraped (considering that timestamps are updated via
        // ADDR self-announcements and when nodes communicate).
        // We also should be robust to those attacks which may not require scraping *full* victim's AddrMan
        // (because even several timestamps of the same handful of nodes may leak privacy).
        //
        // On the other hand, longer cache lifetime makes ADDR responses
        // outdated and less useful for an honest requestor, e.g. if most nodes
        // in the ADDR response are no longer active.
        //
        // However, the churn in the network is known to be rather low. Since we consider
        // nodes to be "terrible" (see IsTerrible()) if the timestamps are older than 30 days,
        // max. 24 hours of "penalty" due to cache shouldn't make any meaningful difference
        // in terms of the freshness of the response.
        cache_entry.m_cache_entry_expiration = current_time + std::chrono::hours(21) + GetRandMillis(std::chrono::hours(6));
    }
    return cache_entry.m_addrs_response_cache;
}

bool CConnman::AddNode(const std::string& strNode)
{
    LOCK(m_added_nodes_mutex);
    for (const std::string& it : m_added_nodes) {
        if (strNode == it) return false;
    }

    m_added_nodes.push_back(strNode);
    return true;
}

bool CConnman::RemoveAddedNode(const std::string& strNode)
{
    LOCK(m_added_nodes_mutex);
    for(std::vector<std::string>::iterator it = m_added_nodes.begin(); it != m_added_nodes.end(); ++it) {
        if (strNode == *it) {
            m_added_nodes.erase(it);
            return true;
        }
    }
    return false;
}

size_t CConnman::GetNodeCount(ConnectionDirection flags) const
{
    LOCK(m_nodes_mutex);
    if (flags == ConnectionDirection::Both) // Shortcut if we want total
        return m_nodes.size();

    int nNum = 0;
    for (const auto& pnode : m_nodes) {
        if (flags & (pnode->IsInboundConn() ? ConnectionDirection::In : ConnectionDirection::Out)) {
            nNum++;
        }
    }

    return nNum;
}

void CConnman::GetNodeStats(std::vector<CNodeStats>& vstats) const
{
    vstats.clear();
    LOCK(m_nodes_mutex);
    vstats.reserve(m_nodes.size());
    for (CNode* pnode : m_nodes) {
        vstats.emplace_back();
        pnode->CopyStats(vstats.back());
        vstats.back().m_mapped_as = m_netgroupman.GetMappedAS(pnode->addr);
    }
}

bool CConnman::DisconnectNode(const std::string& strNode)
{
    LOCK(m_nodes_mutex);
    if (CNode* pnode = FindNode(strNode)) {
        LogPrint(BCLog::NET, "disconnect by address%s matched peer=%d; disconnecting\n", (fLogIPs ? strprintf("=%s", strNode) : ""), pnode->GetId());
        pnode->fDisconnect = true;
        return true;
    }
    return false;
}

bool CConnman::DisconnectNode(const CSubNet& subnet)
{
    bool disconnected = false;
    LOCK(m_nodes_mutex);
    for (CNode* pnode : m_nodes) {
        if (subnet.Match(pnode->addr)) {
            LogPrint(BCLog::NET, "disconnect by subnet%s matched peer=%d; disconnecting\n", (fLogIPs ? strprintf("=%s", subnet.ToString()) : ""), pnode->GetId());
            pnode->fDisconnect = true;
            disconnected = true;
        }
    }
    return disconnected;
}

bool CConnman::DisconnectNode(const CNetAddr& addr)
{
    return DisconnectNode(CSubNet(addr));
}

bool CConnman::DisconnectNode(NodeId id)
{
    LOCK(m_nodes_mutex);
    for(CNode* pnode : m_nodes) {
        if (id == pnode->GetId()) {
            LogPrint(BCLog::NET, "disconnect by id peer=%d; disconnecting\n", pnode->GetId());
            pnode->fDisconnect = true;
            return true;
        }
    }
    return false;
}

void CConnman::RecordBytesRecv(uint64_t bytes)
{
    nTotalBytesRecv += bytes;
}

void CConnman::RecordBytesSent(uint64_t bytes)
{
    AssertLockNotHeld(m_total_bytes_sent_mutex);
    LOCK(m_total_bytes_sent_mutex);

    nTotalBytesSent += bytes;

    const auto now = GetTime<std::chrono::seconds>();
    if (nMaxOutboundCycleStartTime + MAX_UPLOAD_TIMEFRAME < now)
    {
        // timeframe expired, reset cycle
        nMaxOutboundCycleStartTime = now;
        nMaxOutboundTotalBytesSentInCycle = 0;
    }

    nMaxOutboundTotalBytesSentInCycle += bytes;
}

uint64_t CConnman::GetMaxOutboundTarget() const
{
    AssertLockNotHeld(m_total_bytes_sent_mutex);
    LOCK(m_total_bytes_sent_mutex);
    return nMaxOutboundLimit;
}

std::chrono::seconds CConnman::GetMaxOutboundTimeframe() const
{
    return MAX_UPLOAD_TIMEFRAME;
}

std::chrono::seconds CConnman::GetMaxOutboundTimeLeftInCycle() const
{
    AssertLockNotHeld(m_total_bytes_sent_mutex);
    LOCK(m_total_bytes_sent_mutex);
    return GetMaxOutboundTimeLeftInCycle_();
}

std::chrono::seconds CConnman::GetMaxOutboundTimeLeftInCycle_() const
{
    AssertLockHeld(m_total_bytes_sent_mutex);

    if (nMaxOutboundLimit == 0)
        return 0s;

    if (nMaxOutboundCycleStartTime.count() == 0)
        return MAX_UPLOAD_TIMEFRAME;

    const std::chrono::seconds cycleEndTime = nMaxOutboundCycleStartTime + MAX_UPLOAD_TIMEFRAME;
    const auto now = GetTime<std::chrono::seconds>();
    return (cycleEndTime < now) ? 0s : cycleEndTime - now;
}

bool CConnman::OutboundTargetReached(bool historicalBlockServingLimit) const
{
    AssertLockNotHeld(m_total_bytes_sent_mutex);
    LOCK(m_total_bytes_sent_mutex);
    if (nMaxOutboundLimit == 0)
        return false;

    if (historicalBlockServingLimit)
    {
        // keep a large enough buffer to at least relay each block once
        const std::chrono::seconds timeLeftInCycle = GetMaxOutboundTimeLeftInCycle_();
        const uint64_t buffer = timeLeftInCycle / std::chrono::minutes{10} * MAX_BLOCK_SERIALIZED_SIZE;
        if (buffer >= nMaxOutboundLimit || nMaxOutboundTotalBytesSentInCycle >= nMaxOutboundLimit - buffer)
            return true;
    }
    else if (nMaxOutboundTotalBytesSentInCycle >= nMaxOutboundLimit)
        return true;

    return false;
}

uint64_t CConnman::GetOutboundTargetBytesLeft() const
{
    AssertLockNotHeld(m_total_bytes_sent_mutex);
    LOCK(m_total_bytes_sent_mutex);
    if (nMaxOutboundLimit == 0)
        return 0;

    return (nMaxOutboundTotalBytesSentInCycle >= nMaxOutboundLimit) ? 0 : nMaxOutboundLimit - nMaxOutboundTotalBytesSentInCycle;
}

uint64_t CConnman::GetTotalBytesRecv() const
{
    return nTotalBytesRecv;
}

uint64_t CConnman::GetTotalBytesSent() const
{
    AssertLockNotHeld(m_total_bytes_sent_mutex);
    LOCK(m_total_bytes_sent_mutex);
    return nTotalBytesSent;
}

ServiceFlags CConnman::GetLocalServices() const
{
    return nLocalServices;
}

void CConnman::SetLocalServices(ServiceFlags f)
{
    nLocalServices = f;
}

unsigned int CConnman::GetReceiveFloodSize() const { return nReceiveFloodSize; }

CNode::CNode(NodeId idIn,
             std::shared_ptr<Sock> sock,
             const CAddress& addrIn,
             uint64_t nKeyedNetGroupIn,
             uint64_t nLocalHostNonceIn,
             const CAddress& addrBindIn,
             const std::string& addrNameIn,
             ConnectionType conn_type_in,
             bool inbound_onion,
             CNodeOptions&& node_opts)
    : m_deserializer{std::make_unique<V1TransportDeserializer>(V1TransportDeserializer(Params(), idIn, SER_NETWORK, INIT_PROTO_VERSION))},
      m_serializer{std::make_unique<V1TransportSerializer>(V1TransportSerializer())},
      m_permission_flags{node_opts.permission_flags},
      m_sock{sock},
      m_connected{GetTime<std::chrono::seconds>()},
      addr{addrIn},
      addrBind{addrBindIn},
      m_addr_name{addrNameIn.empty() ? addr.ToStringIPPort() : addrNameIn},
      m_inbound_onion{inbound_onion},
      m_prefer_evict{node_opts.prefer_evict},
      nKeyedNetGroup{nKeyedNetGroupIn},
      id{idIn},
      nLocalHostNonce{nLocalHostNonceIn},
      m_conn_type{conn_type_in},
      m_i2p_sam_session{std::move(node_opts.i2p_sam_session)}
{
    if (inbound_onion) assert(conn_type_in == ConnectionType::INBOUND);

    for (const std::string &msg : getAllNetMessageTypes())
        mapRecvBytesPerMsgType[msg] = 0;
    mapRecvBytesPerMsgType[NET_MESSAGE_TYPE_OTHER] = 0;

    if (fLogIPs) {
        LogPrint(BCLog::NET, "Added connection to %s peer=%d\n", m_addr_name, id);
    } else {
        LogPrint(BCLog::NET, "Added connection peer=%d\n", id);
    }
}

bool CConnman::NodeFullyConnected(const CNode* pnode)
{
    return pnode && pnode->fSuccessfullyConnected && !pnode->fDisconnect;
}

void CConnman::PushMessage(CNode* pnode, CSerializedNetMsg&& msg)
{
    AssertLockNotHeld(m_total_bytes_sent_mutex);
    size_t nMessageSize = msg.data.size();
    LogPrint(BCLog::NET, "sending %s (%d bytes) peer=%d\n", msg.m_type, nMessageSize, pnode->GetId());
    if (gArgs.GetBoolArg("-capturemessages", false)) {
        CaptureMessage(pnode->addr, msg.m_type, msg.data, /*is_incoming=*/false);
    }

    TRACE6(net, outbound_message,
        pnode->GetId(),
        pnode->m_addr_name.c_str(),
        pnode->ConnectionTypeAsString().c_str(),
        msg.m_type.c_str(),
        msg.data.size(),
        msg.data.data()
    );

    // make sure we use the appropriate network transport format
    std::vector<unsigned char> serializedHeader;
    pnode->m_serializer->prepareForTransport(msg, serializedHeader);
    size_t nTotalSize = nMessageSize + serializedHeader.size();

    size_t nBytesSent = 0;
    {
        LOCK(pnode->cs_vSend);
        bool optimisticSend(pnode->vSendMsg.empty());

        //log total amount of bytes per message type
        pnode->mapSendBytesPerMsgType[msg.m_type] += nTotalSize;
        pnode->nSendSize += nTotalSize;

        if (pnode->nSendSize > nSendBufferMaxSize) pnode->fPauseSend = true;
        pnode->vSendMsg.push_back(std::move(serializedHeader));
        if (nMessageSize) pnode->vSendMsg.push_back(std::move(msg.data));

        // If write queue empty, attempt "optimistic write"
        if (optimisticSend) nBytesSent = SocketSendData(*pnode);
    }
    if (nBytesSent) RecordBytesSent(nBytesSent);
}

bool CConnman::ForNode(NodeId id, std::function<bool(CNode* pnode)> func)
{
    CNode* found = nullptr;
    LOCK(m_nodes_mutex);
    for (auto&& pnode : m_nodes) {
        if(pnode->GetId() == id) {
            found = pnode;
            break;
        }
    }
    return found != nullptr && NodeFullyConnected(found) && func(found);
}

CSipHasher CConnman::GetDeterministicRandomizer(uint64_t id) const
{
    return CSipHasher(nSeed0, nSeed1).Write(id);
}

uint64_t CConnman::CalculateKeyedNetGroup(const CAddress& address) const
{
    std::vector<unsigned char> vchNetGroup(m_netgroupman.GetGroup(address));

    return GetDeterministicRandomizer(RANDOMIZER_ID_NETGROUP).Write(vchNetGroup.data(), vchNetGroup.size()).Finalize();
}

void CaptureMessageToFile(const CAddress& addr,
                          const std::string& msg_type,
                          Span<const unsigned char> data,
                          bool is_incoming)
{
    // Note: This function captures the message at the time of processing,
    // not at socket receive/send time.
    // This ensures that the messages are always in order from an application
    // layer (processing) perspective.
    auto now = GetTime<std::chrono::microseconds>();

    // Windows folder names cannot include a colon
    std::string clean_addr = addr.ToString();
    std::replace(clean_addr.begin(), clean_addr.end(), ':', '_');

    fs::path base_path = gArgs.GetDataDirNet() / "message_capture" / fs::u8path(clean_addr);
    fs::create_directories(base_path);

    fs::path path = base_path / (is_incoming ? "msgs_recv.dat" : "msgs_sent.dat");
    AutoFile f{fsbridge::fopen(path, "ab")};

    ser_writedata64(f, now.count());
    f.write(MakeByteSpan(msg_type));
    for (auto i = msg_type.length(); i < CMessageHeader::COMMAND_SIZE; ++i) {
        f << uint8_t{'\0'};
    }
    uint32_t size = data.size();
    ser_writedata32(f, size);
    f.write(AsBytes(data));
}

std::function<void(const CAddress& addr,
                   const std::string& msg_type,
                   Span<const unsigned char> data,
                   bool is_incoming)>
    CaptureMessage = CaptureMessageToFile;<|MERGE_RESOLUTION|>--- conflicted
+++ resolved
@@ -2032,15 +2032,8 @@
                 if (flagInterruptMsgProc)
                     return;
                 // Send messages
-<<<<<<< HEAD
-                {
-                    LOCK(pnode->cs_sendProcessing);
-                    m_msgproc->SendMessages(pnode);
-                }
-=======
                 m_msgproc->SendMessages(pnode);
 
->>>>>>> 100949af
                 if (flagInterruptMsgProc)
                     return;
             }
