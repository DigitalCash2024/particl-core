--- conflicted
+++ resolved
@@ -2044,14 +2044,9 @@
 {
     LOCK(NetEventsInterface::g_msgproc_mutex);
 
-<<<<<<< HEAD
-    SetSyscallSandboxPolicy(SyscallSandboxPolicy::MESSAGE_HANDLER);
-
     const int64_t nTimeDecBanThreshold = 60; // TODO: make option
     int64_t nTimeNextBanReduced = GetTime() + nTimeDecBanThreshold;
 
-=======
->>>>>>> 54ba330f
     while (!flagInterruptMsgProc)
     {
         bool fMoreWork = false;
