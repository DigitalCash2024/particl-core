// Copyright (c) 2010 Satoshi Nakamoto
// Copyright (c) 2009-2022 The Bitcoin Core developers
// Distributed under the MIT software license, see the accompanying
// file COPYING or http://www.opensource.org/licenses/mit-license.php.

#include <rpc/rawtransaction_util.h>

#include <coins.h>
#include <consensus/amount.h>
#include <core_io.h>
#include <key_io.h>
#include <policy/policy.h>
#include <primitives/transaction.h>
#include <rpc/request.h>
#include <rpc/util.h>
#include <script/sign.h>
#include <script/signingprovider.h>
#include <tinyformat.h>
#include <univalue.h>
#include <util/rbf.h>
#include <util/strencodings.h>
#include <util/translation.h>

void AddInputs(CMutableTransaction& rawTx, const UniValue& inputs_in, std::optional<bool> rbf)
{
    UniValue inputs;
    if (inputs_in.isNull()) {
        inputs = UniValue::VARR;
    } else {
        inputs = inputs_in.get_array();
    }

<<<<<<< HEAD
    const bool outputs_is_obj = outputs_in.isObject();
    UniValue outputs = outputs_is_obj ? outputs_in.get_obj() : outputs_in.get_array();

    CMutableTransaction rawTx;
    rawTx.nVersion = fParticlMode ? PARTICL_TXN_VERSION : BTC_TXN_VERSION;


    if (!locktime.isNull()) {
        int64_t nLockTime = locktime.getInt<int64_t>();
        if (nLockTime < 0 || nLockTime > LOCKTIME_MAX)
            throw JSONRPCError(RPC_INVALID_PARAMETER, "Invalid parameter, locktime out of range");
        rawTx.nLockTime = nLockTime;
    }

=======
>>>>>>> 4395b7f0
    for (unsigned int idx = 0; idx < inputs.size(); idx++) {
        const UniValue& input = inputs[idx];
        const UniValue& o = input.get_obj();

        uint256 txid = ParseHashO(o, "txid");

        const UniValue& vout_v = find_value(o, "vout");
        if (!vout_v.isNum())
            throw JSONRPCError(RPC_INVALID_PARAMETER, "Invalid parameter, missing vout key");
        int nOutput = vout_v.getInt<int>();
        if (nOutput < 0)
            throw JSONRPCError(RPC_INVALID_PARAMETER, "Invalid parameter, vout cannot be negative");

        uint32_t nSequence;

        if (rbf.value_or(true)) {
            nSequence = MAX_BIP125_RBF_SEQUENCE; /* CTxIn::SEQUENCE_FINAL - 2 */
        } else if (rawTx.nLockTime) {
            nSequence = CTxIn::MAX_SEQUENCE_NONFINAL; /* CTxIn::SEQUENCE_FINAL - 1 */
        } else {
            nSequence = CTxIn::SEQUENCE_FINAL;
        }

        // set the sequence number if passed in the parameters object
        const UniValue& sequenceObj = find_value(o, "sequence");
        if (sequenceObj.isNum()) {
            int64_t seqNr64 = sequenceObj.getInt<int64_t>();
            if (seqNr64 < 0 || seqNr64 > CTxIn::SEQUENCE_FINAL) {
                throw JSONRPCError(RPC_INVALID_PARAMETER, "Invalid parameter, sequence number is out of range");
            } else {
                nSequence = (uint32_t)seqNr64;
            }
        }

        CTxIn in(COutPoint(txid, nOutput), CScript(), nSequence);

        rawTx.vin.push_back(in);
    }
}

void AddOutputs(CMutableTransaction& rawTx, const UniValue& outputs_in)
{
    if (outputs_in.isNull()) {
        throw JSONRPCError(RPC_INVALID_PARAMETER, "Invalid parameter, output argument must be non-null");
    }

    const bool outputs_is_obj = outputs_in.isObject();
    UniValue outputs = outputs_is_obj ? outputs_in.get_obj() : outputs_in.get_array();

    if (!outputs_is_obj) {
        // Translate array of key-value pairs into dict
        UniValue outputs_dict = UniValue(UniValue::VOBJ);
        for (size_t i = 0; i < outputs.size(); ++i) {
            const UniValue& output = outputs[i];
            if (!output.isObject()) {
                throw JSONRPCError(RPC_INVALID_PARAMETER, "Invalid parameter, key-value pair not an object as expected");
            }
            if (output.size() != 1) {
                throw JSONRPCError(RPC_INVALID_PARAMETER, "Invalid parameter, key-value pair must contain exactly one key");
            }
            outputs_dict.pushKVs(output);
        }
        outputs = std::move(outputs_dict);
    }

    // Duplicate checking
    std::set<CTxDestination> destinations;
    bool has_data{false};

    for (const std::string& name_ : outputs.getKeys()) {
        if (name_ == "data") {
            if (has_data) {
                throw JSONRPCError(RPC_INVALID_PARAMETER, "Invalid parameter, duplicate key: data");
            }
            has_data = true;
            std::vector<unsigned char> data = ParseHexV(outputs[name_].getValStr(), "Data");

            if (fParticlMode)
            {
                OUTPUT_PTR<CTxOutData> out = MAKE_OUTPUT<CTxOutData>();
                out->vData = data;
                rawTx.vpout.push_back(std::move(out));
            } else
            {
                CTxOut out(0, CScript() << OP_RETURN << data);
                rawTx.vout.push_back(out);
            };
        } else {
            CTxDestination destination = DecodeDestination(name_);
            if (!IsValidDestination(destination)) {
                throw JSONRPCError(RPC_INVALID_ADDRESS_OR_KEY, std::string("Invalid Particl address: ") + name_);
            }

            if (!destinations.insert(destination).second) {
                throw JSONRPCError(RPC_INVALID_PARAMETER, std::string("Invalid parameter, duplicated address: ") + name_);
            }

            CScript scriptPubKey = GetScriptForDestination(destination);
            CAmount nAmount = AmountFromValue(outputs[name_]);

            if (fParticlMode) {
                OUTPUT_PTR<CTxOutStandard> out = MAKE_OUTPUT<CTxOutStandard>();
                out->nValue = nAmount;
                CStealthAddress *psx = std::get_if<CStealthAddress>(&destination);
                if (psx) {
                    OUTPUT_PTR<CTxOutData> outData = MAKE_OUTPUT<CTxOutData>();
                    std::string sNarration, sError;
                    if (0 != PrepareStealthOutput(*psx, sNarration, scriptPubKey, outData->vData, sError)) {
                        throw JSONRPCError(RPC_INTERNAL_ERROR, std::string("PrepareStealthOutput failed: ") + sError);
                    }

                    out->scriptPubKey = scriptPubKey;
                    rawTx.vpout.push_back(std::move(out));
                    rawTx.vpout.push_back(std::move(outData));
                } else {
                    out->scriptPubKey = scriptPubKey;
                    rawTx.vpout.push_back(std::move(out));
                }
            } else {
                CTxOut out(nAmount, scriptPubKey);
                rawTx.vout.push_back(out);
            }
        }
    }
}

CMutableTransaction ConstructTransaction(const UniValue& inputs_in, const UniValue& outputs_in, const UniValue& locktime, std::optional<bool> rbf)
{
    CMutableTransaction rawTx;

    if (!locktime.isNull()) {
        int64_t nLockTime = locktime.getInt<int64_t>();
        if (nLockTime < 0 || nLockTime > LOCKTIME_MAX)
            throw JSONRPCError(RPC_INVALID_PARAMETER, "Invalid parameter, locktime out of range");
        rawTx.nLockTime = nLockTime;
    }

    AddInputs(rawTx, inputs_in, rbf);
    AddOutputs(rawTx, outputs_in);

    if (rbf.has_value() && rbf.value() && rawTx.vin.size() > 0 && !SignalsOptInRBF(CTransaction(rawTx))) {
        throw JSONRPCError(RPC_INVALID_PARAMETER, "Invalid parameter combination: Sequence number(s) contradict replaceable option");
    }

    return rawTx;
}

/** Pushes a JSON object for script verification or signing errors to vErrorsRet. */
void TxInErrorToJSON(const CTxIn& txin, UniValue& vErrorsRet, const std::string& strMessage)
{
    UniValue entry(UniValue::VOBJ);
    entry.pushKV("txid", txin.prevout.hash.ToString());
    entry.pushKV("vout", (uint64_t)txin.prevout.n);
    UniValue witness(UniValue::VARR);
    for (unsigned int i = 0; i < txin.scriptWitness.stack.size(); i++) {
        witness.push_back(HexStr(txin.scriptWitness.stack[i]));
    }
    entry.pushKV("witness", witness);
    entry.pushKV("scriptSig", HexStr(txin.scriptSig));
    entry.pushKV("sequence", (uint64_t)txin.nSequence);
    entry.pushKV("error", strMessage);
    vErrorsRet.push_back(entry);
}

void ParsePrevouts(const UniValue& prevTxsUnival, FillableSigningProvider* keystore, std::map<COutPoint, Coin>& coins, bool for_coinstake)
{
    if (!prevTxsUnival.isNull()) {
        const UniValue& prevTxs = prevTxsUnival.get_array();
        for (unsigned int idx = 0; idx < prevTxs.size(); ++idx) {
            const UniValue& p = prevTxs[idx];
            if (!p.isObject()) {
                throw JSONRPCError(RPC_DESERIALIZATION_ERROR, "expected object with {\"txid'\",\"vout\",\"scriptPubKey\"}");
            }

            const UniValue& prevOut = p.get_obj();

            RPCTypeCheckObj(prevOut,
                {
                    {"txid", UniValueType(UniValue::VSTR)},
                    {"vout", UniValueType(UniValue::VNUM)},
                    {"scriptPubKey", UniValueType(UniValue::VSTR)},
                });

            uint256 txid = ParseHashO(prevOut, "txid");

            int nOut = find_value(prevOut, "vout").getInt<int>();
            if (nOut < 0) {
                throw JSONRPCError(RPC_DESERIALIZATION_ERROR, "vout cannot be negative");
            }

            COutPoint out(txid, nOut);
            std::vector<unsigned char> pkData(ParseHexO(prevOut, "scriptPubKey"));
            CScript scriptPubKey(pkData.begin(), pkData.end());

            {
                auto coin = coins.find(out);

                if (coin != coins.end() && !coin->second.IsSpent() && coin->second.out.scriptPubKey != scriptPubKey) {
                    std::string err("Previous output scriptPubKey mismatch:\n");
                    err = err + ScriptToAsmStr(coin->second.out.scriptPubKey) + "\nvs:\n"+
                        ScriptToAsmStr(scriptPubKey);
                    throw JSONRPCError(RPC_DESERIALIZATION_ERROR, err);
                }
                if (coin->second.nType != OUTPUT_STANDARD && coin->second.nType != OUTPUT_CT) {
                    throw JSONRPCError(RPC_MISC_ERROR, strprintf("Bad input type: %d", coin->second.nType));
                }
                Coin newcoin;
                newcoin.out.scriptPubKey = scriptPubKey;
                newcoin.out.nValue = MAX_MONEY;
                if (prevOut.exists("amount")) {
                    newcoin.out.nValue = AmountFromValue(find_value(prevOut, "amount"));
                }
                newcoin.nHeight = 1;
                coins[out] = std::move(newcoin);
            }

            // if redeemScript and private keys were given, add redeemScript to the keystore so it can be signed
            const bool is_p2sh = scriptPubKey.IsPayToScriptHashAny(for_coinstake);
            const bool is_p2wsh = scriptPubKey.IsPayToWitnessScriptHash();
            if (keystore && (is_p2sh || is_p2wsh)) {
                RPCTypeCheckObj(prevOut,
                    {
                        {"redeemScript", UniValueType(UniValue::VSTR)},
                        {"witnessScript", UniValueType(UniValue::VSTR)},
                    }, true);
                UniValue rs = find_value(prevOut, "redeemScript");
                UniValue ws = find_value(prevOut, "witnessScript");
                if (rs.isNull() && ws.isNull()) {
                    throw JSONRPCError(RPC_INVALID_PARAMETER, "Missing redeemScript/witnessScript");
                }

                // work from witnessScript when possible
                std::vector<unsigned char> scriptData(!ws.isNull() ? ParseHexV(ws, "witnessScript") : ParseHexV(rs, "redeemScript"));
                CScript script(scriptData.begin(), scriptData.end());
                keystore->AddCScript(script);
                // Automatically also add the P2WSH wrapped version of the script (to deal with P2SH-P2WSH).
                // This is done for redeemScript only for compatibility, it is encouraged to use the explicit witnessScript field instead.
                CScript witness_output_script{GetScriptForDestination(WitnessV0ScriptHash(script))};
                keystore->AddCScript(witness_output_script);

                if (!ws.isNull() && !rs.isNull()) {
                    // if both witnessScript and redeemScript are provided,
                    // they should either be the same (for backwards compat),
                    // or the redeemScript should be the encoded form of
                    // the witnessScript (ie, for p2sh-p2wsh)
                    if (ws.get_str() != rs.get_str()) {
                        std::vector<unsigned char> redeemScriptData(ParseHexV(rs, "redeemScript"));
                        CScript redeemScript(redeemScriptData.begin(), redeemScriptData.end());
                        if (redeemScript != witness_output_script) {
                            throw JSONRPCError(RPC_INVALID_PARAMETER, "redeemScript does not correspond to witnessScript");
                        }
                    }
                }

                if (is_p2sh) {
                    const CTxDestination p2sh{ScriptHash(script)};
                    const CTxDestination p2sh_p2wsh{ScriptHash(witness_output_script)};
                    if (scriptPubKey == GetScriptForDestination(p2sh)) {
                        // traditional p2sh; arguably an error if
                        // we got here with rs.IsNull(), because
                        // that means the p2sh script was specified
                        // via witnessScript param, but for now
                        // we'll just quietly accept it
                    } else if (scriptPubKey == GetScriptForDestination(p2sh_p2wsh)) {
                        // p2wsh encoded as p2sh; ideally the witness
                        // script was specified in the witnessScript
                        // param, but also support specifying it via
                        // redeemScript param for backwards compat
                        // (in which case ws.IsNull() == true)
                    } else {
                        // otherwise, can't generate scriptPubKey from
                        // either script, so we got unusable parameters
                        if (!fParticlMode) {
                            throw JSONRPCError(RPC_INVALID_PARAMETER, "redeemScript/witnessScript does not match scriptPubKey");
                        }
                    }
                } else if (is_p2wsh) {
                    // plain p2wsh; could throw an error if script
                    // was specified by redeemScript rather than
                    // witnessScript (ie, ws.IsNull() == true), but
                    // accept it for backwards compat
                    const CTxDestination p2wsh{WitnessV0ScriptHash(script)};
                    if (scriptPubKey != GetScriptForDestination(p2wsh)) {
                        throw JSONRPCError(RPC_INVALID_PARAMETER, "redeemScript/witnessScript does not match scriptPubKey");
                    }
                }
            }
        }
    }
}

void SignTransaction(CMutableTransaction& mtx, const SigningProvider* keystore, const std::map<COutPoint, Coin>& coins, const UniValue& hashType, UniValue& result)
{
    int nHashType = ParseSighashString(hashType);

    // Script verification errors
    std::map<int, bilingual_str> input_errors;

    bool complete = SignTransaction(mtx, keystore, coins, nHashType, input_errors);
    SignTransactionResultToJSON(mtx, complete, coins, input_errors, result);
}

void SignTransactionResultToJSON(CMutableTransaction& mtx, bool complete, const std::map<COutPoint, Coin>& coins, const std::map<int, bilingual_str>& input_errors, UniValue& result)
{
    // Make errors UniValue
    UniValue vErrors(UniValue::VARR);
    for (const auto& err_pair : input_errors) {
        if (err_pair.second.original == "Missing amount") {
            // This particular error needs to be an exception for some reason
            throw JSONRPCError(RPC_TYPE_ERROR, strprintf("Missing amount for %s", coins.at(mtx.vin.at(err_pair.first).prevout).out.ToString()));
        }
        TxInErrorToJSON(mtx.vin.at(err_pair.first), vErrors, err_pair.second.original);
    }

    result.pushKV("hex", EncodeHexTx(CTransaction(mtx)));
    result.pushKV("complete", complete);
    if (!vErrors.empty()) {
        if (result.exists("errors")) {
            vErrors.push_backV(result["errors"].getValues());
        }
        result.pushKV("errors", vErrors);
    }
}<|MERGE_RESOLUTION|>--- conflicted
+++ resolved
@@ -23,6 +23,7 @@
 
 void AddInputs(CMutableTransaction& rawTx, const UniValue& inputs_in, std::optional<bool> rbf)
 {
+    rawTx.nVersion = fParticlMode ? PARTICL_TXN_VERSION : BTC_TXN_VERSION;
     UniValue inputs;
     if (inputs_in.isNull()) {
         inputs = UniValue::VARR;
@@ -30,23 +31,6 @@
         inputs = inputs_in.get_array();
     }
 
-<<<<<<< HEAD
-    const bool outputs_is_obj = outputs_in.isObject();
-    UniValue outputs = outputs_is_obj ? outputs_in.get_obj() : outputs_in.get_array();
-
-    CMutableTransaction rawTx;
-    rawTx.nVersion = fParticlMode ? PARTICL_TXN_VERSION : BTC_TXN_VERSION;
-
-
-    if (!locktime.isNull()) {
-        int64_t nLockTime = locktime.getInt<int64_t>();
-        if (nLockTime < 0 || nLockTime > LOCKTIME_MAX)
-            throw JSONRPCError(RPC_INVALID_PARAMETER, "Invalid parameter, locktime out of range");
-        rawTx.nLockTime = nLockTime;
-    }
-
-=======
->>>>>>> 4395b7f0
     for (unsigned int idx = 0; idx < inputs.size(); idx++) {
         const UniValue& input = inputs[idx];
         const UniValue& o = input.get_obj();
