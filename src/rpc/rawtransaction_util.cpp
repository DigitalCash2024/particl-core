--- conflicted
+++ resolved
@@ -234,14 +234,9 @@
             }
 
             // if redeemScript and private keys were given, add redeemScript to the keystore so it can be signed
-<<<<<<< HEAD
-            if (keystore && (scriptPubKey.IsPayToScriptHashAny(for_coinstake)
-                || (!fParticlMode && scriptPubKey.IsPayToWitnessScriptHash()))) {
-=======
-            const bool is_p2sh = scriptPubKey.IsPayToScriptHash();
+            const bool is_p2sh = scriptPubKey.IsPayToScriptHashAny(for_coinstake);
             const bool is_p2wsh = scriptPubKey.IsPayToWitnessScriptHash();
             if (keystore && (is_p2sh || is_p2wsh)) {
->>>>>>> 2324aa1d
                 RPCTypeCheckObj(prevOut,
                     {
                         {"redeemScript", UniValueType(UniValue::VSTR)},
@@ -294,7 +289,9 @@
                     } else {
                         // otherwise, can't generate scriptPubKey from
                         // either script, so we got unusable parameters
-                        throw JSONRPCError(RPC_INVALID_PARAMETER, "redeemScript/witnessScript does not match scriptPubKey");
+                        if (!fParticlMode) {
+                            throw JSONRPCError(RPC_INVALID_PARAMETER, "redeemScript/witnessScript does not match scriptPubKey");
+                        }
                     }
                 } else if (is_p2wsh) {
                     // plain p2wsh; could throw an error if script
