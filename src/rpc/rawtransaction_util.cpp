--- conflicted
+++ resolved
@@ -313,62 +313,6 @@
     int nHashType = ParseSighashString(hashType);
 
     // Script verification errors
-<<<<<<< HEAD
-    UniValue vErrors(UniValue::VARR);
-
-    // Use CTransaction for the constant parts of the
-    // transaction to avoid rehashing.
-    const CTransaction txConst(mtx);
-    // Sign what we can:
-    for (unsigned int i = 0; i < mtx.vin.size(); i++) {
-        CTxIn& txin = mtx.vin[i];
-        auto coin = coins.find(txin.prevout);
-        if (coin == coins.end() || coin->second.IsSpent()) {
-            TxInErrorToJSON(txin, vErrors, "Input not found or already spent");
-            continue;
-        }
-
-        const CScript& prevPubKey = coin->second.out.scriptPubKey;
-        CAmount amount;
-        std::vector<uint8_t> vchAmount;
-        if (coin->second.nType == OUTPUT_STANDARD) {
-            amount = coin->second.out.nValue;
-            vchAmount.resize(8);
-            memcpy(vchAmount.data(), &coin->second.out.nValue, 8);
-        } else
-        if (coin->second.nType == OUTPUT_CT) {
-            amount = 0; // Bypass amount check
-            vchAmount.resize(33);
-            memcpy(vchAmount.data(), coin->second.commitment.data, 33);
-        } else {
-            throw JSONRPCError(RPC_MISC_ERROR, strprintf("Bad input type: %d", coin->second.nType));
-        }
-
-        SignatureData sigdata = DataFromTransaction(mtx, i, vchAmount, prevPubKey);
-
-        // Only sign SIGHASH_SINGLE if there's a corresponding output:
-        if (!fHashSingle || (i < mtx.GetNumVOuts())) {
-            ProduceSignature(*keystore, MutableTransactionSignatureCreator(&mtx, i, vchAmount, nHashType), prevPubKey, sigdata);
-        }
-        UpdateInput(txin, sigdata);
-        // amount must be specified for valid segwit signature
-        if (amount == MAX_MONEY && !txin.scriptWitness.IsNull()) {
-            throw JSONRPCError(RPC_TYPE_ERROR, strprintf("Missing amount for %s", coin->second.out.ToString()));
-        }
-
-
-        ScriptError serror = SCRIPT_ERR_OK;
-        if (!VerifyScript(txin.scriptSig, prevPubKey, &txin.scriptWitness, STANDARD_SCRIPT_VERIFY_FLAGS, TransactionSignatureChecker(&txConst, i, vchAmount), &serror)) {
-            if (serror == SCRIPT_ERR_INVALID_STACK_OPERATION) {
-                // Unable to sign input and verification failed (possible attempt to partially sign).
-                TxInErrorToJSON(txin, vErrors, "Unable to sign input, invalid stack size (possibly missing key)");
-            } else if (serror == SCRIPT_ERR_SIG_NULLFAIL) {
-                // Verification failed (possibly due to insufficient signatures).
-                TxInErrorToJSON(txin, vErrors, "CHECK(MULTI)SIG failing with non-zero signature (possibly need more signatures)");
-            } else {
-                TxInErrorToJSON(txin, vErrors, ScriptErrorString(serror));
-            }
-=======
     std::map<int, std::string> input_errors;
 
     bool complete = SignTransaction(mtx, keystore, coins, nHashType, input_errors);
@@ -383,7 +327,6 @@
         if (err_pair.second == "Missing amount") {
             // This particular error needs to be an exception for some reason
             throw JSONRPCError(RPC_TYPE_ERROR, strprintf("Missing amount for %s", coins.at(mtx.vin.at(err_pair.first).prevout).out.ToString()));
->>>>>>> ccb2c9e7
         }
         TxInErrorToJSON(mtx.vin.at(err_pair.first), vErrors, err_pair.second);
     }
