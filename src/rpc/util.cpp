// Copyright (c) 2017-2022 The Bitcoin Core developers
// Distributed under the MIT software license, see the accompanying
// file COPYING or http://www.opensource.org/licenses/mit-license.php.

#include <config/bitcoin-config.h> // IWYU pragma: keep

#include <clientversion.h>
#include <core_io.h>
#include <common/args.h>
#include <consensus/amount.h>
#include <script/interpreter.h>
#include <key_io.h>
#include <outputtype.h>
#include <rpc/util.h>
#include <script/descriptor.h>
#include <script/signingprovider.h>
#include <script/solver.h>
#include <tinyformat.h>
#include <univalue.h>
#include <util/check.h>
#include <util/result.h>
#include <util/strencodings.h>
#include <util/string.h>
#include <util/translation.h>
#include <warnings.h>

#include <algorithm>
#include <iterator>
#include <string_view>
#include <tuple>
#include <utility>

const std::string UNIX_EPOCH_TIME = "UNIX epoch time";
const std::string EXAMPLE_ADDRESS_BTC[2] = {"bc1q09vm5lfy0j5reeulh4x5752q25uqqvz34hufdl", "bc1q02ad21edsxd23d32dfgqqsz4vv4nmtfzuklhy3"};
const std::string EXAMPLE_ADDRESS_PART[2] = {"PswXnoragjpAtaySWkPSmWQe3Fc8LmviVc", "Pka9M2Bva8WetQhQ4ngC255HAbMJf5P5Dc"};

std::string GetAllOutputTypes()
{
    std::vector<std::string> ret;
    using U = std::underlying_type<TxoutType>::type;
    for (U i = (U)TxoutType::NONSTANDARD; i <= (U)TxoutType::WITNESS_UNKNOWN; ++i) {
        ret.emplace_back(GetTxnOutputType(static_cast<TxoutType>(i)));
    }
    return Join(ret, ", ");
}

void RPCTypeCheckObj(const UniValue& o,
    const std::map<std::string, UniValueType>& typesExpected,
    bool fAllowNull,
    bool fStrict)
{
    for (const auto& t : typesExpected) {
        const UniValue& v = o.find_value(t.first);
        if (!fAllowNull && v.isNull())
            throw JSONRPCError(RPC_TYPE_ERROR, strprintf("Missing %s", t.first));

        if (!(t.second.typeAny || v.type() == t.second.type || (fAllowNull && v.isNull())))
            throw JSONRPCError(RPC_TYPE_ERROR, strprintf("JSON value of type %s for field %s is not of expected type %s", uvTypeName(v.type()),  t.first, uvTypeName(t.second.type)));
    }

    if (fStrict)
    {
        for (const std::string& k : o.getKeys())
        {
            if (typesExpected.count(k) == 0)
            {
                std::string err = strprintf("Unexpected key %s", k);
                throw JSONRPCError(RPC_TYPE_ERROR, err);
            }
        }
    }
}

CAmount AmountFromValue(const UniValue& value, int decimals)
{
    if (!value.isNum() && !value.isStr())
        throw JSONRPCError(RPC_TYPE_ERROR, "Amount is not a number or string");
    CAmount amount;
    if (!ParseFixedPoint(value.getValStr(), decimals, &amount))
        throw JSONRPCError(RPC_TYPE_ERROR, "Invalid amount");
    if (!MoneyRange(amount))
        throw JSONRPCError(RPC_TYPE_ERROR, "Amount out of range");
    return amount;
}

CFeeRate ParseFeeRate(const UniValue& json)
{
    CAmount val{AmountFromValue(json)};
    if (val >= 10 * COIN) throw JSONRPCError(RPC_INVALID_PARAMETER, "Fee rates larger than or equal to 10PART/kvB are not accepted");
    return CFeeRate{val};
}

uint256 ParseHashV(const UniValue& v, std::string_view name)
{
    const std::string& strHex(v.get_str());
    if (64 != strHex.length())
        throw JSONRPCError(RPC_INVALID_PARAMETER, strprintf("%s must be of length %d (not %d, for '%s')", name, 64, strHex.length(), strHex));
    if (!IsHex(strHex)) // Note: IsHex("") is false
        throw JSONRPCError(RPC_INVALID_PARAMETER, strprintf("%s must be hexadecimal string (not '%s')", name, strHex));
    return uint256S(strHex);
}
uint256 ParseHashO(const UniValue& o, std::string_view strKey)
{
    return ParseHashV(o.find_value(strKey), strKey);
}
std::vector<unsigned char> ParseHexV(const UniValue& v, std::string_view name)
{
    std::string strHex;
    if (v.isStr())
        strHex = v.get_str();
    if (!IsHex(strHex))
        throw JSONRPCError(RPC_INVALID_PARAMETER, strprintf("%s must be hexadecimal string (not '%s')", name, strHex));
    return ParseHex(strHex);
}
std::vector<unsigned char> ParseHexO(const UniValue& o, std::string_view strKey)
{
    return ParseHexV(o.find_value(strKey), strKey);
}

namespace {

/**
 * Quote an argument for shell.
 *
 * @note This is intended for help, not for security-sensitive purposes.
 */
std::string ShellQuote(const std::string& s)
{
    std::string result;
    result.reserve(s.size() * 2);
    for (const char ch: s) {
        if (ch == '\'') {
            result += "'\''";
        } else {
            result += ch;
        }
    }
    return "'" + result + "'";
}

/**
 * Shell-quotes the argument if it needs quoting, else returns it literally, to save typing.
 *
 * @note This is intended for help, not for security-sensitive purposes.
 */
std::string ShellQuoteIfNeeded(const std::string& s)
{
    for (const char ch: s) {
        if (ch == ' ' || ch == '\'' || ch == '"') {
            return ShellQuote(s);
        }
    }

    return s;
}

}

std::string HelpExampleCli(const std::string& methodname, const std::string& args)
{
    return "> particl-cli " + methodname + " " + args + "\n";
}

std::string HelpExampleCliNamed(const std::string& methodname, const RPCArgList& args)
{
    std::string result = "> particl-cli -named " + methodname;
    for (const auto& argpair: args) {
        const auto& value = argpair.second.isStr()
                ? argpair.second.get_str()
                : argpair.second.write();
        result += " " + argpair.first + "=" + ShellQuoteIfNeeded(value);
    }
    result += "\n";
    return result;
}

std::string HelpExampleRpc(const std::string& methodname, const std::string& args)
{
    return "> curl --user myusername --data-binary '{\"jsonrpc\": \"1.0\", \"id\": \"curltest\", "
        "\"method\": \"" + methodname + "\", \"params\": [" + args + "]}' -H 'content-type: text/plain;' http://127.0.0.1:51735/\n";
}

std::string HelpExampleRpcNamed(const std::string& methodname, const RPCArgList& args)
{
    UniValue params(UniValue::VOBJ);
    for (const auto& param: args) {
        params.pushKV(param.first, param.second);
    }

    return "> curl --user myusername --data-binary '{\"jsonrpc\": \"1.0\", \"id\": \"curltest\", "
           "\"method\": \"" + methodname + "\", \"params\": " + params.write() + "}' -H 'content-type: text/plain;' http://127.0.0.1:8332/\n";
}

// Converts a hex string to a public key if possible
CPubKey HexToPubKey(const std::string& hex_in)
{
    if (!IsHex(hex_in)) {
        throw JSONRPCError(RPC_INVALID_ADDRESS_OR_KEY, "Invalid public key: " + hex_in);
    }
    CPubKey vchPubKey(ParseHex(hex_in));
    if (!vchPubKey.IsFullyValid()) {
        throw JSONRPCError(RPC_INVALID_ADDRESS_OR_KEY, "Invalid public key: " + hex_in);
    }
    return vchPubKey;
}

// Retrieves a public key for an address from the given FillableSigningProvider
CPubKey AddrToPubKey(const FillableSigningProvider& keystore, const std::string& addr_in)
{
    CTxDestination dest = DecodeDestination(addr_in);
    if (!IsValidDestination(dest)) {
        throw JSONRPCError(RPC_INVALID_ADDRESS_OR_KEY, "Invalid address: " + addr_in);
    }
    CKeyID key = GetKeyForDestination(keystore, dest);
    if (key.IsNull()) {
        throw JSONRPCError(RPC_INVALID_ADDRESS_OR_KEY, strprintf("'%s' does not refer to a key", addr_in));
    }
    CPubKey vchPubKey;
    if (!keystore.GetPubKey(key, vchPubKey)) {
        throw JSONRPCError(RPC_INVALID_ADDRESS_OR_KEY, strprintf("no full public key for address %s", addr_in));
    }
    if (!vchPubKey.IsFullyValid()) {
       throw JSONRPCError(RPC_INTERNAL_ERROR, "Wallet contains an invalid public key");
    }
    return vchPubKey;
}

// Creates a multisig address from a given list of public keys, number of signatures required, and the address type
CTxDestination AddAndGetMultisigDestination(const int required, const std::vector<CPubKey>& pubkeys, OutputType type, FillableSigningProvider& keystore, CScript& script_out)
{
    // Gather public keys
    if (required < 1) {
        throw JSONRPCError(RPC_INVALID_PARAMETER, "a multisignature address must require at least one key to redeem");
    }
    if ((int)pubkeys.size() < required) {
        throw JSONRPCError(RPC_INVALID_PARAMETER, strprintf("not enough keys supplied (got %u keys, but need at least %d to redeem)", pubkeys.size(), required));
    }
    if (pubkeys.size() > MAX_PUBKEYS_PER_MULTISIG) {
        throw JSONRPCError(RPC_INVALID_PARAMETER, strprintf("Number of keys involved in the multisignature address creation > %d\nReduce the number", MAX_PUBKEYS_PER_MULTISIG));
    }

    script_out = GetScriptForMultisig(required, pubkeys);

    // Check if any keys are uncompressed. If so, the type is legacy
    for (const CPubKey& pk : pubkeys) {
        if (!pk.IsCompressed()) {
            type = OutputType::LEGACY;
            break;
        }
    }

    if (type == OutputType::LEGACY && script_out.size() > MAX_SCRIPT_ELEMENT_SIZE) {
        throw JSONRPCError(RPC_INVALID_PARAMETER, (strprintf("redeemScript exceeds size limit: %d > %d", script_out.size(), MAX_SCRIPT_ELEMENT_SIZE)));
    }

    // Make the address
    CTxDestination dest = AddAndGetDestinationForScript(keystore, script_out, type);

    return dest;
}

class DescribeAddressVisitor
{
public:
    explicit DescribeAddressVisitor() = default;

    UniValue operator()(const CNoDestination& dest) const
    {
        return UniValue(UniValue::VOBJ);
    }

    UniValue operator()(const PubKeyDestination& dest) const
    {
        return UniValue(UniValue::VOBJ);
    }

    UniValue operator()(const PKHash& keyID) const
    {
        UniValue obj(UniValue::VOBJ);
        obj.pushKV("isscript", false);
        obj.pushKV("iswitness", false);
        return obj;
    }

    UniValue operator()(const ScriptHash& scriptID) const
    {
        UniValue obj(UniValue::VOBJ);
        obj.pushKV("isscript", true);
        obj.pushKV("iswitness", false);
        return obj;
    }

    UniValue operator()(const WitnessV0KeyHash& id) const
    {
        UniValue obj(UniValue::VOBJ);
        obj.pushKV("isscript", false);
        obj.pushKV("iswitness", true);
        obj.pushKV("witness_version", 0);
        obj.pushKV("witness_program", HexStr(id));
        return obj;
    }

    UniValue operator()(const WitnessV0ScriptHash& id) const
    {
        UniValue obj(UniValue::VOBJ);
        obj.pushKV("isscript", true);
        obj.pushKV("iswitness", true);
        obj.pushKV("witness_version", 0);
        obj.pushKV("witness_program", HexStr(id));
        return obj;
    }

    UniValue operator()(const WitnessV1Taproot& tap) const
    {
        UniValue obj(UniValue::VOBJ);
        obj.pushKV("isscript", true);
        obj.pushKV("iswitness", true);
        obj.pushKV("witness_version", 1);
        obj.pushKV("witness_program", HexStr(tap));
        return obj;
    }

    UniValue operator()(const WitnessUnknown& id) const
    {
        UniValue obj(UniValue::VOBJ);
        obj.pushKV("iswitness", true);
        obj.pushKV("witness_version", id.GetWitnessVersion());
        obj.pushKV("witness_program", HexStr(id.GetWitnessProgram()));
        return obj;
    }

    UniValue operator()(const CExtPubKey &ekp) const {
        UniValue obj(UniValue::VOBJ);
        obj.pushKV("isextkey", true);
        return obj;
    }

    UniValue operator()(const CStealthAddress &sxAddr) const {
        UniValue obj(UniValue::VOBJ);
        obj.pushKV("isstealthaddress", true);
        obj.pushKV("prefix_num_bits", sxAddr.prefix.number_bits);
        obj.pushKV("prefix_bitfield", strprintf("0x%04x", sxAddr.prefix.bitfield));
        return obj;
    }

    UniValue operator()(const CKeyID256 &idk256) const {
        UniValue obj(UniValue::VOBJ);
        obj.pushKV("isscript", false);
        return obj;
    }

    UniValue operator()(const CScriptID256 &scriptID256) const {
        UniValue obj(UniValue::VOBJ);
        obj.pushKV("isscript", true);
        return obj;
    }

};

UniValue DescribeAddress(const CTxDestination& dest)
{
    return std::visit(DescribeAddressVisitor(), dest);
}

/**
 * Returns a sighash value corresponding to the passed in argument.
 *
 * @pre The sighash argument should be string or null.
*/
int ParseSighashString(const UniValue& sighash)
{
    if (sighash.isNull()) {
        return SIGHASH_DEFAULT;
    }
    const auto result{SighashFromStr(sighash.get_str())};
    if (!result) {
        throw JSONRPCError(RPC_INVALID_PARAMETER, util::ErrorString(result).original);
    }
    return result.value();
}

unsigned int ParseConfirmTarget(const UniValue& value, unsigned int max_target)
{
    const int target{value.getInt<int>()};
    const unsigned int unsigned_target{static_cast<unsigned int>(target)};
    if (target < 1 || unsigned_target > max_target) {
        throw JSONRPCError(RPC_INVALID_PARAMETER, strprintf("Invalid conf_target, must be between %u and %u", 1, max_target));
    }
    return unsigned_target;
}

bool GetBool(const UniValue &uv)
{
    if (uv.isBool()) {
        return uv.get_bool();
    }
    if (!uv.isStr()) {
        throw std::runtime_error("Not a boolean or string value.");
    }
    bool rv;
    if (!part::GetStringBool(uv.get_str(), rv)) {
        throw std::runtime_error("String not a boolean value.");
    }
    return rv;
};

uint32_t GetUInt32(const UniValue &uv)
{
    if (uv.isNum()) {
        return (uint32_t) uv.getInt<int>();
    }
    if (!uv.isStr()) {
        throw std::runtime_error("Not a number or string value.");
    }
    uint32_t rv = 0;
    const std::string &s = uv.get_str();
    if (s.length() && !ParseUInt32(s, &rv)) {
        throw std::runtime_error("String not a numeric value.");
    }
    return rv;
};

RPCErrorCode RPCErrorFromTransactionError(TransactionError terr)
{
    switch (terr) {
        case TransactionError::MEMPOOL_REJECTED:
            return RPC_TRANSACTION_REJECTED;
        case TransactionError::ALREADY_IN_CHAIN:
            return RPC_TRANSACTION_ALREADY_IN_CHAIN;
        case TransactionError::P2P_DISABLED:
            return RPC_CLIENT_P2P_DISABLED;
        case TransactionError::INVALID_PSBT:
        case TransactionError::PSBT_MISMATCH:
            return RPC_INVALID_PARAMETER;
        case TransactionError::SIGHASH_MISMATCH:
            return RPC_DESERIALIZATION_ERROR;
        default: break;
    }
    return RPC_TRANSACTION_ERROR;
}

UniValue JSONRPCTransactionError(TransactionError terr, const std::string& err_string)
{
    if (err_string.length() > 0) {
        return JSONRPCError(RPCErrorFromTransactionError(terr), err_string);
    } else {
        return JSONRPCError(RPCErrorFromTransactionError(terr), TransactionErrorString(terr).original);
    }
}

/**
 * A pair of strings that can be aligned (through padding) with other Sections
 * later on
 */
struct Section {
    Section(const std::string& left, const std::string& right)
        : m_left{left}, m_right{right} {}
    std::string m_left;
    const std::string m_right;
};

/**
 * Keeps track of RPCArgs by transforming them into sections for the purpose
 * of serializing everything to a single string
 */
struct Sections {
    std::vector<Section> m_sections;
    size_t m_max_pad{0};

    void PushSection(const Section& s)
    {
        m_max_pad = std::max(m_max_pad, s.m_left.size());
        m_sections.push_back(s);
    }

    /**
     * Recursive helper to translate an RPCArg into sections
     */
    // NOLINTNEXTLINE(misc-no-recursion)
    void Push(const RPCArg& arg, const size_t current_indent = 5, const OuterType outer_type = OuterType::NONE)
    {
        const auto indent = std::string(current_indent, ' ');
        const auto indent_next = std::string(current_indent + 2, ' ');
        const bool push_name{outer_type == OuterType::OBJ}; // Dictionary keys must have a name
        const bool is_top_level_arg{outer_type == OuterType::NONE}; // True on the first recursion

        switch (arg.m_type) {
        case RPCArg::Type::STR_HEX:
        case RPCArg::Type::STR:
        case RPCArg::Type::NUM:
        case RPCArg::Type::AMOUNT:
        case RPCArg::Type::RANGE:
        case RPCArg::Type::BOOL:
        case RPCArg::Type::OBJ_NAMED_PARAMS: {
            if (is_top_level_arg) return; // Nothing more to do for non-recursive types on first recursion
            auto left = indent;
            if (arg.m_opts.type_str.size() != 0 && push_name) {
                left += "\"" + arg.GetName() + "\": " + arg.m_opts.type_str.at(0);
            } else {
                left += push_name ? arg.ToStringObj(/*oneline=*/false) : arg.ToString(/*oneline=*/false);
            }
            left += ",";
            PushSection({left, arg.ToDescriptionString(/*is_named_arg=*/push_name)});
            break;
        }
        case RPCArg::Type::OBJ:
        case RPCArg::Type::OBJ_USER_KEYS: {
            const auto right = is_top_level_arg ? "" : arg.ToDescriptionString(/*is_named_arg=*/push_name);
            PushSection({indent + (push_name ? "\"" + arg.GetName() + "\": " : "") + "{", right});
            for (const auto& arg_inner : arg.m_inner) {
                Push(arg_inner, current_indent + 2, OuterType::OBJ);
            }
            if (arg.m_type != RPCArg::Type::OBJ) {
                PushSection({indent_next + "...", ""});
            }
            PushSection({indent + "}" + (is_top_level_arg ? "" : ","), ""});
            break;
        }
        case RPCArg::Type::ARR: {
            auto left = indent;
            left += push_name ? "\"" + arg.GetName() + "\": " : "";
            left += "[";
            const auto right = is_top_level_arg ? "" : arg.ToDescriptionString(/*is_named_arg=*/push_name);
            PushSection({left, right});
            for (const auto& arg_inner : arg.m_inner) {
                Push(arg_inner, current_indent + 2, OuterType::ARR);
            }
            PushSection({indent_next + "...", ""});
            PushSection({indent + "]" + (is_top_level_arg ? "" : ","), ""});
            break;
        }
        } // no default case, so the compiler can warn about missing cases
    }

    /**
     * Concatenate all sections with proper padding
     */
    std::string ToString() const
    {
        std::string ret;
        const size_t pad = m_max_pad + 4;
        for (const auto& s : m_sections) {
            // The left part of a section is assumed to be a single line, usually it is the name of the JSON struct or a
            // brace like {, }, [, or ]
            CHECK_NONFATAL(s.m_left.find('\n') == std::string::npos);
            if (s.m_right.empty()) {
                ret += s.m_left;
                ret += "\n";
                continue;
            }

            std::string left = s.m_left;
            left.resize(pad, ' ');
            ret += left;

            // Properly pad after newlines
            std::string right;
            size_t begin = 0;
            size_t new_line_pos = s.m_right.find_first_of('\n');
            while (true) {
                right += s.m_right.substr(begin, new_line_pos - begin);
                if (new_line_pos == std::string::npos) {
                    break; //No new line
                }
                right += "\n" + std::string(pad, ' ');
                begin = s.m_right.find_first_not_of(' ', new_line_pos + 1);
                if (begin == std::string::npos) {
                    break; // Empty line
                }
                new_line_pos = s.m_right.find_first_of('\n', begin + 1);
            }
            ret += right;
            ret += "\n";
        }
        return ret;
    }
};

RPCHelpMan::RPCHelpMan(std::string name, std::string description, std::vector<RPCArg> args, RPCResults results, RPCExamples examples)
    : RPCHelpMan{std::move(name), std::move(description), std::move(args), std::move(results), std::move(examples), nullptr} {}

RPCHelpMan::RPCHelpMan(std::string name, std::string description, std::vector<RPCArg> args, RPCResults results, RPCExamples examples, RPCMethodImpl fun)
    : m_name{std::move(name)},
      m_fun{std::move(fun)},
      m_description{std::move(description)},
      m_args{std::move(args)},
      m_results{std::move(results)},
      m_examples{std::move(examples)}
{
    // Map of parameter names and types just used to check whether the names are
    // unique. Parameter names always need to be unique, with the exception that
    // there can be pairs of POSITIONAL and NAMED parameters with the same name.
    enum ParamType { POSITIONAL = 1, NAMED = 2, NAMED_ONLY = 4 };
    std::map<std::string, int> param_names;

    for (const auto& arg : m_args) {
        std::vector<std::string> names = SplitString(arg.m_names, '|');
        // Should have unique named arguments
        for (const std::string& name : names) {
            auto& param_type = param_names[name];
            CHECK_NONFATAL(!(param_type & POSITIONAL));
            CHECK_NONFATAL(!(param_type & NAMED_ONLY));
            param_type |= POSITIONAL;
        }
        if (arg.m_type == RPCArg::Type::OBJ_NAMED_PARAMS) {
            for (const auto& inner : arg.m_inner) {
                std::vector<std::string> inner_names = SplitString(inner.m_names, '|');
                for (const std::string& inner_name : inner_names) {
                    auto& param_type = param_names[inner_name];
                    CHECK_NONFATAL(!(param_type & POSITIONAL) || inner.m_opts.also_positional);
                    CHECK_NONFATAL(!(param_type & NAMED));
                    CHECK_NONFATAL(!(param_type & NAMED_ONLY));
                    param_type |= inner.m_opts.also_positional ? NAMED : NAMED_ONLY;
                }
            }
        }
        // Default value type should match argument type only when defined
        if (arg.m_fallback.index() == 2) {
            const RPCArg::Type type = arg.m_type;
            switch (std::get<RPCArg::Default>(arg.m_fallback).getType()) {
            case UniValue::VOBJ:
                CHECK_NONFATAL(type == RPCArg::Type::OBJ);
                break;
            case UniValue::VARR:
                CHECK_NONFATAL(type == RPCArg::Type::ARR);
                break;
            case UniValue::VSTR:
                CHECK_NONFATAL(type == RPCArg::Type::STR || type == RPCArg::Type::STR_HEX || type == RPCArg::Type::AMOUNT);
                break;
            case UniValue::VNUM:
                CHECK_NONFATAL(type == RPCArg::Type::NUM || type == RPCArg::Type::AMOUNT || type == RPCArg::Type::RANGE);
                break;
            case UniValue::VBOOL:
                CHECK_NONFATAL(type == RPCArg::Type::BOOL);
                break;
            case UniValue::VNULL:
                // Null values are accepted in all arguments
                break;
            default:
                NONFATAL_UNREACHABLE();
                break;
            }
        }
    }
}

std::string RPCResults::ToDescriptionString() const
{
    std::string result;
    for (const auto& r : m_results) {
        if (r.m_type == RPCResult::Type::ANY) continue; // for testing only
        if (r.m_cond.empty()) {
            result += "\nResult:\n";
        } else {
            result += "\nResult (" + r.m_cond + "):\n";
        }
        Sections sections;
        r.ToSections(sections);
        result += sections.ToString();
    }
    return result;
}

std::string RPCExamples::ToDescriptionString() const
{
    return m_examples.empty() ? m_examples : "\nExamples:\n" + m_examples;
}

UniValue RPCHelpMan::HandleRequest(const JSONRPCRequest& request) const
{
    if (request.mode == JSONRPCRequest::GET_ARGS) {
        return GetArgMap();
    }
    /*
     * Check if the given request is valid according to this command or if
     * the user is asking for help information, and throw help when appropriate.
     */
    if (request.mode == JSONRPCRequest::GET_HELP || !IsValidNumArgs(request.params.size())) {
        throw std::runtime_error(ToString());
    }
    UniValue arg_mismatch{UniValue::VOBJ};
    for (size_t i{0}; i < m_args.size(); ++i) {
        const auto& arg{m_args.at(i)};
        UniValue match{arg.MatchesType(request.params[i])};
        if (!match.isTrue()) {
            arg_mismatch.pushKV(strprintf("Position %s (%s)", i + 1, arg.m_names), std::move(match));
        }
    }
    if (!arg_mismatch.empty()) {
        throw JSONRPCError(RPC_TYPE_ERROR, strprintf("Wrong type passed:\n%s", arg_mismatch.write(4)));
    }
    CHECK_NONFATAL(m_req == nullptr);
    m_req = &request;
    UniValue ret = m_fun(*this, request);
    m_req = nullptr;
    if (gArgs.GetBoolArg("-rpcdoccheck", DEFAULT_RPC_DOC_CHECK)) {
        UniValue mismatch{UniValue::VARR};
        for (const auto& res : m_results.m_results) {
            UniValue match{res.MatchesType(ret)};
            if (match.isTrue()) {
                mismatch.setNull();
                break;
            }
            mismatch.push_back(match);
        }
        if (!mismatch.isNull()) {
            std::string explain{
                mismatch.empty() ? "no possible results defined" :
                mismatch.size() == 1 ? mismatch[0].write(4) :
                mismatch.write(4)};
            throw std::runtime_error{
                strprintf("Internal bug detected: RPC call \"%s\" returned incorrect type:\n%s\n%s %s\nPlease report this issue here: %s\n",
                          m_name, explain,
                          PACKAGE_NAME, FormatFullVersion(),
                          PACKAGE_BUGREPORT)};
        }
    }
    return ret;
}

using CheckFn = void(const RPCArg&);
static const UniValue* DetailMaybeArg(CheckFn* check, const std::vector<RPCArg>& params, const JSONRPCRequest* req, size_t i)
{
    CHECK_NONFATAL(i < params.size());
    const UniValue& arg{CHECK_NONFATAL(req)->params[i]};
    const RPCArg& param{params.at(i)};
    if (check) check(param);

    if (!arg.isNull()) return &arg;
    if (!std::holds_alternative<RPCArg::Default>(param.m_fallback)) return nullptr;
    return &std::get<RPCArg::Default>(param.m_fallback);
}

static void CheckRequiredOrDefault(const RPCArg& param)
{
    // Must use `Arg<Type>(i)` to get the argument or its default value.
    const bool required{
        std::holds_alternative<RPCArg::Optional>(param.m_fallback) && RPCArg::Optional::NO == std::get<RPCArg::Optional>(param.m_fallback),
    };
    CHECK_NONFATAL(required || std::holds_alternative<RPCArg::Default>(param.m_fallback));
}

#define TMPL_INST(check_param, ret_type, return_code)       \
    template <>                                             \
    ret_type RPCHelpMan::ArgValue<ret_type>(size_t i) const \
    {                                                       \
        const UniValue* maybe_arg{                          \
            DetailMaybeArg(check_param, m_args, m_req, i),  \
        };                                                  \
        return return_code                                  \
    }                                                       \
    void force_semicolon(ret_type)

// Optional arg (without default). Can also be called on required args, if needed.
TMPL_INST(nullptr, const UniValue*, maybe_arg;);
TMPL_INST(nullptr, std::optional<double>, maybe_arg ? std::optional{maybe_arg->get_real()} : std::nullopt;);
TMPL_INST(nullptr, std::optional<bool>, maybe_arg ? std::optional{maybe_arg->get_bool()} : std::nullopt;);
TMPL_INST(nullptr, const std::string*, maybe_arg ? &maybe_arg->get_str() : nullptr;);

// Required arg or optional arg with default value.
TMPL_INST(CheckRequiredOrDefault, const UniValue&, *CHECK_NONFATAL(maybe_arg););
TMPL_INST(CheckRequiredOrDefault, bool, CHECK_NONFATAL(maybe_arg)->get_bool(););
TMPL_INST(CheckRequiredOrDefault, int, CHECK_NONFATAL(maybe_arg)->getInt<int>(););
TMPL_INST(CheckRequiredOrDefault, uint64_t, CHECK_NONFATAL(maybe_arg)->getInt<uint64_t>(););
TMPL_INST(CheckRequiredOrDefault, const std::string&, CHECK_NONFATAL(maybe_arg)->get_str(););

bool RPCHelpMan::IsValidNumArgs(size_t num_args) const
{
    size_t num_required_args = 0;
    for (size_t n = m_args.size(); n > 0; --n) {
        if (!m_args.at(n - 1).IsOptional()) {
            num_required_args = n;
            break;
        }
    }
    return num_required_args <= num_args && num_args <= m_args.size();
}

std::vector<std::pair<std::string, bool>> RPCHelpMan::GetArgNames() const
{
    std::vector<std::pair<std::string, bool>> ret;
    ret.reserve(m_args.size());
    for (const auto& arg : m_args) {
        if (arg.m_type == RPCArg::Type::OBJ_NAMED_PARAMS) {
            for (const auto& inner : arg.m_inner) {
                ret.emplace_back(inner.m_names, /*named_only=*/true);
            }
        }
        ret.emplace_back(arg.m_names, /*named_only=*/false);
    }
    return ret;
}

size_t RPCHelpMan::GetParamIndex(std::string_view key) const
{
    auto it{std::find_if(
        m_args.begin(), m_args.end(), [&key](const auto& arg) { return arg.GetName() == key;}
    )};

    CHECK_NONFATAL(it != m_args.end());  // TODO: ideally this is checked at compile time
    return std::distance(m_args.begin(), it);
}

std::string RPCHelpMan::ToString() const
{
    std::string ret;

    // Oneline summary
    ret += m_name;
    bool was_optional{false};
    for (const auto& arg : m_args) {
        if (arg.m_opts.hidden) break; // Any arg that follows is also hidden
        const bool optional = arg.IsOptional();
        ret += " ";
        if (optional) {
            if (!was_optional) ret += "( ";
            was_optional = true;
        } else {
            if (was_optional) ret += ") ";
            was_optional = false;
        }
        ret += arg.ToString(/*oneline=*/true);
    }
    if (was_optional) ret += " )";

    // Description
    ret += "\n\n" + TrimString(m_description) + "\n";

    // Arguments
    Sections sections;
    Sections named_only_sections;
    for (size_t i{0}; i < m_args.size(); ++i) {
        const auto& arg = m_args.at(i);
        if (arg.m_opts.hidden) break; // Any arg that follows is also hidden

        // Push named argument name and description
        sections.m_sections.emplace_back(::ToString(i + 1) + ". " + arg.GetFirstName(), arg.ToDescriptionString(/*is_named_arg=*/true));
        sections.m_max_pad = std::max(sections.m_max_pad, sections.m_sections.back().m_left.size());

        // Recursively push nested args
        sections.Push(arg);

        // Push named-only argument sections
        if (arg.m_type == RPCArg::Type::OBJ_NAMED_PARAMS) {
            for (const auto& arg_inner : arg.m_inner) {
                named_only_sections.PushSection({arg_inner.GetFirstName(), arg_inner.ToDescriptionString(/*is_named_arg=*/true)});
                named_only_sections.Push(arg_inner);
            }
        }
    }

    if (!sections.m_sections.empty()) ret += "\nArguments:\n";
    ret += sections.ToString();
    if (!named_only_sections.m_sections.empty()) ret += "\nNamed Arguments:\n";
    ret += named_only_sections.ToString();

    // Result
    ret += m_results.ToDescriptionString();

    // Examples
    ret += m_examples.ToDescriptionString();

    return ret;
}

UniValue RPCHelpMan::GetArgMap() const
{
    UniValue arr{UniValue::VARR};

    auto push_back_arg_info = [&arr](const std::string& rpc_name, int pos, const std::string& arg_name, const RPCArg::Type& type) {
        UniValue map{UniValue::VARR};
        map.push_back(rpc_name);
        map.push_back(pos);
        map.push_back(arg_name);
        map.push_back(type == RPCArg::Type::STR ||
                      type == RPCArg::Type::STR_HEX);
        arr.push_back(map);
    };

    for (int i{0}; i < int(m_args.size()); ++i) {
        const auto& arg = m_args.at(i);
        std::vector<std::string> arg_names = SplitString(arg.m_names, '|');
        for (const auto& arg_name : arg_names) {
            push_back_arg_info(m_name, i, arg_name, arg.m_type);
            if (arg.m_type == RPCArg::Type::OBJ_NAMED_PARAMS) {
                for (const auto& inner : arg.m_inner) {
                    std::vector<std::string> inner_names = SplitString(inner.m_names, '|');
                    for (const std::string& inner_name : inner_names) {
                        push_back_arg_info(m_name, i, inner_name, inner.m_type);
                    }
                }
            }
        }
    }
    return arr;
}

static std::optional<UniValue::VType> ExpectedType(RPCArg::Type type)
{
    using Type = RPCArg::Type;
    switch (type) {
    case Type::STR_HEX:
    case Type::STR: {
        return UniValue::VSTR;
    }
    case Type::NUM: {
        return UniValue::VNUM;
    }
    case Type::AMOUNT: {
        // VNUM or VSTR, checked inside AmountFromValue()
        return std::nullopt;
    }
    case Type::RANGE: {
        // VNUM or VARR, checked inside ParseRange()
        return std::nullopt;
    }
    case Type::BOOL: {
        return UniValue::VBOOL;
    }
    case Type::OBJ:
    case Type::OBJ_NAMED_PARAMS:
    case Type::OBJ_USER_KEYS: {
        return UniValue::VOBJ;
    }
    case Type::ARR: {
        return UniValue::VARR;
    }
    } // no default case, so the compiler can warn about missing cases
    NONFATAL_UNREACHABLE();
}

UniValue RPCArg::MatchesType(const UniValue& request) const
{
    if (m_opts.skip_type_check) return true;
    if (IsOptional() && request.isNull()) return true;
    const auto exp_type{ExpectedType(m_type)};
    if (!exp_type) return true; // nothing to check

    if (*exp_type != request.getType()) {
        return strprintf("JSON value of type %s is not of expected type %s", uvTypeName(request.getType()), uvTypeName(*exp_type));
    }
    return true;
}

std::string RPCArg::GetFirstName() const
{
    return m_names.substr(0, m_names.find('|'));
}

std::string RPCArg::GetName() const
{
    CHECK_NONFATAL(std::string::npos == m_names.find('|'));
    return m_names;
}

bool RPCArg::IsOptional() const
{
    if (m_fallback.index() != 0) {
        return true;
    } else {
        return RPCArg::Optional::NO != std::get<RPCArg::Optional>(m_fallback);
    }
}

std::string RPCArg::ToDescriptionString(bool is_named_arg) const
{
    std::string ret;
    ret += "(";
    if (m_opts.type_str.size() != 0) {
        ret += m_opts.type_str.at(1);
    } else {
        switch (m_type) {
        case Type::STR_HEX:
        case Type::STR: {
            ret += "string";
            break;
        }
        case Type::NUM: {
            ret += "numeric";
            break;
        }
        case Type::AMOUNT: {
            ret += "numeric or string";
            break;
        }
        case Type::RANGE: {
            ret += "numeric or array";
            break;
        }
        case Type::BOOL: {
            ret += "boolean";
            break;
        }
        case Type::OBJ:
        case Type::OBJ_NAMED_PARAMS:
        case Type::OBJ_USER_KEYS: {
            ret += "json object";
            break;
        }
        case Type::ARR: {
            ret += "json array";
            break;
        }
        } // no default case, so the compiler can warn about missing cases
    }
    if (m_fallback.index() == 1) {
        ret += ", optional, default=" + std::get<RPCArg::DefaultHint>(m_fallback);
    } else if (m_fallback.index() == 2) {
        ret += ", optional, default=" + std::get<RPCArg::Default>(m_fallback).write();
    } else {
        switch (std::get<RPCArg::Optional>(m_fallback)) {
        case RPCArg::Optional::OMITTED: {
            if (is_named_arg) ret += ", optional"; // Default value is "null" in dicts. Otherwise,
            // nothing to do. Element is treated as if not present and has no default value
            break;
        }
        case RPCArg::Optional::NO: {
            ret += ", required";
            break;
        }
        } // no default case, so the compiler can warn about missing cases
    }
    ret += ")";
    if (m_type == Type::OBJ_NAMED_PARAMS) ret += " Options object that can be used to pass named arguments, listed below.";
    ret += m_description.empty() ? "" : " " + m_description;
    return ret;
}

// NOLINTNEXTLINE(misc-no-recursion)
void RPCResult::ToSections(Sections& sections, const OuterType outer_type, const int current_indent) const
{
    // Indentation
    const std::string indent(current_indent, ' ');
    const std::string indent_next(current_indent + 2, ' ');

    // Elements in a JSON structure (dictionary or array) are separated by a comma
    const std::string maybe_separator{outer_type != OuterType::NONE ? "," : ""};

    // The key name if recursed into a dictionary
    const std::string maybe_key{
        outer_type == OuterType::OBJ ?
            "\"" + this->m_key_name + "\" : " :
            ""};

    // Format description with type
    const auto Description = [&](const std::string& type) {
        return "(" + type + (this->m_optional ? ", optional" : "") + ")" +
               (this->m_description.empty() ? "" : " " + this->m_description);
    };

    switch (m_type) {
    case Type::ELISION: {
        // If the inner result is empty, use three dots for elision
        sections.PushSection({indent + "..." + maybe_separator, m_description});
        return;
    }
    case Type::ANY: {
        NONFATAL_UNREACHABLE(); // Only for testing
    }
    case Type::NONE: {
        sections.PushSection({indent + "null" + maybe_separator, Description("json null")});
        return;
    }
    case Type::STR: {
        sections.PushSection({indent + maybe_key + "\"str\"" + maybe_separator, Description("string")});
        return;
    }
    case Type::STR_AMOUNT: {
        sections.PushSection({indent + maybe_key + "n" + maybe_separator, Description("numeric")});
        return;
    }
    case Type::STR_HEX: {
        sections.PushSection({indent + maybe_key + "\"hex\"" + maybe_separator, Description("string")});
        return;
    }
    case Type::NUM: {
        sections.PushSection({indent + maybe_key + "n" + maybe_separator, Description("numeric")});
        return;
    }
    case Type::NUM_TIME: {
        sections.PushSection({indent + maybe_key + "xxx" + maybe_separator, Description("numeric")});
        return;
    }
    case Type::BOOL: {
        sections.PushSection({indent + maybe_key + "true|false" + maybe_separator, Description("boolean")});
        return;
    }
    case Type::ARR_FIXED:
    case Type::ARR: {
        sections.PushSection({indent + maybe_key + "[", Description("json array")});
        for (const auto& i : m_inner) {
            i.ToSections(sections, OuterType::ARR, current_indent + 2);
        }
        CHECK_NONFATAL(!m_inner.empty());
        if (m_type == Type::ARR && m_inner.back().m_type != Type::ELISION) {
            sections.PushSection({indent_next + "...", ""});
        } else {
            // Remove final comma, which would be invalid JSON
            sections.m_sections.back().m_left.pop_back();
        }
        sections.PushSection({indent + "]" + maybe_separator, ""});
        return;
    }
    case Type::OBJ_DYN:
    case Type::OBJ: {
        if (m_inner.empty()) {
            sections.PushSection({indent + maybe_key + "{}", Description("empty JSON object")});
            return;
        }
        sections.PushSection({indent + maybe_key + "{", Description("json object")});
        for (const auto& i : m_inner) {
            i.ToSections(sections, OuterType::OBJ, current_indent + 2);
        }
        if (m_type == Type::OBJ_DYN && m_inner.back().m_type != Type::ELISION) {
            // If the dictionary keys are dynamic, use three dots for continuation
            sections.PushSection({indent_next + "...", ""});
        } else {
            // Remove final comma, which would be invalid JSON
            sections.m_sections.back().m_left.pop_back();
        }
        sections.PushSection({indent + "}" + maybe_separator, ""});
        return;
    }
    } // no default case, so the compiler can warn about missing cases
    NONFATAL_UNREACHABLE();
}

static std::optional<UniValue::VType> ExpectedType(RPCResult::Type type)
{
    using Type = RPCResult::Type;
    switch (type) {
    case Type::ELISION:
    case Type::ANY: {
        return std::nullopt;
    }
    case Type::NONE: {
        return UniValue::VNULL;
    }
    case Type::STR:
    case Type::STR_HEX: {
        return UniValue::VSTR;
    }
    case Type::NUM:
    case Type::STR_AMOUNT:
    case Type::NUM_TIME: {
        return UniValue::VNUM;
    }
    case Type::BOOL: {
        return UniValue::VBOOL;
    }
    case Type::ARR_FIXED:
    case Type::ARR: {
        return UniValue::VARR;
    }
    case Type::OBJ_DYN:
    case Type::OBJ: {
        return UniValue::VOBJ;
    }
    } // no default case, so the compiler can warn about missing cases
    NONFATAL_UNREACHABLE();
}

// NOLINTNEXTLINE(misc-no-recursion)
UniValue RPCResult::MatchesType(const UniValue& result) const
{
    if (m_skip_type_check) {
        return true;
    }

    const auto exp_type = ExpectedType(m_type);
    if (!exp_type) return true; // can be any type, so nothing to check

    if (*exp_type != result.getType()) {
        return strprintf("returned type is %s, but declared as %s in doc", uvTypeName(result.getType()), uvTypeName(*exp_type));
    }

    if (UniValue::VARR == result.getType()) {
        UniValue errors(UniValue::VOBJ);
        for (size_t i{0}; i < result.get_array().size(); ++i) {
            // If there are more results than documented, reuse the last doc_inner.
            const RPCResult& doc_inner{m_inner.at(std::min(m_inner.size() - 1, i))};
            UniValue match{doc_inner.MatchesType(result.get_array()[i])};
            if (!match.isTrue()) errors.pushKV(strprintf("%d", i), match);
        }
        if (errors.empty()) return true; // empty result array is valid
        return errors;
    }

    if (UniValue::VOBJ == result.getType()) {
        if (!m_inner.empty() && m_inner.at(0).m_type == Type::ELISION) return true;
        UniValue errors(UniValue::VOBJ);
        if (m_type == Type::OBJ_DYN) {
            const RPCResult& doc_inner{m_inner.at(0)}; // Assume all types are the same, randomly pick the first
            for (size_t i{0}; i < result.get_obj().size(); ++i) {
                UniValue match{doc_inner.MatchesType(result.get_obj()[i])};
                if (!match.isTrue()) errors.pushKV(result.getKeys()[i], match);
            }
            if (errors.empty()) return true; // empty result obj is valid
            return errors;
        }
        std::set<std::string> doc_keys;
        for (const auto& doc_entry : m_inner) {
            doc_keys.insert(doc_entry.m_key_name);
        }
        std::map<std::string, UniValue> result_obj;
        result.getObjMap(result_obj);
        for (const auto& result_entry : result_obj) {
            if (doc_keys.find(result_entry.first) == doc_keys.end()) {
                errors.pushKV(result_entry.first, "key returned that was not in doc");
            }
        }

        for (const auto& doc_entry : m_inner) {
            const auto result_it{result_obj.find(doc_entry.m_key_name)};
            if (result_it == result_obj.end()) {
                if (!doc_entry.m_optional) {
                    errors.pushKV(doc_entry.m_key_name, "key missing, despite not being optional in doc");
                }
                continue;
            }
            UniValue match{doc_entry.MatchesType(result_it->second)};
            if (!match.isTrue()) errors.pushKV(doc_entry.m_key_name, match);
        }
        if (errors.empty()) return true;
        return errors;
    }

    return true;
}

void RPCResult::CheckInnerDoc() const
{
    if (m_type == Type::OBJ) {
        // May or may not be empty
        return;
    }
    // Everything else must either be empty or not
    const bool inner_needed{m_type == Type::ARR || m_type == Type::ARR_FIXED || m_type == Type::OBJ_DYN};
    CHECK_NONFATAL(inner_needed != m_inner.empty());
}

// NOLINTNEXTLINE(misc-no-recursion)
std::string RPCArg::ToStringObj(const bool oneline) const
{
    std::string res;
    res += "\"";
    res += GetFirstName();
    if (oneline) {
        res += "\":";
    } else {
        res += "\": ";
    }
    switch (m_type) {
    case Type::STR:
        return res + "\"str\"";
    case Type::STR_HEX:
        return res + "\"hex\"";
    case Type::NUM:
        return res + "n";
    case Type::RANGE:
        return res + "n or [n,n]";
    case Type::AMOUNT:
        return res + "amount";
    case Type::BOOL:
        return res + "bool";
    case Type::ARR:
        res += "[";
        for (const auto& i : m_inner) {
            res += i.ToString(oneline) + ",";
        }
        return res + "...]";
    case Type::OBJ:
    case Type::OBJ_NAMED_PARAMS:
    case Type::OBJ_USER_KEYS:
        return res + "obj";
        // Currently unused, so avoid writing dead code
        NONFATAL_UNREACHABLE();
    } // no default case, so the compiler can warn about missing cases
    NONFATAL_UNREACHABLE();
}

// NOLINTNEXTLINE(misc-no-recursion)
std::string RPCArg::ToString(const bool oneline) const
{
    if (oneline && !m_opts.oneline_description.empty()) {
        if (m_opts.oneline_description[0] == '\"' && m_type != Type::STR_HEX && m_type != Type::STR && gArgs.GetBoolArg("-rpcdoccheck", DEFAULT_RPC_DOC_CHECK)) {
            throw std::runtime_error{
                STR_INTERNAL_BUG(strprintf("non-string RPC arg \"%s\" quotes oneline_description:\n%s",
                    m_names, m_opts.oneline_description)
                )};
        }
        return m_opts.oneline_description;
    }

    switch (m_type) {
    case Type::STR_HEX:
    case Type::STR: {
        return "\"" + GetFirstName() + "\"";
    }
    case Type::NUM:
    case Type::RANGE:
    case Type::AMOUNT:
    case Type::BOOL: {
        return GetFirstName();
    }
    case Type::OBJ:
    case Type::OBJ_NAMED_PARAMS:
    case Type::OBJ_USER_KEYS: {
        // NOLINTNEXTLINE(misc-no-recursion)
        const std::string res = Join(m_inner, ",", [&](const RPCArg& i) { return i.ToStringObj(oneline); });
        if (m_type == Type::OBJ) {
            return "{" + res + "}";
        } else {
            return "{" + res + ",...}";
        }
    }
    case Type::ARR: {
        std::string res;
        for (const auto& i : m_inner) {
            res += i.ToString(oneline) + ",";
        }
        return "[" + res + "...]";
    }
    } // no default case, so the compiler can warn about missing cases
    NONFATAL_UNREACHABLE();
}

static std::pair<int64_t, int64_t> ParseRange(const UniValue& value)
{
    if (value.isNum()) {
        return {0, value.getInt<int64_t>()};
    }
    if (value.isArray() && value.size() == 2 && value[0].isNum() && value[1].isNum()) {
        int64_t low = value[0].getInt<int64_t>();
        int64_t high = value[1].getInt<int64_t>();
        if (low > high) throw JSONRPCError(RPC_INVALID_PARAMETER, "Range specified as [begin,end] must not have begin after end");
        return {low, high};
    }
    throw JSONRPCError(RPC_INVALID_PARAMETER, "Range must be specified as end or as [begin,end]");
}

std::pair<int64_t, int64_t> ParseDescriptorRange(const UniValue& value)
{
    int64_t low, high;
    std::tie(low, high) = ParseRange(value);
    if (low < 0) {
        throw JSONRPCError(RPC_INVALID_PARAMETER, "Range should be greater or equal than 0");
    }
    if ((high >> 31) != 0) {
        throw JSONRPCError(RPC_INVALID_PARAMETER, "End of range is too high");
    }
    if (high >= low + 1000000) {
        throw JSONRPCError(RPC_INVALID_PARAMETER, "Range is too large");
    }
    return {low, high};
}

std::vector<CScript> EvalDescriptorStringOrObject(const UniValue& scanobject, FlatSigningProvider& provider, const bool expand_priv)
{
    std::string desc_str;
    std::pair<int64_t, int64_t> range = {0, 1000};
    if (scanobject.isStr()) {
        desc_str = scanobject.get_str();
    } else if (scanobject.isObject()) {
        const UniValue& desc_uni{scanobject.find_value("desc")};
        if (desc_uni.isNull()) throw JSONRPCError(RPC_INVALID_PARAMETER, "Descriptor needs to be provided in scan object");
        desc_str = desc_uni.get_str();
        const UniValue& range_uni{scanobject.find_value("range")};
        if (!range_uni.isNull()) {
            range = ParseDescriptorRange(range_uni);
        }
    } else {
        throw JSONRPCError(RPC_INVALID_PARAMETER, "Scan object needs to be either a string or an object");
    }

    std::string error;
    auto desc = Parse(desc_str, provider, error);
    if (!desc) {
        throw JSONRPCError(RPC_INVALID_ADDRESS_OR_KEY, error);
    }
    if (!desc->IsRange()) {
        range.first = 0;
        range.second = 0;
    }
    std::vector<CScript> ret;
    for (int i = range.first; i <= range.second; ++i) {
        std::vector<CScript> scripts;
        if (!desc->Expand(i, provider, scripts, provider)) {
            throw JSONRPCError(RPC_INVALID_ADDRESS_OR_KEY, strprintf("Cannot derive script without private keys: '%s'", desc_str));
        }
        if (expand_priv) {
            desc->ExpandPrivate(/*pos=*/i, provider, /*out=*/provider);
        }
        std::move(scripts.begin(), scripts.end(), std::back_inserter(ret));
    }
    return ret;
}

/** Convert a vector of bilingual strings to a UniValue::VARR containing their original untranslated values. */
[[nodiscard]] static UniValue BilingualStringsToUniValue(const std::vector<bilingual_str>& bilingual_strings)
{
    CHECK_NONFATAL(!bilingual_strings.empty());
    UniValue result{UniValue::VARR};
    for (const auto& s : bilingual_strings) {
        result.push_back(s.original);
    }
    return result;
}

void PushWarnings(const UniValue& warnings, UniValue& obj)
{
    if (warnings.empty()) return;
    obj.pushKV("warnings", warnings);
}

void PushWarnings(const std::vector<bilingual_str>& warnings, UniValue& obj)
{
    if (warnings.empty()) return;
    obj.pushKV("warnings", BilingualStringsToUniValue(warnings));
}

<<<<<<< HEAD
void PushTime(UniValue &o, const char *name, int64_t nTime)
{
    o.pushKV(name, nTime);

    char cTime[256];

    static bool fHumanReadableLocal = gArgs.GetBoolArg("-displaylocaltime", false);
    if (fHumanReadableLocal) {
        struct tm *ptm;
        time_t tmp = nTime;
        ptm = localtime(&tmp);
        strftime(cTime, sizeof(cTime), "%Y-%m-%d %H:%M:%S %Z", ptm);

        std::string sName = std::string(name) + "_local";
        o.pushKV(sName, cTime);
    }

    static bool fHumanReadableUTC = gArgs.GetBoolArg("-displayutctime", false);
    if (fHumanReadableUTC) {
        struct tm *ptm;
        time_t tmp = nTime;
        ptm = gmtime(&tmp);
        strftime(cTime, sizeof(cTime), "%Y-%m-%d %H:%M:%S", ptm);

        std::string sName = std::string(name) + "_utc";
        o.pushKV(sName, cTime);
    }
=======
UniValue GetNodeWarnings(bool use_deprecated)
{
    if (use_deprecated) {
        const auto all_warnings{GetWarnings()};
        return all_warnings.empty() ? "" : all_warnings.back().original;
    }

    UniValue warnings{UniValue::VARR};
    for (auto&& warning : GetWarnings()) {
        warnings.push_back(std::move(warning.original));
    }
    return warnings;
>>>>>>> 8efd03ad
}<|MERGE_RESOLUTION|>--- conflicted
+++ resolved
@@ -1419,7 +1419,21 @@
     obj.pushKV("warnings", BilingualStringsToUniValue(warnings));
 }
 
-<<<<<<< HEAD
+UniValue GetNodeWarnings(bool use_deprecated)
+{
+    if (use_deprecated) {
+        const auto all_warnings{GetWarnings()};
+        return all_warnings.empty() ? "" : all_warnings.back().original;
+    }
+
+    UniValue warnings{UniValue::VARR};
+    for (auto&& warning : GetWarnings()) {
+        warnings.push_back(std::move(warning.original));
+    }
+    return warnings;
+}
+
+namespace particl {
 void PushTime(UniValue &o, const char *name, int64_t nTime)
 {
     o.pushKV(name, nTime);
@@ -1447,18 +1461,5 @@
         std::string sName = std::string(name) + "_utc";
         o.pushKV(sName, cTime);
     }
-=======
-UniValue GetNodeWarnings(bool use_deprecated)
-{
-    if (use_deprecated) {
-        const auto all_warnings{GetWarnings()};
-        return all_warnings.empty() ? "" : all_warnings.back().original;
-    }
-
-    UniValue warnings{UniValue::VARR};
-    for (auto&& warning : GetWarnings()) {
-        warnings.push_back(std::move(warning.original));
-    }
-    return warnings;
->>>>>>> 8efd03ad
-}+}
+} // namespace particl