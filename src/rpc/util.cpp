--- conflicted
+++ resolved
@@ -176,13 +176,8 @@
 
 std::string HelpExampleRpc(const std::string& methodname, const std::string& args)
 {
-<<<<<<< HEAD
-    return "> curl --user myusername --data-binary '{\"jsonrpc\": \"1.0\", \"id\": \"curltest\", "
+    return "> curl --user myusername --data-binary '{\"jsonrpc\": \"2.0\", \"id\": \"curltest\", "
         "\"method\": \"" + methodname + "\", \"params\": [" + args + "]}' -H 'content-type: text/plain;' http://127.0.0.1:51735/\n";
-=======
-    return "> curl --user myusername --data-binary '{\"jsonrpc\": \"2.0\", \"id\": \"curltest\", "
-        "\"method\": \"" + methodname + "\", \"params\": [" + args + "]}' -H 'content-type: text/plain;' http://127.0.0.1:8332/\n";
->>>>>>> ecd23656
 }
 
 std::string HelpExampleRpcNamed(const std::string& methodname, const RPCArgList& args)
@@ -193,7 +188,7 @@
     }
 
     return "> curl --user myusername --data-binary '{\"jsonrpc\": \"2.0\", \"id\": \"curltest\", "
-           "\"method\": \"" + methodname + "\", \"params\": " + params.write() + "}' -H 'content-type: text/plain;' http://127.0.0.1:8332/\n";
+           "\"method\": \"" + methodname + "\", \"params\": " + params.write() + "}' -H 'content-type: text/plain;' http://127.0.0.1:51735/\n";
 }
 
 // Converts a hex string to a public key if possible
