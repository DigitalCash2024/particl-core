// Copyright (c) 2017-2022 The Bitcoin Core developers
// Distributed under the MIT software license, see the accompanying
// file COPYING or http://www.opensource.org/licenses/mit-license.php.

#include <clientversion.h>
#include <consensus/amount.h>
#include <key_io.h>
#include <outputtype.h>
#include <rpc/util.h>
#include <script/descriptor.h>
#include <script/signingprovider.h>
#include <tinyformat.h>
#include <util/check.h>
#include <util/strencodings.h>
#include <util/string.h>
#include <util/system.h>
#include <util/translation.h>

#include <tuple>

const std::string UNIX_EPOCH_TIME = "UNIX epoch time";
const std::string EXAMPLE_ADDRESS_BTC[2] = {"bc1q09vm5lfy0j5reeulh4x5752q25uqqvz34hufdl", "bc1q02ad21edsxd23d32dfgqqsz4vv4nmtfzuklhy3"};
const std::string EXAMPLE_ADDRESS_PART[2] = {"PswXnoragjpAtaySWkPSmWQe3Fc8LmviVc", "Pka9M2Bva8WetQhQ4ngC255HAbMJf5P5Dc"};

std::string GetAllOutputTypes()
{
    std::vector<std::string> ret;
    using U = std::underlying_type<TxoutType>::type;
    for (U i = (U)TxoutType::NONSTANDARD; i <= (U)TxoutType::WITNESS_UNKNOWN; ++i) {
        ret.emplace_back(GetTxnOutputType(static_cast<TxoutType>(i)));
    }
    return Join(ret, ", ");
}

void RPCTypeCheckObj(const UniValue& o,
    const std::map<std::string, UniValueType>& typesExpected,
    bool fAllowNull,
    bool fStrict)
{
    for (const auto& t : typesExpected) {
        const UniValue& v = find_value(o, t.first);
        if (!fAllowNull && v.isNull())
            throw JSONRPCError(RPC_TYPE_ERROR, strprintf("Missing %s", t.first));

        if (!(t.second.typeAny || v.type() == t.second.type || (fAllowNull && v.isNull())))
            throw JSONRPCError(RPC_TYPE_ERROR, strprintf("JSON value of type %s for field %s is not of expected type %s", uvTypeName(v.type()),  t.first, uvTypeName(t.second.type)));
    }

    if (fStrict)
    {
        for (const std::string& k : o.getKeys())
        {
            if (typesExpected.count(k) == 0)
            {
                std::string err = strprintf("Unexpected key %s", k);
                throw JSONRPCError(RPC_TYPE_ERROR, err);
            }
        }
    }
}

CAmount AmountFromValue(const UniValue& value, int decimals)
{
    if (!value.isNum() && !value.isStr())
        throw JSONRPCError(RPC_TYPE_ERROR, "Amount is not a number or string");
    CAmount amount;
    if (!ParseFixedPoint(value.getValStr(), decimals, &amount))
        throw JSONRPCError(RPC_TYPE_ERROR, "Invalid amount");
    if (!MoneyRange(amount))
        throw JSONRPCError(RPC_TYPE_ERROR, "Amount out of range");
    return amount;
}

uint256 ParseHashV(const UniValue& v, std::string strName)
{
    const std::string& strHex(v.get_str());
    if (64 != strHex.length())
        throw JSONRPCError(RPC_INVALID_PARAMETER, strprintf("%s must be of length %d (not %d, for '%s')", strName, 64, strHex.length(), strHex));
    if (!IsHex(strHex)) // Note: IsHex("") is false
        throw JSONRPCError(RPC_INVALID_PARAMETER, strName+" must be hexadecimal string (not '"+strHex+"')");
    return uint256S(strHex);
}
uint256 ParseHashO(const UniValue& o, std::string strKey)
{
    return ParseHashV(find_value(o, strKey), strKey);
}
std::vector<unsigned char> ParseHexV(const UniValue& v, std::string strName)
{
    std::string strHex;
    if (v.isStr())
        strHex = v.get_str();
    if (!IsHex(strHex))
        throw JSONRPCError(RPC_INVALID_PARAMETER, strName+" must be hexadecimal string (not '"+strHex+"')");
    return ParseHex(strHex);
}
std::vector<unsigned char> ParseHexO(const UniValue& o, std::string strKey)
{
    return ParseHexV(find_value(o, strKey), strKey);
}

namespace {

/**
 * Quote an argument for shell.
 *
 * @note This is intended for help, not for security-sensitive purposes.
 */
std::string ShellQuote(const std::string& s)
{
    std::string result;
    result.reserve(s.size() * 2);
    for (const char ch: s) {
        if (ch == '\'') {
            result += "'\''";
        } else {
            result += ch;
        }
    }
    return "'" + result + "'";
}

/**
 * Shell-quotes the argument if it needs quoting, else returns it literally, to save typing.
 *
 * @note This is intended for help, not for security-sensitive purposes.
 */
std::string ShellQuoteIfNeeded(const std::string& s)
{
    for (const char ch: s) {
        if (ch == ' ' || ch == '\'' || ch == '"') {
            return ShellQuote(s);
        }
    }

    return s;
}

}

std::string HelpExampleCli(const std::string& methodname, const std::string& args)
{
    return "> particl-cli " + methodname + " " + args + "\n";
}

std::string HelpExampleCliNamed(const std::string& methodname, const RPCArgList& args)
{
    std::string result = "> particl-cli -named " + methodname;
    for (const auto& argpair: args) {
        const auto& value = argpair.second.isStr()
                ? argpair.second.get_str()
                : argpair.second.write();
        result += " " + argpair.first + "=" + ShellQuoteIfNeeded(value);
    }
    result += "\n";
    return result;
}

std::string HelpExampleRpc(const std::string& methodname, const std::string& args)
{
    return "> curl --user myusername --data-binary '{\"jsonrpc\": \"1.0\", \"id\": \"curltest\", "
        "\"method\": \"" + methodname + "\", \"params\": [" + args + "]}' -H 'content-type: text/plain;' http://127.0.0.1:51735/\n";
}

std::string HelpExampleRpcNamed(const std::string& methodname, const RPCArgList& args)
{
    UniValue params(UniValue::VOBJ);
    for (const auto& param: args) {
        params.pushKV(param.first, param.second);
    }

    return "> curl --user myusername --data-binary '{\"jsonrpc\": \"1.0\", \"id\": \"curltest\", "
           "\"method\": \"" + methodname + "\", \"params\": " + params.write() + "}' -H 'content-type: text/plain;' http://127.0.0.1:8332/\n";
}

// Converts a hex string to a public key if possible
CPubKey HexToPubKey(const std::string& hex_in)
{
    if (!IsHex(hex_in)) {
        throw JSONRPCError(RPC_INVALID_ADDRESS_OR_KEY, "Invalid public key: " + hex_in);
    }
    CPubKey vchPubKey(ParseHex(hex_in));
    if (!vchPubKey.IsFullyValid()) {
        throw JSONRPCError(RPC_INVALID_ADDRESS_OR_KEY, "Invalid public key: " + hex_in);
    }
    return vchPubKey;
}

// Retrieves a public key for an address from the given FillableSigningProvider
CPubKey AddrToPubKey(const FillableSigningProvider& keystore, const std::string& addr_in)
{
    CTxDestination dest = DecodeDestination(addr_in);
    if (!IsValidDestination(dest)) {
        throw JSONRPCError(RPC_INVALID_ADDRESS_OR_KEY, "Invalid address: " + addr_in);
    }
    CKeyID key = GetKeyForDestination(keystore, dest);
    if (key.IsNull()) {
        throw JSONRPCError(RPC_INVALID_ADDRESS_OR_KEY, strprintf("'%s' does not refer to a key", addr_in));
    }
    CPubKey vchPubKey;
    if (!keystore.GetPubKey(key, vchPubKey)) {
        throw JSONRPCError(RPC_INVALID_ADDRESS_OR_KEY, strprintf("no full public key for address %s", addr_in));
    }
    if (!vchPubKey.IsFullyValid()) {
       throw JSONRPCError(RPC_INTERNAL_ERROR, "Wallet contains an invalid public key");
    }
    return vchPubKey;
}

// Creates a multisig address from a given list of public keys, number of signatures required, and the address type
CTxDestination AddAndGetMultisigDestination(const int required, const std::vector<CPubKey>& pubkeys, OutputType type, FillableSigningProvider& keystore, CScript& script_out)
{
    // Gather public keys
    if (required < 1) {
        throw JSONRPCError(RPC_INVALID_PARAMETER, "a multisignature address must require at least one key to redeem");
    }
    if ((int)pubkeys.size() < required) {
        throw JSONRPCError(RPC_INVALID_PARAMETER, strprintf("not enough keys supplied (got %u keys, but need at least %d to redeem)", pubkeys.size(), required));
    }
    if (pubkeys.size() > MAX_PUBKEYS_PER_MULTISIG) {
        throw JSONRPCError(RPC_INVALID_PARAMETER, strprintf("Number of keys involved in the multisignature address creation > %d\nReduce the number", MAX_PUBKEYS_PER_MULTISIG));
    }

    script_out = GetScriptForMultisig(required, pubkeys);

    // Check if any keys are uncompressed. If so, the type is legacy
    for (const CPubKey& pk : pubkeys) {
        if (!pk.IsCompressed()) {
            type = OutputType::LEGACY;
            break;
        }
    }

    if (type == OutputType::LEGACY && script_out.size() > MAX_SCRIPT_ELEMENT_SIZE) {
        throw JSONRPCError(RPC_INVALID_PARAMETER, (strprintf("redeemScript exceeds size limit: %d > %d", script_out.size(), MAX_SCRIPT_ELEMENT_SIZE)));
    }

    // Make the address
    CTxDestination dest = AddAndGetDestinationForScript(keystore, script_out, type);

    return dest;
}

class DescribeAddressVisitor
{
public:
    explicit DescribeAddressVisitor() = default;

    UniValue operator()(const CNoDestination& dest) const
    {
        return UniValue(UniValue::VOBJ);
    }

    UniValue operator()(const PKHash& keyID) const
    {
        UniValue obj(UniValue::VOBJ);
        obj.pushKV("isscript", false);
        obj.pushKV("iswitness", false);
        return obj;
    }

    UniValue operator()(const ScriptHash& scriptID) const
    {
        UniValue obj(UniValue::VOBJ);
        obj.pushKV("isscript", true);
        obj.pushKV("iswitness", false);
        return obj;
    }

    UniValue operator()(const WitnessV0KeyHash& id) const
    {
        UniValue obj(UniValue::VOBJ);
        obj.pushKV("isscript", false);
        obj.pushKV("iswitness", true);
        obj.pushKV("witness_version", 0);
        obj.pushKV("witness_program", HexStr(id));
        return obj;
    }

    UniValue operator()(const WitnessV0ScriptHash& id) const
    {
        UniValue obj(UniValue::VOBJ);
        obj.pushKV("isscript", true);
        obj.pushKV("iswitness", true);
        obj.pushKV("witness_version", 0);
        obj.pushKV("witness_program", HexStr(id));
        return obj;
    }

    UniValue operator()(const WitnessV1Taproot& tap) const
    {
        UniValue obj(UniValue::VOBJ);
        obj.pushKV("isscript", true);
        obj.pushKV("iswitness", true);
        obj.pushKV("witness_version", 1);
        obj.pushKV("witness_program", HexStr(tap));
        return obj;
    }

    UniValue operator()(const WitnessUnknown& id) const
    {
        UniValue obj(UniValue::VOBJ);
        obj.pushKV("iswitness", true);
        obj.pushKV("witness_version", (int)id.version);
        obj.pushKV("witness_program", HexStr({id.program, id.length}));
        return obj;
    }

    UniValue operator()(const CExtPubKey &ekp) const {
        UniValue obj(UniValue::VOBJ);
        obj.pushKV("isextkey", true);
        return obj;
    }

    UniValue operator()(const CStealthAddress &sxAddr) const {
        UniValue obj(UniValue::VOBJ);
        obj.pushKV("isstealthaddress", true);
        obj.pushKV("prefix_num_bits", sxAddr.prefix.number_bits);
        obj.pushKV("prefix_bitfield", strprintf("0x%04x", sxAddr.prefix.bitfield));
        return obj;
    }

    UniValue operator()(const CKeyID256 &idk256) const {
        UniValue obj(UniValue::VOBJ);
        obj.pushKV("isscript", false);
        return obj;
    }

    UniValue operator()(const CScriptID256 &scriptID256) const {
        UniValue obj(UniValue::VOBJ);
        obj.pushKV("isscript", true);
        return obj;
    }

};

UniValue DescribeAddress(const CTxDestination& dest)
{
    return std::visit(DescribeAddressVisitor(), dest);
}

unsigned int ParseConfirmTarget(const UniValue& value, unsigned int max_target)
{
    const int target{value.getInt<int>()};
    const unsigned int unsigned_target{static_cast<unsigned int>(target)};
    if (target < 1 || unsigned_target > max_target) {
        throw JSONRPCError(RPC_INVALID_PARAMETER, strprintf("Invalid conf_target, must be between %u and %u", 1, max_target));
    }
    return unsigned_target;
}

bool GetBool(const UniValue &uv)
{
    if (uv.isBool()) {
        return uv.get_bool();
    }
    if (!uv.isStr()) {
        throw std::runtime_error("Not a boolean or string value.");
    }
    bool rv;
    if (!part::GetStringBool(uv.get_str(), rv)) {
        throw std::runtime_error("String not a boolean value.");
    }
    return rv;
};

uint32_t GetUInt32(const UniValue &uv)
{
    if (uv.isNum()) {
        return (uint32_t) uv.getInt<int>();
    }
    if (!uv.isStr()) {
        throw std::runtime_error("Not a number or string value.");
    }
    uint32_t rv = 0;
    const std::string &s = uv.get_str();
    if (s.length() && !ParseUInt32(s, &rv)) {
        throw std::runtime_error("String not a numeric value.");
    }
    return rv;
};

RPCErrorCode RPCErrorFromTransactionError(TransactionError terr)
{
    switch (terr) {
        case TransactionError::MEMPOOL_REJECTED:
            return RPC_TRANSACTION_REJECTED;
        case TransactionError::ALREADY_IN_CHAIN:
            return RPC_TRANSACTION_ALREADY_IN_CHAIN;
        case TransactionError::P2P_DISABLED:
            return RPC_CLIENT_P2P_DISABLED;
        case TransactionError::INVALID_PSBT:
        case TransactionError::PSBT_MISMATCH:
            return RPC_INVALID_PARAMETER;
        case TransactionError::SIGHASH_MISMATCH:
            return RPC_DESERIALIZATION_ERROR;
        default: break;
    }
    return RPC_TRANSACTION_ERROR;
}

UniValue JSONRPCTransactionError(TransactionError terr, const std::string& err_string)
{
    if (err_string.length() > 0) {
        return JSONRPCError(RPCErrorFromTransactionError(terr), err_string);
    } else {
        return JSONRPCError(RPCErrorFromTransactionError(terr), TransactionErrorString(terr).original);
    }
}

/**
 * A pair of strings that can be aligned (through padding) with other Sections
 * later on
 */
struct Section {
    Section(const std::string& left, const std::string& right)
        : m_left{left}, m_right{right} {}
    std::string m_left;
    const std::string m_right;
};

/**
 * Keeps track of RPCArgs by transforming them into sections for the purpose
 * of serializing everything to a single string
 */
struct Sections {
    std::vector<Section> m_sections;
    size_t m_max_pad{0};

    void PushSection(const Section& s)
    {
        m_max_pad = std::max(m_max_pad, s.m_left.size());
        m_sections.push_back(s);
    }

    /**
     * Recursive helper to translate an RPCArg into sections
     */
    void Push(const RPCArg& arg, const size_t current_indent = 5, const OuterType outer_type = OuterType::NONE)
    {
        const auto indent = std::string(current_indent, ' ');
        const auto indent_next = std::string(current_indent + 2, ' ');
        const bool push_name{outer_type == OuterType::OBJ}; // Dictionary keys must have a name
        const bool is_top_level_arg{outer_type == OuterType::NONE}; // True on the first recursion

        switch (arg.m_type) {
        case RPCArg::Type::STR_HEX:
        case RPCArg::Type::STR:
        case RPCArg::Type::NUM:
        case RPCArg::Type::AMOUNT:
        case RPCArg::Type::RANGE:
        case RPCArg::Type::BOOL: {
            if (is_top_level_arg) return; // Nothing more to do for non-recursive types on first recursion
            auto left = indent;
            if (arg.m_opts.type_str.size() != 0 && push_name) {
                left += "\"" + arg.GetName() + "\": " + arg.m_opts.type_str.at(0);
            } else {
                left += push_name ? arg.ToStringObj(/*oneline=*/false) : arg.ToString(/*oneline=*/false);
            }
            left += ",";
            PushSection({left, arg.ToDescriptionString(/*is_named_arg=*/push_name)});
            break;
        }
        case RPCArg::Type::OBJ:
        case RPCArg::Type::OBJ_USER_KEYS: {
            const auto right = is_top_level_arg ? "" : arg.ToDescriptionString(/*is_named_arg=*/push_name);
            PushSection({indent + (push_name ? "\"" + arg.GetName() + "\": " : "") + "{", right});
            for (const auto& arg_inner : arg.m_inner) {
                Push(arg_inner, current_indent + 2, OuterType::OBJ);
            }
            if (arg.m_type != RPCArg::Type::OBJ) {
                PushSection({indent_next + "...", ""});
            }
            PushSection({indent + "}" + (is_top_level_arg ? "" : ","), ""});
            break;
        }
        case RPCArg::Type::ARR: {
            auto left = indent;
            left += push_name ? "\"" + arg.GetName() + "\": " : "";
            left += "[";
            const auto right = is_top_level_arg ? "" : arg.ToDescriptionString(/*is_named_arg=*/push_name);
            PushSection({left, right});
            for (const auto& arg_inner : arg.m_inner) {
                Push(arg_inner, current_indent + 2, OuterType::ARR);
            }
            PushSection({indent_next + "...", ""});
            PushSection({indent + "]" + (is_top_level_arg ? "" : ","), ""});
            break;
        }
        } // no default case, so the compiler can warn about missing cases
    }

    /**
     * Concatenate all sections with proper padding
     */
    std::string ToString() const
    {
        std::string ret;
        const size_t pad = m_max_pad + 4;
        for (const auto& s : m_sections) {
            // The left part of a section is assumed to be a single line, usually it is the name of the JSON struct or a
            // brace like {, }, [, or ]
            CHECK_NONFATAL(s.m_left.find('\n') == std::string::npos);
            if (s.m_right.empty()) {
                ret += s.m_left;
                ret += "\n";
                continue;
            }

            std::string left = s.m_left;
            left.resize(pad, ' ');
            ret += left;

            // Properly pad after newlines
            std::string right;
            size_t begin = 0;
            size_t new_line_pos = s.m_right.find_first_of('\n');
            while (true) {
                right += s.m_right.substr(begin, new_line_pos - begin);
                if (new_line_pos == std::string::npos) {
                    break; //No new line
                }
                right += "\n" + std::string(pad, ' ');
                begin = s.m_right.find_first_not_of(' ', new_line_pos + 1);
                if (begin == std::string::npos) {
                    break; // Empty line
                }
                new_line_pos = s.m_right.find_first_of('\n', begin + 1);
            }
            ret += right;
            ret += "\n";
        }
        return ret;
    }
};

RPCHelpMan::RPCHelpMan(std::string name, std::string description, std::vector<RPCArg> args, RPCResults results, RPCExamples examples)
    : RPCHelpMan{std::move(name), std::move(description), std::move(args), std::move(results), std::move(examples), nullptr} {}

RPCHelpMan::RPCHelpMan(std::string name, std::string description, std::vector<RPCArg> args, RPCResults results, RPCExamples examples, RPCMethodImpl fun)
    : m_name{std::move(name)},
      m_fun{std::move(fun)},
      m_description{std::move(description)},
      m_args{std::move(args)},
      m_results{std::move(results)},
      m_examples{std::move(examples)}
{
    std::set<std::string> named_args;
    for (const auto& arg : m_args) {
        std::vector<std::string> names = SplitString(arg.m_names, '|');
        // Should have unique named arguments
        for (const std::string& name : names) {
            CHECK_NONFATAL(named_args.insert(name).second);
        }
        // Default value type should match argument type only when defined
        if (arg.m_fallback.index() == 2) {
            const RPCArg::Type type = arg.m_type;
            switch (std::get<RPCArg::Default>(arg.m_fallback).getType()) {
            case UniValue::VOBJ:
                CHECK_NONFATAL(type == RPCArg::Type::OBJ);
                break;
            case UniValue::VARR:
                CHECK_NONFATAL(type == RPCArg::Type::ARR);
                break;
            case UniValue::VSTR:
                CHECK_NONFATAL(type == RPCArg::Type::STR || type == RPCArg::Type::STR_HEX || type == RPCArg::Type::AMOUNT);
                break;
            case UniValue::VNUM:
                CHECK_NONFATAL(type == RPCArg::Type::NUM || type == RPCArg::Type::AMOUNT || type == RPCArg::Type::RANGE);
                break;
            case UniValue::VBOOL:
                CHECK_NONFATAL(type == RPCArg::Type::BOOL);
                break;
            case UniValue::VNULL:
                // Null values are accepted in all arguments
                break;
            default:
                NONFATAL_UNREACHABLE();
                break;
            }
        }
    }
}

std::string RPCResults::ToDescriptionString() const
{
    std::string result;
    for (const auto& r : m_results) {
        if (r.m_type == RPCResult::Type::ANY) continue; // for testing only
        if (r.m_cond.empty()) {
            result += "\nResult:\n";
        } else {
            result += "\nResult (" + r.m_cond + "):\n";
        }
        Sections sections;
        r.ToSections(sections);
        result += sections.ToString();
    }
    return result;
}

std::string RPCExamples::ToDescriptionString() const
{
    return m_examples.empty() ? m_examples : "\nExamples:\n" + m_examples;
}

UniValue RPCHelpMan::HandleRequest(const JSONRPCRequest& request) const
{
    if (request.mode == JSONRPCRequest::GET_ARGS) {
        return GetArgMap();
    }
    /*
     * Check if the given request is valid according to this command or if
     * the user is asking for help information, and throw help when appropriate.
     */
    if (request.mode == JSONRPCRequest::GET_HELP || !IsValidNumArgs(request.params.size())) {
        throw std::runtime_error(ToString());
    }
    UniValue arg_mismatch{UniValue::VOBJ};
    for (size_t i{0}; i < m_args.size(); ++i) {
        const auto& arg{m_args.at(i)};
        UniValue match{arg.MatchesType(request.params[i])};
        if (!match.isTrue()) {
            arg_mismatch.pushKV(strprintf("Position %s (%s)", i + 1, arg.m_names), std::move(match));
        }
    }
    if (!arg_mismatch.empty()) {
        throw JSONRPCError(RPC_TYPE_ERROR, strprintf("Wrong type passed:\n%s", arg_mismatch.write(4)));
    }
    UniValue ret = m_fun(*this, request);
    if (gArgs.GetBoolArg("-rpcdoccheck", DEFAULT_RPC_DOC_CHECK)) {
        UniValue mismatch{UniValue::VARR};
        for (const auto& res : m_results.m_results) {
            UniValue match{res.MatchesType(ret)};
            if (match.isTrue()) {
                mismatch.setNull();
                break;
            }
            mismatch.push_back(match);
        }
        if (!mismatch.isNull()) {
            std::string explain{
                mismatch.empty() ? "no possible results defined" :
                mismatch.size() == 1 ? mismatch[0].write(4) :
                mismatch.write(4)};
            throw std::runtime_error{
                strprintf("Internal bug detected: RPC call \"%s\" returned incorrect type:\n%s\n%s %s\nPlease report this issue here: %s\n",
                          m_name, explain,
                          PACKAGE_NAME, FormatFullVersion(),
                          PACKAGE_BUGREPORT)};
        }
    }
    return ret;
}

bool RPCHelpMan::IsValidNumArgs(size_t num_args) const
{
    size_t num_required_args = 0;
    for (size_t n = m_args.size(); n > 0; --n) {
        if (!m_args.at(n - 1).IsOptional()) {
            num_required_args = n;
            break;
        }
    }
    return num_required_args <= num_args && num_args <= m_args.size();
}

std::vector<std::string> RPCHelpMan::GetArgNames() const
{
    std::vector<std::string> ret;
    ret.reserve(m_args.size());
    for (const auto& arg : m_args) {
        ret.emplace_back(arg.m_names);
    }
    return ret;
}

std::string RPCHelpMan::ToString() const
{
    std::string ret;

    // Oneline summary
    ret += m_name;
    bool was_optional{false};
    for (const auto& arg : m_args) {
        if (arg.m_opts.hidden) break; // Any arg that follows is also hidden
        const bool optional = arg.IsOptional();
        ret += " ";
        if (optional) {
            if (!was_optional) ret += "( ";
            was_optional = true;
        } else {
            if (was_optional) ret += ") ";
            was_optional = false;
        }
        ret += arg.ToString(/*oneline=*/true);
    }
    if (was_optional) ret += " )";

    // Description
    ret += "\n\n" + TrimString(m_description) + "\n";

    // Arguments
    Sections sections;
    for (size_t i{0}; i < m_args.size(); ++i) {
        const auto& arg = m_args.at(i);
        if (arg.m_opts.hidden) break; // Any arg that follows is also hidden

        if (i == 0) ret += "\nArguments:\n";

        // Push named argument name and description
        sections.m_sections.emplace_back(::ToString(i + 1) + ". " + arg.GetFirstName(), arg.ToDescriptionString(/*is_named_arg=*/true));
        sections.m_max_pad = std::max(sections.m_max_pad, sections.m_sections.back().m_left.size());

        // Recursively push nested args
        sections.Push(arg);
    }
    ret += sections.ToString();

    // Result
    ret += m_results.ToDescriptionString();

    // Examples
    ret += m_examples.ToDescriptionString();

    return ret;
}

UniValue RPCHelpMan::GetArgMap() const
{
    UniValue arr{UniValue::VARR};
    for (int i{0}; i < int(m_args.size()); ++i) {
        const auto& arg = m_args.at(i);
        std::vector<std::string> arg_names = SplitString(arg.m_names, '|');
        for (const auto& arg_name : arg_names) {
            UniValue map{UniValue::VARR};
            map.push_back(m_name);
            map.push_back(i);
            map.push_back(arg_name);
            map.push_back(arg.m_type == RPCArg::Type::STR ||
                          arg.m_type == RPCArg::Type::STR_HEX);
            arr.push_back(map);
        }
    }
    return arr;
}

static std::optional<UniValue::VType> ExpectedType(RPCArg::Type type)
{
    using Type = RPCArg::Type;
    switch (type) {
    case Type::STR_HEX:
    case Type::STR: {
        return UniValue::VSTR;
    }
    case Type::NUM: {
        return UniValue::VNUM;
    }
    case Type::AMOUNT: {
        // VNUM or VSTR, checked inside AmountFromValue()
        return std::nullopt;
    }
    case Type::RANGE: {
        // VNUM or VARR, checked inside ParseRange()
        return std::nullopt;
    }
    case Type::BOOL: {
        return UniValue::VBOOL;
    }
    case Type::OBJ:
    case Type::OBJ_USER_KEYS: {
        return UniValue::VOBJ;
    }
    case Type::ARR: {
        return UniValue::VARR;
    }
    } // no default case, so the compiler can warn about missing cases
    NONFATAL_UNREACHABLE();
}

UniValue RPCArg::MatchesType(const UniValue& request) const
{
    if (m_opts.skip_type_check) return true;
    if (IsOptional() && request.isNull()) return true;
    const auto exp_type{ExpectedType(m_type)};
    if (!exp_type) return true; // nothing to check

    if (*exp_type != request.getType()) {
        return strprintf("JSON value of type %s is not of expected type %s", uvTypeName(request.getType()), uvTypeName(*exp_type));
    }
    return true;
}

std::string RPCArg::GetFirstName() const
{
    return m_names.substr(0, m_names.find('|'));
}

std::string RPCArg::GetName() const
{
    CHECK_NONFATAL(std::string::npos == m_names.find('|'));
    return m_names;
}

bool RPCArg::IsOptional() const
{
    if (m_fallback.index() != 0) {
        return true;
    } else {
        return RPCArg::Optional::NO != std::get<RPCArg::Optional>(m_fallback);
    }
}

std::string RPCArg::ToDescriptionString(bool is_named_arg) const
{
    std::string ret;
    ret += "(";
    if (m_opts.type_str.size() != 0) {
        ret += m_opts.type_str.at(1);
    } else {
        switch (m_type) {
        case Type::STR_HEX:
        case Type::STR: {
            ret += "string";
            break;
        }
        case Type::NUM: {
            ret += "numeric";
            break;
        }
        case Type::AMOUNT: {
            ret += "numeric or string";
            break;
        }
        case Type::RANGE: {
            ret += "numeric or array";
            break;
        }
        case Type::BOOL: {
            ret += "boolean";
            break;
        }
        case Type::OBJ:
        case Type::OBJ_USER_KEYS: {
            ret += "json object";
            break;
        }
        case Type::ARR: {
            ret += "json array";
            break;
        }
        } // no default case, so the compiler can warn about missing cases
    }
    if (m_fallback.index() == 1) {
        ret += ", optional, default=" + std::get<RPCArg::DefaultHint>(m_fallback);
    } else if (m_fallback.index() == 2) {
        ret += ", optional, default=" + std::get<RPCArg::Default>(m_fallback).write();
    } else {
        switch (std::get<RPCArg::Optional>(m_fallback)) {
        case RPCArg::Optional::OMITTED: {
            if (is_named_arg) ret += ", optional"; // Default value is "null" in dicts. Otherwise,
            // nothing to do. Element is treated as if not present and has no default value
            break;
        }
        case RPCArg::Optional::NO: {
            ret += ", required";
            break;
        }
        } // no default case, so the compiler can warn about missing cases
    }
    ret += ")";
    ret += m_description.empty() ? "" : " " + m_description;
    return ret;
}

void RPCResult::ToSections(Sections& sections, const OuterType outer_type, const int current_indent) const
{
    // Indentation
    const std::string indent(current_indent, ' ');
    const std::string indent_next(current_indent + 2, ' ');

    // Elements in a JSON structure (dictionary or array) are separated by a comma
    const std::string maybe_separator{outer_type != OuterType::NONE ? "," : ""};

    // The key name if recursed into a dictionary
    const std::string maybe_key{
        outer_type == OuterType::OBJ ?
            "\"" + this->m_key_name + "\" : " :
            ""};

    // Format description with type
    const auto Description = [&](const std::string& type) {
        return "(" + type + (this->m_optional ? ", optional" : "") + ")" +
               (this->m_description.empty() ? "" : " " + this->m_description);
    };

    switch (m_type) {
    case Type::ELISION: {
        // If the inner result is empty, use three dots for elision
        sections.PushSection({indent + "..." + maybe_separator, m_description});
        return;
    }
    case Type::ANY: {
        NONFATAL_UNREACHABLE(); // Only for testing
    }
    case Type::NONE: {
        sections.PushSection({indent + "null" + maybe_separator, Description("json null")});
        return;
    }
    case Type::STR: {
        sections.PushSection({indent + maybe_key + "\"str\"" + maybe_separator, Description("string")});
        return;
    }
    case Type::STR_AMOUNT: {
        sections.PushSection({indent + maybe_key + "n" + maybe_separator, Description("numeric")});
        return;
    }
    case Type::STR_HEX: {
        sections.PushSection({indent + maybe_key + "\"hex\"" + maybe_separator, Description("string")});
        return;
    }
    case Type::NUM: {
        sections.PushSection({indent + maybe_key + "n" + maybe_separator, Description("numeric")});
        return;
    }
    case Type::NUM_TIME: {
        sections.PushSection({indent + maybe_key + "xxx" + maybe_separator, Description("numeric")});
        return;
    }
    case Type::BOOL: {
        sections.PushSection({indent + maybe_key + "true|false" + maybe_separator, Description("boolean")});
        return;
    }
    case Type::ARR_FIXED:
    case Type::ARR: {
        sections.PushSection({indent + maybe_key + "[", Description("json array")});
        for (const auto& i : m_inner) {
            i.ToSections(sections, OuterType::ARR, current_indent + 2);
        }
        CHECK_NONFATAL(!m_inner.empty());
        if (m_type == Type::ARR && m_inner.back().m_type != Type::ELISION) {
            sections.PushSection({indent_next + "...", ""});
        } else {
            // Remove final comma, which would be invalid JSON
            sections.m_sections.back().m_left.pop_back();
        }
        sections.PushSection({indent + "]" + maybe_separator, ""});
        return;
    }
    case Type::OBJ_DYN:
    case Type::OBJ: {
        if (m_inner.empty()) {
            sections.PushSection({indent + maybe_key + "{}", Description("empty JSON object")});
            return;
        }
        sections.PushSection({indent + maybe_key + "{", Description("json object")});
        for (const auto& i : m_inner) {
            i.ToSections(sections, OuterType::OBJ, current_indent + 2);
        }
        if (m_type == Type::OBJ_DYN && m_inner.back().m_type != Type::ELISION) {
            // If the dictionary keys are dynamic, use three dots for continuation
            sections.PushSection({indent_next + "...", ""});
        } else {
            // Remove final comma, which would be invalid JSON
            sections.m_sections.back().m_left.pop_back();
        }
        sections.PushSection({indent + "}" + maybe_separator, ""});
        return;
    }
    } // no default case, so the compiler can warn about missing cases
    NONFATAL_UNREACHABLE();
}

static std::optional<UniValue::VType> ExpectedType(RPCResult::Type type)
{
    using Type = RPCResult::Type;
    switch (type) {
    case Type::ELISION:
    case Type::ANY: {
        return std::nullopt;
    }
    case Type::NONE: {
        return UniValue::VNULL;
    }
    case Type::STR:
    case Type::STR_HEX: {
        return UniValue::VSTR;
    }
    case Type::NUM:
    case Type::STR_AMOUNT:
    case Type::NUM_TIME: {
        return UniValue::VNUM;
    }
    case Type::BOOL: {
        return UniValue::VBOOL;
    }
    case Type::ARR_FIXED:
    case Type::ARR: {
        return UniValue::VARR;
    }
    case Type::OBJ_DYN:
    case Type::OBJ: {
        return UniValue::VOBJ;
    }
    } // no default case, so the compiler can warn about missing cases
    NONFATAL_UNREACHABLE();
}

UniValue RPCResult::MatchesType(const UniValue& result) const
{
    if (m_skip_type_check) {
        return true;
    }

    const auto exp_type = ExpectedType(m_type);
    if (!exp_type) return true; // can be any type, so nothing to check

    if (*exp_type != result.getType()) {
        return strprintf("returned type is %s, but declared as %s in doc", uvTypeName(result.getType()), uvTypeName(*exp_type));
    }

    if (UniValue::VARR == result.getType()) {
        UniValue errors(UniValue::VOBJ);
        for (size_t i{0}; i < result.get_array().size(); ++i) {
            // If there are more results than documented, re-use the last doc_inner.
            const RPCResult& doc_inner{m_inner.at(std::min(m_inner.size() - 1, i))};
            UniValue match{doc_inner.MatchesType(result.get_array()[i])};
            if (!match.isTrue()) errors.pushKV(strprintf("%d", i), match);
        }
        if (errors.empty()) return true; // empty result array is valid
        return errors;
    }

    if (UniValue::VOBJ == result.getType()) {
        if (!m_inner.empty() && m_inner.at(0).m_type == Type::ELISION) return true;
        UniValue errors(UniValue::VOBJ);
        if (m_type == Type::OBJ_DYN) {
            const RPCResult& doc_inner{m_inner.at(0)}; // Assume all types are the same, randomly pick the first
            for (size_t i{0}; i < result.get_obj().size(); ++i) {
                UniValue match{doc_inner.MatchesType(result.get_obj()[i])};
                if (!match.isTrue()) errors.pushKV(result.getKeys()[i], match);
            }
            if (errors.empty()) return true; // empty result obj is valid
            return errors;
        }
        std::set<std::string> doc_keys;
        for (const auto& doc_entry : m_inner) {
            doc_keys.insert(doc_entry.m_key_name);
        }
        std::map<std::string, UniValue> result_obj;
        result.getObjMap(result_obj);
        for (const auto& result_entry : result_obj) {
            if (doc_keys.find(result_entry.first) == doc_keys.end()) {
                errors.pushKV(result_entry.first, "key returned that was not in doc");
            }
        }

        for (const auto& doc_entry : m_inner) {
            const auto result_it{result_obj.find(doc_entry.m_key_name)};
            if (result_it == result_obj.end()) {
                if (!doc_entry.m_optional) {
                    errors.pushKV(doc_entry.m_key_name, "key missing, despite not being optional in doc");
                }
                continue;
            }
            UniValue match{doc_entry.MatchesType(result_it->second)};
            if (!match.isTrue()) errors.pushKV(doc_entry.m_key_name, match);
        }
        if (errors.empty()) return true;
        return errors;
    }

    return true;
}

void RPCResult::CheckInnerDoc() const
{
    if (m_type == Type::OBJ) {
        // May or may not be empty
        return;
    }
    // Everything else must either be empty or not
    const bool inner_needed{m_type == Type::ARR || m_type == Type::ARR_FIXED || m_type == Type::OBJ_DYN};
    CHECK_NONFATAL(inner_needed != m_inner.empty());
}

std::string RPCArg::ToStringObj(const bool oneline) const
{
    std::string res;
    res += "\"";
    res += GetFirstName();
    if (oneline) {
        res += "\":";
    } else {
        res += "\": ";
    }
    switch (m_type) {
    case Type::STR:
        return res + "\"str\"";
    case Type::STR_HEX:
        return res + "\"hex\"";
    case Type::NUM:
        return res + "n";
    case Type::RANGE:
        return res + "n or [n,n]";
    case Type::AMOUNT:
        return res + "amount";
    case Type::BOOL:
        return res + "bool";
    case Type::ARR:
        res += "[";
        for (const auto& i : m_inner) {
            res += i.ToString(oneline) + ",";
        }
        return res + "...]";
    case Type::OBJ:
    case Type::OBJ_USER_KEYS:
        return res + "obj";
        // Currently unused, so avoid writing dead code
        NONFATAL_UNREACHABLE();
    } // no default case, so the compiler can warn about missing cases
    NONFATAL_UNREACHABLE();
}

std::string RPCArg::ToString(const bool oneline) const
{
    if (oneline && !m_opts.oneline_description.empty()) return m_opts.oneline_description;

    switch (m_type) {
    case Type::STR_HEX:
    case Type::STR: {
        return "\"" + GetFirstName() + "\"";
    }
    case Type::NUM:
    case Type::RANGE:
    case Type::AMOUNT:
    case Type::BOOL: {
        return GetFirstName();
    }
    case Type::OBJ:
    case Type::OBJ_USER_KEYS: {
        const std::string res = Join(m_inner, ",", [&](const RPCArg& i) { return i.ToStringObj(oneline); });
        if (m_type == Type::OBJ) {
            return "{" + res + "}";
        } else {
            return "{" + res + ",...}";
        }
    }
    case Type::ARR: {
        std::string res;
        for (const auto& i : m_inner) {
            res += i.ToString(oneline) + ",";
        }
        return "[" + res + "...]";
    }
    } // no default case, so the compiler can warn about missing cases
    NONFATAL_UNREACHABLE();
}

static std::pair<int64_t, int64_t> ParseRange(const UniValue& value)
{
    if (value.isNum()) {
        return {0, value.getInt<int64_t>()};
    }
    if (value.isArray() && value.size() == 2 && value[0].isNum() && value[1].isNum()) {
        int64_t low = value[0].getInt<int64_t>();
        int64_t high = value[1].getInt<int64_t>();
        if (low > high) throw JSONRPCError(RPC_INVALID_PARAMETER, "Range specified as [begin,end] must not have begin after end");
        return {low, high};
    }
    throw JSONRPCError(RPC_INVALID_PARAMETER, "Range must be specified as end or as [begin,end]");
}

std::pair<int64_t, int64_t> ParseDescriptorRange(const UniValue& value)
{
    int64_t low, high;
    std::tie(low, high) = ParseRange(value);
    if (low < 0) {
        throw JSONRPCError(RPC_INVALID_PARAMETER, "Range should be greater or equal than 0");
    }
    if ((high >> 31) != 0) {
        throw JSONRPCError(RPC_INVALID_PARAMETER, "End of range is too high");
    }
    if (high >= low + 1000000) {
        throw JSONRPCError(RPC_INVALID_PARAMETER, "Range is too large");
    }
    return {low, high};
}

std::vector<CScript> EvalDescriptorStringOrObject(const UniValue& scanobject, FlatSigningProvider& provider)
{
    std::string desc_str;
    std::pair<int64_t, int64_t> range = {0, 1000};
    if (scanobject.isStr()) {
        desc_str = scanobject.get_str();
    } else if (scanobject.isObject()) {
        UniValue desc_uni = find_value(scanobject, "desc");
        if (desc_uni.isNull()) throw JSONRPCError(RPC_INVALID_PARAMETER, "Descriptor needs to be provided in scan object");
        desc_str = desc_uni.get_str();
        UniValue range_uni = find_value(scanobject, "range");
        if (!range_uni.isNull()) {
            range = ParseDescriptorRange(range_uni);
        }
    } else {
        throw JSONRPCError(RPC_INVALID_PARAMETER, "Scan object needs to be either a string or an object");
    }

    std::string error;
    auto desc = Parse(desc_str, provider, error);
    if (!desc) {
        throw JSONRPCError(RPC_INVALID_ADDRESS_OR_KEY, error);
    }
    if (!desc->IsRange()) {
        range.first = 0;
        range.second = 0;
    }
    std::vector<CScript> ret;
    for (int i = range.first; i <= range.second; ++i) {
        std::vector<CScript> scripts;
        if (!desc->Expand(i, provider, scripts, provider)) {
            throw JSONRPCError(RPC_INVALID_ADDRESS_OR_KEY, strprintf("Cannot derive script without private keys: '%s'", desc_str));
        }
        std::move(scripts.begin(), scripts.end(), std::back_inserter(ret));
    }
    return ret;
}

UniValue GetServicesNames(ServiceFlags services)
{
    UniValue servicesNames(UniValue::VARR);

    for (const auto& flag : serviceFlagsToStr(services)) {
        servicesNames.push_back(flag);
    }

    return servicesNames;
}

<<<<<<< HEAD
void PushTime(UniValue &o, const char *name, int64_t nTime)
{
    o.pushKV(name, nTime);

    char cTime[256];

    static bool fHumanReadableLocal = gArgs.GetBoolArg("-displaylocaltime", false);
    if (fHumanReadableLocal) {
        struct tm *ptm;
        time_t tmp = nTime;
        ptm = localtime(&tmp);
        strftime(cTime, sizeof(cTime), "%Y-%m-%d %H:%M:%S %Z", ptm);

        std::string sName = std::string(name) + "_local";
        o.pushKV(sName, cTime);
    }

    static bool fHumanReadableUTC = gArgs.GetBoolArg("-displayutctime", false);
    if (fHumanReadableUTC) {
        struct tm *ptm;
        time_t tmp = nTime;
        ptm = gmtime(&tmp);
        strftime(cTime, sizeof(cTime), "%Y-%m-%d %H:%M:%S", ptm);

        std::string sName = std::string(name) + "_utc";
        o.pushKV(sName, cTime);
    }
=======
/** Convert a vector of bilingual strings to a UniValue::VARR containing their original untranslated values. */
[[nodiscard]] static UniValue BilingualStringsToUniValue(const std::vector<bilingual_str>& bilingual_strings)
{
    CHECK_NONFATAL(!bilingual_strings.empty());
    UniValue result{UniValue::VARR};
    for (const auto& s : bilingual_strings) {
        result.push_back(s.original);
    }
    return result;
}

void PushWarnings(const UniValue& warnings, UniValue& obj)
{
    if (warnings.empty()) return;
    obj.pushKV("warnings", warnings);
}

void PushWarnings(const std::vector<bilingual_str>& warnings, UniValue& obj)
{
    if (warnings.empty()) return;
    obj.pushKV("warnings", BilingualStringsToUniValue(warnings));
>>>>>>> 19764dc1
}<|MERGE_RESOLUTION|>--- conflicted
+++ resolved
@@ -1235,7 +1235,29 @@
     return servicesNames;
 }
 
-<<<<<<< HEAD
+/** Convert a vector of bilingual strings to a UniValue::VARR containing their original untranslated values. */
+[[nodiscard]] static UniValue BilingualStringsToUniValue(const std::vector<bilingual_str>& bilingual_strings)
+{
+    CHECK_NONFATAL(!bilingual_strings.empty());
+    UniValue result{UniValue::VARR};
+    for (const auto& s : bilingual_strings) {
+        result.push_back(s.original);
+    }
+    return result;
+}
+
+void PushWarnings(const UniValue& warnings, UniValue& obj)
+{
+    if (warnings.empty()) return;
+    obj.pushKV("warnings", warnings);
+}
+
+void PushWarnings(const std::vector<bilingual_str>& warnings, UniValue& obj)
+{
+    if (warnings.empty()) return;
+    obj.pushKV("warnings", BilingualStringsToUniValue(warnings));
+}
+
 void PushTime(UniValue &o, const char *name, int64_t nTime)
 {
     o.pushKV(name, nTime);
@@ -1263,27 +1285,4 @@
         std::string sName = std::string(name) + "_utc";
         o.pushKV(sName, cTime);
     }
-=======
-/** Convert a vector of bilingual strings to a UniValue::VARR containing their original untranslated values. */
-[[nodiscard]] static UniValue BilingualStringsToUniValue(const std::vector<bilingual_str>& bilingual_strings)
-{
-    CHECK_NONFATAL(!bilingual_strings.empty());
-    UniValue result{UniValue::VARR};
-    for (const auto& s : bilingual_strings) {
-        result.push_back(s.original);
-    }
-    return result;
-}
-
-void PushWarnings(const UniValue& warnings, UniValue& obj)
-{
-    if (warnings.empty()) return;
-    obj.pushKV("warnings", warnings);
-}
-
-void PushWarnings(const std::vector<bilingual_str>& warnings, UniValue& obj)
-{
-    if (warnings.empty()) return;
-    obj.pushKV("warnings", BilingualStringsToUniValue(warnings));
->>>>>>> 19764dc1
 }