--- conflicted
+++ resolved
@@ -102,13 +102,11 @@
 
 UniValue DescribeAddress(const CTxDestination& dest);
 
-<<<<<<< HEAD
 bool GetBool(const UniValue &uv);
 uint32_t GetUInt32(const UniValue &uv);
-=======
+
 /** Parse a sighash string representation and raise an RPC error if it is invalid. */
 int ParseSighashString(const UniValue& sighash);
->>>>>>> cbf38505
 
 //! Parse a confirm target option and raise an RPC error if it is invalid.
 unsigned int ParseConfirmTarget(const UniValue& value, unsigned int max_target);
