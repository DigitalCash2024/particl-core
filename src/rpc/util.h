--- conflicted
+++ resolved
@@ -518,10 +518,10 @@
 void PushWarnings(const UniValue& warnings, UniValue& obj);
 void PushWarnings(const std::vector<bilingual_str>& warnings, UniValue& obj);
 
-<<<<<<< HEAD
+UniValue GetNodeWarnings(bool use_deprecated);
+
+namespace particl {
 void PushTime(UniValue &o, const char *name, int64_t nTime);
-=======
-UniValue GetNodeWarnings(bool use_deprecated);
->>>>>>> 8efd03ad
+} // namespace particl
 
 #endif // BITCOIN_RPC_UTIL_H