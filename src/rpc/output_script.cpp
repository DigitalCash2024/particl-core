--- conflicted
+++ resolved
@@ -95,8 +95,7 @@
                 ret.pushKV("scriptPubKey", HexStr(scriptPubKey));
 
                 UniValue detail = DescribeAddress(dest);
-<<<<<<< HEAD
-                ret.pushKVs(detail);
+                ret.pushKVs(std::move(detail));
 
                 if (!request.params[1].isNull() && GetBool(request.params[1])) {
                     if (dest.index() == DI::_WitnessV0KeyHash ||
@@ -114,9 +113,6 @@
                         ret.pushKV("stakeonly_address", EncodeDestination(dest, true, true));
                     }
                 }
-=======
-                ret.pushKVs(std::move(detail));
->>>>>>> 4c387cb6
             } else {
                 UniValue error_indices(UniValue::VARR);
                 for (int i : error_locations) error_indices.push_back(i);
