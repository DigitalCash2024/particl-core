// Copyright (c) 2010 Satoshi Nakamoto
// Copyright (c) 2009-2021 The Bitcoin Core developers
// Distributed under the MIT software license, see the accompanying
// file COPYING or http://www.opensource.org/licenses/mit-license.php.

#include <base58.h>
#include <chain.h>
#include <coins.h>
#include <consensus/amount.h>
#include <consensus/validation.h>
#include <core_io.h>
#include <index/txindex.h>
#include <key_io.h>
#include <node/blockstorage.h>
#include <node/coin.h>
#include <node/context.h>
#include <node/psbt.h>
#include <node/transaction.h>
#include <policy/packages.h>
#include <policy/policy.h>
#include <policy/rbf.h>
#include <primitives/transaction.h>
#include <psbt.h>
#include <random.h>
#include <rpc/blockchain.h>
#include <rpc/rawtransaction_util.h>
#include <rpc/server.h>
#include <rpc/server_util.h>
#include <rpc/util.h>
#include <script/script.h>
#include <script/sign.h>
#include <script/signingprovider.h>
#include <script/standard.h>
#include <uint256.h>
#include <util/bip32.h>
#include <util/check.h>
#include <util/strencodings.h>
#include <util/string.h>
#include <util/vector.h>
#include <validation.h>
#include <validationinterface.h>

#include <insight/insight.h>

#include <numeric>
#include <stdint.h>

#include <univalue.h>

using node::AnalyzePSBT;
using node::BroadcastTransaction;
using node::FindCoins;
using node::GetTransaction;
using node::NodeContext;
using node::PSBTAnalysis;
using node::ReadBlockFromDisk;

void TxToJSONExpanded(ChainstateManager& chainman, const CTransaction& tx, const uint256 hashBlock,
                      const CTxMemPool *pmempool, UniValue& entry, int nHeight = 0, int nConfirmations = 0, int nBlockTime = 0)
{
    uint256 txid = tx.GetHash();
    entry.pushKV("txid", txid.GetHex());
    entry.pushKV("hash", tx.GetWitnessHash().GetHex());
    entry.pushKV("size", (int)::GetSerializeSize(tx, PROTOCOL_VERSION));
    entry.pushKV("vsize", (int)::GetVirtualTransactionSize(tx));
    entry.pushKV("weight", GetTransactionWeight(tx));
    entry.pushKV("version", tx.nVersion);
    entry.pushKV("locktime", (int64_t)tx.nLockTime);

    UniValue vin(UniValue::VARR);
    for (const auto &txin : tx.vin) {
        UniValue in(UniValue::VOBJ);
        if (tx.IsCoinBase()) {
            in.pushKV("coinbase", HexStr(txin.scriptSig));
        } else
        if (txin.IsAnonInput()) {
            in.pushKV("type", "anon");
            in.pushKV("valueSat", -1);
            uint32_t nSigInputs, nSigRingSize;
            txin.GetAnonInfo(nSigInputs, nSigRingSize);
            in.pushKV("num_inputs", (int)nSigInputs);
            in.pushKV("ring_size", (int)nSigRingSize);

            if (tx.HasWitness() &&
                !txin.scriptWitness.IsNull() &&
                txin.scriptWitness.stack.size() > 0) {
                const std::vector<uint8_t> &vMI = txin.scriptWitness.stack[0];

                UniValue ring_member_rows(UniValue::VOBJ);
                size_t ofs = 0, nb = 0;
                for (size_t k = 0; k < nSigInputs; ++k) {
                    std::string row_out;
                    for (size_t i = 0; i < nSigRingSize; ++i) {
                        int64_t anon_index;
                        if (0 != part::GetVarInt(vMI, ofs, (uint64_t&)anon_index, nb)) {
                            throw JSONRPCError(RPC_MISC_ERROR, "Decode anon index failed.");
                        }
                        ofs += nb;
                        row_out += row_out.size() == 0 ? strprintf("%lu", anon_index) : strprintf(", %lu", anon_index); // linter fails ? "%lu" : ", %lu"
                    }
                    ring_member_rows.pushKV(strprintf("%d", k), row_out);
                }
                in.pushKV("ring_member_rows", ring_member_rows);
            }
        } else {
            in.pushKV("txid", txin.prevout.hash.GetHex());
            in.pushKV("vout", (int64_t)txin.prevout.n);
            UniValue o(UniValue::VOBJ);
            o.pushKV("asm", ScriptToAsmStr(txin.scriptSig, true));
            o.pushKV("hex", HexStr(txin.scriptSig));
            in.pushKV("scriptSig", o);
            // Add address and value info if spentindex enabled
            CSpentIndexValue spentInfo;
            CSpentIndexKey spentKey(txin.prevout.hash, txin.prevout.n);
            if (GetSpentIndex(chainman, spentKey, spentInfo, pmempool)) {
                in.pushKV("type", spentInfo.satoshis == -1 ? "blind" : "standard");
                in.pushKV("value", ValueFromAmount(spentInfo.satoshis));
                in.pushKV("valueSat", spentInfo.satoshis);

                std::string str_address;
                if (getAddressFromIndex(spentInfo.addressType, spentInfo.addressHash, str_address)) {
                    in.pushKV("address", str_address);
                }
            }
        }

        if (!txin.scriptData.IsNull()) {
            UniValue scriptdata(UniValue::VARR);
            for (unsigned int j = 0; j < txin.scriptData.stack.size(); j++) {
                std::vector<unsigned char> item = txin.scriptData.stack[j];
                scriptdata.push_back(HexStr(item));
            }
            in.pushKV("scriptdata", scriptdata);
        }

        if (tx.HasWitness()) {
            if (!txin.scriptWitness.IsNull()) {
                UniValue txinwitness(UniValue::VARR);
                for (unsigned int j = 0; j < txin.scriptWitness.stack.size(); j++) {
                    std::vector<unsigned char> item = txin.scriptWitness.stack[j];
                    txinwitness.push_back(HexStr(item));
                }
                in.pushKV("txinwitness", txinwitness);
            }
        }
        in.pushKV("sequence", (int64_t)txin.nSequence);
        vin.push_back(in);
    }
    entry.pushKV("vin", vin);
    UniValue vout(UniValue::VARR);

    for (unsigned int i = 0; i < tx.vpout.size(); i++) {
        UniValue out(UniValue::VOBJ);
        out.pushKV("n", (int64_t)i);
        OutputToJSON(txid, i, tx.vpout[i].get(), out);
        auto txo_type = tx.vpout[i].get()->GetType();
        if (txo_type == OUTPUT_STANDARD || txo_type == OUTPUT_CT) {
            CSpentIndexValue spentInfo;
            CSpentIndexKey spentKey(txid, i);
            if (GetSpentIndex(chainman, spentKey, spentInfo, pmempool)) {
                out.pushKV("spentTxId", spentInfo.txid.GetHex());
                out.pushKV("spentIndex", (int)spentInfo.inputIndex);
                out.pushKV("spentHeight", spentInfo.blockHeight);
            }
        }
        vout.push_back(out);
    }

    entry.pushKV("vout", vout);

    if (!hashBlock.IsNull()) {
        entry.pushKV("blockhash", hashBlock.GetHex());

        if (nConfirmations > 0) {
            entry.pushKV("height", nHeight);
            entry.pushKV("confirmations", nConfirmations);
            PushTime(entry, "time", nBlockTime);
            PushTime(entry, "blocktime", nBlockTime);
        } else {
            entry.pushKV("height", -1);
            entry.pushKV("confirmations", 0);
        }
    }
}

static void TxToJSON(const CTransaction& tx, const uint256 hashBlock, UniValue& entry, CChainState& active_chainstate)
{
    // Call into TxToUniv() in bitcoin-common to decode the transaction hex.
    //
    // Blockchain contextual information (confirmations and blocktime) is not
    // available to code in bitcoin-common, so we query them here and push the
    // data into the returned UniValue.
    TxToUniv(tx, /*block_hash=*/uint256(), entry, /*include_hex=*/true, RPCSerializationFlags());

    if (!hashBlock.IsNull()) {
        LOCK(cs_main);

        entry.pushKV("blockhash", hashBlock.GetHex());
        const CBlockIndex* pindex = active_chainstate.m_blockman.LookupBlockIndex(hashBlock);
        if (pindex) {
            if (active_chainstate.m_chain.Contains(pindex)) {
                entry.pushKV("height", pindex->nHeight);
                entry.pushKV("confirmations", 1 + active_chainstate.m_chain.Height() - pindex->nHeight);
                entry.pushKV("time", pindex->GetBlockTime());
                entry.pushKV("blocktime", pindex->GetBlockTime());
            } else
            {
                entry.pushKV("height", -1);
                entry.pushKV("confirmations", 0);
            };
        }
    }
}

static std::vector<RPCResult> DecodeTxDoc(const std::string& txid_field_doc)
{
    return {
        {RPCResult::Type::STR_HEX, "txid", txid_field_doc},
        {RPCResult::Type::STR_HEX, "hash", "The transaction hash (differs from txid for witness transactions)"},
        {RPCResult::Type::NUM, "size", "The serialized transaction size"},
        {RPCResult::Type::NUM, "vsize", "The virtual transaction size (differs from size for witness transactions)"},
        {RPCResult::Type::NUM, "weight", "The transaction's weight (between vsize*4-3 and vsize*4)"},
        {RPCResult::Type::NUM, "version", "The version"},
        {RPCResult::Type::NUM_TIME, "locktime", "The lock time"},
        {RPCResult::Type::ARR, "vin", "",
        {
            {RPCResult::Type::OBJ, "", "",
            {
                {RPCResult::Type::STR_HEX, "coinbase", /*optional=*/true, "The coinbase value (only if coinbase transaction)"},
                {RPCResult::Type::STR_HEX, "txid", /*optional=*/true, "The transaction id (if not coinbase transaction)"},
                {RPCResult::Type::NUM, "vout", /*optional=*/true, "The output number (if not coinbase transaction)"},
                {RPCResult::Type::OBJ, "scriptSig", /*optional=*/true, "The script (if not coinbase transaction)",
                {
                    {RPCResult::Type::STR, "asm", "asm"},
                    {RPCResult::Type::STR_HEX, "hex", "hex"},
                }},
                {RPCResult::Type::ARR, "txinwitness", /*optional=*/true, "",
                {
                    {RPCResult::Type::STR_HEX, "hex", "hex-encoded witness data (if any)"},
                }},
                {RPCResult::Type::NUM, "sequence", "The script sequence number"},
                // Particl
                {RPCResult::Type::STR, "type", /*optional=*/true, "anon"},
                {RPCResult::Type::NUM, "num_inputs", /*optional=*/true, "Number of inputs in ring signature"},
                {RPCResult::Type::NUM, "ring_size", /*optional=*/true, "Number of columns in ring signature"},
                {RPCResult::Type::OBJ_DYN, "ring_member_rows", /*optional=*/true, "",
                {
                    {RPCResult::Type::STR, "row", "anon input ids"},
                }},
                {RPCResult::Type::ARR, "scriptdata", /*optional=*/true, "",
                {
                    {RPCResult::Type::STR_HEX, "hex", "hex-encoded script data (if any)"},
                }},
                // Insight
                {RPCResult::Type::STR_AMOUNT, "value", /*optional=*/true, "spentindex - prevout value"},
                {RPCResult::Type::NUM, "valueSat", /*optional=*/true, "spentindex - prevout value in sats"},  // TODO: Remove
                {RPCResult::Type::STR, "address", /*optional=*/true, "spentindex - prevout address"},
            }},
        }},
        {RPCResult::Type::ARR, "vout", "",
        {
            {RPCResult::Type::OBJ, "", "",
            {
                {RPCResult::Type::STR_AMOUNT, "value", /*optional=*/true, "The value in " + CURRENCY_UNIT},
                {RPCResult::Type::NUM, "n", "index"},
                {RPCResult::Type::OBJ, "scriptPubKey", /*optional=*/true, "",
                {
                    {RPCResult::Type::STR, "asm", "the asm"},
                    {RPCResult::Type::STR, "desc", "Inferred descriptor for the output"},
                    {RPCResult::Type::STR_HEX, "hex", "the hex"},
                    {RPCResult::Type::STR, "type", "The type, eg 'pubkeyhash'"},
                    {RPCResult::Type::STR, "address", /*optional=*/true, "The Bitcoin address (only if a well-defined address exists)"},
                    {RPCResult::Type::STR, "stakeaddress", /*optional=*/true, "The Particl stake address (only if a well-defined stakeaddress exists)"},
                }},
                // Particl
                {RPCResult::Type::STR, "type", /*optional=*/true, "anon/blind/standard."},
                {RPCResult::Type::NUM, "valueSat", /*optional=*/true, "The value in sats"},  // TODO: Remove
                {RPCResult::Type::STR_HEX, "data_hex", /*optional=*/true, "Data component"},
                {RPCResult::Type::STR_AMOUNT, "ct_fee", /*optional=*/true, "data - SMSG confidential transaction fee"},
                {RPCResult::Type::STR_AMOUNT, "smsgfeerate", /*optional=*/true, "data - SMSG fee rate"},
                {RPCResult::Type::STR_HEX, "smsgdifficulty", /*optional=*/true, "data - SMSG difficulty"},
                {RPCResult::Type::STR, "vote", /*optional=*/true, "data - Voting entry"},
                {RPCResult::Type::STR_HEX, "pubkey", /*optional=*/true, "pubkey for anon output"},
                {RPCResult::Type::STR_HEX, "valueCommitment", /*optional=*/true, "value commitment for blinded output"},
                {RPCResult::Type::STR_HEX, "rangeproof", /*optional=*/true, "rangeproof for blinded output"},
                {RPCResult::Type::STR_HEX, "spentTxId", /*optional=*/true, "Txid of spending transaction"},
                // Insight
                {RPCResult::Type::NUM, "spentIndex", /*optional=*/true, "offset of input in spending transaction"},
                {RPCResult::Type::NUM, "spentHeight", /*optional=*/true, "Block height of spending transaction"},
            }},
        }},
    };
}

static std::vector<RPCArg> CreateTxDoc()
{
    return {
        {"inputs", RPCArg::Type::ARR, RPCArg::Optional::NO, "The inputs",
            {
                {"", RPCArg::Type::OBJ, RPCArg::Optional::OMITTED, "",
                    {
                        {"txid", RPCArg::Type::STR_HEX, RPCArg::Optional::NO, "The transaction id"},
                        {"vout", RPCArg::Type::NUM, RPCArg::Optional::NO, "The output number"},
                        {"sequence", RPCArg::Type::NUM, RPCArg::DefaultHint{"depends on the value of the 'replaceable' and 'locktime' arguments"}, "The sequence number"},
                    },
                },
            },
        },
        {"outputs", RPCArg::Type::ARR, RPCArg::Optional::NO, "The outputs (key-value pairs), where none of the keys are duplicated.\n"
                "That is, each address can only appear once and there can only be one 'data' object.\n"
                "For compatibility reasons, a dictionary, which holds the key-value pairs directly, is also\n"
                "                             accepted as second parameter.",
            {
                {"", RPCArg::Type::OBJ_USER_KEYS, RPCArg::Optional::OMITTED, "",
                    {
                        {"address", RPCArg::Type::AMOUNT, RPCArg::Optional::NO, "A key-value pair. The key (string) is the particl address, the value (float or string) is the amount in " + CURRENCY_UNIT},
                    },
                },
                {"", RPCArg::Type::OBJ, RPCArg::Optional::OMITTED, "",
                    {
                        {"data", RPCArg::Type::STR_HEX, RPCArg::Optional::NO, "A key-value pair. The key must be \"data\", the value is hex-encoded data"},
                    },
                },
            },
        },
        {"locktime", RPCArg::Type::NUM, RPCArg::Default{0}, "Raw locktime. Non-0 value also locktime-activates inputs"},
        {"replaceable", RPCArg::Type::BOOL, RPCArg::Default{false}, "Marks this transaction as BIP125-replaceable.\n"
                "Allows this transaction to be replaced by a transaction with higher fees. If provided, it is an error if explicit sequence numbers are incompatible."},
    };
}

static RPCHelpMan getrawtransaction()
{
    return RPCHelpMan{
                "getrawtransaction",
                "Return the raw transaction data.\n"

                "\nBy default, this call only returns a transaction if it is in the mempool. If -txindex is enabled\n"
                "and no blockhash argument is passed, it will return the transaction if it is in the mempool or any block.\n"
                "If a blockhash argument is passed, it will return the transaction if\n"
                "the specified block is available and the transaction is in that block.\n"
                "\nHint: Use gettransaction for wallet transactions.\n"

                "\nIf verbose is 'true', returns an Object with information about 'txid'.\n"
                "If verbose is 'false' or omitted, returns a string that is serialized, hex-encoded data for 'txid'.",
                {
                    {"txid", RPCArg::Type::STR_HEX, RPCArg::Optional::NO, "The transaction id"},
                    {"verbose", RPCArg::Type::BOOL, RPCArg::Default{false}, "If false, return a string, otherwise return a json object"},
                    {"blockhash", RPCArg::Type::STR_HEX, RPCArg::Optional::OMITTED_NAMED_ARG, "The block in which to look for the transaction"},
                },
                {
                    RPCResult{"if verbose is not set or set to false",
                         RPCResult::Type::STR, "data", "The serialized, hex-encoded data for 'txid'"
                     },
                     RPCResult{"if verbose is set to true",
                         RPCResult::Type::OBJ, "", "",
                         Cat<std::vector<RPCResult>>(
                         {
                             {RPCResult::Type::BOOL, "in_active_chain", /*optional=*/true, "Whether specified block is in the active chain or not (only present with explicit \"blockhash\" argument)"},
                             {RPCResult::Type::STR_HEX, "blockhash", /*optional=*/true, "the block hash"},
                             {RPCResult::Type::NUM, "confirmations", /*optional=*/true, "The confirmations"},
                             {RPCResult::Type::NUM, "height", /*optional=*/true, "The height of the containing block"},
                             {RPCResult::Type::NUM_TIME, "blocktime", /*optional=*/true, "The block time expressed in " + UNIX_EPOCH_TIME},
                             {RPCResult::Type::NUM, "time", /*optional=*/true, "Same as \"blocktime\""},
                             {RPCResult::Type::STR_HEX, "hex", "The serialized, hex-encoded data for 'txid'"},
                         },
                         DecodeTxDoc(/*txid_field_doc=*/"The transaction id (same as provided)")),
                    },
                },
                RPCExamples{
                    HelpExampleCli("getrawtransaction", "\"mytxid\"")
            + HelpExampleCli("getrawtransaction", "\"mytxid\" true")
            + HelpExampleRpc("getrawtransaction", "\"mytxid\", true")
            + HelpExampleCli("getrawtransaction", "\"mytxid\" false \"myblockhash\"")
            + HelpExampleCli("getrawtransaction", "\"mytxid\" true \"myblockhash\"")
                },
        [&](const RPCHelpMan& self, const JSONRPCRequest& request) -> UniValue
{
    const NodeContext& node = EnsureAnyNodeContext(request.context);
    ChainstateManager& chainman = EnsureChainman(node);

    bool in_active_chain = true;
    uint256 hash = ParseHashV(request.params[0], "parameter 1");
    const CBlockIndex* blockindex = nullptr;

<<<<<<< HEAD
    if (!fParticlMode && hash == Params().GenesisBlock().hashMerkleRoot) {
=======
    if (hash == chainman.GetParams().GenesisBlock().hashMerkleRoot) {
>>>>>>> b0e16eb3
        // Special exception for the genesis block coinbase transaction
        throw JSONRPCError(RPC_INVALID_ADDRESS_OR_KEY, "The genesis block coinbase is not considered an ordinary transaction and cannot be retrieved");
    }

    // Accept either a bool (true) or a num (>=1) to indicate verbose output.
    bool fVerbose = false;
    if (!request.params[1].isNull()) {
        fVerbose = request.params[1].isNum() ? (request.params[1].getInt<int>() != 0) : request.params[1].get_bool();
    }

    if (!request.params[2].isNull()) {
        LOCK(cs_main);

        uint256 blockhash = ParseHashV(request.params[2], "parameter 3");
        blockindex = chainman.m_blockman.LookupBlockIndex(blockhash);
        if (!blockindex) {
            throw JSONRPCError(RPC_INVALID_ADDRESS_OR_KEY, "Block hash not found");
        }
        in_active_chain = chainman.ActiveChain().Contains(blockindex);
    }

    bool f_txindex_ready = false;
    if (g_txindex && !blockindex) {
        f_txindex_ready = g_txindex->BlockUntilSyncedToCurrentChain();
    }

    int nHeight = 0;
    int nConfirmations = 0;
    int nBlockTime = 0;

    uint256 hash_block;
    const CTransactionRef tx = GetTransaction(blockindex, node.mempool.get(), hash, chainman.GetConsensus(), hash_block);
    if (!tx) {
        std::string errmsg;
        if (blockindex) {
            const bool block_has_data = WITH_LOCK(::cs_main, return blockindex->nStatus & BLOCK_HAVE_DATA);
            if (!block_has_data) {
                throw JSONRPCError(RPC_MISC_ERROR, "Block not available");
            }
            errmsg = "No such transaction found in the provided block";
        } else if (!g_txindex) {
            errmsg = "No such mempool transaction. Use -txindex or provide a block hash to enable blockchain transaction queries";
        } else if (!f_txindex_ready) {
            errmsg = "No such mempool transaction. Blockchain transactions are still in the process of being indexed";
        } else {
            errmsg = "No such mempool or blockchain transaction";
        }
        throw JSONRPCError(RPC_INVALID_ADDRESS_OR_KEY, errmsg + ". Use gettransaction for wallet transactions.");
    }

    {
        LOCK(cs_main);
        node::BlockMap::iterator mi = chainman.BlockIndex().find(hash_block);
        if (mi != chainman.BlockIndex().end()) {
            CBlockIndex *pindex = &mi->second;
            if (chainman.ActiveChain().Contains(pindex)) {
                nHeight = pindex->nHeight;
                nConfirmations = 1 + chainman.ActiveChain().Height() - pindex->nHeight;
                nBlockTime = pindex->GetBlockTime();
            } else {
                nHeight = -1;
                nConfirmations = 0;
                nBlockTime = pindex->GetBlockTime();
            }
        }
    }

    std::string strHex = EncodeHexTx(*tx, RPCSerializationFlags());
    if (!fVerbose) {
        return strHex;
    }

    UniValue result(UniValue::VOBJ);
    if (blockindex) result.pushKV("in_active_chain", in_active_chain);
    result.pushKV("hex", strHex);

    if (fParticlMode) {
        TxToJSONExpanded(chainman, *tx, hash_block, node.mempool.get(), result, nHeight, nConfirmations, nBlockTime);
    } else {
        TxToJSON(*tx, hash_block, result, chainman.ActiveChainstate());
    }
    return result;
},
    };
}

static RPCHelpMan createrawtransaction()
{
    return RPCHelpMan{"createrawtransaction",
                "\nCreate a transaction spending the given inputs and creating new outputs.\n"
                "Outputs can be addresses or data.\n"
                "Returns hex-encoded raw transaction.\n"
                "Note that the transaction's inputs are not signed, and\n"
                "it is not stored in the wallet or transmitted to the network.\n",
                CreateTxDoc(),
                RPCResult{
                    RPCResult::Type::STR_HEX, "transaction", "hex string of the transaction"
                },
                RPCExamples{
                    HelpExampleCli("createrawtransaction", "\"[{\\\"txid\\\":\\\"myid\\\",\\\"vout\\\":0}]\" \"[{\\\"address\\\":0.01}]\"")
            + HelpExampleCli("createrawtransaction", "\"[{\\\"txid\\\":\\\"myid\\\",\\\"vout\\\":0}]\" \"[{\\\"data\\\":\\\"00010203\\\"}]\"")
            + HelpExampleRpc("createrawtransaction", "\"[{\\\"txid\\\":\\\"myid\\\",\\\"vout\\\":0}]\", \"[{\\\"address\\\":0.01}]\"")
            + HelpExampleRpc("createrawtransaction", "\"[{\\\"txid\\\":\\\"myid\\\",\\\"vout\\\":0}]\", \"[{\\\"data\\\":\\\"00010203\\\"}]\"")
                },
        [&](const RPCHelpMan& self, const JSONRPCRequest& request) -> UniValue
{
    RPCTypeCheck(request.params, {
        UniValue::VARR,
        UniValueType(), // ARR or OBJ, checked later
        UniValue::VNUM,
        UniValue::VBOOL
        }, true
    );

    bool rbf = false;
    if (!request.params[3].isNull()) {
        rbf = request.params[3].isTrue();
    }
    CMutableTransaction rawTx = ConstructTransaction(request.params[0], request.params[1], request.params[2], rbf);

    return EncodeHexTx(CTransaction(rawTx));
},
    };
}

static RPCHelpMan decoderawtransaction()
{
    return RPCHelpMan{"decoderawtransaction",
                "Return a JSON object representing the serialized, hex-encoded transaction.",
                {
                    {"hexstring", RPCArg::Type::STR_HEX, RPCArg::Optional::NO, "The transaction hex string"},
                    {"iswitness", RPCArg::Type::BOOL, RPCArg::DefaultHint{"depends on heuristic tests"}, "Whether the transaction hex is a serialized witness transaction.\n"
                        "If iswitness is not present, heuristic tests will be used in decoding.\n"
                        "If true, only witness deserialization will be tried.\n"
                        "If false, only non-witness deserialization will be tried.\n"
                        "This boolean should reflect whether the transaction has inputs\n"
                        "(e.g. fully valid, or on-chain transactions), if known by the caller."
                    },
                },
                RPCResult{
                    RPCResult::Type::OBJ, "", "",
                    DecodeTxDoc(/*txid_field_doc=*/"The transaction id"),
                },
                RPCExamples{
                    HelpExampleCli("decoderawtransaction", "\"hexstring\"")
            + HelpExampleRpc("decoderawtransaction", "\"hexstring\"")
                },
        [&](const RPCHelpMan& self, const JSONRPCRequest& request) -> UniValue
{
    RPCTypeCheck(request.params, {UniValue::VSTR, UniValue::VBOOL});

    CMutableTransaction mtx;

    bool try_witness = request.params[1].isNull() ? true : request.params[1].get_bool();
    bool try_no_witness = request.params[1].isNull() ? true : !request.params[1].get_bool();

    if (!DecodeHexTx(mtx, request.params[0].get_str(), try_no_witness, try_witness)) {
        throw JSONRPCError(RPC_DESERIALIZATION_ERROR, "TX decode failed");
    }

    UniValue result(UniValue::VOBJ);
    TxToUniv(CTransaction(std::move(mtx)), /*block_hash=*/uint256(), /*entry=*/result, /*include_hex=*/false);

    return result;
},
    };
}

static RPCHelpMan decodescript()
{
    return RPCHelpMan{
        "decodescript",
        "\nDecode a hex-encoded script.\n",
        {
            {"hexstring", RPCArg::Type::STR_HEX, RPCArg::Optional::NO, "the hex-encoded script"},
        },
        RPCResult{
            RPCResult::Type::OBJ, "", "",
            {
                {RPCResult::Type::STR, "asm", "Script public key"},
                {RPCResult::Type::STR, "desc", "Inferred descriptor for the script"},
                {RPCResult::Type::STR, "type", "The output type (e.g. " + GetAllOutputTypes() + ")"},
                {RPCResult::Type::STR, "address", /*optional=*/true, "The Particl address (only if a well-defined address exists)"},
                {RPCResult::Type::STR, "p2sh", /*optional=*/true,
                 "address of P2SH script wrapping this redeem script (not returned for types that should not be wrapped)"},
                {RPCResult::Type::OBJ, "segwit", /*optional=*/true,
                 "Result of a witness script public key wrapping this redeem script (not returned for types that should not be wrapped)",
                 {
                     {RPCResult::Type::STR, "asm", "String representation of the script public key"},
                     {RPCResult::Type::STR_HEX, "hex", "Hex string of the script public key"},
                     {RPCResult::Type::STR, "type", "The type of the script public key (e.g. witness_v0_keyhash or witness_v0_scripthash)"},
                     {RPCResult::Type::STR, "address", /*optional=*/true, "The Particl address (only if a well-defined address exists)"},
                     {RPCResult::Type::STR, "stakeaddress", /*optional=*/true, "The Particl stake address (only if a well-defined stakeaddress exists)"},
                     {RPCResult::Type::STR, "desc", "Inferred descriptor for the script"},
                     {RPCResult::Type::STR, "p2sh-segwit", "address of the P2SH script wrapping this witness redeem script"},
                 }},
            },
        },
        RPCExamples{
            HelpExampleCli("decodescript", "\"hexstring\"")
          + HelpExampleRpc("decodescript", "\"hexstring\"")
        },
        [&](const RPCHelpMan& self, const JSONRPCRequest& request) -> UniValue
{
    RPCTypeCheck(request.params, {UniValue::VSTR});

    UniValue r(UniValue::VOBJ);
    CScript script;
    if (request.params[0].get_str().size() > 0){
        std::vector<unsigned char> scriptData(ParseHexV(request.params[0], "argument"));
        script = CScript(scriptData.begin(), scriptData.end());
    } else {
        // Empty scripts are valid
    }
    ScriptToUniv(script, /*out=*/r, /*include_hex=*/false, /*include_address=*/true);

    std::vector<std::vector<unsigned char>> solutions_data;
    const TxoutType which_type{Solver(script, solutions_data)};

    const bool can_wrap{[&] {
        switch (which_type) {
        case TxoutType::MULTISIG:
        case TxoutType::NONSTANDARD:
        case TxoutType::PUBKEY:
        case TxoutType::PUBKEYHASH:
        case TxoutType::WITNESS_V0_KEYHASH:
        case TxoutType::WITNESS_V0_SCRIPTHASH:
            // Can be wrapped if the checks below pass
            break;
        case TxoutType::NULL_DATA:
        case TxoutType::SCRIPTHASH:
        case TxoutType::WITNESS_UNKNOWN:
        case TxoutType::WITNESS_V1_TAPROOT:
        // Particl extra types
        case TxoutType::SCRIPTHASH256:
        case TxoutType::PUBKEYHASH256:
        case TxoutType::TIMELOCKED_SCRIPTHASH:
        case TxoutType::TIMELOCKED_SCRIPTHASH256:
        case TxoutType::TIMELOCKED_PUBKEYHASH:
        case TxoutType::TIMELOCKED_PUBKEYHASH256:
        case TxoutType::TIMELOCKED_MULTISIG:
            // Should not be wrapped
            return false;
        } // no default case, so the compiler can warn about missing cases
        if (!script.HasValidOps() || script.IsUnspendable()) {
            return false;
        }
        for (CScript::const_iterator it{script.begin()}; it != script.end();) {
            opcodetype op;
            CHECK_NONFATAL(script.GetOp(it, op));
            if (op == OP_CHECKSIGADD || IsOpSuccess(op)) {
                return false;
            }
        }
        return true;
    }()};

    if (can_wrap) {
        r.pushKV("p2sh", EncodeDestination(ScriptHash(script)));
        // P2SH and witness programs cannot be wrapped in P2WSH, if this script
        // is a witness program, don't return addresses for a segwit programs.
        const bool can_wrap_P2WSH{[&] {
            switch (which_type) {
            case TxoutType::MULTISIG:
            case TxoutType::PUBKEY:
            // Uncompressed pubkeys cannot be used with segwit checksigs.
            // If the script contains an uncompressed pubkey, skip encoding of a segwit program.
                for (const auto& solution : solutions_data) {
                    if ((solution.size() != 1) && !CPubKey(solution).IsCompressed()) {
                        return false;
                    }
                }
                return true;
            case TxoutType::NONSTANDARD:
            case TxoutType::PUBKEYHASH:
                // Can be P2WSH wrapped
                return true;
            case TxoutType::NULL_DATA:
            case TxoutType::SCRIPTHASH:
            case TxoutType::WITNESS_UNKNOWN:
            case TxoutType::WITNESS_V0_KEYHASH:
            case TxoutType::WITNESS_V0_SCRIPTHASH:
            case TxoutType::WITNESS_V1_TAPROOT:
            // Particl extra types
            case TxoutType::SCRIPTHASH256:
            case TxoutType::PUBKEYHASH256:
            case TxoutType::TIMELOCKED_SCRIPTHASH:
            case TxoutType::TIMELOCKED_SCRIPTHASH256:
            case TxoutType::TIMELOCKED_PUBKEYHASH:
            case TxoutType::TIMELOCKED_PUBKEYHASH256:
            case TxoutType::TIMELOCKED_MULTISIG:
                // Should not be wrapped
                return false;
            } // no default case, so the compiler can warn about missing cases
            NONFATAL_UNREACHABLE();
        }()};
        if (can_wrap_P2WSH) {
            UniValue sr(UniValue::VOBJ);
            CScript segwitScr;
            if (which_type == TxoutType::PUBKEY) {
                segwitScr = GetScriptForDestination(WitnessV0KeyHash(Hash160(solutions_data[0])));
            } else if (which_type == TxoutType::PUBKEYHASH) {
                segwitScr = GetScriptForDestination(WitnessV0KeyHash(uint160{solutions_data[0]}));
            } else {
                // Scripts that are not fit for P2WPKH are encoded as P2WSH.
                segwitScr = GetScriptForDestination(WitnessV0ScriptHash(script));
            }
            ScriptToUniv(segwitScr, /*out=*/sr, /*include_hex=*/true, /*include_address=*/true);
            sr.pushKV("p2sh-segwit", EncodeDestination(ScriptHash(segwitScr)));
            r.pushKV("segwit", sr);
        }
    }

    return r;
},
    };
}

static RPCHelpMan combinerawtransaction()
{
    return RPCHelpMan{"combinerawtransaction",
                "\nCombine multiple partially signed transactions into one transaction.\n"
                "The combined transaction may be another partially signed transaction or a \n"
                "fully signed transaction.",
                {
                    {"txs", RPCArg::Type::ARR, RPCArg::Optional::NO, "The hex strings of partially signed transactions",
                        {
                            {"hexstring", RPCArg::Type::STR_HEX, RPCArg::Optional::OMITTED, "A hex-encoded raw transaction"},
                        },
                        },
                },
                RPCResult{
                    RPCResult::Type::STR, "", "The hex-encoded raw transaction with signature(s)"
                },
                RPCExamples{
                    HelpExampleCli("combinerawtransaction", R"('["myhex1", "myhex2", "myhex3"]')")
                },
        [&](const RPCHelpMan& self, const JSONRPCRequest& request) -> UniValue
{

    UniValue txs = request.params[0].get_array();
    std::vector<CMutableTransaction> txVariants(txs.size());

    for (unsigned int idx = 0; idx < txs.size(); idx++) {
        if (!DecodeHexTx(txVariants[idx], txs[idx].get_str())) {
            throw JSONRPCError(RPC_DESERIALIZATION_ERROR, strprintf("TX decode failed for tx %d. Make sure the tx has at least one input.", idx));
        }
    }

    if (txVariants.empty()) {
        throw JSONRPCError(RPC_DESERIALIZATION_ERROR, "Missing transactions");
    }

    // mergedTx will end up with all the signatures; it
    // starts as a clone of the rawtx:
    CMutableTransaction mergedTx(txVariants[0]);

    // Fetch previous transactions (inputs):
    CCoinsView viewDummy;
    CCoinsViewCache view(&viewDummy);
    {
        NodeContext& node = EnsureAnyNodeContext(request.context);
        const CTxMemPool& mempool = EnsureMemPool(node);
        ChainstateManager& chainman = EnsureChainman(node);
        LOCK2(cs_main, mempool.cs);
        CCoinsViewCache &viewChain = chainman.ActiveChainstate().CoinsTip();
        CCoinsViewMemPool viewMempool(&viewChain, mempool);
        view.SetBackend(viewMempool); // temporarily switch cache backend to db+mempool view

        for (const CTxIn& txin : mergedTx.vin) {
            view.AccessCoin(txin.prevout); // Load entries from viewChain into view; can fail.
        }

        view.SetBackend(viewDummy); // switch back to avoid locking mempool for too long
    }

    // Use CTransaction for the constant parts of the
    // transaction to avoid rehashing.
    const CTransaction txConst(mergedTx);
    // Sign what we can:
    for (unsigned int i = 0; i < mergedTx.vin.size(); i++) {
        CTxIn& txin = mergedTx.vin[i];
        const Coin& coin = view.AccessCoin(txin.prevout);
        if (coin.IsSpent()) {
            throw JSONRPCError(RPC_VERIFY_ERROR, "Input not found or already spent");
        }
        const CScript& prevPubKey = coin.out.scriptPubKey;
        const CAmount& amount = coin.out.nValue;
        SignatureData sigdata;
        std::vector<uint8_t> vchAmount(8);
        part::SetAmount(vchAmount, amount);

        // ... and merge in other signatures:
        for (const CMutableTransaction& txv : txVariants) {
            if (txv.vin.size() > i) {
                sigdata.MergeSignatureData(DataFromTransaction(txv, i, vchAmount, prevPubKey));
            }
        }
        ProduceSignature(DUMMY_SIGNING_PROVIDER, MutableTransactionSignatureCreator(mergedTx, i, vchAmount, 1), prevPubKey, sigdata);

        UpdateInput(txin, sigdata);
    }

    return EncodeHexTx(CTransaction(mergedTx));
},
    };
}

static RPCHelpMan signrawtransactionwithkey()
{
    return RPCHelpMan{"signrawtransactionwithkey",
                "\nSign inputs for raw transaction (serialized, hex-encoded).\n"
                "The second argument is an array of base58-encoded private\n"
                "keys that will be the only keys used to sign the transaction.\n"
                "The third optional argument (may be null) is an array of previous transaction outputs that\n"
                "this transaction depends on but may not yet be in the block chain.\n",
                {
                    {"hexstring", RPCArg::Type::STR, RPCArg::Optional::NO, "The transaction hex string"},
                    {"privkeys", RPCArg::Type::ARR, RPCArg::Optional::NO, "The base58-encoded private keys for signing",
                        {
                            {"privatekey", RPCArg::Type::STR_HEX, RPCArg::Optional::OMITTED, "private key in base58-encoding"},
                        },
                        },
                    {"prevtxs", RPCArg::Type::ARR, RPCArg::Optional::OMITTED_NAMED_ARG, "The previous dependent transaction outputs",
                        {
                            {"", RPCArg::Type::OBJ, RPCArg::Optional::OMITTED, "",
                                {
                                    {"txid", RPCArg::Type::STR_HEX, RPCArg::Optional::NO, "The transaction id"},
                                    {"vout", RPCArg::Type::NUM, RPCArg::Optional::NO, "The output number"},
                                    {"scriptPubKey", RPCArg::Type::STR_HEX, RPCArg::Optional::NO, "script key"},
                                    {"redeemScript", RPCArg::Type::STR_HEX, RPCArg::Optional::OMITTED, "(required for P2SH) redeem script"},
                                    {"witnessScript", RPCArg::Type::STR_HEX, RPCArg::Optional::OMITTED, "(required for P2WSH or P2SH-P2WSH) witness script"},
                                    {"amount", RPCArg::Type::AMOUNT, RPCArg::Optional::OMITTED, "(required for Segwit inputs) the amount spent"},
                                },
                                },
                        },
                        },
                    {"sighashtype", RPCArg::Type::STR, RPCArg::Default{"DEFAULT for Taproot, ALL otherwise"}, "The signature hash type. Must be one of:\n"
            "       \"DEFAULT\"\n"
            "       \"ALL\"\n"
            "       \"NONE\"\n"
            "       \"SINGLE\"\n"
            "       \"ALL|ANYONECANPAY\"\n"
            "       \"NONE|ANYONECANPAY\"\n"
            "       \"SINGLE|ANYONECANPAY\"\n"
                    },
                    {"options", RPCArg::Type::OBJ, RPCArg::Default{UniValue::VOBJ}, "JSON object with options",
                        {
                            {"taproot", RPCArg::Type::OBJ, RPCArg::Default{UniValue::VOBJ}, "A JSON object of json objects, key is the output pubkey of the txoutput",
                                {
                                    {"", RPCArg::Type::OBJ, RPCArg::Default{UniValue::VOBJ}, "",
                                        {
                                            {"internal_key_index", RPCArg::Type::NUM, RPCArg::Optional::OMITTED, "Offset of privatekey in privkeys array"},
                                            {"internal_pubkey", RPCArg::Type::STR_HEX, RPCArg::Optional::OMITTED, "Internal pubkey if internal_key_index isn't set"},
                                            {"merkle_root", RPCArg::Type::STR_HEX, RPCArg::Optional::OMITTED, "Merkle root of scripts tree"},
                                            {"scripts", RPCArg::Type::ARR, RPCArg::Optional::NO, "The inputs",
                                                {
                                                    {"", RPCArg::Type::OBJ, RPCArg::Optional::OMITTED, "",
                                                        {
                                                            {"depth", RPCArg::Type::NUM, RPCArg::Optional::NO, "Depth of script"},
                                                            {"merkle_hash", RPCArg::Type::STR_HEX, RPCArg::Optional::OMITTED, "Merkle root of scripts tree"},
                                                            {"script", RPCArg::Type::STR_HEX, RPCArg::Optional::OMITTED, "Script in hex"},
                                                        },
                                                    },
                                                },
                                            },
                                        },
                                    },
                                },
                            },
                        },
                        "options"},
                },
                RPCResult{
                    RPCResult::Type::OBJ, "", "",
                    {
                        {RPCResult::Type::STR_HEX, "hex", "The hex-encoded raw transaction with signature(s)"},
                        {RPCResult::Type::BOOL, "complete", "If the transaction has a complete set of signatures"},
                        {RPCResult::Type::ARR, "errors", /*optional=*/true, "Script verification errors (if there are any)",
                        {
                            {RPCResult::Type::OBJ, "", "",
                            {
                                {RPCResult::Type::STR_HEX, "txid", "The hash of the referenced, previous transaction"},
                                {RPCResult::Type::NUM, "vout", "The index of the output to spent and used as input"},
                                {RPCResult::Type::ARR, "witness", "",
                                {
                                    {RPCResult::Type::STR_HEX, "witness", ""},
                                }},
                                {RPCResult::Type::STR_HEX, "scriptSig", "The hex-encoded signature script"},
                                {RPCResult::Type::NUM, "sequence", "Script sequence number"},
                                {RPCResult::Type::STR, "error", "Verification or signing error related to the input"},
                            }},
                        }},
                    }
                },
                RPCExamples{
                    HelpExampleCli("signrawtransactionwithkey", "\"myhex\" \"[\\\"key1\\\",\\\"key2\\\"]\"")
            + HelpExampleRpc("signrawtransactionwithkey", "\"myhex\", \"[\\\"key1\\\",\\\"key2\\\"]\"")
                },
        [&](const RPCHelpMan& self, const JSONRPCRequest& request) -> UniValue
{
    RPCTypeCheck(request.params, {UniValue::VSTR, UniValue::VARR, UniValue::VARR, UniValue::VSTR}, true);

    CMutableTransaction mtx;
    if (!DecodeHexTx(mtx, request.params[0].get_str())) {
        throw JSONRPCError(RPC_DESERIALIZATION_ERROR, "TX decode failed. Make sure the tx has at least one input.");
    }

    FillableSigningProvider keystore;
    const UniValue& keys = request.params[1].get_array();
    for (unsigned int idx = 0; idx < keys.size(); ++idx) {
        UniValue k = keys[idx];
        CKey key = DecodeSecret(k.get_str());
        if (!key.IsValid()) {
            throw JSONRPCError(RPC_INVALID_ADDRESS_OR_KEY, "Invalid private key");
        }
        keystore.AddKey(key);
    }

    // Fetch previous transactions (inputs):
    std::map<COutPoint, Coin> coins;
    for (const CTxIn& txin : mtx.vin) {
        coins[txin.prevout]; // Create empty map entry keyed by prevout.
    }
    NodeContext& node = EnsureAnyNodeContext(request.context);
    FindCoins(node, coins);

    // Parse the prevtxs array
    ParsePrevouts(request.params[2], &keystore, coins, mtx.IsCoinStake());

    if (!request.params[4].isNull()) {
        const UniValue &options = request.params[4].get_obj();

        RPCTypeCheckObj(options,
            {
                {"taproot", UniValueType(UniValue::VOBJ)},
            },
            true, true);

        if (options.exists("taproot")) {
            const UniValue &taproot = options["taproot"].get_obj();

            for (const auto &str_output_pubkey : taproot.getKeys()) {
                if (!IsHex(str_output_pubkey) || !(str_output_pubkey.size() == 64)) {
                    throw JSONRPCError(RPC_INVALID_PARAMETER, "Output public key must be 32 bytes and hex encoded.");
                }
                const UniValue &taproot_key_info = taproot[str_output_pubkey].get_obj();

                XOnlyPubKey internal_pubkey;
                TaprootSpendData trs;

                if (taproot_key_info.exists("internal_key_index")) {
                    int xk_offset = taproot_key_info["internal_key_index"].get_int();
                    if (xk_offset < 0 || xk_offset >= (int) keys.size()) {
                        throw JSONRPCError(RPC_INVALID_PARAMETER, "internal_key_index out of range.");
                    }
                    const UniValue &k = keys[xk_offset];
                    CKey internal_key = DecodeSecret(k.get_str());
                    internal_pubkey = XOnlyPubKey(internal_key.GetPubKey());
                } else
                if (taproot_key_info.exists("internal_pubkey")) {
                    std::string s = taproot_key_info["internal_pubkey"].get_str();
                    if (!IsHex(s) || !(s.size() == 64)) {
                        throw JSONRPCError(RPC_INVALID_PARAMETER, "internal_pubkey must be 32 bytes and hex encoded.");
                    }
                    internal_pubkey = XOnlyPubKey(ParseHex(s));
                }

                if (taproot_key_info.exists("merkle_root")) {
                    std::string s = taproot_key_info["merkle_root"].get_str();
                    if (!IsHex(s) || !(s.size() == 64)) {
                        throw JSONRPCError(RPC_INVALID_PARAMETER, "Merkle root must be 32 bytes and hex encoded.");
                    }
                    trs.merkle_root = uint256(ParseHex(s));
                    if (taproot_key_info.exists("scripts")) {
                        throw JSONRPCError(RPC_INVALID_PARAMETER, "merkle_root and scripts are incompatible.");
                    }
                }
                if (taproot_key_info.exists("scripts")) {
                    TaprootBuilder builder;

                    const UniValue &scripts = taproot_key_info["scripts"].get_array();

                    for (unsigned int idx = 0; idx < scripts.size(); ++idx) {
                        const UniValue &script = scripts[idx];

                        int leaf_version = TAPROOT_LEAF_TAPSCRIPT;

                        if (!script.exists("depth")) {
                            throw JSONRPCError(RPC_INVALID_PARAMETER, "script depth is required.");
                        }
                        int depth = script["depth"].get_int();

                        if (script.exists("script") && script.exists("merkle_hash")) {
                            throw JSONRPCError(RPC_INVALID_PARAMETER, "script is incompatible with merkle_hash.");
                        }
                        if (script.exists("script")) {
                            std::vector<unsigned char> script_data(ParseHex(script["script"].get_str()));
                            CScript script(script_data.begin(), script_data.end());
                            builder.Add(depth, script, leaf_version);
                        } else
                        if (script.exists("merkle_hash")) {
                            std::string s = script["merkle_hash"].get_str();
                            if (!IsHex(s) || !(s.size() == 64)) {
                                throw JSONRPCError(RPC_INVALID_PARAMETER, "Merkle hash must be 32 bytes and hex encoded.");
                            }
                            uint256 merkle_hash = uint256(ParseHex(s));
                            builder.AddOmitted(depth, merkle_hash);
                        }
                    }
                    builder.Finalize(internal_pubkey);
                    trs = builder.GetSpendData();
                } else {
                    trs.internal_key = internal_pubkey;
                }

                XOnlyPubKey output_pubkey{ParseHex(str_output_pubkey)};
                keystore.tr_spenddata[output_pubkey].Merge(trs);
            }
        }
    }

    UniValue result(UniValue::VOBJ);
    SignTransaction(mtx, &keystore, coins, request.params[3], result);
    return result;
},
    };
}

static RPCHelpMan decodepsbt()
{
    return RPCHelpMan{
        "decodepsbt",
        "Return a JSON object representing the serialized, base64-encoded partially signed Particl transaction.",
                {
                    {"psbt", RPCArg::Type::STR, RPCArg::Optional::NO, "The PSBT base64 string"},
                },
                RPCResult{
                    RPCResult::Type::OBJ, "", "",
                    {
                        {RPCResult::Type::OBJ, "tx", "The decoded network-serialized unsigned transaction.",
                        {
                            {RPCResult::Type::ELISION, "", "The layout is the same as the output of decoderawtransaction."},
                        }},
                        {RPCResult::Type::ARR, "global_xpubs", "",
                        {
                            {RPCResult::Type::OBJ, "", "",
                            {
                                {RPCResult::Type::STR, "xpub", "The extended public key this path corresponds to"},
                                {RPCResult::Type::STR_HEX, "master_fingerprint", "The fingerprint of the master key"},
                                {RPCResult::Type::STR, "path", "The path"},
                            }},
                        }},
                        {RPCResult::Type::NUM, "psbt_version", "The PSBT version number. Not to be confused with the unsigned transaction version"},
                        {RPCResult::Type::ARR, "proprietary", "The global proprietary map",
                        {
                            {RPCResult::Type::OBJ, "", "",
                            {
                                {RPCResult::Type::STR_HEX, "identifier", "The hex string for the proprietary identifier"},
                                {RPCResult::Type::NUM, "subtype", "The number for the subtype"},
                                {RPCResult::Type::STR_HEX, "key", "The hex for the key"},
                                {RPCResult::Type::STR_HEX, "value", "The hex for the value"},
                            }},
                        }},
                        {RPCResult::Type::OBJ_DYN, "unknown", "The unknown global fields",
                        {
                             {RPCResult::Type::STR_HEX, "key", "(key-value pair) An unknown key-value pair"},
                        }},
                        {RPCResult::Type::ARR, "inputs", "",
                        {
                            {RPCResult::Type::OBJ, "", "",
                            {
                                {RPCResult::Type::OBJ, "non_witness_utxo", /*optional=*/true, "Decoded network transaction for non-witness UTXOs",
                                {
                                    {RPCResult::Type::ELISION, "",""},
                                }},
                                {RPCResult::Type::OBJ, "witness_utxo", /*optional=*/true, "Transaction output for witness UTXOs",
                                {
                                    {RPCResult::Type::NUM, "amount", "The value in " + CURRENCY_UNIT},
                                    {RPCResult::Type::OBJ, "scriptPubKey", "",
                                    {
                                        {RPCResult::Type::STR, "asm", "The asm"},
                                        {RPCResult::Type::STR, "desc", "Inferred descriptor for the output"},
                                        {RPCResult::Type::STR_HEX, "hex", "The hex"},
                                        {RPCResult::Type::STR, "type", "The type, eg 'pubkeyhash'"},
                                        {RPCResult::Type::STR, "address", /*optional=*/true, "The Particl address (only if a well-defined address exists)"},
                                    }},
                                }},
                                {RPCResult::Type::OBJ_DYN, "partial_signatures", /*optional=*/true, "",
                                {
                                    {RPCResult::Type::STR, "pubkey", "The public key and signature that corresponds to it."},
                                }},
                                {RPCResult::Type::STR, "sighash", /*optional=*/true, "The sighash type to be used"},
                                {RPCResult::Type::OBJ, "redeem_script", /*optional=*/true, "",
                                {
                                    {RPCResult::Type::STR, "asm", "The asm"},
                                    {RPCResult::Type::STR_HEX, "hex", "The hex"},
                                    {RPCResult::Type::STR, "type", "The type, eg 'pubkeyhash'"},
                                }},
                                {RPCResult::Type::OBJ, "witness_script", /*optional=*/true, "",
                                {
                                    {RPCResult::Type::STR, "asm", "The asm"},
                                    {RPCResult::Type::STR_HEX, "hex", "The hex"},
                                    {RPCResult::Type::STR, "type", "The type, eg 'pubkeyhash'"},
                                }},
                                {RPCResult::Type::ARR, "bip32_derivs", /*optional=*/true, "",
                                {
                                    {RPCResult::Type::OBJ, "", "",
                                    {
                                        {RPCResult::Type::STR, "pubkey", "The public key with the derivation path as the value."},
                                        {RPCResult::Type::STR, "master_fingerprint", "The fingerprint of the master key"},
                                        {RPCResult::Type::STR, "path", "The path"},
                                    }},
                                }},
                                {RPCResult::Type::OBJ, "final_scriptSig", /*optional=*/true, "",
                                {
                                    {RPCResult::Type::STR, "asm", "The asm"},
                                    {RPCResult::Type::STR, "hex", "The hex"},
                                }},
                                {RPCResult::Type::ARR, "final_scriptwitness", /*optional=*/true, "",
                                {
                                    {RPCResult::Type::STR_HEX, "", "hex-encoded witness data (if any)"},
                                }},
                                {RPCResult::Type::OBJ_DYN, "ripemd160_preimages", /*optional=*/ true, "",
                                {
                                    {RPCResult::Type::STR, "hash", "The hash and preimage that corresponds to it."},
                                }},
                                {RPCResult::Type::OBJ_DYN, "sha256_preimages", /*optional=*/ true, "",
                                {
                                    {RPCResult::Type::STR, "hash", "The hash and preimage that corresponds to it."},
                                }},
                                {RPCResult::Type::OBJ_DYN, "hash160_preimages", /*optional=*/ true, "",
                                {
                                    {RPCResult::Type::STR, "hash", "The hash and preimage that corresponds to it."},
                                }},
                                {RPCResult::Type::OBJ_DYN, "hash256_preimages", /*optional=*/ true, "",
                                {
                                    {RPCResult::Type::STR, "hash", "The hash and preimage that corresponds to it."},
                                }},
                                {RPCResult::Type::OBJ_DYN, "unknown", /*optional=*/ true, "The unknown input fields",
                                {
                                    {RPCResult::Type::STR_HEX, "key", "(key-value pair) An unknown key-value pair"},
                                }},
                                {RPCResult::Type::ARR, "proprietary", /*optional=*/true, "The input proprietary map",
                                {
                                    {RPCResult::Type::OBJ, "", "",
                                    {
                                        {RPCResult::Type::STR_HEX, "identifier", "The hex string for the proprietary identifier"},
                                        {RPCResult::Type::NUM, "subtype", "The number for the subtype"},
                                        {RPCResult::Type::STR_HEX, "key", "The hex for the key"},
                                        {RPCResult::Type::STR_HEX, "value", "The hex for the value"},
                                    }},
                                }},
                            }},
                        }},
                        {RPCResult::Type::ARR, "outputs", "",
                        {
                            {RPCResult::Type::OBJ, "", "",
                            {
                                {RPCResult::Type::OBJ, "redeem_script", /*optional=*/true, "",
                                {
                                    {RPCResult::Type::STR, "asm", "The asm"},
                                    {RPCResult::Type::STR_HEX, "hex", "The hex"},
                                    {RPCResult::Type::STR, "type", "The type, eg 'pubkeyhash'"},
                                }},
                                {RPCResult::Type::OBJ, "witness_script", /*optional=*/true, "",
                                {
                                    {RPCResult::Type::STR, "asm", "The asm"},
                                    {RPCResult::Type::STR_HEX, "hex", "The hex"},
                                    {RPCResult::Type::STR, "type", "The type, eg 'pubkeyhash'"},
                                }},
                                {RPCResult::Type::ARR, "bip32_derivs", /*optional=*/true, "",
                                {
                                    {RPCResult::Type::OBJ, "", "",
                                    {
                                        {RPCResult::Type::STR, "pubkey", "The public key this path corresponds to"},
                                        {RPCResult::Type::STR, "master_fingerprint", "The fingerprint of the master key"},
                                        {RPCResult::Type::STR, "path", "The path"},
                                    }},
                                }},
                                {RPCResult::Type::OBJ_DYN, "unknown", /*optional=*/true, "The unknown global fields",
                                {
                                    {RPCResult::Type::STR_HEX, "key", "(key-value pair) An unknown key-value pair"},
                                }},
                                {RPCResult::Type::ARR, "proprietary", /*optional=*/true, "The output proprietary map",
                                {
                                    {RPCResult::Type::OBJ, "", "",
                                    {
                                        {RPCResult::Type::STR_HEX, "identifier", "The hex string for the proprietary identifier"},
                                        {RPCResult::Type::NUM, "subtype", "The number for the subtype"},
                                        {RPCResult::Type::STR_HEX, "key", "The hex for the key"},
                                        {RPCResult::Type::STR_HEX, "value", "The hex for the value"},
                                    }},
                                }},
                            }},
                        }},
                        {RPCResult::Type::STR_AMOUNT, "fee", /*optional=*/true, "The transaction fee paid if all UTXOs slots in the PSBT have been filled."},
                    }
                },
                RPCExamples{
                    HelpExampleCli("decodepsbt", "\"psbt\"")
                },
        [&](const RPCHelpMan& self, const JSONRPCRequest& request) -> UniValue
{
    RPCTypeCheck(request.params, {UniValue::VSTR});

    // Unserialize the transactions
    PartiallySignedTransaction psbtx;
    std::string error;
    if (!DecodeBase64PSBT(psbtx, request.params[0].get_str(), error)) {
        throw JSONRPCError(RPC_DESERIALIZATION_ERROR, strprintf("TX decode failed %s", error));
    }

    UniValue result(UniValue::VOBJ);

    // Add the decoded tx
    UniValue tx_univ(UniValue::VOBJ);
    TxToUniv(CTransaction(*psbtx.tx), /*block_hash=*/uint256(), /*entry=*/tx_univ, /*include_hex=*/false);
    result.pushKV("tx", tx_univ);

    // Add the global xpubs
    UniValue global_xpubs(UniValue::VARR);
    for (std::pair<KeyOriginInfo, std::set<CExtPubKey>> xpub_pair : psbtx.m_xpubs) {
        for (auto& xpub : xpub_pair.second) {
            std::vector<unsigned char> ser_xpub;
            ser_xpub.assign(BIP32_EXTKEY_WITH_VERSION_SIZE, 0);
            xpub.EncodeWithVersion(ser_xpub.data());

            UniValue keypath(UniValue::VOBJ);
            keypath.pushKV("xpub", EncodeBase58Check(ser_xpub));
            keypath.pushKV("master_fingerprint", HexStr(Span<unsigned char>(xpub_pair.first.fingerprint, xpub_pair.first.fingerprint + 4)));
            keypath.pushKV("path", WriteHDKeypath(xpub_pair.first.path));
            global_xpubs.push_back(keypath);
        }
    }
    result.pushKV("global_xpubs", global_xpubs);

    // PSBT version
    result.pushKV("psbt_version", static_cast<uint64_t>(psbtx.GetVersion()));

    // Proprietary
    UniValue proprietary(UniValue::VARR);
    for (const auto& entry : psbtx.m_proprietary) {
        UniValue this_prop(UniValue::VOBJ);
        this_prop.pushKV("identifier", HexStr(entry.identifier));
        this_prop.pushKV("subtype", entry.subtype);
        this_prop.pushKV("key", HexStr(entry.key));
        this_prop.pushKV("value", HexStr(entry.value));
        proprietary.push_back(this_prop);
    }
    result.pushKV("proprietary", proprietary);

    // Unknown data
    UniValue unknowns(UniValue::VOBJ);
    for (auto entry : psbtx.unknown) {
        unknowns.pushKV(HexStr(entry.first), HexStr(entry.second));
    }
    result.pushKV("unknown", unknowns);

    // inputs
    CAmount total_in = 0;
    bool have_all_utxos = true;
    UniValue inputs(UniValue::VARR);
    for (unsigned int i = 0; i < psbtx.inputs.size(); ++i) {
        const PSBTInput& input = psbtx.inputs[i];
        UniValue in(UniValue::VOBJ);
        // UTXOs
        bool have_a_utxo = false;
        CTxOut txout;
        if (!input.witness_utxo.IsNull()) {
            txout = input.witness_utxo;

            UniValue o(UniValue::VOBJ);
            ScriptToUniv(txout.scriptPubKey, /*out=*/o, /*include_hex=*/true, /*include_address=*/true);

            UniValue out(UniValue::VOBJ);
            out.pushKV("amount", ValueFromAmount(txout.nValue));
            out.pushKV("scriptPubKey", o);

            in.pushKV("witness_utxo", out);

            have_a_utxo = true;
        }
        if (input.non_witness_utxo) {
            txout = input.non_witness_utxo->vout[psbtx.tx->vin[i].prevout.n];

            UniValue non_wit(UniValue::VOBJ);
            TxToUniv(*input.non_witness_utxo, /*block_hash=*/uint256(), /*entry=*/non_wit, /*include_hex=*/false);
            in.pushKV("non_witness_utxo", non_wit);

            have_a_utxo = true;
        }
        if (have_a_utxo) {
            if (MoneyRange(txout.nValue) && MoneyRange(total_in + txout.nValue)) {
                total_in += txout.nValue;
            } else {
                // Hack to just not show fee later
                have_all_utxos = false;
            }
        } else {
            have_all_utxos = false;
        }

        // Partial sigs
        if (!input.partial_sigs.empty()) {
            UniValue partial_sigs(UniValue::VOBJ);
            for (const auto& sig : input.partial_sigs) {
                partial_sigs.pushKV(HexStr(sig.second.first), HexStr(sig.second.second));
            }
            in.pushKV("partial_signatures", partial_sigs);
        }

        // Sighash
        if (input.sighash_type != std::nullopt) {
            in.pushKV("sighash", SighashToStr((unsigned char)*input.sighash_type));
        }

        // Redeem script and witness script
        if (!input.redeem_script.empty()) {
            UniValue r(UniValue::VOBJ);
            ScriptToUniv(input.redeem_script, /*out=*/r);
            in.pushKV("redeem_script", r);
        }
        if (!input.witness_script.empty()) {
            UniValue r(UniValue::VOBJ);
            ScriptToUniv(input.witness_script, /*out=*/r);
            in.pushKV("witness_script", r);
        }

        // keypaths
        if (!input.hd_keypaths.empty()) {
            UniValue keypaths(UniValue::VARR);
            for (auto entry : input.hd_keypaths) {
                UniValue keypath(UniValue::VOBJ);
                keypath.pushKV("pubkey", HexStr(entry.first));

                keypath.pushKV("master_fingerprint", strprintf("%08x", ReadBE32(entry.second.fingerprint)));
                keypath.pushKV("path", WriteHDKeypath(entry.second.path));
                keypaths.push_back(keypath);
            }
            in.pushKV("bip32_derivs", keypaths);
        }

        // Final scriptSig and scriptwitness
        if (!input.final_script_sig.empty()) {
            UniValue scriptsig(UniValue::VOBJ);
            scriptsig.pushKV("asm", ScriptToAsmStr(input.final_script_sig, true));
            scriptsig.pushKV("hex", HexStr(input.final_script_sig));
            in.pushKV("final_scriptSig", scriptsig);
        }
        if (!input.final_script_witness.IsNull()) {
            UniValue txinwitness(UniValue::VARR);
            for (const auto& item : input.final_script_witness.stack) {
                txinwitness.push_back(HexStr(item));
            }
            in.pushKV("final_scriptwitness", txinwitness);
        }

        // Ripemd160 hash preimages
        if (!input.ripemd160_preimages.empty()) {
            UniValue ripemd160_preimages(UniValue::VOBJ);
            for (const auto& [hash, preimage] : input.ripemd160_preimages) {
                ripemd160_preimages.pushKV(HexStr(hash), HexStr(preimage));
            }
            in.pushKV("ripemd160_preimages", ripemd160_preimages);
        }

        // Sha256 hash preimages
        if (!input.sha256_preimages.empty()) {
            UniValue sha256_preimages(UniValue::VOBJ);
            for (const auto& [hash, preimage] : input.sha256_preimages) {
                sha256_preimages.pushKV(HexStr(hash), HexStr(preimage));
            }
            in.pushKV("sha256_preimages", sha256_preimages);
        }

        // Hash160 hash preimages
        if (!input.hash160_preimages.empty()) {
            UniValue hash160_preimages(UniValue::VOBJ);
            for (const auto& [hash, preimage] : input.hash160_preimages) {
                hash160_preimages.pushKV(HexStr(hash), HexStr(preimage));
            }
            in.pushKV("hash160_preimages", hash160_preimages);
        }

        // Hash256 hash preimages
        if (!input.hash256_preimages.empty()) {
            UniValue hash256_preimages(UniValue::VOBJ);
            for (const auto& [hash, preimage] : input.hash256_preimages) {
                hash256_preimages.pushKV(HexStr(hash), HexStr(preimage));
            }
            in.pushKV("hash256_preimages", hash256_preimages);
        }

        // Proprietary
        if (!input.m_proprietary.empty()) {
            UniValue proprietary(UniValue::VARR);
            for (const auto& entry : input.m_proprietary) {
                UniValue this_prop(UniValue::VOBJ);
                this_prop.pushKV("identifier", HexStr(entry.identifier));
                this_prop.pushKV("subtype", entry.subtype);
                this_prop.pushKV("key", HexStr(entry.key));
                this_prop.pushKV("value", HexStr(entry.value));
                proprietary.push_back(this_prop);
            }
            in.pushKV("proprietary", proprietary);
        }

        // Unknown data
        if (input.unknown.size() > 0) {
            UniValue unknowns(UniValue::VOBJ);
            for (auto entry : input.unknown) {
                unknowns.pushKV(HexStr(entry.first), HexStr(entry.second));
            }
            in.pushKV("unknown", unknowns);
        }

        inputs.push_back(in);
    }
    result.pushKV("inputs", inputs);

    // outputs
    CAmount output_value = 0;
    UniValue outputs(UniValue::VARR);
    for (unsigned int i = 0; i < psbtx.outputs.size(); ++i) {
        const PSBTOutput& output = psbtx.outputs[i];
        UniValue out(UniValue::VOBJ);
        // Redeem script and witness script
        if (!output.redeem_script.empty()) {
            UniValue r(UniValue::VOBJ);
            ScriptToUniv(output.redeem_script, /*out=*/r);
            out.pushKV("redeem_script", r);
        }
        if (!output.witness_script.empty()) {
            UniValue r(UniValue::VOBJ);
            ScriptToUniv(output.witness_script, /*out=*/r);
            out.pushKV("witness_script", r);
        }

        // keypaths
        if (!output.hd_keypaths.empty()) {
            UniValue keypaths(UniValue::VARR);
            for (auto entry : output.hd_keypaths) {
                UniValue keypath(UniValue::VOBJ);
                keypath.pushKV("pubkey", HexStr(entry.first));
                keypath.pushKV("master_fingerprint", strprintf("%08x", ReadBE32(entry.second.fingerprint)));
                keypath.pushKV("path", WriteHDKeypath(entry.second.path));
                keypaths.push_back(keypath);
            }
            out.pushKV("bip32_derivs", keypaths);
        }

        // Proprietary
        if (!output.m_proprietary.empty()) {
            UniValue proprietary(UniValue::VARR);
            for (const auto& entry : output.m_proprietary) {
                UniValue this_prop(UniValue::VOBJ);
                this_prop.pushKV("identifier", HexStr(entry.identifier));
                this_prop.pushKV("subtype", entry.subtype);
                this_prop.pushKV("key", HexStr(entry.key));
                this_prop.pushKV("value", HexStr(entry.value));
                proprietary.push_back(this_prop);
            }
            out.pushKV("proprietary", proprietary);
        }

        // Unknown data
        if (output.unknown.size() > 0) {
            UniValue unknowns(UniValue::VOBJ);
            for (auto entry : output.unknown) {
                unknowns.pushKV(HexStr(entry.first), HexStr(entry.second));
            }
            out.pushKV("unknown", unknowns);
        }

        outputs.push_back(out);

        // Fee calculation
        if (MoneyRange(psbtx.tx->vout[i].nValue) && MoneyRange(output_value + psbtx.tx->vout[i].nValue)) {
            output_value += psbtx.tx->vout[i].nValue;
        } else {
            // Hack to just not show fee later
            have_all_utxos = false;
        }
    }
    result.pushKV("outputs", outputs);
    if (have_all_utxos) {
        result.pushKV("fee", ValueFromAmount(total_in - output_value));
    }

    return result;
},
    };
}

static RPCHelpMan combinepsbt()
{
    return RPCHelpMan{"combinepsbt",
                "\nCombine multiple partially signed Particl transactions into one transaction.\n"
                "Implements the Combiner role.\n",
                {
                    {"txs", RPCArg::Type::ARR, RPCArg::Optional::NO, "The base64 strings of partially signed transactions",
                        {
                            {"psbt", RPCArg::Type::STR, RPCArg::Optional::OMITTED, "A base64 string of a PSBT"},
                        },
                        },
                },
                RPCResult{
                    RPCResult::Type::STR, "", "The base64-encoded partially signed transaction"
                },
                RPCExamples{
                    HelpExampleCli("combinepsbt", R"('["mybase64_1", "mybase64_2", "mybase64_3"]')")
                },
        [&](const RPCHelpMan& self, const JSONRPCRequest& request) -> UniValue
{
    RPCTypeCheck(request.params, {UniValue::VARR}, true);

    // Unserialize the transactions
    std::vector<PartiallySignedTransaction> psbtxs;
    UniValue txs = request.params[0].get_array();
    if (txs.empty()) {
        throw JSONRPCError(RPC_INVALID_PARAMETER, "Parameter 'txs' cannot be empty");
    }
    for (unsigned int i = 0; i < txs.size(); ++i) {
        PartiallySignedTransaction psbtx;
        std::string error;
        if (!DecodeBase64PSBT(psbtx, txs[i].get_str(), error)) {
            throw JSONRPCError(RPC_DESERIALIZATION_ERROR, strprintf("TX decode failed %s", error));
        }
        psbtxs.push_back(psbtx);
    }

    PartiallySignedTransaction merged_psbt;
    const TransactionError error = CombinePSBTs(merged_psbt, psbtxs);
    if (error != TransactionError::OK) {
        throw JSONRPCTransactionError(error);
    }

    CDataStream ssTx(SER_NETWORK, PROTOCOL_VERSION);
    ssTx << merged_psbt;
    return EncodeBase64(ssTx);
},
    };
}

static RPCHelpMan finalizepsbt()
{
    return RPCHelpMan{"finalizepsbt",
                "Finalize the inputs of a PSBT. If the transaction is fully signed, it will produce a\n"
                "network serialized transaction which can be broadcast with sendrawtransaction. Otherwise a PSBT will be\n"
                "created which has the final_scriptSig and final_scriptWitness fields filled for inputs that are complete.\n"
                "Implements the Finalizer and Extractor roles.\n",
                {
                    {"psbt", RPCArg::Type::STR, RPCArg::Optional::NO, "A base64 string of a PSBT"},
                    {"extract", RPCArg::Type::BOOL, RPCArg::Default{true}, "If true and the transaction is complete,\n"
            "                             extract and return the complete transaction in normal network serialization instead of the PSBT."},
                },
                RPCResult{
                    RPCResult::Type::OBJ, "", "",
                    {
                        {RPCResult::Type::STR, "psbt", /*optional=*/true, "The base64-encoded partially signed transaction if not extracted"},
                        {RPCResult::Type::STR_HEX, "hex", /*optional=*/true, "The hex-encoded network transaction if extracted"},
                        {RPCResult::Type::BOOL, "complete", "If the transaction has a complete set of signatures"},
                    }
                },
                RPCExamples{
                    HelpExampleCli("finalizepsbt", "\"psbt\"")
                },
        [&](const RPCHelpMan& self, const JSONRPCRequest& request) -> UniValue
{
    RPCTypeCheck(request.params, {UniValue::VSTR, UniValue::VBOOL}, true);

    // Unserialize the transactions
    PartiallySignedTransaction psbtx;
    std::string error;
    if (!DecodeBase64PSBT(psbtx, request.params[0].get_str(), error)) {
        throw JSONRPCError(RPC_DESERIALIZATION_ERROR, strprintf("TX decode failed %s", error));
    }

    bool extract = request.params[1].isNull() || (!request.params[1].isNull() && request.params[1].get_bool());

    CMutableTransaction mtx;
    bool complete = FinalizeAndExtractPSBT(psbtx, mtx);

    UniValue result(UniValue::VOBJ);
    CDataStream ssTx(SER_NETWORK, PROTOCOL_VERSION);
    std::string result_str;

    if (complete && extract) {
        ssTx << mtx;
        result_str = HexStr(ssTx);
        result.pushKV("hex", result_str);
    } else {
        ssTx << psbtx;
        result_str = EncodeBase64(ssTx.str());
        result.pushKV("psbt", result_str);
    }
    result.pushKV("complete", complete);

    return result;
},
    };
}

static RPCHelpMan createpsbt()
{
    return RPCHelpMan{"createpsbt",
                "\nCreates a transaction in the Partially Signed Transaction format.\n"
                "Implements the Creator role.\n",
                CreateTxDoc(),
                RPCResult{
                    RPCResult::Type::STR, "", "The resulting raw transaction (base64-encoded string)"
                },
                RPCExamples{
                    HelpExampleCli("createpsbt", "\"[{\\\"txid\\\":\\\"myid\\\",\\\"vout\\\":0}]\" \"[{\\\"data\\\":\\\"00010203\\\"}]\"")
                },
        [&](const RPCHelpMan& self, const JSONRPCRequest& request) -> UniValue
{

    RPCTypeCheck(request.params, {
        UniValue::VARR,
        UniValueType(), // ARR or OBJ, checked later
        UniValue::VNUM,
        UniValue::VBOOL,
        }, true
    );

    bool rbf = false;
    if (!request.params[3].isNull()) {
        rbf = request.params[3].isTrue();
    }
    CMutableTransaction rawTx = ConstructTransaction(request.params[0], request.params[1], request.params[2], rbf);

    // Make a blank psbt
    PartiallySignedTransaction psbtx;
    psbtx.tx = rawTx;
    for (unsigned int i = 0; i < rawTx.vin.size(); ++i) {
        psbtx.inputs.push_back(PSBTInput());
    }
    for (unsigned int i = 0; i < rawTx.vout.size(); ++i) {
        psbtx.outputs.push_back(PSBTOutput());
    }

    // Serialize the PSBT
    CDataStream ssTx(SER_NETWORK, PROTOCOL_VERSION);
    ssTx << psbtx;

    return EncodeBase64(ssTx);
},
    };
}

static RPCHelpMan converttopsbt()
{
    return RPCHelpMan{"converttopsbt",
                "\nConverts a network serialized transaction to a PSBT. This should be used only with createrawtransaction and fundrawtransaction\n"
                "createpsbt and walletcreatefundedpsbt should be used for new applications.\n",
                {
                    {"hexstring", RPCArg::Type::STR_HEX, RPCArg::Optional::NO, "The hex string of a raw transaction"},
                    {"permitsigdata", RPCArg::Type::BOOL, RPCArg::Default{false}, "If true, any signatures in the input will be discarded and conversion\n"
                            "                              will continue. If false, RPC will fail if any signatures are present."},
                    {"iswitness", RPCArg::Type::BOOL, RPCArg::DefaultHint{"depends on heuristic tests"}, "Whether the transaction hex is a serialized witness transaction.\n"
                        "If iswitness is not present, heuristic tests will be used in decoding.\n"
                        "If true, only witness deserialization will be tried.\n"
                        "If false, only non-witness deserialization will be tried.\n"
                        "This boolean should reflect whether the transaction has inputs\n"
                        "(e.g. fully valid, or on-chain transactions), if known by the caller."
                    },
                },
                RPCResult{
                    RPCResult::Type::STR, "", "The resulting raw transaction (base64-encoded string)"
                },
                RPCExamples{
                            "\nCreate a transaction\n"
                            + HelpExampleCli("createrawtransaction", "\"[{\\\"txid\\\":\\\"myid\\\",\\\"vout\\\":0}]\" \"[{\\\"data\\\":\\\"00010203\\\"}]\"") +
                            "\nConvert the transaction to a PSBT\n"
                            + HelpExampleCli("converttopsbt", "\"rawtransaction\"")
                },
        [&](const RPCHelpMan& self, const JSONRPCRequest& request) -> UniValue
{
    RPCTypeCheck(request.params, {UniValue::VSTR, UniValue::VBOOL, UniValue::VBOOL}, true);

    // parse hex string from parameter
    CMutableTransaction tx;
    bool permitsigdata = request.params[1].isNull() ? false : request.params[1].get_bool();
    bool witness_specified = !request.params[2].isNull();
    bool iswitness = witness_specified ? request.params[2].get_bool() : false;
    const bool try_witness = witness_specified ? iswitness : true;
    const bool try_no_witness = witness_specified ? !iswitness : true;
    if (!DecodeHexTx(tx, request.params[0].get_str(), try_no_witness, try_witness)) {
        throw JSONRPCError(RPC_DESERIALIZATION_ERROR, "TX decode failed");
    }

    // Remove all scriptSigs and scriptWitnesses from inputs
    for (CTxIn& input : tx.vin) {
        if ((!input.scriptSig.empty() || !input.scriptWitness.IsNull()) && !permitsigdata) {
            throw JSONRPCError(RPC_DESERIALIZATION_ERROR, "Inputs must not have scriptSigs and scriptWitnesses");
        }
        input.scriptSig.clear();
        input.scriptWitness.SetNull();
    }

    // Make a blank psbt
    PartiallySignedTransaction psbtx;
    psbtx.tx = tx;
    for (unsigned int i = 0; i < tx.vin.size(); ++i) {
        psbtx.inputs.push_back(PSBTInput());
    }
    for (unsigned int i = 0; i < tx.vout.size(); ++i) {
        psbtx.outputs.push_back(PSBTOutput());
    }

    // Serialize the PSBT
    CDataStream ssTx(SER_NETWORK, PROTOCOL_VERSION);
    ssTx << psbtx;

    return EncodeBase64(ssTx);
},
    };
}

static RPCHelpMan utxoupdatepsbt()
{
    return RPCHelpMan{"utxoupdatepsbt",
            "\nUpdates all segwit inputs and outputs in a PSBT with data from output descriptors, the UTXO set or the mempool.\n",
            {
                {"psbt", RPCArg::Type::STR, RPCArg::Optional::NO, "A base64 string of a PSBT"},
                {"descriptors", RPCArg::Type::ARR, RPCArg::Optional::OMITTED_NAMED_ARG, "An array of either strings or objects", {
                    {"", RPCArg::Type::STR, RPCArg::Optional::OMITTED, "An output descriptor"},
                    {"", RPCArg::Type::OBJ, RPCArg::Optional::OMITTED, "An object with an output descriptor and extra information", {
                         {"desc", RPCArg::Type::STR, RPCArg::Optional::NO, "An output descriptor"},
                         {"range", RPCArg::Type::RANGE, RPCArg::Default{1000}, "Up to what index HD chains should be explored (either end or [begin,end])"},
                    }},
                }},
            },
            RPCResult {
                    RPCResult::Type::STR, "", "The base64-encoded partially signed transaction with inputs updated"
            },
            RPCExamples {
                HelpExampleCli("utxoupdatepsbt", "\"psbt\"")
            },
        [&](const RPCHelpMan& self, const JSONRPCRequest& request) -> UniValue
{
    RPCTypeCheck(request.params, {UniValue::VSTR, UniValue::VARR}, true);

    // Unserialize the transactions
    PartiallySignedTransaction psbtx;
    std::string error;
    if (!DecodeBase64PSBT(psbtx, request.params[0].get_str(), error)) {
        throw JSONRPCError(RPC_DESERIALIZATION_ERROR, strprintf("TX decode failed %s", error));
    }

    // Parse descriptors, if any.
    FlatSigningProvider provider;
    if (!request.params[1].isNull()) {
        auto descs = request.params[1].get_array();
        for (size_t i = 0; i < descs.size(); ++i) {
            EvalDescriptorStringOrObject(descs[i], provider);
        }
    }
    // We don't actually need private keys further on; hide them as a precaution.
    HidingSigningProvider public_provider(&provider, /*hide_secret=*/true, /*hide_origin=*/false);

    // Fetch previous transactions (inputs):
    CCoinsView viewDummy;
    CCoinsViewCache view(&viewDummy);
    {
        NodeContext& node = EnsureAnyNodeContext(request.context);
        const CTxMemPool& mempool = EnsureMemPool(node);
        ChainstateManager& chainman = EnsureChainman(node);
        LOCK2(cs_main, mempool.cs);
        CCoinsViewCache &viewChain = chainman.ActiveChainstate().CoinsTip();
        CCoinsViewMemPool viewMempool(&viewChain, mempool);
        view.SetBackend(viewMempool); // temporarily switch cache backend to db+mempool view

        for (const CTxIn& txin : psbtx.tx->vin) {
            view.AccessCoin(txin.prevout); // Load entries from viewChain into view; can fail.
        }

        view.SetBackend(viewDummy); // switch back to avoid locking mempool for too long
    }

    // Fill the inputs
    const PrecomputedTransactionData txdata = PrecomputePSBTData(psbtx);
    for (unsigned int i = 0; i < psbtx.tx->vin.size(); ++i) {
        PSBTInput& input = psbtx.inputs.at(i);

        if (input.non_witness_utxo || !input.witness_utxo.IsNull()) {
            continue;
        }

        const Coin& coin = view.AccessCoin(psbtx.tx->vin[i].prevout);

        if (IsSegWitOutput(provider, coin.out.scriptPubKey)) {
            input.witness_utxo = coin.out;
        }

        // Update script/keypath information using descriptor data.
        // Note that SignPSBTInput does a lot more than just constructing ECDSA signatures
        // we don't actually care about those here, in fact.
        SignPSBTInput(public_provider, psbtx, i, &txdata, /*sighash=*/1);
    }

    // Update script/keypath information using descriptor data.
    for (unsigned int i = 0; i < psbtx.tx->vout.size(); ++i) {
        UpdatePSBTOutput(public_provider, psbtx, i);
    }

    CDataStream ssTx(SER_NETWORK, PROTOCOL_VERSION);
    ssTx << psbtx;
    return EncodeBase64(ssTx);
},
    };
}

static RPCHelpMan joinpsbts()
{
    return RPCHelpMan{"joinpsbts",
            "\nJoins multiple distinct PSBTs with different inputs and outputs into one PSBT with inputs and outputs from all of the PSBTs\n"
            "No input in any of the PSBTs can be in more than one of the PSBTs.\n",
            {
                {"txs", RPCArg::Type::ARR, RPCArg::Optional::NO, "The base64 strings of partially signed transactions",
                    {
                        {"psbt", RPCArg::Type::STR, RPCArg::Optional::NO, "A base64 string of a PSBT"}
                    }}
            },
            RPCResult {
                    RPCResult::Type::STR, "", "The base64-encoded partially signed transaction"
            },
            RPCExamples {
                HelpExampleCli("joinpsbts", "\"psbt\"")
            },
        [&](const RPCHelpMan& self, const JSONRPCRequest& request) -> UniValue
{
    RPCTypeCheck(request.params, {UniValue::VARR}, true);

    // Unserialize the transactions
    std::vector<PartiallySignedTransaction> psbtxs;
    UniValue txs = request.params[0].get_array();

    if (txs.size() <= 1) {
        throw JSONRPCError(RPC_INVALID_PARAMETER, "At least two PSBTs are required to join PSBTs.");
    }

    uint32_t best_version = 1;
    uint32_t best_locktime = 0xffffffff;
    for (unsigned int i = 0; i < txs.size(); ++i) {
        PartiallySignedTransaction psbtx;
        std::string error;
        if (!DecodeBase64PSBT(psbtx, txs[i].get_str(), error)) {
            throw JSONRPCError(RPC_DESERIALIZATION_ERROR, strprintf("TX decode failed %s", error));
        }
        psbtxs.push_back(psbtx);
        // Choose the highest version number
        if (static_cast<uint32_t>(psbtx.tx->nVersion) > best_version) {
            best_version = static_cast<uint32_t>(psbtx.tx->nVersion);
        }
        // Choose the lowest lock time
        if (psbtx.tx->nLockTime < best_locktime) {
            best_locktime = psbtx.tx->nLockTime;
        }
    }

    // Create a blank psbt where everything will be added
    PartiallySignedTransaction merged_psbt;
    merged_psbt.tx = CMutableTransaction();
    merged_psbt.tx->nVersion = static_cast<int32_t>(best_version);
    merged_psbt.tx->nLockTime = best_locktime;

    // Merge
    for (auto& psbt : psbtxs) {
        for (unsigned int i = 0; i < psbt.tx->vin.size(); ++i) {
            if (!merged_psbt.AddInput(psbt.tx->vin[i], psbt.inputs[i])) {
                throw JSONRPCError(RPC_INVALID_PARAMETER, strprintf("Input %s:%d exists in multiple PSBTs", psbt.tx->vin[i].prevout.hash.ToString(), psbt.tx->vin[i].prevout.n));
            }
        }
        for (unsigned int i = 0; i < psbt.tx->vout.size(); ++i) {
            merged_psbt.AddOutput(psbt.tx->vout[i], psbt.outputs[i]);
        }
        for (auto& xpub_pair : psbt.m_xpubs) {
            if (merged_psbt.m_xpubs.count(xpub_pair.first) == 0) {
                merged_psbt.m_xpubs[xpub_pair.first] = xpub_pair.second;
            } else {
                merged_psbt.m_xpubs[xpub_pair.first].insert(xpub_pair.second.begin(), xpub_pair.second.end());
            }
        }
        merged_psbt.unknown.insert(psbt.unknown.begin(), psbt.unknown.end());
    }

    // Generate list of shuffled indices for shuffling inputs and outputs of the merged PSBT
    std::vector<int> input_indices(merged_psbt.inputs.size());
    std::iota(input_indices.begin(), input_indices.end(), 0);
    std::vector<int> output_indices(merged_psbt.outputs.size());
    std::iota(output_indices.begin(), output_indices.end(), 0);

    // Shuffle input and output indices lists
    Shuffle(input_indices.begin(), input_indices.end(), FastRandomContext());
    Shuffle(output_indices.begin(), output_indices.end(), FastRandomContext());

    PartiallySignedTransaction shuffled_psbt;
    shuffled_psbt.tx = CMutableTransaction();
    shuffled_psbt.tx->nVersion = merged_psbt.tx->nVersion;
    shuffled_psbt.tx->nLockTime = merged_psbt.tx->nLockTime;
    for (int i : input_indices) {
        shuffled_psbt.AddInput(merged_psbt.tx->vin[i], merged_psbt.inputs[i]);
    }
    for (int i : output_indices) {
        shuffled_psbt.AddOutput(merged_psbt.tx->vout[i], merged_psbt.outputs[i]);
    }
    shuffled_psbt.unknown.insert(merged_psbt.unknown.begin(), merged_psbt.unknown.end());

    CDataStream ssTx(SER_NETWORK, PROTOCOL_VERSION);
    ssTx << shuffled_psbt;
    return EncodeBase64(ssTx);
},
    };
}

static RPCHelpMan analyzepsbt()
{
    return RPCHelpMan{"analyzepsbt",
            "\nAnalyzes and provides information about the current status of a PSBT and its inputs\n",
            {
                {"psbt", RPCArg::Type::STR, RPCArg::Optional::NO, "A base64 string of a PSBT"}
            },
            RPCResult {
                RPCResult::Type::OBJ, "", "",
                {
                    {RPCResult::Type::ARR, "inputs", /*optional=*/true, "",
                    {
                        {RPCResult::Type::OBJ, "", "",
                        {
                            {RPCResult::Type::BOOL, "has_utxo", "Whether a UTXO is provided"},
                            {RPCResult::Type::BOOL, "is_final", "Whether the input is finalized"},
                            {RPCResult::Type::OBJ, "missing", /*optional=*/true, "Things that are missing that are required to complete this input",
                            {
                                {RPCResult::Type::ARR, "pubkeys", /*optional=*/true, "",
                                {
                                    {RPCResult::Type::STR_HEX, "keyid", "Public key ID, hash160 of the public key, of a public key whose BIP 32 derivation path is missing"},
                                }},
                                {RPCResult::Type::ARR, "signatures", /*optional=*/true, "",
                                {
                                    {RPCResult::Type::STR_HEX, "keyid", "Public key ID, hash160 of the public key, of a public key whose signature is missing"},
                                }},
                                {RPCResult::Type::STR_HEX, "redeemscript", /*optional=*/true, "Hash160 of the redeemScript that is missing"},
                                {RPCResult::Type::STR_HEX, "witnessscript", /*optional=*/true, "SHA256 of the witnessScript that is missing"},
                            }},
                            {RPCResult::Type::STR, "next", /*optional=*/true, "Role of the next person that this input needs to go to"},
                        }},
                    }},
                    {RPCResult::Type::NUM, "estimated_vsize", /*optional=*/true, "Estimated vsize of the final signed transaction"},
                    {RPCResult::Type::STR_AMOUNT, "estimated_feerate", /*optional=*/true, "Estimated feerate of the final signed transaction in " + CURRENCY_UNIT + "/kvB. Shown only if all UTXO slots in the PSBT have been filled"},
                    {RPCResult::Type::STR_AMOUNT, "fee", /*optional=*/true, "The transaction fee paid. Shown only if all UTXO slots in the PSBT have been filled"},
                    {RPCResult::Type::STR, "next", "Role of the next person that this psbt needs to go to"},
                    {RPCResult::Type::STR, "error", /*optional=*/true, "Error message (if there is one)"},
                }
            },
            RPCExamples {
                HelpExampleCli("analyzepsbt", "\"psbt\"")
            },
        [&](const RPCHelpMan& self, const JSONRPCRequest& request) -> UniValue
{
    RPCTypeCheck(request.params, {UniValue::VSTR});

    // Unserialize the transaction
    PartiallySignedTransaction psbtx;
    std::string error;
    if (!DecodeBase64PSBT(psbtx, request.params[0].get_str(), error)) {
        throw JSONRPCError(RPC_DESERIALIZATION_ERROR, strprintf("TX decode failed %s", error));
    }

    PSBTAnalysis psbta = AnalyzePSBT(psbtx);

    UniValue result(UniValue::VOBJ);
    UniValue inputs_result(UniValue::VARR);
    for (const auto& input : psbta.inputs) {
        UniValue input_univ(UniValue::VOBJ);
        UniValue missing(UniValue::VOBJ);

        input_univ.pushKV("has_utxo", input.has_utxo);
        input_univ.pushKV("is_final", input.is_final);
        input_univ.pushKV("next", PSBTRoleName(input.next));

        if (!input.missing_pubkeys.empty()) {
            UniValue missing_pubkeys_univ(UniValue::VARR);
            for (const CKeyID& pubkey : input.missing_pubkeys) {
                missing_pubkeys_univ.push_back(HexStr(pubkey));
            }
            missing.pushKV("pubkeys", missing_pubkeys_univ);
        }
        if (!input.missing_redeem_script.IsNull()) {
            missing.pushKV("redeemscript", HexStr(input.missing_redeem_script));
        }
        if (!input.missing_witness_script.IsNull()) {
            missing.pushKV("witnessscript", HexStr(input.missing_witness_script));
        }
        if (!input.missing_sigs.empty()) {
            UniValue missing_sigs_univ(UniValue::VARR);
            for (const CKeyID& pubkey : input.missing_sigs) {
                missing_sigs_univ.push_back(HexStr(pubkey));
            }
            missing.pushKV("signatures", missing_sigs_univ);
        }
        if (!missing.getKeys().empty()) {
            input_univ.pushKV("missing", missing);
        }
        inputs_result.push_back(input_univ);
    }
    if (!inputs_result.empty()) result.pushKV("inputs", inputs_result);

    if (psbta.estimated_vsize != std::nullopt) {
        result.pushKV("estimated_vsize", (int)*psbta.estimated_vsize);
    }
    if (psbta.estimated_feerate != std::nullopt) {
        result.pushKV("estimated_feerate", ValueFromAmount(psbta.estimated_feerate->GetFeePerK()));
    }
    if (psbta.fee != std::nullopt) {
        result.pushKV("fee", ValueFromAmount(*psbta.fee));
    }
    result.pushKV("next", PSBTRoleName(psbta.next));
    if (!psbta.error.empty()) {
        result.pushKV("error", psbta.error);
    }

    return result;
},
    };
}

void RegisterRawTransactionRPCCommands(CRPCTable& t)
{
    static const CRPCCommand commands[]{
        {"rawtransactions", &getrawtransaction},
        {"rawtransactions", &createrawtransaction},
        {"rawtransactions", &decoderawtransaction},
        {"rawtransactions", &decodescript},
        {"rawtransactions", &combinerawtransaction},
        {"rawtransactions", &signrawtransactionwithkey},
        {"rawtransactions", &decodepsbt},
        {"rawtransactions", &combinepsbt},
        {"rawtransactions", &finalizepsbt},
        {"rawtransactions", &createpsbt},
        {"rawtransactions", &converttopsbt},
        {"rawtransactions", &utxoupdatepsbt},
        {"rawtransactions", &joinpsbts},
        {"rawtransactions", &analyzepsbt},
    };
    for (const auto& c : commands) {
        t.appendCommand(c.name, &c);
    }
}<|MERGE_RESOLUTION|>--- conflicted
+++ resolved
@@ -383,11 +383,8 @@
     uint256 hash = ParseHashV(request.params[0], "parameter 1");
     const CBlockIndex* blockindex = nullptr;
 
-<<<<<<< HEAD
-    if (!fParticlMode && hash == Params().GenesisBlock().hashMerkleRoot) {
-=======
-    if (hash == chainman.GetParams().GenesisBlock().hashMerkleRoot) {
->>>>>>> b0e16eb3
+    if (!fParticlMode &&
+        hash == chainman.GetParams().GenesisBlock().hashMerkleRoot) {
         // Special exception for the genesis block coinbase transaction
         throw JSONRPCError(RPC_INVALID_ADDRESS_OR_KEY, "The genesis block coinbase is not considered an ordinary transaction and cannot be retrieved");
     }
