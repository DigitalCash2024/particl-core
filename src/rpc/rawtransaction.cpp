--- conflicted
+++ resolved
@@ -622,25 +622,15 @@
         LOCK(cs_main);
         blockindex = chainman.m_blockman.LookupBlockIndex(hash_block); // May be nullptr for mempool transactions
     }
-<<<<<<< HEAD
-
-    // Particl: See dde7ac5c704688c8a9af29bd07e5ae8114824ce7
-=======
->>>>>>> 3695ecbf
     if (verbosity == 1) {
-        TxToJSON(*tx, hash_block, result, chainman.ActiveChainstate());
+        TxToJSON(*tx, hash_block, result, chainman.ActiveChainstate(), nullptr, TxVerbosity::SHOW_DETAILS, &chainman, node.mempool.get(), verbosity);
         return result;
     }
 
     CBlockUndo blockUndo;
     CBlock block;
 
-<<<<<<< HEAD
-    if (tx->IsCoinBase() ||
-        !blockindex || is_block_pruned ||
-=======
     if (tx->IsCoinBase() || !blockindex || WITH_LOCK(::cs_main, return chainman.m_blockman.IsBlockPruned(*blockindex)) ||
->>>>>>> 3695ecbf
         !(chainman.m_blockman.UndoReadFromDisk(blockUndo, *blockindex) && chainman.m_blockman.ReadBlockFromDisk(block, *blockindex))) {
         TxToJSON(*tx, hash_block, result, chainman.ActiveChainstate(), nullptr, TxVerbosity::SHOW_DETAILS, &chainman, node.mempool.get(), verbosity);
         return result;
