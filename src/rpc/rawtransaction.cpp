--- conflicted
+++ resolved
@@ -711,17 +711,11 @@
             {
                 {RPCResult::Type::STR, "asm", "Script public key"},
                 {RPCResult::Type::STR, "type", "The output type (e.g. " + GetAllOutputTypes() + ")"},
-<<<<<<< HEAD
                 {RPCResult::Type::STR, "address", /* optional */ true, "The Particl address (only if a well-defined address exists)"},
-                {RPCResult::Type::STR, "p2sh", /* optional */ true, "address of P2SH script wrapping this redeem script (not returned if the script is already a P2SH)"},
-                {RPCResult::Type::OBJ, "segwit", /* optional */ true, "Result of a witness script public key wrapping this redeem script (not returned if the script is a P2SH or witness)",
-=======
-                {RPCResult::Type::STR, "address", /* optional */ true, "The Bitcoin address (only if a well-defined address exists)"},
                 {RPCResult::Type::STR, "p2sh", /*optional=*/true,
                  "address of P2SH script wrapping this redeem script (not returned for types that should not be wrapped)"},
                 {RPCResult::Type::OBJ, "segwit", /*optional=*/true,
                  "Result of a witness script public key wrapping this redeem script (not returned for types that should not be wrapped)",
->>>>>>> e457513e
                  {
                      {RPCResult::Type::STR, "asm", "String representation of the script public key"},
                      {RPCResult::Type::STR_HEX, "hex", "Hex string of the script public key"},
@@ -798,10 +792,6 @@
                         return false;
                     }
                 }
-<<<<<<< HEAD
-            }
-
-=======
                 return true;
             case TxoutType::NONSTANDARD:
             case TxoutType::PUBKEYHASH:
@@ -819,7 +809,6 @@
             CHECK_NONFATAL(false);
         }()};
         if (can_wrap_P2WSH) {
->>>>>>> e457513e
             UniValue sr(UniValue::VOBJ);
             CScript segwitScr;
             if (which_type == TxoutType::PUBKEY) {
