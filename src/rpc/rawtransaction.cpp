// Copyright (c) 2010 Satoshi Nakamoto
// Copyright (c) 2009-2017 The Bitcoin Core developers
// Distributed under the MIT software license, see the accompanying
// file COPYING or http://www.opensource.org/licenses/mit-license.php.

#include <chain.h>
#include <coins.h>
#include <consensus/validation.h>
#include <core_io.h>
#include <index/txindex.h>
#include <init.h>
#include <keystore.h>
#include <validation.h>
#include <validationinterface.h>
#include <key_io.h>
#include <merkleblock.h>
#include <net.h>
#include <policy/policy.h>
#include <policy/rbf.h>
#include <primitives/transaction.h>
#include <rpc/rawtransaction.h>
#include <rpc/server.h>
#include <script/script.h>
#include <script/script_error.h>
#include <script/sign.h>
#include <script/standard.h>
#include <txmempool.h>
#include <uint256.h>
#include <utilstrencodings.h>
#include <blind.h>

#ifdef ENABLE_WALLET
#include <wallet/rpcwallet.h>
#endif

#include <future>
#include <stdint.h>

#include <univalue.h>

void TxToJSONExpanded(const CTransaction& tx, const uint256 hashBlock, UniValue& entry,
                      int nHeight = 0, int nConfirmations = 0, int nBlockTime = 0)
{
    uint256 txid = tx.GetHash();
    entry.push_back(Pair("txid", txid.GetHex()));
    entry.push_back(Pair("hash", tx.GetWitnessHash().GetHex()));
    entry.push_back(Pair("size", (int)::GetSerializeSize(tx, SER_NETWORK, PROTOCOL_VERSION)));
    entry.push_back(Pair("vsize", (int)::GetVirtualTransactionSize(tx)));
    entry.push_back(Pair("version", tx.nVersion));
    entry.push_back(Pair("locktime", (int64_t)tx.nLockTime));

    UniValue vin(UniValue::VARR);
    for (const auto &txin : tx.vin)
    {
        UniValue in(UniValue::VOBJ);
        if (tx.IsCoinBase())
        {
            in.push_back(Pair("coinbase", HexStr(txin.scriptSig.begin(), txin.scriptSig.end())));
        } else
        if (txin.IsAnonInput())
        {
            in.push_back(Pair("type", "anon"));
            in.push_back(Pair("valueSat", -1));
            uint32_t nSigInputs, nSigRingSize;
            txin.GetAnonInfo(nSigInputs, nSigRingSize);
            in.push_back(Pair("num_inputs", (int)nSigInputs));
            in.push_back(Pair("ring_size", (int)nSigRingSize));
        } else
        {
            in.push_back(Pair("txid", txin.prevout.hash.GetHex()));
            in.push_back(Pair("vout", (int64_t)txin.prevout.n));
            UniValue o(UniValue::VOBJ);
            o.push_back(Pair("asm", ScriptToAsmStr(txin.scriptSig, true)));
            o.push_back(Pair("hex", HexStr(txin.scriptSig.begin(), txin.scriptSig.end())));
            in.push_back(Pair("scriptSig", o));
            // Add address and value info if spentindex enabled
            CSpentIndexValue spentInfo;
            CSpentIndexKey spentKey(txin.prevout.hash, txin.prevout.n);
            if (GetSpentIndex(spentKey, spentInfo)) {
                in.push_back(Pair("type", spentInfo.satoshis == -1 ? "blind" : "standard"));
                in.push_back(Pair("value", ValueFromAmount(spentInfo.satoshis)));
                in.push_back(Pair("valueSat", spentInfo.satoshis));

                if (spentInfo.addressType == ADDR_INDT_PUBKEY_ADDRESS) {
                    in.push_back(Pair("address", CBitcoinAddress(CKeyID(*((uint160*)&spentInfo.addressHash))).ToString()));
                } else if (spentInfo.addressType == ADDR_INDT_SCRIPT_ADDRESS)  {
                    in.push_back(Pair("address", CBitcoinAddress(CScriptID(*((uint160*)&spentInfo.addressHash))).ToString()));
                } else if (spentInfo.addressType == ADDR_INDT_PUBKEY_ADDRESS_256)  {
                    in.push_back(Pair("address", CBitcoinAddress(CKeyID256(spentInfo.addressHash)).ToString()));
                } else if (spentInfo.addressType == ADDR_INDT_SCRIPT_ADDRESS_256)  {
                    in.push_back(Pair("address", CBitcoinAddress(CScriptID256(spentInfo.addressHash)).ToString()));
                }
            }
        };

        if (tx.HasWitness())
        {
            if (!txin.scriptWitness.IsNull())
            {
                UniValue txinwitness(UniValue::VARR);
                for (unsigned int j = 0; j < txin.scriptWitness.stack.size(); j++)
                {
                    std::vector<unsigned char> item = txin.scriptWitness.stack[j];
                    txinwitness.push_back(HexStr(item.begin(), item.end()));
                };
                in.push_back(Pair("txinwitness", txinwitness));
            };
        };
        in.push_back(Pair("sequence", (int64_t)txin.nSequence));
        vin.push_back(in);
    };
    entry.push_back(Pair("vin", vin));
    UniValue vout(UniValue::VARR);

    for (unsigned int i = 0; i < tx.vpout.size(); i++)
    {
        UniValue out(UniValue::VOBJ);
        out.push_back(Pair("n", (int64_t)i));
        OutputToJSON(txid, i, tx.vpout[i].get(), out);
        vout.push_back(out);
    };

    entry.push_back(Pair("vout", vout));

    if (!hashBlock.IsNull())
    {
        entry.push_back(Pair("blockhash", hashBlock.GetHex()));

        if (nConfirmations > 0) {
            entry.push_back(Pair("height", nHeight));
            entry.push_back(Pair("confirmations", nConfirmations));
            PushTime(entry, "time", nBlockTime);
            PushTime(entry, "blocktime", nBlockTime);
        } else
        {
            entry.push_back(Pair("height", -1));
            entry.push_back(Pair("confirmations", 0));
        }
    }

}

static void TxToJSON(const CTransaction& tx, const uint256 hashBlock, UniValue& entry)
{
    // Call into TxToUniv() in bitcoin-common to decode the transaction hex.
    //
    // Blockchain contextual information (confirmations and blocktime) is not
    // available to code in bitcoin-common, so we query them here and push the
    // data into the returned UniValue.
    TxToUniv(tx, uint256(), entry, true, RPCSerializationFlags());

    if (!hashBlock.IsNull()) {
        LOCK(cs_main);

        entry.pushKV("blockhash", hashBlock.GetHex());
        CBlockIndex* pindex = LookupBlockIndex(hashBlock);
        if (pindex) {
            if (chainActive.Contains(pindex)) {
                entry.pushKV("height", pindex->nHeight);
                entry.pushKV("confirmations", 1 + chainActive.Height() - pindex->nHeight);
                entry.pushKV("time", pindex->GetBlockTime());
                entry.pushKV("blocktime", pindex->GetBlockTime());
            } else
            {
                entry.pushKV("height", -1);
                entry.pushKV("confirmations", 0);
            };
        }
    }
}

static UniValue getrawtransaction(const JSONRPCRequest& request)
{
    if (request.fHelp || request.params.size() < 1 || request.params.size() > 3)
        throw std::runtime_error(
            "getrawtransaction \"txid\" ( verbose \"blockhash\" )\n"

            "\nNOTE: By default this function only works for mempool transactions. If the -txindex option is\n"
            "enabled, it also works for blockchain transactions. If the block which contains the transaction\n"
            "is known, its hash can be provided even for nodes without -txindex. Note that if a blockhash is\n"
            "provided, only that block will be searched and if the transaction is in the mempool or other\n"
            "blocks, or if this node does not have the given block available, the transaction will not be found.\n"
            "DEPRECATED: for now, it also works for transactions with unspent outputs.\n"

            "\nReturn the raw transaction data.\n"
            "\nIf verbose is 'true', returns an Object with information about 'txid'.\n"
            "If verbose is 'false' or omitted, returns a string that is serialized, hex-encoded data for 'txid'.\n"

            "\nArguments:\n"
            "1. \"txid\"      (string, required) The transaction id\n"
            "2. verbose     (bool, optional, default=false) If false, return a string, otherwise return a json object\n"
            "3. \"blockhash\" (string, optional) The block in which to look for the transaction\n"

            "\nResult (if verbose is not set or set to false):\n"
            "\"data\"      (string) The serialized, hex-encoded data for 'txid'\n"

            "\nResult (if verbose is set to true):\n"
            "{\n"
            "  \"in_active_chain\": b, (bool) Whether specified block is in the active chain or not (only present with explicit \"blockhash\" argument)\n"
            "  \"hex\" : \"data\",       (string) The serialized, hex-encoded data for 'txid'\n"
            "  \"txid\" : \"id\",        (string) The transaction id (same as provided)\n"
            "  \"hash\" : \"id\",        (string) The transaction hash (differs from txid for witness transactions)\n"
            "  \"size\" : n,             (numeric) The serialized transaction size\n"
            "  \"vsize\" : n,            (numeric) The virtual transaction size (differs from size for witness transactions)\n"
            "  \"weight\" : n,           (numeric) The transaction's weight (between vsize*4-3 and vsize*4)\n"
            "  \"version\" : n,          (numeric) The version\n"
            "  \"locktime\" : ttt,       (numeric) The lock time\n"
            "  \"vin\" : [               (array of json objects)\n"
            "     {\n"
            "       \"txid\": \"id\",    (string) The transaction id\n"
            "       \"vout\": n,         (numeric) \n"
            "       \"scriptSig\": {     (json object) The script\n"
            "         \"asm\": \"asm\",  (string) asm\n"
            "         \"hex\": \"hex\"   (string) hex\n"
            "       },\n"
            "       \"sequence\": n      (numeric) The script sequence number\n"
            "       \"txinwitness\": [\"hex\", ...] (array of string) hex-encoded witness data (if any)\n"
            "     }\n"
            "     ,...\n"
            "  ],\n"
            "  \"vout\" : [              (array of json objects)\n"
            "     {\n"
            "       \"value\" : x.xxx,            (numeric) The value in " + CURRENCY_UNIT + "\n"
            "       \"n\" : n,                    (numeric) index\n"
            "       \"scriptPubKey\" : {          (json object)\n"
            "         \"asm\" : \"asm\",          (string) the asm\n"
            "         \"hex\" : \"hex\",          (string) the hex\n"
            "         \"reqSigs\" : n,            (numeric) The required sigs\n"
            "         \"type\" : \"pubkeyhash\",  (string) The type, eg 'pubkeyhash'\n"
            "         \"addresses\" : [           (json array of string)\n"
            "           \"address\"               (string) particl address\n"
            "           ,...\n"
            "         ]\n"
            "       }\n"
            "     }\n"
            "     ,...\n"
            "  ],\n"
            "  \"blockhash\" : \"hash\",   (string) the block hash\n"
            "  \"confirmations\" : n,      (numeric) The confirmations\n"
            "  \"time\" : ttt,             (numeric) The transaction time in seconds since epoch (Jan 1 1970 GMT)\n"
            "  \"blocktime\" : ttt         (numeric) The block time in seconds since epoch (Jan 1 1970 GMT)\n"
            "}\n"

            "\nExamples:\n"
            + HelpExampleCli("getrawtransaction", "\"mytxid\"")
            + HelpExampleCli("getrawtransaction", "\"mytxid\" true")
            + HelpExampleRpc("getrawtransaction", "\"mytxid\", true")
            + HelpExampleCli("getrawtransaction", "\"mytxid\" false \"myblockhash\"")
            + HelpExampleCli("getrawtransaction", "\"mytxid\" true \"myblockhash\"")
        );

    bool in_active_chain = true;
    uint256 hash = ParseHashV(request.params[0], "parameter 1");
    CBlockIndex* blockindex = nullptr;

    if (!fParticlMode && hash == Params().GenesisBlock().hashMerkleRoot) {
        // Special exception for the genesis block coinbase transaction
        throw JSONRPCError(RPC_INVALID_ADDRESS_OR_KEY, "The genesis block coinbase is not considered an ordinary transaction and cannot be retrieved");
    }

    // Accept either a bool (true) or a num (>=1) to indicate verbose output.
    bool fVerbose = false;
    if (!request.params[1].isNull()) {
        fVerbose = request.params[1].isNum() ? (request.params[1].get_int() != 0) : request.params[1].get_bool();
    }

    if (!request.params[2].isNull()) {
        LOCK(cs_main);

        uint256 blockhash = ParseHashV(request.params[2], "parameter 3");
        blockindex = LookupBlockIndex(blockhash);
        if (!blockindex) {
            throw JSONRPCError(RPC_INVALID_ADDRESS_OR_KEY, "Block hash not found");
        }
        in_active_chain = chainActive.Contains(blockindex);
    }

    bool f_txindex_ready = false;
    if (g_txindex && !blockindex) {
        f_txindex_ready = g_txindex->BlockUntilSyncedToCurrentChain();
    }

    CTransactionRef tx;
    uint256 hashBlock;

    int nHeight = 0;
    int nConfirmations = 0;
    int nBlockTime = 0;

    if (!GetTransaction(hash, tx, Params().GetConsensus(), hashBlock, true, blockindex))
    {
        std::string errmsg;
        if (blockindex) {
            if (!(blockindex->nStatus & BLOCK_HAVE_DATA)) {
                throw JSONRPCError(RPC_MISC_ERROR, "Block not available");
            }
            errmsg = "No such transaction found in the provided block";
        } else if (!g_txindex) {
            errmsg = "No such mempool transaction. Use -txindex to enable blockchain transaction queries";
        } else if (!f_txindex_ready) {
            errmsg = "No such mempool transaction. Blockchain transactions are still in the process of being indexed";
        } else {
            errmsg = "No such mempool or blockchain transaction";
        }
        throw JSONRPCError(RPC_INVALID_ADDRESS_OR_KEY, errmsg + ". Use gettransaction for wallet transactions.");
    };

    BlockMap::iterator mi = mapBlockIndex.find(hashBlock);
    if (mi != mapBlockIndex.end() && (*mi).second) {
        CBlockIndex* pindex = (*mi).second;
        if (chainActive.Contains(pindex)) {
            nHeight = pindex->nHeight;
            nConfirmations = 1 + chainActive.Height() - pindex->nHeight;
            nBlockTime = pindex->GetBlockTime();
        } else {
            nHeight = -1;
            nConfirmations = 0;
            nBlockTime = pindex->GetBlockTime();
        }
    }

    std::string strHex = EncodeHexTx(*tx, RPCSerializationFlags());
    if (!fVerbose)
        return strHex;

    UniValue result(UniValue::VOBJ);
    if (blockindex) result.pushKV("in_active_chain", in_active_chain);
    result.pushKV("hex", strHex);

    if (fParticlMode)
        TxToJSONExpanded(*tx, hashBlock, result, nHeight, nConfirmations, nBlockTime);
    else
        TxToJSON(*tx, hashBlock, result);
    return result;
}

static UniValue gettxoutproof(const JSONRPCRequest& request)
{
    if (request.fHelp || (request.params.size() != 1 && request.params.size() != 2))
        throw std::runtime_error(
            "gettxoutproof [\"txid\",...] ( blockhash )\n"
            "\nReturns a hex-encoded proof that \"txid\" was included in a block.\n"
            "\nNOTE: By default this function only works sometimes. This is when there is an\n"
            "unspent output in the utxo for this transaction. To make it always work,\n"
            "you need to maintain a transaction index, using the -txindex command line option or\n"
            "specify the block in which the transaction is included manually (by blockhash).\n"
            "\nArguments:\n"
            "1. \"txids\"       (string) A json array of txids to filter\n"
            "    [\n"
            "      \"txid\"     (string) A transaction hash\n"
            "      ,...\n"
            "    ]\n"
            "2. \"blockhash\"   (string, optional) If specified, looks for txid in the block with this hash\n"
            "\nResult:\n"
            "\"data\"           (string) A string that is a serialized, hex-encoded data for the proof.\n"
        );

    std::set<uint256> setTxids;
    uint256 oneTxid;
    UniValue txids = request.params[0].get_array();
    for (unsigned int idx = 0; idx < txids.size(); idx++) {
        const UniValue& txid = txids[idx];
        if (txid.get_str().length() != 64 || !IsHex(txid.get_str()))
            throw JSONRPCError(RPC_INVALID_PARAMETER, std::string("Invalid txid ")+txid.get_str());
        uint256 hash(uint256S(txid.get_str()));
        if (setTxids.count(hash))
            throw JSONRPCError(RPC_INVALID_PARAMETER, std::string("Invalid parameter, duplicated txid: ")+txid.get_str());
       setTxids.insert(hash);
       oneTxid = hash;
    }

    CBlockIndex* pblockindex = nullptr;
    uint256 hashBlock;
    if (!request.params[1].isNull()) {
        LOCK(cs_main);
        hashBlock = uint256S(request.params[1].get_str());
        pblockindex = LookupBlockIndex(hashBlock);
        if (!pblockindex) {
            throw JSONRPCError(RPC_INVALID_ADDRESS_OR_KEY, "Block not found");
        }
    } else {
        LOCK(cs_main);

        // Loop through txids and try to find which block they're in. Exit loop once a block is found.
        for (const auto& tx : setTxids) {
            const Coin& coin = AccessByTxid(*pcoinsTip, tx);
            if (!coin.IsSpent()) {
                pblockindex = chainActive[coin.nHeight];
                break;
            }
        }
    }


    // Allow txindex to catch up if we need to query it and before we acquire cs_main.
    if (g_txindex && !pblockindex) {
        g_txindex->BlockUntilSyncedToCurrentChain();
    }

    LOCK(cs_main);

    if (pblockindex == nullptr)
    {
        CTransactionRef tx;
        if (!GetTransaction(oneTxid, tx, Params().GetConsensus(), hashBlock, false) || hashBlock.IsNull())
            throw JSONRPCError(RPC_INVALID_ADDRESS_OR_KEY, "Transaction not yet in block");
        pblockindex = LookupBlockIndex(hashBlock);
        if (!pblockindex) {
            throw JSONRPCError(RPC_INTERNAL_ERROR, "Transaction index corrupt");
        }
    }

    CBlock block;
    if(!ReadBlockFromDisk(block, pblockindex, Params().GetConsensus()))
        throw JSONRPCError(RPC_INTERNAL_ERROR, "Can't read block from disk");

    unsigned int ntxFound = 0;
    for (const auto& tx : block.vtx)
        if (setTxids.count(tx->GetHash()))
            ntxFound++;
    if (ntxFound != setTxids.size())
        throw JSONRPCError(RPC_INVALID_ADDRESS_OR_KEY, "Not all transactions found in specified or retrieved block");

    CDataStream ssMB(SER_NETWORK, PROTOCOL_VERSION | SERIALIZE_TRANSACTION_NO_WITNESS);
    CMerkleBlock mb(block, setTxids);
    ssMB << mb;
    std::string strHex = HexStr(ssMB.begin(), ssMB.end());
    return strHex;
}

static UniValue verifytxoutproof(const JSONRPCRequest& request)
{
    if (request.fHelp || request.params.size() != 1)
        throw std::runtime_error(
            "verifytxoutproof \"proof\"\n"
            "\nVerifies that a proof points to a transaction in a block, returning the transaction it commits to\n"
            "and throwing an RPC error if the block is not in our best chain\n"
            "\nArguments:\n"
            "1. \"proof\"    (string, required) The hex-encoded proof generated by gettxoutproof\n"
            "\nResult:\n"
            "[\"txid\"]      (array, strings) The txid(s) which the proof commits to, or empty array if the proof is invalid\n"
        );

    CDataStream ssMB(ParseHexV(request.params[0], "proof"), SER_NETWORK, PROTOCOL_VERSION | SERIALIZE_TRANSACTION_NO_WITNESS);
    CMerkleBlock merkleBlock;
    ssMB >> merkleBlock;

    UniValue res(UniValue::VARR);

    std::vector<uint256> vMatch;
    std::vector<unsigned int> vIndex;
    if (merkleBlock.txn.ExtractMatches(vMatch, vIndex) != merkleBlock.header.hashMerkleRoot)
        return res;

    LOCK(cs_main);

    const CBlockIndex* pindex = LookupBlockIndex(merkleBlock.header.GetHash());
    if (!pindex || !chainActive.Contains(pindex)) {
        throw JSONRPCError(RPC_INVALID_ADDRESS_OR_KEY, "Block not found in chain");
    }

    for (const uint256& hash : vMatch)
        res.push_back(hash.GetHex());
    return res;
}

static UniValue createrawtransaction(const JSONRPCRequest& request)
{
    if (request.fHelp || request.params.size() < 2 || request.params.size() > 4) {
        throw std::runtime_error(
            // clang-format off
            "createrawtransaction [{\"txid\":\"id\",\"vout\":n},...] [{\"address\":amount},{\"data\":\"hex\"},...] ( locktime ) ( replaceable )\n"
            "\nCreate a transaction spending the given inputs and creating new outputs.\n"
            "Outputs can be addresses or data.\n"
            "Returns hex-encoded raw transaction.\n"
            "Note that the transaction's inputs are not signed, and\n"
            "it is not stored in the wallet or transmitted to the network.\n"

            "\nArguments:\n"
            "1. \"inputs\"                (array, required) A json array of json objects\n"
            "     [\n"
            "       {\n"
            "         \"txid\":\"id\",      (string, required) The transaction id\n"
            "         \"vout\":n,         (numeric, required) The output number\n"
            "         \"sequence\":n      (numeric, optional) The sequence number\n"
            "       } \n"
            "       ,...\n"
            "     ]\n"
            "2. \"outputs\"               (array, required) a json array with outputs (key-value pairs)\n"
            "   [\n"
            "    {\n"
            "      \"address\": x.xxx,    (obj, optional) A key-value pair. The key (string) is the particl address, the value (float or string) is the amount in " + CURRENCY_UNIT + "\n"
            "    },\n"
            "    {\n"
            "      \"data\": \"hex\"        (obj, optional) A key-value pair. The key must be \"data\", the value is hex encoded data\n"
            "    }\n"
            "    ,...                     More key-value pairs of the above form. For compatibility reasons, a dictionary, which holds the key-value pairs directly, is also\n"
            "                             accepted as second parameter.\n"
            "   ]\n"
            "3. locktime                  (numeric, optional, default=0) Raw locktime. Non-0 value also locktime-activates inputs\n"
            "4. replaceable               (boolean, optional, default=false) Marks this transaction as BIP125 replaceable.\n"
            "                             Allows this transaction to be replaced by a transaction with higher fees. If provided, it is an error if explicit sequence numbers are incompatible.\n"
            "\nResult:\n"
            "\"transaction\"              (string) hex string of the transaction\n"

            "\nExamples:\n"
            + HelpExampleCli("createrawtransaction", "\"[{\\\"txid\\\":\\\"myid\\\",\\\"vout\\\":0}]\" \"[{\\\"address\\\":0.01}]\"")
            + HelpExampleCli("createrawtransaction", "\"[{\\\"txid\\\":\\\"myid\\\",\\\"vout\\\":0}]\" \"[{\\\"data\\\":\\\"00010203\\\"}]\"")
            + HelpExampleRpc("createrawtransaction", "\"[{\\\"txid\\\":\\\"myid\\\",\\\"vout\\\":0}]\", \"[{\\\"address\\\":0.01}]\"")
            + HelpExampleRpc("createrawtransaction", "\"[{\\\"txid\\\":\\\"myid\\\",\\\"vout\\\":0}]\", \"[{\\\"data\\\":\\\"00010203\\\"}]\"")
            // clang-format on
        );
    }

    RPCTypeCheck(request.params, {
        UniValue::VARR,
        UniValueType(), // ARR or OBJ, checked later
        UniValue::VNUM,
        UniValue::VBOOL
        }, true
    );
    if (request.params[0].isNull() || request.params[1].isNull())
        throw JSONRPCError(RPC_INVALID_PARAMETER, "Invalid parameter, arguments 1 and 2 must be non-null");

    UniValue inputs = request.params[0].get_array();
    const bool outputs_is_obj = request.params[1].isObject();
    UniValue outputs = outputs_is_obj ?
                           request.params[1].get_obj() :
                           request.params[1].get_array();

    CMutableTransaction rawTx;
    rawTx.nVersion = fParticlMode ? PARTICL_TXN_VERSION : BTC_TXN_VERSION;


    if (!request.params[2].isNull()) {
        int64_t nLockTime = request.params[2].get_int64();
        if (nLockTime < 0 || nLockTime > std::numeric_limits<uint32_t>::max())
            throw JSONRPCError(RPC_INVALID_PARAMETER, "Invalid parameter, locktime out of range");
        rawTx.nLockTime = nLockTime;
    }

    bool rbfOptIn = request.params[3].isTrue();

    for (unsigned int idx = 0; idx < inputs.size(); idx++) {
        const UniValue& input = inputs[idx];
        const UniValue& o = input.get_obj();

        uint256 txid = ParseHashO(o, "txid");

        const UniValue& vout_v = find_value(o, "vout");
        if (!vout_v.isNum())
            throw JSONRPCError(RPC_INVALID_PARAMETER, "Invalid parameter, missing vout key");
        int nOutput = vout_v.get_int();
        if (nOutput < 0)
            throw JSONRPCError(RPC_INVALID_PARAMETER, "Invalid parameter, vout must be positive");

        uint32_t nSequence;
        if (rbfOptIn) {
            nSequence = MAX_BIP125_RBF_SEQUENCE;
        } else if (rawTx.nLockTime) {
            nSequence = std::numeric_limits<uint32_t>::max() - 1;
        } else {
            nSequence = std::numeric_limits<uint32_t>::max();
        }

        // set the sequence number if passed in the parameters object
        const UniValue& sequenceObj = find_value(o, "sequence");
        if (sequenceObj.isNum()) {
            int64_t seqNr64 = sequenceObj.get_int64();
            if (seqNr64 < 0 || seqNr64 > std::numeric_limits<uint32_t>::max()) {
                throw JSONRPCError(RPC_INVALID_PARAMETER, "Invalid parameter, sequence number is out of range");
            } else {
                nSequence = (uint32_t)seqNr64;
            }
        }

        CTxIn in(COutPoint(txid, nOutput), CScript(), nSequence);

        rawTx.vin.push_back(in);
    }

    std::set<CTxDestination> destinations;
    if (!outputs_is_obj) {
        // Translate array of key-value pairs into dict
        UniValue outputs_dict = UniValue(UniValue::VOBJ);
        for (size_t i = 0; i < outputs.size(); ++i) {
            const UniValue& output = outputs[i];
            if (!output.isObject()) {
                throw JSONRPCError(RPC_INVALID_PARAMETER, "Invalid parameter, key-value pair not an object as expected");
            }
            if (output.size() != 1) {
                throw JSONRPCError(RPC_INVALID_PARAMETER, "Invalid parameter, key-value pair must contain exactly one key");
            }
            outputs_dict.pushKVs(output);
        }
        outputs = std::move(outputs_dict);
    }
    for (const std::string& name_ : outputs.getKeys()) {
        if (name_ == "data") {
            std::vector<unsigned char> data = ParseHexV(outputs[name_].getValStr(), "Data");

            if (fParticlMode)
            {
                std::shared_ptr<CTxOutData> out = MAKE_OUTPUT<CTxOutData>();
                out->vData = data;
                rawTx.vpout.push_back(out);
            } else
            {
                CTxOut out(0, CScript() << OP_RETURN << data);
                rawTx.vout.push_back(out);
            };
        } else {
            CTxDestination destination = DecodeDestination(name_);
            if (!IsValidDestination(destination)) {
                throw JSONRPCError(RPC_INVALID_ADDRESS_OR_KEY, std::string("Invalid Particl address: ") + name_);
            }

            if (!destinations.insert(destination).second) {
                throw JSONRPCError(RPC_INVALID_PARAMETER, std::string("Invalid parameter, duplicated address: ") + name_);
            }

            CScript scriptPubKey = GetScriptForDestination(destination);
            CAmount nAmount = AmountFromValue(outputs[name_]);

            if (fParticlMode)
            {
                std::shared_ptr<CTxOutStandard> out = MAKE_OUTPUT<CTxOutStandard>();
                out->nValue = nAmount;
                if (destination.type() == typeid(CStealthAddress))
                {
                    CStealthAddress sx = boost::get<CStealthAddress>(destination);
                    std::shared_ptr<CTxOutData> outData = MAKE_OUTPUT<CTxOutData>();
                    std::string sNarration;
                    std::string sError;
                    if (0 != PrepareStealthOutput(sx, sNarration, scriptPubKey, outData->vData, sError))
                        throw JSONRPCError(RPC_INTERNAL_ERROR, std::string("PrepareStealthOutput failed: ") + sError);

                    out->scriptPubKey = scriptPubKey;
                    rawTx.vpout.push_back(out);
                    rawTx.vpout.push_back(outData);
                } else
                {
                    out->scriptPubKey = scriptPubKey;
                    rawTx.vpout.push_back(out);
                };
            } else
            {
                CTxOut out(nAmount, scriptPubKey);
                rawTx.vout.push_back(out);
            }
        }
    }

    if (!request.params[3].isNull() && rbfOptIn != SignalsOptInRBF(rawTx)) {
        throw JSONRPCError(RPC_INVALID_PARAMETER, "Invalid parameter combination: Sequence number(s) contradict replaceable option");
    }

    return EncodeHexTx(rawTx);
}

static UniValue decoderawtransaction(const JSONRPCRequest& request)
{
    if (request.fHelp || request.params.size() < 1 || request.params.size() > 2)
        throw std::runtime_error(
            "decoderawtransaction \"hexstring\" ( iswitness )\n"
            "\nReturn a JSON object representing the serialized, hex-encoded transaction.\n"

            "\nArguments:\n"
            "1. \"hexstring\"      (string, required) The transaction hex string\n"
            "2. iswitness          (boolean, optional) Whether the transaction hex is a serialized witness transaction\n"
            "                         If iswitness is not present, heuristic tests will be used in decoding\n"

            "\nResult:\n"
            "{\n"
            "  \"txid\" : \"id\",        (string) The transaction id\n"
            "  \"hash\" : \"id\",        (string) The transaction hash (differs from txid for witness transactions)\n"
            "  \"size\" : n,             (numeric) The transaction size\n"
            "  \"vsize\" : n,            (numeric) The virtual transaction size (differs from size for witness transactions)\n"
            "  \"weight\" : n,           (numeric) The transaction's weight (between vsize*4 - 3 and vsize*4)\n"
            "  \"version\" : n,          (numeric) The version\n"
            "  \"locktime\" : ttt,       (numeric) The lock time\n"
            "  \"vin\" : [               (array of json objects)\n"
            "     {\n"
            "       \"txid\": \"id\",    (string) The transaction id\n"
            "       \"vout\": n,         (numeric) The output number\n"
            "       \"scriptSig\": {     (json object) The script\n"
            "         \"asm\": \"asm\",  (string) asm\n"
            "         \"hex\": \"hex\"   (string) hex\n"
            "       },\n"
            "       \"txinwitness\": [\"hex\", ...] (array of string) hex-encoded witness data (if any)\n"
            "       \"sequence\": n     (numeric) The script sequence number\n"
            "     }\n"
            "     ,...\n"
            "  ],\n"
            "  \"vout\" : [             (array of json objects)\n"
            "     {\n"
            "       \"value\" : x.xxx,            (numeric) The value in " + CURRENCY_UNIT + "\n"
            "       \"n\" : n,                    (numeric) index\n"
            "       \"scriptPubKey\" : {          (json object)\n"
            "         \"asm\" : \"asm\",          (string) the asm\n"
            "         \"hex\" : \"hex\",          (string) the hex\n"
            "         \"reqSigs\" : n,            (numeric) The required sigs\n"
            "         \"type\" : \"pubkeyhash\",  (string) The type, eg 'pubkeyhash'\n"
            "         \"addresses\" : [           (json array of string)\n"
            "           \"PfqK97PXYfqRFtdYcZw82x3dzPrZbEAcYa\"   (string) particl address\n"
            "           ,...\n"
            "         ]\n"
            "       }\n"
            "     }\n"
            "     ,...\n"
            "  ],\n"
            "}\n"

            "\nExamples:\n"
            + HelpExampleCli("decoderawtransaction", "\"hexstring\"")
            + HelpExampleRpc("decoderawtransaction", "\"hexstring\"")
        );

    LOCK(cs_main);
    RPCTypeCheck(request.params, {UniValue::VSTR, UniValue::VBOOL});

    CMutableTransaction mtx;

    bool try_witness = request.params[1].isNull() ? true : request.params[1].get_bool();
    bool try_no_witness = request.params[1].isNull() ? true : !request.params[1].get_bool();

    if (!DecodeHexTx(mtx, request.params[0].get_str(), try_no_witness, try_witness)) {
        throw JSONRPCError(RPC_DESERIALIZATION_ERROR, "TX decode failed");
    }

    UniValue result(UniValue::VOBJ);
    TxToUniv(CTransaction(std::move(mtx)), uint256(), result, false);

    return result;
}

static UniValue decodescript(const JSONRPCRequest& request)
{
    if (request.fHelp || request.params.size() != 1)
        throw std::runtime_error(
            "decodescript \"hexstring\"\n"
            "\nDecode a hex-encoded script.\n"
            "\nArguments:\n"
            "1. \"hexstring\"     (string) the hex encoded script\n"
            "\nResult:\n"
            "{\n"
            "  \"asm\":\"asm\",   (string) Script public key\n"
            "  \"hex\":\"hex\",   (string) hex encoded public key\n"
            "  \"type\":\"type\", (string) The output type\n"
            "  \"reqSigs\": n,    (numeric) The required signatures\n"
            "  \"addresses\": [   (json array of string)\n"
            "     \"address\"     (string) particl address\n"
            "     ,...\n"
            "  ],\n"
            "  \"p2sh\",\"address\" (string) address of P2SH script wrapping this redeem script (not returned if the script is already a P2SH).\n"
            "}\n"
            "\nExamples:\n"
            + HelpExampleCli("decodescript", "\"hexstring\"")
            + HelpExampleRpc("decodescript", "\"hexstring\"")
        );

    RPCTypeCheck(request.params, {UniValue::VSTR});

    UniValue r(UniValue::VOBJ);
    CScript script;
    if (request.params[0].get_str().size() > 0){
        std::vector<unsigned char> scriptData(ParseHexV(request.params[0], "argument"));
        script = CScript(scriptData.begin(), scriptData.end());
    } else {
        // Empty scripts are valid
    }
    ScriptPubKeyToUniv(script, r, false);

    UniValue type;
    type = find_value(r, "type");

    if (type.isStr() && type.get_str() != "scripthash") {
        // P2SH cannot be wrapped in a P2SH. If this script is already a P2SH,
        // don't return the address for a P2SH of the P2SH.
        r.pushKV("p2sh", EncodeDestination(CScriptID(script)));
        // P2SH and witness programs cannot be wrapped in P2WSH, if this script
        // is a witness program, don't return addresses for a segwit programs.
        if (type.get_str() == "pubkey" || type.get_str() == "pubkeyhash" || type.get_str() == "multisig" || type.get_str() == "nonstandard") {
            txnouttype which_type;
            std::vector<std::vector<unsigned char>> solutions_data;
            Solver(script, which_type, solutions_data);
            // Uncompressed pubkeys cannot be used with segwit checksigs.
            // If the script contains an uncompressed pubkey, skip encoding of a segwit program.
            if ((which_type == TX_PUBKEY) || (which_type == TX_MULTISIG)) {
                for (const auto& solution : solutions_data) {
                    if ((solution.size() != 1) && !CPubKey(solution).IsCompressed()) {
                        return r;
                    }
                }
            }
            UniValue sr(UniValue::VOBJ);
            CScript segwitScr;
            if (which_type == TX_PUBKEY) {
                segwitScr = GetScriptForDestination(WitnessV0KeyHash(Hash160(solutions_data[0].begin(), solutions_data[0].end())));
            } else if (which_type == TX_PUBKEYHASH) {
                segwitScr = GetScriptForDestination(WitnessV0KeyHash(solutions_data[0]));
            } else {
                // Scripts that are not fit for P2WPKH are encoded as P2WSH.
                // Newer segwit program versions should be considered when then become available.
                uint256 scriptHash;
                CSHA256().Write(script.data(), script.size()).Finalize(scriptHash.begin());
                segwitScr = GetScriptForDestination(WitnessV0ScriptHash(scriptHash));
            }
            ScriptPubKeyToUniv(segwitScr, sr, true);
            sr.pushKV("p2sh-segwit", EncodeDestination(CScriptID(segwitScr)));
            if (!fParticlMode)
            r.pushKV("segwit", sr);
        }
    }

    return r;
}

/** Pushes a JSON object for script verification or signing errors to vErrorsRet. */
void TxInErrorToJSON(const CTxIn& txin, UniValue& vErrorsRet, const std::string& strMessage)
{
    UniValue entry(UniValue::VOBJ);
    entry.pushKV("txid", txin.prevout.hash.ToString());
    entry.pushKV("vout", (uint64_t)txin.prevout.n);
    UniValue witness(UniValue::VARR);
    for (unsigned int i = 0; i < txin.scriptWitness.stack.size(); i++) {
        witness.push_back(HexStr(txin.scriptWitness.stack[i].begin(), txin.scriptWitness.stack[i].end()));
    }
    entry.pushKV("witness", witness);
    entry.pushKV("scriptSig", HexStr(txin.scriptSig.begin(), txin.scriptSig.end()));
    entry.pushKV("sequence", (uint64_t)txin.nSequence);
    entry.pushKV("error", strMessage);
    vErrorsRet.push_back(entry);
}

static UniValue combinerawtransaction(const JSONRPCRequest& request)
{
    if (request.fHelp || request.params.size() != 1)
        throw std::runtime_error(
            "combinerawtransaction [\"hexstring\",...]\n"
            "\nCombine multiple partially signed transactions into one transaction.\n"
            "The combined transaction may be another partially signed transaction or a \n"
            "fully signed transaction."

            "\nArguments:\n"
            "1. \"txs\"         (string) A json array of hex strings of partially signed transactions\n"
            "    [\n"
            "      \"hexstring\"     (string) A transaction hash\n"
            "      ,...\n"
            "    ]\n"

            "\nResult:\n"
            "\"hex\"            (string) The hex-encoded raw transaction with signature(s)\n"

            "\nExamples:\n"
            + HelpExampleCli("combinerawtransaction", "[\"myhex1\", \"myhex2\", \"myhex3\"]")
        );


    UniValue txs = request.params[0].get_array();
    std::vector<CMutableTransaction> txVariants(txs.size());

    for (unsigned int idx = 0; idx < txs.size(); idx++) {
        if (!DecodeHexTx(txVariants[idx], txs[idx].get_str(), true)) {
            throw JSONRPCError(RPC_DESERIALIZATION_ERROR, strprintf("TX decode failed for tx %d", idx));
        }
    }

    if (txVariants.empty()) {
        throw JSONRPCError(RPC_DESERIALIZATION_ERROR, "Missing transactions");
    }

    // mergedTx will end up with all the signatures; it
    // starts as a clone of the rawtx:
    CMutableTransaction mergedTx(txVariants[0]);

    // Fetch previous transactions (inputs):
    CCoinsView viewDummy;
    CCoinsViewCache view(&viewDummy);
    {
        LOCK(cs_main);
        LOCK(mempool.cs);
        CCoinsViewCache &viewChain = *pcoinsTip;
        CCoinsViewMemPool viewMempool(&viewChain, mempool);
        view.SetBackend(viewMempool); // temporarily switch cache backend to db+mempool view

        for (const CTxIn& txin : mergedTx.vin) {
            view.AccessCoin(txin.prevout); // Load entries from viewChain into view; can fail.
        }

        view.SetBackend(viewDummy); // switch back to avoid locking mempool for too long
    }

    // Use CTransaction for the constant parts of the
    // transaction to avoid rehashing.
    const CTransaction txConst(mergedTx);
    // Sign what we can:
    for (unsigned int i = 0; i < mergedTx.vin.size(); i++) {
        CTxIn& txin = mergedTx.vin[i];
        const Coin& coin = view.AccessCoin(txin.prevout);
        if (coin.IsSpent()) {
            throw JSONRPCError(RPC_VERIFY_ERROR, "Input not found or already spent");
        }
        const CScript& prevPubKey = coin.out.scriptPubKey;
        const CAmount& amount = coin.out.nValue;

        SignatureData sigdata;

        // ... and merge in other signatures:
        for (const CMutableTransaction& txv : txVariants) {
            if (txv.vin.size() > i) {
                std::vector<uint8_t> vchAmount(8);
                memcpy(&vchAmount[0], &amount, 8);
                sigdata = CombineSignatures(prevPubKey, TransactionSignatureChecker(&txConst, i, vchAmount), sigdata, DataFromTransaction(txv, i));
            }
        }

        UpdateInput(txin, sigdata);
    }

    return EncodeHexTx(mergedTx);
}

UniValue SignTransaction(CMutableTransaction& mtx, const UniValue& prevTxsUnival, CBasicKeyStore *keystore, bool is_temp_keystore, const UniValue& hashType)
{
    // Fetch previous transactions (inputs):
    CCoinsView viewDummy;
    CCoinsViewCache view(&viewDummy);
    {
        LOCK2(cs_main, mempool.cs);
        CCoinsViewCache &viewChain = *pcoinsTip;
        CCoinsViewMemPool viewMempool(&viewChain, mempool);
        view.SetBackend(viewMempool); // temporarily switch cache backend to db+mempool view

        for (const CTxIn& txin : mtx.vin) {
            view.AccessCoin(txin.prevout); // Load entries from viewChain into view; can fail.
        }

        view.SetBackend(viewDummy); // switch back to avoid locking mempool for too long
    }

    // Add previous txouts given in the RPC call:
    if (!prevTxsUnival.isNull()) {
        UniValue prevTxs = prevTxsUnival.get_array();
        for (unsigned int idx = 0; idx < prevTxs.size(); ++idx) {
            const UniValue& p = prevTxs[idx];
            if (!p.isObject()) {
                throw JSONRPCError(RPC_DESERIALIZATION_ERROR, "expected object with {\"txid'\",\"vout\",\"scriptPubKey\"}");
            }

            UniValue prevOut = p.get_obj();

            RPCTypeCheckObj(prevOut,
                {
                    {"txid", UniValueType(UniValue::VSTR)},
                    {"vout", UniValueType(UniValue::VNUM)},
                    {"scriptPubKey", UniValueType(UniValue::VSTR)},
                });

            uint256 txid = ParseHashO(prevOut, "txid");

            int nOut = find_value(prevOut, "vout").get_int();
            if (nOut < 0) {
                throw JSONRPCError(RPC_DESERIALIZATION_ERROR, "vout must be positive");
            }

            COutPoint out(txid, nOut);
            std::vector<unsigned char> pkData(ParseHexO(prevOut, "scriptPubKey"));
            CScript scriptPubKey(pkData.begin(), pkData.end());

            {
            const Coin& coin = view.AccessCoin(out);

            if (coin.nType != OUTPUT_STANDARD && coin.nType != OUTPUT_CT)
                throw JSONRPCError(RPC_MISC_ERROR, strprintf("Bad input type: %d", coin.nType));

            if (!coin.IsSpent() && coin.out.scriptPubKey != scriptPubKey) {
                std::string err("Previous output scriptPubKey mismatch:\n");
                err = err + ScriptToAsmStr(coin.out.scriptPubKey) + "\nvs:\n"+
                    ScriptToAsmStr(scriptPubKey);
                throw JSONRPCError(RPC_DESERIALIZATION_ERROR, err);
            }
            Coin newcoin;
            newcoin.out.scriptPubKey = scriptPubKey;
            newcoin.out.nValue = 0;
            if (prevOut.exists("amount")) {
                newcoin.out.nValue = AmountFromValue(find_value(prevOut, "amount"));
            }
            newcoin.nHeight = 1;
            view.AddCoin(out, std::move(newcoin), true);
            }

            // if redeemScript given and not using the local wallet (private keys
            // given), add redeemScript to the keystore so it can be signed:
            if (is_temp_keystore && scriptPubKey.IsPayToScriptHashAny()) {
                RPCTypeCheckObj(prevOut,
                    {
                        {"redeemScript", UniValueType(UniValue::VSTR)},
                    });
                UniValue v = find_value(prevOut, "redeemScript");
                if (!v.isNull()) {
                    std::vector<unsigned char> rsData(ParseHexV(v, "redeemScript"));
                    CScript redeemScript(rsData.begin(), rsData.end());
                    keystore->AddCScript(redeemScript);
                    // Automatically also add the P2WSH wrapped version of the script (to deal with P2SH-P2WSH).
                    keystore->AddCScript(GetScriptForWitness(redeemScript));
                }
            }
        }
    }

    int nHashType = SIGHASH_ALL;
    if (!hashType.isNull()) {
        static std::map<std::string, int> mapSigHashValues = {
            {std::string("ALL"), int(SIGHASH_ALL)},
            {std::string("ALL|ANYONECANPAY"), int(SIGHASH_ALL|SIGHASH_ANYONECANPAY)},
            {std::string("NONE"), int(SIGHASH_NONE)},
            {std::string("NONE|ANYONECANPAY"), int(SIGHASH_NONE|SIGHASH_ANYONECANPAY)},
            {std::string("SINGLE"), int(SIGHASH_SINGLE)},
            {std::string("SINGLE|ANYONECANPAY"), int(SIGHASH_SINGLE|SIGHASH_ANYONECANPAY)},
        };
        std::string strHashType = hashType.get_str();
        if (mapSigHashValues.count(strHashType)) {
            nHashType = mapSigHashValues[strHashType];
        } else {
            throw JSONRPCError(RPC_INVALID_PARAMETER, "Invalid sighash param");
        }
    }

    bool fHashSingle = ((nHashType & ~SIGHASH_ANYONECANPAY) == SIGHASH_SINGLE);

    // Script verification errors
    UniValue vErrors(UniValue::VARR);

    // Use CTransaction for the constant parts of the
    // transaction to avoid rehashing.
    const CTransaction txConst(mtx);
    // Sign what we can:
    for (unsigned int i = 0; i < mtx.vin.size(); i++) {
        CTxIn& txin = mtx.vin[i];
        const Coin& coin = view.AccessCoin(txin.prevout);
        if (coin.IsSpent()) {
            TxInErrorToJSON(txin, vErrors, "Input not found or already spent");
            continue;
        }

        SignatureData sigdata;
        CScript prevPubKey = coin.out.scriptPubKey;

        std::vector<uint8_t> vchAmount;
        if (coin.nType == OUTPUT_STANDARD)
        {
            vchAmount.resize(8);
            memcpy(vchAmount.data(), &coin.out.nValue, 8);
        } else
        if (coin.nType == OUTPUT_CT)
        {
            vchAmount.resize(33);
            memcpy(vchAmount.data(), coin.commitment.data, 33);
        } else
        {
            throw JSONRPCError(RPC_MISC_ERROR, strprintf("Bad input type: %d", coin.nType));
        };

        // Only sign SIGHASH_SINGLE if there's a corresponding output:
        if (!fHashSingle || (i < mtx.GetNumVOuts())) {
            ProduceSignature(*keystore, MutableTransactionSignatureCreator(&mtx, i, vchAmount, nHashType), prevPubKey, sigdata);
        }
<<<<<<< HEAD
        sigdata = CombineSignatures(prevPubKey, TransactionSignatureChecker(&txConst, i, vchAmount), sigdata, DataFromTransaction(mtx, i));
        UpdateTransaction(mtx, i, sigdata);
=======
        sigdata = CombineSignatures(prevPubKey, TransactionSignatureChecker(&txConst, i, amount), sigdata, DataFromTransaction(mtx, i));

        UpdateInput(txin, sigdata);
>>>>>>> f0fd39f3

        ScriptError serror = SCRIPT_ERR_OK;
        if (!VerifyScript(txin.scriptSig, prevPubKey, &txin.scriptWitness, STANDARD_SCRIPT_VERIFY_FLAGS, TransactionSignatureChecker(&txConst, i, vchAmount), &serror)) {
            if (serror == SCRIPT_ERR_INVALID_STACK_OPERATION) {
                // Unable to sign input and verification failed (possible attempt to partially sign).
                TxInErrorToJSON(txin, vErrors, "Unable to sign input, invalid stack size (possibly missing key)");
            } else {
                TxInErrorToJSON(txin, vErrors, ScriptErrorString(serror));
            }
        }
    }
    bool fComplete = vErrors.empty();

    UniValue result(UniValue::VOBJ);
    result.pushKV("hex", EncodeHexTx(mtx));
    result.pushKV("complete", fComplete);
    if (!vErrors.empty()) {
        result.pushKV("errors", vErrors);
    }

    return result;
}

static UniValue signrawtransactionwithkey(const JSONRPCRequest& request)
{
    if (request.fHelp || request.params.size() < 2 || request.params.size() > 4)
        throw std::runtime_error(
            "signrawtransactionwithkey \"hexstring\" [\"privatekey1\",...] ( [{\"txid\":\"id\",\"vout\":n,\"scriptPubKey\":\"hex\",\"redeemScript\":\"hex\"},...] sighashtype )\n"
            "\nSign inputs for raw transaction (serialized, hex-encoded).\n"
            "The second argument is an array of base58-encoded private\n"
            "keys that will be the only keys used to sign the transaction.\n"
            "The third optional argument (may be null) is an array of previous transaction outputs that\n"
            "this transaction depends on but may not yet be in the block chain.\n"

            "\nArguments:\n"
            "1. \"hexstring\"                      (string, required) The transaction hex string\n"
            "2. \"privkeys\"                       (string, required) A json array of base58-encoded private keys for signing\n"
            "    [                               (json array of strings)\n"
            "      \"privatekey\"                  (string) private key in base58-encoding\n"
            "      ,...\n"
            "    ]\n"
            "3. \"prevtxs\"                        (string, optional) An json array of previous dependent transaction outputs\n"
            "     [                              (json array of json objects, or 'null' if none provided)\n"
            "       {\n"
            "         \"txid\":\"id\",               (string, required) The transaction id\n"
            "         \"vout\":n,                  (numeric, required) The output number\n"
            "         \"scriptPubKey\": \"hex\",     (string, required) script key\n"
            "         \"redeemScript\": \"hex\",     (string, required for P2SH or P2WSH) redeem script\n"
            "         \"amount\": value            (numeric, required) The amount spent\n"
            "       }\n"
            "       ,...\n"
            "    ]\n"
            "4. \"sighashtype\"                    (string, optional, default=ALL) The signature hash type. Must be one of\n"
            "       \"ALL\"\n"
            "       \"NONE\"\n"
            "       \"SINGLE\"\n"
            "       \"ALL|ANYONECANPAY\"\n"
            "       \"NONE|ANYONECANPAY\"\n"
            "       \"SINGLE|ANYONECANPAY\"\n"

            "\nResult:\n"
            "{\n"
            "  \"hex\" : \"value\",                  (string) The hex-encoded raw transaction with signature(s)\n"
            "  \"complete\" : true|false,          (boolean) If the transaction has a complete set of signatures\n"
            "  \"errors\" : [                      (json array of objects) Script verification errors (if there are any)\n"
            "    {\n"
            "      \"txid\" : \"hash\",              (string) The hash of the referenced, previous transaction\n"
            "      \"vout\" : n,                   (numeric) The index of the output to spent and used as input\n"
            "      \"scriptSig\" : \"hex\",          (string) The hex-encoded signature script\n"
            "      \"sequence\" : n,               (numeric) Script sequence number\n"
            "      \"error\" : \"text\"              (string) Verification or signing error related to the input\n"
            "    }\n"
            "    ,...\n"
            "  ]\n"
            "}\n"

            "\nExamples:\n"
            + HelpExampleCli("signrawtransactionwithkey", "\"myhex\"")
            + HelpExampleRpc("signrawtransactionwithkey", "\"myhex\"")
        );

    RPCTypeCheck(request.params, {UniValue::VSTR, UniValue::VARR, UniValue::VARR, UniValue::VSTR}, true);

    CMutableTransaction mtx;
    if (!DecodeHexTx(mtx, request.params[0].get_str(), true)) {
        throw JSONRPCError(RPC_DESERIALIZATION_ERROR, "TX decode failed");
    }

    CBasicKeyStore keystore;
    const UniValue& keys = request.params[1].get_array();
    for (unsigned int idx = 0; idx < keys.size(); ++idx) {
        UniValue k = keys[idx];
        CKey key = DecodeSecret(k.get_str());
        if (!key.IsValid()) {
            throw JSONRPCError(RPC_INVALID_ADDRESS_OR_KEY, "Invalid private key");
        }
        keystore.AddKey(key);
    }

    return SignTransaction(mtx, request.params[2], &keystore, true, request.params[3]);
}

UniValue signrawtransaction(const JSONRPCRequest& request)
{
#ifdef ENABLE_WALLET
    std::shared_ptr<CWallet> const wallet = GetWalletForJSONRPCRequest(request);
    CWallet* const pwallet = wallet.get();
#endif

    if (request.fHelp || request.params.size() < 1 || request.params.size() > 4)
        throw std::runtime_error(
            "signrawtransaction \"hexstring\" ( [{\"txid\":\"id\",\"vout\":n,\"scriptPubKey\":\"hex\",\"redeemScript\":\"hex\"},...] [\"privatekey1\",...] sighashtype )\n"
            "\nDEPRECATED. Sign inputs for raw transaction (serialized, hex-encoded).\n"
            "The second optional argument (may be null) is an array of previous transaction outputs that\n"
            "this transaction depends on but may not yet be in the block chain.\n"
            "The third optional argument (may be null) is an array of base58-encoded private\n"
            "keys that, if given, will be the only keys used to sign the transaction.\n"
#ifdef ENABLE_WALLET
            + HelpRequiringPassphrase(pwallet) + "\n"
#endif
            "\nArguments:\n"
            "1. \"hexstring\"     (string, required) The transaction hex string\n"
            "2. \"prevtxs\"       (string, optional) An json array of previous dependent transaction outputs\n"
            "     [               (json array of json objects, or 'null' if none provided)\n"
            "       {\n"
            "         \"txid\":\"id\",             (string, required) The transaction id\n"
            "         \"vout\":n,                  (numeric, required) The output number\n"
            "         \"scriptPubKey\": \"hex\",   (string, required) script key\n"
            "         \"redeemScript\": \"hex\",   (string, required for P2SH or P2WSH) redeem script\n"
            "         \"amount\": value            (numeric, required) The amount spent\n"
            "       }\n"
            "       ,...\n"
            "    ]\n"
            "3. \"privkeys\"     (string, optional) A json array of base58-encoded private keys for signing\n"
            "    [                  (json array of strings, or 'null' if none provided)\n"
            "      \"privatekey\"   (string) private key in base58-encoding\n"
            "      ,...\n"
            "    ]\n"
            "4. \"sighashtype\"     (string, optional, default=ALL) The signature hash type. Must be one of\n"
            "       \"ALL\"\n"
            "       \"NONE\"\n"
            "       \"SINGLE\"\n"
            "       \"ALL|ANYONECANPAY\"\n"
            "       \"NONE|ANYONECANPAY\"\n"
            "       \"SINGLE|ANYONECANPAY\"\n"

            "\nResult:\n"
            "{\n"
            "  \"hex\" : \"value\",           (string) The hex-encoded raw transaction with signature(s)\n"
            "  \"complete\" : true|false,   (boolean) If the transaction has a complete set of signatures\n"
            "  \"errors\" : [                 (json array of objects) Script verification errors (if there are any)\n"
            "    {\n"
            "      \"txid\" : \"hash\",           (string) The hash of the referenced, previous transaction\n"
            "      \"vout\" : n,                (numeric) The index of the output to spent and used as input\n"
            "      \"scriptSig\" : \"hex\",       (string) The hex-encoded signature script\n"
            "      \"sequence\" : n,            (numeric) Script sequence number\n"
            "      \"error\" : \"text\"           (string) Verification or signing error related to the input\n"
            "    }\n"
            "    ,...\n"
            "  ]\n"
            "}\n"

            "\nExamples:\n"
            + HelpExampleCli("signrawtransaction", "\"myhex\"")
            + HelpExampleRpc("signrawtransaction", "\"myhex\"")
        );

    if (!IsDeprecatedRPCEnabled("signrawtransaction")) {
        throw JSONRPCError(RPC_METHOD_DEPRECATED, "signrawtransaction is deprecated and will be fully removed in v0.18. "
            "To use signrawtransaction in v0.17, restart particld with -deprecatedrpc=signrawtransaction.\n"
            "Projects should transition to using signrawtransactionwithkey and signrawtransactionwithwallet before upgrading to v0.18");
    }

    RPCTypeCheck(request.params, {UniValue::VSTR, UniValue::VARR, UniValue::VARR, UniValue::VSTR}, true);

    // Make a JSONRPCRequest to pass on to the right signrawtransaction* command
    JSONRPCRequest new_request;
    new_request.id = request.id;
    new_request.params.setArray();

    // For signing with private keys
    if (!request.params[2].isNull()) {
        new_request.params.push_back(request.params[0]);
        // Note: the prevtxs and privkeys are reversed for signrawtransactionwithkey
        new_request.params.push_back(request.params[2]);
        new_request.params.push_back(request.params[1]);
        new_request.params.push_back(request.params[3]);
        return signrawtransactionwithkey(new_request);
    } else {
#ifdef ENABLE_WALLET
        // Otherwise sign with the wallet which does not take a privkeys parameter
        new_request.params.push_back(request.params[0]);
        new_request.params.push_back(request.params[1]);
        new_request.params.push_back(request.params[3]);
        return signrawtransactionwithwallet(new_request);
#else
        // If we have made it this far, then wallet is disabled and no private keys were given, so fail here.
        throw JSONRPCError(RPC_INVALID_PARAMETER, "No private keys available.");
#endif
    }
}

static UniValue sendrawtransaction(const JSONRPCRequest& request)
{
    if (request.fHelp || request.params.size() < 1 || request.params.size() > 2)
        throw std::runtime_error(
            "sendrawtransaction \"hexstring\" ( allowhighfees )\n"
            "\nSubmits raw transaction (serialized, hex-encoded) to local node and network.\n"
            "\nAlso see createrawtransaction and signrawtransaction calls.\n"
            "\nArguments:\n"
            "1. \"hexstring\"    (string, required) The hex string of the raw transaction)\n"
            "2. allowhighfees    (boolean, optional, default=false) Allow high fees\n"
            "\nResult:\n"
            "\"hex\"             (string) The transaction hash in hex\n"
            "\nExamples:\n"
            "\nCreate a transaction\n"
            + HelpExampleCli("createrawtransaction", "\"[{\\\"txid\\\" : \\\"mytxid\\\",\\\"vout\\\":0}]\" \"{\\\"myaddress\\\":0.01}\"") +
            "Sign the transaction, and get back the hex\n"
            + HelpExampleCli("signrawtransaction", "\"myhex\"") +
            "\nSend the transaction (signed hex)\n"
            + HelpExampleCli("sendrawtransaction", "\"signedhex\"") +
            "\nAs a json rpc call\n"
            + HelpExampleRpc("sendrawtransaction", "\"signedhex\"")
        );

    std::promise<void> promise;

    RPCTypeCheck(request.params, {UniValue::VSTR, UniValue::VBOOL});

    // parse hex string from parameter
    CMutableTransaction mtx;
    if (!DecodeHexTx(mtx, request.params[0].get_str()))
        throw JSONRPCError(RPC_DESERIALIZATION_ERROR, "TX decode failed");
    CTransactionRef tx(MakeTransactionRef(std::move(mtx)));
    const uint256& hashTx = tx->GetHash();

    CAmount nMaxRawTxFee = maxTxFee;
    if (!request.params[1].isNull() && request.params[1].get_bool())
        nMaxRawTxFee = 0;

    { // cs_main scope
    LOCK(cs_main);
    CCoinsViewCache &view = *pcoinsTip;
    bool fHaveChain = false;
    for (size_t o = 0; !fHaveChain && o < tx->GetNumVOuts(); o++) {
        const Coin& existingCoin = view.AccessCoin(COutPoint(hashTx, o));
        fHaveChain = !existingCoin.IsSpent();
    }
    bool fHaveMempool = mempool.exists(hashTx);
    if (!fHaveMempool && !fHaveChain) {
        // push to local node and sync with wallets
        CValidationState state;
        bool fMissingInputs;
        if (!AcceptToMemoryPool(mempool, state, std::move(tx), &fMissingInputs,
                                nullptr /* plTxnReplaced */, false /* bypass_limits */, nMaxRawTxFee)) {
            if (state.IsInvalid()) {
                throw JSONRPCError(RPC_TRANSACTION_REJECTED, FormatStateMessage(state));
            } else {
                if (fMissingInputs) {
                    throw JSONRPCError(RPC_TRANSACTION_ERROR, "Missing inputs");
                }
                throw JSONRPCError(RPC_TRANSACTION_ERROR, FormatStateMessage(state));
            }
        } else {
            // If wallet is enabled, ensure that the wallet has been made aware
            // of the new transaction prior to returning. This prevents a race
            // where a user might call sendrawtransaction with a transaction
            // to/from their wallet, immediately call some wallet RPC, and get
            // a stale result because callbacks have not yet been processed.
            CallFunctionInValidationInterfaceQueue([&promise] {
                promise.set_value();
            });
        }
    } else if (fHaveChain) {
        throw JSONRPCError(RPC_TRANSACTION_ALREADY_IN_CHAIN, "transaction already in block chain");
    } else {
        // Make sure we don't block forever if re-sending
        // a transaction already in mempool.
        promise.set_value();
    }

    } // cs_main

    promise.get_future().wait();

    if(!g_connman)
        throw JSONRPCError(RPC_CLIENT_P2P_DISABLED, "Error: Peer-to-peer functionality missing or disabled");

    CInv inv(MSG_TX, hashTx);
    g_connman->ForEachNode([&inv](CNode* pnode)
    {
        pnode->PushInventory(inv);
    });

    return hashTx.GetHex();
}

static UniValue testmempoolaccept(const JSONRPCRequest& request)
{
    if (request.fHelp || request.params.size() < 1 || request.params.size() > 3) {
        throw std::runtime_error(
            // clang-format off
            "testmempoolaccept [\"rawtxs\"] ( allowhighfees ignorelocks )\n"
            "\nReturns if raw transaction (serialized, hex-encoded) would be accepted by mempool.\n"
            "\nThis checks if the transaction violates the consensus or policy rules.\n"
            "\nSee sendrawtransaction call.\n"
            "\nArguments:\n"
            "1. [\"rawtxs\"]       (array, required) An array of hex strings of raw transactions.\n"
            "                                        Length must be one for now.\n"
            "2. allowhighfees    (boolean, optional, default=false) Allow high fees\n"
            "3. ignorelocks      (boolean, optional, default=false) Skip locktime/sequence checking\n"
            "\nResult:\n"
            "[                   (array) The result of the mempool acceptance test for each raw transaction in the input array.\n"
            "                            Length is exactly one for now.\n"
            " {\n"
            "  \"txid\"           (string) The transaction hash in hex\n"
            "  \"allowed\"        (boolean) If the mempool allows this tx to be inserted\n"
            "  \"reject-reason\"  (string) Rejection string (only present when 'allowed' is false)\n"
            " }\n"
            "]\n"
            "\nExamples:\n"
            "\nCreate a transaction\n"
            + HelpExampleCli("createrawtransaction", "\"[{\\\"txid\\\" : \\\"mytxid\\\",\\\"vout\\\":0}]\" \"{\\\"myaddress\\\":0.01}\"") +
            "Sign the transaction, and get back the hex\n"
            + HelpExampleCli("signrawtransaction", "\"myhex\"") +
            "\nTest acceptance of the transaction (signed hex)\n"
            + HelpExampleCli("testmempoolaccept", "\"signedhex\"") +
            "\nAs a json rpc call\n"
            + HelpExampleRpc("testmempoolaccept", "[\"signedhex\"]")
            // clang-format on
            );
    }

    RPCTypeCheck(request.params, {UniValue::VARR, UniValue::VBOOL, UniValue::VBOOL});
    if (request.params[0].get_array().size() != 1) {
        throw JSONRPCError(RPC_INVALID_PARAMETER, "Array must contain exactly one raw transaction for now");
    }

    CMutableTransaction mtx;
    if (!DecodeHexTx(mtx, request.params[0].get_array()[0].get_str())) {
        throw JSONRPCError(RPC_DESERIALIZATION_ERROR, "TX decode failed");
    }
    CTransactionRef tx(MakeTransactionRef(std::move(mtx)));
    const uint256& tx_hash = tx->GetHash();

    CAmount max_raw_tx_fee = ::maxTxFee;
    if (!request.params[1].isNull() && request.params[1].get_bool()) {
        max_raw_tx_fee = 0;
    }

    bool ignore_locks = !request.params[2].isNull() ? request.params[2].get_bool() : false;


    UniValue result(UniValue::VARR);
    UniValue result_0(UniValue::VOBJ);
    result_0.pushKV("txid", tx_hash.GetHex());

    CValidationState state;
    bool missing_inputs;
    bool test_accept_res;
    {
        LOCK(cs_main);
        test_accept_res = AcceptToMemoryPool(mempool, state, std::move(tx), &missing_inputs,
            nullptr /* plTxnReplaced */, false /* bypass_limits */, max_raw_tx_fee, /* test_accept */ true, /* ignore_locks */ ignore_locks);
    }
    result_0.pushKV("allowed", test_accept_res);
    if (!test_accept_res) {
        if (state.IsInvalid()) {
            result_0.pushKV("reject-reason", strprintf("%i: %s", state.GetRejectCode(), state.GetRejectReason()));
        } else if (missing_inputs) {
            result_0.pushKV("reject-reason", "missing-inputs");
        } else {
            result_0.pushKV("reject-reason", state.GetRejectReason());
        }
    }

    result.push_back(std::move(result_0));
    return result;
}

static const CRPCCommand commands[] =
{ //  category              name                            actor (function)            argNames
  //  --------------------- ------------------------        -----------------------     ----------
    { "rawtransactions",    "getrawtransaction",            &getrawtransaction,         {"txid","verbose","blockhash"} },
    { "rawtransactions",    "createrawtransaction",         &createrawtransaction,      {"inputs","outputs","locktime","replaceable"} },
    { "rawtransactions",    "decoderawtransaction",         &decoderawtransaction,      {"hexstring","iswitness"} },
    { "rawtransactions",    "decodescript",                 &decodescript,              {"hexstring"} },
    { "rawtransactions",    "sendrawtransaction",           &sendrawtransaction,        {"hexstring","allowhighfees"} },
    { "rawtransactions",    "combinerawtransaction",        &combinerawtransaction,     {"txs"} },
    { "rawtransactions",    "signrawtransaction",           &signrawtransaction,        {"hexstring","prevtxs","privkeys","sighashtype"} }, /* uses wallet if enabled */
    { "rawtransactions",    "signrawtransactionwithkey",    &signrawtransactionwithkey, {"hexstring","privkeys","prevtxs","sighashtype"} },
    { "rawtransactions",    "testmempoolaccept",            &testmempoolaccept,         {"rawtxs","allowhighfees","ignorelocks"} },

    { "blockchain",         "gettxoutproof",                &gettxoutproof,             {"txids", "blockhash"} },
    { "blockchain",         "verifytxoutproof",             &verifytxoutproof,          {"proof"} },
};

void RegisterRawTransactionRPCCommands(CRPCTable &t)
{
    for (unsigned int vcidx = 0; vcidx < ARRAYLEN(commands); vcidx++)
        t.appendCommand(commands[vcidx].name, &commands[vcidx]);
}<|MERGE_RESOLUTION|>--- conflicted
+++ resolved
@@ -1066,14 +1066,8 @@
         if (!fHashSingle || (i < mtx.GetNumVOuts())) {
             ProduceSignature(*keystore, MutableTransactionSignatureCreator(&mtx, i, vchAmount, nHashType), prevPubKey, sigdata);
         }
-<<<<<<< HEAD
         sigdata = CombineSignatures(prevPubKey, TransactionSignatureChecker(&txConst, i, vchAmount), sigdata, DataFromTransaction(mtx, i));
-        UpdateTransaction(mtx, i, sigdata);
-=======
-        sigdata = CombineSignatures(prevPubKey, TransactionSignatureChecker(&txConst, i, amount), sigdata, DataFromTransaction(mtx, i));
-
         UpdateInput(txin, sigdata);
->>>>>>> f0fd39f3
 
         ScriptError serror = SCRIPT_ERR_OK;
         if (!VerifyScript(txin.scriptSig, prevPubKey, &txin.scriptWitness, STANDARD_SCRIPT_VERIFY_FLAGS, TransactionSignatureChecker(&txConst, i, vchAmount), &serror)) {
