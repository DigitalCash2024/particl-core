--- conflicted
+++ resolved
@@ -272,6 +272,7 @@
              {RPCResult::Type::STR_HEX, "hex", "The raw public key script bytes, hex-encoded"},
              {RPCResult::Type::STR, "address", /*optional=*/true, "The Bitcoin address (only if a well-defined address exists)"},
              {RPCResult::Type::STR, "type", "The type (one of: " + GetAllOutputTypes() + ")"},
+             {RPCResult::Type::STR, "stakeaddress", /*optional=*/true, "The Particl stake address (only if a well-defined stakeaddress exists)"},
          };
 }
 
@@ -326,16 +327,7 @@
             {
                 {RPCResult::Type::STR_AMOUNT, "value", /*optional=*/true, "The value in " + CURRENCY_UNIT},
                 {RPCResult::Type::NUM, "n", "index"},
-<<<<<<< HEAD
-                {RPCResult::Type::OBJ, "scriptPubKey", /*optional=*/true, "",
-                {
-                    {RPCResult::Type::STR, "asm", "Disassembly of the public key script"},
-                    {RPCResult::Type::STR, "desc", "Inferred descriptor for the output"},
-                    {RPCResult::Type::STR_HEX, "hex", "The raw public key script bytes, hex-encoded"},
-                    {RPCResult::Type::STR, "type", "The type, eg 'pubkeyhash'"},
-                    {RPCResult::Type::STR, "address", /*optional=*/true, "The Particl address (only if a well-defined address exists)"},
-                    {RPCResult::Type::STR, "stakeaddress", /*optional=*/true, "The Particl stake address (only if a well-defined stakeaddress exists)"},
-                }},
+                {RPCResult::Type::OBJ, "scriptPubKey", /*optional=*/true, "", ScriptPubKeyDoc()},
                 // Particl
                 {RPCResult::Type::STR, "type", /*optional=*/true, "anon/blind/standard."},
                 {RPCResult::Type::NUM, "valueSat", /*optional=*/true, "The value in sats"},  // TODO: Remove
@@ -351,9 +343,6 @@
                 // Insight
                 {RPCResult::Type::NUM, "spentIndex", /*optional=*/true, "offset of input in spending transaction"},
                 {RPCResult::Type::NUM, "spentHeight", /*optional=*/true, "Block height of spending transaction"},
-=======
-                {RPCResult::Type::OBJ, "scriptPubKey", "", ScriptPubKeyDoc()},
->>>>>>> f3bc1a72
             }},
         }},
     };
@@ -448,7 +437,7 @@
                                         {RPCResult::Type::BOOL, "generated", "Coinbase or not"},
                                         {RPCResult::Type::NUM, "height", "The height of the prevout"},
                                         {RPCResult::Type::STR_AMOUNT, "value", "The value in " + CURRENCY_UNIT},
-                                        {RPCResult::Type::OBJ, "scriptPubKey", "", ScriptPubKeyDoc()},
+                                        {RPCResult::Type::OBJ, "scriptPubKey", /*optional=*/true, "", ScriptPubKeyDoc()},
                                     }},
                                 }},
                             }},
