// Copyright (c) 2010 Satoshi Nakamoto
// Copyright (c) 2009-2019 The Bitcoin Core developers
// Distributed under the MIT software license, see the accompanying
// file COPYING or http://www.opensource.org/licenses/mit-license.php.

#include <chain.h>
#include <coins.h>
#include <compat/byteswap.h>
#include <consensus/validation.h>
#include <core_io.h>
#include <index/txindex.h>
#include <init.h>
#include <key_io.h>
#include <keystore.h>
#include <merkleblock.h>
#include <net.h>
#include <policy/policy.h>
#include <policy/rbf.h>
#include <primitives/transaction.h>
#include <rpc/rawtransaction.h>
#include <rpc/server.h>
#include <rpc/util.h>
#include <script/script.h>
#include <script/script_error.h>
#include <script/sign.h>
#include <script/standard.h>
#include <txmempool.h>
#include <uint256.h>
#include <util/strencodings.h>
#include <validation.h>
#include <validationinterface.h>

#include <insight/insight.h>

#include <future>
#include <stdint.h>

#include <univalue.h>

void TxToJSONExpanded(const CTransaction& tx, const uint256 hashBlock, UniValue& entry,
                      int nHeight = 0, int nConfirmations = 0, int nBlockTime = 0)
{
    uint256 txid = tx.GetHash();
    entry.pushKV("txid", txid.GetHex());
    entry.pushKV("hash", tx.GetWitnessHash().GetHex());
    entry.pushKV("size", (int)::GetSerializeSize(tx, PROTOCOL_VERSION));
    entry.pushKV("vsize", (int)::GetVirtualTransactionSize(tx));
    entry.pushKV("version", tx.nVersion);
    entry.pushKV("locktime", (int64_t)tx.nLockTime);

    UniValue vin(UniValue::VARR);
    for (const auto &txin : tx.vin) {
        UniValue in(UniValue::VOBJ);
        if (tx.IsCoinBase()) {
            in.pushKV("coinbase", HexStr(txin.scriptSig.begin(), txin.scriptSig.end()));
        } else
        if (txin.IsAnonInput()) {
            in.pushKV("type", "anon");
            in.pushKV("valueSat", -1);
            uint32_t nSigInputs, nSigRingSize;
            txin.GetAnonInfo(nSigInputs, nSigRingSize);
            in.pushKV("num_inputs", (int)nSigInputs);
            in.pushKV("ring_size", (int)nSigRingSize);

            if (tx.HasWitness()
                && !txin.scriptWitness.IsNull()
                && txin.scriptWitness.stack.size() > 0) {
                const std::vector<uint8_t> &vMI = txin.scriptWitness.stack[0];

                size_t ofs = 0, nb = 0;
                for (size_t k = 0; k < nSigInputs; ++k) {
                    std::string row_out;
                    for (size_t i = 0; i < nSigRingSize; ++i) {
                        int64_t anon_index;
                        if (0 != GetVarInt(vMI, ofs, (uint64_t&)anon_index, nb)) {
                            throw JSONRPCError(RPC_MISC_ERROR, "Decode anon index failed.");
                        }
                        ofs += nb;
                        row_out += row_out.size() == 0 ? strprintf("%lu", anon_index) : strprintf(", %lu", anon_index); // linter fails ? "%lu" : ", %lu"
                    }
                    in.pushKV(strprintf("ring_row_%d", k), row_out);
                }
            }
        } else {
            in.pushKV("txid", txin.prevout.hash.GetHex());
            in.pushKV("vout", (int64_t)txin.prevout.n);
            UniValue o(UniValue::VOBJ);
            o.pushKV("asm", ScriptToAsmStr(txin.scriptSig, true));
            o.pushKV("hex", HexStr(txin.scriptSig.begin(), txin.scriptSig.end()));
            in.pushKV("scriptSig", o);
            // Add address and value info if spentindex enabled
            CSpentIndexValue spentInfo;
            CSpentIndexKey spentKey(txin.prevout.hash, txin.prevout.n);
            if (GetSpentIndex(spentKey, spentInfo)) {
                in.pushKV("type", spentInfo.satoshis == -1 ? "blind" : "standard");
                in.pushKV("value", ValueFromAmount(spentInfo.satoshis));
                in.pushKV("valueSat", spentInfo.satoshis);

                if (spentInfo.addressType == ADDR_INDT_PUBKEY_ADDRESS) {
                    in.pushKV("address", CBitcoinAddress(CKeyID(*((uint160*)&spentInfo.addressHash))).ToString());
                } else if (spentInfo.addressType == ADDR_INDT_SCRIPT_ADDRESS)  {
                    in.pushKV("address", CBitcoinAddress(CScriptID(*((uint160*)&spentInfo.addressHash))).ToString());
                } else if (spentInfo.addressType == ADDR_INDT_PUBKEY_ADDRESS_256)  {
                    in.pushKV("address", CBitcoinAddress(CKeyID256(spentInfo.addressHash)).ToString());
                } else if (spentInfo.addressType == ADDR_INDT_SCRIPT_ADDRESS_256)  {
                    in.pushKV("address", CBitcoinAddress(CScriptID256(spentInfo.addressHash)).ToString());
                }
            }
        }

        if (!txin.scriptData.IsNull()) {
            UniValue scriptdata(UniValue::VARR);
            for (unsigned int j = 0; j < txin.scriptData.stack.size(); j++) {
                std::vector<unsigned char> item = txin.scriptData.stack[j];
                scriptdata.push_back(HexStr(item.begin(), item.end()));
            }
            in.pushKV("scriptdata", scriptdata);
        }

        if (tx.HasWitness()) {
            if (!txin.scriptWitness.IsNull()) {
                UniValue txinwitness(UniValue::VARR);
                for (unsigned int j = 0; j < txin.scriptWitness.stack.size(); j++) {
                    std::vector<unsigned char> item = txin.scriptWitness.stack[j];
                    txinwitness.push_back(HexStr(item.begin(), item.end()));
                }
                in.pushKV("txinwitness", txinwitness);
            }
        }
        in.pushKV("sequence", (int64_t)txin.nSequence);
        vin.push_back(in);
    }
    entry.pushKV("vin", vin);
    UniValue vout(UniValue::VARR);

    for (unsigned int i = 0; i < tx.vpout.size(); i++) {
        UniValue out(UniValue::VOBJ);
        out.pushKV("n", (int64_t)i);
        OutputToJSON(txid, i, tx.vpout[i].get(), out);
        vout.push_back(out);
    }

    entry.pushKV("vout", vout);

    if (!hashBlock.IsNull()) {
        entry.pushKV("blockhash", hashBlock.GetHex());

        if (nConfirmations > 0) {
            entry.pushKV("height", nHeight);
            entry.pushKV("confirmations", nConfirmations);
            PushTime(entry, "time", nBlockTime);
            PushTime(entry, "blocktime", nBlockTime);
        } else {
            entry.pushKV("height", -1);
            entry.pushKV("confirmations", 0);
        }
    }

}

static void TxToJSON(const CTransaction& tx, const uint256 hashBlock, UniValue& entry)
{
    // Call into TxToUniv() in bitcoin-common to decode the transaction hex.
    //
    // Blockchain contextual information (confirmations and blocktime) is not
    // available to code in bitcoin-common, so we query them here and push the
    // data into the returned UniValue.
    TxToUniv(tx, uint256(), entry, true, RPCSerializationFlags());

    if (!hashBlock.IsNull()) {
        LOCK(cs_main);

        entry.pushKV("blockhash", hashBlock.GetHex());
        CBlockIndex* pindex = LookupBlockIndex(hashBlock);
        if (pindex) {
            if (chainActive.Contains(pindex)) {
                entry.pushKV("height", pindex->nHeight);
                entry.pushKV("confirmations", 1 + chainActive.Height() - pindex->nHeight);
                entry.pushKV("time", pindex->GetBlockTime());
                entry.pushKV("blocktime", pindex->GetBlockTime());
            } else
            {
                entry.pushKV("height", -1);
                entry.pushKV("confirmations", 0);
            };
        }
    }
}

static UniValue getrawtransaction(const JSONRPCRequest& request)
{
    if (request.fHelp || request.params.size() < 1 || request.params.size() > 3)
        throw std::runtime_error(
            RPCHelpMan{
                "getrawtransaction",
                "\nReturn the raw transaction data.\n"

                "\nBy default this function only works for mempool transactions. When called with a blockhash\n"
                "argument, getrawtransaction will return the transaction if the specified block is available and\n"
                "the transaction is found in that block. When called without a blockhash argument, getrawtransaction\n"
                "will return the transaction if it is in the mempool, or if -txindex is enabled and the transaction\n"
                "is in a block in the blockchain.\n"

                "\nHint: use getmempoolentry to fetch a specific transaction from the mempool.\n"
                "Or use gettransaction for wallet transactions.\n"

                "\nIf verbose is 'true', returns an Object with information about 'txid'.\n"
                "If verbose is 'false' or omitted, returns a string that is serialized, hex-encoded data for 'txid'.\n",
                {
                    {"txid", RPCArg::Type::STR_HEX, RPCArg::Optional::NO, "The transaction id"},
                    {"verbose", RPCArg::Type::BOOL, /* default */ "false", "If false, return a string, otherwise return a json object"},
                    {"blockhash", RPCArg::Type::STR_HEX, RPCArg::Optional::OMITTED_NAMED_ARG, "The block in which to look for the transaction"},
                },
                {
                    RPCResult{"if verbose is not set or set to false",
            "\"data\"      (string) The serialized, hex-encoded data for 'txid'\n"
                     },
                     RPCResult{"if verbose is set to true",
            "{\n"
            "  \"in_active_chain\": b, (bool) Whether specified block is in the active chain or not (only present with explicit \"blockhash\" argument)\n"
            "  \"hex\" : \"data\",       (string) The serialized, hex-encoded data for 'txid'\n"
            "  \"txid\" : \"id\",        (string) The transaction id (same as provided)\n"
            "  \"hash\" : \"id\",        (string) The transaction hash (differs from txid for witness transactions)\n"
            "  \"size\" : n,             (numeric) The serialized transaction size\n"
            "  \"vsize\" : n,            (numeric) The virtual transaction size (differs from size for witness transactions)\n"
            "  \"weight\" : n,           (numeric) The transaction's weight (between vsize*4-3 and vsize*4)\n"
            "  \"version\" : n,          (numeric) The version\n"
            "  \"locktime\" : ttt,       (numeric) The lock time\n"
            "  \"vin\" : [               (array of json objects)\n"
            "     {\n"
            "       \"txid\": \"id\",    (string) The transaction id\n"
            "       \"vout\": n,         (numeric) \n"
            "       \"scriptSig\": {     (json object) The script\n"
            "         \"asm\": \"asm\",  (string) asm\n"
            "         \"hex\": \"hex\"   (string) hex\n"
            "       },\n"
            "       \"sequence\": n      (numeric) The script sequence number\n"
            "       \"txinwitness\": [\"hex\", ...] (array of string) hex-encoded witness data (if any)\n"
            "     }\n"
            "     ,...\n"
            "  ],\n"
            "  \"vout\" : [              (array of json objects)\n"
            "     {\n"
            "       \"value\" : x.xxx,            (numeric) The value in " + CURRENCY_UNIT + "\n"
            "       \"n\" : n,                    (numeric) index\n"
            "       \"scriptPubKey\" : {          (json object)\n"
            "         \"asm\" : \"asm\",          (string) the asm\n"
            "         \"hex\" : \"hex\",          (string) the hex\n"
            "         \"reqSigs\" : n,            (numeric) The required sigs\n"
            "         \"type\" : \"pubkeyhash\",  (string) The type, eg 'pubkeyhash'\n"
            "         \"addresses\" : [           (json array of string)\n"
            "           \"address\"               (string) particl address\n"
            "           ,...\n"
            "         ]\n"
            "       }\n"
            "     }\n"
            "     ,...\n"
            "  ],\n"
            "  \"blockhash\" : \"hash\",   (string) the block hash\n"
            "  \"confirmations\" : n,      (numeric) The confirmations\n"
            "  \"blocktime\" : ttt         (numeric) The block time in seconds since epoch (Jan 1 1970 GMT)\n"
            "  \"time\" : ttt,             (numeric) Same as \"blocktime\"\n"
            "}\n"
                    },
                },
                RPCExamples{
                    HelpExampleCli("getrawtransaction", "\"mytxid\"")
            + HelpExampleCli("getrawtransaction", "\"mytxid\" true")
            + HelpExampleRpc("getrawtransaction", "\"mytxid\", true")
            + HelpExampleCli("getrawtransaction", "\"mytxid\" false \"myblockhash\"")
            + HelpExampleCli("getrawtransaction", "\"mytxid\" true \"myblockhash\"")
                },
            }.ToString());

    bool in_active_chain = true;
    uint256 hash = ParseHashV(request.params[0], "parameter 1");
    CBlockIndex* blockindex = nullptr;

    if (!fParticlMode && hash == Params().GenesisBlock().hashMerkleRoot) {
        // Special exception for the genesis block coinbase transaction
        throw JSONRPCError(RPC_INVALID_ADDRESS_OR_KEY, "The genesis block coinbase is not considered an ordinary transaction and cannot be retrieved");
    }

    // Accept either a bool (true) or a num (>=1) to indicate verbose output.
    bool fVerbose = false;
    if (!request.params[1].isNull()) {
        fVerbose = request.params[1].isNum() ? (request.params[1].get_int() != 0) : request.params[1].get_bool();
    }

    if (!request.params[2].isNull()) {
        LOCK(cs_main);

        uint256 blockhash = ParseHashV(request.params[2], "parameter 3");
        blockindex = LookupBlockIndex(blockhash);
        if (!blockindex) {
            throw JSONRPCError(RPC_INVALID_ADDRESS_OR_KEY, "Block hash not found");
        }
        in_active_chain = chainActive.Contains(blockindex);
    }

    bool f_txindex_ready = false;
    if (g_txindex && !blockindex) {
        f_txindex_ready = g_txindex->BlockUntilSyncedToCurrentChain();
    }

    CTransactionRef tx;

    int nHeight = 0;
    int nConfirmations = 0;
    int nBlockTime = 0;
    uint256 hash_block;
    if (!GetTransaction(hash, tx, Params().GetConsensus(), hash_block, blockindex)) {
        std::string errmsg;
        if (blockindex) {
            if (!(blockindex->nStatus & BLOCK_HAVE_DATA)) {
                throw JSONRPCError(RPC_MISC_ERROR, "Block not available");
            }
            errmsg = "No such transaction found in the provided block";
        } else if (!g_txindex) {
            errmsg = "No such mempool transaction. Use -txindex to enable blockchain transaction queries";
        } else if (!f_txindex_ready) {
            errmsg = "No such mempool transaction. Blockchain transactions are still in the process of being indexed";
        } else {
            errmsg = "No such mempool or blockchain transaction";
        }
        throw JSONRPCError(RPC_INVALID_ADDRESS_OR_KEY, errmsg + ". Use gettransaction for wallet transactions.");
    };

    {
        LOCK(cs_main);
        BlockMap::iterator mi = mapBlockIndex.find(hash_block);
        if (mi != mapBlockIndex.end() && mi->second) {
            CBlockIndex *pindex = mi->second;
            if (chainActive.Contains(pindex)) {
                nHeight = pindex->nHeight;
                nConfirmations = 1 + chainActive.Height() - pindex->nHeight;
                nBlockTime = pindex->GetBlockTime();
            } else {
                nHeight = -1;
                nConfirmations = 0;
                nBlockTime = pindex->GetBlockTime();
            }
        }
    }

    std::string strHex = EncodeHexTx(*tx, RPCSerializationFlags());
    if (!fVerbose)
        return strHex;

    UniValue result(UniValue::VOBJ);
    if (blockindex) result.pushKV("in_active_chain", in_active_chain);
    result.pushKV("hex", strHex);

    if (fParticlMode) {
        TxToJSONExpanded(*tx, hash_block, result, nHeight, nConfirmations, nBlockTime);
    } else {
        TxToJSON(*tx, hash_block, result);
    }
    return result;
}

static UniValue gettxoutproof(const JSONRPCRequest& request)
{
    if (request.fHelp || (request.params.size() != 1 && request.params.size() != 2))
        throw std::runtime_error(
            RPCHelpMan{"gettxoutproof",
                "\nReturns a hex-encoded proof that \"txid\" was included in a block.\n"
                "\nNOTE: By default this function only works sometimes. This is when there is an\n"
                "unspent output in the utxo for this transaction. To make it always work,\n"
                "you need to maintain a transaction index, using the -txindex command line option or\n"
                "specify the block in which the transaction is included manually (by blockhash).\n",
                {
                    {"txids", RPCArg::Type::ARR, RPCArg::Optional::NO, "A json array of txids to filter",
                        {
                            {"txid", RPCArg::Type::STR_HEX, RPCArg::Optional::OMITTED, "A transaction hash"},
                        },
                        },
                    {"blockhash", RPCArg::Type::STR_HEX, RPCArg::Optional::OMITTED_NAMED_ARG, "If specified, looks for txid in the block with this hash"},
                },
                RPCResult{
            "\"data\"           (string) A string that is a serialized, hex-encoded data for the proof.\n"
                },
                RPCExamples{""},
            }.ToString()
        );

    std::set<uint256> setTxids;
    uint256 oneTxid;
    UniValue txids = request.params[0].get_array();
    for (unsigned int idx = 0; idx < txids.size(); idx++) {
        const UniValue& txid = txids[idx];
        uint256 hash(ParseHashV(txid, "txid"));
        if (setTxids.count(hash))
            throw JSONRPCError(RPC_INVALID_PARAMETER, std::string("Invalid parameter, duplicated txid: ")+txid.get_str());
       setTxids.insert(hash);
       oneTxid = hash;
    }

    CBlockIndex* pblockindex = nullptr;
    uint256 hashBlock;
    if (!request.params[1].isNull()) {
        LOCK(cs_main);
        hashBlock = ParseHashV(request.params[1], "blockhash");
        pblockindex = LookupBlockIndex(hashBlock);
        if (!pblockindex) {
            throw JSONRPCError(RPC_INVALID_ADDRESS_OR_KEY, "Block not found");
        }
    } else {
        LOCK(cs_main);

        // Loop through txids and try to find which block they're in. Exit loop once a block is found.
        for (const auto& tx : setTxids) {
            const Coin& coin = AccessByTxid(*pcoinsTip, tx);
            if (!coin.IsSpent()) {
                pblockindex = chainActive[coin.nHeight];
                break;
            }
        }
    }


    // Allow txindex to catch up if we need to query it and before we acquire cs_main.
    if (g_txindex && !pblockindex) {
        g_txindex->BlockUntilSyncedToCurrentChain();
    }

    LOCK(cs_main);

    if (pblockindex == nullptr)
    {
        CTransactionRef tx;
        if (!GetTransaction(oneTxid, tx, Params().GetConsensus(), hashBlock) || hashBlock.IsNull())
            throw JSONRPCError(RPC_INVALID_ADDRESS_OR_KEY, "Transaction not yet in block");
        pblockindex = LookupBlockIndex(hashBlock);
        if (!pblockindex) {
            throw JSONRPCError(RPC_INTERNAL_ERROR, "Transaction index corrupt");
        }
    }

    CBlock block;
    if(!ReadBlockFromDisk(block, pblockindex, Params().GetConsensus()))
        throw JSONRPCError(RPC_INTERNAL_ERROR, "Can't read block from disk");

    unsigned int ntxFound = 0;
    for (const auto& tx : block.vtx)
        if (setTxids.count(tx->GetHash()))
            ntxFound++;
    if (ntxFound != setTxids.size())
        throw JSONRPCError(RPC_INVALID_ADDRESS_OR_KEY, "Not all transactions found in specified or retrieved block");

    CDataStream ssMB(SER_NETWORK, PROTOCOL_VERSION | SERIALIZE_TRANSACTION_NO_WITNESS);
    CMerkleBlock mb(block, setTxids);
    ssMB << mb;
    std::string strHex = HexStr(ssMB.begin(), ssMB.end());
    return strHex;
}

static UniValue verifytxoutproof(const JSONRPCRequest& request)
{
    if (request.fHelp || request.params.size() != 1)
        throw std::runtime_error(
            RPCHelpMan{"verifytxoutproof",
                "\nVerifies that a proof points to a transaction in a block, returning the transaction it commits to\n"
                "and throwing an RPC error if the block is not in our best chain\n",
                {
                    {"proof", RPCArg::Type::STR_HEX, RPCArg::Optional::NO, "The hex-encoded proof generated by gettxoutproof"},
                },
                RPCResult{
            "[\"txid\"]      (array, strings) The txid(s) which the proof commits to, or empty array if the proof can not be validated.\n"
                },
                RPCExamples{""},
            }.ToString()
        );

    CDataStream ssMB(ParseHexV(request.params[0], "proof"), SER_NETWORK, PROTOCOL_VERSION | SERIALIZE_TRANSACTION_NO_WITNESS);
    CMerkleBlock merkleBlock;
    ssMB >> merkleBlock;

    UniValue res(UniValue::VARR);

    std::vector<uint256> vMatch;
    std::vector<unsigned int> vIndex;
    if (merkleBlock.txn.ExtractMatches(vMatch, vIndex) != merkleBlock.header.hashMerkleRoot)
        return res;

    LOCK(cs_main);

    const CBlockIndex* pindex = LookupBlockIndex(merkleBlock.header.GetHash());
    if (!pindex || !chainActive.Contains(pindex) || pindex->nTx == 0) {
        throw JSONRPCError(RPC_INVALID_ADDRESS_OR_KEY, "Block not found in chain");
    }

    // Check if proof is valid, only add results if so
    if (pindex->nTx == merkleBlock.txn.GetNumTransactions()) {
        for (const uint256& hash : vMatch) {
            res.push_back(hash.GetHex());
        }
    }

    return res;
}

CMutableTransaction ConstructTransaction(const UniValue& inputs_in, const UniValue& outputs_in, const UniValue& locktime, const UniValue& rbf)
{
    if (inputs_in.isNull() || outputs_in.isNull())
        throw JSONRPCError(RPC_INVALID_PARAMETER, "Invalid parameter, arguments 1 and 2 must be non-null");

    UniValue inputs = inputs_in.get_array();
    const bool outputs_is_obj = outputs_in.isObject();
    UniValue outputs = outputs_is_obj ? outputs_in.get_obj() : outputs_in.get_array();

    CMutableTransaction rawTx;
    rawTx.nVersion = fParticlMode ? PARTICL_TXN_VERSION : BTC_TXN_VERSION;


    if (!locktime.isNull()) {
        int64_t nLockTime = locktime.get_int64();
        if (nLockTime < 0 || nLockTime > LOCKTIME_MAX)
            throw JSONRPCError(RPC_INVALID_PARAMETER, "Invalid parameter, locktime out of range");
        rawTx.nLockTime = nLockTime;
    }

    bool rbfOptIn = rbf.isTrue();

    for (unsigned int idx = 0; idx < inputs.size(); idx++) {
        const UniValue& input = inputs[idx];
        const UniValue& o = input.get_obj();

        uint256 txid = ParseHashO(o, "txid");

        const UniValue& vout_v = find_value(o, "vout");
        if (!vout_v.isNum())
            throw JSONRPCError(RPC_INVALID_PARAMETER, "Invalid parameter, missing vout key");
        int nOutput = vout_v.get_int();
        if (nOutput < 0)
            throw JSONRPCError(RPC_INVALID_PARAMETER, "Invalid parameter, vout must be positive");

        uint32_t nSequence;
        if (rbfOptIn) {
            nSequence = MAX_BIP125_RBF_SEQUENCE; /* CTxIn::SEQUENCE_FINAL - 2 */
        } else if (rawTx.nLockTime) {
            nSequence = CTxIn::SEQUENCE_FINAL - 1;
        } else {
            nSequence = CTxIn::SEQUENCE_FINAL;
        }

        // set the sequence number if passed in the parameters object
        const UniValue& sequenceObj = find_value(o, "sequence");
        if (sequenceObj.isNum()) {
            int64_t seqNr64 = sequenceObj.get_int64();
            if (seqNr64 < 0 || seqNr64 > CTxIn::SEQUENCE_FINAL) {
                throw JSONRPCError(RPC_INVALID_PARAMETER, "Invalid parameter, sequence number is out of range");
            } else {
                nSequence = (uint32_t)seqNr64;
            }
        }

        CTxIn in(COutPoint(txid, nOutput), CScript(), nSequence);

        rawTx.vin.push_back(in);
    }

    if (!outputs_is_obj) {
        // Translate array of key-value pairs into dict
        UniValue outputs_dict = UniValue(UniValue::VOBJ);
        for (size_t i = 0; i < outputs.size(); ++i) {
            const UniValue& output = outputs[i];
            if (!output.isObject()) {
                throw JSONRPCError(RPC_INVALID_PARAMETER, "Invalid parameter, key-value pair not an object as expected");
            }
            if (output.size() != 1) {
                throw JSONRPCError(RPC_INVALID_PARAMETER, "Invalid parameter, key-value pair must contain exactly one key");
            }
            outputs_dict.pushKVs(output);
        }
        outputs = std::move(outputs_dict);
    }

    // Duplicate checking
    std::set<CTxDestination> destinations;
    bool has_data{false};

    for (const std::string& name_ : outputs.getKeys()) {
        if (name_ == "data") {
            if (has_data) {
                throw JSONRPCError(RPC_INVALID_PARAMETER, "Invalid parameter, duplicate key: data");
            }
            has_data = true;
            std::vector<unsigned char> data = ParseHexV(outputs[name_].getValStr(), "Data");

            if (fParticlMode)
            {
                OUTPUT_PTR<CTxOutData> out = MAKE_OUTPUT<CTxOutData>();
                out->vData = data;
                rawTx.vpout.push_back(std::move(out));
            } else
            {
                CTxOut out(0, CScript() << OP_RETURN << data);
                rawTx.vout.push_back(out);
            };
        } else {
            CTxDestination destination = DecodeDestination(name_);
            if (!IsValidDestination(destination)) {
                throw JSONRPCError(RPC_INVALID_ADDRESS_OR_KEY, std::string("Invalid Particl address: ") + name_);
            }

            if (!destinations.insert(destination).second) {
                throw JSONRPCError(RPC_INVALID_PARAMETER, std::string("Invalid parameter, duplicated address: ") + name_);
            }

            CScript scriptPubKey = GetScriptForDestination(destination);
            CAmount nAmount = AmountFromValue(outputs[name_]);

            if (fParticlMode)
            {
                OUTPUT_PTR<CTxOutStandard> out = MAKE_OUTPUT<CTxOutStandard>();
                out->nValue = nAmount;
                if (destination.type() == typeid(CStealthAddress))
                {
                    CStealthAddress sx = boost::get<CStealthAddress>(destination);
                    OUTPUT_PTR<CTxOutData> outData = MAKE_OUTPUT<CTxOutData>();
                    std::string sNarration;
                    std::string sError;
                    if (0 != PrepareStealthOutput(sx, sNarration, scriptPubKey, outData->vData, sError))
                        throw JSONRPCError(RPC_INTERNAL_ERROR, std::string("PrepareStealthOutput failed: ") + sError);

                    out->scriptPubKey = scriptPubKey;
                    rawTx.vpout.push_back(std::move(out));
                    rawTx.vpout.push_back(std::move(outData));
                } else
                {
                    out->scriptPubKey = scriptPubKey;
                    rawTx.vpout.push_back(std::move(out));
                };
            } else
            {
                CTxOut out(nAmount, scriptPubKey);
                rawTx.vout.push_back(out);
            }
        }
    }

    if (!rbf.isNull() && rawTx.vin.size() > 0 && rbfOptIn != SignalsOptInRBF(CTransaction(rawTx))) {
        throw JSONRPCError(RPC_INVALID_PARAMETER, "Invalid parameter combination: Sequence number(s) contradict replaceable option");
    }

    return rawTx;
}

static UniValue createrawtransaction(const JSONRPCRequest& request)
{
    if (request.fHelp || request.params.size() < 2 || request.params.size() > 4) {
        throw std::runtime_error(
            RPCHelpMan{"createrawtransaction",
                "\nCreate a transaction spending the given inputs and creating new outputs.\n"
                "Outputs can be addresses or data.\n"
                "Returns hex-encoded raw transaction.\n"
                "Note that the transaction's inputs are not signed, and\n"
                "it is not stored in the wallet or transmitted to the network.\n",
                {
                    {"inputs", RPCArg::Type::ARR, RPCArg::Optional::NO, "A json array of json objects",
                        {
                            {"", RPCArg::Type::OBJ, RPCArg::Optional::OMITTED, "",
                                {
                                    {"txid", RPCArg::Type::STR_HEX, RPCArg::Optional::NO, "The transaction id"},
                                    {"vout", RPCArg::Type::NUM, RPCArg::Optional::NO, "The output number"},
                                    {"sequence", RPCArg::Type::NUM, /* default */ "depends on the value of the 'replaceable' and 'locktime' arguments", "The sequence number"},
                                },
                                },
                        },
                        },
                    {"outputs", RPCArg::Type::ARR, RPCArg::Optional::NO, "a json array with outputs (key-value pairs), where none of the keys are duplicated.\n"
                            "That is, each address can only appear once and there can only be one 'data' object.\n"
                            "For compatibility reasons, a dictionary, which holds the key-value pairs directly, is also\n"
                            "                             accepted as second parameter.",
                        {
                            {"", RPCArg::Type::OBJ, RPCArg::Optional::OMITTED, "",
                                {
                                    {"address", RPCArg::Type::AMOUNT, RPCArg::Optional::NO, "A key-value pair. The key (string) is the bitcoin address, the value (float or string) is the amount in " + CURRENCY_UNIT},
                                },
                                },
                            {"", RPCArg::Type::OBJ, RPCArg::Optional::OMITTED, "",
                                {
                                    {"data", RPCArg::Type::STR_HEX, RPCArg::Optional::NO, "A key-value pair. The key must be \"data\", the value is hex-encoded data"},
                                },
                                },
                        },
                        },
                    {"locktime", RPCArg::Type::NUM, /* default */ "0", "Raw locktime. Non-0 value also locktime-activates inputs"},
                    {"replaceable", RPCArg::Type::BOOL, /* default */ "false", "Marks this transaction as BIP125-replaceable.\n"
            "                             Allows this transaction to be replaced by a transaction with higher fees. If provided, it is an error if explicit sequence numbers are incompatible."},
                },
                RPCResult{
            "\"transaction\"              (string) hex string of the transaction\n"
                },
                RPCExamples{
                    HelpExampleCli("createrawtransaction", "\"[{\\\"txid\\\":\\\"myid\\\",\\\"vout\\\":0}]\" \"[{\\\"address\\\":0.01}]\"")
            + HelpExampleCli("createrawtransaction", "\"[{\\\"txid\\\":\\\"myid\\\",\\\"vout\\\":0}]\" \"[{\\\"data\\\":\\\"00010203\\\"}]\"")
            + HelpExampleRpc("createrawtransaction", "\"[{\\\"txid\\\":\\\"myid\\\",\\\"vout\\\":0}]\", \"[{\\\"address\\\":0.01}]\"")
            + HelpExampleRpc("createrawtransaction", "\"[{\\\"txid\\\":\\\"myid\\\",\\\"vout\\\":0}]\", \"[{\\\"data\\\":\\\"00010203\\\"}]\"")
                },
            }.ToString());
    }

    RPCTypeCheck(request.params, {
        UniValue::VARR,
        UniValueType(), // ARR or OBJ, checked later
        UniValue::VNUM,
        UniValue::VBOOL
        }, true
    );

    CMutableTransaction rawTx = ConstructTransaction(request.params[0], request.params[1], request.params[2], request.params[3]);

    return EncodeHexTx(CTransaction(rawTx));
}

static UniValue decoderawtransaction(const JSONRPCRequest& request)
{
    if (request.fHelp || request.params.size() < 1 || request.params.size() > 2)
        throw std::runtime_error(
            RPCHelpMan{"decoderawtransaction",
                "\nReturn a JSON object representing the serialized, hex-encoded transaction.\n",
                {
                    {"hexstring", RPCArg::Type::STR_HEX, RPCArg::Optional::NO, "The transaction hex string"},
                    {"iswitness", RPCArg::Type::BOOL, /* default */ "depends on heuristic tests", "Whether the transaction hex is a serialized witness transaction\n"
            "                         If iswitness is not present, heuristic tests will be used in decoding"},
                },
                RPCResult{
            "{\n"
            "  \"txid\" : \"id\",        (string) The transaction id\n"
            "  \"hash\" : \"id\",        (string) The transaction hash (differs from txid for witness transactions)\n"
            "  \"size\" : n,             (numeric) The transaction size\n"
            "  \"vsize\" : n,            (numeric) The virtual transaction size (differs from size for witness transactions)\n"
            "  \"weight\" : n,           (numeric) The transaction's weight (between vsize*4 - 3 and vsize*4)\n"
            "  \"version\" : n,          (numeric) The version\n"
            "  \"locktime\" : ttt,       (numeric) The lock time\n"
            "  \"vin\" : [               (array of json objects)\n"
            "     {\n"
            "       \"txid\": \"id\",    (string) The transaction id\n"
            "       \"vout\": n,         (numeric) The output number\n"
            "       \"scriptSig\": {     (json object) The script\n"
            "         \"asm\": \"asm\",  (string) asm\n"
            "         \"hex\": \"hex\"   (string) hex\n"
            "       },\n"
            "       \"txinwitness\": [\"hex\", ...] (array of string) hex-encoded witness data (if any)\n"
            "       \"sequence\": n     (numeric) The script sequence number\n"
            "     }\n"
            "     ,...\n"
            "  ],\n"
            "  \"vout\" : [             (array of json objects)\n"
            "     {\n"
            "       \"value\" : x.xxx,            (numeric) The value in " + CURRENCY_UNIT + "\n"
            "       \"n\" : n,                    (numeric) index\n"
            "       \"scriptPubKey\" : {          (json object)\n"
            "         \"asm\" : \"asm\",          (string) the asm\n"
            "         \"hex\" : \"hex\",          (string) the hex\n"
            "         \"reqSigs\" : n,            (numeric) The required sigs\n"
            "         \"type\" : \"pubkeyhash\",  (string) The type, eg 'pubkeyhash'\n"
            "         \"addresses\" : [           (json array of string)\n"
            "           \"PfqK97PXYfqRFtdYcZw82x3dzPrZbEAcYa\"   (string) particl address\n"
            "           ,...\n"
            "         ]\n"
            "       }\n"
            "     }\n"
            "     ,...\n"
            "  ],\n"
            "}\n"
                },
                RPCExamples{
                    HelpExampleCli("decoderawtransaction", "\"hexstring\"")
            + HelpExampleRpc("decoderawtransaction", "\"hexstring\"")
                },
            }.ToString());

    RPCTypeCheck(request.params, {UniValue::VSTR, UniValue::VBOOL});

    CMutableTransaction mtx;

    bool try_witness = request.params[1].isNull() ? true : request.params[1].get_bool();
    bool try_no_witness = request.params[1].isNull() ? true : !request.params[1].get_bool();

    if (!DecodeHexTx(mtx, request.params[0].get_str(), try_no_witness, try_witness)) {
        throw JSONRPCError(RPC_DESERIALIZATION_ERROR, "TX decode failed");
    }

    UniValue result(UniValue::VOBJ);
    TxToUniv(CTransaction(std::move(mtx)), uint256(), result, false);

    return result;
}

static UniValue decodescript(const JSONRPCRequest& request)
{
    if (request.fHelp || request.params.size() != 1)
        throw std::runtime_error(
            RPCHelpMan{"decodescript",
                "\nDecode a hex-encoded script.\n",
                {
                    {"hexstring", RPCArg::Type::STR_HEX, RPCArg::Optional::NO, "the hex-encoded script"},
                },
                RPCResult{
            "{\n"
            "  \"asm\":\"asm\",   (string) Script public key\n"
            "  \"hex\":\"hex\",   (string) hex-encoded public key\n"
            "  \"type\":\"type\", (string) The output type\n"
            "  \"reqSigs\": n,    (numeric) The required signatures\n"
            "  \"addresses\": [   (json array of string)\n"
            "     \"address\"     (string) particl address\n"
            "     ,...\n"
            "  ],\n"
            "  \"p2sh\",\"address\" (string) address of P2SH script wrapping this redeem script (not returned if the script is already a P2SH).\n"
            "}\n"
                },
                RPCExamples{
                    HelpExampleCli("decodescript", "\"hexstring\"")
            + HelpExampleRpc("decodescript", "\"hexstring\"")
                },
            }.ToString());

    RPCTypeCheck(request.params, {UniValue::VSTR});

    UniValue r(UniValue::VOBJ);
    CScript script;
    if (request.params[0].get_str().size() > 0){
        std::vector<unsigned char> scriptData(ParseHexV(request.params[0], "argument"));
        script = CScript(scriptData.begin(), scriptData.end());
    } else {
        // Empty scripts are valid
    }
    ScriptPubKeyToUniv(script, r, false);

    UniValue type;
    type = find_value(r, "type");

    if (type.isStr() && type.get_str() != "scripthash") {
        // P2SH cannot be wrapped in a P2SH. If this script is already a P2SH,
        // don't return the address for a P2SH of the P2SH.
        r.pushKV("p2sh", EncodeDestination(CScriptID(script)));
        // P2SH and witness programs cannot be wrapped in P2WSH, if this script
        // is a witness program, don't return addresses for a segwit programs.
        if (type.get_str() == "pubkey" || type.get_str() == "pubkeyhash" || type.get_str() == "multisig" || type.get_str() == "nonstandard") {
            std::vector<std::vector<unsigned char>> solutions_data;
            txnouttype which_type = Solver(script, solutions_data);
            // Uncompressed pubkeys cannot be used with segwit checksigs.
            // If the script contains an uncompressed pubkey, skip encoding of a segwit program.
            if ((which_type == TX_PUBKEY) || (which_type == TX_MULTISIG)) {
                for (const auto& solution : solutions_data) {
                    if ((solution.size() != 1) && !CPubKey(solution).IsCompressed()) {
                        return r;
                    }
                }
            }
            UniValue sr(UniValue::VOBJ);
            CScript segwitScr;
            if (which_type == TX_PUBKEY) {
                segwitScr = GetScriptForDestination(WitnessV0KeyHash(Hash160(solutions_data[0].begin(), solutions_data[0].end())));
            } else if (which_type == TX_PUBKEYHASH) {
                segwitScr = GetScriptForDestination(WitnessV0KeyHash(solutions_data[0]));
            } else {
                // Scripts that are not fit for P2WPKH are encoded as P2WSH.
                // Newer segwit program versions should be considered when then become available.
                segwitScr = GetScriptForDestination(WitnessV0ScriptHash(script));
            }
            ScriptPubKeyToUniv(segwitScr, sr, true);
            sr.pushKV("p2sh-segwit", EncodeDestination(CScriptID(segwitScr)));
            if (!fParticlMode)
            r.pushKV("segwit", sr);
        }
    }

    return r;
}

/** Pushes a JSON object for script verification or signing errors to vErrorsRet. */
void TxInErrorToJSON(const CTxIn& txin, UniValue& vErrorsRet, const std::string& strMessage)
{
    UniValue entry(UniValue::VOBJ);
    entry.pushKV("txid", txin.prevout.hash.ToString());
    entry.pushKV("vout", (uint64_t)txin.prevout.n);
    UniValue witness(UniValue::VARR);
    for (unsigned int i = 0; i < txin.scriptWitness.stack.size(); i++) {
        witness.push_back(HexStr(txin.scriptWitness.stack[i].begin(), txin.scriptWitness.stack[i].end()));
    }
    entry.pushKV("witness", witness);
    entry.pushKV("scriptSig", HexStr(txin.scriptSig.begin(), txin.scriptSig.end()));
    entry.pushKV("sequence", (uint64_t)txin.nSequence);
    entry.pushKV("error", strMessage);
    vErrorsRet.push_back(entry);
}

static UniValue combinerawtransaction(const JSONRPCRequest& request)
{
    if (request.fHelp || request.params.size() != 1)
        throw std::runtime_error(
            RPCHelpMan{"combinerawtransaction",
                "\nCombine multiple partially signed transactions into one transaction.\n"
                "The combined transaction may be another partially signed transaction or a \n"
                "fully signed transaction.",
                {
                    {"txs", RPCArg::Type::ARR, RPCArg::Optional::NO, "A json array of hex strings of partially signed transactions",
                        {
                            {"hexstring", RPCArg::Type::STR_HEX, RPCArg::Optional::OMITTED, "A transaction hash"},
                        },
                        },
                },
                RPCResult{
            "\"hex\"            (string) The hex-encoded raw transaction with signature(s)\n"
                },
                RPCExamples{
                    HelpExampleCli("combinerawtransaction", "[\"myhex1\", \"myhex2\", \"myhex3\"]")
                },
            }.ToString());

    UniValue txs = request.params[0].get_array();
    std::vector<CMutableTransaction> txVariants(txs.size());

    for (unsigned int idx = 0; idx < txs.size(); idx++) {
        if (!DecodeHexTx(txVariants[idx], txs[idx].get_str(), true)) {
            throw JSONRPCError(RPC_DESERIALIZATION_ERROR, strprintf("TX decode failed for tx %d", idx));
        }
    }

    if (txVariants.empty()) {
        throw JSONRPCError(RPC_DESERIALIZATION_ERROR, "Missing transactions");
    }

    // mergedTx will end up with all the signatures; it
    // starts as a clone of the rawtx:
    CMutableTransaction mergedTx(txVariants[0]);

    // Fetch previous transactions (inputs):
    CCoinsView viewDummy;
    CCoinsViewCache view(&viewDummy);
    {
        LOCK(cs_main);
        LOCK(mempool.cs);
        CCoinsViewCache &viewChain = *pcoinsTip;
        CCoinsViewMemPool viewMempool(&viewChain, mempool);
        view.SetBackend(viewMempool); // temporarily switch cache backend to db+mempool view

        for (const CTxIn& txin : mergedTx.vin) {
            view.AccessCoin(txin.prevout); // Load entries from viewChain into view; can fail.
        }

        view.SetBackend(viewDummy); // switch back to avoid locking mempool for too long
    }

    // Use CTransaction for the constant parts of the
    // transaction to avoid rehashing.
    const CTransaction txConst(mergedTx);
    // Sign what we can:
    for (unsigned int i = 0; i < mergedTx.vin.size(); i++) {
        CTxIn& txin = mergedTx.vin[i];
        const Coin& coin = view.AccessCoin(txin.prevout);
        if (coin.IsSpent()) {
            throw JSONRPCError(RPC_VERIFY_ERROR, "Input not found or already spent");
        }
        const CScript& prevPubKey = coin.out.scriptPubKey;
        const CAmount& amount = coin.out.nValue;
        SignatureData sigdata;
        std::vector<uint8_t> vchAmount(8);
        memcpy(&vchAmount[0], &amount, 8);

        // ... and merge in other signatures:
        for (const CMutableTransaction& txv : txVariants) {
            if (txv.vin.size() > i) {
                sigdata.MergeSignatureData(DataFromTransaction(txv, i, vchAmount, prevPubKey));
            }
        }
        ProduceSignature(DUMMY_SIGNING_PROVIDER, MutableTransactionSignatureCreator(&mergedTx, i, vchAmount, 1), prevPubKey, sigdata);

        UpdateInput(txin, sigdata);
    }

    return EncodeHexTx(CTransaction(mergedTx));
}

UniValue SignTransaction(interfaces::Chain& chain, CMutableTransaction& mtx, const UniValue& prevTxsUnival, CBasicKeyStore *keystore, bool is_temp_keystore, const UniValue& hashType)
{
    // Fetch previous transactions (inputs):
    CCoinsView viewDummy;
    CCoinsViewCache view(&viewDummy);
    {
        LOCK2(cs_main, mempool.cs);
        CCoinsViewCache &viewChain = *pcoinsTip;
        CCoinsViewMemPool viewMempool(&viewChain, mempool);
        view.SetBackend(viewMempool); // temporarily switch cache backend to db+mempool view

        for (const CTxIn& txin : mtx.vin) {
            view.AccessCoin(txin.prevout); // Load entries from viewChain into view; can fail.
        }

        view.SetBackend(viewDummy); // switch back to avoid locking mempool for too long
    }

    // Add previous txouts given in the RPC call:
    if (!prevTxsUnival.isNull()) {
        UniValue prevTxs = prevTxsUnival.get_array();
        for (unsigned int idx = 0; idx < prevTxs.size(); ++idx) {
            const UniValue& p = prevTxs[idx];
            if (!p.isObject()) {
                throw JSONRPCError(RPC_DESERIALIZATION_ERROR, "expected object with {\"txid'\",\"vout\",\"scriptPubKey\"}");
            }

            UniValue prevOut = p.get_obj();

            RPCTypeCheckObj(prevOut,
                {
                    {"txid", UniValueType(UniValue::VSTR)},
                    {"vout", UniValueType(UniValue::VNUM)},
                    {"scriptPubKey", UniValueType(UniValue::VSTR)},
                });

            uint256 txid = ParseHashO(prevOut, "txid");

            int nOut = find_value(prevOut, "vout").get_int();
            if (nOut < 0) {
                throw JSONRPCError(RPC_DESERIALIZATION_ERROR, "vout must be positive");
            }

            COutPoint out(txid, nOut);
            std::vector<unsigned char> pkData(ParseHexO(prevOut, "scriptPubKey"));
            CScript scriptPubKey(pkData.begin(), pkData.end());

            {
            const Coin& coin = view.AccessCoin(out);

            if (coin.nType != OUTPUT_STANDARD && coin.nType != OUTPUT_CT)
                throw JSONRPCError(RPC_MISC_ERROR, strprintf("Bad input type: %d", coin.nType));

            if (!coin.IsSpent() && coin.out.scriptPubKey != scriptPubKey) {
                std::string err("Previous output scriptPubKey mismatch:\n");
                err = err + ScriptToAsmStr(coin.out.scriptPubKey) + "\nvs:\n"+
                    ScriptToAsmStr(scriptPubKey);
                throw JSONRPCError(RPC_DESERIALIZATION_ERROR, err);
            }
            Coin newcoin;
            newcoin.out.scriptPubKey = scriptPubKey;
            newcoin.out.nValue = MAX_MONEY;
            if (prevOut.exists("amount")) {
                newcoin.out.nValue = AmountFromValue(find_value(prevOut, "amount"));
            }
            newcoin.nHeight = 1;
            view.AddCoin(out, std::move(newcoin), true);
            }

            // if redeemScript and private keys were given, add redeemScript to the keystore so it can be signed
            if (is_temp_keystore && (scriptPubKey.IsPayToScriptHashAny(mtx.IsCoinStake())
                || (!fParticlMode && scriptPubKey.IsPayToWitnessScriptHash()))) {
                RPCTypeCheckObj(prevOut,
                    {
                        {"redeemScript", UniValueType(UniValue::VSTR)},
                    });
                UniValue v = find_value(prevOut, "redeemScript");
                if (!v.isNull()) {
                    std::vector<unsigned char> rsData(ParseHexV(v, "redeemScript"));
                    CScript redeemScript(rsData.begin(), rsData.end());
                    keystore->AddCScript(redeemScript);
                    // Automatically also add the P2WSH wrapped version of the script (to deal with P2SH-P2WSH).
                    keystore->AddCScript(GetScriptForWitness(redeemScript));
                }
            }
        }
    }

    int nHashType = ParseSighashString(hashType);

    bool fHashSingle = ((nHashType & ~SIGHASH_ANYONECANPAY) == SIGHASH_SINGLE);

    // Script verification errors
    UniValue vErrors(UniValue::VARR);

    // Use CTransaction for the constant parts of the
    // transaction to avoid rehashing.
    const CTransaction txConst(mtx);
    // Sign what we can:
    for (unsigned int i = 0; i < mtx.vin.size(); i++) {
        CTxIn& txin = mtx.vin[i];
        const Coin& coin = view.AccessCoin(txin.prevout);
        if (coin.IsSpent()) {
            TxInErrorToJSON(txin, vErrors, "Input not found or already spent");
            continue;
        }

        CScript prevPubKey = coin.out.scriptPubKey;

        CAmount amount;
        std::vector<uint8_t> vchAmount;
        if (coin.nType == OUTPUT_STANDARD) {
            amount = coin.out.nValue;
            vchAmount.resize(8);
            memcpy(vchAmount.data(), &coin.out.nValue, 8);
        } else
        if (coin.nType == OUTPUT_CT) {
            amount = 0; // Bypass amount check
            vchAmount.resize(33);
            memcpy(vchAmount.data(), coin.commitment.data, 33);
        } else {
            throw JSONRPCError(RPC_MISC_ERROR, strprintf("Bad input type: %d", coin.nType));
        }

        SignatureData sigdata = DataFromTransaction(mtx, i, vchAmount, prevPubKey);

        // Only sign SIGHASH_SINGLE if there's a corresponding output:
        if (!fHashSingle || (i < mtx.GetNumVOuts())) {
            ProduceSignature(*keystore, MutableTransactionSignatureCreator(&mtx, i, vchAmount, nHashType), prevPubKey, sigdata);
        }
        UpdateInput(txin, sigdata);
        // amount must be specified for valid segwit signature
        if (amount == MAX_MONEY && !txin.scriptWitness.IsNull()) {
            throw JSONRPCError(RPC_TYPE_ERROR, strprintf("Missing amount for %s", coin.out.ToString()));
        }


        ScriptError serror = SCRIPT_ERR_OK;
        if (!VerifyScript(txin.scriptSig, prevPubKey, &txin.scriptWitness, STANDARD_SCRIPT_VERIFY_FLAGS, TransactionSignatureChecker(&txConst, i, vchAmount), &serror)) {
            if (serror == SCRIPT_ERR_INVALID_STACK_OPERATION) {
                // Unable to sign input and verification failed (possible attempt to partially sign).
                TxInErrorToJSON(txin, vErrors, "Unable to sign input, invalid stack size (possibly missing key)");
            } else {
                TxInErrorToJSON(txin, vErrors, ScriptErrorString(serror));
            }
        }
    }
    bool fComplete = vErrors.empty();

    UniValue result(UniValue::VOBJ);
    result.pushKV("hex", EncodeHexTx(CTransaction(mtx)));
    result.pushKV("complete", fComplete);
    if (!vErrors.empty()) {
        result.pushKV("errors", vErrors);
    }

    return result;
}

static UniValue signrawtransactionwithkey(const JSONRPCRequest& request)
{
    if (request.fHelp || request.params.size() < 2 || request.params.size() > 4)
        throw std::runtime_error(
            RPCHelpMan{"signrawtransactionwithkey",
                "\nSign inputs for raw transaction (serialized, hex-encoded).\n"
                "The second argument is an array of base58-encoded private\n"
                "keys that will be the only keys used to sign the transaction.\n"
                "The third optional argument (may be null) is an array of previous transaction outputs that\n"
                "this transaction depends on but may not yet be in the block chain.\n",
                {
                    {"hexstring", RPCArg::Type::STR, RPCArg::Optional::NO, "The transaction hex string"},
                    {"privkeys", RPCArg::Type::ARR, RPCArg::Optional::NO, "A json array of base58-encoded private keys for signing",
                        {
                            {"privatekey", RPCArg::Type::STR_HEX, RPCArg::Optional::OMITTED, "private key in base58-encoding"},
                        },
                        },
                    {"prevtxs", RPCArg::Type::ARR, RPCArg::Optional::OMITTED_NAMED_ARG, "A json array of previous dependent transaction outputs",
                        {
                            {"", RPCArg::Type::OBJ, RPCArg::Optional::OMITTED, "",
                                {
                                    {"txid", RPCArg::Type::STR_HEX, RPCArg::Optional::NO, "The transaction id"},
                                    {"vout", RPCArg::Type::NUM, RPCArg::Optional::NO, "The output number"},
                                    {"scriptPubKey", RPCArg::Type::STR_HEX, RPCArg::Optional::NO, "script key"},
                                    {"redeemScript", RPCArg::Type::STR_HEX, RPCArg::Optional::OMITTED, "(required for P2SH or P2WSH) redeem script"},
                                    {"amount", RPCArg::Type::AMOUNT, RPCArg::Optional::NO, "The amount spent"},
                                },
                                },
                        },
                        },
                    {"sighashtype", RPCArg::Type::STR, /* default */ "ALL", "The signature hash type. Must be one of:\n"
            "       \"ALL\"\n"
            "       \"NONE\"\n"
            "       \"SINGLE\"\n"
            "       \"ALL|ANYONECANPAY\"\n"
            "       \"NONE|ANYONECANPAY\"\n"
            "       \"SINGLE|ANYONECANPAY\"\n"
                    },
                },
                RPCResult{
            "{\n"
            "  \"hex\" : \"value\",                  (string) The hex-encoded raw transaction with signature(s)\n"
            "  \"complete\" : true|false,          (boolean) If the transaction has a complete set of signatures\n"
            "  \"errors\" : [                      (json array of objects) Script verification errors (if there are any)\n"
            "    {\n"
            "      \"txid\" : \"hash\",              (string) The hash of the referenced, previous transaction\n"
            "      \"vout\" : n,                   (numeric) The index of the output to spent and used as input\n"
            "      \"scriptSig\" : \"hex\",          (string) The hex-encoded signature script\n"
            "      \"sequence\" : n,               (numeric) Script sequence number\n"
            "      \"error\" : \"text\"              (string) Verification or signing error related to the input\n"
            "    }\n"
            "    ,...\n"
            "  ]\n"
            "}\n"
                },
                RPCExamples{
                    HelpExampleCli("signrawtransactionwithkey", "\"myhex\"")
            + HelpExampleRpc("signrawtransactionwithkey", "\"myhex\"")
                },
            }.ToString());

    RPCTypeCheck(request.params, {UniValue::VSTR, UniValue::VARR, UniValue::VARR, UniValue::VSTR}, true);

    CMutableTransaction mtx;
    if (!DecodeHexTx(mtx, request.params[0].get_str(), true)) {
        throw JSONRPCError(RPC_DESERIALIZATION_ERROR, "TX decode failed");
    }

    CBasicKeyStore keystore;
    const UniValue& keys = request.params[1].get_array();
    for (unsigned int idx = 0; idx < keys.size(); ++idx) {
        UniValue k = keys[idx];
        CKey key = DecodeSecret(k.get_str());
        if (!key.IsValid()) {
            throw JSONRPCError(RPC_INVALID_ADDRESS_OR_KEY, "Invalid private key");
        }
        keystore.AddKey(key);
    }

    return SignTransaction(*g_rpc_interfaces->chain, mtx, request.params[2], &keystore, true, request.params[3]);
}

UniValue signrawtransaction(const JSONRPCRequest& request)
{
    // This method should be removed entirely in V0.19, along with the entries in the
    // CRPCCommand table and rpc/client.cpp.
    throw JSONRPCError(RPC_METHOD_DEPRECATED, "signrawtransaction was removed in v0.18.\n"
        "Clients should transition to using signrawtransactionwithkey and signrawtransactionwithwallet");
}

static UniValue sendrawtransaction(const JSONRPCRequest& request)
{
    if (request.fHelp || request.params.size() < 1 || request.params.size() > 2)
        throw std::runtime_error(
            RPCHelpMan{"sendrawtransaction",
                "\nSubmits raw transaction (serialized, hex-encoded) to local node and network.\n"
                "\nAlso see createrawtransaction and signrawtransactionwithkey calls.\n",
                {
                    {"hexstring", RPCArg::Type::STR_HEX, RPCArg::Optional::NO, "The hex string of the raw transaction"},
                    {"allowhighfees", RPCArg::Type::BOOL, /* default */ "false", "Allow high fees"},
                },
                RPCResult{
            "\"hex\"             (string) The transaction hash in hex\n"
                },
                RPCExamples{
            "\nCreate a transaction\n"
            + HelpExampleCli("createrawtransaction", "\"[{\\\"txid\\\" : \\\"mytxid\\\",\\\"vout\\\":0}]\" \"{\\\"myaddress\\\":0.01}\"") +
            "Sign the transaction, and get back the hex\n"
            + HelpExampleCli("signrawtransactionwithwallet", "\"myhex\"") +
            "\nSend the transaction (signed hex)\n"
            + HelpExampleCli("sendrawtransaction", "\"signedhex\"") +
            "\nAs a JSON-RPC call\n"
            + HelpExampleRpc("sendrawtransaction", "\"signedhex\"")
                },
            }.ToString());

    std::promise<void> promise;

    RPCTypeCheck(request.params, {UniValue::VSTR, UniValue::VBOOL});

    // parse hex string from parameter
    CMutableTransaction mtx;
    if (!DecodeHexTx(mtx, request.params[0].get_str()))
        throw JSONRPCError(RPC_DESERIALIZATION_ERROR, "TX decode failed");
    CTransactionRef tx(MakeTransactionRef(std::move(mtx)));
    const uint256& hashTx = tx->GetHash();

    CAmount nMaxRawTxFee = maxTxFee;
    if (!request.params[1].isNull() && request.params[1].get_bool())
        nMaxRawTxFee = 0;

    { // cs_main scope
    LOCK(cs_main);
    CCoinsViewCache &view = *pcoinsTip;
    bool fHaveChain = false;
    for (size_t o = 0; !fHaveChain && o < tx->GetNumVOuts(); o++) {
        const Coin& existingCoin = view.AccessCoin(COutPoint(hashTx, o));
        fHaveChain = !existingCoin.IsSpent();
    }
    bool fHaveMempool = mempool.exists(hashTx);
    if (!fHaveMempool && !fHaveChain) {
        // push to local node and sync with wallets
        CValidationState state;
        bool fMissingInputs;
        if (!AcceptToMemoryPool(mempool, state, std::move(tx), &fMissingInputs,
                                nullptr /* plTxnReplaced */, false /* bypass_limits */, nMaxRawTxFee)) {
            if (state.IsInvalid()) {
                throw JSONRPCError(RPC_TRANSACTION_REJECTED, FormatStateMessage(state));
            } else {
                if (fMissingInputs) {
                    throw JSONRPCError(RPC_TRANSACTION_ERROR, "Missing inputs");
                }
                throw JSONRPCError(RPC_TRANSACTION_ERROR, FormatStateMessage(state));
            }
        } else {
            // If wallet is enabled, ensure that the wallet has been made aware
            // of the new transaction prior to returning. This prevents a race
            // where a user might call sendrawtransaction with a transaction
            // to/from their wallet, immediately call some wallet RPC, and get
            // a stale result because callbacks have not yet been processed.
            CallFunctionInValidationInterfaceQueue([&promise] {
                promise.set_value();
            });
        }
    } else if (fHaveChain) {
        throw JSONRPCError(RPC_TRANSACTION_ALREADY_IN_CHAIN, "transaction already in block chain");
    } else {
        // Make sure we don't block forever if re-sending
        // a transaction already in mempool.
        promise.set_value();
    }

    } // cs_main

    promise.get_future().wait();

    if(!g_connman)
        throw JSONRPCError(RPC_CLIENT_P2P_DISABLED, "Error: Peer-to-peer functionality missing or disabled");

    CInv inv(MSG_TX, hashTx);
    g_connman->ForEachNode([&inv](CNode* pnode)
    {
        pnode->PushInventory(inv);
    });

    return hashTx.GetHex();
}

static UniValue testmempoolaccept(const JSONRPCRequest& request)
{
    if (request.fHelp || request.params.size() < 1 || request.params.size() > 3) {
        throw std::runtime_error(
            RPCHelpMan{"testmempoolaccept",
                "\nReturns result of mempool acceptance tests indicating if raw transaction (serialized, hex-encoded) would be accepted by mempool.\n"
                "\nThis checks if the transaction violates the consensus or policy rules.\n"
                "\nSee sendrawtransaction call.\n",
                {
                    {"rawtxs", RPCArg::Type::ARR, RPCArg::Optional::NO, "An array of hex strings of raw transactions.\n"
            "                                        Length must be one for now.",
                        {
                            {"rawtx", RPCArg::Type::STR_HEX, RPCArg::Optional::OMITTED, ""},
                        },
                        },
<<<<<<< HEAD
                    {"allowhighfees", RPCArg::Type::BOOL, /* opt */ true, /* default_val */ "false", "Allow high fees"},
                    {"ignorelocks", RPCArg::Type::BOOL, /* opt */ true, /* default_val */ "false", "Skip locktime/sequence checking"},
=======
                    {"allowhighfees", RPCArg::Type::BOOL, /* default */ "false", "Allow high fees"},
>>>>>>> 0d1160e4
                },
                RPCResult{
            "[                   (array) The result of the mempool acceptance test for each raw transaction in the input array.\n"
            "                            Length is exactly one for now.\n"
            " {\n"
            "  \"txid\"           (string) The transaction hash in hex\n"
            "  \"allowed\"        (boolean) If the mempool allows this tx to be inserted\n"
            "  \"reject-reason\"  (string) Rejection string (only present when 'allowed' is false)\n"
            " }\n"
            "]\n"
                },
                RPCExamples{
            "\nCreate a transaction\n"
            + HelpExampleCli("createrawtransaction", "\"[{\\\"txid\\\" : \\\"mytxid\\\",\\\"vout\\\":0}]\" \"{\\\"myaddress\\\":0.01}\"") +
            "Sign the transaction, and get back the hex\n"
            + HelpExampleCli("signrawtransactionwithwallet", "\"myhex\"") +
            "\nTest acceptance of the transaction (signed hex)\n"
            + HelpExampleCli("testmempoolaccept", "[\"signedhex\"]") +
            "\nAs a JSON-RPC call\n"
            + HelpExampleRpc("testmempoolaccept", "[\"signedhex\"]")
                },
            }.ToString());
    }

    RPCTypeCheck(request.params, {UniValue::VARR, UniValue::VBOOL, UniValue::VBOOL});
    if (request.params[0].get_array().size() != 1) {
        throw JSONRPCError(RPC_INVALID_PARAMETER, "Array must contain exactly one raw transaction for now");
    }

    CMutableTransaction mtx;
    if (!DecodeHexTx(mtx, request.params[0].get_array()[0].get_str())) {
        throw JSONRPCError(RPC_DESERIALIZATION_ERROR, "TX decode failed");
    }
    CTransactionRef tx(MakeTransactionRef(std::move(mtx)));
    const uint256& tx_hash = tx->GetHash();

    CAmount max_raw_tx_fee = ::maxTxFee;
    if (!request.params[1].isNull() && request.params[1].get_bool()) {
        max_raw_tx_fee = 0;
    }

    bool ignore_locks = !request.params[2].isNull() ? request.params[2].get_bool() : false;


    UniValue result(UniValue::VARR);
    UniValue result_0(UniValue::VOBJ);
    result_0.pushKV("txid", tx_hash.GetHex());

    CValidationState state;
    bool missing_inputs;
    bool test_accept_res;
    {
        LOCK(cs_main);
        test_accept_res = AcceptToMemoryPool(mempool, state, std::move(tx), &missing_inputs,
            nullptr /* plTxnReplaced */, false /* bypass_limits */, max_raw_tx_fee, /* test_accept */ true, /* ignore_locks */ ignore_locks);
    }
    result_0.pushKV("allowed", test_accept_res);
    if (!test_accept_res) {
        if (state.IsInvalid()) {
            result_0.pushKV("reject-reason", strprintf("%i: %s", state.GetRejectCode(), state.GetRejectReason()));
        } else if (missing_inputs) {
            result_0.pushKV("reject-reason", "missing-inputs");
        } else {
            result_0.pushKV("reject-reason", state.GetRejectReason());
        }
    }

    result.push_back(std::move(result_0));
    return result;
}

static std::string WriteHDKeypath(std::vector<uint32_t>& keypath)
{
    std::string keypath_str = "m";
    for (uint32_t num : keypath) {
        keypath_str += "/";
        bool hardened = false;
        if (num & 0x80000000) {
            hardened = true;
            num &= ~0x80000000;
        }

        keypath_str += std::to_string(num);
        if (hardened) {
            keypath_str += "'";
        }
    }
    return keypath_str;
}

UniValue decodepsbt(const JSONRPCRequest& request)
{
    if (request.fHelp || request.params.size() != 1)
        throw std::runtime_error(
            RPCHelpMan{"decodepsbt",
                "\nReturn a JSON object representing the serialized, base64-encoded partially signed Bitcoin transaction.\n",
                {
                    {"psbt", RPCArg::Type::STR, RPCArg::Optional::NO, "The PSBT base64 string"},
                },
                RPCResult{
            "{\n"
            "  \"tx\" : {                   (json object) The decoded network-serialized unsigned transaction.\n"
            "    ...                                      The layout is the same as the output of decoderawtransaction.\n"
            "  },\n"
            "  \"unknown\" : {                (json object) The unknown global fields\n"
            "    \"key\" : \"value\"            (key-value pair) An unknown key-value pair\n"
            "     ...\n"
            "  },\n"
            "  \"inputs\" : [                 (array of json objects)\n"
            "    {\n"
            "      \"non_witness_utxo\" : {   (json object, optional) Decoded network transaction for non-witness UTXOs\n"
            "        ...\n"
            "      },\n"
            "      \"witness_utxo\" : {            (json object, optional) Transaction output for witness UTXOs\n"
            "        \"amount\" : x.xxx,           (numeric) The value in " + CURRENCY_UNIT + "\n"
            "        \"scriptPubKey\" : {          (json object)\n"
            "          \"asm\" : \"asm\",            (string) The asm\n"
            "          \"hex\" : \"hex\",            (string) The hex\n"
            "          \"type\" : \"pubkeyhash\",    (string) The type, eg 'pubkeyhash'\n"
            "          \"address\" : \"address\"     (string) Bitcoin address if there is one\n"
            "        }\n"
            "      },\n"
            "      \"partial_signatures\" : {             (json object, optional)\n"
            "        \"pubkey\" : \"signature\",           (string) The public key and signature that corresponds to it.\n"
            "        ,...\n"
            "      }\n"
            "      \"sighash\" : \"type\",                  (string, optional) The sighash type to be used\n"
            "      \"redeem_script\" : {       (json object, optional)\n"
            "          \"asm\" : \"asm\",            (string) The asm\n"
            "          \"hex\" : \"hex\",            (string) The hex\n"
            "          \"type\" : \"pubkeyhash\",    (string) The type, eg 'pubkeyhash'\n"
            "        }\n"
            "      \"witness_script\" : {       (json object, optional)\n"
            "          \"asm\" : \"asm\",            (string) The asm\n"
            "          \"hex\" : \"hex\",            (string) The hex\n"
            "          \"type\" : \"pubkeyhash\",    (string) The type, eg 'pubkeyhash'\n"
            "        }\n"
            "      \"bip32_derivs\" : {          (json object, optional)\n"
            "        \"pubkey\" : {                     (json object, optional) The public key with the derivation path as the value.\n"
            "          \"master_fingerprint\" : \"fingerprint\"     (string) The fingerprint of the master key\n"
            "          \"path\" : \"path\",                         (string) The path\n"
            "        }\n"
            "        ,...\n"
            "      }\n"
            "      \"final_scriptsig\" : {       (json object, optional)\n"
            "          \"asm\" : \"asm\",            (string) The asm\n"
            "          \"hex\" : \"hex\",            (string) The hex\n"
            "        }\n"
            "       \"final_scriptwitness\": [\"hex\", ...] (array of string) hex-encoded witness data (if any)\n"
            "      \"unknown\" : {                (json object) The unknown global fields\n"
            "        \"key\" : \"value\"            (key-value pair) An unknown key-value pair\n"
            "         ...\n"
            "      },\n"
            "    }\n"
            "    ,...\n"
            "  ]\n"
            "  \"outputs\" : [                 (array of json objects)\n"
            "    {\n"
            "      \"redeem_script\" : {       (json object, optional)\n"
            "          \"asm\" : \"asm\",            (string) The asm\n"
            "          \"hex\" : \"hex\",            (string) The hex\n"
            "          \"type\" : \"pubkeyhash\",    (string) The type, eg 'pubkeyhash'\n"
            "        }\n"
            "      \"witness_script\" : {       (json object, optional)\n"
            "          \"asm\" : \"asm\",            (string) The asm\n"
            "          \"hex\" : \"hex\",            (string) The hex\n"
            "          \"type\" : \"pubkeyhash\",    (string) The type, eg 'pubkeyhash'\n"
            "      }\n"
            "      \"bip32_derivs\" : [          (array of json objects, optional)\n"
            "        {\n"
            "          \"pubkey\" : \"pubkey\",                     (string) The public key this path corresponds to\n"
            "          \"master_fingerprint\" : \"fingerprint\"     (string) The fingerprint of the master key\n"
            "          \"path\" : \"path\",                         (string) The path\n"
            "          }\n"
            "        }\n"
            "        ,...\n"
            "      ],\n"
            "      \"unknown\" : {                (json object) The unknown global fields\n"
            "        \"key\" : \"value\"            (key-value pair) An unknown key-value pair\n"
            "         ...\n"
            "      },\n"
            "    }\n"
            "    ,...\n"
            "  ]\n"
            "  \"fee\" : fee                      (numeric, optional) The transaction fee paid if all UTXOs slots in the PSBT have been filled.\n"
            "}\n"
                },
                RPCExamples{
                    HelpExampleCli("decodepsbt", "\"psbt\"")
                },
            }.ToString());

    RPCTypeCheck(request.params, {UniValue::VSTR});

    // Unserialize the transactions
    PartiallySignedTransaction psbtx;
    std::string error;
    if (!DecodePSBT(psbtx, request.params[0].get_str(), error)) {
        throw JSONRPCError(RPC_DESERIALIZATION_ERROR, strprintf("TX decode failed %s", error));
    }

    UniValue result(UniValue::VOBJ);

    // Add the decoded tx
    UniValue tx_univ(UniValue::VOBJ);
    TxToUniv(CTransaction(*psbtx.tx), uint256(), tx_univ, false);
    result.pushKV("tx", tx_univ);

    // Unknown data
    UniValue unknowns(UniValue::VOBJ);
    for (auto entry : psbtx.unknown) {
        unknowns.pushKV(HexStr(entry.first), HexStr(entry.second));
    }
    result.pushKV("unknown", unknowns);

    // inputs
    CAmount total_in = 0;
    bool have_all_utxos = true;
    UniValue inputs(UniValue::VARR);
    for (unsigned int i = 0; i < psbtx.inputs.size(); ++i) {
        const PSBTInput& input = psbtx.inputs[i];
        UniValue in(UniValue::VOBJ);
        // UTXOs
        if (!input.witness_utxo.IsNull()) {
            const CTxOut& txout = input.witness_utxo;

            UniValue out(UniValue::VOBJ);

            out.pushKV("amount", ValueFromAmount(txout.nValue));
            total_in += txout.nValue;

            UniValue o(UniValue::VOBJ);
            ScriptToUniv(txout.scriptPubKey, o, true);
            out.pushKV("scriptPubKey", o);
            in.pushKV("witness_utxo", out);
        } else if (input.non_witness_utxo) {
            UniValue non_wit(UniValue::VOBJ);
            TxToUniv(*input.non_witness_utxo, uint256(), non_wit, false);
            in.pushKV("non_witness_utxo", non_wit);
            total_in += input.non_witness_utxo->vout[psbtx.tx->vin[i].prevout.n].nValue;
        } else {
            have_all_utxos = false;
        }

        // Partial sigs
        if (!input.partial_sigs.empty()) {
            UniValue partial_sigs(UniValue::VOBJ);
            for (const auto& sig : input.partial_sigs) {
                partial_sigs.pushKV(HexStr(sig.second.first), HexStr(sig.second.second));
            }
            in.pushKV("partial_signatures", partial_sigs);
        }

        // Sighash
        if (input.sighash_type > 0) {
            in.pushKV("sighash", SighashToStr((unsigned char)input.sighash_type));
        }

        // Redeem script and witness script
        if (!input.redeem_script.empty()) {
            UniValue r(UniValue::VOBJ);
            ScriptToUniv(input.redeem_script, r, false);
            in.pushKV("redeem_script", r);
        }
        if (!input.witness_script.empty()) {
            UniValue r(UniValue::VOBJ);
            ScriptToUniv(input.witness_script, r, false);
            in.pushKV("witness_script", r);
        }

        // keypaths
        if (!input.hd_keypaths.empty()) {
            UniValue keypaths(UniValue::VARR);
            for (auto entry : input.hd_keypaths) {
                UniValue keypath(UniValue::VOBJ);
                keypath.pushKV("pubkey", HexStr(entry.first));

                keypath.pushKV("master_fingerprint", strprintf("%08x", ReadBE32(entry.second.fingerprint)));
                keypath.pushKV("path", WriteHDKeypath(entry.second.path));
                keypaths.push_back(keypath);
            }
            in.pushKV("bip32_derivs", keypaths);
        }

        // Final scriptSig and scriptwitness
        if (!input.final_script_sig.empty()) {
            UniValue scriptsig(UniValue::VOBJ);
            scriptsig.pushKV("asm", ScriptToAsmStr(input.final_script_sig, true));
            scriptsig.pushKV("hex", HexStr(input.final_script_sig));
            in.pushKV("final_scriptSig", scriptsig);
        }
        if (!input.final_script_witness.IsNull()) {
            UniValue txinwitness(UniValue::VARR);
            for (const auto& item : input.final_script_witness.stack) {
                txinwitness.push_back(HexStr(item.begin(), item.end()));
            }
            in.pushKV("final_scriptwitness", txinwitness);
        }

        // Unknown data
        if (input.unknown.size() > 0) {
            UniValue unknowns(UniValue::VOBJ);
            for (auto entry : input.unknown) {
                unknowns.pushKV(HexStr(entry.first), HexStr(entry.second));
            }
            in.pushKV("unknown", unknowns);
        }

        inputs.push_back(in);
    }
    result.pushKV("inputs", inputs);

    // outputs
    CAmount output_value = 0;
    UniValue outputs(UniValue::VARR);
    for (unsigned int i = 0; i < psbtx.outputs.size(); ++i) {
        const PSBTOutput& output = psbtx.outputs[i];
        UniValue out(UniValue::VOBJ);
        // Redeem script and witness script
        if (!output.redeem_script.empty()) {
            UniValue r(UniValue::VOBJ);
            ScriptToUniv(output.redeem_script, r, false);
            out.pushKV("redeem_script", r);
        }
        if (!output.witness_script.empty()) {
            UniValue r(UniValue::VOBJ);
            ScriptToUniv(output.witness_script, r, false);
            out.pushKV("witness_script", r);
        }

        // keypaths
        if (!output.hd_keypaths.empty()) {
            UniValue keypaths(UniValue::VARR);
            for (auto entry : output.hd_keypaths) {
                UniValue keypath(UniValue::VOBJ);
                keypath.pushKV("pubkey", HexStr(entry.first));
                keypath.pushKV("master_fingerprint", strprintf("%08x", ReadBE32(entry.second.fingerprint)));
                keypath.pushKV("path", WriteHDKeypath(entry.second.path));
                keypaths.push_back(keypath);
            }
            out.pushKV("bip32_derivs", keypaths);
        }

        // Unknown data
        if (output.unknown.size() > 0) {
            UniValue unknowns(UniValue::VOBJ);
            for (auto entry : output.unknown) {
                unknowns.pushKV(HexStr(entry.first), HexStr(entry.second));
            }
            out.pushKV("unknown", unknowns);
        }

        outputs.push_back(out);

        // Fee calculation
        output_value += psbtx.tx->vout[i].nValue;
    }
    result.pushKV("outputs", outputs);
    if (have_all_utxos) {
        result.pushKV("fee", ValueFromAmount(total_in - output_value));
    }

    return result;
}

UniValue combinepsbt(const JSONRPCRequest& request)
{
    if (request.fHelp || request.params.size() != 1)
        throw std::runtime_error(
            RPCHelpMan{"combinepsbt",
                "\nCombine multiple partially signed Bitcoin transactions into one transaction.\n"
                "Implements the Combiner role.\n",
                {
                    {"txs", RPCArg::Type::ARR, RPCArg::Optional::NO, "A json array of base64 strings of partially signed transactions",
                        {
                            {"psbt", RPCArg::Type::STR, RPCArg::Optional::OMITTED, "A base64 string of a PSBT"},
                        },
                        },
                },
                RPCResult{
            "  \"psbt\"          (string) The base64-encoded partially signed transaction\n"
                },
                RPCExamples{
                    HelpExampleCli("combinepsbt", "[\"mybase64_1\", \"mybase64_2\", \"mybase64_3\"]")
                },
            }.ToString());

    RPCTypeCheck(request.params, {UniValue::VARR}, true);

    // Unserialize the transactions
    std::vector<PartiallySignedTransaction> psbtxs;
    UniValue txs = request.params[0].get_array();
    if (txs.empty()) {
        throw JSONRPCError(RPC_INVALID_PARAMETER, "Parameter 'txs' cannot be empty");
    }
    for (unsigned int i = 0; i < txs.size(); ++i) {
        PartiallySignedTransaction psbtx;
        std::string error;
        if (!DecodePSBT(psbtx, txs[i].get_str(), error)) {
            throw JSONRPCError(RPC_DESERIALIZATION_ERROR, strprintf("TX decode failed %s", error));
        }
        psbtxs.push_back(psbtx);
    }

    PartiallySignedTransaction merged_psbt(psbtxs[0]); // Copy the first one

    // Merge
    for (auto it = std::next(psbtxs.begin()); it != psbtxs.end(); ++it) {
        if (*it != merged_psbt) {
            throw JSONRPCError(RPC_INVALID_PARAMETER, "PSBTs do not refer to the same transactions.");
        }
        merged_psbt.Merge(*it);
    }
    if (!merged_psbt.IsSane()) {
        throw JSONRPCError(RPC_INVALID_PARAMETER, "Merged PSBT is inconsistent");
    }

    UniValue result(UniValue::VOBJ);
    CDataStream ssTx(SER_NETWORK, PROTOCOL_VERSION);
    ssTx << merged_psbt;
    return EncodeBase64((unsigned char*)ssTx.data(), ssTx.size());
}

UniValue finalizepsbt(const JSONRPCRequest& request)
{
    if (request.fHelp || request.params.size() < 1 || request.params.size() > 2)
        throw std::runtime_error(
            RPCHelpMan{"finalizepsbt",
                "Finalize the inputs of a PSBT. If the transaction is fully signed, it will produce a\n"
                "network serialized transaction which can be broadcast with sendrawtransaction. Otherwise a PSBT will be\n"
                "created which has the final_scriptSig and final_scriptWitness fields filled for inputs that are complete.\n"
                "Implements the Finalizer and Extractor roles.\n",
                {
                    {"psbt", RPCArg::Type::STR, RPCArg::Optional::NO, "A base64 string of a PSBT"},
                    {"extract", RPCArg::Type::BOOL, /* default */ "true", "If true and the transaction is complete,\n"
            "                             extract and return the complete transaction in normal network serialization instead of the PSBT."},
                },
                RPCResult{
            "{\n"
            "  \"psbt\" : \"value\",          (string) The base64-encoded partially signed transaction if not extracted\n"
            "  \"hex\" : \"value\",           (string) The hex-encoded network transaction if extracted\n"
            "  \"complete\" : true|false,   (boolean) If the transaction has a complete set of signatures\n"
            "  ]\n"
            "}\n"
                },
                RPCExamples{
                    HelpExampleCli("finalizepsbt", "\"psbt\"")
                },
            }.ToString());

    RPCTypeCheck(request.params, {UniValue::VSTR, UniValue::VBOOL}, true);

    // Unserialize the transactions
    PartiallySignedTransaction psbtx;
    std::string error;
    if (!DecodePSBT(psbtx, request.params[0].get_str(), error)) {
        throw JSONRPCError(RPC_DESERIALIZATION_ERROR, strprintf("TX decode failed %s", error));
    }

    // Finalize input signatures -- in case we have partial signatures that add up to a complete
    //   signature, but have not combined them yet (e.g. because the combiner that created this
    //   PartiallySignedTransaction did not understand them), this will combine them into a final
    //   script.
    bool complete = true;
    for (unsigned int i = 0; i < psbtx.tx->vin.size(); ++i) {
        complete &= SignPSBTInput(DUMMY_SIGNING_PROVIDER, psbtx, i, SIGHASH_ALL);
    }

    UniValue result(UniValue::VOBJ);
    CDataStream ssTx(SER_NETWORK, PROTOCOL_VERSION);
    bool extract = request.params[1].isNull() || (!request.params[1].isNull() && request.params[1].get_bool());
    if (complete && extract) {
        CMutableTransaction mtx(*psbtx.tx);
        for (unsigned int i = 0; i < mtx.vin.size(); ++i) {
            mtx.vin[i].scriptSig = psbtx.inputs[i].final_script_sig;
            mtx.vin[i].scriptWitness = psbtx.inputs[i].final_script_witness;
        }
        ssTx << mtx;
        result.pushKV("hex", HexStr(ssTx.str()));
    } else {
        ssTx << psbtx;
        result.pushKV("psbt", EncodeBase64(ssTx.str()));
    }
    result.pushKV("complete", complete);

    return result;
}

UniValue createpsbt(const JSONRPCRequest& request)
{
    if (request.fHelp || request.params.size() < 2 || request.params.size() > 4)
        throw std::runtime_error(
            RPCHelpMan{"createpsbt",
                "\nCreates a transaction in the Partially Signed Transaction format.\n"
                "Implements the Creator role.\n",
                {
                    {"inputs", RPCArg::Type::ARR, RPCArg::Optional::NO, "A json array of json objects",
                        {
                            {"", RPCArg::Type::OBJ, RPCArg::Optional::OMITTED, "",
                                {
                                    {"txid", RPCArg::Type::STR_HEX, RPCArg::Optional::NO, "The transaction id"},
                                    {"vout", RPCArg::Type::NUM, RPCArg::Optional::NO, "The output number"},
                                    {"sequence", RPCArg::Type::NUM, /* default */ "depends on the value of the 'replaceable' and 'locktime' arguments", "The sequence number"},
                                },
                                },
                        },
                        },
                    {"outputs", RPCArg::Type::ARR, RPCArg::Optional::NO, "a json array with outputs (key-value pairs), where none of the keys are duplicated.\n"
                            "That is, each address can only appear once and there can only be one 'data' object.\n"
                            "For compatibility reasons, a dictionary, which holds the key-value pairs directly, is also\n"
                            "                             accepted as second parameter.",
                        {
                            {"", RPCArg::Type::OBJ, RPCArg::Optional::OMITTED, "",
                                {
                                    {"address", RPCArg::Type::AMOUNT, RPCArg::Optional::NO, "A key-value pair. The key (string) is the bitcoin address, the value (float or string) is the amount in " + CURRENCY_UNIT},
                                },
                                },
                            {"", RPCArg::Type::OBJ, RPCArg::Optional::OMITTED, "",
                                {
                                    {"data", RPCArg::Type::STR_HEX, RPCArg::Optional::NO, "A key-value pair. The key must be \"data\", the value is hex-encoded data"},
                                },
                                },
                        },
                        },
                    {"locktime", RPCArg::Type::NUM, /* default */ "0", "Raw locktime. Non-0 value also locktime-activates inputs"},
                    {"replaceable", RPCArg::Type::BOOL, /* default */ "false", "Marks this transaction as BIP125 replaceable.\n"
                            "                             Allows this transaction to be replaced by a transaction with higher fees. If provided, it is an error if explicit sequence numbers are incompatible."},
                },
                RPCResult{
                            "  \"psbt\"        (string)  The resulting raw transaction (base64-encoded string)\n"
                },
                RPCExamples{
                    HelpExampleCli("createpsbt", "\"[{\\\"txid\\\":\\\"myid\\\",\\\"vout\\\":0}]\" \"[{\\\"data\\\":\\\"00010203\\\"}]\"")
                },
            }.ToString());


    RPCTypeCheck(request.params, {
        UniValue::VARR,
        UniValueType(), // ARR or OBJ, checked later
        UniValue::VNUM,
        UniValue::VBOOL,
        }, true
    );

    CMutableTransaction rawTx = ConstructTransaction(request.params[0], request.params[1], request.params[2], request.params[3]);

    // Make a blank psbt
    PartiallySignedTransaction psbtx;
    psbtx.tx = rawTx;
    for (unsigned int i = 0; i < rawTx.vin.size(); ++i) {
        psbtx.inputs.push_back(PSBTInput());
    }
    for (unsigned int i = 0; i < rawTx.vout.size(); ++i) {
        psbtx.outputs.push_back(PSBTOutput());
    }

    // Serialize the PSBT
    CDataStream ssTx(SER_NETWORK, PROTOCOL_VERSION);
    ssTx << psbtx;

    return EncodeBase64((unsigned char*)ssTx.data(), ssTx.size());
}

UniValue converttopsbt(const JSONRPCRequest& request)
{
    if (request.fHelp || request.params.size() < 1 || request.params.size() > 3)
        throw std::runtime_error(
            RPCHelpMan{"converttopsbt",
                "\nConverts a network serialized transaction to a PSBT. This should be used only with createrawtransaction and fundrawtransaction\n"
                "createpsbt and walletcreatefundedpsbt should be used for new applications.\n",
                {
                    {"hexstring", RPCArg::Type::STR_HEX, RPCArg::Optional::NO, "The hex string of a raw transaction"},
                    {"permitsigdata", RPCArg::Type::BOOL, /* default */ "false", "If true, any signatures in the input will be discarded and conversion.\n"
                            "                              will continue. If false, RPC will fail if any signatures are present."},
                    {"iswitness", RPCArg::Type::BOOL, /* default */ "depends on heuristic tests", "Whether the transaction hex is a serialized witness transaction.\n"
                            "                              If iswitness is not present, heuristic tests will be used in decoding. If true, only witness deserializaion\n"
                            "                              will be tried. If false, only non-witness deserialization will be tried. Only has an effect if\n"
                            "                              permitsigdata is true."},
                },
                RPCResult{
                            "  \"psbt\"        (string)  The resulting raw transaction (base64-encoded string)\n"
                },
                RPCExamples{
                            "\nCreate a transaction\n"
                            + HelpExampleCli("createrawtransaction", "\"[{\\\"txid\\\":\\\"myid\\\",\\\"vout\\\":0}]\" \"[{\\\"data\\\":\\\"00010203\\\"}]\"") +
                            "\nConvert the transaction to a PSBT\n"
                            + HelpExampleCli("converttopsbt", "\"rawtransaction\"")
                },
            }.ToString());


    RPCTypeCheck(request.params, {UniValue::VSTR, UniValue::VBOOL, UniValue::VBOOL}, true);

    // parse hex string from parameter
    CMutableTransaction tx;
    bool permitsigdata = request.params[1].isNull() ? false : request.params[1].get_bool();
    bool witness_specified = !request.params[2].isNull();
    bool iswitness = witness_specified ? request.params[2].get_bool() : false;
    bool try_witness = permitsigdata ? (witness_specified ? iswitness : true) : false;
    bool try_no_witness = permitsigdata ? (witness_specified ? !iswitness : true) : true;
    if (!DecodeHexTx(tx, request.params[0].get_str(), try_no_witness, try_witness)) {
        throw JSONRPCError(RPC_DESERIALIZATION_ERROR, "TX decode failed");
    }

    // Remove all scriptSigs and scriptWitnesses from inputs
    for (CTxIn& input : tx.vin) {
        if ((!input.scriptSig.empty() || !input.scriptWitness.IsNull()) && !permitsigdata) {
            throw JSONRPCError(RPC_DESERIALIZATION_ERROR, "Inputs must not have scriptSigs and scriptWitnesses");
        }
        input.scriptSig.clear();
        input.scriptWitness.SetNull();
    }

    // Make a blank psbt
    PartiallySignedTransaction psbtx;
    psbtx.tx = tx;
    for (unsigned int i = 0; i < tx.vin.size(); ++i) {
        psbtx.inputs.push_back(PSBTInput());
    }
    for (unsigned int i = 0; i < tx.vout.size(); ++i) {
        psbtx.outputs.push_back(PSBTOutput());
    }

    // Serialize the PSBT
    CDataStream ssTx(SER_NETWORK, PROTOCOL_VERSION);
    ssTx << psbtx;

    return EncodeBase64((unsigned char*)ssTx.data(), ssTx.size());
}

// clang-format off
static const CRPCCommand commands[] =
{ //  category              name                            actor (function)            argNames
  //  --------------------- ------------------------        -----------------------     ----------
    { "rawtransactions",    "getrawtransaction",            &getrawtransaction,         {"txid","verbose","blockhash"} },
    { "rawtransactions",    "createrawtransaction",         &createrawtransaction,      {"inputs","outputs","locktime","replaceable"} },
    { "rawtransactions",    "decoderawtransaction",         &decoderawtransaction,      {"hexstring","iswitness"} },
    { "rawtransactions",    "decodescript",                 &decodescript,              {"hexstring"} },
    { "rawtransactions",    "sendrawtransaction",           &sendrawtransaction,        {"hexstring","allowhighfees"} },
    { "rawtransactions",    "combinerawtransaction",        &combinerawtransaction,     {"txs"} },
    { "hidden",             "signrawtransaction",           &signrawtransaction,        {"hexstring","prevtxs","privkeys","sighashtype"} },
    { "rawtransactions",    "signrawtransactionwithkey",    &signrawtransactionwithkey, {"hexstring","privkeys","prevtxs","sighashtype"} },
    { "rawtransactions",    "testmempoolaccept",            &testmempoolaccept,         {"rawtxs","allowhighfees","ignorelocks"} },
    { "rawtransactions",    "decodepsbt",                   &decodepsbt,                {"psbt"} },
    { "rawtransactions",    "combinepsbt",                  &combinepsbt,               {"txs"} },
    { "rawtransactions",    "finalizepsbt",                 &finalizepsbt,              {"psbt", "extract"} },
    { "rawtransactions",    "createpsbt",                   &createpsbt,                {"inputs","outputs","locktime","replaceable"} },
    { "rawtransactions",    "converttopsbt",                &converttopsbt,             {"hexstring","permitsigdata","iswitness"} },

    { "blockchain",         "gettxoutproof",                &gettxoutproof,             {"txids", "blockhash"} },
    { "blockchain",         "verifytxoutproof",             &verifytxoutproof,          {"proof"} },
};
// clang-format on

void RegisterRawTransactionRPCCommands(CRPCTable &t)
{
    for (unsigned int vcidx = 0; vcidx < ARRAYLEN(commands); vcidx++)
        t.appendCommand(commands[vcidx].name, &commands[vcidx]);
}<|MERGE_RESOLUTION|>--- conflicted
+++ resolved
@@ -1338,12 +1338,8 @@
                             {"rawtx", RPCArg::Type::STR_HEX, RPCArg::Optional::OMITTED, ""},
                         },
                         },
-<<<<<<< HEAD
-                    {"allowhighfees", RPCArg::Type::BOOL, /* opt */ true, /* default_val */ "false", "Allow high fees"},
-                    {"ignorelocks", RPCArg::Type::BOOL, /* opt */ true, /* default_val */ "false", "Skip locktime/sequence checking"},
-=======
                     {"allowhighfees", RPCArg::Type::BOOL, /* default */ "false", "Allow high fees"},
->>>>>>> 0d1160e4
+                    {"ignorelocks", RPCArg::Type::BOOL, /* default */ "false", "Skip locktime/sequence checking"},
                 },
                 RPCResult{
             "[                   (array) The result of the mempool acceptance test for each raw transaction in the input array.\n"
