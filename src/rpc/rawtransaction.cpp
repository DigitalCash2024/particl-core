// Copyright (c) 2010 Satoshi Nakamoto
// Copyright (c) 2009-2020 The Bitcoin Core developers
// Distributed under the MIT software license, see the accompanying
// file COPYING or http://www.opensource.org/licenses/mit-license.php.

#include <chain.h>
#include <coins.h>
#include <consensus/validation.h>
#include <core_io.h>
#include <index/txindex.h>
#include <key_io.h>
#include <merkleblock.h>
#include <node/blockstorage.h>
#include <node/coin.h>
#include <node/context.h>
#include <node/psbt.h>
#include <node/transaction.h>
#include <policy/policy.h>
#include <policy/rbf.h>
#include <primitives/transaction.h>
#include <psbt.h>
#include <random.h>
#include <rpc/blockchain.h>
#include <rpc/rawtransaction_util.h>
#include <rpc/server.h>
#include <rpc/util.h>
#include <script/script.h>
#include <script/sign.h>
#include <script/signingprovider.h>
#include <script/standard.h>
#include <uint256.h>
#include <util/bip32.h>
#include <util/moneystr.h>
#include <util/strencodings.h>
#include <util/string.h>
#include <validation.h>
#include <validationinterface.h>

#include <insight/insight.h>

#include <numeric>
#include <stdint.h>

#include <univalue.h>

<<<<<<< HEAD
void TxToJSONExpanded(const CTransaction& tx, const uint256 hashBlock, const CTxMemPool *pmempool, UniValue& entry,
                      int nHeight = 0, int nConfirmations = 0, int nBlockTime = 0)
{
    uint256 txid = tx.GetHash();
    entry.pushKV("txid", txid.GetHex());
    entry.pushKV("hash", tx.GetWitnessHash().GetHex());
    entry.pushKV("size", (int)::GetSerializeSize(tx, PROTOCOL_VERSION));
    entry.pushKV("vsize", (int)::GetVirtualTransactionSize(tx));
    entry.pushKV("version", tx.nVersion);
    entry.pushKV("locktime", (int64_t)tx.nLockTime);

    UniValue vin(UniValue::VARR);
    for (const auto &txin : tx.vin) {
        UniValue in(UniValue::VOBJ);
        if (tx.IsCoinBase()) {
            in.pushKV("coinbase", HexStr(txin.scriptSig));
        } else
        if (txin.IsAnonInput()) {
            in.pushKV("type", "anon");
            in.pushKV("valueSat", -1);
            uint32_t nSigInputs, nSigRingSize;
            txin.GetAnonInfo(nSigInputs, nSigRingSize);
            in.pushKV("num_inputs", (int)nSigInputs);
            in.pushKV("ring_size", (int)nSigRingSize);

            if (tx.HasWitness()
                && !txin.scriptWitness.IsNull()
                && txin.scriptWitness.stack.size() > 0) {
                const std::vector<uint8_t> &vMI = txin.scriptWitness.stack[0];

                size_t ofs = 0, nb = 0;
                for (size_t k = 0; k < nSigInputs; ++k) {
                    std::string row_out;
                    for (size_t i = 0; i < nSigRingSize; ++i) {
                        int64_t anon_index;
                        if (0 != part::GetVarInt(vMI, ofs, (uint64_t&)anon_index, nb)) {
                            throw JSONRPCError(RPC_MISC_ERROR, "Decode anon index failed.");
                        }
                        ofs += nb;
                        row_out += row_out.size() == 0 ? strprintf("%lu", anon_index) : strprintf(", %lu", anon_index); // linter fails ? "%lu" : ", %lu"
                    }
                    in.pushKV(strprintf("ring_row_%d", k), row_out);
                }
            }
        } else {
            in.pushKV("txid", txin.prevout.hash.GetHex());
            in.pushKV("vout", (int64_t)txin.prevout.n);
            UniValue o(UniValue::VOBJ);
            o.pushKV("asm", ScriptToAsmStr(txin.scriptSig, true));
            o.pushKV("hex", HexStr(txin.scriptSig));
            in.pushKV("scriptSig", o);
            // Add address and value info if spentindex enabled
            CSpentIndexValue spentInfo;
            CSpentIndexKey spentKey(txin.prevout.hash, txin.prevout.n);
            if (GetSpentIndex(spentKey, spentInfo, pmempool)) {
                in.pushKV("type", spentInfo.satoshis == -1 ? "blind" : "standard");
                in.pushKV("value", ValueFromAmount(spentInfo.satoshis));
                in.pushKV("valueSat", spentInfo.satoshis);

                std::string str_address;
                if (getAddressFromIndex(spentInfo.addressType, spentInfo.addressHash, str_address)) {
                    in.pushKV("address", str_address);
                }
            }
        }

        if (!txin.scriptData.IsNull()) {
            UniValue scriptdata(UniValue::VARR);
            for (unsigned int j = 0; j < txin.scriptData.stack.size(); j++) {
                std::vector<unsigned char> item = txin.scriptData.stack[j];
                scriptdata.push_back(HexStr(item));
            }
            in.pushKV("scriptdata", scriptdata);
        }

        if (tx.HasWitness()) {
            if (!txin.scriptWitness.IsNull()) {
                UniValue txinwitness(UniValue::VARR);
                for (unsigned int j = 0; j < txin.scriptWitness.stack.size(); j++) {
                    std::vector<unsigned char> item = txin.scriptWitness.stack[j];
                    txinwitness.push_back(HexStr(item));
                }
                in.pushKV("txinwitness", txinwitness);
            }
        }
        in.pushKV("sequence", (int64_t)txin.nSequence);
        vin.push_back(in);
    }
    entry.pushKV("vin", vin);
    UniValue vout(UniValue::VARR);

    for (unsigned int i = 0; i < tx.vpout.size(); i++) {
        UniValue out(UniValue::VOBJ);
        out.pushKV("n", (int64_t)i);
        OutputToJSON(txid, i, tx.vpout[i].get(), out);
        auto txo_type = tx.vpout[i].get()->GetType();
        if (txo_type == OUTPUT_STANDARD || txo_type == OUTPUT_CT) {
            CSpentIndexValue spentInfo;
            CSpentIndexKey spentKey(txid, i);
            if (GetSpentIndex(spentKey, spentInfo, pmempool)) {
                out.pushKV("spentTxId", spentInfo.txid.GetHex());
                out.pushKV("spentIndex", (int)spentInfo.inputIndex);
                out.pushKV("spentHeight", spentInfo.blockHeight);
            }
        }
        vout.push_back(out);
    }

    entry.pushKV("vout", vout);

    if (!hashBlock.IsNull()) {
        entry.pushKV("blockhash", hashBlock.GetHex());

        if (nConfirmations > 0) {
            entry.pushKV("height", nHeight);
            entry.pushKV("confirmations", nConfirmations);
            PushTime(entry, "time", nBlockTime);
            PushTime(entry, "blocktime", nBlockTime);
        } else {
            entry.pushKV("height", -1);
            entry.pushKV("confirmations", 0);
        }
    }
}

static void TxToJSON(const CTransaction& tx, const uint256 hashBlock, UniValue& entry)
=======
static void TxToJSON(const CTransaction& tx, const uint256 hashBlock, UniValue& entry, CChainState& active_chainstate)
>>>>>>> 5f438d66
{
    // Call into TxToUniv() in bitcoin-common to decode the transaction hex.
    //
    // Blockchain contextual information (confirmations and blocktime) is not
    // available to code in bitcoin-common, so we query them here and push the
    // data into the returned UniValue.
    TxToUniv(tx, uint256(), entry, true, RPCSerializationFlags());

    if (!hashBlock.IsNull()) {
        LOCK(cs_main);

        entry.pushKV("blockhash", hashBlock.GetHex());
        CBlockIndex* pindex = active_chainstate.m_blockman.LookupBlockIndex(hashBlock);
        if (pindex) {
<<<<<<< HEAD
            if (::ChainActive().Contains(pindex)) {
                entry.pushKV("height", pindex->nHeight);
                entry.pushKV("confirmations", 1 + ::ChainActive().Height() - pindex->nHeight);
=======
            if (active_chainstate.m_chain.Contains(pindex)) {
                entry.pushKV("confirmations", 1 + active_chainstate.m_chain.Height() - pindex->nHeight);
>>>>>>> 5f438d66
                entry.pushKV("time", pindex->GetBlockTime());
                entry.pushKV("blocktime", pindex->GetBlockTime());
            } else
            {
                entry.pushKV("height", -1);
                entry.pushKV("confirmations", 0);
            };
        }
    }
}

static RPCHelpMan getrawtransaction()
{
    return RPCHelpMan{
                "getrawtransaction",
                "\nReturn the raw transaction data.\n"

                "\nBy default this function only works for mempool transactions. When called with a blockhash\n"
                "argument, getrawtransaction will return the transaction if the specified block is available and\n"
                "the transaction is found in that block. When called without a blockhash argument, getrawtransaction\n"
                "will return the transaction if it is in the mempool, or if -txindex is enabled and the transaction\n"
                "is in a block in the blockchain.\n"

                "\nHint: Use gettransaction for wallet transactions.\n"

                "\nIf verbose is 'true', returns an Object with information about 'txid'.\n"
                "If verbose is 'false' or omitted, returns a string that is serialized, hex-encoded data for 'txid'.\n",
                {
                    {"txid", RPCArg::Type::STR_HEX, RPCArg::Optional::NO, "The transaction id"},
                    {"verbose", RPCArg::Type::BOOL, /* default */ "false", "If false, return a string, otherwise return a json object"},
                    {"blockhash", RPCArg::Type::STR_HEX, RPCArg::Optional::OMITTED_NAMED_ARG, "The block in which to look for the transaction"},
                },
                {
                    RPCResult{"if verbose is not set or set to false",
                         RPCResult::Type::STR, "data", "The serialized, hex-encoded data for 'txid'"
                     },
                     RPCResult{"if verbose is set to true",
                         RPCResult::Type::OBJ, "", "",
                         {
                             {RPCResult::Type::BOOL, "in_active_chain", "Whether specified block is in the active chain or not (only present with explicit \"blockhash\" argument)"},
                             {RPCResult::Type::STR_HEX, "hex", "The serialized, hex-encoded data for 'txid'"},
                             {RPCResult::Type::STR_HEX, "txid", "The transaction id (same as provided)"},
                             {RPCResult::Type::STR_HEX, "hash", "The transaction hash (differs from txid for witness transactions)"},
                             {RPCResult::Type::NUM, "size", "The serialized transaction size"},
                             {RPCResult::Type::NUM, "vsize", "The virtual transaction size (differs from size for witness transactions)"},
                             {RPCResult::Type::NUM, "weight", "The transaction's weight (between vsize*4-3 and vsize*4)"},
                             {RPCResult::Type::NUM, "version", "The version"},
                             {RPCResult::Type::NUM_TIME, "locktime", "The lock time"},
                             {RPCResult::Type::ARR, "vin", "",
                             {
                                 {RPCResult::Type::OBJ, "", "",
                                 {
                                     {RPCResult::Type::STR_HEX, "txid", "The transaction id"},
                                     {RPCResult::Type::NUM, "vout", "The output number"},
                                     {RPCResult::Type::OBJ, "scriptSig", "The script",
                                     {
                                         {RPCResult::Type::STR, "asm", "asm"},
                                         {RPCResult::Type::STR_HEX, "hex", "hex"},
                                     }},
                                     {RPCResult::Type::NUM, "sequence", "The script sequence number"},
                                     {RPCResult::Type::ARR, "txinwitness", "",
                                     {
                                         {RPCResult::Type::STR_HEX, "hex", "hex-encoded witness data (if any)"},
                                     }},
                                 }},
                             }},
                             {RPCResult::Type::ARR, "vout", "",
                             {
                                 {RPCResult::Type::OBJ, "", "",
                                 {
                                     {RPCResult::Type::NUM, "value", "The value in " + CURRENCY_UNIT},
                                     {RPCResult::Type::NUM, "n", "index"},
                                     {RPCResult::Type::OBJ, "scriptPubKey", "",
                                     {
                                         {RPCResult::Type::STR, "asm", "the asm"},
                                         {RPCResult::Type::STR, "hex", "the hex"},
                                         {RPCResult::Type::NUM, "reqSigs", /* optional */ true, "(DEPRECATED, returned only if config option -deprecatedrpc=addresses is passed) Number of required signatures"},
                                         {RPCResult::Type::STR, "type", "The type, eg 'pubkeyhash'"},
                                         {RPCResult::Type::STR, "address", /* optional */ true, "bitcoin address (only if a well-defined address exists)"},
                                         {RPCResult::Type::ARR, "addresses", /* optional */ true, "(DEPRECATED, returned only if config option -deprecatedrpc=addresses is passed) Array of bitcoin addresses",
                                         {
                                             {RPCResult::Type::STR, "address", "particl address"},
                                         }},
                                     }},
                                 }},
                             }},
                             {RPCResult::Type::STR_HEX, "blockhash", "the block hash"},
                             {RPCResult::Type::NUM, "confirmations", "The confirmations"},
                             {RPCResult::Type::NUM_TIME, "blocktime", "The block time expressed in " + UNIX_EPOCH_TIME},
                             {RPCResult::Type::NUM, "time", "Same as \"blocktime\""},
                        }
                    },
                },
                RPCExamples{
                    HelpExampleCli("getrawtransaction", "\"mytxid\"")
            + HelpExampleCli("getrawtransaction", "\"mytxid\" true")
            + HelpExampleRpc("getrawtransaction", "\"mytxid\", true")
            + HelpExampleCli("getrawtransaction", "\"mytxid\" false \"myblockhash\"")
            + HelpExampleCli("getrawtransaction", "\"mytxid\" true \"myblockhash\"")
                },
        [&](const RPCHelpMan& self, const JSONRPCRequest& request) -> UniValue
{
    const NodeContext& node = EnsureAnyNodeContext(request.context);
    ChainstateManager& chainman = EnsureChainman(node);

    bool in_active_chain = true;
    uint256 hash = ParseHashV(request.params[0], "parameter 1");
    CBlockIndex* blockindex = nullptr;

    if (!fParticlMode && hash == Params().GenesisBlock().hashMerkleRoot) {
        // Special exception for the genesis block coinbase transaction
        throw JSONRPCError(RPC_INVALID_ADDRESS_OR_KEY, "The genesis block coinbase is not considered an ordinary transaction and cannot be retrieved");
    }

    // Accept either a bool (true) or a num (>=1) to indicate verbose output.
    bool fVerbose = false;
    if (!request.params[1].isNull()) {
        fVerbose = request.params[1].isNum() ? (request.params[1].get_int() != 0) : request.params[1].get_bool();
    }

    if (!request.params[2].isNull()) {
        LOCK(cs_main);

        uint256 blockhash = ParseHashV(request.params[2], "parameter 3");
        blockindex = chainman.m_blockman.LookupBlockIndex(blockhash);
        if (!blockindex) {
            throw JSONRPCError(RPC_INVALID_ADDRESS_OR_KEY, "Block hash not found");
        }
        in_active_chain = chainman.ActiveChain().Contains(blockindex);
    }

    bool f_txindex_ready = false;
    if (g_txindex && !blockindex) {
        f_txindex_ready = g_txindex->BlockUntilSyncedToCurrentChain();
    }

    int nHeight = 0;
    int nConfirmations = 0;
    int nBlockTime = 0;

    uint256 hash_block;
    const CTransactionRef tx = GetTransaction(blockindex, node.mempool.get(), hash, Params().GetConsensus(), hash_block);
    if (!tx) {
        std::string errmsg;
        if (blockindex) {
            if (!(blockindex->nStatus & BLOCK_HAVE_DATA)) {
                throw JSONRPCError(RPC_MISC_ERROR, "Block not available");
            }
            errmsg = "No such transaction found in the provided block";
        } else if (!g_txindex) {
            errmsg = "No such mempool transaction. Use -txindex or provide a block hash to enable blockchain transaction queries";
        } else if (!f_txindex_ready) {
            errmsg = "No such mempool transaction. Blockchain transactions are still in the process of being indexed";
        } else {
            errmsg = "No such mempool or blockchain transaction";
        }
        throw JSONRPCError(RPC_INVALID_ADDRESS_OR_KEY, errmsg + ". Use gettransaction for wallet transactions.");
    }

    {
        LOCK(cs_main);
        BlockMap::iterator mi = g_chainman.BlockIndex().find(hash_block);
        if (mi != g_chainman.BlockIndex().end() && mi->second) {
            CBlockIndex *pindex = mi->second;
            if (::ChainActive().Contains(pindex)) {
                nHeight = pindex->nHeight;
                nConfirmations = 1 + ::ChainActive().Height() - pindex->nHeight;
                nBlockTime = pindex->GetBlockTime();
            } else {
                nHeight = -1;
                nConfirmations = 0;
                nBlockTime = pindex->GetBlockTime();
            }
        }
    }

    std::string strHex = EncodeHexTx(*tx, RPCSerializationFlags());
    if (!fVerbose) {
        return strHex;
    }

    UniValue result(UniValue::VOBJ);
    if (blockindex) result.pushKV("in_active_chain", in_active_chain);
<<<<<<< HEAD
    result.pushKV("hex", strHex);

    if (fParticlMode) {
        TxToJSONExpanded(*tx, hash_block, node.mempool.get(), result, nHeight, nConfirmations, nBlockTime);
    } else {
        TxToJSON(*tx, hash_block, result);
    }
=======
    TxToJSON(*tx, hash_block, result, chainman.ActiveChainstate());
>>>>>>> 5f438d66
    return result;
},
    };
}

static RPCHelpMan gettxoutproof()
{
    return RPCHelpMan{"gettxoutproof",
                "\nReturns a hex-encoded proof that \"txid\" was included in a block.\n"
                "\nNOTE: By default this function only works sometimes. This is when there is an\n"
                "unspent output in the utxo for this transaction. To make it always work,\n"
                "you need to maintain a transaction index, using the -txindex command line option or\n"
                "specify the block in which the transaction is included manually (by blockhash).\n",
                {
                    {"txids", RPCArg::Type::ARR, RPCArg::Optional::NO, "The txids to filter",
                        {
                            {"txid", RPCArg::Type::STR_HEX, RPCArg::Optional::OMITTED, "A transaction hash"},
                        },
                        },
                    {"blockhash", RPCArg::Type::STR_HEX, RPCArg::Optional::OMITTED_NAMED_ARG, "If specified, looks for txid in the block with this hash"},
                },
                RPCResult{
                    RPCResult::Type::STR, "data", "A string that is a serialized, hex-encoded data for the proof."
                },
                RPCExamples{""},
        [&](const RPCHelpMan& self, const JSONRPCRequest& request) -> UniValue
{
    std::set<uint256> setTxids;
    UniValue txids = request.params[0].get_array();
    if (txids.empty()) {
        throw JSONRPCError(RPC_INVALID_PARAMETER, "Parameter 'txids' cannot be empty");
    }
    for (unsigned int idx = 0; idx < txids.size(); idx++) {
        auto ret = setTxids.insert(ParseHashV(txids[idx], "txid"));
        if (!ret.second) {
            throw JSONRPCError(RPC_INVALID_PARAMETER, std::string("Invalid parameter, duplicated txid: ") + txids[idx].get_str());
        }
    }

    CBlockIndex* pblockindex = nullptr;
    uint256 hashBlock;
    ChainstateManager& chainman = EnsureAnyChainman(request.context);
    if (!request.params[1].isNull()) {
        LOCK(cs_main);
        hashBlock = ParseHashV(request.params[1], "blockhash");
        pblockindex = chainman.m_blockman.LookupBlockIndex(hashBlock);
        if (!pblockindex) {
            throw JSONRPCError(RPC_INVALID_ADDRESS_OR_KEY, "Block not found");
        }
    } else {
        LOCK(cs_main);
        CChainState& active_chainstate = chainman.ActiveChainstate();

        // Loop through txids and try to find which block they're in. Exit loop once a block is found.
        for (const auto& tx : setTxids) {
            const Coin& coin = AccessByTxid(active_chainstate.CoinsTip(), tx);
            if (!coin.IsSpent()) {
                pblockindex = active_chainstate.m_chain[coin.nHeight];
                break;
            }
        }
    }


    // Allow txindex to catch up if we need to query it and before we acquire cs_main.
    if (g_txindex && !pblockindex) {
        g_txindex->BlockUntilSyncedToCurrentChain();
    }

    LOCK(cs_main);

    if (pblockindex == nullptr) {
        const CTransactionRef tx = GetTransaction(/* block_index */ nullptr, /* mempool */ nullptr, *setTxids.begin(), Params().GetConsensus(), hashBlock);
        if (!tx || hashBlock.IsNull()) {
            throw JSONRPCError(RPC_INVALID_ADDRESS_OR_KEY, "Transaction not yet in block");
        }
        pblockindex = chainman.m_blockman.LookupBlockIndex(hashBlock);
        if (!pblockindex) {
            throw JSONRPCError(RPC_INTERNAL_ERROR, "Transaction index corrupt");
        }
    }

    CBlock block;
    if (!ReadBlockFromDisk(block, pblockindex, Params().GetConsensus())) {
        throw JSONRPCError(RPC_INTERNAL_ERROR, "Can't read block from disk");
    }

    unsigned int ntxFound = 0;
    for (const auto& tx : block.vtx) {
        if (setTxids.count(tx->GetHash())) {
            ntxFound++;
        }
    }
    if (ntxFound != setTxids.size()) {
        throw JSONRPCError(RPC_INVALID_ADDRESS_OR_KEY, "Not all transactions found in specified or retrieved block");
    }

    CDataStream ssMB(SER_NETWORK, PROTOCOL_VERSION | SERIALIZE_TRANSACTION_NO_WITNESS);
    CMerkleBlock mb(block, setTxids);
    ssMB << mb;
    std::string strHex = HexStr(ssMB);
    return strHex;
},
    };
}

static RPCHelpMan verifytxoutproof()
{
    return RPCHelpMan{"verifytxoutproof",
                "\nVerifies that a proof points to a transaction in a block, returning the transaction it commits to\n"
                "and throwing an RPC error if the block is not in our best chain\n",
                {
                    {"proof", RPCArg::Type::STR_HEX, RPCArg::Optional::NO, "The hex-encoded proof generated by gettxoutproof"},
                },
                RPCResult{
                    RPCResult::Type::ARR, "", "",
                    {
                        {RPCResult::Type::STR_HEX, "txid", "The txid(s) which the proof commits to, or empty array if the proof can not be validated."},
                    }
                },
                RPCExamples{""},
        [&](const RPCHelpMan& self, const JSONRPCRequest& request) -> UniValue
{
    CDataStream ssMB(ParseHexV(request.params[0], "proof"), SER_NETWORK, PROTOCOL_VERSION | SERIALIZE_TRANSACTION_NO_WITNESS);
    CMerkleBlock merkleBlock;
    ssMB >> merkleBlock;

    UniValue res(UniValue::VARR);

    std::vector<uint256> vMatch;
    std::vector<unsigned int> vIndex;
    if (merkleBlock.txn.ExtractMatches(vMatch, vIndex) != merkleBlock.header.hashMerkleRoot)
        return res;

    ChainstateManager& chainman = EnsureAnyChainman(request.context);
    LOCK(cs_main);

    const CBlockIndex* pindex = chainman.m_blockman.LookupBlockIndex(merkleBlock.header.GetHash());
    if (!pindex || !chainman.ActiveChain().Contains(pindex) || pindex->nTx == 0) {
        throw JSONRPCError(RPC_INVALID_ADDRESS_OR_KEY, "Block not found in chain");
    }

    // Check if proof is valid, only add results if so
    if (pindex->nTx == merkleBlock.txn.GetNumTransactions()) {
        for (const uint256& hash : vMatch) {
            res.push_back(hash.GetHex());
        }
    }

    return res;
},
    };
}

static RPCHelpMan createrawtransaction()
{
    return RPCHelpMan{"createrawtransaction",
                "\nCreate a transaction spending the given inputs and creating new outputs.\n"
                "Outputs can be addresses or data.\n"
                "Returns hex-encoded raw transaction.\n"
                "Note that the transaction's inputs are not signed, and\n"
                "it is not stored in the wallet or transmitted to the network.\n",
                {
                    {"inputs", RPCArg::Type::ARR, RPCArg::Optional::NO, "The inputs",
                        {
                            {"", RPCArg::Type::OBJ, RPCArg::Optional::OMITTED, "",
                                {
                                    {"txid", RPCArg::Type::STR_HEX, RPCArg::Optional::NO, "The transaction id"},
                                    {"vout", RPCArg::Type::NUM, RPCArg::Optional::NO, "The output number"},
                                    {"sequence", RPCArg::Type::NUM, /* default */ "depends on the value of the 'replaceable' and 'locktime' arguments", "The sequence number"},
                                },
                                },
                        },
                        },
                    {"outputs", RPCArg::Type::ARR, RPCArg::Optional::NO, "The outputs (key-value pairs), where none of the keys are duplicated.\n"
                            "That is, each address can only appear once and there can only be one 'data' object.\n"
                            "For compatibility reasons, a dictionary, which holds the key-value pairs directly, is also\n"
                            "                             accepted as second parameter.",
                        {
                            {"", RPCArg::Type::OBJ, RPCArg::Optional::OMITTED, "",
                                {
                                    {"address", RPCArg::Type::AMOUNT, RPCArg::Optional::NO, "A key-value pair. The key (string) is the particl address, the value (float or string) is the amount in " + CURRENCY_UNIT},
                                },
                                },
                            {"", RPCArg::Type::OBJ, RPCArg::Optional::OMITTED, "",
                                {
                                    {"data", RPCArg::Type::STR_HEX, RPCArg::Optional::NO, "A key-value pair. The key must be \"data\", the value is hex-encoded data"},
                                },
                                },
                        },
                        },
                    {"locktime", RPCArg::Type::NUM, /* default */ "0", "Raw locktime. Non-0 value also locktime-activates inputs"},
                    {"replaceable", RPCArg::Type::BOOL, /* default */ "false", "Marks this transaction as BIP125-replaceable.\n"
            "                             Allows this transaction to be replaced by a transaction with higher fees. If provided, it is an error if explicit sequence numbers are incompatible."},
                },
                RPCResult{
                    RPCResult::Type::STR_HEX, "transaction", "hex string of the transaction"
                },
                RPCExamples{
                    HelpExampleCli("createrawtransaction", "\"[{\\\"txid\\\":\\\"myid\\\",\\\"vout\\\":0}]\" \"[{\\\"address\\\":0.01}]\"")
            + HelpExampleCli("createrawtransaction", "\"[{\\\"txid\\\":\\\"myid\\\",\\\"vout\\\":0}]\" \"[{\\\"data\\\":\\\"00010203\\\"}]\"")
            + HelpExampleRpc("createrawtransaction", "\"[{\\\"txid\\\":\\\"myid\\\",\\\"vout\\\":0}]\", \"[{\\\"address\\\":0.01}]\"")
            + HelpExampleRpc("createrawtransaction", "\"[{\\\"txid\\\":\\\"myid\\\",\\\"vout\\\":0}]\", \"[{\\\"data\\\":\\\"00010203\\\"}]\"")
                },
        [&](const RPCHelpMan& self, const JSONRPCRequest& request) -> UniValue
{
    RPCTypeCheck(request.params, {
        UniValue::VARR,
        UniValueType(), // ARR or OBJ, checked later
        UniValue::VNUM,
        UniValue::VBOOL
        }, true
    );

    bool rbf = false;
    if (!request.params[3].isNull()) {
        rbf = request.params[3].isTrue();
    }
    CMutableTransaction rawTx = ConstructTransaction(request.params[0], request.params[1], request.params[2], rbf);

    return EncodeHexTx(CTransaction(rawTx));
},
    };
}

static RPCHelpMan decoderawtransaction()
{
    return RPCHelpMan{"decoderawtransaction",
                "\nReturn a JSON object representing the serialized, hex-encoded transaction.\n",
                {
                    {"hexstring", RPCArg::Type::STR_HEX, RPCArg::Optional::NO, "The transaction hex string"},
                    {"iswitness", RPCArg::Type::BOOL, /* default */ "depends on heuristic tests", "Whether the transaction hex is a serialized witness transaction.\n"
                        "If iswitness is not present, heuristic tests will be used in decoding.\n"
                        "If true, only witness deserialization will be tried.\n"
                        "If false, only non-witness deserialization will be tried.\n"
                        "This boolean should reflect whether the transaction has inputs\n"
                        "(e.g. fully valid, or on-chain transactions), if known by the caller."
                    },
                },
                RPCResult{
                    RPCResult::Type::OBJ, "", "",
                    {
                        {RPCResult::Type::STR_HEX, "txid", "The transaction id"},
                        {RPCResult::Type::STR_HEX, "hash", "The transaction hash (differs from txid for witness transactions)"},
                        {RPCResult::Type::NUM, "size", "The transaction size"},
                        {RPCResult::Type::NUM, "vsize", "The virtual transaction size (differs from size for witness transactions)"},
                        {RPCResult::Type::NUM, "weight", "The transaction's weight (between vsize*4 - 3 and vsize*4)"},
                        {RPCResult::Type::NUM, "version", "The version"},
                        {RPCResult::Type::NUM_TIME, "locktime", "The lock time"},
                        {RPCResult::Type::ARR, "vin", "",
                        {
                            {RPCResult::Type::OBJ, "", "",
                            {
                                {RPCResult::Type::STR_HEX, "txid", "The transaction id"},
                                {RPCResult::Type::NUM, "vout", "The output number"},
                                {RPCResult::Type::OBJ, "scriptSig", "The script",
                                {
                                    {RPCResult::Type::STR, "asm", "asm"},
                                    {RPCResult::Type::STR_HEX, "hex", "hex"},
                                }},
                                {RPCResult::Type::ARR, "txinwitness", "",
                                {
                                    {RPCResult::Type::STR_HEX, "hex", "hex-encoded witness data (if any)"},
                                }},
                                {RPCResult::Type::NUM, "sequence", "The script sequence number"},
                            }},
                        }},
                        {RPCResult::Type::ARR, "vout", "",
                        {
                            {RPCResult::Type::OBJ, "", "",
                            {
                                {RPCResult::Type::NUM, "value", "The value in " + CURRENCY_UNIT},
                                {RPCResult::Type::NUM, "n", "index"},
                                {RPCResult::Type::OBJ, "scriptPubKey", "",
                                {
                                    {RPCResult::Type::STR, "asm", "the asm"},
                                    {RPCResult::Type::STR_HEX, "hex", "the hex"},
                                    {RPCResult::Type::NUM, "reqSigs", /* optional */ true, "(DEPRECATED, returned only if config option -deprecatedrpc=addresses is passed) Number of required signatures"},
                                    {RPCResult::Type::STR, "type", "The type, eg 'pubkeyhash'"},
                                    {RPCResult::Type::STR, "address", /* optional */ true, "bitcoin address (only if a well-defined address exists)"},
                                    {RPCResult::Type::ARR, "addresses", /* optional */ true, "(DEPRECATED, returned only if config option -deprecatedrpc=addresses is passed) Array of bitcoin addresses",
                                    {
                                        {RPCResult::Type::STR, "address", "particl address"},
                                    }},
                                }},
                            }},
                        }},
                    }
                },
                RPCExamples{
                    HelpExampleCli("decoderawtransaction", "\"hexstring\"")
            + HelpExampleRpc("decoderawtransaction", "\"hexstring\"")
                },
        [&](const RPCHelpMan& self, const JSONRPCRequest& request) -> UniValue
{
    RPCTypeCheck(request.params, {UniValue::VSTR, UniValue::VBOOL});

    CMutableTransaction mtx;

    bool try_witness = request.params[1].isNull() ? true : request.params[1].get_bool();
    bool try_no_witness = request.params[1].isNull() ? true : !request.params[1].get_bool();

    if (!DecodeHexTx(mtx, request.params[0].get_str(), try_no_witness, try_witness)) {
        throw JSONRPCError(RPC_DESERIALIZATION_ERROR, "TX decode failed");
    }

    UniValue result(UniValue::VOBJ);
    TxToUniv(CTransaction(std::move(mtx)), uint256(), result, false);

    return result;
},
    };
}

static std::string GetAllOutputTypes()
{
    std::vector<std::string> ret;
    using U = std::underlying_type<TxoutType>::type;
    for (U i = (U)TxoutType::NONSTANDARD; i <= (U)TxoutType::WITNESS_UNKNOWN; ++i) {
        ret.emplace_back(GetTxnOutputType(static_cast<TxoutType>(i)));
    }
    return Join(ret, ", ");
}

static RPCHelpMan decodescript()
{
    return RPCHelpMan{"decodescript",
                "\nDecode a hex-encoded script.\n",
                {
                    {"hexstring", RPCArg::Type::STR_HEX, RPCArg::Optional::NO, "the hex-encoded script"},
                },
                RPCResult{
                    RPCResult::Type::OBJ, "", "",
                    {
                        {RPCResult::Type::STR, "asm", "Script public key"},
                        {RPCResult::Type::STR, "hex", "hex-encoded public key"},
                        {RPCResult::Type::STR, "type", "The output type (e.g. "+GetAllOutputTypes()+")"},
                        {RPCResult::Type::STR, "address", /* optional */ true, "bitcoin address (only if a well-defined address exists)"},
                        {RPCResult::Type::NUM, "reqSigs", /* optional */ true, "(DEPRECATED, returned only if config option -deprecatedrpc=addresses is passed) Number of required signatures"},
                        {RPCResult::Type::ARR, "addresses", /* optional */ true, "(DEPRECATED, returned only if config option -deprecatedrpc=addresses is passed) Array of bitcoin addresses",
                        {
                            {RPCResult::Type::STR, "address", "particl address"},
                        }},
                        {RPCResult::Type::STR, "p2sh", "address of P2SH script wrapping this redeem script (not returned if the script is already a P2SH)"},
                        {RPCResult::Type::OBJ, "segwit", "Result of a witness script public key wrapping this redeem script (not returned if the script is a P2SH or witness)",
                        {
                            {RPCResult::Type::STR, "asm", "String representation of the script public key"},
                            {RPCResult::Type::STR_HEX, "hex", "Hex string of the script public key"},
                            {RPCResult::Type::STR, "type", "The type of the script public key (e.g. witness_v0_keyhash or witness_v0_scripthash)"},
                            {RPCResult::Type::STR, "address", /* optional */ true, "bitcoin address (only if a well-defined address exists)"},
                            {RPCResult::Type::NUM, "reqSigs", /* optional */ true, "(DEPRECATED, returned only if config option -deprecatedrpc=addresses is passed) Number of required signatures"},
                            {RPCResult::Type::ARR, "addresses", /* optional */ true, "(DEPRECATED, returned only if config option -deprecatedrpc=addresses is passed) Array of bitcoin addresses",
                            {
                                {RPCResult::Type::STR, "address", "segwit address"},
                            }},
                            {RPCResult::Type::STR, "p2sh-segwit", "address of the P2SH script wrapping this witness redeem script"},
                        }},
                    }
                },
                RPCExamples{
                    HelpExampleCli("decodescript", "\"hexstring\"")
            + HelpExampleRpc("decodescript", "\"hexstring\"")
                },
        [&](const RPCHelpMan& self, const JSONRPCRequest& request) -> UniValue
{
    RPCTypeCheck(request.params, {UniValue::VSTR});

    UniValue r(UniValue::VOBJ);
    CScript script;
    if (request.params[0].get_str().size() > 0){
        std::vector<unsigned char> scriptData(ParseHexV(request.params[0], "argument"));
        script = CScript(scriptData.begin(), scriptData.end());
    } else {
        // Empty scripts are valid
    }
    ScriptPubKeyToUniv(script, r, /* fIncludeHex */ false);

    UniValue type;
    type = find_value(r, "type");

    if (type.isStr() && type.get_str() != "scripthash") {
        // P2SH cannot be wrapped in a P2SH. If this script is already a P2SH,
        // don't return the address for a P2SH of the P2SH.
        r.pushKV("p2sh", EncodeDestination(ScriptHash(script)));
        // P2SH and witness programs cannot be wrapped in P2WSH, if this script
        // is a witness program, don't return addresses for a segwit programs.
        if (type.get_str() == "pubkey" || type.get_str() == "pubkeyhash" || type.get_str() == "multisig" || type.get_str() == "nonstandard") {
            std::vector<std::vector<unsigned char>> solutions_data;
            TxoutType which_type = Solver(script, solutions_data);
            // Uncompressed pubkeys cannot be used with segwit checksigs.
            // If the script contains an uncompressed pubkey, skip encoding of a segwit program.
            if ((which_type == TxoutType::PUBKEY) || (which_type == TxoutType::MULTISIG)) {
                for (const auto& solution : solutions_data) {
                    if ((solution.size() != 1) && !CPubKey(solution).IsCompressed()) {
                        return r;
                    }
                }
            }

            UniValue sr(UniValue::VOBJ);
            CScript segwitScr;
            if (which_type == TxoutType::PUBKEY) {
                segwitScr = GetScriptForDestination(WitnessV0KeyHash(Hash160(solutions_data[0])));
            } else if (which_type == TxoutType::PUBKEYHASH) {
                segwitScr = GetScriptForDestination(WitnessV0KeyHash(uint160{solutions_data[0]}));
            } else {
                // Scripts that are not fit for P2WPKH are encoded as P2WSH.
                // Newer segwit program versions should be considered when then become available.
                segwitScr = GetScriptForDestination(WitnessV0ScriptHash(script));
            }
            ScriptPubKeyToUniv(segwitScr, sr, /* fIncludeHex */ true);
            sr.pushKV("p2sh-segwit", EncodeDestination(ScriptHash(segwitScr)));
            r.pushKV("segwit", sr);
        }
    }

    return r;
},
    };
}

static RPCHelpMan combinerawtransaction()
{
    return RPCHelpMan{"combinerawtransaction",
                "\nCombine multiple partially signed transactions into one transaction.\n"
                "The combined transaction may be another partially signed transaction or a \n"
                "fully signed transaction.",
                {
                    {"txs", RPCArg::Type::ARR, RPCArg::Optional::NO, "The hex strings of partially signed transactions",
                        {
                            {"hexstring", RPCArg::Type::STR_HEX, RPCArg::Optional::OMITTED, "A hex-encoded raw transaction"},
                        },
                        },
                },
                RPCResult{
                    RPCResult::Type::STR, "", "The hex-encoded raw transaction with signature(s)"
                },
                RPCExamples{
                    HelpExampleCli("combinerawtransaction", R"('["myhex1", "myhex2", "myhex3"]')")
                },
        [&](const RPCHelpMan& self, const JSONRPCRequest& request) -> UniValue
{

    UniValue txs = request.params[0].get_array();
    std::vector<CMutableTransaction> txVariants(txs.size());

    for (unsigned int idx = 0; idx < txs.size(); idx++) {
        if (!DecodeHexTx(txVariants[idx], txs[idx].get_str())) {
            throw JSONRPCError(RPC_DESERIALIZATION_ERROR, strprintf("TX decode failed for tx %d. Make sure the tx has at least one input.", idx));
        }
    }

    if (txVariants.empty()) {
        throw JSONRPCError(RPC_DESERIALIZATION_ERROR, "Missing transactions");
    }

    // mergedTx will end up with all the signatures; it
    // starts as a clone of the rawtx:
    CMutableTransaction mergedTx(txVariants[0]);

    // Fetch previous transactions (inputs):
    CCoinsView viewDummy;
    CCoinsViewCache view(&viewDummy);
    {
        NodeContext& node = EnsureAnyNodeContext(request.context);
        const CTxMemPool& mempool = EnsureMemPool(node);
        ChainstateManager& chainman = EnsureChainman(node);
        LOCK2(cs_main, mempool.cs);
        CCoinsViewCache &viewChain = chainman.ActiveChainstate().CoinsTip();
        CCoinsViewMemPool viewMempool(&viewChain, mempool);
        view.SetBackend(viewMempool); // temporarily switch cache backend to db+mempool view

        for (const CTxIn& txin : mergedTx.vin) {
            view.AccessCoin(txin.prevout); // Load entries from viewChain into view; can fail.
        }

        view.SetBackend(viewDummy); // switch back to avoid locking mempool for too long
    }

    // Use CTransaction for the constant parts of the
    // transaction to avoid rehashing.
    const CTransaction txConst(mergedTx);
    // Sign what we can:
    for (unsigned int i = 0; i < mergedTx.vin.size(); i++) {
        CTxIn& txin = mergedTx.vin[i];
        const Coin& coin = view.AccessCoin(txin.prevout);
        if (coin.IsSpent()) {
            throw JSONRPCError(RPC_VERIFY_ERROR, "Input not found or already spent");
        }
        const CScript& prevPubKey = coin.out.scriptPubKey;
        const CAmount& amount = coin.out.nValue;
        SignatureData sigdata;
        std::vector<uint8_t> vchAmount(8);
        part::SetAmount(vchAmount, amount);

        // ... and merge in other signatures:
        for (const CMutableTransaction& txv : txVariants) {
            if (txv.vin.size() > i) {
                sigdata.MergeSignatureData(DataFromTransaction(txv, i, vchAmount, prevPubKey));
            }
        }
        ProduceSignature(DUMMY_SIGNING_PROVIDER, MutableTransactionSignatureCreator(&mergedTx, i, vchAmount, 1), prevPubKey, sigdata);

        UpdateInput(txin, sigdata);
    }

    return EncodeHexTx(CTransaction(mergedTx));
},
    };
}

static RPCHelpMan signrawtransactionwithkey()
{
    return RPCHelpMan{"signrawtransactionwithkey",
                "\nSign inputs for raw transaction (serialized, hex-encoded).\n"
                "The second argument is an array of base58-encoded private\n"
                "keys that will be the only keys used to sign the transaction.\n"
                "The third optional argument (may be null) is an array of previous transaction outputs that\n"
                "this transaction depends on but may not yet be in the block chain.\n",
                {
                    {"hexstring", RPCArg::Type::STR, RPCArg::Optional::NO, "The transaction hex string"},
                    {"privkeys", RPCArg::Type::ARR, RPCArg::Optional::NO, "The base58-encoded private keys for signing",
                        {
                            {"privatekey", RPCArg::Type::STR_HEX, RPCArg::Optional::OMITTED, "private key in base58-encoding"},
                        },
                        },
                    {"prevtxs", RPCArg::Type::ARR, RPCArg::Optional::OMITTED_NAMED_ARG, "The previous dependent transaction outputs",
                        {
                            {"", RPCArg::Type::OBJ, RPCArg::Optional::OMITTED, "",
                                {
                                    {"txid", RPCArg::Type::STR_HEX, RPCArg::Optional::NO, "The transaction id"},
                                    {"vout", RPCArg::Type::NUM, RPCArg::Optional::NO, "The output number"},
                                    {"scriptPubKey", RPCArg::Type::STR_HEX, RPCArg::Optional::NO, "script key"},
                                    {"redeemScript", RPCArg::Type::STR_HEX, RPCArg::Optional::OMITTED, "(required for P2SH) redeem script"},
                                    {"witnessScript", RPCArg::Type::STR_HEX, RPCArg::Optional::OMITTED, "(required for P2WSH or P2SH-P2WSH) witness script"},
                                    {"amount", RPCArg::Type::AMOUNT, RPCArg::Optional::OMITTED, "(required for Segwit inputs) the amount spent"},
                                },
                                },
                        },
                        },
                    {"sighashtype", RPCArg::Type::STR, /* default */ "ALL", "The signature hash type. Must be one of:\n"
            "       \"ALL\"\n"
            "       \"NONE\"\n"
            "       \"SINGLE\"\n"
            "       \"ALL|ANYONECANPAY\"\n"
            "       \"NONE|ANYONECANPAY\"\n"
            "       \"SINGLE|ANYONECANPAY\"\n"
                    },
                },
                RPCResult{
                    RPCResult::Type::OBJ, "", "",
                    {
                        {RPCResult::Type::STR_HEX, "hex", "The hex-encoded raw transaction with signature(s)"},
                        {RPCResult::Type::BOOL, "complete", "If the transaction has a complete set of signatures"},
                        {RPCResult::Type::ARR, "errors", /* optional */ true, "Script verification errors (if there are any)",
                        {
                            {RPCResult::Type::OBJ, "", "",
                            {
                                {RPCResult::Type::STR_HEX, "txid", "The hash of the referenced, previous transaction"},
                                {RPCResult::Type::NUM, "vout", "The index of the output to spent and used as input"},
                                {RPCResult::Type::STR_HEX, "scriptSig", "The hex-encoded signature script"},
                                {RPCResult::Type::NUM, "sequence", "Script sequence number"},
                                {RPCResult::Type::STR, "error", "Verification or signing error related to the input"},
                            }},
                        }},
                    }
                },
                RPCExamples{
                    HelpExampleCli("signrawtransactionwithkey", "\"myhex\" \"[\\\"key1\\\",\\\"key2\\\"]\"")
            + HelpExampleRpc("signrawtransactionwithkey", "\"myhex\", \"[\\\"key1\\\",\\\"key2\\\"]\"")
                },
        [&](const RPCHelpMan& self, const JSONRPCRequest& request) -> UniValue
{
    RPCTypeCheck(request.params, {UniValue::VSTR, UniValue::VARR, UniValue::VARR, UniValue::VSTR}, true);

    CMutableTransaction mtx;
    if (!DecodeHexTx(mtx, request.params[0].get_str())) {
        throw JSONRPCError(RPC_DESERIALIZATION_ERROR, "TX decode failed. Make sure the tx has at least one input.");
    }

    FillableSigningProvider keystore;
    const UniValue& keys = request.params[1].get_array();
    for (unsigned int idx = 0; idx < keys.size(); ++idx) {
        UniValue k = keys[idx];
        CKey key = DecodeSecret(k.get_str());
        if (!key.IsValid()) {
            throw JSONRPCError(RPC_INVALID_ADDRESS_OR_KEY, "Invalid private key");
        }
        keystore.AddKey(key);
    }

    // Fetch previous transactions (inputs):
    std::map<COutPoint, Coin> coins;
    for (const CTxIn& txin : mtx.vin) {
        coins[txin.prevout]; // Create empty map entry keyed by prevout.
    }
    NodeContext& node = EnsureAnyNodeContext(request.context);
    FindCoins(node, coins);

    // Parse the prevtxs array
    ParsePrevouts(request.params[2], &keystore, coins, mtx.IsCoinStake());

    UniValue result(UniValue::VOBJ);
    SignTransaction(mtx, &keystore, coins, request.params[3], result);
    return result;
},
    };
}

static RPCHelpMan sendrawtransaction()
{
    return RPCHelpMan{"sendrawtransaction",
                "\nSubmit a raw transaction (serialized, hex-encoded) to local node and network.\n"
                "\nThe transaction will be sent unconditionally to all peers, so using sendrawtransaction\n"
                "for manual rebroadcast may degrade privacy by leaking the transaction's origin, as\n"
                "nodes will normally not rebroadcast non-wallet transactions already in their mempool.\n"
                "\nA specific exception, RPC_TRANSACTION_ALREADY_IN_CHAIN, may throw if the transaction cannot be added to the mempool.\n"
                "\nRelated RPCs: createrawtransaction, signrawtransactionwithkey\n",
                {
                    {"hexstring", RPCArg::Type::STR_HEX, RPCArg::Optional::NO, "The hex string of the raw transaction"},
                    {"maxfeerate", RPCArg::Type::AMOUNT, /* default */ FormatMoney(DEFAULT_MAX_RAW_TX_FEE_RATE.GetFeePerK()),
                        "Reject transactions whose fee rate is higher than the specified value, expressed in " + CURRENCY_UNIT +
                            "/kB.\nSet to 0 to accept any fee rate.\n"},
                },
                RPCResult{
                    RPCResult::Type::STR_HEX, "", "The transaction hash in hex"
                },
                RPCExamples{
            "\nCreate a transaction\n"
            + HelpExampleCli("createrawtransaction", "\"[{\\\"txid\\\" : \\\"mytxid\\\",\\\"vout\\\":0}]\" \"{\\\"myaddress\\\":0.01}\"") +
            "Sign the transaction, and get back the hex\n"
            + HelpExampleCli("signrawtransactionwithwallet", "\"myhex\"") +
            "\nSend the transaction (signed hex)\n"
            + HelpExampleCli("sendrawtransaction", "\"signedhex\"") +
            "\nAs a JSON-RPC call\n"
            + HelpExampleRpc("sendrawtransaction", "\"signedhex\"")
                },
        [&](const RPCHelpMan& self, const JSONRPCRequest& request) -> UniValue
{
    RPCTypeCheck(request.params, {
        UniValue::VSTR,
        UniValueType(), // VNUM or VSTR, checked inside AmountFromValue()
    });

    CMutableTransaction mtx;
    if (!DecodeHexTx(mtx, request.params[0].get_str())) {
        throw JSONRPCError(RPC_DESERIALIZATION_ERROR, "TX decode failed. Make sure the tx has at least one input.");
    }
    CTransactionRef tx(MakeTransactionRef(std::move(mtx)));

    const CFeeRate max_raw_tx_fee_rate = request.params[1].isNull() ?
                                             fParticlMode ? DEFAULT_MAX_RAW_TX_FEE_RATE : DEFAULT_MAX_RAW_TX_FEE_RATE_BTC :
                                             CFeeRate(AmountFromValue(request.params[1]));

    int64_t virtual_size = GetVirtualTransactionSize(*tx);
    CAmount max_raw_tx_fee = max_raw_tx_fee_rate.GetFee(virtual_size);

    std::string err_string;
    AssertLockNotHeld(cs_main);
    NodeContext& node = EnsureAnyNodeContext(request.context);
    const TransactionError err = BroadcastTransaction(node, tx, err_string, max_raw_tx_fee, /*relay*/ true, /*wait_callback*/ true);
    if (TransactionError::OK != err) {
        throw JSONRPCTransactionError(err, err_string);
    }

    return tx->GetHash().GetHex();
},
    };
}

static RPCHelpMan testmempoolaccept()
{
    return RPCHelpMan{"testmempoolaccept",
                "\nReturns result of mempool acceptance tests indicating if raw transaction (serialized, hex-encoded) would be accepted by mempool.\n"
                "\nThis checks if the transaction violates the consensus or policy rules.\n"
                "\nSee sendrawtransaction call.\n",
                {
                    {"rawtxs", RPCArg::Type::ARR, RPCArg::Optional::NO, "An array of hex strings of raw transactions.\n"
            "                                        Length must be one for now.",
                        {
                            {"rawtx", RPCArg::Type::STR_HEX, RPCArg::Optional::OMITTED, ""},
                        },
                        },
                    {"maxfeerate", RPCArg::Type::AMOUNT, /* default */ FormatMoney(DEFAULT_MAX_RAW_TX_FEE_RATE.GetFeePerK()), "Reject transactions whose fee rate is higher than the specified value, expressed in " + CURRENCY_UNIT + "/kB\n"},
                    {"ignorelocks", RPCArg::Type::BOOL, /* default */ "false", "If true, ignore sequence locks when testing.\n"},
                },
                RPCResult{
                    RPCResult::Type::ARR, "", "The result of the mempool acceptance test for each raw transaction in the input array.\n"
                        "Length is exactly one for now.",
                    {
                        {RPCResult::Type::OBJ, "", "",
                        {
                            {RPCResult::Type::STR_HEX, "txid", "The transaction hash in hex"},
                            {RPCResult::Type::STR_HEX, "wtxid", "The transaction witness hash in hex"},
                            {RPCResult::Type::BOOL, "allowed", "If the mempool allows this tx to be inserted"},
                            {RPCResult::Type::NUM, "vsize", "Virtual transaction size as defined in BIP 141. This is different from actual serialized size for witness transactions as witness data is discounted (only present when 'allowed' is true)"},
                            {RPCResult::Type::OBJ, "fees", "Transaction fees (only present if 'allowed' is true)",
                            {
                                {RPCResult::Type::STR_AMOUNT, "base", "transaction fee in " + CURRENCY_UNIT},
                            }},
                            {RPCResult::Type::STR, "reject-reason", "Rejection string (only present when 'allowed' is false)"},
                        }},
                    }
                },
                RPCExamples{
            "\nCreate a transaction\n"
            + HelpExampleCli("createrawtransaction", "\"[{\\\"txid\\\" : \\\"mytxid\\\",\\\"vout\\\":0}]\" \"{\\\"myaddress\\\":0.01}\"") +
            "Sign the transaction, and get back the hex\n"
            + HelpExampleCli("signrawtransactionwithwallet", "\"myhex\"") +
            "\nTest acceptance of the transaction (signed hex)\n"
            + HelpExampleCli("testmempoolaccept", R"('["signedhex"]')") +
            "\nAs a JSON-RPC call\n"
            + HelpExampleRpc("testmempoolaccept", "[\"signedhex\"]")
                },
        [&](const RPCHelpMan& self, const JSONRPCRequest& request) -> UniValue
{
    RPCTypeCheck(request.params, {
        UniValue::VARR,
        UniValueType(), // VNUM or VSTR, checked inside AmountFromValue()
        UniValue::VBOOL,
    });

    if (request.params[0].get_array().size() != 1) {
        throw JSONRPCError(RPC_INVALID_PARAMETER, "Array must contain exactly one raw transaction for now");
    }

    CMutableTransaction mtx;
    if (!DecodeHexTx(mtx, request.params[0].get_array()[0].get_str())) {
        throw JSONRPCError(RPC_DESERIALIZATION_ERROR, "TX decode failed. Make sure the tx has at least one input.");
    }
    CTransactionRef tx(MakeTransactionRef(std::move(mtx)));

    const CFeeRate max_raw_tx_fee_rate = request.params[1].isNull() ?
                                             fParticlMode ? DEFAULT_MAX_RAW_TX_FEE_RATE : DEFAULT_MAX_RAW_TX_FEE_RATE_BTC :
                                             CFeeRate(AmountFromValue(request.params[1]));

<<<<<<< HEAD
    bool ignore_locks = !request.params[2].isNull() ? request.params[2].get_bool() : false;

    CTxMemPool& mempool = EnsureMemPool(request.context);
=======
    NodeContext& node = EnsureAnyNodeContext(request.context);

    CTxMemPool& mempool = EnsureMemPool(node);
>>>>>>> 5f438d66
    int64_t virtual_size = GetVirtualTransactionSize(*tx);
    CAmount max_raw_tx_fee = max_raw_tx_fee_rate.GetFee(virtual_size);

    UniValue result(UniValue::VARR);
    UniValue result_0(UniValue::VOBJ);
    result_0.pushKV("txid", tx->GetHash().GetHex());
    result_0.pushKV("wtxid", tx->GetWitnessHash().GetHex());

<<<<<<< HEAD
    const MempoolAcceptResult accept_result = WITH_LOCK(cs_main, return AcceptToMemoryPool(::ChainstateActive(), mempool, std::move(tx),
                                                  false /* bypass_limits */, /* test_accept */ true, /* ignore_locks */ ignore_locks));
=======
    ChainstateManager& chainman = EnsureChainman(node);
    const MempoolAcceptResult accept_result = WITH_LOCK(cs_main, return AcceptToMemoryPool(chainman.ActiveChainstate(), mempool, std::move(tx),
                                                  false /* bypass_limits */, /* test_accept */ true));
>>>>>>> 5f438d66

    // Only return the fee and vsize if the transaction would pass ATMP.
    // These can be used to calculate the feerate.
    if (accept_result.m_result_type == MempoolAcceptResult::ResultType::VALID) {
        const CAmount fee = accept_result.m_base_fees.value();
        // Check that fee does not exceed maximum fee
        if (max_raw_tx_fee && fee > max_raw_tx_fee) {
            result_0.pushKV("allowed", false);
            result_0.pushKV("reject-reason", "max-fee-exceeded");
        } else {
            result_0.pushKV("allowed", true);
            result_0.pushKV("vsize", virtual_size);
            UniValue fees(UniValue::VOBJ);
            fees.pushKV("base", ValueFromAmount(fee));
            result_0.pushKV("fees", fees);
        }
        result.push_back(std::move(result_0));
    } else {
        result_0.pushKV("allowed", false);
        const TxValidationState state = accept_result.m_state;
        if (state.GetResult() == TxValidationResult::TX_MISSING_INPUTS) {
            result_0.pushKV("reject-reason", "missing-inputs");
        } else {
            result_0.pushKV("reject-reason", state.GetRejectReason());
        }
        result.push_back(std::move(result_0));
    }
    return result;
},
    };
}

static RPCHelpMan decodepsbt()
{
    return RPCHelpMan{"decodepsbt",
                "\nReturn a JSON object representing the serialized, base64-encoded partially signed Bitcoin transaction.\n",
                {
                    {"psbt", RPCArg::Type::STR, RPCArg::Optional::NO, "The PSBT base64 string"},
                },
                RPCResult{
                    RPCResult::Type::OBJ, "", "",
                    {
                        {RPCResult::Type::OBJ, "tx", "The decoded network-serialized unsigned transaction.",
                        {
                            {RPCResult::Type::ELISION, "", "The layout is the same as the output of decoderawtransaction."},
                        }},
                        {RPCResult::Type::OBJ_DYN, "unknown", "The unknown global fields",
                        {
                             {RPCResult::Type::STR_HEX, "key", "(key-value pair) An unknown key-value pair"},
                        }},
                        {RPCResult::Type::ARR, "inputs", "",
                        {
                            {RPCResult::Type::OBJ, "", "",
                            {
                                {RPCResult::Type::OBJ, "non_witness_utxo", /* optional */ true, "Decoded network transaction for non-witness UTXOs",
                                {
                                    {RPCResult::Type::ELISION, "",""},
                                }},
                                {RPCResult::Type::OBJ, "witness_utxo", /* optional */ true, "Transaction output for witness UTXOs",
                                {
                                    {RPCResult::Type::NUM, "amount", "The value in " + CURRENCY_UNIT},
                                    {RPCResult::Type::OBJ, "scriptPubKey", "",
                                    {
                                        {RPCResult::Type::STR, "asm", "The asm"},
                                        {RPCResult::Type::STR_HEX, "hex", "The hex"},
                                        {RPCResult::Type::STR, "type", "The type, eg 'pubkeyhash'"},
                                        {RPCResult::Type::STR, "address"," Bitcoin address if there is one"},
                                    }},
                                }},
                                {RPCResult::Type::OBJ_DYN, "partial_signatures", /* optional */ true, "",
                                {
                                    {RPCResult::Type::STR, "pubkey", "The public key and signature that corresponds to it."},
                                }},
                                {RPCResult::Type::STR, "sighash", /* optional */ true, "The sighash type to be used"},
                                {RPCResult::Type::OBJ, "redeem_script", /* optional */ true, "",
                                {
                                    {RPCResult::Type::STR, "asm", "The asm"},
                                    {RPCResult::Type::STR_HEX, "hex", "The hex"},
                                    {RPCResult::Type::STR, "type", "The type, eg 'pubkeyhash'"},
                                }},
                                {RPCResult::Type::OBJ, "witness_script", /* optional */ true, "",
                                {
                                    {RPCResult::Type::STR, "asm", "The asm"},
                                    {RPCResult::Type::STR_HEX, "hex", "The hex"},
                                    {RPCResult::Type::STR, "type", "The type, eg 'pubkeyhash'"},
                                }},
                                {RPCResult::Type::ARR, "bip32_derivs", /* optional */ true, "",
                                {
                                    {RPCResult::Type::OBJ, "pubkey", /* optional */ true, "The public key with the derivation path as the value.",
                                    {
                                        {RPCResult::Type::STR, "master_fingerprint", "The fingerprint of the master key"},
                                        {RPCResult::Type::STR, "path", "The path"},
                                    }},
                                }},
                                {RPCResult::Type::OBJ, "final_scriptsig", /* optional */ true, "",
                                {
                                    {RPCResult::Type::STR, "asm", "The asm"},
                                    {RPCResult::Type::STR, "hex", "The hex"},
                                }},
                                {RPCResult::Type::ARR, "final_scriptwitness", "",
                                {
                                    {RPCResult::Type::STR_HEX, "", "hex-encoded witness data (if any)"},
                                }},
                                {RPCResult::Type::OBJ_DYN, "unknown", "The unknown global fields",
                                {
                                    {RPCResult::Type::STR_HEX, "key", "(key-value pair) An unknown key-value pair"},
                                }},
                            }},
                        }},
                        {RPCResult::Type::ARR, "outputs", "",
                        {
                            {RPCResult::Type::OBJ, "", "",
                            {
                                {RPCResult::Type::OBJ, "redeem_script", /* optional */ true, "",
                                {
                                    {RPCResult::Type::STR, "asm", "The asm"},
                                    {RPCResult::Type::STR_HEX, "hex", "The hex"},
                                    {RPCResult::Type::STR, "type", "The type, eg 'pubkeyhash'"},
                                }},
                                {RPCResult::Type::OBJ, "witness_script", /* optional */ true, "",
                                {
                                    {RPCResult::Type::STR, "asm", "The asm"},
                                    {RPCResult::Type::STR_HEX, "hex", "The hex"},
                                    {RPCResult::Type::STR, "type", "The type, eg 'pubkeyhash'"},
                                }},
                                {RPCResult::Type::ARR, "bip32_derivs", /* optional */ true, "",
                                {
                                    {RPCResult::Type::OBJ, "", "",
                                    {
                                        {RPCResult::Type::STR, "pubkey", "The public key this path corresponds to"},
                                        {RPCResult::Type::STR, "master_fingerprint", "The fingerprint of the master key"},
                                        {RPCResult::Type::STR, "path", "The path"},
                                    }},
                                }},
                                {RPCResult::Type::OBJ_DYN, "unknown", "The unknown global fields",
                                {
                                    {RPCResult::Type::STR_HEX, "key", "(key-value pair) An unknown key-value pair"},
                                }},
                            }},
                        }},
                        {RPCResult::Type::STR_AMOUNT, "fee", /* optional */ true, "The transaction fee paid if all UTXOs slots in the PSBT have been filled."},
                    }
                },
                RPCExamples{
                    HelpExampleCli("decodepsbt", "\"psbt\"")
                },
        [&](const RPCHelpMan& self, const JSONRPCRequest& request) -> UniValue
{
    RPCTypeCheck(request.params, {UniValue::VSTR});

    // Unserialize the transactions
    PartiallySignedTransaction psbtx;
    std::string error;
    if (!DecodeBase64PSBT(psbtx, request.params[0].get_str(), error)) {
        throw JSONRPCError(RPC_DESERIALIZATION_ERROR, strprintf("TX decode failed %s", error));
    }

    UniValue result(UniValue::VOBJ);

    // Add the decoded tx
    UniValue tx_univ(UniValue::VOBJ);
    TxToUniv(CTransaction(*psbtx.tx), uint256(), tx_univ, false);
    result.pushKV("tx", tx_univ);

    // Unknown data
    UniValue unknowns(UniValue::VOBJ);
    for (auto entry : psbtx.unknown) {
        unknowns.pushKV(HexStr(entry.first), HexStr(entry.second));
    }
    result.pushKV("unknown", unknowns);

    // inputs
    CAmount total_in = 0;
    bool have_all_utxos = true;
    UniValue inputs(UniValue::VARR);
    for (unsigned int i = 0; i < psbtx.inputs.size(); ++i) {
        const PSBTInput& input = psbtx.inputs[i];
        UniValue in(UniValue::VOBJ);
        // UTXOs
        bool have_a_utxo = false;
        CTxOut txout;
        if (!input.witness_utxo.IsNull()) {
            txout = input.witness_utxo;

            UniValue o(UniValue::VOBJ);
            ScriptToUniv(txout.scriptPubKey, o, true);

            UniValue out(UniValue::VOBJ);
            out.pushKV("amount", ValueFromAmount(txout.nValue));
            out.pushKV("scriptPubKey", o);

            in.pushKV("witness_utxo", out);

            have_a_utxo = true;
        }
        if (input.non_witness_utxo) {
            txout = input.non_witness_utxo->vout[psbtx.tx->vin[i].prevout.n];

            UniValue non_wit(UniValue::VOBJ);
            TxToUniv(*input.non_witness_utxo, uint256(), non_wit, false);
            in.pushKV("non_witness_utxo", non_wit);

            have_a_utxo = true;
        }
        if (have_a_utxo) {
            if (MoneyRange(txout.nValue) && MoneyRange(total_in + txout.nValue)) {
                total_in += txout.nValue;
            } else {
                // Hack to just not show fee later
                have_all_utxos = false;
            }
        } else {
            have_all_utxos = false;
        }

        // Partial sigs
        if (!input.partial_sigs.empty()) {
            UniValue partial_sigs(UniValue::VOBJ);
            for (const auto& sig : input.partial_sigs) {
                partial_sigs.pushKV(HexStr(sig.second.first), HexStr(sig.second.second));
            }
            in.pushKV("partial_signatures", partial_sigs);
        }

        // Sighash
        if (input.sighash_type > 0) {
            in.pushKV("sighash", SighashToStr((unsigned char)input.sighash_type));
        }

        // Redeem script and witness script
        if (!input.redeem_script.empty()) {
            UniValue r(UniValue::VOBJ);
            ScriptToUniv(input.redeem_script, r, false);
            in.pushKV("redeem_script", r);
        }
        if (!input.witness_script.empty()) {
            UniValue r(UniValue::VOBJ);
            ScriptToUniv(input.witness_script, r, false);
            in.pushKV("witness_script", r);
        }

        // keypaths
        if (!input.hd_keypaths.empty()) {
            UniValue keypaths(UniValue::VARR);
            for (auto entry : input.hd_keypaths) {
                UniValue keypath(UniValue::VOBJ);
                keypath.pushKV("pubkey", HexStr(entry.first));

                keypath.pushKV("master_fingerprint", strprintf("%08x", ReadBE32(entry.second.fingerprint)));
                keypath.pushKV("path", WriteHDKeypath(entry.second.path));
                keypaths.push_back(keypath);
            }
            in.pushKV("bip32_derivs", keypaths);
        }

        // Final scriptSig and scriptwitness
        if (!input.final_script_sig.empty()) {
            UniValue scriptsig(UniValue::VOBJ);
            scriptsig.pushKV("asm", ScriptToAsmStr(input.final_script_sig, true));
            scriptsig.pushKV("hex", HexStr(input.final_script_sig));
            in.pushKV("final_scriptSig", scriptsig);
        }
        if (!input.final_script_witness.IsNull()) {
            UniValue txinwitness(UniValue::VARR);
            for (const auto& item : input.final_script_witness.stack) {
                txinwitness.push_back(HexStr(item));
            }
            in.pushKV("final_scriptwitness", txinwitness);
        }

        // Unknown data
        if (input.unknown.size() > 0) {
            UniValue unknowns(UniValue::VOBJ);
            for (auto entry : input.unknown) {
                unknowns.pushKV(HexStr(entry.first), HexStr(entry.second));
            }
            in.pushKV("unknown", unknowns);
        }

        inputs.push_back(in);
    }
    result.pushKV("inputs", inputs);

    // outputs
    CAmount output_value = 0;
    UniValue outputs(UniValue::VARR);
    for (unsigned int i = 0; i < psbtx.outputs.size(); ++i) {
        const PSBTOutput& output = psbtx.outputs[i];
        UniValue out(UniValue::VOBJ);
        // Redeem script and witness script
        if (!output.redeem_script.empty()) {
            UniValue r(UniValue::VOBJ);
            ScriptToUniv(output.redeem_script, r, false);
            out.pushKV("redeem_script", r);
        }
        if (!output.witness_script.empty()) {
            UniValue r(UniValue::VOBJ);
            ScriptToUniv(output.witness_script, r, false);
            out.pushKV("witness_script", r);
        }

        // keypaths
        if (!output.hd_keypaths.empty()) {
            UniValue keypaths(UniValue::VARR);
            for (auto entry : output.hd_keypaths) {
                UniValue keypath(UniValue::VOBJ);
                keypath.pushKV("pubkey", HexStr(entry.first));
                keypath.pushKV("master_fingerprint", strprintf("%08x", ReadBE32(entry.second.fingerprint)));
                keypath.pushKV("path", WriteHDKeypath(entry.second.path));
                keypaths.push_back(keypath);
            }
            out.pushKV("bip32_derivs", keypaths);
        }

        // Unknown data
        if (output.unknown.size() > 0) {
            UniValue unknowns(UniValue::VOBJ);
            for (auto entry : output.unknown) {
                unknowns.pushKV(HexStr(entry.first), HexStr(entry.second));
            }
            out.pushKV("unknown", unknowns);
        }

        outputs.push_back(out);

        // Fee calculation
        if (MoneyRange(psbtx.tx->vout[i].nValue) && MoneyRange(output_value + psbtx.tx->vout[i].nValue)) {
            output_value += psbtx.tx->vout[i].nValue;
        } else {
            // Hack to just not show fee later
            have_all_utxos = false;
        }
    }
    result.pushKV("outputs", outputs);
    if (have_all_utxos) {
        result.pushKV("fee", ValueFromAmount(total_in - output_value));
    }

    return result;
},
    };
}

static RPCHelpMan combinepsbt()
{
    return RPCHelpMan{"combinepsbt",
                "\nCombine multiple partially signed Bitcoin transactions into one transaction.\n"
                "Implements the Combiner role.\n",
                {
                    {"txs", RPCArg::Type::ARR, RPCArg::Optional::NO, "The base64 strings of partially signed transactions",
                        {
                            {"psbt", RPCArg::Type::STR, RPCArg::Optional::OMITTED, "A base64 string of a PSBT"},
                        },
                        },
                },
                RPCResult{
                    RPCResult::Type::STR, "", "The base64-encoded partially signed transaction"
                },
                RPCExamples{
                    HelpExampleCli("combinepsbt", R"('["mybase64_1", "mybase64_2", "mybase64_3"]')")
                },
        [&](const RPCHelpMan& self, const JSONRPCRequest& request) -> UniValue
{
    RPCTypeCheck(request.params, {UniValue::VARR}, true);

    // Unserialize the transactions
    std::vector<PartiallySignedTransaction> psbtxs;
    UniValue txs = request.params[0].get_array();
    if (txs.empty()) {
        throw JSONRPCError(RPC_INVALID_PARAMETER, "Parameter 'txs' cannot be empty");
    }
    for (unsigned int i = 0; i < txs.size(); ++i) {
        PartiallySignedTransaction psbtx;
        std::string error;
        if (!DecodeBase64PSBT(psbtx, txs[i].get_str(), error)) {
            throw JSONRPCError(RPC_DESERIALIZATION_ERROR, strprintf("TX decode failed %s", error));
        }
        psbtxs.push_back(psbtx);
    }

    PartiallySignedTransaction merged_psbt;
    const TransactionError error = CombinePSBTs(merged_psbt, psbtxs);
    if (error != TransactionError::OK) {
        throw JSONRPCTransactionError(error);
    }

    CDataStream ssTx(SER_NETWORK, PROTOCOL_VERSION);
    ssTx << merged_psbt;
    return EncodeBase64(ssTx);
},
    };
}

static RPCHelpMan finalizepsbt()
{
    return RPCHelpMan{"finalizepsbt",
                "Finalize the inputs of a PSBT. If the transaction is fully signed, it will produce a\n"
                "network serialized transaction which can be broadcast with sendrawtransaction. Otherwise a PSBT will be\n"
                "created which has the final_scriptSig and final_scriptWitness fields filled for inputs that are complete.\n"
                "Implements the Finalizer and Extractor roles.\n",
                {
                    {"psbt", RPCArg::Type::STR, RPCArg::Optional::NO, "A base64 string of a PSBT"},
                    {"extract", RPCArg::Type::BOOL, /* default */ "true", "If true and the transaction is complete,\n"
            "                             extract and return the complete transaction in normal network serialization instead of the PSBT."},
                },
                RPCResult{
                    RPCResult::Type::OBJ, "", "",
                    {
                        {RPCResult::Type::STR, "psbt", "The base64-encoded partially signed transaction if not extracted"},
                        {RPCResult::Type::STR_HEX, "hex", "The hex-encoded network transaction if extracted"},
                        {RPCResult::Type::BOOL, "complete", "If the transaction has a complete set of signatures"},
                    }
                },
                RPCExamples{
                    HelpExampleCli("finalizepsbt", "\"psbt\"")
                },
        [&](const RPCHelpMan& self, const JSONRPCRequest& request) -> UniValue
{
    RPCTypeCheck(request.params, {UniValue::VSTR, UniValue::VBOOL}, true);

    // Unserialize the transactions
    PartiallySignedTransaction psbtx;
    std::string error;
    if (!DecodeBase64PSBT(psbtx, request.params[0].get_str(), error)) {
        throw JSONRPCError(RPC_DESERIALIZATION_ERROR, strprintf("TX decode failed %s", error));
    }

    bool extract = request.params[1].isNull() || (!request.params[1].isNull() && request.params[1].get_bool());

    CMutableTransaction mtx;
    bool complete = FinalizeAndExtractPSBT(psbtx, mtx);

    UniValue result(UniValue::VOBJ);
    CDataStream ssTx(SER_NETWORK, PROTOCOL_VERSION);
    std::string result_str;

    if (complete && extract) {
        ssTx << mtx;
        result_str = HexStr(ssTx);
        result.pushKV("hex", result_str);
    } else {
        ssTx << psbtx;
        result_str = EncodeBase64(ssTx.str());
        result.pushKV("psbt", result_str);
    }
    result.pushKV("complete", complete);

    return result;
},
    };
}

static RPCHelpMan createpsbt()
{
    return RPCHelpMan{"createpsbt",
                "\nCreates a transaction in the Partially Signed Transaction format.\n"
                "Implements the Creator role.\n",
                {
                    {"inputs", RPCArg::Type::ARR, RPCArg::Optional::NO, "The json objects",
                        {
                            {"", RPCArg::Type::OBJ, RPCArg::Optional::OMITTED, "",
                                {
                                    {"txid", RPCArg::Type::STR_HEX, RPCArg::Optional::NO, "The transaction id"},
                                    {"vout", RPCArg::Type::NUM, RPCArg::Optional::NO, "The output number"},
                                    {"sequence", RPCArg::Type::NUM, /* default */ "depends on the value of the 'replaceable' and 'locktime' arguments", "The sequence number"},
                                },
                                },
                        },
                        },
                    {"outputs", RPCArg::Type::ARR, RPCArg::Optional::NO, "The outputs (key-value pairs), where none of the keys are duplicated.\n"
                            "That is, each address can only appear once and there can only be one 'data' object.\n"
                            "For compatibility reasons, a dictionary, which holds the key-value pairs directly, is also\n"
                            "                             accepted as second parameter.",
                        {
                            {"", RPCArg::Type::OBJ, RPCArg::Optional::OMITTED, "",
                                {
                                    {"address", RPCArg::Type::AMOUNT, RPCArg::Optional::NO, "A key-value pair. The key (string) is the particl address, the value (float or string) is the amount in " + CURRENCY_UNIT},
                                },
                                },
                            {"", RPCArg::Type::OBJ, RPCArg::Optional::OMITTED, "",
                                {
                                    {"data", RPCArg::Type::STR_HEX, RPCArg::Optional::NO, "A key-value pair. The key must be \"data\", the value is hex-encoded data"},
                                },
                                },
                        },
                        },
                    {"locktime", RPCArg::Type::NUM, /* default */ "0", "Raw locktime. Non-0 value also locktime-activates inputs"},
                    {"replaceable", RPCArg::Type::BOOL, /* default */ "false", "Marks this transaction as BIP125 replaceable.\n"
                            "                             Allows this transaction to be replaced by a transaction with higher fees. If provided, it is an error if explicit sequence numbers are incompatible."},
                },
                RPCResult{
                    RPCResult::Type::STR, "", "The resulting raw transaction (base64-encoded string)"
                },
                RPCExamples{
                    HelpExampleCli("createpsbt", "\"[{\\\"txid\\\":\\\"myid\\\",\\\"vout\\\":0}]\" \"[{\\\"data\\\":\\\"00010203\\\"}]\"")
                },
        [&](const RPCHelpMan& self, const JSONRPCRequest& request) -> UniValue
{

    RPCTypeCheck(request.params, {
        UniValue::VARR,
        UniValueType(), // ARR or OBJ, checked later
        UniValue::VNUM,
        UniValue::VBOOL,
        }, true
    );

    bool rbf = false;
    if (!request.params[3].isNull()) {
        rbf = request.params[3].isTrue();
    }
    CMutableTransaction rawTx = ConstructTransaction(request.params[0], request.params[1], request.params[2], rbf);

    // Make a blank psbt
    PartiallySignedTransaction psbtx;
    psbtx.tx = rawTx;
    for (unsigned int i = 0; i < rawTx.vin.size(); ++i) {
        psbtx.inputs.push_back(PSBTInput());
    }
    for (unsigned int i = 0; i < rawTx.vout.size(); ++i) {
        psbtx.outputs.push_back(PSBTOutput());
    }

    // Serialize the PSBT
    CDataStream ssTx(SER_NETWORK, PROTOCOL_VERSION);
    ssTx << psbtx;

    return EncodeBase64(ssTx);
},
    };
}

static RPCHelpMan converttopsbt()
{
    return RPCHelpMan{"converttopsbt",
                "\nConverts a network serialized transaction to a PSBT. This should be used only with createrawtransaction and fundrawtransaction\n"
                "createpsbt and walletcreatefundedpsbt should be used for new applications.\n",
                {
                    {"hexstring", RPCArg::Type::STR_HEX, RPCArg::Optional::NO, "The hex string of a raw transaction"},
                    {"permitsigdata", RPCArg::Type::BOOL, /* default */ "false", "If true, any signatures in the input will be discarded and conversion\n"
                            "                              will continue. If false, RPC will fail if any signatures are present."},
                    {"iswitness", RPCArg::Type::BOOL, /* default */ "depends on heuristic tests", "Whether the transaction hex is a serialized witness transaction.\n"
                        "If iswitness is not present, heuristic tests will be used in decoding.\n"
                        "If true, only witness deserialization will be tried.\n"
                        "If false, only non-witness deserialization will be tried.\n"
                        "This boolean should reflect whether the transaction has inputs\n"
                        "(e.g. fully valid, or on-chain transactions), if known by the caller."
                    },
                },
                RPCResult{
                    RPCResult::Type::STR, "", "The resulting raw transaction (base64-encoded string)"
                },
                RPCExamples{
                            "\nCreate a transaction\n"
                            + HelpExampleCli("createrawtransaction", "\"[{\\\"txid\\\":\\\"myid\\\",\\\"vout\\\":0}]\" \"[{\\\"data\\\":\\\"00010203\\\"}]\"") +
                            "\nConvert the transaction to a PSBT\n"
                            + HelpExampleCli("converttopsbt", "\"rawtransaction\"")
                },
        [&](const RPCHelpMan& self, const JSONRPCRequest& request) -> UniValue
{
    RPCTypeCheck(request.params, {UniValue::VSTR, UniValue::VBOOL, UniValue::VBOOL}, true);

    // parse hex string from parameter
    CMutableTransaction tx;
    bool permitsigdata = request.params[1].isNull() ? false : request.params[1].get_bool();
    bool witness_specified = !request.params[2].isNull();
    bool iswitness = witness_specified ? request.params[2].get_bool() : false;
    const bool try_witness = witness_specified ? iswitness : true;
    const bool try_no_witness = witness_specified ? !iswitness : true;
    if (!DecodeHexTx(tx, request.params[0].get_str(), try_no_witness, try_witness)) {
        throw JSONRPCError(RPC_DESERIALIZATION_ERROR, "TX decode failed");
    }

    // Remove all scriptSigs and scriptWitnesses from inputs
    for (CTxIn& input : tx.vin) {
        if ((!input.scriptSig.empty() || !input.scriptWitness.IsNull()) && !permitsigdata) {
            throw JSONRPCError(RPC_DESERIALIZATION_ERROR, "Inputs must not have scriptSigs and scriptWitnesses");
        }
        input.scriptSig.clear();
        input.scriptWitness.SetNull();
    }

    // Make a blank psbt
    PartiallySignedTransaction psbtx;
    psbtx.tx = tx;
    for (unsigned int i = 0; i < tx.vin.size(); ++i) {
        psbtx.inputs.push_back(PSBTInput());
    }
    for (unsigned int i = 0; i < tx.vout.size(); ++i) {
        psbtx.outputs.push_back(PSBTOutput());
    }

    // Serialize the PSBT
    CDataStream ssTx(SER_NETWORK, PROTOCOL_VERSION);
    ssTx << psbtx;

    return EncodeBase64(ssTx);
},
    };
}

static RPCHelpMan utxoupdatepsbt()
{
    return RPCHelpMan{"utxoupdatepsbt",
            "\nUpdates all segwit inputs and outputs in a PSBT with data from output descriptors, the UTXO set or the mempool.\n",
            {
                {"psbt", RPCArg::Type::STR, RPCArg::Optional::NO, "A base64 string of a PSBT"},
                {"descriptors", RPCArg::Type::ARR, RPCArg::Optional::OMITTED_NAMED_ARG, "An array of either strings or objects", {
                    {"", RPCArg::Type::STR, RPCArg::Optional::OMITTED, "An output descriptor"},
                    {"", RPCArg::Type::OBJ, RPCArg::Optional::OMITTED, "An object with an output descriptor and extra information", {
                         {"desc", RPCArg::Type::STR, RPCArg::Optional::NO, "An output descriptor"},
                         {"range", RPCArg::Type::RANGE, "1000", "Up to what index HD chains should be explored (either end or [begin,end])"},
                    }},
                }},
            },
            RPCResult {
                    RPCResult::Type::STR, "", "The base64-encoded partially signed transaction with inputs updated"
            },
            RPCExamples {
                HelpExampleCli("utxoupdatepsbt", "\"psbt\"")
            },
        [&](const RPCHelpMan& self, const JSONRPCRequest& request) -> UniValue
{
    RPCTypeCheck(request.params, {UniValue::VSTR, UniValue::VARR}, true);

    // Unserialize the transactions
    PartiallySignedTransaction psbtx;
    std::string error;
    if (!DecodeBase64PSBT(psbtx, request.params[0].get_str(), error)) {
        throw JSONRPCError(RPC_DESERIALIZATION_ERROR, strprintf("TX decode failed %s", error));
    }

    // Parse descriptors, if any.
    FlatSigningProvider provider;
    if (!request.params[1].isNull()) {
        auto descs = request.params[1].get_array();
        for (size_t i = 0; i < descs.size(); ++i) {
            EvalDescriptorStringOrObject(descs[i], provider);
        }
    }
    // We don't actually need private keys further on; hide them as a precaution.
    HidingSigningProvider public_provider(&provider, /* nosign */ true, /* nobip32derivs */ false);

    // Fetch previous transactions (inputs):
    CCoinsView viewDummy;
    CCoinsViewCache view(&viewDummy);
    {
        NodeContext& node = EnsureAnyNodeContext(request.context);
        const CTxMemPool& mempool = EnsureMemPool(node);
        ChainstateManager& chainman = EnsureChainman(node);
        LOCK2(cs_main, mempool.cs);
        CCoinsViewCache &viewChain = chainman.ActiveChainstate().CoinsTip();
        CCoinsViewMemPool viewMempool(&viewChain, mempool);
        view.SetBackend(viewMempool); // temporarily switch cache backend to db+mempool view

        for (const CTxIn& txin : psbtx.tx->vin) {
            view.AccessCoin(txin.prevout); // Load entries from viewChain into view; can fail.
        }

        view.SetBackend(viewDummy); // switch back to avoid locking mempool for too long
    }

    // Fill the inputs
    for (unsigned int i = 0; i < psbtx.tx->vin.size(); ++i) {
        PSBTInput& input = psbtx.inputs.at(i);

        if (input.non_witness_utxo || !input.witness_utxo.IsNull()) {
            continue;
        }

        const Coin& coin = view.AccessCoin(psbtx.tx->vin[i].prevout);

        if (IsSegWitOutput(provider, coin.out.scriptPubKey)) {
            input.witness_utxo = coin.out;
        }

        // Update script/keypath information using descriptor data.
        // Note that SignPSBTInput does a lot more than just constructing ECDSA signatures
        // we don't actually care about those here, in fact.
        SignPSBTInput(public_provider, psbtx, i, /* sighash_type */ 1);
    }

    // Update script/keypath information using descriptor data.
    for (unsigned int i = 0; i < psbtx.tx->vout.size(); ++i) {
        UpdatePSBTOutput(public_provider, psbtx, i);
    }

    CDataStream ssTx(SER_NETWORK, PROTOCOL_VERSION);
    ssTx << psbtx;
    return EncodeBase64(ssTx);
},
    };
}

static RPCHelpMan joinpsbts()
{
    return RPCHelpMan{"joinpsbts",
            "\nJoins multiple distinct PSBTs with different inputs and outputs into one PSBT with inputs and outputs from all of the PSBTs\n"
            "No input in any of the PSBTs can be in more than one of the PSBTs.\n",
            {
                {"txs", RPCArg::Type::ARR, RPCArg::Optional::NO, "The base64 strings of partially signed transactions",
                    {
                        {"psbt", RPCArg::Type::STR, RPCArg::Optional::NO, "A base64 string of a PSBT"}
                    }}
            },
            RPCResult {
                    RPCResult::Type::STR, "", "The base64-encoded partially signed transaction"
            },
            RPCExamples {
                HelpExampleCli("joinpsbts", "\"psbt\"")
            },
        [&](const RPCHelpMan& self, const JSONRPCRequest& request) -> UniValue
{
    RPCTypeCheck(request.params, {UniValue::VARR}, true);

    // Unserialize the transactions
    std::vector<PartiallySignedTransaction> psbtxs;
    UniValue txs = request.params[0].get_array();

    if (txs.size() <= 1) {
        throw JSONRPCError(RPC_INVALID_PARAMETER, "At least two PSBTs are required to join PSBTs.");
    }

    uint32_t best_version = 1;
    uint32_t best_locktime = 0xffffffff;
    for (unsigned int i = 0; i < txs.size(); ++i) {
        PartiallySignedTransaction psbtx;
        std::string error;
        if (!DecodeBase64PSBT(psbtx, txs[i].get_str(), error)) {
            throw JSONRPCError(RPC_DESERIALIZATION_ERROR, strprintf("TX decode failed %s", error));
        }
        psbtxs.push_back(psbtx);
        // Choose the highest version number
        if (static_cast<uint32_t>(psbtx.tx->nVersion) > best_version) {
            best_version = static_cast<uint32_t>(psbtx.tx->nVersion);
        }
        // Choose the lowest lock time
        if (psbtx.tx->nLockTime < best_locktime) {
            best_locktime = psbtx.tx->nLockTime;
        }
    }

    // Create a blank psbt where everything will be added
    PartiallySignedTransaction merged_psbt;
    merged_psbt.tx = CMutableTransaction();
    merged_psbt.tx->nVersion = static_cast<int32_t>(best_version);
    merged_psbt.tx->nLockTime = best_locktime;

    // Merge
    for (auto& psbt : psbtxs) {
        for (unsigned int i = 0; i < psbt.tx->vin.size(); ++i) {
            if (!merged_psbt.AddInput(psbt.tx->vin[i], psbt.inputs[i])) {
                throw JSONRPCError(RPC_INVALID_PARAMETER, strprintf("Input %s:%d exists in multiple PSBTs", psbt.tx->vin[i].prevout.hash.ToString(), psbt.tx->vin[i].prevout.n));
            }
        }
        for (unsigned int i = 0; i < psbt.tx->vout.size(); ++i) {
            merged_psbt.AddOutput(psbt.tx->vout[i], psbt.outputs[i]);
        }
        merged_psbt.unknown.insert(psbt.unknown.begin(), psbt.unknown.end());
    }

    // Generate list of shuffled indices for shuffling inputs and outputs of the merged PSBT
    std::vector<int> input_indices(merged_psbt.inputs.size());
    std::iota(input_indices.begin(), input_indices.end(), 0);
    std::vector<int> output_indices(merged_psbt.outputs.size());
    std::iota(output_indices.begin(), output_indices.end(), 0);

    // Shuffle input and output indices lists
    Shuffle(input_indices.begin(), input_indices.end(), FastRandomContext());
    Shuffle(output_indices.begin(), output_indices.end(), FastRandomContext());

    PartiallySignedTransaction shuffled_psbt;
    shuffled_psbt.tx = CMutableTransaction();
    shuffled_psbt.tx->nVersion = merged_psbt.tx->nVersion;
    shuffled_psbt.tx->nLockTime = merged_psbt.tx->nLockTime;
    for (int i : input_indices) {
        shuffled_psbt.AddInput(merged_psbt.tx->vin[i], merged_psbt.inputs[i]);
    }
    for (int i : output_indices) {
        shuffled_psbt.AddOutput(merged_psbt.tx->vout[i], merged_psbt.outputs[i]);
    }
    shuffled_psbt.unknown.insert(merged_psbt.unknown.begin(), merged_psbt.unknown.end());

    CDataStream ssTx(SER_NETWORK, PROTOCOL_VERSION);
    ssTx << shuffled_psbt;
    return EncodeBase64(ssTx);
},
    };
}

static RPCHelpMan analyzepsbt()
{
    return RPCHelpMan{"analyzepsbt",
            "\nAnalyzes and provides information about the current status of a PSBT and its inputs\n",
            {
                {"psbt", RPCArg::Type::STR, RPCArg::Optional::NO, "A base64 string of a PSBT"}
            },
            RPCResult {
                RPCResult::Type::OBJ, "", "",
                {
                    {RPCResult::Type::ARR, "inputs", "",
                    {
                        {RPCResult::Type::OBJ, "", "",
                        {
                            {RPCResult::Type::BOOL, "has_utxo", "Whether a UTXO is provided"},
                            {RPCResult::Type::BOOL, "is_final", "Whether the input is finalized"},
                            {RPCResult::Type::OBJ, "missing", /* optional */ true, "Things that are missing that are required to complete this input",
                            {
                                {RPCResult::Type::ARR, "pubkeys", /* optional */ true, "",
                                {
                                    {RPCResult::Type::STR_HEX, "keyid", "Public key ID, hash160 of the public key, of a public key whose BIP 32 derivation path is missing"},
                                }},
                                {RPCResult::Type::ARR, "signatures", /* optional */ true, "",
                                {
                                    {RPCResult::Type::STR_HEX, "keyid", "Public key ID, hash160 of the public key, of a public key whose signature is missing"},
                                }},
                                {RPCResult::Type::STR_HEX, "redeemscript", /* optional */ true, "Hash160 of the redeemScript that is missing"},
                                {RPCResult::Type::STR_HEX, "witnessscript", /* optional */ true, "SHA256 of the witnessScript that is missing"},
                            }},
                            {RPCResult::Type::STR, "next", /* optional */ true, "Role of the next person that this input needs to go to"},
                        }},
                    }},
                    {RPCResult::Type::NUM, "estimated_vsize", /* optional */ true, "Estimated vsize of the final signed transaction"},
                    {RPCResult::Type::STR_AMOUNT, "estimated_feerate", /* optional */ true, "Estimated feerate of the final signed transaction in " + CURRENCY_UNIT + "/kB. Shown only if all UTXO slots in the PSBT have been filled"},
                    {RPCResult::Type::STR_AMOUNT, "fee", /* optional */ true, "The transaction fee paid. Shown only if all UTXO slots in the PSBT have been filled"},
                    {RPCResult::Type::STR, "next", "Role of the next person that this psbt needs to go to"},
                    {RPCResult::Type::STR, "error", /* optional */ true, "Error message (if there is one)"},
                }
            },
            RPCExamples {
                HelpExampleCli("analyzepsbt", "\"psbt\"")
            },
        [&](const RPCHelpMan& self, const JSONRPCRequest& request) -> UniValue
{
    RPCTypeCheck(request.params, {UniValue::VSTR});

    // Unserialize the transaction
    PartiallySignedTransaction psbtx;
    std::string error;
    if (!DecodeBase64PSBT(psbtx, request.params[0].get_str(), error)) {
        throw JSONRPCError(RPC_DESERIALIZATION_ERROR, strprintf("TX decode failed %s", error));
    }

    PSBTAnalysis psbta = AnalyzePSBT(psbtx);

    UniValue result(UniValue::VOBJ);
    UniValue inputs_result(UniValue::VARR);
    for (const auto& input : psbta.inputs) {
        UniValue input_univ(UniValue::VOBJ);
        UniValue missing(UniValue::VOBJ);

        input_univ.pushKV("has_utxo", input.has_utxo);
        input_univ.pushKV("is_final", input.is_final);
        input_univ.pushKV("next", PSBTRoleName(input.next));

        if (!input.missing_pubkeys.empty()) {
            UniValue missing_pubkeys_univ(UniValue::VARR);
            for (const CKeyID& pubkey : input.missing_pubkeys) {
                missing_pubkeys_univ.push_back(HexStr(pubkey));
            }
            missing.pushKV("pubkeys", missing_pubkeys_univ);
        }
        if (!input.missing_redeem_script.IsNull()) {
            missing.pushKV("redeemscript", HexStr(input.missing_redeem_script));
        }
        if (!input.missing_witness_script.IsNull()) {
            missing.pushKV("witnessscript", HexStr(input.missing_witness_script));
        }
        if (!input.missing_sigs.empty()) {
            UniValue missing_sigs_univ(UniValue::VARR);
            for (const CKeyID& pubkey : input.missing_sigs) {
                missing_sigs_univ.push_back(HexStr(pubkey));
            }
            missing.pushKV("signatures", missing_sigs_univ);
        }
        if (!missing.getKeys().empty()) {
            input_univ.pushKV("missing", missing);
        }
        inputs_result.push_back(input_univ);
    }
    if (!inputs_result.empty()) result.pushKV("inputs", inputs_result);

    if (psbta.estimated_vsize != std::nullopt) {
        result.pushKV("estimated_vsize", (int)*psbta.estimated_vsize);
    }
    if (psbta.estimated_feerate != std::nullopt) {
        result.pushKV("estimated_feerate", ValueFromAmount(psbta.estimated_feerate->GetFeePerK()));
    }
    if (psbta.fee != std::nullopt) {
        result.pushKV("fee", ValueFromAmount(*psbta.fee));
    }
    result.pushKV("next", PSBTRoleName(psbta.next));
    if (!psbta.error.empty()) {
        result.pushKV("error", psbta.error);
    }

    return result;
},
    };
}

void RegisterRawTransactionRPCCommands(CRPCTable &t)
{
// clang-format off
static const CRPCCommand commands[] =
{ //  category               actor (function)
  //  ---------------------  -----------------------
    { "rawtransactions",     &getrawtransaction,          },
    { "rawtransactions",     &createrawtransaction,       },
    { "rawtransactions",     &decoderawtransaction,       },
    { "rawtransactions",     &decodescript,               },
    { "rawtransactions",     &sendrawtransaction,         },
    { "rawtransactions",     &combinerawtransaction,      },
    { "rawtransactions",     &signrawtransactionwithkey,  },
    { "rawtransactions",     &testmempoolaccept,          },
    { "rawtransactions",     &decodepsbt,                 },
    { "rawtransactions",     &combinepsbt,                },
    { "rawtransactions",     &finalizepsbt,               },
    { "rawtransactions",     &createpsbt,                 },
    { "rawtransactions",     &converttopsbt,              },
    { "rawtransactions",     &utxoupdatepsbt,             },
    { "rawtransactions",     &joinpsbts,                  },
    { "rawtransactions",     &analyzepsbt,                },

    { "blockchain",          &gettxoutproof,              },
    { "blockchain",          &verifytxoutproof,           },
};
// clang-format on
    for (const auto& c : commands) {
        t.appendCommand(c.name, &c);
    }
}<|MERGE_RESOLUTION|>--- conflicted
+++ resolved
@@ -43,7 +43,6 @@
 
 #include <univalue.h>
 
-<<<<<<< HEAD
 void TxToJSONExpanded(const CTransaction& tx, const uint256 hashBlock, const CTxMemPool *pmempool, UniValue& entry,
                       int nHeight = 0, int nConfirmations = 0, int nBlockTime = 0)
 {
@@ -169,10 +168,7 @@
     }
 }
 
-static void TxToJSON(const CTransaction& tx, const uint256 hashBlock, UniValue& entry)
-=======
 static void TxToJSON(const CTransaction& tx, const uint256 hashBlock, UniValue& entry, CChainState& active_chainstate)
->>>>>>> 5f438d66
 {
     // Call into TxToUniv() in bitcoin-common to decode the transaction hex.
     //
@@ -187,14 +183,9 @@
         entry.pushKV("blockhash", hashBlock.GetHex());
         CBlockIndex* pindex = active_chainstate.m_blockman.LookupBlockIndex(hashBlock);
         if (pindex) {
-<<<<<<< HEAD
             if (::ChainActive().Contains(pindex)) {
                 entry.pushKV("height", pindex->nHeight);
-                entry.pushKV("confirmations", 1 + ::ChainActive().Height() - pindex->nHeight);
-=======
-            if (active_chainstate.m_chain.Contains(pindex)) {
                 entry.pushKV("confirmations", 1 + active_chainstate.m_chain.Height() - pindex->nHeight);
->>>>>>> 5f438d66
                 entry.pushKV("time", pindex->GetBlockTime());
                 entry.pushKV("blocktime", pindex->GetBlockTime());
             } else
@@ -378,17 +369,13 @@
 
     UniValue result(UniValue::VOBJ);
     if (blockindex) result.pushKV("in_active_chain", in_active_chain);
-<<<<<<< HEAD
     result.pushKV("hex", strHex);
 
     if (fParticlMode) {
         TxToJSONExpanded(*tx, hash_block, node.mempool.get(), result, nHeight, nConfirmations, nBlockTime);
     } else {
-        TxToJSON(*tx, hash_block, result);
-    }
-=======
-    TxToJSON(*tx, hash_block, result, chainman.ActiveChainstate());
->>>>>>> 5f438d66
+        TxToJSON(*tx, hash_block, result, chainman.ActiveChainstate());
+    }
     return result;
 },
     };
@@ -1125,15 +1112,11 @@
                                              fParticlMode ? DEFAULT_MAX_RAW_TX_FEE_RATE : DEFAULT_MAX_RAW_TX_FEE_RATE_BTC :
                                              CFeeRate(AmountFromValue(request.params[1]));
 
-<<<<<<< HEAD
     bool ignore_locks = !request.params[2].isNull() ? request.params[2].get_bool() : false;
 
-    CTxMemPool& mempool = EnsureMemPool(request.context);
-=======
     NodeContext& node = EnsureAnyNodeContext(request.context);
 
     CTxMemPool& mempool = EnsureMemPool(node);
->>>>>>> 5f438d66
     int64_t virtual_size = GetVirtualTransactionSize(*tx);
     CAmount max_raw_tx_fee = max_raw_tx_fee_rate.GetFee(virtual_size);
 
@@ -1142,14 +1125,9 @@
     result_0.pushKV("txid", tx->GetHash().GetHex());
     result_0.pushKV("wtxid", tx->GetWitnessHash().GetHex());
 
-<<<<<<< HEAD
-    const MempoolAcceptResult accept_result = WITH_LOCK(cs_main, return AcceptToMemoryPool(::ChainstateActive(), mempool, std::move(tx),
-                                                  false /* bypass_limits */, /* test_accept */ true, /* ignore_locks */ ignore_locks));
-=======
     ChainstateManager& chainman = EnsureChainman(node);
     const MempoolAcceptResult accept_result = WITH_LOCK(cs_main, return AcceptToMemoryPool(chainman.ActiveChainstate(), mempool, std::move(tx),
-                                                  false /* bypass_limits */, /* test_accept */ true));
->>>>>>> 5f438d66
+                                                  false /* bypass_limits */, /* test_accept */ true, /* ignore_locks */ ignore_locks));
 
     // Only return the fee and vsize if the transaction would pass ATMP.
     // These can be used to calculate the feerate.
