// Copyright (c) 2010 Satoshi Nakamoto
// Copyright (c) 2009-2020 The Bitcoin Core developers
// Distributed under the MIT software license, see the accompanying
// file COPYING or http://www.opensource.org/licenses/mit-license.php.

#include <chain.h>
#include <coins.h>
#include <consensus/validation.h>
#include <core_io.h>
#include <index/txindex.h>
#include <key_io.h>
#include <merkleblock.h>
#include <node/coin.h>
#include <node/context.h>
#include <node/psbt.h>
#include <node/transaction.h>
#include <policy/policy.h>
#include <policy/rbf.h>
#include <primitives/transaction.h>
#include <psbt.h>
#include <random.h>
#include <rpc/blockchain.h>
#include <rpc/rawtransaction_util.h>
#include <rpc/server.h>
#include <rpc/util.h>
#include <script/script.h>
#include <script/sign.h>
#include <script/signingprovider.h>
#include <script/standard.h>
#include <uint256.h>
#include <util/bip32.h>
#include <util/moneystr.h>
#include <util/strencodings.h>
#include <util/string.h>
#include <validation.h>
#include <validationinterface.h>

#include <insight/insight.h>


#include <numeric>
#include <stdint.h>

#include <univalue.h>

void TxToJSONExpanded(const CTransaction& tx, const uint256 hashBlock, const CTxMemPool *pmempool, UniValue& entry,
                      int nHeight = 0, int nConfirmations = 0, int nBlockTime = 0)
{
    uint256 txid = tx.GetHash();
    entry.pushKV("txid", txid.GetHex());
    entry.pushKV("hash", tx.GetWitnessHash().GetHex());
    entry.pushKV("size", (int)::GetSerializeSize(tx, PROTOCOL_VERSION));
    entry.pushKV("vsize", (int)::GetVirtualTransactionSize(tx));
    entry.pushKV("version", tx.nVersion);
    entry.pushKV("locktime", (int64_t)tx.nLockTime);

    UniValue vin(UniValue::VARR);
    for (const auto &txin : tx.vin) {
        UniValue in(UniValue::VOBJ);
        if (tx.IsCoinBase()) {
            in.pushKV("coinbase", HexStr(txin.scriptSig));
        } else
        if (txin.IsAnonInput()) {
            in.pushKV("type", "anon");
            in.pushKV("valueSat", -1);
            uint32_t nSigInputs, nSigRingSize;
            txin.GetAnonInfo(nSigInputs, nSigRingSize);
            in.pushKV("num_inputs", (int)nSigInputs);
            in.pushKV("ring_size", (int)nSigRingSize);

            if (tx.HasWitness()
                && !txin.scriptWitness.IsNull()
                && txin.scriptWitness.stack.size() > 0) {
                const std::vector<uint8_t> &vMI = txin.scriptWitness.stack[0];

                size_t ofs = 0, nb = 0;
                for (size_t k = 0; k < nSigInputs; ++k) {
                    std::string row_out;
                    for (size_t i = 0; i < nSigRingSize; ++i) {
                        int64_t anon_index;
                        if (0 != part::GetVarInt(vMI, ofs, (uint64_t&)anon_index, nb)) {
                            throw JSONRPCError(RPC_MISC_ERROR, "Decode anon index failed.");
                        }
                        ofs += nb;
                        row_out += row_out.size() == 0 ? strprintf("%lu", anon_index) : strprintf(", %lu", anon_index); // linter fails ? "%lu" : ", %lu"
                    }
                    in.pushKV(strprintf("ring_row_%d", k), row_out);
                }
            }
        } else {
            in.pushKV("txid", txin.prevout.hash.GetHex());
            in.pushKV("vout", (int64_t)txin.prevout.n);
            UniValue o(UniValue::VOBJ);
            o.pushKV("asm", ScriptToAsmStr(txin.scriptSig, true));
            o.pushKV("hex", HexStr(txin.scriptSig));
            in.pushKV("scriptSig", o);
            // Add address and value info if spentindex enabled
            CSpentIndexValue spentInfo;
            CSpentIndexKey spentKey(txin.prevout.hash, txin.prevout.n);
            if (GetSpentIndex(spentKey, spentInfo, pmempool)) {
                in.pushKV("type", spentInfo.satoshis == -1 ? "blind" : "standard");
                in.pushKV("value", ValueFromAmount(spentInfo.satoshis));
                in.pushKV("valueSat", spentInfo.satoshis);

                std::string str_address;
                if (getAddressFromIndex(spentInfo.addressType, spentInfo.addressHash, str_address)) {
                    in.pushKV("address", str_address);
                }
            }
        }

        if (!txin.scriptData.IsNull()) {
            UniValue scriptdata(UniValue::VARR);
            for (unsigned int j = 0; j < txin.scriptData.stack.size(); j++) {
                std::vector<unsigned char> item = txin.scriptData.stack[j];
                scriptdata.push_back(HexStr(item));
            }
            in.pushKV("scriptdata", scriptdata);
        }

        if (tx.HasWitness()) {
            if (!txin.scriptWitness.IsNull()) {
                UniValue txinwitness(UniValue::VARR);
                for (unsigned int j = 0; j < txin.scriptWitness.stack.size(); j++) {
                    std::vector<unsigned char> item = txin.scriptWitness.stack[j];
                    txinwitness.push_back(HexStr(item));
                }
                in.pushKV("txinwitness", txinwitness);
            }
        }
        in.pushKV("sequence", (int64_t)txin.nSequence);
        vin.push_back(in);
    }
    entry.pushKV("vin", vin);
    UniValue vout(UniValue::VARR);

    for (unsigned int i = 0; i < tx.vpout.size(); i++) {
        UniValue out(UniValue::VOBJ);
        out.pushKV("n", (int64_t)i);
        OutputToJSON(txid, i, tx.vpout[i].get(), out);
        auto txo_type = tx.vpout[i].get()->GetType();
        if (txo_type == OUTPUT_STANDARD || txo_type == OUTPUT_CT) {
            CSpentIndexValue spentInfo;
            CSpentIndexKey spentKey(txid, i);
            if (GetSpentIndex(spentKey, spentInfo, pmempool)) {
                out.pushKV("spentTxId", spentInfo.txid.GetHex());
                out.pushKV("spentIndex", (int)spentInfo.inputIndex);
                out.pushKV("spentHeight", spentInfo.blockHeight);
            }
        }
        vout.push_back(out);
    }

    entry.pushKV("vout", vout);

    if (!hashBlock.IsNull()) {
        entry.pushKV("blockhash", hashBlock.GetHex());

        if (nConfirmations > 0) {
            entry.pushKV("height", nHeight);
            entry.pushKV("confirmations", nConfirmations);
            PushTime(entry, "time", nBlockTime);
            PushTime(entry, "blocktime", nBlockTime);
        } else {
            entry.pushKV("height", -1);
            entry.pushKV("confirmations", 0);
        }
    }
}

static void TxToJSON(const CTransaction& tx, const uint256 hashBlock, UniValue& entry)
{
    // Call into TxToUniv() in bitcoin-common to decode the transaction hex.
    //
    // Blockchain contextual information (confirmations and blocktime) is not
    // available to code in bitcoin-common, so we query them here and push the
    // data into the returned UniValue.
    TxToUniv(tx, uint256(), entry, true, RPCSerializationFlags());

    if (!hashBlock.IsNull()) {
        LOCK(cs_main);

        entry.pushKV("blockhash", hashBlock.GetHex());
        CBlockIndex* pindex = g_chainman.m_blockman.LookupBlockIndex(hashBlock);
        if (pindex) {
            if (::ChainActive().Contains(pindex)) {
                entry.pushKV("height", pindex->nHeight);
                entry.pushKV("confirmations", 1 + ::ChainActive().Height() - pindex->nHeight);
                entry.pushKV("time", pindex->GetBlockTime());
                entry.pushKV("blocktime", pindex->GetBlockTime());
            } else
            {
                entry.pushKV("height", -1);
                entry.pushKV("confirmations", 0);
            };
        }
    }
}

static RPCHelpMan getrawtransaction()
{
    return RPCHelpMan{
                "getrawtransaction",
                "\nReturn the raw transaction data.\n"

                "\nBy default this function only works for mempool transactions. When called with a blockhash\n"
                "argument, getrawtransaction will return the transaction if the specified block is available and\n"
                "the transaction is found in that block. When called without a blockhash argument, getrawtransaction\n"
                "will return the transaction if it is in the mempool, or if -txindex is enabled and the transaction\n"
                "is in a block in the blockchain.\n"

                "\nHint: Use gettransaction for wallet transactions.\n"

                "\nIf verbose is 'true', returns an Object with information about 'txid'.\n"
                "If verbose is 'false' or omitted, returns a string that is serialized, hex-encoded data for 'txid'.\n",
                {
                    {"txid", RPCArg::Type::STR_HEX, RPCArg::Optional::NO, "The transaction id"},
                    {"verbose", RPCArg::Type::BOOL, /* default */ "false", "If false, return a string, otherwise return a json object"},
                    {"blockhash", RPCArg::Type::STR_HEX, RPCArg::Optional::OMITTED_NAMED_ARG, "The block in which to look for the transaction"},
                },
                {
                    RPCResult{"if verbose is not set or set to false",
                         RPCResult::Type::STR, "data", "The serialized, hex-encoded data for 'txid'"
                     },
                     RPCResult{"if verbose is set to true",
                         RPCResult::Type::OBJ, "", "",
                         {
                             {RPCResult::Type::BOOL, "in_active_chain", "Whether specified block is in the active chain or not (only present with explicit \"blockhash\" argument)"},
                             {RPCResult::Type::STR_HEX, "hex", "The serialized, hex-encoded data for 'txid'"},
                             {RPCResult::Type::STR_HEX, "txid", "The transaction id (same as provided)"},
                             {RPCResult::Type::STR_HEX, "hash", "The transaction hash (differs from txid for witness transactions)"},
                             {RPCResult::Type::NUM, "size", "The serialized transaction size"},
                             {RPCResult::Type::NUM, "vsize", "The virtual transaction size (differs from size for witness transactions)"},
                             {RPCResult::Type::NUM, "weight", "The transaction's weight (between vsize*4-3 and vsize*4)"},
                             {RPCResult::Type::NUM, "version", "The version"},
                             {RPCResult::Type::NUM_TIME, "locktime", "The lock time"},
                             {RPCResult::Type::ARR, "vin", "",
                             {
                                 {RPCResult::Type::OBJ, "", "",
                                 {
                                     {RPCResult::Type::STR_HEX, "txid", "The transaction id"},
                                     {RPCResult::Type::NUM, "vout", "The output number"},
                                     {RPCResult::Type::OBJ, "scriptSig", "The script",
                                     {
                                         {RPCResult::Type::STR, "asm", "asm"},
                                         {RPCResult::Type::STR_HEX, "hex", "hex"},
                                     }},
                                     {RPCResult::Type::NUM, "sequence", "The script sequence number"},
                                     {RPCResult::Type::ARR, "txinwitness", "",
                                     {
                                         {RPCResult::Type::STR_HEX, "hex", "hex-encoded witness data (if any)"},
                                     }},
                                 }},
                             }},
                             {RPCResult::Type::ARR, "vout", "",
                             {
                                 {RPCResult::Type::OBJ, "", "",
                                 {
                                     {RPCResult::Type::NUM, "value", "The value in " + CURRENCY_UNIT},
                                     {RPCResult::Type::NUM, "n", "index"},
                                     {RPCResult::Type::OBJ, "scriptPubKey", "",
                                     {
                                         {RPCResult::Type::STR, "asm", "the asm"},
                                         {RPCResult::Type::STR, "hex", "the hex"},
                                         {RPCResult::Type::NUM, "reqSigs", "The required sigs"},
                                         {RPCResult::Type::STR, "type", "The type, eg 'pubkeyhash'"},
                                         {RPCResult::Type::ARR, "addresses", "",
                                         {
                                             {RPCResult::Type::STR, "address", "particl address"},
                                         }},
                                     }},
                                 }},
                             }},
                             {RPCResult::Type::STR_HEX, "blockhash", "the block hash"},
                             {RPCResult::Type::NUM, "confirmations", "The confirmations"},
                             {RPCResult::Type::NUM_TIME, "blocktime", "The block time expressed in " + UNIX_EPOCH_TIME},
                             {RPCResult::Type::NUM, "time", "Same as \"blocktime\""},
                        }
                    },
                },
                RPCExamples{
                    HelpExampleCli("getrawtransaction", "\"mytxid\"")
            + HelpExampleCli("getrawtransaction", "\"mytxid\" true")
            + HelpExampleRpc("getrawtransaction", "\"mytxid\", true")
            + HelpExampleCli("getrawtransaction", "\"mytxid\" false \"myblockhash\"")
            + HelpExampleCli("getrawtransaction", "\"mytxid\" true \"myblockhash\"")
                },
        [&](const RPCHelpMan& self, const JSONRPCRequest& request) -> UniValue
{
    const NodeContext& node = EnsureNodeContext(request.context);

    bool in_active_chain = true;
    uint256 hash = ParseHashV(request.params[0], "parameter 1");
    CBlockIndex* blockindex = nullptr;

    if (!fParticlMode && hash == Params().GenesisBlock().hashMerkleRoot) {
        // Special exception for the genesis block coinbase transaction
        throw JSONRPCError(RPC_INVALID_ADDRESS_OR_KEY, "The genesis block coinbase is not considered an ordinary transaction and cannot be retrieved");
    }

    // Accept either a bool (true) or a num (>=1) to indicate verbose output.
    bool fVerbose = false;
    if (!request.params[1].isNull()) {
        fVerbose = request.params[1].isNum() ? (request.params[1].get_int() != 0) : request.params[1].get_bool();
    }

    if (!request.params[2].isNull()) {
        LOCK(cs_main);

        uint256 blockhash = ParseHashV(request.params[2], "parameter 3");
        blockindex = g_chainman.m_blockman.LookupBlockIndex(blockhash);
        if (!blockindex) {
            throw JSONRPCError(RPC_INVALID_ADDRESS_OR_KEY, "Block hash not found");
        }
        in_active_chain = ::ChainActive().Contains(blockindex);
    }

    bool f_txindex_ready = false;
    if (g_txindex && !blockindex) {
        f_txindex_ready = g_txindex->BlockUntilSyncedToCurrentChain();
    }

    int nHeight = 0;
    int nConfirmations = 0;
    int nBlockTime = 0;

    uint256 hash_block;
    const CTransactionRef tx = GetTransaction(blockindex, node.mempool.get(), hash, Params().GetConsensus(), hash_block);
    if (!tx) {
        std::string errmsg;
        if (blockindex) {
            if (!(blockindex->nStatus & BLOCK_HAVE_DATA)) {
                throw JSONRPCError(RPC_MISC_ERROR, "Block not available");
            }
            errmsg = "No such transaction found in the provided block";
        } else if (!g_txindex) {
            errmsg = "No such mempool transaction. Use -txindex or provide a block hash to enable blockchain transaction queries";
        } else if (!f_txindex_ready) {
            errmsg = "No such mempool transaction. Blockchain transactions are still in the process of being indexed";
        } else {
            errmsg = "No such mempool or blockchain transaction";
        }
        throw JSONRPCError(RPC_INVALID_ADDRESS_OR_KEY, errmsg + ". Use gettransaction for wallet transactions.");
    }

    {
        LOCK(cs_main);
        BlockMap::iterator mi = g_chainman.BlockIndex().find(hash_block);
        if (mi != g_chainman.BlockIndex().end() && mi->second) {
            CBlockIndex *pindex = mi->second;
            if (::ChainActive().Contains(pindex)) {
                nHeight = pindex->nHeight;
                nConfirmations = 1 + ::ChainActive().Height() - pindex->nHeight;
                nBlockTime = pindex->GetBlockTime();
            } else {
                nHeight = -1;
                nConfirmations = 0;
                nBlockTime = pindex->GetBlockTime();
            }
        }
    }

    std::string strHex = EncodeHexTx(*tx, RPCSerializationFlags());
    if (!fVerbose) {
        return strHex;
    }

    UniValue result(UniValue::VOBJ);
    if (blockindex) result.pushKV("in_active_chain", in_active_chain);
    result.pushKV("hex", strHex);

    if (fParticlMode) {
        TxToJSONExpanded(*tx, hash_block, node.mempool.get(), result, nHeight, nConfirmations, nBlockTime);
    } else {
        TxToJSON(*tx, hash_block, result);
    }
    return result;
},
    };
}

static RPCHelpMan gettxoutproof()
{
    return RPCHelpMan{"gettxoutproof",
                "\nReturns a hex-encoded proof that \"txid\" was included in a block.\n"
                "\nNOTE: By default this function only works sometimes. This is when there is an\n"
                "unspent output in the utxo for this transaction. To make it always work,\n"
                "you need to maintain a transaction index, using the -txindex command line option or\n"
                "specify the block in which the transaction is included manually (by blockhash).\n",
                {
                    {"txids", RPCArg::Type::ARR, RPCArg::Optional::NO, "The txids to filter",
                        {
                            {"txid", RPCArg::Type::STR_HEX, RPCArg::Optional::OMITTED, "A transaction hash"},
                        },
                        },
                    {"blockhash", RPCArg::Type::STR_HEX, RPCArg::Optional::OMITTED_NAMED_ARG, "If specified, looks for txid in the block with this hash"},
                },
                RPCResult{
                    RPCResult::Type::STR, "data", "A string that is a serialized, hex-encoded data for the proof."
                },
                RPCExamples{""},
        [&](const RPCHelpMan& self, const JSONRPCRequest& request) -> UniValue
{
    std::set<uint256> setTxids;
    UniValue txids = request.params[0].get_array();
    if (txids.empty()) {
        throw JSONRPCError(RPC_INVALID_PARAMETER, "Parameter 'txids' cannot be empty");
    }
    for (unsigned int idx = 0; idx < txids.size(); idx++) {
        auto ret = setTxids.insert(ParseHashV(txids[idx], "txid"));
        if (!ret.second) {
            throw JSONRPCError(RPC_INVALID_PARAMETER, std::string("Invalid parameter, duplicated txid: ") + txids[idx].get_str());
        }
    }

    CBlockIndex* pblockindex = nullptr;
    uint256 hashBlock;
    if (!request.params[1].isNull()) {
        LOCK(cs_main);
        hashBlock = ParseHashV(request.params[1], "blockhash");
        pblockindex = g_chainman.m_blockman.LookupBlockIndex(hashBlock);
        if (!pblockindex) {
            throw JSONRPCError(RPC_INVALID_ADDRESS_OR_KEY, "Block not found");
        }
    } else {
        LOCK(cs_main);

        // Loop through txids and try to find which block they're in. Exit loop once a block is found.
        for (const auto& tx : setTxids) {
            const Coin& coin = AccessByTxid(::ChainstateActive().CoinsTip(), tx);
            if (!coin.IsSpent()) {
                pblockindex = ::ChainActive()[coin.nHeight];
                break;
            }
        }
    }


    // Allow txindex to catch up if we need to query it and before we acquire cs_main.
    if (g_txindex && !pblockindex) {
        g_txindex->BlockUntilSyncedToCurrentChain();
    }

    LOCK(cs_main);

    if (pblockindex == nullptr) {
        const CTransactionRef tx = GetTransaction(/* block_index */ nullptr, /* mempool */ nullptr, *setTxids.begin(), Params().GetConsensus(), hashBlock);
        if (!tx || hashBlock.IsNull()) {
            throw JSONRPCError(RPC_INVALID_ADDRESS_OR_KEY, "Transaction not yet in block");
        }
        pblockindex = g_chainman.m_blockman.LookupBlockIndex(hashBlock);
        if (!pblockindex) {
            throw JSONRPCError(RPC_INTERNAL_ERROR, "Transaction index corrupt");
        }
    }

    CBlock block;
    if (!ReadBlockFromDisk(block, pblockindex, Params().GetConsensus())) {
        throw JSONRPCError(RPC_INTERNAL_ERROR, "Can't read block from disk");
    }

    unsigned int ntxFound = 0;
    for (const auto& tx : block.vtx) {
        if (setTxids.count(tx->GetHash())) {
            ntxFound++;
        }
    }
    if (ntxFound != setTxids.size()) {
        throw JSONRPCError(RPC_INVALID_ADDRESS_OR_KEY, "Not all transactions found in specified or retrieved block");
    }

    CDataStream ssMB(SER_NETWORK, PROTOCOL_VERSION | SERIALIZE_TRANSACTION_NO_WITNESS);
    CMerkleBlock mb(block, setTxids);
    ssMB << mb;
    std::string strHex = HexStr(ssMB);
    return strHex;
},
    };
}

static RPCHelpMan verifytxoutproof()
{
    return RPCHelpMan{"verifytxoutproof",
                "\nVerifies that a proof points to a transaction in a block, returning the transaction it commits to\n"
                "and throwing an RPC error if the block is not in our best chain\n",
                {
                    {"proof", RPCArg::Type::STR_HEX, RPCArg::Optional::NO, "The hex-encoded proof generated by gettxoutproof"},
                },
                RPCResult{
                    RPCResult::Type::ARR, "", "",
                    {
                        {RPCResult::Type::STR_HEX, "txid", "The txid(s) which the proof commits to, or empty array if the proof can not be validated."},
                    }
                },
                RPCExamples{""},
        [&](const RPCHelpMan& self, const JSONRPCRequest& request) -> UniValue
{
    CDataStream ssMB(ParseHexV(request.params[0], "proof"), SER_NETWORK, PROTOCOL_VERSION | SERIALIZE_TRANSACTION_NO_WITNESS);
    CMerkleBlock merkleBlock;
    ssMB >> merkleBlock;

    UniValue res(UniValue::VARR);

    std::vector<uint256> vMatch;
    std::vector<unsigned int> vIndex;
    if (merkleBlock.txn.ExtractMatches(vMatch, vIndex) != merkleBlock.header.hashMerkleRoot)
        return res;

    LOCK(cs_main);

    const CBlockIndex* pindex = g_chainman.m_blockman.LookupBlockIndex(merkleBlock.header.GetHash());
    if (!pindex || !::ChainActive().Contains(pindex) || pindex->nTx == 0) {
        throw JSONRPCError(RPC_INVALID_ADDRESS_OR_KEY, "Block not found in chain");
    }

    // Check if proof is valid, only add results if so
    if (pindex->nTx == merkleBlock.txn.GetNumTransactions()) {
        for (const uint256& hash : vMatch) {
            res.push_back(hash.GetHex());
        }
    }

    return res;
},
    };
}

static RPCHelpMan createrawtransaction()
{
    return RPCHelpMan{"createrawtransaction",
                "\nCreate a transaction spending the given inputs and creating new outputs.\n"
                "Outputs can be addresses or data.\n"
                "Returns hex-encoded raw transaction.\n"
                "Note that the transaction's inputs are not signed, and\n"
                "it is not stored in the wallet or transmitted to the network.\n",
                {
                    {"inputs", RPCArg::Type::ARR, RPCArg::Optional::NO, "The inputs",
                        {
                            {"", RPCArg::Type::OBJ, RPCArg::Optional::OMITTED, "",
                                {
                                    {"txid", RPCArg::Type::STR_HEX, RPCArg::Optional::NO, "The transaction id"},
                                    {"vout", RPCArg::Type::NUM, RPCArg::Optional::NO, "The output number"},
                                    {"sequence", RPCArg::Type::NUM, /* default */ "depends on the value of the 'replaceable' and 'locktime' arguments", "The sequence number"},
                                },
                                },
                        },
                        },
                    {"outputs", RPCArg::Type::ARR, RPCArg::Optional::NO, "The outputs (key-value pairs), where none of the keys are duplicated.\n"
                            "That is, each address can only appear once and there can only be one 'data' object.\n"
                            "For compatibility reasons, a dictionary, which holds the key-value pairs directly, is also\n"
                            "                             accepted as second parameter.",
                        {
                            {"", RPCArg::Type::OBJ, RPCArg::Optional::OMITTED, "",
                                {
                                    {"address", RPCArg::Type::AMOUNT, RPCArg::Optional::NO, "A key-value pair. The key (string) is the particl address, the value (float or string) is the amount in " + CURRENCY_UNIT},
                                },
                                },
                            {"", RPCArg::Type::OBJ, RPCArg::Optional::OMITTED, "",
                                {
                                    {"data", RPCArg::Type::STR_HEX, RPCArg::Optional::NO, "A key-value pair. The key must be \"data\", the value is hex-encoded data"},
                                },
                                },
                        },
                        },
                    {"locktime", RPCArg::Type::NUM, /* default */ "0", "Raw locktime. Non-0 value also locktime-activates inputs"},
                    {"replaceable", RPCArg::Type::BOOL, /* default */ "false", "Marks this transaction as BIP125-replaceable.\n"
            "                             Allows this transaction to be replaced by a transaction with higher fees. If provided, it is an error if explicit sequence numbers are incompatible."},
                },
                RPCResult{
                    RPCResult::Type::STR_HEX, "transaction", "hex string of the transaction"
                },
                RPCExamples{
                    HelpExampleCli("createrawtransaction", "\"[{\\\"txid\\\":\\\"myid\\\",\\\"vout\\\":0}]\" \"[{\\\"address\\\":0.01}]\"")
            + HelpExampleCli("createrawtransaction", "\"[{\\\"txid\\\":\\\"myid\\\",\\\"vout\\\":0}]\" \"[{\\\"data\\\":\\\"00010203\\\"}]\"")
            + HelpExampleRpc("createrawtransaction", "\"[{\\\"txid\\\":\\\"myid\\\",\\\"vout\\\":0}]\", \"[{\\\"address\\\":0.01}]\"")
            + HelpExampleRpc("createrawtransaction", "\"[{\\\"txid\\\":\\\"myid\\\",\\\"vout\\\":0}]\", \"[{\\\"data\\\":\\\"00010203\\\"}]\"")
                },
        [&](const RPCHelpMan& self, const JSONRPCRequest& request) -> UniValue
{
    RPCTypeCheck(request.params, {
        UniValue::VARR,
        UniValueType(), // ARR or OBJ, checked later
        UniValue::VNUM,
        UniValue::VBOOL
        }, true
    );

    bool rbf = false;
    if (!request.params[3].isNull()) {
        rbf = request.params[3].isTrue();
    }
    CMutableTransaction rawTx = ConstructTransaction(request.params[0], request.params[1], request.params[2], rbf);

    return EncodeHexTx(CTransaction(rawTx));
},
    };
}

static RPCHelpMan decoderawtransaction()
{
    return RPCHelpMan{"decoderawtransaction",
                "\nReturn a JSON object representing the serialized, hex-encoded transaction.\n",
                {
                    {"hexstring", RPCArg::Type::STR_HEX, RPCArg::Optional::NO, "The transaction hex string"},
                    {"iswitness", RPCArg::Type::BOOL, /* default */ "depends on heuristic tests", "Whether the transaction hex is a serialized witness transaction.\n"
                        "If iswitness is not present, heuristic tests will be used in decoding.\n"
                        "If true, only witness deserialization will be tried.\n"
                        "If false, only non-witness deserialization will be tried.\n"
                        "This boolean should reflect whether the transaction has inputs\n"
                        "(e.g. fully valid, or on-chain transactions), if known by the caller."
                    },
                },
                RPCResult{
                    RPCResult::Type::OBJ, "", "",
                    {
                        {RPCResult::Type::STR_HEX, "txid", "The transaction id"},
                        {RPCResult::Type::STR_HEX, "hash", "The transaction hash (differs from txid for witness transactions)"},
                        {RPCResult::Type::NUM, "size", "The transaction size"},
                        {RPCResult::Type::NUM, "vsize", "The virtual transaction size (differs from size for witness transactions)"},
                        {RPCResult::Type::NUM, "weight", "The transaction's weight (between vsize*4 - 3 and vsize*4)"},
                        {RPCResult::Type::NUM, "version", "The version"},
                        {RPCResult::Type::NUM_TIME, "locktime", "The lock time"},
                        {RPCResult::Type::ARR, "vin", "",
                        {
                            {RPCResult::Type::OBJ, "", "",
                            {
                                {RPCResult::Type::STR_HEX, "txid", "The transaction id"},
                                {RPCResult::Type::NUM, "vout", "The output number"},
                                {RPCResult::Type::OBJ, "scriptSig", "The script",
                                {
                                    {RPCResult::Type::STR, "asm", "asm"},
                                    {RPCResult::Type::STR_HEX, "hex", "hex"},
                                }},
                                {RPCResult::Type::ARR, "txinwitness", "",
                                {
                                    {RPCResult::Type::STR_HEX, "hex", "hex-encoded witness data (if any)"},
                                }},
                                {RPCResult::Type::NUM, "sequence", "The script sequence number"},
                            }},
                        }},
                        {RPCResult::Type::ARR, "vout", "",
                        {
                            {RPCResult::Type::OBJ, "", "",
                            {
                                {RPCResult::Type::NUM, "value", "The value in " + CURRENCY_UNIT},
                                {RPCResult::Type::NUM, "n", "index"},
                                {RPCResult::Type::OBJ, "scriptPubKey", "",
                                {
                                    {RPCResult::Type::STR, "asm", "the asm"},
                                    {RPCResult::Type::STR_HEX, "hex", "the hex"},
                                    {RPCResult::Type::NUM, "reqSigs", "The required sigs"},
                                    {RPCResult::Type::STR, "type", "The type, eg 'pubkeyhash'"},
                                    {RPCResult::Type::ARR, "addresses", "",
                                    {
                                        {RPCResult::Type::STR, "address", "particl address"},
                                    }},
                                }},
                            }},
                        }},
                    }
                },
                RPCExamples{
                    HelpExampleCli("decoderawtransaction", "\"hexstring\"")
            + HelpExampleRpc("decoderawtransaction", "\"hexstring\"")
                },
        [&](const RPCHelpMan& self, const JSONRPCRequest& request) -> UniValue
{
    RPCTypeCheck(request.params, {UniValue::VSTR, UniValue::VBOOL});

    CMutableTransaction mtx;

    bool try_witness = request.params[1].isNull() ? true : request.params[1].get_bool();
    bool try_no_witness = request.params[1].isNull() ? true : !request.params[1].get_bool();

    if (!DecodeHexTx(mtx, request.params[0].get_str(), try_no_witness, try_witness)) {
        throw JSONRPCError(RPC_DESERIALIZATION_ERROR, "TX decode failed");
    }

    UniValue result(UniValue::VOBJ);
    TxToUniv(CTransaction(std::move(mtx)), uint256(), result, false);

    return result;
},
    };
}

static std::string GetAllOutputTypes()
{
    std::vector<std::string> ret;
    using U = std::underlying_type<TxoutType>::type;
    for (U i = (U)TxoutType::NONSTANDARD; i <= (U)TxoutType::WITNESS_UNKNOWN; ++i) {
        ret.emplace_back(GetTxnOutputType(static_cast<TxoutType>(i)));
    }
    return Join(ret, ", ");
}

static RPCHelpMan decodescript()
{
    return RPCHelpMan{"decodescript",
                "\nDecode a hex-encoded script.\n",
                {
                    {"hexstring", RPCArg::Type::STR_HEX, RPCArg::Optional::NO, "the hex-encoded script"},
                },
                RPCResult{
                    RPCResult::Type::OBJ, "", "",
                    {
                        {RPCResult::Type::STR, "asm", "Script public key"},
                        {RPCResult::Type::STR, "hex", "hex-encoded public key"},
                        {RPCResult::Type::STR, "type", "The output type (e.g. "+GetAllOutputTypes()+")"},
                        {RPCResult::Type::NUM, "reqSigs", "The required signatures"},
                        {RPCResult::Type::ARR, "addresses", "",
                        {
                            {RPCResult::Type::STR, "address", "particl address"},
                        }},
                        {RPCResult::Type::STR, "p2sh", "address of P2SH script wrapping this redeem script (not returned if the script is already a P2SH)"},
                        {RPCResult::Type::OBJ, "segwit", "Result of a witness script public key wrapping this redeem script (not returned if the script is a P2SH or witness)",
                        {
                            {RPCResult::Type::STR, "asm", "String representation of the script public key"},
                            {RPCResult::Type::STR_HEX, "hex", "Hex string of the script public key"},
                            {RPCResult::Type::STR, "type", "The type of the script public key (e.g. witness_v0_keyhash or witness_v0_scripthash)"},
                            {RPCResult::Type::NUM, "reqSigs", "The required signatures (always 1)"},
                            {RPCResult::Type::ARR, "addresses", "(always length 1)",
                            {
                                {RPCResult::Type::STR, "address", "segwit address"},
                            }},
                            {RPCResult::Type::STR, "p2sh-segwit", "address of the P2SH script wrapping this witness redeem script"},
                        }},
                    }
                },
                RPCExamples{
                    HelpExampleCli("decodescript", "\"hexstring\"")
            + HelpExampleRpc("decodescript", "\"hexstring\"")
                },
        [&](const RPCHelpMan& self, const JSONRPCRequest& request) -> UniValue
{
    RPCTypeCheck(request.params, {UniValue::VSTR});

    UniValue r(UniValue::VOBJ);
    CScript script;
    if (request.params[0].get_str().size() > 0){
        std::vector<unsigned char> scriptData(ParseHexV(request.params[0], "argument"));
        script = CScript(scriptData.begin(), scriptData.end());
    } else {
        // Empty scripts are valid
    }
    ScriptPubKeyToUniv(script, r, /* fIncludeHex */ false);

    UniValue type;
    type = find_value(r, "type");

    if (type.isStr() && type.get_str() != "scripthash") {
        // P2SH cannot be wrapped in a P2SH. If this script is already a P2SH,
        // don't return the address for a P2SH of the P2SH.
        r.pushKV("p2sh", EncodeDestination(ScriptHash(script)));
        // P2SH and witness programs cannot be wrapped in P2WSH, if this script
        // is a witness program, don't return addresses for a segwit programs.
        if (type.get_str() == "pubkey" || type.get_str() == "pubkeyhash" || type.get_str() == "multisig" || type.get_str() == "nonstandard") {
            std::vector<std::vector<unsigned char>> solutions_data;
            TxoutType which_type = Solver(script, solutions_data);
            // Uncompressed pubkeys cannot be used with segwit checksigs.
            // If the script contains an uncompressed pubkey, skip encoding of a segwit program.
            if ((which_type == TxoutType::PUBKEY) || (which_type == TxoutType::MULTISIG)) {
                for (const auto& solution : solutions_data) {
                    if ((solution.size() != 1) && !CPubKey(solution).IsCompressed()) {
                        return r;
                    }
                }
            }

            UniValue sr(UniValue::VOBJ);
            CScript segwitScr;
            if (which_type == TxoutType::PUBKEY) {
                segwitScr = GetScriptForDestination(WitnessV0KeyHash(Hash160(solutions_data[0])));
            } else if (which_type == TxoutType::PUBKEYHASH) {
                segwitScr = GetScriptForDestination(WitnessV0KeyHash(uint160{solutions_data[0]}));
            } else {
                // Scripts that are not fit for P2WPKH are encoded as P2WSH.
                // Newer segwit program versions should be considered when then become available.
                segwitScr = GetScriptForDestination(WitnessV0ScriptHash(script));
            }
            ScriptPubKeyToUniv(segwitScr, sr, /* fIncludeHex */ true);
            sr.pushKV("p2sh-segwit", EncodeDestination(ScriptHash(segwitScr)));
            r.pushKV("segwit", sr);
        }
    }

    return r;
},
    };
}

static RPCHelpMan combinerawtransaction()
{
    return RPCHelpMan{"combinerawtransaction",
                "\nCombine multiple partially signed transactions into one transaction.\n"
                "The combined transaction may be another partially signed transaction or a \n"
                "fully signed transaction.",
                {
                    {"txs", RPCArg::Type::ARR, RPCArg::Optional::NO, "The hex strings of partially signed transactions",
                        {
                            {"hexstring", RPCArg::Type::STR_HEX, RPCArg::Optional::OMITTED, "A hex-encoded raw transaction"},
                        },
                        },
                },
                RPCResult{
                    RPCResult::Type::STR, "", "The hex-encoded raw transaction with signature(s)"
                },
                RPCExamples{
                    HelpExampleCli("combinerawtransaction", R"('["myhex1", "myhex2", "myhex3"]')")
                },
        [&](const RPCHelpMan& self, const JSONRPCRequest& request) -> UniValue
{

    UniValue txs = request.params[0].get_array();
    std::vector<CMutableTransaction> txVariants(txs.size());

    for (unsigned int idx = 0; idx < txs.size(); idx++) {
        if (!DecodeHexTx(txVariants[idx], txs[idx].get_str())) {
            throw JSONRPCError(RPC_DESERIALIZATION_ERROR, strprintf("TX decode failed for tx %d. Make sure the tx has at least one input.", idx));
        }
    }

    if (txVariants.empty()) {
        throw JSONRPCError(RPC_DESERIALIZATION_ERROR, "Missing transactions");
    }

    // mergedTx will end up with all the signatures; it
    // starts as a clone of the rawtx:
    CMutableTransaction mergedTx(txVariants[0]);

    // Fetch previous transactions (inputs):
    CCoinsView viewDummy;
    CCoinsViewCache view(&viewDummy);
    {
        const CTxMemPool& mempool = EnsureMemPool(request.context);
        LOCK(cs_main);
        LOCK(mempool.cs);
        CCoinsViewCache &viewChain = ::ChainstateActive().CoinsTip();
        CCoinsViewMemPool viewMempool(&viewChain, mempool);
        view.SetBackend(viewMempool); // temporarily switch cache backend to db+mempool view

        for (const CTxIn& txin : mergedTx.vin) {
            view.AccessCoin(txin.prevout); // Load entries from viewChain into view; can fail.
        }

        view.SetBackend(viewDummy); // switch back to avoid locking mempool for too long
    }

    // Use CTransaction for the constant parts of the
    // transaction to avoid rehashing.
    const CTransaction txConst(mergedTx);
    // Sign what we can:
    for (unsigned int i = 0; i < mergedTx.vin.size(); i++) {
        CTxIn& txin = mergedTx.vin[i];
        const Coin& coin = view.AccessCoin(txin.prevout);
        if (coin.IsSpent()) {
            throw JSONRPCError(RPC_VERIFY_ERROR, "Input not found or already spent");
        }
        const CScript& prevPubKey = coin.out.scriptPubKey;
        const CAmount& amount = coin.out.nValue;
        SignatureData sigdata;
        std::vector<uint8_t> vchAmount(8);
        part::SetAmount(vchAmount, amount);

        // ... and merge in other signatures:
        for (const CMutableTransaction& txv : txVariants) {
            if (txv.vin.size() > i) {
                sigdata.MergeSignatureData(DataFromTransaction(txv, i, vchAmount, prevPubKey));
            }
        }
        ProduceSignature(DUMMY_SIGNING_PROVIDER, MutableTransactionSignatureCreator(&mergedTx, i, vchAmount, 1), prevPubKey, sigdata);

        UpdateInput(txin, sigdata);
    }

    return EncodeHexTx(CTransaction(mergedTx));
},
    };
}

static RPCHelpMan signrawtransactionwithkey()
{
    return RPCHelpMan{"signrawtransactionwithkey",
                "\nSign inputs for raw transaction (serialized, hex-encoded).\n"
                "The second argument is an array of base58-encoded private\n"
                "keys that will be the only keys used to sign the transaction.\n"
                "The third optional argument (may be null) is an array of previous transaction outputs that\n"
                "this transaction depends on but may not yet be in the block chain.\n",
                {
                    {"hexstring", RPCArg::Type::STR, RPCArg::Optional::NO, "The transaction hex string"},
                    {"privkeys", RPCArg::Type::ARR, RPCArg::Optional::NO, "The base58-encoded private keys for signing",
                        {
                            {"privatekey", RPCArg::Type::STR_HEX, RPCArg::Optional::OMITTED, "private key in base58-encoding"},
                        },
                        },
                    {"prevtxs", RPCArg::Type::ARR, RPCArg::Optional::OMITTED_NAMED_ARG, "The previous dependent transaction outputs",
                        {
                            {"", RPCArg::Type::OBJ, RPCArg::Optional::OMITTED, "",
                                {
                                    {"txid", RPCArg::Type::STR_HEX, RPCArg::Optional::NO, "The transaction id"},
                                    {"vout", RPCArg::Type::NUM, RPCArg::Optional::NO, "The output number"},
                                    {"scriptPubKey", RPCArg::Type::STR_HEX, RPCArg::Optional::NO, "script key"},
                                    {"redeemScript", RPCArg::Type::STR_HEX, RPCArg::Optional::OMITTED, "(required for P2SH) redeem script"},
                                    {"witnessScript", RPCArg::Type::STR_HEX, RPCArg::Optional::OMITTED, "(required for P2WSH or P2SH-P2WSH) witness script"},
                                    {"amount", RPCArg::Type::AMOUNT, RPCArg::Optional::OMITTED, "(required for Segwit inputs) the amount spent"},
                                },
                                },
                        },
                        },
                    {"sighashtype", RPCArg::Type::STR, /* default */ "ALL", "The signature hash type. Must be one of:\n"
            "       \"ALL\"\n"
            "       \"NONE\"\n"
            "       \"SINGLE\"\n"
            "       \"ALL|ANYONECANPAY\"\n"
            "       \"NONE|ANYONECANPAY\"\n"
            "       \"SINGLE|ANYONECANPAY\"\n"
                    },
                },
                RPCResult{
                    RPCResult::Type::OBJ, "", "",
                    {
                        {RPCResult::Type::STR_HEX, "hex", "The hex-encoded raw transaction with signature(s)"},
                        {RPCResult::Type::BOOL, "complete", "If the transaction has a complete set of signatures"},
                        {RPCResult::Type::ARR, "errors", /* optional */ true, "Script verification errors (if there are any)",
                        {
                            {RPCResult::Type::OBJ, "", "",
                            {
                                {RPCResult::Type::STR_HEX, "txid", "The hash of the referenced, previous transaction"},
                                {RPCResult::Type::NUM, "vout", "The index of the output to spent and used as input"},
                                {RPCResult::Type::STR_HEX, "scriptSig", "The hex-encoded signature script"},
                                {RPCResult::Type::NUM, "sequence", "Script sequence number"},
                                {RPCResult::Type::STR, "error", "Verification or signing error related to the input"},
                            }},
                        }},
                    }
                },
                RPCExamples{
                    HelpExampleCli("signrawtransactionwithkey", "\"myhex\" \"[\\\"key1\\\",\\\"key2\\\"]\"")
            + HelpExampleRpc("signrawtransactionwithkey", "\"myhex\", \"[\\\"key1\\\",\\\"key2\\\"]\"")
                },
        [&](const RPCHelpMan& self, const JSONRPCRequest& request) -> UniValue
{
    RPCTypeCheck(request.params, {UniValue::VSTR, UniValue::VARR, UniValue::VARR, UniValue::VSTR}, true);

    CMutableTransaction mtx;
    if (!DecodeHexTx(mtx, request.params[0].get_str())) {
        throw JSONRPCError(RPC_DESERIALIZATION_ERROR, "TX decode failed. Make sure the tx has at least one input.");
    }

    FillableSigningProvider keystore;
    const UniValue& keys = request.params[1].get_array();
    for (unsigned int idx = 0; idx < keys.size(); ++idx) {
        UniValue k = keys[idx];
        CKey key = DecodeSecret(k.get_str());
        if (!key.IsValid()) {
            throw JSONRPCError(RPC_INVALID_ADDRESS_OR_KEY, "Invalid private key");
        }
        keystore.AddKey(key);
    }

    // Fetch previous transactions (inputs):
    std::map<COutPoint, Coin> coins;
    for (const CTxIn& txin : mtx.vin) {
        coins[txin.prevout]; // Create empty map entry keyed by prevout.
    }
    NodeContext& node = EnsureNodeContext(request.context);
    FindCoins(node, coins);

    // Parse the prevtxs array
    ParsePrevouts(request.params[2], &keystore, coins, mtx.IsCoinStake());

    UniValue result(UniValue::VOBJ);
    SignTransaction(mtx, &keystore, coins, request.params[3], result);
    return result;
},
    };
}

static RPCHelpMan sendrawtransaction()
{
    return RPCHelpMan{"sendrawtransaction",
                "\nSubmit a raw transaction (serialized, hex-encoded) to local node and network.\n"
                "\nThe transaction will be sent unconditionally to all peers, so using sendrawtransaction\n"
                "for manual rebroadcast may degrade privacy by leaking the transaction's origin, as\n"
                "nodes will normally not rebroadcast non-wallet transactions already in their mempool.\n"
                "\nA specific exception, RPC_TRANSACTION_ALREADY_IN_CHAIN, may throw if the transaction cannot be added to the mempool.\n"
                "\nRelated RPCs: createrawtransaction, signrawtransactionwithkey\n",
                {
                    {"hexstring", RPCArg::Type::STR_HEX, RPCArg::Optional::NO, "The hex string of the raw transaction"},
                    {"maxfeerate", RPCArg::Type::AMOUNT, /* default */ FormatMoney(DEFAULT_MAX_RAW_TX_FEE_RATE.GetFeePerK()),
                        "Reject transactions whose fee rate is higher than the specified value, expressed in " + CURRENCY_UNIT +
                            "/kB.\nSet to 0 to accept any fee rate.\n"},
                },
                RPCResult{
                    RPCResult::Type::STR_HEX, "", "The transaction hash in hex"
                },
                RPCExamples{
            "\nCreate a transaction\n"
            + HelpExampleCli("createrawtransaction", "\"[{\\\"txid\\\" : \\\"mytxid\\\",\\\"vout\\\":0}]\" \"{\\\"myaddress\\\":0.01}\"") +
            "Sign the transaction, and get back the hex\n"
            + HelpExampleCli("signrawtransactionwithwallet", "\"myhex\"") +
            "\nSend the transaction (signed hex)\n"
            + HelpExampleCli("sendrawtransaction", "\"signedhex\"") +
            "\nAs a JSON-RPC call\n"
            + HelpExampleRpc("sendrawtransaction", "\"signedhex\"")
                },
        [&](const RPCHelpMan& self, const JSONRPCRequest& request) -> UniValue
{
    RPCTypeCheck(request.params, {
        UniValue::VSTR,
        UniValueType(), // VNUM or VSTR, checked inside AmountFromValue()
    });

    CMutableTransaction mtx;
    if (!DecodeHexTx(mtx, request.params[0].get_str())) {
        throw JSONRPCError(RPC_DESERIALIZATION_ERROR, "TX decode failed. Make sure the tx has at least one input.");
    }
    CTransactionRef tx(MakeTransactionRef(std::move(mtx)));

    const CFeeRate max_raw_tx_fee_rate = request.params[1].isNull() ?
                                             fParticlMode ? DEFAULT_MAX_RAW_TX_FEE_RATE : DEFAULT_MAX_RAW_TX_FEE_RATE_BTC :
                                             CFeeRate(AmountFromValue(request.params[1]));

    int64_t virtual_size = GetVirtualTransactionSize(*tx);
    CAmount max_raw_tx_fee = max_raw_tx_fee_rate.GetFee(virtual_size);

    std::string err_string;
    AssertLockNotHeld(cs_main);
    NodeContext& node = EnsureNodeContext(request.context);
    const TransactionError err = BroadcastTransaction(node, tx, err_string, max_raw_tx_fee, /*relay*/ true, /*wait_callback*/ true);
    if (TransactionError::OK != err) {
        throw JSONRPCTransactionError(err, err_string);
    }

    return tx->GetHash().GetHex();
},
    };
}

static RPCHelpMan testmempoolaccept()
{
    return RPCHelpMan{"testmempoolaccept",
                "\nReturns result of mempool acceptance tests indicating if raw transaction (serialized, hex-encoded) would be accepted by mempool.\n"
                "\nThis checks if the transaction violates the consensus or policy rules.\n"
                "\nSee sendrawtransaction call.\n",
                {
                    {"rawtxs", RPCArg::Type::ARR, RPCArg::Optional::NO, "An array of hex strings of raw transactions.\n"
            "                                        Length must be one for now.",
                        {
                            {"rawtx", RPCArg::Type::STR_HEX, RPCArg::Optional::OMITTED, ""},
                        },
                        },
                    {"maxfeerate", RPCArg::Type::AMOUNT, /* default */ FormatMoney(DEFAULT_MAX_RAW_TX_FEE_RATE.GetFeePerK()), "Reject transactions whose fee rate is higher than the specified value, expressed in " + CURRENCY_UNIT + "/kB\n"},
                    {"ignorelocks", RPCArg::Type::BOOL, /* default */ "false", "If true, ignore sequence locks when testing.\n"},
                },
                RPCResult{
                    RPCResult::Type::ARR, "", "The result of the mempool acceptance test for each raw transaction in the input array.\n"
                        "Length is exactly one for now.",
                    {
                        {RPCResult::Type::OBJ, "", "",
                        {
                            {RPCResult::Type::STR_HEX, "txid", "The transaction hash in hex"},
                            {RPCResult::Type::STR_HEX, "wtxid", "The transaction witness hash in hex"},
                            {RPCResult::Type::BOOL, "allowed", "If the mempool allows this tx to be inserted"},
                            {RPCResult::Type::NUM, "vsize", "Virtual transaction size as defined in BIP 141. This is different from actual serialized size for witness transactions as witness data is discounted (only present when 'allowed' is true)"},
                            {RPCResult::Type::OBJ, "fees", "Transaction fees (only present if 'allowed' is true)",
                            {
                                {RPCResult::Type::STR_AMOUNT, "base", "transaction fee in " + CURRENCY_UNIT},
                            }},
                            {RPCResult::Type::STR, "reject-reason", "Rejection string (only present when 'allowed' is false)"},
                        }},
                    }
                },
                RPCExamples{
            "\nCreate a transaction\n"
            + HelpExampleCli("createrawtransaction", "\"[{\\\"txid\\\" : \\\"mytxid\\\",\\\"vout\\\":0}]\" \"{\\\"myaddress\\\":0.01}\"") +
            "Sign the transaction, and get back the hex\n"
            + HelpExampleCli("signrawtransactionwithwallet", "\"myhex\"") +
            "\nTest acceptance of the transaction (signed hex)\n"
            + HelpExampleCli("testmempoolaccept", R"('["signedhex"]')") +
            "\nAs a JSON-RPC call\n"
            + HelpExampleRpc("testmempoolaccept", "[\"signedhex\"]")
                },
        [&](const RPCHelpMan& self, const JSONRPCRequest& request) -> UniValue
{
    RPCTypeCheck(request.params, {
        UniValue::VARR,
        UniValueType(), // VNUM or VSTR, checked inside AmountFromValue()
        UniValue::VBOOL,
    });

    if (request.params[0].get_array().size() != 1) {
        throw JSONRPCError(RPC_INVALID_PARAMETER, "Array must contain exactly one raw transaction for now");
    }

    CMutableTransaction mtx;
    if (!DecodeHexTx(mtx, request.params[0].get_array()[0].get_str())) {
        throw JSONRPCError(RPC_DESERIALIZATION_ERROR, "TX decode failed. Make sure the tx has at least one input.");
    }
    CTransactionRef tx(MakeTransactionRef(std::move(mtx)));

    const CFeeRate max_raw_tx_fee_rate = request.params[1].isNull() ?
                                             fParticlMode ? DEFAULT_MAX_RAW_TX_FEE_RATE : DEFAULT_MAX_RAW_TX_FEE_RATE_BTC :
                                             CFeeRate(AmountFromValue(request.params[1]));

    bool ignore_locks = !request.params[2].isNull() ? request.params[2].get_bool() : false;

    CTxMemPool& mempool = EnsureMemPool(request.context);
    int64_t virtual_size = GetVirtualTransactionSize(*tx);
    CAmount max_raw_tx_fee = max_raw_tx_fee_rate.GetFee(virtual_size);

    UniValue result(UniValue::VARR);
    UniValue result_0(UniValue::VOBJ);
    result_0.pushKV("txid", tx->GetHash().GetHex());
    result_0.pushKV("wtxid", tx->GetWitnessHash().GetHex());

<<<<<<< HEAD
    TxValidationState state;
    bool test_accept_res;
    CAmount fee{0};
    {
        LOCK(cs_main);
        test_accept_res = AcceptToMemoryPool(mempool, state, std::move(tx),
            nullptr /* plTxnReplaced */, false /* bypass_limits */, /* test_accept */ true, &fee, /* ignore_locks */ ignore_locks);
    }

    // Check that fee does not exceed maximum fee
    if (test_accept_res && max_raw_tx_fee && fee > max_raw_tx_fee) {
        result_0.pushKV("allowed", false);
        result_0.pushKV("reject-reason", "max-fee-exceeded");
        result.push_back(std::move(result_0));
        return result;
    }
    result_0.pushKV("allowed", test_accept_res);
=======
    const MempoolAcceptResult accept_result = WITH_LOCK(cs_main, return AcceptToMemoryPool(mempool, std::move(tx),
                                                  false /* bypass_limits */, /* test_accept */ true));
>>>>>>> bf3189ed

    // Only return the fee and vsize if the transaction would pass ATMP.
    // These can be used to calculate the feerate.
    if (accept_result.m_result_type == MempoolAcceptResult::ResultType::VALID) {
        const CAmount fee = accept_result.m_base_fees.value();
        // Check that fee does not exceed maximum fee
        if (max_raw_tx_fee && fee > max_raw_tx_fee) {
            result_0.pushKV("allowed", false);
            result_0.pushKV("reject-reason", "max-fee-exceeded");
        } else {
            result_0.pushKV("allowed", true);
            result_0.pushKV("vsize", virtual_size);
            UniValue fees(UniValue::VOBJ);
            fees.pushKV("base", ValueFromAmount(fee));
            result_0.pushKV("fees", fees);
        }
        result.push_back(std::move(result_0));
    } else {
        result_0.pushKV("allowed", false);
        const TxValidationState state = accept_result.m_state;
        if (state.GetResult() == TxValidationResult::TX_MISSING_INPUTS) {
            result_0.pushKV("reject-reason", "missing-inputs");
        } else {
            result_0.pushKV("reject-reason", state.GetRejectReason());
        }
        result.push_back(std::move(result_0));
    }
    return result;
},
    };
}

static RPCHelpMan decodepsbt()
{
    return RPCHelpMan{"decodepsbt",
                "\nReturn a JSON object representing the serialized, base64-encoded partially signed Bitcoin transaction.\n",
                {
                    {"psbt", RPCArg::Type::STR, RPCArg::Optional::NO, "The PSBT base64 string"},
                },
                RPCResult{
                    RPCResult::Type::OBJ, "", "",
                    {
                        {RPCResult::Type::OBJ, "tx", "The decoded network-serialized unsigned transaction.",
                        {
                            {RPCResult::Type::ELISION, "", "The layout is the same as the output of decoderawtransaction."},
                        }},
                        {RPCResult::Type::OBJ_DYN, "unknown", "The unknown global fields",
                        {
                             {RPCResult::Type::STR_HEX, "key", "(key-value pair) An unknown key-value pair"},
                        }},
                        {RPCResult::Type::ARR, "inputs", "",
                        {
                            {RPCResult::Type::OBJ, "", "",
                            {
                                {RPCResult::Type::OBJ, "non_witness_utxo", /* optional */ true, "Decoded network transaction for non-witness UTXOs",
                                {
                                    {RPCResult::Type::ELISION, "",""},
                                }},
                                {RPCResult::Type::OBJ, "witness_utxo", /* optional */ true, "Transaction output for witness UTXOs",
                                {
                                    {RPCResult::Type::NUM, "amount", "The value in " + CURRENCY_UNIT},
                                    {RPCResult::Type::OBJ, "scriptPubKey", "",
                                    {
                                        {RPCResult::Type::STR, "asm", "The asm"},
                                        {RPCResult::Type::STR_HEX, "hex", "The hex"},
                                        {RPCResult::Type::STR, "type", "The type, eg 'pubkeyhash'"},
                                        {RPCResult::Type::STR, "address"," Bitcoin address if there is one"},
                                    }},
                                }},
                                {RPCResult::Type::OBJ_DYN, "partial_signatures", /* optional */ true, "",
                                {
                                    {RPCResult::Type::STR, "pubkey", "The public key and signature that corresponds to it."},
                                }},
                                {RPCResult::Type::STR, "sighash", /* optional */ true, "The sighash type to be used"},
                                {RPCResult::Type::OBJ, "redeem_script", /* optional */ true, "",
                                {
                                    {RPCResult::Type::STR, "asm", "The asm"},
                                    {RPCResult::Type::STR_HEX, "hex", "The hex"},
                                    {RPCResult::Type::STR, "type", "The type, eg 'pubkeyhash'"},
                                }},
                                {RPCResult::Type::OBJ, "witness_script", /* optional */ true, "",
                                {
                                    {RPCResult::Type::STR, "asm", "The asm"},
                                    {RPCResult::Type::STR_HEX, "hex", "The hex"},
                                    {RPCResult::Type::STR, "type", "The type, eg 'pubkeyhash'"},
                                }},
                                {RPCResult::Type::ARR, "bip32_derivs", /* optional */ true, "",
                                {
                                    {RPCResult::Type::OBJ, "pubkey", /* optional */ true, "The public key with the derivation path as the value.",
                                    {
                                        {RPCResult::Type::STR, "master_fingerprint", "The fingerprint of the master key"},
                                        {RPCResult::Type::STR, "path", "The path"},
                                    }},
                                }},
                                {RPCResult::Type::OBJ, "final_scriptsig", /* optional */ true, "",
                                {
                                    {RPCResult::Type::STR, "asm", "The asm"},
                                    {RPCResult::Type::STR, "hex", "The hex"},
                                }},
                                {RPCResult::Type::ARR, "final_scriptwitness", "",
                                {
                                    {RPCResult::Type::STR_HEX, "", "hex-encoded witness data (if any)"},
                                }},
                                {RPCResult::Type::OBJ_DYN, "unknown", "The unknown global fields",
                                {
                                    {RPCResult::Type::STR_HEX, "key", "(key-value pair) An unknown key-value pair"},
                                }},
                            }},
                        }},
                        {RPCResult::Type::ARR, "outputs", "",
                        {
                            {RPCResult::Type::OBJ, "", "",
                            {
                                {RPCResult::Type::OBJ, "redeem_script", /* optional */ true, "",
                                {
                                    {RPCResult::Type::STR, "asm", "The asm"},
                                    {RPCResult::Type::STR_HEX, "hex", "The hex"},
                                    {RPCResult::Type::STR, "type", "The type, eg 'pubkeyhash'"},
                                }},
                                {RPCResult::Type::OBJ, "witness_script", /* optional */ true, "",
                                {
                                    {RPCResult::Type::STR, "asm", "The asm"},
                                    {RPCResult::Type::STR_HEX, "hex", "The hex"},
                                    {RPCResult::Type::STR, "type", "The type, eg 'pubkeyhash'"},
                                }},
                                {RPCResult::Type::ARR, "bip32_derivs", /* optional */ true, "",
                                {
                                    {RPCResult::Type::OBJ, "", "",
                                    {
                                        {RPCResult::Type::STR, "pubkey", "The public key this path corresponds to"},
                                        {RPCResult::Type::STR, "master_fingerprint", "The fingerprint of the master key"},
                                        {RPCResult::Type::STR, "path", "The path"},
                                    }},
                                }},
                                {RPCResult::Type::OBJ_DYN, "unknown", "The unknown global fields",
                                {
                                    {RPCResult::Type::STR_HEX, "key", "(key-value pair) An unknown key-value pair"},
                                }},
                            }},
                        }},
                        {RPCResult::Type::STR_AMOUNT, "fee", /* optional */ true, "The transaction fee paid if all UTXOs slots in the PSBT have been filled."},
                    }
                },
                RPCExamples{
                    HelpExampleCli("decodepsbt", "\"psbt\"")
                },
        [&](const RPCHelpMan& self, const JSONRPCRequest& request) -> UniValue
{
    RPCTypeCheck(request.params, {UniValue::VSTR});

    // Unserialize the transactions
    PartiallySignedTransaction psbtx;
    std::string error;
    if (!DecodeBase64PSBT(psbtx, request.params[0].get_str(), error)) {
        throw JSONRPCError(RPC_DESERIALIZATION_ERROR, strprintf("TX decode failed %s", error));
    }

    UniValue result(UniValue::VOBJ);

    // Add the decoded tx
    UniValue tx_univ(UniValue::VOBJ);
    TxToUniv(CTransaction(*psbtx.tx), uint256(), tx_univ, false);
    result.pushKV("tx", tx_univ);

    // Unknown data
    UniValue unknowns(UniValue::VOBJ);
    for (auto entry : psbtx.unknown) {
        unknowns.pushKV(HexStr(entry.first), HexStr(entry.second));
    }
    result.pushKV("unknown", unknowns);

    // inputs
    CAmount total_in = 0;
    bool have_all_utxos = true;
    UniValue inputs(UniValue::VARR);
    for (unsigned int i = 0; i < psbtx.inputs.size(); ++i) {
        const PSBTInput& input = psbtx.inputs[i];
        UniValue in(UniValue::VOBJ);
        // UTXOs
        bool have_a_utxo = false;
        CTxOut txout;
        if (!input.witness_utxo.IsNull()) {
            txout = input.witness_utxo;

            UniValue o(UniValue::VOBJ);
            ScriptToUniv(txout.scriptPubKey, o, true);

            UniValue out(UniValue::VOBJ);
            out.pushKV("amount", ValueFromAmount(txout.nValue));
            out.pushKV("scriptPubKey", o);

            in.pushKV("witness_utxo", out);

            have_a_utxo = true;
        }
        if (input.non_witness_utxo) {
            txout = input.non_witness_utxo->vout[psbtx.tx->vin[i].prevout.n];

            UniValue non_wit(UniValue::VOBJ);
            TxToUniv(*input.non_witness_utxo, uint256(), non_wit, false);
            in.pushKV("non_witness_utxo", non_wit);

            have_a_utxo = true;
        }
        if (have_a_utxo) {
            if (MoneyRange(txout.nValue) && MoneyRange(total_in + txout.nValue)) {
                total_in += txout.nValue;
            } else {
                // Hack to just not show fee later
                have_all_utxos = false;
            }
        } else {
            have_all_utxos = false;
        }

        // Partial sigs
        if (!input.partial_sigs.empty()) {
            UniValue partial_sigs(UniValue::VOBJ);
            for (const auto& sig : input.partial_sigs) {
                partial_sigs.pushKV(HexStr(sig.second.first), HexStr(sig.second.second));
            }
            in.pushKV("partial_signatures", partial_sigs);
        }

        // Sighash
        if (input.sighash_type > 0) {
            in.pushKV("sighash", SighashToStr((unsigned char)input.sighash_type));
        }

        // Redeem script and witness script
        if (!input.redeem_script.empty()) {
            UniValue r(UniValue::VOBJ);
            ScriptToUniv(input.redeem_script, r, false);
            in.pushKV("redeem_script", r);
        }
        if (!input.witness_script.empty()) {
            UniValue r(UniValue::VOBJ);
            ScriptToUniv(input.witness_script, r, false);
            in.pushKV("witness_script", r);
        }

        // keypaths
        if (!input.hd_keypaths.empty()) {
            UniValue keypaths(UniValue::VARR);
            for (auto entry : input.hd_keypaths) {
                UniValue keypath(UniValue::VOBJ);
                keypath.pushKV("pubkey", HexStr(entry.first));

                keypath.pushKV("master_fingerprint", strprintf("%08x", ReadBE32(entry.second.fingerprint)));
                keypath.pushKV("path", WriteHDKeypath(entry.second.path));
                keypaths.push_back(keypath);
            }
            in.pushKV("bip32_derivs", keypaths);
        }

        // Final scriptSig and scriptwitness
        if (!input.final_script_sig.empty()) {
            UniValue scriptsig(UniValue::VOBJ);
            scriptsig.pushKV("asm", ScriptToAsmStr(input.final_script_sig, true));
            scriptsig.pushKV("hex", HexStr(input.final_script_sig));
            in.pushKV("final_scriptSig", scriptsig);
        }
        if (!input.final_script_witness.IsNull()) {
            UniValue txinwitness(UniValue::VARR);
            for (const auto& item : input.final_script_witness.stack) {
                txinwitness.push_back(HexStr(item));
            }
            in.pushKV("final_scriptwitness", txinwitness);
        }

        // Unknown data
        if (input.unknown.size() > 0) {
            UniValue unknowns(UniValue::VOBJ);
            for (auto entry : input.unknown) {
                unknowns.pushKV(HexStr(entry.first), HexStr(entry.second));
            }
            in.pushKV("unknown", unknowns);
        }

        inputs.push_back(in);
    }
    result.pushKV("inputs", inputs);

    // outputs
    CAmount output_value = 0;
    UniValue outputs(UniValue::VARR);
    for (unsigned int i = 0; i < psbtx.outputs.size(); ++i) {
        const PSBTOutput& output = psbtx.outputs[i];
        UniValue out(UniValue::VOBJ);
        // Redeem script and witness script
        if (!output.redeem_script.empty()) {
            UniValue r(UniValue::VOBJ);
            ScriptToUniv(output.redeem_script, r, false);
            out.pushKV("redeem_script", r);
        }
        if (!output.witness_script.empty()) {
            UniValue r(UniValue::VOBJ);
            ScriptToUniv(output.witness_script, r, false);
            out.pushKV("witness_script", r);
        }

        // keypaths
        if (!output.hd_keypaths.empty()) {
            UniValue keypaths(UniValue::VARR);
            for (auto entry : output.hd_keypaths) {
                UniValue keypath(UniValue::VOBJ);
                keypath.pushKV("pubkey", HexStr(entry.first));
                keypath.pushKV("master_fingerprint", strprintf("%08x", ReadBE32(entry.second.fingerprint)));
                keypath.pushKV("path", WriteHDKeypath(entry.second.path));
                keypaths.push_back(keypath);
            }
            out.pushKV("bip32_derivs", keypaths);
        }

        // Unknown data
        if (output.unknown.size() > 0) {
            UniValue unknowns(UniValue::VOBJ);
            for (auto entry : output.unknown) {
                unknowns.pushKV(HexStr(entry.first), HexStr(entry.second));
            }
            out.pushKV("unknown", unknowns);
        }

        outputs.push_back(out);

        // Fee calculation
        if (MoneyRange(psbtx.tx->vout[i].nValue) && MoneyRange(output_value + psbtx.tx->vout[i].nValue)) {
            output_value += psbtx.tx->vout[i].nValue;
        } else {
            // Hack to just not show fee later
            have_all_utxos = false;
        }
    }
    result.pushKV("outputs", outputs);
    if (have_all_utxos) {
        result.pushKV("fee", ValueFromAmount(total_in - output_value));
    }

    return result;
},
    };
}

static RPCHelpMan combinepsbt()
{
    return RPCHelpMan{"combinepsbt",
                "\nCombine multiple partially signed Bitcoin transactions into one transaction.\n"
                "Implements the Combiner role.\n",
                {
                    {"txs", RPCArg::Type::ARR, RPCArg::Optional::NO, "The base64 strings of partially signed transactions",
                        {
                            {"psbt", RPCArg::Type::STR, RPCArg::Optional::OMITTED, "A base64 string of a PSBT"},
                        },
                        },
                },
                RPCResult{
                    RPCResult::Type::STR, "", "The base64-encoded partially signed transaction"
                },
                RPCExamples{
                    HelpExampleCli("combinepsbt", R"('["mybase64_1", "mybase64_2", "mybase64_3"]')")
                },
        [&](const RPCHelpMan& self, const JSONRPCRequest& request) -> UniValue
{
    RPCTypeCheck(request.params, {UniValue::VARR}, true);

    // Unserialize the transactions
    std::vector<PartiallySignedTransaction> psbtxs;
    UniValue txs = request.params[0].get_array();
    if (txs.empty()) {
        throw JSONRPCError(RPC_INVALID_PARAMETER, "Parameter 'txs' cannot be empty");
    }
    for (unsigned int i = 0; i < txs.size(); ++i) {
        PartiallySignedTransaction psbtx;
        std::string error;
        if (!DecodeBase64PSBT(psbtx, txs[i].get_str(), error)) {
            throw JSONRPCError(RPC_DESERIALIZATION_ERROR, strprintf("TX decode failed %s", error));
        }
        psbtxs.push_back(psbtx);
    }

    PartiallySignedTransaction merged_psbt;
    const TransactionError error = CombinePSBTs(merged_psbt, psbtxs);
    if (error != TransactionError::OK) {
        throw JSONRPCTransactionError(error);
    }

    CDataStream ssTx(SER_NETWORK, PROTOCOL_VERSION);
    ssTx << merged_psbt;
    return EncodeBase64(ssTx);
},
    };
}

static RPCHelpMan finalizepsbt()
{
    return RPCHelpMan{"finalizepsbt",
                "Finalize the inputs of a PSBT. If the transaction is fully signed, it will produce a\n"
                "network serialized transaction which can be broadcast with sendrawtransaction. Otherwise a PSBT will be\n"
                "created which has the final_scriptSig and final_scriptWitness fields filled for inputs that are complete.\n"
                "Implements the Finalizer and Extractor roles.\n",
                {
                    {"psbt", RPCArg::Type::STR, RPCArg::Optional::NO, "A base64 string of a PSBT"},
                    {"extract", RPCArg::Type::BOOL, /* default */ "true", "If true and the transaction is complete,\n"
            "                             extract and return the complete transaction in normal network serialization instead of the PSBT."},
                },
                RPCResult{
                    RPCResult::Type::OBJ, "", "",
                    {
                        {RPCResult::Type::STR, "psbt", "The base64-encoded partially signed transaction if not extracted"},
                        {RPCResult::Type::STR_HEX, "hex", "The hex-encoded network transaction if extracted"},
                        {RPCResult::Type::BOOL, "complete", "If the transaction has a complete set of signatures"},
                    }
                },
                RPCExamples{
                    HelpExampleCli("finalizepsbt", "\"psbt\"")
                },
        [&](const RPCHelpMan& self, const JSONRPCRequest& request) -> UniValue
{
    RPCTypeCheck(request.params, {UniValue::VSTR, UniValue::VBOOL}, true);

    // Unserialize the transactions
    PartiallySignedTransaction psbtx;
    std::string error;
    if (!DecodeBase64PSBT(psbtx, request.params[0].get_str(), error)) {
        throw JSONRPCError(RPC_DESERIALIZATION_ERROR, strprintf("TX decode failed %s", error));
    }

    bool extract = request.params[1].isNull() || (!request.params[1].isNull() && request.params[1].get_bool());

    CMutableTransaction mtx;
    bool complete = FinalizeAndExtractPSBT(psbtx, mtx);

    UniValue result(UniValue::VOBJ);
    CDataStream ssTx(SER_NETWORK, PROTOCOL_VERSION);
    std::string result_str;

    if (complete && extract) {
        ssTx << mtx;
        result_str = HexStr(ssTx);
        result.pushKV("hex", result_str);
    } else {
        ssTx << psbtx;
        result_str = EncodeBase64(ssTx.str());
        result.pushKV("psbt", result_str);
    }
    result.pushKV("complete", complete);

    return result;
},
    };
}

static RPCHelpMan createpsbt()
{
    return RPCHelpMan{"createpsbt",
                "\nCreates a transaction in the Partially Signed Transaction format.\n"
                "Implements the Creator role.\n",
                {
                    {"inputs", RPCArg::Type::ARR, RPCArg::Optional::NO, "The json objects",
                        {
                            {"", RPCArg::Type::OBJ, RPCArg::Optional::OMITTED, "",
                                {
                                    {"txid", RPCArg::Type::STR_HEX, RPCArg::Optional::NO, "The transaction id"},
                                    {"vout", RPCArg::Type::NUM, RPCArg::Optional::NO, "The output number"},
                                    {"sequence", RPCArg::Type::NUM, /* default */ "depends on the value of the 'replaceable' and 'locktime' arguments", "The sequence number"},
                                },
                                },
                        },
                        },
                    {"outputs", RPCArg::Type::ARR, RPCArg::Optional::NO, "The outputs (key-value pairs), where none of the keys are duplicated.\n"
                            "That is, each address can only appear once and there can only be one 'data' object.\n"
                            "For compatibility reasons, a dictionary, which holds the key-value pairs directly, is also\n"
                            "                             accepted as second parameter.",
                        {
                            {"", RPCArg::Type::OBJ, RPCArg::Optional::OMITTED, "",
                                {
                                    {"address", RPCArg::Type::AMOUNT, RPCArg::Optional::NO, "A key-value pair. The key (string) is the particl address, the value (float or string) is the amount in " + CURRENCY_UNIT},
                                },
                                },
                            {"", RPCArg::Type::OBJ, RPCArg::Optional::OMITTED, "",
                                {
                                    {"data", RPCArg::Type::STR_HEX, RPCArg::Optional::NO, "A key-value pair. The key must be \"data\", the value is hex-encoded data"},
                                },
                                },
                        },
                        },
                    {"locktime", RPCArg::Type::NUM, /* default */ "0", "Raw locktime. Non-0 value also locktime-activates inputs"},
                    {"replaceable", RPCArg::Type::BOOL, /* default */ "false", "Marks this transaction as BIP125 replaceable.\n"
                            "                             Allows this transaction to be replaced by a transaction with higher fees. If provided, it is an error if explicit sequence numbers are incompatible."},
                },
                RPCResult{
                    RPCResult::Type::STR, "", "The resulting raw transaction (base64-encoded string)"
                },
                RPCExamples{
                    HelpExampleCli("createpsbt", "\"[{\\\"txid\\\":\\\"myid\\\",\\\"vout\\\":0}]\" \"[{\\\"data\\\":\\\"00010203\\\"}]\"")
                },
        [&](const RPCHelpMan& self, const JSONRPCRequest& request) -> UniValue
{

    RPCTypeCheck(request.params, {
        UniValue::VARR,
        UniValueType(), // ARR or OBJ, checked later
        UniValue::VNUM,
        UniValue::VBOOL,
        }, true
    );

    bool rbf = false;
    if (!request.params[3].isNull()) {
        rbf = request.params[3].isTrue();
    }
    CMutableTransaction rawTx = ConstructTransaction(request.params[0], request.params[1], request.params[2], rbf);

    // Make a blank psbt
    PartiallySignedTransaction psbtx;
    psbtx.tx = rawTx;
    for (unsigned int i = 0; i < rawTx.vin.size(); ++i) {
        psbtx.inputs.push_back(PSBTInput());
    }
    for (unsigned int i = 0; i < rawTx.vout.size(); ++i) {
        psbtx.outputs.push_back(PSBTOutput());
    }

    // Serialize the PSBT
    CDataStream ssTx(SER_NETWORK, PROTOCOL_VERSION);
    ssTx << psbtx;

    return EncodeBase64(ssTx);
},
    };
}

static RPCHelpMan converttopsbt()
{
    return RPCHelpMan{"converttopsbt",
                "\nConverts a network serialized transaction to a PSBT. This should be used only with createrawtransaction and fundrawtransaction\n"
                "createpsbt and walletcreatefundedpsbt should be used for new applications.\n",
                {
                    {"hexstring", RPCArg::Type::STR_HEX, RPCArg::Optional::NO, "The hex string of a raw transaction"},
                    {"permitsigdata", RPCArg::Type::BOOL, /* default */ "false", "If true, any signatures in the input will be discarded and conversion\n"
                            "                              will continue. If false, RPC will fail if any signatures are present."},
                    {"iswitness", RPCArg::Type::BOOL, /* default */ "depends on heuristic tests", "Whether the transaction hex is a serialized witness transaction.\n"
                        "If iswitness is not present, heuristic tests will be used in decoding.\n"
                        "If true, only witness deserialization will be tried.\n"
                        "If false, only non-witness deserialization will be tried.\n"
                        "This boolean should reflect whether the transaction has inputs\n"
                        "(e.g. fully valid, or on-chain transactions), if known by the caller."
                    },
                },
                RPCResult{
                    RPCResult::Type::STR, "", "The resulting raw transaction (base64-encoded string)"
                },
                RPCExamples{
                            "\nCreate a transaction\n"
                            + HelpExampleCli("createrawtransaction", "\"[{\\\"txid\\\":\\\"myid\\\",\\\"vout\\\":0}]\" \"[{\\\"data\\\":\\\"00010203\\\"}]\"") +
                            "\nConvert the transaction to a PSBT\n"
                            + HelpExampleCli("converttopsbt", "\"rawtransaction\"")
                },
        [&](const RPCHelpMan& self, const JSONRPCRequest& request) -> UniValue
{
    RPCTypeCheck(request.params, {UniValue::VSTR, UniValue::VBOOL, UniValue::VBOOL}, true);

    // parse hex string from parameter
    CMutableTransaction tx;
    bool permitsigdata = request.params[1].isNull() ? false : request.params[1].get_bool();
    bool witness_specified = !request.params[2].isNull();
    bool iswitness = witness_specified ? request.params[2].get_bool() : false;
    const bool try_witness = witness_specified ? iswitness : true;
    const bool try_no_witness = witness_specified ? !iswitness : true;
    if (!DecodeHexTx(tx, request.params[0].get_str(), try_no_witness, try_witness)) {
        throw JSONRPCError(RPC_DESERIALIZATION_ERROR, "TX decode failed");
    }

    // Remove all scriptSigs and scriptWitnesses from inputs
    for (CTxIn& input : tx.vin) {
        if ((!input.scriptSig.empty() || !input.scriptWitness.IsNull()) && !permitsigdata) {
            throw JSONRPCError(RPC_DESERIALIZATION_ERROR, "Inputs must not have scriptSigs and scriptWitnesses");
        }
        input.scriptSig.clear();
        input.scriptWitness.SetNull();
    }

    // Make a blank psbt
    PartiallySignedTransaction psbtx;
    psbtx.tx = tx;
    for (unsigned int i = 0; i < tx.vin.size(); ++i) {
        psbtx.inputs.push_back(PSBTInput());
    }
    for (unsigned int i = 0; i < tx.vout.size(); ++i) {
        psbtx.outputs.push_back(PSBTOutput());
    }

    // Serialize the PSBT
    CDataStream ssTx(SER_NETWORK, PROTOCOL_VERSION);
    ssTx << psbtx;

    return EncodeBase64(ssTx);
},
    };
}

static RPCHelpMan utxoupdatepsbt()
{
    return RPCHelpMan{"utxoupdatepsbt",
            "\nUpdates all segwit inputs and outputs in a PSBT with data from output descriptors, the UTXO set or the mempool.\n",
            {
                {"psbt", RPCArg::Type::STR, RPCArg::Optional::NO, "A base64 string of a PSBT"},
                {"descriptors", RPCArg::Type::ARR, RPCArg::Optional::OMITTED_NAMED_ARG, "An array of either strings or objects", {
                    {"", RPCArg::Type::STR, RPCArg::Optional::OMITTED, "An output descriptor"},
                    {"", RPCArg::Type::OBJ, RPCArg::Optional::OMITTED, "An object with an output descriptor and extra information", {
                         {"desc", RPCArg::Type::STR, RPCArg::Optional::NO, "An output descriptor"},
                         {"range", RPCArg::Type::RANGE, "1000", "Up to what index HD chains should be explored (either end or [begin,end])"},
                    }},
                }},
            },
            RPCResult {
                    RPCResult::Type::STR, "", "The base64-encoded partially signed transaction with inputs updated"
            },
            RPCExamples {
                HelpExampleCli("utxoupdatepsbt", "\"psbt\"")
            },
        [&](const RPCHelpMan& self, const JSONRPCRequest& request) -> UniValue
{
    RPCTypeCheck(request.params, {UniValue::VSTR, UniValue::VARR}, true);

    // Unserialize the transactions
    PartiallySignedTransaction psbtx;
    std::string error;
    if (!DecodeBase64PSBT(psbtx, request.params[0].get_str(), error)) {
        throw JSONRPCError(RPC_DESERIALIZATION_ERROR, strprintf("TX decode failed %s", error));
    }

    // Parse descriptors, if any.
    FlatSigningProvider provider;
    if (!request.params[1].isNull()) {
        auto descs = request.params[1].get_array();
        for (size_t i = 0; i < descs.size(); ++i) {
            EvalDescriptorStringOrObject(descs[i], provider);
        }
    }
    // We don't actually need private keys further on; hide them as a precaution.
    HidingSigningProvider public_provider(&provider, /* nosign */ true, /* nobip32derivs */ false);

    // Fetch previous transactions (inputs):
    CCoinsView viewDummy;
    CCoinsViewCache view(&viewDummy);
    {
        const CTxMemPool& mempool = EnsureMemPool(request.context);
        LOCK2(cs_main, mempool.cs);
        CCoinsViewCache &viewChain = ::ChainstateActive().CoinsTip();
        CCoinsViewMemPool viewMempool(&viewChain, mempool);
        view.SetBackend(viewMempool); // temporarily switch cache backend to db+mempool view

        for (const CTxIn& txin : psbtx.tx->vin) {
            view.AccessCoin(txin.prevout); // Load entries from viewChain into view; can fail.
        }

        view.SetBackend(viewDummy); // switch back to avoid locking mempool for too long
    }

    // Fill the inputs
    for (unsigned int i = 0; i < psbtx.tx->vin.size(); ++i) {
        PSBTInput& input = psbtx.inputs.at(i);

        if (input.non_witness_utxo || !input.witness_utxo.IsNull()) {
            continue;
        }

        const Coin& coin = view.AccessCoin(psbtx.tx->vin[i].prevout);

        if (IsSegWitOutput(provider, coin.out.scriptPubKey)) {
            input.witness_utxo = coin.out;
        }

        // Update script/keypath information using descriptor data.
        // Note that SignPSBTInput does a lot more than just constructing ECDSA signatures
        // we don't actually care about those here, in fact.
        SignPSBTInput(public_provider, psbtx, i, /* sighash_type */ 1);
    }

    // Update script/keypath information using descriptor data.
    for (unsigned int i = 0; i < psbtx.tx->vout.size(); ++i) {
        UpdatePSBTOutput(public_provider, psbtx, i);
    }

    CDataStream ssTx(SER_NETWORK, PROTOCOL_VERSION);
    ssTx << psbtx;
    return EncodeBase64(ssTx);
},
    };
}

static RPCHelpMan joinpsbts()
{
    return RPCHelpMan{"joinpsbts",
            "\nJoins multiple distinct PSBTs with different inputs and outputs into one PSBT with inputs and outputs from all of the PSBTs\n"
            "No input in any of the PSBTs can be in more than one of the PSBTs.\n",
            {
                {"txs", RPCArg::Type::ARR, RPCArg::Optional::NO, "The base64 strings of partially signed transactions",
                    {
                        {"psbt", RPCArg::Type::STR, RPCArg::Optional::NO, "A base64 string of a PSBT"}
                    }}
            },
            RPCResult {
                    RPCResult::Type::STR, "", "The base64-encoded partially signed transaction"
            },
            RPCExamples {
                HelpExampleCli("joinpsbts", "\"psbt\"")
            },
        [&](const RPCHelpMan& self, const JSONRPCRequest& request) -> UniValue
{
    RPCTypeCheck(request.params, {UniValue::VARR}, true);

    // Unserialize the transactions
    std::vector<PartiallySignedTransaction> psbtxs;
    UniValue txs = request.params[0].get_array();

    if (txs.size() <= 1) {
        throw JSONRPCError(RPC_INVALID_PARAMETER, "At least two PSBTs are required to join PSBTs.");
    }

    uint32_t best_version = 1;
    uint32_t best_locktime = 0xffffffff;
    for (unsigned int i = 0; i < txs.size(); ++i) {
        PartiallySignedTransaction psbtx;
        std::string error;
        if (!DecodeBase64PSBT(psbtx, txs[i].get_str(), error)) {
            throw JSONRPCError(RPC_DESERIALIZATION_ERROR, strprintf("TX decode failed %s", error));
        }
        psbtxs.push_back(psbtx);
        // Choose the highest version number
        if (static_cast<uint32_t>(psbtx.tx->nVersion) > best_version) {
            best_version = static_cast<uint32_t>(psbtx.tx->nVersion);
        }
        // Choose the lowest lock time
        if (psbtx.tx->nLockTime < best_locktime) {
            best_locktime = psbtx.tx->nLockTime;
        }
    }

    // Create a blank psbt where everything will be added
    PartiallySignedTransaction merged_psbt;
    merged_psbt.tx = CMutableTransaction();
    merged_psbt.tx->nVersion = static_cast<int32_t>(best_version);
    merged_psbt.tx->nLockTime = best_locktime;

    // Merge
    for (auto& psbt : psbtxs) {
        for (unsigned int i = 0; i < psbt.tx->vin.size(); ++i) {
            if (!merged_psbt.AddInput(psbt.tx->vin[i], psbt.inputs[i])) {
                throw JSONRPCError(RPC_INVALID_PARAMETER, strprintf("Input %s:%d exists in multiple PSBTs", psbt.tx->vin[i].prevout.hash.ToString(), psbt.tx->vin[i].prevout.n));
            }
        }
        for (unsigned int i = 0; i < psbt.tx->vout.size(); ++i) {
            merged_psbt.AddOutput(psbt.tx->vout[i], psbt.outputs[i]);
        }
        merged_psbt.unknown.insert(psbt.unknown.begin(), psbt.unknown.end());
    }

    // Generate list of shuffled indices for shuffling inputs and outputs of the merged PSBT
    std::vector<int> input_indices(merged_psbt.inputs.size());
    std::iota(input_indices.begin(), input_indices.end(), 0);
    std::vector<int> output_indices(merged_psbt.outputs.size());
    std::iota(output_indices.begin(), output_indices.end(), 0);

    // Shuffle input and output indices lists
    Shuffle(input_indices.begin(), input_indices.end(), FastRandomContext());
    Shuffle(output_indices.begin(), output_indices.end(), FastRandomContext());

    PartiallySignedTransaction shuffled_psbt;
    shuffled_psbt.tx = CMutableTransaction();
    shuffled_psbt.tx->nVersion = merged_psbt.tx->nVersion;
    shuffled_psbt.tx->nLockTime = merged_psbt.tx->nLockTime;
    for (int i : input_indices) {
        shuffled_psbt.AddInput(merged_psbt.tx->vin[i], merged_psbt.inputs[i]);
    }
    for (int i : output_indices) {
        shuffled_psbt.AddOutput(merged_psbt.tx->vout[i], merged_psbt.outputs[i]);
    }
    shuffled_psbt.unknown.insert(merged_psbt.unknown.begin(), merged_psbt.unknown.end());

    CDataStream ssTx(SER_NETWORK, PROTOCOL_VERSION);
    ssTx << shuffled_psbt;
    return EncodeBase64(ssTx);
},
    };
}

static RPCHelpMan analyzepsbt()
{
    return RPCHelpMan{"analyzepsbt",
            "\nAnalyzes and provides information about the current status of a PSBT and its inputs\n",
            {
                {"psbt", RPCArg::Type::STR, RPCArg::Optional::NO, "A base64 string of a PSBT"}
            },
            RPCResult {
                RPCResult::Type::OBJ, "", "",
                {
                    {RPCResult::Type::ARR, "inputs", "",
                    {
                        {RPCResult::Type::OBJ, "", "",
                        {
                            {RPCResult::Type::BOOL, "has_utxo", "Whether a UTXO is provided"},
                            {RPCResult::Type::BOOL, "is_final", "Whether the input is finalized"},
                            {RPCResult::Type::OBJ, "missing", /* optional */ true, "Things that are missing that are required to complete this input",
                            {
                                {RPCResult::Type::ARR, "pubkeys", /* optional */ true, "",
                                {
                                    {RPCResult::Type::STR_HEX, "keyid", "Public key ID, hash160 of the public key, of a public key whose BIP 32 derivation path is missing"},
                                }},
                                {RPCResult::Type::ARR, "signatures", /* optional */ true, "",
                                {
                                    {RPCResult::Type::STR_HEX, "keyid", "Public key ID, hash160 of the public key, of a public key whose signature is missing"},
                                }},
                                {RPCResult::Type::STR_HEX, "redeemscript", /* optional */ true, "Hash160 of the redeemScript that is missing"},
                                {RPCResult::Type::STR_HEX, "witnessscript", /* optional */ true, "SHA256 of the witnessScript that is missing"},
                            }},
                            {RPCResult::Type::STR, "next", /* optional */ true, "Role of the next person that this input needs to go to"},
                        }},
                    }},
                    {RPCResult::Type::NUM, "estimated_vsize", /* optional */ true, "Estimated vsize of the final signed transaction"},
                    {RPCResult::Type::STR_AMOUNT, "estimated_feerate", /* optional */ true, "Estimated feerate of the final signed transaction in " + CURRENCY_UNIT + "/kB. Shown only if all UTXO slots in the PSBT have been filled"},
                    {RPCResult::Type::STR_AMOUNT, "fee", /* optional */ true, "The transaction fee paid. Shown only if all UTXO slots in the PSBT have been filled"},
                    {RPCResult::Type::STR, "next", "Role of the next person that this psbt needs to go to"},
                    {RPCResult::Type::STR, "error", /* optional */ true, "Error message (if there is one)"},
                }
            },
            RPCExamples {
                HelpExampleCli("analyzepsbt", "\"psbt\"")
            },
        [&](const RPCHelpMan& self, const JSONRPCRequest& request) -> UniValue
{
    RPCTypeCheck(request.params, {UniValue::VSTR});

    // Unserialize the transaction
    PartiallySignedTransaction psbtx;
    std::string error;
    if (!DecodeBase64PSBT(psbtx, request.params[0].get_str(), error)) {
        throw JSONRPCError(RPC_DESERIALIZATION_ERROR, strprintf("TX decode failed %s", error));
    }

    PSBTAnalysis psbta = AnalyzePSBT(psbtx);

    UniValue result(UniValue::VOBJ);
    UniValue inputs_result(UniValue::VARR);
    for (const auto& input : psbta.inputs) {
        UniValue input_univ(UniValue::VOBJ);
        UniValue missing(UniValue::VOBJ);

        input_univ.pushKV("has_utxo", input.has_utxo);
        input_univ.pushKV("is_final", input.is_final);
        input_univ.pushKV("next", PSBTRoleName(input.next));

        if (!input.missing_pubkeys.empty()) {
            UniValue missing_pubkeys_univ(UniValue::VARR);
            for (const CKeyID& pubkey : input.missing_pubkeys) {
                missing_pubkeys_univ.push_back(HexStr(pubkey));
            }
            missing.pushKV("pubkeys", missing_pubkeys_univ);
        }
        if (!input.missing_redeem_script.IsNull()) {
            missing.pushKV("redeemscript", HexStr(input.missing_redeem_script));
        }
        if (!input.missing_witness_script.IsNull()) {
            missing.pushKV("witnessscript", HexStr(input.missing_witness_script));
        }
        if (!input.missing_sigs.empty()) {
            UniValue missing_sigs_univ(UniValue::VARR);
            for (const CKeyID& pubkey : input.missing_sigs) {
                missing_sigs_univ.push_back(HexStr(pubkey));
            }
            missing.pushKV("signatures", missing_sigs_univ);
        }
        if (!missing.getKeys().empty()) {
            input_univ.pushKV("missing", missing);
        }
        inputs_result.push_back(input_univ);
    }
    if (!inputs_result.empty()) result.pushKV("inputs", inputs_result);

    if (psbta.estimated_vsize != nullopt) {
        result.pushKV("estimated_vsize", (int)*psbta.estimated_vsize);
    }
    if (psbta.estimated_feerate != nullopt) {
        result.pushKV("estimated_feerate", ValueFromAmount(psbta.estimated_feerate->GetFeePerK()));
    }
    if (psbta.fee != nullopt) {
        result.pushKV("fee", ValueFromAmount(*psbta.fee));
    }
    result.pushKV("next", PSBTRoleName(psbta.next));
    if (!psbta.error.empty()) {
        result.pushKV("error", psbta.error);
    }

    return result;
},
    };
}

void RegisterRawTransactionRPCCommands(CRPCTable &t)
{
// clang-format off
static const CRPCCommand commands[] =
{ //  category               actor (function)
  //  ---------------------  -----------------------
    { "rawtransactions",     &getrawtransaction,          },
    { "rawtransactions",     &createrawtransaction,       },
    { "rawtransactions",     &decoderawtransaction,       },
    { "rawtransactions",     &decodescript,               },
    { "rawtransactions",     &sendrawtransaction,         },
    { "rawtransactions",     &combinerawtransaction,      },
    { "rawtransactions",     &signrawtransactionwithkey,  },
    { "rawtransactions",     &testmempoolaccept,          },
    { "rawtransactions",     &decodepsbt,                 },
    { "rawtransactions",     &combinepsbt,                },
    { "rawtransactions",     &finalizepsbt,               },
    { "rawtransactions",     &createpsbt,                 },
    { "rawtransactions",     &converttopsbt,              },
    { "rawtransactions",     &utxoupdatepsbt,             },
    { "rawtransactions",     &joinpsbts,                  },
    { "rawtransactions",     &analyzepsbt,                },

    { "blockchain",          &gettxoutproof,              },
    { "blockchain",          &verifytxoutproof,           },
};
// clang-format on
    for (const auto& c : commands) {
        t.appendCommand(c.name, &c);
    }
}<|MERGE_RESOLUTION|>--- conflicted
+++ resolved
@@ -1114,28 +1114,8 @@
     result_0.pushKV("txid", tx->GetHash().GetHex());
     result_0.pushKV("wtxid", tx->GetWitnessHash().GetHex());
 
-<<<<<<< HEAD
-    TxValidationState state;
-    bool test_accept_res;
-    CAmount fee{0};
-    {
-        LOCK(cs_main);
-        test_accept_res = AcceptToMemoryPool(mempool, state, std::move(tx),
-            nullptr /* plTxnReplaced */, false /* bypass_limits */, /* test_accept */ true, &fee, /* ignore_locks */ ignore_locks);
-    }
-
-    // Check that fee does not exceed maximum fee
-    if (test_accept_res && max_raw_tx_fee && fee > max_raw_tx_fee) {
-        result_0.pushKV("allowed", false);
-        result_0.pushKV("reject-reason", "max-fee-exceeded");
-        result.push_back(std::move(result_0));
-        return result;
-    }
-    result_0.pushKV("allowed", test_accept_res);
-=======
     const MempoolAcceptResult accept_result = WITH_LOCK(cs_main, return AcceptToMemoryPool(mempool, std::move(tx),
-                                                  false /* bypass_limits */, /* test_accept */ true));
->>>>>>> bf3189ed
+                                                  false /* bypass_limits */, /* test_accept */ true, /* ignore_locks */ ignore_locks));
 
     // Only return the fee and vsize if the transaction would pass ATMP.
     // These can be used to calculate the feerate.
