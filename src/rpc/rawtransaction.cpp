--- conflicted
+++ resolved
@@ -47,7 +47,15 @@
 
 #include <univalue.h>
 
-<<<<<<< HEAD
+using node::AnalyzePSBT;
+using node::BroadcastTransaction;
+using node::DEFAULT_MAX_RAW_TX_FEE_RATE;
+using node::FindCoins;
+using node::GetTransaction;
+using node::NodeContext;
+using node::PSBTAnalysis;
+using node::ReadBlockFromDisk;
+
 void TxToJSONExpanded(ChainstateManager& chainman, const CTransaction& tx, const uint256 hashBlock,
                       const CTxMemPool *pmempool, UniValue& entry, int nHeight = 0, int nConfirmations = 0, int nBlockTime = 0)
 {
@@ -172,16 +180,6 @@
         }
     }
 }
-=======
-using node::AnalyzePSBT;
-using node::BroadcastTransaction;
-using node::DEFAULT_MAX_RAW_TX_FEE_RATE;
-using node::FindCoins;
-using node::GetTransaction;
-using node::NodeContext;
-using node::PSBTAnalysis;
-using node::ReadBlockFromDisk;
->>>>>>> 290ff5ef
 
 static void TxToJSON(const CTransaction& tx, const uint256 hashBlock, UniValue& entry, CChainState& active_chainstate)
 {
@@ -393,7 +391,7 @@
 
     {
         LOCK(cs_main);
-        BlockMap::iterator mi = chainman.BlockIndex().find(hash_block);
+        node::BlockMap::iterator mi = chainman.BlockIndex().find(hash_block);
         if (mi != chainman.BlockIndex().end() && mi->second) {
             CBlockIndex *pindex = mi->second;
             if (chainman.ActiveChain().Contains(pindex)) {
@@ -1144,7 +1142,7 @@
     CTransactionRef tx(MakeTransactionRef(std::move(mtx)));
 
     const CFeeRate max_raw_tx_fee_rate = request.params[1].isNull() ?
-                                             fParticlMode ? DEFAULT_MAX_RAW_TX_FEE_RATE : DEFAULT_MAX_RAW_TX_FEE_RATE_BTC :
+                                             fParticlMode ? node::DEFAULT_MAX_RAW_TX_FEE_RATE : node::DEFAULT_MAX_RAW_TX_FEE_RATE_BTC :
                                              CFeeRate(AmountFromValue(request.params[1]));
 
     int64_t virtual_size = GetVirtualTransactionSize(*tx);
@@ -1227,7 +1225,7 @@
     }
 
     const CFeeRate max_raw_tx_fee_rate = request.params[1].isNull() ?
-                                             fParticlMode ? DEFAULT_MAX_RAW_TX_FEE_RATE : DEFAULT_MAX_RAW_TX_FEE_RATE_BTC :
+                                             fParticlMode ? node::DEFAULT_MAX_RAW_TX_FEE_RATE : node::DEFAULT_MAX_RAW_TX_FEE_RATE_BTC :
                                              CFeeRate(AmountFromValue(request.params[1]));
 
     bool ignore_locks = !request.params[2].isNull() ? request.params[2].get_bool() : false;
