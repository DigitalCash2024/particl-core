// Copyright (c) 2010 Satoshi Nakamoto
// Copyright (c) 2009-2022 The Bitcoin Core developers
// Distributed under the MIT software license, see the accompanying
// file COPYING or http://www.opensource.org/licenses/mit-license.php.

#include <chainparams.h>
#include <httpserver.h>
#include <index/blockfilterindex.h>
#include <index/coinstatsindex.h>
#include <index/txindex.h>
#include <interfaces/chain.h>
#include <interfaces/echo.h>
#include <interfaces/init.h>
#include <interfaces/ipc.h>
#include <kernel/cs_main.h>
#include <node/context.h>
#include <rpc/server.h>
#include <rpc/server_util.h>
#include <rpc/util.h>
#include <scheduler.h>
#include <univalue.h>
#include <util/any.h>
#include <util/check.h>

#include <stdint.h>
#ifdef HAVE_MALLOC_INFO
#include <malloc.h>
#endif

#include <rpc/rpcutil.h>
#include <rpc/client.h>

using node::NodeContext;

static RPCHelpMan setmocktime()
{
    return RPCHelpMan{"setmocktime",
        "\nSet the local time to given timestamp (-regtest only)\n",
        {
            {"timestamp", RPCArg::Type::NUM, RPCArg::Optional::NO, UNIX_EPOCH_TIME + "\n"
             "Pass 0 to go back to using the system time."},
            {"is_offset", RPCArg::Type::BOOL, RPCArg::Default{false}, "Clock keeps moving if set to true."},
        },
        RPCResult{RPCResult::Type::NONE, "", ""},
        RPCExamples{""},
        [&](const RPCHelpMan& self, const JSONRPCRequest& request) -> UniValue
{
    if (!Params().IsMockableChain()) {
        throw std::runtime_error("setmocktime is for regression testing (-regtest mode) only");
    }

    // For now, don't change mocktime if we're in the middle of validation, as
    // this could have an effect on mempool time-based eviction, as well as
    // IsCurrentForFeeEstimation() and IsInitialBlockDownload().
    // TODO: figure out the right way to synchronize around mocktime, and
    // ensure all call sites of GetTime() are accessing this safely.
    LOCK(cs_main);

    bool isOffset = request.params.size() > 1 ? GetBool(request.params[1]) : false;
    const int64_t time{request.params[0].getInt<int64_t>()};
    if (time < 0) {
        throw JSONRPCError(RPC_INVALID_PARAMETER, strprintf("Mocktime cannot be negative: %s.", time));
    }
<<<<<<< HEAD
    if (isOffset) {
        SetMockTimeOffset(time);
    } else {
        SetMockTime(time);
    }
    auto node_context = util::AnyPtr<NodeContext>(request.context);
    if (node_context) {
        for (const auto& chain_client : node_context->chain_clients) {
            chain_client->setMockTime(time);
        }
=======
    SetMockTime(time);
    const NodeContext& node_context{EnsureAnyNodeContext(request.context)};
    for (const auto& chain_client : node_context.chain_clients) {
        chain_client->setMockTime(time);
>>>>>>> 44b05bf3
    }

    return UniValue::VNULL;
},
    };
}

static RPCHelpMan pushtreasuryfundsetting()
{
    return RPCHelpMan{"pushtreasuryfundsetting",
        "\nAdd a treasury fund setting.\n",
        {
            {"setting", RPCArg::Type::OBJ, RPCArg::Optional::NO, "JSON with treasury fund setting\n",
                {
                    {"timefrom", RPCArg::Type::NUM, RPCArg::Optional::NO, "Block time setting will apply from"},
                    {"fundaddress", RPCArg::Type::STR, RPCArg::Optional::NO, "Address accumulated treasury fund coin is paid out to"},
                    {"minstakepercent", RPCArg::Type::NUM, RPCArg::Optional::NO, "Minimum percentage of the block reward allocated to treasury fund"},
                    {"outputperiod", RPCArg::Type::NUM, RPCArg::Optional::NO, "Blocks between treasury fund outputs"},
                },
            },
        },
        RPCResult{RPCResult::Type::NONE, "", ""},
        RPCExamples{
            HelpExampleCli("pushtreasuryfundsetting", "") + HelpExampleRpc("pushtreasuryfundsetting", "")},
        [&](const RPCHelpMan& self, const JSONRPCRequest& request) -> UniValue {
    if (!Params().IsMockableChain()) {
        throw std::runtime_error("pushtreasuryfundsetting is for regression testing (-regtest mode) only");
    }
    const UniValue &setting = request.params[0].get_obj();
    RPCTypeCheckObj(setting,
        {
            {"timefrom", UniValueType(UniValue::VNUM)},
            {"fundaddress", UniValueType(UniValue::VSTR)},
            {"minstakepercent", UniValueType(UniValue::VNUM)},
            {"outputperiod", UniValueType(UniValue::VNUM)},
        });

    LOCK(cs_main);

    particl::TreasuryFundSettings settings(setting["fundaddress"].get_str(), setting["minstakepercent"].getInt<int>(), setting["outputperiod"].getInt<int>());
    RegtestParams().PushTreasuryFundSettings(setting["timefrom"].getInt<int>(), settings);

    LogPrintf("Added treasury fund setting from %d: (%s, %d, %d)\n",
        setting["timefrom"].getInt<int>(), setting["fundaddress"].get_str(), setting["minstakepercent"].getInt<int>(), setting["outputperiod"].getInt<int>());

    return NullUniValue;
},
    };
}

static RPCHelpMan mockscheduler()
{
    return RPCHelpMan{"mockscheduler",
        "\nBump the scheduler into the future (-regtest only)\n",
        {
            {"delta_time", RPCArg::Type::NUM, RPCArg::Optional::NO, "Number of seconds to forward the scheduler into the future." },
        },
        RPCResult{RPCResult::Type::NONE, "", ""},
        RPCExamples{""},
        [&](const RPCHelpMan& self, const JSONRPCRequest& request) -> UniValue
{
    if (!Params().IsMockableChain()) {
        throw std::runtime_error("mockscheduler is for regression testing (-regtest mode) only");
    }

    int64_t delta_seconds = request.params[0].getInt<int64_t>();
    if (delta_seconds <= 0 || delta_seconds > 3600) {
        throw std::runtime_error("delta_time must be between 1 and 3600 seconds (1 hr)");
    }

    const NodeContext& node_context{EnsureAnyNodeContext(request.context)};
    CHECK_NONFATAL(node_context.scheduler)->MockForward(std::chrono::seconds{delta_seconds});
    SyncWithValidationInterfaceQueue();

    return UniValue::VNULL;
},
    };
}

static UniValue RPCLockedMemoryInfo()
{
    LockedPool::Stats stats = LockedPoolManager::Instance().stats();
    UniValue obj(UniValue::VOBJ);
    obj.pushKV("used", uint64_t(stats.used));
    obj.pushKV("free", uint64_t(stats.free));
    obj.pushKV("total", uint64_t(stats.total));
    obj.pushKV("locked", uint64_t(stats.locked));
    obj.pushKV("chunks_used", uint64_t(stats.chunks_used));
    obj.pushKV("chunks_free", uint64_t(stats.chunks_free));
    return obj;
}

#ifdef HAVE_MALLOC_INFO
static std::string RPCMallocInfo()
{
    char *ptr = nullptr;
    size_t size = 0;
    FILE *f = open_memstream(&ptr, &size);
    if (f) {
        malloc_info(0, f);
        fclose(f);
        if (ptr) {
            std::string rv(ptr, size);
            free(ptr);
            return rv;
        }
    }
    return "";
}
#endif

static RPCHelpMan getmemoryinfo()
{
    /* Please, avoid using the word "pool" here in the RPC interface or help,
     * as users will undoubtedly confuse it with the other "memory pool"
     */
    return RPCHelpMan{"getmemoryinfo",
                "Returns an object containing information about memory usage.\n",
                {
                    {"mode", RPCArg::Type::STR, RPCArg::Default{"stats"}, "determines what kind of information is returned.\n"
            "  - \"stats\" returns general statistics about memory usage in the daemon.\n"
            "  - \"mallocinfo\" returns an XML string describing low-level heap state (only available if compiled with glibc)."},
                },
                {
                    RPCResult{"mode \"stats\"",
                        RPCResult::Type::OBJ, "", "",
                        {
                            {RPCResult::Type::OBJ, "locked", "Information about locked memory manager",
                            {
                                {RPCResult::Type::NUM, "used", "Number of bytes used"},
                                {RPCResult::Type::NUM, "free", "Number of bytes available in current arenas"},
                                {RPCResult::Type::NUM, "total", "Total number of bytes managed"},
                                {RPCResult::Type::NUM, "locked", "Amount of bytes that succeeded locking. If this number is smaller than total, locking pages failed at some point and key data could be swapped to disk."},
                                {RPCResult::Type::NUM, "chunks_used", "Number allocated chunks"},
                                {RPCResult::Type::NUM, "chunks_free", "Number unused chunks"},
                            }},
                        }
                    },
                    RPCResult{"mode \"mallocinfo\"",
                        RPCResult::Type::STR, "", "\"<malloc version=\"1\">...\""
                    },
                },
                RPCExamples{
                    HelpExampleCli("getmemoryinfo", "")
            + HelpExampleRpc("getmemoryinfo", "")
                },
        [&](const RPCHelpMan& self, const JSONRPCRequest& request) -> UniValue
{
    std::string mode = request.params[0].isNull() ? "stats" : request.params[0].get_str();
    if (mode == "stats") {
        UniValue obj(UniValue::VOBJ);
        obj.pushKV("locked", RPCLockedMemoryInfo());
        return obj;
    } else if (mode == "mallocinfo") {
#ifdef HAVE_MALLOC_INFO
        return RPCMallocInfo();
#else
        throw JSONRPCError(RPC_INVALID_PARAMETER, "mallocinfo mode not available");
#endif
    } else {
        throw JSONRPCError(RPC_INVALID_PARAMETER, "unknown mode " + mode);
    }
},
    };
}

static void EnableOrDisableLogCategories(UniValue cats, bool enable) {
    cats = cats.get_array();
    for (unsigned int i = 0; i < cats.size(); ++i) {
        std::string cat = cats[i].get_str();

        bool success;
        if (enable) {
            success = LogInstance().EnableCategory(cat);
        } else {
            success = LogInstance().DisableCategory(cat);
        }

        if (!success) {
            throw JSONRPCError(RPC_INVALID_PARAMETER, "unknown logging category " + cat);
        }
    }
}

static RPCHelpMan logging()
{
    return RPCHelpMan{"logging",
            "Gets and sets the logging configuration.\n"
            "When called without an argument, returns the list of categories with status that are currently being debug logged or not.\n"
            "When called with arguments, adds or removes categories from debug logging and return the lists above.\n"
            "The arguments are evaluated in order \"include\", \"exclude\".\n"
            "If an item is both included and excluded, it will thus end up being excluded.\n"
            "The valid logging categories are: " + LogInstance().LogCategoriesString() + "\n"
            "In addition, the following are available as category names with special meanings:\n"
            "  - \"all\",  \"1\" : represent all logging categories.\n"
            "  - \"none\", \"0\" : even if other logging categories are specified, ignore all of them.\n"
            ,
                {
                    {"include", RPCArg::Type::ARR, RPCArg::Optional::OMITTED, "The categories to add to debug logging",
                        {
                            {"include_category", RPCArg::Type::STR, RPCArg::Optional::OMITTED, "the valid logging category"},
                        }},
                    {"exclude", RPCArg::Type::ARR, RPCArg::Optional::OMITTED, "The categories to remove from debug logging",
                        {
                            {"exclude_category", RPCArg::Type::STR, RPCArg::Optional::OMITTED, "the valid logging category"},
                        }},
                },
                RPCResult{
                    RPCResult::Type::OBJ_DYN, "", "keys are the logging categories, and values indicates its status",
                    {
                        {RPCResult::Type::BOOL, "category", "if being debug logged or not. false:inactive, true:active"},
                    }
                },
                RPCExamples{
                    HelpExampleCli("logging", "\"[\\\"all\\\"]\" \"[\\\"http\\\"]\"")
            + HelpExampleRpc("logging", "[\"all\"], [\"libevent\"]")
                },
        [&](const RPCHelpMan& self, const JSONRPCRequest& request) -> UniValue
{
    uint32_t original_log_categories = LogInstance().GetCategoryMask();
    if (request.params[0].isArray()) {
        EnableOrDisableLogCategories(request.params[0], true);
    }
    if (request.params[1].isArray()) {
        EnableOrDisableLogCategories(request.params[1], false);
    }
    uint32_t updated_log_categories = LogInstance().GetCategoryMask();
    uint32_t changed_log_categories = original_log_categories ^ updated_log_categories;

    // Update libevent logging if BCLog::LIBEVENT has changed.
    if (changed_log_categories & BCLog::LIBEVENT) {
        UpdateHTTPServerLogging(LogInstance().WillLogCategory(BCLog::LIBEVENT));
    }

    UniValue result(UniValue::VOBJ);
    for (const auto& logCatActive : LogInstance().LogCategoriesList()) {
        result.pushKV(logCatActive.category, logCatActive.active);
    }

    return result;
},
    };
}

static RPCHelpMan echo(const std::string& name)
{
    return RPCHelpMan{name,
                "\nSimply echo back the input arguments. This command is for testing.\n"
                "\nIt will return an internal bug report when arg9='trigger_internal_bug' is passed.\n"
                "\nThe difference between echo and echojson is that echojson has argument conversion enabled in the client-side table in "
                "particl-cli and the GUI. There is no server-side difference.",
        {
            {"arg0", RPCArg::Type::STR, RPCArg::Optional::OMITTED, "", RPCArgOptions{.skip_type_check = true}},
            {"arg1", RPCArg::Type::STR, RPCArg::Optional::OMITTED, "", RPCArgOptions{.skip_type_check = true}},
            {"arg2", RPCArg::Type::STR, RPCArg::Optional::OMITTED, "", RPCArgOptions{.skip_type_check = true}},
            {"arg3", RPCArg::Type::STR, RPCArg::Optional::OMITTED, "", RPCArgOptions{.skip_type_check = true}},
            {"arg4", RPCArg::Type::STR, RPCArg::Optional::OMITTED, "", RPCArgOptions{.skip_type_check = true}},
            {"arg5", RPCArg::Type::STR, RPCArg::Optional::OMITTED, "", RPCArgOptions{.skip_type_check = true}},
            {"arg6", RPCArg::Type::STR, RPCArg::Optional::OMITTED, "", RPCArgOptions{.skip_type_check = true}},
            {"arg7", RPCArg::Type::STR, RPCArg::Optional::OMITTED, "", RPCArgOptions{.skip_type_check = true}},
            {"arg8", RPCArg::Type::STR, RPCArg::Optional::OMITTED, "", RPCArgOptions{.skip_type_check = true}},
            {"arg9", RPCArg::Type::STR, RPCArg::Optional::OMITTED, "", RPCArgOptions{.skip_type_check = true}},
        },
                RPCResult{RPCResult::Type::ANY, "", "Returns whatever was passed in"},
                RPCExamples{""},
        [&](const RPCHelpMan& self, const JSONRPCRequest& request) -> UniValue
{
    if (request.params[9].isStr()) {
        CHECK_NONFATAL(request.params[9].get_str() != "trigger_internal_bug");
    }

    return request.params;
},
    };
}

static RPCHelpMan echo() { return echo("echo"); }
static RPCHelpMan echojson() { return echo("echojson"); }

static RPCHelpMan echoipc()
{
    return RPCHelpMan{
        "echoipc",
        "\nEcho back the input argument, passing it through a spawned process in a multiprocess build.\n"
        "This command is for testing.\n",
        {{"arg", RPCArg::Type::STR, RPCArg::Optional::NO, "The string to echo",}},
        RPCResult{RPCResult::Type::STR, "echo", "The echoed string."},
        RPCExamples{HelpExampleCli("echo", "\"Hello world\"") +
                    HelpExampleRpc("echo", "\"Hello world\"")},
        [&](const RPCHelpMan& self, const JSONRPCRequest& request) -> UniValue {
            interfaces::Init& local_init = *EnsureAnyNodeContext(request.context).init;
            std::unique_ptr<interfaces::Echo> echo;
            if (interfaces::Ipc* ipc = local_init.ipc()) {
                // Spawn a new bitcoin-node process and call makeEcho to get a
                // client pointer to a interfaces::Echo instance running in
                // that process. This is just for testing. A slightly more
                // realistic test spawning a different executable instead of
                // the same executable would add a new bitcoin-echo executable,
                // and spawn bitcoin-echo below instead of bitcoin-node. But
                // using bitcoin-node avoids the need to build and install a
                // new executable just for this one test.
                auto init = ipc->spawnProcess("particl-node");
                echo = init->makeEcho();
                ipc->addCleanup(*echo, [init = init.release()] { delete init; });
            } else {
                // IPC support is not available because this is a bitcoind
                // process not a bitcoind-node process, so just create a local
                // interfaces::Echo object and return it so the `echoipc` RPC
                // method will work, and the python test calling `echoipc`
                // can expect the same result.
                echo = local_init.makeEcho();
            }
            return echo->echo(request.params[0].get_str());
        },
    };
}

static UniValue SummaryToJSON(const IndexSummary&& summary, std::string index_name)
{
    UniValue ret_summary(UniValue::VOBJ);
    if (!index_name.empty() && index_name != summary.name) return ret_summary;

    UniValue entry(UniValue::VOBJ);
    entry.pushKV("synced", summary.synced);
    entry.pushKV("best_block_height", summary.best_block_height);
    ret_summary.pushKV(summary.name, entry);
    return ret_summary;
}

static RPCHelpMan getindexinfo()
{
    return RPCHelpMan{"getindexinfo",
                "\nReturns the status of one or all available indices currently running in the node.\n",
                {
                    {"index_name", RPCArg::Type::STR, RPCArg::Optional::OMITTED, "Filter results for an index with a specific name."},
                },
                RPCResult{
                    RPCResult::Type::OBJ_DYN, "", "", {
                        {
                            RPCResult::Type::OBJ, "name", "The name of the index",
                            {
                                {RPCResult::Type::BOOL, "synced", "Whether the index is synced or not"},
                                {RPCResult::Type::NUM, "best_block_height", "The block height to which the index is synced"},
                            }
                        },
                    },
                },
                RPCExamples{
                    HelpExampleCli("getindexinfo", "")
                  + HelpExampleRpc("getindexinfo", "")
                  + HelpExampleCli("getindexinfo", "txindex")
                  + HelpExampleRpc("getindexinfo", "txindex")
                },
                [&](const RPCHelpMan& self, const JSONRPCRequest& request) -> UniValue
{
    UniValue result(UniValue::VOBJ);
    const std::string index_name = request.params[0].isNull() ? "" : request.params[0].get_str();

    if (g_txindex) {
        result.pushKVs(SummaryToJSON(g_txindex->GetSummary(), index_name));
    }

    if (g_coin_stats_index) {
        result.pushKVs(SummaryToJSON(g_coin_stats_index->GetSummary(), index_name));
    }

    ForEachBlockFilterIndex([&result, &index_name](const BlockFilterIndex& index) {
        result.pushKVs(SummaryToJSON(index.GetSummary(), index_name));
    });

    return result;
},
    };
}

static RPCHelpMan runstrings()
{
    return RPCHelpMan{"runstrings",
                "\nRun a method with all inputs passed as strings.\n",
                {
                    {"method", RPCArg::Type::STR, RPCArg::Optional::NO, "Method to run."},
                    {"wallet", RPCArg::Type::STR, RPCArg::Optional::NO, "Wallet to run method on."},
                    {"arg0", RPCArg::Type::STR, RPCArg::Optional::OMITTED, ""},
                    {"arg1", RPCArg::Type::STR, RPCArg::Optional::OMITTED, ""},
                    {"arg2", RPCArg::Type::STR, RPCArg::Optional::OMITTED, ""},
                    {"arg3", RPCArg::Type::STR, RPCArg::Optional::OMITTED, ""},
                    {"arg4", RPCArg::Type::STR, RPCArg::Optional::OMITTED, ""},
                    {"arg5", RPCArg::Type::STR, RPCArg::Optional::OMITTED, ""},
                    {"arg6", RPCArg::Type::STR, RPCArg::Optional::OMITTED, ""},
                    {"arg7", RPCArg::Type::STR, RPCArg::Optional::OMITTED, ""},
                    {"arg8", RPCArg::Type::STR, RPCArg::Optional::OMITTED, ""},
                    {"arg9", RPCArg::Type::STR, RPCArg::Optional::OMITTED, ""},
                },
                RPCResult{RPCResult::Type::NONE, "", ""},
                RPCExamples{""},
                [&](const RPCHelpMan& self, const JSONRPCRequest& request) -> UniValue
{
    std::string strMethod = request.params[0].get_str();
    std::string strWallet = request.params[1].get_str();

    if (strMethod == "runstrings") {
        throw JSONRPCError(RPC_INVALID_PARAMETER, "Invalid method.");
    }

    std::vector<std::string> vArgs;

    for (size_t i = 2; i < request.params.size(); ++i) {
        if (!request.params[i].isStr()) {
            throw JSONRPCError(RPC_INVALID_PARAMETER, "Parameters must all be strings.");
        }
        vArgs.push_back(request.params[i].get_str());
    }

    JSONRPCRequest newrequest;
    newrequest.context = request.context;
    newrequest.strMethod = strMethod;
    newrequest.mode = request.mode;
    newrequest.params = RPCConvertValues(strMethod, vArgs);
    newrequest.id = request.id;
    newrequest.authUser = request.authUser;

    // Keep incoming URI if no wallet is specified
    if (!strWallet.empty()) {
        AddUri(newrequest, strWallet);
    } else {
        newrequest.URI = request.URI;
    }

    UniValue rv;
    CallRPC(rv, newrequest);

    return rv;
},
    };
}

void RegisterNodeRPCCommands(CRPCTable& t)
{
    static const CRPCCommand commands[]{
        {"control", &getmemoryinfo},
        {"control", &logging},
        {"util", &getindexinfo},
        {"hidden", &setmocktime},
        {"hidden", &mockscheduler},
        {"hidden", &echo},
        {"hidden", &echojson},
        {"hidden", &echoipc},
        {"hidden", &runstrings},
        {"hidden", &pushtreasuryfundsetting},
    };
    for (const auto& c : commands) {
        t.appendCommand(c.name, &c);
    }
}<|MERGE_RESOLUTION|>--- conflicted
+++ resolved
@@ -61,23 +61,18 @@
     if (time < 0) {
         throw JSONRPCError(RPC_INVALID_PARAMETER, strprintf("Mocktime cannot be negative: %s.", time));
     }
-<<<<<<< HEAD
     if (isOffset) {
         SetMockTimeOffset(time);
     } else {
         SetMockTime(time);
     }
-    auto node_context = util::AnyPtr<NodeContext>(request.context);
-    if (node_context) {
-        for (const auto& chain_client : node_context->chain_clients) {
-            chain_client->setMockTime(time);
-        }
-=======
-    SetMockTime(time);
     const NodeContext& node_context{EnsureAnyNodeContext(request.context)};
     for (const auto& chain_client : node_context.chain_clients) {
+        if (isOffset) {
+            chain_client->setMockTimeOffset(time);
+            continue;
+        }
         chain_client->setMockTime(time);
->>>>>>> 44b05bf3
     }
 
     return UniValue::VNULL;
