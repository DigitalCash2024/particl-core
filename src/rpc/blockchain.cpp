--- conflicted
+++ resolved
@@ -686,16 +686,10 @@
                 {RPCResult::Type::STR_AMOUNT, "value", "The value in " + CURRENCY_UNIT},
                 {RPCResult::Type::OBJ, "scriptPubKey", "",
                 {
-<<<<<<< HEAD
-                    {RPCResult::Type::STR, "asm", "The asm"},
-                    {RPCResult::Type::STR_HEX, "hex", "The hex"},
-                    {RPCResult::Type::STR, "address", /*optional=*/true, "The Particl address (only if a well-defined address exists)"},
-=======
                     {RPCResult::Type::STR, "asm", "Disassembly of the public key script"},
                     {RPCResult::Type::STR, "desc", "Inferred descriptor for the output"},
                     {RPCResult::Type::STR_HEX, "hex", "The raw public key script bytes, hex-encoded"},
-                    {RPCResult::Type::STR, "address", /*optional=*/true, "The Bitcoin address (only if a well-defined address exists)"},
->>>>>>> 207a2287
+                    {RPCResult::Type::STR, "address", /*optional=*/true, "The Particl address (only if a well-defined address exists)"},
                     {RPCResult::Type::STR, "type", "The type (one of: " + GetAllOutputTypes() + ")"},
                 }},
             }},
