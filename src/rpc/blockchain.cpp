--- conflicted
+++ resolved
@@ -1108,13 +1108,8 @@
                                         {
                                             {RPCResult::Type::STR, "asm", "The asm"},
                                             {RPCResult::Type::STR, "hex", "The hex"},
-<<<<<<< HEAD
                                             {RPCResult::Type::STR, "address", /* optional */ true, "The Particl address (only if a well-defined address exists)"},
-                                            {RPCResult::Type::STR, "type", "The type, eg 'pubkeyhash'"},
-=======
-                                            {RPCResult::Type::STR, "address", /* optional */ true, "The Bitcoin address (only if a well-defined address exists)"},
                                             {RPCResult::Type::STR, "type", "The type (one of: " + GetAllOutputTypes() + ")"},
->>>>>>> b6a2670e
                                         }},
                                     }},
                                 }},
