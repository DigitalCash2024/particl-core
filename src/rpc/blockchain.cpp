// Copyright (c) 2010 Satoshi Nakamoto
// Copyright (c) 2009-2022 The Bitcoin Core developers
// Distributed under the MIT software license, see the accompanying
// file COPYING or http://www.opensource.org/licenses/mit-license.php.

#include <rpc/blockchain.h>

#include <blockfilter.h>
#include <chain.h>
#include <chainparams.h>
#include <coins.h>
#include <consensus/amount.h>
#include <consensus/params.h>
#include <consensus/validation.h>
#include <core_io.h>
#include <deploymentinfo.h>
#include <deploymentstatus.h>
#include <fs.h>
#include <hash.h>
#include <index/blockfilterindex.h>
#include <index/coinstatsindex.h>
#include <logging/timer.h>
#include <net.h>
#include <net_processing.h>
#include <node/blockstorage.h>
#include <node/coinstats.h>
#include <node/context.h>
#include <node/utxo_snapshot.h>
#include <primitives/transaction.h>
#include <rpc/server.h>
#include <rpc/server_util.h>
#include <rpc/util.h>
#include <script/descriptor.h>
#include <streams.h>
#include <sync.h>
#include <txdb.h>
#include <txmempool.h>
#include <undo.h>
#include <univalue.h>
#include <util/strencodings.h>
#include <util/translation.h>
#include <validation.h>
#include <validationinterface.h>
#include <versionbits.h>
#include <warnings.h>

#include <stdint.h>

#include <condition_variable>
#include <memory>
#include <mutex>


#include <pos/kernel.h>
#include <pos/miner.h>

using node::BlockManager;
using node::CCoinsStats;
using node::CoinStatsHashType;
using node::GetUTXOStats;
using node::NodeContext;
using node::ReadBlockFromDisk;
using node::SnapshotMetadata;
using node::UndoReadFromDisk;

struct CUpdatedBlock
{
    uint256 hash;
    int height;
};

static Mutex cs_blockchange;
static std::condition_variable cond_blockchange;
static CUpdatedBlock latestblock GUARDED_BY(cs_blockchange);

/* Calculate the difficulty for a given block index.
 */
double GetDifficulty(const CBlockIndex* blockindex)
{
    CHECK_NONFATAL(blockindex);

    int nShift = (blockindex->nBits >> 24) & 0xff;
    double dDiff =
        (double)0x0000ffff / (double)(blockindex->nBits & 0x00ffffff);

    while (nShift < 29)
    {
        dDiff *= 256.0;
        nShift++;
    }
    while (nShift > 29)
    {
        dDiff /= 256.0;
        nShift--;
    }

    return dDiff;
}

static int ComputeNextBlockAndDepth(const CBlockIndex* tip, const CBlockIndex* blockindex, const CBlockIndex*& next)
{
    next = tip->GetAncestor(blockindex->nHeight + 1);
    if (next && next->pprev == blockindex) {
        return tip->nHeight - blockindex->nHeight + 1;
    }
    next = nullptr;
    return blockindex == tip ? 1 : -1;
}

static const CBlockIndex* ParseHashOrHeight(const UniValue& param, ChainstateManager& chainman)
{
    LOCK(::cs_main);
    CChain& active_chain = chainman.ActiveChain();

    if (param.isNum()) {
        const int height{param.get_int()};
        if (height < 0) {
            throw JSONRPCError(RPC_INVALID_PARAMETER, strprintf("Target block height %d is negative", height));
        }
        const int current_tip{active_chain.Height()};
        if (height > current_tip) {
            throw JSONRPCError(RPC_INVALID_PARAMETER, strprintf("Target block height %d after current tip %d", height, current_tip));
        }

        return active_chain[height];
    } else {
        const uint256 hash{ParseHashV(param, "hash_or_height")};
        const CBlockIndex* pindex = chainman.m_blockman.LookupBlockIndex(hash);

        if (!pindex) {
            throw JSONRPCError(RPC_INVALID_ADDRESS_OR_KEY, "Block not found");
        }

        return pindex;
    }
}

UniValue blockheaderToJSON(const CBlockIndex* tip, const CBlockIndex* blockindex)
{
    // Serialize passed information without accessing chain state of the active chain!
    AssertLockNotHeld(cs_main); // For performance reasons

    UniValue result(UniValue::VOBJ);
    result.pushKV("hash", blockindex->GetBlockHash().GetHex());
    const CBlockIndex* pnext;
    int confirmations = ComputeNextBlockAndDepth(tip, blockindex, pnext);
    result.pushKV("confirmations", confirmations);
    result.pushKV("height", blockindex->nHeight);
    result.pushKV("version", blockindex->nVersion);
    result.pushKV("versionHex", strprintf("%08x", blockindex->nVersion));
    result.pushKV("merkleroot", blockindex->hashMerkleRoot.GetHex());
    result.pushKV("witnessmerkleroot", blockindex->hashWitnessMerkleRoot.GetHex());
    PushTime(result, "time", blockindex->nTime);
    PushTime(result, "mediantime", blockindex->GetMedianTimePast());
    result.pushKV("nonce", (uint64_t)blockindex->nNonce);
    result.pushKV("bits", strprintf("%08x", blockindex->nBits));
    result.pushKV("difficulty", GetDifficulty(blockindex));
    result.pushKV("chainwork", blockindex->nChainWork.GetHex());
    result.pushKV("nTx", (uint64_t)blockindex->nTx);
    result.pushKV("moneysupply", ValueFromAmount(blockindex->nMoneySupply));
    result.pushKV("anonoutputs", (uint64_t)blockindex->nAnonOutputs);

    if (blockindex->pprev)
        result.pushKV("previousblockhash", blockindex->pprev->GetBlockHash().GetHex());
    if (pnext)
        result.pushKV("nextblockhash", pnext->GetBlockHash().GetHex());
    return result;
}

<<<<<<< HEAD
UniValue blockToJSON(const CBlock& block, const CBlockIndex* tip, const CBlockIndex* blockindex, TxVerbosity verbosity, bool coinstakeDetails)
=======
UniValue blockToJSON(BlockManager& blockman, const CBlock& block, const CBlockIndex* tip, const CBlockIndex* blockindex, TxVerbosity verbosity)
>>>>>>> be7a5f2f
{
    UniValue result = blockheaderToJSON(tip, blockindex);

    result.pushKV("strippedsize", (int)::GetSerializeSize(block, PROTOCOL_VERSION | SERIALIZE_TRANSACTION_NO_WITNESS));
    result.pushKV("size", (int)::GetSerializeSize(block, PROTOCOL_VERSION));
    result.pushKV("weight", (int)::GetBlockWeight(block));
    UniValue txs(UniValue::VARR);

    switch (verbosity) {
        case TxVerbosity::SHOW_TXID:
            for (const CTransactionRef& tx : block.vtx) {
                txs.push_back(tx->GetHash().GetHex());
            }
            break;

        case TxVerbosity::SHOW_DETAILS:
        case TxVerbosity::SHOW_DETAILS_AND_PREVOUT:
            CBlockUndo blockUndo;
            const bool have_undo{WITH_LOCK(::cs_main, return !blockman.IsBlockPruned(blockindex) && UndoReadFromDisk(blockUndo, blockindex))};

            for (size_t i = 0; i < block.vtx.size(); ++i) {
                const CTransactionRef& tx = block.vtx.at(i);
                // coinbase transaction (i.e. i == 0) doesn't have undo data
                const CTxUndo* txundo = (have_undo && i > 0) ? &blockUndo.vtxundo.at(i - 1) : nullptr;
                UniValue objTx(UniValue::VOBJ);
                TxToUniv(*tx, /*block_hash=*/uint256(), /*entry=*/objTx, /*include_hex=*/true, RPCSerializationFlags(), txundo, verbosity);
                txs.push_back(objTx);
            }
            break;
    }

    result.pushKV("tx", txs);
    if (coinstakeDetails && blockindex->pprev) {
        result.pushKV("blocksig", HexStr(block.vchBlockSig));
        result.pushKV("prevstakemodifier", blockindex->pprev->bnStakeModifier.GetHex());
        uint256 kernelhash, kernelblockhash;
        CAmount kernelvalue;
        CScript kernelscript;
        if (GetKernelInfo(blockindex, *block.vtx[0], kernelhash, kernelvalue, kernelscript, kernelblockhash)) {
            result.pushKV("hashproofofstake", kernelhash.GetHex());
            result.pushKV("stakekernelvalue", ValueFromAmount(kernelvalue));
            result.pushKV("stakekernelscript", HexStr(kernelscript));
            result.pushKV("stakekernelblockhash", kernelblockhash.GetHex());
        }
    }

    return result;
}

static RPCHelpMan getblockcount()
{
    return RPCHelpMan{"getblockcount",
                "\nReturns the height of the most-work fully-validated chain.\n"
                "The genesis block has height 0.\n",
                {},
                RPCResult{
                    RPCResult::Type::NUM, "", "The current block count"},
                RPCExamples{
                    HelpExampleCli("getblockcount", "")
            + HelpExampleRpc("getblockcount", "")
                },
        [&](const RPCHelpMan& self, const JSONRPCRequest& request) -> UniValue
{
    ChainstateManager& chainman = EnsureAnyChainman(request.context);
    LOCK(cs_main);
    return chainman.ActiveChain().Height();
},
    };
}

static RPCHelpMan getbestblockhash()
{
    return RPCHelpMan{"getbestblockhash",
                "\nReturns the hash of the best (tip) block in the most-work fully-validated chain.\n",
                {},
                RPCResult{
                    RPCResult::Type::STR_HEX, "", "the block hash, hex-encoded"},
                RPCExamples{
                    HelpExampleCli("getbestblockhash", "")
            + HelpExampleRpc("getbestblockhash", "")
                },
        [&](const RPCHelpMan& self, const JSONRPCRequest& request) -> UniValue
{
    ChainstateManager& chainman = EnsureAnyChainman(request.context);
    LOCK(cs_main);
    return chainman.ActiveChain().Tip()->GetBlockHash().GetHex();
},
    };
}

void RPCNotifyBlockChange(const CBlockIndex* pindex)
{
    if(pindex) {
        LOCK(cs_blockchange);
        latestblock.hash = pindex->GetBlockHash();
        latestblock.height = pindex->nHeight;
    }
    cond_blockchange.notify_all();
}

static RPCHelpMan waitfornewblock()
{
    return RPCHelpMan{"waitfornewblock",
                "\nWaits for a specific new block and returns useful info about it.\n"
                "\nReturns the current block on timeout or exit.\n",
                {
                    {"timeout", RPCArg::Type::NUM, RPCArg::Default{0}, "Time in milliseconds to wait for a response. 0 indicates no timeout."},
                },
                RPCResult{
                    RPCResult::Type::OBJ, "", "",
                    {
                        {RPCResult::Type::STR_HEX, "hash", "The blockhash"},
                        {RPCResult::Type::NUM, "height", "Block height"},
                    }},
                RPCExamples{
                    HelpExampleCli("waitfornewblock", "1000")
            + HelpExampleRpc("waitfornewblock", "1000")
                },
        [&](const RPCHelpMan& self, const JSONRPCRequest& request) -> UniValue
{
    int timeout = 0;
    if (!request.params[0].isNull())
        timeout = request.params[0].get_int();

    CUpdatedBlock block;
    {
        WAIT_LOCK(cs_blockchange, lock);
        block = latestblock;
        if(timeout)
            cond_blockchange.wait_for(lock, std::chrono::milliseconds(timeout), [&block]() EXCLUSIVE_LOCKS_REQUIRED(cs_blockchange) {return latestblock.height != block.height || latestblock.hash != block.hash || !IsRPCRunning(); });
        else
            cond_blockchange.wait(lock, [&block]() EXCLUSIVE_LOCKS_REQUIRED(cs_blockchange) {return latestblock.height != block.height || latestblock.hash != block.hash || !IsRPCRunning(); });
        block = latestblock;
    }
    UniValue ret(UniValue::VOBJ);
    ret.pushKV("hash", block.hash.GetHex());
    ret.pushKV("height", block.height);
    return ret;
},
    };
}

static RPCHelpMan waitforblock()
{
    return RPCHelpMan{"waitforblock",
                "\nWaits for a specific new block and returns useful info about it.\n"
                "\nReturns the current block on timeout or exit.\n",
                {
                    {"blockhash", RPCArg::Type::STR_HEX, RPCArg::Optional::NO, "Block hash to wait for."},
                    {"timeout", RPCArg::Type::NUM, RPCArg::Default{0}, "Time in milliseconds to wait for a response. 0 indicates no timeout."},
                },
                RPCResult{
                    RPCResult::Type::OBJ, "", "",
                    {
                        {RPCResult::Type::STR_HEX, "hash", "The blockhash"},
                        {RPCResult::Type::NUM, "height", "Block height"},
                    }},
                RPCExamples{
                    HelpExampleCli("waitforblock", "\"0000000000079f8ef3d2c688c244eb7a4570b24c9ed7b4a8c619eb02596f8862\" 1000")
            + HelpExampleRpc("waitforblock", "\"0000000000079f8ef3d2c688c244eb7a4570b24c9ed7b4a8c619eb02596f8862\", 1000")
                },
        [&](const RPCHelpMan& self, const JSONRPCRequest& request) -> UniValue
{
    int timeout = 0;

    uint256 hash(ParseHashV(request.params[0], "blockhash"));

    if (!request.params[1].isNull())
        timeout = request.params[1].get_int();

    CUpdatedBlock block;
    {
        WAIT_LOCK(cs_blockchange, lock);
        if(timeout)
            cond_blockchange.wait_for(lock, std::chrono::milliseconds(timeout), [&hash]() EXCLUSIVE_LOCKS_REQUIRED(cs_blockchange) {return latestblock.hash == hash || !IsRPCRunning();});
        else
            cond_blockchange.wait(lock, [&hash]() EXCLUSIVE_LOCKS_REQUIRED(cs_blockchange) {return latestblock.hash == hash || !IsRPCRunning(); });
        block = latestblock;
    }

    UniValue ret(UniValue::VOBJ);
    ret.pushKV("hash", block.hash.GetHex());
    ret.pushKV("height", block.height);
    return ret;
},
    };
}

static RPCHelpMan waitforblockheight()
{
    return RPCHelpMan{"waitforblockheight",
                "\nWaits for (at least) block height and returns the height and hash\n"
                "of the current tip.\n"
                "\nReturns the current block on timeout or exit.\n",
                {
                    {"height", RPCArg::Type::NUM, RPCArg::Optional::NO, "Block height to wait for."},
                    {"timeout", RPCArg::Type::NUM, RPCArg::Default{0}, "Time in milliseconds to wait for a response. 0 indicates no timeout."},
                },
                RPCResult{
                    RPCResult::Type::OBJ, "", "",
                    {
                        {RPCResult::Type::STR_HEX, "hash", "The blockhash"},
                        {RPCResult::Type::NUM, "height", "Block height"},
                    }},
                RPCExamples{
                    HelpExampleCli("waitforblockheight", "100 1000")
            + HelpExampleRpc("waitforblockheight", "100, 1000")
                },
        [&](const RPCHelpMan& self, const JSONRPCRequest& request) -> UniValue
{
    int timeout = 0;

    int height = request.params[0].get_int();

    if (!request.params[1].isNull())
        timeout = request.params[1].get_int();

    CUpdatedBlock block;
    {
        WAIT_LOCK(cs_blockchange, lock);
        if(timeout)
            cond_blockchange.wait_for(lock, std::chrono::milliseconds(timeout), [&height]() EXCLUSIVE_LOCKS_REQUIRED(cs_blockchange) {return latestblock.height >= height || !IsRPCRunning();});
        else
            cond_blockchange.wait(lock, [&height]() EXCLUSIVE_LOCKS_REQUIRED(cs_blockchange) {return latestblock.height >= height || !IsRPCRunning(); });
        block = latestblock;
    }
    UniValue ret(UniValue::VOBJ);
    ret.pushKV("hash", block.hash.GetHex());
    ret.pushKV("height", block.height);
    return ret;
},
    };
}

static RPCHelpMan syncwithvalidationinterfacequeue()
{
    return RPCHelpMan{"syncwithvalidationinterfacequeue",
                "\nWaits for the validation interface queue to catch up on everything that was there when we entered this function.\n",
                {},
                RPCResult{RPCResult::Type::NONE, "", ""},
                RPCExamples{
                    HelpExampleCli("syncwithvalidationinterfacequeue","")
            + HelpExampleRpc("syncwithvalidationinterfacequeue","")
                },
        [&](const RPCHelpMan& self, const JSONRPCRequest& request) -> UniValue
{
    SyncWithValidationInterfaceQueue();
    return NullUniValue;
},
    };
}

static RPCHelpMan getdifficulty()
{
    return RPCHelpMan{"getdifficulty",
                "\nReturns the proof-of-work difficulty as a multiple of the minimum difficulty.\n",
                {},
                RPCResult{
                    RPCResult::Type::NUM, "", "the proof-of-work difficulty as a multiple of the minimum difficulty."},
                RPCExamples{
                    HelpExampleCli("getdifficulty", "")
            + HelpExampleRpc("getdifficulty", "")
                },
        [&](const RPCHelpMan& self, const JSONRPCRequest& request) -> UniValue
{
    ChainstateManager& chainman = EnsureAnyChainman(request.context);
    LOCK(cs_main);
    return GetDifficulty(chainman.ActiveChain().Tip());
},
    };
}

static RPCHelpMan getblockfrompeer()
{
    return RPCHelpMan{
        "getblockfrompeer",
        "Attempt to fetch block from a given peer.\n\n"
        "We must have the header for this block, e.g. using submitheader.\n"
        "Subsequent calls for the same block and a new peer will cause the response from the previous peer to be ignored.\n\n"
        "Returns an empty JSON object if the request was successfully scheduled.",
        {
            {"blockhash", RPCArg::Type::STR_HEX, RPCArg::Optional::NO, "The block hash to try to fetch"},
            {"peer_id", RPCArg::Type::NUM, RPCArg::Optional::NO, "The peer to fetch it from (see getpeerinfo for peer IDs)"},
        },
        RPCResult{RPCResult::Type::OBJ, "", /*optional=*/false, "", {}},
        RPCExamples{
            HelpExampleCli("getblockfrompeer", "\"00000000c937983704a73af28acdec37b049d214adbda81d7e2a3dd146f6ed09\" 0")
            + HelpExampleRpc("getblockfrompeer", "\"00000000c937983704a73af28acdec37b049d214adbda81d7e2a3dd146f6ed09\" 0")
        },
        [&](const RPCHelpMan& self, const JSONRPCRequest& request) -> UniValue
{
    const NodeContext& node = EnsureAnyNodeContext(request.context);
    ChainstateManager& chainman = EnsureChainman(node);
    PeerManager& peerman = EnsurePeerman(node);

    const uint256& block_hash{ParseHashV(request.params[0], "blockhash")};
    const NodeId peer_id{request.params[1].get_int64()};

    const CBlockIndex* const index = WITH_LOCK(cs_main, return chainman.m_blockman.LookupBlockIndex(block_hash););

    if (!index) {
        throw JSONRPCError(RPC_MISC_ERROR, "Block header missing");
    }

    const bool block_has_data = WITH_LOCK(::cs_main, return index->nStatus & BLOCK_HAVE_DATA);
    if (block_has_data) {
        throw JSONRPCError(RPC_MISC_ERROR, "Block already downloaded");
    }

    if (const auto err{peerman.FetchBlock(peer_id, *index)}) {
        throw JSONRPCError(RPC_MISC_ERROR, err.value());
    }
    return UniValue::VOBJ;
},
    };
}

static RPCHelpMan getblockhash()
{
    return RPCHelpMan{"getblockhash",
                "\nReturns hash of block in best-block-chain at height provided.\n",
                {
                    {"height", RPCArg::Type::NUM, RPCArg::Optional::NO, "The height index"},
                },
                RPCResult{
                    RPCResult::Type::STR_HEX, "", "The block hash"},
                RPCExamples{
                    HelpExampleCli("getblockhash", "1000")
            + HelpExampleRpc("getblockhash", "1000")
                },
        [&](const RPCHelpMan& self, const JSONRPCRequest& request) -> UniValue
{
    ChainstateManager& chainman = EnsureAnyChainman(request.context);
    LOCK(cs_main);
    const CChain& active_chain = chainman.ActiveChain();

    int nHeight = request.params[0].get_int();
    if (nHeight < 0 || nHeight > active_chain.Height())
        throw JSONRPCError(RPC_INVALID_PARAMETER, "Block height out of range");

    const CBlockIndex* pblockindex = active_chain[nHeight];
    return pblockindex->GetBlockHash().GetHex();
},
    };
}

static RPCHelpMan getblockhashafter()
{
    return RPCHelpMan{"getblockhashafter",
                "\nReturns hash of first block in best-block-chain after time provided.\n",
                {
                    {"timestamporstring", RPCArg::Type::STR, RPCArg::Optional::NO, "The time as a timestamp or Y-m-d H:M:S in local time"},
                },
                RPCResult{
                    RPCResult::Type::STR_HEX, "", "The block hash"},
                RPCExamples{
                    HelpExampleCli("getblockhashafter", "1630347681")
            + HelpExampleRpc("getblockhashafter", "\"2021-08-30 18:21\"")
                },
        [&](const RPCHelpMan& self, const JSONRPCRequest& request) -> UniValue
{
    ChainstateManager& chainman = EnsureAnyChainman(request.context);
    LOCK(cs_main);
    const CChain& active_chain = chainman.ActiveChain();

    int64_t unix_time = 0;
    if (request.params[0].isNum()) {
        unix_time = request.params[0].get_int64();
    } else {
        std::string str_time = request.params[0].get_str();
         if (part::IsStrOnlyDigits(str_time)) {
            // Setting timestamp directly
            if (str_time.length() && !ParseInt64(str_time, &unix_time)) {
                throw JSONRPCError(RPC_INVALID_PARAMETER, "Parse time error.");
            }
        } else {
            part::ReplaceStrInPlace(str_time, " ", "T");
            unix_time = part::strToEpoch(str_time.c_str());
            if (unix_time < 0) {
                throw JSONRPCError(RPC_INVALID_PARAMETER, "Invalid time string.");
            }
        }
    }

    CBlockIndex *pblockindex = active_chain.FindEarliestAtLeast(unix_time, 0);
    if (!pblockindex) {
        throw JSONRPCError(RPC_INVALID_PARAMETER, "Block time out of range");
    }
    return pblockindex->GetBlockHash().GetHex();
},
    };
}

static RPCHelpMan getblockheader()
{
    return RPCHelpMan{"getblockheader",
                "\nIf verbose is false, returns a string that is serialized, hex-encoded data for blockheader 'hash'.\n"
                "If verbose is true, returns an Object with information about blockheader <hash>.\n",
                {
                    {"blockhash", RPCArg::Type::STR_HEX, RPCArg::Optional::NO, "The block hash"},
                    {"verbose", RPCArg::Type::BOOL, RPCArg::Default{true}, "true for a json object, false for the hex-encoded data"},
                },
                {
                    RPCResult{"for verbose = true",
                        RPCResult::Type::OBJ, "", "",
                        {
                            {RPCResult::Type::STR_HEX, "hash", "the block hash (same as provided)"},
                            {RPCResult::Type::NUM, "confirmations", "The number of confirmations, or -1 if the block is not on the main chain"},
                            {RPCResult::Type::NUM, "height", "The block height or index"},
                            {RPCResult::Type::NUM, "version", "The block version"},
                            {RPCResult::Type::STR_HEX, "versionHex", "The block version formatted in hexadecimal"},
                            {RPCResult::Type::STR_HEX, "merkleroot", "The merkle root"},
                            {RPCResult::Type::STR_HEX, "witnessmerkleroot", /*optional=*/true, "The witness merkle root"},
                            {RPCResult::Type::NUM_TIME, "time", "The block time expressed in " + UNIX_EPOCH_TIME},
                            {RPCResult::Type::NUM_TIME, "mediantime", "The median block time expressed in " + UNIX_EPOCH_TIME},
                            {RPCResult::Type::NUM, "nonce", "The nonce"},
                            {RPCResult::Type::STR_HEX, "bits", "The bits"},
                            {RPCResult::Type::NUM, "difficulty", "The difficulty"},
                            {RPCResult::Type::STR_HEX, "chainwork", "Expected number of hashes required to produce the current chain"},
                            {RPCResult::Type::NUM, "nTx", "The number of transactions in the block"},
                            {RPCResult::Type::NUM, "anonoutputs", /*optional=*/true, "The number of RCT outputs in the chain at this block"},
                            {RPCResult::Type::STR_AMOUNT, "moneysupply", "The total amount of particl in the chain at this block"},
                            {RPCResult::Type::STR_HEX, "previousblockhash", /*optional=*/true, "The hash of the previous block (if available)"},
                            {RPCResult::Type::STR_HEX, "nextblockhash", /*optional=*/true, "The hash of the next block (if available)"},
                        }},
                    RPCResult{"for verbose=false",
                        RPCResult::Type::STR_HEX, "", "A string that is serialized, hex-encoded data for block 'hash'"},
                },
                RPCExamples{
                    HelpExampleCli("getblockheader", "\"00000000c937983704a73af28acdec37b049d214adbda81d7e2a3dd146f6ed09\"")
            + HelpExampleRpc("getblockheader", "\"00000000c937983704a73af28acdec37b049d214adbda81d7e2a3dd146f6ed09\"")
                },
        [&](const RPCHelpMan& self, const JSONRPCRequest& request) -> UniValue
{
    uint256 hash(ParseHashV(request.params[0], "hash"));

    bool fVerbose = true;
    if (!request.params[1].isNull())
        fVerbose = request.params[1].get_bool();

    const CBlockIndex* pblockindex;
    const CBlockIndex* tip;
    {
        ChainstateManager& chainman = EnsureAnyChainman(request.context);
        LOCK(cs_main);
        pblockindex = chainman.m_blockman.LookupBlockIndex(hash);
        tip = chainman.ActiveChain().Tip();
    }

    if (!pblockindex) {
        throw JSONRPCError(RPC_INVALID_ADDRESS_OR_KEY, "Block not found");
    }

    if (!fVerbose)
    {
        CDataStream ssBlock(SER_NETWORK, PROTOCOL_VERSION);
        ssBlock << pblockindex->GetBlockHeader();
        std::string strHex = HexStr(ssBlock);
        return strHex;
    }

    return blockheaderToJSON(tip, pblockindex);
},
    };
}

static CBlock GetBlockChecked(BlockManager& blockman, const CBlockIndex* pblockindex) EXCLUSIVE_LOCKS_REQUIRED(::cs_main)
{
    AssertLockHeld(::cs_main);
    CBlock block;
    if (blockman.IsBlockPruned(pblockindex)) {
        throw JSONRPCError(RPC_MISC_ERROR, "Block not available (pruned data)");
    }

    if (!ReadBlockFromDisk(block, pblockindex, Params().GetConsensus())) {
        // Block not found on disk. This could be because we have the block
        // header in our index but not yet have the block or did not accept the
        // block.
        throw JSONRPCError(RPC_MISC_ERROR, "Block not found on disk");
    }

    return block;
}

static CBlockUndo GetUndoChecked(BlockManager& blockman, const CBlockIndex* pblockindex) EXCLUSIVE_LOCKS_REQUIRED(cs_main)
{
    AssertLockHeld(::cs_main);
    CBlockUndo blockUndo;
    if (blockman.IsBlockPruned(pblockindex)) {
        throw JSONRPCError(RPC_MISC_ERROR, "Undo data not available (pruned data)");
    }

    if (!UndoReadFromDisk(blockUndo, pblockindex)) {
        throw JSONRPCError(RPC_MISC_ERROR, "Can't read undo data from disk");
    }

    return blockUndo;
}

static RPCHelpMan getblock()
{
    return RPCHelpMan{"getblock",
                "\nIf verbosity is 0, returns a string that is serialized, hex-encoded data for block 'hash'.\n"
                "If verbosity is 1, returns an Object with information about block <hash>.\n"
                "If verbosity is 2, returns an Object with information about block <hash> and information about each transaction.\n"
                "If verbosity is 3, returns an Object with information about block <hash> and information about each transaction, including prevout information for inputs (only for unpruned blocks in the current best chain).\n",
                {
                    {"blockhash", RPCArg::Type::STR_HEX, RPCArg::Optional::NO, "The block hash"},
                    {"verbosity|verbose", RPCArg::Type::NUM, RPCArg::Default{1}, "0 for hex-encoded data, 1 for a JSON object, 2 for JSON object with transaction data, and 3 for JSON object with transaction data including prevout information for inputs"},
                    {"coinstakeinfo", RPCArg::Type::BOOL, RPCArg::Default{false}, "Display more Proof of Stake info"},
                },
                {
                    RPCResult{"for verbosity = 0",
                RPCResult::Type::STR_HEX, "", "A string that is serialized, hex-encoded data for block 'hash'"},
                    RPCResult{"for verbosity = 1",
                RPCResult::Type::OBJ, "", "",
                {
                    {RPCResult::Type::STR_HEX, "hash", "the block hash (same as provided)"},
                    {RPCResult::Type::NUM, "confirmations", "The number of confirmations, or -1 if the block is not on the main chain"},
                    {RPCResult::Type::NUM, "size", "The block size"},
                    {RPCResult::Type::NUM, "strippedsize", "The block size excluding witness data"},
                    {RPCResult::Type::NUM, "weight", "The block weight as defined in BIP 141"},
                    {RPCResult::Type::NUM, "height", "The block height or index"},
                    {RPCResult::Type::NUM, "version", "The block version"},
                    {RPCResult::Type::STR_HEX, "versionHex", "The block version formatted in hexadecimal"},
                    {RPCResult::Type::STR_HEX, "merkleroot", "The merkle root"},
                    {RPCResult::Type::STR_HEX, "witnessmerkleroot", "The witness merkle root"},
                    {RPCResult::Type::ARR, "tx", "The transaction ids",
                        {{RPCResult::Type::STR_HEX, "", "The transaction id"}}},
                    {RPCResult::Type::NUM_TIME, "time",       "The block time expressed in " + UNIX_EPOCH_TIME},
                    {RPCResult::Type::NUM_TIME, "mediantime", "The median block time expressed in " + UNIX_EPOCH_TIME},
                    {RPCResult::Type::NUM, "nonce", "The nonce"},
                    {RPCResult::Type::STR_HEX, "bits", "The bits"},
                    {RPCResult::Type::NUM, "difficulty", "The difficulty"},
                    {RPCResult::Type::STR_HEX, "chainwork", "Expected number of hashes required to produce the chain up to this block (in hex)"},
                    {RPCResult::Type::NUM, "nTx", "The number of transactions in the block"},
                    {RPCResult::Type::STR_HEX, "previousblockhash", /*optional=*/true, "The hash of the previous block (if available)"},
                    {RPCResult::Type::STR_HEX, "nextblockhash", /*optional=*/true, "The hash of the next block (if available)"},
                    {RPCResult::Type::NUM, "anonoutputs", /*optional=*/true, "The number of RCT outputs in the chain at this block"},
                    {RPCResult::Type::STR_AMOUNT, "moneysupply", /*optional=*/true, "the total amount of coin in the network"},
                }},
                    RPCResult{"for verbosity = 2",
                RPCResult::Type::OBJ, "", "",
                {
                    {RPCResult::Type::ELISION, "", "Same output as verbosity = 1"},
                    {RPCResult::Type::STR_HEX, "blocksig", "The block signature"},
                    {RPCResult::Type::ARR, "tx", "",
                    {
                        {RPCResult::Type::OBJ, "", "",
                        {
                            {RPCResult::Type::ELISION, "", "The transactions in the format of the getrawtransaction RPC. Different from verbosity = 1 \"tx\" result"},
                            {RPCResult::Type::NUM, "fee", "The transaction fee in " + CURRENCY_UNIT + ", omitted if block undo data is not available"},
                        }},
                    }},
                }},
                    RPCResult{"for verbosity = 3",
                RPCResult::Type::OBJ, "", "",
                {
                    {RPCResult::Type::ELISION, "", "Same output as verbosity = 2"},
                    {RPCResult::Type::ARR, "tx", "",
                    {
                        {RPCResult::Type::OBJ, "", "",
                        {
                            {RPCResult::Type::ARR, "vin", "",
                            {
                                {RPCResult::Type::OBJ, "", "",
                                {
                                    {RPCResult::Type::ELISION, "", "The same output as verbosity = 2"},
                                    {RPCResult::Type::OBJ, "prevout", "(Only if undo information is available)",
                                    {
                                        {RPCResult::Type::BOOL, "generated", "Coinbase or not"},
                                        {RPCResult::Type::NUM, "height", "The height of the prevout"},
                                        {RPCResult::Type::NUM, "value", "The value in " + CURRENCY_UNIT},
                                        {RPCResult::Type::OBJ, "scriptPubKey", "",
                                        {
                                            {RPCResult::Type::STR, "asm", "The asm"},
                                            {RPCResult::Type::STR, "hex", "The hex"},
                                            {RPCResult::Type::STR, "address", /*optional=*/true, "The Particl address (only if a well-defined address exists)"},
                                            {RPCResult::Type::STR, "type", "The type (one of: " + GetAllOutputTypes() + ")"},
                                        }},
                                    }},
                                }},
                            }},
                        }},
                    }},
                }},
        },
                RPCExamples{
                    HelpExampleCli("getblock", "\"00000000c937983704a73af28acdec37b049d214adbda81d7e2a3dd146f6ed09\"")
            + HelpExampleRpc("getblock", "\"00000000c937983704a73af28acdec37b049d214adbda81d7e2a3dd146f6ed09\"")
                },
        [&](const RPCHelpMan& self, const JSONRPCRequest& request) -> UniValue
{
    uint256 hash(ParseHashV(request.params[0], "blockhash"));

    int verbosity = 1;
    if (!request.params[1].isNull()) {
        if (request.params[1].isBool()) {
            verbosity = request.params[1].get_bool() ? 1 : 0;
        } else {
            verbosity = request.params[1].get_int();
        }
    }

    bool with_coinstakeinfo = !request.params[2].isNull() ? request.params[2].get_bool() : false;

    CBlock block;
    const CBlockIndex* pblockindex;
    const CBlockIndex* tip;
    ChainstateManager& chainman = EnsureAnyChainman(request.context);
    {
        LOCK(cs_main);
        pblockindex = chainman.m_blockman.LookupBlockIndex(hash);
        tip = chainman.ActiveChain().Tip();

        if (!pblockindex) {
            throw JSONRPCError(RPC_INVALID_ADDRESS_OR_KEY, "Block not found");
        }

        block = GetBlockChecked(chainman.m_blockman, pblockindex);
    }

    if (verbosity <= 0)
    {
        CDataStream ssBlock(SER_NETWORK, PROTOCOL_VERSION | RPCSerializationFlags());
        ssBlock << block;
        std::string strHex = HexStr(ssBlock);
        return strHex;
    }

    TxVerbosity tx_verbosity;
    if (verbosity == 1) {
        tx_verbosity = TxVerbosity::SHOW_TXID;
    } else if (verbosity == 2) {
        tx_verbosity = TxVerbosity::SHOW_DETAILS;
    } else {
        tx_verbosity = TxVerbosity::SHOW_DETAILS_AND_PREVOUT;
    }

<<<<<<< HEAD
    return blockToJSON(block, tip, pblockindex, tx_verbosity, with_coinstakeinfo);
=======
    return blockToJSON(chainman.m_blockman, block, tip, pblockindex, tx_verbosity);
>>>>>>> be7a5f2f
},
    };
}

static RPCHelpMan pruneblockchain()
{
    return RPCHelpMan{"pruneblockchain", "",
                {
                    {"height", RPCArg::Type::NUM, RPCArg::Optional::NO, "The block height to prune up to. May be set to a discrete height, or to a " + UNIX_EPOCH_TIME + "\n"
            "                  to prune blocks whose block time is at least 2 hours older than the provided timestamp."},
                },
                RPCResult{
                    RPCResult::Type::NUM, "", "Height of the last block pruned"},
                RPCExamples{
                    HelpExampleCli("pruneblockchain", "1000")
            + HelpExampleRpc("pruneblockchain", "1000")
                },
        [&](const RPCHelpMan& self, const JSONRPCRequest& request) -> UniValue
{
    if (!node::fPruneMode)
        throw JSONRPCError(RPC_MISC_ERROR, "Cannot prune blocks because node is not in prune mode.");

    ChainstateManager& chainman = EnsureAnyChainman(request.context);
    LOCK(cs_main);
    CChainState& active_chainstate = chainman.ActiveChainstate();
    CChain& active_chain = active_chainstate.m_chain;

    int heightParam = request.params[0].get_int();
    if (heightParam < 0)
        throw JSONRPCError(RPC_INVALID_PARAMETER, "Negative block height.");

    // Height value more than a billion is too high to be a block height, and
    // too low to be a block time (corresponds to timestamp from Sep 2001).
    if (heightParam > 1000000000) {
        // Add a 2 hour buffer to include blocks which might have had old timestamps
        const CBlockIndex* pindex = active_chain.FindEarliestAtLeast(heightParam - TIMESTAMP_WINDOW, 0);
        if (!pindex) {
            throw JSONRPCError(RPC_INVALID_PARAMETER, "Could not find block with at least the specified timestamp.");
        }
        heightParam = pindex->nHeight;
    }

    unsigned int height = (unsigned int) heightParam;
    unsigned int chainHeight = (unsigned int) active_chain.Height();
    if (chainHeight < Params().PruneAfterHeight())
        throw JSONRPCError(RPC_MISC_ERROR, "Blockchain is too short for pruning.");
    else if (height > chainHeight)
        throw JSONRPCError(RPC_INVALID_PARAMETER, "Blockchain is shorter than the attempted prune height.");
    else if (height > chainHeight - MIN_BLOCKS_TO_KEEP) {
        LogPrint(BCLog::RPC, "Attempt to prune blocks close to the tip.  Retaining the minimum number of blocks.\n");
        height = chainHeight - MIN_BLOCKS_TO_KEEP;
    }

    PruneBlockFilesManual(active_chainstate, height);
    const CBlockIndex* block = active_chain.Tip();
    CHECK_NONFATAL(block);
    while (block->pprev && (block->pprev->nStatus & BLOCK_HAVE_DATA)) {
        block = block->pprev;
    }
    return uint64_t(block->nHeight);
},
    };
}

CoinStatsHashType ParseHashType(const std::string& hash_type_input)
{
    if (hash_type_input == "hash_serialized_2") {
        return CoinStatsHashType::HASH_SERIALIZED;
    } else if (hash_type_input == "muhash") {
        return CoinStatsHashType::MUHASH;
    } else if (hash_type_input == "none") {
        return CoinStatsHashType::NONE;
    } else {
        throw JSONRPCError(RPC_INVALID_PARAMETER, strprintf("'%s' is not a valid hash_type", hash_type_input));
    }
}

static RPCHelpMan gettxoutsetinfo()
{
    return RPCHelpMan{"gettxoutsetinfo",
                "\nReturns statistics about the unspent transaction output set.\n"
                "Note this call may take some time if you are not using coinstatsindex.\n",
                {
                    {"hash_type", RPCArg::Type::STR, RPCArg::Default{"hash_serialized_2"}, "Which UTXO set hash should be calculated. Options: 'hash_serialized_2' (the legacy algorithm), 'muhash', 'none'."},
                    {"hash_or_height", RPCArg::Type::NUM, RPCArg::Optional::OMITTED_NAMED_ARG, "The block hash or height of the target height (only available with coinstatsindex).", "", {"", "string or numeric"}},
                    {"use_index", RPCArg::Type::BOOL, RPCArg::Default{true}, "Use coinstatsindex, if available."},
                },
                RPCResult{
                    RPCResult::Type::OBJ, "", "",
                    {
                        {RPCResult::Type::NUM, "height", "The block height (index) of the returned statistics"},
                        {RPCResult::Type::STR_HEX, "bestblock", "The hash of the block at which these statistics are calculated"},
                        {RPCResult::Type::NUM, "txouts", "The number of unspent transaction outputs"},
                        {RPCResult::Type::NUM, "txouts_blinded", /*optional=*/true, "The number of blinded unspent transaction outputs"},
                        {RPCResult::Type::NUM, "bogosize", "Database-independent, meaningless metric indicating the UTXO set size"},
                        {RPCResult::Type::STR_HEX, "hash_serialized_2", /*optional=*/true, "The serialized hash (only present if 'hash_serialized_2' hash_type is chosen)"},
                        {RPCResult::Type::STR_HEX, "muhash", /*optional=*/true, "The serialized hash (only present if 'muhash' hash_type is chosen)"},
                        {RPCResult::Type::NUM, "transactions", /*optional=*/true, "The number of transactions with unspent outputs (not available when coinstatsindex is used)"},
                        {RPCResult::Type::NUM, "disk_size", /*optional=*/true, "The estimated size of the chainstate on disk (not available when coinstatsindex is used)"},
                        {RPCResult::Type::STR_AMOUNT, "total_amount", "The total amount of coins in the UTXO set"},
                        {RPCResult::Type::STR_AMOUNT, "total_unspendable_amount", /*optional=*/true, "The total amount of coins permanently excluded from the UTXO set (only available if coinstatsindex is used)"},
                        {RPCResult::Type::OBJ, "block_info", /*optional=*/true, "Info on amounts in the block at this block height (only available if coinstatsindex is used)",
                        {
                            {RPCResult::Type::STR_AMOUNT, "prevout_spent", "Total amount of all prevouts spent in this block"},
                            {RPCResult::Type::STR_AMOUNT, "coinbase", "Coinbase subsidy amount of this block"},
                            {RPCResult::Type::STR_AMOUNT, "new_outputs_ex_coinbase", "Total amount of new outputs created by this block"},
                            {RPCResult::Type::STR_AMOUNT, "unspendable", "Total amount of unspendable outputs created in this block"},
                            {RPCResult::Type::OBJ, "unspendables", "Detailed view of the unspendable categories",
                            {
                                {RPCResult::Type::STR_AMOUNT, "genesis_block", "The unspendable amount of the Genesis block subsidy"},
                                {RPCResult::Type::STR_AMOUNT, "bip30", "Transactions overridden by duplicates (no longer possible with BIP30)"},
                                {RPCResult::Type::STR_AMOUNT, "scripts", "Amounts sent to scripts that are unspendable (for example OP_RETURN outputs)"},
                                {RPCResult::Type::STR_AMOUNT, "unclaimed_rewards", "Fee rewards that miners did not claim in their coinbase transaction"},
                            }}
                        }},
                    }},
                RPCExamples{
                    HelpExampleCli("gettxoutsetinfo", "") +
                    HelpExampleCli("gettxoutsetinfo", R"("none")") +
                    HelpExampleCli("gettxoutsetinfo", R"("none" 1000)") +
                    HelpExampleCli("gettxoutsetinfo", R"("none" '"00000000c937983704a73af28acdec37b049d214adbda81d7e2a3dd146f6ed09"')") +
                    HelpExampleRpc("gettxoutsetinfo", "") +
                    HelpExampleRpc("gettxoutsetinfo", R"("none")") +
                    HelpExampleRpc("gettxoutsetinfo", R"("none", 1000)") +
                    HelpExampleRpc("gettxoutsetinfo", R"("none", "00000000c937983704a73af28acdec37b049d214adbda81d7e2a3dd146f6ed09")")
                },
        [&](const RPCHelpMan& self, const JSONRPCRequest& request) -> UniValue
{
    UniValue ret(UniValue::VOBJ);

    const CBlockIndex* pindex{nullptr};
    const CoinStatsHashType hash_type{request.params[0].isNull() ? CoinStatsHashType::HASH_SERIALIZED : ParseHashType(request.params[0].get_str())};
    CCoinsStats stats{hash_type};
    stats.index_requested = request.params[2].isNull() || request.params[2].get_bool();

    NodeContext& node = EnsureAnyNodeContext(request.context);
    ChainstateManager& chainman = EnsureChainman(node);
    CChainState& active_chainstate = chainman.ActiveChainstate();
    active_chainstate.ForceFlushStateToDisk();

    CCoinsView* coins_view;
    BlockManager* blockman;
    {
        LOCK(::cs_main);
        coins_view = &active_chainstate.CoinsDB();
        blockman = &active_chainstate.m_blockman;
        pindex = blockman->LookupBlockIndex(coins_view->GetBestBlock());
    }

    if (!request.params[1].isNull()) {
        if (!g_coin_stats_index) {
            throw JSONRPCError(RPC_INVALID_PARAMETER, "Querying specific block heights requires coinstatsindex");
        }

        if (stats.m_hash_type == CoinStatsHashType::HASH_SERIALIZED) {
            throw JSONRPCError(RPC_INVALID_PARAMETER, "hash_serialized_2 hash type cannot be queried for a specific block");
        }

        pindex = ParseHashOrHeight(request.params[1], chainman);
    }

    if (stats.index_requested && g_coin_stats_index) {
        if (!g_coin_stats_index->BlockUntilSyncedToCurrentChain()) {
            const IndexSummary summary{g_coin_stats_index->GetSummary()};

            // If a specific block was requested and the index has already synced past that height, we can return the
            // data already even though the index is not fully synced yet.
            if (pindex->nHeight > summary.best_block_height) {
                throw JSONRPCError(RPC_INTERNAL_ERROR, strprintf("Unable to get data because coinstatsindex is still syncing. Current height: %d", summary.best_block_height));
            }
        }
    }

    if (GetUTXOStats(coins_view, *blockman, stats, node.rpc_interruption_point, pindex)) {
        ret.pushKV("height", (int64_t)stats.nHeight);
        ret.pushKV("bestblock", stats.hashBlock.GetHex());
        ret.pushKV("txouts", (int64_t)stats.nTransactionOutputs);
        if (fParticlMode) {
            ret.pushKV("txouts_blinded", (int64_t)stats.nBlindTransactionOutputs);
        }
        ret.pushKV("bogosize", (int64_t)stats.nBogoSize);
        if (hash_type == CoinStatsHashType::HASH_SERIALIZED) {
            ret.pushKV("hash_serialized_2", stats.hashSerialized.GetHex());
        }
        if (hash_type == CoinStatsHashType::MUHASH) {
            ret.pushKV("muhash", stats.hashSerialized.GetHex());
        }
        CHECK_NONFATAL(stats.total_amount.has_value());
        ret.pushKV("total_amount", ValueFromAmount(stats.total_amount.value()));
        if (!stats.index_used) {
            ret.pushKV("transactions", static_cast<int64_t>(stats.nTransactions));
            ret.pushKV("disk_size", stats.nDiskSize);
        } else {
            ret.pushKV("total_unspendable_amount", ValueFromAmount(stats.total_unspendable_amount));

            CCoinsStats prev_stats{hash_type};

            if (pindex->nHeight > 0) {
                GetUTXOStats(coins_view, *blockman, prev_stats, node.rpc_interruption_point, pindex->pprev);
            }

            UniValue block_info(UniValue::VOBJ);
            block_info.pushKV("prevout_spent", ValueFromAmount(stats.total_prevout_spent_amount - prev_stats.total_prevout_spent_amount));
            block_info.pushKV("coinbase", ValueFromAmount(stats.total_coinbase_amount - prev_stats.total_coinbase_amount));
            block_info.pushKV("new_outputs_ex_coinbase", ValueFromAmount(stats.total_new_outputs_ex_coinbase_amount - prev_stats.total_new_outputs_ex_coinbase_amount));
            block_info.pushKV("unspendable", ValueFromAmount(stats.total_unspendable_amount - prev_stats.total_unspendable_amount));

            UniValue unspendables(UniValue::VOBJ);
            unspendables.pushKV("genesis_block", ValueFromAmount(stats.total_unspendables_genesis_block - prev_stats.total_unspendables_genesis_block));
            unspendables.pushKV("bip30", ValueFromAmount(stats.total_unspendables_bip30 - prev_stats.total_unspendables_bip30));
            unspendables.pushKV("scripts", ValueFromAmount(stats.total_unspendables_scripts - prev_stats.total_unspendables_scripts));
            unspendables.pushKV("unclaimed_rewards", ValueFromAmount(stats.total_unspendables_unclaimed_rewards - prev_stats.total_unspendables_unclaimed_rewards));
            block_info.pushKV("unspendables", unspendables);

            ret.pushKV("block_info", block_info);
        }
    } else {
        throw JSONRPCError(RPC_INTERNAL_ERROR, "Unable to read UTXO set");
    }
    return ret;
},
    };
}

static RPCHelpMan gettxout()
{
    return RPCHelpMan{"gettxout",
        "\nReturns details about an unspent transaction output.\n",
        {
            {"txid", RPCArg::Type::STR, RPCArg::Optional::NO, "The transaction id"},
            {"n", RPCArg::Type::NUM, RPCArg::Optional::NO, "vout number"},
            {"include_mempool", RPCArg::Type::BOOL, RPCArg::Default{true}, "Whether to include the mempool. Note that an unspent output that is spent in the mempool won't appear."},
        },
        {
            RPCResult{"If the UTXO was not found", RPCResult::Type::NONE, "", ""},
            RPCResult{"Otherwise", RPCResult::Type::OBJ, "", "", {
                {RPCResult::Type::STR_HEX, "bestblock", "The hash of the block at the tip of the chain"},
                {RPCResult::Type::NUM, "confirmations", "The number of confirmations"},
                {RPCResult::Type::STR_AMOUNT, "value", "The transaction value in " + CURRENCY_UNIT},
                {RPCResult::Type::OBJ, "scriptPubKey", "", {
                    {RPCResult::Type::STR, "asm", ""},
                    {RPCResult::Type::STR, "desc", "Inferred descriptor for the output"},
                    {RPCResult::Type::STR_HEX, "hex", ""},
                    {RPCResult::Type::STR, "type", "The type, eg pubkeyhash"},
                    {RPCResult::Type::STR, "address", /*optional=*/true, "The Particl address (only if a well-defined address exists)"},
                    {RPCResult::Type::STR, "stakeaddress", /*optional=*/true, "The Particl stake address (only if a well-defined stakeaddress exists)"},
                }},
                {RPCResult::Type::BOOL, "coinbase", "Coinbase or not"},
            }},
        },
        RPCExamples{
            "\nGet unspent transactions\n"
            + HelpExampleCli("listunspent", "") +
            "\nView the details\n"
            + HelpExampleCli("gettxout", "\"txid\" 1") +
            "\nAs a JSON-RPC call\n"
            + HelpExampleRpc("gettxout", "\"txid\", 1")
                },
        [&](const RPCHelpMan& self, const JSONRPCRequest& request) -> UniValue
{
    NodeContext& node = EnsureAnyNodeContext(request.context);
    ChainstateManager& chainman = EnsureChainman(node);
    LOCK(cs_main);

    UniValue ret(UniValue::VOBJ);

    uint256 hash(ParseHashV(request.params[0], "txid"));
    int n = request.params[1].get_int();
    COutPoint out(hash, n);
    bool fMempool = true;
    if (!request.params[2].isNull())
        fMempool = request.params[2].get_bool();

    Coin coin;
    CChainState& active_chainstate = chainman.ActiveChainstate();
    CCoinsViewCache* coins_view = &active_chainstate.CoinsTip();

    if (fMempool) {
        const CTxMemPool& mempool = EnsureMemPool(node);
        LOCK(mempool.cs);
        CCoinsViewMemPool view(coins_view, mempool);
        if (!view.GetCoin(out, coin) || mempool.isSpent(out)) {
            return NullUniValue;
        }
    } else {
        if (!coins_view->GetCoin(out, coin)) {
            return NullUniValue;
        }
    }

    const CBlockIndex* pindex = active_chainstate.m_blockman.LookupBlockIndex(coins_view->GetBestBlock());
    ret.pushKV("bestblock", pindex->GetBlockHash().GetHex());
    if (coin.nHeight == MEMPOOL_HEIGHT) {
        ret.pushKV("confirmations", 0);
    } else {
        ret.pushKV("confirmations", (int64_t)(pindex->nHeight - coin.nHeight + 1));
    }
    ret.pushKV("value", ValueFromAmount(coin.out.nValue));
    UniValue o(UniValue::VOBJ);
    ScriptToUniv(coin.out.scriptPubKey, /*out=*/o, /*include_hex=*/true, /*include_address=*/true);
    ret.pushKV("scriptPubKey", o);
    ret.pushKV("coinbase", (bool)coin.fCoinBase);

    return ret;
},
    };
}

static RPCHelpMan verifychain()
{
    return RPCHelpMan{"verifychain",
                "\nVerifies blockchain database.\n",
                {
                    {"checklevel", RPCArg::Type::NUM, RPCArg::DefaultHint{strprintf("%d, range=0-4", DEFAULT_CHECKLEVEL)},
                        strprintf("How thorough the block verification is:\n%s", MakeUnorderedList(CHECKLEVEL_DOC))},
                    {"nblocks", RPCArg::Type::NUM, RPCArg::DefaultHint{strprintf("%d, 0=all", DEFAULT_CHECKBLOCKS)}, "The number of blocks to check."},
                },
                RPCResult{
                    RPCResult::Type::BOOL, "", "Verified or not"},
                RPCExamples{
                    HelpExampleCli("verifychain", "")
            + HelpExampleRpc("verifychain", "")
                },
        [&](const RPCHelpMan& self, const JSONRPCRequest& request) -> UniValue
{
    const int check_level{request.params[0].isNull() ? DEFAULT_CHECKLEVEL : request.params[0].get_int()};
    const int check_depth{request.params[1].isNull() ? DEFAULT_CHECKBLOCKS : request.params[1].get_int()};

    ChainstateManager& chainman = EnsureAnyChainman(request.context);
    LOCK(cs_main);

    CChainState& active_chainstate = chainman.ActiveChainstate();
    return CVerifyDB().VerifyDB(
        active_chainstate, Params().GetConsensus(), active_chainstate.CoinsTip(), check_level, check_depth);
},
    };
}

static void SoftForkDescPushBack(const CBlockIndex* blockindex, UniValue& softforks, const Consensus::Params& params, Consensus::BuriedDeployment dep)
{
    // For buried deployments.

    if (!DeploymentEnabled(params, dep)) return;

    UniValue rv(UniValue::VOBJ);
    rv.pushKV("type", "buried");
    // getdeploymentinfo reports the softfork as active from when the chain height is
    // one below the activation height
    rv.pushKV("active", DeploymentActiveAfter(blockindex, params, dep));
    rv.pushKV("height", params.DeploymentHeight(dep));
    softforks.pushKV(DeploymentName(dep), rv);
}

static void SoftForkDescPushBack(const CBlockIndex* blockindex, UniValue& softforks, const Consensus::Params& consensusParams, Consensus::DeploymentPos id)
{
    // For BIP9 deployments.

    if (!DeploymentEnabled(consensusParams, id)) return;
    if (blockindex == nullptr) return;

    auto get_state_name = [](const ThresholdState state) -> std::string {
        switch (state) {
        case ThresholdState::DEFINED: return "defined";
        case ThresholdState::STARTED: return "started";
        case ThresholdState::LOCKED_IN: return "locked_in";
        case ThresholdState::ACTIVE: return "active";
        case ThresholdState::FAILED: return "failed";
        }
        return "invalid";
    };

    UniValue bip9(UniValue::VOBJ);

    const ThresholdState next_state = g_versionbitscache.State(blockindex, consensusParams, id);
    const ThresholdState current_state = g_versionbitscache.State(blockindex->pprev, consensusParams, id);

    const bool has_signal = (ThresholdState::STARTED == current_state || ThresholdState::LOCKED_IN == current_state);

    // BIP9 parameters
    if (has_signal) {
        bip9.pushKV("bit", consensusParams.vDeployments[id].bit);
    }
    bip9.pushKV("start_time", consensusParams.vDeployments[id].nStartTime);
    bip9.pushKV("timeout", consensusParams.vDeployments[id].nTimeout);
    bip9.pushKV("min_activation_height", consensusParams.vDeployments[id].min_activation_height);

    // BIP9 status
    bip9.pushKV("status", get_state_name(current_state));
    bip9.pushKV("since", g_versionbitscache.StateSinceHeight(blockindex->pprev, consensusParams, id));
    bip9.pushKV("status_next", get_state_name(next_state));

    // BIP9 signalling status, if applicable
    if (has_signal) {
        UniValue statsUV(UniValue::VOBJ);
        std::vector<bool> signals;
        BIP9Stats statsStruct = g_versionbitscache.Statistics(blockindex, consensusParams, id, &signals);
        statsUV.pushKV("period", statsStruct.period);
        statsUV.pushKV("elapsed", statsStruct.elapsed);
        statsUV.pushKV("count", statsStruct.count);
        if (ThresholdState::LOCKED_IN != current_state) {
            statsUV.pushKV("threshold", statsStruct.threshold);
            statsUV.pushKV("possible", statsStruct.possible);
        }
        bip9.pushKV("statistics", statsUV);

        std::string sig;
        sig.reserve(signals.size());
        for (const bool s : signals) {
            sig.push_back(s ? '#' : '-');
        }
        bip9.pushKV("signalling", sig);
    }

    UniValue rv(UniValue::VOBJ);
    rv.pushKV("type", "bip9");
    if (ThresholdState::ACTIVE == next_state) {
        rv.pushKV("height", g_versionbitscache.StateSinceHeight(blockindex, consensusParams, id));
    }
    rv.pushKV("active", ThresholdState::ACTIVE == next_state);
    rv.pushKV("bip9", bip9);

    softforks.pushKV(DeploymentName(id), rv);
}

namespace {
/* TODO: when -deprecatedrpc=softforks is removed, drop these */
UniValue DeploymentInfo(const CBlockIndex* tip, const Consensus::Params& consensusParams);
extern const std::vector<RPCResult> RPCHelpForDeployment;
}

// used by rest.cpp:rest_chaininfo, so cannot be static
RPCHelpMan getblockchaininfo()
{
    /* TODO: from v24, remove -deprecatedrpc=softforks */
    return RPCHelpMan{"getblockchaininfo",
        "Returns an object containing various state info regarding blockchain processing.\n",
        {},
        RPCResult{
            RPCResult::Type::OBJ, "", "",
            {
                {RPCResult::Type::STR, "chain", "current network name (main, test, signet, regtest)"},
                {RPCResult::Type::NUM, "blocks", "the height of the most-work fully-validated chain. The genesis block has height 0"},
                {RPCResult::Type::NUM, "headers", "the current number of headers we have validated"},
                {RPCResult::Type::STR, "bestblockhash", "the hash of the currently best block"},
                {RPCResult::Type::STR_AMOUNT, "moneysupply", /*optional=*/true, "the total amount of coin in the network"},
                {RPCResult::Type::NUM, "blockindexsize", /*optional=*/true, "the total number of blockheaders loaded"},
                {RPCResult::Type::NUM, "delayedblocks", /*optional=*/true, "the number of blocks received out of order delayed until gaps close."},
                {RPCResult::Type::NUM, "difficulty", "the current difficulty"},
                {RPCResult::Type::NUM_TIME, "time", "The block time expressed in " + UNIX_EPOCH_TIME},
                {RPCResult::Type::NUM_TIME, "mediantime", "The median block time expressed in " + UNIX_EPOCH_TIME},
                {RPCResult::Type::NUM, "verificationprogress", "estimate of verification progress [0..1]"},
                {RPCResult::Type::BOOL, "initialblockdownload", "(debug information) estimate of whether this node is in Initial Block Download mode"},
                {RPCResult::Type::STR_HEX, "chainwork", "total amount of work in active chain, in hexadecimal"},
                {RPCResult::Type::NUM, "size_on_disk", "the estimated size of the block and undo files on disk"},
                {RPCResult::Type::BOOL, "pruned", "if the blocks are subject to pruning"},
                {RPCResult::Type::NUM, "pruneheight", /*optional=*/true, "lowest-height complete block stored (only present if pruning is enabled)"},
                {RPCResult::Type::BOOL, "automatic_pruning", /*optional=*/true, "whether automatic pruning is enabled (only present if pruning is enabled)"},
                {RPCResult::Type::NUM, "prune_target_size", /*optional=*/true, "the target size used by pruning (only present if automatic pruning is enabled)"},
                {RPCResult::Type::OBJ_DYN, "softforks", /*optional=*/true, "(DEPRECATED, returned only if config option -deprecatedrpc=softforks is passed) status of softforks",
                {
                    {RPCResult::Type::OBJ, "xxxx", "name of the softfork",
                        RPCHelpForDeployment
                    },
                }},
                {RPCResult::Type::STR, "warnings", "any network and blockchain warnings"},
            }},
        RPCExamples{
            HelpExampleCli("getblockchaininfo", "")
            + HelpExampleRpc("getblockchaininfo", "")
        },
        [&](const RPCHelpMan& self, const JSONRPCRequest& request) -> UniValue
{
    const ArgsManager& args{EnsureAnyArgsman(request.context)};
    ChainstateManager& chainman = EnsureAnyChainman(request.context);
    LOCK(cs_main);
    CChainState& active_chainstate = chainman.ActiveChainstate();

    const CBlockIndex* tip = active_chainstate.m_chain.Tip();
    CHECK_NONFATAL(tip);
    const int height = tip->nHeight;
    UniValue obj(UniValue::VOBJ);
<<<<<<< HEAD
    obj.pushKV("chain",                 Params().NetworkIDString());
    obj.pushKV("blocks",                height);
    obj.pushKV("headers",               pindexBestHeader ? pindexBestHeader->nHeight : -1);
    obj.pushKV("bestblockhash",         tip->GetBlockHash().GetHex());
    if (fParticlMode) {
        obj.pushKV("moneysupply",           ValueFromAmount(tip->nMoneySupply));
        obj.pushKV("blockindexsize",        (int)chainman.BlockIndex().size());
        obj.pushKV("delayedblocks",         (int)particl::CountDelayedBlocks());
    }
    obj.pushKV("difficulty",            (double)GetDifficulty(tip));
    PushTime(obj, "time", tip->nTime);
    PushTime(obj, "mediantime", tip->GetMedianTimePast());
    obj.pushKV("verificationprogress",  GuessVerificationProgress(Params().TxData(), tip));
    obj.pushKV("initialblockdownload",  active_chainstate.IsInitialBlockDownload());
    obj.pushKV("chainwork",             tip->nChainWork.GetHex());
=======
    obj.pushKV("chain", Params().NetworkIDString());
    obj.pushKV("blocks", height);
    obj.pushKV("headers", chainman.m_best_header ? chainman.m_best_header->nHeight : -1);
    obj.pushKV("bestblockhash", tip->GetBlockHash().GetHex());
    obj.pushKV("difficulty", (double)GetDifficulty(tip));
    obj.pushKV("time", (int64_t)tip->nTime);
    obj.pushKV("mediantime", (int64_t)tip->GetMedianTimePast());
    obj.pushKV("verificationprogress", GuessVerificationProgress(Params().TxData(), tip));
    obj.pushKV("initialblockdownload", active_chainstate.IsInitialBlockDownload());
    obj.pushKV("chainwork", tip->nChainWork.GetHex());
>>>>>>> be7a5f2f
    obj.pushKV("size_on_disk", chainman.m_blockman.CalculateCurrentUsage());
    obj.pushKV("pruned", node::fPruneMode);
    if (node::fPruneMode) {
        const CBlockIndex* block = tip;
        CHECK_NONFATAL(block);
        while (block->pprev && (block->pprev->nStatus & BLOCK_HAVE_DATA)) {
            block = block->pprev;
        }

        obj.pushKV("pruneheight",        block->nHeight);

        // if 0, execution bypasses the whole if block.
        bool automatic_pruning{args.GetIntArg("-prune", 0) != 1};
        obj.pushKV("automatic_pruning",  automatic_pruning);
        if (automatic_pruning) {
            obj.pushKV("prune_target_size",  node::nPruneTarget);
        }
    }

    if (!fParticlMode && IsDeprecatedRPCEnabled("softforks")) {
        const Consensus::Params& consensusParams = Params().GetConsensus();
        obj.pushKV("softforks", DeploymentInfo(tip, consensusParams));
    }

    obj.pushKV("warnings", GetWarnings(false).original);
    return obj;
},
    };
}

namespace {
const std::vector<RPCResult> RPCHelpForDeployment{
    {RPCResult::Type::STR, "type", "one of \"buried\", \"bip9\""},
    {RPCResult::Type::NUM, "height", /*optional=*/true, "height of the first block which the rules are or will be enforced (only for \"buried\" type, or \"bip9\" type with \"active\" status)"},
    {RPCResult::Type::BOOL, "active", "true if the rules are enforced for the mempool and the next block"},
    {RPCResult::Type::OBJ, "bip9", /*optional=*/true, "status of bip9 softforks (only for \"bip9\" type)",
    {
        {RPCResult::Type::NUM, "bit", /*optional=*/true, "the bit (0-28) in the block version field used to signal this softfork (only for \"started\" and \"locked_in\" status)"},
        {RPCResult::Type::NUM_TIME, "start_time", "the minimum median time past of a block at which the bit gains its meaning"},
        {RPCResult::Type::NUM_TIME, "timeout", "the median time past of a block at which the deployment is considered failed if not yet locked in"},
        {RPCResult::Type::NUM, "min_activation_height", "minimum height of blocks for which the rules may be enforced"},
        {RPCResult::Type::STR, "status", "status of deployment at specified block (one of \"defined\", \"started\", \"locked_in\", \"active\", \"failed\")"},
        {RPCResult::Type::NUM, "since", "height of the first block to which the status applies"},
        {RPCResult::Type::STR, "status_next", "status of deployment at the next block"},
        {RPCResult::Type::OBJ, "statistics", /*optional=*/true, "numeric statistics about signalling for a softfork (only for \"started\" and \"locked_in\" status)",
        {
            {RPCResult::Type::NUM, "period", "the length in blocks of the signalling period"},
            {RPCResult::Type::NUM, "threshold", /*optional=*/true, "the number of blocks with the version bit set required to activate the feature (only for \"started\" status)"},
            {RPCResult::Type::NUM, "elapsed", "the number of blocks elapsed since the beginning of the current period"},
            {RPCResult::Type::NUM, "count", "the number of blocks with the version bit set in the current period"},
            {RPCResult::Type::BOOL, "possible", /*optional=*/true, "returns false if there are not enough blocks left in this period to pass activation threshold (only for \"started\" status)"},
        }},
        {RPCResult::Type::STR, "signalling", /*optional=*/true, "indicates blocks that signalled with a # and blocks that did not with a -"},
    }},
};

UniValue DeploymentInfo(const CBlockIndex* blockindex, const Consensus::Params& consensusParams)
{
    UniValue softforks(UniValue::VOBJ);
    SoftForkDescPushBack(blockindex, softforks, consensusParams, Consensus::DEPLOYMENT_HEIGHTINCB);
    SoftForkDescPushBack(blockindex, softforks, consensusParams, Consensus::DEPLOYMENT_DERSIG);
    SoftForkDescPushBack(blockindex, softforks, consensusParams, Consensus::DEPLOYMENT_CLTV);
    SoftForkDescPushBack(blockindex, softforks, consensusParams, Consensus::DEPLOYMENT_CSV);
    SoftForkDescPushBack(blockindex, softforks, consensusParams, Consensus::DEPLOYMENT_SEGWIT);
    SoftForkDescPushBack(blockindex, softforks, consensusParams, Consensus::DEPLOYMENT_TESTDUMMY);
    SoftForkDescPushBack(blockindex, softforks, consensusParams, Consensus::DEPLOYMENT_TAPROOT);
    return softforks;
}
} // anon namespace

static RPCHelpMan getdeploymentinfo()
{
    return RPCHelpMan{"getdeploymentinfo",
        "Returns an object containing various state info regarding deployments of consensus changes.",
        {
            {"blockhash", RPCArg::Type::STR_HEX, RPCArg::Default{"hash of current chain tip"}, "The block hash at which to query deployment state"},
        },
        RPCResult{
            RPCResult::Type::OBJ, "", "", {
                {RPCResult::Type::STR, "hash", "requested block hash (or tip)"},
                {RPCResult::Type::NUM, "height", "requested block height (or tip)"},
                {RPCResult::Type::OBJ_DYN, "deployments", "", {
                    {RPCResult::Type::OBJ, "xxxx", "name of the deployment", RPCHelpForDeployment}
                }},
            }
        },
        RPCExamples{ HelpExampleCli("getdeploymentinfo", "") + HelpExampleRpc("getdeploymentinfo", "") },
        [&](const RPCHelpMan& self, const JSONRPCRequest& request) -> UniValue
        {
            const ChainstateManager& chainman = EnsureAnyChainman(request.context);
            LOCK(cs_main);
            const CChainState& active_chainstate = chainman.ActiveChainstate();

            const CBlockIndex* blockindex;
            if (request.params[0].isNull()) {
                blockindex = active_chainstate.m_chain.Tip();
                CHECK_NONFATAL(blockindex);
            } else {
                const uint256 hash(ParseHashV(request.params[0], "blockhash"));
                blockindex = chainman.m_blockman.LookupBlockIndex(hash);
                if (!blockindex) {
                    throw JSONRPCError(RPC_INVALID_ADDRESS_OR_KEY, "Block not found");
                }
            }

            const Consensus::Params& consensusParams = Params().GetConsensus();

            UniValue deploymentinfo(UniValue::VOBJ);
            deploymentinfo.pushKV("hash", blockindex->GetBlockHash().ToString());
            deploymentinfo.pushKV("height", blockindex->nHeight);
            deploymentinfo.pushKV("deployments", DeploymentInfo(blockindex, consensusParams));
            return deploymentinfo;
        },
    };
}

/** Comparison function for sorting the getchaintips heads.  */
struct CompareBlocksByHeight
{
    bool operator()(const CBlockIndex* a, const CBlockIndex* b) const
    {
        /* Make sure that unequal blocks with the same height do not compare
           equal. Use the pointers themselves to make a distinction. */

        if (a->nHeight != b->nHeight)
          return (a->nHeight > b->nHeight);

        return a < b;
    }
};

static RPCHelpMan getchaintips()
{
    return RPCHelpMan{"getchaintips",
                "Return information about all known tips in the block tree,"
                " including the main chain as well as orphaned branches.\n",
                {},
                RPCResult{
                    RPCResult::Type::ARR, "", "",
                    {{RPCResult::Type::OBJ, "", "",
                        {
                            {RPCResult::Type::NUM, "height", "height of the chain tip"},
                            {RPCResult::Type::STR_HEX, "hash", "block hash of the tip"},
                            {RPCResult::Type::NUM, "branchlen", "zero for main chain, otherwise length of branch connecting the tip to the main chain"},
                            {RPCResult::Type::STR, "status", "status of the chain, \"active\" for the main chain\n"
            "Possible values for status:\n"
            "1.  \"invalid\"               This branch contains at least one invalid block\n"
            "2.  \"headers-only\"          Not all blocks for this branch are available, but the headers are valid\n"
            "3.  \"valid-headers\"         All blocks are available for this branch, but they were never fully validated\n"
            "4.  \"valid-fork\"            This branch is not part of the active chain, but is fully validated\n"
            "5.  \"active\"                This is the tip of the active main chain, which is certainly valid"},
                        }}}},
                RPCExamples{
                    HelpExampleCli("getchaintips", "")
            + HelpExampleRpc("getchaintips", "")
                },
        [&](const RPCHelpMan& self, const JSONRPCRequest& request) -> UniValue
{
    ChainstateManager& chainman = EnsureAnyChainman(request.context);
    LOCK(cs_main);
    CChain& active_chain = chainman.ActiveChain();

    /*
     * Idea: The set of chain tips is the active chain tip, plus orphan blocks which do not have another orphan building off of them.
     * Algorithm:
     *  - Make one pass through BlockIndex(), picking out the orphan blocks, and also storing a set of the orphan block's pprev pointers.
     *  - Iterate through the orphan blocks. If the block isn't pointed to by another orphan, it is a chain tip.
     *  - Add the active chain tip
     */
    std::set<const CBlockIndex*, CompareBlocksByHeight> setTips;
    std::set<const CBlockIndex*> setOrphans;
    std::set<const CBlockIndex*> setPrevs;

    for (const auto& [_, block_index] : chainman.BlockIndex()) {
        if (!active_chain.Contains(&block_index)) {
            setOrphans.insert(&block_index);
            setPrevs.insert(block_index.pprev);
        }
    }

    for (std::set<const CBlockIndex*>::iterator it = setOrphans.begin(); it != setOrphans.end(); ++it) {
        if (setPrevs.erase(*it) == 0) {
            setTips.insert(*it);
        }
    }

    // Always report the currently active tip.
    setTips.insert(active_chain.Tip());

    /* Construct the output array.  */
    UniValue res(UniValue::VARR);
    for (const CBlockIndex* block : setTips) {
        UniValue obj(UniValue::VOBJ);
        obj.pushKV("height", block->nHeight);
        obj.pushKV("hash", block->phashBlock->GetHex());

        const int branchLen = block->nHeight - active_chain.FindFork(block)->nHeight;
        obj.pushKV("branchlen", branchLen);

        std::string status;
        if (active_chain.Contains(block)) {
            // This block is part of the currently active chain.
            status = "active";
        } else if (block->nStatus & BLOCK_FAILED_MASK) {
            // This block or one of its ancestors is invalid.
            status = "invalid";
        } else if (!block->HaveTxsDownloaded()) {
            // This block cannot be connected because full block data for it or one of its parents is missing.
            status = "headers-only";
        } else if (block->IsValid(BLOCK_VALID_SCRIPTS)) {
            // This block is fully validated, but no longer part of the active chain. It was probably the active block once, but was reorganized.
            status = "valid-fork";
        } else if (block->IsValid(BLOCK_VALID_TREE)) {
            // The headers for this block are valid, but it has not been validated. It was probably never part of the most-work chain.
            status = "valid-headers";
        } else {
            // No clue.
            status = "unknown";
        }
        obj.pushKV("status", status);

        res.push_back(obj);
    }

    return res;
},
    };
}

static RPCHelpMan preciousblock()
{
    return RPCHelpMan{"preciousblock",
                "\nTreats a block as if it were received before others with the same work.\n"
                "\nA later preciousblock call can override the effect of an earlier one.\n"
                "\nThe effects of preciousblock are not retained across restarts.\n",
                {
                    {"blockhash", RPCArg::Type::STR_HEX, RPCArg::Optional::NO, "the hash of the block to mark as precious"},
                },
                RPCResult{RPCResult::Type::NONE, "", ""},
                RPCExamples{
                    HelpExampleCli("preciousblock", "\"blockhash\"")
            + HelpExampleRpc("preciousblock", "\"blockhash\"")
                },
        [&](const RPCHelpMan& self, const JSONRPCRequest& request) -> UniValue
{
    uint256 hash(ParseHashV(request.params[0], "blockhash"));
    CBlockIndex* pblockindex;

    ChainstateManager& chainman = EnsureAnyChainman(request.context);
    {
        LOCK(cs_main);
        pblockindex = chainman.m_blockman.LookupBlockIndex(hash);
        if (!pblockindex) {
            throw JSONRPCError(RPC_INVALID_ADDRESS_OR_KEY, "Block not found");
        }
    }

    BlockValidationState state;
    state.m_chainman = &chainman;
    chainman.ActiveChainstate().PreciousBlock(state, pblockindex);

    if (!state.IsValid()) {
        throw JSONRPCError(RPC_DATABASE_ERROR, state.ToString());
    }

    return NullUniValue;
},
    };
}

static RPCHelpMan invalidateblock()
{
    return RPCHelpMan{"invalidateblock",
                "\nPermanently marks a block as invalid, as if it violated a consensus rule.\n",
                {
                    {"blockhash", RPCArg::Type::STR_HEX, RPCArg::Optional::NO, "the hash of the block to mark as invalid"},
                },
                RPCResult{RPCResult::Type::NONE, "", ""},
                RPCExamples{
                    HelpExampleCli("invalidateblock", "\"blockhash\"")
            + HelpExampleRpc("invalidateblock", "\"blockhash\"")
                },
        [&](const RPCHelpMan& self, const JSONRPCRequest& request) -> UniValue
{
    uint256 hash(ParseHashV(request.params[0], "blockhash"));
    BlockValidationState state;

    ChainstateManager& chainman = EnsureAnyChainman(request.context);
    state.m_chainman = &chainman;

    CBlockIndex* pblockindex;
    {
        LOCK(cs_main);
        pblockindex = chainman.m_blockman.LookupBlockIndex(hash);
        if (!pblockindex) {
            throw JSONRPCError(RPC_INVALID_ADDRESS_OR_KEY, "Block not found");
        }
    }
    chainman.ActiveChainstate().InvalidateBlock(state, pblockindex);

    if (state.IsValid()) {
        chainman.ActiveChainstate().ActivateBestChain(state);
    }

    if (!state.IsValid()) {
        throw JSONRPCError(RPC_DATABASE_ERROR, state.ToString());
    }

    return NullUniValue;
},
    };
}

static RPCHelpMan reconsiderblock()
{
    return RPCHelpMan{"reconsiderblock",
                "\nRemoves invalidity status of a block, its ancestors and its descendants, reconsider them for activation.\n"
                "This can be used to undo the effects of invalidateblock.\n",
                {
                    {"blockhash", RPCArg::Type::STR_HEX, RPCArg::Optional::NO, "the hash of the block to reconsider"},
                },
                RPCResult{RPCResult::Type::NONE, "", ""},
                RPCExamples{
                    HelpExampleCli("reconsiderblock", "\"blockhash\"")
            + HelpExampleRpc("reconsiderblock", "\"blockhash\"")
                },
        [&](const RPCHelpMan& self, const JSONRPCRequest& request) -> UniValue
{
    ChainstateManager& chainman = EnsureAnyChainman(request.context);
    uint256 hash(ParseHashV(request.params[0], "blockhash"));

    {
        LOCK(cs_main);
        CBlockIndex* pblockindex = chainman.m_blockman.LookupBlockIndex(hash);
        if (!pblockindex) {
            throw JSONRPCError(RPC_INVALID_ADDRESS_OR_KEY, "Block not found");
        }

        chainman.ActiveChainstate().ResetBlockFailureFlags(pblockindex);
    }

    BlockValidationState state;
    state.m_chainman = &chainman;
    chainman.ActiveChainstate().ActivateBestChain(state);

    if (!state.IsValid()) {
        throw JSONRPCError(RPC_DATABASE_ERROR, state.ToString());
    }

    return NullUniValue;
},
    };
}

static RPCHelpMan getchaintxstats()
{
    return RPCHelpMan{"getchaintxstats",
                "\nCompute statistics about the total number and rate of transactions in the chain.\n",
                {
                    {"nblocks", RPCArg::Type::NUM, RPCArg::DefaultHint{"one month"}, "Size of the window in number of blocks"},
                    {"blockhash", RPCArg::Type::STR_HEX, RPCArg::DefaultHint{"chain tip"}, "The hash of the block that ends the window."},
                },
                RPCResult{
                    RPCResult::Type::OBJ, "", "",
                    {
                        {RPCResult::Type::NUM_TIME, "time", "The timestamp for the final block in the window, expressed in " + UNIX_EPOCH_TIME},
                        {RPCResult::Type::NUM, "txcount", "The total number of transactions in the chain up to that point"},
                        {RPCResult::Type::STR_HEX, "window_final_block_hash", "The hash of the final block in the window"},
                        {RPCResult::Type::NUM, "window_final_block_height", "The height of the final block in the window."},
                        {RPCResult::Type::NUM, "window_block_count", "Size of the window in number of blocks"},
                        {RPCResult::Type::NUM, "window_tx_count", /*optional=*/true, "The number of transactions in the window. Only returned if \"window_block_count\" is > 0"},
                        {RPCResult::Type::NUM, "window_interval", /*optional=*/true, "The elapsed time in the window in seconds. Only returned if \"window_block_count\" is > 0"},
                        {RPCResult::Type::NUM, "txrate", /*optional=*/true, "The average rate of transactions per second in the window. Only returned if \"window_interval\" is > 0"},
                    }},
                RPCExamples{
                    HelpExampleCli("getchaintxstats", "")
            + HelpExampleRpc("getchaintxstats", "2016")
                },
        [&](const RPCHelpMan& self, const JSONRPCRequest& request) -> UniValue
{
    ChainstateManager& chainman = EnsureAnyChainman(request.context);
    const CBlockIndex* pindex;
    int blockcount = 30 * 24 * 60 * 60 / Params().GetConsensus().nPowTargetSpacing; // By default: 1 month

    if (request.params[1].isNull()) {
        LOCK(cs_main);
        pindex = chainman.ActiveChain().Tip();
    } else {
        uint256 hash(ParseHashV(request.params[1], "blockhash"));
        LOCK(cs_main);
        pindex = chainman.m_blockman.LookupBlockIndex(hash);
        if (!pindex) {
            throw JSONRPCError(RPC_INVALID_ADDRESS_OR_KEY, "Block not found");
        }
        if (!chainman.ActiveChain().Contains(pindex)) {
            throw JSONRPCError(RPC_INVALID_PARAMETER, "Block is not in main chain");
        }
    }

    CHECK_NONFATAL(pindex != nullptr);

    if (request.params[0].isNull()) {
        blockcount = std::max(0, std::min(blockcount, pindex->nHeight - 1));
    } else {
        blockcount = request.params[0].get_int();

        if (blockcount < 0 || (blockcount > 0 && blockcount >= pindex->nHeight)) {
            throw JSONRPCError(RPC_INVALID_PARAMETER, "Invalid block count: should be between 0 and the block's height - 1");
        }
    }

    const CBlockIndex* pindexPast = pindex->GetAncestor(pindex->nHeight - blockcount);
    int nTimeDiff = pindex->GetMedianTimePast() - pindexPast->GetMedianTimePast();
    int nTxDiff = pindex->nChainTx - pindexPast->nChainTx;

    UniValue ret(UniValue::VOBJ);
    ret.pushKV("time", (int64_t)pindex->nTime);
    ret.pushKV("txcount", (int64_t)pindex->nChainTx);
    ret.pushKV("window_final_block_hash", pindex->GetBlockHash().GetHex());
    ret.pushKV("window_final_block_height", pindex->nHeight);
    ret.pushKV("window_block_count", blockcount);
    if (blockcount > 0) {
        ret.pushKV("window_tx_count", nTxDiff);
        ret.pushKV("window_interval", nTimeDiff);
        if (nTimeDiff > 0) {
            ret.pushKV("txrate", ((double)nTxDiff) / nTimeDiff);
        }
    }

    return ret;
},
    };
}

template<typename T>
static T CalculateTruncatedMedian(std::vector<T>& scores)
{
    size_t size = scores.size();
    if (size == 0) {
        return 0;
    }

    std::sort(scores.begin(), scores.end());
    if (size % 2 == 0) {
        return (scores[size / 2 - 1] + scores[size / 2]) / 2;
    } else {
        return scores[size / 2];
    }
}

void CalculatePercentilesByWeight(CAmount result[NUM_GETBLOCKSTATS_PERCENTILES], std::vector<std::pair<CAmount, int64_t>>& scores, int64_t total_weight)
{
    if (scores.empty()) {
        return;
    }

    std::sort(scores.begin(), scores.end());

    // 10th, 25th, 50th, 75th, and 90th percentile weight units.
    const double weights[NUM_GETBLOCKSTATS_PERCENTILES] = {
        total_weight / 10.0, total_weight / 4.0, total_weight / 2.0, (total_weight * 3.0) / 4.0, (total_weight * 9.0) / 10.0
    };

    int64_t next_percentile_index = 0;
    int64_t cumulative_weight = 0;
    for (const auto& element : scores) {
        cumulative_weight += element.second;
        while (next_percentile_index < NUM_GETBLOCKSTATS_PERCENTILES && cumulative_weight >= weights[next_percentile_index]) {
            result[next_percentile_index] = element.first;
            ++next_percentile_index;
        }
    }

    // Fill any remaining percentiles with the last value.
    for (int64_t i = next_percentile_index; i < NUM_GETBLOCKSTATS_PERCENTILES; i++) {
        result[i] = scores.back().first;
    }
}

template<typename T>
static inline bool SetHasKeys(const std::set<T>& set) {return false;}
template<typename T, typename Tk, typename... Args>
static inline bool SetHasKeys(const std::set<T>& set, const Tk& key, const Args&... args)
{
    return (set.count(key) != 0) || SetHasKeys(set, args...);
}

// outpoint (needed for the utxo index) + nHeight + fCoinBase
static constexpr size_t PER_UTXO_OVERHEAD = sizeof(COutPoint) + sizeof(uint32_t) + sizeof(bool);

static RPCHelpMan getblockstats()
{
    return RPCHelpMan{"getblockstats",
                "\nCompute per block statistics for a given window. All amounts are in satoshis.\n"
                "It won't work for some heights with pruning.\n",
                {
                    {"hash_or_height", RPCArg::Type::NUM, RPCArg::Optional::NO, "The block hash or height of the target block", "", {"", "string or numeric"}},
                    {"stats", RPCArg::Type::ARR, RPCArg::DefaultHint{"all values"}, "Values to plot (see result below)",
                        {
                            {"height", RPCArg::Type::STR, RPCArg::Optional::OMITTED, "Selected statistic"},
                            {"time", RPCArg::Type::STR, RPCArg::Optional::OMITTED, "Selected statistic"},
                        },
                        "stats"},
                },
                RPCResult{
            RPCResult::Type::OBJ, "", "",
            {
                {RPCResult::Type::NUM, "avgfee", /*optional=*/true, "Average fee in the block"},
                {RPCResult::Type::NUM, "avgfeerate", /*optional=*/true, "Average feerate (in satoshis per virtual byte)"},
                {RPCResult::Type::NUM, "avgtxsize", /*optional=*/true, "Average transaction size"},
                {RPCResult::Type::STR_HEX, "blockhash", /*optional=*/true, "The block hash (to check for potential reorgs)"},
                {RPCResult::Type::ARR_FIXED, "feerate_percentiles", /*optional=*/true, "Feerates at the 10th, 25th, 50th, 75th, and 90th percentile weight unit (in satoshis per virtual byte)",
                {
                    {RPCResult::Type::NUM, "10th_percentile_feerate", "The 10th percentile feerate"},
                    {RPCResult::Type::NUM, "25th_percentile_feerate", "The 25th percentile feerate"},
                    {RPCResult::Type::NUM, "50th_percentile_feerate", "The 50th percentile feerate"},
                    {RPCResult::Type::NUM, "75th_percentile_feerate", "The 75th percentile feerate"},
                    {RPCResult::Type::NUM, "90th_percentile_feerate", "The 90th percentile feerate"},
                }},
                {RPCResult::Type::NUM, "height", /*optional=*/true, "The height of the block"},
                {RPCResult::Type::NUM, "ins", /*optional=*/true, "The number of inputs (excluding coinbase)"},
                {RPCResult::Type::NUM, "maxfee", /*optional=*/true, "Maximum fee in the block"},
                {RPCResult::Type::NUM, "maxfeerate", /*optional=*/true, "Maximum feerate (in satoshis per virtual byte)"},
                {RPCResult::Type::NUM, "maxtxsize", /*optional=*/true, "Maximum transaction size"},
                {RPCResult::Type::NUM, "medianfee", /*optional=*/true, "Truncated median fee in the block"},
                {RPCResult::Type::NUM, "mediantime", /*optional=*/true, "The block median time past"},
                {RPCResult::Type::NUM, "mediantxsize", /*optional=*/true, "Truncated median transaction size"},
                {RPCResult::Type::NUM, "minfee", /*optional=*/true, "Minimum fee in the block"},
                {RPCResult::Type::NUM, "minfeerate", /*optional=*/true, "Minimum feerate (in satoshis per virtual byte)"},
                {RPCResult::Type::NUM, "mintxsize", /*optional=*/true, "Minimum transaction size"},
                {RPCResult::Type::NUM, "outs", /*optional=*/true, "The number of outputs"},
                {RPCResult::Type::NUM, "subsidy", /*optional=*/true, "The block subsidy"},
                {RPCResult::Type::NUM, "swtotal_size", /*optional=*/true, "Total size of all segwit transactions"},
                {RPCResult::Type::NUM, "swtotal_weight", /*optional=*/true, "Total weight of all segwit transactions"},
                {RPCResult::Type::NUM, "swtxs", /*optional=*/true, "The number of segwit transactions"},
                {RPCResult::Type::NUM, "time", /*optional=*/true, "The block time"},
                {RPCResult::Type::NUM, "total_out", /*optional=*/true, "Total amount in all outputs (excluding coinbase and thus reward [ie subsidy + totalfee])"},
                {RPCResult::Type::NUM, "total_size", /*optional=*/true, "Total size of all non-coinbase transactions"},
                {RPCResult::Type::NUM, "total_weight", /*optional=*/true, "Total weight of all non-coinbase transactions"},
                {RPCResult::Type::NUM, "totalfee", /*optional=*/true, "The fee total"},
                {RPCResult::Type::NUM, "txs", /*optional=*/true, "The number of transactions (including coinbase)"},
                {RPCResult::Type::NUM, "utxo_increase", /*optional=*/true, "The increase/decrease in the number of unspent outputs"},
                {RPCResult::Type::NUM, "utxo_size_inc", /*optional=*/true, "The increase/decrease in size for the utxo index (not discounting op_return and similar)"},
            }},
                RPCExamples{
                    HelpExampleCli("getblockstats", R"('"00000000c937983704a73af28acdec37b049d214adbda81d7e2a3dd146f6ed09"' '["minfeerate","avgfeerate"]')") +
                    HelpExampleCli("getblockstats", R"(1000 '["minfeerate","avgfeerate"]')") +
                    HelpExampleRpc("getblockstats", R"("00000000c937983704a73af28acdec37b049d214adbda81d7e2a3dd146f6ed09", ["minfeerate","avgfeerate"])") +
                    HelpExampleRpc("getblockstats", R"(1000, ["minfeerate","avgfeerate"])")
                },
        [&](const RPCHelpMan& self, const JSONRPCRequest& request) -> UniValue
{
    ChainstateManager& chainman = EnsureAnyChainman(request.context);
    LOCK(cs_main);
    const CBlockIndex* pindex{ParseHashOrHeight(request.params[0], chainman)};
    CHECK_NONFATAL(pindex != nullptr);

    std::set<std::string> stats;
    if (!request.params[1].isNull()) {
        const UniValue stats_univalue = request.params[1].get_array();
        for (unsigned int i = 0; i < stats_univalue.size(); i++) {
            const std::string stat = stats_univalue[i].get_str();
            stats.insert(stat);
        }
    }

    const CBlock block = GetBlockChecked(chainman.m_blockman, pindex);
    const CBlockUndo blockUndo = GetUndoChecked(chainman.m_blockman, pindex);

    const bool do_all = stats.size() == 0; // Calculate everything if nothing selected (default)
    const bool do_mediantxsize = do_all || stats.count("mediantxsize") != 0;
    const bool do_medianfee = do_all || stats.count("medianfee") != 0;
    const bool do_feerate_percentiles = do_all || stats.count("feerate_percentiles") != 0;
    const bool loop_inputs = do_all || do_medianfee || do_feerate_percentiles ||
        SetHasKeys(stats, "utxo_size_inc", "totalfee", "avgfee", "avgfeerate", "minfee", "maxfee", "minfeerate", "maxfeerate");
    const bool loop_outputs = do_all || loop_inputs || stats.count("total_out");
    const bool do_calculate_size = do_mediantxsize ||
        SetHasKeys(stats, "total_size", "avgtxsize", "mintxsize", "maxtxsize", "swtotal_size");
    const bool do_calculate_weight = do_all || SetHasKeys(stats, "total_weight", "avgfeerate", "swtotal_weight", "avgfeerate", "feerate_percentiles", "minfeerate", "maxfeerate");
    const bool do_calculate_sw = do_all || SetHasKeys(stats, "swtxs", "swtotal_size", "swtotal_weight");

    CAmount maxfee = 0;
    CAmount maxfeerate = 0;
    CAmount minfee = MAX_MONEY;
    CAmount minfeerate = MAX_MONEY;
    CAmount total_out = 0;
    CAmount totalfee = 0;
    int64_t inputs = 0;
    int64_t maxtxsize = 0;
    int64_t mintxsize = MAX_BLOCK_SERIALIZED_SIZE;
    int64_t outputs = 0;
    int64_t swtotal_size = 0;
    int64_t swtotal_weight = 0;
    int64_t swtxs = 0;
    int64_t total_size = 0;
    int64_t total_weight = 0;
    int64_t utxo_size_inc = 0;
    std::vector<CAmount> fee_array;
    std::vector<std::pair<CAmount, int64_t>> feerate_array;
    std::vector<int64_t> txsize_array;

    for (size_t i = 0; i < block.vtx.size(); ++i) {
        const auto& tx = block.vtx.at(i);
        outputs += tx->vout.size();

        CAmount tx_total_out = 0;
        if (loop_outputs) {
            for (const CTxOut& out : tx->vout) {
                tx_total_out += out.nValue;
                utxo_size_inc += GetSerializeSize(out, PROTOCOL_VERSION) + PER_UTXO_OVERHEAD;
            }
            for (const auto& out : tx->vpout) {
                if (out->IsStandardOutput()) {
                    tx_total_out += out->GetValue();
                }
                utxo_size_inc += GetSerializeSize(*out, PROTOCOL_VERSION) + PER_UTXO_OVERHEAD + 1;
            }
        }

        if (tx->IsCoinBase()) {
            continue;
        }

        inputs += tx->vin.size(); // Don't count coinbase's fake input
        total_out += tx_total_out; // Don't count coinbase reward

        int64_t tx_size = 0;
        if (do_calculate_size) {

            tx_size = tx->GetTotalSize();
            if (do_mediantxsize) {
                txsize_array.push_back(tx_size);
            }
            maxtxsize = std::max(maxtxsize, tx_size);
            mintxsize = std::min(mintxsize, tx_size);
            total_size += tx_size;
        }

        int64_t weight = 0;
        if (do_calculate_weight) {
            weight = GetTransactionWeight(*tx);
            total_weight += weight;
        }

        if (do_calculate_sw && tx->HasWitness()) {
            ++swtxs;
            swtotal_size += tx_size;
            swtotal_weight += weight;
        }

        if (loop_inputs) {
            CAmount tx_total_in = 0;
            const auto& txundo = blockUndo.vtxundo.at(fParticlMode ? i : i - 1); // Particl includes coinbase/coinstake in undo data
            for (const Coin& coin: txundo.vprevout) {
                const CTxOut& prevoutput = coin.out;

                tx_total_in += prevoutput.nValue;
                utxo_size_inc -= GetSerializeSize(prevoutput, PROTOCOL_VERSION) + PER_UTXO_OVERHEAD;
            }

            CAmount txfee;
            if (tx->IsCoinStake()) {
                 txfee = 0;
            } else
            if (!tx->GetCTFee(txfee)) {
                txfee = tx_total_in - tx_total_out;
            }
            CHECK_NONFATAL(MoneyRange(txfee));
            if (do_medianfee) {
                fee_array.push_back(txfee);
            }
            maxfee = std::max(maxfee, txfee);
            minfee = std::min(minfee, txfee);
            totalfee += txfee;

            // New feerate uses satoshis per virtual byte instead of per serialized byte
            CAmount feerate = weight ? (txfee * WITNESS_SCALE_FACTOR) / weight : 0;
            if (do_feerate_percentiles) {
                feerate_array.emplace_back(std::make_pair(feerate, weight));
            }
            maxfeerate = std::max(maxfeerate, feerate);
            minfeerate = std::min(minfeerate, feerate);
        }
    }

    CAmount feerate_percentiles[NUM_GETBLOCKSTATS_PERCENTILES] = { 0 };
    CalculatePercentilesByWeight(feerate_percentiles, feerate_array, total_weight);

    UniValue feerates_res(UniValue::VARR);
    for (int64_t i = 0; i < NUM_GETBLOCKSTATS_PERCENTILES; i++) {
        feerates_res.push_back(feerate_percentiles[i]);
    }

    UniValue ret_all(UniValue::VOBJ);
    ret_all.pushKV("avgfee", (block.vtx.size() > 1) ? totalfee / (block.vtx.size() - 1) : 0);
    ret_all.pushKV("avgfeerate", total_weight ? (totalfee * WITNESS_SCALE_FACTOR) / total_weight : 0); // Unit: sat/vbyte
    ret_all.pushKV("avgtxsize", (block.vtx.size() > 1) ? total_size / (block.vtx.size() - 1) : 0);
    ret_all.pushKV("blockhash", pindex->GetBlockHash().GetHex());
    ret_all.pushKV("feerate_percentiles", feerates_res);
    ret_all.pushKV("height", (int64_t)pindex->nHeight);
    ret_all.pushKV("ins", inputs);
    ret_all.pushKV("maxfee", maxfee);
    ret_all.pushKV("maxfeerate", maxfeerate);
    ret_all.pushKV("maxtxsize", maxtxsize);
    ret_all.pushKV("medianfee", CalculateTruncatedMedian(fee_array));
    ret_all.pushKV("mediantime", pindex->GetMedianTimePast());
    ret_all.pushKV("mediantxsize", CalculateTruncatedMedian(txsize_array));
    ret_all.pushKV("minfee", (minfee == MAX_MONEY) ? 0 : minfee);
    ret_all.pushKV("minfeerate", (minfeerate == MAX_MONEY) ? 0 : minfeerate);
    ret_all.pushKV("mintxsize", mintxsize == MAX_BLOCK_SERIALIZED_SIZE ? 0 : mintxsize);
    ret_all.pushKV("outs", outputs);
    ret_all.pushKV("subsidy", GetBlockSubsidy(pindex->nHeight, Params().GetConsensus()));
    ret_all.pushKV("swtotal_size", swtotal_size);
    ret_all.pushKV("swtotal_weight", swtotal_weight);
    ret_all.pushKV("swtxs", swtxs);
    ret_all.pushKV("time", pindex->GetBlockTime());
    ret_all.pushKV("total_out", total_out);
    ret_all.pushKV("total_size", total_size);
    ret_all.pushKV("total_weight", total_weight);
    ret_all.pushKV("totalfee", totalfee);
    ret_all.pushKV("txs", (int64_t)block.vtx.size());
    ret_all.pushKV("utxo_increase", outputs - inputs);
    ret_all.pushKV("utxo_size_inc", utxo_size_inc);

    if (do_all) {
        return ret_all;
    }

    UniValue ret(UniValue::VOBJ);
    for (const std::string& stat : stats) {
        const UniValue& value = ret_all[stat];
        if (value.isNull()) {
            throw JSONRPCError(RPC_INVALID_PARAMETER, strprintf("Invalid selected statistic '%s'", stat));
        }
        ret.pushKV(stat, value);
    }
    return ret;
},
    };
}

namespace {
//! Search for a given set of pubkey scripts
bool FindScriptPubKey(std::atomic<int>& scan_progress, const std::atomic<bool>& should_abort, int64_t& count, CCoinsViewCursor* cursor, const std::set<CScript>& needles, std::map<COutPoint, Coin>& out_results, std::function<void()>& interruption_point)
{
    scan_progress = 0;
    count = 0;
    while (cursor->Valid()) {
        COutPoint key;
        Coin coin;
        if (!cursor->GetKey(key) || !cursor->GetValue(coin)) return false;
        if (++count % 8192 == 0) {
            interruption_point();
            if (should_abort) {
                // allow to abort the scan via the abort reference
                return false;
            }
        }
        if (count % 256 == 0) {
            // update progress reference every 256 item
            uint32_t high = 0x100 * *key.hash.begin() + *(key.hash.begin() + 1);
            scan_progress = (int)(high * 100.0 / 65536.0 + 0.5);
        }
        if (needles.count(coin.out.scriptPubKey)) {
            out_results.emplace(key, coin);
        }
        cursor->Next();
    }
    scan_progress = 100;
    return true;
}
} // namespace

/** RAII object to prevent concurrency issue when scanning the txout set */
static std::atomic<int> g_scan_progress;
static std::atomic<bool> g_scan_in_progress;
static std::atomic<bool> g_should_abort_scan;
class CoinsViewScanReserver
{
private:
    bool m_could_reserve;
public:
    explicit CoinsViewScanReserver() : m_could_reserve(false) {}

    bool reserve() {
        CHECK_NONFATAL(!m_could_reserve);
        if (g_scan_in_progress.exchange(true)) {
            return false;
        }
        CHECK_NONFATAL(g_scan_progress == 0);
        m_could_reserve = true;
        return true;
    }

    ~CoinsViewScanReserver() {
        if (m_could_reserve) {
            g_scan_in_progress = false;
            g_scan_progress = 0;
        }
    }
};

static RPCHelpMan scantxoutset()
{
    // scriptPubKey corresponding to mainnet address 12cbQLTFMXRnSzktFkuoG3eHoMeFtpTu3S
    const std::string EXAMPLE_DESCRIPTOR_RAW = "raw(76a91411b366edfc0a8b66feebae5c2e25a7b6a5d1cf3188ac)#fm24fxxy";

    return RPCHelpMan{"scantxoutset",
        "\nScans the unspent transaction output set for entries that match certain output descriptors.\n"
        "Examples of output descriptors are:\n"
        "    addr(<address>)                      Outputs whose scriptPubKey corresponds to the specified address (does not include P2PK)\n"
        "    raw(<hex script>)                    Outputs whose scriptPubKey equals the specified hex scripts\n"
        "    combo(<pubkey>)                      P2PK, P2PKH, P2WPKH, and P2SH-P2WPKH outputs for the given pubkey\n"
        "    pkh(<pubkey>)                        P2PKH outputs for the given pubkey\n"
        "    sh(multi(<n>,<pubkey>,<pubkey>,...)) P2SH-multisig outputs for the given threshold and pubkeys\n"
        "\nIn the above, <pubkey> either refers to a fixed public key in hexadecimal notation, or to an xpub/xprv optionally followed by one\n"
        "or more path elements separated by \"/\", and optionally ending in \"/*\" (unhardened), or \"/*'\" or \"/*h\" (hardened) to specify all\n"
        "unhardened or hardened child keys.\n"
        "In the latter case, a range needs to be specified by below if different from 1000.\n"
        "For more information on output descriptors, see the documentation in the doc/descriptors.md file.\n",
        {
            {"action", RPCArg::Type::STR, RPCArg::Optional::NO, "The action to execute\n"
                "\"start\" for starting a scan\n"
                "\"abort\" for aborting the current scan (returns true when abort was successful)\n"
                "\"status\" for progress report (in %) of the current scan"},
            {"scanobjects", RPCArg::Type::ARR, RPCArg::Optional::OMITTED, "Array of scan objects. Required for \"start\" action\n"
                "Every scan object is either a string descriptor or an object:",
            {
                {"descriptor", RPCArg::Type::STR, RPCArg::Optional::OMITTED, "An output descriptor"},
                {"", RPCArg::Type::OBJ, RPCArg::Optional::OMITTED, "An object with output descriptor and metadata",
                {
                    {"desc", RPCArg::Type::STR, RPCArg::Optional::NO, "An output descriptor"},
                    {"range", RPCArg::Type::RANGE, RPCArg::Default{1000}, "The range of HD chain indexes to explore (either end or [begin,end])"},
                }},
            },
                        "[scanobjects,...]"},
        },
        {
            RPCResult{"When action=='abort'", RPCResult::Type::BOOL, "", ""},
            RPCResult{"When action=='status' and no scan is in progress", RPCResult::Type::NONE, "", ""},
            RPCResult{"When action=='status' and scan is in progress", RPCResult::Type::OBJ, "", "",
            {
                {RPCResult::Type::NUM, "progress", "The scan progress"},
            }},
            RPCResult{"When action=='start'", RPCResult::Type::OBJ, "", "", {
                {RPCResult::Type::BOOL, "success", "Whether the scan was completed"},
                {RPCResult::Type::NUM, "txouts", "The number of unspent transaction outputs scanned"},
                {RPCResult::Type::NUM, "height", "The current block height (index)"},
                {RPCResult::Type::STR_HEX, "bestblock", "The hash of the block at the tip of the chain"},
                {RPCResult::Type::ARR, "unspents", "",
                {
                    {RPCResult::Type::OBJ, "", "",
                    {
                        {RPCResult::Type::STR_HEX, "txid", "The transaction id"},
                        {RPCResult::Type::NUM, "vout", "The vout value"},
                        {RPCResult::Type::STR_HEX, "scriptPubKey", "The script key"},
                        {RPCResult::Type::STR, "desc", "A specialized descriptor for the matched scriptPubKey"},
                        {RPCResult::Type::STR_AMOUNT, "amount", "The total amount in " + CURRENCY_UNIT + " of the unspent output"},
                        {RPCResult::Type::NUM, "height", "Height of the unspent transaction output"},
                    }},
                }},
                {RPCResult::Type::STR_AMOUNT, "total_amount", "The total amount of all found unspent outputs in " + CURRENCY_UNIT},
            }},
        },
        RPCExamples{
            HelpExampleCli("scantxoutset", "start \'[\"" + EXAMPLE_DESCRIPTOR_RAW + "\"]\'") +
            HelpExampleCli("scantxoutset", "status") +
            HelpExampleCli("scantxoutset", "abort") +
            HelpExampleRpc("scantxoutset", "\"start\", [\"" + EXAMPLE_DESCRIPTOR_RAW + "\"]") +
            HelpExampleRpc("scantxoutset", "\"status\"") +
            HelpExampleRpc("scantxoutset", "\"abort\"")
        },
        [&](const RPCHelpMan& self, const JSONRPCRequest& request) -> UniValue
{
    RPCTypeCheck(request.params, {UniValue::VSTR, UniValue::VARR});

    UniValue result(UniValue::VOBJ);
    if (request.params[0].get_str() == "status") {
        CoinsViewScanReserver reserver;
        if (reserver.reserve()) {
            // no scan in progress
            return NullUniValue;
        }
        result.pushKV("progress", g_scan_progress);
        return result;
    } else if (request.params[0].get_str() == "abort") {
        CoinsViewScanReserver reserver;
        if (reserver.reserve()) {
            // reserve was possible which means no scan was running
            return false;
        }
        // set the abort flag
        g_should_abort_scan = true;
        return true;
    } else if (request.params[0].get_str() == "start") {
        CoinsViewScanReserver reserver;
        if (!reserver.reserve()) {
            throw JSONRPCError(RPC_INVALID_PARAMETER, "Scan already in progress, use action \"abort\" or \"status\"");
        }

        if (request.params.size() < 2) {
            throw JSONRPCError(RPC_MISC_ERROR, "scanobjects argument is required for the start action");
        }

        std::set<CScript> needles;
        std::map<CScript, std::string> descriptors;
        CAmount total_in = 0;

        // loop through the scan objects
        for (const UniValue& scanobject : request.params[1].get_array().getValues()) {
            FlatSigningProvider provider;
            auto scripts = EvalDescriptorStringOrObject(scanobject, provider);
            for (const auto& script : scripts) {
                std::string inferred = InferDescriptor(script, provider)->ToString();
                needles.emplace(script);
                descriptors.emplace(std::move(script), std::move(inferred));
            }
        }

        // Scan the unspent transaction output set for inputs
        UniValue unspents(UniValue::VARR);
        std::vector<CTxOut> input_txos;
        std::map<COutPoint, Coin> coins;
        g_should_abort_scan = false;
        int64_t count = 0;
        std::unique_ptr<CCoinsViewCursor> pcursor;
        const CBlockIndex* tip;
        NodeContext& node = EnsureAnyNodeContext(request.context);
        {
            ChainstateManager& chainman = EnsureChainman(node);
            LOCK(cs_main);
            CChainState& active_chainstate = chainman.ActiveChainstate();
            active_chainstate.ForceFlushStateToDisk();
            pcursor = active_chainstate.CoinsDB().Cursor();
            CHECK_NONFATAL(pcursor);
            tip = active_chainstate.m_chain.Tip();
            CHECK_NONFATAL(tip);
        }
        bool res = FindScriptPubKey(g_scan_progress, g_should_abort_scan, count, pcursor.get(), needles, coins, node.rpc_interruption_point);
        result.pushKV("success", res);
        result.pushKV("txouts", count);
        result.pushKV("height", tip->nHeight);
        result.pushKV("bestblock", tip->GetBlockHash().GetHex());

        for (const auto& it : coins) {
            const COutPoint& outpoint = it.first;
            const Coin& coin = it.second;
            const CTxOut& txo = coin.out;
            input_txos.push_back(txo);
            total_in += txo.nValue;

            UniValue unspent(UniValue::VOBJ);
            unspent.pushKV("txid", outpoint.hash.GetHex());
            unspent.pushKV("vout", (int32_t)outpoint.n);
            unspent.pushKV("scriptPubKey", HexStr(txo.scriptPubKey));
            unspent.pushKV("desc", descriptors[txo.scriptPubKey]);
            unspent.pushKV("amount", ValueFromAmount(txo.nValue));
            unspent.pushKV("height", (int32_t)coin.nHeight);

            unspents.push_back(unspent);
        }
        result.pushKV("unspents", unspents);
        result.pushKV("total_amount", ValueFromAmount(total_in));
    } else {
        throw JSONRPCError(RPC_INVALID_PARAMETER, "Invalid command");
    }
    return result;
},
    };
}

static RPCHelpMan getblockfilter()
{
    return RPCHelpMan{"getblockfilter",
                "\nRetrieve a BIP 157 content filter for a particular block.\n",
                {
                    {"blockhash", RPCArg::Type::STR_HEX, RPCArg::Optional::NO, "The hash of the block"},
                    {"filtertype", RPCArg::Type::STR, RPCArg::Default{"basic"}, "The type name of the filter"},
                },
                RPCResult{
                    RPCResult::Type::OBJ, "", "",
                    {
                        {RPCResult::Type::STR_HEX, "filter", "the hex-encoded filter data"},
                        {RPCResult::Type::STR_HEX, "header", "the hex-encoded filter header"},
                    }},
                RPCExamples{
                    HelpExampleCli("getblockfilter", "\"00000000c937983704a73af28acdec37b049d214adbda81d7e2a3dd146f6ed09\" \"basic\"") +
                    HelpExampleRpc("getblockfilter", "\"00000000c937983704a73af28acdec37b049d214adbda81d7e2a3dd146f6ed09\", \"basic\"")
                },
        [&](const RPCHelpMan& self, const JSONRPCRequest& request) -> UniValue
{
    uint256 block_hash = ParseHashV(request.params[0], "blockhash");
    std::string filtertype_name = "basic";
    if (!request.params[1].isNull()) {
        filtertype_name = request.params[1].get_str();
    }

    BlockFilterType filtertype;
    if (!BlockFilterTypeByName(filtertype_name, filtertype)) {
        throw JSONRPCError(RPC_INVALID_ADDRESS_OR_KEY, "Unknown filtertype");
    }

    BlockFilterIndex* index = GetBlockFilterIndex(filtertype);
    if (!index) {
        throw JSONRPCError(RPC_MISC_ERROR, "Index is not enabled for filtertype " + filtertype_name);
    }

    const CBlockIndex* block_index;
    bool block_was_connected;
    {
        ChainstateManager& chainman = EnsureAnyChainman(request.context);
        LOCK(cs_main);
        block_index = chainman.m_blockman.LookupBlockIndex(block_hash);
        if (!block_index) {
            throw JSONRPCError(RPC_INVALID_ADDRESS_OR_KEY, "Block not found");
        }
        block_was_connected = block_index->IsValid(BLOCK_VALID_SCRIPTS);
    }

    bool index_ready = index->BlockUntilSyncedToCurrentChain();

    BlockFilter filter;
    uint256 filter_header;
    if (!index->LookupFilter(block_index, filter) ||
        !index->LookupFilterHeader(block_index, filter_header)) {
        int err_code;
        std::string errmsg = "Filter not found.";

        if (!block_was_connected) {
            err_code = RPC_INVALID_ADDRESS_OR_KEY;
            errmsg += " Block was not connected to active chain.";
        } else if (!index_ready) {
            err_code = RPC_MISC_ERROR;
            errmsg += " Block filters are still in the process of being indexed.";
        } else {
            err_code = RPC_INTERNAL_ERROR;
            errmsg += " This error is unexpected and indicates index corruption.";
        }

        throw JSONRPCError(err_code, errmsg);
    }

    UniValue ret(UniValue::VOBJ);
    ret.pushKV("filter", HexStr(filter.GetEncodedFilter()));
    ret.pushKV("header", filter_header.GetHex());
    return ret;
},
    };
}

static RPCHelpMan getposdifficulty()
{
    return RPCHelpMan{"getposdifficulty",
            "\nReturns the proof-of-stake difficulty and estimated network stake weight.\n",
            {
                {"height", RPCArg::Type::NUM, RPCArg::DefaultHint{"current height"}, "The block height to return outputs for."},
            },
            RPCResult{
                RPCResult::Type::OBJ, "", "",
                {
                    {RPCResult::Type::NUM, "height", "the block height"},
                    {RPCResult::Type::STR_HEX, "hash", "the block hash"},
                    {RPCResult::Type::NUM, "difficulty", "the block difficulty"},
                    {RPCResult::Type::NUM, "netstakeweight", "the stake weight of the network"},
                }},
            RPCExamples{
                HelpExampleCli("getposdifficulty", "")
        + HelpExampleRpc("getposdifficulty", "")
    },
    [&](const RPCHelpMan& self, const JSONRPCRequest& request) -> UniValue
{
    ChainstateManager& chainman = EnsureAnyChainman(request.context);
    LOCK(cs_main);

    CChain &active_chain = chainman.ActiveChain();
    CBlockIndex *pblockindex = active_chain.Tip();
    if (!request.params[0].isNull()) {
        int height = request.params[0].get_int();
        if (height < 0 || height > active_chain.Height()) {
            throw JSONRPCError(RPC_INVALID_PARAMETER, "Block height out of range");
        }
        pblockindex = active_chain[height];
    }

    double network_weight = GetPoSKernelPS(pblockindex);

    UniValue result(UniValue::VOBJ);
    result.pushKV("height", pblockindex->nHeight);
    result.pushKV("hash", pblockindex->GetBlockHash().GetHex());
    result.pushKV("difficulty", GetDifficulty(pblockindex));
    result.pushKV("netstakeweight", (uint64_t)network_weight);

    return result;
},
    };
}

/**
 * Serialize the UTXO set to a file for loading elsewhere.
 *
 * @see SnapshotMetadata
 */
static RPCHelpMan dumptxoutset()
{
    return RPCHelpMan{
        "dumptxoutset",
        "Write the serialized UTXO set to disk.",
        {
            {"path", RPCArg::Type::STR, RPCArg::Optional::NO, "Path to the output file. If relative, will be prefixed by datadir."},
        },
        RPCResult{
            RPCResult::Type::OBJ, "", "",
                {
                    {RPCResult::Type::NUM, "coins_written", "the number of coins written in the snapshot"},
                    {RPCResult::Type::STR_HEX, "base_hash", "the hash of the base of the snapshot"},
                    {RPCResult::Type::NUM, "base_height", "the height of the base of the snapshot"},
                    {RPCResult::Type::STR, "path", "the absolute path that the snapshot was written to"},
                    {RPCResult::Type::STR_HEX, "txoutset_hash", "the hash of the UTXO set contents"},
                    {RPCResult::Type::NUM, "nchaintx", "the number of transactions in the chain up to and including the base block"},
                }
        },
        RPCExamples{
            HelpExampleCli("dumptxoutset", "utxo.dat")
        },
        [&](const RPCHelpMan& self, const JSONRPCRequest& request) -> UniValue
{
    const ArgsManager& args{EnsureAnyArgsman(request.context)};
    const fs::path path = fsbridge::AbsPathJoin(args.GetDataDirNet(), fs::u8path(request.params[0].get_str()));
    // Write to a temporary path and then move into `path` on completion
    // to avoid confusion due to an interruption.
    const fs::path temppath = fsbridge::AbsPathJoin(args.GetDataDirNet(), fs::u8path(request.params[0].get_str() + ".incomplete"));

    if (fs::exists(path)) {
        throw JSONRPCError(
            RPC_INVALID_PARAMETER,
            path.u8string() + " already exists. If you are sure this is what you want, "
            "move it out of the way first");
    }

    FILE* file{fsbridge::fopen(temppath, "wb")};
    CAutoFile afile{file, SER_DISK, CLIENT_VERSION};
    NodeContext& node = EnsureAnyNodeContext(request.context);
    UniValue result = CreateUTXOSnapshot(
        node, node.chainman->ActiveChainstate(), afile, path, temppath);
    fs::rename(temppath, path);

    result.pushKV("path", path.u8string());
    return result;
},
    };
}

UniValue CreateUTXOSnapshot(
    NodeContext& node,
    CChainState& chainstate,
    CAutoFile& afile,
    const fs::path& path,
    const fs::path& temppath)
{
    std::unique_ptr<CCoinsViewCursor> pcursor;
    CCoinsStats stats{CoinStatsHashType::HASH_SERIALIZED};
    const CBlockIndex* tip;

    {
        // We need to lock cs_main to ensure that the coinsdb isn't written to
        // between (i) flushing coins cache to disk (coinsdb), (ii) getting stats
        // based upon the coinsdb, and (iii) constructing a cursor to the
        // coinsdb for use below this block.
        //
        // Cursors returned by leveldb iterate over snapshots, so the contents
        // of the pcursor will not be affected by simultaneous writes during
        // use below this block.
        //
        // See discussion here:
        //   https://github.com/bitcoin/bitcoin/pull/15606#discussion_r274479369
        //
        LOCK(::cs_main);

        chainstate.ForceFlushStateToDisk();

        if (!GetUTXOStats(&chainstate.CoinsDB(), chainstate.m_blockman, stats, node.rpc_interruption_point)) {
            throw JSONRPCError(RPC_INTERNAL_ERROR, "Unable to read UTXO set");
        }

        pcursor = chainstate.CoinsDB().Cursor();
        tip = chainstate.m_blockman.LookupBlockIndex(stats.hashBlock);
        CHECK_NONFATAL(tip);
    }

    LOG_TIME_SECONDS(strprintf("writing UTXO snapshot at height %s (%s) to file %s (via %s)",
        tip->nHeight, tip->GetBlockHash().ToString(),
        fs::PathToString(path), fs::PathToString(temppath)));

    SnapshotMetadata metadata{tip->GetBlockHash(), stats.coins_count, tip->nChainTx};

    afile << metadata;

    COutPoint key;
    Coin coin;
    unsigned int iter{0};

    while (pcursor->Valid()) {
        if (iter % 5000 == 0) node.rpc_interruption_point();
        ++iter;
        if (pcursor->GetKey(key) && pcursor->GetValue(coin)) {
            afile << key;
            afile << coin;
        }

        pcursor->Next();
    }

    afile.fclose();

    UniValue result(UniValue::VOBJ);
    result.pushKV("coins_written", stats.coins_count);
    result.pushKV("base_hash", tip->GetBlockHash().ToString());
    result.pushKV("base_height", tip->nHeight);
    result.pushKV("path", path.u8string());
    result.pushKV("txoutset_hash", stats.hashSerialized.ToString());
    // Cast required because univalue doesn't have serialization specified for
    // `unsigned int`, nChainTx's type.
    result.pushKV("nchaintx", uint64_t{tip->nChainTx});
    return result;
}


void RegisterBlockchainRPCCommands(CRPCTable &t)
{
// clang-format off
static const CRPCCommand commands[] =
{ //  category              actor (function)
  //  --------------------- ------------------------
    { "blockchain",         &getblockchaininfo,                  },
    { "blockchain",         &getchaintxstats,                    },
    { "blockchain",         &getblockstats,                      },
    { "blockchain",         &getbestblockhash,                   },
    { "blockchain",         &getblockcount,                      },
    { "blockchain",         &getblock,                           },
    { "blockchain",         &getblockfrompeer,                   },
    { "blockchain",         &getblockhash,                       },
    { "blockchain",         &getblockhashafter,                  },
    { "blockchain",         &getblockheader,                     },
    { "blockchain",         &getchaintips,                       },
    { "blockchain",         &getdifficulty,                      },
    { "blockchain",         &getdeploymentinfo,                  },
    { "blockchain",         &gettxout,                           },
    { "blockchain",         &gettxoutsetinfo,                    },
    { "blockchain",         &pruneblockchain,                    },
    { "blockchain",         &verifychain,                        },

    { "blockchain",         &preciousblock,                      },
    { "blockchain",         &scantxoutset,                       },
    { "blockchain",         &getblockfilter,                     },
    { "blockchain",         &getposdifficulty,                   },

    /* Not shown in help */
    { "hidden",              &invalidateblock,                   },
    { "hidden",              &reconsiderblock,                   },
    { "hidden",              &waitfornewblock,                   },
    { "hidden",              &waitforblock,                      },
    { "hidden",              &waitforblockheight,                },
    { "hidden",              &syncwithvalidationinterfacequeue,  },
    { "hidden",              &dumptxoutset,                      },
};
// clang-format on
    for (const auto& c : commands) {
        t.appendCommand(c.name, &c);
    }
}<|MERGE_RESOLUTION|>--- conflicted
+++ resolved
@@ -167,11 +167,7 @@
     return result;
 }
 
-<<<<<<< HEAD
-UniValue blockToJSON(const CBlock& block, const CBlockIndex* tip, const CBlockIndex* blockindex, TxVerbosity verbosity, bool coinstakeDetails)
-=======
-UniValue blockToJSON(BlockManager& blockman, const CBlock& block, const CBlockIndex* tip, const CBlockIndex* blockindex, TxVerbosity verbosity)
->>>>>>> be7a5f2f
+UniValue blockToJSON(BlockManager& blockman, const CBlock& block, const CBlockIndex* tip, const CBlockIndex* blockindex, TxVerbosity verbosity, bool coinstakeDetails)
 {
     UniValue result = blockheaderToJSON(tip, blockindex);
 
@@ -811,11 +807,7 @@
         tx_verbosity = TxVerbosity::SHOW_DETAILS_AND_PREVOUT;
     }
 
-<<<<<<< HEAD
-    return blockToJSON(block, tip, pblockindex, tx_verbosity, with_coinstakeinfo);
-=======
-    return blockToJSON(chainman.m_blockman, block, tip, pblockindex, tx_verbosity);
->>>>>>> be7a5f2f
+    return blockToJSON(chainman.m_blockman, block, tip, pblockindex, tx_verbosity, with_coinstakeinfo);
 },
     };
 }
@@ -1297,34 +1289,21 @@
     CHECK_NONFATAL(tip);
     const int height = tip->nHeight;
     UniValue obj(UniValue::VOBJ);
-<<<<<<< HEAD
-    obj.pushKV("chain",                 Params().NetworkIDString());
-    obj.pushKV("blocks",                height);
-    obj.pushKV("headers",               pindexBestHeader ? pindexBestHeader->nHeight : -1);
-    obj.pushKV("bestblockhash",         tip->GetBlockHash().GetHex());
-    if (fParticlMode) {
-        obj.pushKV("moneysupply",           ValueFromAmount(tip->nMoneySupply));
-        obj.pushKV("blockindexsize",        (int)chainman.BlockIndex().size());
-        obj.pushKV("delayedblocks",         (int)particl::CountDelayedBlocks());
-    }
-    obj.pushKV("difficulty",            (double)GetDifficulty(tip));
-    PushTime(obj, "time", tip->nTime);
-    PushTime(obj, "mediantime", tip->GetMedianTimePast());
-    obj.pushKV("verificationprogress",  GuessVerificationProgress(Params().TxData(), tip));
-    obj.pushKV("initialblockdownload",  active_chainstate.IsInitialBlockDownload());
-    obj.pushKV("chainwork",             tip->nChainWork.GetHex());
-=======
     obj.pushKV("chain", Params().NetworkIDString());
     obj.pushKV("blocks", height);
     obj.pushKV("headers", chainman.m_best_header ? chainman.m_best_header->nHeight : -1);
     obj.pushKV("bestblockhash", tip->GetBlockHash().GetHex());
+    if (fParticlMode) {
+        obj.pushKV("moneysupply", ValueFromAmount(tip->nMoneySupply));
+        obj.pushKV("blockindexsize", (int)chainman.BlockIndex().size());
+        obj.pushKV("delayedblocks", (int)particl::CountDelayedBlocks());
+    }
     obj.pushKV("difficulty", (double)GetDifficulty(tip));
-    obj.pushKV("time", (int64_t)tip->nTime);
-    obj.pushKV("mediantime", (int64_t)tip->GetMedianTimePast());
+    PushTime(obj, "time", tip->nTime);
+    PushTime(obj, "mediantime", tip->GetMedianTimePast());
     obj.pushKV("verificationprogress", GuessVerificationProgress(Params().TxData(), tip));
     obj.pushKV("initialblockdownload", active_chainstate.IsInitialBlockDownload());
     obj.pushKV("chainwork", tip->nChainWork.GetHex());
->>>>>>> be7a5f2f
     obj.pushKV("size_on_disk", chainman.m_blockman.CalculateCurrentUsage());
     obj.pushKV("pruned", node::fPruneMode);
     if (node::fPruneMode) {
