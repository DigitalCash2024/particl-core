--- conflicted
+++ resolved
@@ -1683,13 +1683,7 @@
         }
     }
 
-<<<<<<< HEAD
-    if (fParticlMode) {
-        return obj;
-    }
-    const Consensus::Params& consensusParams = Params().GetConsensus();
-=======
-    if (IsDeprecatedRPCEnabled("softforks")) {
+    if (!fParticlMode && IsDeprecatedRPCEnabled("softforks")) {
         const Consensus::Params& consensusParams = Params().GetConsensus();
         obj.pushKV("softforks", DeploymentInfo(tip, consensusParams));
     }
@@ -1728,7 +1722,6 @@
 
 UniValue DeploymentInfo(const CBlockIndex* tip, const Consensus::Params& consensusParams)
 {
->>>>>>> 1245c62f
     UniValue softforks(UniValue::VOBJ);
     SoftForkDescPushBack(tip, softforks, consensusParams, Consensus::DEPLOYMENT_HEIGHTINCB);
     SoftForkDescPushBack(tip, softforks, consensusParams, Consensus::DEPLOYMENT_DERSIG);
