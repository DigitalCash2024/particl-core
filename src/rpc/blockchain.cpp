--- conflicted
+++ resolved
@@ -1316,14 +1316,8 @@
         }
     }
 
-<<<<<<< HEAD
     if (!fParticlMode && IsDeprecatedRPCEnabled("softforks")) {
-        const Consensus::Params& consensusParams = Params().GetConsensus();
-        obj.pushKV("softforks", DeploymentInfo(&tip, consensusParams));
-=======
-    if (IsDeprecatedRPCEnabled("softforks")) {
         obj.pushKV("softforks", DeploymentInfo(&tip, chainman));
->>>>>>> b74a6dde
     }
 
     obj.pushKV("warnings", GetWarnings(false).original);
