--- conflicted
+++ resolved
@@ -734,29 +734,6 @@
                 },
                 {
                     RPCResult{"for verbose = true",
-<<<<<<< HEAD
-            "{\n"
-            "  \"hash\" : \"hash\",     (string) the block hash (same as provided)\n"
-            "  \"confirmations\" : n,   (numeric) The number of confirmations, or -1 if the block is not on the main chain\n"
-            "  \"height\" : n,          (numeric) The block height or index\n"
-            "  \"version\" : n,         (numeric) The block version\n"
-            "  \"versionHex\" : \"00000000\", (string) The block version formatted in hexadecimal\n"
-            "  \"merkleroot\" : \"xxxx\", (string) The merkle root\n"
-            "  \"witnessmerkleroot\" : \"xxxx\", (string) The witness merkle root\n"
-            "  \"time\" : ttt,          (numeric) The block time expressed in " + UNIX_EPOCH_TIME + "\n"
-            "  \"mediantime\" : ttt,    (numeric) The median block time expressed in " + UNIX_EPOCH_TIME + "\n"
-            "  \"nonce\" : n,           (numeric) The nonce\n"
-            "  \"bits\" : \"1d00ffff\", (string) The bits\n"
-            "  \"difficulty\" : x.xxx,  (numeric) The difficulty\n"
-            "  \"chainwork\" : \"0000...1f3\"     (string) Expected number of hashes required to produce the current chain (in hex)\n"
-            "  \"nTx\" : n,             (numeric) The number of transactions in the block.\n"
-            "  \"moneysupply\": xxxxxxx,        (numeric) the total amount of particl in the chain at this block\n"
-            "  \"anonoutputs\": xxxxxxx,        (numeric) the total amount of RCT outputs in the chain at this block\n"
-            "  \"previousblockhash\" : \"hash\",  (string) The hash of the previous block\n"
-            "  \"nextblockhash\" : \"hash\",      (string) The hash of the next block\n"
-            "}\n"
-                    },
-=======
                         RPCResult::Type::OBJ, "", "",
                         {
                             {RPCResult::Type::STR_HEX, "hash", "the block hash (same as provided)"},
@@ -772,10 +749,11 @@
                             {RPCResult::Type::NUM, "difficulty", "The difficulty"},
                             {RPCResult::Type::STR_HEX, "chainwork", "Expected number of hashes required to produce the current chain"},
                             {RPCResult::Type::NUM, "nTx", "The number of transactions in the block"},
+                            {RPCResult::Type::NUM, "anonoutputs", "The number of RCT outputs in the chain at this block"},
+                            {RPCResult::Type::STR_AMOUNT, "moneysupply", "The total amount of particl in the chain at this block"},
                             {RPCResult::Type::STR_HEX, "previousblockhash", "The hash of the previous block"},
                             {RPCResult::Type::STR_HEX, "nextblockhash", "The hash of the next block"},
                         }},
->>>>>>> cbc32d67
                     RPCResult{"for verbose=false",
                         RPCResult::Type::STR_HEX, "", "A string that is serialized, hex-encoded data for block 'hash'"},
                 },
@@ -862,35 +840,6 @@
                     RPCResult{"for verbosity = 0",
                 RPCResult::Type::STR_HEX, "", "A string that is serialized, hex-encoded data for block 'hash'"},
                     RPCResult{"for verbosity = 1",
-<<<<<<< HEAD
-            "{\n"
-            "  \"hash\" : \"hash\",     (string) the block hash (same as provided)\n"
-            "  \"confirmations\" : n,   (numeric) The number of confirmations, or -1 if the block is not on the main chain\n"
-            "  \"size\" : n,            (numeric) The block size\n"
-            "  \"strippedsize\" : n,    (numeric) The block size excluding witness data\n"
-            "  \"weight\" : n           (numeric) The block weight as defined in BIP 141\n"
-            "  \"height\" : n,          (numeric) The block height or index\n"
-            "  \"version\" : n,         (numeric) The block version\n"
-            "  \"versionHex\" : \"00000000\", (string) The block version formatted in hexadecimal\n"
-            "  \"merkleroot\" : \"xxxx\", (string) The merkle root\n"
-            "  \"witnessmerkleroot\" : \"xxxx\", (string) The witness merkle root\n"
-            "  \"tx\" : [               (array of string) The transaction ids\n"
-            "     \"transactionid\"     (string) The transaction id\n"
-            "     ,...\n"
-            "  ],\n"
-            "  \"time\" : ttt,          (numeric) The block time expressed in " + UNIX_EPOCH_TIME + "\n"
-            "  \"mediantime\" : ttt,    (numeric) The median block time expressed in " + UNIX_EPOCH_TIME + "\n"
-            "  \"nonce\" : n,           (numeric) The nonce\n"
-            "  \"bits\" : \"1d00ffff\", (string) The bits\n"
-            "  \"difficulty\" : x.xxx,  (numeric) The difficulty\n"
-            "  \"chainwork\" : \"xxxx\",  (string) Expected number of hashes required to produce the chain up to this block (in hex)\n"
-            "  \"nTx\" : n,             (numeric) The number of transactions in the block.\n"
-            "  \"previousblockhash\" : \"hash\",  (string) The hash of the previous block\n"
-            "  \"nextblockhash\" : \"hash\"       (string) The hash of the next block\n"
-            "  \"blocksig\" : \"xxxx\",           (string) The block signature, verbosity=2\n"
-            "}\n"
-                    },
-=======
                 RPCResult::Type::OBJ, "", "",
                 {
                     {RPCResult::Type::STR_HEX, "hash", "the block hash (same as provided)"},
@@ -902,6 +851,7 @@
                     {RPCResult::Type::NUM, "version", "The block version"},
                     {RPCResult::Type::STR_HEX, "versionHex", "The block version formatted in hexadecimal"},
                     {RPCResult::Type::STR_HEX, "merkleroot", "The merkle root"},
+                    {RPCResult::Type::STR_HEX, "witnessmerkleroot", "The witness merkle root"},
                     {RPCResult::Type::ARR, "tx", "The transaction ids",
                         {{RPCResult::Type::STR_HEX, "", "The transaction id"}}},
                     {RPCResult::Type::NUM_TIME, "time",       "The block time expressed in " + UNIX_EPOCH_TIME},
@@ -913,12 +863,13 @@
                     {RPCResult::Type::NUM, "nTx", "The number of transactions in the block"},
                     {RPCResult::Type::STR_HEX, "previousblockhash", "The hash of the previous block"},
                     {RPCResult::Type::STR_HEX, "nextblockhash", "The hash of the next block"},
+
                 }},
->>>>>>> cbc32d67
                     RPCResult{"for verbosity = 2",
                 RPCResult::Type::OBJ, "", "",
                 {
                     {RPCResult::Type::ELISION, "", "Same output as verbosity = 1"},
+                    {RPCResult::Type::STR_HEX, "blocksig", "The block signature"},
                     {RPCResult::Type::ARR, "tx", "",
                     {
                         {RPCResult::Type::OBJ, "", "",
@@ -1085,25 +1036,6 @@
                     {"include_mempool", RPCArg::Type::BOOL, /* default */ "true", "Whether to include the mempool. Note that an unspent output that is spent in the mempool won't appear."},
                 },
                 RPCResult{
-<<<<<<< HEAD
-            "{\n"
-            "  \"bestblock\" :  \"hash\",    (string) The hash of the block at the tip of the chain\n"
-            "  \"confirmations\" : n,       (numeric) The number of confirmations\n"
-            "  \"value\" : x.xxx,           (numeric) The transaction value in " + CURRENCY_UNIT + "\n"
-            "  \"scriptPubKey\" : {         (json object)\n"
-            "     \"asm\" : \"code\",       (string) \n"
-            "     \"hex\" : \"hex\",        (string) \n"
-            "     \"reqSigs\" : n,          (numeric) Number of required signatures\n"
-            "     \"type\" : \"pubkeyhash\", (string) The type, eg pubkeyhash\n"
-            "     \"addresses\" : [          (array of string) array of particl addresses\n"
-            "        \"address\"           (string) particl address\n"
-            "        ,...\n"
-            "     ]\n"
-            "  },\n"
-            "  \"coinbase\" : true|false   (boolean) Coinbase or not\n"
-            "}\n"
-                },
-=======
                     RPCResult::Type::OBJ, "", "",
                     {
                         {RPCResult::Type::STR_HEX, "bestblock", "The hash of the block at the tip of the chain"},
@@ -1115,12 +1047,11 @@
                                 {RPCResult::Type::STR_HEX, "hex", ""},
                                 {RPCResult::Type::NUM, "reqSigs", "Number of required signatures"},
                                 {RPCResult::Type::STR_HEX, "type", "The type, eg pubkeyhash"},
-                                {RPCResult::Type::ARR, "addresses", "array of bitcoin addresses",
+                                {RPCResult::Type::ARR, "addresses", "array of particl addresses",
                                     {{RPCResult::Type::STR, "address", "bitcoin address"}}},
                             }},
                         {RPCResult::Type::BOOL, "coinbase", "Coinbase or not"},
                     }},
->>>>>>> cbc32d67
                 RPCExamples{
             "\nGet unspent transactions\n"
             + HelpExampleCli("listunspent", "") +
@@ -1275,56 +1206,13 @@
                 "Returns an object containing various state info regarding blockchain processing.\n",
                 {},
                 RPCResult{
-<<<<<<< HEAD
-            "{\n"
-            "  \"chain\": \"xxxx\",               (string) current network name (main, test, regtest)\n"
-            "  \"blocks\": xxxxxx,              (numeric) the height of the most-work fully-validated chain. The genesis block has height 0\n"
-            "  \"headers\": xxxxxx,             (numeric) the current number of headers we have validated\n"
-            "  \"bestblockhash\": \"...\",        (string) the hash of the currently best block\n"
-            "  \"moneysupply\": xxxxxxx,        (numeric) the total amount of coin in the network\n"
-            "  \"blockindexsize\": xxxxxxx,     (numeric) the total number of block headers indexed\n"
-            "  \"delayedblocks\": xxxxxxx,      (numeric) the number of delayed blocks\n"
-            "  \"difficulty\": xxxxxx,          (numeric) the current difficulty\n"
-            "  \"mediantime\": xxxxxx,          (numeric) median time for the current best block\n"
-            "  \"verificationprogress\": xxxx,  (numeric) estimate of verification progress [0..1]\n"
-            "  \"initialblockdownload\": xxxx,  (boolean) (debug information) estimate of whether this node is in Initial Block Download mode.\n"
-            "  \"chainwork\": \"xxxx\"            (string) total amount of work in active chain, in hexadecimal\n"
-            "  \"size_on_disk\": xxxxxx,        (numeric) the estimated size of the block and undo files on disk\n"
-            "  \"pruned\": xx,                  (boolean) if the blocks are subject to pruning\n"
-            "  \"pruneheight\": xxxxxx,         (numeric) lowest-height complete block stored (only present if pruning is enabled)\n"
-            "  \"automatic_pruning\": xx,       (boolean) whether automatic pruning is enabled (only present if pruning is enabled)\n"
-            "  \"prune_target_size\": xxxxxx,   (numeric) the target size used by pruning (only present if automatic pruning is enabled)\n"
-            "  \"softforks\": {                 (json object) status of softforks\n"
-            "     \"xxxx\" : {                 (string) name of the softfork\n"
-            "        \"type\" : \"xxxx\",         (string) one of \"buried\", \"bip9\"\n"
-            "        \"bip9\": {               (json object) status of bip9 softforks (only for \"bip9\" type)\n"
-            "           \"status\" : \"xxxx\",    (string) one of \"defined\", \"started\", \"locked_in\", \"active\", \"failed\"\n"
-            "           \"bit\" : xx,           (numeric) the bit (0-28) in the block version field used to signal this softfork (only for \"started\" status)\n"
-            "           \"start_time\" : xx,     (numeric) the minimum median time past of a block at which the bit gains its meaning\n"
-            "           \"timeout\" : xx,       (numeric) the median time past of a block at which the deployment is considered failed if not yet locked in\n"
-            "           \"since\" : xx,         (numeric) height of the first block to which the status applies\n"
-            "           \"statistics\" : {      (json object) numeric statistics about BIP9 signalling for a softfork\n"
-            "              \"period\" : xx,     (numeric) the length in blocks of the BIP9 signalling period \n"
-            "              \"threshold\" : xx,  (numeric) the number of blocks with the version bit set required to activate the feature \n"
-            "              \"elapsed\" : xx,    (numeric) the number of blocks elapsed since the beginning of the current period \n"
-            "              \"count\" : xx,      (numeric) the number of blocks with the version bit set in the current period \n"
-            "              \"possible\" : xx    (boolean) returns false if there are not enough blocks left in this period to pass activation threshold \n"
-            "           }\n"
-            "        },\n"
-            "        \"height\" : \"xxxxxx\",     (numeric) height of the first block which the rules are or will be enforced (only for \"buried\" type, or \"bip9\" type with \"active\" status)\n"
-            "        \"active\" : xx,           (boolean) true if the rules are enforced for the mempool and the next block\n"
-            "     }\n"
-            "  }\n"
-            "  \"warnings\" : \"...\",           (string) any network and blockchain warnings.\n"
-            "}\n"
-                },
-=======
                     RPCResult::Type::OBJ, "", "",
                     {
                         {RPCResult::Type::STR, "chain", "current network name (main, test, regtest)"},
                         {RPCResult::Type::NUM, "blocks", "the height of the most-work fully-validated chain. The genesis block has height 0"},
                         {RPCResult::Type::NUM, "headers", "the current number of headers we have validated"},
                         {RPCResult::Type::STR, "bestblockhash", "the hash of the currently best block"},
+                        {RPCResult::Type::STR, "moneysupply", "the total amount of coin in the network"},
                         {RPCResult::Type::NUM, "difficulty", "the current difficulty"},
                         {RPCResult::Type::NUM, "mediantime", "median time for the current best block"},
                         {RPCResult::Type::NUM, "verificationprogress", "estimate of verification progress [0..1]"},
@@ -1362,7 +1250,6 @@
                         }},
                         {RPCResult::Type::STR, "warnings", "any network and blockchain warnings"},
                     }},
->>>>>>> cbc32d67
                 RPCExamples{
                     HelpExampleCli("getblockchaininfo", "")
             + HelpExampleRpc("getblockchaininfo", "")
