--- conflicted
+++ resolved
@@ -687,7 +687,7 @@
                 {
                     {RPCResult::Type::STR, "asm", "The asm"},
                     {RPCResult::Type::STR, "hex", "The hex"},
-                    {RPCResult::Type::STR, "address", /*optional=*/true, "The Bitcoin address (only if a well-defined address exists)"},
+                    {RPCResult::Type::STR, "address", /*optional=*/true, "The Particl address (only if a well-defined address exists)"},
                     {RPCResult::Type::STR, "type", "The type (one of: " + GetAllOutputTypes() + ")"},
                 }},
             }},
@@ -759,30 +759,7 @@
                     {
                         {RPCResult::Type::OBJ, "", "",
                         {
-<<<<<<< HEAD
-                            {RPCResult::Type::ARR, "vin", "",
-                            {
-                                {RPCResult::Type::OBJ, "", "",
-                                {
-                                    {RPCResult::Type::ELISION, "", "The same output as verbosity = 2"},
-                                    {RPCResult::Type::OBJ, "prevout", "(Only if undo information is available)",
-                                    {
-                                        {RPCResult::Type::BOOL, "generated", "Coinbase or not"},
-                                        {RPCResult::Type::NUM, "height", "The height of the prevout"},
-                                        {RPCResult::Type::NUM, "value", "The value in " + CURRENCY_UNIT},
-                                        {RPCResult::Type::OBJ, "scriptPubKey", "",
-                                        {
-                                            {RPCResult::Type::STR, "asm", "The asm"},
-                                            {RPCResult::Type::STR, "hex", "The hex"},
-                                            {RPCResult::Type::STR, "address", /*optional=*/true, "The Particl address (only if a well-defined address exists)"},
-                                            {RPCResult::Type::STR, "type", "The type (one of: " + GetAllOutputTypes() + ")"},
-                                        }},
-                                    }},
-                                }},
-                            }},
-=======
                             getblock_vin,
->>>>>>> 85b601e0
                         }},
                     }},
                 }},
