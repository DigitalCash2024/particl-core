// Copyright (c) 2010 Satoshi Nakamoto
// Copyright (c) 2009-2022 The Bitcoin Core developers
// Distributed under the MIT software license, see the accompanying
// file COPYING or http://www.opensource.org/licenses/mit-license.php.

#include <rpc/blockchain.h>

#include <blockfilter.h>
#include <chain.h>
#include <chainparams.h>
#include <clientversion.h>
#include <coins.h>
#include <common/args.h>
#include <consensus/amount.h>
#include <consensus/params.h>
#include <consensus/validation.h>
#include <core_io.h>
#include <deploymentinfo.h>
#include <deploymentstatus.h>
#include <hash.h>
#include <index/blockfilterindex.h>
#include <index/coinstatsindex.h>
#include <kernel/coinstats.h>
#include <logging/timer.h>
#include <net.h>
#include <net_processing.h>
#include <node/blockstorage.h>
#include <node/context.h>
#include <node/transaction.h>
#include <node/utxo_snapshot.h>
#include <primitives/transaction.h>
#include <rpc/server.h>
#include <rpc/server_util.h>
#include <rpc/util.h>
#include <script/descriptor.h>
#include <streams.h>
#include <sync.h>
#include <txdb.h>
#include <txmempool.h>
#include <undo.h>
#include <univalue.h>
#include <util/check.h>
#include <util/fs.h>
#include <util/strencodings.h>
#include <util/translation.h>
#include <validation.h>
#include <validationinterface.h>
#include <versionbits.h>
#include <warnings.h>

#include <stdint.h>

#include <condition_variable>
#include <memory>
#include <mutex>

#include <pos/kernel.h>
#include <pos/miner.h>

using kernel::CCoinsStats;
using kernel::CoinStatsHashType;

using node::BlockManager;
using node::NodeContext;
using node::SnapshotMetadata;

struct CUpdatedBlock
{
    uint256 hash;
    int height;
};

static GlobalMutex cs_blockchange;
static std::condition_variable cond_blockchange;
static CUpdatedBlock latestblock GUARDED_BY(cs_blockchange);

/* Calculate the difficulty for a given block index.
 */
double GetDifficulty(const CBlockIndex& blockindex)
{
    int nShift = (blockindex.nBits >> 24) & 0xff;
    double dDiff =
        (double)0x0000ffff / (double)(blockindex.nBits & 0x00ffffff);

    while (nShift < 29)
    {
        dDiff *= 256.0;
        nShift++;
    }
    while (nShift > 29)
    {
        dDiff /= 256.0;
        nShift--;
    }

    return dDiff;
}

static int ComputeNextBlockAndDepth(const CBlockIndex& tip, const CBlockIndex& blockindex, const CBlockIndex*& next)
{
    next = tip.GetAncestor(blockindex.nHeight + 1);
    if (next && next->pprev == &blockindex) {
        return tip.nHeight - blockindex.nHeight + 1;
    }
    next = nullptr;
    return &blockindex == &tip ? 1 : -1;
}

static const CBlockIndex* ParseHashOrHeight(const UniValue& param, ChainstateManager& chainman)
{
    LOCK(::cs_main);
    CChain& active_chain = chainman.ActiveChain();

    if (param.isNum()) {
        const int height{param.getInt<int>()};
        if (height < 0) {
            throw JSONRPCError(RPC_INVALID_PARAMETER, strprintf("Target block height %d is negative", height));
        }
        const int current_tip{active_chain.Height()};
        if (height > current_tip) {
            throw JSONRPCError(RPC_INVALID_PARAMETER, strprintf("Target block height %d after current tip %d", height, current_tip));
        }

        return active_chain[height];
    } else {
        const uint256 hash{ParseHashV(param, "hash_or_height")};
        const CBlockIndex* pindex = chainman.m_blockman.LookupBlockIndex(hash);

        if (!pindex) {
            throw JSONRPCError(RPC_INVALID_ADDRESS_OR_KEY, "Block not found");
        }

        return pindex;
    }
}

UniValue blockheaderToJSON(const CBlockIndex& tip, const CBlockIndex& blockindex)
{
    // Serialize passed information without accessing chain state of the active chain!
    AssertLockNotHeld(cs_main); // For performance reasons

    UniValue result(UniValue::VOBJ);
    result.pushKV("hash", blockindex.GetBlockHash().GetHex());
    const CBlockIndex* pnext;
    int confirmations = ComputeNextBlockAndDepth(tip, blockindex, pnext);
    result.pushKV("confirmations", confirmations);
<<<<<<< HEAD
    result.pushKV("height", blockindex->nHeight);
    result.pushKV("version", blockindex->nVersion);
    result.pushKV("versionHex", strprintf("%08x", blockindex->nVersion));
    result.pushKV("merkleroot", blockindex->hashMerkleRoot.GetHex());
    result.pushKV("witnessmerkleroot", blockindex->hashWitnessMerkleRoot.GetHex());
    PushTime(result, "time", blockindex->nTime);
    PushTime(result, "mediantime", blockindex->GetMedianTimePast());
    result.pushKV("nonce", (uint64_t)blockindex->nNonce);
    result.pushKV("bits", strprintf("%08x", blockindex->nBits));
    result.pushKV("difficulty", GetDifficulty(blockindex));
    result.pushKV("chainwork", blockindex->nChainWork.GetHex());
    result.pushKV("nTx", (uint64_t)blockindex->nTx);
    result.pushKV("moneysupply", ValueFromAmount(blockindex->nMoneySupply));
    result.pushKV("anonoutputs", (uint64_t)blockindex->nAnonOutputs);
=======
    result.pushKV("height", blockindex.nHeight);
    result.pushKV("version", blockindex.nVersion);
    result.pushKV("versionHex", strprintf("%08x", blockindex.nVersion));
    result.pushKV("merkleroot", blockindex.hashMerkleRoot.GetHex());
    result.pushKV("time", blockindex.nTime);
    result.pushKV("mediantime", blockindex.GetMedianTimePast());
    result.pushKV("nonce", blockindex.nNonce);
    result.pushKV("bits", strprintf("%08x", blockindex.nBits));
    result.pushKV("difficulty", GetDifficulty(blockindex));
    result.pushKV("chainwork", blockindex.nChainWork.GetHex());
    result.pushKV("nTx", blockindex.nTx);
>>>>>>> 3695ecbf

    if (blockindex.pprev)
        result.pushKV("previousblockhash", blockindex.pprev->GetBlockHash().GetHex());
    if (pnext)
        result.pushKV("nextblockhash", pnext->GetBlockHash().GetHex());
    return result;
}

<<<<<<< HEAD
UniValue blockToJSON(BlockManager& blockman, const CBlock& block, const CBlockIndex* tip, const CBlockIndex* blockindex, TxVerbosity verbosity, bool coinstakeDetails)
=======
UniValue blockToJSON(BlockManager& blockman, const CBlock& block, const CBlockIndex& tip, const CBlockIndex& blockindex, TxVerbosity verbosity)
>>>>>>> 3695ecbf
{
    UniValue result = blockheaderToJSON(tip, blockindex);

    result.pushKV("strippedsize", (int)::GetSerializeSize(TX_NO_WITNESS(block)));
    result.pushKV("size", (int)::GetSerializeSize(TX_WITH_WITNESS(block)));
    result.pushKV("weight", (int)::GetBlockWeight(block));
    UniValue txs(UniValue::VARR);

    switch (verbosity) {
        case TxVerbosity::SHOW_TXID:
            for (const CTransactionRef& tx : block.vtx) {
                txs.push_back(tx->GetHash().GetHex());
            }
            break;

        case TxVerbosity::SHOW_DETAILS:
        case TxVerbosity::SHOW_DETAILS_AND_PREVOUT:
            CBlockUndo blockUndo;
            const bool is_not_pruned{WITH_LOCK(::cs_main, return !blockman.IsBlockPruned(blockindex))};
            const bool have_undo{is_not_pruned && blockman.UndoReadFromDisk(blockUndo, blockindex)};

            for (size_t i = 0; i < block.vtx.size(); ++i) {
                const CTransactionRef& tx = block.vtx.at(i);
                // coinbase transaction (i.e. i == 0) doesn't have undo data
                const CTxUndo* txundo = (have_undo && i > 0) ? &blockUndo.vtxundo.at(i - 1) : nullptr;

                // Particl blocks above the last import height have no coinbase tx.
                if (have_undo) {
                    int last_import_height{int(Params().GetLastImportHeight())};
                    if (blockindex->IsParticlVersion() && blockindex->nHeight > last_import_height) {
                        txundo = &blockUndo.vtxundo.at(i);
                    }
                }

                UniValue objTx(UniValue::VOBJ);
                TxToUniv(*tx, /*block_hash=*/uint256(), /*entry=*/objTx, /*include_hex=*/true, /*without_witness=*/RPCSerializationWithoutWitness(), txundo, verbosity);
                txs.push_back(objTx);
            }
            break;
    }

    result.pushKV("tx", txs);
    if (coinstakeDetails && blockindex->pprev) {
        result.pushKV("blocksig", HexStr(block.vchBlockSig));
        result.pushKV("prevstakemodifier", blockindex->pprev->bnStakeModifier.GetHex());
        uint256 kernelhash, kernelblockhash;
        CAmount kernelvalue;
        CScript kernelscript;
        if (GetKernelInfo(blockman, blockindex, *block.vtx[0], kernelhash, kernelvalue, kernelscript, kernelblockhash)) {
            result.pushKV("hashproofofstake", kernelhash.GetHex());
            result.pushKV("stakekernelvalue", ValueFromAmount(kernelvalue));
            result.pushKV("stakekernelscript", HexStr(kernelscript));
            result.pushKV("stakekernelblockhash", kernelblockhash.GetHex());
        }
    }

    return result;
}

static RPCHelpMan getblockcount()
{
    return RPCHelpMan{"getblockcount",
                "\nReturns the height of the most-work fully-validated chain.\n"
                "The genesis block has height 0.\n",
                {},
                RPCResult{
                    RPCResult::Type::NUM, "", "The current block count"},
                RPCExamples{
                    HelpExampleCli("getblockcount", "")
            + HelpExampleRpc("getblockcount", "")
                },
        [&](const RPCHelpMan& self, const JSONRPCRequest& request) -> UniValue
{
    ChainstateManager& chainman = EnsureAnyChainman(request.context);
    LOCK(cs_main);
    return chainman.ActiveChain().Height();
},
    };
}

static RPCHelpMan getbestblockhash()
{
    return RPCHelpMan{"getbestblockhash",
                "\nReturns the hash of the best (tip) block in the most-work fully-validated chain.\n",
                {},
                RPCResult{
                    RPCResult::Type::STR_HEX, "", "the block hash, hex-encoded"},
                RPCExamples{
                    HelpExampleCli("getbestblockhash", "")
            + HelpExampleRpc("getbestblockhash", "")
                },
        [&](const RPCHelpMan& self, const JSONRPCRequest& request) -> UniValue
{
    ChainstateManager& chainman = EnsureAnyChainman(request.context);
    LOCK(cs_main);
    return chainman.ActiveChain().Tip()->GetBlockHash().GetHex();
},
    };
}

void RPCNotifyBlockChange(const CBlockIndex* pindex)
{
    if(pindex) {
        LOCK(cs_blockchange);
        latestblock.hash = pindex->GetBlockHash();
        latestblock.height = pindex->nHeight;
    }
    cond_blockchange.notify_all();
}

static RPCHelpMan waitfornewblock()
{
    return RPCHelpMan{"waitfornewblock",
                "\nWaits for a specific new block and returns useful info about it.\n"
                "\nReturns the current block on timeout or exit.\n",
                {
                    {"timeout", RPCArg::Type::NUM, RPCArg::Default{0}, "Time in milliseconds to wait for a response. 0 indicates no timeout."},
                },
                RPCResult{
                    RPCResult::Type::OBJ, "", "",
                    {
                        {RPCResult::Type::STR_HEX, "hash", "The blockhash"},
                        {RPCResult::Type::NUM, "height", "Block height"},
                    }},
                RPCExamples{
                    HelpExampleCli("waitfornewblock", "1000")
            + HelpExampleRpc("waitfornewblock", "1000")
                },
        [&](const RPCHelpMan& self, const JSONRPCRequest& request) -> UniValue
{
    int timeout = 0;
    if (!request.params[0].isNull())
        timeout = request.params[0].getInt<int>();

    CUpdatedBlock block;
    {
        WAIT_LOCK(cs_blockchange, lock);
        block = latestblock;
        if(timeout)
            cond_blockchange.wait_for(lock, std::chrono::milliseconds(timeout), [&block]() EXCLUSIVE_LOCKS_REQUIRED(cs_blockchange) {return latestblock.height != block.height || latestblock.hash != block.hash || !IsRPCRunning(); });
        else
            cond_blockchange.wait(lock, [&block]() EXCLUSIVE_LOCKS_REQUIRED(cs_blockchange) {return latestblock.height != block.height || latestblock.hash != block.hash || !IsRPCRunning(); });
        block = latestblock;
    }
    UniValue ret(UniValue::VOBJ);
    ret.pushKV("hash", block.hash.GetHex());
    ret.pushKV("height", block.height);
    return ret;
},
    };
}

static RPCHelpMan waitforblock()
{
    return RPCHelpMan{"waitforblock",
                "\nWaits for a specific new block and returns useful info about it.\n"
                "\nReturns the current block on timeout or exit.\n",
                {
                    {"blockhash", RPCArg::Type::STR_HEX, RPCArg::Optional::NO, "Block hash to wait for."},
                    {"timeout", RPCArg::Type::NUM, RPCArg::Default{0}, "Time in milliseconds to wait for a response. 0 indicates no timeout."},
                },
                RPCResult{
                    RPCResult::Type::OBJ, "", "",
                    {
                        {RPCResult::Type::STR_HEX, "hash", "The blockhash"},
                        {RPCResult::Type::NUM, "height", "Block height"},
                    }},
                RPCExamples{
                    HelpExampleCli("waitforblock", "\"0000000000079f8ef3d2c688c244eb7a4570b24c9ed7b4a8c619eb02596f8862\" 1000")
            + HelpExampleRpc("waitforblock", "\"0000000000079f8ef3d2c688c244eb7a4570b24c9ed7b4a8c619eb02596f8862\", 1000")
                },
        [&](const RPCHelpMan& self, const JSONRPCRequest& request) -> UniValue
{
    int timeout = 0;

    uint256 hash(ParseHashV(request.params[0], "blockhash"));

    if (!request.params[1].isNull())
        timeout = request.params[1].getInt<int>();

    CUpdatedBlock block;
    {
        WAIT_LOCK(cs_blockchange, lock);
        if(timeout)
            cond_blockchange.wait_for(lock, std::chrono::milliseconds(timeout), [&hash]() EXCLUSIVE_LOCKS_REQUIRED(cs_blockchange) {return latestblock.hash == hash || !IsRPCRunning();});
        else
            cond_blockchange.wait(lock, [&hash]() EXCLUSIVE_LOCKS_REQUIRED(cs_blockchange) {return latestblock.hash == hash || !IsRPCRunning(); });
        block = latestblock;
    }

    UniValue ret(UniValue::VOBJ);
    ret.pushKV("hash", block.hash.GetHex());
    ret.pushKV("height", block.height);
    return ret;
},
    };
}

static RPCHelpMan waitforblockheight()
{
    return RPCHelpMan{"waitforblockheight",
                "\nWaits for (at least) block height and returns the height and hash\n"
                "of the current tip.\n"
                "\nReturns the current block on timeout or exit.\n",
                {
                    {"height", RPCArg::Type::NUM, RPCArg::Optional::NO, "Block height to wait for."},
                    {"timeout", RPCArg::Type::NUM, RPCArg::Default{0}, "Time in milliseconds to wait for a response. 0 indicates no timeout."},
                },
                RPCResult{
                    RPCResult::Type::OBJ, "", "",
                    {
                        {RPCResult::Type::STR_HEX, "hash", "The blockhash"},
                        {RPCResult::Type::NUM, "height", "Block height"},
                    }},
                RPCExamples{
                    HelpExampleCli("waitforblockheight", "100 1000")
            + HelpExampleRpc("waitforblockheight", "100, 1000")
                },
        [&](const RPCHelpMan& self, const JSONRPCRequest& request) -> UniValue
{
    int timeout = 0;

    int height = request.params[0].getInt<int>();

    if (!request.params[1].isNull())
        timeout = request.params[1].getInt<int>();

    CUpdatedBlock block;
    {
        WAIT_LOCK(cs_blockchange, lock);
        if(timeout)
            cond_blockchange.wait_for(lock, std::chrono::milliseconds(timeout), [&height]() EXCLUSIVE_LOCKS_REQUIRED(cs_blockchange) {return latestblock.height >= height || !IsRPCRunning();});
        else
            cond_blockchange.wait(lock, [&height]() EXCLUSIVE_LOCKS_REQUIRED(cs_blockchange) {return latestblock.height >= height || !IsRPCRunning(); });
        block = latestblock;
    }
    UniValue ret(UniValue::VOBJ);
    ret.pushKV("hash", block.hash.GetHex());
    ret.pushKV("height", block.height);
    return ret;
},
    };
}

static RPCHelpMan syncwithvalidationinterfacequeue()
{
    return RPCHelpMan{"syncwithvalidationinterfacequeue",
                "\nWaits for the validation interface queue to catch up on everything that was there when we entered this function.\n",
                {},
                RPCResult{RPCResult::Type::NONE, "", ""},
                RPCExamples{
                    HelpExampleCli("syncwithvalidationinterfacequeue","")
            + HelpExampleRpc("syncwithvalidationinterfacequeue","")
                },
        [&](const RPCHelpMan& self, const JSONRPCRequest& request) -> UniValue
{
    SyncWithValidationInterfaceQueue();
    return UniValue::VNULL;
},
    };
}

static RPCHelpMan getdifficulty()
{
    return RPCHelpMan{"getdifficulty",
                "\nReturns the proof-of-work difficulty as a multiple of the minimum difficulty.\n",
                {},
                RPCResult{
                    RPCResult::Type::NUM, "", "the proof-of-work difficulty as a multiple of the minimum difficulty."},
                RPCExamples{
                    HelpExampleCli("getdifficulty", "")
            + HelpExampleRpc("getdifficulty", "")
                },
        [&](const RPCHelpMan& self, const JSONRPCRequest& request) -> UniValue
{
    ChainstateManager& chainman = EnsureAnyChainman(request.context);
    LOCK(cs_main);
    return GetDifficulty(*CHECK_NONFATAL(chainman.ActiveChain().Tip()));
},
    };
}

static RPCHelpMan getblockfrompeer()
{
    return RPCHelpMan{
        "getblockfrompeer",
        "Attempt to fetch block from a given peer.\n\n"
        "We must have the header for this block, e.g. using submitheader.\n"
        "Subsequent calls for the same block may cause the response from the previous peer to be ignored.\n"
        "Peers generally ignore requests for a stale block that they never fully verified, or one that is more than a month old.\n"
        "When a peer does not respond with a block, we will disconnect.\n"
        "Note: The block could be re-pruned as soon as it is received.\n\n"
        "Returns an empty JSON object if the request was successfully scheduled.",
        {
            {"blockhash", RPCArg::Type::STR_HEX, RPCArg::Optional::NO, "The block hash to try to fetch"},
            {"peer_id", RPCArg::Type::NUM, RPCArg::Optional::NO, "The peer to fetch it from (see getpeerinfo for peer IDs)"},
        },
        RPCResult{RPCResult::Type::OBJ, "", /*optional=*/false, "", {}},
        RPCExamples{
            HelpExampleCli("getblockfrompeer", "\"00000000c937983704a73af28acdec37b049d214adbda81d7e2a3dd146f6ed09\" 0")
            + HelpExampleRpc("getblockfrompeer", "\"00000000c937983704a73af28acdec37b049d214adbda81d7e2a3dd146f6ed09\" 0")
        },
        [&](const RPCHelpMan& self, const JSONRPCRequest& request) -> UniValue
{
    const NodeContext& node = EnsureAnyNodeContext(request.context);
    ChainstateManager& chainman = EnsureChainman(node);
    PeerManager& peerman = EnsurePeerman(node);

    const uint256& block_hash{ParseHashV(request.params[0], "blockhash")};
    const NodeId peer_id{request.params[1].getInt<int64_t>()};

    const CBlockIndex* const index = WITH_LOCK(cs_main, return chainman.m_blockman.LookupBlockIndex(block_hash););

    if (!index) {
        throw JSONRPCError(RPC_MISC_ERROR, "Block header missing");
    }

    // Fetching blocks before the node has syncing past their height can prevent block files from
    // being pruned, so we avoid it if the node is in prune mode.
    if (chainman.m_blockman.IsPruneMode() && index->nHeight > WITH_LOCK(chainman.GetMutex(), return chainman.ActiveTip()->nHeight)) {
        throw JSONRPCError(RPC_MISC_ERROR, "In prune mode, only blocks that the node has already synced previously can be fetched from a peer");
    }

    const bool block_has_data = WITH_LOCK(::cs_main, return index->nStatus & BLOCK_HAVE_DATA);
    if (block_has_data) {
        throw JSONRPCError(RPC_MISC_ERROR, "Block already downloaded");
    }

    if (const auto err{peerman.FetchBlock(peer_id, *index)}) {
        throw JSONRPCError(RPC_MISC_ERROR, err.value());
    }
    return UniValue::VOBJ;
},
    };
}

static RPCHelpMan getblockhash()
{
    return RPCHelpMan{"getblockhash",
                "\nReturns hash of block in best-block-chain at height provided.\n",
                {
                    {"height", RPCArg::Type::NUM, RPCArg::Optional::NO, "The height index"},
                },
                RPCResult{
                    RPCResult::Type::STR_HEX, "", "The block hash"},
                RPCExamples{
                    HelpExampleCli("getblockhash", "1000")
            + HelpExampleRpc("getblockhash", "1000")
                },
        [&](const RPCHelpMan& self, const JSONRPCRequest& request) -> UniValue
{
    ChainstateManager& chainman = EnsureAnyChainman(request.context);
    LOCK(cs_main);
    const CChain& active_chain = chainman.ActiveChain();

    int nHeight = request.params[0].getInt<int>();
    if (nHeight < 0 || nHeight > active_chain.Height())
        throw JSONRPCError(RPC_INVALID_PARAMETER, "Block height out of range");

    const CBlockIndex* pblockindex = active_chain[nHeight];
    return pblockindex->GetBlockHash().GetHex();
},
    };
}

static RPCHelpMan getblockhashafter()
{
    return RPCHelpMan{"getblockhashafter",
                "\nReturns hash of first block in best-block-chain after time provided.\n",
                {
                    {"timestamporstring", RPCArg::Type::STR, RPCArg::Optional::NO, "The time as a timestamp or Y-m-d H:M:S in local time"},
                },
                RPCResult{
                    RPCResult::Type::STR_HEX, "", "The block hash"},
                RPCExamples{
                    HelpExampleCli("getblockhashafter", "1630347681")
            + HelpExampleRpc("getblockhashafter", "\"2021-08-30 18:21\"")
                },
        [&](const RPCHelpMan& self, const JSONRPCRequest& request) -> UniValue
{
    ChainstateManager& chainman = EnsureAnyChainman(request.context);
    LOCK(cs_main);
    const CChain& active_chain = chainman.ActiveChain();

    int64_t unix_time = 0;
    if (request.params[0].isNum()) {
        unix_time = request.params[0].getInt<int64_t>();
    } else {
        std::string str_time = request.params[0].get_str();
         if (part::IsStrOnlyDigits(str_time)) {
            // Setting timestamp directly
            if (str_time.length() && !ParseInt64(str_time, &unix_time)) {
                throw JSONRPCError(RPC_INVALID_PARAMETER, "Parse time error.");
            }
        } else {
            part::ReplaceStrInPlace(str_time, " ", "T");
            unix_time = part::strToEpoch(str_time.c_str());
            if (unix_time < 0) {
                throw JSONRPCError(RPC_INVALID_PARAMETER, "Invalid time string.");
            }
        }
    }

    CBlockIndex *pblockindex = active_chain.FindEarliestAtLeast(unix_time, 0);
    if (!pblockindex) {
        throw JSONRPCError(RPC_INVALID_PARAMETER, "Block time out of range");
    }
    return pblockindex->GetBlockHash().GetHex();
},
    };
}

static RPCHelpMan getblockheader()
{
    return RPCHelpMan{"getblockheader",
                "\nIf verbose is false, returns a string that is serialized, hex-encoded data for blockheader 'hash'.\n"
                "If verbose is true, returns an Object with information about blockheader <hash>.\n",
                {
                    {"blockhash", RPCArg::Type::STR_HEX, RPCArg::Optional::NO, "The block hash"},
                    {"verbose", RPCArg::Type::BOOL, RPCArg::Default{true}, "true for a json object, false for the hex-encoded data"},
                },
                {
                    RPCResult{"for verbose = true",
                        RPCResult::Type::OBJ, "", "",
                        {
                            {RPCResult::Type::STR_HEX, "hash", "the block hash (same as provided)"},
                            {RPCResult::Type::NUM, "confirmations", "The number of confirmations, or -1 if the block is not on the main chain"},
                            {RPCResult::Type::NUM, "height", "The block height or index"},
                            {RPCResult::Type::NUM, "version", "The block version"},
                            {RPCResult::Type::STR_HEX, "versionHex", "The block version formatted in hexadecimal"},
                            {RPCResult::Type::STR_HEX, "merkleroot", "The merkle root"},
                            {RPCResult::Type::STR_HEX, "witnessmerkleroot", /*optional=*/true, "The witness merkle root"},
                            {RPCResult::Type::NUM_TIME, "time", "The block time expressed in " + UNIX_EPOCH_TIME},
                            {RPCResult::Type::NUM_TIME, "mediantime", "The median block time expressed in " + UNIX_EPOCH_TIME},
                            {RPCResult::Type::NUM, "nonce", "The nonce"},
                            {RPCResult::Type::STR_HEX, "bits", "The bits"},
                            {RPCResult::Type::NUM, "difficulty", "The difficulty"},
                            {RPCResult::Type::STR_HEX, "chainwork", "Expected number of hashes required to produce the current chain"},
                            {RPCResult::Type::NUM, "nTx", "The number of transactions in the block"},
                            {RPCResult::Type::NUM, "anonoutputs", /*optional=*/true, "The number of RCT outputs in the chain at this block"},
                            {RPCResult::Type::STR_AMOUNT, "moneysupply", "The total amount of particl in the chain at this block"},
                            {RPCResult::Type::STR_HEX, "previousblockhash", /*optional=*/true, "The hash of the previous block (if available)"},
                            {RPCResult::Type::STR_HEX, "nextblockhash", /*optional=*/true, "The hash of the next block (if available)"},
                        }},
                    RPCResult{"for verbose=false",
                        RPCResult::Type::STR_HEX, "", "A string that is serialized, hex-encoded data for block 'hash'"},
                },
                RPCExamples{
                    HelpExampleCli("getblockheader", "\"00000000c937983704a73af28acdec37b049d214adbda81d7e2a3dd146f6ed09\"")
            + HelpExampleRpc("getblockheader", "\"00000000c937983704a73af28acdec37b049d214adbda81d7e2a3dd146f6ed09\"")
                },
        [&](const RPCHelpMan& self, const JSONRPCRequest& request) -> UniValue
{
    uint256 hash(ParseHashV(request.params[0], "hash"));

    bool fVerbose = true;
    if (!request.params[1].isNull())
        fVerbose = request.params[1].get_bool();

    const CBlockIndex* pblockindex;
    const CBlockIndex* tip;
    {
        ChainstateManager& chainman = EnsureAnyChainman(request.context);
        LOCK(cs_main);
        pblockindex = chainman.m_blockman.LookupBlockIndex(hash);
        tip = chainman.ActiveChain().Tip();
    }

    if (!pblockindex) {
        throw JSONRPCError(RPC_INVALID_ADDRESS_OR_KEY, "Block not found");
    }

    if (!fVerbose)
    {
        DataStream ssBlock{};
        ssBlock << pblockindex->GetBlockHeader();
        std::string strHex = HexStr(ssBlock);
        return strHex;
    }

    return blockheaderToJSON(*tip, *pblockindex);
},
    };
}

static CBlock GetBlockChecked(BlockManager& blockman, const CBlockIndex& blockindex)
{
    CBlock block;
    {
        LOCK(cs_main);
        if (blockman.IsBlockPruned(blockindex)) {
            throw JSONRPCError(RPC_MISC_ERROR, "Block not available (pruned data)");
        }
    }

    if (!blockman.ReadBlockFromDisk(block, blockindex)) {
        // Block not found on disk. This could be because we have the block
        // header in our index but not yet have the block or did not accept the
        // block. Or if the block was pruned right after we released the lock above.
        throw JSONRPCError(RPC_MISC_ERROR, "Block not found on disk");
    }

    return block;
}

static CBlockUndo GetUndoChecked(BlockManager& blockman, const CBlockIndex& blockindex)
{
    CBlockUndo blockUndo;

    // The Genesis block does not have undo data
    if (blockindex.nHeight == 0) return blockUndo;

    {
        LOCK(cs_main);
        if (blockman.IsBlockPruned(blockindex)) {
            throw JSONRPCError(RPC_MISC_ERROR, "Undo data not available (pruned data)");
        }
    }

    if (!blockman.UndoReadFromDisk(blockUndo, blockindex)) {
        throw JSONRPCError(RPC_MISC_ERROR, "Can't read undo data from disk");
    }

    return blockUndo;
}

const RPCResult getblock_vin{
    RPCResult::Type::ARR, "vin", "",
    {
        {RPCResult::Type::OBJ, "", "",
        {
            {RPCResult::Type::ELISION, "", "The same output as verbosity = 2"},
            {RPCResult::Type::OBJ, "prevout", "(Only if undo information is available)",
            {
                {RPCResult::Type::BOOL, "generated", "Coinbase or not"},
                {RPCResult::Type::NUM, "height", "The height of the prevout"},
                {RPCResult::Type::STR_AMOUNT, "value", "The value in " + CURRENCY_UNIT},
                {RPCResult::Type::OBJ, "scriptPubKey", "",
                {
                    {RPCResult::Type::STR, "asm", "Disassembly of the public key script"},
                    {RPCResult::Type::STR, "desc", "Inferred descriptor for the output"},
                    {RPCResult::Type::STR_HEX, "hex", "The raw public key script bytes, hex-encoded"},
                    {RPCResult::Type::STR, "address", /*optional=*/true, "The Particl address (only if a well-defined address exists)"},
                    {RPCResult::Type::STR, "type", "The type (one of: " + GetAllOutputTypes() + ")"},
                }},
            }},
        }},
    }
};

static RPCHelpMan getblock()
{
    return RPCHelpMan{"getblock",
                "\nIf verbosity is 0, returns a string that is serialized, hex-encoded data for block 'hash'.\n"
                "If verbosity is 1, returns an Object with information about block <hash>.\n"
                "If verbosity is 2, returns an Object with information about block <hash> and information about each transaction.\n"
                "If verbosity is 3, returns an Object with information about block <hash> and information about each transaction, including prevout information for inputs (only for unpruned blocks in the current best chain).\n",
                {
                    {"blockhash", RPCArg::Type::STR_HEX, RPCArg::Optional::NO, "The block hash"},
                    {"verbosity|verbose", RPCArg::Type::NUM, RPCArg::Default{1}, "0 for hex-encoded data, 1 for a JSON object, 2 for JSON object with transaction data, and 3 for JSON object with transaction data including prevout information for inputs",
                     RPCArgOptions{.skip_type_check = true}},
                    {"coinstakeinfo", RPCArg::Type::BOOL, RPCArg::Default{false}, "Display more Proof of Stake info"},
                },
                {
                    RPCResult{"for verbosity = 0",
                RPCResult::Type::STR_HEX, "", "A string that is serialized, hex-encoded data for block 'hash'"},
                    RPCResult{"for verbosity = 1",
                RPCResult::Type::OBJ, "", "",
                {
                    {RPCResult::Type::STR_HEX, "hash", "the block hash (same as provided)"},
                    {RPCResult::Type::NUM, "confirmations", "The number of confirmations, or -1 if the block is not on the main chain"},
                    {RPCResult::Type::NUM, "size", "The block size"},
                    {RPCResult::Type::NUM, "strippedsize", "The block size excluding witness data"},
                    {RPCResult::Type::NUM, "weight", "The block weight as defined in BIP 141"},
                    {RPCResult::Type::NUM, "height", "The block height or index"},
                    {RPCResult::Type::NUM, "version", "The block version"},
                    {RPCResult::Type::STR_HEX, "versionHex", "The block version formatted in hexadecimal"},
                    {RPCResult::Type::STR_HEX, "merkleroot", "The merkle root"},
                    {RPCResult::Type::STR_HEX, "witnessmerkleroot", "The witness merkle root"},
                    {RPCResult::Type::ARR, "tx", "The transaction ids",
                        {{RPCResult::Type::STR_HEX, "", "The transaction id"}}},
                    {RPCResult::Type::NUM_TIME, "time",       "The block time expressed in " + UNIX_EPOCH_TIME},
                    {RPCResult::Type::NUM_TIME, "mediantime", "The median block time expressed in " + UNIX_EPOCH_TIME},
                    {RPCResult::Type::NUM, "nonce", "The nonce"},
                    {RPCResult::Type::STR_HEX, "bits", "The bits"},
                    {RPCResult::Type::NUM, "difficulty", "The difficulty"},
                    {RPCResult::Type::STR_HEX, "chainwork", "Expected number of hashes required to produce the chain up to this block (in hex)"},
                    {RPCResult::Type::NUM, "nTx", "The number of transactions in the block"},
                    {RPCResult::Type::STR_HEX, "previousblockhash", /*optional=*/true, "The hash of the previous block (if available)"},
                    {RPCResult::Type::STR_HEX, "nextblockhash", /*optional=*/true, "The hash of the next block (if available)"},
                    {RPCResult::Type::NUM, "anonoutputs", /*optional=*/true, "The number of RCT outputs in the chain at this block"},
                    {RPCResult::Type::STR_AMOUNT, "moneysupply", /*optional=*/true, "the total amount of coin in the network"},
                }},
                    RPCResult{"for verbosity = 2",
                RPCResult::Type::OBJ, "", "",
                {
                    {RPCResult::Type::ELISION, "", "Same output as verbosity = 1"},
                    {RPCResult::Type::STR_HEX, "blocksig", "The block signature"},
                    {RPCResult::Type::ARR, "tx", "",
                    {
                        {RPCResult::Type::OBJ, "", "",
                        {
                            {RPCResult::Type::ELISION, "", "The transactions in the format of the getrawtransaction RPC. Different from verbosity = 1 \"tx\" result"},
                            {RPCResult::Type::NUM, "fee", "The transaction fee in " + CURRENCY_UNIT + ", omitted if block undo data is not available"},
                        }},
                    }},
                }},
                    RPCResult{"for verbosity = 3",
                RPCResult::Type::OBJ, "", "",
                {
                    {RPCResult::Type::ELISION, "", "Same output as verbosity = 2"},
                    {RPCResult::Type::ARR, "tx", "",
                    {
                        {RPCResult::Type::OBJ, "", "",
                        {
                            getblock_vin,
                        }},
                    }},
                }},
        },
                RPCExamples{
                    HelpExampleCli("getblock", "\"00000000c937983704a73af28acdec37b049d214adbda81d7e2a3dd146f6ed09\"")
            + HelpExampleRpc("getblock", "\"00000000c937983704a73af28acdec37b049d214adbda81d7e2a3dd146f6ed09\"")
                },
        [&](const RPCHelpMan& self, const JSONRPCRequest& request) -> UniValue
{
    uint256 hash(ParseHashV(request.params[0], "blockhash"));

    int verbosity = 1;
    if (!request.params[1].isNull()) {
        if (request.params[1].isBool()) {
            verbosity = request.params[1].get_bool() ? 1 : 0;
        } else {
            verbosity = request.params[1].getInt<int>();
        }
    }

    bool with_coinstakeinfo = !request.params[2].isNull() ? request.params[2].get_bool() : false;
    const CBlockIndex* pblockindex;
    const CBlockIndex* tip;
    ChainstateManager& chainman = EnsureAnyChainman(request.context);
    {
        LOCK(cs_main);
        pblockindex = chainman.m_blockman.LookupBlockIndex(hash);
        tip = chainman.ActiveChain().Tip();

        if (!pblockindex) {
            throw JSONRPCError(RPC_INVALID_ADDRESS_OR_KEY, "Block not found");
        }
    }

    const CBlock block{GetBlockChecked(chainman.m_blockman, *pblockindex)};

    if (verbosity <= 0)
    {
        DataStream ssBlock;
        ssBlock << RPCTxSerParams(block);
        std::string strHex = HexStr(ssBlock);
        return strHex;
    }

    TxVerbosity tx_verbosity;
    if (verbosity == 1) {
        tx_verbosity = TxVerbosity::SHOW_TXID;
    } else if (verbosity == 2) {
        tx_verbosity = TxVerbosity::SHOW_DETAILS;
    } else {
        tx_verbosity = TxVerbosity::SHOW_DETAILS_AND_PREVOUT;
    }

<<<<<<< HEAD
    return blockToJSON(chainman.m_blockman, block, tip, pblockindex, tx_verbosity, with_coinstakeinfo);
=======
    return blockToJSON(chainman.m_blockman, block, *tip, *pblockindex, tx_verbosity);
>>>>>>> 3695ecbf
},
    };
}

static RPCHelpMan pruneblockchain()
{
    return RPCHelpMan{"pruneblockchain", "",
                {
                    {"height", RPCArg::Type::NUM, RPCArg::Optional::NO, "The block height to prune up to. May be set to a discrete height, or to a " + UNIX_EPOCH_TIME + "\n"
            "                  to prune blocks whose block time is at least 2 hours older than the provided timestamp."},
                },
                RPCResult{
                    RPCResult::Type::NUM, "", "Height of the last block pruned"},
                RPCExamples{
                    HelpExampleCli("pruneblockchain", "1000")
            + HelpExampleRpc("pruneblockchain", "1000")
                },
        [&](const RPCHelpMan& self, const JSONRPCRequest& request) -> UniValue
{
    ChainstateManager& chainman = EnsureAnyChainman(request.context);
    if (!chainman.m_blockman.IsPruneMode()) {
        throw JSONRPCError(RPC_MISC_ERROR, "Cannot prune blocks because node is not in prune mode.");
    }

    LOCK(cs_main);
    Chainstate& active_chainstate = chainman.ActiveChainstate();
    CChain& active_chain = active_chainstate.m_chain;

    int heightParam = request.params[0].getInt<int>();
    if (heightParam < 0) {
        throw JSONRPCError(RPC_INVALID_PARAMETER, "Negative block height.");
    }

    // Height value more than a billion is too high to be a block height, and
    // too low to be a block time (corresponds to timestamp from Sep 2001).
    if (heightParam > 1000000000) {
        // Add a 2 hour buffer to include blocks which might have had old timestamps
        const CBlockIndex* pindex = active_chain.FindEarliestAtLeast(heightParam - TIMESTAMP_WINDOW, 0);
        if (!pindex) {
            throw JSONRPCError(RPC_INVALID_PARAMETER, "Could not find block with at least the specified timestamp.");
        }
        heightParam = pindex->nHeight;
    }

    unsigned int height = (unsigned int) heightParam;
    unsigned int chainHeight = (unsigned int) active_chain.Height();
    if (chainHeight < chainman.GetParams().PruneAfterHeight()) {
        throw JSONRPCError(RPC_MISC_ERROR, "Blockchain is too short for pruning.");
    } else if (height > chainHeight) {
        throw JSONRPCError(RPC_INVALID_PARAMETER, "Blockchain is shorter than the attempted prune height.");
    } else if (height > chainHeight - MIN_BLOCKS_TO_KEEP) {
        LogPrint(BCLog::RPC, "Attempt to prune blocks close to the tip.  Retaining the minimum number of blocks.\n");
        height = chainHeight - MIN_BLOCKS_TO_KEEP;
    }

    PruneBlockFilesManual(active_chainstate, height);
    const CBlockIndex& block{*CHECK_NONFATAL(active_chain.Tip())};
    return block.nStatus & BLOCK_HAVE_DATA ? active_chainstate.m_blockman.GetFirstStoredBlock(block)->nHeight - 1 : block.nHeight;
},
    };
}

CoinStatsHashType ParseHashType(const std::string& hash_type_input)
{
    if (hash_type_input == "hash_serialized_3") {
        return CoinStatsHashType::HASH_SERIALIZED;
    } else if (hash_type_input == "muhash") {
        return CoinStatsHashType::MUHASH;
    } else if (hash_type_input == "none") {
        return CoinStatsHashType::NONE;
    } else {
        throw JSONRPCError(RPC_INVALID_PARAMETER, strprintf("'%s' is not a valid hash_type", hash_type_input));
    }
}

/**
 * Calculate statistics about the unspent transaction output set
 *
 * @param[in] index_requested Signals if the coinstatsindex should be used (when available).
 */
static std::optional<kernel::CCoinsStats> GetUTXOStats(CCoinsView* view, node::BlockManager& blockman,
                                                       kernel::CoinStatsHashType hash_type,
                                                       const std::function<void()>& interruption_point = {},
                                                       const CBlockIndex* pindex = nullptr,
                                                       bool index_requested = true)
{
    // Use CoinStatsIndex if it is requested and available and a hash_type of Muhash or None was requested
    if ((hash_type == kernel::CoinStatsHashType::MUHASH || hash_type == kernel::CoinStatsHashType::NONE) && g_coin_stats_index && index_requested) {
        if (pindex) {
            return g_coin_stats_index->LookUpStats(*pindex);
        } else {
            CBlockIndex& block_index = *CHECK_NONFATAL(WITH_LOCK(::cs_main, return blockman.LookupBlockIndex(view->GetBestBlock())));
            return g_coin_stats_index->LookUpStats(block_index);
        }
    }

    // If the coinstats index isn't requested or is otherwise not usable, the
    // pindex should either be null or equal to the view's best block. This is
    // because without the coinstats index we can only get coinstats about the
    // best block.
    CHECK_NONFATAL(!pindex || pindex->GetBlockHash() == view->GetBestBlock());

    return kernel::ComputeUTXOStats(hash_type, view, blockman, interruption_point);
}

static RPCHelpMan gettxoutsetinfo()
{
    return RPCHelpMan{"gettxoutsetinfo",
                "\nReturns statistics about the unspent transaction output set.\n"
                "Note this call may take some time if you are not using coinstatsindex.\n",
                {
                    {"hash_type", RPCArg::Type::STR, RPCArg::Default{"hash_serialized_3"}, "Which UTXO set hash should be calculated. Options: 'hash_serialized_3' (the legacy algorithm), 'muhash', 'none'."},
                    {"hash_or_height", RPCArg::Type::NUM, RPCArg::DefaultHint{"the current best block"}, "The block hash or height of the target height (only available with coinstatsindex).",
                     RPCArgOptions{
                         .skip_type_check = true,
                         .type_str = {"", "string or numeric"},
                     }},
                    {"use_index", RPCArg::Type::BOOL, RPCArg::Default{true}, "Use coinstatsindex, if available."},
                },
                RPCResult{
                    RPCResult::Type::OBJ, "", "",
                    {
                        {RPCResult::Type::NUM, "height", "The block height (index) of the returned statistics"},
                        {RPCResult::Type::STR_HEX, "bestblock", "The hash of the block at which these statistics are calculated"},
                        {RPCResult::Type::NUM, "txouts", "The number of unspent transaction outputs"},
                        {RPCResult::Type::NUM, "txouts_blinded", /*optional=*/true, "The number of blinded unspent transaction outputs"},
                        {RPCResult::Type::NUM, "bogosize", "Database-independent, meaningless metric indicating the UTXO set size"},
                        {RPCResult::Type::STR_HEX, "hash_serialized_3", /*optional=*/true, "The serialized hash (only present if 'hash_serialized_3' hash_type is chosen)"},
                        {RPCResult::Type::STR_HEX, "muhash", /*optional=*/true, "The serialized hash (only present if 'muhash' hash_type is chosen)"},
                        {RPCResult::Type::NUM, "transactions", /*optional=*/true, "The number of transactions with unspent outputs (not available when coinstatsindex is used)"},
                        {RPCResult::Type::NUM, "disk_size", /*optional=*/true, "The estimated size of the chainstate on disk (not available when coinstatsindex is used)"},
                        {RPCResult::Type::STR_AMOUNT, "total_amount", "The total amount of coins in the UTXO set"},
                        {RPCResult::Type::STR_AMOUNT, "total_unspendable_amount", /*optional=*/true, "The total amount of coins permanently excluded from the UTXO set (only available if coinstatsindex is used)"},
                        {RPCResult::Type::OBJ, "block_info", /*optional=*/true, "Info on amounts in the block at this block height (only available if coinstatsindex is used)",
                        {
                            {RPCResult::Type::STR_AMOUNT, "prevout_spent", "Total amount of all prevouts spent in this block"},
                            {RPCResult::Type::STR_AMOUNT, "coinbase", "Coinbase subsidy amount of this block"},
                            {RPCResult::Type::STR_AMOUNT, "new_outputs_ex_coinbase", "Total amount of new outputs created by this block"},
                            {RPCResult::Type::STR_AMOUNT, "unspendable", "Total amount of unspendable outputs created in this block"},
                            {RPCResult::Type::OBJ, "unspendables", "Detailed view of the unspendable categories",
                            {
                                {RPCResult::Type::STR_AMOUNT, "genesis_block", "The unspendable amount of the Genesis block subsidy"},
                                {RPCResult::Type::STR_AMOUNT, "bip30", "Transactions overridden by duplicates (no longer possible with BIP30)"},
                                {RPCResult::Type::STR_AMOUNT, "scripts", "Amounts sent to scripts that are unspendable (for example OP_RETURN outputs)"},
                                {RPCResult::Type::STR_AMOUNT, "unclaimed_rewards", "Fee rewards that miners did not claim in their coinbase transaction"},
                            }}
                        }},
                    }},
                RPCExamples{
                    HelpExampleCli("gettxoutsetinfo", "") +
                    HelpExampleCli("gettxoutsetinfo", R"("none")") +
                    HelpExampleCli("gettxoutsetinfo", R"("none" 1000)") +
                    HelpExampleCli("gettxoutsetinfo", R"("none" '"00000000c937983704a73af28acdec37b049d214adbda81d7e2a3dd146f6ed09"')") +
                    HelpExampleCli("-named gettxoutsetinfo", R"(hash_type='muhash' use_index='false')") +
                    HelpExampleRpc("gettxoutsetinfo", "") +
                    HelpExampleRpc("gettxoutsetinfo", R"("none")") +
                    HelpExampleRpc("gettxoutsetinfo", R"("none", 1000)") +
                    HelpExampleRpc("gettxoutsetinfo", R"("none", "00000000c937983704a73af28acdec37b049d214adbda81d7e2a3dd146f6ed09")")
                },
        [&](const RPCHelpMan& self, const JSONRPCRequest& request) -> UniValue
{
    UniValue ret(UniValue::VOBJ);

    const CBlockIndex* pindex{nullptr};
    const CoinStatsHashType hash_type{request.params[0].isNull() ? CoinStatsHashType::HASH_SERIALIZED : ParseHashType(request.params[0].get_str())};
    bool index_requested = request.params[2].isNull() || request.params[2].get_bool();

    NodeContext& node = EnsureAnyNodeContext(request.context);
    ChainstateManager& chainman = EnsureChainman(node);
    Chainstate& active_chainstate = chainman.ActiveChainstate();
    active_chainstate.ForceFlushStateToDisk();

    CCoinsView* coins_view;
    BlockManager* blockman;
    {
        LOCK(::cs_main);
        coins_view = &active_chainstate.CoinsDB();
        blockman = &active_chainstate.m_blockman;
        pindex = blockman->LookupBlockIndex(coins_view->GetBestBlock());
    }

    if (!request.params[1].isNull()) {
        if (!g_coin_stats_index) {
            throw JSONRPCError(RPC_INVALID_PARAMETER, "Querying specific block heights requires coinstatsindex");
        }

        if (hash_type == CoinStatsHashType::HASH_SERIALIZED) {
            throw JSONRPCError(RPC_INVALID_PARAMETER, "hash_serialized_3 hash type cannot be queried for a specific block");
        }

        if (!index_requested) {
            throw JSONRPCError(RPC_INVALID_PARAMETER, "Cannot set use_index to false when querying for a specific block");
        }
        pindex = ParseHashOrHeight(request.params[1], chainman);
    }

    if (index_requested && g_coin_stats_index) {
        if (!g_coin_stats_index->BlockUntilSyncedToCurrentChain()) {
            const IndexSummary summary{g_coin_stats_index->GetSummary()};

            // If a specific block was requested and the index has already synced past that height, we can return the
            // data already even though the index is not fully synced yet.
            if (pindex->nHeight > summary.best_block_height) {
                throw JSONRPCError(RPC_INTERNAL_ERROR, strprintf("Unable to get data because coinstatsindex is still syncing. Current height: %d", summary.best_block_height));
            }
        }
    }

    const std::optional<CCoinsStats> maybe_stats = GetUTXOStats(coins_view, *blockman, hash_type, node.rpc_interruption_point, pindex, index_requested);
    if (maybe_stats.has_value()) {
        const CCoinsStats& stats = maybe_stats.value();
        ret.pushKV("height", (int64_t)stats.nHeight);
        ret.pushKV("bestblock", stats.hashBlock.GetHex());
        ret.pushKV("txouts", (int64_t)stats.nTransactionOutputs);
        if (fParticlMode) {
            ret.pushKV("txouts_blinded", (int64_t)stats.nBlindTransactionOutputs);
        }
        ret.pushKV("bogosize", (int64_t)stats.nBogoSize);
        if (hash_type == CoinStatsHashType::HASH_SERIALIZED) {
            ret.pushKV("hash_serialized_3", stats.hashSerialized.GetHex());
        }
        if (hash_type == CoinStatsHashType::MUHASH) {
            ret.pushKV("muhash", stats.hashSerialized.GetHex());
        }
        CHECK_NONFATAL(stats.total_amount.has_value());
        ret.pushKV("total_amount", ValueFromAmount(stats.total_amount.value()));
        if (!stats.index_used) {
            ret.pushKV("transactions", static_cast<int64_t>(stats.nTransactions));
            ret.pushKV("disk_size", stats.nDiskSize);
        } else {
            ret.pushKV("total_unspendable_amount", ValueFromAmount(stats.total_unspendable_amount));

            CCoinsStats prev_stats{};
            if (pindex->nHeight > 0) {
                const std::optional<CCoinsStats> maybe_prev_stats = GetUTXOStats(coins_view, *blockman, hash_type, node.rpc_interruption_point, pindex->pprev, index_requested);
                if (!maybe_prev_stats) {
                    throw JSONRPCError(RPC_INTERNAL_ERROR, "Unable to read UTXO set");
                }
                prev_stats = maybe_prev_stats.value();
            }

            UniValue block_info(UniValue::VOBJ);
            block_info.pushKV("prevout_spent", ValueFromAmount(stats.total_prevout_spent_amount - prev_stats.total_prevout_spent_amount));
            block_info.pushKV("coinbase", ValueFromAmount(stats.total_coinbase_amount - prev_stats.total_coinbase_amount));
            block_info.pushKV("new_outputs_ex_coinbase", ValueFromAmount(stats.total_new_outputs_ex_coinbase_amount - prev_stats.total_new_outputs_ex_coinbase_amount));
            block_info.pushKV("unspendable", ValueFromAmount(stats.total_unspendable_amount - prev_stats.total_unspendable_amount));

            UniValue unspendables(UniValue::VOBJ);
            unspendables.pushKV("genesis_block", ValueFromAmount(stats.total_unspendables_genesis_block - prev_stats.total_unspendables_genesis_block));
            unspendables.pushKV("bip30", ValueFromAmount(stats.total_unspendables_bip30 - prev_stats.total_unspendables_bip30));
            unspendables.pushKV("scripts", ValueFromAmount(stats.total_unspendables_scripts - prev_stats.total_unspendables_scripts));
            unspendables.pushKV("unclaimed_rewards", ValueFromAmount(stats.total_unspendables_unclaimed_rewards - prev_stats.total_unspendables_unclaimed_rewards));
            block_info.pushKV("unspendables", unspendables);

            ret.pushKV("block_info", block_info);
        }
    } else {
        throw JSONRPCError(RPC_INTERNAL_ERROR, "Unable to read UTXO set");
    }
    return ret;
},
    };
}

static RPCHelpMan gettxout()
{
    return RPCHelpMan{"gettxout",
        "\nReturns details about an unspent transaction output.\n",
        {
            {"txid", RPCArg::Type::STR, RPCArg::Optional::NO, "The transaction id"},
            {"n", RPCArg::Type::NUM, RPCArg::Optional::NO, "vout number"},
            {"include_mempool", RPCArg::Type::BOOL, RPCArg::Default{true}, "Whether to include the mempool. Note that an unspent output that is spent in the mempool won't appear."},
        },
        {
            RPCResult{"If the UTXO was not found", RPCResult::Type::NONE, "", ""},
            RPCResult{"Otherwise", RPCResult::Type::OBJ, "", "", {
                {RPCResult::Type::STR_HEX, "bestblock", "The hash of the block at the tip of the chain"},
                {RPCResult::Type::NUM, "confirmations", "The number of confirmations"},
                {RPCResult::Type::STR_AMOUNT, "value", "The transaction value in " + CURRENCY_UNIT},
                {RPCResult::Type::OBJ, "scriptPubKey", "", {
                    {RPCResult::Type::STR, "asm", "Disassembly of the public key script"},
                    {RPCResult::Type::STR, "desc", "Inferred descriptor for the output"},
                    {RPCResult::Type::STR_HEX, "hex", "The raw public key script bytes, hex-encoded"},
                    {RPCResult::Type::STR, "type", "The type, eg pubkeyhash"},
                    {RPCResult::Type::STR, "address", /*optional=*/true, "The Particl address (only if a well-defined address exists)"},
                    {RPCResult::Type::STR, "stakeaddress", /*optional=*/true, "The Particl stake address (only if a well-defined stakeaddress exists)"},
                }},
                {RPCResult::Type::BOOL, "coinbase", "Coinbase or not"},
            }},
        },
        RPCExamples{
            "\nGet unspent transactions\n"
            + HelpExampleCli("listunspent", "") +
            "\nView the details\n"
            + HelpExampleCli("gettxout", "\"txid\" 1") +
            "\nAs a JSON-RPC call\n"
            + HelpExampleRpc("gettxout", "\"txid\", 1")
                },
        [&](const RPCHelpMan& self, const JSONRPCRequest& request) -> UniValue
{
    NodeContext& node = EnsureAnyNodeContext(request.context);
    ChainstateManager& chainman = EnsureChainman(node);
    LOCK(cs_main);

    UniValue ret(UniValue::VOBJ);

    auto hash{Txid::FromUint256(ParseHashV(request.params[0], "txid"))};
    COutPoint out{hash, request.params[1].getInt<uint32_t>()};
    bool fMempool = true;
    if (!request.params[2].isNull())
        fMempool = request.params[2].get_bool();

    Coin coin;
    Chainstate& active_chainstate = chainman.ActiveChainstate();
    CCoinsViewCache* coins_view = &active_chainstate.CoinsTip();

    if (fMempool) {
        const CTxMemPool& mempool = EnsureMemPool(node);
        LOCK(mempool.cs);
        CCoinsViewMemPool view(coins_view, mempool);
        if (!view.GetCoin(out, coin) || mempool.isSpent(out)) {
            return UniValue::VNULL;
        }
    } else {
        if (!coins_view->GetCoin(out, coin)) {
            return UniValue::VNULL;
        }
    }

    const CBlockIndex* pindex = active_chainstate.m_blockman.LookupBlockIndex(coins_view->GetBestBlock());
    ret.pushKV("bestblock", pindex->GetBlockHash().GetHex());
    if (coin.nHeight == MEMPOOL_HEIGHT) {
        ret.pushKV("confirmations", 0);
    } else {
        ret.pushKV("confirmations", (int64_t)(pindex->nHeight - coin.nHeight + 1));
    }
    ret.pushKV("value", ValueFromAmount(coin.out.nValue));
    UniValue o(UniValue::VOBJ);
    ScriptToUniv(coin.out.scriptPubKey, /*out=*/o, /*include_hex=*/true, /*include_address=*/true);
    ret.pushKV("scriptPubKey", o);
    ret.pushKV("coinbase", (bool)coin.fCoinBase);

    return ret;
},
    };
}

static RPCHelpMan verifychain()
{
    return RPCHelpMan{"verifychain",
                "\nVerifies blockchain database.\n",
                {
                    {"checklevel", RPCArg::Type::NUM, RPCArg::DefaultHint{strprintf("%d, range=0-4", DEFAULT_CHECKLEVEL)},
                        strprintf("How thorough the block verification is:\n%s", MakeUnorderedList(CHECKLEVEL_DOC))},
                    {"nblocks", RPCArg::Type::NUM, RPCArg::DefaultHint{strprintf("%d, 0=all", DEFAULT_CHECKBLOCKS)}, "The number of blocks to check."},
                },
                RPCResult{
                    RPCResult::Type::BOOL, "", "Verification finished successfully. If false, check debug.log for reason."},
                RPCExamples{
                    HelpExampleCli("verifychain", "")
            + HelpExampleRpc("verifychain", "")
                },
        [&](const RPCHelpMan& self, const JSONRPCRequest& request) -> UniValue
{
    const int check_level{request.params[0].isNull() ? DEFAULT_CHECKLEVEL : request.params[0].getInt<int>()};
    const int check_depth{request.params[1].isNull() ? DEFAULT_CHECKBLOCKS : request.params[1].getInt<int>()};

    ChainstateManager& chainman = EnsureAnyChainman(request.context);
    LOCK(cs_main);

    Chainstate& active_chainstate = chainman.ActiveChainstate();
    return CVerifyDB(chainman.GetNotifications()).VerifyDB(
               active_chainstate, chainman.GetParams().GetConsensus(), active_chainstate.CoinsTip(), check_level, check_depth) == VerifyDBResult::SUCCESS;
},
    };
}

static void SoftForkDescPushBack(const CBlockIndex* blockindex, UniValue& softforks, const ChainstateManager& chainman, Consensus::BuriedDeployment dep)
{
    // For buried deployments.

    if (!DeploymentEnabled(chainman, dep)) return;

    UniValue rv(UniValue::VOBJ);
    rv.pushKV("type", "buried");
    // getdeploymentinfo reports the softfork as active from when the chain height is
    // one below the activation height
    rv.pushKV("active", DeploymentActiveAfter(blockindex, chainman, dep));
    rv.pushKV("height", chainman.GetConsensus().DeploymentHeight(dep));
    softforks.pushKV(DeploymentName(dep), rv);
}

static void SoftForkDescPushBack(const CBlockIndex* blockindex, UniValue& softforks, const ChainstateManager& chainman, Consensus::DeploymentPos id)
{
    // For BIP9 deployments.

    if (!DeploymentEnabled(chainman, id)) return;
    if (blockindex == nullptr) return;

    auto get_state_name = [](const ThresholdState state) -> std::string {
        switch (state) {
        case ThresholdState::DEFINED: return "defined";
        case ThresholdState::STARTED: return "started";
        case ThresholdState::LOCKED_IN: return "locked_in";
        case ThresholdState::ACTIVE: return "active";
        case ThresholdState::FAILED: return "failed";
        }
        return "invalid";
    };

    UniValue bip9(UniValue::VOBJ);

    const ThresholdState next_state = chainman.m_versionbitscache.State(blockindex, chainman.GetConsensus(), id);
    const ThresholdState current_state = chainman.m_versionbitscache.State(blockindex->pprev, chainman.GetConsensus(), id);

    const bool has_signal = (ThresholdState::STARTED == current_state || ThresholdState::LOCKED_IN == current_state);

    // BIP9 parameters
    if (has_signal) {
        bip9.pushKV("bit", chainman.GetConsensus().vDeployments[id].bit);
    }
    bip9.pushKV("start_time", chainman.GetConsensus().vDeployments[id].nStartTime);
    bip9.pushKV("timeout", chainman.GetConsensus().vDeployments[id].nTimeout);
    bip9.pushKV("min_activation_height", chainman.GetConsensus().vDeployments[id].min_activation_height);

    // BIP9 status
    bip9.pushKV("status", get_state_name(current_state));
    bip9.pushKV("since", chainman.m_versionbitscache.StateSinceHeight(blockindex->pprev, chainman.GetConsensus(), id));
    bip9.pushKV("status_next", get_state_name(next_state));

    // BIP9 signalling status, if applicable
    if (has_signal) {
        UniValue statsUV(UniValue::VOBJ);
        std::vector<bool> signals;
        BIP9Stats statsStruct = chainman.m_versionbitscache.Statistics(blockindex, chainman.GetConsensus(), id, &signals);
        statsUV.pushKV("period", statsStruct.period);
        statsUV.pushKV("elapsed", statsStruct.elapsed);
        statsUV.pushKV("count", statsStruct.count);
        if (ThresholdState::LOCKED_IN != current_state) {
            statsUV.pushKV("threshold", statsStruct.threshold);
            statsUV.pushKV("possible", statsStruct.possible);
        }
        bip9.pushKV("statistics", statsUV);

        std::string sig;
        sig.reserve(signals.size());
        for (const bool s : signals) {
            sig.push_back(s ? '#' : '-');
        }
        bip9.pushKV("signalling", sig);
    }

    UniValue rv(UniValue::VOBJ);
    rv.pushKV("type", "bip9");
    if (ThresholdState::ACTIVE == next_state) {
        rv.pushKV("height", chainman.m_versionbitscache.StateSinceHeight(blockindex, chainman.GetConsensus(), id));
    }
    rv.pushKV("active", ThresholdState::ACTIVE == next_state);
    rv.pushKV("bip9", bip9);

    softforks.pushKV(DeploymentName(id), rv);
}

// used by rest.cpp:rest_chaininfo, so cannot be static
RPCHelpMan getblockchaininfo()
{
    return RPCHelpMan{"getblockchaininfo",
        "Returns an object containing various state info regarding blockchain processing.\n",
        {},
        RPCResult{
            RPCResult::Type::OBJ, "", "",
            {
                {RPCResult::Type::STR, "chain", "current network name (main, test, signet, regtest)"},
                {RPCResult::Type::NUM, "blocks", "the height of the most-work fully-validated chain. The genesis block has height 0"},
                {RPCResult::Type::NUM, "headers", "the current number of headers we have validated"},
                {RPCResult::Type::STR, "bestblockhash", "the hash of the currently best block"},
                {RPCResult::Type::STR_AMOUNT, "moneysupply", /*optional=*/true, "the total amount of coin in the network"},
                {RPCResult::Type::NUM, "blockindexsize", /*optional=*/true, "the total number of blockheaders loaded"},
                {RPCResult::Type::NUM, "delayedblocks", /*optional=*/true, "the number of blocks received out of order delayed until gaps close."},
                {RPCResult::Type::NUM, "difficulty", "the current difficulty"},
                {RPCResult::Type::NUM_TIME, "time", "The block time expressed in " + UNIX_EPOCH_TIME},
                {RPCResult::Type::NUM_TIME, "mediantime", "The median block time expressed in " + UNIX_EPOCH_TIME},
                {RPCResult::Type::NUM, "verificationprogress", "estimate of verification progress [0..1]"},
                {RPCResult::Type::BOOL, "initialblockdownload", "(debug information) estimate of whether this node is in Initial Block Download mode"},
                {RPCResult::Type::STR_HEX, "chainwork", "total amount of work in active chain, in hexadecimal"},
                {RPCResult::Type::NUM, "size_on_disk", "the estimated size of the block and undo files on disk"},
                {RPCResult::Type::BOOL, "pruned", "if the blocks are subject to pruning"},
                {RPCResult::Type::NUM, "pruneheight", /*optional=*/true, "height of the last block pruned, plus one (only present if pruning is enabled)"},
                {RPCResult::Type::BOOL, "automatic_pruning", /*optional=*/true, "whether automatic pruning is enabled (only present if pruning is enabled)"},
                {RPCResult::Type::NUM, "prune_target_size", /*optional=*/true, "the target size used by pruning (only present if automatic pruning is enabled)"},
                {RPCResult::Type::STR, "warnings", "any network and blockchain warnings"},
                {RPCResult::Type::STR, "time_local", /*optional=*/true, "Human readable time with local offset."},
                {RPCResult::Type::STR, "time_utc", /*optional=*/true, "Human readable time in UTC."},
                {RPCResult::Type::STR, "mediantime_local", /*optional=*/true, "Human readable time with local offset."},
                {RPCResult::Type::STR, "mediantime_utc", /*optional=*/true, "Human readable time in UTC."},
            }},
        RPCExamples{
            HelpExampleCli("getblockchaininfo", "")
            + HelpExampleRpc("getblockchaininfo", "")
        },
        [&](const RPCHelpMan& self, const JSONRPCRequest& request) -> UniValue
{
    ChainstateManager& chainman = EnsureAnyChainman(request.context);
    LOCK(cs_main);
    Chainstate& active_chainstate = chainman.ActiveChainstate();

    const CBlockIndex& tip{*CHECK_NONFATAL(active_chainstate.m_chain.Tip())};
    const int height{tip.nHeight};
    UniValue obj(UniValue::VOBJ);
    obj.pushKV("chain", chainman.GetParams().GetChainTypeString());
    obj.pushKV("blocks", height);
    obj.pushKV("headers", chainman.m_best_header ? chainman.m_best_header->nHeight : -1);
    obj.pushKV("bestblockhash", tip.GetBlockHash().GetHex());
<<<<<<< HEAD
    if (fParticlMode) {
        obj.pushKV("moneysupply", ValueFromAmount(tip.nMoneySupply));
        obj.pushKV("blockindexsize", (int)chainman.BlockIndex().size());
        obj.pushKV("delayedblocks", (int)particl::CountDelayedBlocks());
    }
    obj.pushKV("difficulty", GetDifficulty(&tip));
    PushTime(obj, "time", tip.GetBlockTime());
    PushTime(obj, "mediantime", tip.GetMedianTimePast());
=======
    obj.pushKV("difficulty", GetDifficulty(tip));
    obj.pushKV("time", tip.GetBlockTime());
    obj.pushKV("mediantime", tip.GetMedianTimePast());
>>>>>>> 3695ecbf
    obj.pushKV("verificationprogress", GuessVerificationProgress(chainman.GetParams().TxData(), &tip));
    obj.pushKV("initialblockdownload", chainman.IsInitialBlockDownload());
    obj.pushKV("chainwork", tip.nChainWork.GetHex());
    obj.pushKV("size_on_disk", chainman.m_blockman.CalculateCurrentUsage());
    obj.pushKV("pruned", chainman.m_blockman.IsPruneMode());
    if (chainman.m_blockman.IsPruneMode()) {
        bool has_tip_data = tip.nStatus & BLOCK_HAVE_DATA;
        obj.pushKV("pruneheight", has_tip_data ? chainman.m_blockman.GetFirstStoredBlock(tip)->nHeight : tip.nHeight + 1);

        const bool automatic_pruning{chainman.m_blockman.GetPruneTarget() != BlockManager::PRUNE_TARGET_MANUAL};
        obj.pushKV("automatic_pruning",  automatic_pruning);
        if (automatic_pruning) {
            obj.pushKV("prune_target_size", chainman.m_blockman.GetPruneTarget());
        }
    }

    obj.pushKV("warnings", GetWarnings(false).original);
    return obj;
},
    };
}

namespace {
const std::vector<RPCResult> RPCHelpForDeployment{
    {RPCResult::Type::STR, "type", "one of \"buried\", \"bip9\""},
    {RPCResult::Type::NUM, "height", /*optional=*/true, "height of the first block which the rules are or will be enforced (only for \"buried\" type, or \"bip9\" type with \"active\" status)"},
    {RPCResult::Type::BOOL, "active", "true if the rules are enforced for the mempool and the next block"},
    {RPCResult::Type::OBJ, "bip9", /*optional=*/true, "status of bip9 softforks (only for \"bip9\" type)",
    {
        {RPCResult::Type::NUM, "bit", /*optional=*/true, "the bit (0-28) in the block version field used to signal this softfork (only for \"started\" and \"locked_in\" status)"},
        {RPCResult::Type::NUM_TIME, "start_time", "the minimum median time past of a block at which the bit gains its meaning"},
        {RPCResult::Type::NUM_TIME, "timeout", "the median time past of a block at which the deployment is considered failed if not yet locked in"},
        {RPCResult::Type::NUM, "min_activation_height", "minimum height of blocks for which the rules may be enforced"},
        {RPCResult::Type::STR, "status", "status of deployment at specified block (one of \"defined\", \"started\", \"locked_in\", \"active\", \"failed\")"},
        {RPCResult::Type::NUM, "since", "height of the first block to which the status applies"},
        {RPCResult::Type::STR, "status_next", "status of deployment at the next block"},
        {RPCResult::Type::OBJ, "statistics", /*optional=*/true, "numeric statistics about signalling for a softfork (only for \"started\" and \"locked_in\" status)",
        {
            {RPCResult::Type::NUM, "period", "the length in blocks of the signalling period"},
            {RPCResult::Type::NUM, "threshold", /*optional=*/true, "the number of blocks with the version bit set required to activate the feature (only for \"started\" status)"},
            {RPCResult::Type::NUM, "elapsed", "the number of blocks elapsed since the beginning of the current period"},
            {RPCResult::Type::NUM, "count", "the number of blocks with the version bit set in the current period"},
            {RPCResult::Type::BOOL, "possible", /*optional=*/true, "returns false if there are not enough blocks left in this period to pass activation threshold (only for \"started\" status)"},
        }},
        {RPCResult::Type::STR, "signalling", /*optional=*/true, "indicates blocks that signalled with a # and blocks that did not with a -"},
    }},
};

UniValue DeploymentInfo(const CBlockIndex* blockindex, const ChainstateManager& chainman)
{
    UniValue softforks(UniValue::VOBJ);
    SoftForkDescPushBack(blockindex, softforks, chainman, Consensus::DEPLOYMENT_HEIGHTINCB);
    SoftForkDescPushBack(blockindex, softforks, chainman, Consensus::DEPLOYMENT_DERSIG);
    SoftForkDescPushBack(blockindex, softforks, chainman, Consensus::DEPLOYMENT_CLTV);
    SoftForkDescPushBack(blockindex, softforks, chainman, Consensus::DEPLOYMENT_CSV);
    SoftForkDescPushBack(blockindex, softforks, chainman, Consensus::DEPLOYMENT_SEGWIT);
    SoftForkDescPushBack(blockindex, softforks, chainman, Consensus::DEPLOYMENT_TESTDUMMY);
    SoftForkDescPushBack(blockindex, softforks, chainman, Consensus::DEPLOYMENT_TAPROOT);
    return softforks;
}
} // anon namespace

RPCHelpMan getdeploymentinfo()
{
    return RPCHelpMan{"getdeploymentinfo",
        "Returns an object containing various state info regarding deployments of consensus changes.",
        {
            {"blockhash", RPCArg::Type::STR_HEX, RPCArg::Default{"hash of current chain tip"}, "The block hash at which to query deployment state"},
        },
        RPCResult{
            RPCResult::Type::OBJ, "", "", {
                {RPCResult::Type::STR, "hash", "requested block hash (or tip)"},
                {RPCResult::Type::NUM, "height", "requested block height (or tip)"},
                {RPCResult::Type::OBJ_DYN, "deployments", "", {
                    {RPCResult::Type::OBJ, "xxxx", "name of the deployment", RPCHelpForDeployment}
                }},
            }
        },
        RPCExamples{ HelpExampleCli("getdeploymentinfo", "") + HelpExampleRpc("getdeploymentinfo", "") },
        [&](const RPCHelpMan& self, const JSONRPCRequest& request) -> UniValue
        {
            const ChainstateManager& chainman = EnsureAnyChainman(request.context);
            LOCK(cs_main);
            const Chainstate& active_chainstate = chainman.ActiveChainstate();

            const CBlockIndex* blockindex;
            if (request.params[0].isNull()) {
                blockindex = CHECK_NONFATAL(active_chainstate.m_chain.Tip());
            } else {
                const uint256 hash(ParseHashV(request.params[0], "blockhash"));
                blockindex = chainman.m_blockman.LookupBlockIndex(hash);
                if (!blockindex) {
                    throw JSONRPCError(RPC_INVALID_ADDRESS_OR_KEY, "Block not found");
                }
            }

            UniValue deploymentinfo(UniValue::VOBJ);
            deploymentinfo.pushKV("hash", blockindex->GetBlockHash().ToString());
            deploymentinfo.pushKV("height", blockindex->nHeight);
            deploymentinfo.pushKV("deployments", DeploymentInfo(blockindex, chainman));
            return deploymentinfo;
        },
    };
}

/** Comparison function for sorting the getchaintips heads.  */
struct CompareBlocksByHeight
{
    bool operator()(const CBlockIndex* a, const CBlockIndex* b) const
    {
        /* Make sure that unequal blocks with the same height do not compare
           equal. Use the pointers themselves to make a distinction. */

        if (a->nHeight != b->nHeight)
          return (a->nHeight > b->nHeight);

        return a < b;
    }
};

static RPCHelpMan getchaintips()
{
    return RPCHelpMan{"getchaintips",
                "Return information about all known tips in the block tree,"
                " including the main chain as well as orphaned branches.\n",
                {},
                RPCResult{
                    RPCResult::Type::ARR, "", "",
                    {{RPCResult::Type::OBJ, "", "",
                        {
                            {RPCResult::Type::NUM, "height", "height of the chain tip"},
                            {RPCResult::Type::STR_HEX, "hash", "block hash of the tip"},
                            {RPCResult::Type::NUM, "branchlen", "zero for main chain, otherwise length of branch connecting the tip to the main chain"},
                            {RPCResult::Type::STR, "status", "status of the chain, \"active\" for the main chain\n"
            "Possible values for status:\n"
            "1.  \"invalid\"               This branch contains at least one invalid block\n"
            "2.  \"headers-only\"          Not all blocks for this branch are available, but the headers are valid\n"
            "3.  \"valid-headers\"         All blocks are available for this branch, but they were never fully validated\n"
            "4.  \"valid-fork\"            This branch is not part of the active chain, but is fully validated\n"
            "5.  \"active\"                This is the tip of the active main chain, which is certainly valid"},
                        }}}},
                RPCExamples{
                    HelpExampleCli("getchaintips", "")
            + HelpExampleRpc("getchaintips", "")
                },
        [&](const RPCHelpMan& self, const JSONRPCRequest& request) -> UniValue
{
    ChainstateManager& chainman = EnsureAnyChainman(request.context);
    LOCK(cs_main);
    CChain& active_chain = chainman.ActiveChain();

    /*
     * Idea: The set of chain tips is the active chain tip, plus orphan blocks which do not have another orphan building off of them.
     * Algorithm:
     *  - Make one pass through BlockIndex(), picking out the orphan blocks, and also storing a set of the orphan block's pprev pointers.
     *  - Iterate through the orphan blocks. If the block isn't pointed to by another orphan, it is a chain tip.
     *  - Add the active chain tip
     */
    std::set<const CBlockIndex*, CompareBlocksByHeight> setTips;
    std::set<const CBlockIndex*> setOrphans;
    std::set<const CBlockIndex*> setPrevs;

    for (const auto& [_, block_index] : chainman.BlockIndex()) {
        if (!active_chain.Contains(&block_index)) {
            setOrphans.insert(&block_index);
            setPrevs.insert(block_index.pprev);
        }
    }

    for (std::set<const CBlockIndex*>::iterator it = setOrphans.begin(); it != setOrphans.end(); ++it) {
        if (setPrevs.erase(*it) == 0) {
            setTips.insert(*it);
        }
    }

    // Always report the currently active tip.
    setTips.insert(active_chain.Tip());

    /* Construct the output array.  */
    UniValue res(UniValue::VARR);
    for (const CBlockIndex* block : setTips) {
        UniValue obj(UniValue::VOBJ);
        obj.pushKV("height", block->nHeight);
        obj.pushKV("hash", block->phashBlock->GetHex());

        const int branchLen = block->nHeight - active_chain.FindFork(block)->nHeight;
        obj.pushKV("branchlen", branchLen);

        std::string status;
        if (active_chain.Contains(block)) {
            // This block is part of the currently active chain.
            status = "active";
        } else if (block->nStatus & BLOCK_FAILED_MASK) {
            // This block or one of its ancestors is invalid.
            status = "invalid";
        } else if (!block->HaveNumChainTxs()) {
            // This block cannot be connected because full block data for it or one of its parents is missing.
            status = "headers-only";
        } else if (block->IsValid(BLOCK_VALID_SCRIPTS)) {
            // This block is fully validated, but no longer part of the active chain. It was probably the active block once, but was reorganized.
            status = "valid-fork";
        } else if (block->IsValid(BLOCK_VALID_TREE)) {
            // The headers for this block are valid, but it has not been validated. It was probably never part of the most-work chain.
            status = "valid-headers";
        } else {
            // No clue.
            status = "unknown";
        }
        obj.pushKV("status", status);

        res.push_back(obj);
    }

    return res;
},
    };
}

static RPCHelpMan preciousblock()
{
    return RPCHelpMan{"preciousblock",
                "\nTreats a block as if it were received before others with the same work.\n"
                "\nA later preciousblock call can override the effect of an earlier one.\n"
                "\nThe effects of preciousblock are not retained across restarts.\n",
                {
                    {"blockhash", RPCArg::Type::STR_HEX, RPCArg::Optional::NO, "the hash of the block to mark as precious"},
                },
                RPCResult{RPCResult::Type::NONE, "", ""},
                RPCExamples{
                    HelpExampleCli("preciousblock", "\"blockhash\"")
            + HelpExampleRpc("preciousblock", "\"blockhash\"")
                },
        [&](const RPCHelpMan& self, const JSONRPCRequest& request) -> UniValue
{
    uint256 hash(ParseHashV(request.params[0], "blockhash"));
    CBlockIndex* pblockindex;

    ChainstateManager& chainman = EnsureAnyChainman(request.context);
    {
        LOCK(cs_main);
        pblockindex = chainman.m_blockman.LookupBlockIndex(hash);
        if (!pblockindex) {
            throw JSONRPCError(RPC_INVALID_ADDRESS_OR_KEY, "Block not found");
        }
    }

    BlockValidationState state;
    state.m_chainman = &chainman;
    chainman.ActiveChainstate().PreciousBlock(state, pblockindex);

    if (!state.IsValid()) {
        throw JSONRPCError(RPC_DATABASE_ERROR, state.ToString());
    }

    return UniValue::VNULL;
},
    };
}

static RPCHelpMan invalidateblock()
{
    return RPCHelpMan{"invalidateblock",
                "\nPermanently marks a block as invalid, as if it violated a consensus rule.\n",
                {
                    {"blockhash", RPCArg::Type::STR_HEX, RPCArg::Optional::NO, "the hash of the block to mark as invalid"},
                },
                RPCResult{RPCResult::Type::NONE, "", ""},
                RPCExamples{
                    HelpExampleCli("invalidateblock", "\"blockhash\"")
            + HelpExampleRpc("invalidateblock", "\"blockhash\"")
                },
        [&](const RPCHelpMan& self, const JSONRPCRequest& request) -> UniValue
{
    uint256 hash(ParseHashV(request.params[0], "blockhash"));
    BlockValidationState state;

    ChainstateManager& chainman = EnsureAnyChainman(request.context);
    state.m_chainman = &chainman;

    CBlockIndex* pblockindex;
    {
        LOCK(cs_main);
        pblockindex = chainman.m_blockman.LookupBlockIndex(hash);
        if (!pblockindex) {
            throw JSONRPCError(RPC_INVALID_ADDRESS_OR_KEY, "Block not found");
        }
    }
    chainman.ActiveChainstate().InvalidateBlock(state, pblockindex);

    if (state.IsValid()) {
        chainman.ActiveChainstate().ActivateBestChain(state);
    }

    if (!state.IsValid()) {
        throw JSONRPCError(RPC_DATABASE_ERROR, state.ToString());
    }

    return UniValue::VNULL;
},
    };
}

static RPCHelpMan reconsiderblock()
{
    return RPCHelpMan{"reconsiderblock",
                "\nRemoves invalidity status of a block, its ancestors and its descendants, reconsider them for activation.\n"
                "This can be used to undo the effects of invalidateblock.\n",
                {
                    {"blockhash", RPCArg::Type::STR_HEX, RPCArg::Optional::NO, "the hash of the block to reconsider"},
                },
                RPCResult{RPCResult::Type::NONE, "", ""},
                RPCExamples{
                    HelpExampleCli("reconsiderblock", "\"blockhash\"")
            + HelpExampleRpc("reconsiderblock", "\"blockhash\"")
                },
        [&](const RPCHelpMan& self, const JSONRPCRequest& request) -> UniValue
{
    ChainstateManager& chainman = EnsureAnyChainman(request.context);
    uint256 hash(ParseHashV(request.params[0], "blockhash"));

    {
        LOCK(cs_main);
        CBlockIndex* pblockindex = chainman.m_blockman.LookupBlockIndex(hash);
        if (!pblockindex) {
            throw JSONRPCError(RPC_INVALID_ADDRESS_OR_KEY, "Block not found");
        }

        chainman.ActiveChainstate().ResetBlockFailureFlags(pblockindex);
    }

    BlockValidationState state;
    state.m_chainman = &chainman;
    chainman.ActiveChainstate().ActivateBestChain(state);

    if (!state.IsValid()) {
        throw JSONRPCError(RPC_DATABASE_ERROR, state.ToString());
    }

    return UniValue::VNULL;
},
    };
}

static RPCHelpMan getchaintxstats()
{
    return RPCHelpMan{"getchaintxstats",
                "\nCompute statistics about the total number and rate of transactions in the chain.\n",
                {
                    {"nblocks", RPCArg::Type::NUM, RPCArg::DefaultHint{"one month"}, "Size of the window in number of blocks"},
                    {"blockhash", RPCArg::Type::STR_HEX, RPCArg::DefaultHint{"chain tip"}, "The hash of the block that ends the window."},
                },
                RPCResult{
                    RPCResult::Type::OBJ, "", "",
                    {
                        {RPCResult::Type::NUM_TIME, "time", "The timestamp for the final block in the window, expressed in " + UNIX_EPOCH_TIME},
                        {RPCResult::Type::NUM, "txcount", "The total number of transactions in the chain up to that point"},
                        {RPCResult::Type::STR_HEX, "window_final_block_hash", "The hash of the final block in the window"},
                        {RPCResult::Type::NUM, "window_final_block_height", "The height of the final block in the window."},
                        {RPCResult::Type::NUM, "window_block_count", "Size of the window in number of blocks"},
                        {RPCResult::Type::NUM, "window_tx_count", /*optional=*/true, "The number of transactions in the window. Only returned if \"window_block_count\" is > 0"},
                        {RPCResult::Type::NUM, "window_interval", /*optional=*/true, "The elapsed time in the window in seconds. Only returned if \"window_block_count\" is > 0"},
                        {RPCResult::Type::NUM, "txrate", /*optional=*/true, "The average rate of transactions per second in the window. Only returned if \"window_interval\" is > 0"},
                    }},
                RPCExamples{
                    HelpExampleCli("getchaintxstats", "")
            + HelpExampleRpc("getchaintxstats", "2016")
                },
        [&](const RPCHelpMan& self, const JSONRPCRequest& request) -> UniValue
{
    ChainstateManager& chainman = EnsureAnyChainman(request.context);
    const CBlockIndex* pindex;
    int blockcount = 30 * 24 * 60 * 60 / chainman.GetParams().GetConsensus().nPowTargetSpacing; // By default: 1 month

    if (request.params[1].isNull()) {
        LOCK(cs_main);
        pindex = chainman.ActiveChain().Tip();
    } else {
        uint256 hash(ParseHashV(request.params[1], "blockhash"));
        LOCK(cs_main);
        pindex = chainman.m_blockman.LookupBlockIndex(hash);
        if (!pindex) {
            throw JSONRPCError(RPC_INVALID_ADDRESS_OR_KEY, "Block not found");
        }
        if (!chainman.ActiveChain().Contains(pindex)) {
            throw JSONRPCError(RPC_INVALID_PARAMETER, "Block is not in main chain");
        }
    }

    CHECK_NONFATAL(pindex != nullptr);

    if (request.params[0].isNull()) {
        blockcount = std::max(0, std::min(blockcount, pindex->nHeight - 1));
    } else {
        blockcount = request.params[0].getInt<int>();

        if (blockcount < 0 || (blockcount > 0 && blockcount >= pindex->nHeight)) {
            throw JSONRPCError(RPC_INVALID_PARAMETER, "Invalid block count: should be between 0 and the block's height - 1");
        }
    }

    const CBlockIndex& past_block{*CHECK_NONFATAL(pindex->GetAncestor(pindex->nHeight - blockcount))};
    const int64_t nTimeDiff{pindex->GetMedianTimePast() - past_block.GetMedianTimePast()};
    const int nTxDiff = pindex->nChainTx - past_block.nChainTx;

    UniValue ret(UniValue::VOBJ);
    ret.pushKV("time", (int64_t)pindex->nTime);
    ret.pushKV("txcount", (int64_t)pindex->nChainTx);
    ret.pushKV("window_final_block_hash", pindex->GetBlockHash().GetHex());
    ret.pushKV("window_final_block_height", pindex->nHeight);
    ret.pushKV("window_block_count", blockcount);
    if (blockcount > 0) {
        ret.pushKV("window_tx_count", nTxDiff);
        ret.pushKV("window_interval", nTimeDiff);
        if (nTimeDiff > 0) {
            ret.pushKV("txrate", ((double)nTxDiff) / nTimeDiff);
        }
    }

    return ret;
},
    };
}

template<typename T>
static T CalculateTruncatedMedian(std::vector<T>& scores)
{
    size_t size = scores.size();
    if (size == 0) {
        return 0;
    }

    std::sort(scores.begin(), scores.end());
    if (size % 2 == 0) {
        return (scores[size / 2 - 1] + scores[size / 2]) / 2;
    } else {
        return scores[size / 2];
    }
}

void CalculatePercentilesByWeight(CAmount result[NUM_GETBLOCKSTATS_PERCENTILES], std::vector<std::pair<CAmount, int64_t>>& scores, int64_t total_weight)
{
    if (scores.empty()) {
        return;
    }

    std::sort(scores.begin(), scores.end());

    // 10th, 25th, 50th, 75th, and 90th percentile weight units.
    const double weights[NUM_GETBLOCKSTATS_PERCENTILES] = {
        total_weight / 10.0, total_weight / 4.0, total_weight / 2.0, (total_weight * 3.0) / 4.0, (total_weight * 9.0) / 10.0
    };

    int64_t next_percentile_index = 0;
    int64_t cumulative_weight = 0;
    for (const auto& element : scores) {
        cumulative_weight += element.second;
        while (next_percentile_index < NUM_GETBLOCKSTATS_PERCENTILES && cumulative_weight >= weights[next_percentile_index]) {
            result[next_percentile_index] = element.first;
            ++next_percentile_index;
        }
    }

    // Fill any remaining percentiles with the last value.
    for (int64_t i = next_percentile_index; i < NUM_GETBLOCKSTATS_PERCENTILES; i++) {
        result[i] = scores.back().first;
    }
}

template<typename T>
static inline bool SetHasKeys(const std::set<T>& set) {return false;}
template<typename T, typename Tk, typename... Args>
static inline bool SetHasKeys(const std::set<T>& set, const Tk& key, const Args&... args)
{
    return (set.count(key) != 0) || SetHasKeys(set, args...);
}

// outpoint (needed for the utxo index) + nHeight + fCoinBase
static constexpr size_t PER_UTXO_OVERHEAD = sizeof(COutPoint) + sizeof(uint32_t) + sizeof(bool);

static RPCHelpMan getblockstats()
{
    return RPCHelpMan{"getblockstats",
                "\nCompute per block statistics for a given window. All amounts are in satoshis.\n"
                "It won't work for some heights with pruning.\n",
                {
                    {"hash_or_height", RPCArg::Type::NUM, RPCArg::Optional::NO, "The block hash or height of the target block",
                     RPCArgOptions{
                         .skip_type_check = true,
                         .type_str = {"", "string or numeric"},
                     }},
                    {"stats", RPCArg::Type::ARR, RPCArg::DefaultHint{"all values"}, "Values to plot (see result below)",
                        {
                            {"height", RPCArg::Type::STR, RPCArg::Optional::OMITTED, "Selected statistic"},
                            {"time", RPCArg::Type::STR, RPCArg::Optional::OMITTED, "Selected statistic"},
                        },
                        RPCArgOptions{.oneline_description="stats"}},
                },
                RPCResult{
            RPCResult::Type::OBJ, "", "",
            {
                {RPCResult::Type::NUM, "avgfee", /*optional=*/true, "Average fee in the block"},
                {RPCResult::Type::NUM, "avgfeerate", /*optional=*/true, "Average feerate (in satoshis per virtual byte)"},
                {RPCResult::Type::NUM, "avgtxsize", /*optional=*/true, "Average transaction size"},
                {RPCResult::Type::STR_HEX, "blockhash", /*optional=*/true, "The block hash (to check for potential reorgs)"},
                {RPCResult::Type::ARR_FIXED, "feerate_percentiles", /*optional=*/true, "Feerates at the 10th, 25th, 50th, 75th, and 90th percentile weight unit (in satoshis per virtual byte)",
                {
                    {RPCResult::Type::NUM, "10th_percentile_feerate", "The 10th percentile feerate"},
                    {RPCResult::Type::NUM, "25th_percentile_feerate", "The 25th percentile feerate"},
                    {RPCResult::Type::NUM, "50th_percentile_feerate", "The 50th percentile feerate"},
                    {RPCResult::Type::NUM, "75th_percentile_feerate", "The 75th percentile feerate"},
                    {RPCResult::Type::NUM, "90th_percentile_feerate", "The 90th percentile feerate"},
                }},
                {RPCResult::Type::NUM, "height", /*optional=*/true, "The height of the block"},
                {RPCResult::Type::NUM, "ins", /*optional=*/true, "The number of inputs (excluding coinbase)"},
                {RPCResult::Type::NUM, "maxfee", /*optional=*/true, "Maximum fee in the block"},
                {RPCResult::Type::NUM, "maxfeerate", /*optional=*/true, "Maximum feerate (in satoshis per virtual byte)"},
                {RPCResult::Type::NUM, "maxtxsize", /*optional=*/true, "Maximum transaction size"},
                {RPCResult::Type::NUM, "medianfee", /*optional=*/true, "Truncated median fee in the block"},
                {RPCResult::Type::NUM, "mediantime", /*optional=*/true, "The block median time past"},
                {RPCResult::Type::NUM, "mediantxsize", /*optional=*/true, "Truncated median transaction size"},
                {RPCResult::Type::NUM, "minfee", /*optional=*/true, "Minimum fee in the block"},
                {RPCResult::Type::NUM, "minfeerate", /*optional=*/true, "Minimum feerate (in satoshis per virtual byte)"},
                {RPCResult::Type::NUM, "mintxsize", /*optional=*/true, "Minimum transaction size"},
                {RPCResult::Type::NUM, "outs", /*optional=*/true, "The number of outputs"},
                {RPCResult::Type::NUM, "subsidy", /*optional=*/true, "The block subsidy"},
                {RPCResult::Type::NUM, "swtotal_size", /*optional=*/true, "Total size of all segwit transactions"},
                {RPCResult::Type::NUM, "swtotal_weight", /*optional=*/true, "Total weight of all segwit transactions"},
                {RPCResult::Type::NUM, "swtxs", /*optional=*/true, "The number of segwit transactions"},
                {RPCResult::Type::NUM, "time", /*optional=*/true, "The block time"},
                {RPCResult::Type::NUM, "total_out", /*optional=*/true, "Total amount in all outputs (excluding coinbase and thus reward [ie subsidy + totalfee])"},
                {RPCResult::Type::NUM, "total_size", /*optional=*/true, "Total size of all non-coinbase transactions"},
                {RPCResult::Type::NUM, "total_weight", /*optional=*/true, "Total weight of all non-coinbase transactions"},
                {RPCResult::Type::NUM, "totalfee", /*optional=*/true, "The fee total"},
                {RPCResult::Type::NUM, "txs", /*optional=*/true, "The number of transactions (including coinbase)"},
                {RPCResult::Type::NUM, "utxo_increase", /*optional=*/true, "The increase/decrease in the number of unspent outputs (not discounting op_return and similar)"},
                {RPCResult::Type::NUM, "utxo_size_inc", /*optional=*/true, "The increase/decrease in size for the utxo index (not discounting op_return and similar)"},
                {RPCResult::Type::NUM, "utxo_increase_actual", /*optional=*/true, "The increase/decrease in the number of unspent outputs, not counting unspendables"},
                {RPCResult::Type::NUM, "utxo_size_inc_actual", /*optional=*/true, "The increase/decrease in size for the utxo index, not counting unspendables"},
            }},
                RPCExamples{
                    HelpExampleCli("getblockstats", R"('"00000000c937983704a73af28acdec37b049d214adbda81d7e2a3dd146f6ed09"' '["minfeerate","avgfeerate"]')") +
                    HelpExampleCli("getblockstats", R"(1000 '["minfeerate","avgfeerate"]')") +
                    HelpExampleRpc("getblockstats", R"("00000000c937983704a73af28acdec37b049d214adbda81d7e2a3dd146f6ed09", ["minfeerate","avgfeerate"])") +
                    HelpExampleRpc("getblockstats", R"(1000, ["minfeerate","avgfeerate"])")
                },
        [&](const RPCHelpMan& self, const JSONRPCRequest& request) -> UniValue
{
    ChainstateManager& chainman = EnsureAnyChainman(request.context);
    const CBlockIndex& pindex{*CHECK_NONFATAL(ParseHashOrHeight(request.params[0], chainman))};

    std::set<std::string> stats;
    if (!request.params[1].isNull()) {
        const UniValue stats_univalue = request.params[1].get_array();
        for (unsigned int i = 0; i < stats_univalue.size(); i++) {
            const std::string stat = stats_univalue[i].get_str();
            stats.insert(stat);
        }
    }

    const CBlock& block = GetBlockChecked(chainman.m_blockman, pindex);
    const CBlockUndo& blockUndo = GetUndoChecked(chainman.m_blockman, pindex);

    const bool do_all = stats.size() == 0; // Calculate everything if nothing selected (default)
    const bool do_mediantxsize = do_all || stats.count("mediantxsize") != 0;
    const bool do_medianfee = do_all || stats.count("medianfee") != 0;
    const bool do_feerate_percentiles = do_all || stats.count("feerate_percentiles") != 0;
    const bool loop_inputs = do_all || do_medianfee || do_feerate_percentiles ||
        SetHasKeys(stats, "utxo_increase", "utxo_increase_actual", "utxo_size_inc", "utxo_size_inc_actual", "totalfee", "avgfee", "avgfeerate", "minfee", "maxfee", "minfeerate", "maxfeerate");
    const bool loop_outputs = do_all || loop_inputs || stats.count("total_out");
    const bool do_calculate_size = do_mediantxsize ||
        SetHasKeys(stats, "total_size", "avgtxsize", "mintxsize", "maxtxsize", "swtotal_size");
    const bool do_calculate_weight = do_all || SetHasKeys(stats, "total_weight", "avgfeerate", "swtotal_weight", "avgfeerate", "feerate_percentiles", "minfeerate", "maxfeerate");
    const bool do_calculate_sw = do_all || SetHasKeys(stats, "swtxs", "swtotal_size", "swtotal_weight");

    CAmount maxfee = 0;
    CAmount maxfeerate = 0;
    CAmount minfee = MAX_MONEY;
    CAmount minfeerate = MAX_MONEY;
    CAmount total_out = 0;
    CAmount totalfee = 0;
    int64_t inputs = 0;
    int64_t maxtxsize = 0;
    int64_t mintxsize = MAX_BLOCK_SERIALIZED_SIZE;
    int64_t outputs = 0;
    int64_t swtotal_size = 0;
    int64_t swtotal_weight = 0;
    int64_t swtxs = 0;
    int64_t total_size = 0;
    int64_t total_weight = 0;
    int64_t utxos = 0;
    int64_t utxo_size_inc = 0;
    int64_t utxo_size_inc_actual = 0;
    std::vector<CAmount> fee_array;
    std::vector<std::pair<CAmount, int64_t>> feerate_array;
    std::vector<int64_t> txsize_array;

    for (size_t i = 0; i < block.vtx.size(); ++i) {
        const auto& tx = block.vtx.at(i);
        outputs += tx->vout.size();

        CAmount tx_total_out = 0;
        if (loop_outputs) {
            for (const CTxOut& out : tx->vout) {
                tx_total_out += out.nValue;

                size_t out_size = GetSerializeSize(out) + PER_UTXO_OVERHEAD;
                utxo_size_inc += out_size;

                // The Genesis block and the repeated BIP30 block coinbases don't change the UTXO
                // set counts, so they have to be excluded from the statistics
                if (pindex.nHeight == 0 || (IsBIP30Repeat(pindex) && tx->IsCoinBase())) continue;
                // Skip unspendable outputs since they are not included in the UTXO set
                if (out.scriptPubKey.IsUnspendable()) continue;

                ++utxos;
                utxo_size_inc_actual += out_size;
            }
            for (const auto &out : tx->vpout) {
                if (out->IsStandardOutput()) {
                    tx_total_out += out->GetValue();
                }
                size_t out_size = (int64_t) (GetSerializeSize(TX_WITH_WITNESS(*out)) + PER_UTXO_OVERHEAD + 1);
                utxo_size_inc += out_size;

                // Skip unspendable outputs since they are not included in the UTXO set
                const CScript *pScriptPubKey = out->GetPScriptPubKey();
                if (pScriptPubKey && pScriptPubKey->IsUnspendable()) continue;

                ++utxos;
                utxo_size_inc_actual += out_size;
            }
        }

        if (tx->IsCoinBase()) {
            continue;
        }

        inputs += tx->vin.size(); // Don't count coinbase's fake input
        total_out += tx_total_out; // Don't count coinbase reward

        int64_t tx_size = 0;
        if (do_calculate_size) {

            tx_size = tx->GetTotalSize();
            if (do_mediantxsize) {
                txsize_array.push_back(tx_size);
            }
            maxtxsize = std::max(maxtxsize, tx_size);
            mintxsize = std::min(mintxsize, tx_size);
            total_size += tx_size;
        }

        int64_t weight = 0;
        if (do_calculate_weight) {
            weight = GetTransactionWeight(*tx);
            total_weight += weight;
        }

        if (do_calculate_sw && tx->HasWitness()) {
            ++swtxs;
            swtotal_size += tx_size;
            swtotal_weight += weight;
        }

        if (loop_inputs) {
            CAmount tx_total_in = 0;
            const auto& txundo = blockUndo.vtxundo.at(fParticlMode ? i : i - 1); // Particl includes coinstake in undo data
            for (const Coin& coin: txundo.vprevout) {
                const CTxOut& prevoutput = coin.out;

                tx_total_in += prevoutput.nValue;
                size_t prevout_size = GetSerializeSize(prevoutput) + PER_UTXO_OVERHEAD;
                utxo_size_inc -= prevout_size;
                utxo_size_inc_actual -= prevout_size;
            }

            CAmount txfee;
            if (tx->IsCoinStake()) {
                 txfee = 0;
            } else
            if (!tx->GetCTFee(txfee)) {
                txfee = tx_total_in - tx_total_out;
            }
            CHECK_NONFATAL(MoneyRange(txfee));
            if (do_medianfee) {
                fee_array.push_back(txfee);
            }
            maxfee = std::max(maxfee, txfee);
            minfee = std::min(minfee, txfee);
            totalfee += txfee;

            // New feerate uses satoshis per virtual byte instead of per serialized byte
            CAmount feerate = weight ? (txfee * WITNESS_SCALE_FACTOR) / weight : 0;
            if (do_feerate_percentiles) {
                feerate_array.emplace_back(feerate, weight);
            }
            maxfeerate = std::max(maxfeerate, feerate);
            minfeerate = std::min(minfeerate, feerate);
        }
    }

    CAmount feerate_percentiles[NUM_GETBLOCKSTATS_PERCENTILES] = { 0 };
    CalculatePercentilesByWeight(feerate_percentiles, feerate_array, total_weight);

    UniValue feerates_res(UniValue::VARR);
    for (int64_t i = 0; i < NUM_GETBLOCKSTATS_PERCENTILES; i++) {
        feerates_res.push_back(feerate_percentiles[i]);
    }

    UniValue ret_all(UniValue::VOBJ);
    ret_all.pushKV("avgfee", (block.vtx.size() > 1) ? totalfee / (block.vtx.size() - 1) : 0);
    ret_all.pushKV("avgfeerate", total_weight ? (totalfee * WITNESS_SCALE_FACTOR) / total_weight : 0); // Unit: sat/vbyte
    ret_all.pushKV("avgtxsize", (block.vtx.size() > 1) ? total_size / (block.vtx.size() - 1) : 0);
    ret_all.pushKV("blockhash", pindex.GetBlockHash().GetHex());
    ret_all.pushKV("feerate_percentiles", feerates_res);
    ret_all.pushKV("height", (int64_t)pindex.nHeight);
    ret_all.pushKV("ins", inputs);
    ret_all.pushKV("maxfee", maxfee);
    ret_all.pushKV("maxfeerate", maxfeerate);
    ret_all.pushKV("maxtxsize", maxtxsize);
    ret_all.pushKV("medianfee", CalculateTruncatedMedian(fee_array));
    ret_all.pushKV("mediantime", pindex.GetMedianTimePast());
    ret_all.pushKV("mediantxsize", CalculateTruncatedMedian(txsize_array));
    ret_all.pushKV("minfee", (minfee == MAX_MONEY) ? 0 : minfee);
    ret_all.pushKV("minfeerate", (minfeerate == MAX_MONEY) ? 0 : minfeerate);
    ret_all.pushKV("mintxsize", mintxsize == MAX_BLOCK_SERIALIZED_SIZE ? 0 : mintxsize);
    ret_all.pushKV("outs", outputs);
    ret_all.pushKV("subsidy", GetBlockSubsidy(pindex.nHeight, chainman.GetParams().GetConsensus()));
    ret_all.pushKV("swtotal_size", swtotal_size);
    ret_all.pushKV("swtotal_weight", swtotal_weight);
    ret_all.pushKV("swtxs", swtxs);
    ret_all.pushKV("time", pindex.GetBlockTime());
    ret_all.pushKV("total_out", total_out);
    ret_all.pushKV("total_size", total_size);
    ret_all.pushKV("total_weight", total_weight);
    ret_all.pushKV("totalfee", totalfee);
    ret_all.pushKV("txs", (int64_t)block.vtx.size());
    ret_all.pushKV("utxo_increase", outputs - inputs);
    ret_all.pushKV("utxo_size_inc", utxo_size_inc);
    ret_all.pushKV("utxo_increase_actual", utxos - inputs);
    ret_all.pushKV("utxo_size_inc_actual", utxo_size_inc_actual);

    if (do_all) {
        return ret_all;
    }

    UniValue ret(UniValue::VOBJ);
    for (const std::string& stat : stats) {
        const UniValue& value = ret_all[stat];
        if (value.isNull()) {
            throw JSONRPCError(RPC_INVALID_PARAMETER, strprintf("Invalid selected statistic '%s'", stat));
        }
        ret.pushKV(stat, value);
    }
    return ret;
},
    };
}

namespace {
//! Search for a given set of pubkey scripts
bool FindScriptPubKey(std::atomic<int>& scan_progress, const std::atomic<bool>& should_abort, int64_t& count, CCoinsViewCursor* cursor, const std::set<CScript>& needles, std::map<COutPoint, Coin>& out_results, std::function<void()>& interruption_point)
{
    scan_progress = 0;
    count = 0;
    while (cursor->Valid()) {
        COutPoint key;
        Coin coin;
        if (!cursor->GetKey(key) || !cursor->GetValue(coin)) return false;
        if (++count % 8192 == 0) {
            interruption_point();
            if (should_abort) {
                // allow to abort the scan via the abort reference
                return false;
            }
        }
        if (count % 256 == 0) {
            // update progress reference every 256 item
            uint32_t high = 0x100 * *UCharCast(key.hash.begin()) + *(UCharCast(key.hash.begin()) + 1);
            scan_progress = (int)(high * 100.0 / 65536.0 + 0.5);
        }
        if (needles.count(coin.out.scriptPubKey)) {
            out_results.emplace(key, coin);
        }
        cursor->Next();
    }
    scan_progress = 100;
    return true;
}
} // namespace

/** RAII object to prevent concurrency issue when scanning the txout set */
static std::atomic<int> g_scan_progress;
static std::atomic<bool> g_scan_in_progress;
static std::atomic<bool> g_should_abort_scan;
class CoinsViewScanReserver
{
private:
    bool m_could_reserve{false};
public:
    explicit CoinsViewScanReserver() = default;

    bool reserve() {
        CHECK_NONFATAL(!m_could_reserve);
        if (g_scan_in_progress.exchange(true)) {
            return false;
        }
        CHECK_NONFATAL(g_scan_progress == 0);
        m_could_reserve = true;
        return true;
    }

    ~CoinsViewScanReserver() {
        if (m_could_reserve) {
            g_scan_in_progress = false;
            g_scan_progress = 0;
        }
    }
};

static const auto scan_action_arg_desc = RPCArg{
    "action", RPCArg::Type::STR, RPCArg::Optional::NO, "The action to execute\n"
        "\"start\" for starting a scan\n"
        "\"abort\" for aborting the current scan (returns true when abort was successful)\n"
        "\"status\" for progress report (in %) of the current scan"
};

static const auto scan_objects_arg_desc = RPCArg{
    "scanobjects", RPCArg::Type::ARR, RPCArg::Optional::OMITTED, "Array of scan objects. Required for \"start\" action\n"
        "Every scan object is either a string descriptor or an object:",
    {
        {"descriptor", RPCArg::Type::STR, RPCArg::Optional::OMITTED, "An output descriptor"},
        {"", RPCArg::Type::OBJ, RPCArg::Optional::OMITTED, "An object with output descriptor and metadata",
            {
                {"desc", RPCArg::Type::STR, RPCArg::Optional::NO, "An output descriptor"},
                {"range", RPCArg::Type::RANGE, RPCArg::Default{1000}, "The range of HD chain indexes to explore (either end or [begin,end])"},
            }},
    },
    RPCArgOptions{.oneline_description="[scanobjects,...]"},
};

static const auto scan_result_abort = RPCResult{
    "when action=='abort'", RPCResult::Type::BOOL, "success",
    "True if scan will be aborted (not necessarily before this RPC returns), or false if there is no scan to abort"
};
static const auto scan_result_status_none = RPCResult{
    "when action=='status' and no scan is in progress - possibly already completed", RPCResult::Type::NONE, "", ""
};
static const auto scan_result_status_some = RPCResult{
    "when action=='status' and a scan is currently in progress", RPCResult::Type::OBJ, "", "",
    {{RPCResult::Type::NUM, "progress", "Approximate percent complete"},}
};


static RPCHelpMan scantxoutset()
{
    // scriptPubKey corresponding to mainnet address 12cbQLTFMXRnSzktFkuoG3eHoMeFtpTu3S
    const std::string EXAMPLE_DESCRIPTOR_RAW = "raw(76a91411b366edfc0a8b66feebae5c2e25a7b6a5d1cf3188ac)#fm24fxxy";

    return RPCHelpMan{"scantxoutset",
        "\nScans the unspent transaction output set for entries that match certain output descriptors.\n"
        "Examples of output descriptors are:\n"
        "    addr(<address>)                      Outputs whose scriptPubKey corresponds to the specified address (does not include P2PK)\n"
        "    raw(<hex script>)                    Outputs whose scriptPubKey equals the specified hex scripts\n"
        "    combo(<pubkey>)                      P2PK, P2PKH, P2WPKH, and P2SH-P2WPKH outputs for the given pubkey\n"
        "    pkh(<pubkey>)                        P2PKH outputs for the given pubkey\n"
        "    sh(multi(<n>,<pubkey>,<pubkey>,...)) P2SH-multisig outputs for the given threshold and pubkeys\n"
        "    tr(<pubkey>)                         P2TR\n"
        "    tr(<pubkey>,{pk(<pubkey>)})          P2TR with single fallback pubkey in tapscript\n"
        "    rawtr(<pubkey>)                      P2TR with the specified key as output key rather than inner\n"
        "    wsh(and_v(v:pk(<pubkey>),after(2)))  P2WSH miniscript with mandatory pubkey and a timelock\n"
        "\nIn the above, <pubkey> either refers to a fixed public key in hexadecimal notation, or to an xpub/xprv optionally followed by one\n"
        "or more path elements separated by \"/\", and optionally ending in \"/*\" (unhardened), or \"/*'\" or \"/*h\" (hardened) to specify all\n"
        "unhardened or hardened child keys.\n"
        "In the latter case, a range needs to be specified by below if different from 1000.\n"
        "For more information on output descriptors, see the documentation in the doc/descriptors.md file.\n",
        {
            scan_action_arg_desc,
            scan_objects_arg_desc,
        },
        {
            RPCResult{"when action=='start'; only returns after scan completes", RPCResult::Type::OBJ, "", "", {
                {RPCResult::Type::BOOL, "success", "Whether the scan was completed"},
                {RPCResult::Type::NUM, "txouts", "The number of unspent transaction outputs scanned"},
                {RPCResult::Type::NUM, "height", "The current block height (index)"},
                {RPCResult::Type::STR_HEX, "bestblock", "The hash of the block at the tip of the chain"},
                {RPCResult::Type::ARR, "unspents", "",
                {
                    {RPCResult::Type::OBJ, "", "",
                    {
                        {RPCResult::Type::STR_HEX, "txid", "The transaction id"},
                        {RPCResult::Type::NUM, "vout", "The vout value"},
                        {RPCResult::Type::STR_HEX, "scriptPubKey", "The script key"},
                        {RPCResult::Type::STR, "desc", "A specialized descriptor for the matched scriptPubKey"},
                        {RPCResult::Type::STR_AMOUNT, "amount", "The total amount in " + CURRENCY_UNIT + " of the unspent output"},
                        {RPCResult::Type::BOOL, "coinbase", "Whether this is a coinbase output"},
                        {RPCResult::Type::NUM, "height", "Height of the unspent transaction output"},
                    }},
                }},
                {RPCResult::Type::STR_AMOUNT, "total_amount", "The total amount of all found unspent outputs in " + CURRENCY_UNIT},
            }},
            scan_result_abort,
            scan_result_status_some,
            scan_result_status_none,
        },
        RPCExamples{
            HelpExampleCli("scantxoutset", "start \'[\"" + EXAMPLE_DESCRIPTOR_RAW + "\"]\'") +
            HelpExampleCli("scantxoutset", "status") +
            HelpExampleCli("scantxoutset", "abort") +
            HelpExampleRpc("scantxoutset", "\"start\", [\"" + EXAMPLE_DESCRIPTOR_RAW + "\"]") +
            HelpExampleRpc("scantxoutset", "\"status\"") +
            HelpExampleRpc("scantxoutset", "\"abort\"")
        },
        [&](const RPCHelpMan& self, const JSONRPCRequest& request) -> UniValue
{
    UniValue result(UniValue::VOBJ);
    if (request.params[0].get_str() == "status") {
        CoinsViewScanReserver reserver;
        if (reserver.reserve()) {
            // no scan in progress
            return UniValue::VNULL;
        }
        result.pushKV("progress", g_scan_progress.load());
        return result;
    } else if (request.params[0].get_str() == "abort") {
        CoinsViewScanReserver reserver;
        if (reserver.reserve()) {
            // reserve was possible which means no scan was running
            return false;
        }
        // set the abort flag
        g_should_abort_scan = true;
        return true;
    } else if (request.params[0].get_str() == "start") {
        CoinsViewScanReserver reserver;
        if (!reserver.reserve()) {
            throw JSONRPCError(RPC_INVALID_PARAMETER, "Scan already in progress, use action \"abort\" or \"status\"");
        }

        if (request.params.size() < 2) {
            throw JSONRPCError(RPC_MISC_ERROR, "scanobjects argument is required for the start action");
        }

        std::set<CScript> needles;
        std::map<CScript, std::string> descriptors;
        CAmount total_in = 0;

        // loop through the scan objects
        for (const UniValue& scanobject : request.params[1].get_array().getValues()) {
            FlatSigningProvider provider;
            auto scripts = EvalDescriptorStringOrObject(scanobject, provider);
            for (CScript& script : scripts) {
                std::string inferred = InferDescriptor(script, provider)->ToString();
                needles.emplace(script);
                descriptors.emplace(std::move(script), std::move(inferred));
            }
        }

        // Scan the unspent transaction output set for inputs
        UniValue unspents(UniValue::VARR);
        std::vector<CTxOut> input_txos;
        std::map<COutPoint, Coin> coins;
        g_should_abort_scan = false;
        int64_t count = 0;
        std::unique_ptr<CCoinsViewCursor> pcursor;
        const CBlockIndex* tip;
        NodeContext& node = EnsureAnyNodeContext(request.context);
        {
            ChainstateManager& chainman = EnsureChainman(node);
            LOCK(cs_main);
            Chainstate& active_chainstate = chainman.ActiveChainstate();
            active_chainstate.ForceFlushStateToDisk();
            pcursor = CHECK_NONFATAL(active_chainstate.CoinsDB().Cursor());
            tip = CHECK_NONFATAL(active_chainstate.m_chain.Tip());
        }
        bool res = FindScriptPubKey(g_scan_progress, g_should_abort_scan, count, pcursor.get(), needles, coins, node.rpc_interruption_point);
        result.pushKV("success", res);
        result.pushKV("txouts", count);
        result.pushKV("height", tip->nHeight);
        result.pushKV("bestblock", tip->GetBlockHash().GetHex());

        for (const auto& it : coins) {
            const COutPoint& outpoint = it.first;
            const Coin& coin = it.second;
            const CTxOut& txo = coin.out;
            input_txos.push_back(txo);
            total_in += txo.nValue;

            UniValue unspent(UniValue::VOBJ);
            unspent.pushKV("txid", outpoint.hash.GetHex());
            unspent.pushKV("vout", (int32_t)outpoint.n);
            unspent.pushKV("scriptPubKey", HexStr(txo.scriptPubKey));
            unspent.pushKV("desc", descriptors[txo.scriptPubKey]);
            unspent.pushKV("amount", ValueFromAmount(txo.nValue));
            unspent.pushKV("coinbase", coin.IsCoinBase());
            unspent.pushKV("height", (int32_t)coin.nHeight);

            unspents.push_back(unspent);
        }
        result.pushKV("unspents", unspents);
        result.pushKV("total_amount", ValueFromAmount(total_in));
    } else {
        throw JSONRPCError(RPC_INVALID_PARAMETER, strprintf("Invalid action '%s'", request.params[0].get_str()));
    }
    return result;
},
    };
}

/** RAII object to prevent concurrency issue when scanning blockfilters */
static std::atomic<int> g_scanfilter_progress;
static std::atomic<int> g_scanfilter_progress_height;
static std::atomic<bool> g_scanfilter_in_progress;
static std::atomic<bool> g_scanfilter_should_abort_scan;
class BlockFiltersScanReserver
{
private:
    bool m_could_reserve{false};
public:
    explicit BlockFiltersScanReserver() = default;

    bool reserve() {
        CHECK_NONFATAL(!m_could_reserve);
        if (g_scanfilter_in_progress.exchange(true)) {
            return false;
        }
        m_could_reserve = true;
        return true;
    }

    ~BlockFiltersScanReserver() {
        if (m_could_reserve) {
            g_scanfilter_in_progress = false;
        }
    }
};

static bool CheckBlockFilterMatches(BlockManager& blockman, const CBlockIndex& blockindex, const GCSFilter::ElementSet& needles)
{
    const CBlock block{GetBlockChecked(blockman, blockindex)};
    const CBlockUndo block_undo{GetUndoChecked(blockman, blockindex)};

    // Check if any of the outputs match the scriptPubKey
    for (const auto& tx : block.vtx) {
        if (std::any_of(tx->vout.cbegin(), tx->vout.cend(), [&](const auto& txout) {
                return needles.count(std::vector<unsigned char>(txout.scriptPubKey.begin(), txout.scriptPubKey.end())) != 0;
            })) {
            return true;
        }
    }
    // Check if any of the inputs match the scriptPubKey
    for (const auto& txundo : block_undo.vtxundo) {
        if (std::any_of(txundo.vprevout.cbegin(), txundo.vprevout.cend(), [&](const auto& coin) {
                return needles.count(std::vector<unsigned char>(coin.out.scriptPubKey.begin(), coin.out.scriptPubKey.end())) != 0;
            })) {
            return true;
        }
    }

    return false;
}

static RPCHelpMan scanblocks()
{
    return RPCHelpMan{"scanblocks",
        "\nReturn relevant blockhashes for given descriptors (requires blockfilterindex).\n"
        "This call may take several minutes. Make sure to use no RPC timeout (particl-cli -rpcclienttimeout=0)",
        {
            scan_action_arg_desc,
            scan_objects_arg_desc,
            RPCArg{"start_height", RPCArg::Type::NUM, RPCArg::Default{0}, "Height to start to scan from"},
            RPCArg{"stop_height", RPCArg::Type::NUM, RPCArg::DefaultHint{"chain tip"}, "Height to stop to scan"},
            RPCArg{"filtertype", RPCArg::Type::STR, RPCArg::Default{BlockFilterTypeName(BlockFilterType::BASIC)}, "The type name of the filter"},
            RPCArg{"options", RPCArg::Type::OBJ, RPCArg::Optional::OMITTED, "",
                {
                    {"filter_false_positives", RPCArg::Type::BOOL, RPCArg::Default{false}, "Filter false positives (slower and may fail on pruned nodes). Otherwise they may occur at a rate of 1/M"},
                },
                RPCArgOptions{.oneline_description="options"}},
        },
        {
            scan_result_status_none,
            RPCResult{"When action=='start'; only returns after scan completes", RPCResult::Type::OBJ, "", "", {
                {RPCResult::Type::NUM, "from_height", "The height we started the scan from"},
                {RPCResult::Type::NUM, "to_height", "The height we ended the scan at"},
                {RPCResult::Type::ARR, "relevant_blocks", "Blocks that may have matched a scanobject.", {
                    {RPCResult::Type::STR_HEX, "blockhash", "A relevant blockhash"},
                }},
                {RPCResult::Type::BOOL, "completed", "true if the scan process was not aborted"}
            }},
            RPCResult{"when action=='status' and a scan is currently in progress", RPCResult::Type::OBJ, "", "", {
                    {RPCResult::Type::NUM, "progress", "Approximate percent complete"},
                    {RPCResult::Type::NUM, "current_height", "Height of the block currently being scanned"},
                },
            },
            scan_result_abort,
        },
        RPCExamples{
            HelpExampleCli("scanblocks", "start '[\"addr(bcrt1q4u4nsgk6ug0sqz7r3rj9tykjxrsl0yy4d0wwte)\"]' 300000") +
            HelpExampleCli("scanblocks", "start '[\"addr(bcrt1q4u4nsgk6ug0sqz7r3rj9tykjxrsl0yy4d0wwte)\"]' 100 150 basic") +
            HelpExampleCli("scanblocks", "status") +
            HelpExampleRpc("scanblocks", "\"start\", [\"addr(bcrt1q4u4nsgk6ug0sqz7r3rj9tykjxrsl0yy4d0wwte)\"], 300000") +
            HelpExampleRpc("scanblocks", "\"start\", [\"addr(bcrt1q4u4nsgk6ug0sqz7r3rj9tykjxrsl0yy4d0wwte)\"], 100, 150, \"basic\"") +
            HelpExampleRpc("scanblocks", "\"status\"")
        },
        [&](const RPCHelpMan& self, const JSONRPCRequest& request) -> UniValue
{
    UniValue ret(UniValue::VOBJ);
    if (request.params[0].get_str() == "status") {
        BlockFiltersScanReserver reserver;
        if (reserver.reserve()) {
            // no scan in progress
            return NullUniValue;
        }
        ret.pushKV("progress", g_scanfilter_progress.load());
        ret.pushKV("current_height", g_scanfilter_progress_height.load());
        return ret;
    } else if (request.params[0].get_str() == "abort") {
        BlockFiltersScanReserver reserver;
        if (reserver.reserve()) {
            // reserve was possible which means no scan was running
            return false;
        }
        // set the abort flag
        g_scanfilter_should_abort_scan = true;
        return true;
    } else if (request.params[0].get_str() == "start") {
        BlockFiltersScanReserver reserver;
        if (!reserver.reserve()) {
            throw JSONRPCError(RPC_INVALID_PARAMETER, "Scan already in progress, use action \"abort\" or \"status\"");
        }
        const std::string filtertype_name{request.params[4].isNull() ? "basic" : request.params[4].get_str()};

        BlockFilterType filtertype;
        if (!BlockFilterTypeByName(filtertype_name, filtertype)) {
            throw JSONRPCError(RPC_INVALID_ADDRESS_OR_KEY, "Unknown filtertype");
        }

        UniValue options{request.params[5].isNull() ? UniValue::VOBJ : request.params[5]};
        bool filter_false_positives{options.exists("filter_false_positives") ? options["filter_false_positives"].get_bool() : false};

        BlockFilterIndex* index = GetBlockFilterIndex(filtertype);
        if (!index) {
            throw JSONRPCError(RPC_MISC_ERROR, "Index is not enabled for filtertype " + filtertype_name);
        }

        NodeContext& node = EnsureAnyNodeContext(request.context);
        ChainstateManager& chainman = EnsureChainman(node);

        // set the start-height
        const CBlockIndex* start_index = nullptr;
        const CBlockIndex* stop_block = nullptr;
        {
            LOCK(cs_main);
            CChain& active_chain = chainman.ActiveChain();
            start_index = active_chain.Genesis();
            stop_block = active_chain.Tip(); // If no stop block is provided, stop at the chain tip.
            if (!request.params[2].isNull()) {
                start_index = active_chain[request.params[2].getInt<int>()];
                if (!start_index) {
                    throw JSONRPCError(RPC_MISC_ERROR, "Invalid start_height");
                }
            }
            if (!request.params[3].isNull()) {
                stop_block = active_chain[request.params[3].getInt<int>()];
                if (!stop_block || stop_block->nHeight < start_index->nHeight) {
                    throw JSONRPCError(RPC_MISC_ERROR, "Invalid stop_height");
                }
            }
        }
        CHECK_NONFATAL(start_index);
        CHECK_NONFATAL(stop_block);

        // loop through the scan objects, add scripts to the needle_set
        GCSFilter::ElementSet needle_set;
        for (const UniValue& scanobject : request.params[1].get_array().getValues()) {
            FlatSigningProvider provider;
            std::vector<CScript> scripts = EvalDescriptorStringOrObject(scanobject, provider);
            for (const CScript& script : scripts) {
                needle_set.emplace(script.begin(), script.end());
            }
        }
        UniValue blocks(UniValue::VARR);
        const int amount_per_chunk = 10000;
        std::vector<BlockFilter> filters;
        int start_block_height = start_index->nHeight; // for progress reporting
        const int total_blocks_to_process = stop_block->nHeight - start_block_height;

        g_scanfilter_should_abort_scan = false;
        g_scanfilter_progress = 0;
        g_scanfilter_progress_height = start_block_height;
        bool completed = true;

        const CBlockIndex* end_range = nullptr;
        do {
            node.rpc_interruption_point(); // allow a clean shutdown
            if (g_scanfilter_should_abort_scan) {
                completed = false;
                break;
            }

            // split the lookup range in chunks if we are deeper than 'amount_per_chunk' blocks from the stopping block
            int start_block = !end_range ? start_index->nHeight : start_index->nHeight + 1; // to not include the previous round 'end_range' block
            end_range = (start_block + amount_per_chunk < stop_block->nHeight) ?
                    WITH_LOCK(::cs_main, return chainman.ActiveChain()[start_block + amount_per_chunk]) :
                    stop_block;

            if (index->LookupFilterRange(start_block, end_range, filters)) {
                for (const BlockFilter& filter : filters) {
                    // compare the elements-set with each filter
                    if (filter.GetFilter().MatchAny(needle_set)) {
                        if (filter_false_positives) {
                            // Double check the filter matches by scanning the block
                            const CBlockIndex& blockindex = *CHECK_NONFATAL(WITH_LOCK(cs_main, return chainman.m_blockman.LookupBlockIndex(filter.GetBlockHash())));

                            if (!CheckBlockFilterMatches(chainman.m_blockman, blockindex, needle_set)) {
                                continue;
                            }
                        }

                        blocks.push_back(filter.GetBlockHash().GetHex());
                    }
                }
            }
            start_index = end_range;

            // update progress
            int blocks_processed = end_range->nHeight - start_block_height;
            if (total_blocks_to_process > 0) { // avoid division by zero
                g_scanfilter_progress = (int)(100.0 / total_blocks_to_process * blocks_processed);
            } else {
                g_scanfilter_progress = 100;
            }
            g_scanfilter_progress_height = end_range->nHeight;

        // Finish if we reached the stop block
        } while (start_index != stop_block);

        ret.pushKV("from_height", start_block_height);
        ret.pushKV("to_height", start_index->nHeight); // start_index is always the last scanned block here
        ret.pushKV("relevant_blocks", blocks);
        ret.pushKV("completed", completed);
    }
    else {
        throw JSONRPCError(RPC_INVALID_PARAMETER, strprintf("Invalid action '%s'", request.params[0].get_str()));
    }
    return ret;
},
    };
}

static RPCHelpMan getblockfilter()
{
    return RPCHelpMan{"getblockfilter",
                "\nRetrieve a BIP 157 content filter for a particular block.\n",
                {
                    {"blockhash", RPCArg::Type::STR_HEX, RPCArg::Optional::NO, "The hash of the block"},
                    {"filtertype", RPCArg::Type::STR, RPCArg::Default{BlockFilterTypeName(BlockFilterType::BASIC)}, "The type name of the filter"},
                },
                RPCResult{
                    RPCResult::Type::OBJ, "", "",
                    {
                        {RPCResult::Type::STR_HEX, "filter", "the hex-encoded filter data"},
                        {RPCResult::Type::STR_HEX, "header", "the hex-encoded filter header"},
                    }},
                RPCExamples{
                    HelpExampleCli("getblockfilter", "\"00000000c937983704a73af28acdec37b049d214adbda81d7e2a3dd146f6ed09\" \"basic\"") +
                    HelpExampleRpc("getblockfilter", "\"00000000c937983704a73af28acdec37b049d214adbda81d7e2a3dd146f6ed09\", \"basic\"")
                },
        [&](const RPCHelpMan& self, const JSONRPCRequest& request) -> UniValue
{
    uint256 block_hash = ParseHashV(request.params[0], "blockhash");
    std::string filtertype_name = BlockFilterTypeName(BlockFilterType::BASIC);
    if (!request.params[1].isNull()) {
        filtertype_name = request.params[1].get_str();
    }

    BlockFilterType filtertype;
    if (!BlockFilterTypeByName(filtertype_name, filtertype)) {
        throw JSONRPCError(RPC_INVALID_ADDRESS_OR_KEY, "Unknown filtertype");
    }

    BlockFilterIndex* index = GetBlockFilterIndex(filtertype);
    if (!index) {
        throw JSONRPCError(RPC_MISC_ERROR, "Index is not enabled for filtertype " + filtertype_name);
    }

    const CBlockIndex* block_index;
    bool block_was_connected;
    {
        ChainstateManager& chainman = EnsureAnyChainman(request.context);
        LOCK(cs_main);
        block_index = chainman.m_blockman.LookupBlockIndex(block_hash);
        if (!block_index) {
            throw JSONRPCError(RPC_INVALID_ADDRESS_OR_KEY, "Block not found");
        }
        block_was_connected = block_index->IsValid(BLOCK_VALID_SCRIPTS);
    }

    bool index_ready = index->BlockUntilSyncedToCurrentChain();

    BlockFilter filter;
    uint256 filter_header;
    if (!index->LookupFilter(block_index, filter) ||
        !index->LookupFilterHeader(block_index, filter_header)) {
        int err_code;
        std::string errmsg = "Filter not found.";

        if (!block_was_connected) {
            err_code = RPC_INVALID_ADDRESS_OR_KEY;
            errmsg += " Block was not connected to active chain.";
        } else if (!index_ready) {
            err_code = RPC_MISC_ERROR;
            errmsg += " Block filters are still in the process of being indexed.";
        } else {
            err_code = RPC_INTERNAL_ERROR;
            errmsg += " This error is unexpected and indicates index corruption.";
        }

        throw JSONRPCError(err_code, errmsg);
    }

    UniValue ret(UniValue::VOBJ);
    ret.pushKV("filter", HexStr(filter.GetEncodedFilter()));
    ret.pushKV("header", filter_header.GetHex());
    return ret;
},
    };
}

static RPCHelpMan getposdifficulty()
{
    return RPCHelpMan{"getposdifficulty",
            "\nReturns the proof-of-stake difficulty and estimated network stake weight.\n",
            {
                {"height", RPCArg::Type::NUM, RPCArg::DefaultHint{"current height"}, "The block height to return outputs for."},
            },
            RPCResult{
                RPCResult::Type::OBJ, "", "",
                {
                    {RPCResult::Type::NUM, "height", "the block height"},
                    {RPCResult::Type::STR_HEX, "hash", "the block hash"},
                    {RPCResult::Type::NUM, "difficulty", "the block difficulty"},
                    {RPCResult::Type::NUM, "netstakeweight", "the stake weight of the network"},
                }},
            RPCExamples{
                HelpExampleCli("getposdifficulty", "")
        + HelpExampleRpc("getposdifficulty", "")
    },
    [&](const RPCHelpMan& self, const JSONRPCRequest& request) -> UniValue
{
    ChainstateManager& chainman = EnsureAnyChainman(request.context);
    LOCK(cs_main);

    CChain &active_chain = chainman.ActiveChain();
    CBlockIndex *pblockindex = active_chain.Tip();
    if (!request.params[0].isNull()) {
        int height = request.params[0].getInt<int>();
        if (height < 0 || height > active_chain.Height()) {
            throw JSONRPCError(RPC_INVALID_PARAMETER, "Block height out of range");
        }
        pblockindex = active_chain[height];
    }

    double network_weight = GetPoSKernelPS(pblockindex);

    UniValue result(UniValue::VOBJ);
    result.pushKV("height", pblockindex->nHeight);
    result.pushKV("hash", pblockindex->GetBlockHash().GetHex());
    result.pushKV("difficulty", GetDifficulty(pblockindex));
    result.pushKV("netstakeweight", (uint64_t)network_weight);

    return result;
},
    };
}

/**
 * Serialize the UTXO set to a file for loading elsewhere.
 *
 * @see SnapshotMetadata
 */
static RPCHelpMan dumptxoutset()
{
    return RPCHelpMan{
        "dumptxoutset",
        "Write the serialized UTXO set to disk.",
        {
            {"path", RPCArg::Type::STR, RPCArg::Optional::NO, "Path to the output file. If relative, will be prefixed by datadir."},
        },
        RPCResult{
            RPCResult::Type::OBJ, "", "",
                {
                    {RPCResult::Type::NUM, "coins_written", "the number of coins written in the snapshot"},
                    {RPCResult::Type::STR_HEX, "base_hash", "the hash of the base of the snapshot"},
                    {RPCResult::Type::NUM, "base_height", "the height of the base of the snapshot"},
                    {RPCResult::Type::STR, "path", "the absolute path that the snapshot was written to"},
                    {RPCResult::Type::STR_HEX, "txoutset_hash", "the hash of the UTXO set contents"},
                    {RPCResult::Type::NUM, "nchaintx", "the number of transactions in the chain up to and including the base block"},
                }
        },
        RPCExamples{
            HelpExampleCli("dumptxoutset", "utxo.dat")
        },
        [&](const RPCHelpMan& self, const JSONRPCRequest& request) -> UniValue
{
    const ArgsManager& args{EnsureAnyArgsman(request.context)};
    const fs::path path = fsbridge::AbsPathJoin(args.GetDataDirNet(), fs::u8path(request.params[0].get_str()));
    // Write to a temporary path and then move into `path` on completion
    // to avoid confusion due to an interruption.
    const fs::path temppath = fsbridge::AbsPathJoin(args.GetDataDirNet(), fs::u8path(request.params[0].get_str() + ".incomplete"));

    if (fs::exists(path)) {
        throw JSONRPCError(
            RPC_INVALID_PARAMETER,
            path.utf8string() + " already exists. If you are sure this is what you want, "
            "move it out of the way first");
    }

    FILE* file{fsbridge::fopen(temppath, "wb")};
    AutoFile afile{file};
    if (afile.IsNull()) {
        throw JSONRPCError(
            RPC_INVALID_PARAMETER,
            "Couldn't open file " + temppath.utf8string() + " for writing.");
    }

    NodeContext& node = EnsureAnyNodeContext(request.context);
    UniValue result = CreateUTXOSnapshot(
        node, node.chainman->ActiveChainstate(), afile, path, temppath);
    fs::rename(temppath, path);

    result.pushKV("path", path.utf8string());
    return result;
},
    };
}

UniValue CreateUTXOSnapshot(
    NodeContext& node,
    Chainstate& chainstate,
    AutoFile& afile,
    const fs::path& path,
    const fs::path& temppath)
{
    std::unique_ptr<CCoinsViewCursor> pcursor;
    std::optional<CCoinsStats> maybe_stats;
    const CBlockIndex* tip;

    {
        // We need to lock cs_main to ensure that the coinsdb isn't written to
        // between (i) flushing coins cache to disk (coinsdb), (ii) getting stats
        // based upon the coinsdb, and (iii) constructing a cursor to the
        // coinsdb for use below this block.
        //
        // Cursors returned by leveldb iterate over snapshots, so the contents
        // of the pcursor will not be affected by simultaneous writes during
        // use below this block.
        //
        // See discussion here:
        //   https://github.com/bitcoin/bitcoin/pull/15606#discussion_r274479369
        //
        LOCK(::cs_main);

        chainstate.ForceFlushStateToDisk();

        maybe_stats = GetUTXOStats(&chainstate.CoinsDB(), chainstate.m_blockman, CoinStatsHashType::HASH_SERIALIZED, node.rpc_interruption_point);
        if (!maybe_stats) {
            throw JSONRPCError(RPC_INTERNAL_ERROR, "Unable to read UTXO set");
        }

        pcursor = chainstate.CoinsDB().Cursor();
        tip = CHECK_NONFATAL(chainstate.m_blockman.LookupBlockIndex(maybe_stats->hashBlock));
    }

    LOG_TIME_SECONDS(strprintf("writing UTXO snapshot at height %s (%s) to file %s (via %s)",
        tip->nHeight, tip->GetBlockHash().ToString(),
        fs::PathToString(path), fs::PathToString(temppath)));

    SnapshotMetadata metadata{tip->GetBlockHash(), maybe_stats->coins_count};

    afile << metadata;

    COutPoint key;
    Coin coin;
    unsigned int iter{0};

    while (pcursor->Valid()) {
        if (iter % 5000 == 0) node.rpc_interruption_point();
        ++iter;
        if (pcursor->GetKey(key) && pcursor->GetValue(coin)) {
            afile << key;
            afile << coin;
        }

        pcursor->Next();
    }

    afile.fclose();

    UniValue result(UniValue::VOBJ);
    result.pushKV("coins_written", maybe_stats->coins_count);
    result.pushKV("base_hash", tip->GetBlockHash().ToString());
    result.pushKV("base_height", tip->nHeight);
    result.pushKV("path", path.utf8string());
    result.pushKV("txoutset_hash", maybe_stats->hashSerialized.ToString());
    result.pushKV("nchaintx", tip->nChainTx);
    return result;
}

static RPCHelpMan loadtxoutset()
{
    return RPCHelpMan{
        "loadtxoutset",
        "Load the serialized UTXO set from disk.\n"
        "Once this snapshot is loaded, its contents will be "
        "deserialized into a second chainstate data structure, which is then used to sync to "
        "the network's tip. "
        "Meanwhile, the original chainstate will complete the initial block download process in "
        "the background, eventually validating up to the block that the snapshot is based upon.\n\n"

        "The result is a usable bitcoind instance that is current with the network tip in a "
        "matter of minutes rather than hours. UTXO snapshot are typically obtained from "
        "third-party sources (HTTP, torrent, etc.) which is reasonable since their "
        "contents are always checked by hash.\n\n"

        "You can find more information on this process in the `assumeutxo` design "
        "document (<https://github.com/bitcoin/bitcoin/blob/master/doc/design/assumeutxo.md>).",
        {
            {"path",
                RPCArg::Type::STR,
                RPCArg::Optional::NO,
                "path to the snapshot file. If relative, will be prefixed by datadir."},
        },
        RPCResult{
            RPCResult::Type::OBJ, "", "",
                {
                    {RPCResult::Type::NUM, "coins_loaded", "the number of coins loaded from the snapshot"},
                    {RPCResult::Type::STR_HEX, "tip_hash", "the hash of the base of the snapshot"},
                    {RPCResult::Type::NUM, "base_height", "the height of the base of the snapshot"},
                    {RPCResult::Type::STR, "path", "the absolute path that the snapshot was loaded from"},
                }
        },
        RPCExamples{
            HelpExampleCli("loadtxoutset", "utxo.dat")
        },
        [&](const RPCHelpMan& self, const JSONRPCRequest& request) -> UniValue
{
    NodeContext& node = EnsureAnyNodeContext(request.context);
    ChainstateManager& chainman = EnsureChainman(node);
    fs::path path{AbsPathForConfigVal(EnsureArgsman(node), fs::u8path(request.params[0].get_str()))};

    FILE* file{fsbridge::fopen(path, "rb")};
    AutoFile afile{file};
    if (afile.IsNull()) {
        throw JSONRPCError(
            RPC_INVALID_PARAMETER,
            "Couldn't open file " + path.utf8string() + " for reading.");
    }

    SnapshotMetadata metadata;
    afile >> metadata;

    uint256 base_blockhash = metadata.m_base_blockhash;
    if (!chainman.GetParams().AssumeutxoForBlockhash(base_blockhash).has_value()) {
        throw JSONRPCError(RPC_INTERNAL_ERROR, strprintf("Unable to load UTXO snapshot, "
            "assumeutxo block hash in snapshot metadata not recognized (%s)", base_blockhash.ToString()));
    }
    int max_secs_to_wait_for_headers = 60 * 10;
    CBlockIndex* snapshot_start_block = nullptr;

    LogPrintf("[snapshot] waiting to see blockheader %s in headers chain before snapshot activation\n",
        base_blockhash.ToString());

    while (max_secs_to_wait_for_headers > 0) {
        snapshot_start_block = WITH_LOCK(::cs_main,
            return chainman.m_blockman.LookupBlockIndex(base_blockhash));
        max_secs_to_wait_for_headers -= 1;

        if (!IsRPCRunning()) {
            throw JSONRPCError(RPC_CLIENT_NOT_CONNECTED, "Shutting down");
        }

        if (!snapshot_start_block) {
            std::this_thread::sleep_for(std::chrono::seconds(1));
        } else {
            break;
        }
    }

    if (!snapshot_start_block) {
        LogPrintf("[snapshot] timed out waiting for snapshot start blockheader %s\n",
            base_blockhash.ToString());
        throw JSONRPCError(
            RPC_INTERNAL_ERROR,
            "Timed out waiting for base block header to appear in headers chain");
    }
    if (!chainman.ActivateSnapshot(afile, metadata, false)) {
        throw JSONRPCError(RPC_INTERNAL_ERROR, "Unable to load UTXO snapshot " + fs::PathToString(path));
    }
    CBlockIndex* new_tip{WITH_LOCK(::cs_main, return chainman.ActiveTip())};

    UniValue result(UniValue::VOBJ);
    result.pushKV("coins_loaded", metadata.m_coins_count);
    result.pushKV("tip_hash", new_tip->GetBlockHash().ToString());
    result.pushKV("base_height", new_tip->nHeight);
    result.pushKV("path", fs::PathToString(path));
    return result;
},
    };
}

const std::vector<RPCResult> RPCHelpForChainstate{
    {RPCResult::Type::NUM, "blocks", "number of blocks in this chainstate"},
    {RPCResult::Type::STR_HEX, "bestblockhash", "blockhash of the tip"},
    {RPCResult::Type::NUM, "difficulty", "difficulty of the tip"},
    {RPCResult::Type::NUM, "verificationprogress", "progress towards the network tip"},
    {RPCResult::Type::STR_HEX, "snapshot_blockhash", /*optional=*/true, "the base block of the snapshot this chainstate is based on, if any"},
    {RPCResult::Type::NUM, "coins_db_cache_bytes", "size of the coinsdb cache"},
    {RPCResult::Type::NUM, "coins_tip_cache_bytes", "size of the coinstip cache"},
    {RPCResult::Type::BOOL, "validated", "whether the chainstate is fully validated. True if all blocks in the chainstate were validated, false if the chain is based on a snapshot and the snapshot has not yet been validated."},
};

static RPCHelpMan getchainstates()
{
return RPCHelpMan{
        "getchainstates",
        "\nReturn information about chainstates.\n",
        {},
        RPCResult{
            RPCResult::Type::OBJ, "", "", {
                {RPCResult::Type::NUM, "headers", "the number of headers seen so far"},
                {RPCResult::Type::ARR, "chainstates", "list of the chainstates ordered by work, with the most-work (active) chainstate last", {{RPCResult::Type::OBJ, "", "", RPCHelpForChainstate},}},
            }
        },
        RPCExamples{
            HelpExampleCli("getchainstates", "")
    + HelpExampleRpc("getchainstates", "")
        },
        [&](const RPCHelpMan& self, const JSONRPCRequest& request) -> UniValue
{
    LOCK(cs_main);
    UniValue obj(UniValue::VOBJ);

    ChainstateManager& chainman = EnsureAnyChainman(request.context);

    auto make_chain_data = [&](const Chainstate& cs, bool validated) EXCLUSIVE_LOCKS_REQUIRED(::cs_main) {
        AssertLockHeld(::cs_main);
        UniValue data(UniValue::VOBJ);
        if (!cs.m_chain.Tip()) {
            return data;
        }
        const CChain& chain = cs.m_chain;
        const CBlockIndex* tip = chain.Tip();

        data.pushKV("blocks",                (int)chain.Height());
        data.pushKV("bestblockhash",         tip->GetBlockHash().GetHex());
        data.pushKV("difficulty", GetDifficulty(*tip));
        data.pushKV("verificationprogress",  GuessVerificationProgress(Params().TxData(), tip));
        data.pushKV("coins_db_cache_bytes",  cs.m_coinsdb_cache_size_bytes);
        data.pushKV("coins_tip_cache_bytes", cs.m_coinstip_cache_size_bytes);
        if (cs.m_from_snapshot_blockhash) {
            data.pushKV("snapshot_blockhash", cs.m_from_snapshot_blockhash->ToString());
        }
        data.pushKV("validated", validated);
        return data;
    };

    obj.pushKV("headers", chainman.m_best_header ? chainman.m_best_header->nHeight : -1);

    const auto& chainstates = chainman.GetAll();
    UniValue obj_chainstates{UniValue::VARR};
    for (Chainstate* cs : chainstates) {
      obj_chainstates.push_back(make_chain_data(*cs, !cs->m_from_snapshot_blockhash || chainstates.size() == 1));
    }
    obj.pushKV("chainstates", std::move(obj_chainstates));
    return obj;
}
    };
}


void RegisterBlockchainRPCCommands(CRPCTable& t)
{
    static const CRPCCommand commands[]{
        {"blockchain", &getblockchaininfo},
        {"blockchain", &getchaintxstats},
        {"blockchain", &getblockstats},
        {"blockchain", &getbestblockhash},
        {"blockchain", &getblockcount},
        {"blockchain", &getblock},
        {"blockchain", &getblockfrompeer},
        {"blockchain", &getblockhash},
        {"blockchain", &getblockhashafter},
        {"blockchain", &getblockheader},
        {"blockchain", &getchaintips},
        {"blockchain", &getdifficulty},
        {"blockchain", &getdeploymentinfo},
        {"blockchain", &gettxout},
        {"blockchain", &gettxoutsetinfo},
        {"blockchain", &pruneblockchain},
        {"blockchain", &verifychain},
        {"blockchain", &preciousblock},
        {"blockchain", &scantxoutset},
        {"blockchain", &scanblocks},
        {"blockchain", &getblockfilter},
        {"blockchain", &getposdifficulty},
        {"blockchain", &dumptxoutset},
        {"blockchain", &loadtxoutset},
        {"blockchain", &getchainstates},
        {"hidden", &invalidateblock},
        {"hidden", &reconsiderblock},
        {"hidden", &waitfornewblock},
        {"hidden", &waitforblock},
        {"hidden", &waitforblockheight},
        {"hidden", &syncwithvalidationinterfacequeue},
    };
    for (const auto& c : commands) {
        t.appendCommand(c.name, &c);
    }
}<|MERGE_RESOLUTION|>--- conflicted
+++ resolved
@@ -144,34 +144,20 @@
     const CBlockIndex* pnext;
     int confirmations = ComputeNextBlockAndDepth(tip, blockindex, pnext);
     result.pushKV("confirmations", confirmations);
-<<<<<<< HEAD
-    result.pushKV("height", blockindex->nHeight);
-    result.pushKV("version", blockindex->nVersion);
-    result.pushKV("versionHex", strprintf("%08x", blockindex->nVersion));
-    result.pushKV("merkleroot", blockindex->hashMerkleRoot.GetHex());
-    result.pushKV("witnessmerkleroot", blockindex->hashWitnessMerkleRoot.GetHex());
-    PushTime(result, "time", blockindex->nTime);
-    PushTime(result, "mediantime", blockindex->GetMedianTimePast());
-    result.pushKV("nonce", (uint64_t)blockindex->nNonce);
-    result.pushKV("bits", strprintf("%08x", blockindex->nBits));
-    result.pushKV("difficulty", GetDifficulty(blockindex));
-    result.pushKV("chainwork", blockindex->nChainWork.GetHex());
-    result.pushKV("nTx", (uint64_t)blockindex->nTx);
-    result.pushKV("moneysupply", ValueFromAmount(blockindex->nMoneySupply));
-    result.pushKV("anonoutputs", (uint64_t)blockindex->nAnonOutputs);
-=======
     result.pushKV("height", blockindex.nHeight);
     result.pushKV("version", blockindex.nVersion);
     result.pushKV("versionHex", strprintf("%08x", blockindex.nVersion));
     result.pushKV("merkleroot", blockindex.hashMerkleRoot.GetHex());
-    result.pushKV("time", blockindex.nTime);
-    result.pushKV("mediantime", blockindex.GetMedianTimePast());
-    result.pushKV("nonce", blockindex.nNonce);
+    result.pushKV("witnessmerkleroot", blockindex.hashWitnessMerkleRoot.GetHex());
+    PushTime(result, "time", blockindex.nTime);
+    PushTime(result, "mediantime", blockindex.GetMedianTimePast());
+    result.pushKV("nonce", (uint64_t)blockindex.nNonce);
     result.pushKV("bits", strprintf("%08x", blockindex.nBits));
     result.pushKV("difficulty", GetDifficulty(blockindex));
     result.pushKV("chainwork", blockindex.nChainWork.GetHex());
-    result.pushKV("nTx", blockindex.nTx);
->>>>>>> 3695ecbf
+    result.pushKV("nTx", (uint64_t)blockindex.nTx);
+    result.pushKV("moneysupply", ValueFromAmount(blockindex.nMoneySupply));
+    result.pushKV("anonoutputs", (uint64_t)blockindex.nAnonOutputs);
 
     if (blockindex.pprev)
         result.pushKV("previousblockhash", blockindex.pprev->GetBlockHash().GetHex());
@@ -180,11 +166,7 @@
     return result;
 }
 
-<<<<<<< HEAD
-UniValue blockToJSON(BlockManager& blockman, const CBlock& block, const CBlockIndex* tip, const CBlockIndex* blockindex, TxVerbosity verbosity, bool coinstakeDetails)
-=======
-UniValue blockToJSON(BlockManager& blockman, const CBlock& block, const CBlockIndex& tip, const CBlockIndex& blockindex, TxVerbosity verbosity)
->>>>>>> 3695ecbf
+UniValue blockToJSON(BlockManager& blockman, const CBlock& block, const CBlockIndex& tip, const CBlockIndex& blockindex, TxVerbosity verbosity, bool coinstakeDetails)
 {
     UniValue result = blockheaderToJSON(tip, blockindex);
 
@@ -214,7 +196,7 @@
                 // Particl blocks above the last import height have no coinbase tx.
                 if (have_undo) {
                     int last_import_height{int(Params().GetLastImportHeight())};
-                    if (blockindex->IsParticlVersion() && blockindex->nHeight > last_import_height) {
+                    if (blockindex.IsParticlVersion() && blockindex.nHeight > last_import_height) {
                         txundo = &blockUndo.vtxundo.at(i);
                     }
                 }
@@ -227,13 +209,13 @@
     }
 
     result.pushKV("tx", txs);
-    if (coinstakeDetails && blockindex->pprev) {
+    if (coinstakeDetails && blockindex.pprev) {
         result.pushKV("blocksig", HexStr(block.vchBlockSig));
-        result.pushKV("prevstakemodifier", blockindex->pprev->bnStakeModifier.GetHex());
+        result.pushKV("prevstakemodifier", blockindex.pprev->bnStakeModifier.GetHex());
         uint256 kernelhash, kernelblockhash;
         CAmount kernelvalue;
         CScript kernelscript;
-        if (GetKernelInfo(blockman, blockindex, *block.vtx[0], kernelhash, kernelvalue, kernelscript, kernelblockhash)) {
+        if (GetKernelInfo(blockman, &blockindex, *block.vtx[0], kernelhash, kernelvalue, kernelscript, kernelblockhash)) {
             result.pushKV("hashproofofstake", kernelhash.GetHex());
             result.pushKV("stakekernelvalue", ValueFromAmount(kernelvalue));
             result.pushKV("stakekernelscript", HexStr(kernelscript));
@@ -855,11 +837,7 @@
         tx_verbosity = TxVerbosity::SHOW_DETAILS_AND_PREVOUT;
     }
 
-<<<<<<< HEAD
-    return blockToJSON(chainman.m_blockman, block, tip, pblockindex, tx_verbosity, with_coinstakeinfo);
-=======
-    return blockToJSON(chainman.m_blockman, block, *tip, *pblockindex, tx_verbosity);
->>>>>>> 3695ecbf
+    return blockToJSON(chainman.m_blockman, block, *tip, *pblockindex, tx_verbosity, with_coinstakeinfo);
 },
     };
 }
@@ -1373,20 +1351,14 @@
     obj.pushKV("blocks", height);
     obj.pushKV("headers", chainman.m_best_header ? chainman.m_best_header->nHeight : -1);
     obj.pushKV("bestblockhash", tip.GetBlockHash().GetHex());
-<<<<<<< HEAD
     if (fParticlMode) {
         obj.pushKV("moneysupply", ValueFromAmount(tip.nMoneySupply));
         obj.pushKV("blockindexsize", (int)chainman.BlockIndex().size());
         obj.pushKV("delayedblocks", (int)particl::CountDelayedBlocks());
     }
-    obj.pushKV("difficulty", GetDifficulty(&tip));
+    obj.pushKV("difficulty", GetDifficulty(tip));
     PushTime(obj, "time", tip.GetBlockTime());
     PushTime(obj, "mediantime", tip.GetMedianTimePast());
-=======
-    obj.pushKV("difficulty", GetDifficulty(tip));
-    obj.pushKV("time", tip.GetBlockTime());
-    obj.pushKV("mediantime", tip.GetMedianTimePast());
->>>>>>> 3695ecbf
     obj.pushKV("verificationprogress", GuessVerificationProgress(chainman.GetParams().TxData(), &tip));
     obj.pushKV("initialblockdownload", chainman.IsInitialBlockDownload());
     obj.pushKV("chainwork", tip.nChainWork.GetHex());
@@ -2755,7 +2727,7 @@
     UniValue result(UniValue::VOBJ);
     result.pushKV("height", pblockindex->nHeight);
     result.pushKV("hash", pblockindex->GetBlockHash().GetHex());
-    result.pushKV("difficulty", GetDifficulty(pblockindex));
+    result.pushKV("difficulty", GetDifficulty(*pblockindex));
     result.pushKV("netstakeweight", (uint64_t)network_weight);
 
     return result;
