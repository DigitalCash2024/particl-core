// Copyright (c) 2010 Satoshi Nakamoto
// Copyright (c) 2009-2020 The Bitcoin Core developers
// Distributed under the MIT software license, see the accompanying
// file COPYING or http://www.opensource.org/licenses/mit-license.php.

#include <rpc/blockchain.h>

#include <amount.h>
#include <blockfilter.h>
#include <chain.h>
#include <chainparams.h>
#include <coins.h>
#include <consensus/params.h>
#include <consensus/validation.h>
#include <core_io.h>
#include <deploymentinfo.h>
#include <deploymentstatus.h>
#include <hash.h>
#include <index/blockfilterindex.h>
#include <index/coinstatsindex.h>
#include <node/blockstorage.h>
#include <node/coinstats.h>
#include <node/context.h>
#include <node/utxo_snapshot.h>
#include <policy/feerate.h>
#include <policy/fees.h>
#include <policy/policy.h>
#include <policy/rbf.h>
#include <primitives/transaction.h>
#include <rpc/server.h>
#include <rpc/util.h>
#include <script/descriptor.h>
#include <streams.h>
#include <sync.h>
#include <txdb.h>
#include <txmempool.h>
#include <undo.h>
#include <util/strencodings.h>
#include <util/system.h>
#include <util/translation.h>
#include <validation.h>
#include <validationinterface.h>
#include <versionbits.h>
#include <warnings.h>

#include <stdint.h>

#include <univalue.h>

#include <condition_variable>
#include <memory>
#include <mutex>

#include <pos/kernel.h>
#include <pos/miner.h>

struct CUpdatedBlock
{
    uint256 hash;
    int height;
};

static Mutex cs_blockchange;
static std::condition_variable cond_blockchange;
static CUpdatedBlock latestblock GUARDED_BY(cs_blockchange);

NodeContext& EnsureAnyNodeContext(const std::any& context)
{
    auto node_context = util::AnyPtr<NodeContext>(context);
    if (!node_context) {
        throw JSONRPCError(RPC_INTERNAL_ERROR, "Node context not found");
    }
    return *node_context;
}

CTxMemPool& EnsureMemPool(const NodeContext& node)
{
    if (!node.mempool) {
        throw JSONRPCError(RPC_CLIENT_MEMPOOL_DISABLED, "Mempool disabled or instance not found");
    }
    return *node.mempool;
}

CTxMemPool& EnsureAnyMemPool(const std::any& context)
{
    return EnsureMemPool(EnsureAnyNodeContext(context));
}

ChainstateManager& EnsureChainman(const NodeContext& node)
{
    if (!node.chainman) {
        throw JSONRPCError(RPC_INTERNAL_ERROR, "Node chainman not found");
    }
    return *node.chainman;
}

ChainstateManager& EnsureAnyChainman(const std::any& context)
{
    return EnsureChainman(EnsureAnyNodeContext(context));
}

CBlockPolicyEstimator& EnsureFeeEstimator(const NodeContext& node)
{
    if (!node.fee_estimator) {
        throw JSONRPCError(RPC_INTERNAL_ERROR, "Fee estimation disabled");
    }
    return *node.fee_estimator;
}

CBlockPolicyEstimator& EnsureAnyFeeEstimator(const std::any& context)
{
    return EnsureFeeEstimator(EnsureAnyNodeContext(context));
}

/* Calculate the difficulty for a given block index.
 */
double GetDifficulty(const CBlockIndex* blockindex)
{
    CHECK_NONFATAL(blockindex);

    int nShift = (blockindex->nBits >> 24) & 0xff;
    double dDiff =
        (double)0x0000ffff / (double)(blockindex->nBits & 0x00ffffff);

    while (nShift < 29)
    {
        dDiff *= 256.0;
        nShift++;
    }
    while (nShift > 29)
    {
        dDiff /= 256.0;
        nShift--;
    }

    return dDiff;
}

static int ComputeNextBlockAndDepth(const CBlockIndex* tip, const CBlockIndex* blockindex, const CBlockIndex*& next)
{
    next = tip->GetAncestor(blockindex->nHeight + 1);
    if (next && next->pprev == blockindex) {
        return tip->nHeight - blockindex->nHeight + 1;
    }
    next = nullptr;
    return blockindex == tip ? 1 : -1;
}

CBlockIndex* ParseHashOrHeight(const UniValue& param, ChainstateManager& chainman) {
    LOCK(::cs_main);
    CChain& active_chain = chainman.ActiveChain();

    if (param.isNum()) {
        const int height{param.get_int()};
        if (height < 0) {
            throw JSONRPCError(RPC_INVALID_PARAMETER, strprintf("Target block height %d is negative", height));
        }
        const int current_tip{active_chain.Height()};
        if (height > current_tip) {
            throw JSONRPCError(RPC_INVALID_PARAMETER, strprintf("Target block height %d after current tip %d", height, current_tip));
        }

        return active_chain[height];
    } else {
        const uint256 hash{ParseHashV(param, "hash_or_height")};
        CBlockIndex* pindex = chainman.m_blockman.LookupBlockIndex(hash);

        if (!pindex) {
            throw JSONRPCError(RPC_INVALID_ADDRESS_OR_KEY, "Block not found");
        }

        return pindex;
    }
}

UniValue blockheaderToJSON(const CBlockIndex* tip, const CBlockIndex* blockindex)
{
    // Serialize passed information without accessing chain state of the active chain!
    AssertLockNotHeld(cs_main); // For performance reasons

    UniValue result(UniValue::VOBJ);
    result.pushKV("hash", blockindex->GetBlockHash().GetHex());
    const CBlockIndex* pnext;
    int confirmations = ComputeNextBlockAndDepth(tip, blockindex, pnext);
    result.pushKV("confirmations", confirmations);
    result.pushKV("height", blockindex->nHeight);
    result.pushKV("version", blockindex->nVersion);
    result.pushKV("versionHex", strprintf("%08x", blockindex->nVersion));
    result.pushKV("merkleroot", blockindex->hashMerkleRoot.GetHex());
    result.pushKV("witnessmerkleroot", blockindex->hashWitnessMerkleRoot.GetHex());
    PushTime(result, "time", blockindex->nTime);
    PushTime(result, "mediantime", blockindex->GetMedianTimePast());
    result.pushKV("nonce", (uint64_t)blockindex->nNonce);
    result.pushKV("bits", strprintf("%08x", blockindex->nBits));
    result.pushKV("difficulty", GetDifficulty(blockindex));
    result.pushKV("chainwork", blockindex->nChainWork.GetHex());
    result.pushKV("nTx", (uint64_t)blockindex->nTx);
    result.pushKV("moneysupply", ValueFromAmount(blockindex->nMoneySupply));
    result.pushKV("anonoutputs", (uint64_t)blockindex->nAnonOutputs);

    if (blockindex->pprev)
        result.pushKV("previousblockhash", blockindex->pprev->GetBlockHash().GetHex());
    if (pnext)
        result.pushKV("nextblockhash", pnext->GetBlockHash().GetHex());
    return result;
}

UniValue blockToJSON(const CBlock& block, const CBlockIndex* tip, const CBlockIndex* blockindex, bool txDetails, bool coinstakeDetails)
{
    UniValue result = blockheaderToJSON(tip, blockindex);

    result.pushKV("strippedsize", (int)::GetSerializeSize(block, PROTOCOL_VERSION | SERIALIZE_TRANSACTION_NO_WITNESS));
    result.pushKV("size", (int)::GetSerializeSize(block, PROTOCOL_VERSION));
    result.pushKV("weight", (int)::GetBlockWeight(block));
    UniValue txs(UniValue::VARR);
    if (txDetails) {
        CBlockUndo blockUndo;
        const bool have_undo = !IsBlockPruned(blockindex) && UndoReadFromDisk(blockUndo, blockindex);
        for (size_t i = 0; i < block.vtx.size(); ++i) {
            const CTransactionRef& tx = block.vtx.at(i);
            // coinbase transaction (i == 0) doesn't have undo data
            const CTxUndo* txundo = (have_undo && i) ? &blockUndo.vtxundo.at(i - 1) : nullptr;
            UniValue objTx(UniValue::VOBJ);
            TxToUniv(*tx, uint256(), objTx, true, RPCSerializationFlags(), txundo);
            txs.push_back(objTx);
        }
    } else {
        for (const CTransactionRef& tx : block.vtx) {
            txs.push_back(tx->GetHash().GetHex());
        }
    }
    result.pushKV("tx", txs);
    if (coinstakeDetails && blockindex->pprev) {
        result.pushKV("blocksig", HexStr(block.vchBlockSig));
        result.pushKV("prevstakemodifier", blockindex->pprev->bnStakeModifier.GetHex());
        uint256 kernelhash, kernelblockhash;
        CAmount kernelvalue;
        CScript kernelscript;
        if (GetKernelInfo(blockindex, *block.vtx[0], kernelhash, kernelvalue, kernelscript, kernelblockhash)) {
            result.pushKV("hashproofofstake", kernelhash.GetHex());
            result.pushKV("stakekernelvalue", ValueFromAmount(kernelvalue));
            result.pushKV("stakekernelscript", HexStr(kernelscript));
            result.pushKV("stakekernelblockhash", kernelblockhash.GetHex());
        }
    }

    return result;
}

static RPCHelpMan getblockcount()
{
    return RPCHelpMan{"getblockcount",
                "\nReturns the height of the most-work fully-validated chain.\n"
                "The genesis block has height 0.\n",
                {},
                RPCResult{
                    RPCResult::Type::NUM, "", "The current block count"},
                RPCExamples{
                    HelpExampleCli("getblockcount", "")
            + HelpExampleRpc("getblockcount", "")
                },
        [&](const RPCHelpMan& self, const JSONRPCRequest& request) -> UniValue
{
    ChainstateManager& chainman = EnsureAnyChainman(request.context);
    LOCK(cs_main);
    return chainman.ActiveChain().Height();
},
    };
}

static RPCHelpMan getbestblockhash()
{
    return RPCHelpMan{"getbestblockhash",
                "\nReturns the hash of the best (tip) block in the most-work fully-validated chain.\n",
                {},
                RPCResult{
                    RPCResult::Type::STR_HEX, "", "the block hash, hex-encoded"},
                RPCExamples{
                    HelpExampleCli("getbestblockhash", "")
            + HelpExampleRpc("getbestblockhash", "")
                },
        [&](const RPCHelpMan& self, const JSONRPCRequest& request) -> UniValue
{
    ChainstateManager& chainman = EnsureAnyChainman(request.context);
    LOCK(cs_main);
    return chainman.ActiveChain().Tip()->GetBlockHash().GetHex();
},
    };
}

void RPCNotifyBlockChange(const CBlockIndex* pindex)
{
    if(pindex) {
        LOCK(cs_blockchange);
        latestblock.hash = pindex->GetBlockHash();
        latestblock.height = pindex->nHeight;
    }
    cond_blockchange.notify_all();
}

static RPCHelpMan waitfornewblock()
{
    return RPCHelpMan{"waitfornewblock",
                "\nWaits for a specific new block and returns useful info about it.\n"
                "\nReturns the current block on timeout or exit.\n",
                {
                    {"timeout", RPCArg::Type::NUM, RPCArg::Default{0}, "Time in milliseconds to wait for a response. 0 indicates no timeout."},
                },
                RPCResult{
                    RPCResult::Type::OBJ, "", "",
                    {
                        {RPCResult::Type::STR_HEX, "hash", "The blockhash"},
                        {RPCResult::Type::NUM, "height", "Block height"},
                    }},
                RPCExamples{
                    HelpExampleCli("waitfornewblock", "1000")
            + HelpExampleRpc("waitfornewblock", "1000")
                },
        [&](const RPCHelpMan& self, const JSONRPCRequest& request) -> UniValue
{
    int timeout = 0;
    if (!request.params[0].isNull())
        timeout = request.params[0].get_int();

    CUpdatedBlock block;
    {
        WAIT_LOCK(cs_blockchange, lock);
        block = latestblock;
        if(timeout)
            cond_blockchange.wait_for(lock, std::chrono::milliseconds(timeout), [&block]() EXCLUSIVE_LOCKS_REQUIRED(cs_blockchange) {return latestblock.height != block.height || latestblock.hash != block.hash || !IsRPCRunning(); });
        else
            cond_blockchange.wait(lock, [&block]() EXCLUSIVE_LOCKS_REQUIRED(cs_blockchange) {return latestblock.height != block.height || latestblock.hash != block.hash || !IsRPCRunning(); });
        block = latestblock;
    }
    UniValue ret(UniValue::VOBJ);
    ret.pushKV("hash", block.hash.GetHex());
    ret.pushKV("height", block.height);
    return ret;
},
    };
}

static RPCHelpMan waitforblock()
{
    return RPCHelpMan{"waitforblock",
                "\nWaits for a specific new block and returns useful info about it.\n"
                "\nReturns the current block on timeout or exit.\n",
                {
                    {"blockhash", RPCArg::Type::STR_HEX, RPCArg::Optional::NO, "Block hash to wait for."},
                    {"timeout", RPCArg::Type::NUM, RPCArg::Default{0}, "Time in milliseconds to wait for a response. 0 indicates no timeout."},
                },
                RPCResult{
                    RPCResult::Type::OBJ, "", "",
                    {
                        {RPCResult::Type::STR_HEX, "hash", "The blockhash"},
                        {RPCResult::Type::NUM, "height", "Block height"},
                    }},
                RPCExamples{
                    HelpExampleCli("waitforblock", "\"0000000000079f8ef3d2c688c244eb7a4570b24c9ed7b4a8c619eb02596f8862\" 1000")
            + HelpExampleRpc("waitforblock", "\"0000000000079f8ef3d2c688c244eb7a4570b24c9ed7b4a8c619eb02596f8862\", 1000")
                },
        [&](const RPCHelpMan& self, const JSONRPCRequest& request) -> UniValue
{
    int timeout = 0;

    uint256 hash(ParseHashV(request.params[0], "blockhash"));

    if (!request.params[1].isNull())
        timeout = request.params[1].get_int();

    CUpdatedBlock block;
    {
        WAIT_LOCK(cs_blockchange, lock);
        if(timeout)
            cond_blockchange.wait_for(lock, std::chrono::milliseconds(timeout), [&hash]() EXCLUSIVE_LOCKS_REQUIRED(cs_blockchange) {return latestblock.hash == hash || !IsRPCRunning();});
        else
            cond_blockchange.wait(lock, [&hash]() EXCLUSIVE_LOCKS_REQUIRED(cs_blockchange) {return latestblock.hash == hash || !IsRPCRunning(); });
        block = latestblock;
    }

    UniValue ret(UniValue::VOBJ);
    ret.pushKV("hash", block.hash.GetHex());
    ret.pushKV("height", block.height);
    return ret;
},
    };
}

static RPCHelpMan waitforblockheight()
{
    return RPCHelpMan{"waitforblockheight",
                "\nWaits for (at least) block height and returns the height and hash\n"
                "of the current tip.\n"
                "\nReturns the current block on timeout or exit.\n",
                {
                    {"height", RPCArg::Type::NUM, RPCArg::Optional::NO, "Block height to wait for."},
                    {"timeout", RPCArg::Type::NUM, RPCArg::Default{0}, "Time in milliseconds to wait for a response. 0 indicates no timeout."},
                },
                RPCResult{
                    RPCResult::Type::OBJ, "", "",
                    {
                        {RPCResult::Type::STR_HEX, "hash", "The blockhash"},
                        {RPCResult::Type::NUM, "height", "Block height"},
                    }},
                RPCExamples{
                    HelpExampleCli("waitforblockheight", "100 1000")
            + HelpExampleRpc("waitforblockheight", "100, 1000")
                },
        [&](const RPCHelpMan& self, const JSONRPCRequest& request) -> UniValue
{
    int timeout = 0;

    int height = request.params[0].get_int();

    if (!request.params[1].isNull())
        timeout = request.params[1].get_int();

    CUpdatedBlock block;
    {
        WAIT_LOCK(cs_blockchange, lock);
        if(timeout)
            cond_blockchange.wait_for(lock, std::chrono::milliseconds(timeout), [&height]() EXCLUSIVE_LOCKS_REQUIRED(cs_blockchange) {return latestblock.height >= height || !IsRPCRunning();});
        else
            cond_blockchange.wait(lock, [&height]() EXCLUSIVE_LOCKS_REQUIRED(cs_blockchange) {return latestblock.height >= height || !IsRPCRunning(); });
        block = latestblock;
    }
    UniValue ret(UniValue::VOBJ);
    ret.pushKV("hash", block.hash.GetHex());
    ret.pushKV("height", block.height);
    return ret;
},
    };
}

static RPCHelpMan syncwithvalidationinterfacequeue()
{
    return RPCHelpMan{"syncwithvalidationinterfacequeue",
                "\nWaits for the validation interface queue to catch up on everything that was there when we entered this function.\n",
                {},
                RPCResult{RPCResult::Type::NONE, "", ""},
                RPCExamples{
                    HelpExampleCli("syncwithvalidationinterfacequeue","")
            + HelpExampleRpc("syncwithvalidationinterfacequeue","")
                },
        [&](const RPCHelpMan& self, const JSONRPCRequest& request) -> UniValue
{
    SyncWithValidationInterfaceQueue();
    return NullUniValue;
},
    };
}

static RPCHelpMan getdifficulty()
{
    return RPCHelpMan{"getdifficulty",
                "\nReturns the proof-of-work difficulty as a multiple of the minimum difficulty.\n",
                {},
                RPCResult{
                    RPCResult::Type::NUM, "", "the proof-of-work difficulty as a multiple of the minimum difficulty."},
                RPCExamples{
                    HelpExampleCli("getdifficulty", "")
            + HelpExampleRpc("getdifficulty", "")
                },
        [&](const RPCHelpMan& self, const JSONRPCRequest& request) -> UniValue
{
    ChainstateManager& chainman = EnsureAnyChainman(request.context);
    LOCK(cs_main);
    return GetDifficulty(chainman.ActiveChain().Tip());
},
    };
}

static std::vector<RPCResult> MempoolEntryDescription() { return {
    RPCResult{RPCResult::Type::NUM, "vsize", "virtual transaction size as defined in BIP 141. This is different from actual serialized size for witness transactions as witness data is discounted."},
    RPCResult{RPCResult::Type::NUM, "weight", "transaction weight as defined in BIP 141."},
    RPCResult{RPCResult::Type::STR_AMOUNT, "fee", "transaction fee in " + CURRENCY_UNIT + " (DEPRECATED)"},
    RPCResult{RPCResult::Type::STR_AMOUNT, "modifiedfee", "transaction fee with fee deltas used for mining priority (DEPRECATED)"},
    RPCResult{RPCResult::Type::NUM_TIME, "time", "local time transaction entered pool in seconds since 1 Jan 1970 GMT"},
    RPCResult{RPCResult::Type::NUM, "height", "block height when transaction entered pool"},
    RPCResult{RPCResult::Type::NUM, "descendantcount", "number of in-mempool descendant transactions (including this one)"},
    RPCResult{RPCResult::Type::NUM, "descendantsize", "virtual transaction size of in-mempool descendants (including this one)"},
    RPCResult{RPCResult::Type::STR_AMOUNT, "descendantfees", "modified fees (see above) of in-mempool descendants (including this one) (DEPRECATED)"},
    RPCResult{RPCResult::Type::NUM, "ancestorcount", "number of in-mempool ancestor transactions (including this one)"},
    RPCResult{RPCResult::Type::NUM, "ancestorsize", "virtual transaction size of in-mempool ancestors (including this one)"},
    RPCResult{RPCResult::Type::STR_AMOUNT, "ancestorfees", "modified fees (see above) of in-mempool ancestors (including this one) (DEPRECATED)"},
    RPCResult{RPCResult::Type::STR_HEX, "wtxid", "hash of serialized transaction, including witness data"},
    RPCResult{RPCResult::Type::OBJ, "fees", "",
        {
            RPCResult{RPCResult::Type::STR_AMOUNT, "base", "transaction fee in " + CURRENCY_UNIT},
            RPCResult{RPCResult::Type::STR_AMOUNT, "modified", "transaction fee with fee deltas used for mining priority in " + CURRENCY_UNIT},
            RPCResult{RPCResult::Type::STR_AMOUNT, "ancestor", "modified fees (see above) of in-mempool ancestors (including this one) in " + CURRENCY_UNIT},
            RPCResult{RPCResult::Type::STR_AMOUNT, "descendant", "modified fees (see above) of in-mempool descendants (including this one) in " + CURRENCY_UNIT},
        }},
    RPCResult{RPCResult::Type::ARR, "depends", "unconfirmed transactions used as inputs for this transaction",
        {RPCResult{RPCResult::Type::STR_HEX, "transactionid", "parent transaction id"}}},
    RPCResult{RPCResult::Type::ARR, "spentby", "unconfirmed transactions spending outputs from this transaction",
        {RPCResult{RPCResult::Type::STR_HEX, "transactionid", "child transaction id"}}},
    RPCResult{RPCResult::Type::BOOL, "bip125-replaceable", "Whether this transaction could be replaced due to BIP125 (replace-by-fee)"},
    RPCResult{RPCResult::Type::BOOL, "unbroadcast", "Whether this transaction is currently unbroadcast (initial broadcast not yet acknowledged by any peers)"},
};}

static void entryToJSON(const CTxMemPool& pool, UniValue& info, const CTxMemPoolEntry& e) EXCLUSIVE_LOCKS_REQUIRED(pool.cs)
{
    AssertLockHeld(pool.cs);

    UniValue fees(UniValue::VOBJ);
    fees.pushKV("base", ValueFromAmount(e.GetFee()));
    fees.pushKV("modified", ValueFromAmount(e.GetModifiedFee()));
    fees.pushKV("ancestor", ValueFromAmount(e.GetModFeesWithAncestors()));
    fees.pushKV("descendant", ValueFromAmount(e.GetModFeesWithDescendants()));
    info.pushKV("fees", fees);

    info.pushKV("vsize", (int)e.GetTxSize());
    info.pushKV("weight", (int)e.GetTxWeight());
    info.pushKV("fee", ValueFromAmount(e.GetFee()));
    info.pushKV("modifiedfee", ValueFromAmount(e.GetModifiedFee()));
    info.pushKV("time", count_seconds(e.GetTime()));
    info.pushKV("height", (int)e.GetHeight());
    info.pushKV("descendantcount", e.GetCountWithDescendants());
    info.pushKV("descendantsize", e.GetSizeWithDescendants());
    info.pushKV("descendantfees", e.GetModFeesWithDescendants());
    info.pushKV("ancestorcount", e.GetCountWithAncestors());
    info.pushKV("ancestorsize", e.GetSizeWithAncestors());
    info.pushKV("ancestorfees", e.GetModFeesWithAncestors());
    info.pushKV("wtxid", pool.vTxHashes[e.vTxHashesIdx].first.ToString());
    const CTransaction& tx = e.GetTx();
    std::set<std::string> setDepends;
    for (const CTxIn& txin : tx.vin)
    {
        if (pool.exists(txin.prevout.hash))
            setDepends.insert(txin.prevout.hash.ToString());
    }

    UniValue depends(UniValue::VARR);
    for (const std::string& dep : setDepends)
    {
        depends.push_back(dep);
    }

    info.pushKV("depends", depends);

    UniValue spent(UniValue::VARR);
    const CTxMemPool::txiter& it = pool.mapTx.find(tx.GetHash());
    const CTxMemPoolEntry::Children& children = it->GetMemPoolChildrenConst();
    for (const CTxMemPoolEntry& child : children) {
        spent.push_back(child.GetTx().GetHash().ToString());
    }

    info.pushKV("spentby", spent);

    // Add opt-in RBF status
    bool rbfStatus = false;
    RBFTransactionState rbfState = IsRBFOptIn(tx, pool);
    if (rbfState == RBFTransactionState::UNKNOWN) {
        throw JSONRPCError(RPC_MISC_ERROR, "Transaction is not in mempool");
    } else if (rbfState == RBFTransactionState::REPLACEABLE_BIP125) {
        rbfStatus = true;
    }

    info.pushKV("bip125-replaceable", rbfStatus);
    info.pushKV("unbroadcast", pool.IsUnbroadcastTx(tx.GetHash()));
}

UniValue MempoolToJSON(const CTxMemPool& pool, bool verbose, bool include_mempool_sequence)
{
    if (verbose) {
        if (include_mempool_sequence) {
            throw JSONRPCError(RPC_INVALID_PARAMETER, "Verbose results cannot contain mempool sequence values.");
        }
        LOCK(pool.cs);
        UniValue o(UniValue::VOBJ);
        for (const CTxMemPoolEntry& e : pool.mapTx) {
            const uint256& hash = e.GetTx().GetHash();
            UniValue info(UniValue::VOBJ);
            entryToJSON(pool, info, e);
            // Mempool has unique entries so there is no advantage in using
            // UniValue::pushKV, which checks if the key already exists in O(N).
            // UniValue::__pushKV is used instead which currently is O(1).
            o.__pushKV(hash.ToString(), info);
        }
        return o;
    } else {
        uint64_t mempool_sequence;
        std::vector<uint256> vtxid;
        {
            LOCK(pool.cs);
            pool.queryHashes(vtxid);
            mempool_sequence = pool.GetSequence();
        }
        UniValue a(UniValue::VARR);
        for (const uint256& hash : vtxid)
            a.push_back(hash.ToString());

        if (!include_mempool_sequence) {
            return a;
        } else {
            UniValue o(UniValue::VOBJ);
            o.pushKV("txids", a);
            o.pushKV("mempool_sequence", mempool_sequence);
            return o;
        }
    }
}

static RPCHelpMan getrawmempool()
{
    return RPCHelpMan{"getrawmempool",
                "\nReturns all transaction ids in memory pool as a json array of string transaction ids.\n"
                "\nHint: use getmempoolentry to fetch a specific transaction from the mempool.\n",
                {
                    {"verbose", RPCArg::Type::BOOL, RPCArg::Default{false}, "True for a json object, false for array of transaction ids"},
                    {"mempool_sequence", RPCArg::Type::BOOL, RPCArg::Default{false}, "If verbose=false, returns a json object with transaction list and mempool sequence number attached."},
                },
                {
                    RPCResult{"for verbose = false",
                        RPCResult::Type::ARR, "", "",
                        {
                            {RPCResult::Type::STR_HEX, "", "The transaction id"},
                        }},
                    RPCResult{"for verbose = true",
                        RPCResult::Type::OBJ_DYN, "", "",
                        {
                            {RPCResult::Type::OBJ, "transactionid", "", MempoolEntryDescription()},
                        }},
                    RPCResult{"for verbose = false and mempool_sequence = true",
                        RPCResult::Type::OBJ, "", "",
                        {
                            {RPCResult::Type::ARR, "txids", "",
                            {
                                {RPCResult::Type::STR_HEX, "", "The transaction id"},
                            }},
                            {RPCResult::Type::NUM, "mempool_sequence", "The mempool sequence value."},
                        }},
                },
                RPCExamples{
                    HelpExampleCli("getrawmempool", "true")
            + HelpExampleRpc("getrawmempool", "true")
                },
        [&](const RPCHelpMan& self, const JSONRPCRequest& request) -> UniValue
{
    bool fVerbose = false;
    if (!request.params[0].isNull())
        fVerbose = request.params[0].get_bool();

    bool include_mempool_sequence = false;
    if (!request.params[1].isNull()) {
        include_mempool_sequence = request.params[1].get_bool();
    }

    return MempoolToJSON(EnsureAnyMemPool(request.context), fVerbose, include_mempool_sequence);
},
    };
}

static RPCHelpMan getmempoolancestors()
{
    return RPCHelpMan{"getmempoolancestors",
                "\nIf txid is in the mempool, returns all in-mempool ancestors.\n",
                {
                    {"txid", RPCArg::Type::STR_HEX, RPCArg::Optional::NO, "The transaction id (must be in mempool)"},
                    {"verbose", RPCArg::Type::BOOL, RPCArg::Default{false}, "True for a json object, false for array of transaction ids"},
                },
                {
                    RPCResult{"for verbose = false",
                        RPCResult::Type::ARR, "", "",
                        {{RPCResult::Type::STR_HEX, "", "The transaction id of an in-mempool ancestor transaction"}}},
                    RPCResult{"for verbose = true",
                        RPCResult::Type::OBJ_DYN, "", "",
                        {
                            {RPCResult::Type::OBJ, "transactionid", "", MempoolEntryDescription()},
                        }},
                },
                RPCExamples{
                    HelpExampleCli("getmempoolancestors", "\"mytxid\"")
            + HelpExampleRpc("getmempoolancestors", "\"mytxid\"")
                },
        [&](const RPCHelpMan& self, const JSONRPCRequest& request) -> UniValue
{
    bool fVerbose = false;
    if (!request.params[1].isNull())
        fVerbose = request.params[1].get_bool();

    uint256 hash = ParseHashV(request.params[0], "parameter 1");

    const CTxMemPool& mempool = EnsureAnyMemPool(request.context);
    LOCK(mempool.cs);

    CTxMemPool::txiter it = mempool.mapTx.find(hash);
    if (it == mempool.mapTx.end()) {
        throw JSONRPCError(RPC_INVALID_ADDRESS_OR_KEY, "Transaction not in mempool");
    }

    CTxMemPool::setEntries setAncestors;
    uint64_t noLimit = std::numeric_limits<uint64_t>::max();
    std::string dummy;
    mempool.CalculateMemPoolAncestors(*it, setAncestors, noLimit, noLimit, noLimit, noLimit, dummy, false);

    if (!fVerbose) {
        UniValue o(UniValue::VARR);
        for (CTxMemPool::txiter ancestorIt : setAncestors) {
            o.push_back(ancestorIt->GetTx().GetHash().ToString());
        }
        return o;
    } else {
        UniValue o(UniValue::VOBJ);
        for (CTxMemPool::txiter ancestorIt : setAncestors) {
            const CTxMemPoolEntry &e = *ancestorIt;
            const uint256& _hash = e.GetTx().GetHash();
            UniValue info(UniValue::VOBJ);
            entryToJSON(mempool, info, e);
            o.pushKV(_hash.ToString(), info);
        }
        return o;
    }
},
    };
}

static RPCHelpMan getmempooldescendants()
{
    return RPCHelpMan{"getmempooldescendants",
                "\nIf txid is in the mempool, returns all in-mempool descendants.\n",
                {
                    {"txid", RPCArg::Type::STR_HEX, RPCArg::Optional::NO, "The transaction id (must be in mempool)"},
                    {"verbose", RPCArg::Type::BOOL, RPCArg::Default{false}, "True for a json object, false for array of transaction ids"},
                },
                {
                    RPCResult{"for verbose = false",
                        RPCResult::Type::ARR, "", "",
                        {{RPCResult::Type::STR_HEX, "", "The transaction id of an in-mempool descendant transaction"}}},
                    RPCResult{"for verbose = true",
                        RPCResult::Type::OBJ_DYN, "", "",
                        {
                            {RPCResult::Type::OBJ, "transactionid", "", MempoolEntryDescription()},
                        }},
                },
                RPCExamples{
                    HelpExampleCli("getmempooldescendants", "\"mytxid\"")
            + HelpExampleRpc("getmempooldescendants", "\"mytxid\"")
                },
        [&](const RPCHelpMan& self, const JSONRPCRequest& request) -> UniValue
{
    bool fVerbose = false;
    if (!request.params[1].isNull())
        fVerbose = request.params[1].get_bool();

    uint256 hash = ParseHashV(request.params[0], "parameter 1");

    const CTxMemPool& mempool = EnsureAnyMemPool(request.context);
    LOCK(mempool.cs);

    CTxMemPool::txiter it = mempool.mapTx.find(hash);
    if (it == mempool.mapTx.end()) {
        throw JSONRPCError(RPC_INVALID_ADDRESS_OR_KEY, "Transaction not in mempool");
    }

    CTxMemPool::setEntries setDescendants;
    mempool.CalculateDescendants(it, setDescendants);
    // CTxMemPool::CalculateDescendants will include the given tx
    setDescendants.erase(it);

    if (!fVerbose) {
        UniValue o(UniValue::VARR);
        for (CTxMemPool::txiter descendantIt : setDescendants) {
            o.push_back(descendantIt->GetTx().GetHash().ToString());
        }

        return o;
    } else {
        UniValue o(UniValue::VOBJ);
        for (CTxMemPool::txiter descendantIt : setDescendants) {
            const CTxMemPoolEntry &e = *descendantIt;
            const uint256& _hash = e.GetTx().GetHash();
            UniValue info(UniValue::VOBJ);
            entryToJSON(mempool, info, e);
            o.pushKV(_hash.ToString(), info);
        }
        return o;
    }
},
    };
}

static RPCHelpMan getmempoolentry()
{
    return RPCHelpMan{"getmempoolentry",
                "\nReturns mempool data for given transaction\n",
                {
                    {"txid", RPCArg::Type::STR_HEX, RPCArg::Optional::NO, "The transaction id (must be in mempool)"},
                },
                RPCResult{
                    RPCResult::Type::OBJ, "", "", MempoolEntryDescription()},
                RPCExamples{
                    HelpExampleCli("getmempoolentry", "\"mytxid\"")
            + HelpExampleRpc("getmempoolentry", "\"mytxid\"")
                },
        [&](const RPCHelpMan& self, const JSONRPCRequest& request) -> UniValue
{
    uint256 hash = ParseHashV(request.params[0], "parameter 1");

    const CTxMemPool& mempool = EnsureAnyMemPool(request.context);
    LOCK(mempool.cs);

    CTxMemPool::txiter it = mempool.mapTx.find(hash);
    if (it == mempool.mapTx.end()) {
        throw JSONRPCError(RPC_INVALID_ADDRESS_OR_KEY, "Transaction not in mempool");
    }

    const CTxMemPoolEntry &e = *it;
    UniValue info(UniValue::VOBJ);
    entryToJSON(mempool, info, e);
    return info;
},
    };
}

static RPCHelpMan getblockhash()
{
    return RPCHelpMan{"getblockhash",
                "\nReturns hash of block in best-block-chain at height provided.\n",
                {
                    {"height", RPCArg::Type::NUM, RPCArg::Optional::NO, "The height index"},
                },
                RPCResult{
                    RPCResult::Type::STR_HEX, "", "The block hash"},
                RPCExamples{
                    HelpExampleCli("getblockhash", "1000")
            + HelpExampleRpc("getblockhash", "1000")
                },
        [&](const RPCHelpMan& self, const JSONRPCRequest& request) -> UniValue
{
    ChainstateManager& chainman = EnsureAnyChainman(request.context);
    LOCK(cs_main);
    const CChain& active_chain = chainman.ActiveChain();

    int nHeight = request.params[0].get_int();
    if (nHeight < 0 || nHeight > active_chain.Height())
        throw JSONRPCError(RPC_INVALID_PARAMETER, "Block height out of range");

    CBlockIndex* pblockindex = active_chain[nHeight];
    return pblockindex->GetBlockHash().GetHex();
},
    };
}

static RPCHelpMan getblockheader()
{
    return RPCHelpMan{"getblockheader",
                "\nIf verbose is false, returns a string that is serialized, hex-encoded data for blockheader 'hash'.\n"
                "If verbose is true, returns an Object with information about blockheader <hash>.\n",
                {
                    {"blockhash", RPCArg::Type::STR_HEX, RPCArg::Optional::NO, "The block hash"},
                    {"verbose", RPCArg::Type::BOOL, RPCArg::Default{true}, "true for a json object, false for the hex-encoded data"},
                },
                {
                    RPCResult{"for verbose = true",
                        RPCResult::Type::OBJ, "", "",
                        {
                            {RPCResult::Type::STR_HEX, "hash", "the block hash (same as provided)"},
                            {RPCResult::Type::NUM, "confirmations", "The number of confirmations, or -1 if the block is not on the main chain"},
                            {RPCResult::Type::NUM, "height", "The block height or index"},
                            {RPCResult::Type::NUM, "version", "The block version"},
                            {RPCResult::Type::STR_HEX, "versionHex", "The block version formatted in hexadecimal"},
                            {RPCResult::Type::STR_HEX, "merkleroot", "The merkle root"},
                            {RPCResult::Type::NUM_TIME, "time", "The block time expressed in " + UNIX_EPOCH_TIME},
                            {RPCResult::Type::NUM_TIME, "mediantime", "The median block time expressed in " + UNIX_EPOCH_TIME},
                            {RPCResult::Type::NUM, "nonce", "The nonce"},
                            {RPCResult::Type::STR_HEX, "bits", "The bits"},
                            {RPCResult::Type::NUM, "difficulty", "The difficulty"},
                            {RPCResult::Type::STR_HEX, "chainwork", "Expected number of hashes required to produce the current chain"},
                            {RPCResult::Type::NUM, "nTx", "The number of transactions in the block"},
                            {RPCResult::Type::NUM, "anonoutputs", "The number of RCT outputs in the chain at this block"},
                            {RPCResult::Type::STR_AMOUNT, "moneysupply", "The total amount of particl in the chain at this block"},
                            {RPCResult::Type::STR_HEX, "previousblockhash", /* optional */ true, "The hash of the previous block (if available)"},
                            {RPCResult::Type::STR_HEX, "nextblockhash", /* optional */ true, "The hash of the next block (if available)"},
                        }},
                    RPCResult{"for verbose=false",
                        RPCResult::Type::STR_HEX, "", "A string that is serialized, hex-encoded data for block 'hash'"},
                },
                RPCExamples{
                    HelpExampleCli("getblockheader", "\"00000000c937983704a73af28acdec37b049d214adbda81d7e2a3dd146f6ed09\"")
            + HelpExampleRpc("getblockheader", "\"00000000c937983704a73af28acdec37b049d214adbda81d7e2a3dd146f6ed09\"")
                },
        [&](const RPCHelpMan& self, const JSONRPCRequest& request) -> UniValue
{
    uint256 hash(ParseHashV(request.params[0], "hash"));

    bool fVerbose = true;
    if (!request.params[1].isNull())
        fVerbose = request.params[1].get_bool();

    const CBlockIndex* pblockindex;
    const CBlockIndex* tip;
    {
        ChainstateManager& chainman = EnsureAnyChainman(request.context);
        LOCK(cs_main);
        pblockindex = chainman.m_blockman.LookupBlockIndex(hash);
        tip = chainman.ActiveChain().Tip();
    }

    if (!pblockindex) {
        throw JSONRPCError(RPC_INVALID_ADDRESS_OR_KEY, "Block not found");
    }

    if (!fVerbose)
    {
        CDataStream ssBlock(SER_NETWORK, PROTOCOL_VERSION);
        ssBlock << pblockindex->GetBlockHeader();
        std::string strHex = HexStr(ssBlock);
        return strHex;
    }

    return blockheaderToJSON(tip, pblockindex);
},
    };
}

static CBlock GetBlockChecked(const CBlockIndex* pblockindex)
{
    CBlock block;
    if (IsBlockPruned(pblockindex)) {
        throw JSONRPCError(RPC_MISC_ERROR, "Block not available (pruned data)");
    }

    if (!ReadBlockFromDisk(block, pblockindex, Params().GetConsensus())) {
        // Block not found on disk. This could be because we have the block
        // header in our index but not yet have the block or did not accept the
        // block.
        throw JSONRPCError(RPC_MISC_ERROR, "Block not found on disk");
    }

    return block;
}

static CBlockUndo GetUndoChecked(const CBlockIndex* pblockindex)
{
    CBlockUndo blockUndo;
    if (IsBlockPruned(pblockindex)) {
        throw JSONRPCError(RPC_MISC_ERROR, "Undo data not available (pruned data)");
    }

    if (!UndoReadFromDisk(blockUndo, pblockindex)) {
        throw JSONRPCError(RPC_MISC_ERROR, "Can't read undo data from disk");
    }

    return blockUndo;
}

static RPCHelpMan getblock()
{
    return RPCHelpMan{"getblock",
                "\nIf verbosity is 0, returns a string that is serialized, hex-encoded data for block 'hash'.\n"
                "If verbosity is 1, returns an Object with information about block <hash>.\n"
                "If verbosity is 2, returns an Object with information about block <hash> and information about each transaction. \n",
                {
                    {"blockhash", RPCArg::Type::STR_HEX, RPCArg::Optional::NO, "The block hash"},
                    {"verbosity|verbose", RPCArg::Type::NUM, RPCArg::Default{1}, "0 for hex-encoded data, 1 for a json object, and 2 for json object with transaction data"},
                    {"coinstakeinfo", RPCArg::Type::BOOL, RPCArg::Default{false}, "Display more Proof of Stake info"},
                },
                {
                    RPCResult{"for verbosity = 0",
                RPCResult::Type::STR_HEX, "", "A string that is serialized, hex-encoded data for block 'hash'"},
                    RPCResult{"for verbosity = 1",
                RPCResult::Type::OBJ, "", "",
                {
                    {RPCResult::Type::STR_HEX, "hash", "the block hash (same as provided)"},
                    {RPCResult::Type::NUM, "confirmations", "The number of confirmations, or -1 if the block is not on the main chain"},
                    {RPCResult::Type::NUM, "size", "The block size"},
                    {RPCResult::Type::NUM, "strippedsize", "The block size excluding witness data"},
                    {RPCResult::Type::NUM, "weight", "The block weight as defined in BIP 141"},
                    {RPCResult::Type::NUM, "height", "The block height or index"},
                    {RPCResult::Type::NUM, "version", "The block version"},
                    {RPCResult::Type::STR_HEX, "versionHex", "The block version formatted in hexadecimal"},
                    {RPCResult::Type::STR_HEX, "merkleroot", "The merkle root"},
                    {RPCResult::Type::STR_HEX, "witnessmerkleroot", "The witness merkle root"},
                    {RPCResult::Type::ARR, "tx", "The transaction ids",
                        {{RPCResult::Type::STR_HEX, "", "The transaction id"}}},
                    {RPCResult::Type::NUM_TIME, "time",       "The block time expressed in " + UNIX_EPOCH_TIME},
                    {RPCResult::Type::NUM_TIME, "mediantime", "The median block time expressed in " + UNIX_EPOCH_TIME},
                    {RPCResult::Type::NUM, "nonce", "The nonce"},
                    {RPCResult::Type::STR_HEX, "bits", "The bits"},
                    {RPCResult::Type::NUM, "difficulty", "The difficulty"},
                    {RPCResult::Type::STR_HEX, "chainwork", "Expected number of hashes required to produce the chain up to this block (in hex)"},
                    {RPCResult::Type::NUM, "nTx", "The number of transactions in the block"},
                    {RPCResult::Type::STR_HEX, "previousblockhash", /* optional */ true, "The hash of the previous block (if available)"},
                    {RPCResult::Type::STR_HEX, "nextblockhash", /* optional */ true, "The hash of the next block (if available)"},
                }},
                    RPCResult{"for verbosity = 2",
                RPCResult::Type::OBJ, "", "",
                {
                    {RPCResult::Type::ELISION, "", "Same output as verbosity = 1"},
                    {RPCResult::Type::STR_HEX, "blocksig", "The block signature"},
                    {RPCResult::Type::ARR, "tx", "",
                    {
                        {RPCResult::Type::OBJ, "", "",
                        {
                            {RPCResult::Type::ELISION, "", "The transactions in the format of the getrawtransaction RPC. Different from verbosity = 1 \"tx\" result"},
                            {RPCResult::Type::NUM, "fee", "The transaction fee in " + CURRENCY_UNIT + ", omitted if block undo data is not available"},
                        }},
                    }},
                }},
        },
                RPCExamples{
                    HelpExampleCli("getblock", "\"00000000c937983704a73af28acdec37b049d214adbda81d7e2a3dd146f6ed09\"")
            + HelpExampleRpc("getblock", "\"00000000c937983704a73af28acdec37b049d214adbda81d7e2a3dd146f6ed09\"")
                },
        [&](const RPCHelpMan& self, const JSONRPCRequest& request) -> UniValue
{
    uint256 hash(ParseHashV(request.params[0], "blockhash"));

    int verbosity = 1;
    if (!request.params[1].isNull()) {
        if (request.params[1].isBool()) {
            verbosity = request.params[1].get_bool() ? 1 : 0;
        } else {
            verbosity = request.params[1].get_int();
        }
    }

    bool with_coinstakeinfo = !request.params[2].isNull() ? request.params[2].get_bool() : false;

    CBlock block;
    const CBlockIndex* pblockindex;
    const CBlockIndex* tip;
    {
        ChainstateManager& chainman = EnsureAnyChainman(request.context);
        LOCK(cs_main);
        pblockindex = chainman.m_blockman.LookupBlockIndex(hash);
        tip = chainman.ActiveChain().Tip();

        if (!pblockindex) {
            throw JSONRPCError(RPC_INVALID_ADDRESS_OR_KEY, "Block not found");
        }

        block = GetBlockChecked(pblockindex);
    }

    if (verbosity <= 0)
    {
        CDataStream ssBlock(SER_NETWORK, PROTOCOL_VERSION | RPCSerializationFlags());
        ssBlock << block;
        std::string strHex = HexStr(ssBlock);
        return strHex;
    }

    return blockToJSON(block, tip, pblockindex, verbosity >= 2, with_coinstakeinfo);
},
    };
}

static RPCHelpMan pruneblockchain()
{
    return RPCHelpMan{"pruneblockchain", "",
                {
                    {"height", RPCArg::Type::NUM, RPCArg::Optional::NO, "The block height to prune up to. May be set to a discrete height, or to a " + UNIX_EPOCH_TIME + "\n"
            "                  to prune blocks whose block time is at least 2 hours older than the provided timestamp."},
                },
                RPCResult{
                    RPCResult::Type::NUM, "", "Height of the last block pruned"},
                RPCExamples{
                    HelpExampleCli("pruneblockchain", "1000")
            + HelpExampleRpc("pruneblockchain", "1000")
                },
        [&](const RPCHelpMan& self, const JSONRPCRequest& request) -> UniValue
{
    if (!fPruneMode)
        throw JSONRPCError(RPC_MISC_ERROR, "Cannot prune blocks because node is not in prune mode.");

    ChainstateManager& chainman = EnsureAnyChainman(request.context);
    LOCK(cs_main);
    CChainState& active_chainstate = chainman.ActiveChainstate();
    CChain& active_chain = active_chainstate.m_chain;

    int heightParam = request.params[0].get_int();
    if (heightParam < 0)
        throw JSONRPCError(RPC_INVALID_PARAMETER, "Negative block height.");

    // Height value more than a billion is too high to be a block height, and
    // too low to be a block time (corresponds to timestamp from Sep 2001).
    if (heightParam > 1000000000) {
        // Add a 2 hour buffer to include blocks which might have had old timestamps
        CBlockIndex* pindex = active_chain.FindEarliestAtLeast(heightParam - TIMESTAMP_WINDOW, 0);
        if (!pindex) {
            throw JSONRPCError(RPC_INVALID_PARAMETER, "Could not find block with at least the specified timestamp.");
        }
        heightParam = pindex->nHeight;
    }

    unsigned int height = (unsigned int) heightParam;
    unsigned int chainHeight = (unsigned int) active_chain.Height();
    if (chainHeight < Params().PruneAfterHeight())
        throw JSONRPCError(RPC_MISC_ERROR, "Blockchain is too short for pruning.");
    else if (height > chainHeight)
        throw JSONRPCError(RPC_INVALID_PARAMETER, "Blockchain is shorter than the attempted prune height.");
    else if (height > chainHeight - MIN_BLOCKS_TO_KEEP) {
        LogPrint(BCLog::RPC, "Attempt to prune blocks close to the tip.  Retaining the minimum number of blocks.\n");
        height = chainHeight - MIN_BLOCKS_TO_KEEP;
    }

    PruneBlockFilesManual(active_chainstate, height);
    const CBlockIndex* block = active_chain.Tip();
    CHECK_NONFATAL(block);
    while (block->pprev && (block->pprev->nStatus & BLOCK_HAVE_DATA)) {
        block = block->pprev;
    }
    return uint64_t(block->nHeight);
},
    };
}

CoinStatsHashType ParseHashType(const std::string& hash_type_input)
{
    if (hash_type_input == "hash_serialized_2") {
        return CoinStatsHashType::HASH_SERIALIZED;
    } else if (hash_type_input == "muhash") {
        return CoinStatsHashType::MUHASH;
    } else if (hash_type_input == "none") {
        return CoinStatsHashType::NONE;
    } else {
        throw JSONRPCError(RPC_INVALID_PARAMETER, strprintf("%s is not a valid hash_type", hash_type_input));
    }
}

static RPCHelpMan gettxoutsetinfo()
{
    return RPCHelpMan{"gettxoutsetinfo",
                "\nReturns statistics about the unspent transaction output set.\n"
                "Note this call may take some time if you are not using coinstatsindex.\n",
                {
                    {"hash_type", RPCArg::Type::STR, RPCArg::Default{"hash_serialized_2"}, "Which UTXO set hash should be calculated. Options: 'hash_serialized_2' (the legacy algorithm), 'muhash', 'none'."},
                    {"hash_or_height", RPCArg::Type::NUM, RPCArg::Optional::OMITTED_NAMED_ARG, "The block hash or height of the target height (only available with coinstatsindex).", "", {"", "string or numeric"}},
                    {"use_index", RPCArg::Type::BOOL, RPCArg::Default{true}, "Use coinstatsindex, if available."},
                },
                RPCResult{
                    RPCResult::Type::OBJ, "", "",
                    {
                        {RPCResult::Type::NUM, "height", "The block height (index) of the returned statistics"},
                        {RPCResult::Type::STR_HEX, "bestblock", "The hash of the block at which these statistics are calculated"},
                        {RPCResult::Type::NUM, "txouts", "The number of unspent transaction outputs"},
                        {RPCResult::Type::NUM, "bogosize", "Database-independent, meaningless metric indicating the UTXO set size"},
                        {RPCResult::Type::STR_HEX, "hash_serialized_2", /* optional */ true, "The serialized hash (only present if 'hash_serialized_2' hash_type is chosen)"},
                        {RPCResult::Type::STR_HEX, "muhash", /* optional */ true, "The serialized hash (only present if 'muhash' hash_type is chosen)"},
                        {RPCResult::Type::NUM, "transactions", "The number of transactions with unspent outputs (not available when coinstatsindex is used)"},
                        {RPCResult::Type::NUM, "disk_size", "The estimated size of the chainstate on disk (not available when coinstatsindex is used)"},
                        {RPCResult::Type::STR_AMOUNT, "total_amount", "The total amount of coins in the UTXO set"},
                        {RPCResult::Type::STR_AMOUNT, "total_unspendable_amount", "The total amount of coins permanently excluded from the UTXO set (only available if coinstatsindex is used)"},
                        {RPCResult::Type::OBJ, "block_info", "Info on amounts in the block at this block height (only available if coinstatsindex is used)",
                        {
                            {RPCResult::Type::STR_AMOUNT, "prevout_spent", ""},
                            {RPCResult::Type::STR_AMOUNT, "coinbase", ""},
                            {RPCResult::Type::STR_AMOUNT, "new_outputs_ex_coinbase", ""},
                            {RPCResult::Type::STR_AMOUNT, "unspendable", ""},
                            {RPCResult::Type::OBJ, "unspendables", "Detailed view of the unspendable categories",
                            {
                                {RPCResult::Type::STR_AMOUNT, "genesis_block", ""},
                                {RPCResult::Type::STR_AMOUNT, "bip30", "Transactions overridden by duplicates (no longer possible with BIP30)"},
                                {RPCResult::Type::STR_AMOUNT, "scripts", "Amounts sent to scripts that are unspendable (for example OP_RETURN outputs)"},
                                {RPCResult::Type::STR_AMOUNT, "unclaimed_rewards", "Fee rewards that miners did not claim in their coinbase transaction"},
                            }}
                        }},
                    }},
                RPCExamples{
                    HelpExampleCli("gettxoutsetinfo", "") +
                    HelpExampleCli("gettxoutsetinfo", R"("none")") +
                    HelpExampleCli("gettxoutsetinfo", R"("none" 1000)") +
                    HelpExampleCli("gettxoutsetinfo", R"("none" '"00000000c937983704a73af28acdec37b049d214adbda81d7e2a3dd146f6ed09"')") +
                    HelpExampleRpc("gettxoutsetinfo", "") +
                    HelpExampleRpc("gettxoutsetinfo", R"("none")") +
                    HelpExampleRpc("gettxoutsetinfo", R"("none", 1000)") +
                    HelpExampleRpc("gettxoutsetinfo", R"("none", "00000000c937983704a73af28acdec37b049d214adbda81d7e2a3dd146f6ed09")")
                },
        [&](const RPCHelpMan& self, const JSONRPCRequest& request) -> UniValue
{
    UniValue ret(UniValue::VOBJ);

    CBlockIndex* pindex{nullptr};
    const CoinStatsHashType hash_type{request.params[0].isNull() ? CoinStatsHashType::HASH_SERIALIZED : ParseHashType(request.params[0].get_str())};
    CCoinsStats stats{hash_type};
    stats.index_requested = request.params[2].isNull() || request.params[2].get_bool();

    NodeContext& node = EnsureAnyNodeContext(request.context);
    ChainstateManager& chainman = EnsureChainman(node);
    CChainState& active_chainstate = chainman.ActiveChainstate();
    active_chainstate.ForceFlushStateToDisk();

    CCoinsView* coins_view;
    BlockManager* blockman;
    {
        LOCK(::cs_main);
        coins_view = &active_chainstate.CoinsDB();
        blockman = &active_chainstate.m_blockman;
        pindex = blockman->LookupBlockIndex(coins_view->GetBestBlock());
    }

    if (!request.params[1].isNull()) {
        if (!g_coin_stats_index) {
            throw JSONRPCError(RPC_INVALID_PARAMETER, "Querying specific block heights requires coinstatsindex");
        }

        if (stats.m_hash_type == CoinStatsHashType::HASH_SERIALIZED) {
            throw JSONRPCError(RPC_INVALID_PARAMETER, "hash_serialized_2 hash type cannot be queried for a specific block");
        }

        pindex = ParseHashOrHeight(request.params[1], chainman);
    }

    if (GetUTXOStats(coins_view, *blockman, stats, node.rpc_interruption_point, pindex)) {
        ret.pushKV("height", (int64_t)stats.nHeight);
        ret.pushKV("bestblock", stats.hashBlock.GetHex());
        ret.pushKV("txouts", (int64_t)stats.nTransactionOutputs);
        if (fParticlMode) {
            ret.pushKV("txouts_blinded", (int64_t)stats.nBlindTransactionOutputs);
        }
        ret.pushKV("bogosize", (int64_t)stats.nBogoSize);
        if (hash_type == CoinStatsHashType::HASH_SERIALIZED) {
            ret.pushKV("hash_serialized_2", stats.hashSerialized.GetHex());
        }
        if (hash_type == CoinStatsHashType::MUHASH) {
              ret.pushKV("muhash", stats.hashSerialized.GetHex());
        }
        ret.pushKV("total_amount", ValueFromAmount(stats.nTotalAmount));
        if (!stats.index_used) {
            ret.pushKV("transactions", static_cast<int64_t>(stats.nTransactions));
            ret.pushKV("disk_size", stats.nDiskSize);
        } else {
            ret.pushKV("total_unspendable_amount", ValueFromAmount(stats.block_unspendable_amount));

            CCoinsStats prev_stats{hash_type};

            if (pindex->nHeight > 0) {
                GetUTXOStats(coins_view, *blockman, prev_stats, node.rpc_interruption_point, pindex->pprev);
            }

            UniValue block_info(UniValue::VOBJ);
            block_info.pushKV("prevout_spent", ValueFromAmount(stats.block_prevout_spent_amount - prev_stats.block_prevout_spent_amount));
            block_info.pushKV("coinbase", ValueFromAmount(stats.block_coinbase_amount - prev_stats.block_coinbase_amount));
            block_info.pushKV("new_outputs_ex_coinbase", ValueFromAmount(stats.block_new_outputs_ex_coinbase_amount - prev_stats.block_new_outputs_ex_coinbase_amount));
            block_info.pushKV("unspendable", ValueFromAmount(stats.block_unspendable_amount - prev_stats.block_unspendable_amount));

            UniValue unspendables(UniValue::VOBJ);
            unspendables.pushKV("genesis_block", ValueFromAmount(stats.unspendables_genesis_block - prev_stats.unspendables_genesis_block));
            unspendables.pushKV("bip30", ValueFromAmount(stats.unspendables_bip30 - prev_stats.unspendables_bip30));
            unspendables.pushKV("scripts", ValueFromAmount(stats.unspendables_scripts - prev_stats.unspendables_scripts));
            unspendables.pushKV("unclaimed_rewards", ValueFromAmount(stats.unspendables_unclaimed_rewards - prev_stats.unspendables_unclaimed_rewards));
            block_info.pushKV("unspendables", unspendables);

            ret.pushKV("block_info", block_info);
        }
    } else {
        if (g_coin_stats_index) {
            const IndexSummary summary{g_coin_stats_index->GetSummary()};

            if (!summary.synced) {
                throw JSONRPCError(RPC_INTERNAL_ERROR, strprintf("Unable to read UTXO set because coinstatsindex is still syncing. Current height: %d", summary.best_block_height));
            }
        }
        throw JSONRPCError(RPC_INTERNAL_ERROR, "Unable to read UTXO set");
    }
    return ret;
},
    };
}

static RPCHelpMan gettxout()
{
    return RPCHelpMan{"gettxout",
        "\nReturns details about an unspent transaction output.\n",
        {
            {"txid", RPCArg::Type::STR, RPCArg::Optional::NO, "The transaction id"},
            {"n", RPCArg::Type::NUM, RPCArg::Optional::NO, "vout number"},
            {"include_mempool", RPCArg::Type::BOOL, RPCArg::Default{true}, "Whether to include the mempool. Note that an unspent output that is spent in the mempool won't appear."},
        },
        {
            RPCResult{"If the UTXO was not found", RPCResult::Type::NONE, "", ""},
            RPCResult{"Otherwise", RPCResult::Type::OBJ, "", "", {
                {RPCResult::Type::STR_HEX, "bestblock", "The hash of the block at the tip of the chain"},
                {RPCResult::Type::NUM, "confirmations", "The number of confirmations"},
                {RPCResult::Type::STR_AMOUNT, "value", "The transaction value in " + CURRENCY_UNIT},
                {RPCResult::Type::OBJ, "scriptPubKey", "", {
                    {RPCResult::Type::STR, "asm", ""},
                    {RPCResult::Type::STR_HEX, "hex", ""},
                    {RPCResult::Type::NUM, "reqSigs", /* optional */ true, "(DEPRECATED, returned only if config option -deprecatedrpc=addresses is passed) Number of required signatures"},
                    {RPCResult::Type::STR, "type", "The type, eg pubkeyhash"},
                    {RPCResult::Type::STR, "address", /* optional */ true, "particl address (only if a well-defined address exists)"},
                    {RPCResult::Type::ARR, "addresses", /* optional */ true, "(DEPRECATED, returned only if config option -deprecatedrpc=addresses is passed) Array of particl addresses",
                        {{RPCResult::Type::STR, "address", "particl address"}}},
                }},
                {RPCResult::Type::BOOL, "coinbase", "Coinbase or not"},
            }},
        },
        RPCExamples{
            "\nGet unspent transactions\n"
            + HelpExampleCli("listunspent", "") +
            "\nView the details\n"
            + HelpExampleCli("gettxout", "\"txid\" 1") +
            "\nAs a JSON-RPC call\n"
            + HelpExampleRpc("gettxout", "\"txid\", 1")
                },
        [&](const RPCHelpMan& self, const JSONRPCRequest& request) -> UniValue
{
    NodeContext& node = EnsureAnyNodeContext(request.context);
    ChainstateManager& chainman = EnsureChainman(node);
    LOCK(cs_main);

    UniValue ret(UniValue::VOBJ);

    uint256 hash(ParseHashV(request.params[0], "txid"));
    int n = request.params[1].get_int();
    COutPoint out(hash, n);
    bool fMempool = true;
    if (!request.params[2].isNull())
        fMempool = request.params[2].get_bool();

    Coin coin;
    CChainState& active_chainstate = chainman.ActiveChainstate();
    CCoinsViewCache* coins_view = &active_chainstate.CoinsTip();

    if (fMempool) {
        const CTxMemPool& mempool = EnsureMemPool(node);
        LOCK(mempool.cs);
        CCoinsViewMemPool view(coins_view, mempool);
        if (!view.GetCoin(out, coin) || mempool.isSpent(out)) {
            return NullUniValue;
        }
    } else {
        if (!coins_view->GetCoin(out, coin)) {
            return NullUniValue;
        }
    }

    const CBlockIndex* pindex = active_chainstate.m_blockman.LookupBlockIndex(coins_view->GetBestBlock());
    ret.pushKV("bestblock", pindex->GetBlockHash().GetHex());
    if (coin.nHeight == MEMPOOL_HEIGHT) {
        ret.pushKV("confirmations", 0);
    } else {
        ret.pushKV("confirmations", (int64_t)(pindex->nHeight - coin.nHeight + 1));
    }
    ret.pushKV("value", ValueFromAmount(coin.out.nValue));
    UniValue o(UniValue::VOBJ);
    ScriptPubKeyToUniv(coin.out.scriptPubKey, o, true);
    ret.pushKV("scriptPubKey", o);
    ret.pushKV("coinbase", (bool)coin.fCoinBase);

    return ret;
},
    };
}

static RPCHelpMan verifychain()
{
    return RPCHelpMan{"verifychain",
                "\nVerifies blockchain database.\n",
                {
                    {"checklevel", RPCArg::Type::NUM, RPCArg::DefaultHint{strprintf("%d, range=0-4", DEFAULT_CHECKLEVEL)},
                        strprintf("How thorough the block verification is:\n - %s", Join(CHECKLEVEL_DOC, "\n- "))},
                    {"nblocks", RPCArg::Type::NUM, RPCArg::DefaultHint{strprintf("%d, 0=all", DEFAULT_CHECKBLOCKS)}, "The number of blocks to check."},
                },
                RPCResult{
                    RPCResult::Type::BOOL, "", "Verified or not"},
                RPCExamples{
                    HelpExampleCli("verifychain", "")
            + HelpExampleRpc("verifychain", "")
                },
        [&](const RPCHelpMan& self, const JSONRPCRequest& request) -> UniValue
{
    const int check_level(request.params[0].isNull() ? DEFAULT_CHECKLEVEL : request.params[0].get_int());
    const int check_depth{request.params[1].isNull() ? DEFAULT_CHECKBLOCKS : request.params[1].get_int()};

    ChainstateManager& chainman = EnsureAnyChainman(request.context);
    LOCK(cs_main);

    CChainState& active_chainstate = chainman.ActiveChainstate();
    return CVerifyDB().VerifyDB(
        active_chainstate, Params(), active_chainstate.CoinsTip(), check_level, check_depth);
},
    };
}

static void SoftForkDescPushBack(const CBlockIndex* active_chain_tip, UniValue& softforks, const Consensus::Params& params, Consensus::BuriedDeployment dep)
{
    // For buried deployments.

    if (!DeploymentEnabled(params, dep)) return;

    UniValue rv(UniValue::VOBJ);
    rv.pushKV("type", "buried");
    // getblockchaininfo reports the softfork as active from when the chain height is
    // one below the activation height
    rv.pushKV("active", DeploymentActiveAfter(active_chain_tip, params, dep));
    rv.pushKV("height", params.DeploymentHeight(dep));
    softforks.pushKV(DeploymentName(dep), rv);
}

static void SoftForkDescPushBack(const CBlockIndex* active_chain_tip, UniValue& softforks, const Consensus::Params& consensusParams, Consensus::DeploymentPos id)
{
    // For BIP9 deployments.

    if (!DeploymentEnabled(consensusParams, id)) return;

    UniValue bip9(UniValue::VOBJ);
    const ThresholdState thresholdState = g_versionbitscache.State(active_chain_tip, consensusParams, id);
    switch (thresholdState) {
    case ThresholdState::DEFINED: bip9.pushKV("status", "defined"); break;
    case ThresholdState::STARTED: bip9.pushKV("status", "started"); break;
    case ThresholdState::LOCKED_IN: bip9.pushKV("status", "locked_in"); break;
    case ThresholdState::ACTIVE: bip9.pushKV("status", "active"); break;
    case ThresholdState::FAILED: bip9.pushKV("status", "failed"); break;
    }
    const bool has_signal = (ThresholdState::STARTED == thresholdState || ThresholdState::LOCKED_IN == thresholdState);
    if (has_signal) {
        bip9.pushKV("bit", consensusParams.vDeployments[id].bit);
    }
    bip9.pushKV("start_time", consensusParams.vDeployments[id].nStartTime);
    bip9.pushKV("timeout", consensusParams.vDeployments[id].nTimeout);
    int64_t since_height = g_versionbitscache.StateSinceHeight(active_chain_tip, consensusParams, id);
    bip9.pushKV("since", since_height);
    if (has_signal) {
        UniValue statsUV(UniValue::VOBJ);
        BIP9Stats statsStruct = g_versionbitscache.Statistics(active_chain_tip, consensusParams, id);
        statsUV.pushKV("period", statsStruct.period);
        statsUV.pushKV("elapsed", statsStruct.elapsed);
        statsUV.pushKV("count", statsStruct.count);
        if (ThresholdState::LOCKED_IN != thresholdState) {
            statsUV.pushKV("threshold", statsStruct.threshold);
            statsUV.pushKV("possible", statsStruct.possible);
        }
        bip9.pushKV("statistics", statsUV);
    }
    bip9.pushKV("min_activation_height", consensusParams.vDeployments[id].min_activation_height);

    UniValue rv(UniValue::VOBJ);
    rv.pushKV("type", "bip9");
    rv.pushKV("bip9", bip9);
    if (ThresholdState::ACTIVE == thresholdState) {
        rv.pushKV("height", since_height);
    }
    rv.pushKV("active", ThresholdState::ACTIVE == thresholdState);

    softforks.pushKV(DeploymentName(id), rv);
}

RPCHelpMan getblockchaininfo()
{
    return RPCHelpMan{"getblockchaininfo",
                "Returns an object containing various state info regarding blockchain processing.\n",
                {},
                RPCResult{
                    RPCResult::Type::OBJ, "", "",
                    {
                        {RPCResult::Type::STR, "chain", "current network name (main, test, signet, regtest)"},
                        {RPCResult::Type::NUM, "blocks", "the height of the most-work fully-validated chain. The genesis block has height 0"},
                        {RPCResult::Type::NUM, "headers", "the current number of headers we have validated"},
                        {RPCResult::Type::STR, "bestblockhash", "the hash of the currently best block"},
                        {RPCResult::Type::STR, "moneysupply", "the total amount of coin in the network"},
                        {RPCResult::Type::NUM, "difficulty", "the current difficulty"},
                        {RPCResult::Type::NUM_TIME, "time", "The block time expressed in " + UNIX_EPOCH_TIME},
                        {RPCResult::Type::NUM_TIME, "mediantime", "The median block time expressed in " + UNIX_EPOCH_TIME},
                        {RPCResult::Type::NUM, "verificationprogress", "estimate of verification progress [0..1]"},
                        {RPCResult::Type::BOOL, "initialblockdownload", "(debug information) estimate of whether this node is in Initial Block Download mode"},
                        {RPCResult::Type::STR_HEX, "chainwork", "total amount of work in active chain, in hexadecimal"},
                        {RPCResult::Type::NUM, "size_on_disk", "the estimated size of the block and undo files on disk"},
                        {RPCResult::Type::BOOL, "pruned", "if the blocks are subject to pruning"},
                        {RPCResult::Type::NUM, "pruneheight", "lowest-height complete block stored (only present if pruning is enabled)"},
                        {RPCResult::Type::BOOL, "automatic_pruning", "whether automatic pruning is enabled (only present if pruning is enabled)"},
                        {RPCResult::Type::NUM, "prune_target_size", "the target size used by pruning (only present if automatic pruning is enabled)"},
                        {RPCResult::Type::OBJ_DYN, "softforks", "status of softforks",
                        {
                            {RPCResult::Type::OBJ, "xxxx", "name of the softfork",
                            {
                                {RPCResult::Type::STR, "type", "one of \"buried\", \"bip9\""},
                                {RPCResult::Type::OBJ, "bip9", "status of bip9 softforks (only for \"bip9\" type)",
                                {
                                    {RPCResult::Type::STR, "status", "one of \"defined\", \"started\", \"locked_in\", \"active\", \"failed\""},
                                    {RPCResult::Type::NUM, "bit", "the bit (0-28) in the block version field used to signal this softfork (only for \"started\" and \"locked_in\" status)"},
                                    {RPCResult::Type::NUM_TIME, "start_time", "the minimum median time past of a block at which the bit gains its meaning"},
                                    {RPCResult::Type::NUM_TIME, "timeout", "the median time past of a block at which the deployment is considered failed if not yet locked in"},
                                    {RPCResult::Type::NUM, "since", "height of the first block to which the status applies"},
                                    {RPCResult::Type::NUM, "min_activation_height", "minimum height of blocks for which the rules may be enforced"},
                                    {RPCResult::Type::OBJ, "statistics", "numeric statistics about signalling for a softfork (only for \"started\" and \"locked_in\" status)",
                                    {
                                        {RPCResult::Type::NUM, "period", "the length in blocks of the signalling period"},
                                        {RPCResult::Type::NUM, "threshold", "the number of blocks with the version bit set required to activate the feature (only for \"started\" status)"},
                                        {RPCResult::Type::NUM, "elapsed", "the number of blocks elapsed since the beginning of the current period"},
                                        {RPCResult::Type::NUM, "count", "the number of blocks with the version bit set in the current period"},
                                        {RPCResult::Type::BOOL, "possible", "returns false if there are not enough blocks left in this period to pass activation threshold (only for \"started\" status)"},
                                    }},
                                }},
                                {RPCResult::Type::NUM, "height", "height of the first block which the rules are or will be enforced (only for \"buried\" type, or \"bip9\" type with \"active\" status)"},
                                {RPCResult::Type::BOOL, "active", "true if the rules are enforced for the mempool and the next block"},
                            }},
                        }},
                        {RPCResult::Type::STR, "warnings", "any network and blockchain warnings"},
                    }},
                RPCExamples{
                    HelpExampleCli("getblockchaininfo", "")
            + HelpExampleRpc("getblockchaininfo", "")
                },
        [&](const RPCHelpMan& self, const JSONRPCRequest& request) -> UniValue
{
    ChainstateManager& chainman = EnsureAnyChainman(request.context);
    LOCK(cs_main);
    CChainState& active_chainstate = chainman.ActiveChainstate();

    const CBlockIndex* tip = active_chainstate.m_chain.Tip();
    CHECK_NONFATAL(tip);
    const int height = tip->nHeight;
    UniValue obj(UniValue::VOBJ);
    obj.pushKV("chain",                 Params().NetworkIDString());
    obj.pushKV("blocks",                height);
    obj.pushKV("headers",               pindexBestHeader ? pindexBestHeader->nHeight : -1);
    obj.pushKV("bestblockhash",         tip->GetBlockHash().GetHex());
    if (fParticlMode) {
        obj.pushKV("moneysupply",           ValueFromAmount(tip->nMoneySupply));
        obj.pushKV("blockindexsize",        (int)chainman.BlockIndex().size());
        obj.pushKV("delayedblocks",         (int)particl::CountDelayedBlocks());
    }
    obj.pushKV("difficulty",            (double)GetDifficulty(tip));
<<<<<<< HEAD
    PushTime(obj, "mediantime", tip->GetMedianTimePast());
=======
    obj.pushKV("time",                  (int64_t)tip->nTime);
    obj.pushKV("mediantime",            (int64_t)tip->GetMedianTimePast());
>>>>>>> e3237b1c
    obj.pushKV("verificationprogress",  GuessVerificationProgress(Params().TxData(), tip));
    obj.pushKV("initialblockdownload",  active_chainstate.IsInitialBlockDownload());
    obj.pushKV("chainwork",             tip->nChainWork.GetHex());
    obj.pushKV("size_on_disk",          CalculateCurrentUsage());
    obj.pushKV("pruned",                fPruneMode);
    if (fPruneMode) {
        const CBlockIndex* block = tip;
        CHECK_NONFATAL(block);
        while (block->pprev && (block->pprev->nStatus & BLOCK_HAVE_DATA)) {
            block = block->pprev;
        }

        obj.pushKV("pruneheight",        block->nHeight);

        // if 0, execution bypasses the whole if block.
        bool automatic_pruning = (gArgs.GetArg("-prune", 0) != 1);
        obj.pushKV("automatic_pruning",  automatic_pruning);
        if (automatic_pruning) {
            obj.pushKV("prune_target_size",  nPruneTarget);
        }
    }

    if (fParticlMode) {
        return obj;
    }
    const Consensus::Params& consensusParams = Params().GetConsensus();
    UniValue softforks(UniValue::VOBJ);
    SoftForkDescPushBack(tip, softforks, consensusParams, Consensus::DEPLOYMENT_HEIGHTINCB);
    SoftForkDescPushBack(tip, softforks, consensusParams, Consensus::DEPLOYMENT_DERSIG);
    SoftForkDescPushBack(tip, softforks, consensusParams, Consensus::DEPLOYMENT_CLTV);
    SoftForkDescPushBack(tip, softforks, consensusParams, Consensus::DEPLOYMENT_CSV);
    SoftForkDescPushBack(tip, softforks, consensusParams, Consensus::DEPLOYMENT_SEGWIT);
    SoftForkDescPushBack(tip, softforks, consensusParams, Consensus::DEPLOYMENT_TESTDUMMY);
    SoftForkDescPushBack(tip, softforks, consensusParams, Consensus::DEPLOYMENT_TAPROOT);
    obj.pushKV("softforks", softforks);

    obj.pushKV("warnings", GetWarnings(false).original);
    return obj;
},
    };
}

/** Comparison function for sorting the getchaintips heads.  */
struct CompareBlocksByHeight
{
    bool operator()(const CBlockIndex* a, const CBlockIndex* b) const
    {
        /* Make sure that unequal blocks with the same height do not compare
           equal. Use the pointers themselves to make a distinction. */

        if (a->nHeight != b->nHeight)
          return (a->nHeight > b->nHeight);

        return a < b;
    }
};

static RPCHelpMan getchaintips()
{
    return RPCHelpMan{"getchaintips",
                "Return information about all known tips in the block tree,"
                " including the main chain as well as orphaned branches.\n",
                {},
                RPCResult{
                    RPCResult::Type::ARR, "", "",
                    {{RPCResult::Type::OBJ, "", "",
                        {
                            {RPCResult::Type::NUM, "height", "height of the chain tip"},
                            {RPCResult::Type::STR_HEX, "hash", "block hash of the tip"},
                            {RPCResult::Type::NUM, "branchlen", "zero for main chain, otherwise length of branch connecting the tip to the main chain"},
                            {RPCResult::Type::STR, "status", "status of the chain, \"active\" for the main chain\n"
            "Possible values for status:\n"
            "1.  \"invalid\"               This branch contains at least one invalid block\n"
            "2.  \"headers-only\"          Not all blocks for this branch are available, but the headers are valid\n"
            "3.  \"valid-headers\"         All blocks are available for this branch, but they were never fully validated\n"
            "4.  \"valid-fork\"            This branch is not part of the active chain, but is fully validated\n"
            "5.  \"active\"                This is the tip of the active main chain, which is certainly valid"},
                        }}}},
                RPCExamples{
                    HelpExampleCli("getchaintips", "")
            + HelpExampleRpc("getchaintips", "")
                },
        [&](const RPCHelpMan& self, const JSONRPCRequest& request) -> UniValue
{
    ChainstateManager& chainman = EnsureAnyChainman(request.context);
    LOCK(cs_main);
    CChain& active_chain = chainman.ActiveChain();

    /*
     * Idea: The set of chain tips is the active chain tip, plus orphan blocks which do not have another orphan building off of them.
     * Algorithm:
     *  - Make one pass through BlockIndex(), picking out the orphan blocks, and also storing a set of the orphan block's pprev pointers.
     *  - Iterate through the orphan blocks. If the block isn't pointed to by another orphan, it is a chain tip.
     *  - Add the active chain tip
     */
    std::set<const CBlockIndex*, CompareBlocksByHeight> setTips;
    std::set<const CBlockIndex*> setOrphans;
    std::set<const CBlockIndex*> setPrevs;

    for (const std::pair<const uint256, CBlockIndex*>& item : chainman.BlockIndex()) {
        if (!active_chain.Contains(item.second)) {
            setOrphans.insert(item.second);
            setPrevs.insert(item.second->pprev);
        }
    }

    for (std::set<const CBlockIndex*>::iterator it = setOrphans.begin(); it != setOrphans.end(); ++it) {
        if (setPrevs.erase(*it) == 0) {
            setTips.insert(*it);
        }
    }

    // Always report the currently active tip.
    setTips.insert(active_chain.Tip());

    /* Construct the output array.  */
    UniValue res(UniValue::VARR);
    for (const CBlockIndex* block : setTips) {
        UniValue obj(UniValue::VOBJ);
        obj.pushKV("height", block->nHeight);
        obj.pushKV("hash", block->phashBlock->GetHex());

        const int branchLen = block->nHeight - active_chain.FindFork(block)->nHeight;
        obj.pushKV("branchlen", branchLen);

        std::string status;
        if (active_chain.Contains(block)) {
            // This block is part of the currently active chain.
            status = "active";
        } else if (block->nStatus & BLOCK_FAILED_MASK) {
            // This block or one of its ancestors is invalid.
            status = "invalid";
        } else if (!block->HaveTxsDownloaded()) {
            // This block cannot be connected because full block data for it or one of its parents is missing.
            status = "headers-only";
        } else if (block->IsValid(BLOCK_VALID_SCRIPTS)) {
            // This block is fully validated, but no longer part of the active chain. It was probably the active block once, but was reorganized.
            status = "valid-fork";
        } else if (block->IsValid(BLOCK_VALID_TREE)) {
            // The headers for this block are valid, but it has not been validated. It was probably never part of the most-work chain.
            status = "valid-headers";
        } else {
            // No clue.
            status = "unknown";
        }
        obj.pushKV("status", status);

        res.push_back(obj);
    }

    return res;
},
    };
}

UniValue MempoolInfoToJSON(const CTxMemPool& pool)
{
    // Make sure this call is atomic in the pool.
    LOCK(pool.cs);
    UniValue ret(UniValue::VOBJ);
    ret.pushKV("loaded", pool.IsLoaded());
    ret.pushKV("size", (int64_t)pool.size());
    ret.pushKV("bytes", (int64_t)pool.GetTotalTxSize());
    ret.pushKV("usage", (int64_t)pool.DynamicMemoryUsage());
    ret.pushKV("total_fee", ValueFromAmount(pool.GetTotalFee()));
    size_t maxmempool = gArgs.GetArg("-maxmempool", DEFAULT_MAX_MEMPOOL_SIZE) * 1000000;
    ret.pushKV("maxmempool", (int64_t) maxmempool);
    ret.pushKV("mempoolminfee", ValueFromAmount(std::max(pool.GetMinFee(maxmempool), ::minRelayTxFee).GetFeePerK()));
    ret.pushKV("minrelaytxfee", ValueFromAmount(::minRelayTxFee.GetFeePerK()));
    ret.pushKV("unbroadcastcount", uint64_t{pool.GetUnbroadcastTxs().size()});
    return ret;
}

static RPCHelpMan getmempoolinfo()
{
    return RPCHelpMan{"getmempoolinfo",
                "\nReturns details on the active state of the TX memory pool.\n",
                {},
                RPCResult{
                    RPCResult::Type::OBJ, "", "",
                    {
                        {RPCResult::Type::BOOL, "loaded", "True if the mempool is fully loaded"},
                        {RPCResult::Type::NUM, "size", "Current tx count"},
                        {RPCResult::Type::NUM, "bytes", "Sum of all virtual transaction sizes as defined in BIP 141. Differs from actual serialized size because witness data is discounted"},
                        {RPCResult::Type::NUM, "usage", "Total memory usage for the mempool"},
                        {RPCResult::Type::STR_AMOUNT, "total_fee", "Total fees for the mempool in " + CURRENCY_UNIT + ", ignoring modified fees through prioritizetransaction"},
                        {RPCResult::Type::NUM, "maxmempool", "Maximum memory usage for the mempool"},
                        {RPCResult::Type::STR_AMOUNT, "mempoolminfee", "Minimum fee rate in " + CURRENCY_UNIT + "/kvB for tx to be accepted. Is the maximum of minrelaytxfee and minimum mempool fee"},
                        {RPCResult::Type::STR_AMOUNT, "minrelaytxfee", "Current minimum relay fee for transactions"},
                        {RPCResult::Type::NUM, "unbroadcastcount", "Current number of transactions that haven't passed initial broadcast yet"}
                    }},
                RPCExamples{
                    HelpExampleCli("getmempoolinfo", "")
            + HelpExampleRpc("getmempoolinfo", "")
                },
        [&](const RPCHelpMan& self, const JSONRPCRequest& request) -> UniValue
{
    return MempoolInfoToJSON(EnsureAnyMemPool(request.context));
},
    };
}

static RPCHelpMan preciousblock()
{
    return RPCHelpMan{"preciousblock",
                "\nTreats a block as if it were received before others with the same work.\n"
                "\nA later preciousblock call can override the effect of an earlier one.\n"
                "\nThe effects of preciousblock are not retained across restarts.\n",
                {
                    {"blockhash", RPCArg::Type::STR_HEX, RPCArg::Optional::NO, "the hash of the block to mark as precious"},
                },
                RPCResult{RPCResult::Type::NONE, "", ""},
                RPCExamples{
                    HelpExampleCli("preciousblock", "\"blockhash\"")
            + HelpExampleRpc("preciousblock", "\"blockhash\"")
                },
        [&](const RPCHelpMan& self, const JSONRPCRequest& request) -> UniValue
{
    uint256 hash(ParseHashV(request.params[0], "blockhash"));
    CBlockIndex* pblockindex;

    ChainstateManager& chainman = EnsureAnyChainman(request.context);
    {
        LOCK(cs_main);
        pblockindex = chainman.m_blockman.LookupBlockIndex(hash);
        if (!pblockindex) {
            throw JSONRPCError(RPC_INVALID_ADDRESS_OR_KEY, "Block not found");
        }
    }

    BlockValidationState state;
    state.m_chainman = &chainman;
    chainman.ActiveChainstate().PreciousBlock(state, pblockindex);

    if (!state.IsValid()) {
        throw JSONRPCError(RPC_DATABASE_ERROR, state.ToString());
    }

    return NullUniValue;
},
    };
}

static RPCHelpMan invalidateblock()
{
    return RPCHelpMan{"invalidateblock",
                "\nPermanently marks a block as invalid, as if it violated a consensus rule.\n",
                {
                    {"blockhash", RPCArg::Type::STR_HEX, RPCArg::Optional::NO, "the hash of the block to mark as invalid"},
                },
                RPCResult{RPCResult::Type::NONE, "", ""},
                RPCExamples{
                    HelpExampleCli("invalidateblock", "\"blockhash\"")
            + HelpExampleRpc("invalidateblock", "\"blockhash\"")
                },
        [&](const RPCHelpMan& self, const JSONRPCRequest& request) -> UniValue
{
    uint256 hash(ParseHashV(request.params[0], "blockhash"));
    BlockValidationState state;

    ChainstateManager& chainman = EnsureAnyChainman(request.context);
    state.m_chainman = &chainman;

    CBlockIndex* pblockindex;
    {
        LOCK(cs_main);
        pblockindex = chainman.m_blockman.LookupBlockIndex(hash);
        if (!pblockindex) {
            throw JSONRPCError(RPC_INVALID_ADDRESS_OR_KEY, "Block not found");
        }
    }
    chainman.ActiveChainstate().InvalidateBlock(state, pblockindex);

    if (state.IsValid()) {
        chainman.ActiveChainstate().ActivateBestChain(state);
    }

    if (!state.IsValid()) {
        throw JSONRPCError(RPC_DATABASE_ERROR, state.ToString());
    }

    return NullUniValue;
},
    };
}

static RPCHelpMan reconsiderblock()
{
    return RPCHelpMan{"reconsiderblock",
                "\nRemoves invalidity status of a block, its ancestors and its descendants, reconsider them for activation.\n"
                "This can be used to undo the effects of invalidateblock.\n",
                {
                    {"blockhash", RPCArg::Type::STR_HEX, RPCArg::Optional::NO, "the hash of the block to reconsider"},
                },
                RPCResult{RPCResult::Type::NONE, "", ""},
                RPCExamples{
                    HelpExampleCli("reconsiderblock", "\"blockhash\"")
            + HelpExampleRpc("reconsiderblock", "\"blockhash\"")
                },
        [&](const RPCHelpMan& self, const JSONRPCRequest& request) -> UniValue
{
    ChainstateManager& chainman = EnsureAnyChainman(request.context);
    uint256 hash(ParseHashV(request.params[0], "blockhash"));

    {
        LOCK(cs_main);
        CBlockIndex* pblockindex = chainman.m_blockman.LookupBlockIndex(hash);
        if (!pblockindex) {
            throw JSONRPCError(RPC_INVALID_ADDRESS_OR_KEY, "Block not found");
        }

        chainman.ActiveChainstate().ResetBlockFailureFlags(pblockindex);
    }

    BlockValidationState state;
    state.m_chainman = &chainman;
    chainman.ActiveChainstate().ActivateBestChain(state);

    if (!state.IsValid()) {
        throw JSONRPCError(RPC_DATABASE_ERROR, state.ToString());
    }

    return NullUniValue;
},
    };
}

static RPCHelpMan getchaintxstats()
{
    return RPCHelpMan{"getchaintxstats",
                "\nCompute statistics about the total number and rate of transactions in the chain.\n",
                {
                    {"nblocks", RPCArg::Type::NUM, RPCArg::DefaultHint{"one month"}, "Size of the window in number of blocks"},
                    {"blockhash", RPCArg::Type::STR_HEX, RPCArg::DefaultHint{"chain tip"}, "The hash of the block that ends the window."},
                },
                RPCResult{
                    RPCResult::Type::OBJ, "", "",
                    {
                        {RPCResult::Type::NUM_TIME, "time", "The timestamp for the final block in the window, expressed in " + UNIX_EPOCH_TIME},
                        {RPCResult::Type::NUM, "txcount", "The total number of transactions in the chain up to that point"},
                        {RPCResult::Type::STR_HEX, "window_final_block_hash", "The hash of the final block in the window"},
                        {RPCResult::Type::NUM, "window_final_block_height", "The height of the final block in the window."},
                        {RPCResult::Type::NUM, "window_block_count", "Size of the window in number of blocks"},
                        {RPCResult::Type::NUM, "window_tx_count", /* optional */ true, "The number of transactions in the window. Only returned if \"window_block_count\" is > 0"},
                        {RPCResult::Type::NUM, "window_interval", /* optional */ true, "The elapsed time in the window in seconds. Only returned if \"window_block_count\" is > 0"},
                        {RPCResult::Type::NUM, "txrate", /* optional */ true, "The average rate of transactions per second in the window. Only returned if \"window_interval\" is > 0"},
                    }},
                RPCExamples{
                    HelpExampleCli("getchaintxstats", "")
            + HelpExampleRpc("getchaintxstats", "2016")
                },
        [&](const RPCHelpMan& self, const JSONRPCRequest& request) -> UniValue
{
    ChainstateManager& chainman = EnsureAnyChainman(request.context);
    const CBlockIndex* pindex;
    int blockcount = 30 * 24 * 60 * 60 / Params().GetConsensus().nPowTargetSpacing; // By default: 1 month

    if (request.params[1].isNull()) {
        LOCK(cs_main);
        pindex = chainman.ActiveChain().Tip();
    } else {
        uint256 hash(ParseHashV(request.params[1], "blockhash"));
        LOCK(cs_main);
        pindex = chainman.m_blockman.LookupBlockIndex(hash);
        if (!pindex) {
            throw JSONRPCError(RPC_INVALID_ADDRESS_OR_KEY, "Block not found");
        }
        if (!chainman.ActiveChain().Contains(pindex)) {
            throw JSONRPCError(RPC_INVALID_PARAMETER, "Block is not in main chain");
        }
    }

    CHECK_NONFATAL(pindex != nullptr);

    if (request.params[0].isNull()) {
        blockcount = std::max(0, std::min(blockcount, pindex->nHeight - 1));
    } else {
        blockcount = request.params[0].get_int();

        if (blockcount < 0 || (blockcount > 0 && blockcount >= pindex->nHeight)) {
            throw JSONRPCError(RPC_INVALID_PARAMETER, "Invalid block count: should be between 0 and the block's height - 1");
        }
    }

    const CBlockIndex* pindexPast = pindex->GetAncestor(pindex->nHeight - blockcount);
    int nTimeDiff = pindex->GetMedianTimePast() - pindexPast->GetMedianTimePast();
    int nTxDiff = pindex->nChainTx - pindexPast->nChainTx;

    UniValue ret(UniValue::VOBJ);
    ret.pushKV("time", (int64_t)pindex->nTime);
    ret.pushKV("txcount", (int64_t)pindex->nChainTx);
    ret.pushKV("window_final_block_hash", pindex->GetBlockHash().GetHex());
    ret.pushKV("window_final_block_height", pindex->nHeight);
    ret.pushKV("window_block_count", blockcount);
    if (blockcount > 0) {
        ret.pushKV("window_tx_count", nTxDiff);
        ret.pushKV("window_interval", nTimeDiff);
        if (nTimeDiff > 0) {
            ret.pushKV("txrate", ((double)nTxDiff) / nTimeDiff);
        }
    }

    return ret;
},
    };
}

template<typename T>
static T CalculateTruncatedMedian(std::vector<T>& scores)
{
    size_t size = scores.size();
    if (size == 0) {
        return 0;
    }

    std::sort(scores.begin(), scores.end());
    if (size % 2 == 0) {
        return (scores[size / 2 - 1] + scores[size / 2]) / 2;
    } else {
        return scores[size / 2];
    }
}

void CalculatePercentilesByWeight(CAmount result[NUM_GETBLOCKSTATS_PERCENTILES], std::vector<std::pair<CAmount, int64_t>>& scores, int64_t total_weight)
{
    if (scores.empty()) {
        return;
    }

    std::sort(scores.begin(), scores.end());

    // 10th, 25th, 50th, 75th, and 90th percentile weight units.
    const double weights[NUM_GETBLOCKSTATS_PERCENTILES] = {
        total_weight / 10.0, total_weight / 4.0, total_weight / 2.0, (total_weight * 3.0) / 4.0, (total_weight * 9.0) / 10.0
    };

    int64_t next_percentile_index = 0;
    int64_t cumulative_weight = 0;
    for (const auto& element : scores) {
        cumulative_weight += element.second;
        while (next_percentile_index < NUM_GETBLOCKSTATS_PERCENTILES && cumulative_weight >= weights[next_percentile_index]) {
            result[next_percentile_index] = element.first;
            ++next_percentile_index;
        }
    }

    // Fill any remaining percentiles with the last value.
    for (int64_t i = next_percentile_index; i < NUM_GETBLOCKSTATS_PERCENTILES; i++) {
        result[i] = scores.back().first;
    }
}

void ScriptPubKeyToUniv(const CScript& scriptPubKey, UniValue& out, bool fIncludeHex)
{
    ScriptPubKeyToUniv(scriptPubKey, out, fIncludeHex, IsDeprecatedRPCEnabled("addresses"));
}

void TxToUniv(const CTransaction& tx, const uint256& hashBlock, UniValue& entry, bool include_hex, int serialize_flags, const CTxUndo* txundo)
{
    TxToUniv(tx, hashBlock, IsDeprecatedRPCEnabled("addresses"), entry, include_hex, serialize_flags, txundo);
}

template<typename T>
static inline bool SetHasKeys(const std::set<T>& set) {return false;}
template<typename T, typename Tk, typename... Args>
static inline bool SetHasKeys(const std::set<T>& set, const Tk& key, const Args&... args)
{
    return (set.count(key) != 0) || SetHasKeys(set, args...);
}

// outpoint (needed for the utxo index) + nHeight + fCoinBase
static constexpr size_t PER_UTXO_OVERHEAD = sizeof(COutPoint) + sizeof(uint32_t) + sizeof(bool);

static RPCHelpMan getblockstats()
{
    return RPCHelpMan{"getblockstats",
                "\nCompute per block statistics for a given window. All amounts are in satoshis.\n"
                "It won't work for some heights with pruning.\n",
                {
                    {"hash_or_height", RPCArg::Type::NUM, RPCArg::Optional::NO, "The block hash or height of the target block", "", {"", "string or numeric"}},
                    {"stats", RPCArg::Type::ARR, RPCArg::DefaultHint{"all values"}, "Values to plot (see result below)",
                        {
                            {"height", RPCArg::Type::STR, RPCArg::Optional::OMITTED, "Selected statistic"},
                            {"time", RPCArg::Type::STR, RPCArg::Optional::OMITTED, "Selected statistic"},
                        },
                        "stats"},
                },
                RPCResult{
            RPCResult::Type::OBJ, "", "",
            {
                {RPCResult::Type::NUM, "avgfee", "Average fee in the block"},
                {RPCResult::Type::NUM, "avgfeerate", "Average feerate (in satoshis per virtual byte)"},
                {RPCResult::Type::NUM, "avgtxsize", "Average transaction size"},
                {RPCResult::Type::STR_HEX, "blockhash", "The block hash (to check for potential reorgs)"},
                {RPCResult::Type::ARR_FIXED, "feerate_percentiles", "Feerates at the 10th, 25th, 50th, 75th, and 90th percentile weight unit (in satoshis per virtual byte)",
                {
                    {RPCResult::Type::NUM, "10th_percentile_feerate", "The 10th percentile feerate"},
                    {RPCResult::Type::NUM, "25th_percentile_feerate", "The 25th percentile feerate"},
                    {RPCResult::Type::NUM, "50th_percentile_feerate", "The 50th percentile feerate"},
                    {RPCResult::Type::NUM, "75th_percentile_feerate", "The 75th percentile feerate"},
                    {RPCResult::Type::NUM, "90th_percentile_feerate", "The 90th percentile feerate"},
                }},
                {RPCResult::Type::NUM, "height", "The height of the block"},
                {RPCResult::Type::NUM, "ins", "The number of inputs (excluding coinbase)"},
                {RPCResult::Type::NUM, "maxfee", "Maximum fee in the block"},
                {RPCResult::Type::NUM, "maxfeerate", "Maximum feerate (in satoshis per virtual byte)"},
                {RPCResult::Type::NUM, "maxtxsize", "Maximum transaction size"},
                {RPCResult::Type::NUM, "medianfee", "Truncated median fee in the block"},
                {RPCResult::Type::NUM, "mediantime", "The block median time past"},
                {RPCResult::Type::NUM, "mediantxsize", "Truncated median transaction size"},
                {RPCResult::Type::NUM, "minfee", "Minimum fee in the block"},
                {RPCResult::Type::NUM, "minfeerate", "Minimum feerate (in satoshis per virtual byte)"},
                {RPCResult::Type::NUM, "mintxsize", "Minimum transaction size"},
                {RPCResult::Type::NUM, "outs", "The number of outputs"},
                {RPCResult::Type::NUM, "subsidy", "The block subsidy"},
                {RPCResult::Type::NUM, "swtotal_size", "Total size of all segwit transactions"},
                {RPCResult::Type::NUM, "swtotal_weight", "Total weight of all segwit transactions"},
                {RPCResult::Type::NUM, "swtxs", "The number of segwit transactions"},
                {RPCResult::Type::NUM, "time", "The block time"},
                {RPCResult::Type::NUM, "total_out", "Total amount in all outputs (excluding coinbase and thus reward [ie subsidy + totalfee])"},
                {RPCResult::Type::NUM, "total_size", "Total size of all non-coinbase transactions"},
                {RPCResult::Type::NUM, "total_weight", "Total weight of all non-coinbase transactions"},
                {RPCResult::Type::NUM, "totalfee", "The fee total"},
                {RPCResult::Type::NUM, "txs", "The number of transactions (including coinbase)"},
                {RPCResult::Type::NUM, "utxo_increase", "The increase/decrease in the number of unspent outputs"},
                {RPCResult::Type::NUM, "utxo_size_inc", "The increase/decrease in size for the utxo index (not discounting op_return and similar)"},
            }},
                RPCExamples{
                    HelpExampleCli("getblockstats", R"('"00000000c937983704a73af28acdec37b049d214adbda81d7e2a3dd146f6ed09"' '["minfeerate","avgfeerate"]')") +
                    HelpExampleCli("getblockstats", R"(1000 '["minfeerate","avgfeerate"]')") +
                    HelpExampleRpc("getblockstats", R"("00000000c937983704a73af28acdec37b049d214adbda81d7e2a3dd146f6ed09", ["minfeerate","avgfeerate"])") +
                    HelpExampleRpc("getblockstats", R"(1000, ["minfeerate","avgfeerate"])")
                },
        [&](const RPCHelpMan& self, const JSONRPCRequest& request) -> UniValue
{
    ChainstateManager& chainman = EnsureAnyChainman(request.context);
    LOCK(cs_main);
    CBlockIndex* pindex{ParseHashOrHeight(request.params[0], chainman)};
    CHECK_NONFATAL(pindex != nullptr);

    std::set<std::string> stats;
    if (!request.params[1].isNull()) {
        const UniValue stats_univalue = request.params[1].get_array();
        for (unsigned int i = 0; i < stats_univalue.size(); i++) {
            const std::string stat = stats_univalue[i].get_str();
            stats.insert(stat);
        }
    }

    const CBlock block = GetBlockChecked(pindex);
    const CBlockUndo blockUndo = GetUndoChecked(pindex);

    const bool do_all = stats.size() == 0; // Calculate everything if nothing selected (default)
    const bool do_mediantxsize = do_all || stats.count("mediantxsize") != 0;
    const bool do_medianfee = do_all || stats.count("medianfee") != 0;
    const bool do_feerate_percentiles = do_all || stats.count("feerate_percentiles") != 0;
    const bool loop_inputs = do_all || do_medianfee || do_feerate_percentiles ||
        SetHasKeys(stats, "utxo_size_inc", "totalfee", "avgfee", "avgfeerate", "minfee", "maxfee", "minfeerate", "maxfeerate");
    const bool loop_outputs = do_all || loop_inputs || stats.count("total_out");
    const bool do_calculate_size = do_mediantxsize ||
        SetHasKeys(stats, "total_size", "avgtxsize", "mintxsize", "maxtxsize", "swtotal_size");
    const bool do_calculate_weight = do_all || SetHasKeys(stats, "total_weight", "avgfeerate", "swtotal_weight", "avgfeerate", "feerate_percentiles", "minfeerate", "maxfeerate");
    const bool do_calculate_sw = do_all || SetHasKeys(stats, "swtxs", "swtotal_size", "swtotal_weight");

    CAmount maxfee = 0;
    CAmount maxfeerate = 0;
    CAmount minfee = MAX_MONEY;
    CAmount minfeerate = MAX_MONEY;
    CAmount total_out = 0;
    CAmount totalfee = 0;
    int64_t inputs = 0;
    int64_t maxtxsize = 0;
    int64_t mintxsize = MAX_BLOCK_SERIALIZED_SIZE;
    int64_t outputs = 0;
    int64_t swtotal_size = 0;
    int64_t swtotal_weight = 0;
    int64_t swtxs = 0;
    int64_t total_size = 0;
    int64_t total_weight = 0;
    int64_t utxo_size_inc = 0;
    std::vector<CAmount> fee_array;
    std::vector<std::pair<CAmount, int64_t>> feerate_array;
    std::vector<int64_t> txsize_array;

    for (size_t i = 0; i < block.vtx.size(); ++i) {
        const auto& tx = block.vtx.at(i);
        outputs += tx->vout.size();

        CAmount tx_total_out = 0;
        if (loop_outputs) {
            for (const CTxOut& out : tx->vout) {
                tx_total_out += out.nValue;
                utxo_size_inc += GetSerializeSize(out, PROTOCOL_VERSION) + PER_UTXO_OVERHEAD;
            }
            for (const auto& out : tx->vpout) {
                if (out->IsStandardOutput()) {
                    tx_total_out += out->GetValue();
                }
                utxo_size_inc += GetSerializeSize(*out, PROTOCOL_VERSION) + PER_UTXO_OVERHEAD + 1;
            }
        }

        if (tx->IsCoinBase()) {
            continue;
        }

        inputs += tx->vin.size(); // Don't count coinbase's fake input
        total_out += tx_total_out; // Don't count coinbase reward

        int64_t tx_size = 0;
        if (do_calculate_size) {

            tx_size = tx->GetTotalSize();
            if (do_mediantxsize) {
                txsize_array.push_back(tx_size);
            }
            maxtxsize = std::max(maxtxsize, tx_size);
            mintxsize = std::min(mintxsize, tx_size);
            total_size += tx_size;
        }

        int64_t weight = 0;
        if (do_calculate_weight) {
            weight = GetTransactionWeight(*tx);
            total_weight += weight;
        }

        if (do_calculate_sw && tx->HasWitness()) {
            ++swtxs;
            swtotal_size += tx_size;
            swtotal_weight += weight;
        }

        if (loop_inputs) {
            CAmount tx_total_in = 0;
            const auto& txundo = blockUndo.vtxundo.at(fParticlMode ? i : i - 1); // Particl includes coinbase/coinstake in undo data
            for (const Coin& coin: txundo.vprevout) {
                const CTxOut& prevoutput = coin.out;

                tx_total_in += prevoutput.nValue;
                utxo_size_inc -= GetSerializeSize(prevoutput, PROTOCOL_VERSION) + PER_UTXO_OVERHEAD;
            }

            CAmount txfee;
            if (tx->IsCoinStake()) {
                 txfee = 0;
            } else
            if (!tx->GetCTFee(txfee)) {
                txfee = tx_total_in - tx_total_out;
            }
            CHECK_NONFATAL(MoneyRange(txfee));
            if (do_medianfee) {
                fee_array.push_back(txfee);
            }
            maxfee = std::max(maxfee, txfee);
            minfee = std::min(minfee, txfee);
            totalfee += txfee;

            // New feerate uses satoshis per virtual byte instead of per serialized byte
            CAmount feerate = weight ? (txfee * WITNESS_SCALE_FACTOR) / weight : 0;
            if (do_feerate_percentiles) {
                feerate_array.emplace_back(std::make_pair(feerate, weight));
            }
            maxfeerate = std::max(maxfeerate, feerate);
            minfeerate = std::min(minfeerate, feerate);
        }
    }

    CAmount feerate_percentiles[NUM_GETBLOCKSTATS_PERCENTILES] = { 0 };
    CalculatePercentilesByWeight(feerate_percentiles, feerate_array, total_weight);

    UniValue feerates_res(UniValue::VARR);
    for (int64_t i = 0; i < NUM_GETBLOCKSTATS_PERCENTILES; i++) {
        feerates_res.push_back(feerate_percentiles[i]);
    }

    UniValue ret_all(UniValue::VOBJ);
    ret_all.pushKV("avgfee", (block.vtx.size() > 1) ? totalfee / (block.vtx.size() - 1) : 0);
    ret_all.pushKV("avgfeerate", total_weight ? (totalfee * WITNESS_SCALE_FACTOR) / total_weight : 0); // Unit: sat/vbyte
    ret_all.pushKV("avgtxsize", (block.vtx.size() > 1) ? total_size / (block.vtx.size() - 1) : 0);
    ret_all.pushKV("blockhash", pindex->GetBlockHash().GetHex());
    ret_all.pushKV("feerate_percentiles", feerates_res);
    ret_all.pushKV("height", (int64_t)pindex->nHeight);
    ret_all.pushKV("ins", inputs);
    ret_all.pushKV("maxfee", maxfee);
    ret_all.pushKV("maxfeerate", maxfeerate);
    ret_all.pushKV("maxtxsize", maxtxsize);
    ret_all.pushKV("medianfee", CalculateTruncatedMedian(fee_array));
    ret_all.pushKV("mediantime", pindex->GetMedianTimePast());
    ret_all.pushKV("mediantxsize", CalculateTruncatedMedian(txsize_array));
    ret_all.pushKV("minfee", (minfee == MAX_MONEY) ? 0 : minfee);
    ret_all.pushKV("minfeerate", (minfeerate == MAX_MONEY) ? 0 : minfeerate);
    ret_all.pushKV("mintxsize", mintxsize == MAX_BLOCK_SERIALIZED_SIZE ? 0 : mintxsize);
    ret_all.pushKV("outs", outputs);
    ret_all.pushKV("subsidy", GetBlockSubsidy(pindex->nHeight, Params().GetConsensus()));
    ret_all.pushKV("swtotal_size", swtotal_size);
    ret_all.pushKV("swtotal_weight", swtotal_weight);
    ret_all.pushKV("swtxs", swtxs);
    ret_all.pushKV("time", pindex->GetBlockTime());
    ret_all.pushKV("total_out", total_out);
    ret_all.pushKV("total_size", total_size);
    ret_all.pushKV("total_weight", total_weight);
    ret_all.pushKV("totalfee", totalfee);
    ret_all.pushKV("txs", (int64_t)block.vtx.size());
    ret_all.pushKV("utxo_increase", outputs - inputs);
    ret_all.pushKV("utxo_size_inc", utxo_size_inc);

    if (do_all) {
        return ret_all;
    }

    UniValue ret(UniValue::VOBJ);
    for (const std::string& stat : stats) {
        const UniValue& value = ret_all[stat];
        if (value.isNull()) {
            throw JSONRPCError(RPC_INVALID_PARAMETER, strprintf("Invalid selected statistic %s", stat));
        }
        ret.pushKV(stat, value);
    }
    return ret;
},
    };
}

static RPCHelpMan savemempool()
{
    return RPCHelpMan{"savemempool",
                "\nDumps the mempool to disk. It will fail until the previous dump is fully loaded.\n",
                {},
                RPCResult{RPCResult::Type::NONE, "", ""},
                RPCExamples{
                    HelpExampleCli("savemempool", "")
            + HelpExampleRpc("savemempool", "")
                },
        [&](const RPCHelpMan& self, const JSONRPCRequest& request) -> UniValue
{
    const CTxMemPool& mempool = EnsureAnyMemPool(request.context);

    if (!mempool.IsLoaded()) {
        throw JSONRPCError(RPC_MISC_ERROR, "The mempool was not loaded yet");
    }

    if (!DumpMempool(mempool)) {
        throw JSONRPCError(RPC_MISC_ERROR, "Unable to dump mempool to disk");
    }

    return NullUniValue;
},
    };
}

namespace {
//! Search for a given set of pubkey scripts
bool FindScriptPubKey(std::atomic<int>& scan_progress, const std::atomic<bool>& should_abort, int64_t& count, CCoinsViewCursor* cursor, const std::set<CScript>& needles, std::map<COutPoint, Coin>& out_results, std::function<void()>& interruption_point)
{
    scan_progress = 0;
    count = 0;
    while (cursor->Valid()) {
        COutPoint key;
        Coin coin;
        if (!cursor->GetKey(key) || !cursor->GetValue(coin)) return false;
        if (++count % 8192 == 0) {
            interruption_point();
            if (should_abort) {
                // allow to abort the scan via the abort reference
                return false;
            }
        }
        if (count % 256 == 0) {
            // update progress reference every 256 item
            uint32_t high = 0x100 * *key.hash.begin() + *(key.hash.begin() + 1);
            scan_progress = (int)(high * 100.0 / 65536.0 + 0.5);
        }
        if (needles.count(coin.out.scriptPubKey)) {
            out_results.emplace(key, coin);
        }
        cursor->Next();
    }
    scan_progress = 100;
    return true;
}
} // namespace

/** RAII object to prevent concurrency issue when scanning the txout set */
static std::atomic<int> g_scan_progress;
static std::atomic<bool> g_scan_in_progress;
static std::atomic<bool> g_should_abort_scan;
class CoinsViewScanReserver
{
private:
    bool m_could_reserve;
public:
    explicit CoinsViewScanReserver() : m_could_reserve(false) {}

    bool reserve() {
        CHECK_NONFATAL(!m_could_reserve);
        if (g_scan_in_progress.exchange(true)) {
            return false;
        }
        CHECK_NONFATAL(g_scan_progress == 0);
        m_could_reserve = true;
        return true;
    }

    ~CoinsViewScanReserver() {
        if (m_could_reserve) {
            g_scan_in_progress = false;
            g_scan_progress = 0;
        }
    }
};

static RPCHelpMan scantxoutset()
{
    return RPCHelpMan{"scantxoutset",
        "\nScans the unspent transaction output set for entries that match certain output descriptors.\n"
        "Examples of output descriptors are:\n"
        "    addr(<address>)                      Outputs whose scriptPubKey corresponds to the specified address (does not include P2PK)\n"
        "    raw(<hex script>)                    Outputs whose scriptPubKey equals the specified hex scripts\n"
        "    combo(<pubkey>)                      P2PK, P2PKH, P2WPKH, and P2SH-P2WPKH outputs for the given pubkey\n"
        "    pkh(<pubkey>)                        P2PKH outputs for the given pubkey\n"
        "    sh(multi(<n>,<pubkey>,<pubkey>,...)) P2SH-multisig outputs for the given threshold and pubkeys\n"
        "\nIn the above, <pubkey> either refers to a fixed public key in hexadecimal notation, or to an xpub/xprv optionally followed by one\n"
        "or more path elements separated by \"/\", and optionally ending in \"/*\" (unhardened), or \"/*'\" or \"/*h\" (hardened) to specify all\n"
        "unhardened or hardened child keys.\n"
        "In the latter case, a range needs to be specified by below if different from 1000.\n"
        "For more information on output descriptors, see the documentation in the doc/descriptors.md file.\n",
        {
            {"action", RPCArg::Type::STR, RPCArg::Optional::NO, "The action to execute\n"
                "\"start\" for starting a scan\n"
                "\"abort\" for aborting the current scan (returns true when abort was successful)\n"
                "\"status\" for progress report (in %) of the current scan"},
            {"scanobjects", RPCArg::Type::ARR, RPCArg::Optional::OMITTED, "Array of scan objects. Required for \"start\" action\n"
                "Every scan object is either a string descriptor or an object:",
            {
                {"descriptor", RPCArg::Type::STR, RPCArg::Optional::OMITTED, "An output descriptor"},
                {"", RPCArg::Type::OBJ, RPCArg::Optional::OMITTED, "An object with output descriptor and metadata",
                {
                    {"desc", RPCArg::Type::STR, RPCArg::Optional::NO, "An output descriptor"},
                    {"range", RPCArg::Type::RANGE, RPCArg::Default{1000}, "The range of HD chain indexes to explore (either end or [begin,end])"},
                }},
            },
                        "[scanobjects,...]"},
        },
        {
            RPCResult{"When action=='abort'", RPCResult::Type::BOOL, "", ""},
            RPCResult{"When action=='status' and no scan is in progress", RPCResult::Type::NONE, "", ""},
            RPCResult{"When action=='status' and scan is in progress", RPCResult::Type::OBJ, "", "",
            {
                {RPCResult::Type::NUM, "progress", "The scan progress"},
            }},
            RPCResult{"When action=='start'", RPCResult::Type::OBJ, "", "", {
                {RPCResult::Type::BOOL, "success", "Whether the scan was completed"},
                {RPCResult::Type::NUM, "txouts", "The number of unspent transaction outputs scanned"},
                {RPCResult::Type::NUM, "height", "The current block height (index)"},
                {RPCResult::Type::STR_HEX, "bestblock", "The hash of the block at the tip of the chain"},
                {RPCResult::Type::ARR, "unspents", "",
                {
                    {RPCResult::Type::OBJ, "", "",
                    {
                        {RPCResult::Type::STR_HEX, "txid", "The transaction id"},
                        {RPCResult::Type::NUM, "vout", "The vout value"},
                        {RPCResult::Type::STR_HEX, "scriptPubKey", "The script key"},
                        {RPCResult::Type::STR, "desc", "A specialized descriptor for the matched scriptPubKey"},
                        {RPCResult::Type::STR_AMOUNT, "amount", "The total amount in " + CURRENCY_UNIT + " of the unspent output"},
                        {RPCResult::Type::NUM, "height", "Height of the unspent transaction output"},
                    }},
                }},
                {RPCResult::Type::STR_AMOUNT, "total_amount", "The total amount of all found unspent outputs in " + CURRENCY_UNIT},
            }},
        },
        RPCExamples{""},
        [&](const RPCHelpMan& self, const JSONRPCRequest& request) -> UniValue
{
    RPCTypeCheck(request.params, {UniValue::VSTR, UniValue::VARR});

    UniValue result(UniValue::VOBJ);
    if (request.params[0].get_str() == "status") {
        CoinsViewScanReserver reserver;
        if (reserver.reserve()) {
            // no scan in progress
            return NullUniValue;
        }
        result.pushKV("progress", g_scan_progress);
        return result;
    } else if (request.params[0].get_str() == "abort") {
        CoinsViewScanReserver reserver;
        if (reserver.reserve()) {
            // reserve was possible which means no scan was running
            return false;
        }
        // set the abort flag
        g_should_abort_scan = true;
        return true;
    } else if (request.params[0].get_str() == "start") {
        CoinsViewScanReserver reserver;
        if (!reserver.reserve()) {
            throw JSONRPCError(RPC_INVALID_PARAMETER, "Scan already in progress, use action \"abort\" or \"status\"");
        }

        if (request.params.size() < 2) {
            throw JSONRPCError(RPC_MISC_ERROR, "scanobjects argument is required for the start action");
        }

        std::set<CScript> needles;
        std::map<CScript, std::string> descriptors;
        CAmount total_in = 0;

        // loop through the scan objects
        for (const UniValue& scanobject : request.params[1].get_array().getValues()) {
            FlatSigningProvider provider;
            auto scripts = EvalDescriptorStringOrObject(scanobject, provider);
            for (const auto& script : scripts) {
                std::string inferred = InferDescriptor(script, provider)->ToString();
                needles.emplace(script);
                descriptors.emplace(std::move(script), std::move(inferred));
            }
        }

        // Scan the unspent transaction output set for inputs
        UniValue unspents(UniValue::VARR);
        std::vector<CTxOut> input_txos;
        std::map<COutPoint, Coin> coins;
        g_should_abort_scan = false;
        int64_t count = 0;
        std::unique_ptr<CCoinsViewCursor> pcursor;
        CBlockIndex* tip;
        NodeContext& node = EnsureAnyNodeContext(request.context);
        {
            ChainstateManager& chainman = EnsureChainman(node);
            LOCK(cs_main);
            CChainState& active_chainstate = chainman.ActiveChainstate();
            active_chainstate.ForceFlushStateToDisk();
            pcursor = active_chainstate.CoinsDB().Cursor();
            CHECK_NONFATAL(pcursor);
            tip = active_chainstate.m_chain.Tip();
            CHECK_NONFATAL(tip);
        }
        bool res = FindScriptPubKey(g_scan_progress, g_should_abort_scan, count, pcursor.get(), needles, coins, node.rpc_interruption_point);
        result.pushKV("success", res);
        result.pushKV("txouts", count);
        result.pushKV("height", tip->nHeight);
        result.pushKV("bestblock", tip->GetBlockHash().GetHex());

        for (const auto& it : coins) {
            const COutPoint& outpoint = it.first;
            const Coin& coin = it.second;
            const CTxOut& txo = coin.out;
            input_txos.push_back(txo);
            total_in += txo.nValue;

            UniValue unspent(UniValue::VOBJ);
            unspent.pushKV("txid", outpoint.hash.GetHex());
            unspent.pushKV("vout", (int32_t)outpoint.n);
            unspent.pushKV("scriptPubKey", HexStr(txo.scriptPubKey));
            unspent.pushKV("desc", descriptors[txo.scriptPubKey]);
            unspent.pushKV("amount", ValueFromAmount(txo.nValue));
            unspent.pushKV("height", (int32_t)coin.nHeight);

            unspents.push_back(unspent);
        }
        result.pushKV("unspents", unspents);
        result.pushKV("total_amount", ValueFromAmount(total_in));
    } else {
        throw JSONRPCError(RPC_INVALID_PARAMETER, "Invalid command");
    }
    return result;
},
    };
}

static RPCHelpMan getblockfilter()
{
    return RPCHelpMan{"getblockfilter",
                "\nRetrieve a BIP 157 content filter for a particular block.\n",
                {
                    {"blockhash", RPCArg::Type::STR_HEX, RPCArg::Optional::NO, "The hash of the block"},
                    {"filtertype", RPCArg::Type::STR, RPCArg::Default{"basic"}, "The type name of the filter"},
                },
                RPCResult{
                    RPCResult::Type::OBJ, "", "",
                    {
                        {RPCResult::Type::STR_HEX, "filter", "the hex-encoded filter data"},
                        {RPCResult::Type::STR_HEX, "header", "the hex-encoded filter header"},
                    }},
                RPCExamples{
                    HelpExampleCli("getblockfilter", "\"00000000c937983704a73af28acdec37b049d214adbda81d7e2a3dd146f6ed09\" \"basic\"") +
                    HelpExampleRpc("getblockfilter", "\"00000000c937983704a73af28acdec37b049d214adbda81d7e2a3dd146f6ed09\", \"basic\"")
                },
        [&](const RPCHelpMan& self, const JSONRPCRequest& request) -> UniValue
{
    uint256 block_hash = ParseHashV(request.params[0], "blockhash");
    std::string filtertype_name = "basic";
    if (!request.params[1].isNull()) {
        filtertype_name = request.params[1].get_str();
    }

    BlockFilterType filtertype;
    if (!BlockFilterTypeByName(filtertype_name, filtertype)) {
        throw JSONRPCError(RPC_INVALID_ADDRESS_OR_KEY, "Unknown filtertype");
    }

    BlockFilterIndex* index = GetBlockFilterIndex(filtertype);
    if (!index) {
        throw JSONRPCError(RPC_MISC_ERROR, "Index is not enabled for filtertype " + filtertype_name);
    }

    const CBlockIndex* block_index;
    bool block_was_connected;
    {
        ChainstateManager& chainman = EnsureAnyChainman(request.context);
        LOCK(cs_main);
        block_index = chainman.m_blockman.LookupBlockIndex(block_hash);
        if (!block_index) {
            throw JSONRPCError(RPC_INVALID_ADDRESS_OR_KEY, "Block not found");
        }
        block_was_connected = block_index->IsValid(BLOCK_VALID_SCRIPTS);
    }

    bool index_ready = index->BlockUntilSyncedToCurrentChain();

    BlockFilter filter;
    uint256 filter_header;
    if (!index->LookupFilter(block_index, filter) ||
        !index->LookupFilterHeader(block_index, filter_header)) {
        int err_code;
        std::string errmsg = "Filter not found.";

        if (!block_was_connected) {
            err_code = RPC_INVALID_ADDRESS_OR_KEY;
            errmsg += " Block was not connected to active chain.";
        } else if (!index_ready) {
            err_code = RPC_MISC_ERROR;
            errmsg += " Block filters are still in the process of being indexed.";
        } else {
            err_code = RPC_INTERNAL_ERROR;
            errmsg += " This error is unexpected and indicates index corruption.";
        }

        throw JSONRPCError(err_code, errmsg);
    }

    UniValue ret(UniValue::VOBJ);
    ret.pushKV("filter", HexStr(filter.GetEncodedFilter()));
    ret.pushKV("header", filter_header.GetHex());
    return ret;
},
    };
}

static RPCHelpMan getposdifficulty()
{
    return RPCHelpMan{"getposdifficulty",
            "\nReturns the proof-of-stake difficulty and estimated network stake weight.\n",
            {
                {"height", RPCArg::Type::NUM, RPCArg::DefaultHint{"current height"}, "The block height to return outputs for."},
            },
            RPCResult{
                RPCResult::Type::OBJ, "", "",
                {
                    {RPCResult::Type::NUM, "height", "the block height"},
                    {RPCResult::Type::STR_HEX, "hash", "the block hash"},
                    {RPCResult::Type::NUM, "difficulty", "the block difficulty"},
                    {RPCResult::Type::NUM, "netstakeweight", "the stake weight of the network"},
                }},
            RPCExamples{
                HelpExampleCli("getposdifficulty", "")
        + HelpExampleRpc("getposdifficulty", "")
    },
    [&](const RPCHelpMan& self, const JSONRPCRequest& request) -> UniValue
{
    ChainstateManager& chainman = EnsureAnyChainman(request.context);
    LOCK(cs_main);

    CChain &active_chain = chainman.ActiveChain();
    CBlockIndex *pblockindex = active_chain.Tip();
    if (!request.params[0].isNull()) {
        int height = request.params[0].get_int();
        if (height < 0 || height > active_chain.Height()) {
            throw JSONRPCError(RPC_INVALID_PARAMETER, "Block height out of range");
        }
        pblockindex = active_chain[height];
    }

    double network_weight = GetPoSKernelPS(pblockindex);

    UniValue result(UniValue::VOBJ);
    result.pushKV("height", pblockindex->nHeight);
    result.pushKV("hash", pblockindex->GetBlockHash().GetHex());
    result.pushKV("difficulty", GetDifficulty(pblockindex));
    result.pushKV("netstakeweight", (uint64_t)network_weight);

    return result;
},
    };
}

/**
 * Serialize the UTXO set to a file for loading elsewhere.
 *
 * @see SnapshotMetadata
 */
static RPCHelpMan dumptxoutset()
{
    return RPCHelpMan{
        "dumptxoutset",
        "\nWrite the serialized UTXO set to disk.\n",
        {
            {"path",
                RPCArg::Type::STR,
                RPCArg::Optional::NO,
                /* default_val */ "",
                "path to the output file. If relative, will be prefixed by datadir."},
        },
        RPCResult{
            RPCResult::Type::OBJ, "", "",
                {
                    {RPCResult::Type::NUM, "coins_written", "the number of coins written in the snapshot"},
                    {RPCResult::Type::STR_HEX, "base_hash", "the hash of the base of the snapshot"},
                    {RPCResult::Type::NUM, "base_height", "the height of the base of the snapshot"},
                    {RPCResult::Type::STR, "path", "the absolute path that the snapshot was written to"},
                }
        },
        RPCExamples{
            HelpExampleCli("dumptxoutset", "utxo.dat")
        },
        [&](const RPCHelpMan& self, const JSONRPCRequest& request) -> UniValue
{
    const fs::path path = fsbridge::AbsPathJoin(gArgs.GetDataDirNet(), request.params[0].get_str());
    // Write to a temporary path and then move into `path` on completion
    // to avoid confusion due to an interruption.
    const fs::path temppath = fsbridge::AbsPathJoin(gArgs.GetDataDirNet(), request.params[0].get_str() + ".incomplete");

    if (fs::exists(path)) {
        throw JSONRPCError(
            RPC_INVALID_PARAMETER,
            path.string() + " already exists. If you are sure this is what you want, "
            "move it out of the way first");
    }

    FILE* file{fsbridge::fopen(temppath, "wb")};
    CAutoFile afile{file, SER_DISK, CLIENT_VERSION};
    NodeContext& node = EnsureAnyNodeContext(request.context);
    UniValue result = CreateUTXOSnapshot(node, node.chainman->ActiveChainstate(), afile);
    fs::rename(temppath, path);

    result.pushKV("path", path.string());
    return result;
},
    };
}

UniValue CreateUTXOSnapshot(NodeContext& node, CChainState& chainstate, CAutoFile& afile)
{
    std::unique_ptr<CCoinsViewCursor> pcursor;
    CCoinsStats stats{CoinStatsHashType::NONE};
    CBlockIndex* tip;

    {
        // We need to lock cs_main to ensure that the coinsdb isn't written to
        // between (i) flushing coins cache to disk (coinsdb), (ii) getting stats
        // based upon the coinsdb, and (iii) constructing a cursor to the
        // coinsdb for use below this block.
        //
        // Cursors returned by leveldb iterate over snapshots, so the contents
        // of the pcursor will not be affected by simultaneous writes during
        // use below this block.
        //
        // See discussion here:
        //   https://github.com/bitcoin/bitcoin/pull/15606#discussion_r274479369
        //
        LOCK(::cs_main);

        chainstate.ForceFlushStateToDisk();

        if (!GetUTXOStats(&chainstate.CoinsDB(), chainstate.m_blockman, stats, node.rpc_interruption_point)) {
            throw JSONRPCError(RPC_INTERNAL_ERROR, "Unable to read UTXO set");
        }

        pcursor = chainstate.CoinsDB().Cursor();
        tip = chainstate.m_blockman.LookupBlockIndex(stats.hashBlock);
        CHECK_NONFATAL(tip);
    }

    SnapshotMetadata metadata{tip->GetBlockHash(), stats.coins_count, tip->nChainTx};

    afile << metadata;

    COutPoint key;
    Coin coin;
    unsigned int iter{0};

    while (pcursor->Valid()) {
        if (iter % 5000 == 0) node.rpc_interruption_point();
        ++iter;
        if (pcursor->GetKey(key) && pcursor->GetValue(coin)) {
            afile << key;
            afile << coin;
        }

        pcursor->Next();
    }

    afile.fclose();

    UniValue result(UniValue::VOBJ);
    result.pushKV("coins_written", stats.coins_count);
    result.pushKV("base_hash", tip->GetBlockHash().ToString());
    result.pushKV("base_height", tip->nHeight);

    return result;
}

void RegisterBlockchainRPCCommands(CRPCTable &t)
{
// clang-format off
static const CRPCCommand commands[] =
{ //  category              actor (function)
  //  --------------------- ------------------------
    { "blockchain",         &getblockchaininfo,                  },
    { "blockchain",         &getchaintxstats,                    },
    { "blockchain",         &getblockstats,                      },
    { "blockchain",         &getbestblockhash,                   },
    { "blockchain",         &getblockcount,                      },
    { "blockchain",         &getblock,                           },
    { "blockchain",         &getblockhash,                       },
    { "blockchain",         &getblockheader,                     },
    { "blockchain",         &getchaintips,                       },
    { "blockchain",         &getdifficulty,                      },
    { "blockchain",         &getmempoolancestors,                },
    { "blockchain",         &getmempooldescendants,              },
    { "blockchain",         &getmempoolentry,                    },
    { "blockchain",         &getmempoolinfo,                     },
    { "blockchain",         &getrawmempool,                      },
    { "blockchain",         &gettxout,                           },
    { "blockchain",         &gettxoutsetinfo,                    },
    { "blockchain",         &pruneblockchain,                    },
    { "blockchain",         &savemempool,                        },
    { "blockchain",         &verifychain,                        },

    { "blockchain",         &preciousblock,                      },
    { "blockchain",         &scantxoutset,                       },
    { "blockchain",         &getblockfilter,                     },
    { "blockchain",         &getposdifficulty,                   },

    /* Not shown in help */
    { "hidden",              &invalidateblock,                   },
    { "hidden",              &reconsiderblock,                   },
    { "hidden",              &waitfornewblock,                   },
    { "hidden",              &waitforblock,                      },
    { "hidden",              &waitforblockheight,                },
    { "hidden",              &syncwithvalidationinterfacequeue,  },
    { "hidden",              &dumptxoutset,                      },
};
// clang-format on
    for (const auto& c : commands) {
        t.appendCommand(c.name, &c);
    }
}<|MERGE_RESOLUTION|>--- conflicted
+++ resolved
@@ -1515,12 +1515,8 @@
         obj.pushKV("delayedblocks",         (int)particl::CountDelayedBlocks());
     }
     obj.pushKV("difficulty",            (double)GetDifficulty(tip));
-<<<<<<< HEAD
+    PushTime(obj, "time", tip->nTime);
     PushTime(obj, "mediantime", tip->GetMedianTimePast());
-=======
-    obj.pushKV("time",                  (int64_t)tip->nTime);
-    obj.pushKV("mediantime",            (int64_t)tip->GetMedianTimePast());
->>>>>>> e3237b1c
     obj.pushKV("verificationprogress",  GuessVerificationProgress(Params().TxData(), tip));
     obj.pushKV("initialblockdownload",  active_chainstate.IsInitialBlockDownload());
     obj.pushKV("chainwork",             tip->nChainWork.GetHex());
