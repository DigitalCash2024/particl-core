// Copyright (c) 2010 Satoshi Nakamoto
// Copyright (c) 2009-2020 The Bitcoin Core developers
// Distributed under the MIT software license, see the accompanying
// file COPYING or http://www.opensource.org/licenses/mit-license.php.

#include <rpc/blockchain.h>

#include <amount.h>
#include <blockfilter.h>
#include <chain.h>
#include <chainparams.h>
#include <coins.h>
#include <consensus/validation.h>
#include <core_io.h>
#include <hash.h>
#include <index/blockfilterindex.h>
#include <node/coinstats.h>
#include <node/context.h>
#include <node/utxo_snapshot.h>
#include <policy/fees.h>
#include <policy/feerate.h>
#include <policy/policy.h>
#include <policy/rbf.h>
#include <primitives/transaction.h>
#include <rpc/server.h>
#include <rpc/util.h>
#include <script/descriptor.h>
#include <streams.h>
#include <sync.h>
#include <txdb.h>
#include <txmempool.h>
#include <undo.h>
#include <util/ref.h>
#include <util/strencodings.h>
#include <util/system.h>
#include <util/translation.h>
#include <validation.h>
#include <validationinterface.h>
#include <warnings.h>

#include <stdint.h>

#include <univalue.h>

#include <condition_variable>
#include <memory>
#include <mutex>

#include <pos/kernel.h>

struct CUpdatedBlock
{
    uint256 hash;
    int height;
};

static Mutex cs_blockchange;
static std::condition_variable cond_blockchange;
static CUpdatedBlock latestblock GUARDED_BY(cs_blockchange);

NodeContext& EnsureNodeContext(const util::Ref& context)
{
    if (!context.Has<NodeContext>()) {
        throw JSONRPCError(RPC_INTERNAL_ERROR, "Node context not found");
    }
    return context.Get<NodeContext>();
}

CTxMemPool& EnsureMemPool(const util::Ref& context)
{
    const NodeContext& node = EnsureNodeContext(context);
    if (!node.mempool) {
        throw JSONRPCError(RPC_CLIENT_MEMPOOL_DISABLED, "Mempool disabled or instance not found");
    }
    return *node.mempool;
}

ChainstateManager& EnsureChainman(const util::Ref& context)
{
    const NodeContext& node = EnsureNodeContext(context);
    if (!node.chainman) {
        throw JSONRPCError(RPC_INTERNAL_ERROR, "Node chainman not found");
    }
    return *node.chainman;
}

CBlockPolicyEstimator& EnsureFeeEstimator(const util::Ref& context)
{
    NodeContext& node = EnsureNodeContext(context);
    if (!node.fee_estimator) {
        throw JSONRPCError(RPC_INTERNAL_ERROR, "Fee estimation disabled");
    }
    return *node.fee_estimator;
}

/* Calculate the difficulty for a given block index.
 */
double GetDifficulty(const CBlockIndex* blockindex)
{
    CHECK_NONFATAL(blockindex);

    int nShift = (blockindex->nBits >> 24) & 0xff;
    double dDiff =
        (double)0x0000ffff / (double)(blockindex->nBits & 0x00ffffff);

    while (nShift < 29)
    {
        dDiff *= 256.0;
        nShift++;
    }
    while (nShift > 29)
    {
        dDiff /= 256.0;
        nShift--;
    }

    return dDiff;
}

static int ComputeNextBlockAndDepth(const CBlockIndex* tip, const CBlockIndex* blockindex, const CBlockIndex*& next)
{
    next = tip->GetAncestor(blockindex->nHeight + 1);
    if (next && next->pprev == blockindex) {
        return tip->nHeight - blockindex->nHeight + 1;
    }
    next = nullptr;
    return blockindex == tip ? 1 : -1;
}

UniValue blockheaderToJSON(const CBlockIndex* tip, const CBlockIndex* blockindex)
{
    // Serialize passed information without accessing chain state of the active chain!
    AssertLockNotHeld(cs_main); // For performance reasons

    UniValue result(UniValue::VOBJ);
    result.pushKV("hash", blockindex->GetBlockHash().GetHex());
    const CBlockIndex* pnext;
    int confirmations = ComputeNextBlockAndDepth(tip, blockindex, pnext);
    result.pushKV("confirmations", confirmations);
    result.pushKV("height", blockindex->nHeight);
    result.pushKV("version", blockindex->nVersion);
    result.pushKV("versionHex", strprintf("%08x", blockindex->nVersion));
    result.pushKV("merkleroot", blockindex->hashMerkleRoot.GetHex());
    result.pushKV("witnessmerkleroot", blockindex->hashWitnessMerkleRoot.GetHex());
    PushTime(result, "time", blockindex->nTime);
    PushTime(result, "mediantime", blockindex->GetMedianTimePast());
    result.pushKV("nonce", (uint64_t)blockindex->nNonce);
    result.pushKV("bits", strprintf("%08x", blockindex->nBits));
    result.pushKV("difficulty", GetDifficulty(blockindex));
    result.pushKV("chainwork", blockindex->nChainWork.GetHex());
    result.pushKV("nTx", (uint64_t)blockindex->nTx);
    result.pushKV("moneysupply", ValueFromAmount(blockindex->nMoneySupply));
    result.pushKV("anonoutputs", (uint64_t)blockindex->nAnonOutputs);

    if (blockindex->pprev)
        result.pushKV("previousblockhash", blockindex->pprev->GetBlockHash().GetHex());
    if (pnext)
        result.pushKV("nextblockhash", pnext->GetBlockHash().GetHex());
    return result;
}

UniValue blockToJSON(const CBlock& block, const CBlockIndex* tip, const CBlockIndex* blockindex, bool txDetails, bool coinstakeDetails)
{
    // Serialize passed information without accessing chain state of the active chain!
    AssertLockNotHeld(cs_main); // For performance reasons

    UniValue result(UniValue::VOBJ);
    result.pushKV("hash", blockindex->GetBlockHash().GetHex());
    const CBlockIndex* pnext;
    int confirmations = ComputeNextBlockAndDepth(tip, blockindex, pnext);
    result.pushKV("confirmations", confirmations);
    result.pushKV("strippedsize", (int)::GetSerializeSize(block, PROTOCOL_VERSION | SERIALIZE_TRANSACTION_NO_WITNESS));
    result.pushKV("size", (int)::GetSerializeSize(block, PROTOCOL_VERSION));
    result.pushKV("weight", (int)::GetBlockWeight(block));
    result.pushKV("height", blockindex->nHeight);
    result.pushKV("version", block.nVersion);
    result.pushKV("versionHex", strprintf("%08x", block.nVersion));
    result.pushKV("merkleroot", block.hashMerkleRoot.GetHex());
    result.pushKV("witnessmerkleroot", block.hashWitnessMerkleRoot.GetHex());
    UniValue txs(UniValue::VARR);
    if (txDetails) {
        CBlockUndo blockUndo;
        const bool have_undo = !IsBlockPruned(blockindex) && UndoReadFromDisk(blockUndo, blockindex);
        for (size_t i = 0; i < block.vtx.size(); ++i) {
            const CTransactionRef& tx = block.vtx.at(i);
            // coinbase transaction (i == 0) doesn't have undo data
            const CTxUndo* txundo = (have_undo && i) ? &blockUndo.vtxundo.at(i - 1) : nullptr;
            UniValue objTx(UniValue::VOBJ);
            TxToUniv(*tx, uint256(), objTx, true, RPCSerializationFlags(), txundo);
            txs.push_back(objTx);
        }
    } else {
        for (const CTransactionRef& tx : block.vtx) {
            txs.push_back(tx->GetHash().GetHex());
        }
    }
    result.pushKV("tx", txs);
    PushTime(result, "time", block.GetBlockTime());
    PushTime(result, "mediantime", blockindex->GetMedianTimePast());
    result.pushKV("nonce", (uint64_t)block.nNonce);
    result.pushKV("bits", strprintf("%08x", block.nBits));
    result.pushKV("difficulty", GetDifficulty(blockindex));
    result.pushKV("chainwork", blockindex->nChainWork.GetHex());
    result.pushKV("nTx", (uint64_t)blockindex->nTx);

    if (blockindex->pprev)
        result.pushKV("previousblockhash", blockindex->pprev->GetBlockHash().GetHex());
    if (pnext)
        result.pushKV("nextblockhash", pnext->GetBlockHash().GetHex());
    if (coinstakeDetails && blockindex->pprev) {
        result.pushKV("blocksig", HexStr(block.vchBlockSig));
        result.pushKV("prevstakemodifier", blockindex->pprev->bnStakeModifier.GetHex());
        uint256 kernelhash, kernelblockhash;
        CAmount kernelvalue;
        CScript kernelscript;
        if (GetKernelInfo(blockindex, *block.vtx[0], kernelhash, kernelvalue, kernelscript, kernelblockhash)) {
            result.pushKV("hashproofofstake", kernelhash.GetHex());
            result.pushKV("stakekernelvalue", ValueFromAmount(kernelvalue));
            result.pushKV("stakekernelscript", HexStr(kernelscript));
            result.pushKV("stakekernelblockhash", kernelblockhash.GetHex());
        }
    }
    return result;
}

static RPCHelpMan getblockcount()
{
    return RPCHelpMan{"getblockcount",
                "\nReturns the height of the most-work fully-validated chain.\n"
                "The genesis block has height 0.\n",
                {},
                RPCResult{
                    RPCResult::Type::NUM, "", "The current block count"},
                RPCExamples{
                    HelpExampleCli("getblockcount", "")
            + HelpExampleRpc("getblockcount", "")
                },
        [&](const RPCHelpMan& self, const JSONRPCRequest& request) -> UniValue
{
    LOCK(cs_main);
    return ::ChainActive().Height();
},
    };
}

static RPCHelpMan getbestblockhash()
{
    return RPCHelpMan{"getbestblockhash",
                "\nReturns the hash of the best (tip) block in the most-work fully-validated chain.\n",
                {},
                RPCResult{
                    RPCResult::Type::STR_HEX, "", "the block hash, hex-encoded"},
                RPCExamples{
                    HelpExampleCli("getbestblockhash", "")
            + HelpExampleRpc("getbestblockhash", "")
                },
        [&](const RPCHelpMan& self, const JSONRPCRequest& request) -> UniValue
{
    LOCK(cs_main);
    return ::ChainActive().Tip()->GetBlockHash().GetHex();
},
    };
}

void RPCNotifyBlockChange(const CBlockIndex* pindex)
{
    if(pindex) {
        LOCK(cs_blockchange);
        latestblock.hash = pindex->GetBlockHash();
        latestblock.height = pindex->nHeight;
    }
    cond_blockchange.notify_all();
}

static RPCHelpMan waitfornewblock()
{
    return RPCHelpMan{"waitfornewblock",
                "\nWaits for a specific new block and returns useful info about it.\n"
                "\nReturns the current block on timeout or exit.\n",
                {
                    {"timeout", RPCArg::Type::NUM, /* default */ "0", "Time in milliseconds to wait for a response. 0 indicates no timeout."},
                },
                RPCResult{
                    RPCResult::Type::OBJ, "", "",
                    {
                        {RPCResult::Type::STR_HEX, "hash", "The blockhash"},
                        {RPCResult::Type::NUM, "height", "Block height"},
                    }},
                RPCExamples{
                    HelpExampleCli("waitfornewblock", "1000")
            + HelpExampleRpc("waitfornewblock", "1000")
                },
        [&](const RPCHelpMan& self, const JSONRPCRequest& request) -> UniValue
{
    int timeout = 0;
    if (!request.params[0].isNull())
        timeout = request.params[0].get_int();

    CUpdatedBlock block;
    {
        WAIT_LOCK(cs_blockchange, lock);
        block = latestblock;
        if(timeout)
            cond_blockchange.wait_for(lock, std::chrono::milliseconds(timeout), [&block]() EXCLUSIVE_LOCKS_REQUIRED(cs_blockchange) {return latestblock.height != block.height || latestblock.hash != block.hash || !IsRPCRunning(); });
        else
            cond_blockchange.wait(lock, [&block]() EXCLUSIVE_LOCKS_REQUIRED(cs_blockchange) {return latestblock.height != block.height || latestblock.hash != block.hash || !IsRPCRunning(); });
        block = latestblock;
    }
    UniValue ret(UniValue::VOBJ);
    ret.pushKV("hash", block.hash.GetHex());
    ret.pushKV("height", block.height);
    return ret;
},
    };
}

static RPCHelpMan waitforblock()
{
    return RPCHelpMan{"waitforblock",
                "\nWaits for a specific new block and returns useful info about it.\n"
                "\nReturns the current block on timeout or exit.\n",
                {
                    {"blockhash", RPCArg::Type::STR_HEX, RPCArg::Optional::NO, "Block hash to wait for."},
                    {"timeout", RPCArg::Type::NUM, /* default */ "0", "Time in milliseconds to wait for a response. 0 indicates no timeout."},
                },
                RPCResult{
                    RPCResult::Type::OBJ, "", "",
                    {
                        {RPCResult::Type::STR_HEX, "hash", "The blockhash"},
                        {RPCResult::Type::NUM, "height", "Block height"},
                    }},
                RPCExamples{
                    HelpExampleCli("waitforblock", "\"0000000000079f8ef3d2c688c244eb7a4570b24c9ed7b4a8c619eb02596f8862\" 1000")
            + HelpExampleRpc("waitforblock", "\"0000000000079f8ef3d2c688c244eb7a4570b24c9ed7b4a8c619eb02596f8862\", 1000")
                },
        [&](const RPCHelpMan& self, const JSONRPCRequest& request) -> UniValue
{
    int timeout = 0;

    uint256 hash(ParseHashV(request.params[0], "blockhash"));

    if (!request.params[1].isNull())
        timeout = request.params[1].get_int();

    CUpdatedBlock block;
    {
        WAIT_LOCK(cs_blockchange, lock);
        if(timeout)
            cond_blockchange.wait_for(lock, std::chrono::milliseconds(timeout), [&hash]() EXCLUSIVE_LOCKS_REQUIRED(cs_blockchange) {return latestblock.hash == hash || !IsRPCRunning();});
        else
            cond_blockchange.wait(lock, [&hash]() EXCLUSIVE_LOCKS_REQUIRED(cs_blockchange) {return latestblock.hash == hash || !IsRPCRunning(); });
        block = latestblock;
    }

    UniValue ret(UniValue::VOBJ);
    ret.pushKV("hash", block.hash.GetHex());
    ret.pushKV("height", block.height);
    return ret;
},
    };
}

static RPCHelpMan waitforblockheight()
{
    return RPCHelpMan{"waitforblockheight",
                "\nWaits for (at least) block height and returns the height and hash\n"
                "of the current tip.\n"
                "\nReturns the current block on timeout or exit.\n",
                {
                    {"height", RPCArg::Type::NUM, RPCArg::Optional::NO, "Block height to wait for."},
                    {"timeout", RPCArg::Type::NUM, /* default */ "0", "Time in milliseconds to wait for a response. 0 indicates no timeout."},
                },
                RPCResult{
                    RPCResult::Type::OBJ, "", "",
                    {
                        {RPCResult::Type::STR_HEX, "hash", "The blockhash"},
                        {RPCResult::Type::NUM, "height", "Block height"},
                    }},
                RPCExamples{
                    HelpExampleCli("waitforblockheight", "100 1000")
            + HelpExampleRpc("waitforblockheight", "100, 1000")
                },
        [&](const RPCHelpMan& self, const JSONRPCRequest& request) -> UniValue
{
    int timeout = 0;

    int height = request.params[0].get_int();

    if (!request.params[1].isNull())
        timeout = request.params[1].get_int();

    CUpdatedBlock block;
    {
        WAIT_LOCK(cs_blockchange, lock);
        if(timeout)
            cond_blockchange.wait_for(lock, std::chrono::milliseconds(timeout), [&height]() EXCLUSIVE_LOCKS_REQUIRED(cs_blockchange) {return latestblock.height >= height || !IsRPCRunning();});
        else
            cond_blockchange.wait(lock, [&height]() EXCLUSIVE_LOCKS_REQUIRED(cs_blockchange) {return latestblock.height >= height || !IsRPCRunning(); });
        block = latestblock;
    }
    UniValue ret(UniValue::VOBJ);
    ret.pushKV("hash", block.hash.GetHex());
    ret.pushKV("height", block.height);
    return ret;
},
    };
}

static RPCHelpMan syncwithvalidationinterfacequeue()
{
    return RPCHelpMan{"syncwithvalidationinterfacequeue",
                "\nWaits for the validation interface queue to catch up on everything that was there when we entered this function.\n",
                {},
                RPCResult{RPCResult::Type::NONE, "", ""},
                RPCExamples{
                    HelpExampleCli("syncwithvalidationinterfacequeue","")
            + HelpExampleRpc("syncwithvalidationinterfacequeue","")
                },
        [&](const RPCHelpMan& self, const JSONRPCRequest& request) -> UniValue
{
    SyncWithValidationInterfaceQueue();
    return NullUniValue;
},
    };
}

static RPCHelpMan getdifficulty()
{
    return RPCHelpMan{"getdifficulty",
                "\nReturns the proof-of-work difficulty as a multiple of the minimum difficulty.\n",
                {},
                RPCResult{
                    RPCResult::Type::NUM, "", "the proof-of-work difficulty as a multiple of the minimum difficulty."},
                RPCExamples{
                    HelpExampleCli("getdifficulty", "")
            + HelpExampleRpc("getdifficulty", "")
                },
        [&](const RPCHelpMan& self, const JSONRPCRequest& request) -> UniValue
{
    LOCK(cs_main);
    return GetDifficulty(::ChainActive().Tip());
},
    };
}

static std::vector<RPCResult> MempoolEntryDescription() { return {
    RPCResult{RPCResult::Type::NUM, "vsize", "virtual transaction size as defined in BIP 141. This is different from actual serialized size for witness transactions as witness data is discounted."},
    RPCResult{RPCResult::Type::NUM, "weight", "transaction weight as defined in BIP 141."},
    RPCResult{RPCResult::Type::STR_AMOUNT, "fee", "transaction fee in " + CURRENCY_UNIT + " (DEPRECATED)"},
    RPCResult{RPCResult::Type::STR_AMOUNT, "modifiedfee", "transaction fee with fee deltas used for mining priority (DEPRECATED)"},
    RPCResult{RPCResult::Type::NUM_TIME, "time", "local time transaction entered pool in seconds since 1 Jan 1970 GMT"},
    RPCResult{RPCResult::Type::NUM, "height", "block height when transaction entered pool"},
    RPCResult{RPCResult::Type::NUM, "descendantcount", "number of in-mempool descendant transactions (including this one)"},
    RPCResult{RPCResult::Type::NUM, "descendantsize", "virtual transaction size of in-mempool descendants (including this one)"},
    RPCResult{RPCResult::Type::STR_AMOUNT, "descendantfees", "modified fees (see above) of in-mempool descendants (including this one) (DEPRECATED)"},
    RPCResult{RPCResult::Type::NUM, "ancestorcount", "number of in-mempool ancestor transactions (including this one)"},
    RPCResult{RPCResult::Type::NUM, "ancestorsize", "virtual transaction size of in-mempool ancestors (including this one)"},
    RPCResult{RPCResult::Type::STR_AMOUNT, "ancestorfees", "modified fees (see above) of in-mempool ancestors (including this one) (DEPRECATED)"},
    RPCResult{RPCResult::Type::STR_HEX, "wtxid", "hash of serialized transaction, including witness data"},
    RPCResult{RPCResult::Type::OBJ, "fees", "",
        {
            RPCResult{RPCResult::Type::STR_AMOUNT, "base", "transaction fee in " + CURRENCY_UNIT},
            RPCResult{RPCResult::Type::STR_AMOUNT, "modified", "transaction fee with fee deltas used for mining priority in " + CURRENCY_UNIT},
            RPCResult{RPCResult::Type::STR_AMOUNT, "ancestor", "modified fees (see above) of in-mempool ancestors (including this one) in " + CURRENCY_UNIT},
            RPCResult{RPCResult::Type::STR_AMOUNT, "descendant", "modified fees (see above) of in-mempool descendants (including this one) in " + CURRENCY_UNIT},
        }},
    RPCResult{RPCResult::Type::ARR, "depends", "unconfirmed transactions used as inputs for this transaction",
        {RPCResult{RPCResult::Type::STR_HEX, "transactionid", "parent transaction id"}}},
    RPCResult{RPCResult::Type::ARR, "spentby", "unconfirmed transactions spending outputs from this transaction",
        {RPCResult{RPCResult::Type::STR_HEX, "transactionid", "child transaction id"}}},
    RPCResult{RPCResult::Type::BOOL, "bip125-replaceable", "Whether this transaction could be replaced due to BIP125 (replace-by-fee)"},
    RPCResult{RPCResult::Type::BOOL, "unbroadcast", "Whether this transaction is currently unbroadcast (initial broadcast not yet acknowledged by any peers)"},
};}

static void entryToJSON(const CTxMemPool& pool, UniValue& info, const CTxMemPoolEntry& e) EXCLUSIVE_LOCKS_REQUIRED(pool.cs)
{
    AssertLockHeld(pool.cs);

    UniValue fees(UniValue::VOBJ);
    fees.pushKV("base", ValueFromAmount(e.GetFee()));
    fees.pushKV("modified", ValueFromAmount(e.GetModifiedFee()));
    fees.pushKV("ancestor", ValueFromAmount(e.GetModFeesWithAncestors()));
    fees.pushKV("descendant", ValueFromAmount(e.GetModFeesWithDescendants()));
    info.pushKV("fees", fees);

    info.pushKV("vsize", (int)e.GetTxSize());
    info.pushKV("weight", (int)e.GetTxWeight());
    info.pushKV("fee", ValueFromAmount(e.GetFee()));
    info.pushKV("modifiedfee", ValueFromAmount(e.GetModifiedFee()));
    info.pushKV("time", count_seconds(e.GetTime()));
    info.pushKV("height", (int)e.GetHeight());
    info.pushKV("descendantcount", e.GetCountWithDescendants());
    info.pushKV("descendantsize", e.GetSizeWithDescendants());
    info.pushKV("descendantfees", e.GetModFeesWithDescendants());
    info.pushKV("ancestorcount", e.GetCountWithAncestors());
    info.pushKV("ancestorsize", e.GetSizeWithAncestors());
    info.pushKV("ancestorfees", e.GetModFeesWithAncestors());
    info.pushKV("wtxid", pool.vTxHashes[e.vTxHashesIdx].first.ToString());
    const CTransaction& tx = e.GetTx();
    std::set<std::string> setDepends;
    for (const CTxIn& txin : tx.vin)
    {
        if (pool.exists(txin.prevout.hash))
            setDepends.insert(txin.prevout.hash.ToString());
    }

    UniValue depends(UniValue::VARR);
    for (const std::string& dep : setDepends)
    {
        depends.push_back(dep);
    }

    info.pushKV("depends", depends);

    UniValue spent(UniValue::VARR);
    const CTxMemPool::txiter& it = pool.mapTx.find(tx.GetHash());
    const CTxMemPoolEntry::Children& children = it->GetMemPoolChildrenConst();
    for (const CTxMemPoolEntry& child : children) {
        spent.push_back(child.GetTx().GetHash().ToString());
    }

    info.pushKV("spentby", spent);

    // Add opt-in RBF status
    bool rbfStatus = false;
    RBFTransactionState rbfState = IsRBFOptIn(tx, pool);
    if (rbfState == RBFTransactionState::UNKNOWN) {
        throw JSONRPCError(RPC_MISC_ERROR, "Transaction is not in mempool");
    } else if (rbfState == RBFTransactionState::REPLACEABLE_BIP125) {
        rbfStatus = true;
    }

    info.pushKV("bip125-replaceable", rbfStatus);
    info.pushKV("unbroadcast", pool.IsUnbroadcastTx(tx.GetHash()));
}

UniValue MempoolToJSON(const CTxMemPool& pool, bool verbose, bool include_mempool_sequence)
{
    if (verbose) {
        if (include_mempool_sequence) {
            throw JSONRPCError(RPC_INVALID_PARAMETER, "Verbose results cannot contain mempool sequence values.");
        }
        LOCK(pool.cs);
        UniValue o(UniValue::VOBJ);
        for (const CTxMemPoolEntry& e : pool.mapTx) {
            const uint256& hash = e.GetTx().GetHash();
            UniValue info(UniValue::VOBJ);
            entryToJSON(pool, info, e);
            // Mempool has unique entries so there is no advantage in using
            // UniValue::pushKV, which checks if the key already exists in O(N).
            // UniValue::__pushKV is used instead which currently is O(1).
            o.__pushKV(hash.ToString(), info);
        }
        return o;
    } else {
        uint64_t mempool_sequence;
        std::vector<uint256> vtxid;
        {
            LOCK(pool.cs);
            pool.queryHashes(vtxid);
            mempool_sequence = pool.GetSequence();
        }
        UniValue a(UniValue::VARR);
        for (const uint256& hash : vtxid)
            a.push_back(hash.ToString());

        if (!include_mempool_sequence) {
            return a;
        } else {
            UniValue o(UniValue::VOBJ);
            o.pushKV("txids", a);
            o.pushKV("mempool_sequence", mempool_sequence);
            return o;
        }
    }
}

static RPCHelpMan getrawmempool()
{
    return RPCHelpMan{"getrawmempool",
                "\nReturns all transaction ids in memory pool as a json array of string transaction ids.\n"
                "\nHint: use getmempoolentry to fetch a specific transaction from the mempool.\n",
                {
                    {"verbose", RPCArg::Type::BOOL, /* default */ "false", "True for a json object, false for array of transaction ids"},
                    {"mempool_sequence", RPCArg::Type::BOOL, /* default */ "false", "If verbose=false, returns a json object with transaction list and mempool sequence number attached."},
                },
                {
                    RPCResult{"for verbose = false",
                        RPCResult::Type::ARR, "", "",
                        {
                            {RPCResult::Type::STR_HEX, "", "The transaction id"},
                        }},
                    RPCResult{"for verbose = true",
                        RPCResult::Type::OBJ_DYN, "", "",
                        {
                            {RPCResult::Type::OBJ, "transactionid", "", MempoolEntryDescription()},
                        }},
                    RPCResult{"for verbose = false and mempool_sequence = true",
                        RPCResult::Type::OBJ, "", "",
                        {
                            {RPCResult::Type::ARR, "txids", "",
                            {
                                {RPCResult::Type::STR_HEX, "", "The transaction id"},
                            }},
                            {RPCResult::Type::NUM, "mempool_sequence", "The mempool sequence value."},
                        }},
                },
                RPCExamples{
                    HelpExampleCli("getrawmempool", "true")
            + HelpExampleRpc("getrawmempool", "true")
                },
        [&](const RPCHelpMan& self, const JSONRPCRequest& request) -> UniValue
{
    bool fVerbose = false;
    if (!request.params[0].isNull())
        fVerbose = request.params[0].get_bool();

    bool include_mempool_sequence = false;
    if (!request.params[1].isNull()) {
        include_mempool_sequence = request.params[1].get_bool();
    }

    return MempoolToJSON(EnsureMemPool(request.context), fVerbose, include_mempool_sequence);
},
    };
}

static RPCHelpMan getmempoolancestors()
{
    return RPCHelpMan{"getmempoolancestors",
                "\nIf txid is in the mempool, returns all in-mempool ancestors.\n",
                {
                    {"txid", RPCArg::Type::STR_HEX, RPCArg::Optional::NO, "The transaction id (must be in mempool)"},
                    {"verbose", RPCArg::Type::BOOL, /* default */ "false", "True for a json object, false for array of transaction ids"},
                },
                {
                    RPCResult{"for verbose = false",
                        RPCResult::Type::ARR, "", "",
                        {{RPCResult::Type::STR_HEX, "", "The transaction id of an in-mempool ancestor transaction"}}},
                    RPCResult{"for verbose = true",
                        RPCResult::Type::OBJ_DYN, "", "",
                        {
                            {RPCResult::Type::OBJ, "transactionid", "", MempoolEntryDescription()},
                        }},
                },
                RPCExamples{
                    HelpExampleCli("getmempoolancestors", "\"mytxid\"")
            + HelpExampleRpc("getmempoolancestors", "\"mytxid\"")
                },
        [&](const RPCHelpMan& self, const JSONRPCRequest& request) -> UniValue
{
    bool fVerbose = false;
    if (!request.params[1].isNull())
        fVerbose = request.params[1].get_bool();

    uint256 hash = ParseHashV(request.params[0], "parameter 1");

    const CTxMemPool& mempool = EnsureMemPool(request.context);
    LOCK(mempool.cs);

    CTxMemPool::txiter it = mempool.mapTx.find(hash);
    if (it == mempool.mapTx.end()) {
        throw JSONRPCError(RPC_INVALID_ADDRESS_OR_KEY, "Transaction not in mempool");
    }

    CTxMemPool::setEntries setAncestors;
    uint64_t noLimit = std::numeric_limits<uint64_t>::max();
    std::string dummy;
    mempool.CalculateMemPoolAncestors(*it, setAncestors, noLimit, noLimit, noLimit, noLimit, dummy, false);

    if (!fVerbose) {
        UniValue o(UniValue::VARR);
        for (CTxMemPool::txiter ancestorIt : setAncestors) {
            o.push_back(ancestorIt->GetTx().GetHash().ToString());
        }
        return o;
    } else {
        UniValue o(UniValue::VOBJ);
        for (CTxMemPool::txiter ancestorIt : setAncestors) {
            const CTxMemPoolEntry &e = *ancestorIt;
            const uint256& _hash = e.GetTx().GetHash();
            UniValue info(UniValue::VOBJ);
            entryToJSON(mempool, info, e);
            o.pushKV(_hash.ToString(), info);
        }
        return o;
    }
},
    };
}

static RPCHelpMan getmempooldescendants()
{
    return RPCHelpMan{"getmempooldescendants",
                "\nIf txid is in the mempool, returns all in-mempool descendants.\n",
                {
                    {"txid", RPCArg::Type::STR_HEX, RPCArg::Optional::NO, "The transaction id (must be in mempool)"},
                    {"verbose", RPCArg::Type::BOOL, /* default */ "false", "True for a json object, false for array of transaction ids"},
                },
                {
                    RPCResult{"for verbose = false",
                        RPCResult::Type::ARR, "", "",
                        {{RPCResult::Type::STR_HEX, "", "The transaction id of an in-mempool descendant transaction"}}},
                    RPCResult{"for verbose = true",
                        RPCResult::Type::OBJ_DYN, "", "",
                        {
                            {RPCResult::Type::OBJ, "transactionid", "", MempoolEntryDescription()},
                        }},
                },
                RPCExamples{
                    HelpExampleCli("getmempooldescendants", "\"mytxid\"")
            + HelpExampleRpc("getmempooldescendants", "\"mytxid\"")
                },
        [&](const RPCHelpMan& self, const JSONRPCRequest& request) -> UniValue
{
    bool fVerbose = false;
    if (!request.params[1].isNull())
        fVerbose = request.params[1].get_bool();

    uint256 hash = ParseHashV(request.params[0], "parameter 1");

    const CTxMemPool& mempool = EnsureMemPool(request.context);
    LOCK(mempool.cs);

    CTxMemPool::txiter it = mempool.mapTx.find(hash);
    if (it == mempool.mapTx.end()) {
        throw JSONRPCError(RPC_INVALID_ADDRESS_OR_KEY, "Transaction not in mempool");
    }

    CTxMemPool::setEntries setDescendants;
    mempool.CalculateDescendants(it, setDescendants);
    // CTxMemPool::CalculateDescendants will include the given tx
    setDescendants.erase(it);

    if (!fVerbose) {
        UniValue o(UniValue::VARR);
        for (CTxMemPool::txiter descendantIt : setDescendants) {
            o.push_back(descendantIt->GetTx().GetHash().ToString());
        }

        return o;
    } else {
        UniValue o(UniValue::VOBJ);
        for (CTxMemPool::txiter descendantIt : setDescendants) {
            const CTxMemPoolEntry &e = *descendantIt;
            const uint256& _hash = e.GetTx().GetHash();
            UniValue info(UniValue::VOBJ);
            entryToJSON(mempool, info, e);
            o.pushKV(_hash.ToString(), info);
        }
        return o;
    }
},
    };
}

static RPCHelpMan getmempoolentry()
{
    return RPCHelpMan{"getmempoolentry",
                "\nReturns mempool data for given transaction\n",
                {
                    {"txid", RPCArg::Type::STR_HEX, RPCArg::Optional::NO, "The transaction id (must be in mempool)"},
                },
                RPCResult{
                    RPCResult::Type::OBJ, "", "", MempoolEntryDescription()},
                RPCExamples{
                    HelpExampleCli("getmempoolentry", "\"mytxid\"")
            + HelpExampleRpc("getmempoolentry", "\"mytxid\"")
                },
        [&](const RPCHelpMan& self, const JSONRPCRequest& request) -> UniValue
{
    uint256 hash = ParseHashV(request.params[0], "parameter 1");

    const CTxMemPool& mempool = EnsureMemPool(request.context);
    LOCK(mempool.cs);

    CTxMemPool::txiter it = mempool.mapTx.find(hash);
    if (it == mempool.mapTx.end()) {
        throw JSONRPCError(RPC_INVALID_ADDRESS_OR_KEY, "Transaction not in mempool");
    }

    const CTxMemPoolEntry &e = *it;
    UniValue info(UniValue::VOBJ);
    entryToJSON(mempool, info, e);
    return info;
},
    };
}

static RPCHelpMan getblockhash()
{
    return RPCHelpMan{"getblockhash",
                "\nReturns hash of block in best-block-chain at height provided.\n",
                {
                    {"height", RPCArg::Type::NUM, RPCArg::Optional::NO, "The height index"},
                },
                RPCResult{
                    RPCResult::Type::STR_HEX, "", "The block hash"},
                RPCExamples{
                    HelpExampleCli("getblockhash", "1000")
            + HelpExampleRpc("getblockhash", "1000")
                },
        [&](const RPCHelpMan& self, const JSONRPCRequest& request) -> UniValue
{
    LOCK(cs_main);

    int nHeight = request.params[0].get_int();
    if (nHeight < 0 || nHeight > ::ChainActive().Height())
        throw JSONRPCError(RPC_INVALID_PARAMETER, "Block height out of range");

    CBlockIndex* pblockindex = ::ChainActive()[nHeight];
    return pblockindex->GetBlockHash().GetHex();
},
    };
}

static RPCHelpMan getblockheader()
{
    return RPCHelpMan{"getblockheader",
                "\nIf verbose is false, returns a string that is serialized, hex-encoded data for blockheader 'hash'.\n"
                "If verbose is true, returns an Object with information about blockheader <hash>.\n",
                {
                    {"blockhash", RPCArg::Type::STR_HEX, RPCArg::Optional::NO, "The block hash"},
                    {"verbose", RPCArg::Type::BOOL, /* default */ "true", "true for a json object, false for the hex-encoded data"},
                },
                {
                    RPCResult{"for verbose = true",
                        RPCResult::Type::OBJ, "", "",
                        {
                            {RPCResult::Type::STR_HEX, "hash", "the block hash (same as provided)"},
                            {RPCResult::Type::NUM, "confirmations", "The number of confirmations, or -1 if the block is not on the main chain"},
                            {RPCResult::Type::NUM, "height", "The block height or index"},
                            {RPCResult::Type::NUM, "version", "The block version"},
                            {RPCResult::Type::STR_HEX, "versionHex", "The block version formatted in hexadecimal"},
                            {RPCResult::Type::STR_HEX, "merkleroot", "The merkle root"},
                            {RPCResult::Type::NUM_TIME, "time", "The block time expressed in " + UNIX_EPOCH_TIME},
                            {RPCResult::Type::NUM_TIME, "mediantime", "The median block time expressed in " + UNIX_EPOCH_TIME},
                            {RPCResult::Type::NUM, "nonce", "The nonce"},
                            {RPCResult::Type::STR_HEX, "bits", "The bits"},
                            {RPCResult::Type::NUM, "difficulty", "The difficulty"},
                            {RPCResult::Type::STR_HEX, "chainwork", "Expected number of hashes required to produce the current chain"},
                            {RPCResult::Type::NUM, "nTx", "The number of transactions in the block"},
                            {RPCResult::Type::NUM, "anonoutputs", "The number of RCT outputs in the chain at this block"},
                            {RPCResult::Type::STR_AMOUNT, "moneysupply", "The total amount of particl in the chain at this block"},
                            {RPCResult::Type::STR_HEX, "previousblockhash", "The hash of the previous block"},
                            {RPCResult::Type::STR_HEX, "nextblockhash", "The hash of the next block"},
                        }},
                    RPCResult{"for verbose=false",
                        RPCResult::Type::STR_HEX, "", "A string that is serialized, hex-encoded data for block 'hash'"},
                },
                RPCExamples{
                    HelpExampleCli("getblockheader", "\"00000000c937983704a73af28acdec37b049d214adbda81d7e2a3dd146f6ed09\"")
            + HelpExampleRpc("getblockheader", "\"00000000c937983704a73af28acdec37b049d214adbda81d7e2a3dd146f6ed09\"")
                },
        [&](const RPCHelpMan& self, const JSONRPCRequest& request) -> UniValue
{
    uint256 hash(ParseHashV(request.params[0], "hash"));

    bool fVerbose = true;
    if (!request.params[1].isNull())
        fVerbose = request.params[1].get_bool();

    const CBlockIndex* pblockindex;
    const CBlockIndex* tip;
    {
        LOCK(cs_main);
        pblockindex = LookupBlockIndex(hash);
        tip = ::ChainActive().Tip();
    }

    if (!pblockindex) {
        throw JSONRPCError(RPC_INVALID_ADDRESS_OR_KEY, "Block not found");
    }

    if (!fVerbose)
    {
        CDataStream ssBlock(SER_NETWORK, PROTOCOL_VERSION);
        ssBlock << pblockindex->GetBlockHeader();
        std::string strHex = HexStr(ssBlock);
        return strHex;
    }

    return blockheaderToJSON(tip, pblockindex);
},
    };
}

static CBlock GetBlockChecked(const CBlockIndex* pblockindex)
{
    CBlock block;
    if (IsBlockPruned(pblockindex)) {
        throw JSONRPCError(RPC_MISC_ERROR, "Block not available (pruned data)");
    }

    if (!ReadBlockFromDisk(block, pblockindex, Params().GetConsensus())) {
        // Block not found on disk. This could be because we have the block
        // header in our index but not yet have the block or did not accept the
        // block.
        throw JSONRPCError(RPC_MISC_ERROR, "Block not found on disk");
    }

    return block;
}

static CBlockUndo GetUndoChecked(const CBlockIndex* pblockindex)
{
    CBlockUndo blockUndo;
    if (IsBlockPruned(pblockindex)) {
        throw JSONRPCError(RPC_MISC_ERROR, "Undo data not available (pruned data)");
    }

    if (!UndoReadFromDisk(blockUndo, pblockindex)) {
        throw JSONRPCError(RPC_MISC_ERROR, "Can't read undo data from disk");
    }

    return blockUndo;
}

static RPCHelpMan getblock()
{
    return RPCHelpMan{"getblock",
                "\nIf verbosity is 0, returns a string that is serialized, hex-encoded data for block 'hash'.\n"
                "If verbosity is 1, returns an Object with information about block <hash>.\n"
                "If verbosity is 2, returns an Object with information about block <hash> and information about each transaction. \n",
                {
                    {"blockhash", RPCArg::Type::STR_HEX, RPCArg::Optional::NO, "The block hash"},
                    {"verbosity|verbose", RPCArg::Type::NUM, /* default */ "1", "0 for hex-encoded data, 1 for a json object, and 2 for json object with transaction data"},
                    {"coinstakeinfo", RPCArg::Type::BOOL, /* default */ "false", "Display more Proof of Stake info"},
                },
                {
                    RPCResult{"for verbosity = 0",
                RPCResult::Type::STR_HEX, "", "A string that is serialized, hex-encoded data for block 'hash'"},
                    RPCResult{"for verbosity = 1",
                RPCResult::Type::OBJ, "", "",
                {
                    {RPCResult::Type::STR_HEX, "hash", "the block hash (same as provided)"},
                    {RPCResult::Type::NUM, "confirmations", "The number of confirmations, or -1 if the block is not on the main chain"},
                    {RPCResult::Type::NUM, "size", "The block size"},
                    {RPCResult::Type::NUM, "strippedsize", "The block size excluding witness data"},
                    {RPCResult::Type::NUM, "weight", "The block weight as defined in BIP 141"},
                    {RPCResult::Type::NUM, "height", "The block height or index"},
                    {RPCResult::Type::NUM, "version", "The block version"},
                    {RPCResult::Type::STR_HEX, "versionHex", "The block version formatted in hexadecimal"},
                    {RPCResult::Type::STR_HEX, "merkleroot", "The merkle root"},
                    {RPCResult::Type::STR_HEX, "witnessmerkleroot", "The witness merkle root"},
                    {RPCResult::Type::ARR, "tx", "The transaction ids",
                        {{RPCResult::Type::STR_HEX, "", "The transaction id"}}},
                    {RPCResult::Type::NUM_TIME, "time",       "The block time expressed in " + UNIX_EPOCH_TIME},
                    {RPCResult::Type::NUM_TIME, "mediantime", "The median block time expressed in " + UNIX_EPOCH_TIME},
                    {RPCResult::Type::NUM, "nonce", "The nonce"},
                    {RPCResult::Type::STR_HEX, "bits", "The bits"},
                    {RPCResult::Type::NUM, "difficulty", "The difficulty"},
                    {RPCResult::Type::STR_HEX, "chainwork", "Expected number of hashes required to produce the chain up to this block (in hex)"},
                    {RPCResult::Type::NUM, "nTx", "The number of transactions in the block"},
                    {RPCResult::Type::STR_HEX, "previousblockhash", "The hash of the previous block"},
                    {RPCResult::Type::STR_HEX, "nextblockhash", "The hash of the next block"},

                }},
                    RPCResult{"for verbosity = 2",
                RPCResult::Type::OBJ, "", "",
                {
                    {RPCResult::Type::ELISION, "", "Same output as verbosity = 1"},
                    {RPCResult::Type::STR_HEX, "blocksig", "The block signature"},
                    {RPCResult::Type::ARR, "tx", "",
                    {
                        {RPCResult::Type::OBJ, "", "",
                        {
                            {RPCResult::Type::ELISION, "", "The transactions in the format of the getrawtransaction RPC. Different from verbosity = 1 \"tx\" result"},
                            {RPCResult::Type::NUM, "fee", "The transaction fee in " + CURRENCY_UNIT + ", omitted if block undo data is not available"},
                        }},
                    }},
                }},
        },
                RPCExamples{
                    HelpExampleCli("getblock", "\"00000000c937983704a73af28acdec37b049d214adbda81d7e2a3dd146f6ed09\"")
            + HelpExampleRpc("getblock", "\"00000000c937983704a73af28acdec37b049d214adbda81d7e2a3dd146f6ed09\"")
                },
        [&](const RPCHelpMan& self, const JSONRPCRequest& request) -> UniValue
{
    uint256 hash(ParseHashV(request.params[0], "blockhash"));

    int verbosity = 1;
    if (!request.params[1].isNull()) {
        if(request.params[1].isNum())
            verbosity = request.params[1].get_int();
        else
            verbosity = request.params[1].get_bool() ? 1 : 0;
    }

    bool with_coinstakeinfo = !request.params[2].isNull() ? request.params[2].get_bool() : false;

    CBlock block;
    const CBlockIndex* pblockindex;
    const CBlockIndex* tip;
    {
        LOCK(cs_main);
        pblockindex = LookupBlockIndex(hash);
        tip = ::ChainActive().Tip();

        if (!pblockindex) {
            throw JSONRPCError(RPC_INVALID_ADDRESS_OR_KEY, "Block not found");
        }

        block = GetBlockChecked(pblockindex);
    }

    if (verbosity <= 0)
    {
        CDataStream ssBlock(SER_NETWORK, PROTOCOL_VERSION | RPCSerializationFlags());
        ssBlock << block;
        std::string strHex = HexStr(ssBlock);
        return strHex;
    }

    return blockToJSON(block, tip, pblockindex, verbosity >= 2, with_coinstakeinfo);
},
    };
}

static RPCHelpMan pruneblockchain()
{
    return RPCHelpMan{"pruneblockchain", "",
                {
                    {"height", RPCArg::Type::NUM, RPCArg::Optional::NO, "The block height to prune up to. May be set to a discrete height, or to a " + UNIX_EPOCH_TIME + "\n"
            "                  to prune blocks whose block time is at least 2 hours older than the provided timestamp."},
                },
                RPCResult{
                    RPCResult::Type::NUM, "", "Height of the last block pruned"},
                RPCExamples{
                    HelpExampleCli("pruneblockchain", "1000")
            + HelpExampleRpc("pruneblockchain", "1000")
                },
        [&](const RPCHelpMan& self, const JSONRPCRequest& request) -> UniValue
{
    if (!fPruneMode)
        throw JSONRPCError(RPC_MISC_ERROR, "Cannot prune blocks because node is not in prune mode.");

    LOCK(cs_main);

    int heightParam = request.params[0].get_int();
    if (heightParam < 0)
        throw JSONRPCError(RPC_INVALID_PARAMETER, "Negative block height.");

    // Height value more than a billion is too high to be a block height, and
    // too low to be a block time (corresponds to timestamp from Sep 2001).
    if (heightParam > 1000000000) {
        // Add a 2 hour buffer to include blocks which might have had old timestamps
        CBlockIndex* pindex = ::ChainActive().FindEarliestAtLeast(heightParam - TIMESTAMP_WINDOW, 0);
        if (!pindex) {
            throw JSONRPCError(RPC_INVALID_PARAMETER, "Could not find block with at least the specified timestamp.");
        }
        heightParam = pindex->nHeight;
    }

    unsigned int height = (unsigned int) heightParam;
    unsigned int chainHeight = (unsigned int) ::ChainActive().Height();
    if (chainHeight < Params().PruneAfterHeight())
        throw JSONRPCError(RPC_MISC_ERROR, "Blockchain is too short for pruning.");
    else if (height > chainHeight)
        throw JSONRPCError(RPC_INVALID_PARAMETER, "Blockchain is shorter than the attempted prune height.");
    else if (height > chainHeight - MIN_BLOCKS_TO_KEEP) {
        LogPrint(BCLog::RPC, "Attempt to prune blocks close to the tip.  Retaining the minimum number of blocks.\n");
        height = chainHeight - MIN_BLOCKS_TO_KEEP;
    }

    PruneBlockFilesManual(height);
    const CBlockIndex* block = ::ChainActive().Tip();
    CHECK_NONFATAL(block);
    while (block->pprev && (block->pprev->nStatus & BLOCK_HAVE_DATA)) {
        block = block->pprev;
    }
    return uint64_t(block->nHeight);
},
    };
}

static RPCHelpMan gettxoutsetinfo()
{
    return RPCHelpMan{"gettxoutsetinfo",
                "\nReturns statistics about the unspent transaction output set.\n"
                "Note this call may take some time.\n",
                {
                    {"hash_type", RPCArg::Type::STR, /* default */ "hash_serialized_2", "Which UTXO set hash should be calculated. Options: 'hash_serialized_2' (the legacy algorithm), 'none'."},
                },
                RPCResult{
                    RPCResult::Type::OBJ, "", "",
                    {
                        {RPCResult::Type::NUM, "height", "The current block height (index)"},
                        {RPCResult::Type::STR_HEX, "bestblock", "The hash of the block at the tip of the chain"},
                        {RPCResult::Type::NUM, "transactions", "The number of transactions with unspent outputs"},
                        {RPCResult::Type::NUM, "txouts", "The number of unspent transaction outputs"},
                        {RPCResult::Type::NUM, "bogosize", "A meaningless metric for UTXO set size"},
                        {RPCResult::Type::STR_HEX, "hash_serialized_2", "The serialized hash (only present if 'hash_serialized_2' hash_type is chosen)"},
                        {RPCResult::Type::NUM, "disk_size", "The estimated size of the chainstate on disk"},
                        {RPCResult::Type::STR_AMOUNT, "total_amount", "The total amount"},
                    }},
                RPCExamples{
                    HelpExampleCli("gettxoutsetinfo", "")
            + HelpExampleRpc("gettxoutsetinfo", "")
                },
        [&](const RPCHelpMan& self, const JSONRPCRequest& request) -> UniValue
{
    UniValue ret(UniValue::VOBJ);

    CCoinsStats stats;
    ::ChainstateActive().ForceFlushStateToDisk();

    const CoinStatsHashType hash_type = ParseHashType(request.params[0], CoinStatsHashType::HASH_SERIALIZED);

    CCoinsView* coins_view = WITH_LOCK(cs_main, return &ChainstateActive().CoinsDB());
    NodeContext& node = EnsureNodeContext(request.context);
    if (GetUTXOStats(coins_view, stats, hash_type, node.rpc_interruption_point)) {
        ret.pushKV("height", (int64_t)stats.nHeight);
        ret.pushKV("bestblock", stats.hashBlock.GetHex());
        ret.pushKV("transactions", (int64_t)stats.nTransactions);
        ret.pushKV("txouts", (int64_t)stats.nTransactionOutputs);
        if (fParticlMode)
            ret.pushKV("txouts_blinded", (int64_t)stats.nBlindTransactionOutputs);
        ret.pushKV("bogosize", (int64_t)stats.nBogoSize);
        if (hash_type == CoinStatsHashType::HASH_SERIALIZED) {
            ret.pushKV("hash_serialized_2", stats.hashSerialized.GetHex());
        }
        ret.pushKV("disk_size", stats.nDiskSize);
        ret.pushKV("total_amount", ValueFromAmount(stats.nTotalAmount));
    } else {
        throw JSONRPCError(RPC_INTERNAL_ERROR, "Unable to read UTXO set");
    }
    return ret;
},
    };
}

static RPCHelpMan gettxout()
{
    return RPCHelpMan{"gettxout",
                "\nReturns details about an unspent transaction output.\n",
                {
                    {"txid", RPCArg::Type::STR, RPCArg::Optional::NO, "The transaction id"},
                    {"n", RPCArg::Type::NUM, RPCArg::Optional::NO, "vout number"},
                    {"include_mempool", RPCArg::Type::BOOL, /* default */ "true", "Whether to include the mempool. Note that an unspent output that is spent in the mempool won't appear."},
                },
                RPCResult{
                    RPCResult::Type::OBJ, "", "",
                    {
                        {RPCResult::Type::STR_HEX, "bestblock", "The hash of the block at the tip of the chain"},
                        {RPCResult::Type::NUM, "confirmations", "The number of confirmations"},
                        {RPCResult::Type::STR_AMOUNT, "value", "The transaction value in " + CURRENCY_UNIT},
                        {RPCResult::Type::OBJ, "scriptPubKey", "",
                            {
                                {RPCResult::Type::STR_HEX, "asm", ""},
                                {RPCResult::Type::STR_HEX, "hex", ""},
                                {RPCResult::Type::NUM, "reqSigs", "Number of required signatures"},
                                {RPCResult::Type::STR_HEX, "type", "The type, eg pubkeyhash"},
                                {RPCResult::Type::ARR, "addresses", "array of particl addresses",
                                    {{RPCResult::Type::STR, "address", "particl address"}}},
                            }},
                        {RPCResult::Type::BOOL, "coinbase", "Coinbase or not"},
                    }},
                RPCExamples{
            "\nGet unspent transactions\n"
            + HelpExampleCli("listunspent", "") +
            "\nView the details\n"
            + HelpExampleCli("gettxout", "\"txid\" 1") +
            "\nAs a JSON-RPC call\n"
            + HelpExampleRpc("gettxout", "\"txid\", 1")
                },
        [&](const RPCHelpMan& self, const JSONRPCRequest& request) -> UniValue
{
    LOCK(cs_main);

    UniValue ret(UniValue::VOBJ);

    uint256 hash(ParseHashV(request.params[0], "txid"));
    int n = request.params[1].get_int();
    COutPoint out(hash, n);
    bool fMempool = true;
    if (!request.params[2].isNull())
        fMempool = request.params[2].get_bool();

    Coin coin;
    CCoinsViewCache* coins_view = &::ChainstateActive().CoinsTip();

    if (fMempool) {
        const CTxMemPool& mempool = EnsureMemPool(request.context);
        LOCK(mempool.cs);
        CCoinsViewMemPool view(coins_view, mempool);
        if (!view.GetCoin(out, coin) || mempool.isSpent(out)) {
            return NullUniValue;
        }
    } else {
        if (!coins_view->GetCoin(out, coin)) {
            return NullUniValue;
        }
    }

    const CBlockIndex* pindex = LookupBlockIndex(coins_view->GetBestBlock());
    ret.pushKV("bestblock", pindex->GetBlockHash().GetHex());
    if (coin.nHeight == MEMPOOL_HEIGHT) {
        ret.pushKV("confirmations", 0);
    } else {
        ret.pushKV("confirmations", (int64_t)(pindex->nHeight - coin.nHeight + 1));
    }
    ret.pushKV("value", ValueFromAmount(coin.out.nValue));
    UniValue o(UniValue::VOBJ);
    ScriptPubKeyToUniv(coin.out.scriptPubKey, o, true);
    ret.pushKV("scriptPubKey", o);
    ret.pushKV("coinbase", (bool)coin.fCoinBase);

    return ret;
},
    };
}

static RPCHelpMan verifychain()
{
    return RPCHelpMan{"verifychain",
                "\nVerifies blockchain database.\n",
                {
                    {"checklevel", RPCArg::Type::NUM, /* default */ strprintf("%d, range=0-4", DEFAULT_CHECKLEVEL),
                        strprintf("How thorough the block verification is:\n - %s", Join(CHECKLEVEL_DOC, "\n- "))},
                    {"nblocks", RPCArg::Type::NUM, /* default */ strprintf("%d, 0=all", DEFAULT_CHECKBLOCKS), "The number of blocks to check."},
                },
                RPCResult{
                    RPCResult::Type::BOOL, "", "Verified or not"},
                RPCExamples{
                    HelpExampleCli("verifychain", "")
            + HelpExampleRpc("verifychain", "")
                },
        [&](const RPCHelpMan& self, const JSONRPCRequest& request) -> UniValue
{
    const int check_level(request.params[0].isNull() ? DEFAULT_CHECKLEVEL : request.params[0].get_int());
    const int check_depth{request.params[1].isNull() ? DEFAULT_CHECKBLOCKS : request.params[1].get_int()};

    LOCK(cs_main);

    return CVerifyDB().VerifyDB(Params(), &::ChainstateActive().CoinsTip(), check_level, check_depth);
},
    };
}

static void BuriedForkDescPushBack(UniValue& softforks, const std::string &name, int height) EXCLUSIVE_LOCKS_REQUIRED(cs_main)
{
    // For buried deployments.
    // A buried deployment is one where the height of the activation has been hardcoded into
    // the client implementation long after the consensus change has activated. See BIP 90.
    // Buried deployments with activation height value of
    // std::numeric_limits<int>::max() are disabled and thus hidden.
    if (height == std::numeric_limits<int>::max()) return;

    UniValue rv(UniValue::VOBJ);
    rv.pushKV("type", "buried");
    // getblockchaininfo reports the softfork as active from when the chain height is
    // one below the activation height
    rv.pushKV("active", ::ChainActive().Tip()->nHeight + 1 >= height);
    rv.pushKV("height", height);
    softforks.pushKV(name, rv);
}

static void BIP9SoftForkDescPushBack(UniValue& softforks, const std::string &name, const Consensus::Params& consensusParams, Consensus::DeploymentPos id) EXCLUSIVE_LOCKS_REQUIRED(cs_main)
{
    // For BIP9 deployments.
    // Deployments (e.g. testdummy) with timeout value before Jan 1, 2009 are hidden.
    // A timeout value of 0 guarantees a softfork will never be activated.
    // This is used when merging logic to implement a proposed softfork without a specified deployment schedule.
    if (consensusParams.vDeployments[id].nTimeout <= 1230768000) return;

    UniValue bip9(UniValue::VOBJ);
    const ThresholdState thresholdState = VersionBitsTipState(consensusParams, id);
    switch (thresholdState) {
    case ThresholdState::DEFINED: bip9.pushKV("status", "defined"); break;
    case ThresholdState::STARTED: bip9.pushKV("status", "started"); break;
    case ThresholdState::LOCKED_IN: bip9.pushKV("status", "locked_in"); break;
    case ThresholdState::ACTIVE: bip9.pushKV("status", "active"); break;
    case ThresholdState::FAILED: bip9.pushKV("status", "failed"); break;
    }
    if (ThresholdState::STARTED == thresholdState)
    {
        bip9.pushKV("bit", consensusParams.vDeployments[id].bit);
    }
    bip9.pushKV("start_time", consensusParams.vDeployments[id].nStartTime);
    bip9.pushKV("timeout", consensusParams.vDeployments[id].nTimeout);
    int64_t since_height = VersionBitsTipStateSinceHeight(consensusParams, id);
    bip9.pushKV("since", since_height);
    if (ThresholdState::STARTED == thresholdState)
    {
        UniValue statsUV(UniValue::VOBJ);
        BIP9Stats statsStruct = VersionBitsTipStatistics(consensusParams, id);
        statsUV.pushKV("period", statsStruct.period);
        statsUV.pushKV("threshold", statsStruct.threshold);
        statsUV.pushKV("elapsed", statsStruct.elapsed);
        statsUV.pushKV("count", statsStruct.count);
        statsUV.pushKV("possible", statsStruct.possible);
        bip9.pushKV("statistics", statsUV);
    }

    UniValue rv(UniValue::VOBJ);
    rv.pushKV("type", "bip9");
    rv.pushKV("bip9", bip9);
    if (ThresholdState::ACTIVE == thresholdState) {
        rv.pushKV("height", since_height);
    }
    rv.pushKV("active", ThresholdState::ACTIVE == thresholdState);

    softforks.pushKV(name, rv);
}

RPCHelpMan getblockchaininfo()
{
    return RPCHelpMan{"getblockchaininfo",
                "Returns an object containing various state info regarding blockchain processing.\n",
                {},
                RPCResult{
                    RPCResult::Type::OBJ, "", "",
                    {
                        {RPCResult::Type::STR, "chain", "current network name (main, test, signet, regtest)"},
                        {RPCResult::Type::NUM, "blocks", "the height of the most-work fully-validated chain. The genesis block has height 0"},
                        {RPCResult::Type::NUM, "headers", "the current number of headers we have validated"},
                        {RPCResult::Type::STR, "bestblockhash", "the hash of the currently best block"},
                        {RPCResult::Type::STR, "moneysupply", "the total amount of coin in the network"},
                        {RPCResult::Type::NUM, "difficulty", "the current difficulty"},
                        {RPCResult::Type::NUM, "mediantime", "median time for the current best block"},
                        {RPCResult::Type::NUM, "verificationprogress", "estimate of verification progress [0..1]"},
                        {RPCResult::Type::BOOL, "initialblockdownload", "(debug information) estimate of whether this node is in Initial Block Download mode"},
                        {RPCResult::Type::STR_HEX, "chainwork", "total amount of work in active chain, in hexadecimal"},
                        {RPCResult::Type::NUM, "size_on_disk", "the estimated size of the block and undo files on disk"},
                        {RPCResult::Type::BOOL, "pruned", "if the blocks are subject to pruning"},
                        {RPCResult::Type::NUM, "pruneheight", "lowest-height complete block stored (only present if pruning is enabled)"},
                        {RPCResult::Type::BOOL, "automatic_pruning", "whether automatic pruning is enabled (only present if pruning is enabled)"},
                        {RPCResult::Type::NUM, "prune_target_size", "the target size used by pruning (only present if automatic pruning is enabled)"},
                        {RPCResult::Type::OBJ_DYN, "softforks", "status of softforks",
                        {
                            {RPCResult::Type::OBJ, "xxxx", "name of the softfork",
                            {
                                {RPCResult::Type::STR, "type", "one of \"buried\", \"bip9\""},
                                {RPCResult::Type::OBJ, "bip9", "status of bip9 softforks (only for \"bip9\" type)",
                                {
                                    {RPCResult::Type::STR, "status", "one of \"defined\", \"started\", \"locked_in\", \"active\", \"failed\""},
                                    {RPCResult::Type::NUM, "bit", "the bit (0-28) in the block version field used to signal this softfork (only for \"started\" status)"},
                                    {RPCResult::Type::NUM_TIME, "start_time", "the minimum median time past of a block at which the bit gains its meaning"},
                                    {RPCResult::Type::NUM_TIME, "timeout", "the median time past of a block at which the deployment is considered failed if not yet locked in"},
                                    {RPCResult::Type::NUM, "since", "height of the first block to which the status applies"},
                                    {RPCResult::Type::OBJ, "statistics", "numeric statistics about BIP9 signalling for a softfork (only for \"started\" status)",
                                    {
                                        {RPCResult::Type::NUM, "period", "the length in blocks of the BIP9 signalling period"},
                                        {RPCResult::Type::NUM, "threshold", "the number of blocks with the version bit set required to activate the feature"},
                                        {RPCResult::Type::NUM, "elapsed", "the number of blocks elapsed since the beginning of the current period"},
                                        {RPCResult::Type::NUM, "count", "the number of blocks with the version bit set in the current period"},
                                        {RPCResult::Type::BOOL, "possible", "returns false if there are not enough blocks left in this period to pass activation threshold"},
                                    }},
                                }},
                                {RPCResult::Type::NUM, "height", "height of the first block which the rules are or will be enforced (only for \"buried\" type, or \"bip9\" type with \"active\" status)"},
                                {RPCResult::Type::BOOL, "active", "true if the rules are enforced for the mempool and the next block"},
                            }},
                        }},
                        {RPCResult::Type::STR, "warnings", "any network and blockchain warnings"},
                    }},
                RPCExamples{
                    HelpExampleCli("getblockchaininfo", "")
            + HelpExampleRpc("getblockchaininfo", "")
                },
        [&](const RPCHelpMan& self, const JSONRPCRequest& request) -> UniValue
{
    LOCK(cs_main);

    const CBlockIndex* tip = ::ChainActive().Tip();
    UniValue obj(UniValue::VOBJ);
    obj.pushKV("chain",                 Params().NetworkIDString());
    obj.pushKV("blocks",                (int)::ChainActive().Height());
    obj.pushKV("headers",               pindexBestHeader ? pindexBestHeader->nHeight : -1);
    obj.pushKV("bestblockhash",         tip->GetBlockHash().GetHex());
    if (fParticlMode) {
        obj.pushKV("moneysupply",           ValueFromAmount(tip->nMoneySupply));
        obj.pushKV("blockindexsize",        (int)g_chainman.BlockIndex().size());
        obj.pushKV("delayedblocks",         (int)CountDelayedBlocks());
    }
    obj.pushKV("difficulty",            (double)GetDifficulty(tip));
    PushTime(obj, "mediantime", tip->GetMedianTimePast());
    obj.pushKV("verificationprogress",  GuessVerificationProgress(Params().TxData(), tip));
    obj.pushKV("initialblockdownload",  ::ChainstateActive().IsInitialBlockDownload());
    obj.pushKV("chainwork",             tip->nChainWork.GetHex());
    obj.pushKV("size_on_disk",          CalculateCurrentUsage());
    obj.pushKV("pruned",                fPruneMode);
    if (fPruneMode) {
        const CBlockIndex* block = tip;
        CHECK_NONFATAL(block);
        while (block->pprev && (block->pprev->nStatus & BLOCK_HAVE_DATA)) {
            block = block->pprev;
        }

        obj.pushKV("pruneheight",        block->nHeight);

        // if 0, execution bypasses the whole if block.
        bool automatic_pruning = (gArgs.GetArg("-prune", 0) != 1);
        obj.pushKV("automatic_pruning",  automatic_pruning);
        if (automatic_pruning) {
            obj.pushKV("prune_target_size",  nPruneTarget);
        }
    }

    if (fParticlMode) {
        return obj;
    }
    const Consensus::Params& consensusParams = Params().GetConsensus();
    UniValue softforks(UniValue::VOBJ);
    BuriedForkDescPushBack(softforks, "bip34", consensusParams.BIP34Height);
    BuriedForkDescPushBack(softforks, "bip66", consensusParams.BIP66Height);
    BuriedForkDescPushBack(softforks, "bip65", consensusParams.BIP65Height);
    BuriedForkDescPushBack(softforks, "csv", consensusParams.CSVHeight);
    BuriedForkDescPushBack(softforks, "segwit", consensusParams.SegwitHeight);
    BIP9SoftForkDescPushBack(softforks, "testdummy", consensusParams, Consensus::DEPLOYMENT_TESTDUMMY);
    BIP9SoftForkDescPushBack(softforks, "taproot", consensusParams, Consensus::DEPLOYMENT_TAPROOT);
    obj.pushKV("softforks",             softforks);

    obj.pushKV("warnings", GetWarnings(false).original);
    return obj;
},
    };
}

/** Comparison function for sorting the getchaintips heads.  */
struct CompareBlocksByHeight
{
    bool operator()(const CBlockIndex* a, const CBlockIndex* b) const
    {
        /* Make sure that unequal blocks with the same height do not compare
           equal. Use the pointers themselves to make a distinction. */

        if (a->nHeight != b->nHeight)
          return (a->nHeight > b->nHeight);

        return a < b;
    }
};

static RPCHelpMan getchaintips()
{
    return RPCHelpMan{"getchaintips",
                "Return information about all known tips in the block tree,"
                " including the main chain as well as orphaned branches.\n",
                {},
                RPCResult{
                    RPCResult::Type::ARR, "", "",
                    {{RPCResult::Type::OBJ, "", "",
                        {
                            {RPCResult::Type::NUM, "height", "height of the chain tip"},
                            {RPCResult::Type::STR_HEX, "hash", "block hash of the tip"},
                            {RPCResult::Type::NUM, "branchlen", "zero for main chain, otherwise length of branch connecting the tip to the main chain"},
                            {RPCResult::Type::STR, "status", "status of the chain, \"active\" for the main chain\n"
            "Possible values for status:\n"
            "1.  \"invalid\"               This branch contains at least one invalid block\n"
            "2.  \"headers-only\"          Not all blocks for this branch are available, but the headers are valid\n"
            "3.  \"valid-headers\"         All blocks are available for this branch, but they were never fully validated\n"
            "4.  \"valid-fork\"            This branch is not part of the active chain, but is fully validated\n"
            "5.  \"active\"                This is the tip of the active main chain, which is certainly valid"},
                        }}}},
                RPCExamples{
                    HelpExampleCli("getchaintips", "")
            + HelpExampleRpc("getchaintips", "")
                },
        [&](const RPCHelpMan& self, const JSONRPCRequest& request) -> UniValue
{
    ChainstateManager& chainman = EnsureChainman(request.context);
    LOCK(cs_main);

    /*
     * Idea: The set of chain tips is the active chain tip, plus orphan blocks which do not have another orphan building off of them.
     * Algorithm:
     *  - Make one pass through BlockIndex(), picking out the orphan blocks, and also storing a set of the orphan block's pprev pointers.
     *  - Iterate through the orphan blocks. If the block isn't pointed to by another orphan, it is a chain tip.
     *  - Add the active chain tip
     */
    std::set<const CBlockIndex*, CompareBlocksByHeight> setTips;
    std::set<const CBlockIndex*> setOrphans;
    std::set<const CBlockIndex*> setPrevs;

    for (const std::pair<const uint256, CBlockIndex*>& item : chainman.BlockIndex()) {
        if (!chainman.ActiveChain().Contains(item.second)) {
            setOrphans.insert(item.second);
            setPrevs.insert(item.second->pprev);
        }
    }

    for (std::set<const CBlockIndex*>::iterator it = setOrphans.begin(); it != setOrphans.end(); ++it) {
        if (setPrevs.erase(*it) == 0) {
            setTips.insert(*it);
        }
    }

    // Always report the currently active tip.
    setTips.insert(chainman.ActiveChain().Tip());

    /* Construct the output array.  */
    UniValue res(UniValue::VARR);
    for (const CBlockIndex* block : setTips) {
        UniValue obj(UniValue::VOBJ);
        obj.pushKV("height", block->nHeight);
        obj.pushKV("hash", block->phashBlock->GetHex());

        const int branchLen = block->nHeight - chainman.ActiveChain().FindFork(block)->nHeight;
        obj.pushKV("branchlen", branchLen);

        std::string status;
        if (chainman.ActiveChain().Contains(block)) {
            // This block is part of the currently active chain.
            status = "active";
        } else if (block->nStatus & BLOCK_FAILED_MASK) {
            // This block or one of its ancestors is invalid.
            status = "invalid";
        } else if (!block->HaveTxsDownloaded()) {
            // This block cannot be connected because full block data for it or one of its parents is missing.
            status = "headers-only";
        } else if (block->IsValid(BLOCK_VALID_SCRIPTS)) {
            // This block is fully validated, but no longer part of the active chain. It was probably the active block once, but was reorganized.
            status = "valid-fork";
        } else if (block->IsValid(BLOCK_VALID_TREE)) {
            // The headers for this block are valid, but it has not been validated. It was probably never part of the most-work chain.
            status = "valid-headers";
        } else {
            // No clue.
            status = "unknown";
        }
        obj.pushKV("status", status);

        res.push_back(obj);
    }

    return res;
},
    };
}

UniValue MempoolInfoToJSON(const CTxMemPool& pool)
{
    // Make sure this call is atomic in the pool.
    LOCK(pool.cs);
    UniValue ret(UniValue::VOBJ);
    ret.pushKV("loaded", pool.IsLoaded());
    ret.pushKV("size", (int64_t)pool.size());
    ret.pushKV("bytes", (int64_t)pool.GetTotalTxSize());
    ret.pushKV("usage", (int64_t)pool.DynamicMemoryUsage());
    size_t maxmempool = gArgs.GetArg("-maxmempool", DEFAULT_MAX_MEMPOOL_SIZE) * 1000000;
    ret.pushKV("maxmempool", (int64_t) maxmempool);
    ret.pushKV("mempoolminfee", ValueFromAmount(std::max(pool.GetMinFee(maxmempool), ::minRelayTxFee).GetFeePerK()));
    ret.pushKV("minrelaytxfee", ValueFromAmount(::minRelayTxFee.GetFeePerK()));
    ret.pushKV("unbroadcastcount", uint64_t{pool.GetUnbroadcastTxs().size()});
    return ret;
}

static RPCHelpMan getmempoolinfo()
{
    return RPCHelpMan{"getmempoolinfo",
                "\nReturns details on the active state of the TX memory pool.\n",
                {},
                RPCResult{
                    RPCResult::Type::OBJ, "", "",
                    {
                        {RPCResult::Type::BOOL, "loaded", "True if the mempool is fully loaded"},
                        {RPCResult::Type::NUM, "size", "Current tx count"},
                        {RPCResult::Type::NUM, "bytes", "Sum of all virtual transaction sizes as defined in BIP 141. Differs from actual serialized size because witness data is discounted"},
                        {RPCResult::Type::NUM, "usage", "Total memory usage for the mempool"},
                        {RPCResult::Type::NUM, "maxmempool", "Maximum memory usage for the mempool"},
                        {RPCResult::Type::STR_AMOUNT, "mempoolminfee", "Minimum fee rate in " + CURRENCY_UNIT + "/kB for tx to be accepted. Is the maximum of minrelaytxfee and minimum mempool fee"},
                        {RPCResult::Type::STR_AMOUNT, "minrelaytxfee", "Current minimum relay fee for transactions"},
                        {RPCResult::Type::NUM, "unbroadcastcount", "Current number of transactions that haven't passed initial broadcast yet"}
                    }},
                RPCExamples{
                    HelpExampleCli("getmempoolinfo", "")
            + HelpExampleRpc("getmempoolinfo", "")
                },
        [&](const RPCHelpMan& self, const JSONRPCRequest& request) -> UniValue
{
    return MempoolInfoToJSON(EnsureMemPool(request.context));
},
    };
}

static RPCHelpMan preciousblock()
{
    return RPCHelpMan{"preciousblock",
                "\nTreats a block as if it were received before others with the same work.\n"
                "\nA later preciousblock call can override the effect of an earlier one.\n"
                "\nThe effects of preciousblock are not retained across restarts.\n",
                {
                    {"blockhash", RPCArg::Type::STR_HEX, RPCArg::Optional::NO, "the hash of the block to mark as precious"},
                },
                RPCResult{RPCResult::Type::NONE, "", ""},
                RPCExamples{
                    HelpExampleCli("preciousblock", "\"blockhash\"")
            + HelpExampleRpc("preciousblock", "\"blockhash\"")
                },
        [&](const RPCHelpMan& self, const JSONRPCRequest& request) -> UniValue
{
    uint256 hash(ParseHashV(request.params[0], "blockhash"));
    CBlockIndex* pblockindex;

    {
        LOCK(cs_main);
        pblockindex = LookupBlockIndex(hash);
        if (!pblockindex) {
            throw JSONRPCError(RPC_INVALID_ADDRESS_OR_KEY, "Block not found");
        }
    }

    BlockValidationState state;
    PreciousBlock(state, Params(), pblockindex);

    if (!state.IsValid()) {
        throw JSONRPCError(RPC_DATABASE_ERROR, state.ToString());
    }

    return NullUniValue;
},
    };
}

static RPCHelpMan invalidateblock()
{
    return RPCHelpMan{"invalidateblock",
                "\nPermanently marks a block as invalid, as if it violated a consensus rule.\n",
                {
                    {"blockhash", RPCArg::Type::STR_HEX, RPCArg::Optional::NO, "the hash of the block to mark as invalid"},
                },
                RPCResult{RPCResult::Type::NONE, "", ""},
                RPCExamples{
                    HelpExampleCli("invalidateblock", "\"blockhash\"")
            + HelpExampleRpc("invalidateblock", "\"blockhash\"")
                },
        [&](const RPCHelpMan& self, const JSONRPCRequest& request) -> UniValue
{
    uint256 hash(ParseHashV(request.params[0], "blockhash"));
    BlockValidationState state;

    CBlockIndex* pblockindex;
    {
        LOCK(cs_main);
        pblockindex = LookupBlockIndex(hash);
        if (!pblockindex) {
            throw JSONRPCError(RPC_INVALID_ADDRESS_OR_KEY, "Block not found");
        }
    }
    InvalidateBlock(state, Params(), pblockindex);

    if (state.IsValid()) {
        ActivateBestChain(state, Params());
    }

    if (!state.IsValid()) {
        throw JSONRPCError(RPC_DATABASE_ERROR, state.ToString());
    }

    return NullUniValue;
},
    };
}

static RPCHelpMan reconsiderblock()
{
    return RPCHelpMan{"reconsiderblock",
                "\nRemoves invalidity status of a block, its ancestors and its descendants, reconsider them for activation.\n"
                "This can be used to undo the effects of invalidateblock.\n",
                {
                    {"blockhash", RPCArg::Type::STR_HEX, RPCArg::Optional::NO, "the hash of the block to reconsider"},
                },
                RPCResult{RPCResult::Type::NONE, "", ""},
                RPCExamples{
                    HelpExampleCli("reconsiderblock", "\"blockhash\"")
            + HelpExampleRpc("reconsiderblock", "\"blockhash\"")
                },
        [&](const RPCHelpMan& self, const JSONRPCRequest& request) -> UniValue
{
    uint256 hash(ParseHashV(request.params[0], "blockhash"));

    {
        LOCK(cs_main);
        CBlockIndex* pblockindex = LookupBlockIndex(hash);
        if (!pblockindex) {
            throw JSONRPCError(RPC_INVALID_ADDRESS_OR_KEY, "Block not found");
        }

        ResetBlockFailureFlags(pblockindex);
    }

    BlockValidationState state;
    ActivateBestChain(state, Params());

    if (!state.IsValid()) {
        throw JSONRPCError(RPC_DATABASE_ERROR, state.ToString());
    }

    return NullUniValue;
},
    };
}

static RPCHelpMan getchaintxstats()
{
    return RPCHelpMan{"getchaintxstats",
                "\nCompute statistics about the total number and rate of transactions in the chain.\n",
                {
                    {"nblocks", RPCArg::Type::NUM, /* default */ "one month", "Size of the window in number of blocks"},
                    {"blockhash", RPCArg::Type::STR_HEX, /* default */ "chain tip", "The hash of the block that ends the window."},
                },
                RPCResult{
                    RPCResult::Type::OBJ, "", "",
                    {
                        {RPCResult::Type::NUM_TIME, "time", "The timestamp for the final block in the window, expressed in " + UNIX_EPOCH_TIME},
                        {RPCResult::Type::NUM, "txcount", "The total number of transactions in the chain up to that point"},
                        {RPCResult::Type::STR_HEX, "window_final_block_hash", "The hash of the final block in the window"},
                        {RPCResult::Type::NUM, "window_final_block_height", "The height of the final block in the window."},
                        {RPCResult::Type::NUM, "window_block_count", "Size of the window in number of blocks"},
                        {RPCResult::Type::NUM, "window_tx_count", "The number of transactions in the window. Only returned if \"window_block_count\" is > 0"},
                        {RPCResult::Type::NUM, "window_interval", "The elapsed time in the window in seconds. Only returned if \"window_block_count\" is > 0"},
                        {RPCResult::Type::NUM, "txrate", "The average rate of transactions per second in the window. Only returned if \"window_interval\" is > 0"},
                    }},
                RPCExamples{
                    HelpExampleCli("getchaintxstats", "")
            + HelpExampleRpc("getchaintxstats", "2016")
                },
        [&](const RPCHelpMan& self, const JSONRPCRequest& request) -> UniValue
{
    const CBlockIndex* pindex;
    int blockcount = 30 * 24 * 60 * 60 / Params().GetConsensus().nPowTargetSpacing; // By default: 1 month

    if (request.params[1].isNull()) {
        LOCK(cs_main);
        pindex = ::ChainActive().Tip();
    } else {
        uint256 hash(ParseHashV(request.params[1], "blockhash"));
        LOCK(cs_main);
        pindex = LookupBlockIndex(hash);
        if (!pindex) {
            throw JSONRPCError(RPC_INVALID_ADDRESS_OR_KEY, "Block not found");
        }
        if (!::ChainActive().Contains(pindex)) {
            throw JSONRPCError(RPC_INVALID_PARAMETER, "Block is not in main chain");
        }
    }

    CHECK_NONFATAL(pindex != nullptr);

    if (request.params[0].isNull()) {
        blockcount = std::max(0, std::min(blockcount, pindex->nHeight - 1));
    } else {
        blockcount = request.params[0].get_int();

        if (blockcount < 0 || (blockcount > 0 && blockcount >= pindex->nHeight)) {
            throw JSONRPCError(RPC_INVALID_PARAMETER, "Invalid block count: should be between 0 and the block's height - 1");
        }
    }

    const CBlockIndex* pindexPast = pindex->GetAncestor(pindex->nHeight - blockcount);
    int nTimeDiff = pindex->GetMedianTimePast() - pindexPast->GetMedianTimePast();
    int nTxDiff = pindex->nChainTx - pindexPast->nChainTx;

    UniValue ret(UniValue::VOBJ);
    ret.pushKV("time", (int64_t)pindex->nTime);
    ret.pushKV("txcount", (int64_t)pindex->nChainTx);
    ret.pushKV("window_final_block_hash", pindex->GetBlockHash().GetHex());
    ret.pushKV("window_final_block_height", pindex->nHeight);
    ret.pushKV("window_block_count", blockcount);
    if (blockcount > 0) {
        ret.pushKV("window_tx_count", nTxDiff);
        ret.pushKV("window_interval", nTimeDiff);
        if (nTimeDiff > 0) {
            ret.pushKV("txrate", ((double)nTxDiff) / nTimeDiff);
        }
    }

    return ret;
},
    };
}

template<typename T>
static T CalculateTruncatedMedian(std::vector<T>& scores)
{
    size_t size = scores.size();
    if (size == 0) {
        return 0;
    }

    std::sort(scores.begin(), scores.end());
    if (size % 2 == 0) {
        return (scores[size / 2 - 1] + scores[size / 2]) / 2;
    } else {
        return scores[size / 2];
    }
}

void CalculatePercentilesByWeight(CAmount result[NUM_GETBLOCKSTATS_PERCENTILES], std::vector<std::pair<CAmount, int64_t>>& scores, int64_t total_weight)
{
    if (scores.empty()) {
        return;
    }

    std::sort(scores.begin(), scores.end());

    // 10th, 25th, 50th, 75th, and 90th percentile weight units.
    const double weights[NUM_GETBLOCKSTATS_PERCENTILES] = {
        total_weight / 10.0, total_weight / 4.0, total_weight / 2.0, (total_weight * 3.0) / 4.0, (total_weight * 9.0) / 10.0
    };

    int64_t next_percentile_index = 0;
    int64_t cumulative_weight = 0;
    for (const auto& element : scores) {
        cumulative_weight += element.second;
        while (next_percentile_index < NUM_GETBLOCKSTATS_PERCENTILES && cumulative_weight >= weights[next_percentile_index]) {
            result[next_percentile_index] = element.first;
            ++next_percentile_index;
        }
    }

    // Fill any remaining percentiles with the last value.
    for (int64_t i = next_percentile_index; i < NUM_GETBLOCKSTATS_PERCENTILES; i++) {
        result[i] = scores.back().first;
    }
}

template<typename T>
static inline bool SetHasKeys(const std::set<T>& set) {return false;}
template<typename T, typename Tk, typename... Args>
static inline bool SetHasKeys(const std::set<T>& set, const Tk& key, const Args&... args)
{
    return (set.count(key) != 0) || SetHasKeys(set, args...);
}

// outpoint (needed for the utxo index) + nHeight + fCoinBase
static constexpr size_t PER_UTXO_OVERHEAD = sizeof(COutPoint) + sizeof(uint32_t) + sizeof(bool);

static RPCHelpMan getblockstats()
{
    return RPCHelpMan{"getblockstats",
                "\nCompute per block statistics for a given window. All amounts are in satoshis.\n"
                "It won't work for some heights with pruning.\n",
                {
                    {"hash_or_height", RPCArg::Type::NUM, RPCArg::Optional::NO, "The block hash or height of the target block", "", {"", "string or numeric"}},
                    {"stats", RPCArg::Type::ARR, /* default */ "all values", "Values to plot (see result below)",
                        {
                            {"height", RPCArg::Type::STR, RPCArg::Optional::OMITTED, "Selected statistic"},
                            {"time", RPCArg::Type::STR, RPCArg::Optional::OMITTED, "Selected statistic"},
                        },
                        "stats"},
                },
                RPCResult{
            RPCResult::Type::OBJ, "", "",
            {
                {RPCResult::Type::NUM, "avgfee", "Average fee in the block"},
                {RPCResult::Type::NUM, "avgfeerate", "Average feerate (in satoshis per virtual byte)"},
                {RPCResult::Type::NUM, "avgtxsize", "Average transaction size"},
                {RPCResult::Type::STR_HEX, "blockhash", "The block hash (to check for potential reorgs)"},
                {RPCResult::Type::ARR_FIXED, "feerate_percentiles", "Feerates at the 10th, 25th, 50th, 75th, and 90th percentile weight unit (in satoshis per virtual byte)",
                {
                    {RPCResult::Type::NUM, "10th_percentile_feerate", "The 10th percentile feerate"},
                    {RPCResult::Type::NUM, "25th_percentile_feerate", "The 25th percentile feerate"},
                    {RPCResult::Type::NUM, "50th_percentile_feerate", "The 50th percentile feerate"},
                    {RPCResult::Type::NUM, "75th_percentile_feerate", "The 75th percentile feerate"},
                    {RPCResult::Type::NUM, "90th_percentile_feerate", "The 90th percentile feerate"},
                }},
                {RPCResult::Type::NUM, "height", "The height of the block"},
                {RPCResult::Type::NUM, "ins", "The number of inputs (excluding coinbase)"},
                {RPCResult::Type::NUM, "maxfee", "Maximum fee in the block"},
                {RPCResult::Type::NUM, "maxfeerate", "Maximum feerate (in satoshis per virtual byte)"},
                {RPCResult::Type::NUM, "maxtxsize", "Maximum transaction size"},
                {RPCResult::Type::NUM, "medianfee", "Truncated median fee in the block"},
                {RPCResult::Type::NUM, "mediantime", "The block median time past"},
                {RPCResult::Type::NUM, "mediantxsize", "Truncated median transaction size"},
                {RPCResult::Type::NUM, "minfee", "Minimum fee in the block"},
                {RPCResult::Type::NUM, "minfeerate", "Minimum feerate (in satoshis per virtual byte)"},
                {RPCResult::Type::NUM, "mintxsize", "Minimum transaction size"},
                {RPCResult::Type::NUM, "outs", "The number of outputs"},
                {RPCResult::Type::NUM, "subsidy", "The block subsidy"},
                {RPCResult::Type::NUM, "swtotal_size", "Total size of all segwit transactions"},
                {RPCResult::Type::NUM, "swtotal_weight", "Total weight of all segwit transactions"},
                {RPCResult::Type::NUM, "swtxs", "The number of segwit transactions"},
                {RPCResult::Type::NUM, "time", "The block time"},
                {RPCResult::Type::NUM, "total_out", "Total amount in all outputs (excluding coinbase and thus reward [ie subsidy + totalfee])"},
                {RPCResult::Type::NUM, "total_size", "Total size of all non-coinbase transactions"},
                {RPCResult::Type::NUM, "total_weight", "Total weight of all non-coinbase transactions"},
                {RPCResult::Type::NUM, "totalfee", "The fee total"},
                {RPCResult::Type::NUM, "txs", "The number of transactions (including coinbase)"},
                {RPCResult::Type::NUM, "utxo_increase", "The increase/decrease in the number of unspent outputs"},
                {RPCResult::Type::NUM, "utxo_size_inc", "The increase/decrease in size for the utxo index (not discounting op_return and similar)"},
            }},
                RPCExamples{
                    HelpExampleCli("getblockstats", R"('"00000000c937983704a73af28acdec37b049d214adbda81d7e2a3dd146f6ed09"' '["minfeerate","avgfeerate"]')") +
                    HelpExampleCli("getblockstats", R"(1000 '["minfeerate","avgfeerate"]')") +
                    HelpExampleRpc("getblockstats", R"("00000000c937983704a73af28acdec37b049d214adbda81d7e2a3dd146f6ed09", ["minfeerate","avgfeerate"])") +
                    HelpExampleRpc("getblockstats", R"(1000, ["minfeerate","avgfeerate"])")
                },
        [&](const RPCHelpMan& self, const JSONRPCRequest& request) -> UniValue
{
    LOCK(cs_main);

    CBlockIndex* pindex;
    if (request.params[0].isNum()) {
        const int height = request.params[0].get_int();
        const int current_tip = ::ChainActive().Height();
        if (height < 0) {
            throw JSONRPCError(RPC_INVALID_PARAMETER, strprintf("Target block height %d is negative", height));
        }
        if (height > current_tip) {
            throw JSONRPCError(RPC_INVALID_PARAMETER, strprintf("Target block height %d after current tip %d", height, current_tip));
        }

        pindex = ::ChainActive()[height];
    } else {
        const uint256 hash(ParseHashV(request.params[0], "hash_or_height"));
        pindex = LookupBlockIndex(hash);
        if (!pindex) {
            throw JSONRPCError(RPC_INVALID_ADDRESS_OR_KEY, "Block not found");
        }
        if (!::ChainActive().Contains(pindex)) {
            throw JSONRPCError(RPC_INVALID_PARAMETER, strprintf("Block is not in chain %s", Params().NetworkIDString()));
        }
    }

    CHECK_NONFATAL(pindex != nullptr);

    std::set<std::string> stats;
    if (!request.params[1].isNull()) {
        const UniValue stats_univalue = request.params[1].get_array();
        for (unsigned int i = 0; i < stats_univalue.size(); i++) {
            const std::string stat = stats_univalue[i].get_str();
            stats.insert(stat);
        }
    }

    const CBlock block = GetBlockChecked(pindex);
    const CBlockUndo blockUndo = GetUndoChecked(pindex);

    const bool do_all = stats.size() == 0; // Calculate everything if nothing selected (default)
    const bool do_mediantxsize = do_all || stats.count("mediantxsize") != 0;
    const bool do_medianfee = do_all || stats.count("medianfee") != 0;
    const bool do_feerate_percentiles = do_all || stats.count("feerate_percentiles") != 0;
    const bool loop_inputs = do_all || do_medianfee || do_feerate_percentiles ||
        SetHasKeys(stats, "utxo_size_inc", "totalfee", "avgfee", "avgfeerate", "minfee", "maxfee", "minfeerate", "maxfeerate");
    const bool loop_outputs = do_all || loop_inputs || stats.count("total_out");
    const bool do_calculate_size = do_mediantxsize ||
        SetHasKeys(stats, "total_size", "avgtxsize", "mintxsize", "maxtxsize", "swtotal_size");
    const bool do_calculate_weight = do_all || SetHasKeys(stats, "total_weight", "avgfeerate", "swtotal_weight", "avgfeerate", "feerate_percentiles", "minfeerate", "maxfeerate");
    const bool do_calculate_sw = do_all || SetHasKeys(stats, "swtxs", "swtotal_size", "swtotal_weight");

    CAmount maxfee = 0;
    CAmount maxfeerate = 0;
    CAmount minfee = MAX_MONEY;
    CAmount minfeerate = MAX_MONEY;
    CAmount total_out = 0;
    CAmount totalfee = 0;
    int64_t inputs = 0;
    int64_t maxtxsize = 0;
    int64_t mintxsize = MAX_BLOCK_SERIALIZED_SIZE;
    int64_t outputs = 0;
    int64_t swtotal_size = 0;
    int64_t swtotal_weight = 0;
    int64_t swtxs = 0;
    int64_t total_size = 0;
    int64_t total_weight = 0;
    int64_t utxo_size_inc = 0;
    std::vector<CAmount> fee_array;
    std::vector<std::pair<CAmount, int64_t>> feerate_array;
    std::vector<int64_t> txsize_array;

    for (size_t i = 0; i < block.vtx.size(); ++i) {
        const auto& tx = block.vtx.at(i);
        outputs += tx->vout.size();

        CAmount tx_total_out = 0;
        if (loop_outputs) {
            for (const CTxOut& out : tx->vout) {
                tx_total_out += out.nValue;
                utxo_size_inc += GetSerializeSize(out, PROTOCOL_VERSION) + PER_UTXO_OVERHEAD;
            }
            for (const auto& out : tx->vpout) {
                if (out->IsStandardOutput()) {
                    tx_total_out += out->GetValue();
                }
                utxo_size_inc += GetSerializeSize(*out, PROTOCOL_VERSION) + PER_UTXO_OVERHEAD + 1;
            }
        }

        if (tx->IsCoinBase()) {
            continue;
        }

        inputs += tx->vin.size(); // Don't count coinbase's fake input
        total_out += tx_total_out; // Don't count coinbase reward

        int64_t tx_size = 0;
        if (do_calculate_size) {

            tx_size = tx->GetTotalSize();
            if (do_mediantxsize) {
                txsize_array.push_back(tx_size);
            }
            maxtxsize = std::max(maxtxsize, tx_size);
            mintxsize = std::min(mintxsize, tx_size);
            total_size += tx_size;
        }

        int64_t weight = 0;
        if (do_calculate_weight) {
            weight = GetTransactionWeight(*tx);
            total_weight += weight;
        }

        if (do_calculate_sw && tx->HasWitness()) {
            ++swtxs;
            swtotal_size += tx_size;
            swtotal_weight += weight;
        }

        if (loop_inputs) {
            CAmount tx_total_in = 0;
            const auto& txundo = blockUndo.vtxundo.at(fParticlMode ? i : i - 1); // Particl includes coinbase/coinstake in undo data
            for (const Coin& coin: txundo.vprevout) {
                const CTxOut& prevoutput = coin.out;

                tx_total_in += prevoutput.nValue;
                utxo_size_inc -= GetSerializeSize(prevoutput, PROTOCOL_VERSION) + PER_UTXO_OVERHEAD;
            }

            CAmount txfee;
            if (tx->IsCoinStake()) {
                 txfee = 0;
            } else
            if (!tx->GetCTFee(txfee)) {
                txfee = tx_total_in - tx_total_out;
            }
            CHECK_NONFATAL(MoneyRange(txfee));
            if (do_medianfee) {
                fee_array.push_back(txfee);
            }
            maxfee = std::max(maxfee, txfee);
            minfee = std::min(minfee, txfee);
            totalfee += txfee;

            // New feerate uses satoshis per virtual byte instead of per serialized byte
            CAmount feerate = weight ? (txfee * WITNESS_SCALE_FACTOR) / weight : 0;
            if (do_feerate_percentiles) {
                feerate_array.emplace_back(std::make_pair(feerate, weight));
            }
            maxfeerate = std::max(maxfeerate, feerate);
            minfeerate = std::min(minfeerate, feerate);
        }
    }

    CAmount feerate_percentiles[NUM_GETBLOCKSTATS_PERCENTILES] = { 0 };
    CalculatePercentilesByWeight(feerate_percentiles, feerate_array, total_weight);

    UniValue feerates_res(UniValue::VARR);
    for (int64_t i = 0; i < NUM_GETBLOCKSTATS_PERCENTILES; i++) {
        feerates_res.push_back(feerate_percentiles[i]);
    }

    UniValue ret_all(UniValue::VOBJ);
    ret_all.pushKV("avgfee", (block.vtx.size() > 1) ? totalfee / (block.vtx.size() - 1) : 0);
    ret_all.pushKV("avgfeerate", total_weight ? (totalfee * WITNESS_SCALE_FACTOR) / total_weight : 0); // Unit: sat/vbyte
    ret_all.pushKV("avgtxsize", (block.vtx.size() > 1) ? total_size / (block.vtx.size() - 1) : 0);
    ret_all.pushKV("blockhash", pindex->GetBlockHash().GetHex());
    ret_all.pushKV("feerate_percentiles", feerates_res);
    ret_all.pushKV("height", (int64_t)pindex->nHeight);
    ret_all.pushKV("ins", inputs);
    ret_all.pushKV("maxfee", maxfee);
    ret_all.pushKV("maxfeerate", maxfeerate);
    ret_all.pushKV("maxtxsize", maxtxsize);
    ret_all.pushKV("medianfee", CalculateTruncatedMedian(fee_array));
    ret_all.pushKV("mediantime", pindex->GetMedianTimePast());
    ret_all.pushKV("mediantxsize", CalculateTruncatedMedian(txsize_array));
    ret_all.pushKV("minfee", (minfee == MAX_MONEY) ? 0 : minfee);
    ret_all.pushKV("minfeerate", (minfeerate == MAX_MONEY) ? 0 : minfeerate);
    ret_all.pushKV("mintxsize", mintxsize == MAX_BLOCK_SERIALIZED_SIZE ? 0 : mintxsize);
    ret_all.pushKV("outs", outputs);
    ret_all.pushKV("subsidy", GetBlockSubsidy(pindex->nHeight, Params().GetConsensus()));
    ret_all.pushKV("swtotal_size", swtotal_size);
    ret_all.pushKV("swtotal_weight", swtotal_weight);
    ret_all.pushKV("swtxs", swtxs);
    ret_all.pushKV("time", pindex->GetBlockTime());
    ret_all.pushKV("total_out", total_out);
    ret_all.pushKV("total_size", total_size);
    ret_all.pushKV("total_weight", total_weight);
    ret_all.pushKV("totalfee", totalfee);
    ret_all.pushKV("txs", (int64_t)block.vtx.size());
    ret_all.pushKV("utxo_increase", outputs - inputs);
    ret_all.pushKV("utxo_size_inc", utxo_size_inc);

    if (do_all) {
        return ret_all;
    }

    UniValue ret(UniValue::VOBJ);
    for (const std::string& stat : stats) {
        const UniValue& value = ret_all[stat];
        if (value.isNull()) {
            throw JSONRPCError(RPC_INVALID_PARAMETER, strprintf("Invalid selected statistic %s", stat));
        }
        ret.pushKV(stat, value);
    }
    return ret;
},
    };
}

static RPCHelpMan savemempool()
{
    return RPCHelpMan{"savemempool",
                "\nDumps the mempool to disk. It will fail until the previous dump is fully loaded.\n",
                {},
                RPCResult{RPCResult::Type::NONE, "", ""},
                RPCExamples{
                    HelpExampleCli("savemempool", "")
            + HelpExampleRpc("savemempool", "")
                },
        [&](const RPCHelpMan& self, const JSONRPCRequest& request) -> UniValue
{
    const CTxMemPool& mempool = EnsureMemPool(request.context);

    if (!mempool.IsLoaded()) {
        throw JSONRPCError(RPC_MISC_ERROR, "The mempool was not loaded yet");
    }

    if (!DumpMempool(mempool)) {
        throw JSONRPCError(RPC_MISC_ERROR, "Unable to dump mempool to disk");
    }

    return NullUniValue;
},
    };
}

namespace {
//! Search for a given set of pubkey scripts
bool FindScriptPubKey(std::atomic<int>& scan_progress, const std::atomic<bool>& should_abort, int64_t& count, CCoinsViewCursor* cursor, const std::set<CScript>& needles, std::map<COutPoint, Coin>& out_results, std::function<void()>& interruption_point)
{
    scan_progress = 0;
    count = 0;
    while (cursor->Valid()) {
        COutPoint key;
        Coin coin;
        if (!cursor->GetKey(key) || !cursor->GetValue(coin)) return false;
        if (++count % 8192 == 0) {
            interruption_point();
            if (should_abort) {
                // allow to abort the scan via the abort reference
                return false;
            }
        }
        if (count % 256 == 0) {
            // update progress reference every 256 item
            uint32_t high = 0x100 * *key.hash.begin() + *(key.hash.begin() + 1);
            scan_progress = (int)(high * 100.0 / 65536.0 + 0.5);
        }
        if (needles.count(coin.out.scriptPubKey)) {
            out_results.emplace(key, coin);
        }
        cursor->Next();
    }
    scan_progress = 100;
    return true;
}
} // namespace

/** RAII object to prevent concurrency issue when scanning the txout set */
static std::atomic<int> g_scan_progress;
static std::atomic<bool> g_scan_in_progress;
static std::atomic<bool> g_should_abort_scan;
class CoinsViewScanReserver
{
private:
    bool m_could_reserve;
public:
    explicit CoinsViewScanReserver() : m_could_reserve(false) {}

    bool reserve() {
        CHECK_NONFATAL(!m_could_reserve);
        if (g_scan_in_progress.exchange(true)) {
            return false;
        }
        m_could_reserve = true;
        return true;
    }

    ~CoinsViewScanReserver() {
        if (m_could_reserve) {
            g_scan_in_progress = false;
        }
    }
};

static RPCHelpMan scantxoutset()
{
    return RPCHelpMan{"scantxoutset",
                "\nEXPERIMENTAL warning: this call may be removed or changed in future releases.\n"
                "\nScans the unspent transaction output set for entries that match certain output descriptors.\n"
                "Examples of output descriptors are:\n"
                "    addr(<address>)                      Outputs whose scriptPubKey corresponds to the specified address (does not include P2PK)\n"
                "    raw(<hex script>)                    Outputs whose scriptPubKey equals the specified hex scripts\n"
                "    combo(<pubkey>)                      P2PK, P2PKH, P2WPKH, and P2SH-P2WPKH outputs for the given pubkey\n"
                "    pkh(<pubkey>)                        P2PKH outputs for the given pubkey\n"
                "    sh(multi(<n>,<pubkey>,<pubkey>,...)) P2SH-multisig outputs for the given threshold and pubkeys\n"
                "\nIn the above, <pubkey> either refers to a fixed public key in hexadecimal notation, or to an xpub/xprv optionally followed by one\n"
                "or more path elements separated by \"/\", and optionally ending in \"/*\" (unhardened), or \"/*'\" or \"/*h\" (hardened) to specify all\n"
                "unhardened or hardened child keys.\n"
                "In the latter case, a range needs to be specified by below if different from 1000.\n"
                "For more information on output descriptors, see the documentation in the doc/descriptors.md file.\n",
                {
                    {"action", RPCArg::Type::STR, RPCArg::Optional::NO, "The action to execute\n"
            "                                      \"start\" for starting a scan\n"
            "                                      \"abort\" for aborting the current scan (returns true when abort was successful)\n"
            "                                      \"status\" for progress report (in %) of the current scan"},
                    {"scanobjects", RPCArg::Type::ARR, RPCArg::Optional::OMITTED, "Array of scan objects. Required for \"start\" action\n"
            "                                  Every scan object is either a string descriptor or an object:",
                        {
                            {"descriptor", RPCArg::Type::STR, RPCArg::Optional::OMITTED, "An output descriptor"},
                            {"", RPCArg::Type::OBJ, RPCArg::Optional::OMITTED, "An object with output descriptor and metadata",
                                {
                                    {"desc", RPCArg::Type::STR, RPCArg::Optional::NO, "An output descriptor"},
                                    {"range", RPCArg::Type::RANGE, /* default */ "1000", "The range of HD chain indexes to explore (either end or [begin,end])"},
                                },
                            },
                        },
                        "[scanobjects,...]"},
                },
                RPCResult{
                    RPCResult::Type::OBJ, "", "",
                    {
                        {RPCResult::Type::BOOL, "success", "Whether the scan was completed"},
                        {RPCResult::Type::NUM, "txouts", "The number of unspent transaction outputs scanned"},
                        {RPCResult::Type::NUM, "height", "The current block height (index)"},
                        {RPCResult::Type::STR_HEX, "bestblock", "The hash of the block at the tip of the chain"},
                        {RPCResult::Type::ARR, "unspents", "",
                            {
                                {RPCResult::Type::OBJ, "", "",
                                    {
                                        {RPCResult::Type::STR_HEX, "txid", "The transaction id"},
                                        {RPCResult::Type::NUM, "vout", "The vout value"},
                                        {RPCResult::Type::STR_HEX, "scriptPubKey", "The script key"},
                                        {RPCResult::Type::STR, "desc", "A specialized descriptor for the matched scriptPubKey"},
                                        {RPCResult::Type::STR_AMOUNT, "amount", "The total amount in " + CURRENCY_UNIT + " of the unspent output"},
                                        {RPCResult::Type::NUM, "height", "Height of the unspent transaction output"},
                                    }},
                            }},
                        {RPCResult::Type::STR_AMOUNT, "total_amount", "The total amount of all found unspent outputs in " + CURRENCY_UNIT},
                    }},
                RPCExamples{""},
        [&](const RPCHelpMan& self, const JSONRPCRequest& request) -> UniValue
{
    RPCTypeCheck(request.params, {UniValue::VSTR, UniValue::VARR});

    UniValue result(UniValue::VOBJ);
    if (request.params[0].get_str() == "status") {
        CoinsViewScanReserver reserver;
        if (reserver.reserve()) {
            // no scan in progress
            return NullUniValue;
        }
        result.pushKV("progress", g_scan_progress);
        return result;
    } else if (request.params[0].get_str() == "abort") {
        CoinsViewScanReserver reserver;
        if (reserver.reserve()) {
            // reserve was possible which means no scan was running
            return false;
        }
        // set the abort flag
        g_should_abort_scan = true;
        return true;
    } else if (request.params[0].get_str() == "start") {
        CoinsViewScanReserver reserver;
        if (!reserver.reserve()) {
            throw JSONRPCError(RPC_INVALID_PARAMETER, "Scan already in progress, use action \"abort\" or \"status\"");
        }

        if (request.params.size() < 2) {
            throw JSONRPCError(RPC_MISC_ERROR, "scanobjects argument is required for the start action");
        }

        std::set<CScript> needles;
        std::map<CScript, std::string> descriptors;
        CAmount total_in = 0;

        // loop through the scan objects
        for (const UniValue& scanobject : request.params[1].get_array().getValues()) {
            FlatSigningProvider provider;
            auto scripts = EvalDescriptorStringOrObject(scanobject, provider);
            for (const auto& script : scripts) {
                std::string inferred = InferDescriptor(script, provider)->ToString();
                needles.emplace(script);
                descriptors.emplace(std::move(script), std::move(inferred));
            }
        }

        // Scan the unspent transaction output set for inputs
        UniValue unspents(UniValue::VARR);
        std::vector<CTxOut> input_txos;
        std::map<COutPoint, Coin> coins;
        g_should_abort_scan = false;
        g_scan_progress = 0;
        int64_t count = 0;
        std::unique_ptr<CCoinsViewCursor> pcursor;
        CBlockIndex* tip;
        {
            LOCK(cs_main);
            ::ChainstateActive().ForceFlushStateToDisk();
            pcursor = std::unique_ptr<CCoinsViewCursor>(::ChainstateActive().CoinsDB().Cursor());
            CHECK_NONFATAL(pcursor);
            tip = ::ChainActive().Tip();
            CHECK_NONFATAL(tip);
        }
        NodeContext& node = EnsureNodeContext(request.context);
        bool res = FindScriptPubKey(g_scan_progress, g_should_abort_scan, count, pcursor.get(), needles, coins, node.rpc_interruption_point);
        result.pushKV("success", res);
        result.pushKV("txouts", count);
        result.pushKV("height", tip->nHeight);
        result.pushKV("bestblock", tip->GetBlockHash().GetHex());

        for (const auto& it : coins) {
            const COutPoint& outpoint = it.first;
            const Coin& coin = it.second;
            const CTxOut& txo = coin.out;
            input_txos.push_back(txo);
            total_in += txo.nValue;

            UniValue unspent(UniValue::VOBJ);
            unspent.pushKV("txid", outpoint.hash.GetHex());
            unspent.pushKV("vout", (int32_t)outpoint.n);
            unspent.pushKV("scriptPubKey", HexStr(txo.scriptPubKey));
            unspent.pushKV("desc", descriptors[txo.scriptPubKey]);
            unspent.pushKV("amount", ValueFromAmount(txo.nValue));
            unspent.pushKV("height", (int32_t)coin.nHeight);

            unspents.push_back(unspent);
        }
        result.pushKV("unspents", unspents);
        result.pushKV("total_amount", ValueFromAmount(total_in));
    } else {
        throw JSONRPCError(RPC_INVALID_PARAMETER, "Invalid command");
    }
    return result;
},
    };
}

static RPCHelpMan getblockfilter()
{
    return RPCHelpMan{"getblockfilter",
                "\nRetrieve a BIP 157 content filter for a particular block.\n",
                {
                    {"blockhash", RPCArg::Type::STR_HEX, RPCArg::Optional::NO, "The hash of the block"},
                    {"filtertype", RPCArg::Type::STR, /*default*/ "basic", "The type name of the filter"},
                },
                RPCResult{
                    RPCResult::Type::OBJ, "", "",
                    {
                        {RPCResult::Type::STR_HEX, "filter", "the hex-encoded filter data"},
                        {RPCResult::Type::STR_HEX, "header", "the hex-encoded filter header"},
                    }},
                RPCExamples{
                    HelpExampleCli("getblockfilter", "\"00000000c937983704a73af28acdec37b049d214adbda81d7e2a3dd146f6ed09\" \"basic\"") +
                    HelpExampleRpc("getblockfilter", "\"00000000c937983704a73af28acdec37b049d214adbda81d7e2a3dd146f6ed09\", \"basic\"")
                },
        [&](const RPCHelpMan& self, const JSONRPCRequest& request) -> UniValue
{
    uint256 block_hash = ParseHashV(request.params[0], "blockhash");
    std::string filtertype_name = "basic";
    if (!request.params[1].isNull()) {
        filtertype_name = request.params[1].get_str();
    }

    BlockFilterType filtertype;
    if (!BlockFilterTypeByName(filtertype_name, filtertype)) {
        throw JSONRPCError(RPC_INVALID_ADDRESS_OR_KEY, "Unknown filtertype");
    }

    BlockFilterIndex* index = GetBlockFilterIndex(filtertype);
    if (!index) {
        throw JSONRPCError(RPC_MISC_ERROR, "Index is not enabled for filtertype " + filtertype_name);
    }

    const CBlockIndex* block_index;
    bool block_was_connected;
    {
        LOCK(cs_main);
        block_index = LookupBlockIndex(block_hash);
        if (!block_index) {
            throw JSONRPCError(RPC_INVALID_ADDRESS_OR_KEY, "Block not found");
        }
        block_was_connected = block_index->IsValid(BLOCK_VALID_SCRIPTS);
    }

    bool index_ready = index->BlockUntilSyncedToCurrentChain();

    BlockFilter filter;
    uint256 filter_header;
    if (!index->LookupFilter(block_index, filter) ||
        !index->LookupFilterHeader(block_index, filter_header)) {
        int err_code;
        std::string errmsg = "Filter not found.";

        if (!block_was_connected) {
            err_code = RPC_INVALID_ADDRESS_OR_KEY;
            errmsg += " Block was not connected to active chain.";
        } else if (!index_ready) {
            err_code = RPC_MISC_ERROR;
            errmsg += " Block filters are still in the process of being indexed.";
        } else {
            err_code = RPC_INTERNAL_ERROR;
            errmsg += " This error is unexpected and indicates index corruption.";
        }

        throw JSONRPCError(err_code, errmsg);
    }

    UniValue ret(UniValue::VOBJ);
    ret.pushKV("filter", HexStr(filter.GetEncodedFilter()));
    ret.pushKV("header", filter_header.GetHex());
    return ret;
},
    };
}

/**
 * Serialize the UTXO set to a file for loading elsewhere.
 *
 * @see SnapshotMetadata
 */
static RPCHelpMan dumptxoutset()
{
    return RPCHelpMan{
        "dumptxoutset",
        "\nWrite the serialized UTXO set to disk.\n",
        {
            {"path",
                RPCArg::Type::STR,
                RPCArg::Optional::NO,
                /* default_val */ "",
                "path to the output file. If relative, will be prefixed by datadir."},
        },
        RPCResult{
            RPCResult::Type::OBJ, "", "",
                {
                    {RPCResult::Type::NUM, "coins_written", "the number of coins written in the snapshot"},
                    {RPCResult::Type::STR_HEX, "base_hash", "the hash of the base of the snapshot"},
                    {RPCResult::Type::NUM, "base_height", "the height of the base of the snapshot"},
                    {RPCResult::Type::STR, "path", "the absolute path that the snapshot was written to"},
                }
        },
        RPCExamples{
            HelpExampleCli("dumptxoutset", "utxo.dat")
        },
        [&](const RPCHelpMan& self, const JSONRPCRequest& request) -> UniValue
{
    const fs::path path = fsbridge::AbsPathJoin(GetDataDir(), request.params[0].get_str());
    // Write to a temporary path and then move into `path` on completion
    // to avoid confusion due to an interruption.
    const fs::path temppath = fsbridge::AbsPathJoin(GetDataDir(), request.params[0].get_str() + ".incomplete");

    if (fs::exists(path)) {
        throw JSONRPCError(
            RPC_INVALID_PARAMETER,
            path.string() + " already exists. If you are sure this is what you want, "
            "move it out of the way first");
    }

    FILE* file{fsbridge::fopen(temppath, "wb")};
    CAutoFile afile{file, SER_DISK, CLIENT_VERSION};
    std::unique_ptr<CCoinsViewCursor> pcursor;
    CCoinsStats stats;
    CBlockIndex* tip;
    NodeContext& node = EnsureNodeContext(request.context);

    {
        // We need to lock cs_main to ensure that the coinsdb isn't written to
        // between (i) flushing coins cache to disk (coinsdb), (ii) getting stats
        // based upon the coinsdb, and (iii) constructing a cursor to the
        // coinsdb for use below this block.
        //
        // Cursors returned by leveldb iterate over snapshots, so the contents
        // of the pcursor will not be affected by simultaneous writes during
        // use below this block.
        //
        // See discussion here:
        //   https://github.com/bitcoin/bitcoin/pull/15606#discussion_r274479369
        //
        LOCK(::cs_main);

        ::ChainstateActive().ForceFlushStateToDisk();

        if (!GetUTXOStats(&::ChainstateActive().CoinsDB(), stats, CoinStatsHashType::NONE, node.rpc_interruption_point)) {
            throw JSONRPCError(RPC_INTERNAL_ERROR, "Unable to read UTXO set");
        }

        pcursor = std::unique_ptr<CCoinsViewCursor>(::ChainstateActive().CoinsDB().Cursor());
        tip = LookupBlockIndex(stats.hashBlock);
        CHECK_NONFATAL(tip);
    }

    SnapshotMetadata metadata{tip->GetBlockHash(), stats.coins_count, tip->nChainTx};

    afile << metadata;

    COutPoint key;
    Coin coin;
    unsigned int iter{0};

    while (pcursor->Valid()) {
        if (iter % 5000 == 0) node.rpc_interruption_point();
        ++iter;
        if (pcursor->GetKey(key) && pcursor->GetValue(coin)) {
            afile << key;
            afile << coin;
        }

        pcursor->Next();
    }

    afile.fclose();
    fs::rename(temppath, path);

    UniValue result(UniValue::VOBJ);
    result.pushKV("coins_written", stats.coins_count);
    result.pushKV("base_hash", tip->GetBlockHash().ToString());
    result.pushKV("base_height", tip->nHeight);
    result.pushKV("path", path.string());
    return result;
},
    };
}

void RegisterBlockchainRPCCommands(CRPCTable &t)
{
// clang-format off
static const CRPCCommand commands[] =
<<<<<<< HEAD
{ //  category              name                      actor (function)         argNames
  //  --------------------- ------------------------  -----------------------  ----------
    { "blockchain",         "getblockchaininfo",      &getblockchaininfo,      {} },
    { "blockchain",         "getchaintxstats",        &getchaintxstats,        {"nblocks", "blockhash"} },
    { "blockchain",         "getblockstats",          &getblockstats,          {"hash_or_height", "stats"} },
    { "blockchain",         "getbestblockhash",       &getbestblockhash,       {} },
    { "blockchain",         "getblockcount",          &getblockcount,          {} },
    { "blockchain",         "getblock",               &getblock,               {"blockhash","verbosity|verbose","coinstakeinfo"} },
    { "blockchain",         "getblockhash",           &getblockhash,           {"height"} },
    { "blockchain",         "getblockheader",         &getblockheader,         {"blockhash","verbose"} },
    { "blockchain",         "getchaintips",           &getchaintips,           {} },
    { "blockchain",         "getdifficulty",          &getdifficulty,          {} },
    { "blockchain",         "getmempoolancestors",    &getmempoolancestors,    {"txid","verbose"} },
    { "blockchain",         "getmempooldescendants",  &getmempooldescendants,  {"txid","verbose"} },
    { "blockchain",         "getmempoolentry",        &getmempoolentry,        {"txid"} },
    { "blockchain",         "getmempoolinfo",         &getmempoolinfo,         {} },
    { "blockchain",         "getrawmempool",          &getrawmempool,          {"verbose", "mempool_sequence"} },
    { "blockchain",         "gettxout",               &gettxout,               {"txid","n","include_mempool"} },
    { "blockchain",         "gettxoutsetinfo",        &gettxoutsetinfo,        {"hash_type"} },
    { "blockchain",         "pruneblockchain",        &pruneblockchain,        {"height"} },
    { "blockchain",         "savemempool",            &savemempool,            {} },
    { "blockchain",         "verifychain",            &verifychain,            {"checklevel","nblocks"} },

    { "blockchain",         "preciousblock",          &preciousblock,          {"blockhash"} },
    { "blockchain",         "scantxoutset",           &scantxoutset,           {"action", "scanobjects"} },
    { "blockchain",         "getblockfilter",         &getblockfilter,         {"blockhash", "filtertype"} },
=======
{ //  category              actor (function)
  //  --------------------- ------------------------
    { "blockchain",         &getblockchaininfo,                  },
    { "blockchain",         &getchaintxstats,                    },
    { "blockchain",         &getblockstats,                      },
    { "blockchain",         &getbestblockhash,                   },
    { "blockchain",         &getblockcount,                      },
    { "blockchain",         &getblock,                           },
    { "blockchain",         &getblockhash,                       },
    { "blockchain",         &getblockheader,                     },
    { "blockchain",         &getchaintips,                       },
    { "blockchain",         &getdifficulty,                      },
    { "blockchain",         &getmempoolancestors,                },
    { "blockchain",         &getmempooldescendants,              },
    { "blockchain",         &getmempoolentry,                    },
    { "blockchain",         &getmempoolinfo,                     },
    { "blockchain",         &getrawmempool,                      },
    { "blockchain",         &gettxout,                           },
    { "blockchain",         &gettxoutsetinfo,                    },
    { "blockchain",         &pruneblockchain,                    },
    { "blockchain",         &savemempool,                        },
    { "blockchain",         &verifychain,                        },

    { "blockchain",         &preciousblock,                      },
    { "blockchain",         &scantxoutset,                       },
    { "blockchain",         &getblockfilter,                     },
>>>>>>> c8b83510

    /* Not shown in help */
    { "hidden",              &invalidateblock,                   },
    { "hidden",              &reconsiderblock,                   },
    { "hidden",              &waitfornewblock,                   },
    { "hidden",              &waitforblock,                      },
    { "hidden",              &waitforblockheight,                },
    { "hidden",              &syncwithvalidationinterfacequeue,  },
    { "hidden",              &dumptxoutset,                      },
};
// clang-format on
    for (const auto& c : commands) {
        t.appendCommand(c.name, &c);
    }
}<|MERGE_RESOLUTION|>--- conflicted
+++ resolved
@@ -2530,34 +2530,6 @@
 {
 // clang-format off
 static const CRPCCommand commands[] =
-<<<<<<< HEAD
-{ //  category              name                      actor (function)         argNames
-  //  --------------------- ------------------------  -----------------------  ----------
-    { "blockchain",         "getblockchaininfo",      &getblockchaininfo,      {} },
-    { "blockchain",         "getchaintxstats",        &getchaintxstats,        {"nblocks", "blockhash"} },
-    { "blockchain",         "getblockstats",          &getblockstats,          {"hash_or_height", "stats"} },
-    { "blockchain",         "getbestblockhash",       &getbestblockhash,       {} },
-    { "blockchain",         "getblockcount",          &getblockcount,          {} },
-    { "blockchain",         "getblock",               &getblock,               {"blockhash","verbosity|verbose","coinstakeinfo"} },
-    { "blockchain",         "getblockhash",           &getblockhash,           {"height"} },
-    { "blockchain",         "getblockheader",         &getblockheader,         {"blockhash","verbose"} },
-    { "blockchain",         "getchaintips",           &getchaintips,           {} },
-    { "blockchain",         "getdifficulty",          &getdifficulty,          {} },
-    { "blockchain",         "getmempoolancestors",    &getmempoolancestors,    {"txid","verbose"} },
-    { "blockchain",         "getmempooldescendants",  &getmempooldescendants,  {"txid","verbose"} },
-    { "blockchain",         "getmempoolentry",        &getmempoolentry,        {"txid"} },
-    { "blockchain",         "getmempoolinfo",         &getmempoolinfo,         {} },
-    { "blockchain",         "getrawmempool",          &getrawmempool,          {"verbose", "mempool_sequence"} },
-    { "blockchain",         "gettxout",               &gettxout,               {"txid","n","include_mempool"} },
-    { "blockchain",         "gettxoutsetinfo",        &gettxoutsetinfo,        {"hash_type"} },
-    { "blockchain",         "pruneblockchain",        &pruneblockchain,        {"height"} },
-    { "blockchain",         "savemempool",            &savemempool,            {} },
-    { "blockchain",         "verifychain",            &verifychain,            {"checklevel","nblocks"} },
-
-    { "blockchain",         "preciousblock",          &preciousblock,          {"blockhash"} },
-    { "blockchain",         "scantxoutset",           &scantxoutset,           {"action", "scanobjects"} },
-    { "blockchain",         "getblockfilter",         &getblockfilter,         {"blockhash", "filtertype"} },
-=======
 { //  category              actor (function)
   //  --------------------- ------------------------
     { "blockchain",         &getblockchaininfo,                  },
@@ -2584,7 +2556,6 @@
     { "blockchain",         &preciousblock,                      },
     { "blockchain",         &scantxoutset,                       },
     { "blockchain",         &getblockfilter,                     },
->>>>>>> c8b83510
 
     /* Not shown in help */
     { "hidden",              &invalidateblock,                   },
