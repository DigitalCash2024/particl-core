--- conflicted
+++ resolved
@@ -818,15 +818,10 @@
                             {RPCResult::Type::NUM, "difficulty", "The difficulty"},
                             {RPCResult::Type::STR_HEX, "chainwork", "Expected number of hashes required to produce the current chain"},
                             {RPCResult::Type::NUM, "nTx", "The number of transactions in the block"},
-<<<<<<< HEAD
                             {RPCResult::Type::NUM, "anonoutputs", "The number of RCT outputs in the chain at this block"},
                             {RPCResult::Type::STR_AMOUNT, "moneysupply", "The total amount of particl in the chain at this block"},
-                            {RPCResult::Type::STR_HEX, "previousblockhash", "The hash of the previous block"},
-                            {RPCResult::Type::STR_HEX, "nextblockhash", "The hash of the next block"},
-=======
                             {RPCResult::Type::STR_HEX, "previousblockhash", /* optional */ true, "The hash of the previous block (if available)"},
                             {RPCResult::Type::STR_HEX, "nextblockhash", /* optional */ true, "The hash of the next block (if available)"},
->>>>>>> 303cfc62
                         }},
                     RPCResult{"for verbose=false",
                         RPCResult::Type::STR_HEX, "", "A string that is serialized, hex-encoded data for block 'hash'"},
@@ -935,14 +930,8 @@
                     {RPCResult::Type::NUM, "difficulty", "The difficulty"},
                     {RPCResult::Type::STR_HEX, "chainwork", "Expected number of hashes required to produce the chain up to this block (in hex)"},
                     {RPCResult::Type::NUM, "nTx", "The number of transactions in the block"},
-<<<<<<< HEAD
-                    {RPCResult::Type::STR_HEX, "previousblockhash", "The hash of the previous block"},
-                    {RPCResult::Type::STR_HEX, "nextblockhash", "The hash of the next block"},
-
-=======
                     {RPCResult::Type::STR_HEX, "previousblockhash", /* optional */ true, "The hash of the previous block (if available)"},
                     {RPCResult::Type::STR_HEX, "nextblockhash", /* optional */ true, "The hash of the next block (if available)"},
->>>>>>> 303cfc62
                 }},
                     RPCResult{"for verbosity = 2",
                 RPCResult::Type::OBJ, "", "",
