--- conflicted
+++ resolved
@@ -208,8 +208,7 @@
             break;
     }
 
-<<<<<<< HEAD
-    result.pushKV("tx", txs);
+    result.pushKV("tx", std::move(txs));
     if (coinstakeDetails && blockindex.pprev) {
         result.pushKV("blocksig", HexStr(block.vchBlockSig));
         result.pushKV("prevstakemodifier", blockindex.pprev->bnStakeModifier.GetHex());
@@ -223,9 +222,6 @@
             result.pushKV("stakekernelblockhash", kernelblockhash.GetHex());
         }
     }
-=======
-    result.pushKV("tx", std::move(txs));
->>>>>>> 7fcf4e99
 
     return result;
 }
